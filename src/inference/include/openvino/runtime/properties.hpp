// Copyright (C) 2018-2023 Intel Corporation
// SPDX-License-Identifier: Apache-2.0
//

/**
 * @brief A header for advanced hardware specific properties for OpenVINO runtime devices
 *        To use in set_property, compile_model, import_model, get_property methods
 *
 * @file openvino/runtime/properties.hpp
 */
#pragma once

#include <array>
#include <iomanip>
#include <istream>
#include <map>
#include <string>
#include <unordered_map>
#include <vector>

#include "openvino/core/any.hpp"
#include "openvino/core/except.hpp"
#include "openvino/core/type/element_type.hpp"
#include "openvino/runtime/common.hpp"

namespace ov {

/**
 * @defgroup ov_runtime_cpp_prop_api Device properties
 * @ingroup ov_runtime_cpp_api
 */

/**
 * @brief Enum to define property value mutability
 */
enum class PropertyMutability {
    RO,  //!< Read-only property values can not be passed as input parameter
    RW,  //!< Read/Write property key may change readability in runtime
};

/** @cond INTERNAL */
namespace util {
struct PropertyTag {};

template <typename... Args>
struct StringAny;

template <typename T, typename... Args>
struct StringAny<T, Args...> {
    constexpr static const bool value =
        std::is_convertible<T, std::pair<std::string, ov::Any>>::value && StringAny<Args...>::value;
};

template <typename T>
struct StringAny<T> {
    constexpr static const bool value = std::is_convertible<T, std::pair<std::string, ov::Any>>::value;
};

template <typename T, typename... Args>
using EnableIfAllStringAny = typename std::enable_if<StringAny<Args...>::value, T>::type;

/**
 * @brief This class is used to bind property name with property type
 * @tparam T type of value used to pass or get property
 */
template <typename T, PropertyMutability mutability_ = PropertyMutability::RW>
struct BaseProperty : public PropertyTag {
    using value_type = T;                                  //!< Property type
    constexpr static const auto mutability = mutability_;  //!< Property readability

    /**
     * @brief Constructs property access variable
     * @param str_ property name
     */
    constexpr BaseProperty(const char* name_) : _name{name_} {}

    /**
     * @brief return property name
     * @return Pointer to const string key representation
     */
    const char* name() const {
        return _name;
    }

    /**
     * @brief compares property name
     * @return true if string is the same
     */
    bool operator==(const std::string& str) const {
        return _name == str;
    }

    /**
     * @brief compares property name
     * @return true if string is the same
     */
    friend bool operator==(const std::string& str, const BaseProperty<T, mutability_>& property) {
        return property == str;
    }

private:
    const char* _name = nullptr;
};

template <typename T, PropertyMutability M>
inline std::ostream& operator<<(std::ostream& os, const BaseProperty<T, M>& property) {
    return os << property.name();
}
}  // namespace util
/** @endcond */

/**
 * @brief This class is used to bind property name with value type
 * @tparam T type of value used to set or get property
 */
template <typename T, PropertyMutability mutability_ = PropertyMutability::RW>
class Property : public util::BaseProperty<T, mutability_> {
    template <typename V>
    struct Forward {
        template <typename U,
                  typename std::enable_if<std::is_same<typename std::decay<U>::type, std::string>::value &&
                                              std::is_convertible<V, std::string>::value,
                                          bool>::type = true>
        explicit operator U() {
            return value;
        }

        template <typename U,
                  typename std::enable_if<std::is_same<typename std::decay<U>::type, std::string>::value &&
                                              !std::is_convertible<V, std::string>::value,
                                          bool>::type = true>
        explicit operator U() {
            return Any{value}.as<U>();
        }

        template <typename U,
                  typename std::enable_if<!std::is_same<typename std::decay<U>::type, std::string>::value &&
                                              std::is_convertible<V, std::string>::value,
                                          bool>::type = true>
        explicit operator U() {
            return Any{value}.as<U>();
        }

        template <typename U,
                  typename std::enable_if<!std::is_same<typename std::decay<U>::type, std::string>::value &&
                                              !std::is_convertible<V, std::string>::value,
                                          bool>::type = true>
        explicit operator U() {
            return value;
        }

        V&& value;
    };

public:
    using util::BaseProperty<T, mutability_>::BaseProperty;
    /**
     * @brief Constructs property
     * @tparam Args property constructor arguments types
     * @param args property constructor arguments
     * @return Pair of name and type erased value.
     */
    template <typename... Args>
    inline std::pair<std::string, Any> operator()(Args&&... args) const {
        return {this->name(), Any::make<T>(Forward<Args>{std::forward<Args>(args)}...)};
    }
};

/**
 * @brief This class is used to return property name and its mutability attribute
 */
struct PropertyName : public std::string {
    using std::string::string;

    /**
     * @brief Constructs property name object
     * @param str property name
     * @param mutability property mutability
     */
    PropertyName(const std::string& str, PropertyMutability mutability = PropertyMutability::RW)
        : std::string{str},
          _mutability{mutability} {}

    template <class T, typename std::enable_if<std::is_base_of<ov::util::PropertyTag, T>::value, bool>::type = true>
    PropertyName(const T& property) : std::string{property.name()},
                                      _mutability{property.mutability} {}

    /**
     * @brief check property mutability
     * @return true if property is mutable
     */
    bool is_mutable() const {
        return _mutability == PropertyMutability::RW;
    }

private:
    PropertyMutability _mutability = PropertyMutability::RW;
};

/**
 * @brief This class is used to bind read-only property name with value type
 * @tparam T type of value used to pass or get property
 */
template <typename T>
struct Property<T, PropertyMutability::RO> : public util::BaseProperty<T, PropertyMutability::RO> {
    using util::BaseProperty<T, PropertyMutability::RO>::BaseProperty;
};

/**
 * @brief Read-only property to get a std::vector<PropertyName> of supported read-only properties.
 * This can be used as a compiled model property as well.
 * @ingroup ov_runtime_cpp_prop_api
 */
static constexpr Property<std::vector<PropertyName>, PropertyMutability::RO> supported_properties{
    "SUPPORTED_PROPERTIES"};

/**
 * @brief Read-only property to get a std::vector<std::string> of available device IDs
 * @ingroup ov_runtime_cpp_prop_api
 */
static constexpr Property<std::vector<std::string>, PropertyMutability::RO> available_devices{"AVAILABLE_DEVICES"};

/**
 * @brief Read-only property to get a name of name of a model
 * @ingroup ov_runtime_cpp_prop_api
 */
static constexpr Property<std::string, PropertyMutability::RO> model_name{"NETWORK_NAME"};

/**
 * @brief Read-only property to get an unsigned integer value of optimal number of compiled model infer requests.
 * @ingroup ov_runtime_cpp_prop_api
 */
static constexpr Property<uint32_t, PropertyMutability::RO> optimal_number_of_infer_requests{
    "OPTIMAL_NUMBER_OF_INFER_REQUESTS"};

/**
 * @brief Hint for device to use specified precision for inference
 * @ingroup ov_runtime_cpp_prop_api
 */
static constexpr Property<element::Type, PropertyMutability::RW> inference_precision{"INFERENCE_PRECISION_HINT"};

/**
 * @brief Namespace with hint properties
 */
namespace hint {

/**
 * @brief An alias for inference_precision property for backward compatibility
 * @ingroup ov_runtime_cpp_prop_api
 */
using ov::inference_precision;

/**
 * @brief Enum to define possible priorities hints
 * @ingroup ov_runtime_cpp_prop_api
 */
enum class Priority {
    LOW = 0,           //!<  Low priority
    MEDIUM = 1,        //!<  Medium priority
    HIGH = 2,          //!<  High priority
    DEFAULT = MEDIUM,  //!<  Default priority is MEDIUM
};

/** @cond INTERNAL */
inline std::ostream& operator<<(std::ostream& os, const Priority& priority) {
    switch (priority) {
    case Priority::LOW:
        return os << "LOW";
    case Priority::MEDIUM:
        return os << "MEDIUM";
    case Priority::HIGH:
        return os << "HIGH";
    default:
        OPENVINO_THROW("Unsupported performance measure hint");
    }
}

inline std::istream& operator>>(std::istream& is, Priority& priority) {
    std::string str;
    is >> str;
    if (str == "LOW") {
        priority = Priority::LOW;
    } else if (str == "MEDIUM") {
        priority = Priority::MEDIUM;
    } else if (str == "HIGH") {
        priority = Priority::HIGH;
    } else {
        OPENVINO_THROW("Unsupported model priority: ", str);
    }
    return is;
}
/** @endcond */

/**
 * @brief High-level OpenVINO model priority hint
 * Defines what model should be provided with more performant bounded resource first
 * @ingroup ov_runtime_cpp_prop_api
 */
static constexpr Property<Priority> model_priority{"MODEL_PRIORITY"};

/**
 * @brief Enum to define possible performance mode hints
 * @ingroup ov_runtime_cpp_prop_api
 */
enum class PerformanceMode {
    UNDEFINED = -1,             //!<  Undefined value, performance setting may vary from device to device
    LATENCY = 1,                //!<  Optimize for latency
    THROUGHPUT = 2,             //!<  Optimize for throughput
    CUMULATIVE_THROUGHPUT = 3,  //!<  Optimize for cumulative throughput
};

/** @cond INTERNAL */
inline std::ostream& operator<<(std::ostream& os, const PerformanceMode& performance_mode) {
    switch (performance_mode) {
    case PerformanceMode::UNDEFINED:
        return os << "UNDEFINED";
    case PerformanceMode::LATENCY:
        return os << "LATENCY";
    case PerformanceMode::THROUGHPUT:
        return os << "THROUGHPUT";
    case PerformanceMode::CUMULATIVE_THROUGHPUT:
        return os << "CUMULATIVE_THROUGHPUT";
    default:
        OPENVINO_THROW("Unsupported performance mode hint");
    }
}

inline std::istream& operator>>(std::istream& is, PerformanceMode& performance_mode) {
    std::string str;
    is >> str;
    if (str == "LATENCY") {
        performance_mode = PerformanceMode::LATENCY;
    } else if (str == "THROUGHPUT") {
        performance_mode = PerformanceMode::THROUGHPUT;
    } else if (str == "CUMULATIVE_THROUGHPUT") {
        performance_mode = PerformanceMode::CUMULATIVE_THROUGHPUT;
    } else if (str == "UNDEFINED") {
        performance_mode = PerformanceMode::UNDEFINED;
    } else {
        OPENVINO_THROW("Unsupported performance mode: ", str);
    }
    return is;
}
/** @endcond */

/**
 * @brief High-level OpenVINO Performance Hints
 * unlike low-level properties that are individual (per-device), the hints are something that every device accepts
 * and turns into device-specific settings
 * @ingroup ov_runtime_cpp_prop_api
 */
static constexpr Property<PerformanceMode> performance_mode{"PERFORMANCE_HINT"};

/**
<<<<<<< HEAD
 * @enum       SchedulingCoreType
 * @brief      This enum contains definition of core type can be used for CPU tasks on different devices.
 */
enum class SchedulingCoreType {
    ANY_CORE = 0,    //!<  Any processors can be used.
    PCORE_ONLY = 1,  //!<  Only processors of performance-cores can be used.
    ECORE_ONLY = 2,  //!<  Only processors of efficient-cores can be used.
};

/** @cond INTERNAL */
inline std::ostream& operator<<(std::ostream& os, const SchedulingCoreType& core_type) {
    switch (core_type) {
    case SchedulingCoreType::ANY_CORE:
        return os << "ANY_CORE";
    case SchedulingCoreType::PCORE_ONLY:
        return os << "PCORE_ONLY";
    case SchedulingCoreType::ECORE_ONLY:
        return os << "ECORE_ONLY";
    default:
        throw ov::Exception{"Unsupported core type!"};
    }
}

inline std::istream& operator>>(std::istream& is, SchedulingCoreType& core_type) {
    std::string str;
    is >> str;
    if (str == "ANY_CORE") {
        core_type = SchedulingCoreType::ANY_CORE;
    } else if (str == "PCORE_ONLY") {
        core_type = SchedulingCoreType::PCORE_ONLY;
    } else if (str == "ECORE_ONLY") {
        core_type = SchedulingCoreType::ECORE_ONLY;
    } else {
        throw ov::Exception{"Unsupported core type: " + str};
    }
    return is;
}
/** @endcond */

/**
 * @brief This property defines CPU core type which can be used during inference.
 * @ingroup ov_runtime_cpp_prop_api
 *
 * Developer can use this property to select specific CPU cores for inference. Please refer SchedulingCoreType for
 * all definition of core type.
 *
 * The following code is an example to only use efficient-cores for inference on hybrid CPU. If user sets this
 * configuration on a platform with only performance-cores, CPU inference will still run on the performance-cores.
 *
 * @code
 * ie.set_property(ov::hint::scheduling_core_type(ov::hint::SchedulingCoreType::ECORE_ONLY));
 * @endcode
 */
static constexpr Property<SchedulingCoreType> scheduling_core_type{"SCHEDULING_CORE_TYPE"};
=======
 * @brief This property allows hyper threading during inference.
 * @ingroup ov_runtime_cpp_prop_api
 *
 * Developer can use this property to use or not use hyper threading during inference. If user does not explicitly set
 * value for this property, OpenVINO may choose any desired value based on internal logic.
 *
 * The following code is example to use this property.
 *
 * @code
 * ie.set_property(ov::hint::use_hyper_threading(true));
 * ie.set_property(ov::hint::use_hyper_threading(false));
 * @endcode
 */
static constexpr Property<bool> use_hyper_threading{"USE_HYPER_THREADING"};
>>>>>>> 5dff0122

/**
 * @brief (Optional) property that backs the (above) Performance Hints
 * by giving additional information on how many inference requests the application will be keeping in flight
 * usually this value comes from the actual use-case (e.g. number of video-cameras, or other sources of inputs)
 * @ingroup ov_runtime_cpp_prop_api
 */
static constexpr Property<uint32_t> num_requests{"PERFORMANCE_HINT_NUM_REQUESTS"};

/**
 * @brief This key identifies shared pointer to the ov::Model, required for some properties (ov::max_batch_size and
 * ov::optimal_batch_size)
 * @ingroup ov_runtime_cpp_prop_api
 */
static constexpr Property<std::shared_ptr<ov::Model>> model{"MODEL_PTR"};

/**
 * @brief Special key for auto batching feature configuration. Enabled by default
 * @ingroup ov_runtime_cpp_prop_api
 */
static constexpr Property<bool, PropertyMutability::RW> allow_auto_batching{"ALLOW_AUTO_BATCHING"};

/**
 * @brief Enum to define possible execution mode hints
 * @ingroup ov_runtime_cpp_prop_api
 */
enum class ExecutionMode {
    UNDEFINED = -1,   //!<  Undefined value, settings may vary from device to device
    PERFORMANCE = 1,  //!<  Optimize for max performance
    ACCURACY = 2,     //!<  Optimize for max accuracy
};

/** @cond INTERNAL */
inline std::ostream& operator<<(std::ostream& os, const ExecutionMode& mode) {
    switch (mode) {
    case ExecutionMode::UNDEFINED:
        return os << "UNDEFINED";
    case ExecutionMode::PERFORMANCE:
        return os << "PERFORMANCE";
    case ExecutionMode::ACCURACY:
        return os << "ACCURACY";
    default:
        OPENVINO_THROW("Unsupported execution mode hint");
    }
}

inline std::istream& operator>>(std::istream& is, ExecutionMode& mode) {
    std::string str;
    is >> str;
    if (str == "PERFORMANCE") {
        mode = ExecutionMode::PERFORMANCE;
    } else if (str == "ACCURACY") {
        mode = ExecutionMode::ACCURACY;
    } else if (str == "UNDEFINED") {
        mode = ExecutionMode::UNDEFINED;
    } else {
        OPENVINO_THROW("Unsupported execution mode: ", str);
    }
    return is;
}
/** @endcond */

/**
 * @brief High-level OpenVINO Execution hint
 * unlike low-level properties that are individual (per-device), the hints are something that every device accepts
 * and turns into device-specific settings
 * Execution mode hint controls preferred optimization targets (performance or accuracy) for given model
 * @ingroup ov_runtime_cpp_prop_api
 */
static constexpr Property<ExecutionMode> execution_mode{"EXECUTION_MODE_HINT"};

}  // namespace hint

/**
 * @brief The name for setting performance counters option.
 * @ingroup ov_runtime_cpp_prop_api
 */
static constexpr Property<bool> enable_profiling{"PERF_COUNT"};

/**
 * @brief Namespace with log level property and its possible values
 */
namespace log {

#ifdef DEBUG
#    define _OV_WAS_DEBUG DEBUG
#    undef DEBUG
#endif

/**
 * @brief Enum to define possible log levels
 * @ingroup ov_runtime_cpp_prop_api
 */
enum class Level {
    NO = -1,      //!< disable any logging
    ERR = 0,      //!< error events that might still allow the application to continue running
    WARNING = 1,  //!< potentially harmful situations which may further lead to ERROR
    INFO = 2,     //!< informational messages that display the progress of the application at coarse-grained level
    DEBUG = 3,    //!< fine-grained events that are most useful to debug an application.
    TRACE = 4,    //!< finer-grained informational events than the DEBUG
};

/** @cond INTERNAL */
inline std::ostream& operator<<(std::ostream& os, const Level& level) {
    switch (level) {
    case Level::NO:
        return os << "LOG_NONE";
    case Level::ERR:
        return os << "LOG_ERROR";
    case Level::WARNING:
        return os << "LOG_WARNING";
    case Level::INFO:
        return os << "LOG_INFO";
    case Level::DEBUG:
        return os << "LOG_DEBUG";
    case Level::TRACE:
        return os << "LOG_TRACE";
    default:
        OPENVINO_THROW("Unsupported log level");
    }
}

inline std::istream& operator>>(std::istream& is, Level& level) {
    std::string str;
    is >> str;
    if (str == "LOG_NONE") {
        level = Level::NO;
    } else if (str == "LOG_ERROR") {
        level = Level::ERR;
    } else if (str == "LOG_WARNING") {
        level = Level::WARNING;
    } else if (str == "LOG_INFO") {
        level = Level::INFO;
    } else if (str == "LOG_DEBUG") {
        level = Level::DEBUG;
    } else if (str == "LOG_TRACE") {
        level = Level::TRACE;
    } else {
        OPENVINO_THROW("Unsupported log level: ", str);
    }
    return is;
}
/** @endcond */

/**
 * @brief the property for setting desirable log level.
 * @ingroup ov_runtime_cpp_prop_api
 */
static constexpr Property<Level> level{"LOG_LEVEL"};

#ifdef _OV_WAS_DEBUG
#    define DEBUG _OV_WAS_DEBUG
#    undef _OV_WAS_DEBUG
#endif
}  // namespace log

/**
 * @brief This property defines the directory which will be used to store any data cached by plugins.
 * @ingroup ov_runtime_cpp_prop_api
 *
 * The underlying cache structure is not defined and might differ between OpenVINO releases
 * Cached data might be platform / device specific and might be invalid after OpenVINO version change
 * If this property is not specified or value is empty string, then caching is disabled.
 * The property might enable caching for the plugin using the following code:
 *
 * @code
 * ie.set_property("GPU", ov::cache_dir("cache/")); // enables cache for GPU plugin
 * @endcode
 *
 * The following code enables caching of compiled network blobs for devices where import/export is supported
 *
 * @code
 * ie.set_property(ov::cache_dir("cache/")); // enables models cache
 * @endcode
 */
static constexpr Property<std::string> cache_dir{"CACHE_DIR"};

/**
 * @brief Read-only property to notify user that compiled model was loaded from the cache
 * @ingroup ov_runtime_cpp_prop_api
 */
static constexpr Property<bool, PropertyMutability::RO> loaded_from_cache{"LOADED_FROM_CACHE"};

/**
 * @brief Read-only property to provide information about a range for streams on platforms where streams are supported.
 * @ingroup ov_runtime_cpp_prop_api
 *
 * Property returns a value of std::tuple<unsigned int, unsigned int> type, where:
 *  - First value is bottom bound.
 *  - Second value is upper bound.
 */
static constexpr Property<std::tuple<unsigned int, unsigned int>, PropertyMutability::RO> range_for_streams{
    "RANGE_FOR_STREAMS"};

/**
 * @brief Read-only property to query information optimal batch size for the given device and the network
 * @ingroup ov_runtime_cpp_prop_api
 *
 * Property returns a value of unsigned int type,
 * Returns optimal batch size for a given network on the given device. The returned value is aligned to power of 2.
 * Also, ov::hint::model is the required option for this metric since the optimal batch size depends on the model,
 * so if the ov::hint::model is not given, the result of the metric is always 1.
 * For the GPU the metric is queried automatically whenever the OpenVINO performance hint for the throughput is used,
 * so that the result (>1) governs the automatic batching (transparently to the application).
 * The automatic batching can be disabled with ALLOW_AUTO_BATCHING set to NO
 */
static constexpr Property<unsigned int, PropertyMutability::RO> optimal_batch_size{"OPTIMAL_BATCH_SIZE"};

/**
 * @brief Read-only property to get maximum batch size which does not cause performance degradation due to memory swap
 * impact.
 * @ingroup ov_runtime_cpp_prop_api
 */
static constexpr Property<uint32_t, PropertyMutability::RO> max_batch_size{"MAX_BATCH_SIZE"};

/**
 * @brief Read-write property to set the timeout used to collect the inputs for the auto-batching
 * impact.
 * @ingroup ov_runtime_cpp_prop_api
 */
static constexpr Property<uint32_t, PropertyMutability::RW> auto_batch_timeout{"AUTO_BATCH_TIMEOUT"};

/**
 * @brief Read-only property to provide a hint for a range for number of async infer requests. If device supports
 * streams, the metric provides range for number of IRs per stream.
 * @ingroup ov_runtime_cpp_prop_api
 *
 * Property returns a value of std::tuple<unsigned int, unsigned int, unsigned int> type, where:
 *  - First value is bottom bound.
 *  - Second value is upper bound.
 *  - Third value is step inside this range.
 */
static constexpr Property<std::tuple<unsigned int, unsigned int, unsigned int>, PropertyMutability::RO>
    range_for_async_infer_requests{"RANGE_FOR_ASYNC_INFER_REQUESTS"};

/**
 * @brief Read-write property to set whether force terminate tbb when ov core destruction
 * value type: boolean
 *   - True explicitly terminate tbb when ov core destruction
 *   - False will not involve additional tbb operations when core destruction
 * @ingroup ov_runtime_cpp_prop_api
 */
static constexpr Property<bool, PropertyMutability::RW> force_tbb_terminate{"FORCE_TBB_TERMINATE"};

/**
 * @brief Namespace with device properties
 */
namespace device {

/**
 * @brief the property for setting of required device to execute on
 * values: device id starts from "0" - first device, "1" - second device, etc
 * @ingroup ov_runtime_cpp_prop_api
 */
static constexpr Property<std::string> id{"DEVICE_ID"};

/**
 * @brief Type for device Priorities config option, with comma-separated devices listed in the desired priority
 * @ingroup ov_runtime_cpp_prop_api
 */
struct Priorities : public Property<std::string> {
private:
    template <typename H, typename... T>
    static inline std::string concat(const H& head, T&&... tail) {
        return head + std::string{','} + concat(std::forward<T>(tail)...);
    }

    template <typename H>
    static inline std::string concat(const H& head) {
        return head;
    }

public:
    using Property<std::string>::Property;

    /**
     * @brief Constructs device priorities
     * @tparam Args property constructor arguments types
     * @param args property constructor arguments
     * @return Pair of name and type erased value.
     */
    template <typename... Args>
    inline std::pair<std::string, Any> operator()(Args&&... args) const {
        return {name(), Any{concat(std::forward<Args>(args)...)}};
    }
};

/**
 * @brief Device Priorities config option, with comma-separated devices listed in the desired priority
 * @ingroup ov_runtime_cpp_prop_api
 */
static constexpr Priorities priorities{"MULTI_DEVICE_PRIORITIES"};

/**
 * @brief Type for property to pass set of properties to specified device
 * @ingroup ov_runtime_cpp_prop_api
 */

struct Properties : public Property<std::map<std::string, std::map<std::string, Any>>> {
    using Property<std::map<std::string, std::map<std::string, Any>>>::Property;

    /**
     * @brief Constructs property
     * @param configs set of property values with names
     * @return Pair of string key representation and type erased property value.
     */
    inline std::pair<std::string, Any> operator()(const AnyMap& config) const {
        return {name(), config};
    }

    /**
     * @brief Constructs property
     * @param device_name device plugin alias
     * @param config set of property values with names
     * @return Pair of string key representation and type erased property value.
     */
    inline std::pair<std::string, Any> operator()(const std::string& device_name, const AnyMap& config) const {
        return {name() + std::string("_") + device_name, config};
    }

    /**
     * @brief Constructs property
     * @tparam Properties Should be the pack of `std::pair<std::string, ov::Any>` types
     * @param device_name device plugin alias
     * @param configs Optional pack of pairs: (config parameter name, config parameter value)
     * @return Pair of string key representation and type erased property value.
     */
    template <typename... Properties>
    inline util::EnableIfAllStringAny<std::pair<std::string, Any>, Properties...> operator()(
        const std::string& device_name,
        Properties&&... configs) const {
        return {name() + std::string("_") + device_name, AnyMap{std::pair<std::string, Any>{configs}...}};
    }
};

/**
 * @brief Property to pass set of property values to specified device
 * @ingroup ov_runtime_cpp_prop_api
 * Usage Example:
 * @code
 * core.compile_model("HETERO"
 *     ov::device::priorities("GPU", "CPU"),
 *     ov::device::properties("CPU", ov::enable_profiling(true)),
 *     ov::device::properties("GPU", ov::enable_profiling(false)));
 * @endcode
 */
static constexpr Properties properties{"DEVICE_PROPERTIES"};

/**
 * @brief Read-only property to get a std::string value representing a full device name.
 * @ingroup ov_runtime_cpp_prop_api
 */
static constexpr Property<std::string, PropertyMutability::RO> full_name{"FULL_DEVICE_NAME"};

/**
 * @brief Read-only property which defines the device architecture.
 * @ingroup ov_runtime_cpp_prop_api
 */
static constexpr Property<std::string, PropertyMutability::RO> architecture{"DEVICE_ARCHITECTURE"};

/**
 * @brief Structure which defines format of UUID.
 * @ingroup ov_runtime_cpp_prop_api
 */
struct UUID {
    static const uint64_t MAX_UUID_SIZE = 16;  //!< Max size of uuid array (128 bits)
    std::array<uint8_t, MAX_UUID_SIZE> uuid;   //!< Array with uuid for a device
};

/** @cond INTERNAL */
inline std::ostream& operator<<(std::ostream& os, const UUID& device_uuid) {
    std::stringstream s;
    for (auto& c : device_uuid.uuid) {
        s << std::hex << std::setw(2) << std::setfill('0') << +c;
    }
    return os << s.str();
}

inline std::istream& operator>>(std::istream& is, UUID& device_uuid) {
    std::string s;
    auto flags = is.flags();
    for (size_t i = 0; i < UUID::MAX_UUID_SIZE; i++) {
        is >> std::setw(2) >> s;
        std::istringstream ss2(s);
        int val;
        ss2 >> std::hex >> val;
        device_uuid.uuid[i] = static_cast<uint8_t>(val);
    }
    is.flags(flags);
    return is;
}
/** @endcond */

/**
 * @brief Read-only property which defines the UUID of the device.
 * @ingroup ov_runtime_cpp_prop_api
 */
static constexpr Property<UUID, PropertyMutability::RO> uuid{"DEVICE_UUID"};

/**
 * @brief Enum to define possible device types
 * @ingroup ov_runtime_cpp_prop_api
 */
enum class Type {
    INTEGRATED = 0,  //!<  Device is integrated into host system
    DISCRETE = 1,    //!<  Device is not integrated into host system
};

/** @cond INTERNAL */
inline std::ostream& operator<<(std::ostream& os, const Type& device_type) {
    switch (device_type) {
    case Type::DISCRETE:
        return os << "discrete";
    case Type::INTEGRATED:
        return os << "integrated";
    default:
        OPENVINO_THROW("Unsupported device type");
    }
}

inline std::istream& operator>>(std::istream& is, Type& device_type) {
    std::string str;
    is >> str;
    if (str == "discrete") {
        device_type = Type::DISCRETE;
    } else if (str == "integrated") {
        device_type = Type::INTEGRATED;
    } else {
        OPENVINO_THROW("Unsupported device type: ", str);
    }
    return is;
}
/** @endcond */

/**
 * @brief Read-only property to get a type of device. See Type enum definition for possible return values
 * @ingroup ov_runtime_cpp_prop_api
 */
static constexpr Property<Type, PropertyMutability::RO> type{"DEVICE_TYPE"};

/**
 * @brief Read-only property which defines Giga OPS per second count (GFLOPS or GIOPS) for a set of precisions supported
 * by specified device
 * @ingroup ov_runtime_cpp_prop_api
 */
static constexpr Property<std::map<element::Type, float>, PropertyMutability::RO> gops{"DEVICE_GOPS"};

/**
 * @brief Read-only property to get a float of device thermal
 * @ingroup ov_runtime_cpp_prop_api
 */
static constexpr Property<float, PropertyMutability::RO> thermal{"DEVICE_THERMAL"};

/**
 * @brief Read-only property to get a std::vector<std::string> of capabilities options per device.
 * @ingroup ov_runtime_cpp_prop_api
 */
static constexpr Property<std::vector<std::string>, PropertyMutability::RO> capabilities{"OPTIMIZATION_CAPABILITIES"};

/**
 * @brief Namespace with possible values for ov::device::capabilities property
 */
namespace capability {
/**
 * @addtogroup ov_runtime_cpp_prop_api
 * @{
 */
constexpr static const auto FP32 = "FP32";                    //!< Device supports fp32 inference
constexpr static const auto BF16 = "BF16";                    //!< Device supports bf16 inference
constexpr static const auto FP16 = "FP16";                    //!< Device supports fp16 inference
constexpr static const auto INT8 = "INT8";                    //!< Device supports int8 inference
constexpr static const auto INT16 = "INT16";                  //!< Device supports int16 inference
constexpr static const auto BIN = "BIN";                      //!< Device supports binary inference
constexpr static const auto WINOGRAD = "WINOGRAD";            //!< Device supports winograd optimization
constexpr static const auto EXPORT_IMPORT = "EXPORT_IMPORT";  //!< Device supports compiled model export and import
/** @}*/
}  // namespace capability

}  // namespace device

/**
 * @brief Namespace for streams in streams executor
 */
namespace streams {
/**
 * @brief Class to represent number of streams in streams executor
 * @ingroup ov_runtime_cpp_prop_api
 */
struct Num {
    using Base = std::tuple<int32_t>;  //!< NumStreams is representable as int32_t

    constexpr Num() : num{-1} {};

    constexpr Num(const int32_t num_) : num{num_} {}

    constexpr operator int32_t() const {
        return num;
    }

    int32_t num = 0;
};

/**
 * @brief The number of executor logical partitions
 * @ingroup ov_runtime_cpp_prop_api
 */
static constexpr Property<Num, PropertyMutability::RW> num{"NUM_STREAMS"};

/**
 * @brief Creates bare minimum of streams to improve the performance
 * @ingroup ov_runtime_cpp_prop_api
 */
static constexpr Num AUTO{-1};

/**
 * @brief Creates as many streams as needed to accommodate NUMA and avoid associated penalties
 * @ingroup ov_runtime_cpp_prop_api
 */
static constexpr Num NUMA{-2};

/** @cond INTERNAL */
inline std::ostream& operator<<(std::ostream& os, const Num& num_val) {
    switch (num_val) {
    case AUTO:
        return os << "AUTO";
    case NUMA:
        return os << "NUMA";
    default:
        return os << num_val.num;
    }
}

inline std::istream& operator>>(std::istream& is, Num& num_val) {
    std::string str;
    is >> str;
    if (str == "AUTO") {
        num_val = AUTO;
    } else if (str == "NUMA") {
        num_val = NUMA;
    } else {
        try {
            num_val = {std::stoi(str)};
        } catch (const std::exception& e) {
            OPENVINO_THROW("Could not read number of streams from str: ", str, "; ", e.what());
        }
    }
    return is;
}
/** @endcond */
}  // namespace streams

/**
 * @brief The number of executor logical partitions
 * @ingroup ov_runtime_cpp_prop_api
 */
static constexpr Property<streams::Num, PropertyMutability::RW> num_streams{"NUM_STREAMS"};

/**
 * @brief Maximum number of threads that can be used for inference tasks
 * @ingroup ov_runtime_cpp_prop_api
 */
static constexpr Property<int32_t, PropertyMutability::RW> inference_num_threads{"INFERENCE_NUM_THREADS"};

/**
 * @brief Maximum number of threads that can be used for compilation tasks
 * @ingroup ov_runtime_cpp_prop_api
 */
static constexpr Property<int32_t, PropertyMutability::RW> compilation_num_threads{"COMPILATION_NUM_THREADS"};

/**
 * @brief Enum to define possible affinity patterns
 * @ingroup ov_runtime_cpp_prop_api
 */
enum class Affinity {
    NONE = -1,  //!<  Disable threads affinity pinning
    CORE = 0,   //!<  Pin threads to cores, best for static benchmarks
    NUMA = 1,   //!<  Pin threads to NUMA nodes, best for real-life, contented cases. On the Windows and MacOS* this
                //!<  option behaves as CORE
    HYBRID_AWARE = 2,  //!< Let the runtime to do pinning to the cores types, e.g. prefer the "big" cores for latency
                       //!< tasks. On the hybrid CPUs this option is default
};

/** @cond INTERNAL */
inline std::ostream& operator<<(std::ostream& os, const Affinity& affinity) {
    switch (affinity) {
    case Affinity::NONE:
        return os << "NONE";
    case Affinity::CORE:
        return os << "CORE";
    case Affinity::NUMA:
        return os << "NUMA";
    case Affinity::HYBRID_AWARE:
        return os << "HYBRID_AWARE";
    default:
        OPENVINO_THROW("Unsupported affinity pattern");
    }
}

inline std::istream& operator>>(std::istream& is, Affinity& affinity) {
    std::string str;
    is >> str;
    if (str == "NONE") {
        affinity = Affinity::NONE;
    } else if (str == "CORE") {
        affinity = Affinity::CORE;
    } else if (str == "NUMA") {
        affinity = Affinity::NUMA;
    } else if (str == "HYBRID_AWARE") {
        affinity = Affinity::HYBRID_AWARE;
    } else {
        OPENVINO_THROW("Unsupported affinity pattern: ", str);
    }
    return is;
}
/** @endcond */

/**
 * @brief The name for setting CPU affinity per thread option.
 * @ingroup ov_runtime_cpp_prop_api
 * @note The setting is ignored, if the OpenVINO compiled with OpenMP and any affinity-related OpenMP's
 * environment variable is set (as affinity is configured explicitly)
 */
static constexpr Property<Affinity> affinity{"AFFINITY"};

/**
 * @brief The devices that the inference task been executed.
 * @ingroup ov_runtime_cpp_prop_api
 */
static constexpr Property<std::vector<std::string>, PropertyMutability::RO> execution_devices{"EXECUTION_DEVICES"};
}  // namespace ov<|MERGE_RESOLUTION|>--- conflicted
+++ resolved
@@ -352,7 +352,6 @@
 static constexpr Property<PerformanceMode> performance_mode{"PERFORMANCE_HINT"};
 
 /**
-<<<<<<< HEAD
  * @enum       SchedulingCoreType
  * @brief      This enum contains definition of core type can be used for CPU tasks on different devices.
  */
@@ -407,7 +406,7 @@
  * @endcode
  */
 static constexpr Property<SchedulingCoreType> scheduling_core_type{"SCHEDULING_CORE_TYPE"};
-=======
+
  * @brief This property allows hyper threading during inference.
  * @ingroup ov_runtime_cpp_prop_api
  *
@@ -422,7 +421,6 @@
  * @endcode
  */
 static constexpr Property<bool> use_hyper_threading{"USE_HYPER_THREADING"};
->>>>>>> 5dff0122
 
 /**
  * @brief (Optional) property that backs the (above) Performance Hints
