--- conflicted
+++ resolved
@@ -458,17 +458,16 @@
 static constexpr Property<std::string> cache_dir{"CACHE_DIR"};
 
 /**
-<<<<<<< HEAD
  * @brief The name for setting how to handle denormals.
  * @ingroup ov_runtime_cpp_prop_api
  */
 static constexpr Property<bool> denormals_optimization{"DENORMALS_OPTIMIZATION"};
-=======
+
+/**
  * @brief The name for experimental setting for CPU plugin.
  * @ingroup ov_runtime_cpp_prop_api
  */
 static constexpr Property<std::string> cpu_experimental{"CPU_EXPERIMENTAL"};
->>>>>>> a5715391
 
 /**
  * @brief Read-only property to provide information about a range for streams on platforms where streams are supported.
