// Copyright (C) 2018-2022 Intel Corporation
// SPDX-License-Identifier: Apache-2.0
//

/**
<<<<<<< HEAD
 * @brief A header file that provides ov::runtime::VariableState.
=======
 * @brief A header file that provides ov::VariableState
>>>>>>> ca09ddd1
 * @file openvino/runtime/variable_state.hpp
 */

#pragma once

#include <memory>
#include <string>

#include "openvino/runtime/common.hpp"
#include "openvino/runtime/tensor.hpp"

namespace InferenceEngine {
class IVariableStateInternal;
}  // namespace InferenceEngine

namespace ov {

class InferRequest;

/**
 * @brief VariableState class
 */
class OPENVINO_RUNTIME_API VariableState {
    std::shared_ptr<InferenceEngine::IVariableStateInternal> _impl;
    std::shared_ptr<void> _so;

    /**
     * @brief Constructs VariableState from the initialized std::shared_ptr.
     * @param impl Initialized shared pointer.
     * @param so Optional: plugin to use. This is required to ensure that VariableState can work properly even if a plugin
     * object is destroyed.
     */
    VariableState(const std::shared_ptr<InferenceEngine::IVariableStateInternal>& impl,
                  const std::shared_ptr<void>& so);

    friend class ov::InferRequest;

public:
    /**
     * @brief Default constructor.
     */
    VariableState() = default;

    /**
     * @brief Destructor that preserves unloading order of implementation object and reference to the library.
     */
    ~VariableState();

    /**
     * @brief Resets internal variable state for relevant infer request
     * to a value specified as default for the corresponding ReadValue node.
     */
    void reset();

    /**
     * @brief Gets the name of the current variable state. If length of an array is not enough, the name is truncated by len, null
     * terminator is inserted as well. `variable_id` from the corresponding `ReadValue` is used as variable state name.
     * @return A string representing state name.
     */
    std::string get_name() const;

    /**
     * @brief Returns the value of the variable state.
     * @return A tensor representing a state.
     */
    Tensor get_state() const;

    /**
     * @brief Sets the new state for the next inference.
     * @param state The current state to set.
     */
    void set_state(const Tensor& state);
};

namespace runtime {
using ov::VariableState;
}  // namespace runtime

}  // namespace ov<|MERGE_RESOLUTION|>--- conflicted
+++ resolved
@@ -3,11 +3,7 @@
 //
 
 /**
-<<<<<<< HEAD
- * @brief A header file that provides ov::runtime::VariableState.
-=======
- * @brief A header file that provides ov::VariableState
->>>>>>> ca09ddd1
+ * @brief A header file that provides ov::VariableState.
  * @file openvino/runtime/variable_state.hpp
  */
 
