--- conflicted
+++ resolved
@@ -305,11 +305,7 @@
      * @brief Gets state control interface for given infer request.
      *
      * State control essential for recurrent models
-<<<<<<< HEAD
-     * @return A vector of Memory State objects
-=======
      * @return A vector of Variable State objects
->>>>>>> b7e8ef91
      */
     std::vector<VariableState> query_state();
 
