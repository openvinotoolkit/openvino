--- conflicted
+++ resolved
@@ -456,7 +456,19 @@
 DECLARE_CONFIG_KEY(CACHE_DIR);
 
 /**
-<<<<<<< HEAD
+ * @brief The key to decide whether terminate tbb threads when inference engine destructing.
+ *
+ * value type: boolean
+ *   - True explicitly terminate tbb when inference engine destruction
+ *   - False will not involve additional tbb operations when inference engine destruction
+ *
+ * @code
+ * ie.SetConfig({{CONFIG_KEY(FORCE_TBB_TERMINATE), CONFIG_VALUE(YES)}}); // enable
+ * @endcode
+ */
+DECLARE_CONFIG_KEY(FORCE_TBB_TERMINATE);
+
+/**
  * @brief The name for defining if denormals is optimized whenever it is possible
  *
  * This option let plugin know if denormals is optimized where it see performance benefits from
@@ -469,19 +481,6 @@
  * If not set explicitly, the behavior is kept in runtime enviroment where compile_model is called.
  */
 DECLARE_CONFIG_KEY(DENORMALS_OPTIMIZATION);
-=======
- * @brief The key to decide whether terminate tbb threads when inference engine destructing.
- *
- * value type: boolean
- *   - True explicitly terminate tbb when inference engine destruction
- *   - False will not involve additional tbb operations when inference engine destruction
- *
- * @code
- * ie.SetConfig({{CONFIG_KEY(FORCE_TBB_TERMINATE), CONFIG_VALUE(YES)}}); // enable
- * @endcode
- */
-DECLARE_CONFIG_KEY(FORCE_TBB_TERMINATE);
->>>>>>> a5715391
 
 }  // namespace PluginConfigParams
 
