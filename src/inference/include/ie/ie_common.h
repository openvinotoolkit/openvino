--- conflicted
+++ resolved
@@ -505,11 +505,7 @@
 }  // namespace details
 }  // namespace InferenceEngine
 
-<<<<<<< HEAD
-#if defined(_WIN32)
-=======
 #if defined(_WIN32) && !defined(__GNUC__)
->>>>>>> e4d5e144
 #    define __PRETTY_FUNCTION__ __FUNCSIG__
 #else
 #    define __PRETTY_FUNCTION__ __PRETTY_FUNCTION__
