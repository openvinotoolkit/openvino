// Copyright (C) 2018-2022 Intel Corporation
// SPDX-License-Identifier: Apache-2.0
//

/**
 * @brief A header file that provides VariableState
 *
 * @file ie_memory_state.hpp
 */

#pragma once

#include <memory>
#include <string>

#include "ie_api.h"
#include "ie_blob.h"

namespace InferenceEngine {

class IVariableStateInternal;

/**
 * @brief VariableState class
 */
class INFERENCE_ENGINE_API_CLASS(VariableState) {
    std::shared_ptr<IVariableStateInternal> _impl;
    std::shared_ptr<void> _so;

    /**
     * @brief Constructs VariableState from the initialized std::shared_ptr
     * @param impl Initialized shared pointer
     * @param so Optional: Plugin to use. This is required to ensure that VariableState can work properly even if plugin
     * object is destroyed.
     */
    VariableState(const std::shared_ptr<IVariableStateInternal>& impl, const std::shared_ptr<void>& so);
    friend class InferRequest;
    friend class ExecutableNetwork;

public:
    /// @brief Default constructor
    VariableState() = default;

    /// @brief Default copy constructor
    /// @param other other VariableState object
    VariableState(const VariableState& other) = default;

    /// @brief Default copy assignment operator
    /// @param other other VariableState object
    /// @return reference to the current object
    VariableState& operator=(const VariableState& other) = default;

    /// @brief Default move constructor
    /// @param other other VariableState object
    VariableState(VariableState&& other) = default;

    /// @brief Default move assignment operator
    /// @param other other VariableState object
    /// @return reference to the current object
    VariableState& operator=(VariableState&& other) = default;

    /**
<<<<<<< HEAD
     * @brief Destructor preserves unload order of implementation object and reference to library
=======
     * @brief Destructor preserves unloading order of implementation object and reference to library
>>>>>>> a8b59458
     */
    ~VariableState();

    /**
     * @brief Reset internal variable state for relevant infer request,
     * to a value specified as default for according ReadValue node
     */
    void Reset();

    /**
     * @brief Gets name of current variable state, if length of array is not enough name is truncated by len, null
     * terminator is inserted as well. As variable state name `variable_id` from according `ReadValue` used.
     * @return A string representing a state name
     */
    std::string GetName() const;

    /**
     * @brief Returns the value of the variable state.
     * @return A blob representing a state
     */
    Blob::CPtr GetState() const;

    /**
     * @brief Sets the new state for the next inference.
     * @param state The current state to set
     */
    void SetState(Blob::Ptr state);
};

/**
 * @brief For compatibility reasons.
 */
using MemoryState = VariableState;

}  // namespace InferenceEngine<|MERGE_RESOLUTION|>--- conflicted
+++ resolved
@@ -60,11 +60,7 @@
     VariableState& operator=(VariableState&& other) = default;
 
     /**
-<<<<<<< HEAD
-     * @brief Destructor preserves unload order of implementation object and reference to library
-=======
      * @brief Destructor preserves unloading order of implementation object and reference to library
->>>>>>> a8b59458
      */
     ~VariableState();
 
