// Copyright (C) 2018-2023 Intel Corporation
// SPDX-License-Identifier: Apache-2.0
//

/**
 * @brief A header file that provides wrapper for ICNNNetwork object
 *
 * @file ie_cnn_network.h
 */
#pragma once

#if !defined(IN_OV_COMPONENT) && !defined(IE_LEGACY_HEADER_INCLUDED)
#    define IE_LEGACY_HEADER_INCLUDED
#    ifdef _MSC_VER
#        pragma message( \
            "The Inference Engine API is deprecated and will be removed in the 2024.0 release. For instructions on transitioning to the new API, please refer to https://docs.openvino.ai/latest/openvino_2_0_transition_guide.html")
#    else
#        warning("The Inference Engine API is deprecated and will be removed in the 2024.0 release. For instructions on transitioning to the new API, please refer to https://docs.openvino.ai/latest/openvino_2_0_transition_guide.html")
#    endif
#endif

#include <map>
#include <memory>
#include <string>
#include <utility>
#include <vector>

#include "ie_blob.h"
#include "ie_common.h"
#include "ie_data.h"
#include "ie_icnn_network.hpp"
#include "openvino/core/model.hpp"

namespace InferenceEngine {

class IExtension;

/**
 * @brief This class contains all the information about the Neural Network and the related binary information
 */
class INFERENCE_ENGINE_1_0_DEPRECATED INFERENCE_ENGINE_API_CLASS(CNNNetwork) {
public:
    /**
     * @brief A default constructor
     */
    CNNNetwork();

    IE_SUPPRESS_DEPRECATED_START
    /**
     * @deprecated Don't use this constructor. It will be removed soon
     * @brief Allows helper class to manage lifetime of network object
     *
     * @param network Pointer to the network object
     */
    INFERENCE_ENGINE_DEPRECATED("Don't use this constructor. It will be removed soon")
    explicit CNNNetwork(std::shared_ptr<ICNNNetwork> network);

    /**
     * @brief A constructor from ngraph::Function object
     * This constructor wraps existing ngraph::Function
     * If you want to avoid modification of original Function, please create a copy
     * @param network Pointer to the ngraph::Function object
     * @param exts Vector of pointers to IE extension objects
     */
<<<<<<< HEAD
    explicit CNNNetwork(const std::shared_ptr<ngraph::Function>& network);
=======
    explicit CNNNetwork(const std::shared_ptr<ov::Model>& network,
                        const std::vector<std::shared_ptr<IExtension>>& exts = {});
>>>>>>> 637920ce
    IE_SUPPRESS_DEPRECATED_END

    /**
     * @brief Gets the network output Data node information. The received info is stored in the given Data node.
     *
     * For single and multiple outputs networks.
     *
     * This method need to be called to find out OpenVINO output names for using them later
     * when calling InferenceEngine::InferRequest::GetBlob or InferenceEngine::InferRequest::SetBlob
     *
     * If you want to use framework names, you can use InferenceEngine::CNNNetwork::getOVNameForTensor
     * method to map framework names to OpenVINO names
     *
     * @return the InferenceEngine::OutputsDataMap object
     */
    OutputsDataMap getOutputsInfo() const;

    /**
     * @brief Gets the network input Data node information. The received info is stored in the given InputsDataMap
     * object.
     *
     * For single and multiple inputs networks.
     * This method need to be called to find out OpenVINO input names for using them later
     * when calling InferenceEngine::InferRequest::SetBlob
     *
     * If you want to use framework names, you can use InferenceEngine::ICNNNetwork::getOVNameForTensor
     * method to map framework names to OpenVINO names
     *
     * @return The InferenceEngine::InputsDataMap object.
     */
    InputsDataMap getInputsInfo() const;

    /**
     * @brief Returns the number of layers in the network as an integer value
     * @return The number of layers as an integer value
     */
    size_t layerCount() const;

    /**
     * @brief Returns the network name.
     * @return Network name
     */
    const std::string& getName() const;

    /**
     * @brief Changes the inference batch size.
     *
     * @note There are several limitations and it's not recommended to use it. Set batch to the input shape and call
     * InferenceEngine::CNNNetwork::reshape.
     *
     * @param size Size of batch to set
     *
     * @note Current implementation of the function sets batch size to the first dimension of all layers in the
     * networks. Before calling it make sure that all your layers have batch in the first dimension, otherwise the
     * method works incorrectly. This limitation is resolved via shape inference feature by using
     * InferenceEngine::ICNNNetwork::reshape method. To read more refer to the Shape Inference section in documentation
     *
     * @note Current implementation of the function sets batch size to the first dimension of all layers in the
     * networks. Before calling it make sure that all your layers have batch in the first dimension, otherwise the
     * method works incorrectly. This limitation is resolved via shape inference feature by using
     * InferenceEngine::ICNNNetwork::reshape method. To read more refer to the Shape Inference section in documentation
     */
    void setBatchSize(const size_t size);

    /**
     * @brief Gets the inference batch size
     * @return The size of batch as a size_t value
     */
    size_t getBatchSize() const;

    IE_SUPPRESS_DEPRECATED_START
    /**
     * @deprecated InferenceEngine::ICNNNetwork interface is deprecated
     * @brief An overloaded operator cast to get pointer on current network
     *
     * @return A shared pointer of the current network
     */
    INFERENCE_ENGINE_DEPRECATED("InferenceEngine::ICNNNetwork interface is deprecated")
    operator ICNNNetwork::Ptr();

    /**
     * @deprecated InferenceEngine::ICNNNetwork interface is deprecated
     * @brief An overloaded operator & to get current network
     *
     * @return An instance of the current network
     */
    INFERENCE_ENGINE_DEPRECATED("InferenceEngine::ICNNNetwork interface is deprecated")
    operator ICNNNetwork&();

    /**
     * @deprecated InferenceEngine::ICNNNetwork interface is deprecated
     * @brief An overloaded operator & to get current network
     *
     * @return A const reference of the current network
     */
    INFERENCE_ENGINE_DEPRECATED("InferenceEngine::ICNNNetwork interface is deprecated")
    operator const ICNNNetwork&() const;
    IE_SUPPRESS_DEPRECATED_END

    /**
     * @brief Returns constant nGraph function
     * @return constant nGraph function
     */
    std::shared_ptr<ov::Model> getFunction();

    /**
     * @brief Returns constant nGraph function
     * @return constant nGraph function
     */
    std::shared_ptr<const ov::Model> getFunction() const;

    /**
     * @brief Adds output to the layer
     * @param layerName Name of the layer
     * @param outputIndex Index of the output
     */
    void addOutput(const std::string& layerName, size_t outputIndex = 0);

    IE_SUPPRESS_DEPRECATED_START
    /**
     * @brief Helper method to get collect all input shapes with names of corresponding Data objects
     * @return Map of pairs: input name and its dimension.
     */
    ICNNNetwork::InputShapes getInputShapes() const;

    /**
     * @brief Run shape inference with new input shapes for the network
     * @param inputShapes A map of pairs: name of corresponding data and its dimension.
     */
    void reshape(const ICNNNetwork::InputShapes& inputShapes);

    /**
     * @brief Serialize network to IR and weights files.
     *
     * @param xmlPath Path to output IR file.
     * @param binPath Path to output weights file. The parameter is skipped in case
     * of executable graph info serialization.
     */
    void serialize(const std::string& xmlPath, const std::string& binPath = {}) const;

    /**
     * @brief Serialize network to IR and weights streams.
     *
     * @param xmlBuf output IR stream.
     * @param binBuf output weights stream.
     */
    void serialize(std::ostream& xmlBuf, std::ostream& binBuf) const;

    /**
     * @brief Serialize network to IR stream and weights Blob::Ptr.
     *
     * @param xmlBuf output IR stream.
     * @param binBlob output weights Blob::Ptr.
     */
    void serialize(std::ostream& xmlBuf, Blob::Ptr& binBlob) const;

    /**
     * @brief Method maps framework tensor name to OpenVINO name
     * @param orig_name Framework tensor name
     * @return OpenVINO name
     */
    std::string getOVNameForTensor(const std::string& orig_name) const;

private:
    IE_SUPPRESS_DEPRECATED_START
    /**
     * @brief Network extra interface, might be nullptr
     */
    std::shared_ptr<ICNNNetwork> network;

    /**
     * @brief A pointer to the current network
     */
    ICNNNetwork* actual = nullptr;
    IE_SUPPRESS_DEPRECATED_END
};

}  // namespace InferenceEngine<|MERGE_RESOLUTION|>--- conflicted
+++ resolved
@@ -62,12 +62,7 @@
      * @param network Pointer to the ngraph::Function object
      * @param exts Vector of pointers to IE extension objects
      */
-<<<<<<< HEAD
-    explicit CNNNetwork(const std::shared_ptr<ngraph::Function>& network);
-=======
-    explicit CNNNetwork(const std::shared_ptr<ov::Model>& network,
-                        const std::vector<std::shared_ptr<IExtension>>& exts = {});
->>>>>>> 637920ce
+    explicit CNNNetwork(const std::shared_ptr<ov::Model>& network);
     IE_SUPPRESS_DEPRECATED_END
 
     /**
