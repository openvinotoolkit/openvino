// Copyright (C) 2018-2023 Intel Corporation
// SPDX-License-Identifier: Apache-2.0
//

#ifndef NOMINMAX
#    define NOMINMAX
#endif

#include <windows.h>

#include <memory>
#include <vector>

#include "dev/threading/parallel_custom_arena.hpp"
#include "openvino/runtime/system_conf.hpp"
#include "streams_executor.hpp"

namespace ov {

CPU::CPU() {
    DWORD len = 0;
    if (GetLogicalProcessorInformationEx(RelationAll, nullptr, &len) || GetLastError() != ERROR_INSUFFICIENT_BUFFER) {
        return;
    }

    std::unique_ptr<char[]> base_shared_ptr(new char[len]);
    char* base_ptr = base_shared_ptr.get();
    if (!GetLogicalProcessorInformationEx(RelationAll, (PSYSTEM_LOGICAL_PROCESSOR_INFORMATION_EX)base_ptr, &len)) {
        return;
    }

<<<<<<< HEAD
    _processors = GetMaximumProcessorCount(ALL_PROCESSOR_GROUPS);

=======
>>>>>>> 8c691004
    parse_processor_info_win(base_ptr,
                             len,
                             _processors,
                             _sockets,
                             _cores,
                             _proc_type_table,
                             _cpu_mapping_table);
}

void parse_processor_info_win(const char* base_ptr,
                              const unsigned long len,
                              int& _processors,
                              int& _sockets,
                              int& _cores,
                              std::vector<std::vector<int>>& _proc_type_table,
                              std::vector<std::vector<int>>& _cpu_mapping_table) {
    std::vector<int> list;
    std::vector<int> proc_info;

    std::vector<int> proc_init_line(PROC_TYPE_TABLE_SIZE, 0);
    std::vector<int> cpu_init_line(CPU_MAP_TABLE_SIZE, -1);

    char* info_ptr = (char*)base_ptr;
    int list_len = 0;
    int base_proc = 0;
    int group = 0;

    int group_start = 0;
    int group_end = 0;
    int group_id = 0;
    int group_type = 0;

    _processors = 0;
    _sockets = -1;
    _cores = 0;

    PSYSTEM_LOGICAL_PROCESSOR_INFORMATION_EX info = NULL;

    auto MaskToList = [&](const KAFFINITY mask_input) {
        KAFFINITY mask = mask_input;
        int cnt = 0;

        list.clear();
        list_len = 0;
        while (mask != 0) {
            if (0x1 == (mask & 0x1)) {
                list.push_back(cnt);
                list_len++;
            }
            cnt++;
            mask >>= 1;
        }
        return;
    };

    for (; info_ptr < base_ptr + len; info_ptr += (DWORD)info->Size) {
        info = (PSYSTEM_LOGICAL_PROCESSOR_INFORMATION_EX)info_ptr;

        if (info->Relationship == RelationProcessorPackage) {
            _sockets++;
            MaskToList(info->Processor.GroupMask->Mask);
            if (0 == _sockets) {
                _proc_type_table.push_back(proc_init_line);
            } else {
                _proc_type_table.push_back(_proc_type_table[0]);
                _proc_type_table[0] = proc_init_line;
            }
        } else if (info->Relationship == RelationProcessorCore) {
            MaskToList(info->Processor.GroupMask->Mask);

            if (0 == list[0]) {
                base_proc = _processors;
            }

            if (2 == list_len) {
                proc_info = cpu_init_line;
                proc_info[CPU_MAP_PROCESSOR_ID] = list[0] + base_proc;
                proc_info[CPU_MAP_SOCKET_ID] = _sockets;
                proc_info[CPU_MAP_CORE_ID] = _cores;
                proc_info[CPU_MAP_CORE_TYPE] = HYPER_THREADING_PROC;
                proc_info[CPU_MAP_GROUP_ID] = group;
                _cpu_mapping_table.push_back(proc_info);

                proc_info = cpu_init_line;
                proc_info[CPU_MAP_PROCESSOR_ID] = list[1] + base_proc;
                proc_info[CPU_MAP_SOCKET_ID] = _sockets;
                proc_info[CPU_MAP_CORE_ID] = _cores;
                proc_info[CPU_MAP_CORE_TYPE] = MAIN_CORE_PROC;
                proc_info[CPU_MAP_GROUP_ID] = group;
                _cpu_mapping_table.push_back(proc_info);

                _proc_type_table[0][MAIN_CORE_PROC]++;
                _proc_type_table[0][HYPER_THREADING_PROC]++;
                group++;

            } else {
                proc_info = cpu_init_line;
                proc_info[CPU_MAP_PROCESSOR_ID] = list[0] + base_proc;
                proc_info[CPU_MAP_SOCKET_ID] = _sockets;
                proc_info[CPU_MAP_CORE_ID] = _cores;
                if ((_processors > group_start) && (_processors <= group_end)) {
                    proc_info[CPU_MAP_CORE_TYPE] = group_type;
                    proc_info[CPU_MAP_GROUP_ID] = group_id;
                    _proc_type_table[0][group_type]++;
                }
                _cpu_mapping_table.push_back(proc_info);
            }
            _proc_type_table[0][ALL_PROC] += list_len;
            _processors += list_len;
            _cores++;

        } else if ((info->Relationship == RelationCache) && (info->Cache.Level == 2)) {
            MaskToList(info->Cache.GroupMask.Mask);

            if (4 == list_len) {
                if (_processors < list[list_len - 1] + base_proc) {
                    group_start = list[0];
                    group_end = list[list_len - 1];
                    group_id = group;
                    group_type = EFFICIENT_CORE_PROC;
                }
                for (int m = 0; m < _processors - list[0]; m++) {
                    _cpu_mapping_table[list[m] + base_proc][CPU_MAP_CORE_TYPE] = EFFICIENT_CORE_PROC;
                    _cpu_mapping_table[list[m] + base_proc][CPU_MAP_GROUP_ID] = group;
                    _proc_type_table[0][EFFICIENT_CORE_PROC]++;
                }
                group++;

            } else if (1 == list_len) {
                _cpu_mapping_table[list[0] + base_proc][CPU_MAP_CORE_TYPE] = MAIN_CORE_PROC;
                _cpu_mapping_table[list[0] + base_proc][CPU_MAP_GROUP_ID] = group;
                _proc_type_table[0][MAIN_CORE_PROC]++;
                group++;
            }
        }
    }
    _sockets++;
    if (_sockets > 1) {
        _proc_type_table.push_back(_proc_type_table[0]);
        _proc_type_table[0] = proc_init_line;

        for (int m = 1; m <= _sockets; m++) {
            for (int n = 0; n < PROC_TYPE_TABLE_SIZE; n++) {
                _proc_type_table[0][n] += _proc_type_table[m][n];
            }
        }
    }
}

int get_number_of_cpu_cores(bool bigCoresOnly) {
    const int fallback_val = parallel_get_max_threads();
    DWORD sz = 0;
    // querying the size of the resulting structure, passing the nullptr for the buffer
    if (GetLogicalProcessorInformationEx(RelationProcessorCore, nullptr, &sz) ||
        GetLastError() != ERROR_INSUFFICIENT_BUFFER)
        return fallback_val;

    std::unique_ptr<uint8_t[]> ptr(new uint8_t[sz]);
    if (!GetLogicalProcessorInformationEx(RelationProcessorCore,
                                          reinterpret_cast<PSYSTEM_LOGICAL_PROCESSOR_INFORMATION_EX>(ptr.get()),
                                          &sz))
        return fallback_val;

    int phys_cores = 0;
    size_t offset = 0;
    do {
        offset += reinterpret_cast<PSYSTEM_LOGICAL_PROCESSOR_INFORMATION_EX>(ptr.get() + offset)->Size;
        phys_cores++;
    } while (offset < sz);

#if (OV_THREAD == OV_THREAD_TBB || OV_THREAD == OV_THREAD_TBB_AUTO)
    auto core_types = custom::info::core_types();
    if (bigCoresOnly && core_types.size() > 1) /*Hybrid CPU*/ {
        phys_cores = custom::info::default_concurrency(
            custom::task_arena::constraints{}.set_core_type(core_types.back()).set_max_threads_per_core(1));
    }
#endif
    return phys_cores;
}

#if !(OV_THREAD == OV_THREAD_TBB || OV_THREAD == OV_THREAD_TBB_AUTO)
// OMP/SEQ threading on the Windows doesn't support NUMA
std::vector<int> get_available_numa_nodes() {
    return {-1};
}
#endif

}  // namespace ov<|MERGE_RESOLUTION|>--- conflicted
+++ resolved
@@ -19,6 +19,7 @@
 
 CPU::CPU() {
     DWORD len = 0;
+    _num_threads = parallel_get_max_threads();
     if (GetLogicalProcessorInformationEx(RelationAll, nullptr, &len) || GetLastError() != ERROR_INSUFFICIENT_BUFFER) {
         return;
     }
@@ -29,11 +30,6 @@
         return;
     }
 
-<<<<<<< HEAD
-    _processors = GetMaximumProcessorCount(ALL_PROCESSOR_GROUPS);
-
-=======
->>>>>>> 8c691004
     parse_processor_info_win(base_ptr,
                              len,
                              _processors,
