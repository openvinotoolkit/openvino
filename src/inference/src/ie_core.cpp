// Copyright (C) 2018-2021 Intel Corporation
// SPDX-License-Identifier: Apache-2.0
//

#include "ie_core.hpp"

#include <sys/stat.h>

#include <ie_performance_hints.hpp>
#include <map>
#include <memory>
#include <mutex>
#include <string>
#include <vector>

#include "cnn_network_ngraph_impl.hpp"
#include "compilation_context.hpp"
#include "cpp/ie_cnn_network.h"
#include "cpp/ie_plugin.hpp"
#include "cpp_interfaces/interface/ie_iexecutable_network_internal.hpp"
#include "cpp_interfaces/interface/ie_internal_plugin_config.hpp"
#include "file_utils.h"
#include "ie_cache_guard.hpp"
#include "ie_cache_manager.hpp"
#include "ie_icore.hpp"
#include "ie_itt.hpp"
#include "ie_network_reader.hpp"
#include "ie_ngraph_utils.hpp"
#include "ie_plugin_config.hpp"
#include "ie_remote_context.hpp"
#include "ngraph/graph_util.hpp"
#include "ngraph/ngraph.hpp"
#include "ngraph/opsets/opset.hpp"
#include "ngraph/pass/constant_folding.hpp"
#include "openvino/core/except.hpp"
#include "openvino/op/parameter.hpp"
#include "openvino/op/result.hpp"
#include "openvino/runtime/compiled_model.hpp"
#include "openvino/runtime/core.hpp"
#include "openvino/util/file_util.hpp"
#include "openvino/util/shared_object.hpp"
#include "so_extension.hpp"
#include "xml_parse_utils.h"

#ifdef OPENVINO_STATIC_LIBRARY
#    include "ie_plugins.hpp"
#endif

using namespace InferenceEngine::PluginConfigParams;
using namespace InferenceEngine;
using namespace std::placeholders;

namespace ov {
namespace runtime {

namespace {

#ifndef OPENVINO_STATIC_LIBRARY

std::string parseXmlConfig(const std::string& xmlFile) {
    std::string xmlConfigFile_ = xmlFile;
    if (xmlConfigFile_.empty()) {
        // register plugins from default plugins.xml config
        ov::util::FilePath xmlConfigFileDefault =
            FileUtils::makePath(ie::getInferenceEngineLibraryPath(), ov::util::to_file_path("plugins.xml"));
        xmlConfigFile_ = ov::util::from_file_path(xmlConfigFileDefault);
    }
    return xmlConfigFile_;
}

#endif

template <typename T>
struct Parsed {
    std::string _deviceName;
    std::map<std::string, T> _config;
};

template <typename T = ie::Parameter>
Parsed<T> parseDeviceNameIntoConfig(const std::string& deviceName, const std::map<std::string, T>& config = {}) {
    auto config_ = config;
    auto deviceName_ = deviceName;
    if (deviceName_.find("HETERO:") == 0) {
        deviceName_ = "HETERO";
        config_["TARGET_FALLBACK"] = deviceName.substr(7);
    } else if (deviceName_.find("MULTI:") == 0) {
        deviceName_ = "MULTI";
        config_[ie::MultiDeviceConfigParams::KEY_MULTI_DEVICE_PRIORITIES] = deviceName.substr(6);
    } else if (deviceName.find("AUTO") == 0) {
        deviceName_ = "AUTO";
        if (deviceName.find("AUTO:") == 0) {
            config_[ie::MultiDeviceConfigParams::KEY_MULTI_DEVICE_PRIORITIES] =
                deviceName.substr(std::string("AUTO:").size());
        }
    } else if (deviceName_.find("BATCH:") == 0) {
        deviceName_ = "BATCH";
        config_[CONFIG_KEY(AUTO_BATCH)] = deviceName.substr(6);
    } else {
        ie::DeviceIDParser parser(deviceName_);
        deviceName_ = parser.getDeviceName();
        std::string deviceIDLocal = parser.getDeviceID();

        if (!deviceIDLocal.empty()) {
            config_[KEY_DEVICE_ID] = deviceIDLocal;
        }
    }
    return {deviceName_, config_};
}

template <typename F>
void allowNotImplemented(F&& f) {
    try {
        f();
    } catch (const ie::NotImplemented&) {
    }
}

}  // namespace

class CoreImpl : public ie::ICore, public std::enable_shared_from_this<ie::ICore> {
    mutable std::map<std::string, ov::runtime::InferencePlugin> plugins;

    class CoreConfig final {
    public:
        struct CacheConfig {
            std::string _cacheDir;
            std::shared_ptr<ie::ICacheManager> _cacheManager;
        };

        void setAndUpdate(std::map<std::string, std::string>& config) {
            auto it = config.find(CONFIG_KEY(CACHE_DIR));
            if (it != config.end()) {
                std::lock_guard<std::mutex> lock(_cacheConfigMutex);
                _cacheConfig._cacheDir = it->second;
                if (!it->second.empty()) {
                    FileUtils::createDirectoryRecursive(it->second);
                    _cacheConfig._cacheManager = std::make_shared<ie::FileStorageCacheManager>(std::move(it->second));
                } else {
                    _cacheConfig._cacheManager = nullptr;
                }

                config.erase(it);
            }
        }

        // Creating thread-safe copy of config including shared_ptr to ICacheManager
        CacheConfig getCacheConfig() const {
            std::lock_guard<std::mutex> lock(_cacheConfigMutex);
            return _cacheConfig;
        }

    private:
        mutable std::mutex _cacheConfigMutex;
        CacheConfig _cacheConfig;
    };

    // Core settings (cache config, etc)
    CoreConfig coreConfig;

    ie::CacheGuard cacheGuard;

    struct PluginDescriptor {
        ov::util::FilePath libraryLocation;
        std::map<std::string, std::string> defaultConfig;
        std::vector<ov::util::FilePath> listOfExtentions;
        InferenceEngine::CreatePluginEngineFunc* pluginCreateFunc = nullptr;
        InferenceEngine::CreateExtensionFunc* extensionCreateFunc = nullptr;

        PluginDescriptor() = default;

        PluginDescriptor(const ov::util::FilePath& libraryLocation,
                         const std::map<std::string, std::string>& defaultConfig = {},
                         const std::vector<ov::util::FilePath>& listOfExtentions = {}) {
            this->libraryLocation = libraryLocation;
            this->defaultConfig = defaultConfig;
            this->listOfExtentions = listOfExtentions;
        }

        PluginDescriptor(InferenceEngine::CreatePluginEngineFunc* pluginCreateFunc,
                         const std::map<std::string, std::string>& defaultConfig = {},
                         InferenceEngine::CreateExtensionFunc* extensionCreateFunc = nullptr) {
            this->pluginCreateFunc = pluginCreateFunc;
            this->defaultConfig = defaultConfig;
            this->extensionCreateFunc = extensionCreateFunc;
        }
    };

    mutable std::unordered_set<std::string> opsetNames;
    // TODO: make extensions to be optional with conditional compilation
    mutable std::vector<ie::IExtensionPtr> extensions;
    std::vector<ov::Extension::Ptr> ov_extensions;

    std::map<std::string, PluginDescriptor> pluginRegistry;
    mutable std::mutex pluginsMutex;  // to lock parallel access to pluginRegistry and plugins

    const bool newAPI;

    bool DeviceSupportsImportExport(const std::string& deviceName) const override {
        auto parsed = parseDeviceNameIntoConfig(deviceName);
        auto plugin = GetCPPPluginByName(parsed._deviceName);
        return DeviceSupportsImportExport(plugin);
    }

    bool DeviceSupportsImportExport(const ov::runtime::InferencePlugin& plugin) const {
        std::vector<std::string> supportedMetricKeys = plugin.get_metric(METRIC_KEY(SUPPORTED_METRICS), {});
        auto it = std::find(supportedMetricKeys.begin(), supportedMetricKeys.end(), METRIC_KEY(IMPORT_EXPORT_SUPPORT));
        auto supported =
            (it != supportedMetricKeys.end()) && plugin.get_metric(METRIC_KEY(IMPORT_EXPORT_SUPPORT), {}).as<bool>();
        return supported;
    }

    bool DeviceSupportsCacheDir(const ov::runtime::InferencePlugin& plugin) const {
        return DeviceSupportsConfigKey(plugin, CONFIG_KEY(CACHE_DIR));
    }

    bool DeviceSupportsConfigKey(const ov::runtime::InferencePlugin& plugin, const std::string& key) const {
        bool supported = false;
        std::vector<std::string> supportedMetricKeys;
        try {
            // If plugin doesn't support 'SUPPORTED_METRICS' - treat it as config is not supported as well
            supportedMetricKeys = plugin.get_metric(METRIC_KEY(SUPPORTED_METRICS), {}).as<std::vector<std::string>>();
        } catch (...) {
        }
        auto it = std::find(supportedMetricKeys.begin(), supportedMetricKeys.end(), METRIC_KEY(SUPPORTED_CONFIG_KEYS));
        if (it != supportedMetricKeys.end()) {
            std::vector<std::string> configKeys = plugin.get_metric(METRIC_KEY(SUPPORTED_CONFIG_KEYS), {});
            supported = std::find(configKeys.begin(), configKeys.end(), key) != configKeys.end();
        }
        return supported;
    }

    ov::runtime::SoPtr<ie::IExecutableNetworkInternal> compile_model_impl(
        const InferenceEngine::CNNNetwork& network,
        ov::runtime::InferencePlugin& plugin,
        const std::map<std::string, std::string>& parsedConfig,
        const ie::RemoteContext::Ptr& context,
        const std::string& blobID,
        const std::string& modelPath = std::string(),
        bool forceDisableCache = false) {
        OV_ITT_SCOPED_TASK(ov::itt::domains::IE, "CoreImpl::compile_model_impl");
        ov::runtime::SoPtr<ie::IExecutableNetworkInternal> execNetwork;
        execNetwork = context ? plugin.compile_model(network, context, parsedConfig)
                              : plugin.compile_model(network, parsedConfig);
        auto cacheManager = coreConfig.getCacheConfig()._cacheManager;
        if (!forceDisableCache && cacheManager && DeviceSupportsImportExport(plugin)) {
            try {
                // need to export network for further import from "cache"
                OV_ITT_SCOPE(FIRST_INFERENCE, ie::itt::domains::IE_LT, "Core::LoadNetwork::Export");
                cacheManager->writeCacheEntry(blobID, [&](std::ostream& networkStream) {
                    networkStream << ie::CompiledBlobHeader(
                        ie::GetInferenceEngineVersion()->buildNumber,
                        ie::NetworkCompilationContext::calculateFileInfo(modelPath));
                    execNetwork->Export(networkStream);
                });
            } catch (...) {
                cacheManager->removeCacheEntry(blobID);
                throw;
            }
        }
        return execNetwork;
    }

    ov::runtime::SoPtr<ie::IExecutableNetworkInternal> LoadNetworkFromCache(
        const std::shared_ptr<ie::ICacheManager>& cacheManager,
        const std::string& blobId,
        ov::runtime::InferencePlugin& plugin,
        const std::map<std::string, std::string>& config,
        const std::shared_ptr<ie::RemoteContext>& context,
        bool& networkIsImported,
        const std::string& modelPath = std::string()) {
        ov::runtime::SoPtr<ie::IExecutableNetworkInternal> execNetwork;
        struct HeaderException {};

        OPENVINO_ASSERT(cacheManager != nullptr);
        try {
            cacheManager->readCacheEntry(blobId, [&](std::istream& networkStream) {
                OV_ITT_SCOPE(FIRST_INFERENCE,
                             ie::itt::domains::IE_LT,
                             "Core::LoadNetworkFromCache::ReadStreamAndImport");
                try {
                    ie::CompiledBlobHeader header;
                    networkStream >> header;
                    if (header.getIeVersion() != ie::GetInferenceEngineVersion()->buildNumber) {
                        // Build number mismatch, don't use this cache
                        throw ie::NetworkNotRead("Version does not match");
                    }
                    if (header.getFileInfo() != ie::NetworkCompilationContext::calculateFileInfo(modelPath)) {
                        // Original file is changed, don't use cache
                        throw ie::NetworkNotRead("Original model file is changed");
                    }
                } catch (...) {
                    throw HeaderException();
                }

                execNetwork = context ? plugin.import_model(networkStream, context, config)
                                      : plugin.import_model(networkStream, config);
                networkIsImported = true;
            });
        } catch (const HeaderException&) {
            // For these exceptions just remove old cache and set that import didn't work
            cacheManager->removeCacheEntry(blobId);
            networkIsImported = false;
        } catch (...) {
            cacheManager->removeCacheEntry(blobId);
            networkIsImported = false;
            // TODO: temporary disabled by #54335. In future don't throw only for new 'blob_outdated' exception
            // throw;
        }
        return execNetwork;
    }

    std::map<std::string, std::string> CreateCompileConfig(const ov::runtime::InferencePlugin& plugin,
                                                           const std::string& deviceFamily,
                                                           const std::map<std::string, std::string>& origConfig) const {
        std::map<std::string, ie::Parameter> getMetricConfig;
        auto compileConfig = origConfig;

        // 0. Remove TARGET_FALLBACK key, move it to getMetricConfig
        auto targetFallbackIt = compileConfig.find("TARGET_FALLBACK");
        if (targetFallbackIt != compileConfig.end()) {
            getMetricConfig[targetFallbackIt->first] = targetFallbackIt->second;
            compileConfig.erase(targetFallbackIt);
        }

        // 1. remove DEVICE_ID key
        auto deviceIt = compileConfig.find(CONFIG_KEY(DEVICE_ID));
        if (deviceIt != compileConfig.end()) {
            getMetricConfig[deviceIt->first] = deviceIt->second;
            compileConfig.erase(deviceIt);
        }

        // 2. replace it with DEVICE_ARCHITECTURE value
        std::vector<std::string> supportedMetricKeys =
            plugin.get_metric(METRIC_KEY(SUPPORTED_METRICS), getMetricConfig);
        auto archIt =
            std::find(supportedMetricKeys.begin(), supportedMetricKeys.end(), METRIC_KEY(DEVICE_ARCHITECTURE));
        if (archIt != supportedMetricKeys.end()) {
            auto value = plugin.get_metric(METRIC_KEY(DEVICE_ARCHITECTURE), getMetricConfig);
            compileConfig[METRIC_KEY(DEVICE_ARCHITECTURE)] = value.as<std::string>();
        } else {
            // Take device name if device does not support DEVICE_ARCHITECTURE metric
            compileConfig[METRIC_KEY(DEVICE_ARCHITECTURE)] = deviceFamily;
        }
        return compileConfig;
    }

    std::string CalculateNetworkHash(const ie::CNNNetwork& network,
                                     const std::string& deviceFamily,
                                     const ov::runtime::InferencePlugin& plugin,
                                     const std::map<std::string, std::string>& config) const {
        auto compileConfig = CreateCompileConfig(plugin, deviceFamily, config);
        return ie::NetworkCompilationContext::computeHash(network, compileConfig);
    }

    std::string CalculateFileHash(const std::string& modelName,
                                  const std::string& deviceFamily,
                                  const ov::runtime::InferencePlugin& plugin,
                                  const std::map<std::string, std::string>& config) const {
        auto compileConfig = CreateCompileConfig(plugin, deviceFamily, config);
        return ie::NetworkCompilationContext::computeHash(modelName, compileConfig);
    }

public:
    CoreImpl(bool _newAPI) : newAPI(_newAPI) {
        opsetNames.insert("opset1");
        opsetNames.insert("opset2");
        opsetNames.insert("opset3");
        opsetNames.insert("opset4");
        opsetNames.insert("opset5");
        opsetNames.insert("opset6");
        opsetNames.insert("opset7");
        opsetNames.insert("opset8");
    }

    ~CoreImpl() override = default;

    /**
     * @brief Register plugins for devices which are located in .xml configuration file.
     * @note The function supports UNICODE path
     * @param xmlConfigFile An .xml configuraion with device / plugin information
     */
    void RegisterPluginsInRegistry(const std::string& xmlConfigFile) {
        std::lock_guard<std::mutex> lock(pluginsMutex);

        auto parse_result = ParseXml(xmlConfigFile.c_str());
        if (!parse_result.error_msg.empty()) {
            IE_THROW() << parse_result.error_msg;
        }

        pugi::xml_document& xmlDoc = *parse_result.xml;

        using namespace XMLParseUtils;
        pugi::xml_node ieNode = xmlDoc.document_element();
        pugi::xml_node devicesNode = ieNode.child("plugins");

        FOREACH_CHILD (pluginNode, devicesNode, "plugin") {
            std::string deviceName = GetStrAttr(pluginNode, "name");
            ov::util::FilePath pluginPath = ov::util::to_file_path(GetStrAttr(pluginNode, "location").c_str());

            if (deviceName.find('.') != std::string::npos) {
                IE_THROW() << "Device name must not contain dot '.' symbol";
            }

            // append IR library path for default IE plugins
            {
                ov::util::FilePath absFilePath = FileUtils::makePath(ie::getInferenceEngineLibraryPath(), pluginPath);
                if (FileUtils::fileExist(absFilePath))
                    pluginPath = absFilePath;
            }

            // check properties
            auto propertiesNode = pluginNode.child("properties");
            std::map<std::string, std::string> config;

            if (propertiesNode) {
                FOREACH_CHILD (propertyNode, propertiesNode, "property") {
                    std::string key = GetStrAttr(propertyNode, "key");
                    std::string value = GetStrAttr(propertyNode, "value");
                    config[key] = value;
                }
            }

            // check extensions
            auto extensionsNode = pluginNode.child("extensions");
            std::vector<ov::util::FilePath> listOfExtentions;

            if (extensionsNode) {
                FOREACH_CHILD (extensionNode, extensionsNode, "extension") {
                    ov::util::FilePath extensionLocation =
                        ov::util::to_file_path(GetStrAttr(extensionNode, "location").c_str());
                    listOfExtentions.push_back(extensionLocation);
                }
            }

            // fill value in plugin registry for later lazy initialization
            {
                PluginDescriptor desc{pluginPath, config, listOfExtentions};
                pluginRegistry[deviceName] = desc;
            }
        }
    }

#ifdef OPENVINO_STATIC_LIBRARY

    /**
     * @brief Register plugins for devices which are located in .xml configuration file.
     * @note The function supports UNICODE path
     * @param xmlConfigFile An .xml configuraion with device / plugin information
     */
    void RegisterPluginsInRegistry(const decltype(::getStaticPluginsRegistry())& static_registry) {
        std::lock_guard<std::mutex> lock(pluginsMutex);

        for (const auto& plugin : static_registry) {
            const auto& deviceName = plugin.first;
            if (deviceName.find('.') != std::string::npos) {
                IE_THROW() << "Device name must not contain dot '.' symbol";
            }
            const auto& value = plugin.second;
            PluginDescriptor desc{value.m_create_plugin_func, value.m_default_config, value.m_create_extension_func};
            pluginRegistry[deviceName] = desc;
        }
    }

#endif

    //
    // ICore public API
    //

    ie::CNNNetwork ReadNetwork(const std::string& modelPath, const std::string& binPath) const override {
        OV_ITT_SCOPE(FIRST_INFERENCE, ov::itt::domains::IE_RT, "CoreImpl::ReadNetwork from file");
        return InferenceEngine::details::ReadNetwork(modelPath, binPath, extensions, ov_extensions, newAPI);
    }

    ie::CNNNetwork ReadNetwork(const std::string& model, const ie::Blob::CPtr& weights) const override {
        OV_ITT_SCOPE(FIRST_INFERENCE, ov::itt::domains::IE_RT, "CoreImpl::ReadNetwork from memory");
        return InferenceEngine::details::ReadNetwork(model, weights, extensions, ov_extensions, newAPI);
    }

    bool isNewAPI() const override {
        return newAPI;
    }

    ov::runtime::SoPtr<ie::IExecutableNetworkInternal> LoadNetwork(
        const ie::CNNNetwork& network,
        const std::shared_ptr<ie::RemoteContext>& context,
        const std::map<std::string, std::string>& config) override {
        OV_ITT_SCOPE(FIRST_INFERENCE, ie::itt::domains::IE_LT, "Core::LoadNetwork::RemoteContext");
        if (context == nullptr) {
            IE_THROW() << "Remote context is null";
        }
        auto parsed = parseDeviceNameIntoConfig(context->getDeviceName(), config);
        std::string& deviceName = parsed._deviceName;
        std::map<std::string, std::string>& config_with_batch = parsed._config;
        // if auto-batching is applicable, the below function will patch the device name and config accordingly:
        ApplyAutoBatching(network, deviceName, config_with_batch);
        parsed = parseDeviceNameIntoConfig(deviceName, config_with_batch);

        auto plugin = GetCPPPluginByName(parsed._deviceName);
        ov::runtime::SoPtr<ie::IExecutableNetworkInternal> res;
        auto cacheManager = coreConfig.getCacheConfig()._cacheManager;
        if (cacheManager && DeviceSupportsImportExport(plugin)) {
            auto hash = CalculateNetworkHash(network, parsed._deviceName, plugin, parsed._config);
            bool loadedFromCache = false;
            auto lock = cacheGuard.getHashLock(hash);
            res = LoadNetworkFromCache(cacheManager, hash, plugin, parsed._config, context, loadedFromCache);
            if (!loadedFromCache) {
                res = compile_model_impl(network, plugin, parsed._config, context, hash);
            }
        } else {
            res = compile_model_impl(network, plugin, parsed._config, context, {});
        }
        return res;
    }

    void ApplyAutoBatching(const ie::CNNNetwork& network,
                           std::string& deviceName,
                           std::map<std::string, std::string>& config_with_batch) {
        std::string deviceNameWithBatchSize;
        if (deviceName.find("BATCH") != std::string::npos) {
            auto pos = deviceName.find_first_of(":");
            if (pos != std::string::npos) {
                deviceNameWithBatchSize = deviceName.substr(pos + 1);
                config_with_batch[CONFIG_KEY(ALLOW_AUTO_BATCHING)] = CONFIG_VALUE(YES);
            }
        }

        const auto& batch_mode = config_with_batch.find(CONFIG_KEY(ALLOW_AUTO_BATCHING));
        if (batch_mode == config_with_batch.end())
            return;
        const auto enabled = batch_mode->second == CONFIG_VALUE(YES);
        // no need for this config key in the rest of loading
        config_with_batch.erase(batch_mode);
        if (!enabled)
            return;
        try {
            // do not reshape/re-batch originally batched networks and when there are no inputs with the N* layouts
            // the below code is a placeholder for the WIP (22.1) functionality
            // that will check the reshaping by the batch is robust (CVS-51744)
            const InputsDataMap inputInfo = network.getInputsInfo();
            bool atLeastOneInputIsBatched = false;
            for (const InputsDataMap::value_type& item : inputInfo) {
                auto layout = item.second->getTensorDesc().getLayout();
                if (layout == InferenceEngine::Layout::NC || layout == InferenceEngine::Layout::NCDHW ||
                    layout == InferenceEngine::Layout::NCHW || layout == InferenceEngine::Layout::NHWC ||
                    layout == InferenceEngine::Layout::NDHWC) {
                    if (item.first == "im_info"  // WA for faster-rcnn* and alikes (CVS-74085)
                        || 1 != item.second->getTensorDesc().getDims()[0])  // do not reshape/re-batch  batched networks
                        IE_THROW(NotImplemented)
                            << "Auto-batching does not reshape/re-batch originally batched networks!";
                    else
                        atLeastOneInputIsBatched = true;
                }
            }
            bool atLeastOneOutputIsBatched = false;
            const OutputsDataMap outputInfo = network.getOutputsInfo();
            for (const OutputsDataMap::value_type& item : outputInfo) {
                auto layout = item.second->getTensorDesc().getLayout();
                if (layout == InferenceEngine::Layout::NC || layout == InferenceEngine::Layout::NCDHW ||
                    layout == InferenceEngine::Layout::NCHW || layout == InferenceEngine::Layout::NHWC ||
                    layout == InferenceEngine::Layout::NDHWC) {
                    if (1 != item.second->getTensorDesc()
                                 .getDims()[0])  // do not reshape/re-batch originally batched networks
                        IE_THROW(NotImplemented)
                            << "Auto-batching does not reshape/re-batch originally batched networks!";
                    else
                        atLeastOneOutputIsBatched = true;
                }
            }
            if (!atLeastOneInputIsBatched || !atLeastOneOutputIsBatched)
                IE_THROW(NotImplemented)
                    << "Auto-batching supports only networks featuring inputs/outputs with the batched layouts !";

            auto deviceNameWithoutBatch =
                !deviceNameWithBatchSize.empty() ? DeviceIDParser::getBatchDevice(deviceNameWithBatchSize) : deviceName;
            unsigned int requests = 0;
            unsigned int optimalBatchSize = 0;
            if (deviceNameWithBatchSize.empty()) {
                // batch size is not set explicitly via device name e.g. BATCH:GPU(4)
                // let's query the optimal batch size
                std::map<std::string, ie::Parameter> options;
                options["MODEL_PTR"] = &network;
                optimalBatchSize = GetCPPPluginByName(DeviceIDParser(deviceNameWithoutBatch).getDeviceName())
                                       .get_metric(METRIC_KEY(OPTIMAL_BATCH), options)
                                       .as<unsigned int>();
                auto res =
                    GetConfig(deviceNameWithoutBatch, CONFIG_KEY(PERFORMANCE_HINT_NUM_REQUESTS)).as<std::string>();
                requests = PerfHintsConfig::CheckPerformanceHintRequestValue(res);
                const auto& reqs = config_with_batch.find(CONFIG_KEY(PERFORMANCE_HINT_NUM_REQUESTS));
                if (reqs != config_with_batch.end())
                    requests = (unsigned int)PerfHintsConfig::CheckPerformanceHintRequestValue(reqs->second);
                if (requests) {
                    optimalBatchSize = std::max(1u, std::min(requests, optimalBatchSize));
                }
            }
            if (optimalBatchSize > 1 || !deviceNameWithBatchSize.empty()) {
                auto function = network.getFunction();
                bool bDetectionOutput = false;
                for (auto&& node : function->get_ops()) {
                    auto isDetectionOutputParent = [](decltype(node)& nd) {
                        for (size_t n = 0; n < nd->get_input_size(); n++) {
                            if (!std::strcmp("DetectionOutput", nd->get_input_node_ptr(n)->get_type_info().name))
                                return true;
                        }
                        return false;
                    };

                    if (!std::strcmp("DetectionOutput", node->get_type_info().name) ||
                        (!std::strcmp("Result", node->get_type_info().name) && isDetectionOutputParent(node))) {
                        node->get_rt_info()["affinity"] = deviceNameWithoutBatch;
                        bDetectionOutput = true;
                    } else {
                        node->get_rt_info()["affinity"] = "BATCH";
                    }
                }
                auto batchConfig = deviceNameWithBatchSize.empty()
                                       ? deviceNameWithoutBatch + "(" + std::to_string(optimalBatchSize) + ")"
                                       : deviceNameWithBatchSize;
                if (bDetectionOutput) {
                    deviceName = "HETERO:BATCH," + deviceNameWithoutBatch;
                    config_with_batch[CONFIG_KEY(AUTO_BATCH)] = batchConfig;
                } else {
                    deviceName = "BATCH:" + batchConfig;
                }
            }
        } catch (std::exception& e) {
            // No Auto-Batching enabled
        }
    }

    ie::SoExecutableNetworkInternal LoadNetwork(const ie::CNNNetwork& network,
                                                const std::string& deviceNameOrig,
                                                const std::map<std::string, std::string>& config) override {
        OV_ITT_SCOPE(FIRST_INFERENCE, ie::itt::domains::IE_LT, "Core::LoadNetwork::CNN");
        std::string deviceName = deviceNameOrig;
        std::map<std::string, std::string> config_with_batch = config;
        // if auto-batching is applicable, the below function will patch the device name and config accordingly:
        ApplyAutoBatching(network, deviceName, config_with_batch);

        bool forceDisableCache = config_with_batch.count(CONFIG_KEY_INTERNAL(FORCE_DISABLE_CACHE)) > 0;
        auto parsed = parseDeviceNameIntoConfig(deviceName, config_with_batch);
        if (forceDisableCache) {
            // remove this config key from parsed as plugins can throw unsupported exception
            parsed._config.erase(CONFIG_KEY_INTERNAL(FORCE_DISABLE_CACHE));
        }
        auto plugin = GetCPPPluginByName(parsed._deviceName);
        ov::runtime::SoPtr<ie::IExecutableNetworkInternal> res;
        auto cacheManager = coreConfig.getCacheConfig()._cacheManager;
        if (!forceDisableCache && cacheManager && DeviceSupportsImportExport(plugin)) {
            auto hash = CalculateNetworkHash(network, parsed._deviceName, plugin, parsed._config);
            bool loadedFromCache = false;
            auto lock = cacheGuard.getHashLock(hash);
            res = LoadNetworkFromCache(cacheManager, hash, plugin, parsed._config, nullptr, loadedFromCache);
            if (!loadedFromCache) {
                res = compile_model_impl(network, plugin, parsed._config, nullptr, hash, {}, forceDisableCache);
            }
        } else {
            res = compile_model_impl(network, plugin, parsed._config, nullptr, {}, {}, forceDisableCache);
        }
        return {res._ptr, res._so};
    }

    ie::SoExecutableNetworkInternal LoadNetwork(const std::string& modelPath,
                                                const std::string& deviceName,
                                                const std::map<std::string, std::string>& config) override {
        OV_ITT_SCOPE(FIRST_INFERENCE, ie::itt::domains::IE_LT, "Core::LoadNetwork::Path");
        auto parsed = parseDeviceNameIntoConfig(deviceName, config);
        auto plugin = GetCPPPluginByName(parsed._deviceName);
        ov::runtime::SoPtr<ie::IExecutableNetworkInternal> res;
        auto cacheManager = coreConfig.getCacheConfig()._cacheManager;
        if (cacheManager && DeviceSupportsImportExport(plugin)) {
            bool loadedFromCache = false;
            auto hash = CalculateFileHash(modelPath, parsed._deviceName, plugin, parsed._config);
            auto lock = cacheGuard.getHashLock(hash);
            res = LoadNetworkFromCache(cacheManager, hash, plugin, parsed._config, nullptr, loadedFromCache, modelPath);
            if (!loadedFromCache) {
                auto cnnNetwork = ReadNetwork(modelPath, std::string());
                res = compile_model_impl(cnnNetwork, plugin, parsed._config, nullptr, hash, modelPath);
            }
        } else if (cacheManager) {
            res = plugin.compile_model(modelPath, parsed._config);
        } else {
            auto cnnNetwork = ReadNetwork(modelPath, std::string());
            res = compile_model_impl(cnnNetwork, plugin, parsed._config, nullptr, {}, modelPath);
        }
        return {res._ptr, res._so};
    }

    ie::SoExecutableNetworkInternal ImportNetwork(std::istream& networkModel,
                                                  const std::string& deviceName,
                                                  const std::map<std::string, std::string>& config) override {
        auto parsed = parseDeviceNameIntoConfig(deviceName, config);
        auto exec = GetCPPPluginByName(parsed._deviceName).import_model(networkModel, parsed._config);

        if (isNewAPI()) {
            // create getInputs() based on GetInputsInfo()
            using namespace InferenceEngine::details;

            if (exec->getInputs().empty()) {
                const auto& inputsInfo = exec->GetInputsInfo();
                OPENVINO_ASSERT(!inputsInfo.empty(), "inputsInfo is empty after network import");

                std::vector<std::shared_ptr<const ov::Node>> params;
                params.reserve(inputsInfo.size());
                for (auto&& input : inputsInfo) {
                    auto param = std::make_shared<ov::op::v0::Parameter>(
                        convertPrecision(input.second->getPrecision()),
                        ov::PartialShape(input.second->getTensorDesc().getDims()));
                    param->set_friendly_name(input.first);
                    param->get_output_tensor(0).add_names({input.first});
                    params.emplace_back(std::move(param));
                }

                exec->setInputs(params);
            }

            if (exec->getOutputs().empty()) {
                const auto& outputsInfo = exec->GetOutputsInfo();
                OPENVINO_ASSERT(!outputsInfo.empty(), "outputsInfo is empty after network import");

                std::vector<std::shared_ptr<const ov::Node>> results;
                results.reserve(outputsInfo.size());
                for (auto&& output : outputsInfo) {
                    auto fake_param = std::make_shared<ov::op::v0::Parameter>(
                        convertPrecision(output.second->getPrecision()),
                        ov::PartialShape(output.second->getTensorDesc().getDims()));
                    fake_param->set_friendly_name(output.first);
                    auto result = std::make_shared<ov::op::v0::Result>(fake_param);
                    result->get_output_tensor(0).add_names({output.first});
                    results.emplace_back(std::move(result));
                }
                exec->setOutputs(results);
            }

            // but for true support plugins need:
            // 1. ensure order or parameters and results as in ov::Model
            // 2. provide tensor names for inputs and outputs
            // 3. precisions for getInputs and getOutputs should be taken from GetInputsInfo / GetOutputsInfo
            //    not from ngraph. Plugins should use SetExeNetworkInfo
        }

        return {exec._ptr, exec._so};
    }

    ie::QueryNetworkResult QueryNetwork(const ie::CNNNetwork& network,
                                        const std::string& deviceName,
                                        const std::map<std::string, std::string>& config) const override {
        OV_ITT_SCOPED_TASK(ov::itt::domains::IE, "Core::QueryNetwork");
        auto parsed = parseDeviceNameIntoConfig(deviceName, config);
        auto res = GetCPPPluginByName(parsed._deviceName).query_model(network, parsed._config);
        if (!network.getFunction() || res.supportedLayersMap.empty())
            return res;

        const auto& func = network.getFunction();
        auto specialized_function = ngraph::clone_function(*func);

        std::string defDevice = res.supportedLayersMap.begin()->second;
        ngraph::pass::ConstantFolding().run_on_model(specialized_function);
        std::unordered_set<std::string> opNames;

        for (const auto& op : specialized_function->get_ops())
            opNames.emplace(op->get_friendly_name());

        for (const auto& op : func->get_ops()) {
            if (opNames.find(op->get_friendly_name()) == opNames.end() ||
                (!res.supportedLayersMap.count(op->get_friendly_name()) &&
                 std::dynamic_pointer_cast<ngraph::op::Constant>(op)))
                res.supportedLayersMap[op->get_friendly_name()] = defDevice;
        }
        return res;
    }

    ie::Parameter GetMetric(const std::string& deviceName,
                            const std::string& name,
                            const ie::ParamMap& options = {}) const override {
        // HETERO case
        {
            if (deviceName.find("HETERO:") == 0) {
                IE_THROW()
                    << "You can get specific metrics with the GetMetric only for the HETERO itself (without devices). "
                       "To get individual devices's metrics call GetMetric for each device separately";
            }
        }

        // MULTI case
        {
            if (deviceName.find("MULTI:") == 0) {
                IE_THROW()
                    << "You can get specific metrics with the GetMetric only for the MULTI itself (without devices). "
                       "To get individual devices's metrics call GetMetric for each device separately";
            }
        }

        // AUTO case
        {
            if (deviceName.find("AUTO:") == 0) {
                IE_THROW()
                    << "You can get specific metrics with the GetMetric only for the AUTO itself (without devices). "
                       "To get individual devices's metrics call GetMetric for each device separately";
            }
        }

        auto parsed = parseDeviceNameIntoConfig(deviceName);
        for (auto o : options) {
            parsed._config.insert(o);
        }

        return GetCPPPluginByName(parsed._deviceName).get_metric(name, parsed._config);
    }

    ie::Parameter GetConfig(const std::string& deviceName, const std::string& name) const override {
        auto parsed = parseDeviceNameIntoConfig(deviceName);
        return GetCPPPluginByName(parsed._deviceName).get_config(name, parsed._config);
    }

    /**
     * @brief Returns devices available for neural networks inference
     *
     * @return A vector of devices. The devices are returned as { CPU, GPU.0, GPU.1, MYRIAD }
     * If there more than one device of specific type, they are enumerated with .# suffix.
     */
    std::vector<std::string> GetAvailableDevices() const override {
        std::vector<std::string> devices;
        const std::string propertyName = METRIC_KEY(AVAILABLE_DEVICES);

        for (auto&& deviceName : GetListOfDevicesInRegistry()) {
            std::vector<std::string> devicesIDs;
            try {
                const ie::Parameter p = GetMetric(deviceName, propertyName);
                devicesIDs = p.as<std::vector<std::string>>();
            } catch (const ie::Exception&) {
                // plugin is not created by e.g. invalid env
            } catch (const ov::Exception&) {
                // plugin is not created by e.g. invalid env
            } catch (const std::runtime_error&) {
                // plugin is not created by e.g. invalid env
            } catch (const std::exception& ex) {
                IE_THROW() << "An exception is thrown while trying to create the " << deviceName
                           << " device and call GetMetric: " << ex.what();
            } catch (...) {
                IE_THROW() << "Unknown exception is thrown while trying to create the " << deviceName
                           << " device and call GetMetric";
            }

            if (devicesIDs.size() > 1) {
                for (auto&& deviceID : devicesIDs) {
                    devices.push_back(deviceName + '.' + deviceID);
                }
            } else if (!devicesIDs.empty()) {
                devices.push_back(deviceName);
            }
        }

        return devices;
    }

    /**
     * @brief Create a new shared context object on specified accelerator device
     * using specified plugin-specific low level device API parameters (device handle, pointer, etc.)
     * @param deviceName Name of a device to create new shared context on.
     * @param params Map of device-specific shared context parameters.
     * @return A shared pointer to a created remote context.
     */
    InferenceEngine::RemoteContext::Ptr CreateContext(const std::string& deviceName,
                                                      const InferenceEngine::ParamMap& params) override {
        auto parsed = ov::runtime::parseDeviceNameIntoConfig(deviceName, params);
        return GetCPPPluginByName(parsed._deviceName).create_context(parsed._config)._ptr;
    }

    /**
     * @brief Returns reference to CPP plugin wrapper by a device name
     * @param deviceName A name of device
     * @return Reference to a CPP plugin wrapper
     */
    ov::runtime::InferencePlugin GetCPPPluginByName(const std::string& pluginName) const {
        OV_ITT_SCOPE(FIRST_INFERENCE, ie::itt::domains::IE_LT, "CoreImpl::GetCPPPluginByName");

        std::lock_guard<std::mutex> lock(pluginsMutex);
        auto deviceName = pluginName;
        auto it = pluginRegistry.find(deviceName);
        if (it == pluginRegistry.end()) {
            IE_THROW() << "Device with \"" << deviceName << "\" name is not registered in the InferenceEngine";
        }

        // Plugin is in registry, but not created, let's create
        auto it_plugin = plugins.find(deviceName);
        if (it_plugin == plugins.end()) {
            PluginDescriptor desc = it->second;
            std::shared_ptr<void> so;
            try {
                ov::runtime::InferencePlugin plugin;

                if (desc.pluginCreateFunc) {  // static OpenVINO case
                    std::shared_ptr<ie::IInferencePlugin> plugin_impl;
                    desc.pluginCreateFunc(plugin_impl);
                    plugin = InferencePlugin{plugin_impl, {}};
                } else {
                    so = ov::util::load_shared_object(desc.libraryLocation.c_str());
                    std::shared_ptr<ie::IInferencePlugin> plugin_impl;
                    reinterpret_cast<InferenceEngine::CreatePluginEngineFunc*>(
                        ov::util::get_symbol(so, InferenceEngine::create_plugin_function))(plugin_impl);
                    plugin = InferencePlugin{plugin_impl, so};
                }

                {
                    plugin.set_name(deviceName);

                    // Set Inference Engine class reference to plugins
                    std::weak_ptr<ie::ICore> mutableCore = std::const_pointer_cast<ie::ICore>(shared_from_this());
                    plugin.set_core(mutableCore);
                }

                // Add registered extensions to new plugin
                allowNotImplemented([&]() {
                    for (const auto& ext : extensions) {
                        plugin.add_extension(ext);
                    }
                });

                // configuring
                {
                    if (DeviceSupportsCacheDir(plugin)) {
                        auto cacheConfig = coreConfig.getCacheConfig();
                        if (cacheConfig._cacheManager) {
                            desc.defaultConfig[CONFIG_KEY(CACHE_DIR)] = cacheConfig._cacheDir;
                        }
                    }
                    allowNotImplemented([&]() {
                        // Add device specific value to support device_name.device_id cases
                        std::vector<std::string> supportedConfigKeys =
                            plugin.get_metric(METRIC_KEY(SUPPORTED_CONFIG_KEYS), {});
                        auto config_iter = std::find(supportedConfigKeys.begin(),
                                                     supportedConfigKeys.end(),
                                                     CONFIG_KEY_INTERNAL(CONFIG_DEVICE_ID));
                        const bool supportsConfigDeviceID = config_iter != supportedConfigKeys.end();
                        const std::string deviceKey =
                            supportsConfigDeviceID ? CONFIG_KEY_INTERNAL(CONFIG_DEVICE_ID) : CONFIG_KEY(DEVICE_ID);

                        for (auto pluginDesc : pluginRegistry) {
                            InferenceEngine::DeviceIDParser parser(pluginDesc.first);
                            if (pluginDesc.first.find(deviceName) != std::string::npos &&
                                !parser.getDeviceID().empty()) {
                                pluginDesc.second.defaultConfig[deviceKey] = parser.getDeviceID();
                                plugin.set_config(pluginDesc.second.defaultConfig);
                            }
                        }
                        plugin.set_config(desc.defaultConfig);
                    });

                    allowNotImplemented([&]() {
                        for (auto&& extensionLocation : desc.listOfExtentions) {
                            plugin.add_extension(std::make_shared<ie::Extension>(extensionLocation));
                        }
                    });
                }

                // add plugin as extension itself
                if (desc.extensionCreateFunc) {  // static OpenVINO case
                    try {
                        ie::IExtensionPtr ext;
                        desc.extensionCreateFunc(ext);
                        AddExtensionUnsafe(ext);
                    } catch (const ie::GeneralError&) {
                        // the same extension can be registered multiple times - ignore it!
                    }
                } else {
                    TryToRegisterLibraryAsExtensionUnsafe(desc.libraryLocation);
                }

                return plugins.emplace(deviceName, plugin).first->second;
            } catch (const ie::Exception& ex) {
                IE_THROW() << "Failed to create plugin " << ov::util::from_file_path(desc.libraryLocation)
                           << " for device " << deviceName << "\n"
                           << "Please, check your environment\n"
                           << ex.what() << "\n";
            }
        } else {
            return it_plugin->second;
        };
    }

    /**
     * @brief Unload plugin for specified device, but plugin meta-data is still in plugin registry
     * @param deviceName A name of device
     */
    void UnloadPluginByName(const std::string& deviceName) {
        std::lock_guard<std::mutex> lock(pluginsMutex);
        auto it = plugins.find(deviceName);
        if (it == plugins.end()) {
            IE_THROW() << "Device with \"" << deviceName << "\" name is not registered in the InferenceEngine";
        }

        plugins.erase(deviceName);
    }

    /**
     * @brief Registers plugin meta-data in registry for specified device
     * @param deviceName A name of device
     */
    void RegisterPluginByName(const std::string& pluginName, const std::string& deviceName) {
        std::lock_guard<std::mutex> lock(pluginsMutex);

        auto it = pluginRegistry.find(deviceName);
        if (it != pluginRegistry.end()) {
            IE_THROW() << "Device with \"" << deviceName << "\"  is already registered in the InferenceEngine";
        }

        if (deviceName.find('.') != std::string::npos) {
            IE_THROW() << "Device name must not contain dot '.' symbol";
        }

        // append IR library path for default IE plugins
        ov::util::FilePath pluginPath;
        {
            pluginPath = FileUtils::makePluginLibraryName({}, ov::util::to_file_path(pluginName.c_str()));

            ov::util::FilePath absFilePath = FileUtils::makePath(ie::getInferenceEngineLibraryPath(), pluginPath);
            if (FileUtils::fileExist(absFilePath))
                pluginPath = absFilePath;
        }

        PluginDescriptor desc{pluginPath};
        pluginRegistry[deviceName] = desc;
    }

    /**
     * @brief Provides a list of plugin names in registry; physically such plugins may not be created
     * @return A list of plugin names
     */
    std::vector<std::string> GetListOfDevicesInRegistry() const {
        std::lock_guard<std::mutex> lock(pluginsMutex);

        std::vector<std::string> listOfDevices;
        for (auto&& pluginDesc : pluginRegistry) {
            listOfDevices.push_back(pluginDesc.first);
        }

        return listOfDevices;
    }

    /**
     * @brief Sets config values for a plugin or set of plugins
     * @param deviceName A device name to set config to
     *        If empty, config is set for all the plugins / plugin's meta-data
     * @note  `deviceName` is not allowed in form of MULTI:CPU, HETERO:GPU,CPU, AUTO:CPU
     *        just simple forms like CPU, GPU, MULTI, GPU.0, etc
     */
    void SetConfigForPlugins(const std::map<std::string, std::string>& configMap, const std::string& deviceName) {
        auto config = configMap;

        InferenceEngine::DeviceIDParser parser(deviceName);
        std::string clearDeviceName = parser.getDeviceName();

        std::lock_guard<std::mutex> lock(pluginsMutex);

        if (deviceName.empty()) {
            coreConfig.setAndUpdate(config);
        }

        auto base_desc = pluginRegistry.find(clearDeviceName);
        if (pluginRegistry.find(deviceName) == pluginRegistry.end() && base_desc != pluginRegistry.end()) {
            PluginDescriptor desc{base_desc->second.libraryLocation, config, base_desc->second.listOfExtentions};
            pluginRegistry[deviceName] = desc;
        }

        // set config for plugins in registry
        bool configIsSet = false;
        for (auto& desc : pluginRegistry) {
            if (deviceName.empty() || deviceName == desc.first) {
                for (auto&& conf : config) {
                    desc.second.defaultConfig[conf.first] = conf.second;
                }
                configIsSet = true;
            }
        }

        if (!configIsSet && !deviceName.empty()) {
            IE_THROW() << "Device with \"" << deviceName << "\" name is not registered in the InferenceEngine";
        }

        // set config for already created plugins
        for (auto& plugin : plugins) {
            if (deviceName.empty() || clearDeviceName == plugin.first) {
                allowNotImplemented([&]() {
                    auto configCopy = config;
                    if (DeviceSupportsCacheDir(plugin.second)) {
                        auto cacheConfig = coreConfig.getCacheConfig();
                        if (cacheConfig._cacheManager) {
                            configCopy[CONFIG_KEY(CACHE_DIR)] = cacheConfig._cacheDir;
                        }
                    }
                    // Add device specific value to support device_name.device_id cases
                    std::vector<std::string> supportedConfigKeys =
                        plugin.second.get_metric(METRIC_KEY(SUPPORTED_CONFIG_KEYS), {});
                    auto config_iter = std::find(supportedConfigKeys.begin(),
                                                 supportedConfigKeys.end(),
                                                 CONFIG_KEY_INTERNAL(CONFIG_DEVICE_ID));
                    const bool supportsConfigDeviceID = config_iter != supportedConfigKeys.end();
                    const std::string deviceKey =
                        supportsConfigDeviceID ? CONFIG_KEY_INTERNAL(CONFIG_DEVICE_ID) : CONFIG_KEY(DEVICE_ID);

                    if (!parser.getDeviceID().empty()) {
                        configCopy[deviceKey] = parser.getDeviceID();
                    }
                    plugin.second.set_config(configCopy);
                });
            }
        }
    }

    /**
     * @brief Registers the extension in a Core object
     *        Such extensions can be used for both CNNNetwork readers and device plugins
     */
    void AddExtension(const ie::IExtensionPtr& extension) {
        std::lock_guard<std::mutex> lock(pluginsMutex);
        AddExtensionUnsafe(extension);
    }

    void AddOVExtensions(const std::vector<ov::Extension::Ptr>& extensions) {
        std::lock_guard<std::mutex> lock(pluginsMutex);
        for (const auto& ext : extensions) {
            ov_extensions.emplace_back(ext);
        }
    }

    /**
     * @brief Provides a list of extensions
     * @return A list of registered extensions
     */
    const std::vector<ie::IExtensionPtr>& GetExtensions() const {
        return extensions;
    }

    const std::vector<ov::Extension::Ptr>& GetOVExtensions() const {
        return ov_extensions;
    }

    std::map<std::string, ie::Version> GetVersions(const std::string& deviceName) const {
        std::map<std::string, ie::Version> versions;
        std::vector<std::string> deviceNames;

        {
            // for compatibility with samples / demo
            if (deviceName.find("HETERO") == 0) {
                auto pos = deviceName.find_first_of(":");
                if (pos != std::string::npos) {
                    deviceNames = ie::DeviceIDParser::getHeteroDevices(deviceName.substr(pos + 1));
                }
                deviceNames.push_back("HETERO");
            } else if (deviceName.find("MULTI") == 0) {
                auto pos = deviceName.find_first_of(":");
                if (pos != std::string::npos) {
                    deviceNames = ie::DeviceIDParser::getMultiDevices(deviceName.substr(pos + 1));
                }
                deviceNames.push_back("MULTI");
            } else if (deviceName.find("AUTO") == 0) {
                auto pos = deviceName.find_first_of(":");
                if (pos != std::string::npos) {
                    deviceNames = ie::DeviceIDParser::getMultiDevices(deviceName.substr(pos + 1));
                }
                deviceNames.emplace_back("AUTO");
            } else if (deviceName.find("BATCH") == 0) {
                auto pos = deviceName.find_first_of(":");
                if (pos != std::string::npos) {
                    deviceNames = {ie::DeviceIDParser::getBatchDevice(deviceName.substr(pos + 1))};
                }
                deviceNames.push_back("BATCH");
            } else {
                deviceNames.push_back(deviceName);
            }
        }

        for (auto&& deviceName_ : deviceNames) {
            ie::DeviceIDParser parser(deviceName_);
            std::string deviceNameLocal = parser.getDeviceName();

            ov::runtime::InferencePlugin cppPlugin = GetCPPPluginByName(deviceNameLocal);
            const ie::Version version = cppPlugin.get_version();
            versions[deviceNameLocal] = version;
        }

        return versions;
    }

private:
    void AddExtensionUnsafe(const ie::IExtensionPtr& extension) const {
        std::map<std::string, ngraph::OpSet> opsets = extension->getOpSets();
        for (const auto& it : opsets) {
            if (opsetNames.find(it.first) != opsetNames.end())
                IE_THROW() << "Cannot add opset with name: " << it.first
                           << ". Opset with the same name already exists.";
            opsetNames.insert(it.first);
        }

        // add extensions for already created plugins
        for (auto& plugin : plugins) {
            try {
                plugin.second.add_extension(extension);
            } catch (...) {
            }
        }
        extensions.emplace_back(extension);
    }

    template <typename C, typename = FileUtils::enableIfSupportedChar<C>>
    void TryToRegisterLibraryAsExtensionUnsafe(const std::basic_string<C>& path) const {
        try {
            const auto extension_ptr = std::make_shared<InferenceEngine::Extension>(path);
            AddExtensionUnsafe(extension_ptr);
        } catch (const InferenceEngine::GeneralError&) {
            // in case of shared library is not opened
        }
    }
};

}  // namespace runtime
}  // namespace ov

namespace InferenceEngine {

DeviceIDParser::DeviceIDParser(const std::string& deviceNameWithID) {
    deviceName = deviceNameWithID;

    auto pos = deviceName.find('.');
    if (pos != std::string::npos) {
        deviceName = deviceNameWithID.substr(0, pos);
        deviceID = deviceNameWithID.substr(pos + 1, deviceNameWithID.size());
    }
}

std::string DeviceIDParser::getDeviceID() const {
    return deviceID;
}

std::string DeviceIDParser::getDeviceName() const {
    return deviceName;
}

std::vector<std::string> DeviceIDParser::getHeteroDevices(std::string fallbackDevice) {
    std::vector<std::string> deviceNames;

    std::string cdevice;
    char delimiter = ',';
    size_t pos = 0;

    while ((pos = fallbackDevice.find(delimiter)) != std::string::npos) {
        deviceNames.push_back(fallbackDevice.substr(0, pos));
        fallbackDevice.erase(0, pos + 1);
    }

    if (!fallbackDevice.empty())
        deviceNames.push_back(fallbackDevice);

    return deviceNames;
}

std::vector<std::string> DeviceIDParser::getMultiDevices(std::string devicesList) {
    std::set<std::string> deviceNames;
    auto trim_request_info = [](std::string device_with_requests) {
        auto opening_bracket = device_with_requests.find_first_of('(');
        return device_with_requests.substr(0, opening_bracket);
    };
    std::string device;
    char delimiter = ',';
    size_t pos = 0;
    // in addition to the list of devices, every device can have a #requests in the brackets e.g. "CPU(100)"
    // we skip the #requests info here
    while ((pos = devicesList.find(delimiter)) != std::string::npos) {
        auto d = devicesList.substr(0, pos);
        if (d.find("BATCH") == 0) {
            deviceNames.insert("BATCH");
            auto p = d.find_first_of(":");
            if (p != std::string::npos)
                deviceNames.insert(DeviceIDParser::getBatchDevice(d.substr(p + 1)));
        } else {
            deviceNames.insert(trim_request_info(d));
        }
        devicesList.erase(0, pos + 1);
    }

    if (!devicesList.empty()) {
        if (devicesList.find("BATCH") == 0) {
            deviceNames.insert("BATCH");
            auto p = devicesList.find_first_of(":");
            if (p != std::string::npos)
                deviceNames.insert(DeviceIDParser::getBatchDevice(devicesList.substr(p + 1)));
        } else {
            deviceNames.insert(trim_request_info(devicesList));
        }
    }
    return std::vector<std::string>(deviceNames.begin(), deviceNames.end());
}

std::string DeviceIDParser::getBatchDevice(std::string device) {
    auto trim_request_info = [](std::string device_with_requests) {
        auto opening_bracket = device_with_requests.find_first_of('(');
        return device_with_requests.substr(0, opening_bracket);
    };
    return trim_request_info(device);
}

class Core::Impl : public ov::runtime::CoreImpl {
public:
    Impl() : ov::runtime::CoreImpl(false) {}
};

Core::Core(const std::string& xmlConfigFile) {
    _impl = std::make_shared<Impl>();

#ifdef OPENVINO_STATIC_LIBRARY
    _impl->RegisterPluginsInRegistry(::getStaticPluginsRegistry());
#else
    RegisterPlugins(ov::runtime::parseXmlConfig(xmlConfigFile));
#endif
}

std::map<std::string, Version> Core::GetVersions(const std::string& deviceName) const {
    return _impl->GetVersions(deviceName);
}

#ifdef OPENVINO_ENABLE_UNICODE_PATH_SUPPORT

CNNNetwork Core::ReadNetwork(const std::wstring& modelPath, const std::wstring& binPath) const {
    return ReadNetwork(ov::util::wstring_to_string(modelPath), ov::util::wstring_to_string(binPath));
}

#endif

CNNNetwork Core::ReadNetwork(const std::string& modelPath, const std::string& binPath) const {
    return _impl->ReadNetwork(modelPath, binPath);
}

CNNNetwork Core::ReadNetwork(const std::string& model, const Blob::CPtr& weights) const {
    return _impl->ReadNetwork(model, weights);
}

ExecutableNetwork Core::LoadNetwork(const CNNNetwork& network,
                                    const std::string& deviceName,
                                    const std::map<std::string, std::string>& config) {
<<<<<<< HEAD
    std::map<std::string, std::string> config_with_batch = config;
    auto device = ov::runtime::parseDeviceNameIntoConfig(deviceName);
    if (device._deviceName.find("GPU") != std::string::npos) {
        bool bThroughputEnabledInPlugin = false;
        try {
            bThroughputEnabledInPlugin =
                GetConfig(device._deviceName, CONFIG_KEY(PERFORMANCE_HINT)).as<std::string>() ==
                CONFIG_VALUE(THROUGHPUT);
        } catch (...) {
        }
        const auto& mode = config.find(CONFIG_KEY(PERFORMANCE_HINT));
        const auto& allow = config.find(CONFIG_KEY(ALLOW_AUTO_BATCHING));
        if ((bThroughputEnabledInPlugin || (mode != config.end() && mode->second == CONFIG_VALUE(THROUGHPUT))) &&
                                           (allow == config.end() || allow->second != CONFIG_VALUE(NO)))
            config_with_batch[CONFIG_KEY(ALLOW_AUTO_BATCHING)] = CONFIG_VALUE(YES);
    }
    auto exec = _impl->LoadNetwork(network, deviceName, config_with_batch);
    return {exec._so, exec._ptr};
=======
    auto exec = _impl->LoadNetwork(network, deviceName, config);
    return {exec._ptr, exec._so};
>>>>>>> 191b15a2
}

ExecutableNetwork Core::LoadNetwork(const CNNNetwork& network,
                                    RemoteContext::Ptr context,
                                    const std::map<std::string, std::string>& config) {
    auto exec = _impl->LoadNetwork(network, std::dynamic_pointer_cast<RemoteContext>(context), config);
    return {exec._ptr, exec._so};
}

ExecutableNetwork Core::LoadNetwork(const std::string& modelPath,
                                    const std::string& deviceName,
                                    const std::map<std::string, std::string>& config) {
    auto exec = _impl->LoadNetwork(modelPath, deviceName, config);
    return {exec._ptr, exec._so};
}

RemoteContext::Ptr Core::CreateContext(const std::string& deviceName, const ParamMap& params) {
    return _impl->CreateContext(deviceName, params);
}

RemoteContext::Ptr Core::GetDefaultContext(const std::string& deviceName) {
    if (deviceName.find("HETERO") == 0) {
        IE_THROW() << "HETERO device does not support remote context";
    }
    if (deviceName.find("MULTI") == 0) {
        IE_THROW() << "MULTI device does not support remote context";
    }
    if (deviceName.find("AUTO") == 0) {
        IE_THROW() << "AUTO device does not support remote context";
    }

    auto parsed = ov::runtime::parseDeviceNameIntoConfig(deviceName, ParamMap());
    return _impl->GetCPPPluginByName(parsed._deviceName).get_default_context(parsed._config)._ptr;
}

void Core::AddExtension(IExtensionPtr extension, const std::string& deviceName_) {
    if (deviceName_.find("HETERO") == 0) {
        IE_THROW() << "HETERO device does not support extensions. Please, set extensions directly to fallback devices";
    }
    if (deviceName_.find("MULTI") == 0) {
        IE_THROW() << "MULTI device does not support extensions. Please, set extensions directly to fallback devices";
    }
    if (deviceName_.find("AUTO") == 0) {
        IE_THROW() << "AUTO device does not support extensions. Please, set extensions directly to fallback devices";
    }

    _impl->AddExtension(extension);
}

void Core::AddExtension(const IExtensionPtr& extension) {
    _impl->AddExtension(extension);
}

ExecutableNetwork Core::ImportNetwork(const std::string& modelFileName,
                                      const std::string& deviceName,
                                      const std::map<std::string, std::string>& config) {
    OV_ITT_SCOPED_TASK(ov::itt::domains::IE, "Core::ImportNetwork");
    auto parsed = ov::runtime::parseDeviceNameIntoConfig(deviceName, config);
    auto exec = _impl->GetCPPPluginByName(parsed._deviceName).import_model(modelFileName, parsed._config);
    return {exec._ptr, exec._so};
}

ExecutableNetwork Core::ImportNetwork(std::istream& networkModel,
                                      const std::string& deviceName,
                                      const std::map<std::string, std::string>& config) {
    OV_ITT_SCOPED_TASK(ov::itt::domains::IE, "Core::ImportNetwork");
    auto exec = _impl->ImportNetwork(networkModel, deviceName, config);
    return {exec._ptr, exec._so};
}

ExecutableNetwork Core::ImportNetwork(std::istream& networkModel) {
    OV_ITT_SCOPED_TASK(ov::itt::domains::IE, "Core::ImportNetwork");

    using ExportMagic = std::array<char, 4>;
    constexpr static const ExportMagic exportMagic = {{0x1, 0xE, 0xE, 0x1}};

    std::string deviceName;
    ExportMagic magic = {};
    auto currentPos = networkModel.tellg();
    networkModel.read(magic.data(), magic.size());
    if (exportMagic == magic) {
        std::getline(networkModel, deviceName);
    } else {
        IE_THROW() << "Passed compiled stream does not contain device name. "
                      "Please, provide device name manually";
    }
    networkModel.seekg(currentPos, networkModel.beg);

    auto exec = _impl->GetCPPPluginByName(deviceName).import_model(networkModel, {});
    return {exec._ptr, exec._so};
}

ExecutableNetwork Core::ImportNetwork(std::istream& networkModel,
                                      const RemoteContext::Ptr& context,
                                      const std::map<std::string, std::string>& config) {
    OV_ITT_SCOPED_TASK(ov::itt::domains::IE, "Core::ImportNetwork");

    if (context == nullptr) {
        IE_THROW() << "Remote context is null";
    }

    std::string deviceName_ = context->getDeviceName();
    DeviceIDParser device(deviceName_);
    std::string deviceName = device.getDeviceName();

    auto parsed = ov::runtime::parseDeviceNameIntoConfig(deviceName, config);
    auto exec = _impl->GetCPPPluginByName(deviceName)
                    .import_model(networkModel, std::dynamic_pointer_cast<RemoteContext>(context), parsed._config);
    return {exec._ptr, exec._so};
}

QueryNetworkResult Core::QueryNetwork(const CNNNetwork& network,
                                      const std::string& deviceName,
                                      const std::map<std::string, std::string>& config) const {
    return _impl->QueryNetwork(network, deviceName, config);
}

void Core::SetConfig(const std::map<std::string, std::string>& config, const std::string& deviceName) {
    // HETERO case
    if (deviceName.find("HETERO:") == 0) {
        IE_THROW() << "SetConfig is supported only for HETERO itself (without devices). "
                      "You can configure the devices with SetConfig before creating the HETERO on top.";
    }

    // MULTI case
    if (deviceName.find("MULTI:") == 0) {
        IE_THROW() << "SetConfig is supported only for MULTI itself (without devices). "
                      "You can configure the devices with SetConfig before creating the MULTI on top.";
    }

    // AUTO case
    if (deviceName.find("AUTO:") == 0) {
        IE_THROW() << "SetConfig is supported only for AUTO itself (without devices). "
                      "You can configure the devices with SetConfig before creating the AUTO on top.";
    }

    if (deviceName.empty()) {
        _impl->SetConfigForPlugins(config, std::string());
    } else {
        _impl->SetConfigForPlugins(config, deviceName);
    }
}

Parameter Core::GetConfig(const std::string& deviceName, const std::string& name) const {
    // HETERO case
    {
        if (deviceName.find("HETERO:") == 0) {
            IE_THROW() << "You can only GetConfig of the HETERO itself (without devices). "
                          "GetConfig is also possible for the individual devices before creating the HETERO on top.";
        }
    }
    // MULTI case
    {
        if (deviceName.find("MULTI:") == 0) {
            IE_THROW() << "You can only GetConfig of the MULTI itself (without devices). "
                          "GetConfig is also possible for the individual devices before creating the MULTI on top.";
        }
    }
    // AUTO case
    {
        if (deviceName.find("AUTO:") == 0) {
            IE_THROW() << "You can only GetConfig of the AUTO itself (without devices). "
                          "GetConfig is also possible for the individual devices before creating the AUTO on top.";
        }
    }

    auto parsed = ov::runtime::parseDeviceNameIntoConfig(deviceName);
    return _impl->GetCPPPluginByName(parsed._deviceName).get_config(name, parsed._config);
}

Parameter Core::GetMetric(const std::string& deviceName, const std::string& name, const ParamMap& options) const {
    return _impl->GetMetric(deviceName, name, options);
}

std::vector<std::string> Core::GetAvailableDevices() const {
    return _impl->GetAvailableDevices();
}

void Core::RegisterPlugin(const std::string& pluginName, const std::string& deviceName) {
    _impl->RegisterPluginByName(pluginName, deviceName);
}

void Core::RegisterPlugins(const std::string& xmlConfigFile) {
    _impl->RegisterPluginsInRegistry(xmlConfigFile);
}

void Core::UnregisterPlugin(const std::string& deviceName_) {
    DeviceIDParser parser(deviceName_);
    std::string deviceName = parser.getDeviceName();

    _impl->UnloadPluginByName(deviceName);
}

}  // namespace InferenceEngine

namespace ov {
namespace runtime {

#define OV_CORE_CALL_STATEMENT(...)                     \
    try {                                               \
        __VA_ARGS__;                                    \
    } catch (const std::exception& ex) {                \
        throw ov::Exception(ex.what());                 \
    } catch (...) {                                     \
        OPENVINO_ASSERT(false, "Unexpected exception"); \
    }

class Core::Impl : public CoreImpl {
public:
    Impl() : ov::runtime::CoreImpl(true) {}
};

Core::Core(const std::string& xmlConfigFile) {
    _impl = std::make_shared<Impl>();

#ifdef OPENVINO_STATIC_LIBRARY
    _impl->RegisterPluginsInRegistry(::getStaticPluginsRegistry());
#else
    register_plugins(parseXmlConfig(xmlConfigFile));
#endif
}

std::map<std::string, Version> Core::get_versions(const std::string& deviceName) const {
    OV_CORE_CALL_STATEMENT({
        std::map<std::string, Version> versions;
        for (auto&& kvp : _impl->GetVersions(deviceName)) {
            versions[kvp.first] = Version{kvp.second.buildNumber, kvp.second.description};
        }
        return versions;
    })
}

#ifdef OPENVINO_ENABLE_UNICODE_PATH_SUPPORT
std::shared_ptr<ov::Model> Core::read_model(const std::wstring& modelPath, const std::wstring& binPath) const {
    OV_CORE_CALL_STATEMENT(
        return _impl->ReadNetwork(ov::util::wstring_to_string(modelPath), ov::util::wstring_to_string(binPath))
            .getFunction(););
}
#endif

std::shared_ptr<ov::Model> Core::read_model(const std::string& modelPath, const std::string& binPath) const {
    OV_CORE_CALL_STATEMENT(return _impl->ReadNetwork(modelPath, binPath).getFunction(););
}

std::shared_ptr<ov::Model> Core::read_model(const std::string& model, const ov::runtime::Tensor& weights) const {
    InferenceEngine::Blob::Ptr blob;
    if (weights) {
        blob = weights._impl;
    }
    OV_CORE_CALL_STATEMENT(return _impl->ReadNetwork(model, blob).getFunction(););
}

namespace {

ie::CNNNetwork toCNN(const std::shared_ptr<const ngraph::Function>& model) {
    return ie::CNNNetwork(
        std::make_shared<ie::details::CNNNetworkNGraphImpl>(std::const_pointer_cast<ngraph::Function>(model),
                                                            std::vector<ie::IExtensionPtr>{},
                                                            true));
}

}  // namespace

CompiledModel Core::compile_model(const std::shared_ptr<const ov::Model>& model,
                                  const std::string& deviceName,
                                  const ConfigMap& config) {
    OV_CORE_CALL_STATEMENT({
        auto exec = _impl->LoadNetwork(toCNN(model), deviceName, config);
        return {exec._ptr, exec._so};
    });
}

CompiledModel Core::compile_model(const std::string& modelPath,
                                  const std::string& deviceName,
                                  const ConfigMap& config) {
    OV_CORE_CALL_STATEMENT({
        auto exec = _impl->LoadNetwork(modelPath, deviceName, config);
        return {exec._ptr, exec._so};
    });
}

CompiledModel Core::compile_model(const std::shared_ptr<const ov::Model>& model,
                                  const RemoteContext& context,
                                  const ConfigMap& config) {
    OV_CORE_CALL_STATEMENT({
        auto exec = _impl->LoadNetwork(toCNN(model), context._impl, config);
        return {exec._ptr, exec._so};
    });
}

void Core::add_extension(const ie::IExtensionPtr& extension) {
    OV_CORE_CALL_STATEMENT(_impl->AddExtension(extension););
}

void Core::add_extension(const std::string& library_path) {
    add_extension(ov::detail::load_extensions(library_path));
}
#ifdef OPENVINO_ENABLE_UNICODE_PATH_SUPPORT
void Core::add_extension(const std::wstring& library_path) {
    add_extension(ov::detail::load_extensions(library_path));
}
#endif

void Core::add_extension(const std::shared_ptr<ov::Extension>& extension) {
    add_extension(std::vector<std::shared_ptr<ov::Extension>>{extension});
}
void Core::add_extension(const std::vector<std::shared_ptr<ov::Extension>>& extensions) {
    OV_CORE_CALL_STATEMENT({ _impl->AddOVExtensions(extensions); });
}

CompiledModel Core::import_model(std::istream& modelStream, const std::string& deviceName, const ConfigMap& config) {
    OV_ITT_SCOPED_TASK(ov::itt::domains::IE, "Core::import_model");
    OV_CORE_CALL_STATEMENT({
        auto exec = _impl->ImportNetwork(modelStream, deviceName, config);
        return {exec._ptr, exec._so};
    });
}

CompiledModel Core::import_model(std::istream& modelStream, const RemoteContext& context, const ConfigMap& config) {
    OV_ITT_SCOPED_TASK(ov::itt::domains::IE, "Core::import_model");

    using ExportMagic = std::array<char, 4>;
    constexpr static const ExportMagic exportMagic = {{0x1, 0xE, 0xE, 0x1}};

    std::string deviceName;
    ExportMagic magic = {};
    auto currentPos = modelStream.tellg();
    modelStream.read(magic.data(), magic.size());
    if (exportMagic == magic) {
        std::getline(modelStream, deviceName);
    } else {
        OPENVINO_ASSERT(false,
                        "Passed compiled stream does not contain device name. "
                        "Please, provide device name manually");
    }
    modelStream.seekg(currentPos, modelStream.beg);

    OV_CORE_CALL_STATEMENT({
        auto exec = _impl->GetCPPPluginByName(deviceName).import_model(modelStream, {});
        return {exec._ptr, exec._so};
    });
}

SupportedOpsMap Core::query_model(const std::shared_ptr<const ov::Model>& model,
                                  const std::string& deviceName,
                                  const ConfigMap& config) const {
    OV_CORE_CALL_STATEMENT({
        auto qnResult = _impl->QueryNetwork(toCNN(model), deviceName, config);
        return qnResult.supportedLayersMap;
    });
}

void Core::set_config(const ConfigMap& config, const std::string& deviceName) {
    OPENVINO_ASSERT(deviceName.find("HETERO:") != 0,
                    "set_config is supported only for HETERO itself (without devices). "
                    "You can configure the devices with set_config before creating the HETERO on top.");
    OPENVINO_ASSERT(deviceName.find("MULTI:") != 0,
                    "set_config is supported only for MULTI itself (without devices). "
                    "You can configure the devices with set_config before creating the MULTI on top.");
    OPENVINO_ASSERT(deviceName.find("AUTO:") != 0,
                    "set_config is supported only for AUTO itself (without devices). "
                    "You can configure the devices with set_config before creating the AUTO on top.");

    OV_CORE_CALL_STATEMENT({
        if (deviceName.empty()) {
            _impl->SetConfigForPlugins(config, std::string());
        } else {
            _impl->SetConfigForPlugins(config, deviceName);
        }
    });
}

Any Core::get_config(const std::string& deviceName, const std::string& name) const {
    OPENVINO_ASSERT(deviceName.find("HETERO:") != 0,
                    "You can only get_config of the HETERO itself (without devices). "
                    "get_config is also possible for the individual devices before creating the HETERO on top.");
    OPENVINO_ASSERT(deviceName.find("MULTI:") != 0,
                    "You can only get_config of the MULTI itself (without devices). "
                    "get_config is also possible for the individual devices before creating the MULTI on top.");
    OPENVINO_ASSERT(deviceName.find("AUTO:") != 0,
                    "You can only get_config of the AUTO itself (without devices). "
                    "get_config is also possible for the individual devices before creating the AUTO on top.");

    OV_CORE_CALL_STATEMENT({
        auto parsed = parseDeviceNameIntoConfig(deviceName);
        return _impl->GetCPPPluginByName(parsed._deviceName).get_config(name, parsed._config);
    });
}

Any Core::get_metric(const std::string& deviceName, const std::string& name) const {
    OV_CORE_CALL_STATEMENT(return _impl->GetMetric(deviceName, name););
}

std::vector<std::string> Core::get_available_devices() const {
    OV_CORE_CALL_STATEMENT(return _impl->GetAvailableDevices(););
}

void Core::register_plugin(const std::string& pluginName, const std::string& deviceName) {
    OV_CORE_CALL_STATEMENT(_impl->RegisterPluginByName(pluginName, deviceName););
}

void Core::unload_plugin(const std::string& deviceName) {
    OV_CORE_CALL_STATEMENT({
        ie::DeviceIDParser parser(deviceName);
        std::string devName = parser.getDeviceName();

        _impl->UnloadPluginByName(devName);
    });
}

void Core::register_plugins(const std::string& xmlConfigFile) {
    OV_CORE_CALL_STATEMENT(_impl->RegisterPluginsInRegistry(xmlConfigFile););
}

RemoteContext Core::create_context(const std::string& deviceName, const ParamMap& params) {
    OPENVINO_ASSERT(deviceName.find("HETERO") != 0, "HETERO device does not support remote context");
    OPENVINO_ASSERT(deviceName.find("MULTI") != 0, "MULTI device does not support remote context");
    OPENVINO_ASSERT(deviceName.find("AUTO") != 0, "AUTO device does not support remote context");

    OV_CORE_CALL_STATEMENT({
        auto parsed = parseDeviceNameIntoConfig(deviceName, params);
        auto remoteContext = _impl->GetCPPPluginByName(parsed._deviceName).create_context(parsed._config);
        return {remoteContext._ptr, remoteContext._so};
    });
}

RemoteContext Core::get_default_context(const std::string& deviceName) {
    OPENVINO_ASSERT(deviceName.find("HETERO") != 0, "HETERO device does not support remote context");
    OPENVINO_ASSERT(deviceName.find("MULTI") != 0, "MULTI device does not support remote context");
    OPENVINO_ASSERT(deviceName.find("AUTO") != 0, "AUTO device does not support remote context");

    OV_CORE_CALL_STATEMENT({
        auto parsed = parseDeviceNameIntoConfig(deviceName, ParamMap());
        auto remoteContext = _impl->GetCPPPluginByName(parsed._deviceName).get_default_context(parsed._config);
        return {remoteContext._ptr, remoteContext._so};
    });
}

}  // namespace runtime
}  // namespace ov<|MERGE_RESOLUTION|>--- conflicted
+++ resolved
@@ -1338,7 +1338,6 @@
 ExecutableNetwork Core::LoadNetwork(const CNNNetwork& network,
                                     const std::string& deviceName,
                                     const std::map<std::string, std::string>& config) {
-<<<<<<< HEAD
     std::map<std::string, std::string> config_with_batch = config;
     auto device = ov::runtime::parseDeviceNameIntoConfig(deviceName);
     if (device._deviceName.find("GPU") != std::string::npos) {
@@ -1352,15 +1351,11 @@
         const auto& mode = config.find(CONFIG_KEY(PERFORMANCE_HINT));
         const auto& allow = config.find(CONFIG_KEY(ALLOW_AUTO_BATCHING));
         if ((bThroughputEnabledInPlugin || (mode != config.end() && mode->second == CONFIG_VALUE(THROUGHPUT))) &&
-                                           (allow == config.end() || allow->second != CONFIG_VALUE(NO)))
+            (allow == config.end() || allow->second != CONFIG_VALUE(NO)))
             config_with_batch[CONFIG_KEY(ALLOW_AUTO_BATCHING)] = CONFIG_VALUE(YES);
     }
     auto exec = _impl->LoadNetwork(network, deviceName, config_with_batch);
-    return {exec._so, exec._ptr};
-=======
-    auto exec = _impl->LoadNetwork(network, deviceName, config);
     return {exec._ptr, exec._so};
->>>>>>> 191b15a2
 }
 
 ExecutableNetwork Core::LoadNetwork(const CNNNetwork& network,
