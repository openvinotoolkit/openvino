// Copyright (C) 2018-2022 Intel Corporation
// SPDX-License-Identifier: Apache-2.0
//

#include "ie_core.hpp"

#include <sys/stat.h>

#include <map>
#include <memory>
#include <mutex>
#include <string>
#include <threading/ie_executor_manager.hpp>
#include <vector>

#include "any_copy.hpp"
#include "check_network_batchable.hpp"
#include "cnn_network_ngraph_impl.hpp"
#include "compilation_context.hpp"
#include "cpp/ie_cnn_network.h"
#include "cpp/ie_plugin.hpp"
#include "cpp_interfaces/interface/ie_iexecutable_network_internal.hpp"
#include "cpp_interfaces/interface/ie_internal_plugin_config.hpp"
#include "file_utils.h"
#include "ie_cache_guard.hpp"
#include "ie_cache_manager.hpp"
#include "ie_icore.hpp"
#include "ie_itt.hpp"
#include "ie_network_reader.hpp"
#include "ie_ngraph_utils.hpp"
#include "ie_plugin_config.hpp"
#include "ie_remote_context.hpp"
#include "ngraph/graph_util.hpp"
#include "ngraph/ngraph.hpp"
#include "ngraph/opsets/opset.hpp"
#include "ngraph/pass/constant_folding.hpp"
#include "openvino/core/except.hpp"
#include "openvino/op/parameter.hpp"
#include "openvino/op/result.hpp"
#include "openvino/runtime/compiled_model.hpp"
#include "openvino/runtime/core.hpp"
#include "openvino/util/common_util.hpp"
#include "openvino/util/file_util.hpp"
#include "openvino/util/shared_object.hpp"
#include "so_extension.hpp"
#include "xml_parse_utils.h"

#ifdef OPENVINO_STATIC_LIBRARY
#    include "ie_plugins.hpp"
#endif

using namespace InferenceEngine::PluginConfigParams;
using namespace InferenceEngine;
using namespace std::placeholders;

namespace ov {

// Specify the default device when no device name is provided.
const std::string DEFAULT_DEVICE_NAME = "DEFAULT_DEVICE";

template <typename T>
struct Parsed {
    std::string _deviceName;
    std::map<std::string, T> _config;
};

namespace {

#ifndef OPENVINO_STATIC_LIBRARY

std::string findPluginXML(const std::string& xmlFile) {
    std::string xmlConfigFile_ = xmlFile;
    if (xmlConfigFile_.empty()) {
        const auto ielibraryDir = ie::getInferenceEngineLibraryPath();

        // plugins.xml can be found in either:

        // 1. openvino-X.Y.Z relative to libopenvino.so folder
        std::ostringstream str;
        str << "openvino-" << OPENVINO_VERSION_MAJOR << "." << OPENVINO_VERSION_MINOR << "." << OPENVINO_VERSION_PATCH;
        const auto subFolder = ov::util::to_file_path(str.str());

        // register plugins from default openvino-<openvino version>/plugins.xml config
        ov::util::FilePath xmlConfigFileDefault =
            FileUtils::makePath(FileUtils::makePath(ielibraryDir, subFolder), ov::util::to_file_path("plugins.xml"));
        if (FileUtils::fileExist(xmlConfigFileDefault))
            return xmlConfigFile_ = ov::util::from_file_path(xmlConfigFileDefault);

        // 2. in folder with libopenvino.so
        xmlConfigFileDefault = FileUtils::makePath(ielibraryDir, ov::util::to_file_path("plugins.xml"));
        if (FileUtils::fileExist(xmlConfigFileDefault))
            return xmlConfigFile_ = ov::util::from_file_path(xmlConfigFileDefault);

        throw ov::Exception("Failed to find plugins.xml file");
    }
    return xmlConfigFile_;
}

#endif

ov::util::FilePath getPluginPath(const std::string& pluginName, bool needAddSuffixes = false) {
    const auto ieLibraryPath = ie::getInferenceEngineLibraryPath();

    auto pluginPath = ov::util::to_file_path(pluginName.c_str());

    // 0. user can provide a full path
    if (FileUtils::fileExist(pluginPath))
        return pluginPath;

    if (needAddSuffixes)
        pluginPath = FileUtils::makePluginLibraryName({}, pluginPath);

    // plugin can be found either:

    // 1. in openvino-X.Y.Z folder relative to libopenvino.so
    std::ostringstream str;
    str << "openvino-" << OPENVINO_VERSION_MAJOR << "." << OPENVINO_VERSION_MINOR << "." << OPENVINO_VERSION_PATCH;
    const auto subFolder = ov::util::to_file_path(str.str());

    ov::util::FilePath absFilePath = FileUtils::makePath(FileUtils::makePath(ieLibraryPath, subFolder), pluginPath);
    if (FileUtils::fileExist(absFilePath))
        return absFilePath;

    // 2. in the openvino.so location
    absFilePath = FileUtils::makePath(ieLibraryPath, pluginPath);
    if (FileUtils::fileExist(absFilePath))
        return absFilePath;

    // 3. in LD_LIBRARY_PATH on Linux / PATH on Windows
    return pluginPath;
}

template <typename T = ie::Parameter>
Parsed<T> parseDeviceNameIntoConfig(const std::string& deviceName, const std::map<std::string, T>& config = {}) {
    auto config_ = config;
    auto deviceName_ = deviceName;
    if (deviceName_.find("HETERO:") == 0) {
        deviceName_ = "HETERO";
        config_["TARGET_FALLBACK"] = deviceName.substr(7);
    } else if (deviceName_.find("MULTI:") == 0) {
        deviceName_ = "MULTI";
        config_[ie::MultiDeviceConfigParams::KEY_MULTI_DEVICE_PRIORITIES] = deviceName.substr(6);
    } else if (deviceName == "AUTO" || deviceName.find("AUTO:") == 0) {
        deviceName_ = "AUTO";
        if (deviceName.find("AUTO:") == 0) {
            config_[ie::MultiDeviceConfigParams::KEY_MULTI_DEVICE_PRIORITIES] =
                deviceName.substr(std::string("AUTO:").size());
        }
    } else if (deviceName_.find("BATCH:") == 0) {
        deviceName_ = "BATCH";
        config_[CONFIG_KEY(AUTO_BATCH_DEVICE_CONFIG)] = deviceName.substr(6);
    } else {
        ie::DeviceIDParser parser(deviceName_);
        deviceName_ = parser.getDeviceName();
        std::string deviceIDLocal = parser.getDeviceID();

        if (!deviceIDLocal.empty()) {
            config_[KEY_DEVICE_ID] = deviceIDLocal;
        }
    }
    return {deviceName_, config_};
}

template <typename F>
void allowNotImplemented(F&& f) {
    try {
        f();
    } catch (const ie::NotImplemented&) {
    }
}

ov::AnyMap flatten_sub_properties(const std::string& device, const ov::AnyMap& properties) {
    ov::AnyMap result = properties;
    for (auto item = result.begin(); item != result.end();) {
        auto parsed = parseDeviceNameIntoConfig(item->first);
        if (!item->second.is<ov::AnyMap>()) {
            item++;
            continue;
        }
        if (device.find(parsed._deviceName) != std::string::npos) {
            // 1. flatten the scondary property for target device
            for (auto&& sub_property : item->second.as<ov::AnyMap>()) {
                // 1.1 1st level property overides 2nd level property
                if (result.find(sub_property.first) != result.end())
                    continue;
                result[sub_property.first] = sub_property.second;
            }
            item = result.erase(item);
        } else if (device != "AUTO" && device != "MULTI" && device != "HETERO") {
            // 2. remove the secondary property setting for other hard ware device
            item = result.erase(item);
        } else {
            // 3. keep the secondary property for the other virtual devices
            item++;
        }
    }
    return result;
}

void stripDeviceName(std::string& device, const std::string& substr) {
    auto pos = device.find(substr);
    if (pos == 0) {
        device.erase(pos, substr.length());
    }
}
}  // namespace

class CoreImpl : public ie::ICore, public std::enable_shared_from_this<ie::ICore> {
    mutable std::map<std::string, ov::InferencePlugin> plugins;
    // Mutex is needed to prevent changes of dev mutexes map from different threads
    mutable std::mutex global_mutex;
    // Global mutex "" locks parallel access to pluginRegistry and plugins
    // Plugin mutexes "plugin_name" lock access to code which changes configuration of particular plugin
    mutable std::unordered_map<std::string, std::mutex> dev_mutexes;
    std::mutex& get_mutex(const std::string& dev_name = "") const {
        std::lock_guard<std::mutex> lock(global_mutex);
        try {
            return dev_mutexes.at(dev_name);
        } catch (const std::out_of_range& ex) {
            throw ov::Exception("Cannot get mutex for device: " + dev_name);
        }
    }
    void add_mutex(const std::string& dev_name) {
        std::lock_guard<std::mutex> lock(global_mutex);
        dev_mutexes[dev_name];
    }

    class CoreConfig final {
    public:
        struct CacheConfig {
            std::string _cacheDir;
            std::shared_ptr<ie::ICacheManager> _cacheManager;
        };

        void setAndUpdate(std::map<std::string, std::string>& config) {
            auto it = config.find(CONFIG_KEY(CACHE_DIR));
            if (it != config.end()) {
                std::lock_guard<std::mutex> lock(_cacheConfigMutex);
                fillConfig(_cacheConfig, it->second);
                for (auto& deviceCfg : _cacheConfigPerDevice) {
                    fillConfig(deviceCfg.second, it->second);
                }
                config.erase(it);
            }

            it = config.find(ov::force_tbb_terminate.name());
            if (it != config.end()) {
                auto flag = it->second == CONFIG_VALUE(YES) ? true : false;
                executorManager()->setTbbFlag(flag);
                config.erase(it);
            }
        }

        void setCacheForDevice(const std::string& dir, const std::string& name) {
            std::lock_guard<std::mutex> lock(_cacheConfigMutex);
            fillConfig(_cacheConfigPerDevice[name], dir);
        }

        std::string get_cache_dir() const {
            std::lock_guard<std::mutex> lock(_cacheConfigMutex);
            return _cacheConfig._cacheDir;
        }

        // Creating thread-safe copy of config including shared_ptr to ICacheManager
        // Passing empty or not-existing name will return global cache config
        CacheConfig getCacheConfigForDevice(const std::string& device_name,
                                            bool deviceSupportsCacheDir,
                                            std::map<std::string, std::string>& parsedConfig) const {
            if (parsedConfig.count(CONFIG_KEY(CACHE_DIR))) {
                CoreConfig::CacheConfig tempConfig;
                CoreConfig::fillConfig(tempConfig, parsedConfig.at(CONFIG_KEY(CACHE_DIR)));
                if (!deviceSupportsCacheDir) {
                    parsedConfig.erase(CONFIG_KEY(CACHE_DIR));
                }
                return tempConfig;
            } else {
                std::lock_guard<std::mutex> lock(_cacheConfigMutex);
                if (_cacheConfigPerDevice.count(device_name) > 0) {
                    return _cacheConfigPerDevice.at(device_name);
                } else {
                    return _cacheConfig;
                }
            }
        }

        CacheConfig getCacheConfigForDevice(const std::string& device_name) const {
            std::lock_guard<std::mutex> lock(_cacheConfigMutex);
            if (_cacheConfigPerDevice.count(device_name) > 0) {
                return _cacheConfigPerDevice.at(device_name);
            } else {
                return _cacheConfig;
            }
        }

    private:
        static void fillConfig(CacheConfig& config, const std::string& dir) {
            config._cacheDir = dir;
            if (!dir.empty()) {
                FileUtils::createDirectoryRecursive(dir);
                config._cacheManager = std::make_shared<ie::FileStorageCacheManager>(dir);
            } else {
                config._cacheManager = nullptr;
            }
        }

    private:
        mutable std::mutex _cacheConfigMutex;
        CacheConfig _cacheConfig;
        std::map<std::string, CacheConfig> _cacheConfigPerDevice;
    };

    struct CacheContent {
        explicit CacheContent(const std::shared_ptr<ie::ICacheManager>& cache_manager,
                              const std::string model_path = {})
            : cacheManager(cache_manager),
              modelPath(model_path) {}
        std::shared_ptr<ie::ICacheManager> cacheManager;
        std::string blobId = {};
        std::string modelPath = {};
    };

    // Core settings (cache config, etc)
    CoreConfig coreConfig;

    ie::CacheGuard cacheGuard;

    struct PluginDescriptor {
        ov::util::FilePath libraryLocation;
        std::map<std::string, std::string> defaultConfig;
        std::vector<ov::util::FilePath> listOfExtentions;
        InferenceEngine::CreatePluginEngineFunc* pluginCreateFunc = nullptr;
        InferenceEngine::CreateExtensionFunc* extensionCreateFunc = nullptr;

        PluginDescriptor() = default;

        PluginDescriptor(const ov::util::FilePath& libraryLocation,
                         const std::map<std::string, std::string>& defaultConfig = {},
                         const std::vector<ov::util::FilePath>& listOfExtentions = {}) {
            this->libraryLocation = libraryLocation;
            this->defaultConfig = defaultConfig;
            this->listOfExtentions = listOfExtentions;
        }

        PluginDescriptor(InferenceEngine::CreatePluginEngineFunc* pluginCreateFunc,
                         const std::map<std::string, std::string>& defaultConfig = {},
                         InferenceEngine::CreateExtensionFunc* extensionCreateFunc = nullptr) {
            this->pluginCreateFunc = pluginCreateFunc;
            this->defaultConfig = defaultConfig;
            this->extensionCreateFunc = extensionCreateFunc;
        }
    };

    ExecutorManager::Ptr executorManagerPtr;
    mutable std::unordered_set<std::string> opsetNames;
    // TODO: make extensions to be optional with conditional compilation
    mutable std::vector<ie::IExtensionPtr> extensions;
    std::vector<ov::Extension::Ptr> ov_extensions;

    std::map<std::string, PluginDescriptor> pluginRegistry;

    const bool newAPI;

    bool DeviceSupportsImportExport(const std::string& deviceName) const override {
        auto parsed = parseDeviceNameIntoConfig(deviceName);
        auto plugin = GetCPPPluginByName(parsed._deviceName);
        return DeviceSupportsImportExport(plugin);
    }

    bool DeviceSupportsConfigKey(const ov::InferencePlugin& plugin, const std::string& key) const {
        return util::contains(plugin.get_property(ov::supported_properties), key);
    }

    bool DeviceSupportsImportExport(const ov::InferencePlugin& plugin) const {
        auto supportedMetricKeys = plugin.get_metric(METRIC_KEY(SUPPORTED_METRICS), {}).as<std::vector<std::string>>();
        auto it = std::find(supportedMetricKeys.begin(), supportedMetricKeys.end(), METRIC_KEY(IMPORT_EXPORT_SUPPORT));
        auto supported =
            (it != supportedMetricKeys.end()) && plugin.get_metric(METRIC_KEY(IMPORT_EXPORT_SUPPORT), {}).as<bool>();
        if (!supported) {
            if (DeviceSupportsConfigKey(plugin, ov::device::capabilities.name())) {
                supported = util::contains(plugin.get_property(ov::device::capabilities),
                                           ov::device::capability::EXPORT_IMPORT);
            }
        }
        return supported;
    }

    bool DeviceSupportsCacheDir(const ov::InferencePlugin& plugin) const {
        return util::contains(plugin.get_property(ov::supported_properties), ov::cache_dir);
    }

    ov::SoPtr<ie::IExecutableNetworkInternal> compile_model_impl(const InferenceEngine::CNNNetwork& network,
                                                                 ov::InferencePlugin& plugin,
                                                                 const std::map<std::string, std::string>& parsedConfig,
                                                                 const ie::RemoteContext::Ptr& context,
                                                                 const CacheContent& cacheContent,
                                                                 bool forceDisableCache = false) {
        OV_ITT_SCOPED_TASK(ov::itt::domains::IE, "CoreImpl::compile_model_impl");
        ov::SoPtr<ie::IExecutableNetworkInternal> execNetwork;
        execNetwork = context ? plugin.compile_model(network, context, parsedConfig)
                              : plugin.compile_model(network, parsedConfig);
        if (!forceDisableCache && cacheContent.cacheManager && DeviceSupportsImportExport(plugin)) {
            try {
                // need to export network for further import from "cache"
                OV_ITT_SCOPE(FIRST_INFERENCE, ie::itt::domains::IE_LT, "Core::LoadNetwork::Export");
                cacheContent.cacheManager->writeCacheEntry(cacheContent.blobId, [&](std::ostream& networkStream) {
                    networkStream << ie::CompiledBlobHeader(
                        ie::GetInferenceEngineVersion()->buildNumber,
                        ie::NetworkCompilationContext::calculateFileInfo(cacheContent.modelPath));
                    execNetwork->Export(networkStream);
                });
            } catch (...) {
                cacheContent.cacheManager->removeCacheEntry(cacheContent.blobId);
                throw;
            }
        }
        return execNetwork;
    }

    static ov::SoPtr<ie::IExecutableNetworkInternal> LoadNetworkFromCache(
        const CacheContent& cacheContent,
        ov::InferencePlugin& plugin,
        const std::map<std::string, std::string>& config,
        const std::shared_ptr<ie::RemoteContext>& context,
        bool& networkIsImported) {
        ov::SoPtr<ie::IExecutableNetworkInternal> execNetwork;
        struct HeaderException {};

        OPENVINO_ASSERT(cacheContent.cacheManager != nullptr);
        try {
            cacheContent.cacheManager->readCacheEntry(cacheContent.blobId, [&](std::istream& networkStream) {
                OV_ITT_SCOPE(FIRST_INFERENCE,
                             ie::itt::domains::IE_LT,
                             "Core::LoadNetworkFromCache::ReadStreamAndImport");
                try {
                    ie::CompiledBlobHeader header;
                    networkStream >> header;
                    if (header.getIeVersion() != ie::GetInferenceEngineVersion()->buildNumber) {
                        // Build number mismatch, don't use this cache
                        throw ie::NetworkNotRead("Version does not match");
                    }
                    if (header.getFileInfo() !=
                        ie::NetworkCompilationContext::calculateFileInfo(cacheContent.modelPath)) {
                        // Original file is changed, don't use cache
                        throw ie::NetworkNotRead("Original model file is changed");
                    }
                } catch (...) {
                    throw HeaderException();
                }

                execNetwork = context ? plugin.import_model(networkStream, context, config)
                                      : plugin.import_model(networkStream, config);
                networkIsImported = true;
            });
        } catch (const HeaderException&) {
            // For these exceptions just remove old cache and set that import didn't work
            cacheContent.cacheManager->removeCacheEntry(cacheContent.blobId);
            networkIsImported = false;
        } catch (...) {
            cacheContent.cacheManager->removeCacheEntry(cacheContent.blobId);
            networkIsImported = false;
            // TODO: temporary disabled by #54335. In future don't throw only for new 'blob_outdated' exception
            // throw;
        }
        return execNetwork;
    }

    std::map<std::string, std::string> CreateCompileConfig(const ov::InferencePlugin& plugin,
                                                           const std::string& deviceFamily,
                                                           const std::map<std::string, std::string>& origConfig) const {
        std::map<std::string, Any> getMetricConfig;
        auto compileConfig = origConfig;

        // 0. Remove TARGET_FALLBACK key, move it to getMetricConfig
        auto targetFallbackIt = compileConfig.find("TARGET_FALLBACK");
        if (targetFallbackIt == compileConfig.end()) {
            targetFallbackIt = compileConfig.find(ov::device::priorities.name());
        }
        if (targetFallbackIt != compileConfig.end()) {
            getMetricConfig[targetFallbackIt->first] = targetFallbackIt->second;
            compileConfig.erase(targetFallbackIt);
        }

        // 1. remove DEVICE_ID key
        auto deviceIt = compileConfig.find(ov::device::id.name());
        if (deviceIt != compileConfig.end()) {
            getMetricConfig[deviceIt->first] = deviceIt->second;
            compileConfig.erase(deviceIt);
        }

        // 2. replace it with DEVICE_ARCHITECTURE value
        if (DeviceSupportsConfigKey(plugin, ov::device::architecture.name())) {
            compileConfig[ov::device::architecture.name()] =
                plugin.get_property(ov::device::architecture, getMetricConfig);
        } else {
            // Take device name if device does not support DEVICE_ARCHITECTURE metric
            compileConfig[ov::device::architecture.name()] = deviceFamily;
        }
        return compileConfig;
    }

    std::string CalculateNetworkHash(const ie::CNNNetwork& network,
                                     const std::string& deviceFamily,
                                     const ov::InferencePlugin& plugin,
                                     const std::map<std::string, std::string>& config) const {
        auto compileConfig = CreateCompileConfig(plugin, deviceFamily, config);
        return ie::NetworkCompilationContext::computeHash(network, compileConfig);
    }

    std::string CalculateFileHash(const std::string& modelName,
                                  const std::string& deviceFamily,
                                  const ov::InferencePlugin& plugin,
                                  const std::map<std::string, std::string>& config) const {
        auto compileConfig = CreateCompileConfig(plugin, deviceFamily, config);
        return ie::NetworkCompilationContext::computeHash(modelName, compileConfig);
    }

public:
    CoreImpl(bool _newAPI) : newAPI(_newAPI) {
        add_mutex("");  // Register global mutex
        executorManagerPtr = executorManager();
        opsetNames.insert("opset1");
        opsetNames.insert("opset2");
        opsetNames.insert("opset3");
        opsetNames.insert("opset4");
        opsetNames.insert("opset5");
        opsetNames.insert("opset6");
        opsetNames.insert("opset7");
        opsetNames.insert("opset8");
    }

    ~CoreImpl() override = default;

    /**
     * @brief Register plugins for devices which are located in .xml configuration file.
     * @note The function supports UNICODE path
     * @param xmlConfigFile An .xml configuraion with device / plugin information
     */
    void RegisterPluginsInRegistry(const std::string& xmlConfigFile) {
        std::lock_guard<std::mutex> lock(get_mutex());

        auto parse_result = ParseXml(xmlConfigFile.c_str());
        if (!parse_result.error_msg.empty()) {
            IE_THROW() << parse_result.error_msg;
        }

        pugi::xml_document& xmlDoc = *parse_result.xml;

        using namespace XMLParseUtils;
        pugi::xml_node ieNode = xmlDoc.document_element();
        pugi::xml_node devicesNode = ieNode.child("plugins");

        FOREACH_CHILD (pluginNode, devicesNode, "plugin") {
            std::string deviceName = GetStrAttr(pluginNode, "name");
            ov::util::FilePath pluginPath = getPluginPath(GetStrAttr(pluginNode, "location"));

            if (deviceName.find('.') != std::string::npos) {
                IE_THROW() << "Device name must not contain dot '.' symbol";
            }

            // check properties
            auto propertiesNode = pluginNode.child("properties");
            std::map<std::string, std::string> config;

            if (propertiesNode) {
                FOREACH_CHILD (propertyNode, propertiesNode, "property") {
                    std::string key = GetStrAttr(propertyNode, "key");
                    std::string value = GetStrAttr(propertyNode, "value");
                    config[key] = value;
                }
            }

            // check extensions
            auto extensionsNode = pluginNode.child("extensions");
            std::vector<ov::util::FilePath> listOfExtentions;

            if (extensionsNode) {
                FOREACH_CHILD (extensionNode, extensionsNode, "extension") {
                    ov::util::FilePath extensionLocation =
                        ov::util::to_file_path(GetStrAttr(extensionNode, "location").c_str());
                    listOfExtentions.push_back(extensionLocation);
                }
            }

            // fill value in plugin registry for later lazy initialization
            {
                PluginDescriptor desc{pluginPath, config, listOfExtentions};
                pluginRegistry[deviceName] = desc;
                add_mutex(deviceName);
            }
        }
    }

#ifdef OPENVINO_STATIC_LIBRARY

    /**
     * @brief Register plugins for devices using statically defined configuration
     * @note The function supports UNICODE path
     * @param static_registry a statically defined configuration with device / plugin information
     */
    void RegisterPluginsInRegistry(const decltype(::getStaticPluginsRegistry())& static_registry) {
        std::lock_guard<std::mutex> lock(get_mutex());

        for (const auto& plugin : static_registry) {
            const auto& deviceName = plugin.first;
            if (deviceName.find('.') != std::string::npos) {
                IE_THROW() << "Device name must not contain dot '.' symbol";
            }
            const auto& value = plugin.second;
            PluginDescriptor desc{value.m_create_plugin_func, value.m_default_config, value.m_create_extension_func};
            pluginRegistry[deviceName] = desc;
            add_mutex(deviceName);
        }
    }

#endif

    //
    // ICore public API
    //

    ie::CNNNetwork ReadNetwork(const std::string& modelPath, const std::string& binPath) const override {
        OV_ITT_SCOPE(FIRST_INFERENCE, ov::itt::domains::IE_RT, "CoreImpl::ReadNetwork from file");
        return InferenceEngine::details::ReadNetwork(modelPath, binPath, extensions, ov_extensions, newAPI);
    }

    ie::CNNNetwork ReadNetwork(const std::string& model,
                               const ie::Blob::CPtr& weights,
                               bool frontendMode = false) const override {
        OV_ITT_SCOPE(FIRST_INFERENCE, ov::itt::domains::IE_RT, "CoreImpl::ReadNetwork from memory");
        return InferenceEngine::details::ReadNetwork(model, weights, extensions, ov_extensions, newAPI, frontendMode);
    }

    bool isNewAPI() const override {
        return newAPI;
    }

    static std::tuple<bool, std::string> CheckStatic(const ie::CNNNetwork& network) {
        bool res = true;
        std::stringstream errMsg;
        auto model = network.getFunction();
        if (model) {
            for (const auto& input : model->inputs()) {
                if (input.get_partial_shape().is_dynamic()) {
                    errMsg << "{ input:'";
                    for (const auto& name : input.get_names()) {
                        errMsg << name << ",";
                    }
                    if (auto node = input.get_node_shared_ptr()) {
                        errMsg << node->get_friendly_name();
                    }
                    errMsg << "', shape=" << input.get_partial_shape() << "} ";
                    res = false;
                }
            }
        }
        return {res, errMsg.str()};
    }

    ie::RemoteContext::Ptr GetDefaultContext(const std::string& deviceName) override {
        auto parsed = ov::parseDeviceNameIntoConfig(deviceName, ParamMap{});
        return GetCPPPluginByName(parsed._deviceName).get_default_context(parsed._config)._ptr;
    }

    ov::SoPtr<ie::IExecutableNetworkInternal> LoadNetwork(const ie::CNNNetwork& network,
                                                          const std::shared_ptr<ie::RemoteContext>& context,
                                                          const std::map<std::string, std::string>& config) override {
        OV_ITT_SCOPE(FIRST_INFERENCE, ie::itt::domains::IE_LT, "Core::LoadNetwork::RemoteContext");
        if (context == nullptr) {
            IE_THROW() << "Remote context is null";
        }
        // have to deduce the device name/config from the context first
        auto parsed = parseDeviceNameIntoConfig(context->getDeviceName(), config);
        std::string& deviceName = parsed._deviceName;
        std::map<std::string, std::string>& config_with_batch = parsed._config;
        // if auto-batching is applicable, the below function will patch the device name and config accordingly:
        ApplyAutoBatching(network, deviceName, config_with_batch);
        CleanUpProperties(deviceName, config_with_batch);
        parsed = parseDeviceNameIntoConfig(deviceName, config_with_batch);

        auto plugin = GetCPPPluginByName(parsed._deviceName);
        ov::SoPtr<ie::IExecutableNetworkInternal> res;
        auto cacheManager =
            coreConfig.getCacheConfigForDevice(parsed._deviceName, DeviceSupportsCacheDir(plugin), parsed._config)
                ._cacheManager;
        auto cacheContent = CacheContent{cacheManager};
        if (cacheManager && DeviceSupportsImportExport(plugin)) {
            cacheContent.blobId = CalculateNetworkHash(network, parsed._deviceName, plugin, parsed._config);
            bool loadedFromCache = false;
            auto lock = cacheGuard.getHashLock(cacheContent.blobId);
            res = LoadNetworkFromCache(cacheContent, plugin, parsed._config, context, loadedFromCache);
            if (!loadedFromCache) {
                res = compile_model_impl(network, plugin, parsed._config, context, cacheContent);
            } else {
                // Temporary workaround until all plugins support caching of original model inputs
                InferenceEngine::SetExeNetworkInfo(res._ptr, network.getFunction(), isNewAPI());
            }
        } else {
            res = compile_model_impl(network, plugin, parsed._config, context, cacheContent);
        }
        return res;
    }

    void ApplyAutoBatching(const ie::CNNNetwork& network,
                           std::string& deviceName,
                           std::map<std::string, std::string>& config) {
        std::string deviceNameWithBatchSize, deviceNameWithoutBatch;
        // fully strict dims tracking by default (Auto-Batching is enabled implicitly)
        bool strictly_check_dims = true;
        if (deviceName.find("BATCH") != std::string::npos) {
            // explicitly enabled Auto-Batching
            auto pos = deviceName.find_first_of(":");
            if (pos == std::string::npos)
                return;  // BATCH device is already configured via the config
            deviceNameWithBatchSize = deviceName.substr(pos + 1);
            deviceNameWithoutBatch = DeviceIDParser::getBatchDevice(deviceNameWithBatchSize);
            // when user sets the BATCH device explicitly, we may check the dims less strictly
            // as the result is being checked by the user
            strictly_check_dims = false;
        } else {
            // check whether the Auto-Batching is disabled explicitly
            const auto& batch_mode = config.find(ov::hint::allow_auto_batching.name());
            if (batch_mode != config.end()) {
                const auto disabled = batch_mode->second == CONFIG_VALUE(NO);
                // virtual plugins like AUTO/MULTI will need the config
                // e.g to deduce the #requests correctly
                // otherwise, no need for this config key in the rest of loading
                if (deviceName.find("AUTO") == std::string::npos && deviceName.find("MULTI") == std::string::npos)
                    config.erase(batch_mode);
                if (disabled)
                    return;
            }
            // check whether if the Auto-Batching is applicable to the device
            auto device = ov::parseDeviceNameIntoConfig(deviceName);
            deviceNameWithoutBatch = deviceName;
            auto d = device._deviceName;
            std::vector<std::string> metrics = GetCPPPluginByName(d).get_metric(METRIC_KEY(SUPPORTED_METRICS), {});
            auto it = std::find(metrics.begin(), metrics.end(), METRIC_KEY(OPTIMAL_BATCH_SIZE));
            if (metrics.end() == it)
                return;
            // if applicable, the Auto-Batching is implicitly enabled via the performance hints
            bool bTputInPlg = GetConfig(d, CONFIG_KEY(PERFORMANCE_HINT)).as<std::string>() == CONFIG_VALUE(THROUGHPUT);
            const auto& mode = config.find(CONFIG_KEY(PERFORMANCE_HINT));
            bool bTputInLoadCfg = (mode != config.end() && mode->second == CONFIG_VALUE(THROUGHPUT));
            const auto& excl = config.find(CONFIG_KEY(EXCLUSIVE_ASYNC_REQUESTS));
            bool bExclReqsEnabled = (excl != config.end() && excl->second == CONFIG_VALUE(YES));
            if (bExclReqsEnabled || (!bTputInPlg && !bTputInLoadCfg))
                return;
        }
        auto batchConfig = deviceNameWithBatchSize.empty() ? deviceNameWithoutBatch : deviceNameWithBatchSize;
        auto res = InferenceEngine::details::isNetworkBatchable(network, deviceNameWithoutBatch, strictly_check_dims);
        switch (res) {
        case InferenceEngine::details::NetworkBatchAbility::NO:
            return;
        case InferenceEngine::details::NetworkBatchAbility::AS_IS:
            deviceName = "BATCH:" + batchConfig;
            break;
        case InferenceEngine::details::NetworkBatchAbility::WITH_HETERO:
            deviceName = "HETERO:BATCH," + deviceNameWithoutBatch;
            config[CONFIG_KEY(AUTO_BATCH_DEVICE_CONFIG)] = batchConfig;
            break;
        }
    }

    void CleanUpProperties(std::string& deviceName, std::map<std::string, std::string>& config) {
        // auto-batching is not applicable, if there is auto_batch_timeout, delete it
        if (deviceName.find("BATCH") == std::string::npos) {
            const auto& batch_timeout_mode = config.find(ov::auto_batch_timeout.name());
            if (batch_timeout_mode != config.end()) {
                if (deviceName.find("AUTO") == std::string::npos && deviceName.find("MULTI") == std::string::npos)
                    config.erase(batch_timeout_mode);
            }
        }
    }

    ie::SoExecutableNetworkInternal LoadNetwork(const ie::CNNNetwork& network,
                                                const std::string& deviceNameOrig,
                                                const std::map<std::string, std::string>& config) override {
        OV_ITT_SCOPE(FIRST_INFERENCE, ie::itt::domains::IE_LT, "Core::LoadNetwork::CNN");
        std::string deviceName = deviceNameOrig;
        std::map<std::string, std::string> config_with_batch = config;
        // if auto-batching is applicable, the below function will patch the device name and config accordingly:
        ApplyAutoBatching(network, deviceName, config_with_batch);
        CleanUpProperties(deviceName, config_with_batch);

        bool forceDisableCache = config_with_batch.count(CONFIG_KEY_INTERNAL(FORCE_DISABLE_CACHE)) > 0;
        auto parsed = parseDeviceNameIntoConfig(deviceName, config_with_batch);
        if (forceDisableCache) {
            // remove this config key from parsed as plugins can throw unsupported exception
            parsed._config.erase(CONFIG_KEY_INTERNAL(FORCE_DISABLE_CACHE));
        }
        auto plugin = GetCPPPluginByName(parsed._deviceName);
        ov::SoPtr<ie::IExecutableNetworkInternal> res;
        auto cacheManager =
            coreConfig.getCacheConfigForDevice(parsed._deviceName, DeviceSupportsCacheDir(plugin), parsed._config)
                ._cacheManager;
        auto cacheContent = CacheContent{cacheManager};
        if (!forceDisableCache && cacheManager && DeviceSupportsImportExport(plugin)) {
            cacheContent.blobId = CalculateNetworkHash(network, parsed._deviceName, plugin, parsed._config);
            bool loadedFromCache = false;
            auto lock = cacheGuard.getHashLock(cacheContent.blobId);
            res = LoadNetworkFromCache(cacheContent, plugin, parsed._config, nullptr, loadedFromCache);
            if (!loadedFromCache) {
                res = compile_model_impl(network, plugin, parsed._config, nullptr, cacheContent, forceDisableCache);
            } else {
                // Temporary workaround until all plugins support caching of original model inputs
                InferenceEngine::SetExeNetworkInfo(res._ptr, network.getFunction(), isNewAPI());
            }
        } else {
            res = compile_model_impl(network, plugin, parsed._config, nullptr, cacheContent, forceDisableCache);
        }
        return {res._ptr, res._so};
    }

    ie::SoExecutableNetworkInternal LoadNetwork(const std::string& modelPath,
                                                const std::string& deviceName,
                                                const std::map<std::string, std::string>& config,
                                                const std::function<void(const CNNNetwork&)>& val = nullptr) override {
        OV_ITT_SCOPE(FIRST_INFERENCE, ie::itt::domains::IE_LT, "Core::LoadNetwork::Path");
        auto parsed = parseDeviceNameIntoConfig(deviceName, config);
        auto plugin = GetCPPPluginByName(parsed._deviceName);
        ov::SoPtr<ie::IExecutableNetworkInternal> res;
        auto cacheManager =
            coreConfig.getCacheConfigForDevice(parsed._deviceName, DeviceSupportsCacheDir(plugin), parsed._config)
                ._cacheManager;
        auto cacheContent = CacheContent{cacheManager, modelPath};
        if (cacheManager && DeviceSupportsImportExport(plugin)) {
            bool loadedFromCache = false;
            cacheContent.blobId = CalculateFileHash(modelPath, parsed._deviceName, plugin, parsed._config);
            auto lock = cacheGuard.getHashLock(cacheContent.blobId);
            res = LoadNetworkFromCache(cacheContent, plugin, parsed._config, nullptr, loadedFromCache);
            if (!loadedFromCache) {
                auto cnnNetwork = ReadNetwork(modelPath, std::string());
                if (val) {
                    val(cnnNetwork);
                }
                res = compile_model_impl(cnnNetwork, plugin, parsed._config, nullptr, cacheContent);
            }
        } else if (cacheManager) {
            // TODO: 'validation' for dynamic API doesn't work for this case, as it affects a lot of plugin API
            res = plugin.compile_model(modelPath, parsed._config);
        } else {
            auto cnnNetwork = ReadNetwork(modelPath, std::string());
            if (val) {
                val(cnnNetwork);
            }
            res = compile_model_impl(cnnNetwork, plugin, parsed._config, nullptr, cacheContent);
        }
        return {res._ptr, res._so};
    }

    ie::SoExecutableNetworkInternal ImportNetwork(std::istream& networkModel,
                                                  const std::string& deviceName,
                                                  const std::map<std::string, std::string>& config) override {
        auto parsed = parseDeviceNameIntoConfig(deviceName, config);
        auto exec = GetCPPPluginByName(parsed._deviceName).import_model(networkModel, parsed._config);

        return {exec._ptr, exec._so};
    }

    ie::QueryNetworkResult QueryNetwork(const ie::CNNNetwork& network,
                                        const std::string& deviceName,
                                        const std::map<std::string, std::string>& config) const override {
        OV_ITT_SCOPED_TASK(ov::itt::domains::IE, "Core::QueryNetwork");
        auto parsed = parseDeviceNameIntoConfig(deviceName, config);
        auto res = GetCPPPluginByName(parsed._deviceName).query_model(network, parsed._config);
        if (!network.getFunction() || res.supportedLayersMap.empty())
            return res;

        const auto& func = network.getFunction();
        auto specialized_function = ngraph::clone_function(*func);

        std::string defDevice = res.supportedLayersMap.begin()->second;
        ngraph::pass::ConstantFolding().run_on_model(specialized_function);
        std::unordered_set<std::string> opNames;

        for (const auto& op : specialized_function->get_ops())
            opNames.emplace(op->get_friendly_name());

        for (const auto& op : func->get_ops()) {
            if (opNames.find(op->get_friendly_name()) == opNames.end()) {
                res.supportedLayersMap[op->get_friendly_name()] = defDevice;
            }
        }

        for (const auto& op : func->get_ops()) {
            if (!res.supportedLayersMap.count(op->get_friendly_name()) &&
                std::dynamic_pointer_cast<ngraph::op::Constant>(op)) {
                bool are_all_users_supported = true;
                for (const auto& user : op->output(0).get_target_inputs()) {
                    if (!res.supportedLayersMap.count(user.get_node()->get_friendly_name())) {
                        are_all_users_supported = false;
                        break;
                    }
                }
                if (are_all_users_supported) {
                    res.supportedLayersMap[op->get_friendly_name()] = defDevice;
                }
            }
        }
        return res;
    }

    Any GetMetric(const std::string& deviceName, const std::string& name, const AnyMap& options = {}) const override {
        // HETERO case
        {
            if (deviceName.find("HETERO:") == 0) {
                IE_THROW()
                    << "You can get specific metrics with the GetMetric only for the HETERO itself (without devices). "
                       "To get individual devices's metrics call GetMetric for each device separately";
            }
        }

        // MULTI case
        {
            if (deviceName.find("MULTI:") == 0) {
                IE_THROW()
                    << "You can get specific metrics with the GetMetric only for the MULTI itself (without devices). "
                       "To get individual devices's metrics call GetMetric for each device separately";
            }
        }

        // AUTO case
        {
            if (deviceName.find("AUTO:") == 0) {
                IE_THROW()
                    << "You can get specific metrics with the GetMetric only for the AUTO itself (without devices). "
                       "To get individual devices's metrics call GetMetric for each device separately";
            }
        }

        // BATCH case
        {
            if (deviceName.find("BATCH:") == 0) {
                IE_THROW()
                    << "You can get specific metrics with the GetMetric only for the BATCH itself (without devices). "
                       "To get individual devices's metrics call GetMetric for each device separately";
            }
        }

        auto parsed = parseDeviceNameIntoConfig(deviceName);
        for (auto o : options) {
            parsed._config.insert(o);
        }

        return GetCPPPluginByName(parsed._deviceName).get_metric(name, parsed._config);
    }

    void set_property(const std::string& device_name, const AnyMap& properties) override {
        OPENVINO_ASSERT(device_name.find("HETERO:") != 0,
                        "set_property is supported only for HETERO itself (without devices). "
                        "You can configure the devices with set_property before creating the HETERO on top.");
        OPENVINO_ASSERT(device_name.find("MULTI:") != 0,
                        "set_property is supported only for MULTI itself (without devices). "
                        "You can configure the devices with set_property before creating the MULTI on top.");
        OPENVINO_ASSERT(device_name.find("AUTO:") != 0,
                        "set_property is supported only for AUTO itself (without devices). "
                        "You can configure the devices with set_property before creating the AUTO on top.");
        OPENVINO_ASSERT(device_name.find("BATCH:") != 0,
                        "set_property is supported only for BATCH itself (without devices). "
                        "You can configure the devices with set_property before creating the BATCH on top.");

        ExtractAndSetDeviceConfig(properties);
        SetConfigForPlugins(any_copy(properties), device_name);
    }

<<<<<<< HEAD
    Any get_property(const std::string& deviceName, const std::string& name, const AnyMap& arguments) const override {
        OPENVINO_ASSERT(deviceName.find("HETERO:") != 0,
                        "You can only get_property of the HETERO itself (without devices). "
                        "get_property is also possible for the individual devices before creating the HETERO on top.");
        OPENVINO_ASSERT(deviceName.find("MULTI:") != 0,
                        "You can only get_property of the MULTI itself (without devices). "
                        "get_property is also possible for the individual devices before creating the MULTI on top.");
        OPENVINO_ASSERT(deviceName.find("AUTO:") != 0,
                        "You can only get_property of the AUTO itself (without devices). "
                        "get_property is also possible for the individual devices before creating the AUTO on top.");
        OPENVINO_ASSERT(deviceName.find("BATCH:") != 0,
                        "You can only get_property of the BATCH itself (without devices). "
                        "get_property is also possible for the individual devices before creating the BATCH on top.");
=======
    Any get_property_for_core(const std::string& name) const {
        if (name == ov::force_tbb_terminate.name()) {
            const auto flag = executorManager()->getTbbFlag();
            return decltype(ov::force_tbb_terminate)::value_type(flag);
        } else if (name == ov::cache_dir.name()) {
            return ov::Any(coreConfig.get_cache_dir());
        }

        IE_THROW() << "Exception is thrown while trying to call get_property with unsupported property: '" << name
                   << "'";
    }

    Any get_property(const std::string& device_name, const std::string& name, const AnyMap& arguments) const override {
        OPENVINO_ASSERT(device_name.find("HETERO:") != 0,
                        "You can only get_config of the HETERO itself (without devices). "
                        "get_config is also possible for the individual devices before creating the HETERO on top.");
        OPENVINO_ASSERT(device_name.find("MULTI:") != 0,
                        "You can only get_config of the MULTI itself (without devices). "
                        "get_config is also possible for the individual devices before creating the MULTI on top.");
        OPENVINO_ASSERT(device_name.find("AUTO:") != 0,
                        "You can only get_config of the AUTO itself (without devices). "
                        "get_config is also possible for the individual devices before creating the AUTO on top.");
>>>>>>> 1c51ca89

        if (device_name.empty()) {
            return get_property_for_core(name);
        }

        auto parsed = parseDeviceNameIntoConfig(device_name, arguments);
        return GetCPPPluginByName(parsed._deviceName).get_property(name, parsed._config);
    }

    Any GetConfig(const std::string& deviceName, const std::string& name) const override {
        auto parsed = parseDeviceNameIntoConfig(deviceName);
        return GetCPPPluginByName(parsed._deviceName).get_config(name, parsed._config);
    }

    /**
     * @brief Returns devices available for neural networks inference
     *
     * @return A vector of devices. The devices are returned as { CPU, GPU.0, GPU.1, MYRIAD }
     * If there more than one device of specific type, they are enumerated with .# suffix.
     */
    std::vector<std::string> GetAvailableDevices() const override {
        std::vector<std::string> devices;
        const std::string propertyName = METRIC_KEY(AVAILABLE_DEVICES);

        for (auto&& deviceName : GetListOfDevicesInRegistry()) {
            std::vector<std::string> devicesIDs;
            try {
                const ie::Parameter p = GetMetric(deviceName, propertyName);
                devicesIDs = p.as<std::vector<std::string>>();
            } catch (const ie::Exception&) {
                // plugin is not created by e.g. invalid env
            } catch (const ov::Exception&) {
                // plugin is not created by e.g. invalid env
            } catch (const std::runtime_error&) {
                // plugin is not created by e.g. invalid env
            } catch (const std::exception& ex) {
                IE_THROW() << "An exception is thrown while trying to create the " << deviceName
                           << " device and call GetMetric: " << ex.what();
            } catch (...) {
                IE_THROW() << "Unknown exception is thrown while trying to create the " << deviceName
                           << " device and call GetMetric";
            }

            if (devicesIDs.size() > 1) {
                for (auto&& deviceID : devicesIDs) {
                    devices.push_back(deviceName + '.' + deviceID);
                }
            } else if (!devicesIDs.empty()) {
                devices.push_back(deviceName);
            }
        }

        return devices;
    }

    /**
     * @brief Create a new shared context object on specified accelerator device
     * using specified plugin-specific low level device API parameters (device handle, pointer, etc.)
     * @param deviceName Name of a device to create new shared context on.
     * @param params Map of device-specific shared context parameters.
     * @return A shared pointer to a created remote context.
     */
    InferenceEngine::RemoteContext::Ptr CreateContext(const std::string& deviceName,
                                                      const InferenceEngine::ParamMap& params) override {
        auto parsed = ov::parseDeviceNameIntoConfig(deviceName, params);
        return GetCPPPluginByName(parsed._deviceName).create_context(parsed._config)._ptr;
    }

    /**
     * @brief Returns reference to CPP plugin wrapper by a device name
     * @param deviceName A name of device
     * @return Reference to a CPP plugin wrapper
     */
    ov::InferencePlugin GetCPPPluginByName(const std::string& pluginName) const {
        OV_ITT_SCOPE(FIRST_INFERENCE, ie::itt::domains::IE_LT, "CoreImpl::GetCPPPluginByName");

        auto deviceName = pluginName;
        if (deviceName == ov::DEFAULT_DEVICE_NAME)
            deviceName = "AUTO";
        stripDeviceName(deviceName, "-");
<<<<<<< HEAD
        auto it = pluginRegistry.find(deviceName);
        if (it == pluginRegistry.end()) {
            if (pluginName == ov::DEFAULT_DEVICE_NAME)
                IE_THROW() << "No device is provided, so AUTO device is used by default, which failed loading.";
            else
                IE_THROW() << "Device with \"" << deviceName << "\" name is not registered in the OpenVINO Runtime";
=======
        std::map<std::string, PluginDescriptor>::const_iterator it;
        {
            // Global lock to find plugin.
            // Always use global mutex if iterate over plugins or pluginRegistry
            std::lock_guard<std::mutex> g_lock(get_mutex());

            // Plugin is not created, check that plugin is registered
            it = pluginRegistry.find(deviceName);
            if (it == pluginRegistry.end()) {
                if (pluginName == ov::DEFAULT_DEVICE_NAME)
                    IE_THROW() << "No device is provided, so AUTO device is used by default, which failed loading.";
                else
                    IE_THROW() << "Device with \"" << deviceName << "\" name is not registered in the InferenceEngine";
            }
>>>>>>> 1c51ca89
        }
        std::lock_guard<std::mutex> lock(get_mutex(deviceName));

        PluginDescriptor desc;
        {
            // Global lock to find plugin.
            // Always use global mutex if iterate over plugins or pluginRegistry
            std::lock_guard<std::mutex> g_lock(get_mutex());
            auto it_plugin = plugins.find(deviceName);
            if (it_plugin != plugins.end())
                return it_plugin->second;

            desc = it->second;
        }
        // Plugin is in registry, but not created, let's create
        std::shared_ptr<void> so;
        try {
            ov::InferencePlugin plugin;

            if (desc.pluginCreateFunc) {  // static OpenVINO case
                std::shared_ptr<ie::IInferencePlugin> plugin_impl;
                desc.pluginCreateFunc(plugin_impl);
                plugin = InferencePlugin{plugin_impl, {}};
            } else {
                so = ov::util::load_shared_object(desc.libraryLocation.c_str());
                std::shared_ptr<ie::IInferencePlugin> plugin_impl;
                reinterpret_cast<InferenceEngine::CreatePluginEngineFunc*>(
                    ov::util::get_symbol(so, InferenceEngine::create_plugin_function))(plugin_impl);
                plugin = InferencePlugin{plugin_impl, so};
            }

            {
                plugin.set_name(deviceName);

                // Set Core class reference to plugins
                std::weak_ptr<ie::ICore> mutableCore = std::const_pointer_cast<ie::ICore>(shared_from_this());
                plugin.set_core(mutableCore);
            }

            // Add registered extensions to new plugin
            allowNotImplemented([&]() {
                for (const auto& ext : extensions) {
                    plugin.add_extension(ext);
                }
            });

            // configuring
            {
                if (DeviceSupportsCacheDir(plugin)) {
                    auto cacheConfig = coreConfig.getCacheConfigForDevice(deviceName);
                    if (cacheConfig._cacheManager) {
                        desc.defaultConfig[CONFIG_KEY(CACHE_DIR)] = cacheConfig._cacheDir;
                    }
                } else if (desc.defaultConfig.count(CONFIG_KEY(CACHE_DIR)) > 0) {
                    // Remove "CACHE_DIR" from config if it is not supported by plugin
                    desc.defaultConfig.erase(CONFIG_KEY(CACHE_DIR));
                }
                allowNotImplemented([&]() {
                    // Add device specific value to support device_name.device_id cases
                    std::vector<std::string> supportedConfigKeys =
                        plugin.get_metric(METRIC_KEY(SUPPORTED_CONFIG_KEYS), {});
                    auto config_iter = std::find(supportedConfigKeys.begin(),
                                                 supportedConfigKeys.end(),
                                                 CONFIG_KEY_INTERNAL(CONFIG_DEVICE_ID));
                    const bool supportsConfigDeviceID = config_iter != supportedConfigKeys.end();
                    const std::string deviceKey =
                        supportsConfigDeviceID ? CONFIG_KEY_INTERNAL(CONFIG_DEVICE_ID) : CONFIG_KEY(DEVICE_ID);

                    for (auto pluginDesc : pluginRegistry) {
                        InferenceEngine::DeviceIDParser parser(pluginDesc.first);
                        if (pluginDesc.first.find(deviceName) != std::string::npos && !parser.getDeviceID().empty()) {
                            pluginDesc.second.defaultConfig[deviceKey] = parser.getDeviceID();
                            plugin.set_config(pluginDesc.second.defaultConfig);
                        }
                    }
                    plugin.set_config(desc.defaultConfig);
                });

                allowNotImplemented([&]() {
                    for (auto&& extensionLocation : desc.listOfExtentions) {
                        plugin.add_extension(std::make_shared<ie::Extension>(extensionLocation));
                    }
                });
            }

            std::lock_guard<std::mutex> g_lock(get_mutex());
            // add plugin as extension itself
            if (desc.extensionCreateFunc) {  // static OpenVINO case
                try {
                    ie::IExtensionPtr ext;
                    desc.extensionCreateFunc(ext);
                    AddExtensionUnsafe(ext);
                } catch (const ie::GeneralError&) {
                    // the same extension can be registered multiple times - ignore it!
                }
            } else {
                TryToRegisterLibraryAsExtensionUnsafe(desc.libraryLocation);
            }

            return plugins.emplace(deviceName, plugin).first->second;
        } catch (const ie::Exception& ex) {
            IE_THROW() << "Failed to create plugin " << ov::util::from_file_path(desc.libraryLocation) << " for device "
                       << deviceName << "\n"
                       << "Please, check your environment\n"
                       << ex.what() << "\n";
        }
    }

    /**
     * @brief Unload plugin for specified device, but plugin meta-data is still in plugin registry
     * @param deviceName A name of device
     */
    void UnloadPluginByName(const std::string& deviceName) {
        std::lock_guard<std::mutex> lock(get_mutex());
        auto it = plugins.find(deviceName);
        if (it == plugins.end()) {
            IE_THROW() << "Device with \"" << deviceName << "\" name is not registered in the OpenVINO Runtime";
        }

        plugins.erase(deviceName);
    }

    /**
     * @brief Registers plugin meta-data in registry for specified device
     * @param deviceName A name of device
     */
    void RegisterPluginByName(const std::string& pluginName, const std::string& deviceName) {
        std::lock_guard<std::mutex> lock(get_mutex());

        auto it = pluginRegistry.find(deviceName);
        if (it != pluginRegistry.end()) {
            IE_THROW() << "Device with \"" << deviceName << "\"  is already registered in the OpenVINO Runtime";
        }

        if (deviceName.find('.') != std::string::npos) {
            IE_THROW() << "Device name must not contain dot '.' symbol";
        }

        PluginDescriptor desc{getPluginPath(pluginName, true)};
        pluginRegistry[deviceName] = desc;
        add_mutex(deviceName);
    }

    /**
     * @brief Provides a list of plugin names in registry; physically such plugins may not be created
     * @return A list of plugin names
     */
    std::vector<std::string> GetListOfDevicesInRegistry() const {
        std::lock_guard<std::mutex> lock(get_mutex());

        std::vector<std::string> listOfDevices;
        for (auto&& pluginDesc : pluginRegistry) {
            listOfDevices.push_back(pluginDesc.first);
        }

        return listOfDevices;
    }

    /**
     * @brief Sets config values for a plugin or set of plugins
     * @param deviceName A device name to set config to
     *        If empty, config is set for all the plugins / plugin's meta-data
     * @note  `deviceName` is not allowed in form of MULTI:CPU, HETERO:GPU,CPU, AUTO:CPU
     *        just simple forms like CPU, GPU, MULTI, GPU.0, etc
     */
    void SetConfigForPlugins(const std::map<std::string, std::string>& configMap, const std::string& deviceName) {
        auto config = configMap;
        if (config.empty()) {
            return;
        }

        InferenceEngine::DeviceIDParser parser(deviceName);
        std::string clearDeviceName = parser.getDeviceName();

        std::vector<std::pair<std::string, ov::InferencePlugin>> created_plugins;
        {
            std::lock_guard<std::mutex> lock(get_mutex());
            created_plugins.reserve(plugins.size());

            if (deviceName.empty()) {
                coreConfig.setAndUpdate(config);
            } else {
                auto cache_it = config.find(CONFIG_KEY(CACHE_DIR));
                if (cache_it != config.end()) {
                    coreConfig.setCacheForDevice(cache_it->second, clearDeviceName);
                }
            }

            auto base_desc = pluginRegistry.find(clearDeviceName);
            if (pluginRegistry.find(deviceName) == pluginRegistry.end() && base_desc != pluginRegistry.end()) {
                PluginDescriptor desc{base_desc->second.libraryLocation, config, base_desc->second.listOfExtentions};
                pluginRegistry[deviceName] = desc;
            }

            // set config for plugins in registry
            bool configIsSet = false;
            for (auto& desc : pluginRegistry) {
                if (deviceName.empty() || deviceName == desc.first) {
                    for (auto&& conf : config) {
                        desc.second.defaultConfig[conf.first] = conf.second;
                    }
                    configIsSet = true;
                }
            }

<<<<<<< HEAD
        if (!configIsSet && !deviceName.empty()) {
            IE_THROW() << "Device with \"" << deviceName << "\" name is not registered in the OpenVINO Runtime";
        }

        // set config for already created plugins
        for (auto& plugin : plugins) {
            if (deviceName.empty() || clearDeviceName == plugin.first) {
                allowNotImplemented([&]() {
                    auto configCopy = config;
                    if (DeviceSupportsCacheDir(plugin.second)) {
                        auto cacheConfig = coreConfig.getCacheConfigForDevice(deviceName);
                        if (cacheConfig._cacheManager) {
                            configCopy[CONFIG_KEY(CACHE_DIR)] = cacheConfig._cacheDir;
                        }
                    } else if (configCopy.count(CONFIG_KEY(CACHE_DIR)) > 0) {
                        // Remove "CACHE_DIR" from config if it is not supported by plugin
                        configCopy.erase(CONFIG_KEY(CACHE_DIR));
                    }
                    // Add device specific value to support device_name.device_id cases
                    std::vector<std::string> supportedConfigKeys =
                        plugin.second.get_metric(METRIC_KEY(SUPPORTED_CONFIG_KEYS), {});
                    auto config_iter = std::find(supportedConfigKeys.begin(),
                                                 supportedConfigKeys.end(),
                                                 CONFIG_KEY_INTERNAL(CONFIG_DEVICE_ID));
                    const bool supportsConfigDeviceID = config_iter != supportedConfigKeys.end();
                    const std::string deviceKey =
                        supportsConfigDeviceID ? CONFIG_KEY_INTERNAL(CONFIG_DEVICE_ID) : CONFIG_KEY(DEVICE_ID);
=======
            if (!configIsSet && !deviceName.empty()) {
                IE_THROW() << "Device with \"" << deviceName << "\" name is not registered in the InferenceEngine";
            }
>>>>>>> 1c51ca89

            // set config for already created plugins
            for (auto& plugin : plugins) {
                if (deviceName.empty() || clearDeviceName == plugin.first) {
                    created_plugins.emplace_back(
                        std::pair<std::string, ov::InferencePlugin>{plugin.first, plugin.second});
                }
            }
        }
        for (auto& plugin : created_plugins) {
            allowNotImplemented([&]() {
                std::lock_guard<std::mutex> lock(get_mutex(plugin.first));
                auto configCopy = config;
                if (DeviceSupportsCacheDir(plugin.second)) {
                    auto cacheConfig = coreConfig.getCacheConfigForDevice(deviceName);
                    if (cacheConfig._cacheManager) {
                        configCopy[CONFIG_KEY(CACHE_DIR)] = cacheConfig._cacheDir;
                    }
                } else if (configCopy.count(CONFIG_KEY(CACHE_DIR)) > 0) {
                    // Remove "CACHE_DIR" from config if it is not supported by plugin
                    configCopy.erase(CONFIG_KEY(CACHE_DIR));
                }
                // Add device specific value to support device_name.device_id cases
                std::vector<std::string> supportedConfigKeys =
                    plugin.second.get_metric(METRIC_KEY(SUPPORTED_CONFIG_KEYS), {});
                auto config_iter = std::find(supportedConfigKeys.begin(),
                                             supportedConfigKeys.end(),
                                             CONFIG_KEY_INTERNAL(CONFIG_DEVICE_ID));
                const bool supportsConfigDeviceID = config_iter != supportedConfigKeys.end();
                const std::string deviceKey =
                    supportsConfigDeviceID ? CONFIG_KEY_INTERNAL(CONFIG_DEVICE_ID) : CONFIG_KEY(DEVICE_ID);

                if (!parser.getDeviceID().empty()) {
                    configCopy[deviceKey] = parser.getDeviceID();
                }
                plugin.second.set_config(configCopy);
            });
        }
    }

    /**
     * @brief Get device config it is passed as pair of device_name and `AnyMap`
     * @param configs All set of configs
     * @note  `device_name` is not allowed in form of MULTI:CPU, HETERO:GPU,CPU, AUTO:CPU
     *        just simple forms like CPU, GPU, MULTI, GPU.0, etc
     */
    void ExtractAndSetDeviceConfig(const ov::AnyMap& configs) {
        for (auto&& config : configs) {
            auto parsed = parseDeviceNameIntoConfig(config.first);
            auto devices = GetListOfDevicesInRegistry();
            auto config_is_device_name_in_regestry =
                std::any_of(devices.begin(), devices.end(), [&](const std::string& device) {
                    return device == parsed._deviceName;
                });
            if (config_is_device_name_in_regestry) {
                SetConfigForPlugins(any_copy(config.second.as<ov::AnyMap>()), config.first);
            }
        }
    }

    std::map<std::string, std::string> GetSupportedConfig(const std::string& deviceName,
                                                          const std::map<std::string, std::string>& configs) override {
        std::vector<std::string> supportedConfigKeys;
        try {
            supportedConfigKeys =
                GetMetric(deviceName, METRIC_KEY(SUPPORTED_CONFIG_KEYS)).as<std::vector<std::string>>();
        } catch (ov::Exception&) {
        }
        try {
            for (auto&& property : ICore::get_property(deviceName, ov::supported_properties)) {
                if (property.is_mutable()) {
                    supportedConfigKeys.emplace_back(std::move(property));
                }
            }
        } catch (ov::Exception&) {
        }
        std::map<std::string, std::string> supportedConfig;
        for (auto&& key : supportedConfigKeys) {
            auto itKey = configs.find(key);
            if (configs.end() != itKey) {
                supportedConfig[key] = itKey->second;
            }
        }
        for (auto&& config : configs) {
            auto parsed = parseDeviceNameIntoConfig(config.first);
            if (deviceName.find(parsed._deviceName) != std::string::npos) {
                std::stringstream strm(config.second);
                std::map<std::string, std::string> device_configs;
                util::Read<std::map<std::string, std::string>>{}(strm, device_configs);
                for (auto&& device_config : device_configs) {
                    if (util::contains(supportedConfigKeys, device_config.first)) {
                        supportedConfig[device_config.first] = device_config.second;
                    }
                }
                for (auto&& config : parsed._config) {
                    supportedConfig[config.first] = config.second.as<std::string>();
                }
            }
        }
        return supportedConfig;
    }

    /**
     * @brief Registers the extension in a Core object
     *        Such extensions can be used for both CNNNetwork readers and device plugins
     */
    void AddExtension(const ie::IExtensionPtr& extension) {
        std::lock_guard<std::mutex> lock(get_mutex());
        AddExtensionUnsafe(extension);
    }

    void AddOVExtensions(const std::vector<ov::Extension::Ptr>& extensions) {
        std::lock_guard<std::mutex> lock(get_mutex());
        for (const auto& ext : extensions) {
            ov_extensions.emplace_back(ext);
            if (auto op_base_ext = std::dynamic_pointer_cast<BaseOpExtension>(ext)) {
                for (const auto& attached_ext : op_base_ext->get_attached_extensions()) {
                    ov_extensions.emplace_back(attached_ext);
                }
            }
        }
    }

    /**
     * @brief Provides a list of extensions
     * @return A list of registered extensions
     */
    const std::vector<ie::IExtensionPtr>& GetExtensions() const {
        return extensions;
    }

    const std::vector<ov::Extension::Ptr>& GetOVExtensions() const {
        return ov_extensions;
    }

    std::map<std::string, ie::Version> GetVersions(const std::string& deviceName) const {
        std::map<std::string, ie::Version> versions;
        std::vector<std::string> deviceNames;

        {
            // for compatibility with samples / demo
            if (deviceName.find("HETERO") == 0) {
                auto pos = deviceName.find_first_of(":");
                if (pos != std::string::npos) {
                    deviceNames = ie::DeviceIDParser::getHeteroDevices(deviceName.substr(pos + 1));
                }
                deviceNames.push_back("HETERO");
            } else if (deviceName.find("MULTI") == 0) {
                auto pos = deviceName.find_first_of(":");
                if (pos != std::string::npos) {
                    deviceNames = ie::DeviceIDParser::getMultiDevices(deviceName.substr(pos + 1));
                }
                deviceNames.push_back("MULTI");
            } else if (deviceName.find("AUTO") == 0) {
                auto pos = deviceName.find_first_of(":");
                if (pos != std::string::npos) {
                    deviceNames = ie::DeviceIDParser::getMultiDevices(deviceName.substr(pos + 1));
                }
                deviceNames.emplace_back("AUTO");
            } else if (deviceName.find("BATCH") == 0) {
                auto pos = deviceName.find_first_of(":");
                if (pos != std::string::npos) {
                    deviceNames = {ie::DeviceIDParser::getBatchDevice(deviceName.substr(pos + 1))};
                }
                deviceNames.push_back("BATCH");
            } else {
                deviceNames.push_back(deviceName);
            }
        }

        for (auto&& deviceName_ : deviceNames) {
            ie::DeviceIDParser parser(deviceName_);
            std::string deviceNameLocal = parser.getDeviceName();

            ov::InferencePlugin cppPlugin = GetCPPPluginByName(deviceNameLocal);
            const ie::Version version = cppPlugin.get_version();
            versions[deviceNameLocal] = version;
        }

        return versions;
    }

private:
    void AddExtensionUnsafe(const ie::IExtensionPtr& extension) const {
        std::map<std::string, ngraph::OpSet> opsets = extension->getOpSets();
        for (const auto& it : opsets) {
            if (opsetNames.find(it.first) != opsetNames.end())
                IE_THROW() << "Cannot add opset with name: " << it.first
                           << ". Opset with the same name already exists.";
            opsetNames.insert(it.first);
        }

        // add extensions for already created plugins
        for (auto& plugin : plugins) {
            try {
                plugin.second.add_extension(extension);
            } catch (...) {
            }
        }
        extensions.emplace_back(extension);
    }

    template <typename C, typename = FileUtils::enableIfSupportedChar<C>>
    void TryToRegisterLibraryAsExtensionUnsafe(const std::basic_string<C>& path) const {
        try {
            const auto extension_ptr = std::make_shared<InferenceEngine::Extension>(path);
            AddExtensionUnsafe(extension_ptr);
        } catch (const InferenceEngine::GeneralError&) {
            // in case of shared library is not opened
        }
    }
};

}  // namespace ov

namespace InferenceEngine {

DeviceIDParser::DeviceIDParser(const std::string& deviceNameWithID) {
    deviceName = deviceNameWithID;

    auto pos = deviceName.find('.');
    if (pos != std::string::npos) {
        deviceName = deviceNameWithID.substr(0, pos);
        deviceID = deviceNameWithID.substr(pos + 1, deviceNameWithID.size());
    }
}

std::string DeviceIDParser::getDeviceID() const {
    return deviceID;
}

std::string DeviceIDParser::getDeviceName() const {
    return deviceName;
}

std::vector<std::string> DeviceIDParser::getHeteroDevices(std::string fallbackDevice) {
    std::vector<std::string> deviceNames;

    std::string cdevice;
    char delimiter = ',';
    size_t pos = 0;

    while ((pos = fallbackDevice.find(delimiter)) != std::string::npos) {
        deviceNames.push_back(fallbackDevice.substr(0, pos));
        fallbackDevice.erase(0, pos + 1);
    }

    if (!fallbackDevice.empty())
        deviceNames.push_back(fallbackDevice);

    return deviceNames;
}

std::vector<std::string> DeviceIDParser::getMultiDevices(std::string devicesList) {
    std::set<std::string> deviceNames;
    auto trim_request_info = [](const std::string& device_with_requests) {
        auto opening_bracket = device_with_requests.find_first_of('(');
        return device_with_requests.substr(0, opening_bracket);
    };
    std::string device;
    char delimiter = ',';
    size_t pos = 0;
    // in addition to the list of devices, every device can have a #requests in the brackets e.g. "CPU(100)"
    // we skip the #requests info here
    while ((pos = devicesList.find(delimiter)) != std::string::npos) {
        auto d = devicesList.substr(0, pos);
        if (d.find("BATCH") == 0) {
            deviceNames.insert("BATCH");
            auto p = d.find_first_of(":");
            if (p != std::string::npos)
                deviceNames.insert(DeviceIDParser::getBatchDevice(d.substr(p + 1)));
        } else {
            deviceNames.insert(trim_request_info(d));
        }
        devicesList.erase(0, pos + 1);
    }

    if (!devicesList.empty()) {
        if (devicesList.find("BATCH") == 0) {
            deviceNames.insert("BATCH");
            auto p = devicesList.find_first_of(":");
            if (p != std::string::npos)
                deviceNames.insert(DeviceIDParser::getBatchDevice(devicesList.substr(p + 1)));
        } else {
            deviceNames.insert(trim_request_info(devicesList));
        }
    }
    return std::vector<std::string>(deviceNames.begin(), deviceNames.end());
}

std::string DeviceIDParser::getBatchDevice(std::string device) {
    auto trim_request_info = [](const std::string& device_with_requests) {
        auto opening_bracket = device_with_requests.find_first_of('(');
        return device_with_requests.substr(0, opening_bracket);
    };
    return trim_request_info(device);
}

class Core::Impl : public ov::CoreImpl {
public:
    Impl() : ov::CoreImpl(false) {}
};

Core::Core(const std::string& xmlConfigFile) {
    _impl = std::make_shared<Impl>();

#ifdef OPENVINO_STATIC_LIBRARY
    _impl->RegisterPluginsInRegistry(::getStaticPluginsRegistry());
#else
    RegisterPlugins(ov::findPluginXML(xmlConfigFile));
#endif
}

std::map<std::string, Version> Core::GetVersions(const std::string& deviceName) const {
    return _impl->GetVersions(deviceName);
}

#ifdef OPENVINO_ENABLE_UNICODE_PATH_SUPPORT

CNNNetwork Core::ReadNetwork(const std::wstring& modelPath, const std::wstring& binPath) const {
    return ReadNetwork(ov::util::wstring_to_string(modelPath), ov::util::wstring_to_string(binPath));
}

#endif

CNNNetwork Core::ReadNetwork(const std::string& modelPath, const std::string& binPath) const {
    return _impl->ReadNetwork(modelPath, binPath);
}

CNNNetwork Core::ReadNetwork(const std::string& model, const Blob::CPtr& weights) const {
    return _impl->ReadNetwork(model, weights);
}

ExecutableNetwork Core::LoadNetwork(const CNNNetwork& network, const std::map<std::string, std::string>& config) {
    return LoadNetwork(network, ov::DEFAULT_DEVICE_NAME, config);
}

ExecutableNetwork Core::LoadNetwork(const CNNNetwork& network,
                                    const std::string& deviceName,
                                    const std::map<std::string, std::string>& config) {
    auto valid = ov::CoreImpl::CheckStatic(network);
    OPENVINO_ASSERT(std::get<0>(valid),
                    "InferenceEngine::Core::LoadNetwork doesn't support inputs having dynamic shapes. ",
                    "Use ov::Core::compile_model API instead. Dynamic inputs are :",
                    std::get<1>(valid));
    auto exec = _impl->LoadNetwork(network, deviceName, config);
    return {exec._ptr, exec._so};
}

ExecutableNetwork Core::LoadNetwork(const CNNNetwork& network,
                                    RemoteContext::Ptr context,
                                    const std::map<std::string, std::string>& config) {
    auto valid = ov::CoreImpl::CheckStatic(network);
    OPENVINO_ASSERT(std::get<0>(valid),
                    "InferenceEngine::Core::LoadNetwork doesn't support inputs having dynamic shapes. ",
                    "Use ov::Core::compile_model API instead. Dynamic inputs are :",
                    std::get<1>(valid));
    auto exec = _impl->LoadNetwork(network, std::dynamic_pointer_cast<RemoteContext>(context), config);
    return {exec._ptr, exec._so};
}

ExecutableNetwork Core::LoadNetwork(const std::string& modelPath,
                                    const std::string& deviceName,
                                    const std::map<std::string, std::string>& config) {
    auto exec = _impl->LoadNetwork(modelPath, deviceName, config, [](const CNNNetwork& network) {
        auto valid = ov::CoreImpl::CheckStatic(network);
        OPENVINO_ASSERT(std::get<0>(valid),
                        "InferenceEngine::Core::LoadNetwork doesn't support inputs having dynamic shapes. ",
                        "Use ov::Core::compile_model API instead. Dynamic inputs are :",
                        std::get<1>(valid));
    });
    return {exec._ptr, exec._so};
}

ExecutableNetwork Core::LoadNetwork(const std::string& modelPath, const std::map<std::string, std::string>& config) {
    return LoadNetwork(modelPath, ov::DEFAULT_DEVICE_NAME, config);
}

RemoteContext::Ptr Core::CreateContext(const std::string& deviceName, const ParamMap& params) {
    return _impl->CreateContext(deviceName, params);
}

RemoteContext::Ptr Core::GetDefaultContext(const std::string& deviceName) {
    if (deviceName.find("HETERO") == 0) {
        IE_THROW() << "HETERO device does not support remote context";
    }
    if (deviceName.find("MULTI") == 0) {
        IE_THROW() << "MULTI device does not support remote context";
    }
    if (deviceName.find("AUTO") == 0) {
        IE_THROW() << "AUTO device does not support remote context";
    }
    return _impl->GetDefaultContext(deviceName);
}

void Core::AddExtension(IExtensionPtr extension, const std::string& deviceName_) {
    if (deviceName_.find("HETERO") == 0) {
        IE_THROW() << "HETERO device does not support extensions. Please, set extensions directly to fallback devices";
    }
    if (deviceName_.find("MULTI") == 0) {
        IE_THROW() << "MULTI device does not support extensions. Please, set extensions directly to fallback devices";
    }
    if (deviceName_.find("AUTO") == 0) {
        IE_THROW() << "AUTO device does not support extensions. Please, set extensions directly to fallback devices";
    }

    _impl->AddExtension(extension);
}

void Core::AddExtension(const IExtensionPtr& extension) {
    _impl->AddExtension(extension);
}

ExecutableNetwork Core::ImportNetwork(const std::string& modelFileName,
                                      const std::string& deviceName,
                                      const std::map<std::string, std::string>& config) {
    OV_ITT_SCOPED_TASK(ov::itt::domains::IE, "Core::ImportNetwork");
    auto parsed = ov::parseDeviceNameIntoConfig(deviceName, config);
    auto exec = _impl->GetCPPPluginByName(parsed._deviceName).import_model(modelFileName, parsed._config);
    return {exec._ptr, exec._so};
}

ExecutableNetwork Core::ImportNetwork(std::istream& networkModel,
                                      const std::string& deviceName,
                                      const std::map<std::string, std::string>& config) {
    OV_ITT_SCOPED_TASK(ov::itt::domains::IE, "Core::ImportNetwork");
    auto exec = _impl->ImportNetwork(networkModel, deviceName, config);
    return {exec._ptr, exec._so};
}

ExecutableNetwork Core::ImportNetwork(std::istream& networkModel) {
    OV_ITT_SCOPED_TASK(ov::itt::domains::IE, "Core::ImportNetwork");

    using ExportMagic = std::array<char, 4>;
    constexpr static const ExportMagic exportMagic = {{0x1, 0xE, 0xE, 0x1}};

    std::string deviceName;
    ExportMagic magic = {};
    auto currentPos = networkModel.tellg();
    networkModel.read(magic.data(), magic.size());
    if (exportMagic == magic) {
        std::getline(networkModel, deviceName);
    } else {
        IE_THROW() << "Passed compiled stream does not contain device name. "
                      "Please, provide device name manually";
    }
    networkModel.seekg(currentPos, networkModel.beg);

    auto exec = _impl->GetCPPPluginByName(deviceName).import_model(networkModel, {});
    return {exec._ptr, exec._so};
}

ExecutableNetwork Core::ImportNetwork(std::istream& networkModel,
                                      const RemoteContext::Ptr& context,
                                      const std::map<std::string, std::string>& config) {
    OV_ITT_SCOPED_TASK(ov::itt::domains::IE, "Core::ImportNetwork");

    if (context == nullptr) {
        IE_THROW() << "Remote context is null";
    }

    std::string deviceName_ = context->getDeviceName();
    DeviceIDParser device(deviceName_);
    std::string deviceName = device.getDeviceName();

    auto parsed = ov::parseDeviceNameIntoConfig(deviceName, config);
    auto exec = _impl->GetCPPPluginByName(deviceName)
                    .import_model(networkModel, std::dynamic_pointer_cast<RemoteContext>(context), parsed._config);
    return {exec._ptr, exec._so};
}

QueryNetworkResult Core::QueryNetwork(const CNNNetwork& network,
                                      const std::string& deviceName,
                                      const std::map<std::string, std::string>& config) const {
    auto valid = ov::CoreImpl::CheckStatic(network);
    OPENVINO_ASSERT(std::get<0>(valid),
                    "InferenceEngine::Core::QueryNetwork doesn't support inputs having dynamic shapes. ",
                    "Use ov::Core::compile_model API instead. Dynamic inputs are :",
                    std::get<1>(valid));

    return _impl->QueryNetwork(network, deviceName, config);
}

void Core::SetConfig(const std::map<std::string, std::string>& config, const std::string& deviceName) {
    // HETERO case
    if (deviceName.find("HETERO:") == 0) {
        IE_THROW() << "SetConfig is supported only for HETERO itself (without devices). "
                      "You can configure the devices with SetConfig before creating the HETERO on top.";
    }

    // MULTI case
    if (deviceName.find("MULTI:") == 0) {
        IE_THROW() << "SetConfig is supported only for MULTI itself (without devices). "
                      "You can configure the devices with SetConfig before creating the MULTI on top.";
    }

    // AUTO case
    if (deviceName.find("AUTO:") == 0) {
        IE_THROW() << "SetConfig is supported only for AUTO itself (without devices). "
                      "You can configure the devices with SetConfig before creating the AUTO on top.";
    }

    if (deviceName.empty()) {
        _impl->SetConfigForPlugins(config, std::string());
    } else {
        _impl->SetConfigForPlugins(config, deviceName);
    }
}

Parameter Core::GetConfig(const std::string& deviceName, const std::string& name) const {
    // HETERO case
    {
        if (deviceName.find("HETERO:") == 0) {
            IE_THROW() << "You can only GetConfig of the HETERO itself (without devices). "
                          "GetConfig is also possible for the individual devices before creating the HETERO on top.";
        }
    }
    // MULTI case
    {
        if (deviceName.find("MULTI:") == 0) {
            IE_THROW() << "You can only GetConfig of the MULTI itself (without devices). "
                          "GetConfig is also possible for the individual devices before creating the MULTI on top.";
        }
    }
    // AUTO case
    {
        if (deviceName.find("AUTO:") == 0) {
            IE_THROW() << "You can only GetConfig of the AUTO itself (without devices). "
                          "GetConfig is also possible for the individual devices before creating the AUTO on top.";
        }
    }

    if (name == CONFIG_KEY(FORCE_TBB_TERMINATE)) {
        const auto flag = executorManager()->getTbbFlag();
        return flag ? CONFIG_VALUE(YES) : CONFIG_VALUE(NO);
    }

    auto parsed = ov::parseDeviceNameIntoConfig(deviceName);
    return _impl->GetCPPPluginByName(parsed._deviceName).get_config(name, parsed._config);
}

Parameter Core::GetMetric(const std::string& deviceName, const std::string& name, const ParamMap& options) const {
    return _impl->GetMetric(deviceName, name, options);
}

std::vector<std::string> Core::GetAvailableDevices() const {
    return _impl->GetAvailableDevices();
}

void Core::RegisterPlugin(const std::string& pluginName, const std::string& deviceName) {
    _impl->RegisterPluginByName(pluginName, deviceName);
}

void Core::RegisterPlugins(const std::string& xmlConfigFile) {
    _impl->RegisterPluginsInRegistry(xmlConfigFile);
}

void Core::UnregisterPlugin(const std::string& deviceName_) {
    DeviceIDParser parser(deviceName_);
    std::string deviceName = parser.getDeviceName();

    _impl->UnloadPluginByName(deviceName);
}

}  // namespace InferenceEngine

namespace ov {

#define OV_CORE_CALL_STATEMENT(...)                     \
    try {                                               \
        __VA_ARGS__;                                    \
    } catch (const std::exception& ex) {                \
        throw ov::Exception(ex.what());                 \
    } catch (...) {                                     \
        OPENVINO_ASSERT(false, "Unexpected exception"); \
    }

class Core::Impl : public CoreImpl {
public:
    Impl() : ov::CoreImpl(true) {}
};

Core::Core(const std::string& xmlConfigFile) {
    _impl = std::make_shared<Impl>();

#ifdef OPENVINO_STATIC_LIBRARY
    _impl->RegisterPluginsInRegistry(::getStaticPluginsRegistry());
#else
    register_plugins(findPluginXML(xmlConfigFile));
#endif
}

std::map<std::string, Version> Core::get_versions(const std::string& deviceName) const {
    OV_CORE_CALL_STATEMENT({
        std::map<std::string, Version> versions;
        for (auto&& kvp : _impl->GetVersions(deviceName)) {
            versions[kvp.first] = Version{kvp.second.buildNumber, kvp.second.description};
        }
        return versions;
    })
}
#ifdef OPENVINO_ENABLE_UNICODE_PATH_SUPPORT
std::shared_ptr<ov::Model> Core::read_model(const std::wstring& modelPath, const std::wstring& binPath) const {
    OV_CORE_CALL_STATEMENT(
        return _impl->ReadNetwork(ov::util::wstring_to_string(modelPath), ov::util::wstring_to_string(binPath))
            .getFunction(););
}
#endif

std::shared_ptr<ov::Model> Core::read_model(const std::string& modelPath, const std::string& binPath) const {
    OV_CORE_CALL_STATEMENT(return _impl->ReadNetwork(modelPath, binPath).getFunction(););
}

std::shared_ptr<ov::Model> Core::read_model(const std::string& model, const ov::Tensor& weights) const {
    InferenceEngine::Blob::Ptr blob;
    if (weights) {
        blob = weights._impl;
    }
    OV_CORE_CALL_STATEMENT(return _impl->ReadNetwork(model, blob).getFunction(););
}

namespace {

ie::CNNNetwork toCNN(const std::shared_ptr<const ngraph::Function>& model) {
    return ie::CNNNetwork(
        std::make_shared<ie::details::CNNNetworkNGraphImpl>(std::const_pointer_cast<ngraph::Function>(model),
                                                            std::vector<ie::IExtensionPtr>{},
                                                            true));
}

}  // namespace

CompiledModel Core::compile_model(const std::shared_ptr<const ov::Model>& model, const AnyMap& config) {
    return compile_model(model, ov::DEFAULT_DEVICE_NAME, config);
}

CompiledModel Core::compile_model(const std::shared_ptr<const ov::Model>& model,
                                  const std::string& deviceName,
                                  const AnyMap& config) {
    OV_CORE_CALL_STATEMENT({
        auto exec = _impl->LoadNetwork(toCNN(model), deviceName, any_copy(flatten_sub_properties(deviceName, config)));
        return {exec._ptr, exec._so};
    });
}

CompiledModel Core::compile_model(const std::string& modelPath, const AnyMap& config) {
    return compile_model(modelPath, ov::DEFAULT_DEVICE_NAME, config);
}

CompiledModel Core::compile_model(const std::string& modelPath, const std::string& deviceName, const AnyMap& config) {
    OV_CORE_CALL_STATEMENT({
        auto exec = _impl->LoadNetwork(modelPath, deviceName, any_copy(flatten_sub_properties(deviceName, config)));
        return {exec._ptr, exec._so};
    });
}

CompiledModel Core::compile_model(const std::shared_ptr<const ov::Model>& model,
                                  const RemoteContext& context,
                                  const AnyMap& config) {
    OV_CORE_CALL_STATEMENT({
        auto exec = _impl->LoadNetwork(toCNN(model),
                                       context._impl,
                                       any_copy(flatten_sub_properties(context.get_device_name(), config)));
        return {exec._ptr, exec._so};
    });
}

void Core::add_extension(const ie::IExtensionPtr& extension) {
    OV_CORE_CALL_STATEMENT(_impl->AddExtension(extension););
}

void Core::add_extension(const std::string& library_path) {
    add_extension(ov::detail::load_extensions(library_path));
}
#ifdef OPENVINO_ENABLE_UNICODE_PATH_SUPPORT
void Core::add_extension(const std::wstring& library_path) {
    add_extension(ov::detail::load_extensions(library_path));
}
#endif

void Core::add_extension(const std::shared_ptr<ov::Extension>& extension) {
    add_extension(std::vector<std::shared_ptr<ov::Extension>>{extension});
}
void Core::add_extension(const std::vector<std::shared_ptr<ov::Extension>>& extensions) {
    OV_CORE_CALL_STATEMENT({ _impl->AddOVExtensions(extensions); });
}

CompiledModel Core::import_model(std::istream& modelStream, const std::string& deviceName, const AnyMap& config) {
    OV_ITT_SCOPED_TASK(ov::itt::domains::IE, "Core::import_model");
    OV_CORE_CALL_STATEMENT({
        auto exec = _impl->ImportNetwork(modelStream, deviceName, any_copy(flatten_sub_properties(deviceName, config)));
        return {exec._ptr, exec._so};
    });
}

CompiledModel Core::import_model(std::istream& modelStream, const RemoteContext& context, const AnyMap& config) {
    OV_ITT_SCOPED_TASK(ov::itt::domains::IE, "Core::import_model");

    using ExportMagic = std::array<char, 4>;
    constexpr static const ExportMagic exportMagic = {{0x1, 0xE, 0xE, 0x1}};

    std::string deviceName;
    ExportMagic magic = {};
    auto currentPos = modelStream.tellg();
    modelStream.read(magic.data(), magic.size());
    if (exportMagic == magic) {
        std::getline(modelStream, deviceName);
    } else {
        OPENVINO_ASSERT(false,
                        "Passed compiled stream does not contain device name. "
                        "Please, provide device name manually");
    }
    modelStream.seekg(currentPos, modelStream.beg);

    OV_CORE_CALL_STATEMENT({
        auto exec = _impl->GetCPPPluginByName(deviceName).import_model(modelStream, {});
        return {exec._ptr, exec._so};
    });
}

SupportedOpsMap Core::query_model(const std::shared_ptr<const ov::Model>& model,
                                  const std::string& deviceName,
                                  const AnyMap& config) const {
    OV_CORE_CALL_STATEMENT({
        auto qnResult =
            _impl->QueryNetwork(toCNN(model), deviceName, any_copy(flatten_sub_properties(deviceName, config)));
        return qnResult.supportedLayersMap;
    });
}

void Core::set_property(const AnyMap& properties) {
    OV_CORE_CALL_STATEMENT(return _impl->set_property({}, properties););
}

void Core::set_property(const std::string& device_name, const AnyMap& properties) {
    OV_CORE_CALL_STATEMENT(return _impl->set_property(device_name, properties););
}

Any Core::get_property(const std::string& deviceName, const std::string& name) const {
    OV_CORE_CALL_STATEMENT(return _impl->get_property(deviceName, name, {}););
}

Any Core::get_property(const std::string& deviceName, const std::string& name, const AnyMap& arguments) const {
    OV_CORE_CALL_STATEMENT(return _impl->get_property(deviceName, name, arguments););
}

std::vector<std::string> Core::get_available_devices() const {
    OV_CORE_CALL_STATEMENT(return _impl->GetAvailableDevices(););
}

void Core::register_plugin(const std::string& pluginName, const std::string& deviceName) {
    OV_CORE_CALL_STATEMENT(_impl->RegisterPluginByName(pluginName, deviceName););
}

void Core::unload_plugin(const std::string& deviceName) {
    OV_CORE_CALL_STATEMENT({
        ie::DeviceIDParser parser(deviceName);
        std::string devName = parser.getDeviceName();

        _impl->UnloadPluginByName(devName);
    });
}

void Core::register_plugins(const std::string& xmlConfigFile) {
    OV_CORE_CALL_STATEMENT(_impl->RegisterPluginsInRegistry(xmlConfigFile););
}

RemoteContext Core::create_context(const std::string& deviceName, const AnyMap& params) {
    OPENVINO_ASSERT(deviceName.find("HETERO") != 0, "HETERO device does not support remote context");
    OPENVINO_ASSERT(deviceName.find("MULTI") != 0, "MULTI device does not support remote context");
    OPENVINO_ASSERT(deviceName.find("AUTO") != 0, "AUTO device does not support remote context");
    OPENVINO_ASSERT(deviceName.find("BATCH") != 0, "BATCH device does not support remote context");

    OV_CORE_CALL_STATEMENT({
        auto parsed = parseDeviceNameIntoConfig(deviceName, flatten_sub_properties(deviceName, params));
        auto remoteContext = _impl->GetCPPPluginByName(parsed._deviceName).create_context(parsed._config);
        return {remoteContext._ptr, {remoteContext._so}};
    });
}

RemoteContext Core::get_default_context(const std::string& deviceName) {
    OPENVINO_ASSERT(deviceName.find("HETERO") != 0, "HETERO device does not support default remote context");
    OPENVINO_ASSERT(deviceName.find("MULTI") != 0, "MULTI device does not support default remote context");
    OPENVINO_ASSERT(deviceName.find("AUTO") != 0, "AUTO device does not support default remote context");
    OPENVINO_ASSERT(deviceName.find("BaTCH") != 0, "BaTCH device does not support default remote context");

    OV_CORE_CALL_STATEMENT({
        auto parsed = parseDeviceNameIntoConfig(deviceName, AnyMap{});
        auto remoteContext = _impl->GetCPPPluginByName(parsed._deviceName).get_default_context(parsed._config);
        return {remoteContext._ptr, {remoteContext._so}};
    });
}

}  // namespace ov<|MERGE_RESOLUTION|>--- conflicted
+++ resolved
@@ -963,21 +963,6 @@
         SetConfigForPlugins(any_copy(properties), device_name);
     }
 
-<<<<<<< HEAD
-    Any get_property(const std::string& deviceName, const std::string& name, const AnyMap& arguments) const override {
-        OPENVINO_ASSERT(deviceName.find("HETERO:") != 0,
-                        "You can only get_property of the HETERO itself (without devices). "
-                        "get_property is also possible for the individual devices before creating the HETERO on top.");
-        OPENVINO_ASSERT(deviceName.find("MULTI:") != 0,
-                        "You can only get_property of the MULTI itself (without devices). "
-                        "get_property is also possible for the individual devices before creating the MULTI on top.");
-        OPENVINO_ASSERT(deviceName.find("AUTO:") != 0,
-                        "You can only get_property of the AUTO itself (without devices). "
-                        "get_property is also possible for the individual devices before creating the AUTO on top.");
-        OPENVINO_ASSERT(deviceName.find("BATCH:") != 0,
-                        "You can only get_property of the BATCH itself (without devices). "
-                        "get_property is also possible for the individual devices before creating the BATCH on top.");
-=======
     Any get_property_for_core(const std::string& name) const {
         if (name == ov::force_tbb_terminate.name()) {
             const auto flag = executorManager()->getTbbFlag();
@@ -992,15 +977,17 @@
 
     Any get_property(const std::string& device_name, const std::string& name, const AnyMap& arguments) const override {
         OPENVINO_ASSERT(device_name.find("HETERO:") != 0,
-                        "You can only get_config of the HETERO itself (without devices). "
-                        "get_config is also possible for the individual devices before creating the HETERO on top.");
+                        "You can only get_property of the HETERO itself (without devices). "
+                        "get_property is also possible for the individual devices before creating the HETERO on top.");
         OPENVINO_ASSERT(device_name.find("MULTI:") != 0,
-                        "You can only get_config of the MULTI itself (without devices). "
-                        "get_config is also possible for the individual devices before creating the MULTI on top.");
+                        "You can only get_property of the MULTI itself (without devices). "
+                        "get_property is also possible for the individual devices before creating the MULTI on top.");
         OPENVINO_ASSERT(device_name.find("AUTO:") != 0,
-                        "You can only get_config of the AUTO itself (without devices). "
-                        "get_config is also possible for the individual devices before creating the AUTO on top.");
->>>>>>> 1c51ca89
+                        "You can only get_property of the AUTO itself (without devices). "
+                        "get_property is also possible for the individual devices before creating the AUTO on top.");
+        OPENVINO_ASSERT(device_name.find("BATCH:") != 0,
+                        "You can only get_property of the BATCH itself (without devices). "
+                        "get_property is also possible for the individual devices before creating the BATCH on top.");
 
         if (device_name.empty()) {
             return get_property_for_core(name);
@@ -1081,14 +1068,6 @@
         if (deviceName == ov::DEFAULT_DEVICE_NAME)
             deviceName = "AUTO";
         stripDeviceName(deviceName, "-");
-<<<<<<< HEAD
-        auto it = pluginRegistry.find(deviceName);
-        if (it == pluginRegistry.end()) {
-            if (pluginName == ov::DEFAULT_DEVICE_NAME)
-                IE_THROW() << "No device is provided, so AUTO device is used by default, which failed loading.";
-            else
-                IE_THROW() << "Device with \"" << deviceName << "\" name is not registered in the OpenVINO Runtime";
-=======
         std::map<std::string, PluginDescriptor>::const_iterator it;
         {
             // Global lock to find plugin.
@@ -1101,9 +1080,8 @@
                 if (pluginName == ov::DEFAULT_DEVICE_NAME)
                     IE_THROW() << "No device is provided, so AUTO device is used by default, which failed loading.";
                 else
-                    IE_THROW() << "Device with \"" << deviceName << "\" name is not registered in the InferenceEngine";
-            }
->>>>>>> 1c51ca89
+                    IE_THROW() << "Device with \"" << deviceName << "\" name is not registered in the OpenVINO Runtime";
+            }
         }
         std::lock_guard<std::mutex> lock(get_mutex(deviceName));
 
@@ -1309,39 +1287,9 @@
                 }
             }
 
-<<<<<<< HEAD
-        if (!configIsSet && !deviceName.empty()) {
-            IE_THROW() << "Device with \"" << deviceName << "\" name is not registered in the OpenVINO Runtime";
-        }
-
-        // set config for already created plugins
-        for (auto& plugin : plugins) {
-            if (deviceName.empty() || clearDeviceName == plugin.first) {
-                allowNotImplemented([&]() {
-                    auto configCopy = config;
-                    if (DeviceSupportsCacheDir(plugin.second)) {
-                        auto cacheConfig = coreConfig.getCacheConfigForDevice(deviceName);
-                        if (cacheConfig._cacheManager) {
-                            configCopy[CONFIG_KEY(CACHE_DIR)] = cacheConfig._cacheDir;
-                        }
-                    } else if (configCopy.count(CONFIG_KEY(CACHE_DIR)) > 0) {
-                        // Remove "CACHE_DIR" from config if it is not supported by plugin
-                        configCopy.erase(CONFIG_KEY(CACHE_DIR));
-                    }
-                    // Add device specific value to support device_name.device_id cases
-                    std::vector<std::string> supportedConfigKeys =
-                        plugin.second.get_metric(METRIC_KEY(SUPPORTED_CONFIG_KEYS), {});
-                    auto config_iter = std::find(supportedConfigKeys.begin(),
-                                                 supportedConfigKeys.end(),
-                                                 CONFIG_KEY_INTERNAL(CONFIG_DEVICE_ID));
-                    const bool supportsConfigDeviceID = config_iter != supportedConfigKeys.end();
-                    const std::string deviceKey =
-                        supportsConfigDeviceID ? CONFIG_KEY_INTERNAL(CONFIG_DEVICE_ID) : CONFIG_KEY(DEVICE_ID);
-=======
             if (!configIsSet && !deviceName.empty()) {
-                IE_THROW() << "Device with \"" << deviceName << "\" name is not registered in the InferenceEngine";
-            }
->>>>>>> 1c51ca89
+                IE_THROW() << "Device with \"" << deviceName << "\" name is not registered in the OpenVINO Runtime";
+            }
 
             // set config for already created plugins
             for (auto& plugin : plugins) {
@@ -2126,7 +2074,7 @@
     OPENVINO_ASSERT(deviceName.find("HETERO") != 0, "HETERO device does not support default remote context");
     OPENVINO_ASSERT(deviceName.find("MULTI") != 0, "MULTI device does not support default remote context");
     OPENVINO_ASSERT(deviceName.find("AUTO") != 0, "AUTO device does not support default remote context");
-    OPENVINO_ASSERT(deviceName.find("BaTCH") != 0, "BaTCH device does not support default remote context");
+    OPENVINO_ASSERT(deviceName.find("BATCH") != 0, "BATCH device does not support default remote context");
 
     OV_CORE_CALL_STATEMENT({
         auto parsed = parseDeviceNameIntoConfig(deviceName, AnyMap{});
