--- conflicted
+++ resolved
@@ -54,1705 +54,6 @@
 using namespace InferenceEngine;
 using namespace std::placeholders;
 
-<<<<<<< HEAD
-namespace ov {
-
-// Specify the default device when no device name is provided.
-const std::string DEFAULT_DEVICE_NAME = "DEFAULT_DEVICE";
-
-template <typename T>
-struct Parsed {
-    std::string _deviceName;
-    std::map<std::string, T> _config;
-};
-
-namespace {
-
-#ifndef OPENVINO_STATIC_LIBRARY
-
-std::string findPluginXML(const std::string& xmlFile) {
-    std::string xmlConfigFile_ = xmlFile;
-    if (xmlConfigFile_.empty()) {
-        const auto ielibraryDir = ie::getInferenceEngineLibraryPath();
-
-        // plugins.xml can be found in either:
-
-        // 1. openvino-X.Y.Z relative to libopenvino.so folder
-        std::ostringstream str;
-        str << "openvino-" << OPENVINO_VERSION_MAJOR << "." << OPENVINO_VERSION_MINOR << "." << OPENVINO_VERSION_PATCH;
-        const auto subFolder = ov::util::to_file_path(str.str());
-
-        // register plugins from default openvino-<openvino version>/plugins.xml config
-        ov::util::FilePath xmlConfigFileDefault =
-            FileUtils::makePath(FileUtils::makePath(ielibraryDir, subFolder), ov::util::to_file_path("plugins.xml"));
-        if (FileUtils::fileExist(xmlConfigFileDefault))
-            return xmlConfigFile_ = ov::util::from_file_path(xmlConfigFileDefault);
-
-        // 2. in folder with libopenvino.so
-        xmlConfigFileDefault = FileUtils::makePath(ielibraryDir, ov::util::to_file_path("plugins.xml"));
-        if (FileUtils::fileExist(xmlConfigFileDefault))
-            return xmlConfigFile_ = ov::util::from_file_path(xmlConfigFileDefault);
-
-        throw ov::Exception("Failed to find plugins.xml file");
-    }
-    return xmlConfigFile_;
-}
-
-#endif
-
-ov::util::FilePath getPluginPath(const std::string& pluginName, bool needAddSuffixes = false) {
-    const auto ieLibraryPath = ie::getInferenceEngineLibraryPath();
-
-    auto pluginPath = ov::util::to_file_path(pluginName.c_str());
-
-    // 0. user can provide a full path
-
-#ifndef _WIN32
-    try {
-        // dlopen works with absolute paths; otherwise searches from LD_LIBRARY_PATH
-        pluginPath = ov::util::to_file_path(ov::util::get_absolute_file_path(pluginName));
-    } catch (const std::runtime_error&) {
-        // failed to resolve absolute path; not critical
-    }
-#endif  // _WIN32
-
-    if (FileUtils::fileExist(pluginPath))
-        return pluginPath;
-
-    // ov::Core::register_plugin(plugin_name, device_name) case
-    if (needAddSuffixes)
-        pluginPath = FileUtils::makePluginLibraryName({}, pluginPath);
-
-    // plugin can be found either:
-
-    // 1. in openvino-X.Y.Z folder relative to libopenvino.so
-    std::ostringstream str;
-    str << "openvino-" << OPENVINO_VERSION_MAJOR << "." << OPENVINO_VERSION_MINOR << "." << OPENVINO_VERSION_PATCH;
-    const auto subFolder = ov::util::to_file_path(str.str());
-
-    ov::util::FilePath absFilePath = FileUtils::makePath(FileUtils::makePath(ieLibraryPath, subFolder), pluginPath);
-    if (FileUtils::fileExist(absFilePath))
-        return absFilePath;
-
-    // 2. in the openvino.so location
-    absFilePath = FileUtils::makePath(ieLibraryPath, pluginPath);
-    if (FileUtils::fileExist(absFilePath))
-        return absFilePath;
-
-    // 3. in LD_LIBRARY_PATH on Linux / PATH on Windows
-    return pluginPath;
-}
-
-template <typename T = ie::Parameter>
-Parsed<T> parseDeviceNameIntoConfig(const std::string& deviceName, const std::map<std::string, T>& config = {}) {
-    auto config_ = config;
-    auto deviceName_ = deviceName;
-    if (deviceName_.find("HETERO:") == 0) {
-        deviceName_ = "HETERO";
-        config_["TARGET_FALLBACK"] = deviceName.substr(7);
-    } else if (deviceName_.find("MULTI:") == 0) {
-        deviceName_ = "MULTI";
-        config_[ie::MultiDeviceConfigParams::KEY_MULTI_DEVICE_PRIORITIES] = deviceName.substr(6);
-    } else if (deviceName == "AUTO" || deviceName.find("AUTO:") == 0) {
-        deviceName_ = "AUTO";
-        if (deviceName.find("AUTO:") == 0) {
-            config_[ie::MultiDeviceConfigParams::KEY_MULTI_DEVICE_PRIORITIES] =
-                deviceName.substr(std::string("AUTO:").size());
-        }
-    } else if (deviceName_.find("BATCH:") == 0) {
-        deviceName_ = "BATCH";
-        config_[CONFIG_KEY(AUTO_BATCH_DEVICE_CONFIG)] = deviceName.substr(6);
-    } else {
-        ie::DeviceIDParser parser(deviceName_);
-        deviceName_ = parser.getDeviceName();
-        std::string deviceIDLocal = parser.getDeviceID();
-
-        if (!deviceIDLocal.empty()) {
-            config_[KEY_DEVICE_ID] = deviceIDLocal;
-        }
-    }
-    return {deviceName_, config_};
-}
-
-template <typename F>
-void allowNotImplemented(F&& f) {
-    try {
-        f();
-    } catch (const ie::NotImplemented&) {
-    }
-}
-
-ov::AnyMap flatten_sub_properties(const std::string& device, const ov::AnyMap& properties) {
-    ov::AnyMap result = properties;
-    bool isVirtualDev = device.find("AUTO") != std::string::npos || device.find("MULTI") != std::string::npos ||
-                        device.find("HETERO") != std::string::npos;
-    for (auto item = result.begin(); item != result.end();) {
-        auto parsed = parseDeviceNameIntoConfig(item->first);
-        if (!item->second.is<ov::AnyMap>()) {
-            item++;
-            continue;
-        }
-        if (device == parsed._deviceName) {
-            // 1. flatten the scondary property for target device
-            for (auto&& sub_property : item->second.as<ov::AnyMap>()) {
-                // 1.1 1st level property overides 2nd level property
-                if (result.find(sub_property.first) != result.end())
-                    continue;
-                result[sub_property.first] = sub_property.second;
-            }
-            item = result.erase(item);
-        } else if (isVirtualDev) {
-            // 2. keep the secondary property for the other virtual devices
-            item++;
-        } else {
-            // 3. remove the secondary property setting for other hardware device
-            item = result.erase(item);
-        }
-    }
-    return result;
-}
-
-void stripDeviceName(std::string& device, const std::string& substr) {
-    auto pos = device.find(substr);
-    if (pos == 0) {
-        device.erase(pos, substr.length());
-    }
-}
-}  // namespace
-
-class CoreImpl : public ie::ICore, public std::enable_shared_from_this<ie::ICore> {
-    mutable std::map<std::string, ov::InferencePlugin> plugins;
-    // Mutex is needed to prevent changes of dev mutexes map from different threads
-    mutable std::mutex global_mutex;
-    // Global mutex "" locks parallel access to pluginRegistry and plugins
-    // Plugin mutexes "plugin_name" lock access to code which changes configuration of particular plugin
-    mutable std::unordered_map<std::string, std::mutex> dev_mutexes;
-    std::mutex& get_mutex(const std::string& dev_name = "") const {
-        std::lock_guard<std::mutex> lock(global_mutex);
-        try {
-            return dev_mutexes.at(dev_name);
-        } catch (const std::out_of_range&) {
-            throw ov::Exception("Cannot get mutex for device: " + dev_name);
-        }
-    }
-    void add_mutex(const std::string& dev_name) {
-        std::lock_guard<std::mutex> lock(global_mutex);
-        dev_mutexes[dev_name];
-    }
-
-    class CoreConfig final {
-    public:
-        struct CacheConfig {
-            std::string _cacheDir;
-            std::shared_ptr<ie::ICacheManager> _cacheManager;
-        };
-
-        // Set core properties with input config map, it will update core properties data.
-        void set_core_config(ov::AnyMap& config) {
-            for (auto it = config.begin(); it != config.end();) {
-                {
-                    // Update global or plugin property if find it in input config
-                    // else ignore it and continue next one
-                    std::lock_guard<std::mutex> lock(_core_property_mutex);
-                    auto item = _core_plugins_properties.find(it->first);
-                    if (item != _core_plugins_properties.end()) {
-                        _core_plugins_properties[it->first] = it->second;
-                    } else {
-                        item = _core_global_properties.find(it->first);
-                        if (item != _core_global_properties.end()) {
-                            _core_global_properties[it->first] = it->second;
-                        } else {
-                            it++;
-                            continue;
-                        }
-                    }
-                }
-
-                // Some special processing if needed, which is case by case
-                if (it->first == ov::cache_dir.name()) {
-                    std::lock_guard<std::mutex> lock(_cacheConfigMutex);
-                    fillConfig(_cacheConfig, it->second.as<std::string>());
-                    for (auto& deviceCfg : _cacheConfigPerDevice) {
-                        fillConfig(deviceCfg.second, it->second.as<std::string>());
-                    }
-                } else if (it->first == ov::force_tbb_terminate.name()) {
-                    auto flag = it->second.as<std::string>() == CONFIG_VALUE(YES) ? true : false;
-                    executorManager()->setTbbFlag(flag);
-                }
-
-                it = config.erase(it);
-            }
-        }
-
-        // Return whether this config belongs to core config
-        bool is_core_config(const std::string& config_name) const {
-            auto ret = _core_plugins_properties.find(config_name) != _core_plugins_properties.end() ||
-                       _core_global_properties.find(config_name) != _core_global_properties.end();
-            return ret;
-        }
-
-        // Check whether this global config is supported by plugin, and the coresponding propertie will be removed
-        // from plugin in the furture. It is a whitelist to check.
-        bool plugin_config_is_supported(const ov::InferencePlugin& plugin, const std::string& config_name) const {
-            std::string device_name = plugin.get_name();
-            auto supported = false;
-
-            // There will be a global properties whitelist for each plugin, such as:
-            //     ov::auto_batch_timeout         - only for BATCH/AUTO/MULTI plugins
-            //     ov::hint::allow_auto_batching  - only for AUTO/MULTTI plugins
-            //     ov::cache_dir                  - only for CPU/GPU/AUTO/BATCH plugins
-            if (config_name == ov::auto_batch_timeout.name()) {
-                supported = device_name.find("BATCH") != std::string::npos ||
-                            device_name.find("AUTO") != std::string::npos ||
-                            device_name.find("MULTI") != std::string::npos;
-            } else if (config_name == ov::hint::allow_auto_batching.name()) {
-                supported =
-                    device_name.find("AUTO") != std::string::npos || device_name.find("MULTI") != std::string::npos;
-            } else if (config_name == ov::cache_dir.name()) {
-                supported = device_name.find("CPU") != std::string::npos ||
-                            device_name.find("BATCH") != std::string::npos ||
-                            device_name.find("AUTO") != std::string::npos;
-                // GPU plugin need an env varible to enable ov::cache_dir supported
-                if (!supported) {
-                    supported = util::contains(plugin.get_property(ov::supported_properties), ov::cache_dir);
-                }
-            }
-            return supported;
-        }
-
-        // Intercept global config that will be set to plugin by calling plugin.set_property().
-        // Put it into global config map if this plugin supported
-        void intercept_config(ov::InferencePlugin& plugin, ov::AnyMap& config, bool enable = true) {
-            std::lock_guard<std::mutex> lock(_core_property_mutex);
-            for (auto& it : _core_plugins_properties) {
-                auto item = config.find(it.first);
-                if (item != config.end()) {
-                    if (!plugin_config_is_supported(plugin, it.first)) {
-                        config.erase(item);
-                    } else {
-                        _core_plugins_properties[it.first] = item->second;
-                        if (it.first == ov::cache_dir.name()) {
-                            std::string device_name = plugin.get_name();
-                            setCacheForDevice(item->second, device_name);
-                        }
-                        // Keep false until cache_dir is not supported by plugin.set_property().
-                        if (enable)
-                            config.erase(item);
-                    }
-                }
-            }
-
-            // Keep it until cache_dir is not supported by plugin.set_property().
-            process_cache_dir(plugin, config);
-        }
-
-        // Clean up global config for input config.
-        void cleanup_config(ov::InferencePlugin& plugin, ov::AnyMap& config) const {
-            std::lock_guard<std::mutex> lock(_core_property_mutex);
-            for (auto& it : _core_plugins_properties) {
-                auto item = config.find(it.first);
-                if (item != config.end() && it.first != ov::cache_dir.name()) {
-                    config.erase(item);
-                }
-            }
-
-            // Keep it until cache_dir is not supported by plugin.set_property().
-            process_cache_dir(plugin, config);
-        }
-
-        void process_cache_dir(ov::InferencePlugin& plugin, ov::AnyMap& config) const {
-            if (plugin_config_is_supported(plugin, ov::cache_dir.name())) {
-                std::string device_name = plugin.get_name();
-                auto cacheConfig = getCacheConfigForDevice(device_name);
-                if (cacheConfig._cacheManager) {
-                    config[ov::cache_dir.name()] = cacheConfig._cacheDir;
-                }
-            } else if (config.count(ov::cache_dir.name()) > 0) {
-                config.erase(ov::cache_dir.name());
-            }
-        }
-
-        // Update input config with the help of core_plugins_properties:
-        //  1. Remove the global properties that this plugin doesn't support
-        //  2. Don't overwritten global properties if they have been in config
-        //  3. Add whitelist global properties into config if it doesn't have.
-        template <typename T>
-        void update_config(ov::InferencePlugin& plugin, std::map<std::string, T>& config) const {
-            std::lock_guard<std::mutex> lock(_core_property_mutex);
-            std::string device_name = plugin.get_name();
-            for (auto& it : _core_plugins_properties) {
-                // Keep it until cache_dir is not supported by plugin.set_property().
-                if (it.first == ov::cache_dir.name())
-                    continue;
-
-                // If the property has been contained in input config, it will not be overwritten.
-                auto item = config.find(it.first);
-                if (item != config.end()) {
-                    // Erase if it is not supported by this device.
-                    if (!plugin_config_is_supported(plugin, it.first)) {
-                        config.erase(item);
-                    }
-                    continue;
-                }
-
-                // Add whitelist global properties into config if it doesn't have.
-                if (plugin_config_is_supported(plugin, it.first)) {
-                    config[it.first] = it.second.as<std::string>();
-                    if (it.first == ov::cache_dir.name()) {
-                        auto cacheConfig = getCacheConfigForDevice(device_name);
-                        if (cacheConfig._cacheManager)
-                            config[it.first] = cacheConfig._cacheDir;
-                    }
-                }
-            }
-        }
-
-        ov::Any get_core_config(const std::string& name) const {
-            std::lock_guard<std::mutex> lock(_core_property_mutex);
-            auto item = _core_global_properties.find(name);
-            if (item != _core_global_properties.end()) {
-                return item->second;
-            }
-
-            item = _core_plugins_properties.find(name);
-            if (item != _core_plugins_properties.end()) {
-                return item->second;
-            }
-
-            // Other property will report exception.
-            IE_THROW() << "Exception: ov::core get_property with unsupported core property name: '" << name << "'";
-        }
-
-        ov::Any get_device_cache_dir(const std::string& device_name) const {
-            auto cache_config = getCacheConfigForDevice(device_name);
-            return cache_config._cacheDir;
-        }
-
-        void setCacheForDevice(const std::string& dir, const std::string& name) {
-            std::lock_guard<std::mutex> lock(_cacheConfigMutex);
-            fillConfig(_cacheConfigPerDevice[name], dir);
-        }
-
-        std::string get_cache_dir() const {
-            std::lock_guard<std::mutex> lock(_cacheConfigMutex);
-            return _cacheConfig._cacheDir;
-        }
-
-        // Creating thread-safe copy of config including shared_ptr to ICacheManager
-        // Passing empty or not-existing name will return global cache config
-        CacheConfig getCacheConfigForDevice(const std::string& device_name,
-                                            bool deviceSupportsCacheDir,
-                                            std::map<std::string, std::string>& parsedConfig) const {
-            if (parsedConfig.count(CONFIG_KEY(CACHE_DIR))) {
-                CoreConfig::CacheConfig tempConfig;
-                CoreConfig::fillConfig(tempConfig, parsedConfig.at(CONFIG_KEY(CACHE_DIR)));
-                if (!deviceSupportsCacheDir) {
-                    parsedConfig.erase(CONFIG_KEY(CACHE_DIR));
-                }
-                return tempConfig;
-            } else {
-                std::lock_guard<std::mutex> lock(_cacheConfigMutex);
-                if (_cacheConfigPerDevice.count(device_name) > 0) {
-                    return _cacheConfigPerDevice.at(device_name);
-                } else {
-                    return _cacheConfig;
-                }
-            }
-        }
-
-        CacheConfig getCacheConfigForDevice(const std::string& device_name) const {
-            std::lock_guard<std::mutex> lock(_cacheConfigMutex);
-            if (_cacheConfigPerDevice.count(device_name) > 0) {
-                return _cacheConfigPerDevice.at(device_name);
-            } else {
-                return _cacheConfig;
-            }
-        }
-
-    private:
-        static void fillConfig(CacheConfig& config, const std::string& dir) {
-            config._cacheDir = dir;
-            if (!dir.empty()) {
-                FileUtils::createDirectoryRecursive(dir);
-                config._cacheManager = std::make_shared<ie::FileStorageCacheManager>(dir);
-            } else {
-                config._cacheManager = nullptr;
-            }
-        }
-
-    private:
-        mutable std::mutex _cacheConfigMutex;
-        CacheConfig _cacheConfig;
-        std::map<std::string, CacheConfig> _cacheConfigPerDevice;
-
-        mutable std::mutex _core_property_mutex;
-        // Core global properties, which will not set to any plugins.
-        // It will be updated if core.set_property() without device name is called.
-        ov::AnyMap _core_global_properties = {{ov::force_tbb_terminate.name(), ov::Any(false)}};
-
-        // Core plugins properties, which will set to specified or all plugins.
-        // It will be updated if core.set_property() without device name is called.
-        ov::AnyMap _core_plugins_properties = {{ov::cache_dir.name(), ""},
-                                               {ov::hint::allow_auto_batching.name(), ov::Any(true)},
-                                               {ov::auto_batch_timeout.name(), "1000"}};
-    };
-
-    struct CacheContent {
-        explicit CacheContent(const std::shared_ptr<ie::ICacheManager>& cache_manager,
-                              const std::string model_path = {})
-            : cacheManager(cache_manager),
-              modelPath(model_path) {}
-        std::shared_ptr<ie::ICacheManager> cacheManager;
-        std::string blobId = {};
-        std::string modelPath = {};
-    };
-
-    // Core settings (cache config, etc)
-    CoreConfig coreConfig;
-
-    ie::CacheGuard cacheGuard;
-
-    struct PluginDescriptor {
-        ov::util::FilePath libraryLocation;
-        ov::AnyMap defaultConfig;
-        std::vector<ov::util::FilePath> listOfExtentions;
-        InferenceEngine::CreatePluginEngineFunc* pluginCreateFunc = nullptr;
-        InferenceEngine::CreateExtensionFunc* extensionCreateFunc = nullptr;
-
-        PluginDescriptor() = default;
-
-        PluginDescriptor(const ov::util::FilePath& libraryLocation,
-                         const ov::AnyMap& defaultConfig = {},
-                         const std::vector<ov::util::FilePath>& listOfExtentions = {}) {
-            this->libraryLocation = libraryLocation;
-            this->defaultConfig = defaultConfig;
-            this->listOfExtentions = listOfExtentions;
-        }
-
-        PluginDescriptor(InferenceEngine::CreatePluginEngineFunc* pluginCreateFunc,
-                         const ov::AnyMap& defaultConfig = {},
-                         InferenceEngine::CreateExtensionFunc* extensionCreateFunc = nullptr) {
-            this->pluginCreateFunc = pluginCreateFunc;
-            this->defaultConfig = defaultConfig;
-            this->extensionCreateFunc = extensionCreateFunc;
-        }
-    };
-
-    ExecutorManager::Ptr executorManagerPtr;
-    mutable std::unordered_set<std::string> opsetNames;
-    // TODO: make extensions to be optional with conditional compilation
-    mutable std::vector<ie::IExtensionPtr> extensions;
-    std::vector<ov::Extension::Ptr> ov_extensions;
-
-    std::map<std::string, PluginDescriptor> pluginRegistry;
-
-    const bool newAPI;
-
-    bool DeviceSupportsImportExport(const std::string& deviceName) const override {
-        auto parsed = parseDeviceNameIntoConfig(deviceName);
-        auto plugin = GetCPPPluginByName(parsed._deviceName);
-        return DeviceSupportsImportExport(plugin);
-    }
-
-    bool DeviceSupportsConfigKey(const ov::InferencePlugin& plugin, const std::string& key) const {
-        return util::contains(plugin.get_property(ov::supported_properties), key);
-    }
-
-    bool DeviceSupportsImportExport(const ov::InferencePlugin& plugin) const {
-        auto supportedMetricKeys = plugin.get_metric(METRIC_KEY(SUPPORTED_METRICS), {}).as<std::vector<std::string>>();
-        auto it = std::find(supportedMetricKeys.begin(), supportedMetricKeys.end(), METRIC_KEY(IMPORT_EXPORT_SUPPORT));
-        auto supported =
-            (it != supportedMetricKeys.end()) && plugin.get_metric(METRIC_KEY(IMPORT_EXPORT_SUPPORT), {}).as<bool>();
-        if (!supported) {
-            if (DeviceSupportsConfigKey(plugin, ov::device::capabilities.name())) {
-                supported = util::contains(plugin.get_property(ov::device::capabilities),
-                                           ov::device::capability::EXPORT_IMPORT);
-            }
-        }
-        return supported;
-    }
-
-    ov::SoPtr<ie::IExecutableNetworkInternal> compile_model_impl(const InferenceEngine::CNNNetwork& network,
-                                                                 ov::InferencePlugin& plugin,
-                                                                 const std::map<std::string, std::string>& parsedConfig,
-                                                                 const ie::RemoteContext::Ptr& context,
-                                                                 const CacheContent& cacheContent,
-                                                                 bool forceDisableCache = false) {
-        OV_ITT_SCOPED_TASK(ov::itt::domains::IE, "CoreImpl::compile_model_impl");
-        ov::SoPtr<ie::IExecutableNetworkInternal> execNetwork;
-        auto _parsedConfig = parsedConfig;
-        coreConfig.update_config(plugin, _parsedConfig);
-        execNetwork = context ? plugin.compile_model(network, context, _parsedConfig)
-                              : plugin.compile_model(network, _parsedConfig);
-        if (!forceDisableCache && cacheContent.cacheManager && DeviceSupportsImportExport(plugin)) {
-            try {
-                // need to export network for further import from "cache"
-                OV_ITT_SCOPE(FIRST_INFERENCE, ie::itt::domains::IE_LT, "Core::LoadNetwork::Export");
-                cacheContent.cacheManager->writeCacheEntry(cacheContent.blobId, [&](std::ostream& networkStream) {
-                    networkStream << ie::CompiledBlobHeader(
-                        ie::GetInferenceEngineVersion()->buildNumber,
-                        ie::NetworkCompilationContext::calculateFileInfo(cacheContent.modelPath));
-                    execNetwork->Export(networkStream);
-                });
-            } catch (...) {
-                cacheContent.cacheManager->removeCacheEntry(cacheContent.blobId);
-                throw;
-            }
-        }
-        return execNetwork;
-    }
-
-    static ov::SoPtr<ie::IExecutableNetworkInternal> LoadNetworkFromCache(
-        const CacheContent& cacheContent,
-        ov::InferencePlugin& plugin,
-        const std::map<std::string, std::string>& config,
-        const std::shared_ptr<ie::RemoteContext>& context,
-        bool& networkIsImported) {
-        ov::SoPtr<ie::IExecutableNetworkInternal> execNetwork;
-        struct HeaderException {};
-
-        OPENVINO_ASSERT(cacheContent.cacheManager != nullptr);
-        try {
-            cacheContent.cacheManager->readCacheEntry(cacheContent.blobId, [&](std::istream& networkStream) {
-                OV_ITT_SCOPE(FIRST_INFERENCE,
-                             ie::itt::domains::IE_LT,
-                             "Core::LoadNetworkFromCache::ReadStreamAndImport");
-                try {
-                    ie::CompiledBlobHeader header;
-                    networkStream >> header;
-                    if (header.getIeVersion() != ie::GetInferenceEngineVersion()->buildNumber) {
-                        // Build number mismatch, don't use this cache
-                        throw ie::NetworkNotRead("Version does not match");
-                    }
-                    if (header.getFileInfo() !=
-                        ie::NetworkCompilationContext::calculateFileInfo(cacheContent.modelPath)) {
-                        // Original file is changed, don't use cache
-                        throw ie::NetworkNotRead("Original model file is changed");
-                    }
-                } catch (...) {
-                    throw HeaderException();
-                }
-
-                execNetwork = context ? plugin.import_model(networkStream, context, config)
-                                      : plugin.import_model(networkStream, config);
-                networkIsImported = true;
-                execNetwork->loadedFromCache();
-            });
-        } catch (const HeaderException&) {
-            // For these exceptions just remove old cache and set that import didn't work
-            cacheContent.cacheManager->removeCacheEntry(cacheContent.blobId);
-            networkIsImported = false;
-        } catch (...) {
-            cacheContent.cacheManager->removeCacheEntry(cacheContent.blobId);
-            networkIsImported = false;
-            // TODO: temporary disabled by #54335. In future don't throw only for new 'blob_outdated' exception
-            // throw;
-        }
-        return execNetwork;
-    }
-
-    std::map<std::string, std::string> CreateCompileConfig(const ov::InferencePlugin& plugin,
-                                                           const std::string& deviceFamily,
-                                                           const std::map<std::string, std::string>& origConfig) const {
-        std::map<std::string, Any> getMetricConfig;
-        std::map<std::string, std::string> compileConfig;
-
-        // 0. Move TARGET_FALLBACK key to getMetricConfig
-        auto targetFallbackIt = origConfig.find("TARGET_FALLBACK");
-        if (targetFallbackIt == origConfig.end()) {
-            targetFallbackIt = origConfig.find(ov::device::priorities.name());
-        }
-        if (targetFallbackIt != origConfig.end()) {
-            getMetricConfig[targetFallbackIt->first] = targetFallbackIt->second;
-        }
-
-        // 1. Move DEVICE_ID key to getMetricConfig
-        auto deviceIt = origConfig.find(ov::device::id.name());
-        if (deviceIt != origConfig.end()) {
-            getMetricConfig[deviceIt->first] = deviceIt->second;
-        }
-
-        // 2. Replace it with DEVICE_ARCHITECTURE value
-        if (DeviceSupportsConfigKey(plugin, ov::device::architecture.name())) {
-            compileConfig[ov::device::architecture.name()] =
-                plugin.get_property(ov::device::architecture, getMetricConfig);
-        } else {
-            // Take device name if device does not support DEVICE_ARCHITECTURE metric
-            compileConfig[ov::device::architecture.name()] = deviceFamily;
-        }
-
-        // 3. Extract config keys which affect compile config
-        if (DeviceSupportsConfigKey(plugin, ov::caching_properties.name())) {
-            auto cachingProps = plugin.get_property(ov::caching_properties);
-            for (const auto& prop : cachingProps) {
-                // origConfig values have higher priority than plugin parameters
-                auto it = origConfig.find(prop);
-                compileConfig[prop] =
-                    it == origConfig.end() ? plugin.get_property(prop, {}).as<std::string>() : it->second;
-            }
-        }
-        return compileConfig;
-    }
-
-    std::string CalculateNetworkHash(const ie::CNNNetwork& network,
-                                     const std::string& deviceFamily,
-                                     const ov::InferencePlugin& plugin,
-                                     const std::map<std::string, std::string>& config) const {
-        auto compileConfig = CreateCompileConfig(plugin, deviceFamily, config);
-        return ie::NetworkCompilationContext::computeHash(network, compileConfig);
-    }
-
-    std::string CalculateFileHash(const std::string& modelName,
-                                  const std::string& deviceFamily,
-                                  const ov::InferencePlugin& plugin,
-                                  const std::map<std::string, std::string>& config) const {
-        auto compileConfig = CreateCompileConfig(plugin, deviceFamily, config);
-        return ie::NetworkCompilationContext::computeHash(modelName, compileConfig);
-    }
-
-    std::string CalculateMemoryHash(const std::string& modelStr,
-                                    const ov::Tensor& weights,
-                                    const std::string& deviceFamily,
-                                    const ov::InferencePlugin& plugin,
-                                    const std::map<std::string, std::string>& config) const {
-        auto compileConfig = CreateCompileConfig(plugin, deviceFamily, config);
-        return ie::NetworkCompilationContext::computeHash(modelStr, weights, compileConfig);
-    }
-
-public:
-    CoreImpl(bool _newAPI) : newAPI(_newAPI) {
-        add_mutex("");  // Register global mutex
-        executorManagerPtr = executorManager();
-        for (const auto& it : ov::get_available_opsets()) {
-            opsetNames.insert(it.first);
-        }
-    }
-
-    ~CoreImpl() override = default;
-
-    /**
-     * @brief Get the reference to CoreConfig.
-     */
-    CoreConfig& getCoreConfig() {
-        return coreConfig;
-    }
-
-    /**
-     * @brief Register plugins for devices which are located in .xml configuration file.
-     * @note The function supports UNICODE path
-     * @param xmlConfigFile An .xml configuraion with device / plugin information
-     */
-    void RegisterPluginsInRegistry(const std::string& xmlConfigFile) {
-        std::lock_guard<std::mutex> lock(get_mutex());
-
-        auto parse_result = ParseXml(xmlConfigFile.c_str());
-        if (!parse_result.error_msg.empty()) {
-            IE_THROW() << parse_result.error_msg;
-        }
-
-        pugi::xml_document& xmlDoc = *parse_result.xml;
-
-        using namespace XMLParseUtils;
-        pugi::xml_node ieNode = xmlDoc.document_element();
-        pugi::xml_node devicesNode = ieNode.child("plugins");
-
-        FOREACH_CHILD (pluginNode, devicesNode, "plugin") {
-            std::string deviceName = GetStrAttr(pluginNode, "name");
-            ov::util::FilePath pluginPath = getPluginPath(GetStrAttr(pluginNode, "location"));
-
-            if (deviceName.find('.') != std::string::npos) {
-                IE_THROW() << "Device name must not contain dot '.' symbol";
-            }
-
-            // check properties
-            auto propertiesNode = pluginNode.child("properties");
-            ov::AnyMap config;
-
-            if (propertiesNode) {
-                FOREACH_CHILD (propertyNode, propertiesNode, "property") {
-                    std::string key = GetStrAttr(propertyNode, "key");
-                    std::string value = GetStrAttr(propertyNode, "value");
-                    config[key] = value;
-                }
-            }
-
-            // check extensions
-            auto extensionsNode = pluginNode.child("extensions");
-            std::vector<ov::util::FilePath> listOfExtentions;
-
-            if (extensionsNode) {
-                FOREACH_CHILD (extensionNode, extensionsNode, "extension") {
-                    ov::util::FilePath extensionLocation =
-                        ov::util::to_file_path(GetStrAttr(extensionNode, "location").c_str());
-                    listOfExtentions.push_back(extensionLocation);
-                }
-            }
-
-            // fill value in plugin registry for later lazy initialization
-            {
-                PluginDescriptor desc{pluginPath, config, listOfExtentions};
-                pluginRegistry[deviceName] = desc;
-                add_mutex(deviceName);
-            }
-        }
-    }
-
-#ifdef OPENVINO_STATIC_LIBRARY
-
-    /**
-     * @brief Register plugins for devices using statically defined configuration
-     * @note The function supports UNICODE path
-     * @param static_registry a statically defined configuration with device / plugin information
-     */
-    void RegisterPluginsInRegistry(const decltype(::getStaticPluginsRegistry())& static_registry) {
-        std::lock_guard<std::mutex> lock(get_mutex());
-
-        for (const auto& plugin : static_registry) {
-            const auto& deviceName = plugin.first;
-            if (deviceName.find('.') != std::string::npos) {
-                IE_THROW() << "Device name must not contain dot '.' symbol";
-            }
-            const auto& value = plugin.second;
-            ov::AnyMap config = any_copy(value.m_default_config);
-            PluginDescriptor desc{value.m_create_plugin_func, config, value.m_create_extension_func};
-            pluginRegistry[deviceName] = desc;
-            add_mutex(deviceName);
-        }
-    }
-
-#endif
-
-    //
-    // ICore public API
-    //
-
-    ie::CNNNetwork ReadNetwork(const std::string& modelPath, const std::string& binPath) const override {
-        OV_ITT_SCOPE(FIRST_INFERENCE, ov::itt::domains::IE_RT, "CoreImpl::ReadNetwork from file");
-        return InferenceEngine::details::ReadNetwork(modelPath, binPath, extensions, ov_extensions, newAPI);
-    }
-
-    ie::CNNNetwork ReadNetwork(const std::string& model,
-                               const ie::Blob::CPtr& weights,
-                               bool frontendMode = false) const override {
-        OV_ITT_SCOPE(FIRST_INFERENCE, ov::itt::domains::IE_RT, "CoreImpl::ReadNetwork from memory");
-        return InferenceEngine::details::ReadNetwork(model, weights, extensions, ov_extensions, newAPI, frontendMode);
-    }
-
-    bool isNewAPI() const override {
-        return newAPI;
-    }
-
-    static std::tuple<bool, std::string> CheckStatic(const ie::CNNNetwork& network) {
-        bool res = true;
-        std::stringstream errMsg;
-        auto model = network.getFunction();
-        if (model) {
-            for (const auto& input : model->inputs()) {
-                if (input.get_partial_shape().is_dynamic()) {
-                    errMsg << "{ input:'";
-                    for (const auto& name : input.get_names()) {
-                        errMsg << name << ",";
-                    }
-                    if (auto node = input.get_node_shared_ptr()) {
-                        errMsg << node->get_friendly_name();
-                    }
-                    errMsg << "', shape=" << input.get_partial_shape() << "} ";
-                    res = false;
-                }
-            }
-        }
-        return {res, errMsg.str()};
-    }
-
-    ie::RemoteContext::Ptr GetDefaultContext(const std::string& deviceName) override {
-        auto parsed = ov::parseDeviceNameIntoConfig(deviceName, ParamMap{});
-        return GetCPPPluginByName(parsed._deviceName).get_default_context(parsed._config)._ptr;
-    }
-
-    ov::SoPtr<ie::IExecutableNetworkInternal> LoadNetwork(const ie::CNNNetwork& network,
-                                                          const std::shared_ptr<ie::RemoteContext>& context,
-                                                          const std::map<std::string, std::string>& config) override {
-        OV_ITT_SCOPE(FIRST_INFERENCE, ie::itt::domains::IE_LT, "Core::LoadNetwork::RemoteContext");
-        if (context == nullptr) {
-            IE_THROW() << "Remote context is null";
-        }
-        // have to deduce the device name/config from the context first
-        auto parsed = parseDeviceNameIntoConfig(context->getDeviceName(), config);
-        std::string& deviceName = parsed._deviceName;
-        std::map<std::string, std::string>& config_with_batch = parsed._config;
-        // if auto-batching is applicable, the below function will patch the device name and config accordingly:
-        ApplyAutoBatching(network, deviceName, config_with_batch);
-        parsed = parseDeviceNameIntoConfig(deviceName, config_with_batch);
-
-        auto plugin = GetCPPPluginByName(parsed._deviceName);
-        ov::SoPtr<ie::IExecutableNetworkInternal> res;
-        auto cacheManager =
-            coreConfig
-                .getCacheConfigForDevice(parsed._deviceName,
-                                         coreConfig.plugin_config_is_supported(plugin, ov::cache_dir.name()),
-                                         parsed._config)
-                ._cacheManager;
-        auto cacheContent = CacheContent{cacheManager};
-        if (cacheManager && DeviceSupportsImportExport(plugin)) {
-            cacheContent.blobId = CalculateNetworkHash(network, parsed._deviceName, plugin, parsed._config);
-            bool loadedFromCache = false;
-            auto lock = cacheGuard.getHashLock(cacheContent.blobId);
-            res = LoadNetworkFromCache(cacheContent, plugin, parsed._config, context, loadedFromCache);
-            if (!loadedFromCache) {
-                res = compile_model_impl(network, plugin, parsed._config, context, cacheContent);
-            } else {
-                // Temporary workaround until all plugins support caching of original model inputs
-                InferenceEngine::SetExeNetworkInfo(res._ptr, network.getFunction(), isNewAPI());
-            }
-        } else {
-            res = compile_model_impl(network, plugin, parsed._config, context, cacheContent);
-        }
-        return res;
-    }
-
-    void ApplyAutoBatching(const ie::CNNNetwork& network,
-                           std::string& deviceName,
-                           std::map<std::string, std::string>& config) {
-        std::string deviceNameWithBatchSize, deviceNameWithoutBatch;
-        // fully strict dims tracking by default (Auto-Batching is enabled implicitly)
-        bool strictly_check_dims = true;
-        if (deviceName.find("BATCH") != std::string::npos) {
-            // explicitly enabled Auto-Batching
-            auto pos = deviceName.find_first_of(":");
-            if (pos == std::string::npos)
-                return;  // BATCH device is already configured via the config
-            deviceNameWithBatchSize = deviceName.substr(pos + 1);
-            deviceNameWithoutBatch = DeviceIDParser::getBatchDevice(deviceNameWithBatchSize);
-            // when user sets the BATCH device explicitly, we may check the dims less strictly
-            // as the result is being checked by the user
-            strictly_check_dims = false;
-        } else {
-            // check if Auto-Batch plugin registered
-            try {
-                GetCPPPluginByName("BATCH");
-            } catch (const std::runtime_error&) {
-                return;
-            }
-            // check whether the Auto-Batching is disabled explicitly
-            const auto& batch_mode = config.find(ov::hint::allow_auto_batching.name());
-            if (batch_mode != config.end()) {
-                const auto disabled = batch_mode->second == CONFIG_VALUE(NO);
-                // virtual plugins like AUTO/MULTI will need the config
-                // e.g to deduce the #requests correctly
-                // otherwise, no need for this config key in the rest of loading
-                if (deviceName.find("AUTO") == std::string::npos && deviceName.find("MULTI") == std::string::npos)
-                    config.erase(batch_mode);
-                if (disabled)
-                    return;
-            } else if (!coreConfig.get_core_config(ov::hint::allow_auto_batching.name()).as<bool>()) {
-                return;
-            }
-            // check whether if the Auto-Batching is applicable to the device
-            auto device = ov::parseDeviceNameIntoConfig(deviceName);
-            deviceNameWithoutBatch = deviceName;
-            auto d = device._deviceName;
-            std::vector<std::string> metrics = GetCPPPluginByName(d).get_metric(METRIC_KEY(SUPPORTED_METRICS), {});
-            auto it = std::find(metrics.begin(), metrics.end(), METRIC_KEY(OPTIMAL_BATCH_SIZE));
-            if (metrics.end() == it)
-                return;
-            // if applicable, the Auto-Batching is implicitly enabled via the performance hints
-            bool bTputInPlg = GetConfig(d, CONFIG_KEY(PERFORMANCE_HINT)).as<std::string>() == CONFIG_VALUE(THROUGHPUT);
-            const auto& mode = config.find(CONFIG_KEY(PERFORMANCE_HINT));
-            bool bTputInLoadCfg = (mode != config.end() && mode->second == CONFIG_VALUE(THROUGHPUT));
-            const auto& excl = config.find(CONFIG_KEY(EXCLUSIVE_ASYNC_REQUESTS));
-            bool bExclReqsEnabled = (excl != config.end() && excl->second == CONFIG_VALUE(YES));
-            if (bExclReqsEnabled || (!bTputInPlg && !bTputInLoadCfg))
-                return;
-        }
-        auto batchConfig = deviceNameWithBatchSize.empty() ? deviceNameWithoutBatch : deviceNameWithBatchSize;
-        auto res = InferenceEngine::details::isNetworkBatchable(network, deviceNameWithoutBatch, strictly_check_dims);
-        switch (res) {
-        case InferenceEngine::details::NetworkBatchAbility::NO:
-            return;
-        case InferenceEngine::details::NetworkBatchAbility::AS_IS:
-            deviceName = "BATCH:" + batchConfig;
-            break;
-        case InferenceEngine::details::NetworkBatchAbility::WITH_HETERO:
-            deviceName = "HETERO:BATCH," + deviceNameWithoutBatch;
-            config[CONFIG_KEY(AUTO_BATCH_DEVICE_CONFIG)] = batchConfig;
-            break;
-        }
-    }
-
-    ie::SoExecutableNetworkInternal LoadNetwork(const ie::CNNNetwork& network,
-                                                const std::string& deviceNameOrig,
-                                                const std::map<std::string, std::string>& config) override {
-        OV_ITT_SCOPE(FIRST_INFERENCE, ie::itt::domains::IE_LT, "Core::LoadNetwork::CNN");
-        std::string deviceName = deviceNameOrig;
-        std::map<std::string, std::string> config_with_batch = config;
-        // if auto-batching is applicable, the below function will patch the device name and config accordingly:
-        ApplyAutoBatching(network, deviceName, config_with_batch);
-
-        bool forceDisableCache = config_with_batch.count(CONFIG_KEY_INTERNAL(FORCE_DISABLE_CACHE)) > 0;
-        auto parsed = parseDeviceNameIntoConfig(deviceName, config_with_batch);
-        if (forceDisableCache) {
-            // remove this config key from parsed as plugins can throw unsupported exception
-            parsed._config.erase(CONFIG_KEY_INTERNAL(FORCE_DISABLE_CACHE));
-        }
-        auto plugin = GetCPPPluginByName(parsed._deviceName);
-        ov::SoPtr<ie::IExecutableNetworkInternal> res;
-        auto cacheManager =
-            coreConfig
-                .getCacheConfigForDevice(parsed._deviceName,
-                                         coreConfig.plugin_config_is_supported(plugin, ov::cache_dir.name()),
-                                         parsed._config)
-                ._cacheManager;
-        auto cacheContent = CacheContent{cacheManager};
-        if (!forceDisableCache && cacheManager && DeviceSupportsImportExport(plugin)) {
-            cacheContent.blobId = CalculateNetworkHash(network, parsed._deviceName, plugin, parsed._config);
-            bool loadedFromCache = false;
-            auto lock = cacheGuard.getHashLock(cacheContent.blobId);
-            res = LoadNetworkFromCache(cacheContent, plugin, parsed._config, nullptr, loadedFromCache);
-            if (!loadedFromCache) {
-                res = compile_model_impl(network, plugin, parsed._config, nullptr, cacheContent, forceDisableCache);
-            } else {
-                // Temporary workaround until all plugins support caching of original model inputs
-                InferenceEngine::SetExeNetworkInfo(res._ptr, network.getFunction(), isNewAPI());
-            }
-        } else {
-            res = compile_model_impl(network, plugin, parsed._config, nullptr, cacheContent, forceDisableCache);
-        }
-        return {res._ptr, res._so};
-    }
-
-    ie::SoExecutableNetworkInternal LoadNetwork(const std::string& modelPath,
-                                                const std::string& deviceName,
-                                                const std::map<std::string, std::string>& config,
-                                                const std::function<void(const CNNNetwork&)>& val = nullptr) override {
-        OV_ITT_SCOPE(FIRST_INFERENCE, ie::itt::domains::IE_LT, "Core::LoadNetwork::Path");
-        auto parsed = parseDeviceNameIntoConfig(deviceName, config);
-        auto plugin = GetCPPPluginByName(parsed._deviceName);
-        ov::SoPtr<ie::IExecutableNetworkInternal> res;
-        auto cacheManager =
-            coreConfig
-                .getCacheConfigForDevice(parsed._deviceName,
-                                         coreConfig.plugin_config_is_supported(plugin, ov::cache_dir.name()),
-                                         parsed._config)
-                ._cacheManager;
-        auto cacheContent = CacheContent{cacheManager, modelPath};
-        if (cacheManager && DeviceSupportsImportExport(plugin)) {
-            bool loadedFromCache = false;
-            cacheContent.blobId = CalculateFileHash(modelPath, parsed._deviceName, plugin, parsed._config);
-            auto lock = cacheGuard.getHashLock(cacheContent.blobId);
-            res = LoadNetworkFromCache(cacheContent, plugin, parsed._config, nullptr, loadedFromCache);
-            if (!loadedFromCache) {
-                auto cnnNetwork = ReadNetwork(modelPath, std::string());
-                if (val) {
-                    val(cnnNetwork);
-                }
-                res = compile_model_impl(cnnNetwork, plugin, parsed._config, nullptr, cacheContent);
-            }
-        } else if (cacheManager) {
-            // TODO: 'validation' for dynamic API doesn't work for this case, as it affects a lot of plugin API
-            coreConfig.update_config(plugin, parsed._config);
-            res = plugin.compile_model(modelPath, parsed._config);
-        } else {
-            auto cnnNetwork = ReadNetwork(modelPath, std::string());
-            if (val) {
-                val(cnnNetwork);
-            }
-            res = compile_model_impl(cnnNetwork, plugin, parsed._config, nullptr, cacheContent);
-        }
-        return {res._ptr, res._so};
-    }
-
-    ie::SoExecutableNetworkInternal LoadNetwork(const std::string& modelStr,
-                                                const ie::Blob::CPtr& weights,
-                                                const std::string& deviceName,
-                                                const std::map<std::string, std::string>& config,
-                                                const std::function<void(const CNNNetwork&)>& val = nullptr) override {
-        OV_ITT_SCOPE(FIRST_INFERENCE, ie::itt::domains::IE_LT, "Core::LoadNetwork::Memory");
-        auto parsed = parseDeviceNameIntoConfig(deviceName, config);
-        auto plugin = GetCPPPluginByName(parsed._deviceName);
-        ov::SoPtr<ie::IExecutableNetworkInternal> res;
-
-        auto cacheManager =
-            coreConfig
-                .getCacheConfigForDevice(parsed._deviceName,
-                                         coreConfig.plugin_config_is_supported(plugin, ov::cache_dir.name()),
-                                         parsed._config)
-                ._cacheManager;
-        auto cacheContent = CacheContent{cacheManager};
-        if (cacheManager && DeviceSupportsImportExport(plugin)) {
-            bool loadedFromCache = false;
-            ov::Tensor tensor = ov::Tensor();
-            if (weights) {
-                tensor = ov::Tensor(element::u8, {weights->byteSize()}, weights->cbuffer().as<uint8_t*>());
-            }
-            cacheContent.blobId = CalculateMemoryHash(modelStr, tensor, parsed._deviceName, plugin, parsed._config);
-            auto lock = cacheGuard.getHashLock(cacheContent.blobId);
-            res = LoadNetworkFromCache(cacheContent, plugin, parsed._config, nullptr, loadedFromCache);
-            if (!loadedFromCache) {
-                auto cnnNetwork = ReadNetwork(modelStr, weights);
-                if (val) {
-                    val(cnnNetwork);
-                }
-                res = compile_model_impl(cnnNetwork, plugin, parsed._config, nullptr, cacheContent);
-            }
-        } else {
-            auto cnnNetwork = ReadNetwork(modelStr, weights);
-            if (val) {
-                val(cnnNetwork);
-            }
-            res = compile_model_impl(cnnNetwork, plugin, parsed._config, nullptr, cacheContent);
-        }
-        return {res._ptr, res._so};
-    }
-
-    ie::SoExecutableNetworkInternal ImportNetwork(std::istream& networkModel,
-                                                  const std::string& deviceName,
-                                                  const std::map<std::string, std::string>& config) override {
-        auto parsed = parseDeviceNameIntoConfig(deviceName, config);
-        auto exec = GetCPPPluginByName(parsed._deviceName).import_model(networkModel, parsed._config);
-
-        return {exec._ptr, exec._so};
-    }
-
-    ie::QueryNetworkResult QueryNetwork(const ie::CNNNetwork& network,
-                                        const std::string& deviceName,
-                                        const std::map<std::string, std::string>& config) const override {
-        OV_ITT_SCOPED_TASK(ov::itt::domains::IE, "Core::QueryNetwork");
-        auto parsed = parseDeviceNameIntoConfig(deviceName, config);
-        auto res = GetCPPPluginByName(parsed._deviceName).query_model(network, parsed._config);
-        if (!network.getFunction() || res.supportedLayersMap.empty())
-            return res;
-
-        const auto& func = network.getFunction();
-        auto specialized_function = ngraph::clone_function(*func);
-
-        std::string defDevice = res.supportedLayersMap.begin()->second;
-        ngraph::pass::ConstantFolding().run_on_model(specialized_function);
-        std::unordered_set<std::string> opNames;
-
-        for (const auto& op : specialized_function->get_ops())
-            opNames.emplace(op->get_friendly_name());
-
-        for (const auto& op : func->get_ops()) {
-            if (opNames.find(op->get_friendly_name()) == opNames.end()) {
-                res.supportedLayersMap[op->get_friendly_name()] = defDevice;
-            }
-        }
-
-        for (const auto& op : func->get_ops()) {
-            if (!res.supportedLayersMap.count(op->get_friendly_name()) &&
-                std::dynamic_pointer_cast<ngraph::op::Constant>(op)) {
-                bool are_all_users_supported = true;
-                for (const auto& user : op->output(0).get_target_inputs()) {
-                    if (!res.supportedLayersMap.count(user.get_node()->get_friendly_name())) {
-                        are_all_users_supported = false;
-                        break;
-                    }
-                }
-                if (are_all_users_supported) {
-                    res.supportedLayersMap[op->get_friendly_name()] = defDevice;
-                }
-            }
-        }
-        return res;
-    }
-
-    Any GetMetric(const std::string& deviceName, const std::string& name, const AnyMap& options = {}) const override {
-        // HETERO case
-        {
-            if (deviceName.find("HETERO:") == 0) {
-                IE_THROW()
-                    << "You can get specific metrics with the GetMetric only for the HETERO itself (without devices). "
-                       "To get individual devices's metrics call GetMetric for each device separately";
-            }
-        }
-
-        // MULTI case
-        {
-            if (deviceName.find("MULTI:") == 0) {
-                IE_THROW()
-                    << "You can get specific metrics with the GetMetric only for the MULTI itself (without devices). "
-                       "To get individual devices's metrics call GetMetric for each device separately";
-            }
-        }
-
-        // AUTO case
-        {
-            if (deviceName.find("AUTO:") == 0) {
-                IE_THROW()
-                    << "You can get specific metrics with the GetMetric only for the AUTO itself (without devices). "
-                       "To get individual devices's metrics call GetMetric for each device separately";
-            }
-        }
-
-        // BATCH case
-        {
-            if (deviceName.find("BATCH:") == 0) {
-                IE_THROW()
-                    << "You can get specific metrics with the GetMetric only for the BATCH itself (without devices). "
-                       "To get individual devices's metrics call GetMetric for each device separately";
-            }
-        }
-
-        auto parsed = parseDeviceNameIntoConfig(deviceName);
-        for (auto o : options) {
-            parsed._config.insert(o);
-        }
-
-        return GetCPPPluginByName(parsed._deviceName).get_metric(name, parsed._config);
-    }
-
-    void set_property(const std::string& device_name, const AnyMap& properties) override {
-        OPENVINO_ASSERT(device_name.find("HETERO:") != 0,
-                        "set_property is supported only for HETERO itself (without devices). "
-                        "You can configure the devices with set_property before creating the HETERO on top.");
-        OPENVINO_ASSERT(device_name.find("MULTI:") != 0,
-                        "set_property is supported only for MULTI itself (without devices). "
-                        "You can configure the devices with set_property before creating the MULTI on top.");
-        OPENVINO_ASSERT(device_name.find("AUTO:") != 0,
-                        "set_property is supported only for AUTO itself (without devices). "
-                        "You can configure the devices with set_property before creating the AUTO on top.");
-        OPENVINO_ASSERT(device_name.find("BATCH:") != 0,
-                        "set_property is supported only for BATCH itself (without devices). "
-                        "You can configure the devices with set_property before creating the BATCH on top.");
-
-        bool isMetaDevice = device_name.find("AUTO") != std::string::npos ||
-                            device_name.find("MULTI") != std::string::npos ||
-                            device_name.find("HETERO") != std::string::npos;
-        if (!isMetaDevice) {
-            // unsupport to set ov::device::properties to HW device through this function
-            auto devices = GetListOfDevicesInRegistry();
-            for (auto&& config : properties) {
-                auto parsed = parseDeviceNameIntoConfig(config.first);
-                auto is_secondary_config_for_hw_device =
-                    std::any_of(devices.begin(), devices.end(), [&](const std::string& device) {
-                        return device == parsed._deviceName;
-                    });
-                OPENVINO_ASSERT(
-                    !is_secondary_config_for_hw_device,
-                    "set_property only supported ov::device::propreties for Meta device (AUTO/MULTI/HETERO). "
-                    "You can configure the devices through the compile_model()/loadNetwork() API.");
-            }
-        }
-        SetConfigForPlugins(properties, device_name);
-    }
-
-    Any get_property(const std::string& device_name, const std::string& name, const AnyMap& arguments) const override {
-        OPENVINO_ASSERT(device_name.find("HETERO:") != 0,
-                        "You can only get_property of the HETERO itself (without devices). "
-                        "get_property is also possible for the individual devices before creating the HETERO on top.");
-        OPENVINO_ASSERT(device_name.find("MULTI:") != 0,
-                        "You can only get_property of the MULTI itself (without devices). "
-                        "get_property is also possible for the individual devices before creating the MULTI on top.");
-        OPENVINO_ASSERT(device_name.find("AUTO:") != 0,
-                        "You can only get_property of the AUTO itself (without devices). "
-                        "get_property is also possible for the individual devices before creating the AUTO on top.");
-        OPENVINO_ASSERT(device_name.find("BATCH:") != 0,
-                        "You can only get_property of the BATCH itself (without devices). "
-                        "get_property is also possible for the individual devices before creating the BATCH on top.");
-
-        if (device_name.empty() || coreConfig.is_core_config(name)) {
-            return coreConfig.get_core_config(name);
-        }
-
-        auto parsed = parseDeviceNameIntoConfig(device_name, arguments);
-        return GetCPPPluginByName(parsed._deviceName).get_property(name, parsed._config);
-    }
-
-    Any GetConfig(const std::string& deviceName, const std::string& name) const override {
-        auto parsed = parseDeviceNameIntoConfig(deviceName);
-        return GetCPPPluginByName(parsed._deviceName).get_config(name, parsed._config);
-    }
-
-    /**
-     * @brief Returns devices available for neural networks inference
-     *
-     * @return A vector of devices. The devices are returned as { CPU, GPU.0, GPU.1, MYRIAD }
-     * If there more than one device of specific type, they are enumerated with .# suffix.
-     */
-    std::vector<std::string> GetAvailableDevices() const override {
-        std::vector<std::string> devices;
-        const std::string propertyName = METRIC_KEY(AVAILABLE_DEVICES);
-
-        for (auto&& deviceName : GetListOfDevicesInRegistry()) {
-            std::vector<std::string> devicesIDs;
-            try {
-                const ie::Parameter p = GetMetric(deviceName, propertyName);
-                devicesIDs = p.as<std::vector<std::string>>();
-            } catch (const ie::Exception&) {
-                // plugin is not created by e.g. invalid env
-            } catch (const ov::Exception&) {
-                // plugin is not created by e.g. invalid env
-            } catch (const std::runtime_error&) {
-                // plugin is not created by e.g. invalid env
-            } catch (const std::exception& ex) {
-                IE_THROW() << "An exception is thrown while trying to create the " << deviceName
-                           << " device and call GetMetric: " << ex.what();
-            } catch (...) {
-                IE_THROW() << "Unknown exception is thrown while trying to create the " << deviceName
-                           << " device and call GetMetric";
-            }
-
-            if (devicesIDs.size() > 1) {
-                for (auto&& deviceID : devicesIDs) {
-                    devices.push_back(deviceName + '.' + deviceID);
-                }
-            } else if (!devicesIDs.empty()) {
-                devices.push_back(deviceName);
-            }
-        }
-
-        return devices;
-    }
-
-    /**
-     * @brief Create a new shared context object on specified accelerator device
-     * using specified plugin-specific low level device API parameters (device handle, pointer, etc.)
-     * @param deviceName Name of a device to create new shared context on.
-     * @param params Map of device-specific shared context parameters.
-     * @return A shared pointer to a created remote context.
-     */
-    InferenceEngine::RemoteContext::Ptr CreateContext(const std::string& deviceName,
-                                                      const InferenceEngine::ParamMap& params) override {
-        auto parsed = ov::parseDeviceNameIntoConfig(deviceName, params);
-        return GetCPPPluginByName(parsed._deviceName).create_context(parsed._config)._ptr;
-    }
-
-    /**
-     * @brief Returns reference to CPP plugin wrapper by a device name
-     * @param deviceName A name of device
-     * @return Reference to a CPP plugin wrapper
-     */
-    ov::InferencePlugin GetCPPPluginByName(const std::string& pluginName) const {
-        OV_ITT_SCOPE(FIRST_INFERENCE, ie::itt::domains::IE_LT, "CoreImpl::GetCPPPluginByName");
-
-        auto deviceName = pluginName;
-        if (deviceName == ov::DEFAULT_DEVICE_NAME)
-            deviceName = "AUTO";
-        stripDeviceName(deviceName, "-");
-        std::map<std::string, PluginDescriptor>::const_iterator it;
-        {
-            // Global lock to find plugin.
-            // Always use global mutex if iterate over plugins or pluginRegistry
-            std::lock_guard<std::mutex> g_lock(get_mutex());
-
-            // Plugin is not created, check that plugin is registered
-            it = pluginRegistry.find(deviceName);
-            if (it == pluginRegistry.end()) {
-                if (pluginName == ov::DEFAULT_DEVICE_NAME)
-                    IE_THROW() << "No device is provided, so AUTO device is used by default, which failed loading.";
-                else
-                    IE_THROW() << "Device with \"" << deviceName << "\" name is not registered in the OpenVINO Runtime";
-            }
-        }
-        std::lock_guard<std::mutex> lock(get_mutex(deviceName));
-
-        PluginDescriptor desc;
-        {
-            // Global lock to find plugin.
-            // Always use global mutex if iterate over plugins or pluginRegistry
-            std::lock_guard<std::mutex> g_lock(get_mutex());
-            auto it_plugin = plugins.find(deviceName);
-            if (it_plugin != plugins.end())
-                return it_plugin->second;
-
-            desc = it->second;
-        }
-        // Plugin is in registry, but not created, let's create
-        std::shared_ptr<void> so;
-        try {
-            ov::InferencePlugin plugin;
-
-            if (desc.pluginCreateFunc) {  // static OpenVINO case
-                std::shared_ptr<ie::IInferencePlugin> plugin_impl;
-                desc.pluginCreateFunc(plugin_impl);
-                plugin = InferencePlugin{plugin_impl, {}};
-            } else {
-                so = ov::util::load_shared_object(desc.libraryLocation.c_str());
-                std::shared_ptr<ie::IInferencePlugin> plugin_impl;
-                reinterpret_cast<InferenceEngine::CreatePluginEngineFunc*>(
-                    ov::util::get_symbol(so, InferenceEngine::create_plugin_function))(plugin_impl);
-                plugin = InferencePlugin{plugin_impl, so};
-            }
-
-            {
-                plugin.set_name(deviceName);
-
-                // Set Core class reference to plugins
-                std::weak_ptr<ie::ICore> mutableCore = std::const_pointer_cast<ie::ICore>(shared_from_this());
-                plugin.set_core(mutableCore);
-            }
-
-            // Add registered extensions to new plugin
-            allowNotImplemented([&]() {
-                for (const auto& ext : extensions) {
-                    plugin.add_extension(ext);
-                }
-            });
-
-            // configuring
-            {
-                coreConfig.cleanup_config(plugin, desc.defaultConfig);
-
-                allowNotImplemented([&]() {
-                    // Add device specific value to support device_name.device_id cases
-                    std::vector<std::string> supportedConfigKeys =
-                        plugin.get_metric(METRIC_KEY(SUPPORTED_CONFIG_KEYS), {});
-                    auto config_iter = std::find(supportedConfigKeys.begin(),
-                                                 supportedConfigKeys.end(),
-                                                 CONFIG_KEY_INTERNAL(CONFIG_DEVICE_ID));
-                    const bool supportsConfigDeviceID = config_iter != supportedConfigKeys.end();
-                    const std::string deviceKey =
-                        supportsConfigDeviceID ? CONFIG_KEY_INTERNAL(CONFIG_DEVICE_ID) : CONFIG_KEY(DEVICE_ID);
-
-                    for (auto pluginDesc : pluginRegistry) {
-                        InferenceEngine::DeviceIDParser parser(pluginDesc.first);
-                        if (pluginDesc.first.find(deviceName) != std::string::npos && !parser.getDeviceID().empty()) {
-                            pluginDesc.second.defaultConfig[deviceKey] = parser.getDeviceID();
-                            plugin.set_properties(pluginDesc.second.defaultConfig);
-                        }
-                    }
-                    plugin.set_properties(desc.defaultConfig);
-                });
-
-                allowNotImplemented([&]() {
-                    for (auto&& extensionLocation : desc.listOfExtentions) {
-                        plugin.add_extension(std::make_shared<ie::Extension>(extensionLocation));
-                    }
-                });
-            }
-
-            std::lock_guard<std::mutex> g_lock(get_mutex());
-            // add plugin as extension itself
-            if (desc.extensionCreateFunc) {  // static OpenVINO case
-                try {
-                    ie::IExtensionPtr ext;
-                    desc.extensionCreateFunc(ext);
-                    AddExtensionUnsafe(ext);
-                } catch (const ie::GeneralError&) {
-                    // the same extension can be registered multiple times - ignore it!
-                }
-            } else {
-                TryToRegisterLibraryAsExtensionUnsafe(desc.libraryLocation);
-            }
-
-            return plugins.emplace(deviceName, plugin).first->second;
-        } catch (const ie::Exception& ex) {
-            IE_THROW() << "Failed to create plugin " << ov::util::from_file_path(desc.libraryLocation) << " for device "
-                       << deviceName << "\n"
-                       << "Please, check your environment\n"
-                       << ex.what() << "\n";
-        }
-    }
-
-    /**
-     * @brief Unload plugin for specified device, but plugin meta-data is still in plugin registry
-     * @param deviceName A name of device
-     */
-    void UnloadPluginByName(const std::string& deviceName) {
-        std::lock_guard<std::mutex> lock(get_mutex());
-        auto it = plugins.find(deviceName);
-        if (it == plugins.end()) {
-            IE_THROW() << "Device with \"" << deviceName << "\" name is not registered in the OpenVINO Runtime";
-        }
-
-        plugins.erase(deviceName);
-    }
-
-    /**
-     * @brief Registers plugin meta-data in registry for specified device
-     * @param deviceName A name of device
-     */
-    void RegisterPluginByName(const std::string& pluginName, const std::string& deviceName) {
-        std::lock_guard<std::mutex> lock(get_mutex());
-
-        auto it = pluginRegistry.find(deviceName);
-        if (it != pluginRegistry.end()) {
-            IE_THROW() << "Device with \"" << deviceName << "\"  is already registered in the OpenVINO Runtime";
-        }
-
-        if (deviceName.find('.') != std::string::npos) {
-            IE_THROW() << "Device name must not contain dot '.' symbol";
-        }
-
-        PluginDescriptor desc{getPluginPath(pluginName, true)};
-        pluginRegistry[deviceName] = desc;
-        add_mutex(deviceName);
-    }
-
-    /**
-     * @brief Provides a list of plugin names in registry; physically such plugins may not be created
-     * @return A list of plugin names
-     */
-    std::vector<std::string> GetListOfDevicesInRegistry() const {
-        std::lock_guard<std::mutex> lock(get_mutex());
-
-        std::vector<std::string> listOfDevices;
-        for (auto&& pluginDesc : pluginRegistry) {
-            listOfDevices.push_back(pluginDesc.first);
-        }
-
-        return listOfDevices;
-    }
-
-    /**
-     * @brief Sets config values for a plugin or set of plugins
-     * @param deviceName A device name to set config to
-     *        If empty, config is set for all the plugins / plugin's meta-data
-     * @note  `deviceName` is not allowed in form of MULTI:CPU, HETERO:GPU,CPU, AUTO:CPU
-     *        just simple forms like CPU, GPU, MULTI, GPU.0, etc
-     */
-    void SetConfigForPlugins(const ov::AnyMap& configMap, const std::string& deviceName) {
-        auto config = configMap;
-        if (config.empty()) {
-            return;
-        }
-
-        InferenceEngine::DeviceIDParser parser(deviceName);
-        std::string clearDeviceName = parser.getDeviceName();
-
-        std::vector<std::pair<std::string, ov::InferencePlugin>> created_plugins;
-        {
-            std::lock_guard<std::mutex> lock(get_mutex());
-            created_plugins.reserve(plugins.size());
-
-            if (!deviceName.empty()) {
-                auto cache_it = config.find(CONFIG_KEY(CACHE_DIR));
-                if (cache_it != config.end()) {
-                    coreConfig.setCacheForDevice(cache_it->second, clearDeviceName);
-                }
-            }
-            coreConfig.set_core_config(config);
-
-            auto base_desc = pluginRegistry.find(clearDeviceName);
-            if (pluginRegistry.find(deviceName) == pluginRegistry.end() && base_desc != pluginRegistry.end()) {
-                PluginDescriptor desc{base_desc->second.libraryLocation, config, base_desc->second.listOfExtentions};
-                pluginRegistry[deviceName] = desc;
-            }
-
-            // set config for plugins in registry
-            bool configIsSet = false;
-            for (auto& desc : pluginRegistry) {
-                if (deviceName.empty() || deviceName == desc.first) {
-                    for (auto&& conf : config) {
-                        desc.second.defaultConfig[conf.first] = conf.second;
-                    }
-                    configIsSet = true;
-                }
-            }
-
-            if (!configIsSet && !deviceName.empty()) {
-                IE_THROW() << "Device with \"" << deviceName << "\" name is not registered in the OpenVINO Runtime";
-            }
-
-            // set config for already created plugins
-            for (auto& plugin : plugins) {
-                if (deviceName.empty() || clearDeviceName == plugin.first) {
-                    created_plugins.emplace_back(
-                        std::pair<std::string, ov::InferencePlugin>{plugin.first, plugin.second});
-                }
-            }
-        }
-        for (auto& plugin : created_plugins) {
-            allowNotImplemented([&]() {
-                std::lock_guard<std::mutex> lock(get_mutex(plugin.first));
-                auto configCopy = config;
-                coreConfig.intercept_config(plugin.second, configCopy, false);
-
-                // Add device specific value to support device_name.device_id cases
-                std::vector<std::string> supportedConfigKeys =
-                    plugin.second.get_metric(METRIC_KEY(SUPPORTED_CONFIG_KEYS), {});
-                auto config_iter = std::find(supportedConfigKeys.begin(),
-                                             supportedConfigKeys.end(),
-                                             CONFIG_KEY_INTERNAL(CONFIG_DEVICE_ID));
-                const bool supportsConfigDeviceID = config_iter != supportedConfigKeys.end();
-                const std::string deviceKey =
-                    supportsConfigDeviceID ? CONFIG_KEY_INTERNAL(CONFIG_DEVICE_ID) : CONFIG_KEY(DEVICE_ID);
-
-                if (!parser.getDeviceID().empty()) {
-                    configCopy[deviceKey] = parser.getDeviceID();
-                }
-                plugin.second.set_properties(configCopy);
-            });
-        }
-    }
-
-    /**
-     * @brief Get device config it is passed as pair of device_name and `AnyMap`
-     * @param configs All set of configs
-     * @note  `device_name` is not allowed in form of MULTI:CPU, HETERO:GPU,CPU, AUTO:CPU
-     *        just simple forms like CPU, GPU, MULTI, GPU.0, etc
-     */
-    void ExtractAndSetDeviceConfig(const ov::AnyMap& configs) {
-        for (auto&& config : configs) {
-            auto parsed = parseDeviceNameIntoConfig(config.first);
-            auto devices = GetListOfDevicesInRegistry();
-            auto config_is_device_name_in_regestry =
-                std::any_of(devices.begin(), devices.end(), [&](const std::string& device) {
-                    return device == parsed._deviceName;
-                });
-            if (config_is_device_name_in_regestry) {
-                SetConfigForPlugins(config.second.as<ov::AnyMap>(), config.first);
-            }
-        }
-    }
-
-    std::map<std::string, std::string> GetSupportedConfig(const std::string& deviceName,
-                                                          const std::map<std::string, std::string>& configs) override {
-        std::vector<std::string> supportedConfigKeys;
-        try {
-            supportedConfigKeys =
-                GetMetric(deviceName, METRIC_KEY(SUPPORTED_CONFIG_KEYS)).as<std::vector<std::string>>();
-        } catch (ov::Exception&) {
-        }
-        try {
-            for (auto&& property : ICore::get_property(deviceName, ov::supported_properties)) {
-                if (property.is_mutable()) {
-                    supportedConfigKeys.emplace_back(std::move(property));
-                }
-            }
-        } catch (ov::Exception&) {
-        }
-        std::map<std::string, std::string> supportedConfig;
-        for (auto&& key : supportedConfigKeys) {
-            auto itKey = configs.find(key);
-            if (configs.end() != itKey) {
-                supportedConfig[key] = itKey->second;
-            }
-        }
-        for (auto&& config : configs) {
-            auto parsed = parseDeviceNameIntoConfig(config.first);
-            if (deviceName.find(parsed._deviceName) != std::string::npos) {
-                std::stringstream strm(config.second);
-                std::map<std::string, std::string> device_configs;
-                util::Read<std::map<std::string, std::string>>{}(strm, device_configs);
-                for (auto&& device_config : device_configs) {
-                    if (util::contains(supportedConfigKeys, device_config.first)) {
-                        supportedConfig[device_config.first] = device_config.second;
-                    }
-                }
-                for (auto&& config : parsed._config) {
-                    supportedConfig[config.first] = config.second.as<std::string>();
-                }
-            }
-        }
-        return supportedConfig;
-    }
-
-    /**
-     * @brief Registers the extension in a Core object
-     *        Such extensions can be used for both CNNNetwork readers and device plugins
-     */
-    void AddExtension(const ie::IExtensionPtr& extension) {
-        std::lock_guard<std::mutex> lock(get_mutex());
-        AddExtensionUnsafe(extension);
-    }
-
-    void AddOVExtensions(const std::vector<ov::Extension::Ptr>& extensions) {
-        std::lock_guard<std::mutex> lock(get_mutex());
-        for (const auto& ext : extensions) {
-            ov_extensions.emplace_back(ext);
-            if (auto op_base_ext = std::dynamic_pointer_cast<BaseOpExtension>(ext)) {
-                for (const auto& attached_ext : op_base_ext->get_attached_extensions()) {
-                    ov_extensions.emplace_back(attached_ext);
-                }
-            }
-        }
-    }
-
-    /**
-     * @brief Provides a list of extensions
-     * @return A list of registered extensions
-     */
-    const std::vector<ie::IExtensionPtr>& GetExtensions() const {
-        return extensions;
-    }
-
-    const std::vector<ov::Extension::Ptr>& GetOVExtensions() const {
-        return ov_extensions;
-    }
-
-    std::map<std::string, ie::Version> GetVersions(const std::string& deviceName) const {
-        std::map<std::string, ie::Version> versions;
-        std::vector<std::string> deviceNames;
-
-        {
-            // for compatibility with samples / demo
-            if (deviceName.find("HETERO") == 0) {
-                auto pos = deviceName.find_first_of(":");
-                if (pos != std::string::npos) {
-                    deviceNames = ie::DeviceIDParser::getHeteroDevices(deviceName.substr(pos + 1));
-                }
-                deviceNames.push_back("HETERO");
-            } else if (deviceName.find("MULTI") == 0) {
-                auto pos = deviceName.find_first_of(":");
-                if (pos != std::string::npos) {
-                    deviceNames = ie::DeviceIDParser::getMultiDevices(deviceName.substr(pos + 1));
-                }
-                deviceNames.push_back("MULTI");
-            } else if (deviceName.find("AUTO") == 0) {
-                auto pos = deviceName.find_first_of(":");
-                if (pos != std::string::npos) {
-                    deviceNames = ie::DeviceIDParser::getMultiDevices(deviceName.substr(pos + 1));
-                }
-                deviceNames.emplace_back("AUTO");
-            } else if (deviceName.find("BATCH") == 0) {
-                auto pos = deviceName.find_first_of(":");
-                if (pos != std::string::npos) {
-                    deviceNames = {ie::DeviceIDParser::getBatchDevice(deviceName.substr(pos + 1))};
-                }
-                deviceNames.push_back("BATCH");
-            } else {
-                deviceNames.push_back(deviceName);
-            }
-        }
-
-        for (auto&& deviceName_ : deviceNames) {
-            ie::DeviceIDParser parser(deviceName_);
-            std::string deviceNameLocal = parser.getDeviceName();
-
-            ov::InferencePlugin cppPlugin = GetCPPPluginByName(deviceNameLocal);
-            const ie::Version version = cppPlugin.get_version();
-            versions[deviceNameLocal] = version;
-        }
-
-        return versions;
-    }
-
-private:
-    void AddExtensionUnsafe(const ie::IExtensionPtr& extension) const {
-        std::map<std::string, ngraph::OpSet> opsets = extension->getOpSets();
-        for (const auto& it : opsets) {
-            if (opsetNames.find(it.first) != opsetNames.end())
-                IE_THROW() << "Cannot add opset with name: " << it.first
-                           << ". Opset with the same name already exists.";
-            opsetNames.insert(it.first);
-        }
-
-        // add extensions for already created plugins
-        for (auto& plugin : plugins) {
-            try {
-                plugin.second.add_extension(extension);
-            } catch (...) {
-            }
-        }
-        extensions.emplace_back(extension);
-    }
-
-    template <typename C, typename = FileUtils::enableIfSupportedChar<C>>
-    void TryToRegisterLibraryAsExtensionUnsafe(const std::basic_string<C>& path) const {
-        try {
-            const auto extension_ptr = std::make_shared<InferenceEngine::Extension>(path);
-            AddExtensionUnsafe(extension_ptr);
-        } catch (const InferenceEngine::GeneralError&) {
-            // in case of shared library is not opened
-        }
-    }
-};
-
-}  // namespace ov
-
-=======
->>>>>>> 5043797b
 namespace InferenceEngine {
 
 class Core::Impl : public ov::CoreImpl {
