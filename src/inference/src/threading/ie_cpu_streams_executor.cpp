--- conflicted
+++ resolved
@@ -98,11 +98,7 @@
                     // wrapping around total_streams (i.e. how many streams all different core types can handle
                     // together)
                     const auto total_streams = _impl->total_streams_on_core_types.back().second;
-<<<<<<< HEAD
-                    const auto core_type_size = _impl->total_streams_on_core_types.size();
-=======
                     const auto hybrid_core = _impl->total_streams_on_core_types.size() > 1;
->>>>>>> 344de8c4
                     const auto streamId_wrapped = _streamId % total_streams;
                     const auto use_logic = _impl->_config._threads_per_stream_big * _impl->_config._big_core_streams >
                                            _impl->_config._small_core_offset / 2;
@@ -117,45 +113,26 @@
                             })
                             ->first;
                     const auto max_concurrency =
-<<<<<<< HEAD
-                        core_type_size > 1 ? (selected_core_type == 0 ? _impl->_config._threads_per_stream_small
-                                                                      : _impl->_config._threads_per_stream_big)
-                                           : _impl->_config._threads_per_stream_big;
-                    const auto stream_id =
-                        core_type_size > 1
-                            ? (selected_core_type == 0
-                                   ? streamId_wrapped - _impl->_config._big_core_streams
-                                   : (cur_logic ? streamId_wrapped - phy_core_streams : streamId_wrapped))
-                            : streamId_wrapped;
-                    const auto thread_binding_step =
-                        core_type_size > 1 ? (selected_core_type == 0 ? _impl->_config._threadBindingStep : 2)
-                                           : _impl->_config._threadBindingStep;
-                    // Prevent conflicts with system scheduling, so default cpu id on big core starts from 1
-                    const auto cpu_idx_offset =
-                        core_type_size > 1
-                            ? (selected_core_type == 0 ? _impl->_config._small_core_offset : (cur_logic ? 0 : 1))
-                            : 0;
-
-                    _taskArena.reset(new custom::task_arena{max_concurrency});
-=======
                         hybrid_core ? (selected_core_type == 0 ? _impl->_config._threads_per_stream_small
                                                                : _impl->_config._threads_per_stream_big)
                                     : _impl->_config._threads_per_stream_big;
                     const auto stream_id =
-                        hybrid_core ? (selected_core_type == 0 ? streamId_wrapped - _impl->_config._big_core_streams
-                                                               : streamId_wrapped)
+                        hybrid_core ? (selected_core_type == 0
+                                           ? streamId_wrapped - _impl->_config._big_core_streams
+                                           : (cur_logic ? streamId_wrapped - phy_core_streams : streamId_wrapped))
                                     : streamId_wrapped;
                     const auto thread_binding_step =
                         hybrid_core ? (selected_core_type == 0 ? _impl->_config._threadBindingStep : 2)
                                     : _impl->_config._threadBindingStep;
                     // Prevent conflicts with system scheduling, so default cpu id on big core starts from 1
                     const auto cpu_idx_offset =
-                        hybrid_core ? (selected_core_type == 0 ? _impl->_config._small_core_offset : 1) : 0;
+                        hybrid_core
+                            ? (selected_core_type == 0 ? _impl->_config._small_core_offset : (cur_logic ? 0 : 1))
+                            : 0;
 
                     _taskArena.reset(new custom::task_arena{custom::task_arena::constraints{}
                                                                 .set_core_type(selected_core_type)
                                                                 .set_max_concurrency(max_concurrency)});
->>>>>>> 344de8c4
                     CpuSet processMask;
                     int ncpus = 0;
                     std::tie(processMask, ncpus) = GetProcessMask();
