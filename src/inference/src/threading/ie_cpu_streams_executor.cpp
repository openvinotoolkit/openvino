--- conflicted
+++ resolved
@@ -29,413 +29,8 @@
 using namespace openvino;
 
 namespace InferenceEngine {
-<<<<<<< HEAD
-struct CPUStreamsExecutor::Impl {
-    struct Stream {
-#if IE_THREAD == IE_THREAD_TBB || IE_THREAD == IE_THREAD_TBB_AUTO
-        struct Observer : public custom::task_scheduler_observer {
-            CpuSet _mask;
-            int _ncpus = 0;
-            int _threadBindingStep = 0;
-            int _offset = 0;
-            int _cpuIdxOffset = 0;
-            std::vector<int> _cpu_ids;
-            Observer(custom::task_arena& arena,
-                     CpuSet mask,
-                     int ncpus,
-                     const int streamId,
-                     const int threadsPerStream,
-                     const int threadBindingStep,
-                     const int threadBindingOffset,
-                     const int cpuIdxOffset = 0,
-                     const std::vector<int> cpu_ids = {})
-                : custom::task_scheduler_observer(arena),
-                  _mask{std::move(mask)},
-                  _ncpus(ncpus),
-                  _threadBindingStep(threadBindingStep),
-                  _offset{streamId * threadsPerStream + threadBindingOffset},
-                  _cpuIdxOffset(cpuIdxOffset),
-                  _cpu_ids(cpu_ids) {}
-            void on_scheduler_entry(bool) override {
-                PinThreadToVacantCore(_offset + tbb::this_task_arena::current_thread_index(),
-                                      _threadBindingStep,
-                                      _ncpus,
-                                      _mask,
-                                      _cpu_ids,
-                                      _cpuIdxOffset);
-            }
-            void on_scheduler_exit(bool) override {
-                PinCurrentThreadByMask(_ncpus, _mask);
-            }
-            ~Observer() override = default;
-        };
-#endif
-        explicit Stream(Impl* impl) : _impl(impl) {
-            {
-                std::lock_guard<std::mutex> lock{_impl->_streamIdMutex};
-                if (_impl->_streamIdQueue.empty()) {
-                    _streamId = _impl->_streamId++;
-                } else {
-                    _streamId = _impl->_streamIdQueue.front();
-                    _impl->_streamIdQueue.pop();
-                }
-            }
-            _numaNodeId = _impl->_config._streams
-                              ? _impl->_usedNumaNodes.at((_streamId % _impl->_config._streams) /
-                                                         ((_impl->_config._streams + _impl->_usedNumaNodes.size() - 1) /
-                                                          _impl->_usedNumaNodes.size()))
-                              : _impl->_usedNumaNodes.at(_streamId % _impl->_usedNumaNodes.size());
-#if IE_THREAD == IE_THREAD_TBB || IE_THREAD == IE_THREAD_TBB_AUTO
-            if (cpu_map_available()) {
-                std::lock_guard<std::mutex> lock{_impl->_cpumap_mutex};
-                const auto stream_id = _streamId >= _impl->_config._streams ? _impl->_config._streams - 1 : _streamId;
-                const auto concurrency =
-                    _impl->any_cores
-                        ? _impl->_config._threads
-                        : (stream_id < _impl->_config._big_core_streams + _impl->_config._big_core_logic_streams
-                               ? _impl->_config._threads_per_stream_big
-                               : _impl->_config._threads_per_stream_small);
-                const auto selected_core_type =
-                    (stream_id < _impl->_config._big_core_streams + _impl->_config._big_core_logic_streams)
-                        ? custom::info::core_types().back()
-                        : custom::info::core_types().front();
-                if (ThreadBindingType::CORES == _impl->_config._threadBindingType ||
-                    ThreadBindingType::NONE == _impl->_config._threadBindingType || _impl->any_cores ||
-                    _streamId >= _impl->_config._streams) {
-                    _taskArena.reset(new custom::task_arena{concurrency});
-                } else if (ThreadBindingType::NUMA == _impl->_config._threadBindingType) {
-                    _taskArena.reset(new custom::task_arena{custom::task_arena::constraints{_numaNodeId, concurrency}});
-                } else if (ThreadBindingType::HYBRID_AWARE == _impl->_config._threadBindingType) {
-                    _taskArena.reset(new custom::task_arena{custom::task_arena::constraints{}
-                                                                .set_core_type(selected_core_type)
-                                                                .set_max_concurrency(concurrency)});
-                }
-                if (_impl->bind_cores && _streamId < _impl->_config._streams) {
-                    const auto cpu_core_type =
-                        _streamId < _impl->_config._big_core_streams
-                            ? ov::MAIN_CORE_PROC
-                            : (_streamId < _impl->_config._big_core_streams + _impl->_config._big_core_logic_streams
-                                   ? ov::HYPER_THREADING_PROC
-                                   : ov::EFFICIENT_CORE_PROC);
-                    const auto small_core_threads_3 = cpu_core_type == ov::EFFICIENT_CORE_PROC && concurrency == 3 &&
-                                                      _impl->_config._small_core_streams > 1;
-                    const auto num_cpus = small_core_threads_3 ? concurrency + 1 : concurrency;
-                    _cpu_ids = reserve_available_cpus(cpu_core_type, num_cpus, _impl->_config._plugin_task);
-                    if (_cpu_ids.size() > 0) {
-                        CpuSet processMask;
-                        int ncpus = 0;
-                        std::tie(processMask, ncpus) = GetProcessMask();
-                        if (nullptr != processMask) {
-                            _observer.reset(new Observer{*_taskArena,
-                                                         std::move(processMask),
-                                                         ncpus,
-                                                         0,
-                                                         concurrency,
-                                                         0,
-                                                         0,
-                                                         0,
-                                                         _cpu_ids});
-                            _observer->observe(true);
-                        }
-                    }
-                }
-            } else {
-                const auto concurrency = (0 == _impl->_config._threadsPerStream) ? custom::task_arena::automatic
-                                                                                 : _impl->_config._threadsPerStream;
-                if (ThreadBindingType::HYBRID_AWARE == _impl->_config._threadBindingType) {
-                    if (Config::PreferredCoreType::ROUND_ROBIN != _impl->_config._threadPreferredCoreType) {
-                        if (Config::PreferredCoreType::ANY == _impl->_config._threadPreferredCoreType) {
-                            _taskArena.reset(new custom::task_arena{concurrency});
-                        } else {
-                            const auto selected_core_type =
-                                Config::PreferredCoreType::BIG == _impl->_config._threadPreferredCoreType
-                                    ? custom::info::core_types().back()    // running on Big cores only
-                                    : custom::info::core_types().front();  // running on Little cores only
-                            _taskArena.reset(new custom::task_arena{custom::task_arena::constraints{}
-                                                                        .set_core_type(selected_core_type)
-                                                                        .set_max_concurrency(concurrency)});
-                        }
-                    } else {
-                        // assigning the stream to the core type in the round-robin fashion
-                        // wrapping around total_streams (i.e. how many streams all different core types can handle
-                        // together). Binding priority: Big core, Logical big core, Small core
-                        const auto total_streams = _impl->total_streams_on_core_types.back().second;
-                        const auto big_core_streams = _impl->total_streams_on_core_types.front().second;
-                        const auto hybrid_core = _impl->total_streams_on_core_types.size() > 1;
-                        const auto phy_core_streams =
-                            _impl->_config._big_core_streams == 0
-                                ? 0
-                                : _impl->num_big_core_phys / _impl->_config._threads_per_stream_big;
-                        const auto streamId_wrapped = _streamId % total_streams;
-                        const auto& selected_core_type =
-                            std::find_if(
-                                _impl->total_streams_on_core_types.cbegin(),
-                                _impl->total_streams_on_core_types.cend(),
-                                [streamId_wrapped](const decltype(_impl->total_streams_on_core_types)::value_type& p) {
-                                    return p.second > streamId_wrapped;
-                                })
-                                ->first;
-                        const auto small_core = hybrid_core && selected_core_type == 0;
-                        const auto logic_core = !small_core && streamId_wrapped >= phy_core_streams;
-                        const auto small_core_skip = small_core && _impl->_config._threads_per_stream_small == 3 &&
-                                                     _impl->_config._small_core_streams > 1;
-                        const auto max_concurrency = small_core ? _impl->_config._threads_per_stream_small
-                                                                : _impl->_config._threads_per_stream_big;
-                        // Special handling of _threads_per_stream_small == 3
-                        const auto small_core_id = small_core_skip ? 0 : streamId_wrapped - big_core_streams;
-                        const auto stream_id =
-                            hybrid_core
-                                ? (small_core ? small_core_id
-                                              : (logic_core ? streamId_wrapped - phy_core_streams : streamId_wrapped))
-                                : streamId_wrapped;
-                        const auto thread_binding_step = hybrid_core
-                                                             ? (small_core ? _impl->_config._threadBindingStep : 2)
-                                                             : _impl->_config._threadBindingStep;
-                        // Special handling of _threads_per_stream_small == 3, need to skip 4 (Four cores share one L2
-                        // cache on the small core), stream_id = 0, cpu_idx_offset cumulative plus 4
-                        const auto small_core_offset = small_core_skip ? _impl->_config._small_core_offset +
-                                                                             (streamId_wrapped - big_core_streams) * 4
-                                                                       : _impl->_config._small_core_offset;
-                        const auto cpu_idx_offset =
-                            hybrid_core
-                                // Prevent conflicts with system scheduling, so default cpu id on big core starts from 1
-                                ? (small_core ? small_core_offset : (logic_core ? 0 : 1))
-                                : 0;
-
-                        _taskArena.reset(new custom::task_arena{custom::task_arena::constraints{}
-                                                                    .set_core_type(selected_core_type)
-                                                                    .set_max_concurrency(max_concurrency)});
-                        CpuSet processMask;
-                        int ncpus = 0;
-                        std::tie(processMask, ncpus) = GetProcessMask();
-                        if (nullptr != processMask) {
-                            _observer.reset(new Observer{*_taskArena,
-                                                         std::move(processMask),
-                                                         ncpus,
-                                                         stream_id,
-                                                         max_concurrency,
-                                                         thread_binding_step,
-                                                         _impl->_config._threadBindingOffset,
-                                                         cpu_idx_offset});
-                            _observer->observe(true);
-                        }
-                    }
-                } else if (ThreadBindingType::NUMA == _impl->_config._threadBindingType) {
-                    _taskArena.reset(new custom::task_arena{custom::task_arena::constraints{_numaNodeId, concurrency}});
-                } else if ((0 != _impl->_config._threadsPerStream) ||
-                           (ThreadBindingType::CORES == _impl->_config._threadBindingType)) {
-                    _taskArena.reset(new custom::task_arena{concurrency});
-                    if (ThreadBindingType::CORES == _impl->_config._threadBindingType) {
-                        CpuSet processMask;
-                        int ncpus = 0;
-                        std::tie(processMask, ncpus) = GetProcessMask();
-                        if (nullptr != processMask) {
-                            _observer.reset(new Observer{*_taskArena,
-                                                         std::move(processMask),
-                                                         ncpus,
-                                                         _streamId,
-                                                         _impl->_config._threadsPerStream,
-                                                         _impl->_config._threadBindingStep,
-                                                         _impl->_config._threadBindingOffset});
-                            _observer->observe(true);
-                        }
-                    }
-                }
-            }
-#elif IE_THREAD == IE_THREAD_OMP
-            omp_set_num_threads(_impl->_config._threadsPerStream);
-            if (!checkOpenMpEnvVars(false) && (ThreadBindingType::NONE != _impl->_config._threadBindingType)) {
-                CpuSet processMask;
-                int ncpus = 0;
-                std::tie(processMask, ncpus) = GetProcessMask();
-                if (nullptr != processMask) {
-                    parallel_nt(_impl->_config._threadsPerStream, [&](int threadIndex, int threadsPerStream) {
-                        int thrIdx = _streamId * _impl->_config._threadsPerStream + threadIndex +
-                                     _impl->_config._threadBindingOffset;
-                        PinThreadToVacantCore(thrIdx, _impl->_config._threadBindingStep, ncpus, processMask);
-                    });
-                }
-            }
-#elif IE_THREAD == IE_THREAD_SEQ
-            if (ThreadBindingType::NUMA == _impl->_config._threadBindingType) {
-                InferenceEngine::PinCurrentThreadToSocket(_numaNodeId);
-            } else if (ThreadBindingType::CORES == _impl->_config._threadBindingType) {
-                CpuSet processMask;
-                int ncpus = 0;
-                std::tie(processMask, ncpus) = GetProcessMask();
-                if (nullptr != processMask) {
-                    PinThreadToVacantCore(_streamId + _impl->_config._threadBindingOffset,
-                                          _impl->_config._threadBindingStep,
-                                          ncpus,
-                                          processMask);
-                }
-            }
-#endif
-        }
-        ~Stream() {
-            {
-                std::lock_guard<std::mutex> lock{_impl->_streamIdMutex};
-                _impl->_streamIdQueue.push(_streamId);
-            }
-#if IE_THREAD == IE_THREAD_TBB || IE_THREAD == IE_THREAD_TBB_AUTO
-            set_cpu_used(_cpu_ids, ov::NOT_USED);
-            if (nullptr != _observer) {
-                _observer->observe(false);
-            }
-#endif
-        }
-
-        Impl* _impl = nullptr;
-        int _streamId = 0;
-        int _numaNodeId = 0;
-        bool _execute = false;
-        std::queue<Task> _taskQueue;
-#if IE_THREAD == IE_THREAD_TBB || IE_THREAD == IE_THREAD_TBB_AUTO
-        std::unique_ptr<custom::task_arena> _taskArena;
-        std::unique_ptr<Observer> _observer;
-        std::vector<int> _cpu_ids;
-#endif
-    };
-
-    explicit Impl(const Config& config)
-        : _config{config},
-          _streams([this] {
-              return std::make_shared<Impl::Stream>(this);
-          }) {
-        _exectorMgr = executorManager();
-        auto numaNodes = getAvailableNUMANodes();
-        if (_config._streams != 0) {
-            std::copy_n(std::begin(numaNodes),
-                        std::min(static_cast<std::size_t>(_config._streams), numaNodes.size()),
-                        std::back_inserter(_usedNumaNodes));
-        } else {
-            _usedNumaNodes = numaNodes;
-        }
-#if (IE_THREAD == IE_THREAD_TBB || IE_THREAD == IE_THREAD_TBB_AUTO)
-        if ((config._streams > static_cast<int>(numaNodes.size()) &&
-             ThreadBindingType::HYBRID_AWARE == config._threadBindingType) ||
-            ThreadBindingType::CORES == config._threadBindingType) {
-            bind_cores = true;
-        }
-        if (ThreadBindingType::HYBRID_AWARE == config._threadBindingType) {
-            any_cores = config._streams >
-                        config._big_core_streams + config._big_core_logic_streams + config._small_core_streams;
-            const auto core_types = custom::info::core_types();
-            const auto num_core_phys = getNumberOfCPUCores();
-            num_big_core_phys = getNumberOfCPUCores(true);
-            const auto num_small_core_phys = num_core_phys - num_big_core_phys;
-            int sum = 0;
-            // reversed order, so BIG cores are first
-            for (auto iter = core_types.rbegin(); iter < core_types.rend(); iter++) {
-                const auto& type = *iter;
-                // calculating the #streams per core type
-                const int num_streams_for_core_type =
-                    type == 0 ? std::max(1,
-                                         std::min(config._small_core_streams,
-                                                  config._threads_per_stream_small == 0
-                                                      ? 0
-                                                      : num_small_core_phys / config._threads_per_stream_small))
-                              : std::max(1,
-                                         std::min(config._big_core_streams,
-                                                  config._threads_per_stream_big == 0
-                                                      ? 0
-                                                      : num_big_core_phys / config._threads_per_stream_big * 2));
-                sum += num_streams_for_core_type;
-                // prefix sum, so the core type for a given stream id will be deduced just as a upper_bound
-                // (notice that the map keeps the elements in the descending order, so the big cores are populated
-                // first)
-                total_streams_on_core_types.push_back({type, sum});
-            }
-        }
-#endif
-        for (auto streamId = 0; streamId < _config._streams; ++streamId) {
-            _threads.emplace_back([this, streamId] {
-                openvino::itt::threadName(_config._name + "_" + std::to_string(streamId));
-                for (bool stopped = false; !stopped;) {
-                    Task task;
-                    {
-                        std::unique_lock<std::mutex> lock(_mutex);
-                        _queueCondVar.wait(lock, [&] {
-                            return !_taskQueue.empty() || (stopped = _isStopped);
-                        });
-                        if (!_taskQueue.empty()) {
-                            task = std::move(_taskQueue.front());
-                            _taskQueue.pop();
-                        }
-                    }
-                    if (task) {
-                        Execute(task, *(_streams.local()));
-                    }
-                }
-            });
-        }
-    }
-
-    void Enqueue(Task task) {
-        {
-            std::lock_guard<std::mutex> lock(_mutex);
-            _taskQueue.emplace(std::move(task));
-        }
-        _queueCondVar.notify_one();
-    }
-
-    void Execute(const Task& task, Stream& stream) {
-#if IE_THREAD == IE_THREAD_TBB || IE_THREAD == IE_THREAD_TBB_AUTO
-        auto& arena = stream._taskArena;
-        if (nullptr != arena) {
-            arena->execute(std::move(task));
-        } else {
-            task();
-        }
-#else
-        task();
-#endif
-    }
-
-    void Defer(Task task) {
-        auto& stream = *(_streams.local());
-        stream._taskQueue.push(std::move(task));
-        if (!stream._execute) {
-            stream._execute = true;
-            try {
-                while (!stream._taskQueue.empty()) {
-                    Execute(stream._taskQueue.front(), stream);
-                    stream._taskQueue.pop();
-                }
-            } catch (...) {
-            }
-            stream._execute = false;
-        }
-    }
-
-    Config _config;
-    std::mutex _streamIdMutex;
-    int _streamId = 0;
-    std::queue<int> _streamIdQueue;
-    std::vector<std::thread> _threads;
-    std::mutex _mutex;
-    std::mutex _cpumap_mutex;
-    std::condition_variable _queueCondVar;
-    std::queue<Task> _taskQueue;
-    bool _isStopped = false;
-    std::vector<int> _usedNumaNodes;
-    ThreadLocal<std::shared_ptr<Stream>> _streams;
-#if (IE_THREAD == IE_THREAD_TBB || IE_THREAD == IE_THREAD_TBB_AUTO)
-    // stream id mapping to the core type
-    // stored in the reversed order (so the big cores, with the highest core_type_id value, are populated first)
-    // every entry is the core type and #streams that this AND ALL EARLIER entries can handle (prefix sum)
-    // (so mapping is actually just an upper_bound: core type is deduced from the entry for which the id < #streams)
-    using StreamIdToCoreTypes = std::vector<std::pair<custom::core_type_id, int>>;
-    StreamIdToCoreTypes total_streams_on_core_types;
-    int num_big_core_phys;
-    bool any_cores = false;
-    bool bind_cores = false;
-#endif
-    ExecutorManager::Ptr _exectorMgr;
-=======
 struct CPUStreamsExecutor::Impl : public ov::threading::CPUStreamsExecutor {
     Impl(const InferenceEngine::IStreamsExecutor::Config& config) : ov::threading::CPUStreamsExecutor(config) {}
->>>>>>> 7a0beb5f
 };
 
 int CPUStreamsExecutor::GetStreamId() {
