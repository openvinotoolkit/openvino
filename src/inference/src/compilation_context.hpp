--- conflicted
+++ resolved
@@ -9,13 +9,11 @@
 #include <ostream>
 #include <string>
 
-<<<<<<< HEAD
 #include "openvino/core/any.hpp"
-=======
+
 namespace ov {
 class Tensor;
 }  // namespace ov
->>>>>>> efa5c511
 
 namespace InferenceEngine {
 
@@ -26,15 +24,10 @@
 
     static std::string computeHash(const CNNNetwork& network, const ov::AnyMap& compileOptions);
 
-<<<<<<< HEAD
     static std::string computeHash(const std::string& modelName, const ov::AnyMap& compileOptions);
-=======
-    static std::string computeHash(const std::string& modelName,
-                                   const std::map<std::string, std::string>& compileOptions);
     static std::string computeHash(const std::string& modeStr,
                                    const ov::Tensor& data,
-                                   const std::map<std::string, std::string>& compileOptions);
->>>>>>> efa5c511
+                                   const ov::AnyMap& compileOptions);
 };
 
 class CompiledBlobHeader final {
