// Copyright (C) 2018-2023 Intel Corporation
// SPDX-License-Identifier: Apache-2.0
//

#include "openvino/runtime/core.hpp"

#include "any_copy.hpp"
#include "cnn_network_ngraph_impl.hpp"
#include "dev/converter_utils.hpp"
#include "dev/core_impl.hpp"
#include "ie_itt.hpp"
#include "so_extension.hpp"

#ifdef OPENVINO_STATIC_LIBRARY
#    include "ie_plugins.hpp"
#endif

namespace {
std::string resolve_extension_path(const std::string& path) {
    std::string retvalue;
    try {
        const std::string absolute_path = ov::util::get_absolute_file_path(path);
        retvalue = FileUtils::fileExist(absolute_path) ? absolute_path : path;
    } catch (const std::runtime_error&) {
        retvalue = path;
    }
    return retvalue;
}

ov::AnyMap flatten_sub_properties(const std::string& device, const ov::AnyMap& properties) {
    ov::AnyMap result = properties;
    bool isVirtualDev = device.find("AUTO") != std::string::npos || device.find("MULTI") != std::string::npos ||
                        device.find("HETERO") != std::string::npos;
    for (auto item = result.begin(); item != result.end();) {
        auto parsed = ov::parseDeviceNameIntoConfig(item->first);
        if (!item->second.is<ov::AnyMap>()) {
            item++;
            continue;
        }
        if (device == parsed._deviceName) {
            // 1. flatten the secondary property for target device
            for (auto&& sub_property : item->second.as<ov::AnyMap>()) {
                // 1.1 1st level property overrides 2nd level property
                if (result.find(sub_property.first) != result.end())
                    continue;
                result[sub_property.first] = sub_property.second;
            }
            item = result.erase(item);
        } else if (isVirtualDev) {
            // 2. keep the secondary property for the other virtual devices
            item++;
        } else {
            // 3. remove the secondary property setting for other hardware device
            item = result.erase(item);
        }
    }
    return result;
}

}  // namespace

namespace ov {

<<<<<<< HEAD
#define OV_CORE_CALL_STATEMENT(...)                   \
    try {                                             \
        __VA_ARGS__;                                  \
    } catch (const std::exception& ex) {              \
        OPENVINO_UNREACHABLE(ex.what());              \
    } catch (...) {                                   \
        OPENVINO_UNREACHABLE("Unexpected exception"); \
=======
#ifndef OPENVINO_STATIC_LIBRARY

std::string findPluginXML(const std::string& xmlFile) {
    std::string xmlConfigFile_ = xmlFile;
    if (xmlConfigFile_.empty()) {
        const auto ielibraryDir = ie::getInferenceEngineLibraryPath();

        // plugins.xml can be found in either:

        // 1. openvino-X.Y.Z relative to libopenvino.so folder
        std::ostringstream str;
        str << "openvino-" << OPENVINO_VERSION_MAJOR << "." << OPENVINO_VERSION_MINOR << "." << OPENVINO_VERSION_PATCH;
        const auto subFolder = ov::util::to_file_path(str.str());

        // register plugins from default openvino-<openvino version>/plugins.xml config
        ov::util::FilePath xmlConfigFileDefault =
            FileUtils::makePath(FileUtils::makePath(ielibraryDir, subFolder), ov::util::to_file_path("plugins.xml"));
        if (FileUtils::fileExist(xmlConfigFileDefault))
            return xmlConfigFile_ = ov::util::from_file_path(xmlConfigFileDefault);

        // 2. in folder with libopenvino.so
        xmlConfigFileDefault = FileUtils::makePath(ielibraryDir, ov::util::to_file_path("plugins.xml"));
        if (FileUtils::fileExist(xmlConfigFileDefault))
            return xmlConfigFile_ = ov::util::from_file_path(xmlConfigFileDefault);

        throw ov::Exception("Failed to find plugins.xml file");
    }
    return xmlConfigFile_;
}

#endif  // OPENVINO_STATIC_LIBRARY

#define OV_CORE_CALL_STATEMENT(...)                     \
    try {                                               \
        __VA_ARGS__;                                    \
    } catch (const std::exception& ex) {                \
        throw ov::Exception(ex.what());                 \
    } catch (...) {                                     \
        OPENVINO_ASSERT(false, "Unexpected exception"); \
>>>>>>> 474ea8a8
    }

class Core::Impl : public CoreImpl {
public:
    Impl() : ov::CoreImpl(true) {}
};

Core::Core(const std::string& xml_config_file) {
    _impl = std::make_shared<Impl>();

#ifdef OPENVINO_STATIC_LIBRARY
    OV_CORE_CALL_STATEMENT(_impl->register_plugins_in_registry(::getStaticPluginsRegistry());)
#else
    OV_CORE_CALL_STATEMENT(
        // If XML is default, load default plugins by absolute paths
        _impl->register_plugins_in_registry(findPluginXML(xml_config_file), xml_config_file.empty());)
#endif
}

std::map<std::string, Version> Core::get_versions(const std::string& device_name) const {
    OV_CORE_CALL_STATEMENT({
        std::map<std::string, Version> versions;
        for (auto&& kvp : _impl->GetVersions(device_name)) {
            versions[kvp.first] = Version{kvp.second.buildNumber, kvp.second.description};
        }
        return versions;
    })
}
#ifdef OPENVINO_ENABLE_UNICODE_PATH_SUPPORT
std::shared_ptr<ov::Model> Core::read_model(const std::wstring& model_path, const std::wstring& bin_path) const {
    OV_CORE_CALL_STATEMENT(
        return _impl->read_model(ov::util::wstring_to_string(model_path), ov::util::wstring_to_string(bin_path)););
}
#endif

std::shared_ptr<ov::Model> Core::read_model(const std::string& model_path, const std::string& bin_path) const {
    OV_CORE_CALL_STATEMENT(return _impl->read_model(model_path, bin_path););
}

std::shared_ptr<ov::Model> Core::read_model(const std::string& model, const ov::Tensor& weights) const {
    OV_CORE_CALL_STATEMENT(return _impl->read_model(model, weights););
}

CompiledModel Core::compile_model(const std::shared_ptr<const ov::Model>& model, const AnyMap& config) {
    return compile_model(model, ov::DEFAULT_DEVICE_NAME, config);
}

CompiledModel Core::compile_model(const std::shared_ptr<const ov::Model>& model,
                                  const std::string& device_name,
                                  const AnyMap& config) {
    OV_CORE_CALL_STATEMENT({
        auto exec = _impl->compile_model(model, device_name, flatten_sub_properties(device_name, config));
        return {exec._ptr, exec._so};
    });
}

CompiledModel Core::compile_model(const std::string& model_path, const AnyMap& config) {
    return compile_model(model_path, ov::DEFAULT_DEVICE_NAME, config);
}

CompiledModel Core::compile_model(const std::string& model_path, const std::string& device_name, const AnyMap& config) {
    OV_CORE_CALL_STATEMENT({
        auto exec = _impl->compile_model(model_path, device_name, flatten_sub_properties(device_name, config));
        return {exec._ptr, exec._so};
    });
}

CompiledModel Core::compile_model(const std::string& model,
                                  const ov::Tensor& weights,
                                  const std::string& device_name,
                                  const AnyMap& config) {
    OV_CORE_CALL_STATEMENT({
        auto exec = _impl->compile_model(model, weights, device_name, flatten_sub_properties(device_name, config));
        return {exec._ptr, exec._so};
    });
}

CompiledModel Core::compile_model(const std::shared_ptr<const ov::Model>& model,
                                  const RemoteContext& context,
                                  const AnyMap& config) {
    OV_CORE_CALL_STATEMENT({
        auto exec = _impl->compile_model(model, context, flatten_sub_properties(context.get_device_name(), config));
        return {exec._ptr, exec._so};
    });
}

void Core::add_extension(const ie::IExtensionPtr& extension) {
    OV_CORE_CALL_STATEMENT(_impl->AddExtension(extension););
}

void Core::add_extension(const std::string& library_path) {
    try {
        const std::string path = resolve_extension_path(library_path);
        add_extension(ov::detail::load_extensions(path));
    } catch (const std::runtime_error&) {
        try {
            // Try to load legacy extension
            const auto extension_ptr = std::make_shared<InferenceEngine::Extension>(library_path);
            OPENVINO_SUPPRESS_DEPRECATED_START
            add_extension(extension_ptr);
            OPENVINO_SUPPRESS_DEPRECATED_END
        } catch (const std::runtime_error&) {
            OPENVINO_UNREACHABLE("Cannot add extension. Cannot find entry point to the extension library");
        }
    }
}
#ifdef OPENVINO_ENABLE_UNICODE_PATH_SUPPORT
void Core::add_extension(const std::wstring& library_path) {
    try {
        const std::string path = resolve_extension_path(ov::util::wstring_to_string(library_path));
        add_extension(ov::detail::load_extensions(ov::util::string_to_wstring(path)));
    } catch (const std::runtime_error&) {
        try {
            // Try to load legacy extension
            const auto extension_ptr = std::make_shared<InferenceEngine::Extension>(library_path);
            OPENVINO_SUPPRESS_DEPRECATED_START
            add_extension(extension_ptr);
            OPENVINO_SUPPRESS_DEPRECATED_END
        } catch (const std::runtime_error&) {
            OPENVINO_UNREACHABLE("Cannot add extension. Cannot find entry point to the extension library");
        }
    }
}
#endif

void Core::add_extension(const std::shared_ptr<ov::Extension>& extension) {
    add_extension(std::vector<std::shared_ptr<ov::Extension>>{extension});
}
void Core::add_extension(const std::vector<std::shared_ptr<ov::Extension>>& extensions) {
    OV_CORE_CALL_STATEMENT({ _impl->add_extension(extensions); });
}

CompiledModel Core::import_model(std::istream& modelStream, const std::string& device_name, const AnyMap& config) {
    OV_ITT_SCOPED_TASK(ov::itt::domains::IE, "Core::import_model");
    OV_CORE_CALL_STATEMENT({
        auto exec = _impl->import_model(modelStream, device_name, flatten_sub_properties(device_name, config));
        return {exec._ptr, exec._so};
    });
}

CompiledModel Core::import_model(std::istream& modelStream, const RemoteContext& context, const AnyMap& config) {
    OV_ITT_SCOPED_TASK(ov::itt::domains::IE, "Core::import_model");

    auto parsed = parseDeviceNameIntoConfig(context.get_device_name(), config);
    OV_CORE_CALL_STATEMENT({
        auto exec = _impl->get_plugin(parsed._deviceName).import_model(modelStream, context, parsed._config);
        return {exec._ptr, exec._so};
    });
}

SupportedOpsMap Core::query_model(const std::shared_ptr<const ov::Model>& model,
                                  const std::string& device_name,
                                  const AnyMap& config) const {
    OV_CORE_CALL_STATEMENT(return _impl->query_model(model, device_name, flatten_sub_properties(device_name, config)););
}

void Core::set_property(const AnyMap& properties) {
    OV_CORE_CALL_STATEMENT(return _impl->set_property({}, properties););
}

void Core::set_property(const std::string& device_name, const AnyMap& properties) {
    OV_CORE_CALL_STATEMENT(return _impl->set_property(device_name, properties););
}

Any Core::get_property(const std::string& device_name, const std::string& name) const {
    OV_CORE_CALL_STATEMENT(return _impl->get_property(device_name, name, {}););
}

Any Core::get_property(const std::string& device_name, const std::string& name, const AnyMap& arguments) const {
    OV_CORE_CALL_STATEMENT(return _impl->get_property(device_name, name, arguments););
}

std::vector<std::string> Core::get_available_devices() const {
    OV_CORE_CALL_STATEMENT(return _impl->GetAvailableDevices(););
}

void Core::register_plugin(const std::string& plugin, const std::string& device_name) {
    OV_CORE_CALL_STATEMENT(_impl->register_plugin(plugin, device_name););
}

void Core::unload_plugin(const std::string& device_name) {
    OV_CORE_CALL_STATEMENT({
        ie::DeviceIDParser parser(device_name);
        std::string devName = parser.getDeviceName();

        _impl->unload_plugin(devName);
    });
}

void Core::register_plugins(const std::string& xml_config_file) {
    OV_CORE_CALL_STATEMENT(_impl->register_plugins_in_registry(xml_config_file););
}

RemoteContext Core::create_context(const std::string& device_name, const AnyMap& params) {
    OPENVINO_ASSERT(device_name.find("HETERO") != 0, "HETERO device does not support remote context");
    OPENVINO_ASSERT(device_name.find("MULTI") != 0, "MULTI device does not support remote context");
    OPENVINO_ASSERT(device_name.find("AUTO") != 0, "AUTO device does not support remote context");
    OPENVINO_ASSERT(device_name.find("BATCH") != 0, "BATCH device does not support remote context");

    OV_CORE_CALL_STATEMENT({
        auto parsed = parseDeviceNameIntoConfig(device_name, flatten_sub_properties(device_name, params));
        auto remoteContext = _impl->get_plugin(parsed._deviceName).create_context(parsed._config);
        return {remoteContext._impl, {remoteContext._so}};
    });
}

RemoteContext Core::get_default_context(const std::string& device_name) {
    OPENVINO_ASSERT(device_name.find("HETERO") != 0, "HETERO device does not support default remote context");
    OPENVINO_ASSERT(device_name.find("MULTI") != 0, "MULTI device does not support default remote context");
    OPENVINO_ASSERT(device_name.find("AUTO") != 0, "AUTO device does not support default remote context");
    OPENVINO_ASSERT(device_name.find("BATCH") != 0, "BATCH device does not support default remote context");

    OV_CORE_CALL_STATEMENT({
        auto parsed = parseDeviceNameIntoConfig(device_name, AnyMap{});
        auto remoteContext = _impl->get_plugin(parsed._deviceName).get_default_context(parsed._config);
        return {remoteContext._impl, {remoteContext._so}};
    });
}

}  // namespace ov<|MERGE_RESOLUTION|>--- conflicted
+++ resolved
@@ -61,7 +61,38 @@
 
 namespace ov {
 
-<<<<<<< HEAD
+#ifndef OPENVINO_STATIC_LIBRARY
+
+std::string findPluginXML(const std::string& xmlFile) {
+    std::string xmlConfigFile_ = xmlFile;
+    if (xmlConfigFile_.empty()) {
+        const auto ielibraryDir = ie::getInferenceEngineLibraryPath();
+
+        // plugins.xml can be found in either:
+
+        // 1. openvino-X.Y.Z relative to libopenvino.so folder
+        std::ostringstream str;
+        str << "openvino-" << OPENVINO_VERSION_MAJOR << "." << OPENVINO_VERSION_MINOR << "." << OPENVINO_VERSION_PATCH;
+        const auto subFolder = ov::util::to_file_path(str.str());
+
+        // register plugins from default openvino-<openvino version>/plugins.xml config
+        ov::util::FilePath xmlConfigFileDefault =
+            FileUtils::makePath(FileUtils::makePath(ielibraryDir, subFolder), ov::util::to_file_path("plugins.xml"));
+        if (FileUtils::fileExist(xmlConfigFileDefault))
+            return xmlConfigFile_ = ov::util::from_file_path(xmlConfigFileDefault);
+
+        // 2. in folder with libopenvino.so
+        xmlConfigFileDefault = FileUtils::makePath(ielibraryDir, ov::util::to_file_path("plugins.xml"));
+        if (FileUtils::fileExist(xmlConfigFileDefault))
+            return xmlConfigFile_ = ov::util::from_file_path(xmlConfigFileDefault);
+
+        OPENVINO_UNREACHABLE("Failed to find plugins.xml file");
+    }
+    return xmlConfigFile_;
+}
+
+#endif  // OPENVINO_STATIC_LIBRARY
+
 #define OV_CORE_CALL_STATEMENT(...)                   \
     try {                                             \
         __VA_ARGS__;                                  \
@@ -69,47 +100,6 @@
         OPENVINO_UNREACHABLE(ex.what());              \
     } catch (...) {                                   \
         OPENVINO_UNREACHABLE("Unexpected exception"); \
-=======
-#ifndef OPENVINO_STATIC_LIBRARY
-
-std::string findPluginXML(const std::string& xmlFile) {
-    std::string xmlConfigFile_ = xmlFile;
-    if (xmlConfigFile_.empty()) {
-        const auto ielibraryDir = ie::getInferenceEngineLibraryPath();
-
-        // plugins.xml can be found in either:
-
-        // 1. openvino-X.Y.Z relative to libopenvino.so folder
-        std::ostringstream str;
-        str << "openvino-" << OPENVINO_VERSION_MAJOR << "." << OPENVINO_VERSION_MINOR << "." << OPENVINO_VERSION_PATCH;
-        const auto subFolder = ov::util::to_file_path(str.str());
-
-        // register plugins from default openvino-<openvino version>/plugins.xml config
-        ov::util::FilePath xmlConfigFileDefault =
-            FileUtils::makePath(FileUtils::makePath(ielibraryDir, subFolder), ov::util::to_file_path("plugins.xml"));
-        if (FileUtils::fileExist(xmlConfigFileDefault))
-            return xmlConfigFile_ = ov::util::from_file_path(xmlConfigFileDefault);
-
-        // 2. in folder with libopenvino.so
-        xmlConfigFileDefault = FileUtils::makePath(ielibraryDir, ov::util::to_file_path("plugins.xml"));
-        if (FileUtils::fileExist(xmlConfigFileDefault))
-            return xmlConfigFile_ = ov::util::from_file_path(xmlConfigFileDefault);
-
-        throw ov::Exception("Failed to find plugins.xml file");
-    }
-    return xmlConfigFile_;
-}
-
-#endif  // OPENVINO_STATIC_LIBRARY
-
-#define OV_CORE_CALL_STATEMENT(...)                     \
-    try {                                               \
-        __VA_ARGS__;                                    \
-    } catch (const std::exception& ex) {                \
-        throw ov::Exception(ex.what());                 \
-    } catch (...) {                                     \
-        OPENVINO_ASSERT(false, "Unexpected exception"); \
->>>>>>> 474ea8a8
     }
 
 class Core::Impl : public CoreImpl {
