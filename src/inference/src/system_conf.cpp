// Copyright (C) 2018-2023 Intel Corporation
// SPDX-License-Identifier: Apache-2.0
//

#include "openvino/runtime/system_conf.hpp"

#include <cstdlib>
#include <cstring>
#include <fstream>
#include <iostream>
#include <map>
#include <mutex>
#include <numeric>
#include <vector>

<<<<<<< HEAD
#include "ie_common.h"
#include "openvino/core/visibility.hpp"
#include "streams_executor.hpp"
#include "threading/ie_parallel_custom_arena.hpp"
=======
#include "dev/threading/parallel_custom_arena.hpp"
#include "openvino/core/visibility.hpp"
>>>>>>> 190b64a0

#define XBYAK_NO_OP_NAMES
#define XBYAK_UNDEF_JNL
#include <xbyak/xbyak_util.h>

namespace ov {

#if defined(OPENVINO_ARCH_X86) || defined(OPENVINO_ARCH_X86_64)

// note: MSVC 2022 (17.4) is not able to compile the next line for ARM and ARM64
// so, we disable this code since for non-x86 platforms it returns 'false' anyway

static Xbyak::util::Cpu& get_cpu_info() {
    static Xbyak::util::Cpu cpu;
    return cpu;
}

bool with_cpu_x86_sse42() {
    return get_cpu_info().has(Xbyak::util::Cpu::tSSE42);
}

bool with_cpu_x86_avx() {
    return get_cpu_info().has(Xbyak::util::Cpu::tAVX);
}

bool with_cpu_x86_avx2() {
    return get_cpu_info().has(Xbyak::util::Cpu::tAVX2);
}

bool with_cpu_x86_avx512f() {
    return get_cpu_info().has(Xbyak::util::Cpu::tAVX512F);
}

bool with_cpu_x86_avx512_core() {
    return get_cpu_info().has(Xbyak::util::Cpu::tAVX512F | Xbyak::util::Cpu::tAVX512DQ | Xbyak::util::Cpu::tAVX512BW);
}

bool with_cpu_x86_avx512_core_vnni() {
    return with_cpu_x86_avx512_core() && get_cpu_info().has(Xbyak::util::Cpu::tAVX512_VNNI);
}

bool with_cpu_x86_bfloat16() {
    return get_cpu_info().has(Xbyak::util::Cpu::tAVX512_BF16);
}

bool with_cpu_x86_avx512_core_amx_int8() {
    return get_cpu_info().has(Xbyak::util::Cpu::tAMX_INT8);
}

bool with_cpu_x86_avx512_core_amx_bf16() {
    return get_cpu_info().has(Xbyak::util::Cpu::tAMX_BF16);
}

bool with_cpu_x86_avx512_core_amx() {
    return with_cpu_x86_avx512_core_amx_int8() || with_cpu_x86_avx512_core_amx_bf16();
}

#else  // OPENVINO_ARCH_X86 || OPENVINO_ARCH_X86_64

bool with_cpu_x86_sse42() {
    return false;
}
bool with_cpu_x86_avx() {
    return false;
}
bool with_cpu_x86_avx2() {
    return false;
}
bool with_cpu_x86_avx512f() {
    return false;
}
bool with_cpu_x86_avx512_core() {
    return false;
}
bool with_cpu_x86_avx512_core_vnni() {
    return false;
}
bool with_cpu_x86_bfloat16() {
    return false;
}
bool with_cpu_x86_avx512_core_amx_int8() {
    return false;
}
bool with_cpu_x86_avx512_core_amx_bf16() {
    return false;
}
bool with_cpu_x86_avx512_core_amx() {
    return false;
}

#endif  // OPENVINO_ARCH_X86 || OPENVINO_ARCH_X86_64

bool check_open_mp_env_vars(bool include_omp_num_threads) {
    for (auto&& var : {"GOMP_CPU_AFFINITY",
                       "GOMP_DEBUG"
                       "GOMP_RTEMS_THREAD_POOLS",
                       "GOMP_SPINCOUNT"
                       "GOMP_STACKSIZE"
                       "KMP_AFFINITY"
                       "KMP_NUM_THREADS"
                       "MIC_KMP_AFFINITY",
                       "MIC_OMP_NUM_THREADS"
                       "MIC_OMP_PROC_BIND"
                       "MKL_DOMAIN_NUM_THREADS"
                       "MKL_DYNAMIC"
                       "MKL_NUM_THREADS",
                       "OMP_CANCELLATION"
                       "OMP_DEFAULT_DEVICE"
                       "OMP_DISPLAY_ENV"
                       "OMP_DYNAMIC",
                       "OMP_MAX_ACTIVE_LEVELS"
                       "OMP_MAX_TASK_PRIORITY"
                       "OMP_NESTED",
                       "OMP_NUM_THREADS"
                       "OMP_PLACES"
                       "OMP_PROC_BIND"
                       "OMP_SCHEDULE"
                       "OMP_STACKSIZE",
                       "OMP_THREAD_LIMIT"
                       "OMP_WAIT_POLICY"
                       "PHI_KMP_AFFINITY",
                       "PHI_KMP_PLACE_THREADS"
                       "PHI_OMP_NUM_THREADS"}) {
        if (getenv(var)) {
            if (0 != strcmp(var, "OMP_NUM_THREADS") || include_omp_num_threads)
                return true;
        }
    }
    return false;
}

#if defined(__APPLE__) || defined(__EMSCRIPTEN__)
// for Linux and Windows the getNumberOfCPUCores (that accounts only for physical cores) implementation is OS-specific
// (see cpp files in corresponding folders), for __APPLE__ it is default :
int get_number_of_cpu_cores(bool) {
    return parallel_get_max_threads();
}
#    if !((OV_THREAD == OV_THREAD_TBB) || (OV_THREAD == OV_THREAD_TBB_AUTO))
std::vector<int> get_available_numa_nodes() {
    return {-1};
}
#    endif
int get_number_of_logical_cpu_cores(bool) {
    return parallel_get_max_threads();
}
std::vector<std::vector<int>> get_num_available_cpu_cores() {
    return cpu._proc_type_table;;
}
void update_proc_type_table() {}
int get_task_flag() {
    return -1;
}
bool cpu_map_available() {
    return false;
}
std::vector<int> get_available_cpus(const ColumnOfProcessorTypeTable core_type,
                                    const int num_cpus,
                                    const int seek_status,
                                    const int reset_status) {
    return {};
}
std::vector<int> get_logic_cores(const std::vector<int> cpu_ids) {
    return {};
}
void set_cpu_used(std::vector<int> cpu_ids, int used) {}

#else

struct CPU {
    int _processors = 0;
    int _sockets = 0;
    int _cores = 0;
    std::vector<std::vector<int>> _proc_type_table;
    std::vector<std::vector<int>> _cpu_mapping_table;
    std::mutex _cpu_mutex;
    int _plugin_status = GPU_PRE_USED;
    int _socket_idx = 0;

    CPU() {
        init_cpu(_processors, _sockets, _cores, _proc_type_table, _cpu_mapping_table);
    }
};
static CPU cpu;

#    ifndef _WIN32
int get_number_of_cpu_cores(bool bigCoresOnly) {
    unsigned numberOfProcessors = cpu._processors;
    unsigned totalNumberOfCpuCores = cpu._cores;
    IE_ASSERT(totalNumberOfCpuCores != 0);
    cpu_set_t usedCoreSet, currentCoreSet, currentCpuSet;
    CPU_ZERO(&currentCpuSet);
    CPU_ZERO(&usedCoreSet);
    CPU_ZERO(&currentCoreSet);

    sched_getaffinity(0, sizeof(currentCpuSet), &currentCpuSet);

    for (unsigned processorId = 0u; processorId < numberOfProcessors; processorId++) {
        if (CPU_ISSET(processorId, &currentCpuSet)) {
            unsigned coreId = processorId % totalNumberOfCpuCores;
            if (!CPU_ISSET(coreId, &usedCoreSet)) {
                CPU_SET(coreId, &usedCoreSet);
                CPU_SET(processorId, &currentCoreSet);
            }
        }
    }
    int phys_cores = CPU_COUNT(&currentCoreSet);
#        if (IE_THREAD == IE_THREAD_TBB || IE_THREAD == IE_THREAD_TBB_AUTO)
    auto core_types = custom::info::core_types();
    if (bigCoresOnly && core_types.size() > 1) /*Hybrid CPU*/ {
        phys_cores = custom::info::default_concurrency(
            custom::task_arena::constraints{}.set_core_type(core_types.back()).set_max_threads_per_core(1));
    }
#        endif
    return phys_cores;
}

#        if !((IE_THREAD == IE_THREAD_TBB || IE_THREAD == IE_THREAD_TBB_AUTO))
std::vector<int> get_available_numa_nodes() {
    std::vector<int> nodes((0 == cpu._sockets) ? 1 : cpu._sockets);
    std::iota(std::begin(nodes), std::end(nodes), 0);
    return nodes;
}
#        endif
#    endif

std::vector<std::vector<int>> get_num_available_cpu_cores() {
    return cpu._proc_type_table;
}

void update_proc_type_table() {
    std::vector<int> all_table;
    int start = cpu._sockets > 1 ? 1 : 0;
    cpu._proc_type_table.assign(cpu._proc_type_table.size(), std::vector<int>(PROC_TYPE_TABLE_SIZE, 0));
    all_table.resize(PROC_TYPE_TABLE_SIZE, 0);
    for (int i = 0; i < cpu._processors; i++) {
        if (cpu._cpu_mapping_table[i][CPU_MAP_USED_FLAG] < GPU_PRE_USED) {
            cpu._proc_type_table[cpu._cpu_mapping_table[i][CPU_MAP_SOCKET_ID] + start]
                                [cpu._cpu_mapping_table[i][CPU_MAP_CORE_TYPE]]++;
            cpu._proc_type_table[cpu._cpu_mapping_table[i][CPU_MAP_SOCKET_ID] + start][ALL_PROC]++;
            all_table[cpu._cpu_mapping_table[i][CPU_MAP_CORE_TYPE]]++;
            all_table[ALL_PROC]++;
        }
    }
    if (cpu._sockets > 1) {
        cpu._proc_type_table[0] = all_table;
    }
}

int get_task_flag() {
    return cpu._plugin_status++;
}

bool cpu_map_available() {
    return cpu._cpu_mapping_table.size() > 0;
}

std::vector<int> get_available_cpus(const ColumnOfProcessorTypeTable core_type,
                                    const int num_cpus,
                                    const int seek_status,
                                    const int reset_status) {
    std::lock_guard<std::mutex> lock{cpu._cpu_mutex};
    std::vector<int> cpu_ids;
    int socket = -1;
    if (reset_status >= GPU_PRE_USED && cpu._sockets > 1) {
        socket = cpu._socket_idx;
        cpu._socket_idx = (cpu._socket_idx + 1) % cpu._sockets;
    }
    if (core_type < PROC_TYPE_TABLE_SIZE && core_type >= ALL_PROC) {
        for (int i = 0; i < cpu._processors; i++) {
            if (cpu._cpu_mapping_table[i][CPU_MAP_CORE_TYPE] == core_type &&
                cpu._cpu_mapping_table[i][CPU_MAP_USED_FLAG] == seek_status &&
                (socket < 0 || (socket >= 0 && cpu._cpu_mapping_table[i][CPU_MAP_SOCKET_ID] == socket))) {
                cpu_ids.push_back(cpu._cpu_mapping_table[i][CPU_MAP_PROCESSOR_ID]);
            }
            if (static_cast<int>(cpu_ids.size()) == num_cpus) {
                break;
            }
        }
        set_cpu_used(cpu_ids, reset_status);
    } else {
        IE_THROW() << "Wrong value for core_type " << core_type;
    }
    return cpu_ids;
}

std::vector<int> get_logic_cores(const std::vector<int> cpu_ids) {
    std::vector<int> logic_cores;
    if (cpu._proc_type_table[0][HYPER_THREADING_PROC] > 0) {
        int cpu_size = static_cast<int>(cpu_ids.size());
        for (int i = 0; i < cpu._processors; i++) {
            for (int j = 0; j < cpu_size; j++) {
                if (cpu._cpu_mapping_table[i][CPU_MAP_CORE_ID] == cpu._cpu_mapping_table[cpu_ids[j]][CPU_MAP_CORE_ID] &&
                    cpu._cpu_mapping_table[i][CPU_MAP_PROCESSOR_ID] != cpu_ids[j]) {
                    logic_cores.push_back(cpu._cpu_mapping_table[i][CPU_MAP_PROCESSOR_ID]);
                }
            }
            if (cpu_ids.size() == logic_cores.size()) {
                break;
            }
        }
    }

    return logic_cores;
}

void set_cpu_used(std::vector<int> cpu_ids, int used) {
    const auto cpu_size = static_cast<int>(cpu_ids.size());
    for (int i = 0; i < cpu_size; i++) {
        if (cpu_ids[i] < cpu._processors) {
            cpu._cpu_mapping_table[cpu_ids[i]][CPU_MAP_USED_FLAG] = used;
        }
    }
}

int get_number_of_logical_cpu_cores(bool bigCoresOnly) {
    int logical_cores = parallel_get_max_threads();
#    if (OV_THREAD == OV_THREAD_TBB || OV_THREAD == OV_THREAD_TBB_AUTO)
    auto core_types = custom::info::core_types();
    if (bigCoresOnly && core_types.size() > 1) /*Hybrid CPU*/ {
        logical_cores = custom::info::default_concurrency(
            custom::task_arena::constraints{}.set_core_type(core_types.back()).set_max_threads_per_core(-1));
    }
#    endif
    return logical_cores;
}
#endif

#if ((OV_THREAD == OV_THREAD_TBB) || (OV_THREAD == OV_THREAD_TBB_AUTO))
std::vector<int> get_available_numa_nodes() {
    return custom::info::numa_nodes();
}
// this is impl only with the TBB
std::vector<int> get_available_cores_types() {
    return custom::info::core_types();
}
#else
// as the core types support exists only with the TBB, the fallback is same for any other threading API
std::vector<int> get_available_cores_types() {
    return {-1};
}
#endif

}  // namespace ov<|MERGE_RESOLUTION|>--- conflicted
+++ resolved
@@ -13,15 +13,10 @@
 #include <numeric>
 #include <vector>
 
-<<<<<<< HEAD
 #include "ie_common.h"
-#include "openvino/core/visibility.hpp"
 #include "streams_executor.hpp"
-#include "threading/ie_parallel_custom_arena.hpp"
-=======
 #include "dev/threading/parallel_custom_arena.hpp"
 #include "openvino/core/visibility.hpp"
->>>>>>> 190b64a0
 
 #define XBYAK_NO_OP_NAMES
 #define XBYAK_UNDEF_JNL
@@ -228,7 +223,7 @@
         }
     }
     int phys_cores = CPU_COUNT(&currentCoreSet);
-#        if (IE_THREAD == IE_THREAD_TBB || IE_THREAD == IE_THREAD_TBB_AUTO)
+#        if (OV_THREAD == OV_THREAD_TBB || OV_THREAD == OV_THREAD_TBB_AUTO)
     auto core_types = custom::info::core_types();
     if (bigCoresOnly && core_types.size() > 1) /*Hybrid CPU*/ {
         phys_cores = custom::info::default_concurrency(
@@ -238,7 +233,7 @@
     return phys_cores;
 }
 
-#        if !((IE_THREAD == IE_THREAD_TBB || IE_THREAD == IE_THREAD_TBB_AUTO))
+#        if !((OV_THREAD == OV_THREAD_TBB || OV_THREAD == OV_THREAD_TBB_AUTO))
 std::vector<int> get_available_numa_nodes() {
     std::vector<int> nodes((0 == cpu._sockets) ? 1 : cpu._sockets);
     std::iota(std::begin(nodes), std::end(nodes), 0);
