// Copyright (C) 2018-2025 Intel Corporation
// SPDX-License-Identifier: Apache-2.0
//

#pragma once

#include "cache_guard.hpp"
#include "cache_manager.hpp"
#include "dev/plugin.hpp"
#include "openvino/core/any.hpp"
#include "openvino/core/extension.hpp"
#include "openvino/core/so_extension.hpp"
#include "openvino/core/version.hpp"
#include "openvino/runtime/common.hpp"
#include "openvino/runtime/icompiled_model.hpp"
#include "openvino/runtime/threading/executor_manager.hpp"

namespace ov {

using CreateExtensionFunc = void(std::vector<::ov::Extension::Ptr>&);
using CreatePluginEngineFunc = void(std::shared_ptr<::ov::IPlugin>&);

static const std::string default_device_name = "DEFAULT_DEVICE";
class CoreConfig final {
public:
    CoreConfig() = default;
    CoreConfig(const CoreConfig& other);
    CoreConfig& operator=(const CoreConfig&) = delete;

    struct CacheConfig {
        std::string m_cache_dir;
        std::shared_ptr<ov::ICacheManager> m_cache_manager;

        static CacheConfig create(const std::string& dir);
    };

    void set(const ov::AnyMap& config);

    /**
     * @brief Removes core-level properties from config and triggers new state for core config
     * @param config - config to be updated
     */
    void set_and_update(ov::AnyMap& config);

    OPENVINO_DEPRECATED("Don't use this method, it will be removed soon")
    void set_cache_dir_for_device(const std::string& dir, const std::string& name);

    std::string get_cache_dir() const;

    bool get_enable_mmap() const;

    CacheConfig get_cache_config_for_device(const ov::Plugin& plugin, ov::AnyMap& parsed_config) const;

    // Creating thread-safe copy of global config including shared_ptr to ICacheManager
    CacheConfig get_cache_config_for_device(const ov::Plugin& plugin) const;

    // remove core properties
    static void remove_core(ov::AnyMap& config);
    static void remove_core_skip_cache_dir(ov::AnyMap& config);

private:
    mutable std::mutex m_cache_config_mutex{};
    CacheConfig m_cache_config{};
    std::map<std::string, CacheConfig> m_devices_cache_config{};
    bool m_flag_enable_mmap{true};
};

struct Parsed {
    std::string m_device_name;
    AnyMap m_config;
    CoreConfig m_core_config;
};

/**
 * @brief Provides Parsed device name and configuration.
 *
 * Uses default core configuration updated with user properties from config.
 * The core properties are removed from user configuration for HW devices only.
 * @note The `CACHE_DIR` is not removed from compiled configuration.
 *
 * @param device_name                Device name to be parsed
 * @param config                    User configuration to be parsed.
 * @param keep_auto_batch_property  If set keep auto batch properties in compile properties.
 * @return Parsed:
 * - device name
 * - compile properties
 * - core configuration
 */
Parsed parse_device_name_into_config(const std::string& device_name,
                                     const AnyMap& config = {},
                                     const bool keep_auto_batch_property = false);

/**
 * @brief Provides Parsed device name and configuration.
 *
 * Uses user core configuration which is updated with user properties from config.
 * The core properties are removed from user configuration for HW devices only.
 * @note The `CACHE_DIR` is not removed from compiled configuration.
 *
 * @param device_name               Device name to be parsed
 * @param core_config               Core configuration used as base for parsed output.
 * @param config                    User configuration to be parsed.
 * @param keep_auto_batch_property  If set keep auto batch properties in compile properties.
 * @return Parsed:
 * - device name
 * - compile properties
 * - core configuration
 */
Parsed parse_device_name_into_config(const std::string& device_name,
                                     const CoreConfig& core_config,
                                     const AnyMap& config = {},
                                     const bool keep_auto_batch_property = false);

/**
 * @brief Checks whether config is applicable for device with 'device_name'
 * @code
 * core.compile_model(<device_name>, model, ov::device::properties(<device_name_to_parse>, ...));
 * @endcode
 * The common logic behind this is that 'device_name_to_parse' should match 'device_name' or be more
 * generic (e.g. GPU is more generic than GPU.x)
 *
 * @param device_name Target device
 * @param device_name_to_parse Device ID of property
 * @return true if ov::device::properties(<device_name_to_parse>, ...) is applicable for device identified by
 * 'device_name
 */
bool is_config_applicable(const std::string& device_name, const std::string& device_name_to_parse);

/**
 * @brief Checks whether the dvice is virtual device
 *
 * @param device_name Target device
 * @return true if target device is virtual device(e.g. AUTO, AUTO:XPU, AUTO:XPU.x, MULTI, MULTI:XPU, MULTI:XPU.x,
 * HETERO:XPU, HETERO:XPU.x, BATCH:XPU, BATCH:XPU.x)
 */
bool is_virtual_device(const std::string& device_name);

class CoreImpl : public ov::ICore, public std::enable_shared_from_this<ov::ICore> {
private:
    mutable std::map<std::string, ov::Plugin> m_plugins;
    // Mutex is needed to prevent changes of dev mutexes map from different threads
    mutable std::mutex m_global_mutex;
    // Global mutex "" locks parallel access to m_plugin_registry and plugins
    // Plugin mutexes "plugin_name" lock access to code which changes configuration of particular plugin
    mutable std::unordered_map<std::string, std::mutex> m_dev_mutexes;

    std::mutex& get_mutex(const std::string& dev_name = "") const;
    void add_mutex(const std::string& dev_name);

    bool is_proxy_device(const ov::Plugin& plugin) const;
    bool is_proxy_device(const std::string& dev_name) const;

    struct CacheContent {
        explicit CacheContent(const std::shared_ptr<ov::ICacheManager>& cache_manager,
                              bool mmap_enabled = false,
                              const std::string model_path = {})
            : m_cache_manager(cache_manager),
              m_model_path(model_path),
              m_mmap_enabled{mmap_enabled} {}
        std::shared_ptr<ov::ICacheManager> m_cache_manager{};
        std::string m_blob_id{};
        std::string m_model_path{};
        std::shared_ptr<const ov::Model> model{};
        bool m_mmap_enabled{};
    };

    // Core settings (cache config, etc)
    CoreConfig m_core_config;

    Any get_property_for_core(const std::string& name) const;

    mutable ov::CacheGuard m_cache_guard;

    struct PluginDescriptor {
<<<<<<< HEAD
        ov::util::Path m_lib_location{};
        ov::AnyMap m_default_config{};
        std::vector<ov::util::FilePath> m_list_of_extensions{};
        CreatePluginEngineFunc* m_plugin_create_func = nullptr;
        CreateExtensionFunc* m_extension_create_func = nullptr;
=======
        ov::util::Path libraryLocation;
        ov::AnyMap defaultConfig;
        std::vector<ov::util::FilePath> listOfExtentions;
        CreatePluginEngineFunc* pluginCreateFunc = nullptr;
        CreateExtensionFunc* extensionCreateFunc = nullptr;
        mutable std::vector<Extension::Ptr> extensions;  // mutable because of lazy init
>>>>>>> 5971e0f1

        PluginDescriptor() = default;

        PluginDescriptor(const ov::util::FilePath& lib_location,
                         const ov::AnyMap& default_config = {},
                         const std::vector<ov::util::FilePath>& list_of_extentions = {})
            : m_lib_location(lib_location),
              m_default_config(default_config),
              m_list_of_extensions(list_of_extentions) {}

        PluginDescriptor(CreatePluginEngineFunc* plugin_create_func,
                         const ov::AnyMap& default_config = {},
                         CreateExtensionFunc* extension_create_func = nullptr)
            : m_lib_location(),
              m_default_config(default_config),
              m_list_of_extensions(),
              m_plugin_create_func(plugin_create_func),
              m_extension_create_func(extension_create_func) {}
    };

    std::shared_ptr<ov::threading::ExecutorManager> m_executor_manager;
<<<<<<< HEAD
    mutable std::unordered_set<std::string> m_opset_names;
    mutable std::vector<std::pair<ov::Extension::Ptr, std::string>> m_extensions;
=======
    mutable std::unordered_set<std::string> opsetNames;
    mutable std::vector<Extension::Ptr> extensions;
>>>>>>> 5971e0f1

    std::map<std::string, PluginDescriptor> m_plugin_registry;

    ov::SoPtr<ov::ICompiledModel> compile_model_and_cache(ov::Plugin& plugin,
                                                          const std::shared_ptr<const ov::Model>& model,
                                                          const ov::AnyMap& parsed_config,
                                                          const ov::SoPtr<ov::IRemoteContext>& context,
                                                          const CacheContent& cache_content) const;

    ov::SoPtr<ov::ICompiledModel> load_model_from_cache(
        const CacheContent& cache_content,
        ov::Plugin& plugin,
        const ov::AnyMap& config,
        const ov::SoPtr<ov::IRemoteContext>& context,
        std::function<ov::SoPtr<ov::ICompiledModel>()> compile_model_lambda) const;

    bool device_supports_model_caching(const ov::Plugin& plugin, const ov::AnyMap& orig_config = {}) const;

    bool device_supports_property(const ov::Plugin& plugin, const ov::PropertyName& key) const;
    bool device_supports_internal_property(const ov::Plugin& plugin, const ov::PropertyName& key) const;

    OPENVINO_DEPRECATED("Don't use this method, it will be removed soon")
    bool device_supports_cache_dir(const ov::Plugin& plugin) const;

    ov::AnyMap create_compile_config(const ov::Plugin& plugin, const ov::AnyMap& orig_config) const;
    ov::AnyMap create_compile_config(const std::string& device_name, const ov::AnyMap& orig_config) const override {
        return create_compile_config(get_plugin(device_name), orig_config);
    }

    bool is_hidden_device(const std::string& device_name) const;
    void register_plugin_in_registry_unsafe(const std::string& device_name, PluginDescriptor& desc);


    void add_extensions_unsafe(const std::vector<ov::Extension::Ptr>& extensions) const;

    std::vector<ov::Extension::Ptr> get_extensions_copy() const;

public:
    CoreImpl();

    ~CoreImpl() override = default;

    /**
     * @brief Register plugins for devices which are located in .xml configuration file.
     * @note The function supports UNICODE path
     * @param xml_config_file An .xml configuraion with device / plugin information
     * @param by_abs_path A boolean value - register plugins by absolute file path or not
     */
    void register_plugins_in_registry(const std::string& xml_config_file, const bool& by_abs_path = false);

    std::shared_ptr<const ov::Model> apply_auto_batching(const std::shared_ptr<const ov::Model>& model,
                                                         std::string& device_name,
                                                         ov::AnyMap& config) const;

    /*
     * @brief Register plugins according to the build configuration
     */
    void register_compile_time_plugins();

    // Common API

    /**
     * @brief Returns reference to CPP plugin wrapper by a device name
     * @param plugin_name A name of device
     * @return Reference to a CPP plugin wrapper
     */
    ov::Plugin get_plugin(const std::string& plugin_name) const;

    /**
     * @brief Unload plugin for specified device, but plugin meta-data is still in plugin registry
     * @param device_name A name of device
     */
    void unload_plugin(const std::string& device_name);

    /**
     * @brief Registers plugin meta-data in registry for specified device
     * @param plugin Path (absolute or relative) or name of a plugin. Depending on platform `plugin` is wrapped with
     * shared library suffix and prefix to identify library full name
     * @param device_name A name of device
     * @param properties Plugin configuration
     */
    void register_plugin(const std::string& plugin, const std::string& device_name, const ov::AnyMap& properties);

    /**
     * @brief Provides a list of plugin names in registry; physically such plugins may not be created
     * @return A list of plugin names
     */
    std::vector<std::string> get_registered_devices() const;

    /**
     * @brief Sets config values for a plugin or set of plugins
     * @param device_name A device name to set config to
     *        If empty, config is set for all the plugins / plugin's meta-data
     * @note  `device_name` is not allowed in form of MULTI:CPU, HETERO:GPU,CPU, AUTO:CPU
     *        just simple forms like CPU, GPU, MULTI, GPU.0, etc
     */
    void set_property_for_device(const ov::AnyMap& config, const std::string& device_name);

    void add_extension(const std::vector<ov::Extension::Ptr>& extensions);

    bool device_supports_model_caching(const std::string& device_name) const override;

    // ov::ICore
    std::shared_ptr<ov::Model> read_model(const std::string& model,
                                          const ov::Tensor& weights,
                                          bool frontend_mode = false) const override;

    std::shared_ptr<ov::Model> read_model(const std::shared_ptr<AlignedBuffer>& model,
                                          const std::shared_ptr<AlignedBuffer>& weights) const override;

    std::shared_ptr<ov::Model> read_model(const std::string& model_path,
                                          const std::string& bin_path,
                                          const AnyMap& properties) const override;

    ov::SoPtr<ov::ICompiledModel> compile_model(const std::shared_ptr<const ov::Model>& model,
                                                const std::string& device_name,
                                                const ov::AnyMap& config = {}) const override;

    ov::SoPtr<ov::ICompiledModel> compile_model(const std::shared_ptr<const ov::Model>& model,
                                                const ov::SoPtr<ov::IRemoteContext>& context,
                                                const ov::AnyMap& config = {}) const override;

    ov::SoPtr<ov::ICompiledModel> compile_model(const std::string& model_path,
                                                const std::string& device_name,
                                                const ov::AnyMap& config) const override;

    ov::SoPtr<ov::ICompiledModel> compile_model(const std::string& model_str,
                                                const ov::Tensor& weights,
                                                const std::string& device_name,
                                                const ov::AnyMap& config) const override;

    ov::SoPtr<ov::ICompiledModel> import_model(std::istream& model,
                                               const std::string& device_name = {},
                                               const ov::AnyMap& config = {}) const override;

    ov::SoPtr<ov::ICompiledModel> import_model(std::istream& modelStream,
                                               const ov::SoPtr<ov::IRemoteContext>& context,
                                               const ov::AnyMap& config) const override;

    ov::SoPtr<ov::ICompiledModel> import_model(const ov::Tensor& compiled_blob,
                                               const std::string& device_name = {},
                                               const ov::AnyMap& config = {}) const override;

    ov::SoPtr<ov::ICompiledModel> import_model(const ov::Tensor& compiled_blob,
                                               const ov::SoPtr<ov::IRemoteContext>& context,
                                               const ov::AnyMap& config) const override;

    ov::SupportedOpsMap query_model(const std::shared_ptr<const ov::Model>& model,
                                    const std::string& device_name,
                                    const ov::AnyMap& config) const override;

    std::vector<std::string> get_available_devices() const override;

    ov::SoPtr<ov::IRemoteContext> create_context(const std::string& device_name, const AnyMap& args) const override;

    ov::AnyMap get_supported_property(const std::string& device_name,
                                      const ov::AnyMap& config,
                                      const bool keep_core_property = true) const override;

    ov::SoPtr<ov::IRemoteContext> get_default_context(const std::string& device_name) const override;

    std::map<std::string, ov::Version> get_versions(const std::string& device_name) const;

    /**
     * @brief Sets properties for a device, acceptable keys can be found in openvino/runtime/properties.hpp.
     *
     * @param device_name Name of a device.
     *
     * @param properties Map of pairs: (property name, property value).
     */
    void set_property(const std::string& device_name, const AnyMap& properties) override;

    /**
     * @brief Sets properties for a device, acceptable keys can be found in openvino/runtime/properties.hpp.
     *
     * @tparam Properties Should be the pack of `std::pair<std::string, Any>` types.
     * @param device_name Name of a device.
     * @param properties Optional pack of pairs: (property name, property value).
     */
    template <typename... Properties>
    util::EnableIfAllStringAny<void, Properties...> set_property(const std::string& device_name,
                                                                 Properties&&... properties) {
        set_property(device_name, AnyMap{std::forward<Properties>(properties)...});
    }

    Any get_property(const std::string& device_name, const std::string& name, const AnyMap& arguments) const override;
};

}  // namespace ov<|MERGE_RESOLUTION|>--- conflicted
+++ resolved
@@ -172,20 +172,12 @@
     mutable ov::CacheGuard m_cache_guard;
 
     struct PluginDescriptor {
-<<<<<<< HEAD
         ov::util::Path m_lib_location{};
         ov::AnyMap m_default_config{};
         std::vector<ov::util::FilePath> m_list_of_extensions{};
         CreatePluginEngineFunc* m_plugin_create_func = nullptr;
         CreateExtensionFunc* m_extension_create_func = nullptr;
-=======
-        ov::util::Path libraryLocation;
-        ov::AnyMap defaultConfig;
-        std::vector<ov::util::FilePath> listOfExtentions;
-        CreatePluginEngineFunc* pluginCreateFunc = nullptr;
-        CreateExtensionFunc* extensionCreateFunc = nullptr;
-        mutable std::vector<Extension::Ptr> extensions;  // mutable because of lazy init
->>>>>>> 5971e0f1
+        mutable std::vector<Extension::Ptr> m_extensions{};  // mutable because of lazy init
 
         PluginDescriptor() = default;
 
@@ -207,13 +199,8 @@
     };
 
     std::shared_ptr<ov::threading::ExecutorManager> m_executor_manager;
-<<<<<<< HEAD
     mutable std::unordered_set<std::string> m_opset_names;
-    mutable std::vector<std::pair<ov::Extension::Ptr, std::string>> m_extensions;
-=======
-    mutable std::unordered_set<std::string> opsetNames;
-    mutable std::vector<Extension::Ptr> extensions;
->>>>>>> 5971e0f1
+    mutable std::vector<Extension::Ptr> m_extensions;
 
     std::map<std::string, PluginDescriptor> m_plugin_registry;
 
