--- conflicted
+++ resolved
@@ -161,11 +161,7 @@
         std::shared_ptr<ov::ICacheManager> cacheManager;
         std::string blobId = {};
         std::string modelPath = {};
-<<<<<<< HEAD
-        std::shared_ptr<const ov::Model> model = nullptr;
-=======
         std::shared_ptr<ov::Model> model = nullptr;
->>>>>>> d737fa2d
         bool mmap_enabled = false;
     };
 
