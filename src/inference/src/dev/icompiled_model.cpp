// Copyright (C) 2018-2023 Intel Corporation
// SPDX-License-Identifier: Apache-2.0
//

#include "openvino/runtime/icompiled_model.hpp"

#include <openvino/core/any.hpp>

#include "dev/converter_utils.hpp"
#include "icompiled_model_wrapper.hpp"
#include "openvino/core/model.hpp"
#include "openvino/runtime/properties.hpp"
#include "transformations/utils/utils.hpp"

ov::ICompiledModel::ICompiledModel(const std::shared_ptr<const ov::Model>& model,
                                   const std::shared_ptr<const ov::IPlugin>& plugin,
                                   const std::shared_ptr<ov::threading::ITaskExecutor>& task_executor,
                                   const std::shared_ptr<ov::threading::ITaskExecutor>& callback_executor)
    : ICompiledModel(model, plugin, {}, task_executor, callback_executor) {}

ov::ICompiledModel::ICompiledModel(const std::shared_ptr<const ov::Model>& model,
                                   const std::shared_ptr<const ov::IPlugin>& plugin,
                                   const ov::RemoteContext& context,
                                   const std::shared_ptr<ov::threading::ITaskExecutor>& task_executor,
                                   const std::shared_ptr<ov::threading::ITaskExecutor>& callback_executor)
    : m_plugin(plugin),
      m_context(context),
      m_task_executor(task_executor),
      m_callback_executor(callback_executor) {
    OPENVINO_ASSERT(m_plugin);
    if (model) {
        // Initialize inputs/outputs
        std::unordered_set<std::string> leaf_names;
        bool add_operation_names = false;
        if (model->has_rt_info("version")) {
            const int64_t ir_version = model->get_rt_info<int64_t>("version");
            // here we decide whether we need to add operation_names as tensor names for
            // getInputs / getOutputs. Since these functions are designed to be used in new API only
            // always need to add operation names for IR v10
            add_operation_names = ir_version == 10;

            if (add_operation_names) {
                for (const auto& vals : {model->inputs(), model->outputs()}) {
                    for (const auto& val : vals) {
                        for (const auto& name : val.get_names()) {
                            leaf_names.insert(name);
                        }
                    }
                }
            }
        }

        if (add_operation_names) {
            for (const auto& param : model->get_parameters()) {
                const auto& param_name = param->get_friendly_name();
                OPENVINO_ASSERT(!m_plugin->is_new_api() || leaf_names.find(param_name) == leaf_names.end() ||
                                    param->output(0).get_names().find(param_name) != param->output(0).get_names().end(),
                                "Model operation names have collisions with tensor names.",
                                " Please use MO to generate new IR version, it should allow to avoid the issue");
                leaf_names.insert(param_name);
                param->output(0).get_tensor().add_names({param_name});
                m_inputs.emplace_back(
                    ov::Output<const ov::Node>{param->output(0).get_node(), param->output(0).get_index()});
            }
            for (const auto& result : model->get_results()) {
                auto fake_param = std::make_shared<ov::op::v0::Parameter>(result->get_output_element_type(0),
                                                                          result->get_output_partial_shape(0));
                const std::string res_name = ov::op::util::create_ie_output_name(result->input_value(0));
                OPENVINO_ASSERT(!m_plugin->is_new_api() || leaf_names.find(res_name) == leaf_names.end() ||
                                    result->output(0).get_names().find(res_name) != result->output(0).get_names().end(),
                                "Model operation names have collisions with tensor names.",
                                " Please use MO to generate new IR version, it should allow to avoid the issue");
                leaf_names.insert(res_name);
                result->output(0).get_tensor().add_names({res_name});
                m_outputs.emplace_back(
                    ov::Output<const ov::Node>{result->output(0).get_node(), result->output(0).get_index()});
            }
        } else {
            m_inputs = model->inputs();
            m_outputs = model->outputs();
        }
    }
}

const std::vector<ov::Output<const ov::Node>>& ov::ICompiledModel::outputs() const {
    return m_outputs;
}

const std::vector<ov::Output<const ov::Node>>& ov::ICompiledModel::inputs() const {
    return m_inputs;
}

std::shared_ptr<ov::IAsyncInferRequest> ov::ICompiledModel::create_infer_request() const {
    return create_async_infer_request();
}

const std::shared_ptr<const ov::IPlugin>& ov::ICompiledModel::get_plugin() const {
    return m_plugin;
}
const std::shared_ptr<ov::threading::ITaskExecutor> ov::ICompiledModel::get_task_executor() const {
    return m_task_executor;
}
const std::shared_ptr<ov::threading::ITaskExecutor> ov::ICompiledModel::get_callback_executor() const {
    return m_callback_executor;
<<<<<<< HEAD
}

std::shared_ptr<ov::IRemoteContext> ov::ICompiledModel::get_context() const {
    if (auto wrapper = dynamic_cast<const InferenceEngine::ICompiledModelWrapper*>(this)) {
        return ov::legacy_convert::convert_remote_context(wrapper->get_executable_network()->GetContext());
    }
    if (m_context._impl)
        return m_context._impl;
    return m_plugin->get_default_context({});
}

void ov::ICompiledModel::loaded_from_cache() {
    if (auto wrapper = dynamic_cast<InferenceEngine::ICompiledModelWrapper*>(this)) {
        wrapper->get_executable_network()->loadedFromCache();
        return;
    }
    // OPENVINO_NOT_IMPLEMENTED;
=======
>>>>>>> fbc42009
}<|MERGE_RESOLUTION|>--- conflicted
+++ resolved
@@ -102,24 +102,4 @@
 }
 const std::shared_ptr<ov::threading::ITaskExecutor> ov::ICompiledModel::get_callback_executor() const {
     return m_callback_executor;
-<<<<<<< HEAD
-}
-
-std::shared_ptr<ov::IRemoteContext> ov::ICompiledModel::get_context() const {
-    if (auto wrapper = dynamic_cast<const InferenceEngine::ICompiledModelWrapper*>(this)) {
-        return ov::legacy_convert::convert_remote_context(wrapper->get_executable_network()->GetContext());
-    }
-    if (m_context._impl)
-        return m_context._impl;
-    return m_plugin->get_default_context({});
-}
-
-void ov::ICompiledModel::loaded_from_cache() {
-    if (auto wrapper = dynamic_cast<InferenceEngine::ICompiledModelWrapper*>(this)) {
-        wrapper->get_executable_network()->loadedFromCache();
-        return;
-    }
-    // OPENVINO_NOT_IMPLEMENTED;
-=======
->>>>>>> fbc42009
 }