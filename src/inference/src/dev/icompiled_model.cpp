--- conflicted
+++ resolved
@@ -48,24 +48,7 @@
             }
         }
 
-<<<<<<< HEAD
-        auto find_tensor_desc =
-            [&](const std::vector<ov::Output<const ov::Node>> ports,
-                std::shared_ptr<ov::descriptor::Tensor> in_tensor_desc) -> std::shared_ptr<ov::descriptor::Tensor> {
-            for (auto& it : ports) {
-                auto tensor_desc = it.get_tensor_ptr();
-                if (tensor_desc == in_tensor_desc ||
-                    (tensor_desc->get_element_type() == in_tensor_desc->get_element_type() &&
-                     tensor_desc->get_partial_shape() == in_tensor_desc->get_partial_shape() &&
-                     tensor_desc->get_names() == in_tensor_desc->get_names())) {
-                    return tensor_desc;
-                }
-            }
-            return in_tensor_desc;
-        };
-=======
         std::unordered_map<std::shared_ptr<ov::descriptor::Tensor>, std::shared_ptr<ov::descriptor::Tensor>> tensor_map;
->>>>>>> 4d14a24d
         for (const auto& param : model->get_parameters()) {
             const auto& param_name = param->get_friendly_name();
             auto new_param = ov::as_type_ptr<ov::op::v0::Parameter>(param->copy_with_new_inputs({}));
@@ -95,11 +78,6 @@
                 tensor_map[old_tensor] = tensor_desc;
             }
             new_param->validate_and_infer_types();
-            auto tensor_desc = std::make_shared<ov::descriptor::Tensor>(param->get_element_type(),
-                                                                        param->get_partial_shape(),
-                                                                        new_param->output(0).get_tensor().get_names());
-            tensor_desc = find_tensor_desc(m_inputs, tensor_desc);
-            new_param->output(0).set_tensor_ptr(tensor_desc);
             m_inputs.emplace_back(new_param->output(0));
         }
         for (const auto& result : model->get_results()) {
@@ -123,13 +101,6 @@
             auto r = std::dynamic_pointer_cast<ov::op::v0::Result>(new_result);
             r->set_layout(result->get_layout());
             new_result->output(0).get_rt_info() = result->output(0).get_rt_info();
-<<<<<<< HEAD
-            auto tensor_desc = std::make_shared<ov::descriptor::Tensor>(result->get_output_element_type(0),
-                                                                        result->get_output_partial_shape(0),
-                                                                        new_result->output(0).get_tensor().get_names());
-            tensor_desc = find_tensor_desc(m_outputs, tensor_desc);
-            new_result->output(0).set_tensor_ptr(tensor_desc);
-=======
             auto old_tensor = result->output(0).get_tensor_ptr();
             if (tensor_map.count(old_tensor)) {
                 new_result->output(0).set_tensor_ptr(tensor_map[old_tensor]);
@@ -142,7 +113,6 @@
                 new_result->output(0).set_tensor_ptr(tensor_desc);
                 tensor_map[old_tensor] = tensor_desc;
             }
->>>>>>> 4d14a24d
             m_outputs.emplace_back(new_result->output(0));
         }
     }
