﻿// Copyright (C) 2018-2024 Intel Corporation
// SPDX-License-Identifier: Apache-2.0
//

#include "openvino/runtime/threading/cpu_streams_executor.hpp"

#include <atomic>
#include <condition_variable>
#include <memory>
#include <mutex>
#include <queue>
#include <set>
#include <thread>
#include <vector>

#include "dev/threading/parallel_custom_arena.hpp"
#include "dev/threading/thread_affinity.hpp"
#include "openvino/itt.hpp"
#include "openvino/runtime/system_conf.hpp"
#include "openvino/runtime/threading/cpu_streams_executor_internal.hpp"
#include "openvino/runtime/threading/cpu_streams_info.hpp"
#include "openvino/runtime/threading/executor_manager.hpp"
#include "openvino/runtime/threading/thread_local.hpp"

namespace ov {
namespace threading {
struct CPUStreamsExecutor::Impl {
    struct Stream {
#if OV_THREAD == OV_THREAD_TBB || OV_THREAD == OV_THREAD_TBB_AUTO
        struct Observer : public custom::task_scheduler_observer {
            CpuSet _mask;
            int _ncpus = 0;
            int _threadBindingStep = 0;
            std::vector<int> _cpu_ids;
            Observer(custom::task_arena& arena, CpuSet mask, int ncpus, const std::vector<int> cpu_ids = {})
                : custom::task_scheduler_observer(arena),
                  _mask{std::move(mask)},
                  _ncpus(ncpus),
                  _cpu_ids(cpu_ids) {}
            void on_scheduler_entry(bool) override {
                pin_thread_to_vacant_core(tbb::this_task_arena::current_thread_index(),
                                          _threadBindingStep,
                                          _ncpus,
                                          _mask,
                                          _cpu_ids);
            }
            void on_scheduler_exit(bool) override {
                pin_current_thread_by_mask(_ncpus, _mask);
            }
            ~Observer() override = default;
        };
#endif
        explicit Stream(Impl* impl) : _impl(impl) {
            {
                std::lock_guard<std::mutex> lock{_impl->_streamIdMutex};
                if (_impl->_streamIdQueue.empty()) {
                    _streamId = _impl->_streamId++;
                } else {
                    _streamId = _impl->_streamIdQueue.front();
                    _impl->_streamIdQueue.pop();
                }
            }
            _numaNodeId =
                _impl->_config.get_streams()
                    ? _impl->_usedNumaNodes.at((_streamId % _impl->_config.get_streams()) /
                                               ((_impl->_config.get_streams() + _impl->_usedNumaNodes.size() - 1) /
                                                _impl->_usedNumaNodes.size()))
                    : _impl->_usedNumaNodes.at(_streamId % _impl->_usedNumaNodes.size());
#if OV_THREAD == OV_THREAD_TBB || OV_THREAD == OV_THREAD_TBB_AUTO
            if (is_cpu_map_available() && _impl->_config.get_streams_info_table().size() > 0) {
                init_stream();
            }
#elif OV_THREAD == OV_THREAD_OMP
            omp_set_num_threads(_impl->_config.get_threads_per_stream());
            if (!check_open_mp_env_vars(false) && _impl->_config.get_cpu_pinning()) {
                CpuSet processMask;
                int ncpus = 0;
                std::tie(processMask, ncpus) = get_process_mask();
                if (nullptr != processMask) {
                    parallel_nt(_impl->_config.get_threads_per_stream(), [&](int threadIndex, int threadsPerStream) {
                        int thrIdx = _streamId * _impl->_config.get_threads_per_stream() + threadIndex +
                                     _impl->_config.get_thread_binding_offset();
                        pin_thread_to_vacant_core(thrIdx, _impl->_config.get_thread_binding_step(), ncpus, processMask);
                    });
                }
            }
#endif
        }
        ~Stream() {
            {
                std::lock_guard<std::mutex> lock{_impl->_streamIdMutex};
                _impl->_streamIdQueue.push(_streamId);
            }
#if OV_THREAD == OV_THREAD_TBB || OV_THREAD == OV_THREAD_TBB_AUTO
            if (_impl->_config.get_name().find("StreamsExecutor") == std::string::npos) {
                try {
                    set_cpu_used(_cpu_ids, NOT_USED);
                } catch (const ov::Exception&) {
                    // Destructor should not throw - catch needed for static analysis.
                    // CPU::CPU() won't throw here as cpu_info() is called from Stream constructor.
                }
            }
            if (nullptr != _observer) {
                _observer->observe(false);
            }
#endif
        }

#if OV_THREAD == OV_THREAD_TBB || OV_THREAD == OV_THREAD_TBB_AUTO
        void create_tbb_task_arena(const int stream_id,
                                   const StreamCreateType stream_type,
                                   const int concurrency,
                                   const int core_type,
                                   const int numa_node_id,
                                   const int max_threads_per_core) {
            auto stream_processors = _impl->_config.get_stream_processor_ids();
            _numaNodeId = std::max(0, numa_node_id);
            _socketId = get_socket_by_numa_node(_numaNodeId);
            if (stream_type == STREAM_WITHOUT_PARAM) {
                _taskArena.reset(new custom::task_arena{custom::task_arena::constraints{}
                                                            .set_max_concurrency(concurrency)
                                                            .set_max_threads_per_core(max_threads_per_core)});
            } else if (stream_type == STREAM_WITH_NUMA_ID) {
                // Numa node id has used different mapping methods in TBBBind since oneTBB 2021.4.0
#    if USE_TBBBIND_2_5
                auto real_numa_node_id = _numaNodeId;
#    else
                auto real_numa_node_id = get_org_numa_id(_numaNodeId);
                int tbb_version;
#        if (TBB_INTERFACE_VERSION < 12000)
                tbb_version = tbb::TBB_runtime_interface_version();
#        else
                tbb_version = TBB_runtime_interface_version();
#        endif
                if (tbb_version >= 12040) {
                    real_numa_node_id = _numaNodeId;
                }
#    endif
                _taskArena.reset(new custom::task_arena{custom::task_arena::constraints{}
                                                            .set_numa_id(real_numa_node_id)
                                                            .set_max_concurrency(concurrency)
                                                            .set_max_threads_per_core(max_threads_per_core)});
            } else if (stream_type == STREAM_WITH_CORE_TYPE) {
                const auto real_core_type = (core_type == MAIN_CORE_PROC || core_type == HYPER_THREADING_PROC)
                                                ? custom::info::core_types().back()
                                                : custom::info::core_types().front();
                _taskArena.reset(new custom::task_arena{custom::task_arena::constraints{}
                                                            .set_core_type(real_core_type)
                                                            .set_max_concurrency(concurrency)
                                                            .set_max_threads_per_core(max_threads_per_core)});
            } else {
                _taskArena.reset(new custom::task_arena{concurrency});
                _cpu_ids =
                    stream_id < static_cast<int>(stream_processors.size()) ? stream_processors[stream_id] : _cpu_ids;
                if (_cpu_ids.size() > 0) {
                    CpuSet processMask;
                    int ncpus = 0;
                    std::tie(processMask, ncpus) = get_process_mask();
                    if (nullptr != processMask) {
                        _observer.reset(new Observer{*_taskArena, std::move(processMask), ncpus, _cpu_ids});
                        _observer->observe(true);
                    }
                }
            }
        }
        void init_stream() {
            int concurrency;
            int cpu_core_type;
            int numa_node_id;
            int max_threads_per_core;
            StreamCreateType stream_type;
            const auto org_proc_type_table = get_org_proc_type_table();
            int streams_num = _impl->_config.get_streams();
<<<<<<< HEAD
            const auto stream_id =
                streams_num == 0 ? 0 : (_sub_stream_id >= 0 ? streams_num + _sub_stream_id : _streamId % streams_num);
=======
            const auto stream_id = streams_num == 0 ? 0 : _streamId % streams_num;
>>>>>>> 0336ead5
            _rank = _impl->_config.get_rank();
            get_cur_stream_info(stream_id,
                                _impl->_config.get_cpu_pinning(),
                                org_proc_type_table,
                                _impl->_config.get_streams_info_table(),
                                stream_type,
                                concurrency,
                                cpu_core_type,
                                numa_node_id,
                                max_threads_per_core);
            if (concurrency <= 0) {
                return;
            }
            create_tbb_task_arena(stream_id,
                                  stream_type,
                                  concurrency,
                                  cpu_core_type,
                                  numa_node_id,
                                  max_threads_per_core);
        }
#endif

        Impl* _impl = nullptr;
        int _streamId = 0;
        int _numaNodeId = 0;
        int _socketId = 0;
        bool _execute = false;
<<<<<<< HEAD
        int _sub_stream_id = -1;
=======
>>>>>>> 0336ead5
        std::vector<int> _rank;
        std::queue<Task> _taskQueue;
#if OV_THREAD == OV_THREAD_TBB || OV_THREAD == OV_THREAD_TBB_AUTO
        std::unique_ptr<custom::task_arena> _taskArena;
        std::unique_ptr<Observer> _observer;
        std::vector<int> _cpu_ids;
#elif OV_THREAD == OV_THREAD_SEQ
        CpuSet _mask = nullptr;
        int _ncpus = 0;
#endif
    };
    // if the thread is created by CPUStreamsExecutor, the Impl::Stream of the thread is stored by tbb Class
    // enumerable_thread_specific, the alias is ThreadLocal, the limitations of ThreadLocal please refer to
    // https://spec.oneapi.io/versions/latest/elements/oneTBB/source/thread_local_storage/enumerable_thread_specific_cls.html
    // if the thread is created by customer, the Impl::Stream of the thread will be stored in variable _stream_map, and
    // will be counted by thread_local t_stream_count_map.
    // when the customer's thread is destoryed, the stream's count will became 1,
    // Call local() will reuse one of them, and release others.
    // it's only a workaround for ticket CVS-111490, please be carefully when need to modify
    // CustomeThreadLocal::local(), especially like operations that will affect the count of
    // CustomThreadLocal::ThreadId
    class CustomThreadLocal : public ThreadLocal<std::shared_ptr<Stream>> {
        class ThreadTracker {
        public:
            explicit ThreadTracker(const std::thread::id& id)
                : _id(id),
                  _count_ptr(std::make_shared<std::atomic_int>(1)) {}
            ~ThreadTracker() {
                _count_ptr->fetch_sub(1);
            }
            std::shared_ptr<ThreadTracker> fetch() {
                auto new_ptr = std::shared_ptr<ThreadTracker>(new ThreadTracker(*this));
                auto pre_valule = new_ptr.get()->_count_ptr->fetch_add(1);
                OPENVINO_ASSERT(pre_valule == 1, "this value must be 1, please check code CustomThreadLocal::local()");
                return new_ptr;
            }
            const std::thread::id& get_id() const {
                return _id;
            }
            int count() const {
                return *(_count_ptr.get());
            }

        private:
            // disable all copy and move semantics, user only can use fetch()
            // to create a new instance with a shared count num;
            ThreadTracker(ThreadTracker const&) = default;
            ThreadTracker(ThreadTracker&&) = delete;
            ThreadTracker& operator=(ThreadTracker const&) = delete;
            ThreadTracker& operator=(ThreadTracker&&) = delete;
            std::thread::id _id;
            std::shared_ptr<std::atomic_int> _count_ptr;
        };

    public:
        CustomThreadLocal(std::function<std::shared_ptr<Stream>()> callback_construct, Impl* impl)
            : ThreadLocal<std::shared_ptr<Stream>>(std::move(callback_construct)),
              _impl(impl) {}
        std::shared_ptr<Stream> local() {
            // maybe there are two CPUStreamsExecutors in the same thread.
            static thread_local std::map<void*, std::shared_ptr<CustomThreadLocal::ThreadTracker>> t_stream_count_map;
            // fix the memory leak issue that CPUStreamsExecutor is already released,
            // but still exists CustomThreadLocal::ThreadTracker in t_stream_count_map
            for (auto it = t_stream_count_map.begin(); it != t_stream_count_map.end();) {
                if (this != it->first && it->second->count() == 1) {
                    t_stream_count_map.erase(it++);
                } else {
                    it++;
                }
            }
            auto id = std::this_thread::get_id();
            auto search = _thread_ids.find(id);
            if (search != _thread_ids.end()) {
                return ThreadLocal<std::shared_ptr<Stream>>::local();
            }
            std::lock_guard<std::mutex> guard(_stream_map_mutex);
            for (auto& item : _stream_map) {
                if (item.first->get_id() == id) {
                    // check if the ThreadTracker of this stream is already in t_stream_count_map
                    // if not, then create ThreadTracker for it
                    auto iter = t_stream_count_map.find((void*)this);
                    if (iter == t_stream_count_map.end()) {
                        t_stream_count_map[(void*)this] = item.first->fetch();
                    }
                    return item.second;
                }
            }
            std::shared_ptr<Impl::Stream> stream = nullptr;
            for (auto it = _stream_map.begin(); it != _stream_map.end();) {
                if (it->first->count() == 1) {
                    if (stream == nullptr) {
                        stream = it->second;
                    }
                    _stream_map.erase(it++);
                } else {
                    it++;
                }
            }
            if (stream == nullptr) {
                stream = std::make_shared<Impl::Stream>(_impl);
            }
            auto tracker_ptr = std::make_shared<CustomThreadLocal::ThreadTracker>(id);
            t_stream_count_map[(void*)this] = tracker_ptr;
            auto new_tracker_ptr = tracker_ptr->fetch();
            _stream_map[new_tracker_ptr] = stream;
            return stream;
        }

        void set_thread_ids_map(std::vector<std::thread>& threads) {
            for (auto& thread : threads) {
                _thread_ids.insert(thread.get_id());
            }
        }

        bool find_thread_id() {
            auto id = std::this_thread::get_id();
            auto search = _thread_ids.find(id);
            if (search != _thread_ids.end()) {
                return true;
            }
            std::lock_guard<std::mutex> guard(_stream_map_mutex);
            for (auto& item : _stream_map) {
                if (item.first->get_id() == id) {
                    return true;
                }
            }
            return false;
        }

    private:
        std::set<std::thread::id> _thread_ids;
        Impl* _impl;
        std::map<std::shared_ptr<CustomThreadLocal::ThreadTracker>, std::shared_ptr<Impl::Stream>> _stream_map;
        std::mutex _stream_map_mutex;
    };

    explicit Impl(const Config& config)
        : _config{config},
          _streams(
              [this] {
                  return std::make_shared<Impl::Stream>(this);
              },
              this) {
        _exectorMgr = executor_manager();
        auto numaNodes = get_available_numa_nodes();
        int streams_num = _config.get_streams();
<<<<<<< HEAD
        int sub_streams_num = 0;
=======
>>>>>>> 0336ead5
        if (streams_num != 0) {
            std::copy_n(std::begin(numaNodes),
                        std::min<std::size_t>(streams_num, numaNodes.size()),
                        std::back_inserter(_usedNumaNodes));
        } else {
            _usedNumaNodes = std::move(numaNodes);
        }
        for (auto streamId = 0; streamId < streams_num; ++streamId) {
            _threads.emplace_back([this, streamId] {
                openvino::itt::threadName(_config.get_name() + "_" + std::to_string(streamId));
                for (bool stopped = false; !stopped;) {
                    Task task;
                    {
                        std::unique_lock<std::mutex> lock(_mutex);
                        _queueCondVar.wait(lock, [&] {
                            // std::cout << _config.get_name() << " addr: " << this << " in : " << streamId << "\n";
                            return !_taskQueue.empty() || (stopped = _isStopped);
                        });
                        if (!_taskQueue.empty()) {
                            task = std::move(_taskQueue.front());
                            _taskQueue.pop();
                        }
                    }
                    if (task) {
                        Execute(task, *(_streams.local()));
                    }
                }
            });
        }
        _streams.set_thread_ids_map(_threads);
    }

    void Enqueue(Task task) {
        {
            std::lock_guard<std::mutex> lock(_mutex);
            _taskQueue.emplace(std::move(task));
        }
        _queueCondVar.notify_one();
    }

    void Execute(const Task& task, Stream& stream) {
#if OV_THREAD == OV_THREAD_TBB || OV_THREAD == OV_THREAD_TBB_AUTO
        auto& arena = stream._taskArena;
        if (nullptr != arena) {
            arena->execute(std::move(task));
        } else {
            task();
        }
#else
        pin_stream_to_cpus();
        task();
        unpin_stream_to_cpus();
#endif
    }

    void pin_stream_to_cpus() {
#if OV_THREAD == OV_THREAD_SEQ
        if (_config.get_cpu_pinning()) {
            auto stream = _streams.local();
            auto proc_type_table = get_org_proc_type_table();
            std::tie(stream->_mask, stream->_ncpus) = get_process_mask();
            if (get_num_numa_nodes() > 1) {
                pin_current_thread_to_socket(stream->_numaNodeId);
            } else if (proc_type_table.size() == 1 && proc_type_table[0][EFFICIENT_CORE_PROC] == 0) {
                if (nullptr != stream->_mask) {
                    pin_thread_to_vacant_core(stream->_streamId + _config.get_thread_binding_offset(),
                                              _config.get_thread_binding_step(),
                                              stream->_ncpus,
                                              stream->_mask);
                }
            }
        }
#endif
    }

    void unpin_stream_to_cpus() {
#if OV_THREAD == OV_THREAD_SEQ
        auto stream = _streams.local();
        if (stream->_mask) {
            pin_current_thread_by_mask(stream->_ncpus, stream->_mask);
        }
#endif
    }

    void Defer(Task task) {
        auto& stream = *(_streams.local());
        stream._taskQueue.push(std::move(task));
        if (!stream._execute) {
            stream._execute = true;
            try {
                while (!stream._taskQueue.empty()) {
                    Execute(stream._taskQueue.front(), stream);
                    stream._taskQueue.pop();
                }
            } catch (...) {
            }
            stream._execute = false;
        }
    }

    Config _config;
    std::mutex _streamIdMutex;
    int _streamId = 0;
    std::queue<int> _streamIdQueue;
    std::vector<std::thread> _threads;
    std::mutex _mutex;
    std::condition_variable _queueCondVar;
    std::queue<Task> _taskQueue;
    bool _isStopped = false;
    std::vector<int> _usedNumaNodes;
    CustomThreadLocal _streams;
    std::shared_ptr<ExecutorManager> _exectorMgr;
    bool _isExit = false;
};

int CPUStreamsExecutor::get_stream_id() {
    if (!_impl->_streams.find_thread_id()) {
        return 0;
    }
    auto stream = _impl->_streams.local();
    return stream->_streamId;
}

int CPUStreamsExecutor::get_streams_num() {
    return _impl->_config.get_streams();
}

int CPUStreamsExecutor::get_numa_node_id() {
    if (!_impl->_streams.find_thread_id()) {
        return 0;
    }
    auto stream = _impl->_streams.local();
    return stream->_numaNodeId;
}

int CPUStreamsExecutor::get_socket_id() {
    if (!_impl->_streams.find_thread_id()) {
        return 0;
    }
    auto stream = _impl->_streams.local();
    return stream->_socketId;
}

std::vector<int> CPUStreamsExecutor::get_rank() {
    auto stream = _impl->_streams.local();
    return stream->_rank;
}

CPUStreamsExecutor::CPUStreamsExecutor(const IStreamsExecutor::Config& config) : _impl{new Impl{config}} {}

CPUStreamsExecutor::~CPUStreamsExecutor() {
    {
        std::lock_guard<std::mutex> lock(_impl->_mutex);
        _impl->_isStopped = true;
    }
    _impl->_queueCondVar.notify_all();
    for (auto& thread : _impl->_threads) {
        if (thread.joinable()) {
            thread.join();
        }
    }
}

void CPUStreamsExecutor::execute(Task task) {
    _impl->Defer(std::move(task));
}

void CPUStreamsExecutor::run(Task task) {
    if (0 == _impl->_config.get_streams()) {
        _impl->Defer(std::move(task));
    } else {
        _impl->Enqueue(std::move(task));
    }
}

}  // namespace threading
}  // namespace ov<|MERGE_RESOLUTION|>--- conflicted
+++ resolved
@@ -171,12 +171,7 @@
             StreamCreateType stream_type;
             const auto org_proc_type_table = get_org_proc_type_table();
             int streams_num = _impl->_config.get_streams();
-<<<<<<< HEAD
-            const auto stream_id =
-                streams_num == 0 ? 0 : (_sub_stream_id >= 0 ? streams_num + _sub_stream_id : _streamId % streams_num);
-=======
             const auto stream_id = streams_num == 0 ? 0 : _streamId % streams_num;
->>>>>>> 0336ead5
             _rank = _impl->_config.get_rank();
             get_cur_stream_info(stream_id,
                                 _impl->_config.get_cpu_pinning(),
@@ -204,10 +199,6 @@
         int _numaNodeId = 0;
         int _socketId = 0;
         bool _execute = false;
-<<<<<<< HEAD
-        int _sub_stream_id = -1;
-=======
->>>>>>> 0336ead5
         std::vector<int> _rank;
         std::queue<Task> _taskQueue;
 #if OV_THREAD == OV_THREAD_TBB || OV_THREAD == OV_THREAD_TBB_AUTO
@@ -354,10 +345,6 @@
         _exectorMgr = executor_manager();
         auto numaNodes = get_available_numa_nodes();
         int streams_num = _config.get_streams();
-<<<<<<< HEAD
-        int sub_streams_num = 0;
-=======
->>>>>>> 0336ead5
         if (streams_num != 0) {
             std::copy_n(std::begin(numaNodes),
                         std::min<std::size_t>(streams_num, numaNodes.size()),
