--- conflicted
+++ resolved
@@ -186,15 +186,7 @@
             int max_threads_per_core;
             StreamCreateType stream_type;
             const auto org_proc_type_table = get_org_proc_type_table();
-<<<<<<< HEAD
-            const auto stream_id = _impl->_config._streams > 0 ? _streamId % _impl->_config._streams : 0;
-=======
-            const auto stream_id =
-                _impl->_config._streams == 0
-                    ? 0
-                    : (_streamId >= _impl->_config._streams ? _impl->_config._streams - 1 : _streamId);
->>>>>>> 35330d53
-
+            const auto stream_id = _impl->_config._streams == 0 ? 0 : _streamId % _impl->_config._streams;
             get_cur_stream_info(stream_id,
                                 _impl->_config._cpu_reservation,
                                 org_proc_type_table,
