// Copyright (C) 2018-2023 Intel Corporation
// SPDX-License-Identifier: Apache-2.0
//

#include "openvino/runtime/threading/cpu_streams_executor.hpp"

#include <condition_variable>
#include <memory>
#include <mutex>
#include <queue>
#include <thread>
#include <vector>

#include "dev/threading/parallel_custom_arena.hpp"
#include "dev/threading/thread_affinity.hpp"
#include "openvino/itt.hpp"
#include "openvino/runtime/system_conf.hpp"
#include "openvino/runtime/threading/cpu_streams_executor_internal.hpp"
#include "openvino/runtime/threading/executor_manager.hpp"
#include "openvino/runtime/threading/thread_local.hpp"

namespace ov {
namespace threading {
struct CPUStreamsExecutor::Impl {
    struct Stream {
#if OV_THREAD == OV_THREAD_TBB || OV_THREAD == OV_THREAD_TBB_AUTO
        struct Observer : public custom::task_scheduler_observer {
            CpuSet _mask;
            int _ncpus = 0;
            int _threadBindingStep = 0;
            int _offset = 0;
            int _cpuIdxOffset = 0;
            std::vector<int> _cpu_ids;
            Observer(custom::task_arena& arena,
                     CpuSet mask,
                     int ncpus,
                     const int streamId,
                     const int threadsPerStream,
                     const int threadBindingStep,
                     const int threadBindingOffset,
                     const int cpuIdxOffset = 0,
                     const std::vector<int> cpu_ids = {})
                : custom::task_scheduler_observer(arena),
                  _mask{std::move(mask)},
                  _ncpus(ncpus),
                  _threadBindingStep(threadBindingStep),
                  _offset{streamId * threadsPerStream + threadBindingOffset},
                  _cpuIdxOffset(cpuIdxOffset),
                  _cpu_ids(cpu_ids) {}
            void on_scheduler_entry(bool) override {
                pin_thread_to_vacant_core(_offset + tbb::this_task_arena::current_thread_index(),
                                          _threadBindingStep,
                                          _ncpus,
                                          _mask,
                                          _cpu_ids,
                                          _cpuIdxOffset);
            }
            void on_scheduler_exit(bool) override {
                pin_current_thread_by_mask(_ncpus, _mask);
            }
            ~Observer() override = default;
        };
#endif
        explicit Stream(Impl* impl) : _impl(impl) {
            {
                std::lock_guard<std::mutex> lock{_impl->_streamIdMutex};
                if (_impl->_streamIdQueue.empty()) {
                    _streamId = _impl->_streamId++;
                } else {
                    _streamId = _impl->_streamIdQueue.front();
                    _impl->_streamIdQueue.pop();
                }
            }
            _numaNodeId = _impl->_config._streams
                              ? _impl->_usedNumaNodes.at((_streamId % _impl->_config._streams) /
                                                         ((_impl->_config._streams + _impl->_usedNumaNodes.size() - 1) /
                                                          _impl->_usedNumaNodes.size()))
                              : _impl->_usedNumaNodes.at(_streamId % _impl->_usedNumaNodes.size());
#if OV_THREAD == OV_THREAD_TBB || OV_THREAD == OV_THREAD_TBB_AUTO
            if (is_cpu_map_available() && _impl->_config._streams_info_table.size() > 0) {
                init_stream();
            } else {
                init_stream_legacy();
            }
#elif OV_THREAD == OV_THREAD_OMP
            omp_set_num_threads(_impl->_config._threadsPerStream);
            if (!check_open_mp_env_vars(false) && (ThreadBindingType::NONE != _impl->_config._threadBindingType)) {
                CpuSet processMask;
                int ncpus = 0;
                std::tie(processMask, ncpus) = get_process_mask();
                if (nullptr != processMask) {
                    parallel_nt(_impl->_config._threadsPerStream, [&](int threadIndex, int threadsPerStream) {
                        int thrIdx = _streamId * _impl->_config._threadsPerStream + threadIndex +
                                     _impl->_config._threadBindingOffset;
                        pin_thread_to_vacant_core(thrIdx, _impl->_config._threadBindingStep, ncpus, processMask);
                    });
                }
            }
#elif OV_THREAD == OV_THREAD_SEQ
            if (ThreadBindingType::NUMA == _impl->_config._threadBindingType) {
                pin_current_thread_to_socket(_numaNodeId);
            } else if (ThreadBindingType::CORES == _impl->_config._threadBindingType) {
                CpuSet processMask;
                int ncpus = 0;
                std::tie(processMask, ncpus) = get_process_mask();
                if (nullptr != processMask) {
                    pin_thread_to_vacant_core(_streamId + _impl->_config._threadBindingOffset,
                                              _impl->_config._threadBindingStep,
                                              ncpus,
                                              processMask);
                }
            }
#endif
        }
        ~Stream() {
            {
                std::lock_guard<std::mutex> lock{_impl->_streamIdMutex};
                _impl->_streamIdQueue.push(_streamId);
            }
#if OV_THREAD == OV_THREAD_TBB || OV_THREAD == OV_THREAD_TBB_AUTO
            if (_impl->_config._name.find("StreamsExecutor") == std::string::npos) {
                set_cpu_used(_cpu_ids, NOT_USED);
            }
            if (nullptr != _observer) {
                _observer->observe(false);
            }
#endif
        }

#if OV_THREAD == OV_THREAD_TBB || OV_THREAD == OV_THREAD_TBB_AUTO
        void create_tbb_task_arena(const int stream_id,
                                   const StreamCreateType stream_type,
                                   const int concurrency,
                                   const int core_type,
<<<<<<< HEAD
                                   const int numa_node_id,
                                   const int max_threads_per_core) {
            _numaNodeId = (_impl->_usedNumaNodes.size() == 1 && _impl->_usedNumaNodes.at(0) == -1)
                              ? -1  // macOS
                              : std::max(0, numa_node_id);
=======
                                   const int numa_node_id) {
            _numaNodeId = std::max(0, numa_node_id);
>>>>>>> 0ed1749a
            _socketId = get_socket_by_numa_node(_numaNodeId);
            if (stream_type == STREAM_WITHOUT_PARAM) {
                _taskArena.reset(new custom::task_arena{custom::task_arena::constraints{}
                                                            .set_max_concurrency(concurrency)
                                                            .set_max_threads_per_core(max_threads_per_core)});
            } else if (stream_type == STREAM_WITH_NUMA_ID) {
                _taskArena.reset(new custom::task_arena{custom::task_arena::constraints{}
                                                            .set_numa_id(_numaNodeId)
                                                            .set_max_concurrency(concurrency)
                                                            .set_max_threads_per_core(max_threads_per_core)});
            } else if (stream_type == STREAM_WITH_CORE_TYPE) {
                const auto real_core_type = (core_type == MAIN_CORE_PROC || core_type == HYPER_THREADING_PROC)
                                                ? custom::info::core_types().back()
                                                : custom::info::core_types().front();
                _taskArena.reset(new custom::task_arena{custom::task_arena::constraints{}
                                                            .set_core_type(real_core_type)
                                                            .set_max_concurrency(concurrency)
                                                            .set_max_threads_per_core(max_threads_per_core)});
            } else {
                _taskArena.reset(new custom::task_arena{concurrency});
                _cpu_ids = static_cast<int>(_impl->_config._stream_processor_ids.size()) == _impl->_config._streams
                               ? _impl->_config._stream_processor_ids[stream_id]
                               : _cpu_ids;
                if (_cpu_ids.size() > 0) {
                    CpuSet processMask;
                    int ncpus = 0;
                    std::tie(processMask, ncpus) = get_process_mask();
                    if (nullptr != processMask) {
                        _observer.reset(new Observer{*_taskArena,
                                                     std::move(processMask),
                                                     ncpus,
                                                     0,
                                                     concurrency,
                                                     0,
                                                     0,
                                                     0,
                                                     _cpu_ids});
                        _observer->observe(true);
                    }
                }
            }
        }
        void init_stream() {
            int concurrency;
            int cpu_core_type;
            int numa_node_id;
            int max_threads_per_core;
            StreamCreateType stream_type;
            const auto org_proc_type_table = get_org_proc_type_table();
            const auto stream_id = _streamId >= _impl->_config._streams ? _impl->_config._streams - 1 : _streamId;

            get_cur_stream_info(stream_id,
                                _impl->_config._cpu_reservation,
                                org_proc_type_table,
                                _impl->_config._streams_info_table,
                                stream_type,
                                concurrency,
                                cpu_core_type,
                                numa_node_id,
                                max_threads_per_core);
            if (concurrency <= 0) {
                return;
            }
            create_tbb_task_arena(stream_id,
                                  stream_type,
                                  concurrency,
                                  cpu_core_type,
                                  numa_node_id,
                                  max_threads_per_core);
        }

        void init_stream_legacy() {
            const auto concurrency = (0 == _impl->_config._threadsPerStream) ? custom::task_arena::automatic
                                                                             : _impl->_config._threadsPerStream;
            if (ThreadBindingType::HYBRID_AWARE == _impl->_config._threadBindingType) {
                if (Config::PreferredCoreType::ROUND_ROBIN != _impl->_config._threadPreferredCoreType) {
                    if (Config::PreferredCoreType::ANY == _impl->_config._threadPreferredCoreType) {
                        _taskArena.reset(new custom::task_arena{concurrency});
                    } else {
                        const auto selected_core_type =
                            Config::PreferredCoreType::BIG == _impl->_config._threadPreferredCoreType
                                ? custom::info::core_types().back()    // running on Big cores only
                                : custom::info::core_types().front();  // running on Little cores only
                        _taskArena.reset(new custom::task_arena{custom::task_arena::constraints{}
                                                                    .set_core_type(selected_core_type)
                                                                    .set_max_concurrency(concurrency)});
                    }
                } else {
                    // assigning the stream to the core type in the round-robin fashion
                    // wrapping around total_streams (i.e. how many streams all different core types can handle
                    // together). Binding priority: Big core, Logical big core, Small core
                    const auto total_streams = _impl->total_streams_on_core_types.back().second;
                    const auto big_core_streams = _impl->total_streams_on_core_types.front().second;
                    const auto hybrid_core = _impl->total_streams_on_core_types.size() > 1;
                    const auto phy_core_streams =
                        _impl->_config._big_core_streams == 0
                            ? 0
                            : _impl->num_big_core_phys / _impl->_config._threads_per_stream_big;
                    const auto streamId_wrapped = _streamId % total_streams;
                    const auto& selected_core_type =
                        std::find_if(
                            _impl->total_streams_on_core_types.cbegin(),
                            _impl->total_streams_on_core_types.cend(),
                            [streamId_wrapped](const decltype(_impl->total_streams_on_core_types)::value_type& p) {
                                return p.second > streamId_wrapped;
                            })
                            ->first;
                    const auto small_core = hybrid_core && selected_core_type == 0;
                    const auto logic_core = !small_core && streamId_wrapped >= phy_core_streams;
                    const auto small_core_skip = small_core && _impl->_config._threads_per_stream_small == 3 &&
                                                 _impl->_config._small_core_streams > 1;
                    const auto max_concurrency =
                        small_core ? _impl->_config._threads_per_stream_small : _impl->_config._threads_per_stream_big;
                    // Special handling of _threads_per_stream_small == 3
                    const auto small_core_id = small_core_skip ? 0 : streamId_wrapped - big_core_streams;
                    const auto stream_id =
                        hybrid_core
                            ? (small_core ? small_core_id
                                          : (logic_core ? streamId_wrapped - phy_core_streams : streamId_wrapped))
                            : streamId_wrapped;
                    const auto thread_binding_step = hybrid_core ? (small_core ? _impl->_config._threadBindingStep : 2)
                                                                 : _impl->_config._threadBindingStep;
                    // Special handling of _threads_per_stream_small == 3, need to skip 4 (Four cores share one L2
                    // cache on the small core), stream_id = 0, cpu_idx_offset cumulative plus 4
                    const auto small_core_offset =
                        small_core_skip ? _impl->_config._small_core_offset + (streamId_wrapped - big_core_streams) * 4
                                        : _impl->_config._small_core_offset;
                    const auto cpu_idx_offset =
                        hybrid_core
                            // Prevent conflicts with system scheduling, so default cpu id on big core starts from 1
                            ? (small_core ? small_core_offset : (logic_core ? 0 : 1))
                            : 0;
#    ifdef _WIN32
                    _taskArena.reset(new custom::task_arena{custom::task_arena::constraints{}
                                                                .set_core_type(selected_core_type)
                                                                .set_max_concurrency(max_concurrency)});
#    else
                    _taskArena.reset(new custom::task_arena{max_concurrency});
#    endif
                    CpuSet processMask;
                    int ncpus = 0;
                    std::tie(processMask, ncpus) = get_process_mask();
                    if (nullptr != processMask) {
                        _observer.reset(new Observer{*_taskArena,
                                                     std::move(processMask),
                                                     ncpus,
                                                     stream_id,
                                                     max_concurrency,
                                                     thread_binding_step,
                                                     _impl->_config._threadBindingOffset,
                                                     cpu_idx_offset});
                        _observer->observe(true);
                    }
                }
            } else if (ThreadBindingType::NUMA == _impl->_config._threadBindingType) {
                _taskArena.reset(new custom::task_arena{custom::task_arena::constraints{_numaNodeId, concurrency}});
            } else if ((0 != _impl->_config._threadsPerStream) ||
                       (ThreadBindingType::CORES == _impl->_config._threadBindingType)) {
                _taskArena.reset(new custom::task_arena{concurrency});
                if (ThreadBindingType::CORES == _impl->_config._threadBindingType) {
                    CpuSet processMask;
                    int ncpus = 0;
                    std::tie(processMask, ncpus) = get_process_mask();
                    if (nullptr != processMask) {
                        _observer.reset(new Observer{*_taskArena,
                                                     std::move(processMask),
                                                     ncpus,
                                                     _streamId,
                                                     _impl->_config._threadsPerStream,
                                                     _impl->_config._threadBindingStep,
                                                     _impl->_config._threadBindingOffset});
                        _observer->observe(true);
                    }
                }
            }
        }
#endif

        Impl* _impl = nullptr;
        int _streamId = 0;
        int _numaNodeId = 0;
        int _socketId = 0;
        bool _execute = false;
        std::queue<Task> _taskQueue;
#if OV_THREAD == OV_THREAD_TBB || OV_THREAD == OV_THREAD_TBB_AUTO
        std::unique_ptr<custom::task_arena> _taskArena;
        std::unique_ptr<Observer> _observer;
        std::vector<int> _cpu_ids;
#endif
    };

    explicit Impl(const Config& config)
        : _config{config},
          _streams([this] {
              return std::make_shared<Impl::Stream>(this);
          }) {
        _exectorMgr = executor_manager();
        auto numaNodes = get_available_numa_nodes();
        if (_config._streams != 0) {
            std::copy_n(std::begin(numaNodes),
                        std::min(static_cast<std::size_t>(_config._streams), numaNodes.size()),
                        std::back_inserter(_usedNumaNodes));
        } else {
            _usedNumaNodes = numaNodes;
        }
#if (OV_THREAD == OV_THREAD_TBB || OV_THREAD == OV_THREAD_TBB_AUTO)
        if (!is_cpu_map_available() && ThreadBindingType::HYBRID_AWARE == config._threadBindingType) {
            const auto core_types = custom::info::core_types();
            const auto num_core_phys = get_number_of_cpu_cores();
            num_big_core_phys = get_number_of_cpu_cores(true);
            const auto num_small_core_phys = num_core_phys - num_big_core_phys;
            int sum = 0;
            // reversed order, so BIG cores are first
            for (auto iter = core_types.rbegin(); iter < core_types.rend(); iter++) {
                const auto& type = *iter;
                // calculating the #streams per core type
                const int num_streams_for_core_type =
                    type == 0 ? std::max(1,
                                         std::min(config._small_core_streams,
                                                  config._threads_per_stream_small == 0
                                                      ? 0
                                                      : num_small_core_phys / config._threads_per_stream_small))
                              : std::max(1,
                                         std::min(config._big_core_streams,
                                                  config._threads_per_stream_big == 0
                                                      ? 0
                                                      : num_big_core_phys / config._threads_per_stream_big * 2));
                sum += num_streams_for_core_type;
                // prefix sum, so the core type for a given stream id will be deduced just as a upper_bound
                // (notice that the map keeps the elements in the descending order, so the big cores are populated
                // first)
                total_streams_on_core_types.push_back({type, sum});
            }
        }
#endif
        for (auto streamId = 0; streamId < _config._streams; ++streamId) {
            _threads.emplace_back([this, streamId] {
                openvino::itt::threadName(_config._name + "_" + std::to_string(streamId));
                for (bool stopped = false; !stopped;) {
                    Task task;
                    {
                        std::unique_lock<std::mutex> lock(_mutex);
                        _queueCondVar.wait(lock, [&] {
                            return !_taskQueue.empty() || (stopped = _isStopped);
                        });
                        if (!_taskQueue.empty()) {
                            task = std::move(_taskQueue.front());
                            _taskQueue.pop();
                        }
                    }
                    if (task) {
                        Execute(task, *(_streams.local()));
                    }
                }
            });
        }
    }

    void Enqueue(Task task) {
        {
            std::lock_guard<std::mutex> lock(_mutex);
            _taskQueue.emplace(std::move(task));
        }
        _queueCondVar.notify_one();
    }

    void Execute(const Task& task, Stream& stream) {
#if OV_THREAD == OV_THREAD_TBB || OV_THREAD == OV_THREAD_TBB_AUTO
        auto& arena = stream._taskArena;
        if (nullptr != arena) {
            arena->execute(std::move(task));
        } else {
            task();
        }
#else
        task();
#endif
    }

    void Defer(Task task) {
        auto& stream = *(_streams.local());
        stream._taskQueue.push(std::move(task));
        if (!stream._execute) {
            stream._execute = true;
            try {
                while (!stream._taskQueue.empty()) {
                    Execute(stream._taskQueue.front(), stream);
                    stream._taskQueue.pop();
                }
            } catch (...) {
            }
            stream._execute = false;
        }
    }

    Config _config;
    std::mutex _streamIdMutex;
    int _streamId = 0;
    std::queue<int> _streamIdQueue;
    std::vector<std::thread> _threads;
    std::mutex _mutex;
    std::condition_variable _queueCondVar;
    std::queue<Task> _taskQueue;
    bool _isStopped = false;
    std::vector<int> _usedNumaNodes;
    ThreadLocal<std::shared_ptr<Stream>> _streams;
#if (OV_THREAD == OV_THREAD_TBB || OV_THREAD == OV_THREAD_TBB_AUTO)
    // stream id mapping to the core type
    // stored in the reversed order (so the big cores, with the highest core_type_id value, are populated first)
    // every entry is the core type and #streams that this AND ALL EARLIER entries can handle (prefix sum)
    // (so mapping is actually just an upper_bound: core type is deduced from the entry for which the id < #streams)
    using StreamIdToCoreTypes = std::vector<std::pair<custom::core_type_id, int>>;
    StreamIdToCoreTypes total_streams_on_core_types;
    int num_big_core_phys;
#endif
    std::shared_ptr<ExecutorManager> _exectorMgr;
};

int CPUStreamsExecutor::get_stream_id() {
    auto stream = _impl->_streams.local();
    return stream->_streamId;
}

int CPUStreamsExecutor::get_numa_node_id() {
    auto stream = _impl->_streams.local();
    return stream->_numaNodeId;
}

int CPUStreamsExecutor::get_socket_id() {
    auto stream = _impl->_streams.local();
    return stream->_socketId;
}

CPUStreamsExecutor::CPUStreamsExecutor(const IStreamsExecutor::Config& config) : _impl{new Impl{config}} {}

CPUStreamsExecutor::~CPUStreamsExecutor() {
    {
        std::lock_guard<std::mutex> lock(_impl->_mutex);
        _impl->_isStopped = true;
    }
    _impl->_queueCondVar.notify_all();
    for (auto& thread : _impl->_threads) {
        if (thread.joinable()) {
            thread.join();
        }
    }
}

void CPUStreamsExecutor::execute(Task task) {
    _impl->Defer(std::move(task));
}

void CPUStreamsExecutor::run(Task task) {
    if (0 == _impl->_config._streams) {
        _impl->Defer(std::move(task));
    } else {
        _impl->Enqueue(std::move(task));
    }
}

}  // namespace threading
}  // namespace ov<|MERGE_RESOLUTION|>--- conflicted
+++ resolved
@@ -132,16 +132,9 @@
                                    const StreamCreateType stream_type,
                                    const int concurrency,
                                    const int core_type,
-<<<<<<< HEAD
                                    const int numa_node_id,
                                    const int max_threads_per_core) {
-            _numaNodeId = (_impl->_usedNumaNodes.size() == 1 && _impl->_usedNumaNodes.at(0) == -1)
-                              ? -1  // macOS
-                              : std::max(0, numa_node_id);
-=======
-                                   const int numa_node_id) {
             _numaNodeId = std::max(0, numa_node_id);
->>>>>>> 0ed1749a
             _socketId = get_socket_by_numa_node(_numaNodeId);
             if (stream_type == STREAM_WITHOUT_PARAM) {
                 _taskArena.reset(new custom::task_arena{custom::task_arena::constraints{}
