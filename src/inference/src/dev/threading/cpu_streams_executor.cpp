﻿// Copyright (C) 2018-2023 Intel Corporation
// SPDX-License-Identifier: Apache-2.0
//

#include "openvino/runtime/threading/cpu_streams_executor.hpp"

#include <atomic>
#include <condition_variable>
#include <memory>
#include <mutex>
#include <queue>
#include <set>
#include <thread>
#include <vector>

#include "dev/threading/parallel_custom_arena.hpp"
#include "dev/threading/thread_affinity.hpp"
#include "openvino/itt.hpp"
#include "openvino/runtime/system_conf.hpp"
#include "openvino/runtime/threading/cpu_streams_executor_internal.hpp"
#include "openvino/runtime/threading/executor_manager.hpp"
#include "openvino/runtime/threading/thread_local.hpp"

namespace ov {
namespace threading {
struct CPUStreamsExecutor::Impl {
    struct Stream {
#if OV_THREAD == OV_THREAD_TBB || OV_THREAD == OV_THREAD_TBB_AUTO
        struct Observer : public custom::task_scheduler_observer {
            CpuSet _mask;
            int _ncpus = 0;
            int _threadBindingStep = 0;
            std::vector<int> _cpu_ids;
            Observer(custom::task_arena& arena, CpuSet mask, int ncpus, const std::vector<int> cpu_ids = {})
                : custom::task_scheduler_observer(arena),
                  _mask{std::move(mask)},
                  _ncpus(ncpus),
                  _cpu_ids(cpu_ids) {}
            void on_scheduler_entry(bool) override {
                pin_thread_to_vacant_core(tbb::this_task_arena::current_thread_index(),
                                          _threadBindingStep,
                                          _ncpus,
                                          _mask,
                                          _cpu_ids);
            }
            void on_scheduler_exit(bool) override {
                pin_current_thread_by_mask(_ncpus, _mask);
            }
            ~Observer() override = default;
        };
#endif
        explicit Stream(Impl* impl) : _impl(impl) {
            {
                std::lock_guard<std::mutex> lock{_impl->_streamIdMutex};
                if (_impl->_streamIdQueue.empty()) {
                    _streamId = _impl->_streamId++;
                } else {
                    _streamId = _impl->_streamIdQueue.front();
                    _impl->_streamIdQueue.pop();
                }
            }
            _numaNodeId =
                _impl->_config.get_streams()
                    ? _impl->_usedNumaNodes.at((_streamId % _impl->_config.get_streams()) /
                                               ((_impl->_config.get_streams() + _impl->_usedNumaNodes.size() - 1) /
                                                _impl->_usedNumaNodes.size()))
                    : _impl->_usedNumaNodes.at(_streamId % _impl->_usedNumaNodes.size());
#if OV_THREAD == OV_THREAD_TBB || OV_THREAD == OV_THREAD_TBB_AUTO
            if (is_cpu_map_available() && _impl->_config.get_streams_info_table().size() > 0) {
                init_stream();
            }
#elif OV_THREAD == OV_THREAD_OMP
<<<<<<< HEAD
            omp_set_num_threads(_impl->_config._threads_per_stream);
            if (!check_open_mp_env_vars(false) && (ThreadBindingType::NONE != _impl->_config._threadBindingType)) {
=======
            omp_set_num_threads(_impl->_config.get_threads_per_stream());
            if (!check_open_mp_env_vars(false) &&
                (ThreadBindingType::NONE != _impl->_config.get_thread_binding_type())) {
>>>>>>> 6145490a
                CpuSet processMask;
                int ncpus = 0;
                std::tie(processMask, ncpus) = get_process_mask();
                if (nullptr != processMask) {
<<<<<<< HEAD
                    parallel_nt(_impl->_config._threads_per_stream, [&](int threadIndex, int threadsPerStream) {
                        int thrIdx = _streamId * _impl->_config._threads_per_stream + threadIndex +
                                     _impl->_config._threadBindingOffset;
                        pin_thread_to_vacant_core(thrIdx, _impl->_config._threadBindingStep, ncpus, processMask);
=======
                    parallel_nt(_impl->_config.get_threads_per_stream(), [&](int threadIndex, int threadsPerStream) {
                        int thrIdx = _streamId * _impl->_config.get_threads_per_stream() + threadIndex +
                                     _impl->_config.get_thread_binding_offset();
                        pin_thread_to_vacant_core(thrIdx, _impl->_config.get_thread_binding_step(), ncpus, processMask);
>>>>>>> 6145490a
                    });
                }
            }
#elif OV_THREAD == OV_THREAD_SEQ
            if (ThreadBindingType::NUMA == _impl->_config.get_thread_binding_type()) {
                pin_current_thread_to_socket(_numaNodeId);
            } else if (ThreadBindingType::CORES == _impl->_config.get_thread_binding_type()) {
                CpuSet processMask;
                int ncpus = 0;
                std::tie(processMask, ncpus) = get_process_mask();
                if (nullptr != processMask) {
                    pin_thread_to_vacant_core(_streamId + _impl->_config.get_thread_binding_offset(),
                                              _impl->_config.get_thread_binding_step(),
                                              ncpus,
                                              processMask);
                }
            }
#endif
        }
        ~Stream() {
            {
                std::lock_guard<std::mutex> lock{_impl->_streamIdMutex};
                _impl->_streamIdQueue.push(_streamId);
            }
#if OV_THREAD == OV_THREAD_TBB || OV_THREAD == OV_THREAD_TBB_AUTO
            if (_impl->_config.get_name().find("StreamsExecutor") == std::string::npos) {
                set_cpu_used(_cpu_ids, NOT_USED);
            }
            if (nullptr != _observer) {
                _observer->observe(false);
            }
#endif
        }

#if OV_THREAD == OV_THREAD_TBB || OV_THREAD == OV_THREAD_TBB_AUTO
        void create_tbb_task_arena(const int stream_id,
                                   const StreamCreateType stream_type,
                                   const int concurrency,
                                   const int core_type,
                                   const int numa_node_id,
                                   const int max_threads_per_core) {
            auto stream_processors = _impl->_config.get_stream_processor_ids();
            _numaNodeId = std::max(0, numa_node_id);
            _socketId = get_socket_by_numa_node(_numaNodeId);
            if (stream_type == STREAM_WITHOUT_PARAM) {
                _taskArena.reset(new custom::task_arena{custom::task_arena::constraints{}
                                                            .set_max_concurrency(concurrency)
                                                            .set_max_threads_per_core(max_threads_per_core)});
            } else if (stream_type == STREAM_WITH_NUMA_ID) {
                _taskArena.reset(new custom::task_arena{custom::task_arena::constraints{}
                                                            .set_numa_id(get_org_numa_id(_numaNodeId))
                                                            .set_max_concurrency(concurrency)
                                                            .set_max_threads_per_core(max_threads_per_core)});
            } else if (stream_type == STREAM_WITH_CORE_TYPE) {
                const auto real_core_type = (core_type == MAIN_CORE_PROC || core_type == HYPER_THREADING_PROC)
                                                ? custom::info::core_types().back()
                                                : custom::info::core_types().front();
                _taskArena.reset(new custom::task_arena{custom::task_arena::constraints{}
                                                            .set_core_type(real_core_type)
                                                            .set_max_concurrency(concurrency)
                                                            .set_max_threads_per_core(max_threads_per_core)});
            } else {
                _taskArena.reset(new custom::task_arena{concurrency});
                _cpu_ids = static_cast<int>(stream_processors.size()) == _impl->_config.get_streams()
                               ? stream_processors[stream_id]
                               : _cpu_ids;
                if (_cpu_ids.size() > 0) {
                    CpuSet processMask;
                    int ncpus = 0;
                    std::tie(processMask, ncpus) = get_process_mask();
                    if (nullptr != processMask) {
                        _observer.reset(new Observer{*_taskArena, std::move(processMask), ncpus, _cpu_ids});
                        _observer->observe(true);
                    }
                }
            }
        }
        void init_stream() {
            int concurrency;
            int cpu_core_type;
            int numa_node_id;
            int max_threads_per_core;
            StreamCreateType stream_type;
            const auto org_proc_type_table = get_org_proc_type_table();
            int streams_num = _impl->_config.get_streams();
            const auto stream_id = streams_num == 0 ? 0 : _streamId % streams_num;
            get_cur_stream_info(stream_id,
                                _impl->_config.get_cpu_reservation(),
                                org_proc_type_table,
                                _impl->_config.get_streams_info_table(),
                                stream_type,
                                concurrency,
                                cpu_core_type,
                                numa_node_id,
                                max_threads_per_core);
            if (concurrency <= 0) {
                return;
            }
            create_tbb_task_arena(stream_id,
                                  stream_type,
                                  concurrency,
                                  cpu_core_type,
                                  numa_node_id,
                                  max_threads_per_core);
        }
<<<<<<< HEAD

        void init_stream_legacy() {
            const auto concurrency = (0 == _impl->_config._threads_per_stream) ? custom::task_arena::automatic
                                                                               : _impl->_config._threads_per_stream;
            if (ThreadBindingType::HYBRID_AWARE == _impl->_config._threadBindingType) {
                if (Config::PreferredCoreType::ROUND_ROBIN != _impl->_config._thread_preferred_core_type) {
                    if (Config::PreferredCoreType::ANY == _impl->_config._thread_preferred_core_type) {
                        _taskArena.reset(new custom::task_arena{concurrency});
                    } else {
                        const auto selected_core_type =
                            Config::PreferredCoreType::BIG == _impl->_config._thread_preferred_core_type
                                ? custom::info::core_types().back()    // running on Big cores only
                                : custom::info::core_types().front();  // running on Little cores only
                        _taskArena.reset(new custom::task_arena{custom::task_arena::constraints{}
                                                                    .set_core_type(selected_core_type)
                                                                    .set_max_concurrency(concurrency)});
                    }
                } else {
                    // assigning the stream to the core type in the round-robin fashion
                    // wrapping around total_streams (i.e. how many streams all different core types can handle
                    // together). Binding priority: Big core, Logical big core, Small core
                    const auto total_streams = _impl->total_streams_on_core_types.back().second;
                    const auto big_core_streams = _impl->total_streams_on_core_types.front().second;
                    const auto hybrid_core = _impl->total_streams_on_core_types.size() > 1;
                    const auto phy_core_streams =
                        _impl->_config._big_core_streams == 0
                            ? 0
                            : _impl->num_big_core_phys / _impl->_config._threads_per_stream_big;
                    const auto streamId_wrapped = _streamId % total_streams;
                    const auto& selected_core_type =
                        std::find_if(
                            _impl->total_streams_on_core_types.cbegin(),
                            _impl->total_streams_on_core_types.cend(),
                            [streamId_wrapped](const decltype(_impl->total_streams_on_core_types)::value_type& p) {
                                return p.second > streamId_wrapped;
                            })
                            ->first;
                    const auto small_core = hybrid_core && selected_core_type == 0;
                    const auto logic_core = !small_core && streamId_wrapped >= phy_core_streams;
                    const auto small_core_skip = small_core && _impl->_config._threads_per_stream_small == 3 &&
                                                 _impl->_config._small_core_streams > 1;
                    const auto max_concurrency =
                        small_core ? _impl->_config._threads_per_stream_small : _impl->_config._threads_per_stream_big;
                    // Special handling of _threads_per_stream_small == 3
                    const auto small_core_id = small_core_skip ? 0 : streamId_wrapped - big_core_streams;
                    const auto stream_id =
                        hybrid_core
                            ? (small_core ? small_core_id
                                          : (logic_core ? streamId_wrapped - phy_core_streams : streamId_wrapped))
                            : streamId_wrapped;
                    const auto thread_binding_step = hybrid_core ? (small_core ? _impl->_config._threadBindingStep : 2)
                                                                 : _impl->_config._threadBindingStep;
                    // Special handling of _threads_per_stream_small == 3, need to skip 4 (Four cores share one L2
                    // cache on the small core), stream_id = 0, cpu_idx_offset cumulative plus 4
                    const auto small_core_offset =
                        small_core_skip ? _impl->_config._small_core_offset + (streamId_wrapped - big_core_streams) * 4
                                        : _impl->_config._small_core_offset;
                    const auto cpu_idx_offset =
                        hybrid_core
                            // Prevent conflicts with system scheduling, so default cpu id on big core starts from 1
                            ? (small_core ? small_core_offset : (logic_core ? 0 : 1))
                            : 0;
#    ifdef _WIN32
                    _taskArena.reset(new custom::task_arena{custom::task_arena::constraints{}
                                                                .set_core_type(selected_core_type)
                                                                .set_max_concurrency(max_concurrency)});
#    else
                    _taskArena.reset(new custom::task_arena{max_concurrency});
#    endif
                    CpuSet processMask;
                    int ncpus = 0;
                    std::tie(processMask, ncpus) = get_process_mask();
                    if (nullptr != processMask) {
                        _observer.reset(new Observer{*_taskArena,
                                                     std::move(processMask),
                                                     ncpus,
                                                     stream_id,
                                                     max_concurrency,
                                                     thread_binding_step,
                                                     _impl->_config._threadBindingOffset,
                                                     cpu_idx_offset});
                        _observer->observe(true);
                    }
                }
            } else if (ThreadBindingType::NUMA == _impl->_config._threadBindingType) {
                _taskArena.reset(new custom::task_arena{custom::task_arena::constraints{_numaNodeId, concurrency}});
            } else if ((0 != _impl->_config._threads_per_stream) ||
                       (ThreadBindingType::CORES == _impl->_config._threadBindingType)) {
                _taskArena.reset(new custom::task_arena{concurrency});
                if (ThreadBindingType::CORES == _impl->_config._threadBindingType) {
                    CpuSet processMask;
                    int ncpus = 0;
                    std::tie(processMask, ncpus) = get_process_mask();
                    if (nullptr != processMask) {
                        _observer.reset(new Observer{*_taskArena,
                                                     std::move(processMask),
                                                     ncpus,
                                                     _streamId,
                                                     _impl->_config._threads_per_stream,
                                                     _impl->_config._threadBindingStep,
                                                     _impl->_config._threadBindingOffset});
                        _observer->observe(true);
                    }
                }
            }
        }
=======
>>>>>>> 6145490a
#endif

        Impl* _impl = nullptr;
        int _streamId = 0;
        int _numaNodeId = 0;
        int _socketId = 0;
        bool _execute = false;
        std::queue<Task> _taskQueue;
#if OV_THREAD == OV_THREAD_TBB || OV_THREAD == OV_THREAD_TBB_AUTO
        std::unique_ptr<custom::task_arena> _taskArena;
        std::unique_ptr<Observer> _observer;
        std::vector<int> _cpu_ids;
#endif
    };
    // if the thread is created by CPUStreamsExecutor, the Impl::Stream of the thread is stored by tbb Class
    // enumerable_thread_specific, the alias is ThreadLocal, the limitations of ThreadLocal please refer to
    // https://spec.oneapi.io/versions/latest/elements/oneTBB/source/thread_local_storage/enumerable_thread_specific_cls.html
    // if the thread is created by customer, the Impl::Stream of the thread will be stored in variable _stream_map, and
    // will be counted by thread_local t_stream_count_map.
    // when the customer's thread is destoryed, the stream's count will became 1,
    // Call local() will reuse one of them, and release others.
    // it's only a workaround for ticket CVS-111490, please be carefully when need to modify
    // CustomeThreadLocal::local(), especially like operations that will affect the count of
    // CustomThreadLocal::ThreadId
    class CustomThreadLocal : public ThreadLocal<std::shared_ptr<Stream>> {
        class ThreadTracker {
        public:
            explicit ThreadTracker(const std::thread::id& id)
                : _id(id),
                  _count_ptr(std::make_shared<std::atomic_int>(1)) {}
            ~ThreadTracker() {
                _count_ptr->fetch_sub(1);
            }
            std::shared_ptr<ThreadTracker> fetch() {
                auto new_ptr = std::shared_ptr<ThreadTracker>(new ThreadTracker(*this));
                auto pre_valule = new_ptr.get()->_count_ptr->fetch_add(1);
                OPENVINO_ASSERT(pre_valule == 1, "this value must be 1, please check code CustomThreadLocal::local()");
                return new_ptr;
            }
            const std::thread::id& get_id() const {
                return _id;
            }
            int count() const {
                return *(_count_ptr.get());
            }

        private:
            // disable all copy and move semantics, user only can use fetch()
            // to create a new instance with a shared count num;
            ThreadTracker(ThreadTracker const&) = default;
            ThreadTracker(ThreadTracker&&) = delete;
            ThreadTracker& operator=(ThreadTracker const&) = delete;
            ThreadTracker& operator=(ThreadTracker&&) = delete;
            std::thread::id _id;
            std::shared_ptr<std::atomic_int> _count_ptr;
        };

    public:
        CustomThreadLocal(std::function<std::shared_ptr<Stream>()> callback_construct, Impl* impl)
            : ThreadLocal<std::shared_ptr<Stream>>(std::move(callback_construct)),
              _impl(impl) {}
        std::shared_ptr<Stream> local() {
            // maybe there are two CPUStreamsExecutors in the same thread.
            static thread_local std::map<void*, std::shared_ptr<CustomThreadLocal::ThreadTracker>> t_stream_count_map;
            // fix the memory leak issue that CPUStreamsExecutor is already released,
            // but still exists CustomThreadLocal::ThreadTracker in t_stream_count_map
            for (auto it = t_stream_count_map.begin(); it != t_stream_count_map.end();) {
                if (this != it->first && it->second->count() == 1) {
                    t_stream_count_map.erase(it++);
                } else {
                    it++;
                }
            }
            auto id = std::this_thread::get_id();
            auto search = _thread_ids.find(id);
            if (search != _thread_ids.end()) {
                return ThreadLocal<std::shared_ptr<Stream>>::local();
            }
            std::lock_guard<std::mutex> guard(_stream_map_mutex);
            for (auto& item : _stream_map) {
                if (item.first->get_id() == id) {
                    return item.second;
                }
            }
            std::shared_ptr<Impl::Stream> stream = nullptr;
            for (auto it = _stream_map.begin(); it != _stream_map.end();) {
                if (it->first->count() == 1) {
                    if (stream == nullptr) {
                        stream = it->second;
                    }
                    _stream_map.erase(it++);
                } else {
                    it++;
                }
            }
            if (stream == nullptr) {
                stream = std::make_shared<Impl::Stream>(_impl);
            }
            auto tracker_ptr = std::make_shared<CustomThreadLocal::ThreadTracker>(id);
            t_stream_count_map[(void*)this] = tracker_ptr;
            auto new_tracker_ptr = tracker_ptr->fetch();
            _stream_map[new_tracker_ptr] = stream;
            return stream;
        }

        void set_thread_ids_map(std::vector<std::thread>& threads) {
            for (auto& thread : threads) {
                _thread_ids.insert(thread.get_id());
            }
        }

    private:
        std::set<std::thread::id> _thread_ids;
        Impl* _impl;
        std::map<std::shared_ptr<CustomThreadLocal::ThreadTracker>, std::shared_ptr<Impl::Stream>> _stream_map;
        std::mutex _stream_map_mutex;
    };

    explicit Impl(const Config& config)
        : _config{config},
          _streams(
              [this] {
                  return std::make_shared<Impl::Stream>(this);
              },
              this) {
        _exectorMgr = executor_manager();
        auto numaNodes = get_available_numa_nodes();
        int streams_num = _config.get_streams();
        if (streams_num != 0) {
            std::copy_n(std::begin(numaNodes),
                        std::min<std::size_t>(streams_num, numaNodes.size()),
                        std::back_inserter(_usedNumaNodes));
        } else {
            _usedNumaNodes = numaNodes;
        }
        for (auto streamId = 0; streamId < streams_num; ++streamId) {
            _threads.emplace_back([this, streamId] {
                openvino::itt::threadName(_config.get_name() + "_" + std::to_string(streamId));
                for (bool stopped = false; !stopped;) {
                    Task task;
                    {
                        std::unique_lock<std::mutex> lock(_mutex);
                        _queueCondVar.wait(lock, [&] {
                            return !_taskQueue.empty() || (stopped = _isStopped);
                        });
                        if (!_taskQueue.empty()) {
                            task = std::move(_taskQueue.front());
                            _taskQueue.pop();
                        }
                    }
                    if (task) {
                        Execute(task, *(_streams.local()));
                    }
                }
            });
        }
        _streams.set_thread_ids_map(_threads);
    }

    void Enqueue(Task task) {
        {
            std::lock_guard<std::mutex> lock(_mutex);
            _taskQueue.emplace(std::move(task));
        }
        _queueCondVar.notify_one();
    }

    void Execute(const Task& task, Stream& stream) {
#if OV_THREAD == OV_THREAD_TBB || OV_THREAD == OV_THREAD_TBB_AUTO
        auto& arena = stream._taskArena;
        if (nullptr != arena) {
            arena->execute(std::move(task));
        } else {
            task();
        }
#else
        task();
#endif
    }

    void Defer(Task task) {
        auto& stream = *(_streams.local());
        stream._taskQueue.push(std::move(task));
        if (!stream._execute) {
            stream._execute = true;
            try {
                while (!stream._taskQueue.empty()) {
                    Execute(stream._taskQueue.front(), stream);
                    stream._taskQueue.pop();
                }
            } catch (...) {
            }
            stream._execute = false;
        }
    }

    Config _config;
    std::mutex _streamIdMutex;
    int _streamId = 0;
    std::queue<int> _streamIdQueue;
    std::vector<std::thread> _threads;
    std::mutex _mutex;
    std::condition_variable _queueCondVar;
    std::queue<Task> _taskQueue;
    bool _isStopped = false;
    std::vector<int> _usedNumaNodes;
    CustomThreadLocal _streams;
    std::shared_ptr<ExecutorManager> _exectorMgr;
};

int CPUStreamsExecutor::get_stream_id() {
    auto stream = _impl->_streams.local();
    return stream->_streamId;
}

int CPUStreamsExecutor::get_numa_node_id() {
    auto stream = _impl->_streams.local();
    return stream->_numaNodeId;
}

int CPUStreamsExecutor::get_socket_id() {
    auto stream = _impl->_streams.local();
    return stream->_socketId;
}

CPUStreamsExecutor::CPUStreamsExecutor(const IStreamsExecutor::Config& config) : _impl{new Impl{config}} {}

CPUStreamsExecutor::~CPUStreamsExecutor() {
    {
        std::lock_guard<std::mutex> lock(_impl->_mutex);
        _impl->_isStopped = true;
    }
    _impl->_queueCondVar.notify_all();
    for (auto& thread : _impl->_threads) {
        if (thread.joinable()) {
            thread.join();
        }
    }
}

void CPUStreamsExecutor::execute(Task task) {
    _impl->Defer(std::move(task));
}

void CPUStreamsExecutor::run(Task task) {
    if (0 == _impl->_config.get_streams()) {
        _impl->Defer(std::move(task));
    } else {
        _impl->Enqueue(std::move(task));
    }
}

}  // namespace threading
}  // namespace ov<|MERGE_RESOLUTION|>--- conflicted
+++ resolved
@@ -70,29 +70,17 @@
                 init_stream();
             }
 #elif OV_THREAD == OV_THREAD_OMP
-<<<<<<< HEAD
-            omp_set_num_threads(_impl->_config._threads_per_stream);
-            if (!check_open_mp_env_vars(false) && (ThreadBindingType::NONE != _impl->_config._threadBindingType)) {
-=======
             omp_set_num_threads(_impl->_config.get_threads_per_stream());
             if (!check_open_mp_env_vars(false) &&
                 (ThreadBindingType::NONE != _impl->_config.get_thread_binding_type())) {
->>>>>>> 6145490a
                 CpuSet processMask;
                 int ncpus = 0;
                 std::tie(processMask, ncpus) = get_process_mask();
                 if (nullptr != processMask) {
-<<<<<<< HEAD
-                    parallel_nt(_impl->_config._threads_per_stream, [&](int threadIndex, int threadsPerStream) {
-                        int thrIdx = _streamId * _impl->_config._threads_per_stream + threadIndex +
-                                     _impl->_config._threadBindingOffset;
-                        pin_thread_to_vacant_core(thrIdx, _impl->_config._threadBindingStep, ncpus, processMask);
-=======
                     parallel_nt(_impl->_config.get_threads_per_stream(), [&](int threadIndex, int threadsPerStream) {
                         int thrIdx = _streamId * _impl->_config.get_threads_per_stream() + threadIndex +
                                      _impl->_config.get_thread_binding_offset();
                         pin_thread_to_vacant_core(thrIdx, _impl->_config.get_thread_binding_step(), ncpus, processMask);
->>>>>>> 6145490a
                     });
                 }
             }
@@ -198,115 +186,6 @@
                                   numa_node_id,
                                   max_threads_per_core);
         }
-<<<<<<< HEAD
-
-        void init_stream_legacy() {
-            const auto concurrency = (0 == _impl->_config._threads_per_stream) ? custom::task_arena::automatic
-                                                                               : _impl->_config._threads_per_stream;
-            if (ThreadBindingType::HYBRID_AWARE == _impl->_config._threadBindingType) {
-                if (Config::PreferredCoreType::ROUND_ROBIN != _impl->_config._thread_preferred_core_type) {
-                    if (Config::PreferredCoreType::ANY == _impl->_config._thread_preferred_core_type) {
-                        _taskArena.reset(new custom::task_arena{concurrency});
-                    } else {
-                        const auto selected_core_type =
-                            Config::PreferredCoreType::BIG == _impl->_config._thread_preferred_core_type
-                                ? custom::info::core_types().back()    // running on Big cores only
-                                : custom::info::core_types().front();  // running on Little cores only
-                        _taskArena.reset(new custom::task_arena{custom::task_arena::constraints{}
-                                                                    .set_core_type(selected_core_type)
-                                                                    .set_max_concurrency(concurrency)});
-                    }
-                } else {
-                    // assigning the stream to the core type in the round-robin fashion
-                    // wrapping around total_streams (i.e. how many streams all different core types can handle
-                    // together). Binding priority: Big core, Logical big core, Small core
-                    const auto total_streams = _impl->total_streams_on_core_types.back().second;
-                    const auto big_core_streams = _impl->total_streams_on_core_types.front().second;
-                    const auto hybrid_core = _impl->total_streams_on_core_types.size() > 1;
-                    const auto phy_core_streams =
-                        _impl->_config._big_core_streams == 0
-                            ? 0
-                            : _impl->num_big_core_phys / _impl->_config._threads_per_stream_big;
-                    const auto streamId_wrapped = _streamId % total_streams;
-                    const auto& selected_core_type =
-                        std::find_if(
-                            _impl->total_streams_on_core_types.cbegin(),
-                            _impl->total_streams_on_core_types.cend(),
-                            [streamId_wrapped](const decltype(_impl->total_streams_on_core_types)::value_type& p) {
-                                return p.second > streamId_wrapped;
-                            })
-                            ->first;
-                    const auto small_core = hybrid_core && selected_core_type == 0;
-                    const auto logic_core = !small_core && streamId_wrapped >= phy_core_streams;
-                    const auto small_core_skip = small_core && _impl->_config._threads_per_stream_small == 3 &&
-                                                 _impl->_config._small_core_streams > 1;
-                    const auto max_concurrency =
-                        small_core ? _impl->_config._threads_per_stream_small : _impl->_config._threads_per_stream_big;
-                    // Special handling of _threads_per_stream_small == 3
-                    const auto small_core_id = small_core_skip ? 0 : streamId_wrapped - big_core_streams;
-                    const auto stream_id =
-                        hybrid_core
-                            ? (small_core ? small_core_id
-                                          : (logic_core ? streamId_wrapped - phy_core_streams : streamId_wrapped))
-                            : streamId_wrapped;
-                    const auto thread_binding_step = hybrid_core ? (small_core ? _impl->_config._threadBindingStep : 2)
-                                                                 : _impl->_config._threadBindingStep;
-                    // Special handling of _threads_per_stream_small == 3, need to skip 4 (Four cores share one L2
-                    // cache on the small core), stream_id = 0, cpu_idx_offset cumulative plus 4
-                    const auto small_core_offset =
-                        small_core_skip ? _impl->_config._small_core_offset + (streamId_wrapped - big_core_streams) * 4
-                                        : _impl->_config._small_core_offset;
-                    const auto cpu_idx_offset =
-                        hybrid_core
-                            // Prevent conflicts with system scheduling, so default cpu id on big core starts from 1
-                            ? (small_core ? small_core_offset : (logic_core ? 0 : 1))
-                            : 0;
-#    ifdef _WIN32
-                    _taskArena.reset(new custom::task_arena{custom::task_arena::constraints{}
-                                                                .set_core_type(selected_core_type)
-                                                                .set_max_concurrency(max_concurrency)});
-#    else
-                    _taskArena.reset(new custom::task_arena{max_concurrency});
-#    endif
-                    CpuSet processMask;
-                    int ncpus = 0;
-                    std::tie(processMask, ncpus) = get_process_mask();
-                    if (nullptr != processMask) {
-                        _observer.reset(new Observer{*_taskArena,
-                                                     std::move(processMask),
-                                                     ncpus,
-                                                     stream_id,
-                                                     max_concurrency,
-                                                     thread_binding_step,
-                                                     _impl->_config._threadBindingOffset,
-                                                     cpu_idx_offset});
-                        _observer->observe(true);
-                    }
-                }
-            } else if (ThreadBindingType::NUMA == _impl->_config._threadBindingType) {
-                _taskArena.reset(new custom::task_arena{custom::task_arena::constraints{_numaNodeId, concurrency}});
-            } else if ((0 != _impl->_config._threads_per_stream) ||
-                       (ThreadBindingType::CORES == _impl->_config._threadBindingType)) {
-                _taskArena.reset(new custom::task_arena{concurrency});
-                if (ThreadBindingType::CORES == _impl->_config._threadBindingType) {
-                    CpuSet processMask;
-                    int ncpus = 0;
-                    std::tie(processMask, ncpus) = get_process_mask();
-                    if (nullptr != processMask) {
-                        _observer.reset(new Observer{*_taskArena,
-                                                     std::move(processMask),
-                                                     ncpus,
-                                                     _streamId,
-                                                     _impl->_config._threads_per_stream,
-                                                     _impl->_config._threadBindingStep,
-                                                     _impl->_config._threadBindingOffset});
-                        _observer->observe(true);
-                    }
-                }
-            }
-        }
-=======
->>>>>>> 6145490a
 #endif
 
         Impl* _impl = nullptr;
