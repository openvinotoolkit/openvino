--- conflicted
+++ resolved
@@ -48,7 +48,6 @@
                                ". Expected only YES(binds to cores) / NO(no binding) / NUMA(binds to NUMA nodes) / "
                                "HYBRID_AWARE (let the runtime recognize and use the hybrid cores)");
             }
-            OPENVINO_SUPPRESS_DEPRECATED_START
         } else if (key == ov::affinity) {
             ov::Affinity affinity;
             std::stringstream{value.as<std::string>()} >> affinity;
@@ -72,36 +71,7 @@
             default:
                 OPENVINO_THROW("Unsupported affinity type");
             }
-<<<<<<< HEAD
-=======
             OPENVINO_SUPPRESS_DEPRECATED_END
-        } else if (key == CONFIG_KEY(CPU_THROUGHPUT_STREAMS)) {
-            if (value.as<std::string>() == CONFIG_VALUE(CPU_THROUGHPUT_NUMA)) {
-                _streams = static_cast<int>(get_available_numa_nodes().size());
-                _streams_changed = true;
-            } else if (value.as<std::string>() == CONFIG_VALUE(CPU_THROUGHPUT_AUTO)) {
-                // bare minimum of streams (that evenly divides available number of cores)
-                _streams = get_default_num_streams();
-                _streams_changed = true;
-            } else {
-                int val_i;
-                try {
-                    val_i = value.as<int>();
-                } catch (const std::exception&) {
-                    OPENVINO_THROW("Wrong value for property key ",
-                                   CONFIG_KEY(CPU_THROUGHPUT_STREAMS),
-                                   ". Expected only positive numbers (#streams) or ",
-                                   "PluginConfigParams::CPU_THROUGHPUT_NUMA/CPU_THROUGHPUT_AUTO");
-                }
-                if (val_i < 0) {
-                    OPENVINO_THROW("Wrong value for property key ",
-                                   CONFIG_KEY(CPU_THROUGHPUT_STREAMS),
-                                   ". Expected only positive numbers (#streams)");
-                }
-                _streams = val_i;
-                _streams_changed = true;
-            }
->>>>>>> 679ce62c
         } else if (key == ov::num_streams) {
             auto streams = value.as<ov::streams::Num>();
             if (streams == ov::streams::NUMA) {
