// Copyright (C) 2018-2024 Intel Corporation
// SPDX-License-Identifier: Apache-2.0
//

#include "openvino/runtime/threading/istreams_executor.hpp"

#include <algorithm>
#include <future>
#include <string>
#include <thread>
#include <vector>

#include "openvino/core/parallel.hpp"
#include "openvino/runtime/internal_properties.hpp"
#include "openvino/runtime/properties.hpp"
#include "openvino/runtime/threading/cpu_streams_info.hpp"
#include "openvino/util/log.hpp"
#include "parallel_custom_arena.hpp"

namespace ov {
namespace threading {

IStreamsExecutor::~IStreamsExecutor() {}

void IStreamsExecutor::Config::set_property(const std::string& key, const ov::Any& value) {
    set_property({{key, value}});
}

void IStreamsExecutor::Config::set_property(const ov::AnyMap& property) {
    for (const auto& it : property) {
        const auto& key = it.first;
        const auto value = it.second;
        if (key == ov::num_streams) {
            auto streams = value.as<ov::streams::Num>();
            if (streams == ov::streams::NUMA) {
                _streams = get_num_numa_nodes(_executor_id);
            } else if (streams == ov::streams::AUTO) {
                // bare minimum of streams (that evenly divides available number of cores)
                _streams = get_default_num_streams(_executor_id);
            } else if (streams.num >= 0) {
                _streams = streams.num;
            } else {
                OPENVINO_THROW("Wrong value for property key ",
                               ov::num_streams.name(),
                               ". Expected non negative numbers (#streams) or ",
                               "ov::streams::NUMA|ov::streams::AUTO, Got: ",
                               streams);
            }
        } else if (key == ov::cpu_core_ids) {
            _core_ids_str = value.as<std::string>();
        } else if (key == ov::inference_num_threads) {
            int val_i;
            try {
                val_i = value.as<int>();
            } catch (const std::exception&) {
                OPENVINO_THROW("Wrong value for property key ",
                               ov::inference_num_threads.name(),
                               ". Expected only positive numbers (#threads)");
            }
            if (val_i < 0) {
                OPENVINO_THROW("Wrong value for property key ",
                               ov::inference_num_threads.name(),
                               ". Expected only positive numbers (#threads)");
            }
            _threads = val_i;
        } else if (key == ov::internal::threads_per_stream) {
            _threads_per_stream = static_cast<int>(value.as<size_t>());
        } else {
            OPENVINO_THROW("Wrong value for property key ", key);
        }
    }
}

ov::Any IStreamsExecutor::Config::get_property(const std::string& key) const {
    if (key == ov::supported_properties) {
        std::vector<std::string> properties{
            ov::num_streams.name(),
            ov::cpu_core_ids.name(),
            ov::inference_num_threads.name(),
            ov::internal::threads_per_stream.name(),
        };
        return properties;
    } else if (key == ov::num_streams) {
        return decltype(ov::num_streams)::value_type{_streams};
    } else if (key == ov::cpu_core_ids) {
        std::string strRes = "";
        for (auto& it : _stream_processor_ids) {
            for (auto j : it) {
                strRes += std::to_string(j);
                strRes += ",";
            }
        }
        return {strRes};
    } else if (key == ov::inference_num_threads) {
        return decltype(ov::inference_num_threads)::value_type{_threads};
    } else if (key == ov::internal::threads_per_stream) {
        return decltype(ov::internal::threads_per_stream)::value_type{_threads_per_stream};
    } else {
        OPENVINO_THROW("Wrong value for property key ", key);
    }
    return {};
}

int IStreamsExecutor::Config::get_default_num_streams(int executor_id) {
    // bare minimum of streams (that evenly divides available number of core)
    const auto proc_type_table = get_proc_type_table(executor_id);
    if (proc_type_table.empty()) {
        return 1;
    }
    const auto num_cores = proc_type_table[0][MAIN_CORE_PROC] + proc_type_table[0][EFFICIENT_CORE_PROC];
    if (0 == num_cores % 4)
        return std::max(4, num_cores / 4);
    else if (0 == num_cores % 5)
        return std::max(5, num_cores / 5);
    else if (0 == num_cores % 3)
        return std::max(3, num_cores / 3);
    else  // if user disables some cores say in BIOS, so we got weird #cores which is not easy to divide
        return 1;
}

IStreamsExecutor::Config IStreamsExecutor::Config::make_default_multi_threaded(
    const IStreamsExecutor::Config& initial) {
    const auto proc_type_table = get_proc_type_table(initial._executor_id);
    auto streamConfig = initial;

    if (proc_type_table.empty()) {
        return streamConfig;
    }

    int num_cores = proc_type_table[0][ALL_PROC];

    if (proc_type_table[0][EFFICIENT_CORE_PROC] > 0 && proc_type_table[0][MAIN_CORE_PROC] > 0) {
        if (streamConfig._thread_preferred_core_type == ov::hint::SchedulingCoreType::ANY_CORE) {
            num_cores = proc_type_table[0][ALL_PROC];
        } else if (streamConfig._thread_preferred_core_type == ov::hint::SchedulingCoreType::PCORE_ONLY) {
            num_cores = proc_type_table[0][MAIN_CORE_PROC];
        } else if (streamConfig._thread_preferred_core_type == ov::hint::SchedulingCoreType::ECORE_ONLY) {
            num_cores = proc_type_table[0][EFFICIENT_CORE_PROC];
        }
    }

    const auto threads = streamConfig._threads ? streamConfig._threads : num_cores;
    int threads_per_stream = streamConfig._streams ? std::max(1, threads / streamConfig._streams) : threads;
    if (proc_type_table[0][EFFICIENT_CORE_PROC] > 0 && proc_type_table[0][MAIN_CORE_PROC] > 0 &&
        streamConfig._thread_preferred_core_type == ov::hint::SchedulingCoreType::ANY_CORE) {
        if (streamConfig._streams > 1) {
            threads_per_stream =
                std::min(std::min(proc_type_table[0][MAIN_CORE_PROC], proc_type_table[0][EFFICIENT_CORE_PROC]),
                         threads_per_stream);
            while (1) {
                int streams_num = proc_type_table[0][MAIN_CORE_PROC] / threads_per_stream +
                                  proc_type_table[0][HYPER_THREADING_PROC] / threads_per_stream +
                                  proc_type_table[0][EFFICIENT_CORE_PROC] / threads_per_stream;
                if (streams_num >= streamConfig._streams) {
                    break;
                } else {
                    if (threads_per_stream > 1) {
                        threads_per_stream--;
                    }
                }
            }
        }
    }
    streamConfig._threads_per_stream = threads_per_stream;
    streamConfig._threads = streamConfig._threads_per_stream * streamConfig._streams;
    streamConfig.update_executor_config();
    return streamConfig;
}

<<<<<<< HEAD
void IStreamsExecutor::Config::apply_cpu_core_ids() {
    int status = _name.find("StreamsExecutor") != std::string::npos ? NOT_USED : CPU_USED;

    if (_executor_id > -1 || status == CPU_USED) {
        return;
    }

    std::vector<int> ids;
    std::stringstream ss(_core_ids_str);
    std::string item;
    while (getline(ss, item, ',')) {
        ids.push_back(std::stoi(item));
    }
    _executor_id = config_available_cpus(_executor_id, ids);
}

void IStreamsExecutor::Config::reserve_cpu_threads() {
    int status = _name.find("StreamsExecutor") != std::string::npos ? NOT_USED : CPU_USED;

    if (_streams_info_table.size() == 0 || (status == CPU_USED && !_cpu_reservation)) {
        return;
    }
    reserve_available_cpus(_executor_id, _streams_info_table, _stream_processor_ids, status);
}

IStreamsExecutor::Config IStreamsExecutor::Config::reserve_cpu_threads(const IStreamsExecutor::Config& initial) {
    auto config = initial;
    int status = config._name.find("StreamsExecutor") != std::string::npos ? NOT_USED : CPU_USED;

    if (config._streams_info_table.size() == 0 || (status == CPU_USED && !config._cpu_reservation)) {
        return config;
    }
    reserve_available_cpus(config._executor_id, config._streams_info_table, config._stream_processor_ids, status);

    config._streams = 0;
    config._threads = 0;
    for (size_t i = 0; i < config._streams_info_table.size(); i++) {
        if (config._streams_info_table[i][NUMBER_OF_STREAMS] > 0) {
            config._streams += config._streams_info_table[i][NUMBER_OF_STREAMS];
            config._threads +=
                config._streams_info_table[i][NUMBER_OF_STREAMS] * config._streams_info_table[i][THREADS_PER_STREAM];
        }
    }
    config._threads_per_stream = config._streams_info_table[0][THREADS_PER_STREAM];
    OPENVINO_DEBUG << "[ threading ] " << config._name << " reserve_cpu_threads " << config._streams << "("
                   << config._threads << ")";

    return config;
}

=======
>>>>>>> c904b8e1
void IStreamsExecutor::Config::update_executor_config() {
    const auto proc_type_table = get_proc_type_table(this->_executor_id);
    bool streams_info_available = false;

    if (proc_type_table.empty()) {
        return;
    }

    if (_cpu_reservation && !_cpu_pinning) {
        _cpu_pinning = true;
    }

    if (!_streams_info_table.empty()) {
        streams_info_available = true;
        std::vector<int> threads_proc_type(HYPER_THREADING_PROC + 1, 0);
        for (size_t i = 0; i < _streams_info_table.size(); i++) {
            if (_streams_info_table[i][NUMBER_OF_STREAMS] > 0) {
                threads_proc_type[_streams_info_table[i][PROC_TYPE]] +=
                    _streams_info_table[i][THREADS_PER_STREAM] * _streams_info_table[i][NUMBER_OF_STREAMS];
            }
        }
        for (size_t i = ALL_PROC; i < threads_proc_type.size(); i++) {
            if (threads_proc_type[i] > proc_type_table[0][i]) {
                streams_info_available = false;
                break;
            }
        }
    }

    if (!streams_info_available) {
        _streams_info_table.clear();

        const auto total_num_cores = proc_type_table[0][ALL_PROC];
        const auto total_num_big_cores = proc_type_table[0][MAIN_CORE_PROC] + proc_type_table[0][HYPER_THREADING_PROC];
        const auto total_num_little_cores = proc_type_table[0][EFFICIENT_CORE_PROC];

        if ((total_num_little_cores == 0 && _thread_preferred_core_type == ov::hint::SchedulingCoreType::ECORE_ONLY) ||
            (total_num_big_cores == 0 && _thread_preferred_core_type == ov::hint::SchedulingCoreType::PCORE_ONLY) ||
            (proc_type_table.size() > 1 && _thread_preferred_core_type == ov::hint::SchedulingCoreType::PCORE_ONLY)) {
            _thread_preferred_core_type = ov::hint::SchedulingCoreType::ANY_CORE;
        }

        int num_cores = total_num_cores;
        if (_thread_preferred_core_type == ov::hint::SchedulingCoreType::PCORE_ONLY) {
            num_cores = total_num_big_cores;
        } else if (_thread_preferred_core_type == ov::hint::SchedulingCoreType::ECORE_ONLY) {
            num_cores = total_num_little_cores;
        }

        _streams = _streams > 0 ? std::min(_streams, num_cores) : _streams;
        if (_streams == 0) {
            set_config_zero_stream();
            return;
        }

        _threads_per_stream =
            _threads_per_stream > 0 ? std::min(num_cores, _streams * _threads_per_stream) / _streams : 0;
        if (_threads_per_stream == 0) {
            return;
        }

        // create stream_info_table based on core type
        std::vector<int> stream_info(CPU_STREAMS_TABLE_SIZE, 0);
        stream_info[THREADS_PER_STREAM] = _threads_per_stream;
        stream_info[STREAM_NUMA_NODE_ID] = 0;
        stream_info[STREAM_SOCKET_ID] = 0;
        int cur_threads = _streams * _threads_per_stream;
        if (_thread_preferred_core_type == ov::hint::SchedulingCoreType::ECORE_ONLY) {
            stream_info[PROC_TYPE] = EFFICIENT_CORE_PROC;
            stream_info[NUMBER_OF_STREAMS] = _streams;
            _streams_info_table.push_back(stream_info);
        } else {
            int start = proc_type_table.size() > 1 ? 1 : 0;
            std::vector<int> core_types;
            // Using cores crossed sockets or hyper threads when streams = 1
            if (_streams == 1 && _threads_per_stream > proc_type_table[start][ov::MAIN_CORE_PROC]) {
                stream_info[NUMBER_OF_STREAMS] = _streams;
                stream_info[PROC_TYPE] = ALL_PROC;
                stream_info[STREAM_NUMA_NODE_ID] = proc_type_table.size() > 1 ? -1 : 0;
                stream_info[STREAM_SOCKET_ID] = proc_type_table.size() > 1 ? -1 : 0;
                _streams_info_table.push_back(stream_info);
                stream_info[NUMBER_OF_STREAMS] = 0;
            }
            if (_thread_preferred_core_type == ov::hint::SchedulingCoreType::PCORE_ONLY &&
                proc_type_table[0][EFFICIENT_CORE_PROC] > 0) {
                core_types = {MAIN_CORE_PROC, HYPER_THREADING_PROC};
            } else {
                core_types = {MAIN_CORE_PROC, EFFICIENT_CORE_PROC, HYPER_THREADING_PROC};
            }
            for (int j : core_types) {
                for (size_t i = start; i < proc_type_table.size(); i++) {
                    if (proc_type_table[i][j] > 0 && cur_threads > 0) {
                        if (_threads_per_stream > proc_type_table[i][j]) {
                            stream_info[THREADS_PER_STREAM] = std::min(proc_type_table[i][j], cur_threads);
                            cur_threads -= stream_info[THREADS_PER_STREAM];
                        } else {
                            stream_info[NUMBER_OF_STREAMS] =
                                std::min(proc_type_table[i][j], cur_threads) / _threads_per_stream;
                            cur_threads -= stream_info[NUMBER_OF_STREAMS] * _threads_per_stream;
                        }
                        stream_info[PROC_TYPE] = j;
                        stream_info[STREAM_NUMA_NODE_ID] = proc_type_table[i][PROC_NUMA_NODE_ID];
                        stream_info[STREAM_SOCKET_ID] = proc_type_table[i][PROC_SOCKET_ID];
                        _streams_info_table.push_back(stream_info);
                    }
                }
            }
        }
    }

    if (_cpu_pinning) {
        reserve_available_cpus(_streams_info_table, _stream_processor_ids, _cpu_reservation ? CPU_USED : NOT_USED);
    }

    // Recaculate _streams, _threads and _threads_per_stream by _streams_info_table
    int num_streams = 0;
    _threads = 0;
    _sub_streams = 0;
    for (size_t i = 0; i < _streams_info_table.size(); i++) {
        if (_streams_info_table[i][NUMBER_OF_STREAMS] > 0) {
            num_streams += _streams_info_table[i][NUMBER_OF_STREAMS];
            _threads += _streams_info_table[i][NUMBER_OF_STREAMS] * _streams_info_table[i][THREADS_PER_STREAM];
        } else if (_streams_info_table[i][NUMBER_OF_STREAMS] == -1) {
            _sub_streams += 1;
        }
    }
    _threads_per_stream = _streams_info_table[0][THREADS_PER_STREAM];
    _streams = _streams > 0 ? num_streams : _streams;

    OPENVINO_DEBUG << "[ threading ] proc_type_table:";
    for (size_t i = 0; i < proc_type_table.size(); i++) {
        OPENVINO_DEBUG << proc_type_table[i][ALL_PROC] << " " << proc_type_table[i][MAIN_CORE_PROC] << " "
                       << proc_type_table[i][EFFICIENT_CORE_PROC] << " " << proc_type_table[i][HYPER_THREADING_PROC]
                       << " " << proc_type_table[i][PROC_NUMA_NODE_ID] << " " << proc_type_table[i][PROC_SOCKET_ID];
    }

    OPENVINO_DEBUG << "[ threading ] streams_info_table:";
    for (size_t i = 0; i < _streams_info_table.size(); i++) {
        OPENVINO_DEBUG << _streams_info_table[i][NUMBER_OF_STREAMS] << " " << _streams_info_table[i][PROC_TYPE] << " "
                       << _streams_info_table[i][THREADS_PER_STREAM] << " "
                       << _streams_info_table[i][STREAM_NUMA_NODE_ID] << " "
                       << _streams_info_table[i][STREAM_SOCKET_ID];
    }
    OPENVINO_DEBUG << "[ threading ] " << _name << ": " << _streams << "(" << _threads << ")";
}

void IStreamsExecutor::Config::set_config_zero_stream() {
    std::vector<std::vector<int>> proc_type_table = get_proc_type_table(_executor_id);
    int core_type = MAIN_CORE_PROC;
    int numa_id = 0;
    int socket_id = 0;

    if (proc_type_table.size() > 0) {
        core_type = proc_type_table[0][MAIN_CORE_PROC] > 0
                        ? MAIN_CORE_PROC
                        : (proc_type_table[0][EFFICIENT_CORE_PROC] > 0 ? EFFICIENT_CORE_PROC : HYPER_THREADING_PROC);
        numa_id = std::max(0, proc_type_table[0][PROC_NUMA_NODE_ID]);
        socket_id = std::max(0, proc_type_table[0][PROC_SOCKET_ID]);
    }
    _streams_info_table.push_back({1, core_type, 1, numa_id, socket_id});
    _cpu_pinning = false;
}

void IStreamsExecutor::run_sub_stream_and_wait(const std::vector<Task>& tasks) {
    std::vector<std::packaged_task<void()>> packagedTasks;
    std::vector<std::future<void>> futures;
    for (std::size_t i = 0; i < tasks.size(); ++i) {
        packagedTasks.emplace_back([&tasks, i] {
            tasks[i]();
        });
        futures.emplace_back(packagedTasks.back().get_future());
    }
    for (std::size_t i = 0; i < tasks.size(); ++i) {
        run_sub_stream(
            [&packagedTasks, i] {
                packagedTasks[i]();
            },
            static_cast<int>(i));
    }
    // std::future::get will rethrow exception from task.
    // We should wait all tasks before any exception is thrown.
    // So wait() and get() for each future moved to separate loops
    for (auto&& future : futures) {
        future.wait();
    }
    for (auto&& future : futures) {
        future.get();
    }
}

}  // namespace threading
}  // namespace ov<|MERGE_RESOLUTION|>--- conflicted
+++ resolved
@@ -167,7 +167,6 @@
     return streamConfig;
 }
 
-<<<<<<< HEAD
 void IStreamsExecutor::Config::apply_cpu_core_ids() {
     int status = _name.find("StreamsExecutor") != std::string::npos ? NOT_USED : CPU_USED;
 
@@ -184,42 +183,6 @@
     _executor_id = config_available_cpus(_executor_id, ids);
 }
 
-void IStreamsExecutor::Config::reserve_cpu_threads() {
-    int status = _name.find("StreamsExecutor") != std::string::npos ? NOT_USED : CPU_USED;
-
-    if (_streams_info_table.size() == 0 || (status == CPU_USED && !_cpu_reservation)) {
-        return;
-    }
-    reserve_available_cpus(_executor_id, _streams_info_table, _stream_processor_ids, status);
-}
-
-IStreamsExecutor::Config IStreamsExecutor::Config::reserve_cpu_threads(const IStreamsExecutor::Config& initial) {
-    auto config = initial;
-    int status = config._name.find("StreamsExecutor") != std::string::npos ? NOT_USED : CPU_USED;
-
-    if (config._streams_info_table.size() == 0 || (status == CPU_USED && !config._cpu_reservation)) {
-        return config;
-    }
-    reserve_available_cpus(config._executor_id, config._streams_info_table, config._stream_processor_ids, status);
-
-    config._streams = 0;
-    config._threads = 0;
-    for (size_t i = 0; i < config._streams_info_table.size(); i++) {
-        if (config._streams_info_table[i][NUMBER_OF_STREAMS] > 0) {
-            config._streams += config._streams_info_table[i][NUMBER_OF_STREAMS];
-            config._threads +=
-                config._streams_info_table[i][NUMBER_OF_STREAMS] * config._streams_info_table[i][THREADS_PER_STREAM];
-        }
-    }
-    config._threads_per_stream = config._streams_info_table[0][THREADS_PER_STREAM];
-    OPENVINO_DEBUG << "[ threading ] " << config._name << " reserve_cpu_threads " << config._streams << "("
-                   << config._threads << ")";
-
-    return config;
-}
-
-=======
->>>>>>> c904b8e1
 void IStreamsExecutor::Config::update_executor_config() {
     const auto proc_type_table = get_proc_type_table(this->_executor_id);
     bool streams_info_available = false;
