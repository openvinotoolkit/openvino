--- conflicted
+++ resolved
@@ -123,11 +123,7 @@
                 streams_table[streams_table.size() - 1][NUMBER_OF_STREAMS] =
                     std::abs(_streams_info_table[i][NUMBER_OF_STREAMS]);
             }
-<<<<<<< HEAD
-        } else {
-=======
         } else if (_streams_info_table[i][NUMBER_OF_STREAMS] != 0) {
->>>>>>> 0336ead5
             continue;
         }
         if (last_all_proc && _streams_info_table[i][NUMBER_OF_STREAMS] != 0) {
