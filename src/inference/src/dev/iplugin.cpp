--- conflicted
+++ resolved
@@ -195,28 +195,12 @@
         }
     };
 
-    auto chec_pairs = [](std::map<std::string, int> pair_checker) {
-        return std::all_of(pair_checker.begin(), pair_checker.end(), [](const std::pair<std::string, int>& val) {
-            return val.second == 2;
-        });
-    };
-
-<<<<<<< HEAD
-=======
-    auto remove_op_from_supported = [&](const std::shared_ptr<ov::Node>& node) {
-        auto names = get_names_set(node);
-        for (auto& name : get_names_set(node)) {
-            supported.erase(name);
-        }
-    };
-
     auto check_pairs = [](std::map<std::string, int> pair_checker) {
         return std::all_of(pair_checker.begin(), pair_checker.end(), [](const std::pair<std::string, int>& val) {
             return val.second == 2;
         });
     };
 
->>>>>>> f9605cd8
     // Check the ops to make sure Assign and ReadValue operations in pairs on the network
     std::map<std::string, int> pair_checker;
     for (auto&& op : ops) {
@@ -231,11 +215,7 @@
         }
     }
 
-<<<<<<< HEAD
-    if (!chec_pairs(pair_checker)) {
-=======
     if (!check_pairs(pair_checker)) {
->>>>>>> f9605cd8
         for (auto& op : ops) {
             if (const auto& assign = std::dynamic_pointer_cast<ov::op::util::VariableExtension>(op)) {
                 if (pair_checker[assign->get_variable_id()] == 1) {
@@ -245,18 +225,14 @@
         }
     }
 
-<<<<<<< HEAD
     bool start_split = false;
     unsigned long total_size = 0;
     std::map<std::string, int> pair_checker_temp;
-=======
     // Walk over transformed model for special handing of Parameters/Constants/Results
->>>>>>> f9605cd8
     for (auto&& op : ops) {
         // Mark Constants and all fused names as unsupported if they are have no
         // supported consumers/sources
         if (ov::op::util::is_constant(op)) {
-<<<<<<< HEAD
             if (has_all_consumers_unsupported(supported, op)) {
                 remove_op_from_supported(op);
                 continue;
@@ -278,10 +254,6 @@
                         start_split = chec_pairs(pair_checker_temp);
                     }
                 }
-=======
-            if (has_all_consumers_unsupported(op)) {
-                remove_op_from_supported(op);
->>>>>>> f9605cd8
             }
             if (start_split) {
                 if (!ov::op::util::is_constant(op)) {
