// Copyright (C) 2018-2024 Intel Corporation
// SPDX-License-Identifier: Apache-2.0
//

#include "openvino/runtime/iplugin.hpp"

#include "openvino/op/convert.hpp"
#include "openvino/op/ops.hpp"
#include "openvino/op/util/op_types.hpp"
#include "openvino/op/util/shape_of_base.hpp"
#include "openvino/pass/manager.hpp"
#include "transformations/common_optimizations/fused_names_cleanup.hpp"
#include "transformations/rt_info/fused_names_attribute.hpp"

namespace {

std::unordered_set<std::string> get_removed_nodes(const std::shared_ptr<const ov::Model>& original_model,
                                                  const std::shared_ptr<const ov::Model>& transformed_model) {
    std::unordered_set<std::string> result = {};
    std::unordered_set<std::string> transformed_node_names = {};

    for (auto&& node : transformed_model->get_ops()) {
        transformed_node_names.emplace(node->get_friendly_name());
        for (auto&& fused_layer_name : ov::getFusedNamesVector(node)) {
            transformed_node_names.emplace(fused_layer_name);
        }
    }

    for (auto&& original_node : original_model->get_ops()) {
        if (!transformed_node_names.count(original_node->get_friendly_name()))
            result.emplace(original_node->get_friendly_name());
    }

    return result;
}

bool is_graph_input_node(const std::shared_ptr<ov::Node>& node) {
    return ov::op::util::is_parameter(node) || ov::op::util::is_constant(node);
}

}  // namespace

ov::IPlugin::IPlugin() : m_executor_manager(ov::threading::executor_manager()) {}

void ov::IPlugin::set_version(const ov::Version& version) {
    m_version = version;
}

const ov::Version& ov::IPlugin::get_version() const {
    return m_version;
}

void ov::IPlugin::set_device_name(const std::string& name) {
    m_plugin_name = name;
}

const std::string& ov::IPlugin::get_device_name() const {
    return m_plugin_name;
}

void ov::IPlugin::set_core(const std::weak_ptr<ov::ICore>& core) {
    OPENVINO_ASSERT(!core.expired());
    m_core = core;
    auto locked_core = m_core.lock();
}

std::shared_ptr<ov::ICore> ov::IPlugin::get_core() const {
    return m_core.lock();
}

const std::shared_ptr<ov::threading::ExecutorManager>& ov::IPlugin::get_executor_manager() const {
    return m_executor_manager;
}

std::shared_ptr<ov::ICompiledModel> ov::IPlugin::compile_model(const std::string& model_path,
                                                               const ov::AnyMap& properties) const {
    auto core = get_core();
    OPENVINO_ASSERT(core);
    auto model = core->read_model(model_path, std::string());
    return compile_model(model, properties);
}

std::unordered_set<std::string> ov::get_supported_nodes(
    const std::shared_ptr<const ov::Model>& model,
    std::function<void(std::shared_ptr<ov::Model>&)> transform,
    std::function<bool(const std::shared_ptr<ov::Node>)> is_node_supported,
    float query_model_ratio) {
    using NameSet = std::unordered_set<std::string>;
    using NodePtr = std::shared_ptr<ov::Node>;
    NameSet res;
    if (query_model_ratio <= 0) {
        return res;
    }
    bool query_by_memory_control = query_model_ratio < 1;
    // Collect original operation names
    std::unordered_set<std::string> original_ops;
    for (auto&& node : model->get_ops()) {
        original_ops.emplace(node->get_friendly_name());
    }

    auto transformed_model = model->clone();
    // Cleanup fused names if there are present in original model
    ov::pass::Manager m;
    m.register_pass<ov::pass::FusedNamesCleanup>();
    m.run_passes(transformed_model);

    transform(transformed_model);
    auto ops = transformed_model->get_ordered_ops();

    NameSet supported;
    NameSet unsupported;
    NameSet removed_nodes = get_removed_nodes(model, transformed_model);

    auto get_names_set = [](const NodePtr& op) -> NameSet {
        auto fused_names = ov::getFusedNamesVector(op);
        NameSet names(fused_names.begin(), fused_names.end());
        names.insert(op->get_friendly_name());
        return names;
    };

    // Collect all operation names even there are no such names in original model
    std::map<std::string, std::shared_ptr<ov::Node>> transformed_model_op_map;
<<<<<<< HEAD
    for (auto&& op : ops) {
        auto names = get_names_set(op);
=======
    std::map<std::string, std::string> fused_model_op_map;
    for (auto&& op : ops) {
        auto names = get_names_set(op);
        for (auto& name : names) {
            if (name != op->get_friendly_name())
                fused_model_op_map[name] = op->get_friendly_name();
        }
>>>>>>> 308443d6
        transformed_model_op_map[op->get_friendly_name()] = op;
        if (is_node_supported(op)) {
            supported.insert(names.begin(), names.end());
        } else {
            unsupported.insert(names.begin(), names.end());
        }
    }

    // If operation was fused into several operations where one is supported
    // but another one is not supported remove it from supported
    for (auto&& name : unsupported) {
        supported.erase(name);
    }

    auto copy_set = [](NameSet& source, NameSet& dest) {
        dest.clear();
        copy(source.begin(), source.end(), inserter(dest, dest.end()));
    };

    auto get_output_node = [](const ov::Output<ov::Node>& output) -> NodePtr {
        return output.get_node_shared_ptr();
    };

    auto get_input_node = [&get_output_node](const ov::Input<ov::Node>& input) -> NodePtr {
        return get_output_node(input.get_source_output());
    };

    auto has_all_consumers_unsupported = [&](const NameSet& supported, const NodePtr& node) -> bool {
        bool has_consumers = false;
        for (auto&& output : node->outputs()) {
            for (auto&& input : output.get_target_inputs()) {
                has_consumers = true;
                if (supported.count(input.get_node()->get_friendly_name())) {
                    return false;
                }
            }
        }
        return has_consumers;
    };

    auto has_users_unsupported = [&](const NameSet& supported, const NodePtr& node) -> bool {
        auto users = node->get_users();
        for (auto& user : users) {
            if (!supported.count(user->get_friendly_name()) && !ov::is_type<ov::op::v0::Result>(user)) {
                return true;
            }
        }
        return false;
    };

    auto has_unsupported_source = [&get_input_node](const NameSet& supported,
                                                    const NodePtr& op,
                                                    bool const_only = false,
                                                    bool ignore_input = false) -> bool {
        for (auto& input : op->inputs()) {
            const auto& node = get_input_node(input);
            if (const_only && !ov::op::util::is_constant(node))
                continue;
            if (ignore_input && is_graph_input_node(node))
                continue;
            if (!supported.count(node->get_friendly_name())) {
                return true;
            }
        }
        return false;
    };

    auto remove_op_from_supported = [&](const NodePtr& node) {
        auto names = get_names_set(node);
        for (auto& name : get_names_set(node)) {
            supported.erase(name);
        }
    };

    auto insert_op_to_supported = [&](const NodePtr& node) {
        if (is_node_supported(node)) {
            auto names = get_names_set(node);
            for (auto& name : get_names_set(node)) {
                supported.insert(name);
            }
        }
    };

    auto check_pairs = [](std::map<std::string, int> pair_checker) {
        return std::all_of(pair_checker.begin(), pair_checker.end(), [](const std::pair<std::string, int>& val) {
            return val.second == 2;
        });
    };

    auto check_variables = [&](std::map<std::string, int>& pair_checker, const NameSet& supported) {
        for (auto&& op : ops) {
            if (supported.count(op->get_friendly_name())) {
                if (const auto& assign = std::dynamic_pointer_cast<ov::op::util::VariableExtension>(op)) {
                    if (pair_checker.count(assign->get_variable_id()) == 0) {
                        pair_checker[assign->get_variable_id()] = 1;
                    } else {
                        pair_checker[assign->get_variable_id()]++;
                    }
                }
            }
        }
        return check_pairs(pair_checker);
    };

    // Check the ops to make sure Assign and ReadValue operations in pairs on the network
    std::map<std::string, int> pair_checker;
    if (!check_variables(pair_checker, supported)) {
        for (auto& op : ops) {
            if (const auto& assign = std::dynamic_pointer_cast<ov::op::util::VariableExtension>(op)) {
                if (pair_checker[assign->get_variable_id()] == 1) {
                    remove_op_from_supported(op);
                }
            }
        }
    }

    for (auto&& op : ops) {
        // Mark Constants and all fused names as unsupported if they are have no
        // supported consumers/sources
        if (ov::op::util::is_constant(op)) {
            if (has_all_consumers_unsupported(supported, op)) {
                remove_op_from_supported(op);
                continue;
            }
        }
    }

    auto get_matmul_size = [&](const NodePtr& op) {
        int64_t op_size = 1;
        for (auto& input : op->inputs()) {
            const auto& node = get_input_node(input);
            for (size_t shape_id = 0; shape_id < node->get_output_partial_shape(0).size(); shape_id++) {
                if (!node->get_output_partial_shape(0)[shape_id].is_dynamic()) {
                    int64_t len = node->get_output_partial_shape(0)[shape_id].get_length();
                    if (len >= 1)
                        op_size *= len;
                }
            }
        }
        return op_size;
    };

    bool model_has_matmul = false;
    for (auto&& op : ops) {
        if (ov::is_type<ov::op::v0::MatMul>(op)) {
            model_has_matmul = true;
        }
    }

    auto node_can_start_split = [&](const NodePtr& op) {
        if (model_has_matmul) {
            return ov::is_type<ov::op::v0::MatMul>(op);
        } else {
            return ov::op::util::is_constant(op);
        }
    };

    size_t total_ops_size = 0;
    for (auto&& op : ops) {
        if (node_can_start_split(op)) {
            if (model_has_matmul) {
                total_ops_size += get_matmul_size(op);
            } else {
                total_ops_size += op->get_element_type().size() * shape_size(op->get_shape());
            }
        }
    }
    // If there is no constant or supported nodes in the model, mark query_by_memory_control as false
    if (total_ops_size == 0 || supported.size() == 0) {
        query_by_memory_control = false;
    }
    // mark all removed nodes as supported
    supported.insert(removed_nodes.begin(), removed_nodes.end());
    if (query_by_memory_control) {
        NameSet temp_supported;
        NameSet temp_unsupported;
        NameSet temp_supported_1;
        NameSet temp_unsupported_1;
        bool cancel_split = false;
        std::set<std::string> split_node_set;
        int64_t last_total_len = 0;
        int search_times = 0;
        size_t last_total_size = 0;
        double min_query_size = query_model_ratio * total_ops_size * 0.95;
        double max_query_size = query_model_ratio * total_ops_size * 1.05;
        copy_set(supported, temp_supported);
        copy_set(unsupported, temp_unsupported);
        // Search the smallest transmission node within the user's requested ratio range of 0.95-1.05 times
        do {
            std::map<std::string, int> temp_pair_checker;
            bool ready_split = false;
            bool start_split = false;
            bool has_min_graph = false;
            size_t total_size = 0;
            search_times++;
            copy_set(temp_supported, supported);
            copy_set(temp_unsupported, unsupported);
            // Walk over transformed model for special handing of Parameters/Constants/Results
            for (auto&& op : ops) {
                if (supported.count(op->get_friendly_name()) && !cancel_split) {
                    if (const auto& assign = std::dynamic_pointer_cast<ov::op::util::VariableExtension>(op)) {
                        if (temp_pair_checker.count(assign->get_variable_id()) == 0) {
                            temp_pair_checker[assign->get_variable_id()] = 1;
                        } else {
                            temp_pair_checker[assign->get_variable_id()]++;
                        }
                    }
                    if (node_can_start_split(op) && !ready_split) {
                        if (model_has_matmul) {
                            total_size += get_matmul_size(op);
                        } else {
                            total_size += op->get_element_type().size() * shape_size(op->get_shape());
                        }
                        // If the total size is 1.05 times larger than the user's requirement:
                        // - If has_min_graph = false, it means there is no nodes meets requirement, so need cancel
                        //   split and break
                        // - If the search_times > 1, it means this is not the first search in do-while, so cancel
                        //   split and break
                        if (total_size <= max_query_size) {
                            has_min_graph = true;
                        } else if (!has_min_graph || search_times > 1) {
                            cancel_split = true;
                            break;
                        }
                        // Ready to split if total size meets user's requirement and Assign-ReadValue operations in
                        // pairs on the network
                        if (total_size >= min_query_size) {
                            if (!ready_split && split_node_set.find(op->get_friendly_name()) == split_node_set.end()) {
                                ready_split = check_pairs(temp_pair_checker);
                                if (ready_split) {
                                    split_node_set.insert(op->get_friendly_name());
                                    // Judge if the current constant op should be removed from supported
                                    if (total_size < max_query_size)
                                        continue;
                                }
                            }
                        }
                    }
                    // Start splitting when ready and the ops is constant
                    if (ready_split) {
                        if (ov::op::util::is_constant(op)) {
                            supported.erase(op->get_friendly_name());
                            start_split = true;
                        } else if (start_split) {
                            supported.erase(op->get_friendly_name());
                            for (auto& input : op->inputs()) {
                                const auto& node = get_input_node(input);
                                if (ov::op::util::is_constant(node)) {
                                    supported.erase(node->get_friendly_name());
                                }
                            }
                        }
                    }
                }
            }
            // Filter the fused ops
            for (auto& op : model->get_ordered_ops()) {
                const auto& name = op->get_friendly_name();
                if (removed_nodes.count(name)) {
                    if (has_all_consumers_unsupported(supported, op) &&
                        has_all_consumers_unsupported(removed_nodes, op)) {
                        if (transformed_model_op_map.find(name) != transformed_model_op_map.end()) {
                            remove_op_from_supported(transformed_model_op_map[name]);
                        } else {
                            remove_op_from_supported(op);
                        }
                        removed_nodes.erase(name);
                    }
                }
            }
            // Add the ops to supported that removed by transformations and it has supported users
            // For example:
            //
<<<<<<< HEAD
            //      convert(to be marked as supported)
            //         |
            //       divide(already in supported)
            //
            for (auto& op : model->get_ordered_ops()) {
                const auto& name = op->get_friendly_name();
                if (!supported.count(name)) {
                    if (has_users_supported(supported, op)) {
                        if (transformed_model_op_map.find(name) != transformed_model_op_map.end()) {
                            insert_op_to_supported(transformed_model_op_map[name]);
                        } else {
                            insert_op_to_supported(op);
=======
            //       A (to be marked as supported)
            //       |
            //       B (already in supported)
            //
            for (auto& op : model->get_ordered_ops()) {
                const auto& name = op->get_friendly_name();
                if (!supported.count(name)) {
                    if (!has_all_consumers_unsupported(supported, op)) {
                        if (transformed_model_op_map.find(name) != transformed_model_op_map.end()) {
                            insert_op_to_supported(transformed_model_op_map[name]);
                        } else {
                            insert_op_to_supported(op);
                        }
                    }
                }
            }
            // For example, A op need to be removed from supported:
            //              B (unsupported)
            //              |
            //              A (to be marked as unsupported)
            //
            //
            for (auto& op : model->get_ordered_ops()) {
                const auto& name = op->get_friendly_name();
                if (has_unsupported_source(supported, op, false, true) && supported.count(name)) {
                    supported.erase(name);
                }
            }
            // For example, A op need to be removed from supported:
            //
            //              A (constant, to be marked as unsupported)
            //     _________|_________
            //    |                   |
            //    B (unsupported)     C (unsupported)
            //
            for (auto& op : model->get_ordered_ops()) {
                const auto& name = op->get_friendly_name();
                if ((ov::op::util::is_constant(op) && has_all_consumers_unsupported(supported, op)) &&
                    supported.count(name)) {
                    supported.erase(name);
                }
            }
            // For example, A op need to be removed from supported:
            //              A (fused on B, to be marked as unsupported)
            //              |
            //              B (unsupported)
            //
            bool update_supported = true;
            while (update_supported) {
                update_supported = false;
                for (auto& op : model->get_ordered_ops()) {
                    const auto& name = op->get_friendly_name();
                    if (fused_model_op_map.find(name) != fused_model_op_map.end() && supported.count(name)) {
                        if (!supported.count(fused_model_op_map[name]) &&
                            has_all_consumers_unsupported(supported, op)) {
                            supported.erase(name);
                            update_supported = true;
>>>>>>> 308443d6
                        }
                    }
                }
            }

            for (auto& op : model->get_ordered_ops()) {
                const auto& name = op->get_friendly_name();
                if ((has_unsupported_source(supported, op, false, true) ||
                     (ov::op::util::is_constant(op) && !has_users_supported(supported, op))) &&
                    supported.count(name)) {
                    remove_op_from_supported(op);
                }
            }

            std::map<std::string, int> temp_pair_checker_2;
            if (!check_variables(temp_pair_checker_2, supported)) {
                continue;
            }
            // Calculate the data size that needs to be transmitted after the current model is split
            std::map<std::string, int> temp_pair_checker_2;
            if (check_variables(temp_pair_checker_2, supported)) {
                int64_t total_len = 0;
                for (auto& op : model->get_ordered_ops()) {
                    if (supported.count(op->get_friendly_name()) && !ov::op::util::is_constant(op) &&
                        !ov::op::util::is_parameter(op)) {
                        if (has_users_unsupported(supported, op)) {
                            int64_t op_size = 1;
                            for (size_t shape_id = 0; shape_id < op->get_output_partial_shape(0).size(); shape_id++) {
                                if (!op->get_output_partial_shape(0)[shape_id].is_dynamic()) {
                                    int64_t len = op->get_output_partial_shape(0)[shape_id].get_length();
                                    if (len >= 1)
                                        op_size *= len;
                                }
                            }
                            total_len += op_size;
                        }
                    }
                }
                if ((total_len < last_total_len || last_total_len == 0) && !cancel_split) {
                    last_total_len = total_len;
                    copy_set(supported, temp_supported_1);
                    copy_set(unsupported, temp_unsupported_1);
                }
            }
            // Cancel split when total size is unchanged in loop
            if (total_size != last_total_size) {
                last_total_size = total_size;
            } else {
                cancel_split = true;
            }
        } while (!cancel_split);
        copy_set(temp_supported_1, supported);
        copy_set(temp_unsupported_1, unsupported);
    }
    // Finally get intersection of all supported operation names
    // and operation names from original model
    for (auto&& name : supported) {
        if (original_ops.count(name)) {
            res.insert(name);
        }
    }
    // Remove parameters (or parameter/constant + convert) which has no supported consumers
    // and results (or result + convert) which has no supported source node
    for (auto& op : model->get_ordered_ops()) {
        if (ov::is_type<ov::op::v0::Convert>(op)) {
            if (is_graph_input_node(get_input_node(op->input(0))) && has_all_consumers_unsupported(res, op)) {
                res.erase(op->get_friendly_name());
<<<<<<< HEAD
                for (auto& input : op->inputs()) {
                    const auto& node = get_input_node(input);
                    res.erase(node->get_friendly_name());
                }
=======
                res.erase(get_input_node(op->input(0))->get_friendly_name());
>>>>>>> 308443d6
            }
        } else {
            auto outputs = op->outputs();
            auto all_consumers_are_results =
                std::all_of(outputs.begin(), outputs.end(), [&](const ov::Output<ov::Node>& output) -> bool {
                    return ov::op::util::is_output(get_output_node(output));
                });
            if (all_consumers_are_results && has_unsupported_source(res, op, true)) {
                res.erase(op->get_friendly_name());
            }
        }
    }

    for (auto& param : model->get_parameters()) {
        if (has_all_consumers_unsupported(res, param)) {
            res.erase(param->get_friendly_name());
        }
    }

    for (auto& result : model->get_results()) {
        if (has_unsupported_source(res, result)) {
            res.erase(result->get_friendly_name());
        }
    }

    return res;
}<|MERGE_RESOLUTION|>--- conflicted
+++ resolved
@@ -120,10 +120,6 @@
 
     // Collect all operation names even there are no such names in original model
     std::map<std::string, std::shared_ptr<ov::Node>> transformed_model_op_map;
-<<<<<<< HEAD
-    for (auto&& op : ops) {
-        auto names = get_names_set(op);
-=======
     std::map<std::string, std::string> fused_model_op_map;
     for (auto&& op : ops) {
         auto names = get_names_set(op);
@@ -131,7 +127,6 @@
             if (name != op->get_friendly_name())
                 fused_model_op_map[name] = op->get_friendly_name();
         }
->>>>>>> 308443d6
         transformed_model_op_map[op->get_friendly_name()] = op;
         if (is_node_supported(op)) {
             supported.insert(names.begin(), names.end());
@@ -405,20 +400,6 @@
             // Add the ops to supported that removed by transformations and it has supported users
             // For example:
             //
-<<<<<<< HEAD
-            //      convert(to be marked as supported)
-            //         |
-            //       divide(already in supported)
-            //
-            for (auto& op : model->get_ordered_ops()) {
-                const auto& name = op->get_friendly_name();
-                if (!supported.count(name)) {
-                    if (has_users_supported(supported, op)) {
-                        if (transformed_model_op_map.find(name) != transformed_model_op_map.end()) {
-                            insert_op_to_supported(transformed_model_op_map[name]);
-                        } else {
-                            insert_op_to_supported(op);
-=======
             //       A (to be marked as supported)
             //       |
             //       B (already in supported)
@@ -476,7 +457,6 @@
                             has_all_consumers_unsupported(supported, op)) {
                             supported.erase(name);
                             update_supported = true;
->>>>>>> 308443d6
                         }
                     }
                 }
@@ -544,14 +524,7 @@
         if (ov::is_type<ov::op::v0::Convert>(op)) {
             if (is_graph_input_node(get_input_node(op->input(0))) && has_all_consumers_unsupported(res, op)) {
                 res.erase(op->get_friendly_name());
-<<<<<<< HEAD
-                for (auto& input : op->inputs()) {
-                    const auto& node = get_input_node(input);
-                    res.erase(node->get_friendly_name());
-                }
-=======
                 res.erase(get_input_node(op->input(0))->get_friendly_name());
->>>>>>> 308443d6
             }
         } else {
             auto outputs = op->outputs();
