// Copyright (C) 2018-2023 Intel Corporation
// SPDX-License-Identifier: Apache-2.0
//

#include "openvino/runtime/iplugin.hpp"

ov::IPlugin::IPlugin() : m_executor_manager(InferenceEngine::executorManager()), m_is_new_api(true) {}

void ov::IPlugin::set_version(const ov::Version& version) {
    m_version = version;
}

const ov::Version& ov::IPlugin::get_version() const {
    return m_version;
}

void ov::IPlugin::set_device_name(const std::string& name) {
    m_plugin_name = name;
}

const std::string& ov::IPlugin::get_device_name() const {
    return m_plugin_name;
}

void ov::IPlugin::add_extension(const std::shared_ptr<InferenceEngine::IExtension>& extension) {
    OPENVINO_NOT_IMPLEMENTED;
}

void ov::IPlugin::set_core(const std::weak_ptr<ov::ICore>& core) {
    OPENVINO_ASSERT(!core.expired());
    m_core = core;
    auto locked_core = m_core.lock();
    if (locked_core)
        m_is_new_api = locked_core->is_new_api();
}

std::shared_ptr<ov::ICore> ov::IPlugin::get_core() const {
    return m_core.lock();
}

bool ov::IPlugin::is_new_api() const {
    return m_is_new_api;
}

const std::shared_ptr<InferenceEngine::ExecutorManager>& ov::IPlugin::get_executor_manager() const {
    return m_executor_manager;
}

<<<<<<< HEAD
std::shared_ptr<InferenceEngine::IExecutableNetworkInternal> ov::IPlugin::compile_model(
    const std::string& model_path,
    const ov::AnyMap& properties) const {
    auto model = get_core()->read_model(model_path, std::string());
=======
std::shared_ptr<ov::ICompiledModel> ov::IPlugin::compile_model(const std::string& model_path,
                                                               const ov::AnyMap& properties) const {
    auto core = get_core();
    OPENVINO_ASSERT(core);
    auto model = core->read_model(model_path, std::string());
>>>>>>> 635bfd84
    return compile_model(model, properties);
}<|MERGE_RESOLUTION|>--- conflicted
+++ resolved
@@ -46,17 +46,10 @@
     return m_executor_manager;
 }
 
-<<<<<<< HEAD
-std::shared_ptr<InferenceEngine::IExecutableNetworkInternal> ov::IPlugin::compile_model(
-    const std::string& model_path,
-    const ov::AnyMap& properties) const {
-    auto model = get_core()->read_model(model_path, std::string());
-=======
 std::shared_ptr<ov::ICompiledModel> ov::IPlugin::compile_model(const std::string& model_path,
                                                                const ov::AnyMap& properties) const {
     auto core = get_core();
     OPENVINO_ASSERT(core);
     auto model = core->read_model(model_path, std::string());
->>>>>>> 635bfd84
     return compile_model(model, properties);
 }