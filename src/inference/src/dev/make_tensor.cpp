// Copyright (C) 2018-2023 Intel Corporation
// SPDX-License-Identifier: Apache-2.0
//

#include "openvino/runtime/make_tensor.hpp"

#include <memory>

#include "ie_blob.h"
#include "ie_remote_blob.hpp"
#include "openvino/runtime/iremote_tensor.hpp"
#include "openvino/runtime/properties.hpp"
#include "remote_utils.hpp"
#ifdef PROXY_PLUGIN_ENABLED
#    include "openvino/proxy/plugin.hpp"
#endif

namespace ov {

/**
 * @brief View tensor to external memory
 * The tensor doesn't own the external memory
 */
class ViewTensor : public ITensor {
public:
    ViewTensor(const element::Type element_type, const Shape& shape, void* ptr)
        : m_element_type{element_type},
          m_shape{shape},
          m_capacity{shape},
          m_strides{},
          m_strides_once{},
          m_ptr{ptr} {
        OPENVINO_ASSERT(shape_size(shape) == 0 || m_ptr != nullptr);
        OPENVINO_ASSERT(m_element_type != element::undefined && m_element_type.is_static());
    }

    void* data(const element::Type& element_type) const override {
        if (element_type != element::undefined && element_type != element::dynamic &&
<<<<<<< HEAD
            element_type.bitwidth() != get_element_type().bitwidth()) {
=======
            (element_type.bitwidth() != get_element_type().bitwidth() ||
             element_type.is_real() != get_element_type().is_real() ||
             (element_type == element::string && get_element_type() != element::string) ||
             (element_type != element::string && get_element_type() == element::string))) {
>>>>>>> dcf9247b
            OPENVINO_THROW("Tensor data with element type ",
                           get_element_type(),
                           ", is not representable as pointer to ",
                           element_type);
        }
        return m_ptr;
    }

    const element::Type& get_element_type() const override {
        return m_element_type;
    }

    const Shape& get_shape() const override {
        return m_shape;
    }

    void set_shape(ov::Shape new_shape) override {
        OPENVINO_ASSERT(shape_size(new_shape) <= ov::shape_size(m_capacity), "Could set new shape: ", new_shape);
        m_shape = std::move(new_shape);
        m_strides.clear();
        update_strides();
    }

    const Strides& get_strides() const override {
        OPENVINO_ASSERT(m_element_type.bitwidth() >= 8,
                        "Could not get strides for types with bitwidths less then 8 bit. Tensor type: ",
                        m_element_type);
        std::call_once(m_strides_once, &ViewTensor::update_strides, this);
        return m_strides;
    }

protected:
    void update_strides() const {
        if (m_element_type.bitwidth() < 8)
            return;

        auto& shape = get_shape();
        if (m_strides.empty() && !shape.empty()) {
            m_strides.resize(shape.size());
            m_strides.back() = shape.back() == 0 ? 0 : m_element_type.size();
            std::transform(shape.crbegin(),
                           shape.crend() - 1,
                           m_strides.rbegin(),
                           m_strides.rbegin() + 1,
                           std::multiplies<size_t>());
        }
    }

    element::Type m_element_type;
    Shape m_shape;
    Shape m_capacity;
    mutable Strides m_strides;
    mutable std::once_flag m_strides_once;
    void* m_ptr;
};

/**
 * @brief View tensor on external memory with strides
 */
class StridedViewTensor : public ViewTensor {
public:
    StridedViewTensor(const element::Type element_type, const Shape& shape, void* ptr, const Strides& strides)
        : ViewTensor{element_type, shape, ptr} {
        OPENVINO_ASSERT(
            get_element_type().bitwidth() >= 8,
            "Could not create strided access tensor for types with bitwidths less then 8 bit. Tensor type: ",
            get_element_type());
        // Save default strides
        auto shape_strides = get_strides();
        // Change strides
        m_strides = strides;
        OPENVINO_ASSERT(m_shape.size() == m_strides.size());

        for (size_t i = 0; i < m_strides.size(); ++i) {
            OPENVINO_ASSERT(shape_strides[i] <= m_strides[i],
                            "shape stride: ",
                            shape_strides[i],
                            ", stride: ",
                            m_strides[i]);
            OPENVINO_ASSERT((m_strides[i] % get_element_type().size()) == 0,
                            "shape stride: ",
                            shape_strides[i],
                            ", stride: ",
                            m_strides[i]);
            if (i) {
                OPENVINO_ASSERT(m_strides[i - 1] >= m_strides[i] * shape[i],
                                "Strides: ",
                                m_strides,
                                " are incompatible with shapes: ",
                                m_shape);
            }
        }
    }

    void set_shape(ov::Shape new_shape) override {
        OPENVINO_ASSERT(m_capacity.size() == new_shape.size(),
                        "Cannot set new shape: ",
                        new_shape,
                        " for tensor with strides! Shapes are not compatible.");
        for (size_t i = 0; i < new_shape.size(); i++) {
            OPENVINO_ASSERT(m_capacity[i] >= new_shape[i],
                            "Cannot set new shape: ",
                            new_shape,
                            " for tensor with strides! Dimension: ",
                            i,
                            " is not compatible.");
        }
        m_shape = std::move(new_shape);
    }
};

/**
 * @brief Creates view tensor on external memory
 *
 * @param element_type Tensor element type
 * @param shape Tensor shape
 * @param ptr pointer to external memoty
 * @param byte_strides Tensor strides
 *
 * @return Shared pointer to tensor interface
 */
std::shared_ptr<ITensor> make_tensor(const element::Type element_type,
                                     const Shape& shape,
                                     void* ptr,
                                     const Strides& byte_strides) {
    return byte_strides.empty() ? std::make_shared<ViewTensor>(element_type, shape, ptr)
                                : std::make_shared<StridedViewTensor>(element_type, shape, ptr, byte_strides);
}

/**
 * @brief Tensor with allocated memory
 * Tensor owns the memory
 */
class AllocatedTensor : public ViewTensor {
public:
    AllocatedTensor(const element::Type element_type, const Shape& shape, const Allocator& allocator)
        : ViewTensor{element_type,
                     shape,
                     [&] {
                         OPENVINO_ASSERT(allocator, "Allocator was not initialized");
                         auto num_elements = shape_size(shape);
                         auto data = const_cast<Allocator&>(allocator).allocate(element_type.size() * num_elements);
                         init(data, element_type, shape);
                         return data;
                     }()},
          m_allocator{allocator} {}

    ~AllocatedTensor() {
        auto num_elements = get_size();
        destroy(0, num_elements);
        m_allocator.deallocate(m_ptr, get_byte_size());
    }

    void set_shape(ov::Shape new_shape) override {
        if (m_shape == new_shape)
            return;

        auto old_num_elements = get_size();
        auto old_byte_size = get_byte_size();
        m_shape = std::move(new_shape);
        auto new_num_elements = get_size();

        if (get_byte_size() > old_byte_size) {
            // allocate buffer and initialize objects from scratch
            destroy(0, old_num_elements);
            m_allocator.deallocate(m_ptr, old_byte_size);
            m_ptr = m_allocator.allocate(get_byte_size());
            init(m_ptr, m_element_type, m_shape);
        } else {
            // destroy only not needed objects
            destroy(new_num_elements, old_num_elements);
        }

        m_strides.clear();
        update_strides();
    }

private:
    void destroy(size_t begin_ind, size_t end_ind) {
        // it removes elements from tail
        if (get_element_type() == element::Type_t::string) {
            auto strings = static_cast<std::string*>(m_ptr);
            for (size_t ind = begin_ind; ind < end_ind; ++ind) {
                using std::string;
                strings[ind].~string();
            }
        }
    }

    void init(void* data, const element::Type& element_type, const Shape& shape) {
        if (element_type == element::Type_t::string) {
            auto num_elements = shape_size(shape);
            auto string_ptr = static_cast<std::string*>(data);
            std::uninitialized_fill_n(string_ptr, num_elements, std::string());
        }
    }

    Allocator m_allocator;
};

/**
 * @brief Creates allocated tensor
 *
 * @param element_type Tensor element type
 * @param shape Tensor shape
 * @param allocator Tensor allocator
 *
 * @return Shared pointer to tensor interface
 */
std::shared_ptr<ITensor> make_tensor(const element::Type element_type, const Shape& shape, const Allocator& allocator) {
    return std::make_shared<AllocatedTensor>(element_type, shape, allocator);
}

/**
 * @brief ROI tensor on other tensor
 * ROI tensor holds the owner
 */
class RoiTensor : public ITensor {
public:
    RoiTensor(const std::shared_ptr<ITensor>& owner, const Coordinate& begin, const Coordinate& end) : m_owner{owner} {
        OPENVINO_ASSERT(owner->get_element_type().bitwidth() >= 8,
                        "ROI Tensor for types with bitwidths less then 8 bit is not implemented. Tensor type: ",
                        owner->get_element_type());
        auto owner_shape = owner->get_shape();
        OPENVINO_ASSERT(owner_shape.size() == begin.size());
        OPENVINO_ASSERT(begin.size() == end.size());
        m_shape.resize(begin.size());
        for (size_t i = 0; i < begin.size(); ++i) {
            OPENVINO_ASSERT(begin[i] <= owner_shape[i]);
            OPENVINO_ASSERT(end[i] <= owner_shape[i]);
            m_shape[i] = end[i] - begin[i];
            OPENVINO_ASSERT(m_shape[i] <= owner_shape[i]);
        }
        auto& strides = get_strides();
        m_offset = std::inner_product(begin.begin(), begin.end(), strides.begin(), static_cast<size_t>(0));
    }

    const element::Type& get_element_type() const override {
        return m_owner->get_element_type();
    }

    const Strides& get_strides() const override {
        return m_owner->get_strides();
    }

    const Shape& get_shape() const override {
        return m_shape;
    }

    void set_shape(ov::Shape new_shape) override {
        OPENVINO_THROW("Shapes cannot be changed for ROI Tensor");
    }

    void* data(const element::Type& element_type) const override {
        auto owner_data = m_owner->data(element_type);
        return static_cast<uint8_t*>(owner_data) + m_offset;
    }

private:
    std::shared_ptr<ITensor> m_owner;
    size_t m_offset;
    Shape m_shape;
};

/**
 * @brief Creates ROI tensor
 *
 * @param other Tensor what owns the memory
 * @param begin Begin coordinates
 * @param end End coordinates
 *
 * @return Shared pointer to tensor interface
 */
std::shared_ptr<ITensor> make_tensor(const std::shared_ptr<ITensor>& other,
                                     const Coordinate& begin,
                                     const Coordinate& end) {
    return std::make_shared<RoiTensor>(other, begin, end);
}

/**
 * @brief Tensor what contains InferenceEngine::Blob inside
 * Blob owns the memory
 */
class BlobTensor : public ITensor {
    mutable element::Type m_type;
    mutable Shape m_shape;
    mutable Strides m_strides;

    void update_strides() {
        if (get_element_type().bitwidth() >= 8) {
            const auto& element_strides = blob->getTensorDesc().getBlockingDesc().getStrides();
            const size_t elem_size = get_element_type().size();
            m_strides.clear();
            m_strides.resize(element_strides.size());
            std::transform(element_strides.begin(),
                           element_strides.end(),
                           m_strides.begin(),
                           [&elem_size](size_t stride) {
                               return stride * elem_size;
                           });
        }
    }

public:
    std::shared_ptr<InferenceEngine::Blob> blob;

    BlobTensor(const InferenceEngine::Blob::Ptr& blob) : blob{blob} {
        auto remote_impl = dynamic_cast<InferenceEngine::RemoteBlob*>(blob.get());
        OPENVINO_ASSERT(!remote_impl);
        OPENVINO_ASSERT(blob);
        m_shape = blob->getTensorDesc().getBlockingDesc().getBlockDims();
        update_strides();
    }

    const element::Type& get_element_type() const override {
        m_type = InferenceEngine::details::convertPrecision(blob->getTensorDesc().getPrecision());
        return m_type;
    }

    void set_shape(ov::Shape shape) override {
        blob->setShape({shape.begin(), shape.end()});
        update_strides();
    }

    const Shape& get_shape() const override {
        m_shape = blob->getTensorDesc().getBlockingDesc().getBlockDims();
        return m_shape;
    }

    const Strides& get_strides() const override {
        OPENVINO_ASSERT(get_element_type().bitwidth() >= 8,
                        "Could not get strides for types with bitwidths less then 8 bit. Tensor type: ",
                        get_element_type());
        return m_strides;
    }

    size_t get_size() const override {
        return blob->size();
    }

    size_t get_byte_size() const override {
        return blob->byteSize();
    }

    void* data(const element::Type& element_type) const override {
        OPENVINO_ASSERT(blob != nullptr, "Tensor was not initialized.");
#define TYPE_CHECK(TYPE) (dynamic_cast<const InferenceEngine::TBlob<TYPE>*>(blob.get()) != nullptr)
        auto host_accesable_implementation = TYPE_CHECK(bool) || TYPE_CHECK(int8_t) || TYPE_CHECK(uint8_t) ||
                                             TYPE_CHECK(int16_t) || TYPE_CHECK(uint16_t) || TYPE_CHECK(int32_t) ||
                                             TYPE_CHECK(uint32_t) || TYPE_CHECK(int64_t) || TYPE_CHECK(uint64_t) ||
                                             TYPE_CHECK(float) || TYPE_CHECK(double);
#undef TYPE_CHECK
        OPENVINO_ASSERT(host_accesable_implementation,
                        "Tensor implementation type dose not contains host accessable data");
        if (element_type != element::undefined && element_type.is_static()) {
            OPENVINO_ASSERT(element_type == get_element_type(),
                            "Tensor data with element type ",
                            get_element_type(),
                            ", is not representable as pointer to ",
                            element_type);
        }
        // since we don't use byte offsets, we need to explicitly multiply by element_size
        auto byte_offset = blob->getTensorDesc().getBlockingDesc().getOffsetPadding() * get_element_type().size();
        OPENVINO_ASSERT((get_element_type().bitwidth() >= 8) || (byte_offset == 0),
                        "ROI access for types with bitwidths less then 8 bit is not implemented. Tensor type: ",
                        get_element_type());
        return byte_offset + InferenceEngine::as<InferenceEngine::MemoryBlob>(blob)->rmap().as<uint8_t*>();
    }
};

/**
 * @brief Create InferenceEngine::TBlob<T> from the tensor
 *
 * @tparam T Blob data type
 */
template <typename T>
class TensorMemoryBlob : public InferenceEngine::TBlob<T> {
public:
    ~TensorMemoryBlob() override = default;
    explicit TensorMemoryBlob(const ov::SoPtr<ITensor>& tensor_, InferenceEngine::TensorDesc desc) try : InferenceEngine
        ::TBlob<T>{desc, static_cast<T*>(tensor_->data()), tensor_->get_byte_size()}, tensor{tensor_} {
            OPENVINO_ASSERT(!std::dynamic_pointer_cast<ov::IRemoteTensor>(tensor._ptr));
        }
    catch (const std::exception& ex) {
        OPENVINO_THROW(ex.what());
    }

    void setShape(const InferenceEngine::SizeVector& dims) override {
        tensor->set_shape(dims);
        InferenceEngine::TBlob<T>::getTensorDesc().setDims(dims);
        allocate();
    }

    void allocate() noexcept override {
        if ((void*)InferenceEngine::TBlob<T>::buffer() != tensor->data()) {
            InferenceEngine::TBlob<T>::_allocator =
                InferenceEngine::details::make_pre_allocator(static_cast<T*>(tensor->data()), tensor->get_byte_size());
            InferenceEngine::TBlob<T>::allocate();
        }
    }

    ov::SoPtr<ITensor> tensor;
};

ov::SoPtr<ITensor> make_tensor(const std::shared_ptr<InferenceEngine::Blob>& blob, bool unwrap) {
#define ELSE_IF(type)                                                                \
    else if (auto tblob = dynamic_cast<const TensorMemoryBlob<type>*>(blob.get())) { \
        return tblob->tensor;                                                        \
    }
    if (blob == nullptr) {
        return {};
    } else if (unwrap && std::dynamic_pointer_cast<legacy_convert::TensorHolder>(blob) != nullptr) {
        return std::dynamic_pointer_cast<legacy_convert::TensorHolder>(blob)->get_tensor();
    } else if (auto remote_blob = std::dynamic_pointer_cast<TensorRemoteBlob>(blob)) {
        return remote_blob->get_tensor();
    } else if (auto remote_blob = std::dynamic_pointer_cast<InferenceEngine::RemoteBlob>(blob)) {
        return {std::make_shared<RemoteBlobTensor>(remote_blob), nullptr};
    }
    ELSE_IF(float)
    ELSE_IF(double)
    ELSE_IF(int8_t)
    ELSE_IF(int8_t)
    ELSE_IF(int16_t)
    ELSE_IF(int32_t)
    ELSE_IF(int64_t)
    ELSE_IF(uint8_t)
    ELSE_IF(uint8_t)
    ELSE_IF(uint16_t)
    ELSE_IF(uint32_t)
    ELSE_IF(uint64_t)
    ELSE_IF(int8_t)
    ELSE_IF(bool) else {
        return {std::make_shared<BlobTensor>(blob), nullptr};
    }
#undef IF
}

InferenceEngine::Blob* get_hardware_blob(InferenceEngine::Blob* blob) {
#ifdef PROXY_PLUGIN_ENABLED
    if (auto remote_blob = dynamic_cast<TensorRemoteBlob*>(blob)) {
        const auto& tensor = ov::proxy::get_hardware_tensor(remote_blob->get_tensor());
        if (auto blob_tensor = std::dynamic_pointer_cast<BlobTensor>(tensor._ptr)) {
            return blob_tensor->blob.get();
        } else if (auto blob_tensor = std::dynamic_pointer_cast<RemoteBlobTensor>(tensor._ptr)) {
            return blob_tensor->blob.get();
        }
        OPENVINO_NOT_IMPLEMENTED;
    }
#endif
    return blob;
}

const InferenceEngine::Blob* get_hardware_blob(const InferenceEngine::Blob* blob) {
#ifdef PROXY_PLUGIN_ENABLED
    if (auto remote_blob = dynamic_cast<const TensorRemoteBlob*>(blob)) {
        const auto& tensor = ov::proxy::get_hardware_tensor(remote_blob->get_tensor());
        if (auto blob_tensor = std::dynamic_pointer_cast<BlobTensor>(tensor._ptr)) {
            return blob_tensor->blob.get();
        } else if (auto blob_tensor = std::dynamic_pointer_cast<RemoteBlobTensor>(tensor._ptr)) {
            return blob_tensor->blob.get();
        }
        OPENVINO_NOT_IMPLEMENTED;
    }
#endif
    return blob;
}

InferenceEngine::Blob::Ptr tensor_to_blob(const ov::SoPtr<ITensor>& orig_tensor,
                                          bool unwrap,
                                          InferenceEngine::TensorDesc desc) {
    auto create_desc = [](const ov::SoPtr<ov::ITensor>& tensor,
                          const InferenceEngine::TensorDesc& desc) -> InferenceEngine::TensorDesc {
        if (desc.getLayout() != InferenceEngine::ANY ||
            desc.getPrecision() != InferenceEngine::Precision::UNSPECIFIED) {
            return desc;
        }
        auto element_type = tensor->get_element_type();
        auto shape = tensor->get_shape();
        InferenceEngine::SizeVector blk_order(shape.size());
        std::iota(blk_order.begin(), blk_order.end(), 0);
        InferenceEngine::SizeVector dim_offset(shape.size(), 0);
        InferenceEngine::SizeVector blk_strides;
        auto byte_strides = element_type.bitwidth() >= 8 ? tensor->get_strides() : Strides{};
        if (byte_strides.empty()) {
            blk_strides = ov::row_major_strides(shape);
        } else {
            blk_strides.resize(byte_strides.size());
            std::transform(byte_strides.begin(),
                           byte_strides.end(),
                           blk_strides.begin(),
                           [&element_type](size_t byte_stride) {
                               OPENVINO_ASSERT(byte_stride % element_type.size() == 0,
                                               "Limitation: Stride in bytes ",
                                               byte_stride,
                                               " should be divisible by size of element ",
                                               element_type.size());
                               return byte_stride / element_type.size();
                           });
        }
        return InferenceEngine::TensorDesc{InferenceEngine::details::convertPrecision(element_type),
                                           shape,
                                           InferenceEngine::BlockingDesc{shape, blk_order, 0, dim_offset, blk_strides}};
    };
#ifdef PROXY_PLUGIN_ENABLED
    const auto& tensor = unwrap ? ov::proxy::get_hardware_tensor(orig_tensor) : orig_tensor;
#else
    const auto& tensor = orig_tensor;
#endif
    if (tensor == nullptr) {
        return {};
    } else if (auto blob_tensor = std::dynamic_pointer_cast<BlobTensor>(tensor._ptr)) {
        return blob_tensor->blob;
    } else if (auto blob_tensor = std::dynamic_pointer_cast<RemoteBlobTensor>(tensor._ptr)) {
        return blob_tensor->blob;
    } else if (std::dynamic_pointer_cast<ov::IRemoteTensor>(tensor._ptr)) {
        return std::make_shared<TensorRemoteBlob>(tensor, create_desc(tensor, desc));
    } else {
#define CASE(precision, T)   \
    case element::precision: \
        return std::make_shared<TensorMemoryBlob<T>>(tensor, create_desc(tensor, desc));
        switch (tensor->get_element_type()) {
            CASE(f32, float);
            CASE(f64, double);
            CASE(i4, int8_t);
            CASE(i8, int8_t);
            CASE(i16, int16_t);
            CASE(i32, int32_t);
            CASE(i64, int64_t);
            CASE(u4, uint8_t);
            CASE(u8, uint8_t);
            CASE(u16, uint16_t);
            CASE(u32, uint32_t);
            CASE(u64, uint64_t);
            CASE(u1, int8_t);
            CASE(boolean, bool);
        case element::f16:
            return std::make_shared<TensorMemoryBlob<int16_t>>(tensor, create_desc(tensor, desc));
        case element::bf16:
            return std::make_shared<TensorMemoryBlob<int16_t>>(tensor, create_desc(tensor, desc));
        default:
            OPENVINO_THROW("Unsupported element type");
        }
#undef CASE
    }
    OPENVINO_THROW("Cannot convert tensor to blob!");
}  // namespace ov

namespace util {

ov::Tensor make_tensor(const std::shared_ptr<ITensor>& tensor, const std::shared_ptr<void>& so) {
    return ov::Tensor(tensor, so);
}

void get_tensor_impl(const ov::Tensor& tensor, std::shared_ptr<ITensor>& tensor_impl, std::shared_ptr<void>& so) {
    tensor_impl = tensor._impl;
    so = tensor._so;
}

}  // namespace util

ov::Tensor make_tensor(const ov::SoPtr<ITensor>& tensor) {
    return util::make_tensor(tensor._ptr, tensor._so);
}

ov::SoPtr<ov::ITensor> get_tensor_impl(const ov::Tensor& tensor) {
    std::shared_ptr<ov::ITensor> tensor_impl;
    std::shared_ptr<void> so;
    util::get_tensor_impl(tensor, tensor_impl, so);
    return ov::SoPtr<ov::ITensor>(tensor_impl, so);
}

}  // namespace ov<|MERGE_RESOLUTION|>--- conflicted
+++ resolved
@@ -36,14 +36,10 @@
 
     void* data(const element::Type& element_type) const override {
         if (element_type != element::undefined && element_type != element::dynamic &&
-<<<<<<< HEAD
-            element_type.bitwidth() != get_element_type().bitwidth()) {
-=======
             (element_type.bitwidth() != get_element_type().bitwidth() ||
              element_type.is_real() != get_element_type().is_real() ||
              (element_type == element::string && get_element_type() != element::string) ||
              (element_type != element::string && get_element_type() == element::string))) {
->>>>>>> dcf9247b
             OPENVINO_THROW("Tensor data with element type ",
                            get_element_type(),
                            ", is not representable as pointer to ",
