--- conflicted
+++ resolved
@@ -813,29 +813,17 @@
         // add plugin as extension itself
         std::lock_guard<std::mutex> g_lock(get_mutex());
 
-<<<<<<< HEAD
+        std::vector<ov::Extension::Ptr> ext;
         if (desc.m_extension_create_func) {  // static OpenVINO case
             try {
-                std::vector<ov::Extension::Ptr> ext;
                 desc.m_extension_create_func(ext);
-                add_extensions_unsafe(ext, device_name);
-=======
-        std::vector<ov::Extension::Ptr> ext;
-        if (desc.extensionCreateFunc) {  // static OpenVINO case
-            try {
-                desc.extensionCreateFunc(ext);
->>>>>>> 5971e0f1
             } catch (const ov::Exception&) {
                 // the same extension can be registered multiple times - ignore it!
             }
         } else {
-<<<<<<< HEAD
-            try_to_register_plugin_extensions(desc.m_lib_location, device_name);
-=======
-            ext = try_get_extensions(desc.libraryLocation);
->>>>>>> 5971e0f1
-        }
-        std::move(ext.begin(), ext.end(), std::back_inserter(pluginRegistry.at(deviceName).extensions));
+            ext = try_get_extensions(desc.m_lib_location);
+        }
+        std::move(ext.begin(), ext.end(), std::back_inserter(m_plugin_registry.at(device_name).m_extensions));
 
         return m_plugins.emplace(device_name, plugin).first->second;
     } catch (const ov::Exception& ex) {
@@ -1331,15 +1319,8 @@
     if (it == m_plugins.end()) {
         OPENVINO_THROW("Device with \"", device_name, "\" name is not registered in the OpenVINO Runtime");
     }
-<<<<<<< HEAD
-
-    remove_extensions_for_device_unsafe(device_name);
-
+    m_plugin_registry[device_name].m_extensions.clear();
     m_plugins.erase(device_name);
-=======
-    pluginRegistry[deviceName].extensions.clear();
-    plugins.erase(deviceName);
->>>>>>> 5971e0f1
 }
 
 void ov::CoreImpl::register_plugin(const std::string& plugin,
@@ -1492,52 +1473,24 @@
 }
 void ov::CoreImpl::add_extensions_unsafe(const std::vector<ov::Extension::Ptr>& exts) const {
     for (const auto& ext : exts) {
-<<<<<<< HEAD
-        m_extensions.emplace_back(ext, device_name);
-=======
-        extensions.emplace_back(ext);
->>>>>>> 5971e0f1
+        m_extensions.emplace_back(ext);
         auto ext_obj = ext;
         if (auto so_ext = std::dynamic_pointer_cast<ov::detail::SOExtension>(ext_obj))
             ext_obj = so_ext->extension();
         if (auto op_base_ext = std::dynamic_pointer_cast<ov::BaseOpExtension>(ext_obj)) {
             for (const auto& attached_ext : op_base_ext->get_attached_extensions()) {
-<<<<<<< HEAD
-                m_extensions.emplace_back(attached_ext, device_name);
-            }
-        }
-    }
-}
-
-void ov::CoreImpl::remove_extensions_for_device_unsafe(const std::string& device_name) const {
-    m_extensions.erase(std::remove_if(m_extensions.begin(),
-                                      m_extensions.end(),
-                                      [&device_name](const auto& item) {
-                                          return item.second == device_name;
-                                      }),
-                       m_extensions.end());
+                m_extensions.emplace_back(attached_ext);
+            }
+        }
+    }
 }
 
 std::vector<ov::Extension::Ptr> ov::CoreImpl::get_extensions_copy() const {
     std::lock_guard<std::mutex> lock(get_mutex());
-    std::vector<ov::Extension::Ptr> only_extensions;
-    only_extensions.reserve(m_extensions.size());
-    for (const auto& item : m_extensions) {
-        only_extensions.push_back(item.first);
-=======
-                extensions.emplace_back(attached_ext);
-            }
-        }
-    }
-}
-
-std::vector<ov::Extension::Ptr> ov::CoreImpl::get_extensions_copy() const {
-    std::lock_guard<std::mutex> lock(get_mutex());
-    auto only_extensions = extensions;
+    auto only_extensions = m_extensions;
     auto ext_it = std::back_inserter(only_extensions);
-    for (const auto& [_, plugin_desc] : pluginRegistry) {
-        std::copy(plugin_desc.extensions.begin(), plugin_desc.extensions.end(), ext_it);
->>>>>>> 5971e0f1
+    for (const auto& [_, plugin_desc] : m_plugin_registry) {
+        std::copy(plugin_desc.m_extensions.begin(), plugin_desc.m_extensions.end(), ext_it);
     }
     return only_extensions;
 };
