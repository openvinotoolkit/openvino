// Copyright (C) 2018-2023 Intel Corporation
// SPDX-License-Identifier: Apache-2.0
//

#include "core_impl.hpp"

#include <memory>

#include "any_copy.hpp"
#include "check_network_batchable.hpp"
#include "compilation_context.hpp"
#include "cpp_interfaces/interface/ie_iexecutable_network_internal.hpp"
#include "cpp_interfaces/interface/ie_internal_plugin_config.hpp"
#include "cpp_interfaces/interface/ie_iplugin_internal.hpp"
#include "dev/converter_utils.hpp"
#include "dev/icompiled_model_wrapper.hpp"
#include "dev/make_tensor.hpp"
#include "file_utils.h"
#include "ie_itt.hpp"
#include "ie_network_reader.hpp"
#include "ie_ngraph_utils.hpp"
#include "iplugin_wrapper.hpp"
#include "ngraph/op/constant.hpp"
#include "ngraph/pass/constant_folding.hpp"
#include "openvino/core/any.hpp"
#include "openvino/core/except.hpp"
#include "openvino/core/op_extension.hpp"
#include "openvino/core/preprocess/pre_post_process.hpp"
#include "openvino/core/version.hpp"
#include "openvino/pass/manager.hpp"
#include "openvino/runtime/device_id_parser.hpp"
#include "openvino/runtime/icompiled_model.hpp"
#include "openvino/runtime/itensor.hpp"
#include "openvino/runtime/remote_context.hpp"
#include "openvino/runtime/threading/executor_manager.hpp"
#include "openvino/util/common_util.hpp"
#include "openvino/util/file_util.hpp"
#include "openvino/util/shared_object.hpp"
#include "ov_plugins.hpp"
#include "preprocessing/preprocessing.hpp"
#ifndef NO_PROXY_PLUGIN
#    include "openvino/proxy/plugin.hpp"
#    include "openvino/proxy/properties.hpp"
#endif
#include "so_extension.hpp"
#include "xml_parse_utils.h"

ov::ICore::~ICore() = default;

namespace {

template <typename F>
void allowNotImplemented(F&& f) {
    try {
        f();
    } catch (const InferenceEngine::NotImplemented&) {
    } catch (const ov::NotImplemented&) {
    }
}

void stripDeviceName(std::string& device, const std::string& substr) {
    auto pos = device.find(substr);
    if (pos == 0) {
        device.erase(pos, substr.length());
    }
}

bool is_virtual_device(const std::string& device_name) {
    return (device_name.find("AUTO") != std::string::npos || device_name.find("MULTI") != std::string::npos ||
            device_name.find("HETERO") != std::string::npos || device_name.find("BATCH") != std::string::npos);
};

/**
 * @brief Converts / flattens ov::device::properties from
 * @code
 * core.compile_model(model, "GPU", ov::device::properties("GPU", ov::cache_dir("/tmp")));
 * // or
 * core.compile_model(model, "GPU", ov::device::properties({
 *   { "GPU", ov::cache_dir("/tmp") },
 *   { "CPU", ov::cache_dir("") }
 * }));
 * @endcode
 * To the form:
 * @code
 * core.compile_model(model, "GPU", ov::cache_dir("/tmp"));
 * @endcode
 *
 * @param user_device_name A device name for which properties flattening is performed
 * @param user_properties Original set of properties
 * @return ov::AnyMap Flattened ov::AnyMap with properties
 */
ov::AnyMap flatten_sub_properties(const std::string& user_device_name, const ov::AnyMap& user_properties) {
    ov::AnyMap result_properties = user_properties;

    // puts sub-property to result_properties if it's not there yet
    auto update_result_properties = [&result_properties](const ov::AnyMap& sub_properties) -> void {
        for (auto&& sub_property : sub_properties)
            result_properties[sub_property.first] = sub_property.second;
    };

    // First search for ov::device::properties(DEVICE, ...), which has higher
    for (auto secondary_property = result_properties.begin(); secondary_property != result_properties.end();) {
        auto subprop_device_name_pos = secondary_property->first.find(ov::device::properties.name() + std::string("_"));
        if (subprop_device_name_pos == std::string::npos) {
            // 1. Skip non-matching properties
            secondary_property++;
            continue;
        }

        // 2. device properties DEVICE_PROPERTIES_<device_name_with_id> are found
        auto subprop_device_name =
            secondary_property->first.substr(subprop_device_name_pos + std::strlen(ov::device::properties.name()) + 1);
        // flattening is performed only when config is applicable (see docs for ov::is_config_applicable)
        if (ov::is_config_applicable(user_device_name, subprop_device_name) || is_virtual_device(user_device_name)) {
            // 2.1. keep the secondary property for the other virtual devices, but repack them
            auto device_properties = result_properties.find(ov::device::properties.name());
            if (device_properties == result_properties.end()) {
                result_properties[ov::device::properties.name()] = ov::AnyMap{};
            } else if (device_properties->second.is<std::string>()) {  // because of legacy API 1.0
                device_properties->second = device_properties->second.as<ov::AnyMap>();
            }
            auto& secondary_properties = result_properties[ov::device::properties.name()].as<ov::AnyMap>();
            auto secondary_properties_it = secondary_properties.find(subprop_device_name);
            if (secondary_properties_it == secondary_properties.end()) {
                // 2.1.1. No device name in map yet, insert all config as is
                secondary_properties[subprop_device_name] = secondary_property->second;
            } else {
                if (secondary_properties_it->second.is<std::string>()) {  // because of legacy API 1.0
                    secondary_properties_it->second = secondary_properties_it->second.as<ov::AnyMap>();
                }
                // 2.1.2. Device name is present in config file, merge properties according to:
                // ov::device::properties(<device_name>) overrides ov::device::properties(ov::AnyMap{})
                auto& secondary_device_properties = secondary_properties_it->second.as<ov::AnyMap>();
                for (auto& item : secondary_property->second.as<ov::AnyMap>()) {
                    secondary_device_properties[item.first] = item.second;
                }
            }
        }

        // 3. since the sub-property is flattened, we need to drop it
        secondary_property = result_properties.erase(secondary_property);
    }

    // Second search for ov::device::properties(ov::AnyMap{...})
    for (auto property = result_properties.begin(); property != result_properties.end();) {
        if (property->first != ov::device::properties.name()) {
            // 1. Skip non-matching properties
            property++;
            continue;
        }

        // 2. device properties DEVICE_PROPERTIES are found
        if (property->second.is<std::string>()) {  // because of legacy API 1.0
            property->second = property->second.as<ov::AnyMap>();
        }
        auto& secondary_properties = property->second.as<ov::AnyMap>();

        for (auto secondary_property = secondary_properties.begin();
             secondary_property != secondary_properties.end();) {
            // flattening is performed only when config is applicable (see docs for ov::is_config_applicable)
            if (ov::is_config_applicable(user_device_name, secondary_property->first)) {
                // 2.1. flatten the secondary property for target device
                // example: core.compile_model("GPU", ov::device::properties("GPU", ov::prop1));
                // example: core.compile_model("GPU.1", ov::device::properties("GPU", ov::prop1));
                update_result_properties(secondary_property->second.as<ov::AnyMap>());
                secondary_property = secondary_properties.erase(secondary_property);
            } else if (is_virtual_device(user_device_name)) {
                // 2.2. keep the secondary property for the other virtual devices
                secondary_property++;
                continue;
            } else {
                // 2.3. remove the secondary property setting for other hardware device
                // example: core.compile_model("GPU", ov::device::properties("CPU", ov::prop1));
                secondary_property = secondary_properties.erase(secondary_property);
            }
        }

        // 3. go to the next property
        if (secondary_properties.empty()) {
            // 3.1. since the sub-property is flattened, we need to drop it
            property = result_properties.erase(property);
        } else {
            // 3.2. some properties are still in ov::device::properties(ov::AnyMap{}), abort loop
            break;
        }
    }

    return result_properties;
}

enum class MatchType { EXACT = 0, SUBSTR };

struct DevicePriority {
    std::string prop_name;
    MatchType match_type;
};

DevicePriority get_device_priority_property(const std::string& device_name) {
    return is_virtual_device(device_name)
               ? DevicePriority{ov::device::priorities.name(), MatchType::EXACT}
               :
               // ov::device::properties(GPU.0) can be applied for GPU tile identified by GPU.0.0
               DevicePriority{ov::device::id.name(), MatchType::SUBSTR};
}

void clean_batch_properties(const std::string& deviceName, ov::AnyMap& config, const ov::PropertyName& property_name) {
    // auto-batching is not applicable, if there is auto_batch_timeout, delete it
    if (deviceName.find("BATCH") == std::string::npos) {
        const auto& batch_timeout_mode = config.find(property_name);
        if (batch_timeout_mode != config.end()) {
            if (!is_virtual_device(deviceName))
                config.erase(batch_timeout_mode);
        }
    }
}

}  // namespace

bool ov::is_config_applicable(const std::string& user_device_name, const std::string& subprop_device_name) {
    // full match
    if (user_device_name == subprop_device_name)
        return true;

    auto parsed_user_device_name = ov::parseDeviceNameIntoConfig(user_device_name);
    auto parsed_subprop_device_name = ov::parseDeviceNameIntoConfig(subprop_device_name);

    // if device name is matched, check additional condition
    auto is_matched = [&](const std::string& key, MatchType match_type) -> bool {
        auto user_value =
            parsed_user_device_name._config.count(key) ? parsed_user_device_name._config.at(key).as<std::string>() : "";
        auto subprop_value = parsed_subprop_device_name._config.count(key)
                                 ? parsed_subprop_device_name._config.at(key).as<std::string>()
                                 : "";

        if (!user_value.empty() && subprop_value.empty()) {
            // property without additional limitation can be applied
            return true;
        }
        return match_type == MatchType::EXACT ? (user_value == subprop_value) : (user_value.find(subprop_value) == 0);
        return false;
    };

    if (parsed_user_device_name._deviceName == parsed_subprop_device_name._deviceName) {
        auto device_priority = get_device_priority_property(parsed_user_device_name._deviceName);
        return is_matched(device_priority.prop_name, device_priority.match_type);
    }

    return false;
}

ov::Parsed ov::parseDeviceNameIntoConfig(const std::string& deviceName, const AnyMap& config) {
    auto updated_config = config;
    auto updated_device_name = deviceName;

    /** Note: auto-batching is already applied by this time, so the call:
     * core.compile_model("GPU", ov::device::properties("BATCH", ov::auto_batch_timeout(400)));
     * is transformed and we have here:
     * ov::parseDeviceNameIntoConfig("BATCH", ov::device::priorities("GPU"),
     *                                        ov::device::properties("BATCH",
     *                                        ov::auto_batch_timeout(400)));
     * so, after 'flatten_sub_properties' we will have:
     * core.compile_model("BATCH", ov::auto_batch_timeout(400),
     *                             ov::device::priorities("GPU"));
     *
     * So, if one day, we want to add more options in form of ov::allow_<hetero, etc>, we need to apply it before
     * 'flatten_sub_properties' call to have proper behavior
     */

    updated_config = flatten_sub_properties(deviceName, updated_config);
    std::string parsed_device_priority;

    // try to find ':' to extract name of virtual device
    auto pos = deviceName.find_first_of(':');
    if (pos != std::string::npos) {
        updated_device_name = deviceName.substr(0, pos);
        parsed_device_priority = deviceName.substr(pos + 1);
    } else {
        ov::DeviceIDParser parser(deviceName);
        updated_device_name = parser.get_device_name();
        parsed_device_priority = parser.get_device_id();
    }

    // checks and updates device priority
    if (!parsed_device_priority.empty()) {
        const auto priority_prop_name = get_device_priority_property(updated_device_name).prop_name;
        const auto it = updated_config.find(priority_prop_name);
        if (it == updated_config.end())
            updated_config[priority_prop_name] = parsed_device_priority;
        else if (it->second == parsed_device_priority) {
            // do nothing
        } else {
            IE_THROW() << "Device priority / ID mismatch: " << parsed_device_priority << " (from " << deviceName
                       << ") vs " << it->second.as<std::string>() << " (from config)";
        }
    };

    // clean-up auto-batch related properties
    clean_batch_properties(updated_device_name, updated_config, ov::hint::allow_auto_batching);
    clean_batch_properties(updated_device_name, updated_config, ov::auto_batch_timeout);

    return {updated_device_name, updated_config};
}

ov::CoreImpl::CoreImpl(bool _newAPI) : m_new_api(_newAPI) {
    add_mutex("");  // Register global mutex
    m_executor_manager = ov::threading::executor_manager();
    for (const auto& it : ov::get_available_opsets()) {
        opsetNames.insert(it.first);
    }
}

void ov::CoreImpl::register_plugin_in_registry_unsafe(const std::string& device_name, PluginDescriptor& desc) {
#ifndef NO_PROXY_PLUGIN
    // Update proxy plugin config
    const auto& fill_config = [](ov::AnyMap& defaultConfig, const ov::AnyMap& config, const std::string& dev_name) {
        // Configure aliases for proxy plugin
        auto it = config.find(ov::device::alias.name());
        if (it != config.end()) {
            if (defaultConfig.find(ov::proxy::alias_for.name()) == defaultConfig.end()) {
                defaultConfig[ov::proxy::alias_for.name()] = std::vector<std::string>();
            }
            defaultConfig[ov::proxy::alias_for.name()].as<std::vector<std::string>>().emplace_back(dev_name);
        }

        // Configure device order for proxy_plugin
        it = config.find(ov::device::priority.name());
        if (it != config.end()) {
            if (defaultConfig.find(ov::proxy::device_priorities.name()) == defaultConfig.end()) {
                defaultConfig[ov::proxy::device_priorities.name()] = std::vector<std::string>();
            }
            defaultConfig[ov::proxy::device_priorities.name()].as<std::vector<std::string>>().emplace_back(
                dev_name + ":" + it->second.as<std::string>());
        }

        // Configure devices fallback order for proxy_plugin
        // Can use substring to configure the order
        // CUDA iGPU : CUDA iGPU      // just create a new elememnt
        // CPU iGPU : CUDA CPU iGPU   // use substring to find the right place
        it = config.find(ov::device::fallback.name());
        if (it != config.end()) {
            auto fallback = it->second.as<std::string>();
            if (defaultConfig.find(ov::device::priorities.name()) == defaultConfig.end()) {
                defaultConfig[ov::device::priorities.name()] = std::vector<std::string>{dev_name, fallback};
            } else {
                auto dev_order = defaultConfig[ov::device::priorities.name()].as<std::vector<std::string>>();
                auto begin_it = std::find(dev_order.begin(), dev_order.end(), dev_name);
                auto end_it = std::find(dev_order.begin(), dev_order.end(), fallback);
                OPENVINO_ASSERT(begin_it == dev_order.end() && end_it == dev_order.end(),
                                "Cannot restore the fallback order for proxy plugin.");
                if (begin_it != dev_order.end() && end_it != dev_order.end()) {
                    // Nothing to do. Just check that devices have the right order
                    OPENVINO_ASSERT(std::distance(begin_it, end_it) > 0,
                                    "Incorrect order of proxy plugin fallback priority.");
                } else if (begin_it != dev_order.end()) {
                    // Insert fallback device after the primary device
                    dev_order.insert(begin_it + 1, fallback);
                } else if (end_it != dev_order.end()) {
                    // Insert primary device before the fallback device
                    dev_order.insert(end_it, dev_name);
                }
                defaultConfig[ov::device::priorities.name()] = dev_order;
            }
        }
    };
#endif

    auto&& config = desc.defaultConfig;
    std::string dev_name = device_name;
    // Register proxy plugin
    if (config.find(ov::device::alias.name()) != config.end()) {
#ifdef NO_PROXY_PLUGIN
        OPENVINO_THROW("Cannot register plugin under the proxy. Proxy plugin is disabled.");
#else
        // Create proxy plugin for alias
        auto alias = config.at(ov::device::alias.name()).as<std::string>();
        if (alias == device_name)
            dev_name += "_ov_internal";
        // Alias can be registered by several plugins
        if (pluginRegistry.find(alias) == pluginRegistry.end()) {
            // Register new plugin
            PluginDescriptor desc = PluginDescriptor(ov::proxy::create_plugin);
            fill_config(desc.defaultConfig, config, dev_name);
            pluginRegistry[alias] = desc;
            add_mutex(alias);
        } else {
            // Update registered plugin
            auto& plugin = pluginRegistry.at(alias);
            // Error if we have an alias for HW plugin
            OPENVINO_ASSERT(plugin.pluginCreateFunc == ov::proxy::create_plugin,
                            "Cannot register plugin for ",
                            dev_name,
                            " plugin with the same name already registered!");
            fill_config(plugin.defaultConfig, config, dev_name);
        }
#endif
    } else if (config.find(ov::device::fallback.name()) != config.end()) {
#ifdef NO_PROXY_PLUGIN
        OPENVINO_THROW("Cannot register plugin under the proxy. Proxy plugin is disabled.");
#else
        // Fallback without alias means that we need to replace original plugin to proxy
        dev_name += "_ov_internal";
        PluginDescriptor desc = PluginDescriptor(ov::proxy::create_plugin);
        fill_config(desc.defaultConfig, config, dev_name);
        pluginRegistry[device_name] = desc;
        add_mutex(device_name);
#endif
    }

    const static std::vector<ov::PropertyName> proxy_conf_properties = {ov::device::alias,
                                                                        ov::device::fallback,
                                                                        ov::device::priority};

    // Register real plugin
    for (const auto& proxy_prop : proxy_conf_properties) {
        auto it = desc.defaultConfig.find(proxy_prop);
        if (it != desc.defaultConfig.end()) {
            desc.defaultConfig.erase(it);
        }
    }

    pluginRegistry[dev_name] = desc;
    add_mutex(dev_name);
}

void ov::CoreImpl::register_compile_time_plugins() {
    std::lock_guard<std::mutex> lock(get_mutex());

    const decltype(::getCompiledPluginsRegistry())& plugins = getCompiledPluginsRegistry();
    for (const auto& plugin : plugins) {
        const auto& deviceName = plugin.first;
        if (deviceName.find('.') != std::string::npos) {
            OPENVINO_THROW("Device name must not contain dot '.' symbol");
        }
#ifdef OPENVINO_STATIC_LIBRARY
        if (pluginRegistry.find(deviceName) == pluginRegistry.end()) {
            const auto& value = plugin.second;
            ov::AnyMap config = any_copy(value.m_default_config);
            PluginDescriptor desc{value.m_create_plugin_func, config, value.m_create_extension_func};
            register_plugin_in_registry_unsafe(deviceName, desc);
        }
#else
        const auto& pluginPath = ov::util::get_compiled_plugin_path(plugin.second.m_plugin_path);
        if (pluginRegistry.find(deviceName) == pluginRegistry.end() && ov::util::file_exists(pluginPath)) {
            ov::AnyMap config = any_copy(plugin.second.m_default_config);
            PluginDescriptor desc{pluginPath, config};
            register_plugin_in_registry_unsafe(deviceName, desc);
        }
#endif
    }
}

void ov::CoreImpl::register_plugins_in_registry(const std::string& xml_config_file, const bool& by_abs_path) {
    std::lock_guard<std::mutex> lock(get_mutex());

    auto parse_result = ParseXml(xml_config_file.c_str());
    if (!parse_result.error_msg.empty()) {
        IE_THROW() << parse_result.error_msg;
    }

    pugi::xml_document& xmlDoc = *parse_result.xml;

    using namespace pugixml::utils;
    pugi::xml_node ieNode = xmlDoc.document_element();
    pugi::xml_node devicesNode = ieNode.child("plugins");

    FOREACH_CHILD (pluginNode, devicesNode, "plugin") {
        std::string deviceName = GetStrAttr(pluginNode, "name");
        if (pluginRegistry.find(deviceName) != pluginRegistry.end()) {
            IE_THROW() << "Device with \"" << deviceName << "\"  is already registered in the OpenVINO Runtime";
        }
        if (deviceName.find('.') != std::string::npos) {
            IE_THROW() << "Device name must not contain dot '.' symbol";
        }

        ov::util::FilePath pluginPath =
            ov::util::get_plugin_path(GetStrAttr(pluginNode, "location"), xml_config_file, by_abs_path);

        // check properties
        auto propertiesNode = pluginNode.child("properties");
        ov::AnyMap config;

        if (propertiesNode) {
            FOREACH_CHILD (propertyNode, propertiesNode, "property") {
                std::string key = GetStrAttr(propertyNode, "key");
                std::string value = GetStrAttr(propertyNode, "value");
                config[key] = value;
            }
        }

        // check extensions
        auto extensionsNode = pluginNode.child("extensions");
        std::vector<ov::util::FilePath> listOfExtentions;

        if (extensionsNode) {
            FOREACH_CHILD (extensionNode, extensionsNode, "extension") {
                ov::util::FilePath extensionLocation =
                    ov::util::to_file_path(GetStrAttr(extensionNode, "location").c_str());
                listOfExtentions.push_back(extensionLocation);
            }
        }

        // fill value in plugin registry for later lazy initialization
        {
            PluginDescriptor desc{pluginPath, config, listOfExtentions};
            register_plugin_in_registry_unsafe(deviceName, desc);
        }
    }
}

ov::Plugin ov::CoreImpl::get_plugin(const std::string& pluginName) const {
    OV_ITT_SCOPE(FIRST_INFERENCE, InferenceEngine::itt::domains::IE_LT, "CoreImpl::get_plugin");

    auto deviceName = pluginName;
    if (deviceName == ov::DEFAULT_DEVICE_NAME)
        deviceName = "AUTO";
    stripDeviceName(deviceName, "-");
    std::map<std::string, PluginDescriptor>::const_iterator it;
    {
        // Global lock to find plugin.
        // Always use global mutex if iterate over plugins or pluginRegistry
        std::lock_guard<std::mutex> g_lock(get_mutex());

        // Plugin is not created, check that plugin is registered
        it = pluginRegistry.find(deviceName);
        if (it == pluginRegistry.end()) {
            if (pluginName == ov::DEFAULT_DEVICE_NAME)
                IE_THROW() << "No device is provided, so AUTO device is used by default, which failed loading.";
            else
                IE_THROW() << "Device with \"" << deviceName << "\" name is not registered in the OpenVINO Runtime";
        }
    }
    std::lock_guard<std::mutex> lock(get_mutex(deviceName));

    PluginDescriptor desc;
    {
        // Global lock to find plugin.
        // Always use global mutex if iterate over plugins or pluginRegistry
        std::lock_guard<std::mutex> g_lock(get_mutex());
        auto it_plugin = plugins.find(deviceName);
        if (it_plugin != plugins.end())
            return it_plugin->second;

        desc = it->second;
    }
    // Plugin is in registry, but not created, let's create
    std::shared_ptr<void> so;
    try {
        ov::Plugin plugin;

        if (desc.pluginCreateFunc) {  // static OpenVINO case or proxy plugin
            std::shared_ptr<ov::IPlugin> plugin_impl;
            desc.pluginCreateFunc(plugin_impl);
            plugin = Plugin{plugin_impl, {}};
        } else {
            so = ov::util::load_shared_object(desc.libraryLocation.c_str());
            std::shared_ptr<ov::IPlugin> plugin_impl;
            reinterpret_cast<ov::CreatePluginFunc*>(ov::util::get_symbol(so, ov::create_plugin_function))(plugin_impl);
            plugin = Plugin{plugin_impl, so};
        }

        {
            plugin.set_name(deviceName);

            // Set Core class reference to plugins
            std::weak_ptr<ov::ICore> mutableCore =
                std::const_pointer_cast<ov::ICore>(std::dynamic_pointer_cast<const ov::ICore>(shared_from_this()));
            plugin.set_core(mutableCore);
        }

        // Add registered extensions to new plugin
        allowNotImplemented([&]() {
            for (const auto& ext : extensions) {
                plugin.add_extension(ext);
            }
        });

        // configuring
        {
#ifndef NO_PROXY_PLUGIN
            // Initial setup for proxy plugin.
            // It is needed for future initialization to initialize low level plugin
            if (desc.pluginCreateFunc == ov::proxy::create_plugin) {
                ov::AnyMap initial_config;
                auto it = desc.defaultConfig.find(ov::proxy::alias_for.name());
                if (it != desc.defaultConfig.end()) {
                    initial_config[it->first] = it->second;
                }
                it = desc.defaultConfig.find(ov::proxy::device_priorities.name());
                if (it != desc.defaultConfig.end()) {
                    initial_config[it->first] = it->second;
                }
                it = desc.defaultConfig.find(ov::device::priorities.name());
                if (it != desc.defaultConfig.end()) {
                    initial_config[ov::device::priorities.name()] = it->second;
                }
                plugin.set_property(initial_config);
            }
#endif
            // TODO: remove this block of code once GPU removes support of ov::cache_dir
            // also, remove device_supports_cache_dir at all
            {
                OPENVINO_SUPPRESS_DEPRECATED_START
                if (device_supports_cache_dir(plugin)) {
                    ov::AnyMap empty_map;
                    auto cacheConfig = coreConfig.get_cache_config_for_device(plugin, empty_map);
                    if (cacheConfig._cacheManager) {
                        desc.defaultConfig[CONFIG_KEY(CACHE_DIR)] = cacheConfig._cacheDir;
                    }
                } else if (desc.defaultConfig.count(CONFIG_KEY(CACHE_DIR)) > 0) {
                    // Remove "CACHE_DIR" from config if it is not supported by plugin
                    desc.defaultConfig.erase(CONFIG_KEY(CACHE_DIR));
                }
                OPENVINO_SUPPRESS_DEPRECATED_END
            }

            allowNotImplemented([&]() {
                // Add device specific value to support device_name.device_id cases
                {
                    auto supportedConfigKeys =
                        plugin.get_property(METRIC_KEY(SUPPORTED_CONFIG_KEYS), {}).as<std::vector<std::string>>();
                    const bool supportsConfigDeviceID =
                        ov::util::contains(supportedConfigKeys, CONFIG_KEY_INTERNAL(CONFIG_DEVICE_ID));
                    const std::string deviceKey =
                        supportsConfigDeviceID ? CONFIG_KEY_INTERNAL(CONFIG_DEVICE_ID) : CONFIG_KEY(DEVICE_ID);

                    // here we can store values like GPU.0, GPU.1 and we need to set properties to plugin
                    // for each such .0, .1, .# device to make sure plugin can handle different settings for different
                    // device IDs
                    for (auto pluginDesc : pluginRegistry) {
                        ov::DeviceIDParser parser(pluginDesc.first);
                        if (pluginDesc.first.find(deviceName) != std::string::npos && !parser.get_device_id().empty()) {
                            pluginDesc.second.defaultConfig[deviceKey] = parser.get_device_id();
                            plugin.set_property(pluginDesc.second.defaultConfig);
                        }
                    }
                }

                // set global device-id independent settings to plugin
                plugin.set_property(desc.defaultConfig);
            });

            allowNotImplemented([&]() {
                for (auto&& extensionLocation : desc.listOfExtentions) {
                    plugin.add_extension(std::make_shared<InferenceEngine::Extension>(extensionLocation));
                }
            });
        }

        std::lock_guard<std::mutex> g_lock(get_mutex());
        // add plugin as extension itself
        if (desc.extensionCreateFunc) {  // static OpenVINO case
            try {
                InferenceEngine::IExtensionPtr ext;
                desc.extensionCreateFunc(ext);
                AddExtensionUnsafe(ext);
            } catch (const InferenceEngine::GeneralError&) {
                // the same extension can be registered multiple times - ignore it!
            }
        } else {
            TryToRegisterLibraryAsExtensionUnsafe(desc.libraryLocation);
            try_to_register_plugin_extensions(desc.libraryLocation);
        }

        return plugins.emplace(deviceName, plugin).first->second;
    } catch (const InferenceEngine::Exception& ex) {
        IE_THROW() << "Failed to create plugin " << ov::util::from_file_path(desc.libraryLocation) << " for device "
                   << deviceName << "\n"
                   << "Please, check your environment\n"
                   << ex.what() << "\n";
    }
}

ov::SoPtr<ov::ICompiledModel> ov::CoreImpl::compile_model(const std::shared_ptr<const ov::Model>& model_,
                                                          const std::string& device_name,
                                                          const ov::AnyMap& config) const {
    OV_ITT_SCOPE(FIRST_INFERENCE, ie::itt::domains::IE_LT, "Core::compile_model::model");
    std::string deviceName = device_name;
    ov::AnyMap config_with_batch = config;
    // if auto-batching is applicable, the below function will patch the device name and config accordingly:
    auto model = apply_auto_batching(model_, deviceName, config_with_batch);

    auto parsed = parseDeviceNameIntoConfig(deviceName, config_with_batch);
    auto plugin = get_plugin(parsed._deviceName);
    ov::SoPtr<ov::ICompiledModel> res;
    auto cacheManager = coreConfig.get_cache_config_for_device(plugin, parsed._config)._cacheManager;
    if (cacheManager && device_supports_model_caching(plugin)) {
        CacheContent cacheContent{cacheManager};
        cacheContent.blobId = ov::ModelCache::compute_hash(model, create_compile_config(plugin, parsed._config));
        auto lock = cacheGuard.get_hash_lock(cacheContent.blobId);
        res = load_model_from_cache(cacheContent, plugin, parsed._config, ov::RemoteContext{}, [&]() {
            return compile_model_and_cache(model, plugin, parsed._config, ov::RemoteContext{}, cacheContent);
        });
    } else {
        res = compile_model_with_preprocess(plugin, model, ov::RemoteContext{}, parsed._config);
    }
    return res;
}

ov::SoPtr<ov::ICompiledModel> ov::CoreImpl::compile_model(const std::shared_ptr<const ov::Model>& model_,
                                                          const ov::RemoteContext& context,
                                                          const ov::AnyMap& config) const {
    OV_ITT_SCOPE(FIRST_INFERENCE, ie::itt::domains::IE_LT, "Core::compile_model::RemoteContext");
    if (context._impl == nullptr) {
        IE_THROW() << "Remote context is null";
    }
    std::string deviceName = context.get_device_name();
    ov::AnyMap config_with_batch = config;
    // if auto-batching is applicable, the below function will patch the device name and config accordingly:
    auto model = apply_auto_batching(model_, deviceName, config_with_batch);

    auto parsed = parseDeviceNameIntoConfig(deviceName, config_with_batch);
    auto plugin = get_plugin(parsed._deviceName);
    ov::SoPtr<ov::ICompiledModel> res;
    auto cacheManager = coreConfig.get_cache_config_for_device(plugin, parsed._config)._cacheManager;
    if (cacheManager && device_supports_model_caching(plugin)) {
        CacheContent cacheContent{cacheManager};
        cacheContent.blobId = ov::ModelCache::compute_hash(model, create_compile_config(plugin, parsed._config));
        auto lock = cacheGuard.get_hash_lock(cacheContent.blobId);
        res = load_model_from_cache(cacheContent, plugin, parsed._config, context, [&]() {
            return compile_model_and_cache(model, plugin, parsed._config, context, cacheContent);
        });
    } else {
        res = compile_model_with_preprocess(plugin, model, context, parsed._config);
    }
    return res;
}

ov::SoPtr<ov::ICompiledModel> ov::CoreImpl::compile_model_with_preprocess(ov::Plugin& plugin,
                                                                          const std::shared_ptr<const ov::Model>& model,
                                                                          const ov::RemoteContext& context,
                                                                          const ov::AnyMap& config) const {
    std::shared_ptr<const ov::Model> preprocessed_model = model;

<<<<<<< HEAD
    if (!is_new_api() &&
        !std::dynamic_pointer_cast<InferenceEngine::IPluginWrapper>(plugin.m_ptr)
#ifndef NO_PROXY_PLUGIN
        // Disable conversion for proxy plugin to add pre-processing based on API of internal plugins
        && !std::dynamic_pointer_cast<ov::proxy::Plugin>(plugin.m_ptr)
#endif
    ) {
=======
    if (!is_new_api() && !std::dynamic_pointer_cast<InferenceEngine::IPluginWrapper>(plugin.m_ptr) &&
        !is_virtual_device(plugin.get_name())) {
>>>>>>> c8e33100
        ov::pass::Manager manager;
        manager.register_pass<ov::pass::AddPreprocessing>();

        auto cloned_model = model->clone();
        manager.run_passes(cloned_model);
        preprocessed_model = cloned_model;
    }

    return context._impl ? plugin.compile_model(preprocessed_model, context, config)
                         : plugin.compile_model(preprocessed_model, config);
}

ov::SoPtr<ov::ICompiledModel> ov::CoreImpl::compile_model(const std::string& model_path,
                                                          const std::string& device_name,
                                                          const ov::AnyMap& config) const {
    OV_ITT_SCOPE(FIRST_INFERENCE, ie::itt::domains::IE_LT, "Core::compile_model::Path");
    auto parsed = parseDeviceNameIntoConfig(device_name, config);
    // in case of compile_model(file_name), we need to clear-up core-level properties
    auto plugin = get_plugin(parsed._deviceName);
    ov::SoPtr<ov::ICompiledModel> compiled_model;

    auto cacheManager = coreConfig.get_cache_config_for_device(plugin, parsed._config)._cacheManager;
    if (cacheManager && device_supports_model_caching(plugin)) {
        CacheContent cacheContent{cacheManager, model_path};
        cacheContent.blobId = ov::ModelCache::compute_hash(model_path, create_compile_config(plugin, parsed._config));
        auto lock = cacheGuard.get_hash_lock(cacheContent.blobId);
        compiled_model = load_model_from_cache(cacheContent, plugin, parsed._config, ov::RemoteContext{}, [&]() {
            auto cnnNetwork = ReadNetwork(model_path, std::string());
            return compile_model_and_cache(cnnNetwork.getFunction(), plugin, parsed._config, {}, cacheContent);
        });
    } else if (cacheManager) {
        // this code path is enabled for AUTO / MULTI / BATCH devices which don't support
        // import / export explicitly, but can redirect this functionality to actual HW plugin
        compiled_model = plugin.compile_model(model_path, parsed._config);
    } else {
        auto cnnNetwork = ReadNetwork(model_path, std::string());
        compiled_model =
            compile_model_with_preprocess(plugin, cnnNetwork.getFunction(), ov::RemoteContext{}, parsed._config);
    }
    return compiled_model;
}

ov::SoPtr<ov::ICompiledModel> ov::CoreImpl::compile_model(const std::string& model_str,
                                                          const ov::Tensor& weights,
                                                          const std::string& device_name,
                                                          const ov::AnyMap& config) const {
    OV_ITT_SCOPED_TASK(ov::itt::domains::IE, "Core::compile_model::from_memory");
    auto parsed = parseDeviceNameIntoConfig(device_name, config);
    // in case of compile_model(file_name), we need to clear-up core-level properties
    auto plugin = get_plugin(parsed._deviceName);
    ov::SoPtr<ov::ICompiledModel> compiled_model;

    auto cacheManager = coreConfig.get_cache_config_for_device(plugin, parsed._config)._cacheManager;
    if (cacheManager && device_supports_model_caching(plugin)) {
        CacheContent cacheContent{cacheManager};
        cacheContent.blobId =
            ov::ModelCache::compute_hash(model_str, weights, create_compile_config(plugin, parsed._config));
        auto lock = cacheGuard.get_hash_lock(cacheContent.blobId);
        compiled_model = load_model_from_cache(cacheContent, plugin, parsed._config, ov::RemoteContext{}, [&]() {
            auto cnnNetwork = read_model(model_str, weights);
            return compile_model_and_cache(cnnNetwork, plugin, parsed._config, ov::RemoteContext{}, cacheContent);
        });
    } else {
        auto model = read_model(model_str, weights);
        compiled_model = compile_model_with_preprocess(plugin, model, ov::RemoteContext{}, parsed._config);
    }
    return compiled_model;
}

ov::SoPtr<ov::ICompiledModel> ov::CoreImpl::import_model(std::istream& model,
                                                         const std::string& device_name,
                                                         const ov::AnyMap& config) const {
    OV_ITT_SCOPED_TASK(ov::itt::domains::IE, "Core::import_model");
    auto parsed = parseDeviceNameIntoConfig(device_name, config);
    auto compiled_model = get_plugin(parsed._deviceName).import_model(model, parsed._config);
    if (auto wrapper = std::dynamic_pointer_cast<InferenceEngine::ICompiledModelWrapper>(compiled_model._ptr)) {
        wrapper->get_executable_network()->loadedFromCache();
    }

    return compiled_model;
}

ov::SoPtr<ov::ICompiledModel> ov::CoreImpl::import_model(std::istream& modelStream,
                                                         const ov::RemoteContext& context,
                                                         const ov::AnyMap& config) const {
    OV_ITT_SCOPED_TASK(ov::itt::domains::IE, "Core::import_model");
    auto parsed = parseDeviceNameIntoConfig(context.get_device_name(), config);
    auto compiled_model = get_plugin(parsed._deviceName).import_model(modelStream, parsed._config);
    if (auto wrapper = std::dynamic_pointer_cast<InferenceEngine::ICompiledModelWrapper>(compiled_model._ptr)) {
        wrapper->get_executable_network()->loadedFromCache();
    }

    return compiled_model;
}

ov::SupportedOpsMap ov::CoreImpl::query_model(const std::shared_ptr<const ov::Model>& model,
                                              const std::string& device_name,
                                              const ov::AnyMap& config) const {
    OV_ITT_SCOPED_TASK(ov::itt::domains::IE, "Core::query_model");
    auto parsed = parseDeviceNameIntoConfig(device_name, config);
    return get_plugin(parsed._deviceName).query_model(model, parsed._config);
}

bool ov::CoreImpl::is_hidden_device(const std::string& device_name) const {
#ifndef NO_PROXY_PLUGIN
    std::lock_guard<std::mutex> lock(get_mutex());
    if (device_name.find("_ov_internal") != std::string::npos)
        return true;

    // Alias hides the device
    for (auto&& it : pluginRegistry) {
        auto it_priority = it.second.defaultConfig.find(ov::proxy::alias_for.name());
        if (it.first == device_name || it_priority == it.second.defaultConfig.end())
            continue;
        auto devices = it_priority->second.as<std::vector<std::string>>();
        for (const auto& dev : devices) {
            if (dev == device_name)
                return true;
        }
    }
#endif
    return false;
}

std::vector<std::string> ov::CoreImpl::get_available_devices() const {
    std::vector<std::string> devices;
    const std::string propertyName = METRIC_KEY(AVAILABLE_DEVICES);

    for (auto&& deviceName : get_registered_devices()) {
        std::vector<std::string> devicesIDs;
        // Skip hidden devices
        if (is_hidden_device(deviceName))
            continue;
        try {
            const ie::Parameter p = GetMetric(deviceName, propertyName);
            devicesIDs = p.as<std::vector<std::string>>();
        } catch (const ie::Exception&) {
            // plugin is not created by e.g. invalid env
        } catch (const ov::Exception&) {
            // plugin is not created by e.g. invalid env
        } catch (const std::runtime_error&) {
            // plugin is not created by e.g. invalid env
        } catch (const std::exception& ex) {
            IE_THROW() << "An exception is thrown while trying to create the " << deviceName
                       << " device and call GetMetric: " << ex.what();
        } catch (...) {
            IE_THROW() << "Unknown exception is thrown while trying to create the " << deviceName
                       << " device and call GetMetric";
        }

        if (devicesIDs.size() > 1) {
            for (auto&& deviceID : devicesIDs) {
                devices.push_back(deviceName + '.' + deviceID);
            }
        } else if (!devicesIDs.empty()) {
            devices.push_back(deviceName);
        }
    }

    return devices;
}

ov::RemoteContext ov::CoreImpl::create_context(const std::string& device_name, const AnyMap& params) const {
    auto parsed = ov::parseDeviceNameIntoConfig(device_name, params);
    return get_plugin(parsed._deviceName).create_context(parsed._config);
}

ov::AnyMap ov::CoreImpl::get_supported_property(const std::string& full_device_name,
                                                const ov::AnyMap& user_properties) const {
    if (is_virtual_device(full_device_name)) {
        // Considerations:
        // 1. in case of virtual devices all the magic will happen on the level when
        // virtual device calls ICore::get_supported_property for real HW devices
        // so, for now we can return user properties almost as is without any
        // filtering / flattening
        // 2. The only exception here: while common properties like ov::num::streams or
        // ov::hint::performance_mode are shared across all the devices, the
        // ov::device::priority cannot be shared, because it's specific for current virtual
        // plugin. So, we need to remove ov::device::priorities from the list, because it's
        // supposed to be set for current virtual plugin and cannot be propagated down
        ov::AnyMap return_properties = user_properties;
        auto device_priorities_it = return_properties.find(ov::device::priorities.name());
        if (device_priorities_it != return_properties.end()) {
            return_properties.erase(device_priorities_it);
        }

        return return_properties;
    }

    static const std::vector<std::string> core_level_properties = {
        ov::cache_dir.name(),
        ov::force_tbb_terminate.name(),
        // auto-batch properties are also treated as core-level
        ov::auto_batch_timeout.name(),
        ov::hint::allow_auto_batching.name(),
    };

    const auto flattened = ov::parseDeviceNameIntoConfig(full_device_name, user_properties);
    const std::string& device_name = flattened._deviceName;
    const auto& flattened_config = flattened._config;

    // virtual plugins should bypass core-level properties to HW plugins
    // so, we need to report them as supported
    std::vector<std::string> supported_config_keys = core_level_properties;

    // try to search against IE API 1.0' SUPPORTED_CONFIG_KEYS
    try {
        const auto supported_keys =
            GetMetric(device_name, METRIC_KEY(SUPPORTED_CONFIG_KEYS), {}).as<std::vector<std::string>>();
        for (auto&& config_key : supported_keys) {
            supported_config_keys.emplace_back(config_key);
        }
    } catch (ov::Exception&) {
    }

    // try to search against OV API 2.0' mutable supported_properties
    try {
        for (auto&& property : ICore::get_property(device_name, ov::supported_properties, {})) {
            if (property.is_mutable()) {
                supported_config_keys.emplace_back(std::move(property));
            }
        }
    } catch (ov::Exception&) {
    }

    // collect supported properties for HW device
    AnyMap supported_config;
    for (auto&& kvp : flattened_config) {
        if (util::contains(supported_config_keys, kvp.first)) {
            supported_config[kvp.first] = kvp.second;
        }
    }

    return supported_config;
}

bool ov::CoreImpl::is_new_api() const {
    return m_new_api;
}

ov::RemoteContext ov::CoreImpl::get_default_context(const std::string& device_name) const {
    auto parsed = ov::parseDeviceNameIntoConfig(device_name);
    return get_plugin(parsed._deviceName).get_default_context(parsed._config);
}

std::shared_ptr<const ov::Model> ov::CoreImpl::apply_auto_batching(const std::shared_ptr<const ov::Model>& model,
                                                                   std::string& deviceName,
                                                                   ov::AnyMap& config) const {
    std::string deviceNameWithBatchSize, deviceNameWithoutBatch;
    // fully strict dims tracking by default (Auto-Batching is enabled implicitly)
    bool strictly_check_dims = true;
    if (deviceName.find("BATCH") != std::string::npos) {
        // explicitly enabled Auto-Batching
        auto pos = deviceName.find_first_of(":");
        if (pos == std::string::npos)
            return model;  // BATCH device is already configured via the config
        deviceNameWithBatchSize = deviceName.substr(pos + 1);
        deviceNameWithoutBatch = ov::DeviceIDParser::get_batch_device(deviceNameWithBatchSize);
        // when user sets the BATCH device explicitly, we may check the dims less strictly
        // as the result is being checked by the user
        strictly_check_dims = false;
    } else {
        // check if Auto-Batch plugin registered
        try {
            get_plugin("BATCH");
        } catch (const std::runtime_error&) {
            return model;
        }

        // check whether the Auto-Batching is disabled explicitly
        const auto& batch_mode = config.find(ov::hint::allow_auto_batching.name());
        if (batch_mode != config.end()) {
            const auto disabled = batch_mode->second.as<std::string>() == CONFIG_VALUE(NO);
            // virtual plugins like AUTO/MULTI will need the config
            // e.g. to deduce the #requests correctly
            // otherwise, no need for this config key in the rest of loading
            if (!is_virtual_device(deviceName))
                config.erase(batch_mode);
            if (disabled)
                return model;
        }

        // check whether if the Auto-Batching is applicable to the device
        auto parsed = ov::parseDeviceNameIntoConfig(deviceName);
        deviceNameWithoutBatch = deviceName;
        std::vector<std::string> metrics = get_plugin(parsed._deviceName)
                                               .get_property(METRIC_KEY(SUPPORTED_METRICS), parsed._config)
                                               .as<std::vector<std::string>>();
        auto it = std::find(metrics.begin(), metrics.end(), METRIC_KEY(OPTIMAL_BATCH_SIZE));
        if (metrics.end() == it)
            return model;

        // if applicable, the Auto-Batching is implicitly enabled via the performance hints
        bool bTputInPlg =
            GetConfig(parsed._deviceName, CONFIG_KEY(PERFORMANCE_HINT)).as<std::string>() == CONFIG_VALUE(THROUGHPUT);
        const auto& mode = config.find(CONFIG_KEY(PERFORMANCE_HINT));
        bool bTputInLoadCfg = (mode != config.end() && mode->second.as<std::string>() == CONFIG_VALUE(THROUGHPUT));
        const auto& excl = config.find(CONFIG_KEY(EXCLUSIVE_ASYNC_REQUESTS));
        bool bExclReqsEnabled = (excl != config.end() && excl->second.as<std::string>() == CONFIG_VALUE(YES));
        if (bExclReqsEnabled || (!bTputInPlg && !bTputInLoadCfg))
            return model;
    }
    auto batchConfig = deviceNameWithBatchSize.empty() ? deviceNameWithoutBatch : deviceNameWithBatchSize;
    auto res = ov::details::is_model_batchable(model, deviceNameWithoutBatch, strictly_check_dims);
    switch (res) {
    case ov::details::NetworkBatchAbility::NO:
        return model;
    case ov::details::NetworkBatchAbility::AS_IS:
        deviceName = "BATCH:" + batchConfig;
        break;
    case ov::details::NetworkBatchAbility::WITH_HETERO:
        deviceName = "HETERO:BATCH," + deviceNameWithoutBatch;
        config[CONFIG_KEY(AUTO_BATCH_DEVICE_CONFIG)] = batchConfig;
        break;
    }
    return ov::details::apply_batch_affinity(model, deviceNameWithoutBatch);
}

void ov::CoreImpl::set_property(const std::string& device_name, const AnyMap& properties) {
    OPENVINO_ASSERT(device_name.find("HETERO:") != 0,
                    "set_property is supported only for HETERO itself (without devices). "
                    "You can configure the devices with set_property before creating the HETERO on top.");
    OPENVINO_ASSERT(device_name.find("MULTI:") != 0,
                    "set_property is supported only for MULTI itself (without devices). "
                    "You can configure the devices with set_property before creating the MULTI on top.");
    OPENVINO_ASSERT(device_name.find("AUTO:") != 0,
                    "set_property is supported only for AUTO itself (without devices). "
                    "You can configure the devices with set_property before creating the AUTO on top.");
    OPENVINO_ASSERT(device_name.find("BATCH:") != 0,
                    "set_property is supported only for BATCH itself (without devices). "
                    "You can configure the devices with set_property before creating the BATCH on top.");

    // unsupport to set ov::device::properties to HW device through this function
    auto devices = get_registered_devices();
    for (auto&& config : properties) {
        const auto is_secondary_property = config.first.find(ov::device::properties.name()) != std::string::npos;
        // It is valid change for proxy plugin
        const auto dev_name_config = ov::parseDeviceNameIntoConfig(device_name)._deviceName;
#ifndef NO_PROXY_PLUGIN
        const auto is_proxy = pluginRegistry.find(dev_name_config) != pluginRegistry.end() &&
                              pluginRegistry.at(dev_name_config).pluginCreateFunc == ov::proxy::create_plugin;
#else
        const auto is_proxy = false;
#endif
        OPENVINO_ASSERT(!is_secondary_property || is_proxy,
                        "set_property do not support ov::device::propreties. "
                        "You can configure the devices through the compile_model()/query_model() API.");
    }
    set_property_for_device(properties, device_name);
}

ov::Any ov::CoreImpl::get_property_for_core(const std::string& name) const {
    if (name == ov::force_tbb_terminate.name()) {
        const auto flag = ov::threading::executor_manager()->get_property(name).as<bool>();
        return decltype(ov::force_tbb_terminate)::value_type(flag);
    } else if (name == ov::cache_dir.name()) {
        return ov::Any(coreConfig.get_cache_dir());
    } else if (name == ov::enable_mmap.name()) {
        const auto flag = coreConfig.get_enable_mmap();
        return decltype(ov::enable_mmap)::value_type(flag);
    }

    OPENVINO_THROW("Exception is thrown while trying to call get_property with unsupported property: '", name, "'");
}

ov::Any ov::CoreImpl::get_property(const std::string& device_name,
                                   const std::string& name,
                                   const AnyMap& options) const {
    OPENVINO_ASSERT(device_name.find("HETERO:") != 0,
                    "You can only get_property of the HETERO itself (without devices). "
                    "get_property is also possible for the individual devices before creating the HETERO on top.");
    OPENVINO_ASSERT(device_name.find("MULTI:") != 0,
                    "You can only get_property of the MULTI itself (without devices). "
                    "get_property is also possible for the individual devices before creating the MULTI on top.");
    OPENVINO_ASSERT(device_name.find("AUTO:") != 0,
                    "You can only get_property of the AUTO itself (without devices). "
                    "get_property is also possible for the individual devices before creating the AUTO on top.");
    OPENVINO_ASSERT(device_name.find("BATCH:") != 0,
                    "You can only get_property of the BATCH itself (without devices). "
                    "get_property is also possible for the individual devices before creating the BATCH on top.");

    auto parsed = parseDeviceNameIntoConfig(device_name, options);

    if (parsed._deviceName.empty()) {
        return get_property_for_core(name);
    } else if (name == ov::cache_dir.name()) {
        ov::AnyMap empty_map;
        return coreConfig.get_cache_config_for_device(get_plugin(parsed._deviceName), empty_map)._cacheDir;
    }

    return get_plugin(parsed._deviceName).get_property(name, parsed._config);
}

void ov::CoreImpl::unload_plugin(const std::string& deviceName) {
    std::lock_guard<std::mutex> lock(get_mutex());
    auto it = plugins.find(deviceName);
    if (it == plugins.end()) {
        IE_THROW() << "Device with \"" << deviceName << "\" name is not registered in the OpenVINO Runtime";
    }

    plugins.erase(deviceName);
}

void ov::CoreImpl::register_plugin(const std::string& plugin,
                                   const std::string& device_name,
                                   const ov::AnyMap& properties) {
    std::lock_guard<std::mutex> lock(get_mutex());

    auto it = pluginRegistry.find(device_name);
    if (it != pluginRegistry.end()) {
        IE_THROW() << "Device with \"" << device_name << "\"  is already registered in the OpenVINO Runtime";
    }

    if (device_name.find('.') != std::string::npos) {
        IE_THROW() << "Device name must not contain dot '.' symbol";
    }

    PluginDescriptor desc{ov::util::get_plugin_path(plugin), properties};
    register_plugin_in_registry_unsafe(device_name, desc);
}

/**
 * @brief Provides a list of plugin names in registry; physically such plugins may not be created
 * @return A list of plugin names
 */
std::vector<std::string> ov::CoreImpl::get_registered_devices() const {
    std::lock_guard<std::mutex> lock(get_mutex());

    std::vector<std::string> listOfDevices;
    for (auto&& pluginDesc : pluginRegistry) {
        listOfDevices.push_back(pluginDesc.first);
    }

    return listOfDevices;
}

/**
 * @brief Sets property values for a plugin or set of plugins
 * @param deviceName A device name to set config to
 *        If empty, config is set for all the plugins / plugin's meta-data
 * @note  `deviceName` is not allowed in form of MULTI:CPU, HETERO:GPU,CPU, AUTO:CPU
 *        just simple forms like CPU, GPU, MULTI, GPU.0, etc
 */
void ov::CoreImpl::set_property_for_device(const ov::AnyMap& configMap, const std::string& deviceName) {
    auto config = configMap;
    if (config.empty()) {
        return;
    }

    ov::DeviceIDParser parser(deviceName);
    std::string clearDeviceName = parser.get_device_name();

    std::vector<std::pair<std::string, ov::Plugin>> created_plugins;
    {
        std::lock_guard<std::mutex> lock(get_mutex());
        created_plugins.reserve(plugins.size());

        // TODO: keep only:
        //    coreConfig.set_and_update(config);
        // once GPU remove support of ov::cache_dir
        // CoreConfg::set_and_update will drop CACHE_DIR from config map
        // and updates core config with new ov::cache_dir
        if (deviceName.empty()) {
            coreConfig.set_and_update(config);
        } else {
            OPENVINO_SUPPRESS_DEPRECATED_START
            auto cache_it = config.find(CONFIG_KEY(CACHE_DIR));
            if (cache_it != config.end()) {
                coreConfig.set_cache_dir_for_device((cache_it->second).as<std::string>(), clearDeviceName);
            }
            OPENVINO_SUPPRESS_DEPRECATED_END
        }

        auto base_desc = pluginRegistry.find(clearDeviceName);
        if (pluginRegistry.find(deviceName) == pluginRegistry.end() && base_desc != pluginRegistry.end()) {
            PluginDescriptor desc{base_desc->second.libraryLocation, config, base_desc->second.listOfExtentions};
            pluginRegistry[deviceName] = desc;
        }

        // set config for plugins in registry
        bool configIsSet = false;
        for (auto& desc : pluginRegistry) {
            if (deviceName.empty() || deviceName == desc.first) {
                for (auto&& conf : config) {
                    desc.second.defaultConfig[conf.first] = conf.second;
                }
                configIsSet = true;
            }
        }

        if (!configIsSet && !deviceName.empty()) {
            IE_THROW() << "Device with \"" << deviceName << "\" name is not registered in the OpenVINO Runtime";
        }

        // set config for already created plugins
        for (auto& plugin : plugins) {
            if (deviceName.empty() || clearDeviceName == plugin.first) {
                created_plugins.emplace_back(std::pair<std::string, ov::Plugin>{plugin.first, plugin.second});
            }
        }
    }

    for (auto& plugin : created_plugins) {
        allowNotImplemented([&]() {
            std::lock_guard<std::mutex> lock(get_mutex(plugin.first));
            auto configCopy = config;
            // TODO: remove once GPU remove explicit support of ov::cache_dir
            {
                OPENVINO_SUPPRESS_DEPRECATED_START
                if (device_supports_cache_dir(plugin.second)) {
                    ov::AnyMap empty_map;
                    auto cacheConfig = coreConfig.get_cache_config_for_device(plugin.second, empty_map);
                    if (cacheConfig._cacheManager) {
                        configCopy[CONFIG_KEY(CACHE_DIR)] = cacheConfig._cacheDir;
                    }
                } else if (configCopy.count(CONFIG_KEY(CACHE_DIR)) > 0) {
                    // Remove "CACHE_DIR" from config if it is not supported by plugin
                    configCopy.erase(CONFIG_KEY(CACHE_DIR));
                }
                OPENVINO_SUPPRESS_DEPRECATED_END
            }
            // Add device specific value to support device_name.device_id cases
            {
                if (!parser.get_device_id().empty()) {
                    const std::string deviceKey =
                        device_supports_property(plugin.second, CONFIG_KEY_INTERNAL(CONFIG_DEVICE_ID))
                            ? CONFIG_KEY_INTERNAL(CONFIG_DEVICE_ID)
                            : CONFIG_KEY(DEVICE_ID);
                    configCopy[deviceKey] = parser.get_device_id();
                }
            }
            plugin.second.set_property(configCopy);
        });
    }
}
void ov::CoreImpl::add_extensions_unsafe(const std::vector<ov::Extension::Ptr>& extensions) const {
    for (const auto& ext : extensions) {
        ov_extensions.emplace_back(ext);
        auto ext_obj = ext;
        if (auto so_ext = std::dynamic_pointer_cast<ov::detail::SOExtension>(ext_obj))
            ext_obj = so_ext->extension();
        if (auto op_base_ext = std::dynamic_pointer_cast<ov::BaseOpExtension>(ext_obj)) {
            for (const auto& attached_ext : op_base_ext->get_attached_extensions()) {
                ov_extensions.emplace_back(attached_ext);
            }
        }
    }
}

void ov::CoreImpl::add_extension(const std::vector<ov::Extension::Ptr>& extensions) {
    std::lock_guard<std::mutex> lock(get_mutex());
    add_extensions_unsafe(extensions);
}

const std::vector<InferenceEngine::IExtensionPtr>& ov::CoreImpl::GetExtensions() const {
    return extensions;
}

bool ov::CoreImpl::device_supports_model_caching(const std::string& deviceName) const {
    auto parsed = parseDeviceNameIntoConfig(deviceName);
    return device_supports_model_caching(get_plugin(parsed._deviceName));
}

bool ov::CoreImpl::device_supports_property(const ov::Plugin& plugin, const ov::PropertyName& key) const {
    return util::contains(plugin.get_property(ov::supported_properties), key);
}

bool ov::CoreImpl::device_supports_model_caching(const ov::Plugin& plugin) const {
#ifndef NO_PROXY_PLUGIN
    // Proxy plugin returns properties of low level plugin but doesn't support caching (low level plugin creates a cache
    // for the model)
    if (std::dynamic_pointer_cast<ov::proxy::Plugin>(plugin.m_ptr))
        return false;
#endif
    auto supportedMetricKeys = plugin.get_property(METRIC_KEY(SUPPORTED_METRICS), {}).as<std::vector<std::string>>();
    auto supported = util::contains(supportedMetricKeys, METRIC_KEY(IMPORT_EXPORT_SUPPORT)) &&
                     plugin.get_property(METRIC_KEY(IMPORT_EXPORT_SUPPORT), {}).as<bool>();
    if (!supported) {
        supported =
            device_supports_property(plugin, ov::device::capabilities) &&
            util::contains(plugin.get_property(ov::device::capabilities), ov::device::capability::EXPORT_IMPORT);
    }
    if (supported) {
        supported = device_supports_property(plugin, ov::caching_properties);
    }
    return supported;
}

bool ov::CoreImpl::device_supports_cache_dir(const ov::Plugin& plugin) const {
    try {
        return util::contains(plugin.get_property(ov::supported_properties), ov::cache_dir);
    } catch (const InferenceEngine::NotImplemented&) {
        return false;
    } catch (const ov::NotImplemented&) {
        return false;
    }
}

ov::SoPtr<ov::ICompiledModel> ov::CoreImpl::compile_model_and_cache(const std::shared_ptr<const ov::Model>& model,
                                                                    ov::Plugin& plugin,
                                                                    const ov::AnyMap& parsedConfig,
                                                                    const ov::RemoteContext& context,
                                                                    const CacheContent& cacheContent) const {
    OV_ITT_SCOPED_TASK(ov::itt::domains::IE, "CoreImpl::compile_model_and_cache");
    ov::SoPtr<ov::ICompiledModel> execNetwork;
    execNetwork = compile_model_with_preprocess(plugin, model, context, parsedConfig);
    if (cacheContent.cacheManager && device_supports_model_caching(plugin)) {
        try {
            // need to export network for further import from "cache"
            OV_ITT_SCOPE(FIRST_INFERENCE, InferenceEngine::itt::domains::IE_LT, "Core::compile_model::Export");
            cacheContent.cacheManager->write_cache_entry(cacheContent.blobId, [&](std::ostream& networkStream) {
                networkStream << ov::CompiledBlobHeader(InferenceEngine::GetInferenceEngineVersion()->buildNumber,
                                                        ov::ModelCache::calculate_file_info(cacheContent.modelPath));
                execNetwork->export_model(networkStream);
            });
        } catch (...) {
            cacheContent.cacheManager->remove_cache_entry(cacheContent.blobId);
            throw;
        }
    }
    return execNetwork;
}

ov::SoPtr<ov::ICompiledModel> ov::CoreImpl::load_model_from_cache(
    const CacheContent& cacheContent,
    ov::Plugin& plugin,
    const ov::AnyMap& config,
    const ov::RemoteContext& context,
    std::function<ov::SoPtr<ov::ICompiledModel>()> compile_model_lambda) {
    ov::SoPtr<ov::ICompiledModel> compiled_model;
    struct HeaderException {};

    OPENVINO_ASSERT(cacheContent.cacheManager != nullptr);
    try {
        cacheContent.cacheManager->read_cache_entry(cacheContent.blobId, [&](std::istream& networkStream) {
            OV_ITT_SCOPE(FIRST_INFERENCE,
                         InferenceEngine::itt::domains::IE_LT,
                         "Core::load_model_from_cache::ReadStreamAndImport");
            try {
                ov::CompiledBlobHeader header;
                networkStream >> header;
                if (header.getIeVersion() != InferenceEngine::GetInferenceEngineVersion()->buildNumber) {
                    // Build number mismatch, don't use this cache
                    throw InferenceEngine::NetworkNotRead("Version does not match");
                }
                if (header.getFileInfo() != ov::ModelCache::calculate_file_info(cacheContent.modelPath)) {
                    // Original file is changed, don't use cache
                    throw InferenceEngine::NetworkNotRead("Original model file is changed");
                }
            } catch (...) {
                throw HeaderException();
            }

            compiled_model = context._impl ? plugin.import_model(networkStream, context, config)
                                           : plugin.import_model(networkStream, config);
            if (auto wrapper = std::dynamic_pointer_cast<InferenceEngine::ICompiledModelWrapper>(compiled_model._ptr)) {
                wrapper->get_executable_network()->loadedFromCache();
            }
        });
    } catch (const HeaderException&) {
        // For these exceptions just remove old cache and set that import didn't work
        cacheContent.cacheManager->remove_cache_entry(cacheContent.blobId);
    } catch (...) {
        cacheContent.cacheManager->remove_cache_entry(cacheContent.blobId);
        // TODO: temporary disabled by #54335. In future don't throw only for new 'blob_outdated' exception
        // throw;
    }

    // fallback scenario
    if (!compiled_model)
        compiled_model = compile_model_lambda();

    return compiled_model;
}

ov::AnyMap ov::CoreImpl::create_compile_config(const ov::Plugin& plugin, const ov::AnyMap& user_config) const {
    ov::AnyMap property_config;

    // 0. Move ov::device::priorities / TARGET_FALLBACK key to property_config
    auto device_priorities_it = user_config.find("TARGET_FALLBACK");
    if (device_priorities_it == user_config.end()) {
        device_priorities_it = user_config.find(ov::device::priorities.name());
    }
    if (device_priorities_it != user_config.end()) {
        property_config[device_priorities_it->first] = device_priorities_it->second.as<std::string>();
    }

    // 1. Move DEVICE_ID key to property_config
    const bool supports_device_id = device_supports_property(plugin, ov::device::id);
    auto deviceIt = user_config.find(ov::device::id.name());
    if (deviceIt != user_config.end()) {
        property_config[deviceIt->first] = deviceIt->second.as<std::string>();
    } else if (supports_device_id) {
        property_config[ov::device::id.name()] = plugin.get_property(ov::device::id, {});
    }

    // 2. Extract config keys which affect compilation process
    auto caching_props = plugin.get_property(ov::caching_properties, property_config);
    OPENVINO_ASSERT(!caching_props.empty(), "ov::caching_properties returned by ", plugin.get_name(), " are empty");

    ov::AnyMap compile_config;
    for (const auto& prop : caching_props) {
        // user_config values have higher priority than plugin parameters
        auto it = user_config.find(prop);
        compile_config[prop] = it == user_config.end() ? plugin.get_property(prop, property_config) : it->second;
    }

    return compile_config;
}

void ov::CoreImpl::AddExtensionUnsafe(const InferenceEngine::IExtensionPtr& extension) const {
    std::map<std::string, ngraph::OpSet> opsets = extension->getOpSets();
    for (const auto& it : opsets) {
        if (opsetNames.find(it.first) != opsetNames.end())
            IE_THROW() << "Cannot add opset with name: " << it.first << ". Opset with the same name already exists.";
        opsetNames.insert(it.first);
    }

    // add extensions for already created plugins
    for (auto& plugin : plugins) {
        allowNotImplemented([&]() {
            plugin.second.add_extension(extension);
        });
    }
    extensions.emplace_back(extension);
}

void ov::CoreImpl::CoreConfig::set_and_update(ov::AnyMap& config) {
    auto it = config.find(CONFIG_KEY(CACHE_DIR));
    if (it != config.end()) {
        std::lock_guard<std::mutex> lock(_cacheConfigMutex);
        // fill global cache config
        _cacheConfig = CoreConfig::CacheConfig::create(it->second.as<std::string>());
        // sets cache config per-device if it's not set explicitly before
        for (auto& deviceCfg : _cacheConfigPerDevice) {
            deviceCfg.second = CoreConfig::CacheConfig::create(it->second.as<std::string>());
        }
        config.erase(it);
    }

    it = config.find(ov::force_tbb_terminate.name());
    if (it != config.end()) {
        auto flag = it->second.as<std::string>() == CONFIG_VALUE(YES) ? true : false;
        ov::threading::executor_manager()->set_property({{it->first, flag}});
        config.erase(it);
    }

    it = config.find(ov::enable_mmap.name());
    if (it != config.end()) {
        auto flag = it->second.as<bool>();
        _flag_enable_mmap = flag;
        config.erase(it);
    }
}

void ov::CoreImpl::CoreConfig::set_cache_dir_for_device(const std::string& dir, const std::string& name) {
    std::lock_guard<std::mutex> lock(_cacheConfigMutex);
    _cacheConfigPerDevice[name] = CoreConfig::CacheConfig::create(dir);
}

std::string ov::CoreImpl::CoreConfig::get_cache_dir() const {
    std::lock_guard<std::mutex> lock(_cacheConfigMutex);
    return _cacheConfig._cacheDir;
}

bool ov::CoreImpl::CoreConfig::get_enable_mmap() const {
    return _flag_enable_mmap;
}

// Creating thread-safe copy of config including shared_ptr to ICacheManager
// Passing empty or not-existing name will return global cache config
ov::CoreImpl::CoreConfig::CacheConfig ov::CoreImpl::CoreConfig::get_cache_config_for_device(
    const ov::Plugin& plugin,
    ov::AnyMap& parsedConfig) const {
    // cache_dir is enabled locally in compile_model only
    if (parsedConfig.count(ov::cache_dir.name())) {
        auto cache_dir_val = parsedConfig.at(ov::cache_dir.name()).as<std::string>();
        auto tempConfig = CoreConfig::CacheConfig::create(cache_dir_val);
        // if plugin does not explicitly support cache_dir, and if plugin is not virtual, we need to remove
        // it from config
        if (!util::contains(plugin.get_property(ov::supported_properties), ov::cache_dir) &&
            !is_virtual_device(plugin.get_name())) {
            parsedConfig.erase(ov::cache_dir.name());
        }
        return tempConfig;
    } else {  // cache_dir is set to Core globally or for the specific device
        std::lock_guard<std::mutex> lock(_cacheConfigMutex);
        if (_cacheConfigPerDevice.count(plugin.get_name()) > 0) {
            return _cacheConfigPerDevice.at(plugin.get_name());
        } else {
            return _cacheConfig;
        }
    }
}

ov::CoreImpl::CoreConfig::CacheConfig ov::CoreImpl::CoreConfig::CacheConfig::create(const std::string& dir) {
    std::shared_ptr<ov::ICacheManager> cache_manager = nullptr;

    if (!dir.empty()) {
        FileUtils::createDirectoryRecursive(dir);
        cache_manager = std::make_shared<ov::FileStorageCacheManager>(dir);
    }

    return {dir, cache_manager};
}

std::mutex& ov::CoreImpl::get_mutex(const std::string& dev_name) const {
    std::lock_guard<std::mutex> lock(global_mutex);
    try {
        return dev_mutexes.at(dev_name);
    } catch (const std::out_of_range&) {
        OPENVINO_THROW("Cannot get mutex for device: ", dev_name);
    }
}

void ov::CoreImpl::add_mutex(const std::string& dev_name) {
    std::lock_guard<std::mutex> lock(global_mutex);
    dev_mutexes[dev_name];
}

std::shared_ptr<ov::Model> ov::CoreImpl::read_model(const std::string& modelPath, const std::string& binPath) const {
    OV_ITT_SCOPE(FIRST_INFERENCE, ov::itt::domains::IE_RT, "CoreImpl::read_model from file");
    return ReadNetwork(modelPath, binPath).getFunction();
}

std::shared_ptr<ov::Model> ov::CoreImpl::read_model(const std::string& model,
                                                    const ov::Tensor& weights,
                                                    bool frontendMode) const {
    InferenceEngine::Blob::Ptr blob;
    if (weights) {
        blob = tensor_to_blob(weights._impl);
    }
    OV_ITT_SCOPE(FIRST_INFERENCE, ov::itt::domains::IE_RT, "CoreImpl::read_model from memory");
    return ReadNetwork(model, blob, frontendMode).getFunction();
}<|MERGE_RESOLUTION|>--- conflicted
+++ resolved
@@ -731,18 +731,13 @@
                                                                           const ov::AnyMap& config) const {
     std::shared_ptr<const ov::Model> preprocessed_model = model;
 
-<<<<<<< HEAD
-    if (!is_new_api() &&
-        !std::dynamic_pointer_cast<InferenceEngine::IPluginWrapper>(plugin.m_ptr)
+    if (!is_new_api() && !std::dynamic_pointer_cast<InferenceEngine::IPluginWrapper>(plugin.m_ptr) &&
+        !is_virtual_device(plugin.get_name())
 #ifndef NO_PROXY_PLUGIN
         // Disable conversion for proxy plugin to add pre-processing based on API of internal plugins
         && !std::dynamic_pointer_cast<ov::proxy::Plugin>(plugin.m_ptr)
 #endif
     ) {
-=======
-    if (!is_new_api() && !std::dynamic_pointer_cast<InferenceEngine::IPluginWrapper>(plugin.m_ptr) &&
-        !is_virtual_device(plugin.get_name())) {
->>>>>>> c8e33100
         ov::pass::Manager manager;
         manager.register_pass<ov::pass::AddPreprocessing>();
 
