// Copyright (C) 2018-2024 Intel Corporation
// SPDX-License-Identifier: Apache-2.0
//

#include "core_impl.hpp"

#include <memory>

#include "check_network_batchable.hpp"
#include "itt.hpp"
#include "model_reader.hpp"
#include "openvino/core/any.hpp"
#include "openvino/core/except.hpp"
#include "openvino/core/op_extension.hpp"
#include "openvino/core/preprocess/pre_post_process.hpp"
#include "openvino/core/so_extension.hpp"
#include "openvino/core/version.hpp"
#include "openvino/opsets/opset.hpp"
#include "openvino/pass/manager.hpp"
#include "openvino/runtime/compilation_context.hpp"
#include "openvino/runtime/device_id_parser.hpp"
#include "openvino/runtime/icompiled_model.hpp"
#include "openvino/runtime/internal_properties.hpp"
#include "openvino/runtime/itensor.hpp"
#include "openvino/runtime/make_tensor.hpp"
#include "openvino/runtime/remote_context.hpp"
#include "openvino/runtime/threading/executor_manager.hpp"
#include "openvino/util/common_util.hpp"
#include "openvino/util/file_util.hpp"
#include "openvino/util/shared_object.hpp"
#include "openvino/util/xml_parse_utils.hpp"
#include "ov_plugins.hpp"
#ifdef PROXY_PLUGIN_ENABLED
#    include "openvino/proxy/plugin.hpp"
#    include "openvino/proxy/properties.hpp"
#endif

ov::ICore::~ICore() = default;

namespace {

#ifdef PROXY_PLUGIN_ENABLED
std::string get_internal_plugin_name(const std::string& device_name, const ov::AnyMap& properties) {
    static constexpr const char* internal_plugin_suffix = "_ov_internal";
    auto it = properties.find(ov::proxy::configuration::internal_name.name());
    if (it != properties.end())
        return it->second.as<std::string>();
    return device_name + internal_plugin_suffix;
}
#endif

template <typename F>
void allowNotImplemented(F&& f) {
    try {
        f();
    } catch (const ov::NotImplemented&) {
    }
}

void stripDeviceName(std::string& device, const std::string& substr) {
    auto pos = device.find(substr);
    if (pos == 0) {
        device.erase(pos, substr.length());
    }
}

bool is_virtual_device(const std::string& device_name) {
    return (device_name.find("AUTO") != std::string::npos || device_name.find("MULTI") != std::string::npos ||
            device_name.find("HETERO") != std::string::npos || device_name.find("BATCH") != std::string::npos);
};

/**
 * @brief Converts / flattens ov::device::properties from
 * @code
 * core.compile_model(model, "GPU", ov::device::properties("GPU", ov::cache_dir("/tmp")));
 * // or
 * core.compile_model(model, "GPU", ov::device::properties({
 *   { "GPU", ov::cache_dir("/tmp") },
 *   { "CPU", ov::cache_dir("") }
 * }));
 * @endcode
 * To the form:
 * @code
 * core.compile_model(model, "GPU", ov::cache_dir("/tmp"));
 * @endcode
 *
 * @param user_device_name A device name for which properties flattening is performed
 * @param user_properties Original set of properties
 * @return ov::AnyMap Flattened ov::AnyMap with properties
 */
ov::AnyMap flatten_sub_properties(const std::string& user_device_name, const ov::AnyMap& user_properties) {
    ov::AnyMap result_properties = user_properties;

    // puts sub-property to result_properties if it's not there yet
    auto update_result_properties = [&result_properties](const ov::AnyMap& sub_properties) -> void {
        for (auto&& sub_property : sub_properties)
            result_properties[sub_property.first] = sub_property.second;
    };

    // First search for ov::device::properties(DEVICE, ...), which has higher
    for (auto secondary_property = result_properties.begin(); secondary_property != result_properties.end();) {
        auto subprop_device_name_pos = secondary_property->first.find(ov::device::properties.name() + std::string("_"));
        if (subprop_device_name_pos == std::string::npos) {
            // 1. Skip non-matching properties
            secondary_property++;
            continue;
        }

        // 2. device properties DEVICE_PROPERTIES_<device_name_with_id> are found
        auto subprop_device_name =
            secondary_property->first.substr(subprop_device_name_pos + std::strlen(ov::device::properties.name()) + 1);
        // flattening is performed only when config is applicable (see docs for ov::is_config_applicable)
        if (ov::is_config_applicable(user_device_name, subprop_device_name) || is_virtual_device(user_device_name)) {
            // 2.1. keep the secondary property for the other virtual devices, but repack them
            auto device_properties = result_properties.find(ov::device::properties.name());
            if (device_properties == result_properties.end()) {
                result_properties[ov::device::properties.name()] = ov::AnyMap{};
            }
            auto& secondary_properties = result_properties[ov::device::properties.name()].as<ov::AnyMap>();
            auto secondary_properties_it = secondary_properties.find(subprop_device_name);
            if (secondary_properties_it == secondary_properties.end()) {
                // 2.1.1. No device name in map yet, insert all config as is
                secondary_properties[subprop_device_name] = secondary_property->second;
            } else {
                // 2.1.2. Device name is present in config file, merge properties according to:
                // ov::device::properties(<device_name>) overrides ov::device::properties(ov::AnyMap{})
                auto& secondary_device_properties = secondary_properties_it->second.as<ov::AnyMap>();
                for (auto& item : secondary_property->second.as<ov::AnyMap>()) {
                    secondary_device_properties[item.first] = item.second;
                }
            }
        }

        // 3. since the sub-property is flattened, we need to drop it
        secondary_property = result_properties.erase(secondary_property);
    }

    // Second search for ov::device::properties(ov::AnyMap{...})
    for (auto property = result_properties.begin(); property != result_properties.end();) {
        if (property->first != ov::device::properties.name()) {
            // 1. Skip non-matching properties
            property++;
            continue;
        }

        // 2. device properties DEVICE_PROPERTIES are found
        auto& secondary_properties = property->second.as<ov::AnyMap>();

        for (auto secondary_property = secondary_properties.begin();
             secondary_property != secondary_properties.end();) {
            // flattening is performed only when config is applicable (see docs for ov::is_config_applicable)
            if (ov::is_config_applicable(user_device_name, secondary_property->first)) {
                // 2.1. flatten the secondary property for target device
                // example: core.compile_model("GPU", ov::device::properties("GPU", ov::prop1));
                // example: core.compile_model("GPU.1", ov::device::properties("GPU", ov::prop1));
                update_result_properties(secondary_property->second.as<ov::AnyMap>());
                secondary_property = secondary_properties.erase(secondary_property);
            } else if (is_virtual_device(user_device_name)) {
                // 2.2. keep the secondary property for the other virtual devices
                secondary_property++;
                continue;
            } else {
                // 2.3. remove the secondary property setting for other hardware device
                // example: core.compile_model("GPU", ov::device::properties("CPU", ov::prop1));
                secondary_property = secondary_properties.erase(secondary_property);
            }
        }

        // 3. go to the next property
        if (secondary_properties.empty()) {
            // 3.1. since the sub-property is flattened, we need to drop it
            property = result_properties.erase(property);
        } else {
            // 3.2. some properties are still in ov::device::properties(ov::AnyMap{}), abort loop
            break;
        }
    }

    return result_properties;
}

enum class MatchType { EXACT = 0, SUBSTR };

struct DevicePriority {
    std::string prop_name;
    MatchType match_type;
};

DevicePriority get_device_priority_property(const std::string& device_name) {
    return is_virtual_device(device_name)
               ? DevicePriority{ov::device::priorities.name(), MatchType::EXACT}
               :
               // ov::device::properties(GPU.0) can be applied for GPU tile identified by GPU.0.0
               DevicePriority{ov::device::id.name(), MatchType::SUBSTR};
}

void clean_batch_properties(const std::string& deviceName, ov::AnyMap& config, const ov::PropertyName& property_name) {
    // auto-batching is not applicable, if there is auto_batch_timeout, delete it
    if (deviceName.find("BATCH") == std::string::npos) {
        const auto& batch_timeout_mode = config.find(property_name);
        if (batch_timeout_mode != config.end()) {
            if (!is_virtual_device(deviceName))
                config.erase(batch_timeout_mode);
        }
    }
}
}  // namespace

bool ov::is_config_applicable(const std::string& user_device_name, const std::string& subprop_device_name) {
    // full match
    if (user_device_name == subprop_device_name)
        return true;

    auto parsed_user_device_name = ov::parseDeviceNameIntoConfig(user_device_name);
    auto parsed_subprop_device_name = ov::parseDeviceNameIntoConfig(subprop_device_name);

    // if device name is matched, check additional condition
    auto is_matched = [&](const std::string& key, MatchType match_type) -> bool {
        auto user_value =
            parsed_user_device_name._config.count(key) ? parsed_user_device_name._config.at(key).as<std::string>() : "";
        auto subprop_value = parsed_subprop_device_name._config.count(key)
                                 ? parsed_subprop_device_name._config.at(key).as<std::string>()
                                 : "";

        if (!user_value.empty() && subprop_value.empty()) {
            // property without additional limitation can be applied
            return true;
        }
        return match_type == MatchType::EXACT ? (user_value == subprop_value) : (user_value.find(subprop_value) == 0);
        return false;
    };

    if (parsed_user_device_name._deviceName == parsed_subprop_device_name._deviceName) {
        auto device_priority = get_device_priority_property(parsed_user_device_name._deviceName);
        return is_matched(device_priority.prop_name, device_priority.match_type);
    }

    return false;
}

ov::Parsed ov::parseDeviceNameIntoConfig(const std::string& deviceName,
                                         const AnyMap& config,
                                         const bool keep_core_property) {
    // check to the validity of device name
    auto bracket_pos = deviceName.find(")");
    while (bracket_pos != std::string::npos) {
        if (bracket_pos < deviceName.length() - 1 &&
            (deviceName[bracket_pos + 1] != ',' || bracket_pos + 1 == deviceName.length() - 1)) {
            OPENVINO_THROW("Device with \"", deviceName, "\" name is illegal in the OpenVINO Runtime");
        }
        bracket_pos = deviceName.find(")", bracket_pos + 1);
    }

    auto updated_config = config;
    auto updated_device_name = deviceName;

    /** Note: auto-batching is already applied by this time, so the call:
     * core.compile_model("GPU", ov::device::properties("BATCH", ov::auto_batch_timeout(400)));
     * is transformed and we have here:
     * ov::parseDeviceNameIntoConfig("BATCH", ov::device::priorities("GPU"),
     *                                        ov::device::properties("BATCH",
     *                                        ov::auto_batch_timeout(400)));
     * so, after 'flatten_sub_properties' we will have:
     * core.compile_model("BATCH", ov::auto_batch_timeout(400),
     *                             ov::device::priorities("GPU"));
     *
     * So, if one day, we want to add more options in form of ov::allow_<hetero, etc>, we need to apply it before
     * 'flatten_sub_properties' call to have proper behavior
     */

    updated_config = flatten_sub_properties(deviceName, updated_config);
    std::string parsed_device_priority;

    // try to find ':' to extract name of virtual device
    auto pos = deviceName.find_first_of(':');
    if (pos != std::string::npos) {
        updated_device_name = deviceName.substr(0, pos);
        parsed_device_priority = deviceName.substr(pos + 1);
    } else {
        ov::DeviceIDParser parser(deviceName);
        updated_device_name = parser.get_device_name();
        parsed_device_priority = parser.get_device_id();
    }

    // checks and updates device priority
    if (!parsed_device_priority.empty()) {
        const auto priority_prop_name = get_device_priority_property(updated_device_name).prop_name;
        const auto it = updated_config.find(priority_prop_name);
        if (it == updated_config.end())
            updated_config[priority_prop_name] = parsed_device_priority;
        else if (it->second == parsed_device_priority) {
            // do nothing
        } else {
            OPENVINO_THROW("Device priority / ID mismatch: ",
                           parsed_device_priority,
                           " (from ",
                           deviceName,
                           ") vs ",
                           it->second.as<std::string>(),
                           " (from config)");
        }
    };

    // keep batch property only when called from query_supported_property
    if (!keep_core_property) {
        clean_batch_properties(updated_device_name, updated_config, ov::hint::allow_auto_batching);
        clean_batch_properties(updated_device_name, updated_config, ov::auto_batch_timeout);
    }

    return {updated_device_name, updated_config};
}

ov::CoreImpl::CoreImpl() {
    add_mutex("");  // Register global mutex
    m_executor_manager = ov::threading::executor_manager();
    for (const auto& it : ov::get_available_opsets()) {
        opsetNames.insert(it.first);
    }
}

bool ov::CoreImpl::is_proxy_device(const ov::Plugin& plugin) const {
    return is_proxy_device(plugin.get_name());
}
bool ov::CoreImpl::is_proxy_device(const std::string& dev_name) const {
#ifdef PROXY_PLUGIN_ENABLED
    std::string real_name = ov::parseDeviceNameIntoConfig(dev_name)._deviceName;
    return pluginRegistry.find(real_name) != pluginRegistry.end() &&
           pluginRegistry.at(real_name).pluginCreateFunc == ov::proxy::create_plugin;
#else
    return false;
#endif
}

void ov::CoreImpl::register_plugin_in_registry_unsafe(const std::string& device_name, PluginDescriptor& desc) {
#ifdef PROXY_PLUGIN_ENABLED
    // Update proxy plugin config
    const auto& fill_config = [](ov::AnyMap& defaultConfig, const ov::AnyMap& config, const std::string& dev_name) {
        // Configure aliases for proxy plugin
        auto it = config.find(ov::proxy::configuration::alias.name());
        std::string alias;
        if (it != config.end()) {
            alias = it->second.as<std::string>();
            if (defaultConfig.find(ov::proxy::alias_for.name()) == defaultConfig.end()) {
                defaultConfig[ov::proxy::alias_for.name()] = std::vector<std::string>();
            }
            defaultConfig[ov::proxy::alias_for.name()].as<std::vector<std::string>>().emplace_back(dev_name);
        }

        // Configure device order for proxy_plugin
        it = config.find(ov::proxy::configuration::priority.name());
        if (it != config.end()) {
            if (defaultConfig.find(ov::proxy::device_priorities.name()) == defaultConfig.end()) {
                defaultConfig[ov::proxy::device_priorities.name()] = std::vector<std::string>();
            }
            defaultConfig[ov::proxy::device_priorities.name()].as<std::vector<std::string>>().emplace_back(
                dev_name + ":" + it->second.as<std::string>());
        }

        // Configure devices fallback order for proxy_plugin
        // Can use substring to configure the order
        // CUDA iGPU : CUDA iGPU      // just create a new elememnt
        // CPU iGPU : CUDA CPU iGPU   // use substring to find the right place
        it = config.find(ov::proxy::configuration::fallback.name());
        if (it != config.end()) {
            auto fallback = it->second.as<std::string>();
            // Change fallback name if fallback is configured to the HW plugin under the proxy with the same name
            if (defaultConfig.find(ov::device::priorities.name()) == defaultConfig.end()) {
                defaultConfig[ov::device::priorities.name()] = std::vector<std::string>{dev_name, std::move(fallback)};
            } else {
                auto dev_order = defaultConfig[ov::device::priorities.name()].as<std::vector<std::string>>();
                auto begin_it = std::find(dev_order.begin(), dev_order.end(), dev_name);
                auto end_it = std::find(dev_order.begin(), dev_order.end(), fallback);
                OPENVINO_ASSERT(begin_it == dev_order.end() && end_it == dev_order.end(),
                                "Cannot restore the fallback order for proxy plugin.");
                if (begin_it != dev_order.end() && end_it != dev_order.end()) {
                    // Nothing to do. Just check that devices have the right order
                    OPENVINO_ASSERT(std::distance(begin_it, end_it) > 0,
                                    "Incorrect order of proxy plugin fallback priority.");
                } else if (begin_it != dev_order.end()) {
                    // Insert fallback device after the primary device
                    dev_order.insert(begin_it + 1, fallback);
                } else if (end_it != dev_order.end()) {
                    // Insert primary device before the fallback device
                    dev_order.insert(end_it, dev_name);
                }
                defaultConfig[ov::device::priorities.name()] = dev_order;
            }
        }
    };
#endif

    std::string dev_name = device_name;
#ifdef PROXY_PLUGIN_ENABLED
    auto&& config = desc.defaultConfig;
    // Register proxy plugin
    if (config.find(ov::proxy::configuration::alias.name()) != config.end()) {
        // Create proxy plugin for alias
        auto alias = config.at(ov::proxy::configuration::alias.name()).as<std::string>();
        if (alias == device_name)
            dev_name = get_internal_plugin_name(dev_name, config);
        // Alias can be registered by several plugins
        if (pluginRegistry.find(alias) == pluginRegistry.end()) {
            // Register new plugin
            PluginDescriptor desc = PluginDescriptor(ov::proxy::create_plugin);
            // Add internal name for proxy in order to modify fallback order before the initialization
            if (alias == device_name)
                desc.defaultConfig[ov::proxy::configuration::internal_name.name()] = dev_name;

            fill_config(desc.defaultConfig, config, dev_name);
            pluginRegistry[alias] = desc;
            add_mutex(alias);
        } else {
            // Update registered plugin
            auto& plugin = pluginRegistry.at(alias);
            // Error if we have an alias for HW plugin
            OPENVINO_ASSERT(plugin.pluginCreateFunc == ov::proxy::create_plugin,
                            "Cannot register plugin for ",
                            dev_name,
                            " plugin with the same name already registered!");
            // Add internal name for proxy in order to modify fallback order before the initialization
            if (alias == device_name)
                plugin.defaultConfig[ov::proxy::configuration::internal_name.name()] = dev_name;
            fill_config(plugin.defaultConfig, config, dev_name);
        }
    } else if (config.find(ov::proxy::configuration::fallback.name()) != config.end()) {
        // Fallback without alias means that we need to replace original plugin to proxy
        dev_name = get_internal_plugin_name(dev_name, config);
        PluginDescriptor desc = PluginDescriptor(ov::proxy::create_plugin);
        desc.defaultConfig[ov::proxy::configuration::internal_name.name()] = dev_name;
        fill_config(desc.defaultConfig, config, dev_name);
        pluginRegistry[device_name] = desc;
        add_mutex(device_name);
    }

    const static std::vector<ov::PropertyName> proxy_conf_properties = {ov::proxy::configuration::alias,
                                                                        ov::proxy::configuration::fallback,
                                                                        ov::proxy::configuration::internal_name,
                                                                        ov::proxy::configuration::priority};

    // Register real plugin
    for (const auto& proxy_prop : proxy_conf_properties) {
        auto it = desc.defaultConfig.find(proxy_prop);
        if (it != desc.defaultConfig.end()) {
            desc.defaultConfig.erase(it);
        }
    }
#endif

    pluginRegistry[dev_name] = desc;
    add_mutex(dev_name);
}

void ov::CoreImpl::register_compile_time_plugins() {
    std::lock_guard<std::mutex> lock(get_mutex());

    auto any_copy = [](const std::map<std::string, std::string>& params) -> ov::AnyMap {
        ov::AnyMap result;
        for (auto&& value : params) {
            result.emplace(value.first, value.second);
        }
        return result;
    };

    const decltype(::get_compiled_plugins_registry())& plugins = get_compiled_plugins_registry();
    for (const auto& plugin : plugins) {
        const auto& deviceName = plugin.first;
        if (deviceName.find('.') != std::string::npos) {
            OPENVINO_THROW("Device name must not contain dot '.' symbol");
        }
#ifdef OPENVINO_STATIC_LIBRARY
        if (pluginRegistry.find(deviceName) == pluginRegistry.end()) {
            const auto& value = plugin.second;
            ov::AnyMap config = any_copy(value.m_default_config);
            PluginDescriptor desc{value.m_create_plugin_func, config, value.m_create_extensions_func};
            register_plugin_in_registry_unsafe(deviceName, desc);
        }
#else
        const auto& pluginPath = ov::util::get_compiled_plugin_path(plugin.second.m_plugin_path);
        if (pluginRegistry.find(deviceName) == pluginRegistry.end() && ov::util::file_exists(pluginPath)) {
            ov::AnyMap config = any_copy(plugin.second.m_default_config);
            PluginDescriptor desc{pluginPath, config};
            register_plugin_in_registry_unsafe(deviceName, desc);
        }
#endif
    }
}

void ov::CoreImpl::register_plugins_in_registry(const std::string& xml_config_file, const bool& by_abs_path) {
    std::lock_guard<std::mutex> lock(get_mutex());

    using namespace ov::util;
    auto parse_result = pugixml::parse_xml(xml_config_file.c_str());
    if (!parse_result.error_msg.empty()) {
        OPENVINO_THROW(parse_result.error_msg);
    }

    pugi::xml_document& xmlDoc = *parse_result.xml;

    pugi::xml_node ieNode = xmlDoc.document_element();
    pugi::xml_node devicesNode = ieNode.child("plugins");

    FOREACH_CHILD (pluginNode, devicesNode, "plugin") {
        std::string deviceName = pugixml::get_str_attr(pluginNode, "name");
        if (pluginRegistry.find(deviceName) != pluginRegistry.end()) {
            OPENVINO_THROW("Device with \"", deviceName, "\"  is already registered in the OpenVINO Runtime");
        }
        if (deviceName.find('.') != std::string::npos) {
            OPENVINO_THROW("Device name must not contain dot '.' symbol");
        }

        ov::util::FilePath pluginPath =
            ov::util::get_plugin_path(pugixml::get_str_attr(pluginNode, "location"), xml_config_file, by_abs_path);

        // check properties
        auto propertiesNode = pluginNode.child("properties");
        ov::AnyMap config;

        if (propertiesNode) {
            FOREACH_CHILD (propertyNode, propertiesNode, "property") {
                std::string key = pugixml::get_str_attr(propertyNode, "key");
                std::string value = pugixml::get_str_attr(propertyNode, "value");
                config[key] = value;
            }
        }

        // check extensions
        auto extensionsNode = pluginNode.child("extensions");
        std::vector<ov::util::FilePath> listOfExtentions;

        if (extensionsNode) {
            FOREACH_CHILD (extensionNode, extensionsNode, "extension") {
                ov::util::FilePath extensionLocation =
                    ov::util::to_file_path(pugixml::get_str_attr(extensionNode, "location").c_str());
                listOfExtentions.push_back(extensionLocation);
            }
        }

        // fill value in plugin registry for later lazy initialization
        {
            PluginDescriptor desc{pluginPath, config, listOfExtentions};
            register_plugin_in_registry_unsafe(deviceName, desc);
        }
    }
}

ov::Plugin ov::CoreImpl::get_plugin(const std::string& pluginName) const {
    OV_ITT_SCOPE(FIRST_INFERENCE, ov::itt::domains::LoadTime, "CoreImpl::get_plugin");

    auto deviceName = pluginName;
    if (deviceName == ov::DEFAULT_DEVICE_NAME)
        deviceName = "AUTO";
    stripDeviceName(deviceName, "-");
    std::map<std::string, PluginDescriptor>::const_iterator it;
    {
        // Global lock to find plugin.
        // Always use global mutex if iterate over plugins or pluginRegistry
        std::lock_guard<std::mutex> g_lock(get_mutex());

        // Plugin is not created, check that plugin is registered
        it = pluginRegistry.find(deviceName);
        if (it == pluginRegistry.end()) {
            if (pluginName == ov::DEFAULT_DEVICE_NAME)
                OPENVINO_THROW("No device is provided, so AUTO device is used by default, which is not registered in "
                               "the OpenVINO Runtime.");
            else
                OPENVINO_THROW("Device with \"", deviceName, "\" name is not registered in the OpenVINO Runtime");
        }
    }
    std::lock_guard<std::mutex> lock(get_mutex(deviceName));

    PluginDescriptor desc;
    {
        // Global lock to find plugin.
        // Always use global mutex if iterate over plugins or pluginRegistry
        std::lock_guard<std::mutex> g_lock(get_mutex());
        auto it_plugin = plugins.find(deviceName);
        if (it_plugin != plugins.end())
            return it_plugin->second;

        desc = it->second;
    }
    // Plugin is in registry, but not created, let's create
    std::shared_ptr<void> so;
    try {
        ov::Plugin plugin;

        if (desc.pluginCreateFunc) {  // static OpenVINO case or proxy plugin
            std::shared_ptr<ov::IPlugin> plugin_impl;
            desc.pluginCreateFunc(plugin_impl);
            plugin = Plugin{plugin_impl, {}};
        } else {
            so = ov::util::load_shared_object(desc.libraryLocation.c_str());
            std::shared_ptr<ov::IPlugin> plugin_impl;
            reinterpret_cast<ov::CreatePluginFunc*>(ov::util::get_symbol(so, ov::create_plugin_function))(plugin_impl);
            // Try to test plugin name
<<<<<<< HEAD
            auto plugin_name = plugin_impl->get_device_name();

            // Check that device plugin name is the same as requested
            // skip for meta
            // TODO: Create API to detect meta plugins
            if (plugin_name != "AUTO" && plugin_name != "MULTI") {
                OPENVINO_ASSERT(plugin_name == deviceName, "Error: Device loaded with incorrect name");
            }
=======
            if (plugin_impl->get_device_name() != deviceName)
                OPENVINO_THROW("Device loading error");
>>>>>>> f179ca93
            plugin = Plugin{plugin_impl, so};
        }

        {
            plugin.set_name(deviceName);

            // Set Core class reference to plugins
            std::weak_ptr<ov::ICore> mutableCore =
                std::const_pointer_cast<ov::ICore>(std::dynamic_pointer_cast<const ov::ICore>(shared_from_this()));
            plugin.set_core(mutableCore);
        }

        // configuring
        {
#ifdef PROXY_PLUGIN_ENABLED
            // Initial setup for proxy plugin.
            // It is needed for future initialization to initialize low level plugin
            if (desc.pluginCreateFunc == ov::proxy::create_plugin) {
                ov::AnyMap initial_config;
                auto it = desc.defaultConfig.find(ov::proxy::alias_for.name());
                if (it != desc.defaultConfig.end()) {
                    initial_config[it->first] = it->second;
                }
                it = desc.defaultConfig.find(ov::proxy::device_priorities.name());
                if (it != desc.defaultConfig.end()) {
                    initial_config[it->first] = it->second;
                }
                it = desc.defaultConfig.find(ov::device::priorities.name());
                if (it != desc.defaultConfig.end()) {
                    // Fix fallback names in case if proxy plugin got a conflict in the process of plugins registration
                    auto priorities = it->second.as<std::vector<std::string>>();
                    auto internal_name = desc.defaultConfig.find(ov::proxy::configuration::internal_name.name());
                    for (auto&& priority : priorities) {
                        if (priority == deviceName) {
                            OPENVINO_ASSERT(internal_name != desc.defaultConfig.end(),
                                            "Cannot create proxy device ",
                                            deviceName,
                                            ". Device has incorrect configuration.");
                            priority = internal_name->second.as<std::string>();
                        }
                    }
                    initial_config[ov::device::priorities.name()] = priorities;
                }
                plugin.set_property(initial_config);
                try {
                    plugin.get_property(ov::available_devices);
                } catch (const ov::Exception& ex) {
                    OPENVINO_THROW("Failed to create plugin for device ",
                                   deviceName,
                                   "\nPlease, check your environment\n",
                                   ex.what());
                }
            }
#endif
            // TODO: remove this block of code once GPU removes support of ov::cache_dir
            // also, remove device_supports_cache_dir at all
            {
                OPENVINO_SUPPRESS_DEPRECATED_START
                if (device_supports_cache_dir(plugin)) {
                    ov::AnyMap empty_map;
                    auto cacheConfig = coreConfig.get_cache_config_for_device(plugin, empty_map);
                    if (cacheConfig._cacheManager) {
                        desc.defaultConfig[ov::cache_dir.name()] = cacheConfig._cacheDir;
                    }
                } else if (desc.defaultConfig.count(ov::cache_dir.name()) > 0) {
                    // Remove "CACHE_DIR" from config if it is not supported by plugin
                    desc.defaultConfig.erase(ov::cache_dir.name());
                }
                OPENVINO_SUPPRESS_DEPRECATED_END
            }

            allowNotImplemented([&]() {
                // Add device specific value to support device_name.device_id cases
                {
                    const std::string deviceKey =
                        device_supports_internal_property(plugin, ov::internal::config_device_id.name())
                            ? ov::internal::config_device_id.name()
                            : ov::device::id.name();

                    // here we can store values like GPU.0, GPU.1 and we need to set properties to plugin
                    // for each such .0, .1, .# device to make sure plugin can handle different settings for different
                    // device IDs
                    for (auto pluginDesc : pluginRegistry) {
                        ov::DeviceIDParser parser(pluginDesc.first);
                        if (pluginDesc.first.find(deviceName) != std::string::npos && !parser.get_device_id().empty()) {
                            pluginDesc.second.defaultConfig[deviceKey] = parser.get_device_id();
                            plugin.set_property(pluginDesc.second.defaultConfig);
                        }
                    }
                }

                // set global device-id independent settings to plugin
                plugin.set_property(desc.defaultConfig);
            });
        }

        // add plugin as extension itself
        std::lock_guard<std::mutex> g_lock(get_mutex());

        if (desc.extensionCreateFunc) {  // static OpenVINO case
            try {
                std::vector<ov::Extension::Ptr> ext;
                desc.extensionCreateFunc(ext);
                add_extensions_unsafe(ext);
            } catch (const ov::Exception&) {
                // the same extension can be registered multiple times - ignore it!
            }
        } else {
            try_to_register_plugin_extensions(desc.libraryLocation);
        }

        return plugins.emplace(deviceName, plugin).first->second;
    } catch (const ov::Exception& ex) {
        OPENVINO_THROW("Failed to create plugin ",
                       ov::util::from_file_path(desc.libraryLocation),
                       " for device ",
                       deviceName,
                       "\n",
                       "Please, check your environment\n",
                       ex.what(),
                       "\n");
    }
}

ov::SoPtr<ov::ICompiledModel> ov::CoreImpl::compile_model(const std::shared_ptr<const ov::Model>& model_,
                                                          const std::string& device_name,
                                                          const ov::AnyMap& config) const {
    OV_ITT_SCOPE(FIRST_INFERENCE, ov::itt::domains::LoadTime, "Core::compile_model::model");
    std::string deviceName = device_name;
    ov::AnyMap config_with_batch = config;
    // if auto-batching is applicable, the below function will patch the device name and config accordingly:
    auto model = apply_auto_batching(model_, deviceName, config_with_batch);

    auto parsed = parseDeviceNameIntoConfig(deviceName, config_with_batch, is_proxy_device(device_name));
    auto plugin = get_plugin(parsed._deviceName);
    ov::SoPtr<ov::ICompiledModel> res;
    auto cacheManager = coreConfig.get_cache_config_for_device(plugin, parsed._config)._cacheManager;
    // Skip caching for proxy plugin. HW plugin will load network from the cache
    if (cacheManager && device_supports_model_caching(plugin) && !is_proxy_device(plugin)) {
        CacheContent cacheContent{cacheManager};
        cacheContent.blobId = ov::ModelCache::compute_hash(model, create_compile_config(plugin, parsed._config));
        std::unique_ptr<CacheGuardEntry> lock = cacheGuard.get_hash_lock(cacheContent.blobId);
        res = load_model_from_cache(cacheContent, plugin, parsed._config, ov::SoPtr<ov::IRemoteContext>{}, [&]() {
            return compile_model_and_cache(plugin,
                                           model,
                                           parsed._config,
                                           ov::SoPtr<ov::IRemoteContext>{},
                                           cacheContent);
        });
    } else {
        res = plugin.compile_model(model, parsed._config);
    }
    return res;
}

ov::SoPtr<ov::ICompiledModel> ov::CoreImpl::compile_model(const std::shared_ptr<const ov::Model>& model_,
                                                          const ov::SoPtr<ov::IRemoteContext>& context,
                                                          const ov::AnyMap& config) const {
    OV_ITT_SCOPE(FIRST_INFERENCE, ov::itt::domains::LoadTime, "Core::compile_model::RemoteContext");
    if (!context)
        OPENVINO_THROW("Remote context is null");
    std::string deviceName = context->get_device_name();
    ov::AnyMap config_with_batch = config;
    // if auto-batching is applicable, the below function will patch the device name and config accordingly:
    auto model = apply_auto_batching(model_, deviceName, config_with_batch);

    auto parsed = parseDeviceNameIntoConfig(deviceName, config_with_batch, is_proxy_device(deviceName));
    auto plugin = get_plugin(parsed._deviceName);
    ov::SoPtr<ov::ICompiledModel> res;
    auto cacheManager = coreConfig.get_cache_config_for_device(plugin, parsed._config)._cacheManager;
    // Skip caching for proxy plugin. HW plugin will load network from the cache
    if (cacheManager && device_supports_model_caching(plugin) && !is_proxy_device(plugin)) {
        CacheContent cacheContent{cacheManager};
        cacheContent.blobId = ov::ModelCache::compute_hash(model, create_compile_config(plugin, parsed._config));
        std::unique_ptr<CacheGuardEntry> lock = cacheGuard.get_hash_lock(cacheContent.blobId);
        res = load_model_from_cache(cacheContent, plugin, parsed._config, context, [&]() {
            return compile_model_and_cache(plugin, model, parsed._config, context, cacheContent);
        });
    } else {
        res = plugin.compile_model(model, context, parsed._config);
    }
    return res;
}

ov::SoPtr<ov::ICompiledModel> ov::CoreImpl::compile_model(const std::string& model_path,
                                                          const std::string& device_name,
                                                          const ov::AnyMap& config) const {
    OV_ITT_SCOPE(FIRST_INFERENCE, ov::itt::domains::LoadTime, "Core::compile_model::Path");
    auto parsed = parseDeviceNameIntoConfig(device_name, config);
    // in case of compile_model(file_name), we need to clear-up core-level properties
    auto plugin = get_plugin(parsed._deviceName);
    ov::SoPtr<ov::ICompiledModel> compiled_model;

    auto cacheManager = coreConfig.get_cache_config_for_device(plugin, parsed._config)._cacheManager;

    if (cacheManager && device_supports_model_caching(plugin) && !is_proxy_device(plugin)) {
        // Skip caching for proxy plugin. HW plugin will load network from the cache
        CacheContent cacheContent{cacheManager, model_path};
        cacheContent.blobId = ov::ModelCache::compute_hash(model_path, create_compile_config(plugin, parsed._config));
        std::unique_ptr<CacheGuardEntry> lock = cacheGuard.get_hash_lock(cacheContent.blobId);
        compiled_model =
            load_model_from_cache(cacheContent, plugin, parsed._config, ov::SoPtr<ov::IRemoteContext>{}, [&]() {
                auto model = read_model(model_path, std::string{});
                return compile_model_and_cache(plugin, model, parsed._config, {}, cacheContent);
            });
    } else {
        compiled_model = plugin.compile_model(model_path, parsed._config);
    }
    return compiled_model;
}

ov::SoPtr<ov::ICompiledModel> ov::CoreImpl::compile_model(const std::string& model_str,
                                                          const ov::Tensor& weights,
                                                          const std::string& device_name,
                                                          const ov::AnyMap& config) const {
    OV_ITT_SCOPED_TASK(ov::itt::domains::OV, "Core::compile_model::from_memory");
    auto parsed = parseDeviceNameIntoConfig(device_name, config);
    // in case of compile_model(file_name), we need to clear-up core-level properties
    auto plugin = get_plugin(parsed._deviceName);
    ov::SoPtr<ov::ICompiledModel> compiled_model;

    auto cacheManager = coreConfig.get_cache_config_for_device(plugin, parsed._config)._cacheManager;
    // Skip caching for proxy plugin. HW plugin will load network from the cache
    if (cacheManager && device_supports_model_caching(plugin) && !is_proxy_device(plugin)) {
        CacheContent cacheContent{cacheManager};
        cacheContent.blobId =
            ov::ModelCache::compute_hash(model_str, weights, create_compile_config(plugin, parsed._config));
        std::unique_ptr<CacheGuardEntry> lock = cacheGuard.get_hash_lock(cacheContent.blobId);
        compiled_model =
            load_model_from_cache(cacheContent, plugin, parsed._config, ov::SoPtr<ov::IRemoteContext>{}, [&]() {
                auto model = read_model(model_str, weights);
                return compile_model_and_cache(plugin,
                                               model,
                                               parsed._config,
                                               ov::SoPtr<ov::IRemoteContext>{},
                                               cacheContent);
            });
    } else {
        auto model = read_model(model_str, weights);
        compiled_model = plugin.compile_model(model, parsed._config);
    }
    return compiled_model;
}

ov::SoPtr<ov::ICompiledModel> ov::CoreImpl::import_model(std::istream& model,
                                                         const std::string& device_name,
                                                         const ov::AnyMap& config) const {
    OV_ITT_SCOPED_TASK(ov::itt::domains::OV, "Core::import_model");
    auto parsed = parseDeviceNameIntoConfig(device_name, config);
    return get_plugin(parsed._deviceName).import_model(model, parsed._config);
}

ov::SoPtr<ov::ICompiledModel> ov::CoreImpl::import_model(std::istream& modelStream,
                                                         const ov::SoPtr<ov::IRemoteContext>& context,
                                                         const ov::AnyMap& config) const {
    OV_ITT_SCOPED_TASK(ov::itt::domains::OV, "Core::import_model");
    OPENVINO_ASSERT(context, "Remote context must not be empty.");
    auto parsed = parseDeviceNameIntoConfig(context->get_device_name(), config);
    return get_plugin(parsed._deviceName).import_model(modelStream, context, parsed._config);
}

ov::SupportedOpsMap ov::CoreImpl::query_model(const std::shared_ptr<const ov::Model>& model,
                                              const std::string& device_name,
                                              const ov::AnyMap& config) const {
    OV_ITT_SCOPED_TASK(ov::itt::domains::OV, "Core::query_model");
    auto parsed = parseDeviceNameIntoConfig(device_name, config);
    return get_plugin(parsed._deviceName).query_model(model, parsed._config);
}

bool ov::CoreImpl::is_hidden_device(const std::string& device_name) const {
#ifdef PROXY_PLUGIN_ENABLED
    std::lock_guard<std::mutex> lock(get_mutex());
    // Alias hides the device
    for (auto&& it : pluginRegistry) {
        auto it_priority = it.second.defaultConfig.find(ov::proxy::alias_for.name());
        if (it.first == device_name || it_priority == it.second.defaultConfig.end())
            continue;
        auto devices = it_priority->second.as<std::vector<std::string>>();
        for (const auto& dev : devices) {
            if (dev == device_name)
                return true;
        }
    }
#endif
    return false;
}

std::vector<std::string> ov::CoreImpl::get_available_devices() const {
    std::vector<std::string> devices;
    const std::string propertyName = ov::available_devices.name();

    for (auto&& deviceName : get_registered_devices()) {
        std::vector<std::string> devicesIDs;
        // Skip hidden devices
        if (is_hidden_device(deviceName))
            continue;
        try {
            devicesIDs = get_property(deviceName, ov::available_devices.name(), {}).as<std::vector<std::string>>();
        } catch (const ov::Exception&) {
            // plugin is not created by e.g. invalid env
        } catch (const std::runtime_error&) {
            // plugin is not created by e.g. invalid env
        } catch (const std::exception& ex) {
            OPENVINO_THROW("An exception is thrown while trying to create the ",
                           deviceName,
                           " device and call GetMetric: ",
                           ex.what());
        } catch (...) {
            OPENVINO_THROW("Unknown exception is thrown while trying to create the ",
                           deviceName,
                           " device and call GetMetric");
        }

        if (devicesIDs.size() > 1) {
            for (auto&& deviceID : devicesIDs) {
                devices.push_back(deviceName + '.' + deviceID);
            }
        } else if (!devicesIDs.empty()) {
            devices.push_back(deviceName);
        }
    }

    return devices;
}

ov::SoPtr<ov::IRemoteContext> ov::CoreImpl::create_context(const std::string& device_name, const AnyMap& params) const {
    auto parsed = ov::parseDeviceNameIntoConfig(device_name, params);
    return get_plugin(parsed._deviceName).create_context(parsed._config);
}

ov::AnyMap ov::CoreImpl::get_supported_property(const std::string& full_device_name,
                                                const ov::AnyMap& user_properties,
                                                const bool keep_core_property) const {
    if (is_virtual_device(full_device_name)) {
        // Considerations:
        // 1. in case of virtual devices all the magic will happen on the level when
        // virtual device calls ICore::get_supported_property for real HW devices
        // so, for now we can return user properties almost as is without any
        // filtering / flattening
        // 2. The only exception here: while common properties like ov::num::streams or
        // ov::hint::performance_mode are shared across all the devices, the
        // ov::device::priority cannot be shared, because it's specific for current virtual
        // plugin. So, we need to remove ov::device::priorities from the list, because it's
        // supposed to be set for current virtual plugin and cannot be propagated down
        ov::AnyMap return_properties = user_properties;
        auto device_priorities_it = return_properties.find(ov::device::priorities.name());
        if (device_priorities_it != return_properties.end()) {
            return_properties.erase(device_priorities_it);
        }

        return return_properties;
    }

    static const std::vector<std::string> core_level_properties = {
        ov::cache_dir.name(),
        ov::force_tbb_terminate.name(),
        // auto-batch properties are also treated as core-level
        ov::auto_batch_timeout.name(),
        ov::hint::allow_auto_batching.name(),
    };

    const auto flattened = ov::parseDeviceNameIntoConfig(full_device_name, user_properties, true);
    const std::string& device_name = flattened._deviceName;
    const auto& flattened_config = flattened._config;

    // virtual plugins should bypass core-level properties to HW plugins
    // so, we need to report them as supported
    std::vector<std::string> supported_config_keys;
    if (keep_core_property) {
        supported_config_keys = core_level_properties;
    }

    // try to search against OV API 2.0' mutable supported_properties
    try {
        for (auto&& property : ICore::get_property(device_name, ov::supported_properties, {})) {
            if (property.is_mutable()) {
                supported_config_keys.emplace_back(std::move(property));
            }
        }
    } catch (ov::Exception&) {
    }

    // try to search against internal supported_properties
    try {
        for (auto&& property : ICore::get_property(device_name, ov::internal::supported_properties, {})) {
            if (property.is_mutable()) {
                supported_config_keys.emplace_back(std::move(property));
            }
        }
    } catch (ov::Exception&) {
    }

    // collect supported properties for HW device
    AnyMap supported_config;
    for (auto&& kvp : flattened_config) {
        if (util::contains(supported_config_keys, kvp.first)) {
            supported_config[kvp.first] = kvp.second;
        }
    }

    return supported_config;
}

ov::SoPtr<ov::IRemoteContext> ov::CoreImpl::get_default_context(const std::string& device_name) const {
    auto parsed = ov::parseDeviceNameIntoConfig(device_name);
    return get_plugin(parsed._deviceName).get_default_context(parsed._config);
}

std::shared_ptr<const ov::Model> ov::CoreImpl::apply_auto_batching(const std::shared_ptr<const ov::Model>& model,
                                                                   std::string& deviceName,
                                                                   ov::AnyMap& config) const {
    std::string deviceNameWithBatchSize, deviceNameWithoutBatch;
    // fully strict dims tracking by default (Auto-Batching is enabled implicitly)
    bool strictly_check_dims = true;
    if (deviceName.find("BATCH") != std::string::npos) {
        // explicitly enabled Auto-Batching
        auto pos = deviceName.find_first_of(":");
        if (pos == std::string::npos)
            return model;  // BATCH device is already configured via the config

        deviceNameWithBatchSize = deviceName.substr(pos + 1);
        deviceNameWithoutBatch = ov::DeviceIDParser::get_batch_device(deviceNameWithBatchSize);
        if (deviceName.find("(") == std::string::npos) {
            auto supported_properties = ICore::get_property(deviceNameWithoutBatch, ov::supported_properties, {});
            if (std::find(supported_properties.begin(), supported_properties.end(), ov::optimal_batch_size) ==
                supported_properties.end())
                return model;
        }
        // when user sets the BATCH device explicitly, we may check the dims less strictly
        // as the result is being checked by the user
        strictly_check_dims = false;
    } else {
        // check if Auto-Batch plugin registered
        try {
            get_plugin("BATCH");
        } catch (const std::runtime_error&) {
            return model;
        }

        // check whether the Auto-Batching is disabled explicitly
        const auto& batch_mode = config.find(ov::hint::allow_auto_batching.name());
        if (batch_mode != config.end()) {
            const auto disabled = !batch_mode->second.as<bool>();
            // virtual plugins like AUTO/MULTI will need the config
            // e.g. to deduce the #requests correctly
            // proxy plugin should also keep the config
            // otherwise, no need for this config key in the rest of loading
            if (!is_virtual_device(deviceName) && !is_proxy_device(deviceName))
                config.erase(batch_mode);
            if (disabled)
                return model;
        }

        // check whether if the Auto-Batching is applicable to the device
        auto parsed = ov::parseDeviceNameIntoConfig(deviceName);
        // Do not apply auto batch for proxy device
        if (is_proxy_device(parsed._deviceName))
            return model;
        deviceNameWithoutBatch = deviceName;
        auto metrics = get_plugin(parsed._deviceName)
                           .get_property(ov::supported_properties.name(), parsed._config)
                           .as<std::vector<ov::PropertyName>>();
        auto it = std::find(metrics.begin(), metrics.end(), ov::optimal_batch_size.name());
        if (metrics.end() == it)
            return model;

        // if applicable, the Auto-Batching is implicitly enabled via the performance hints
        bool bTputInPlg = get_plugin(parsed._deviceName)
                              .get_property(ov::hint::performance_mode.name(), parsed._config)
                              .as<ov::hint::PerformanceMode>() == ov::hint::PerformanceMode::THROUGHPUT;
        const auto& mode = config.find(ov::hint::performance_mode.name());
        bool bTputInLoadCfg = (mode != config.end() &&
                               mode->second.as<ov::hint::PerformanceMode>() == ov::hint::PerformanceMode::THROUGHPUT);
        const auto& excl = config.find(ov::internal::exclusive_async_requests.name());
        bool bExclReqsEnabled = (excl != config.end() && excl->second.as<bool>() == true);
        if (bExclReqsEnabled || (!bTputInPlg && !bTputInLoadCfg))
            return model;
    }
    auto batchConfig = deviceNameWithBatchSize.empty() ? deviceNameWithoutBatch : deviceNameWithBatchSize;
    auto res = ov::details::is_model_batchable(model, deviceNameWithoutBatch, strictly_check_dims);
    switch (res) {
    case ov::details::NetworkBatchAbility::NO:
        return model;
    case ov::details::NetworkBatchAbility::AS_IS:
        deviceName = "BATCH:" + batchConfig;
        break;
    case ov::details::NetworkBatchAbility::WITH_HETERO:
        deviceName = "HETERO:BATCH," + deviceNameWithoutBatch;
        config.insert(ov::device::properties("BATCH", ov::device::priorities(batchConfig)));
        break;
    }
    return ov::details::apply_batch_affinity(model, deviceNameWithoutBatch);
}

void ov::CoreImpl::set_property(const std::string& device_name, const AnyMap& properties) {
    OPENVINO_ASSERT(device_name.find("HETERO:") != 0,
                    "set_property is supported only for HETERO itself (without devices). "
                    "You can configure the devices with set_property before creating the HETERO on top.");
    OPENVINO_ASSERT(device_name.find("MULTI:") != 0,
                    "set_property is supported only for MULTI itself (without devices). "
                    "You can configure the devices with set_property before creating the MULTI on top.");
    OPENVINO_ASSERT(device_name.find("AUTO:") != 0,
                    "set_property is supported only for AUTO itself (without devices). "
                    "You can configure the devices with set_property before creating the AUTO on top.");
    OPENVINO_ASSERT(device_name.find("BATCH:") != 0,
                    "set_property is supported only for BATCH itself (without devices). "
                    "You can configure the devices with set_property before creating the BATCH on top.");

    // unsupport to set ov::device::properties to HW device through this function
    auto devices = get_registered_devices();
    for (auto&& config : properties) {
        const auto is_secondary_property = config.first.find(ov::device::properties.name()) != std::string::npos;
        // It is valid change for proxy plugin, proxy plugin allows to set properties for low level fallback devices
        const auto is_proxy = is_proxy_device(ov::parseDeviceNameIntoConfig(device_name)._deviceName);
        OPENVINO_ASSERT(!is_secondary_property || is_proxy,
                        "set_property do not support ov::device::propreties. "
                        "You can configure the devices through the compile_model()/query_model() API.");
    }
    set_property_for_device(properties, device_name);
}

ov::Any ov::CoreImpl::get_property_for_core(const std::string& name) const {
    if (name == ov::force_tbb_terminate.name()) {
        const auto flag = ov::threading::executor_manager()->get_property(name).as<bool>();
        return decltype(ov::force_tbb_terminate)::value_type(flag);
    } else if (name == ov::cache_dir.name()) {
        return ov::Any(coreConfig.get_cache_dir());
    } else if (name == ov::enable_mmap.name()) {
        const auto flag = coreConfig.get_enable_mmap();
        return decltype(ov::enable_mmap)::value_type(flag);
    }

    OPENVINO_THROW("Exception is thrown while trying to call get_property with unsupported property: '", name, "'");
}

ov::Any ov::CoreImpl::get_property(const std::string& device_name,
                                   const std::string& name,
                                   const AnyMap& options) const {
    OPENVINO_ASSERT(device_name.find("HETERO:") != 0,
                    "You can only get_property of the HETERO itself (without devices). "
                    "get_property is also possible for the individual devices before creating the HETERO on top.");
    OPENVINO_ASSERT(device_name.find("MULTI:") != 0,
                    "You can only get_property of the MULTI itself (without devices). "
                    "get_property is also possible for the individual devices before creating the MULTI on top.");
    OPENVINO_ASSERT(device_name.find("AUTO:") != 0,
                    "You can only get_property of the AUTO itself (without devices). "
                    "get_property is also possible for the individual devices before creating the AUTO on top.");
    OPENVINO_ASSERT(device_name.find("BATCH:") != 0,
                    "You can only get_property of the BATCH itself (without devices). "
                    "get_property is also possible for the individual devices before creating the BATCH on top.");

    auto parsed = parseDeviceNameIntoConfig(device_name, options);

    if (parsed._deviceName.empty()) {
        return get_property_for_core(name);
    } else if (name == ov::cache_dir.name()) {
        ov::AnyMap empty_map;
        return coreConfig.get_cache_config_for_device(get_plugin(parsed._deviceName), empty_map)._cacheDir;
    }
    return get_plugin(parsed._deviceName).get_property(name, parsed._config);
}

void ov::CoreImpl::unload_plugin(const std::string& deviceName) {
    std::lock_guard<std::mutex> lock(get_mutex());
    auto it = plugins.find(deviceName);
    if (it == plugins.end()) {
        OPENVINO_THROW("Device with \"", deviceName, "\" name is not registered in the OpenVINO Runtime");
    }

    plugins.erase(deviceName);
}

void ov::CoreImpl::register_plugin(const std::string& plugin,
                                   const std::string& device_name,
                                   const ov::AnyMap& properties) {
    std::lock_guard<std::mutex> lock(get_mutex());

    auto it = pluginRegistry.find(device_name);
    // Proxy plugins can be configured in the runtime
    if (it != pluginRegistry.end() && !is_proxy_device(device_name)) {
        OPENVINO_THROW("Device with \"", device_name, "\"  is already registered in the OpenVINO Runtime");
    }

    if (device_name.find('.') != std::string::npos) {
        OPENVINO_THROW("Device name must not contain dot '.' symbol");
    }

    PluginDescriptor desc{ov::util::get_plugin_path(plugin), properties};
    register_plugin_in_registry_unsafe(device_name, desc);
}

/**
 * @brief Provides a list of plugin names in registry; physically such plugins may not be created
 * @return A list of plugin names
 */
std::vector<std::string> ov::CoreImpl::get_registered_devices() const {
    std::lock_guard<std::mutex> lock(get_mutex());

    std::vector<std::string> listOfDevices;
    for (auto&& pluginDesc : pluginRegistry) {
        listOfDevices.push_back(pluginDesc.first);
    }

    return listOfDevices;
}

/**
 * @brief Sets property values for a plugin or set of plugins
 * @param deviceName A device name to set config to
 *        If empty, config is set for all the plugins / plugin's meta-data
 * @note  `deviceName` is not allowed in form of MULTI:CPU, HETERO:GPU,CPU, AUTO:CPU
 *        just simple forms like CPU, GPU, MULTI, GPU.0, etc
 */
void ov::CoreImpl::set_property_for_device(const ov::AnyMap& configMap, const std::string& deviceName) {
    auto config = configMap;
    if (config.empty()) {
        return;
    }

    ov::DeviceIDParser parser(deviceName);
    std::string clearDeviceName = parser.get_device_name();

    std::vector<std::pair<std::string, ov::Plugin>> created_plugins;
    {
        std::lock_guard<std::mutex> lock(get_mutex());
        created_plugins.reserve(plugins.size());

        // TODO: keep only:
        //    coreConfig.set_and_update(config);
        // once GPU remove support of ov::cache_dir
        // CoreConfg::set_and_update will drop CACHE_DIR from config map
        // and updates core config with new ov::cache_dir
        if (deviceName.empty()) {
            coreConfig.set_and_update(config);
        } else {
            OPENVINO_SUPPRESS_DEPRECATED_START
            auto cache_it = config.find(ov::cache_dir.name());
            if (cache_it != config.end()) {
                coreConfig.set_cache_dir_for_device((cache_it->second).as<std::string>(), clearDeviceName);
                config.erase(cache_it);
            }
            OPENVINO_SUPPRESS_DEPRECATED_END
            // apply and remove core properties
            auto it = config.find(ov::force_tbb_terminate.name());
            if (it != config.end()) {
                auto flag = it->second.as<bool>();
                ov::threading::executor_manager()->set_property({{it->first, flag}});
                config.erase(it);
            }

            it = config.find(ov::enable_mmap.name());
            if (it != config.end()) {
                config.erase(it);
            }
        }

        if (!config.empty()) {
            auto base_desc = pluginRegistry.find(clearDeviceName);
            if (pluginRegistry.find(deviceName) == pluginRegistry.end() && base_desc != pluginRegistry.end()) {
                PluginDescriptor desc{base_desc->second.libraryLocation, config, base_desc->second.listOfExtentions};
                pluginRegistry[deviceName] = desc;
            }

            // set config for plugins in registry
            bool configIsSet = false;
            for (auto& desc : pluginRegistry) {
                if (deviceName.empty() || deviceName == desc.first) {
                    for (auto&& conf : config) {
                        desc.second.defaultConfig[conf.first] = conf.second;
                    }
                    configIsSet = true;
                }
            }

            if (!configIsSet && !deviceName.empty()) {
                OPENVINO_THROW("Device with \"", deviceName, "\" name is not registered in the OpenVINO Runtime");
            }
        }

        // set config for already created plugins
        for (auto& plugin : plugins) {
            if (deviceName.empty() || clearDeviceName == plugin.first) {
                created_plugins.emplace_back(std::pair<std::string, ov::Plugin>{plugin.first, plugin.second});
            }
        }
    }

    for (auto& plugin : created_plugins) {
        allowNotImplemented([&]() {
            std::lock_guard<std::mutex> lock(get_mutex(plugin.first));
            auto configCopy = config;
            // TODO: remove once GPU remove explicit support of ov::cache_dir
            {
                OPENVINO_SUPPRESS_DEPRECATED_START
                if (device_supports_cache_dir(plugin.second)) {
                    ov::AnyMap empty_map = {};
                    configCopy[ov::cache_dir.name()] =
                        coreConfig.get_cache_config_for_device(plugin.second, empty_map)._cacheDir;
                } else if (configCopy.count(ov::cache_dir.name()) > 0) {
                    // Remove "CACHE_DIR" from config if it is not supported by plugin
                    configCopy.erase(ov::cache_dir.name());
                }
                OPENVINO_SUPPRESS_DEPRECATED_END
            }
            // Add device specific value to support device_name.device_id cases
            {
                if (!parser.get_device_id().empty()) {
                    const std::string deviceKey =
                        device_supports_internal_property(plugin.second, ov::internal::config_device_id.name())
                            ? ov::internal::config_device_id.name()
                            : ov::device::id.name();
                    configCopy[deviceKey] = parser.get_device_id();
                }
            }
            plugin.second.set_property(configCopy);
        });
    }
}
void ov::CoreImpl::add_extensions_unsafe(const std::vector<ov::Extension::Ptr>& exts) const {
    for (const auto& ext : exts) {
        extensions.emplace_back(ext);
        auto ext_obj = ext;
        if (auto so_ext = std::dynamic_pointer_cast<ov::detail::SOExtension>(ext_obj))
            ext_obj = so_ext->extension();
        if (auto op_base_ext = std::dynamic_pointer_cast<ov::BaseOpExtension>(ext_obj)) {
            for (const auto& attached_ext : op_base_ext->get_attached_extensions()) {
                extensions.emplace_back(attached_ext);
            }
        }
    }
}

void ov::CoreImpl::add_extension(const std::vector<ov::Extension::Ptr>& extensions) {
    std::lock_guard<std::mutex> lock(get_mutex());
    add_extensions_unsafe(extensions);
}

bool ov::CoreImpl::device_supports_model_caching(const std::string& device_name) const {
    auto parsed = parseDeviceNameIntoConfig(device_name);
    return device_supports_model_caching(get_plugin(parsed._deviceName));
}

bool ov::CoreImpl::device_supports_property(const ov::Plugin& plugin, const ov::PropertyName& key) const {
    return util::contains(plugin.get_property(ov::supported_properties), key);
}

bool ov::CoreImpl::device_supports_internal_property(const ov::Plugin& plugin, const ov::PropertyName& key) const {
    return util::contains(plugin.get_property(ov::internal::supported_properties), key);
}

bool ov::CoreImpl::device_supports_model_caching(const ov::Plugin& plugin) const {
    return plugin.supports_model_caching();
}

bool ov::CoreImpl::device_supports_cache_dir(const ov::Plugin& plugin) const {
    try {
        return util::contains(plugin.get_property(ov::supported_properties), ov::cache_dir);
    } catch (const ov::NotImplemented&) {
        return false;
    }
}

ov::SoPtr<ov::ICompiledModel> ov::CoreImpl::compile_model_and_cache(ov::Plugin& plugin,
                                                                    const std::shared_ptr<const ov::Model>& model,
                                                                    const ov::AnyMap& parsedConfig,
                                                                    const ov::SoPtr<ov::IRemoteContext>& context,
                                                                    const CacheContent& cacheContent) const {
    OV_ITT_SCOPED_TASK(ov::itt::domains::OV, "CoreImpl::compile_model_and_cache");
    ov::SoPtr<ov::ICompiledModel> compiled_model =
        context ? plugin.compile_model(model, context, parsedConfig) : plugin.compile_model(model, parsedConfig);
    if (cacheContent.cacheManager && device_supports_model_caching(plugin)) {
        try {
            // need to export network for further import from "cache"
            OV_ITT_SCOPE(FIRST_INFERENCE, ov::itt::domains::LoadTime, "Core::compile_model::Export");
            std::string compiled_model_runtime_properties;
            if (device_supports_internal_property(plugin, ov::internal::compiled_model_runtime_properties.name())) {
                compiled_model_runtime_properties =
                    plugin.get_property(ov::internal::compiled_model_runtime_properties.name(), {}).as<std::string>();
            }
            cacheContent.cacheManager->write_cache_entry(cacheContent.blobId, [&](std::ostream& networkStream) {
                networkStream << ov::CompiledBlobHeader(ov::get_openvino_version().buildNumber,
                                                        ov::ModelCache::calculate_file_info(cacheContent.modelPath),
                                                        compiled_model_runtime_properties);
                compiled_model->export_model(networkStream);
            });
        } catch (...) {
            cacheContent.cacheManager->remove_cache_entry(cacheContent.blobId);
            throw;
        }
    }
    return compiled_model;
}

ov::SoPtr<ov::ICompiledModel> ov::CoreImpl::load_model_from_cache(
    const CacheContent& cacheContent,
    ov::Plugin& plugin,
    const ov::AnyMap& config,
    const ov::SoPtr<ov::IRemoteContext>& context,
    std::function<ov::SoPtr<ov::ICompiledModel>()> compile_model_lambda) {
    ov::SoPtr<ov::ICompiledModel> compiled_model;
    struct HeaderException {};

    OPENVINO_ASSERT(cacheContent.cacheManager != nullptr);
    try {
        cacheContent.cacheManager->read_cache_entry(cacheContent.blobId, [&](std::istream& networkStream) {
            OV_ITT_SCOPE(FIRST_INFERENCE,
                         ov::itt::domains::LoadTime,
                         "Core::load_model_from_cache::ReadStreamAndImport");
            try {
                ov::CompiledBlobHeader header;
                networkStream >> header;
                if (header.get_file_info() != ov::ModelCache::calculate_file_info(cacheContent.modelPath)) {
                    // Original file is changed, don't use cache
                    OPENVINO_THROW("Original model file is changed");
                }
                if (util::contains(plugin.get_property(ov::internal::supported_properties),
                                   ov::internal::compiled_model_runtime_properties_supported.name())) {
                    ov::AnyMap compiled_model_runtime_properties = {
                        {ov::internal::compiled_model_runtime_properties.name(),
                         std::string(header.get_runtime_info())}};
                    auto res = plugin.get_property(ov::internal::compiled_model_runtime_properties_supported.name(),
                                                   compiled_model_runtime_properties);
                    if (!res.as<bool>()) {
                        OPENVINO_THROW("Original model runtime properties have been changed, not supported anymore!");
                    }
                } else {
                    if (header.get_openvino_version() != ov::get_openvino_version().buildNumber) {
                        // Build number mismatch, don't use this cache
                        OPENVINO_THROW("Version does not match");
                    }
                }
            } catch (...) {
                throw HeaderException();
            }

            ov::AnyMap update_config = config;
            update_config[ov::loaded_from_cache.name()] = true;
            compiled_model = context ? plugin.import_model(networkStream, context, update_config)
                                     : plugin.import_model(networkStream, update_config);
        });
    } catch (const HeaderException&) {
        // For these exceptions just remove old cache and set that import didn't work
        cacheContent.cacheManager->remove_cache_entry(cacheContent.blobId);
    } catch (...) {
        cacheContent.cacheManager->remove_cache_entry(cacheContent.blobId);
        // TODO: temporary disabled by #54335. In future don't throw only for new 'blob_outdated' exception
        // throw;
    }

    // fallback scenario
    if (!compiled_model)
        compiled_model = compile_model_lambda();

    return compiled_model;
}

ov::AnyMap ov::CoreImpl::create_compile_config(const ov::Plugin& plugin, const ov::AnyMap& user_config) const {
    ov::AnyMap property_config;

    // 0. Move ov::device::priorities key to property_config
    auto device_priorities_it = user_config.find(ov::device::priorities.name());
    if (device_priorities_it != user_config.end()) {
        property_config[device_priorities_it->first] = device_priorities_it->second.as<std::string>();
    }

    // 1. Move DEVICE_ID key to property_config
    const bool supports_device_id = device_supports_property(plugin, ov::device::id);
    auto deviceIt = user_config.find(ov::device::id.name());
    if (deviceIt != user_config.end()) {
        property_config[deviceIt->first] = deviceIt->second.as<std::string>();
    } else if (supports_device_id) {
        property_config[ov::device::id.name()] = plugin.get_property(ov::device::id, {});
    }

    // 2. Extract config keys which affect compilation process
    auto caching_props = plugin.get_property(ov::internal::caching_properties, property_config);
    OPENVINO_ASSERT(!caching_props.empty(),
                    "ov::internal::caching_properties returned by ",
                    plugin.get_name(),
                    " are empty");

    ov::AnyMap compile_config;
    for (const auto& prop : caching_props) {
        // user_config values have higher priority than plugin parameters
        auto it = user_config.find(prop);
        compile_config[prop] = it == user_config.end() ? plugin.get_property(prop, property_config) : it->second;
    }

    return compile_config;
}

void ov::CoreImpl::CoreConfig::set_and_update(ov::AnyMap& config) {
    auto it = config.find(ov::cache_dir.name());
    if (it != config.end()) {
        std::lock_guard<std::mutex> lock(_cacheConfigMutex);
        // fill global cache config
        _cacheConfig = CoreConfig::CacheConfig::create(it->second.as<std::string>());
        // sets cache config per-device if it's not set explicitly before
        for (auto& deviceCfg : _cacheConfigPerDevice) {
            deviceCfg.second = CoreConfig::CacheConfig::create(it->second.as<std::string>());
        }
        config.erase(it);
    }

    it = config.find(ov::force_tbb_terminate.name());
    if (it != config.end()) {
        auto flag = it->second.as<bool>();
        ov::threading::executor_manager()->set_property({{it->first, flag}});
        config.erase(it);
    }

    it = config.find(ov::enable_mmap.name());
    if (it != config.end()) {
        auto flag = it->second.as<bool>();
        _flag_enable_mmap = flag;
        config.erase(it);
    }
}

void ov::CoreImpl::CoreConfig::set_cache_dir_for_device(const std::string& dir, const std::string& name) {
    std::lock_guard<std::mutex> lock(_cacheConfigMutex);
    _cacheConfigPerDevice[name] = CoreConfig::CacheConfig::create(dir);
}

std::string ov::CoreImpl::CoreConfig::get_cache_dir() const {
    std::lock_guard<std::mutex> lock(_cacheConfigMutex);
    return _cacheConfig._cacheDir;
}

bool ov::CoreImpl::CoreConfig::get_enable_mmap() const {
    return _flag_enable_mmap;
}

// Creating thread-safe copy of config including shared_ptr to ICacheManager
// Passing empty or not-existing name will return global cache config
ov::CoreImpl::CoreConfig::CacheConfig ov::CoreImpl::CoreConfig::get_cache_config_for_device(
    const ov::Plugin& plugin,
    ov::AnyMap& parsedConfig) const {
    // cache_dir is enabled locally in compile_model only
    if (parsedConfig.count(ov::cache_dir.name())) {
        auto cache_dir_val = parsedConfig.at(ov::cache_dir.name()).as<std::string>();
        auto tempConfig = CoreConfig::CacheConfig::create(cache_dir_val);
        // if plugin does not explicitly support cache_dir, and if plugin is not virtual, we need to remove
        // it from config
        if (!util::contains(plugin.get_property(ov::supported_properties), ov::cache_dir) &&
            !is_virtual_device(plugin.get_name())) {
            parsedConfig.erase(ov::cache_dir.name());
        }
        return tempConfig;
    } else {  // cache_dir is set to Core globally or for the specific device
        std::lock_guard<std::mutex> lock(_cacheConfigMutex);
        if (_cacheConfigPerDevice.count(plugin.get_name()) > 0) {
            return _cacheConfigPerDevice.at(plugin.get_name());
        } else {
            return _cacheConfig;
        }
    }
}

ov::CoreImpl::CoreConfig::CacheConfig ov::CoreImpl::CoreConfig::CacheConfig::create(const std::string& dir) {
    std::shared_ptr<ov::ICacheManager> cache_manager = nullptr;

    if (!dir.empty()) {
#ifdef OPENVINO_ENABLE_UNICODE_PATH_SUPPORT
        ov::util::create_directory_recursive(ov::util::string_to_wstring(dir));
#else
        ov::util::create_directory_recursive(dir);
#endif
        cache_manager = std::make_shared<ov::FileStorageCacheManager>(dir);
    }

    return {dir, cache_manager};
}

std::mutex& ov::CoreImpl::get_mutex(const std::string& dev_name) const {
    std::lock_guard<std::mutex> lock(global_mutex);
    try {
        return dev_mutexes.at(dev_name);
    } catch (const std::out_of_range&) {
        OPENVINO_THROW("Cannot get mutex for device: ", dev_name);
    }
}

void ov::CoreImpl::add_mutex(const std::string& dev_name) {
    std::lock_guard<std::mutex> lock(global_mutex);
    dev_mutexes[dev_name];
}

std::shared_ptr<ov::Model> ov::CoreImpl::read_model(const std::string& modelPath, const std::string& binPath) const {
    OV_ITT_SCOPE(FIRST_INFERENCE, ov::itt::domains::ReadTime, "CoreImpl::read_model from file");
    return ov::util::read_model(modelPath, binPath, extensions, coreConfig.get_enable_mmap());
}

std::shared_ptr<ov::Model> ov::CoreImpl::read_model(const std::string& model,
                                                    const ov::Tensor& weights,
                                                    bool frontendMode) const {
    OV_ITT_SCOPE(FIRST_INFERENCE, ov::itt::domains::ReadTime, "CoreImpl::read_model from memory");
    return ov::util::read_model(model, weights, extensions, frontendMode);
}

std::map<std::string, ov::Version> ov::CoreImpl::get_versions(const std::string& deviceName) const {
    std::map<std::string, ov::Version> versions;
    std::vector<std::string> deviceNames;

    {
        // for compatibility with samples / demo
        if (deviceName.find("HETERO") == 0) {
            auto pos = deviceName.find_first_of(":");
            if (pos != std::string::npos) {
                deviceNames = ov::DeviceIDParser::get_hetero_devices(deviceName.substr(pos + 1));
            }
            deviceNames.push_back("HETERO");
        } else if (deviceName.find("MULTI") == 0) {
            auto pos = deviceName.find_first_of(":");
            if (pos != std::string::npos) {
                deviceNames = ov::DeviceIDParser::get_multi_devices(deviceName.substr(pos + 1));
            }
            deviceNames.push_back("MULTI");
        } else if (deviceName.find("AUTO") == 0) {
            auto pos = deviceName.find_first_of(":");
            if (pos != std::string::npos) {
                deviceNames = ov::DeviceIDParser::get_multi_devices(deviceName.substr(pos + 1));
            }
            deviceNames.emplace_back("AUTO");
        } else if (deviceName.find("BATCH") == 0) {
            auto pos = deviceName.find_first_of(":");
            if (pos != std::string::npos) {
                deviceNames = {ov::DeviceIDParser::get_batch_device(deviceName.substr(pos + 1))};
            }
            deviceNames.push_back("BATCH");
        } else {
            deviceNames.push_back(deviceName);
        }
    }

    for (auto&& deviceName_ : deviceNames) {
        ov::DeviceIDParser parser(deviceName_);
        std::string deviceNameLocal = parser.get_device_name();

        try {
            ov::Plugin plugin = get_plugin(deviceNameLocal);
            versions[deviceNameLocal] = plugin.get_version();
        } catch (const ov::Exception& ex) {
            std::string exception(ex.what());
            if (exception.find("not registered in the OpenVINO Runtime") == std::string::npos) {
                throw;
            }
        }
    }

    return versions;
}<|MERGE_RESOLUTION|>--- conflicted
+++ resolved
@@ -592,8 +592,6 @@
             so = ov::util::load_shared_object(desc.libraryLocation.c_str());
             std::shared_ptr<ov::IPlugin> plugin_impl;
             reinterpret_cast<ov::CreatePluginFunc*>(ov::util::get_symbol(so, ov::create_plugin_function))(plugin_impl);
-            // Try to test plugin name
-<<<<<<< HEAD
             auto plugin_name = plugin_impl->get_device_name();
 
             // Check that device plugin name is the same as requested
@@ -602,10 +600,6 @@
             if (plugin_name != "AUTO" && plugin_name != "MULTI") {
                 OPENVINO_ASSERT(plugin_name == deviceName, "Error: Device loaded with incorrect name");
             }
-=======
-            if (plugin_impl->get_device_name() != deviceName)
-                OPENVINO_THROW("Device loading error");
->>>>>>> f179ca93
             plugin = Plugin{plugin_impl, so};
         }
 
