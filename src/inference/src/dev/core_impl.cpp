// Copyright (C) 2018-2025 Intel Corporation
// SPDX-License-Identifier: Apache-2.0
//

#include "core_impl.hpp"

#include <memory>
#include <variant>

#include "check_network_batchable.hpp"
#include "itt.hpp"
#include "model_reader.hpp"
#include "openvino/core/any.hpp"
#include "openvino/core/except.hpp"
#include "openvino/core/op_extension.hpp"
#include "openvino/core/preprocess/pre_post_process.hpp"
#include "openvino/core/so_extension.hpp"
#include "openvino/core/version.hpp"
#include "openvino/opsets/opset.hpp"
#include "openvino/pass/manager.hpp"
#include "openvino/runtime/compilation_context.hpp"
#include "openvino/runtime/device_id_parser.hpp"
#include "openvino/runtime/icompiled_model.hpp"
#include "openvino/runtime/internal_properties.hpp"
#include "openvino/runtime/itensor.hpp"
#include "openvino/runtime/make_tensor.hpp"
#include "openvino/runtime/remote_context.hpp"
#include "openvino/runtime/shared_buffer.hpp"
#include "openvino/runtime/threading/executor_manager.hpp"
#include "openvino/util/common_util.hpp"
#include "openvino/util/file_util.hpp"
#include "openvino/util/shared_object.hpp"
#include "openvino/util/variant_visitor.hpp"
#include "openvino/util/xml_parse_utils.hpp"
#include "ov_plugins.hpp"
#ifdef PROXY_PLUGIN_ENABLED
#    include "openvino/proxy/plugin.hpp"
#    include "openvino/proxy/properties.hpp"
#endif

ov::ICore::~ICore() = default;

namespace {

#ifdef PROXY_PLUGIN_ENABLED
std::string get_internal_plugin_name(const std::string& device_name, const ov::AnyMap& properties) {
    static constexpr const char* internal_plugin_suffix = "_ov_internal";
    auto it = properties.find(ov::proxy::configuration::internal_name.name());
    if (it != properties.end())
        return it->second.as<std::string>();
    return device_name + internal_plugin_suffix;
}
#endif

template <typename F>
void allowNotImplemented(F&& f) {
    try {
        f();
    } catch (const ov::NotImplemented&) {
    }
}

void stripDeviceName(std::string& device, const std::string& substr) {
    auto pos = device.find(substr);
    if (pos == 0) {
        device.erase(pos, substr.length());
    }
}

/**
 * @brief Converts / flattens ov::device::properties from
 * @code
 * core.compile_model(model, "GPU", ov::device::properties("GPU", ov::cache_dir("/tmp")));
 * // or
 * core.compile_model(model, "GPU", ov::device::properties({
 *   { "GPU", ov::cache_dir("/tmp") },
 *   { "CPU", ov::cache_dir("") }
 * }));
 * @endcode
 * To the form:
 * @code
 * core.compile_model(model, "GPU", ov::cache_dir("/tmp"));
 * @endcode
 *
 * @param user_device_name A device name for which properties flattening is performed
 * @param user_properties Original set of properties
 * @return ov::AnyMap Flattened ov::AnyMap with properties
 */
ov::AnyMap flatten_sub_properties(const std::string& user_device_name, const ov::AnyMap& user_properties) {
    ov::AnyMap result_properties = user_properties;

    // puts sub-property to result_properties if it's not there yet
    auto update_result_properties = [&result_properties](const ov::AnyMap& sub_properties) -> void {
        for (auto&& sub_property : sub_properties)
            result_properties[sub_property.first] = sub_property.second;
    };

    // First search for ov::device::properties(DEVICE, ...), which has higher
    for (auto secondary_property = result_properties.begin(); secondary_property != result_properties.end();) {
        auto subprop_device_name_pos = secondary_property->first.find(ov::device::properties.name() + std::string("_"));
        if (subprop_device_name_pos == std::string::npos) {
            // 1. Skip non-matching properties
            secondary_property++;
            continue;
        }

        // 2. device properties DEVICE_PROPERTIES_<device_name_with_id> are found
        auto subprop_device_name =
            secondary_property->first.substr(subprop_device_name_pos + std::strlen(ov::device::properties.name()) + 1);
        // flattening is performed only when config is applicable (see docs for ov::is_config_applicable)
        if (ov::is_config_applicable(user_device_name, subprop_device_name) ||
            ov::is_virtual_device(user_device_name)) {
            // 2.1. keep the secondary property for the other virtual devices, but repack them
            auto device_properties = result_properties.find(ov::device::properties.name());
            if (device_properties == result_properties.end()) {
                result_properties[ov::device::properties.name()] = ov::AnyMap{};
            }
            auto& secondary_properties = result_properties[ov::device::properties.name()].as<ov::AnyMap>();
            auto secondary_properties_it = secondary_properties.find(subprop_device_name);
            if (secondary_properties_it == secondary_properties.end()) {
                // 2.1.1. No device name in map yet, insert all config as is
                secondary_properties[subprop_device_name] = secondary_property->second;
            } else {
                // 2.1.2. Device name is present in config file, merge properties according to:
                // ov::device::properties(<device_name>) overrides ov::device::properties(ov::AnyMap{})
                auto& secondary_device_properties = secondary_properties_it->second.as<ov::AnyMap>();
                for (auto& item : secondary_property->second.as<ov::AnyMap>()) {
                    secondary_device_properties[item.first] = item.second;
                }
            }
        }

        // 3. since the sub-property is flattened, we need to drop it
        secondary_property = result_properties.erase(secondary_property);
    }

    // Second search for ov::device::properties(ov::AnyMap{...})
    for (auto property = result_properties.begin(); property != result_properties.end();) {
        if (property->first != ov::device::properties.name()) {
            // 1. Skip non-matching properties
            property++;
            continue;
        }

        // 2. device properties DEVICE_PROPERTIES are found
        auto& secondary_properties = property->second.as<ov::AnyMap>();

        for (auto secondary_property = secondary_properties.begin();
             secondary_property != secondary_properties.end();) {
            // flattening is performed only when config is applicable (see docs for ov::is_config_applicable)
            if (ov::is_config_applicable(user_device_name, secondary_property->first)) {
                // 2.1. flatten the secondary property for target device
                // example: core.compile_model("GPU", ov::device::properties("GPU", ov::prop1));
                // example: core.compile_model("GPU.1", ov::device::properties("GPU", ov::prop1));
                update_result_properties(secondary_property->second.as<ov::AnyMap>());
                secondary_property = secondary_properties.erase(secondary_property);
            } else if (ov::is_virtual_device(user_device_name)) {
                // 2.2. keep the secondary property for the other virtual devices
                secondary_property++;
                continue;
            } else {
                // 2.3. remove the secondary property setting for other hardware device
                // example: core.compile_model("GPU", ov::device::properties("CPU", ov::prop1));
                secondary_property = secondary_properties.erase(secondary_property);
            }
        }

        // 3. go to the next property
        if (secondary_properties.empty()) {
            // 3.1. since the sub-property is flattened, we need to drop it
            property = result_properties.erase(property);
        } else {
            // 3.2. some properties are still in ov::device::properties(ov::AnyMap{}), abort loop
            break;
        }
    }

    return result_properties;
}

enum class MatchType { EXACT = 0, SUBSTR };

struct DevicePriority {
    std::string prop_name;
    MatchType match_type;
};

DevicePriority get_device_priority_property(const std::string& device_name) {
    return ov::is_virtual_device(device_name)
               ? DevicePriority{ov::device::priorities.name(), MatchType::EXACT}
               :
               // ov::device::properties(GPU.0) can be applied for GPU tile identified by GPU.0.0
               DevicePriority{ov::device::id.name(), MatchType::SUBSTR};
}

void clean_batch_properties(const std::string& deviceName, ov::AnyMap& config, const ov::PropertyName& property_name) {
    // auto-batching is not applicable, if there is auto_batch_timeout, delete it
    if (deviceName.find("BATCH") == std::string::npos) {
        const auto& batch_timeout_mode = config.find(property_name);
        if (batch_timeout_mode != config.end()) {
            if (!ov::is_virtual_device(deviceName))
                config.erase(batch_timeout_mode);
        }
    }
}

static const auto core_properties_names =
    ov::util::make_array(ov::cache_dir.name(), ov::enable_mmap.name(), ov::force_tbb_terminate.name());

static const auto auto_batch_properties_names =
    ov::util::make_array(ov::auto_batch_timeout.name(), ov::hint::allow_auto_batching.name());

ov::util::Path extract_weight_path(const std::string& compiled_properties) {
    if (auto start = compiled_properties.find(ov::weights_path.name()); start != std::string::npos) {
        start += std::string_view{ov::weights_path.name()}.size() + 1;
        auto length = compiled_properties.find(",", start);
        if (length != std::string::npos) {
            length -= start;
        }
        return {compiled_properties.substr(start, length)};
    } else {
        return {};
    }
}

using model_hint_t = std::variant<std::shared_ptr<const ov::Model>, std::string>;

ov::SoPtr<ov::ICompiledModel> import_compiled_model(const ov::Plugin& plugin,
                                                    const ov::SoPtr<ov::IRemoteContext>& context,
                                                    const ov::AnyMap& config) {
    ov::SoPtr<ov::ICompiledModel> compiled_model;
    if (auto blob_hint = config.find(ov::hint::compiled_blob.name()); blob_hint != config.end()) {
        try {
            auto compiled_blob = blob_hint->second.as<ov::Tensor>();
            ov::SharedStreamBuffer buffer{reinterpret_cast<char*>(compiled_blob.data()), compiled_blob.get_byte_size()};
            std::istream stream{&buffer};
            compiled_model =
                context ? plugin.import_model(stream, context, config) : plugin.import_model(stream, config);
        } catch (...) {
        }
    }
    return compiled_model;
}

ov::SoPtr<ov::ICompiledModel> import_compiled_model(const ov::Plugin& plugin,
                                                    const ov::SoPtr<ov::IRemoteContext>& context,
                                                    const ov::AnyMap& config,
                                                    const model_hint_t& model_hint) {
    auto cfg = config;
    const auto apply_model_hint = ov::util::VariantVisitor{
        [&cfg, &plugin](const std::shared_ptr<const ov::Model>& model_ptr) {
            if (model_ptr != nullptr &&
                ov::util::contains(plugin.get_property(ov::supported_properties), ov::hint::model)) {
                cfg[ov::hint::model.name()] = std::const_pointer_cast<ov::Model>(model_ptr);
            }
        },
        [&cfg, &plugin](const std::string& model_path) {
            if (cfg.count(ov::weights_path.name()) == 0 &&
                ov::util::contains(plugin.get_property(ov::supported_properties), ov::weights_path)) {
                ov::util::Path weights_path{model_path};
                weights_path.replace_extension(".bin");
                if (ov::util::file_exists(weights_path)) {
                    cfg[ov::weights_path.name()] = weights_path.string();
                }
            }
        }};
    std::visit(apply_model_hint, model_hint);
    return import_compiled_model(plugin, context, cfg);
}
}  // namespace

bool ov::is_config_applicable(const std::string& user_device_name, const std::string& subprop_device_name) {
    // full match
    if (user_device_name == subprop_device_name)
        return true;

    auto parsed_user_device_name = ov::parseDeviceNameIntoConfig(user_device_name);
    auto parsed_subprop_device_name = ov::parseDeviceNameIntoConfig(subprop_device_name);

    // if device name is matched, check additional condition
    auto is_matched = [&](const std::string& key, MatchType match_type) -> bool {
        const auto& user_value =
            parsed_user_device_name._config.count(key) ? parsed_user_device_name._config.at(key).as<std::string>() : "";
        const auto& subprop_value = parsed_subprop_device_name._config.count(key)
                                        ? parsed_subprop_device_name._config.at(key).as<std::string>()
                                        : "";

        if (!user_value.empty() && subprop_value.empty()) {
            // property without additional limitation can be applied
            return true;
        }
        return match_type == MatchType::EXACT ? (user_value == subprop_value) : (user_value.find(subprop_value) == 0);
        return false;
    };

    if (parsed_user_device_name._deviceName == parsed_subprop_device_name._deviceName) {
        auto device_priority = get_device_priority_property(parsed_user_device_name._deviceName);
        return is_matched(device_priority.prop_name, device_priority.match_type);
    }

    return false;
}

bool ov::is_virtual_device(const std::string& device_name) {
    return (device_name.find("AUTO") == 0 || device_name.find("MULTI") == 0 || device_name.find("HETERO") == 0 ||
            device_name.find("BATCH") == 0);
};

namespace {
ov::Parsed parse_device_config(const std::string& device_name,
                               const ov::CoreConfig& core_config,
                               const ov::AnyMap& properties,
                               const bool keep_auto_batch_property) {
    // check to the validity of device name
    auto bracket_pos = device_name.find(")");
    while (bracket_pos != std::string::npos) {
        if (bracket_pos < device_name.length() - 1 &&
            (device_name[bracket_pos + 1] != ',' || bracket_pos + 1 == device_name.length() - 1)) {
            OPENVINO_THROW("Device with \"", device_name, "\" name is illegal in the OpenVINO Runtime");
        }
        bracket_pos = device_name.find(")", bracket_pos + 1);
    }

    /** Note: auto-batching is already applied by this time, so the call:
     * core.compile_model("GPU", ov::device::properties("BATCH", ov::auto_batch_timeout(400)));
     * is transformed and we have here:
     * ov::parseDeviceNameIntoConfig("BATCH", ov::device::priorities("GPU"),
     *                                        ov::device::properties("BATCH",
     *                                        ov::auto_batch_timeout(400)));
     * so, after 'flatten_sub_properties' we will have:
     * core.compile_model("BATCH", ov::auto_batch_timeout(400),
     *                             ov::device::priorities("GPU"));
     *
     * So, if one day, we want to add more options in form of ov::allow_<hetero, etc>, we need to apply it before
     * 'flatten_sub_properties' call to have proper behavior
     */
    ov::Parsed parsed{device_name, flatten_sub_properties(device_name, properties), core_config};
    auto& updated_device_name = parsed._deviceName;
    auto& updated_config = parsed._config;

    std::string parsed_device_priority;

    // try to find ':' to extract name of virtual device
    auto pos = device_name.find_first_of(':');
    if (pos != std::string::npos) {
        updated_device_name = device_name.substr(0, pos);
        parsed_device_priority = device_name.substr(pos + 1);
    } else {
        ov::DeviceIDParser parser(device_name);
        updated_device_name = parser.get_device_name();
        parsed_device_priority = parser.get_device_id();
    }

    // checks and updates device priority
    if (!parsed_device_priority.empty()) {
        const auto priority_prop_name = get_device_priority_property(updated_device_name).prop_name;
        const auto it = updated_config.find(priority_prop_name);
        if (it == updated_config.end())
            updated_config[priority_prop_name] = parsed_device_priority;
        else if (it->second == parsed_device_priority) {
            // do nothing
        } else {
            OPENVINO_THROW("Device priority / ID mismatch: ",
                           parsed_device_priority,
                           " (from ",
                           device_name,
                           ") vs ",
                           it->second.as<std::string>(),
                           " (from config)");
        }
    };

    parsed._core_config.set(updated_config);
    // keep batch property only when called from query_supported_property
    if (!keep_auto_batch_property) {
        for (const auto& name : auto_batch_properties_names) {
            clean_batch_properties(updated_device_name, updated_config, name);
        }
    }
    return parsed;
}
}  // namespace

ov::Parsed ov::parseDeviceNameIntoConfig(const std::string& deviceName,
                                         const AnyMap& config,
                                         const bool keep_auto_batch_property) {
    return parseDeviceNameIntoConfig(deviceName, CoreConfig{}, config, keep_auto_batch_property);
}

ov::Parsed ov::parseDeviceNameIntoConfig(const std::string& deviceName,
                                         const CoreConfig& coreConfig,
                                         const AnyMap& config,
                                         const bool keep_auto_batch_property) {
    auto parsed = parse_device_config(deviceName, coreConfig, config, keep_auto_batch_property);

    // remove core properties for HW devices
    if (!ov::is_virtual_device(parsed._deviceName)) {
        // note: ov::cache_dir kept as plugin may require it
        CoreConfig::remove_core_skip_cache_dir(parsed._config);
    }
    return parsed;
}

ov::CoreImpl::CoreImpl() {
    add_mutex("");  // Register global mutex
    m_executor_manager = ov::threading::executor_manager();
    for (const auto& it : ov::get_available_opsets()) {
        opsetNames.insert(it.first);
    }
}

bool ov::CoreImpl::is_proxy_device(const ov::Plugin& plugin) const {
    return is_proxy_device(plugin.get_name());
}
bool ov::CoreImpl::is_proxy_device(const std::string& dev_name) const {
#ifdef PROXY_PLUGIN_ENABLED
    std::string real_name = ov::parseDeviceNameIntoConfig(dev_name)._deviceName;
    return pluginRegistry.find(real_name) != pluginRegistry.end() &&
           pluginRegistry.at(real_name).pluginCreateFunc == ov::proxy::create_plugin;
#else
    return false;
#endif
}

void ov::CoreImpl::register_plugin_in_registry_unsafe(const std::string& device_name, PluginDescriptor& desc) {
#ifdef PROXY_PLUGIN_ENABLED
    // Update proxy plugin config
    const auto& fill_config = [](ov::AnyMap& defaultConfig, const ov::AnyMap& config, const std::string& dev_name) {
        // Configure aliases for proxy plugin
        auto it = config.find(ov::proxy::configuration::alias.name());
        std::string alias;
        if (it != config.end()) {
            alias = it->second.as<std::string>();
            if (defaultConfig.find(ov::proxy::alias_for.name()) == defaultConfig.end()) {
                defaultConfig[ov::proxy::alias_for.name()] = std::vector<std::string>();
            }
            defaultConfig[ov::proxy::alias_for.name()].as<std::vector<std::string>>().emplace_back(dev_name);
        }

        // Configure device order for proxy_plugin
        it = config.find(ov::proxy::configuration::priority.name());
        if (it != config.end()) {
            if (defaultConfig.find(ov::proxy::device_priorities.name()) == defaultConfig.end()) {
                defaultConfig[ov::proxy::device_priorities.name()] = std::vector<std::string>();
            }
            defaultConfig[ov::proxy::device_priorities.name()].as<std::vector<std::string>>().emplace_back(
                dev_name + ":" + it->second.as<std::string>());
        }

        // Configure devices fallback order for proxy_plugin
        // Can use substring to configure the order
        // CUDA iGPU : CUDA iGPU      // just create a new elememnt
        // CPU iGPU : CUDA CPU iGPU   // use substring to find the right place
        it = config.find(ov::proxy::configuration::fallback.name());
        if (it != config.end()) {
            auto fallback = it->second.as<std::string>();
            // Change fallback name if fallback is configured to the HW plugin under the proxy with the same name
            if (defaultConfig.find(ov::device::priorities.name()) == defaultConfig.end()) {
                defaultConfig[ov::device::priorities.name()] = std::vector<std::string>{dev_name, std::move(fallback)};
            } else {
                auto dev_order = defaultConfig[ov::device::priorities.name()].as<std::vector<std::string>>();
                auto begin_it = std::find(dev_order.begin(), dev_order.end(), dev_name);
                auto end_it = std::find(dev_order.begin(), dev_order.end(), fallback);
                OPENVINO_ASSERT(begin_it == dev_order.end() && end_it == dev_order.end(),
                                "Cannot restore the fallback order for proxy plugin.");
                if (begin_it != dev_order.end() && end_it != dev_order.end()) {
                    // Nothing to do. Just check that devices have the right order
                    OPENVINO_ASSERT(std::distance(begin_it, end_it) > 0,
                                    "Incorrect order of proxy plugin fallback priority.");
                } else if (begin_it != dev_order.end()) {
                    // Insert fallback device after the primary device
                    dev_order.insert(begin_it + 1, fallback);
                } else if (end_it != dev_order.end()) {
                    // Insert primary device before the fallback device
                    dev_order.insert(end_it, dev_name);
                }
                defaultConfig[ov::device::priorities.name()] = dev_order;
            }
        }
    };
#endif

    std::string dev_name = device_name;
#ifdef PROXY_PLUGIN_ENABLED
    auto&& config = desc.defaultConfig;
    // Register proxy plugin
    if (config.find(ov::proxy::configuration::alias.name()) != config.end()) {
        // Create proxy plugin for alias
        const auto& alias = config.at(ov::proxy::configuration::alias.name()).as<std::string>();
        if (alias == device_name)
            dev_name = get_internal_plugin_name(dev_name, config);
        // Alias can be registered by several plugins
        if (pluginRegistry.find(alias) == pluginRegistry.end()) {
            // Register new plugin
            PluginDescriptor desc = PluginDescriptor(ov::proxy::create_plugin);
            // Add internal name for proxy in order to modify fallback order before the initialization
            if (alias == device_name)
                desc.defaultConfig[ov::proxy::configuration::internal_name.name()] = dev_name;

            fill_config(desc.defaultConfig, config, dev_name);
            pluginRegistry[alias] = std::move(desc);
            add_mutex(alias);
        } else {
            // Update registered plugin
            auto& plugin = pluginRegistry.at(alias);
            // Error if we have an alias for HW plugin
            OPENVINO_ASSERT(plugin.pluginCreateFunc == ov::proxy::create_plugin,
                            "Cannot register plugin for ",
                            dev_name,
                            " plugin with the same name already registered!");
            // Add internal name for proxy in order to modify fallback order before the initialization
            if (alias == device_name)
                plugin.defaultConfig[ov::proxy::configuration::internal_name.name()] = dev_name;
            fill_config(plugin.defaultConfig, config, dev_name);
        }
    } else if (config.find(ov::proxy::configuration::fallback.name()) != config.end()) {
        // Fallback without alias means that we need to replace original plugin to proxy
        dev_name = get_internal_plugin_name(dev_name, config);
        PluginDescriptor desc = PluginDescriptor(ov::proxy::create_plugin);
        desc.defaultConfig[ov::proxy::configuration::internal_name.name()] = dev_name;
        fill_config(desc.defaultConfig, config, dev_name);
        pluginRegistry[device_name] = std::move(desc);
        add_mutex(device_name);
    }

    const static std::vector<ov::PropertyName> proxy_conf_properties = {ov::proxy::configuration::alias,
                                                                        ov::proxy::configuration::fallback,
                                                                        ov::proxy::configuration::internal_name,
                                                                        ov::proxy::configuration::priority};

    // Register real plugin
    for (const auto& proxy_prop : proxy_conf_properties) {
        auto it = desc.defaultConfig.find(proxy_prop);
        if (it != desc.defaultConfig.end()) {
            desc.defaultConfig.erase(it);
        }
    }
#endif

    pluginRegistry[dev_name] = desc;
    add_mutex(dev_name);
}

void ov::CoreImpl::register_compile_time_plugins() {
    std::lock_guard<std::mutex> lock(get_mutex());

    auto any_copy = [](const std::map<std::string, std::string>& params) -> ov::AnyMap {
        ov::AnyMap result;
        for (auto&& value : params) {
            result.emplace(value.first, value.second);
        }
        return result;
    };

    const decltype(::get_compiled_plugins_registry())& plugins = get_compiled_plugins_registry();
    for (const auto& plugin : plugins) {
        const auto& deviceName = plugin.first;
        if (deviceName.find('.') != std::string::npos) {
            OPENVINO_THROW("Device name must not contain dot '.' symbol");
        }
#ifdef OPENVINO_STATIC_LIBRARY
        if (pluginRegistry.find(deviceName) == pluginRegistry.end()) {
            const auto& value = plugin.second;
            ov::AnyMap config = any_copy(value.m_default_config);
            PluginDescriptor desc{value.m_create_plugin_func, config, value.m_create_extensions_func};
            register_plugin_in_registry_unsafe(deviceName, desc);
        }
#else
        const auto& pluginPath = ov::util::get_compiled_plugin_path(plugin.second.m_plugin_path);
        if (pluginRegistry.find(deviceName) == pluginRegistry.end() && ov::util::file_exists(pluginPath)) {
            ov::AnyMap config = any_copy(plugin.second.m_default_config);
            PluginDescriptor desc{pluginPath, config};
            register_plugin_in_registry_unsafe(deviceName, desc);
        }
#endif
    }
}

void ov::CoreImpl::register_plugins_in_registry(const std::string& xml_config_file, const bool& by_abs_path) {
    std::lock_guard<std::mutex> lock(get_mutex());

    using namespace ov::util;
    auto parse_result = pugixml::parse_xml(xml_config_file.c_str());
    if (!parse_result.error_msg.empty()) {
        OPENVINO_THROW(parse_result.error_msg);
    }

    pugi::xml_document& xmlDoc = *parse_result.xml;

    pugi::xml_node ieNode = xmlDoc.document_element();
    pugi::xml_node devicesNode = ieNode.child("plugins");

    FOREACH_CHILD (pluginNode, devicesNode, "plugin") {
        std::string deviceName = pugixml::get_str_attr(pluginNode, "name");
        if (pluginRegistry.find(deviceName) != pluginRegistry.end()) {
            OPENVINO_THROW("Device with \"", deviceName, "\"  is already registered in the OpenVINO Runtime");
        }
        if (deviceName.find('.') != std::string::npos) {
            OPENVINO_THROW("Device name must not contain dot '.' symbol");
        }

        ov::util::FilePath pluginPath =
            ov::util::get_plugin_path(pugixml::get_str_attr(pluginNode, "location"), xml_config_file, by_abs_path);

        // check properties
        auto propertiesNode = pluginNode.child("properties");
        ov::AnyMap config;

        if (propertiesNode) {
            FOREACH_CHILD (propertyNode, propertiesNode, "property") {
                std::string key = pugixml::get_str_attr(propertyNode, "key");
                std::string value = pugixml::get_str_attr(propertyNode, "value");
                config[key] = value;
            }
        }

        // check extensions
        auto extensionsNode = pluginNode.child("extensions");
        std::vector<ov::util::FilePath> listOfExtentions;

        if (extensionsNode) {
            FOREACH_CHILD (extensionNode, extensionsNode, "extension") {
                ov::util::FilePath extensionLocation =
                    ov::util::to_file_path(pugixml::get_str_attr(extensionNode, "location").c_str());
                listOfExtentions.push_back(extensionLocation);
            }
        }

        // fill value in plugin registry for later lazy initialization
        {
            PluginDescriptor desc{pluginPath, config, listOfExtentions};
            register_plugin_in_registry_unsafe(deviceName, desc);
        }
    }
}

ov::Plugin ov::CoreImpl::get_plugin(const std::string& pluginName) const {
    OV_ITT_SCOPE(FIRST_INFERENCE, ov::itt::domains::LoadTime, "CoreImpl::get_plugin");

    auto deviceName = pluginName;
    if (deviceName == ov::DEFAULT_DEVICE_NAME)
        deviceName = "AUTO";
    if (deviceName == "(CPU)")
        deviceName = "CPU";
    stripDeviceName(deviceName, "-");
    std::map<std::string, PluginDescriptor>::const_iterator it;
    {
        // Global lock to find plugin.
        // Always use global mutex if iterate over plugins or pluginRegistry
        std::lock_guard<std::mutex> g_lock(get_mutex());

        // Plugin is not created, check that plugin is registered
        it = pluginRegistry.find(deviceName);
        if (it == pluginRegistry.end()) {
            if (pluginName == ov::DEFAULT_DEVICE_NAME)
                OPENVINO_THROW("No device is provided, so AUTO device is used by default, which is not registered in "
                               "the OpenVINO Runtime.");
            else
                OPENVINO_THROW("Device with \"", deviceName, "\" name is not registered in the OpenVINO Runtime");
        }
    }
    std::lock_guard<std::mutex> lock(get_mutex(deviceName));

    PluginDescriptor desc;
    {
        // Global lock to find plugin.
        // Always use global mutex if iterate over plugins or pluginRegistry
        std::lock_guard<std::mutex> g_lock(get_mutex());
        auto it_plugin = plugins.find(deviceName);
        if (it_plugin != plugins.end())
            return it_plugin->second;

        desc = it->second;
    }
    // Plugin is in registry, but not created, let's create
    std::shared_ptr<void> so;
    try {
        ov::Plugin plugin;

        if (desc.pluginCreateFunc) {  // static OpenVINO case or proxy plugin
            std::shared_ptr<ov::IPlugin> plugin_impl;
            desc.pluginCreateFunc(plugin_impl);
            plugin = Plugin{plugin_impl, {}};
        } else {
            so = ov::util::load_shared_object(desc.libraryLocation.c_str());
            std::shared_ptr<ov::IPlugin> plugin_impl;
            reinterpret_cast<ov::CreatePluginFunc*>(ov::util::get_symbol(so, ov::create_plugin_function))(plugin_impl);
            const auto& plugin_name = plugin_impl->get_device_name();

            // Check that device plugin name is the same as requested for HW plugins
            if (!plugin_name.empty() && !ov::is_virtual_device(plugin_name)) {
                OPENVINO_ASSERT(deviceName.find(plugin_name) != std::string::npos,
                                desc.libraryLocation,
                                " is used for ",
                                deviceName,
                                " , while it contains implementation for ",
                                plugin_name);
            }
            plugin = Plugin{plugin_impl, so};
        }

        {
            plugin.set_name(deviceName);

            // Set Core class reference to plugins
            std::weak_ptr<ov::ICore> mutableCore =
                std::const_pointer_cast<ov::ICore>(std::dynamic_pointer_cast<const ov::ICore>(shared_from_this()));
            plugin.set_core(std::move(mutableCore));
        }

        // configuring
        {
#ifdef PROXY_PLUGIN_ENABLED
            // Initial setup for proxy plugin.
            // It is needed for future initialization to initialize low level plugin
            if (desc.pluginCreateFunc == ov::proxy::create_plugin) {
                ov::AnyMap initial_config;
                auto it = desc.defaultConfig.find(ov::proxy::alias_for.name());
                if (it != desc.defaultConfig.end()) {
                    initial_config[it->first] = it->second;
                }
                it = desc.defaultConfig.find(ov::proxy::device_priorities.name());
                if (it != desc.defaultConfig.end()) {
                    initial_config[it->first] = it->second;
                }
                it = desc.defaultConfig.find(ov::device::priorities.name());
                if (it != desc.defaultConfig.end()) {
                    // Fix fallback names in case if proxy plugin got a conflict in the process of plugins registration
                    auto priorities = it->second.as<std::vector<std::string>>();
                    auto internal_name = desc.defaultConfig.find(ov::proxy::configuration::internal_name.name());
                    for (auto&& priority : priorities) {
                        if (priority == deviceName) {
                            OPENVINO_ASSERT(internal_name != desc.defaultConfig.end(),
                                            "Cannot create proxy device ",
                                            deviceName,
                                            ". Device has incorrect configuration.");
                            priority = internal_name->second.as<std::string>();
                        }
                    }
                    initial_config[ov::device::priorities.name()] = priorities;
                }
                plugin.set_property(initial_config);
                try {
                    plugin.get_property(ov::available_devices);
                } catch (const ov::Exception& ex) {
                    OPENVINO_THROW("Failed to create plugin for device ",
                                   deviceName,
                                   "\nPlease, check your environment\n",
                                   ex.what());
                }
            }
#endif
            // TODO: remove this block of code once GPU removes support of ov::cache_dir
            // also, remove device_supports_cache_dir at all
            {
                OPENVINO_SUPPRESS_DEPRECATED_START
                if (device_supports_cache_dir(plugin)) {
                    auto cacheConfig = coreConfig.get_cache_config_for_device(plugin);
                    if (cacheConfig._cacheManager) {
                        desc.defaultConfig[ov::cache_dir.name()] = cacheConfig._cacheDir;
                    }
                } else if (desc.defaultConfig.count(ov::cache_dir.name()) > 0) {
                    // Remove "CACHE_DIR" from config if it is not supported by plugin
                    desc.defaultConfig.erase(ov::cache_dir.name());
                }
                OPENVINO_SUPPRESS_DEPRECATED_END
            }

            allowNotImplemented([&]() {
                // Add device specific value to support device_name.device_id cases
                {
                    const std::string deviceKey =
                        device_supports_internal_property(plugin, ov::internal::config_device_id.name())
                            ? ov::internal::config_device_id.name()
                            : ov::device::id.name();

                    // here we can store values like GPU.0, GPU.1 and we need to set properties to plugin
                    // for each such .0, .1, .# device to make sure plugin can handle different settings for different
                    // device IDs
                    for (auto pluginDesc : pluginRegistry) {
                        ov::DeviceIDParser parser(pluginDesc.first);
                        if (pluginDesc.first.find(deviceName) != std::string::npos && !parser.get_device_id().empty()) {
                            pluginDesc.second.defaultConfig[deviceKey] = parser.get_device_id();
                            plugin.set_property(pluginDesc.second.defaultConfig);
                        }
                    }
                }

                // set global device-id independent settings to plugin
                plugin.set_property(desc.defaultConfig);
            });
        }

        // add plugin as extension itself
        std::lock_guard<std::mutex> g_lock(get_mutex());

        if (desc.extensionCreateFunc) {  // static OpenVINO case
            try {
                std::vector<ov::Extension::Ptr> ext;
                desc.extensionCreateFunc(ext);
                add_extensions_unsafe(ext);
            } catch (const ov::Exception&) {
                // the same extension can be registered multiple times - ignore it!
            }
        } else {
            try_to_register_plugin_extensions(desc.libraryLocation);
        }

        return plugins.emplace(deviceName, plugin).first->second;
    } catch (const ov::Exception& ex) {
        OPENVINO_THROW("Failed to create plugin ",
                       desc.libraryLocation,
                       " for device ",
                       deviceName,
                       "\n",
                       "Please, check your environment\n",
                       ex.what(),
                       "\n");
    }
}

ov::SoPtr<ov::ICompiledModel> ov::CoreImpl::compile_model(const std::shared_ptr<const ov::Model>& model_,
                                                          const std::string& device_name,
                                                          const ov::AnyMap& config) const {
    OV_ITT_SCOPE(FIRST_INFERENCE, ov::itt::domains::LoadTime, "Core::compile_model::model");
    std::string deviceName = device_name;
    ov::AnyMap config_with_batch = config;
    // if auto-batching is applicable, the below function will patch the device name and config accordingly:
    auto model = apply_auto_batching(model_, deviceName, config_with_batch);

    auto parsed = parseDeviceNameIntoConfig(deviceName, coreConfig, config_with_batch, is_proxy_device(deviceName));
    auto plugin = get_plugin(parsed._deviceName);
    // will consume ov::cache_dir if plugin not support it
    auto cacheManager = parsed._core_config.get_cache_config_for_device(plugin, parsed._config)._cacheManager;
    auto res = import_compiled_model(plugin, {}, parsed._config, model);
    // Skip caching for proxy plugin. HW plugin will load network from the cache
    if (res) {
        // hint::compiled_blob is set and imported skip compilation
    } else if (cacheManager && device_supports_model_caching(plugin, parsed._config) && !is_proxy_device(plugin)) {
        CacheContent cacheContent{cacheManager, parsed._core_config.get_enable_mmap()};
        cacheContent.blobId = ov::ModelCache::compute_hash(model, create_compile_config(plugin, parsed._config));
        cacheContent.model = std::const_pointer_cast<ov::Model>(model);
        std::unique_ptr<CacheGuardEntry> lock = cacheGuard.get_hash_lock(cacheContent.blobId);
        res = load_model_from_cache(cacheContent, plugin, parsed._config, ov::SoPtr<ov::IRemoteContext>{}, [&]() {
            return compile_model_and_cache(plugin,
                                           model,
                                           parsed._config,
                                           ov::SoPtr<ov::IRemoteContext>{},
                                           cacheContent);
        });
    } else {
        res = plugin.compile_model(model, parsed._config);
    }
    return res;
}

ov::SoPtr<ov::ICompiledModel> ov::CoreImpl::compile_model(const std::shared_ptr<const ov::Model>& model_,
                                                          const ov::SoPtr<ov::IRemoteContext>& context,
                                                          const ov::AnyMap& config) const {
    OV_ITT_SCOPE(FIRST_INFERENCE, ov::itt::domains::LoadTime, "Core::compile_model::RemoteContext");
    if (!context)
        OPENVINO_THROW("Remote context is null");
    std::string deviceName = context->get_device_name();
    ov::AnyMap config_with_batch = config;
    // if auto-batching is applicable, the below function will patch the device name and config accordingly:
    auto model = apply_auto_batching(model_, deviceName, config_with_batch);

    auto parsed = parseDeviceNameIntoConfig(deviceName, coreConfig, config_with_batch, is_proxy_device(deviceName));
    auto plugin = get_plugin(parsed._deviceName);
    // will consume ov::cache_dir if plugin not support it
    auto cacheManager = parsed._core_config.get_cache_config_for_device(plugin, parsed._config)._cacheManager;
    auto res = import_compiled_model(plugin, context, parsed._config, model);
    // Skip caching for proxy plugin. HW plugin will load network from the cache
    if (res) {
        // hint::compiled_blob is set and imported skip compilation
    } else if (cacheManager && device_supports_model_caching(plugin, parsed._config) && !is_proxy_device(plugin)) {
        CacheContent cacheContent{cacheManager, parsed._core_config.get_enable_mmap()};
        cacheContent.blobId = ov::ModelCache::compute_hash(model, create_compile_config(plugin, parsed._config));
        std::unique_ptr<CacheGuardEntry> lock = cacheGuard.get_hash_lock(cacheContent.blobId);
        cacheContent.model = std::const_pointer_cast<ov::Model>(model);
        res = load_model_from_cache(cacheContent, plugin, parsed._config, context, [&]() {
            return compile_model_and_cache(plugin, model, parsed._config, context, cacheContent);
        });
    } else {
        res = plugin.compile_model(model, context, parsed._config);
    }
    return res;
}

ov::SoPtr<ov::ICompiledModel> ov::CoreImpl::compile_model(const std::string& model_path,
                                                          const std::string& device_name,
                                                          const ov::AnyMap& config) const {
    OV_ITT_SCOPE(FIRST_INFERENCE, ov::itt::domains::LoadTime, "Core::compile_model::Path");
    auto parsed = parse_device_config(device_name, coreConfig, config, false);
    // in case of compile_model(file_name), we need to clear-up core-level properties
    auto plugin = get_plugin(parsed._deviceName);
    // will consume ov::cache_dir if plugin not support it
    auto cacheManager = parsed._core_config.get_cache_config_for_device(plugin, parsed._config)._cacheManager;
    auto compiled_model = import_compiled_model(plugin, {}, parsed._config, model_path);

    if (compiled_model) {
        // hint::compiled_blob is set and imported skip compilation
    } else if (cacheManager && device_supports_model_caching(plugin, parsed._config) && !is_proxy_device(plugin)) {
        // Skip caching for proxy plugin. HW plugin will load network from the cache
        CoreConfig::remove_core_skip_cache_dir(parsed._config);
        CacheContent cacheContent{cacheManager, parsed._core_config.get_enable_mmap(), model_path};
        cacheContent.blobId = ov::ModelCache::compute_hash(model_path, create_compile_config(plugin, parsed._config));
        std::unique_ptr<CacheGuardEntry> lock = cacheGuard.get_hash_lock(cacheContent.blobId);
        compiled_model =
            load_model_from_cache(cacheContent, plugin, parsed._config, ov::SoPtr<ov::IRemoteContext>{}, [&]() {
                const auto model = util::read_model(model_path, "", extensions, parsed._core_config.get_enable_mmap());
                return compile_model_and_cache(plugin, model, parsed._config, {}, cacheContent);
            });
    } else {
        compiled_model = plugin.compile_model(model_path, parsed._config);
    }
    return compiled_model;
}

ov::SoPtr<ov::ICompiledModel> ov::CoreImpl::compile_model(const std::string& model_str,
                                                          const ov::Tensor& weights,
                                                          const std::string& device_name,
                                                          const ov::AnyMap& config) const {
    OV_ITT_SCOPED_TASK(ov::itt::domains::OV, "Core::compile_model::from_memory");
    auto parsed = parseDeviceNameIntoConfig(device_name, coreConfig, config);
    auto plugin = get_plugin(parsed._deviceName);
    // will consume ov::cache_dir if plugin not support it
    auto cacheManager = parsed._core_config.get_cache_config_for_device(plugin, parsed._config)._cacheManager;
    auto compiled_model = import_compiled_model(plugin, {}, parsed._config);
    // Skip caching for proxy plugin. HW plugin will load network from the cache
    if (compiled_model) {
        // hint::compiled_blob is set and imported skip compilation
    } else if (cacheManager && device_supports_model_caching(plugin, parsed._config) && !is_proxy_device(plugin)) {
        CacheContent cacheContent{cacheManager, parsed._core_config.get_enable_mmap()};
        cacheContent.blobId =
            ov::ModelCache::compute_hash(model_str, weights, create_compile_config(plugin, parsed._config));
        std::unique_ptr<CacheGuardEntry> lock = cacheGuard.get_hash_lock(cacheContent.blobId);
        compiled_model =
            load_model_from_cache(cacheContent, plugin, parsed._config, ov::SoPtr<ov::IRemoteContext>{}, [&]() {
                auto model = read_model(model_str, weights);
                return compile_model_and_cache(plugin,
                                               model,
                                               parsed._config,
                                               ov::SoPtr<ov::IRemoteContext>{},
                                               cacheContent);
            });
    } else {
        auto model = read_model(model_str, weights);
        compiled_model = plugin.compile_model(model, parsed._config);
    }
    return compiled_model;
}

ov::SoPtr<ov::ICompiledModel> ov::CoreImpl::import_model(std::istream& model,
                                                         const std::string& device_name,
                                                         const ov::AnyMap& config) const {
    OV_ITT_SCOPED_TASK(ov::itt::domains::OV, "Core::import_model");
    auto parsed = parseDeviceNameIntoConfig(device_name, config);
    return get_plugin(parsed._deviceName).import_model(model, parsed._config);
}

ov::SoPtr<ov::ICompiledModel> ov::CoreImpl::import_model(std::istream& modelStream,
                                                         const ov::SoPtr<ov::IRemoteContext>& context,
                                                         const ov::AnyMap& config) const {
    OV_ITT_SCOPED_TASK(ov::itt::domains::OV, "Core::import_model");
    OPENVINO_ASSERT(context, "Remote context must not be empty.");
    auto parsed = parseDeviceNameIntoConfig(context->get_device_name(), config);
    return get_plugin(parsed._deviceName).import_model(modelStream, context, parsed._config);
}

ov::SupportedOpsMap ov::CoreImpl::query_model(const std::shared_ptr<const ov::Model>& model,
                                              const std::string& device_name,
                                              const ov::AnyMap& config) const {
    OV_ITT_SCOPED_TASK(ov::itt::domains::OV, "Core::query_model");
    auto parsed = parseDeviceNameIntoConfig(device_name, config);
    return get_plugin(parsed._deviceName).query_model(model, parsed._config);
}

bool ov::CoreImpl::is_hidden_device(const std::string& device_name) const {
#ifdef PROXY_PLUGIN_ENABLED
    std::lock_guard<std::mutex> lock(get_mutex());
    // Alias hides the device
    for (auto&& it : pluginRegistry) {
        auto it_priority = it.second.defaultConfig.find(ov::proxy::alias_for.name());
        if (it.first == device_name || it_priority == it.second.defaultConfig.end())
            continue;
        auto devices = it_priority->second.as<std::vector<std::string>>();
        for (const auto& dev : devices) {
            if (dev == device_name)
                return true;
        }
    }
#endif
    return false;
}

std::vector<std::string> ov::CoreImpl::get_available_devices() const {
    std::vector<std::string> devices;
    const std::string propertyName = ov::available_devices.name();

    for (auto&& deviceName : get_registered_devices()) {
        std::vector<std::string> devicesIDs;
        // Skip hidden devices
        if (is_hidden_device(deviceName))
            continue;
        try {
            devicesIDs = get_property(deviceName, ov::available_devices.name(), {}).as<std::vector<std::string>>();
        } catch (const ov::Exception&) {
            // plugin is not created by e.g. invalid env
        } catch (const std::runtime_error&) {
            // plugin is not created by e.g. invalid env
        } catch (const std::exception& ex) {
            OPENVINO_THROW("An exception is thrown while trying to create the ",
                           deviceName,
                           " device and call GetMetric: ",
                           ex.what());
        } catch (...) {
            OPENVINO_THROW("Unknown exception is thrown while trying to create the ",
                           deviceName,
                           " device and call GetMetric");
        }

        if (devicesIDs.size() > 1) {
            for (auto&& deviceID : devicesIDs) {
                devices.push_back(deviceName + '.' + deviceID);
            }
        } else if (!devicesIDs.empty()) {
            devices.push_back(deviceName);
        }
    }

    return devices;
}

ov::SoPtr<ov::IRemoteContext> ov::CoreImpl::create_context(const std::string& device_name, const AnyMap& params) const {
    auto parsed = ov::parseDeviceNameIntoConfig(device_name, params);
    return get_plugin(parsed._deviceName).create_context(parsed._config);
}

ov::AnyMap ov::CoreImpl::get_supported_property(const std::string& full_device_name,
                                                const ov::AnyMap& user_properties,
                                                const bool keep_core_property) const {
    if (ov::is_virtual_device(full_device_name)) {
        // Considerations:
        // 1. in case of virtual devices all the magic will happen on the level when
        // virtual device calls ICore::get_supported_property for real HW devices
        // so, for now we can return user properties almost as is without any
        // filtering / flattening
        // 2. The only exception here: while common properties like ov::num::streams or
        // ov::hint::performance_mode are shared across all the devices, the
        // ov::device::priority cannot be shared, because it's specific for current virtual
        // plugin. So, we need to remove ov::device::priorities from the list, because it's
        // supposed to be set for current virtual plugin and cannot be propagated down
        auto return_properties = user_properties;
        auto device_priorities_it = return_properties.find(ov::device::priorities.name());
        if (device_priorities_it != return_properties.end()) {
            return_properties.erase(device_priorities_it);
        }

        return return_properties;
    }

    const auto flattened = parse_device_config(full_device_name, {}, user_properties, keep_core_property);
    const auto& flattened_config = flattened._config;
    const auto& device_name = flattened._deviceName;

    // virtual plugins should bypass core-level properties to HW plugins
    // so, we need to report them as supported
    std::vector<std::string> supported_config_keys;
    auto key_inserter = std::back_inserter(supported_config_keys);
    if (keep_core_property) {
        key_inserter = std::copy(core_properties_names.begin(), core_properties_names.end(), key_inserter);
        key_inserter = std::copy(auto_batch_properties_names.begin(), auto_batch_properties_names.end(), key_inserter);
    }

    // try to search against OV API 2.0' mutable supported_properties
    try {
        for (auto&& property : ICore::get_property(device_name, ov::supported_properties, {})) {
            if (property.is_mutable()) {
                *key_inserter = std::move(property);
            }
        }
    } catch (ov::Exception&) {
    }

    // try to search against internal supported_properties
    try {
        for (auto&& property : ICore::get_property(device_name, ov::internal::supported_properties, {})) {
            if (property.is_mutable()) {
                *key_inserter = std::move(property);
            }
        }
    } catch (ov::Exception&) {
    }

    // collect supported properties for HW device
    AnyMap supported_config;
    for (auto&& kvp : flattened_config) {
        if (util::contains(supported_config_keys, kvp.first)) {
            supported_config[kvp.first] = kvp.second;
        }
    }

    return supported_config;
}

ov::SoPtr<ov::IRemoteContext> ov::CoreImpl::get_default_context(const std::string& device_name) const {
    auto parsed = ov::parseDeviceNameIntoConfig(device_name);
    return get_plugin(parsed._deviceName).get_default_context(parsed._config);
}

std::shared_ptr<const ov::Model> ov::CoreImpl::apply_auto_batching(const std::shared_ptr<const ov::Model>& model,
                                                                   std::string& deviceName,
                                                                   ov::AnyMap& config) const {
    std::string deviceNameWithBatchSize, deviceNameWithoutBatch;
    // fully strict dims tracking by default (Auto-Batching is enabled implicitly)
    bool strictly_check_dims = true;
    if (deviceName.find("BATCH") != std::string::npos) {
        // explicitly enabled Auto-Batching
        auto pos = deviceName.find_first_of(":");
        if (pos == std::string::npos)
            return model;  // BATCH device is already configured via the config

        deviceNameWithBatchSize = deviceName.substr(pos + 1);
        deviceNameWithoutBatch = ov::DeviceIDParser::get_batch_device(deviceNameWithBatchSize);
        if (deviceName.find("(") == std::string::npos) {
            auto supported_properties = ICore::get_property(deviceNameWithoutBatch, ov::supported_properties, {});
            if (std::find(supported_properties.begin(), supported_properties.end(), ov::optimal_batch_size) ==
                supported_properties.end())
                return model;
        }
        // when user sets the BATCH device explicitly, we may check the dims less strictly
        // as the result is being checked by the user
        strictly_check_dims = false;
    } else {
        // check if Auto-Batch plugin registered
        try {
            get_plugin("BATCH");
        } catch (const std::runtime_error&) {
            return model;
        }

        // check whether the Auto-Batching is disabled explicitly
        const auto& batch_mode = config.find(ov::hint::allow_auto_batching.name());
        if (batch_mode != config.end()) {
            const auto disabled = !batch_mode->second.as<bool>();
            // virtual plugins like AUTO/MULTI will need the config
            // e.g. to deduce the #requests correctly
            // proxy plugin should also keep the config
            // otherwise, no need for this config key in the rest of loading
            if (!ov::is_virtual_device(deviceName) && !is_proxy_device(deviceName))
                config.erase(batch_mode);
            if (disabled)
                return model;
        }

        // check whether if the Auto-Batching is applicable to the device
        auto parsed = ov::parseDeviceNameIntoConfig(deviceName);
        // Do not apply auto batch for proxy device
        if (is_proxy_device(parsed._deviceName))
            return model;
        deviceNameWithoutBatch = deviceName;
        auto metrics = get_plugin(parsed._deviceName)
                           .get_property(ov::supported_properties.name(), parsed._config)
                           .as<std::vector<ov::PropertyName>>();
        auto it = std::find(metrics.begin(), metrics.end(), ov::optimal_batch_size.name());
        if (metrics.end() == it)
            return model;

        // if applicable, the Auto-Batching is implicitly enabled via the performance hints
        bool bTputInPlg = get_plugin(parsed._deviceName)
                              .get_property(ov::hint::performance_mode.name(), parsed._config)
                              .as<ov::hint::PerformanceMode>() == ov::hint::PerformanceMode::THROUGHPUT;
        const auto& mode = config.find(ov::hint::performance_mode.name());
        bool bTputInLoadCfg = (mode != config.end() &&
                               mode->second.as<ov::hint::PerformanceMode>() == ov::hint::PerformanceMode::THROUGHPUT);
        const auto& excl = config.find(ov::internal::exclusive_async_requests.name());
        bool bExclReqsEnabled = (excl != config.end() && excl->second.as<bool>() == true);
        if (bExclReqsEnabled || (!bTputInPlg && !bTputInLoadCfg))
            return model;
    }
    auto batchConfig = deviceNameWithBatchSize.empty() ? deviceNameWithoutBatch : deviceNameWithBatchSize;
    auto res = ov::details::is_model_batchable(model, deviceNameWithoutBatch, strictly_check_dims);
    switch (res) {
    case ov::details::NetworkBatchAbility::NO:
        return model;
    case ov::details::NetworkBatchAbility::AS_IS:
        deviceName = "BATCH:" + batchConfig;
        break;
    case ov::details::NetworkBatchAbility::WITH_HETERO:
        deviceName = "HETERO:BATCH," + deviceNameWithoutBatch;
        config.insert(ov::device::properties("BATCH", ov::device::priorities(batchConfig)));
        break;
    }
    return ov::details::apply_batch_affinity(model, deviceNameWithoutBatch);
}

void ov::CoreImpl::set_property(const std::string& device_name, const AnyMap& properties) {
    OPENVINO_ASSERT(device_name.find("HETERO:") != 0,
                    "set_property is supported only for HETERO itself (without devices). "
                    "You can configure the devices with set_property before creating the HETERO on top.");
    OPENVINO_ASSERT(device_name.find("MULTI:") != 0,
                    "set_property is supported only for MULTI itself (without devices). "
                    "You can configure the devices with set_property before creating the MULTI on top.");
    OPENVINO_ASSERT(device_name.find("AUTO:") != 0,
                    "set_property is supported only for AUTO itself (without devices). "
                    "You can configure the devices with set_property before creating the AUTO on top.");
    OPENVINO_ASSERT(device_name.find("BATCH:") != 0,
                    "set_property is supported only for BATCH itself (without devices). "
                    "You can configure the devices with set_property before creating the BATCH on top.");

    // unsupport to set ov::device::properties to HW device through this function
    auto devices = get_registered_devices();
    for (auto&& config : properties) {
        const auto is_secondary_property = config.first.find(ov::device::properties.name()) != std::string::npos;
        // It is valid change for proxy plugin, proxy plugin allows to set properties for low level fallback devices
        const auto is_proxy = is_proxy_device(ov::parseDeviceNameIntoConfig(device_name)._deviceName);
        OPENVINO_ASSERT(!is_secondary_property || is_proxy,
                        "set_property do not support ov::device::propreties. "
                        "You can configure the devices through the compile_model()/query_model() API.");
    }
    set_property_for_device(properties, device_name);
}

ov::Any ov::CoreImpl::get_property_for_core(const std::string& name) const {
    if (name == ov::force_tbb_terminate.name()) {
        const auto flag = ov::threading::executor_manager()->get_property(name).as<bool>();
        return decltype(ov::force_tbb_terminate)::value_type(flag);
    } else if (name == ov::cache_dir.name()) {
        return ov::Any(coreConfig.get_cache_dir());
    } else if (name == ov::enable_mmap.name()) {
        const auto flag = coreConfig.get_enable_mmap();
        return decltype(ov::enable_mmap)::value_type(flag);
    }

    OPENVINO_THROW("Exception is thrown while trying to call get_property with unsupported property: '", name, "'");
}

ov::Any ov::CoreImpl::get_property(const std::string& device_name,
                                   const std::string& name,
                                   const AnyMap& options) const {
    OPENVINO_ASSERT(device_name.find("HETERO:") != 0,
                    "You can only get_property of the HETERO itself (without devices). "
                    "get_property is also possible for the individual devices before creating the HETERO on top.");
    OPENVINO_ASSERT(device_name.find("MULTI:") != 0,
                    "You can only get_property of the MULTI itself (without devices). "
                    "get_property is also possible for the individual devices before creating the MULTI on top.");
    OPENVINO_ASSERT(device_name.find("AUTO:") != 0,
                    "You can only get_property of the AUTO itself (without devices). "
                    "get_property is also possible for the individual devices before creating the AUTO on top.");
    OPENVINO_ASSERT(device_name.find("BATCH:") != 0,
                    "You can only get_property of the BATCH itself (without devices). "
                    "get_property is also possible for the individual devices before creating the BATCH on top.");

    auto parsed = parseDeviceNameIntoConfig(device_name, options);

    if (parsed._deviceName.empty()) {
        return get_property_for_core(name);
    } else if (name == ov::cache_dir.name()) {
        return coreConfig.get_cache_config_for_device(get_plugin(parsed._deviceName))._cacheDir;
    }
    return get_plugin(parsed._deviceName).get_property(name, parsed._config);
}

void ov::CoreImpl::unload_plugin(const std::string& deviceName) {
    std::lock_guard<std::mutex> lock(get_mutex());
    auto it = plugins.find(deviceName);
    if (it == plugins.end()) {
        OPENVINO_THROW("Device with \"", deviceName, "\" name is not registered in the OpenVINO Runtime");
    }

    plugins.erase(deviceName);
}

void ov::CoreImpl::register_plugin(const std::string& plugin,
                                   const std::string& device_name,
                                   const ov::AnyMap& properties) {
    std::lock_guard<std::mutex> lock(get_mutex());

    auto it = pluginRegistry.find(device_name);
    // Proxy plugins can be configured in the runtime
    if (it != pluginRegistry.end() && !is_proxy_device(device_name)) {
        OPENVINO_THROW("Device with \"", device_name, "\"  is already registered in the OpenVINO Runtime");
    }

    if (device_name.find('.') != std::string::npos) {
        OPENVINO_THROW("Device name must not contain dot '.' symbol");
    }

    PluginDescriptor desc{ov::util::get_plugin_path(plugin), properties};
    register_plugin_in_registry_unsafe(device_name, desc);
}

/**
 * @brief Provides a list of plugin names in registry; physically such plugins may not be created
 * @return A list of plugin names
 */
std::vector<std::string> ov::CoreImpl::get_registered_devices() const {
    std::lock_guard<std::mutex> lock(get_mutex());

    std::vector<std::string> listOfDevices;
    for (auto&& pluginDesc : pluginRegistry) {
        listOfDevices.push_back(pluginDesc.first);
    }

    return listOfDevices;
}

/**
 * @brief Sets property values for a plugin or set of plugins
 * @param deviceName A device name to set config to
 *        If empty, config is set for all the plugins / plugin's meta-data
 * @note  `deviceName` is not allowed in form of MULTI:CPU, HETERO:GPU,CPU, AUTO:CPU
 *        just simple forms like CPU, GPU, MULTI, GPU.0, etc
 */
void ov::CoreImpl::set_property_for_device(const ov::AnyMap& configMap, const std::string& deviceName) {
    auto config = configMap;
    if (config.empty()) {
        return;
    }

    ov::DeviceIDParser parser(deviceName);
    std::string clearDeviceName = parser.get_device_name();

    std::vector<std::pair<std::string, ov::Plugin>> created_plugins;
    {
        std::lock_guard<std::mutex> lock(get_mutex());
        created_plugins.reserve(plugins.size());

        // TODO: keep only:
        //    coreConfig.set_and_update(config);
        // once GPU remove support of ov::cache_dir
        // CoreConfg::set_and_update will drop CACHE_DIR from config map
        // and updates core config with new ov::cache_dir
        if (deviceName.empty()) {
            coreConfig.set_and_update(config);
        } else {
            OPENVINO_SUPPRESS_DEPRECATED_START
            auto cache_it = config.find(ov::cache_dir.name());
            if (cache_it != config.end()) {
                coreConfig.set_cache_dir_for_device((cache_it->second).as<std::string>(), clearDeviceName);
                config.erase(cache_it);
            }
            OPENVINO_SUPPRESS_DEPRECATED_END
            // apply and remove core properties
            auto it = config.find(ov::force_tbb_terminate.name());
            if (it != config.end()) {
                auto flag = it->second.as<bool>();
                ov::threading::executor_manager()->set_property({{it->first, flag}});
                config.erase(it);
            }

            it = config.find(ov::enable_mmap.name());
            if (it != config.end()) {
                config.erase(it);
            }
        }

        if (!config.empty()) {
            auto base_desc = pluginRegistry.find(clearDeviceName);
            if (pluginRegistry.find(deviceName) == pluginRegistry.end() && base_desc != pluginRegistry.end()) {
                PluginDescriptor desc{base_desc->second.libraryLocation, config, base_desc->second.listOfExtentions};
                pluginRegistry[deviceName] = std::move(desc);
            }

            // set config for plugins in registry
            bool configIsSet = false;
            for (auto& desc : pluginRegistry) {
                if (deviceName.empty() || deviceName == desc.first) {
                    for (auto&& conf : config) {
                        desc.second.defaultConfig[conf.first] = conf.second;
                    }
                    configIsSet = true;
                }
            }

            if (!configIsSet && !deviceName.empty()) {
                OPENVINO_THROW("Device with \"", deviceName, "\" name is not registered in the OpenVINO Runtime");
            }
        }

        // set config for already created plugins
        for (auto& plugin : plugins) {
            if (deviceName.empty() || clearDeviceName == plugin.first) {
                created_plugins.emplace_back(std::pair<std::string, ov::Plugin>{plugin.first, plugin.second});
            }
        }
    }

    for (auto& plugin : created_plugins) {
        allowNotImplemented([&]() {
            std::lock_guard<std::mutex> lock(get_mutex(plugin.first));
            auto configCopy = config;
            // TODO: remove once GPU remove explicit support of ov::cache_dir
            {
                OPENVINO_SUPPRESS_DEPRECATED_START
                if (device_supports_cache_dir(plugin.second)) {
                    configCopy[ov::cache_dir.name()] = coreConfig.get_cache_config_for_device(plugin.second)._cacheDir;
                } else if (configCopy.count(ov::cache_dir.name()) > 0) {
                    // Remove "CACHE_DIR" from config if it is not supported by plugin
                    configCopy.erase(ov::cache_dir.name());
                }
                OPENVINO_SUPPRESS_DEPRECATED_END
            }
            // Add device specific value to support device_name.device_id cases
            {
                if (!parser.get_device_id().empty()) {
                    const std::string deviceKey =
                        device_supports_internal_property(plugin.second, ov::internal::config_device_id.name())
                            ? ov::internal::config_device_id.name()
                            : ov::device::id.name();
                    configCopy[deviceKey] = parser.get_device_id();
                }
            }
            plugin.second.set_property(configCopy);
        });
    }
}
void ov::CoreImpl::add_extensions_unsafe(const std::vector<ov::Extension::Ptr>& exts) const {
    for (const auto& ext : exts) {
        extensions.emplace_back(ext);
        auto ext_obj = ext;
        if (auto so_ext = std::dynamic_pointer_cast<ov::detail::SOExtension>(ext_obj))
            ext_obj = so_ext->extension();
        if (auto op_base_ext = std::dynamic_pointer_cast<ov::BaseOpExtension>(ext_obj)) {
            for (const auto& attached_ext : op_base_ext->get_attached_extensions()) {
                extensions.emplace_back(attached_ext);
            }
        }
    }
}

void ov::CoreImpl::add_extension(const std::vector<ov::Extension::Ptr>& extensions) {
    std::lock_guard<std::mutex> lock(get_mutex());
    add_extensions_unsafe(extensions);
}

bool ov::CoreImpl::device_supports_model_caching(const std::string& device_name) const {
    auto parsed = parseDeviceNameIntoConfig(device_name);
    return device_supports_model_caching(get_plugin(parsed._deviceName));
}

bool ov::CoreImpl::device_supports_property(const ov::Plugin& plugin, const ov::PropertyName& key) const {
    return util::contains(plugin.get_property(ov::supported_properties), key);
}

bool ov::CoreImpl::device_supports_internal_property(const ov::Plugin& plugin, const ov::PropertyName& key) const {
    return util::contains(plugin.get_property(ov::internal::supported_properties), key);
}

bool ov::CoreImpl::device_supports_model_caching(const ov::Plugin& plugin, const ov::AnyMap& arguments) const {
    ov::AnyMap properties;
    if (arguments.count(ov::device::priorities.name())) {
        properties[ov::device::priorities.name()] = arguments.at(ov::device::priorities.name()).as<std::string>();
    }
    return plugin.supports_model_caching(properties);
}

bool ov::CoreImpl::device_supports_cache_dir(const ov::Plugin& plugin) const {
    try {
        return util::contains(plugin.get_property(ov::supported_properties), ov::cache_dir);
    } catch (const ov::NotImplemented&) {
        return false;
    }
}

ov::SoPtr<ov::ICompiledModel> ov::CoreImpl::compile_model_and_cache(ov::Plugin& plugin,
                                                                    const std::shared_ptr<const ov::Model>& model,
                                                                    const ov::AnyMap& parsedConfig,
                                                                    const ov::SoPtr<ov::IRemoteContext>& context,
                                                                    const CacheContent& cacheContent) const {
    OV_ITT_SCOPED_TASK(ov::itt::domains::OV, "CoreImpl::compile_model_and_cache");
    ov::SoPtr<ov::ICompiledModel> compiled_model =
        context ? plugin.compile_model(model, context, parsedConfig) : plugin.compile_model(model, parsedConfig);
    if (cacheContent.cacheManager && device_supports_model_caching(plugin)) {
        try {
            // need to export network for further import from "cache"
            OV_ITT_SCOPE(FIRST_INFERENCE, ov::itt::domains::LoadTime, "Core::compile_model::Export");
            std::string compiled_model_runtime_properties;
            if (device_supports_internal_property(plugin, ov::internal::compiled_model_runtime_properties.name())) {
                compiled_model_runtime_properties =
                    plugin.get_property(ov::internal::compiled_model_runtime_properties.name(), {}).as<std::string>();
            }
            cacheContent.cacheManager->write_cache_entry(cacheContent.blobId, [&](std::ostream& networkStream) {
                networkStream << ov::CompiledBlobHeader(ov::get_openvino_version().buildNumber,
                                                        ov::ModelCache::calculate_file_info(cacheContent.modelPath),
                                                        compiled_model_runtime_properties);
                compiled_model->export_model(networkStream);
            });
        } catch (...) {
            cacheContent.cacheManager->remove_cache_entry(cacheContent.blobId);
            throw;
        }
    }
    return compiled_model;
}

ov::SoPtr<ov::ICompiledModel> ov::CoreImpl::load_model_from_cache(
    const CacheContent& cacheContent,
    ov::Plugin& plugin,
    const ov::AnyMap& config,
    const ov::SoPtr<ov::IRemoteContext>& context,
    std::function<ov::SoPtr<ov::ICompiledModel>()> compile_model_lambda) const {
    ov::SoPtr<ov::ICompiledModel> compiled_model;
    struct HeaderException {};

    OPENVINO_ASSERT(cacheContent.cacheManager != nullptr);

    try {
        cacheContent.cacheManager->read_cache_entry(
            cacheContent.blobId,
            cacheContent.mmap_enabled && ov::util::contains(plugin.get_property(ov::internal::supported_properties),
                                                            ov::internal::caching_with_mmap),
            [&](std::istream& networkStream, ov::Tensor& compiled_blob) {
                OV_ITT_SCOPE(FIRST_INFERENCE,
                             ov::itt::domains::LoadTime,
                             "Core::load_model_from_cache::ReadStreamAndImport");
                ov::CompiledBlobHeader header;
                try {
                    networkStream >> header;
                    if (header.get_file_info() != ov::ModelCache::calculate_file_info(cacheContent.modelPath)) {
                        // Original file is changed, don't use cache
                        OPENVINO_THROW("Original model file is changed");
                    }
                    if (util::contains(plugin.get_property(ov::internal::supported_properties),
                                       ov::internal::compiled_model_runtime_properties_supported.name())) {
                        ov::AnyMap compiled_model_runtime_properties = {
                            {ov::internal::compiled_model_runtime_properties.name(),
                             std::string(header.get_runtime_info())}};
                        auto res = plugin.get_property(ov::internal::compiled_model_runtime_properties_supported.name(),
                                                       compiled_model_runtime_properties);
                        if (!res.as<bool>()) {
                            OPENVINO_THROW(
                                "Original model runtime properties have been changed, not supported anymore!");
                        }
                    } else {
                        if (header.get_openvino_version() != ov::get_openvino_version().buildNumber) {
                            // Build number mismatch, don't use this cache
                            OPENVINO_THROW("Version does not match");
                        }
                    }
                } catch (...) {
                    throw HeaderException();
                }

                ov::AnyMap update_config = config;
                update_config[ov::loaded_from_cache.name()] = true;
                if (cacheContent.model &&
                    util::contains(plugin.get_property(ov::supported_properties), ov::hint::model)) {
                    update_config[ov::hint::model.name()] = cacheContent.model;
                }

                if (util::contains(plugin.get_property(ov::supported_properties), ov::hint::model) &&
                    cacheContent.model) {
                    update_config[ov::hint::model.name()] = cacheContent.model;
                }
                if (util::contains(plugin.get_property(ov::supported_properties), ov::weights_path)) {
<<<<<<< HEAD
                    util::Path weights_path;

                    if (auto&& path_hint = update_config.find(ov::weights_path.name());
                        path_hint != update_config.end()) {
                        weights_path = path_hint->second.as<std::string>();
                    } else if (weights_path = extract_weight_path(header.get_runtime_info()); weights_path.empty()) {
                        weights_path = cacheContent.modelPath;
                        weights_path.replace_extension(".bin");
                    }
=======
                    std::filesystem::path weights_path = cacheContent.modelPath;
                    weights_path.replace_extension(".bin");
>>>>>>> 622a5ddd

                    if (ov::util::file_exists(weights_path)) {
                        update_config[ov::weights_path.name()] = weights_path.string();
                    }
                }

                if (compiled_blob) {
                    update_config[ov::hint::compiled_blob.name()] = compiled_blob;
                }
                compiled_model = context ? plugin.import_model(networkStream, context, update_config)
                                         : plugin.import_model(networkStream, update_config);
            });
    } catch (const HeaderException&) {
        // For these exceptions just remove old cache and set that import didn't work
        cacheContent.cacheManager->remove_cache_entry(cacheContent.blobId);
    } catch (...) {
        cacheContent.cacheManager->remove_cache_entry(cacheContent.blobId);
        // TODO: temporary disabled by #54335. In future don't throw only for new 'blob_outdated' exception
        // throw;
    }

    // fallback scenario
    if (!compiled_model)
        compiled_model = compile_model_lambda();

    return compiled_model;
}

ov::AnyMap ov::CoreImpl::create_compile_config(const ov::Plugin& plugin, const ov::AnyMap& user_config) const {
    ov::AnyMap property_config;

    // 0. Move ov::device::priorities key to property_config
    auto device_priorities_it = user_config.find(ov::device::priorities.name());
    if (device_priorities_it != user_config.end()) {
        property_config[device_priorities_it->first] = device_priorities_it->second.as<std::string>();
    }

    // 1. Move DEVICE_ID key to property_config
    const bool supports_device_id = device_supports_property(plugin, ov::device::id);
    auto deviceIt = user_config.find(ov::device::id.name());
    if (deviceIt != user_config.end()) {
        property_config[deviceIt->first] = deviceIt->second.as<std::string>();
    } else if (supports_device_id) {
        property_config[ov::device::id.name()] = plugin.get_property(ov::device::id, {});
    }

    // 2. Extract config keys which affect compilation process
    auto caching_props = plugin.get_property(ov::internal::caching_properties, property_config);
    OPENVINO_ASSERT(!caching_props.empty(),
                    "ov::internal::caching_properties returned by ",
                    plugin.get_name(),
                    " are empty");

    ov::AnyMap compile_config;
    for (const auto& prop : caching_props) {
        // user_config values have higher priority than plugin parameters
        auto it = user_config.find(prop);
        compile_config[prop] = it == user_config.end() ? plugin.get_property(prop, property_config) : it->second;
    }

    return compile_config;
}

ov::CoreConfig::CoreConfig(const CoreConfig& other) {
    {
        std::lock_guard<std::mutex> lock(other._cacheConfigMutex);
        _cacheConfig = other._cacheConfig;
        _cacheConfigPerDevice = other._cacheConfigPerDevice;
    }
    _flag_enable_mmap = other._flag_enable_mmap;
}

void ov::CoreConfig::set(const ov::AnyMap& config) {
    auto it = config.find(ov::cache_dir.name());
    if (it != config.end()) {
        std::lock_guard<std::mutex> lock(_cacheConfigMutex);
        // fill global cache config
        _cacheConfig = CoreConfig::CacheConfig::create(it->second.as<std::string>());
        // sets cache config per-device if it's not set explicitly before
        for (auto& deviceCfg : _cacheConfigPerDevice) {
            deviceCfg.second = CoreConfig::CacheConfig::create(it->second.as<std::string>());
        }
    }

    it = config.find(ov::force_tbb_terminate.name());
    if (it != config.end()) {
        auto flag = it->second.as<bool>();
        ov::threading::executor_manager()->set_property({{it->first, flag}});
    }

    it = config.find(ov::enable_mmap.name());
    if (it != config.end()) {
        auto flag = it->second.as<bool>();
        _flag_enable_mmap = flag;
    }
}

void ov::CoreConfig::set_and_update(ov::AnyMap& config) {
    set(config);
    remove_core(config);
}

void ov::CoreConfig::remove_core(ov::AnyMap& config) {
    for (const auto& name : core_properties_names) {
        config.erase(name);
    }
}

void ov::CoreConfig::remove_core_skip_cache_dir(ov::AnyMap& config) {
    for (const auto& name : {ov::enable_mmap.name(), ov::force_tbb_terminate.name()}) {
        config.erase(name);
    }
}

void ov::CoreConfig::set_cache_dir_for_device(const std::string& dir, const std::string& name) {
    std::lock_guard<std::mutex> lock(_cacheConfigMutex);
    _cacheConfigPerDevice[name] = CoreConfig::CacheConfig::create(dir);
}

std::string ov::CoreConfig::get_cache_dir() const {
    std::lock_guard<std::mutex> lock(_cacheConfigMutex);
    return _cacheConfig._cacheDir;
}

bool ov::CoreConfig::get_enable_mmap() const {
    return _flag_enable_mmap;
}

// Creating thread-safe copy of config including shared_ptr to ICacheManager
// Passing empty or not-existing name will return global cache config
ov::CoreConfig::CacheConfig ov::CoreConfig::get_cache_config_for_device(const ov::Plugin& plugin,
                                                                        ov::AnyMap& parsedConfig) const {
    // cache_dir is enabled locally in compile_model only
    if (parsedConfig.count(ov::cache_dir.name())) {
        const auto& cache_dir_val = parsedConfig.at(ov::cache_dir.name()).as<std::string>();
        const auto& tempConfig = CoreConfig::CacheConfig::create(cache_dir_val);
        // if plugin does not explicitly support cache_dir, and if plugin is not virtual, we need to remove
        // it from config
        if (!util::contains(plugin.get_property(ov::supported_properties), ov::cache_dir) &&
            !ov::is_virtual_device(plugin.get_name())) {
            parsedConfig.erase(ov::cache_dir.name());
        }
        return tempConfig;
    } else {  // cache_dir is set to Core globally or for the specific device
        return get_cache_config_for_device(plugin);
    }
}

ov::CoreConfig::CacheConfig ov::CoreConfig::get_cache_config_for_device(const ov::Plugin& plugin) const {
    std::lock_guard<std::mutex> lock(_cacheConfigMutex);
    return _cacheConfigPerDevice.count(plugin.get_name()) ? _cacheConfigPerDevice.at(plugin.get_name()) : _cacheConfig;
}

ov::CoreConfig::CacheConfig ov::CoreConfig::CacheConfig::create(const std::string& dir) {
    std::shared_ptr<ov::ICacheManager> cache_manager = nullptr;

    if (!dir.empty()) {
#ifdef OPENVINO_ENABLE_UNICODE_PATH_SUPPORT
        ov::util::create_directory_recursive(ov::util::string_to_wstring(dir));
#else
        ov::util::create_directory_recursive(dir);
#endif
        cache_manager = std::make_shared<ov::FileStorageCacheManager>(dir);
    }

    return {dir, std::move(cache_manager)};
}

std::mutex& ov::CoreImpl::get_mutex(const std::string& dev_name) const {
    std::lock_guard<std::mutex> lock(global_mutex);
    try {
        return dev_mutexes.at(dev_name);
    } catch (const std::out_of_range&) {
        OPENVINO_THROW("Cannot get mutex for device: ", dev_name);
    }
}

void ov::CoreImpl::add_mutex(const std::string& dev_name) {
    std::lock_guard<std::mutex> lock(global_mutex);
    dev_mutexes[dev_name];
}

std::shared_ptr<ov::Model> ov::CoreImpl::read_model(const std::string& modelPath,
                                                    const std::string& binPath,
                                                    const AnyMap& properties) const {
    OV_ITT_SCOPE(FIRST_INFERENCE, ov::itt::domains::ReadTime, "CoreImpl::read_model from file");
    auto local_core_config = coreConfig;
    local_core_config.set(properties);
    return ov::util::read_model(modelPath, binPath, extensions, local_core_config.get_enable_mmap());
}

std::shared_ptr<ov::Model> ov::CoreImpl::read_model(const std::string& model,
                                                    const ov::Tensor& weights,
                                                    bool frontendMode) const {
    OV_ITT_SCOPE(FIRST_INFERENCE, ov::itt::domains::ReadTime, "CoreImpl::read_model from memory");
    return ov::util::read_model(model, weights, extensions, frontendMode);
}

std::shared_ptr<ov::Model> ov::CoreImpl::read_model(const std::shared_ptr<AlignedBuffer>& model,
                                                    const std::shared_ptr<AlignedBuffer>& weights) const {
    OV_ITT_SCOPE(FIRST_INFERENCE, ov::itt::domains::ReadTime, "CoreImpl::read_model from memory");
    return ov::util::read_model(model, weights, extensions);
}

std::map<std::string, ov::Version> ov::CoreImpl::get_versions(const std::string& deviceName) const {
    std::map<std::string, ov::Version> versions;
    std::vector<std::string> deviceNames;

    {
        // for compatibility with samples / demo
        if (deviceName.find("HETERO") == 0) {
            auto pos = deviceName.find_first_of(":");
            if (pos != std::string::npos) {
                deviceNames = ov::DeviceIDParser::get_hetero_devices(deviceName.substr(pos + 1));
            }
            deviceNames.push_back("HETERO");
        } else if (deviceName.find("MULTI") == 0) {
            auto pos = deviceName.find_first_of(":");
            if (pos != std::string::npos) {
                deviceNames = ov::DeviceIDParser::get_multi_devices(deviceName.substr(pos + 1));
            }
            deviceNames.push_back("MULTI");
        } else if (deviceName.find("AUTO") == 0) {
            auto pos = deviceName.find_first_of(":");
            if (pos != std::string::npos) {
                deviceNames = ov::DeviceIDParser::get_multi_devices(deviceName.substr(pos + 1));
            }
            deviceNames.emplace_back("AUTO");
        } else if (deviceName.find("BATCH") == 0) {
            auto pos = deviceName.find_first_of(":");
            if (pos != std::string::npos) {
                deviceNames = {ov::DeviceIDParser::get_batch_device(deviceName.substr(pos + 1))};
            }
            deviceNames.push_back("BATCH");
        } else {
            deviceNames.push_back(deviceName);
        }
    }

    for (auto&& deviceName_ : deviceNames) {
        ov::DeviceIDParser parser(deviceName_);
        std::string deviceNameLocal = parser.get_device_name();

        try {
            ov::Plugin plugin = get_plugin(deviceNameLocal);
            versions[deviceNameLocal] = plugin.get_version();
        } catch (const ov::Exception& ex) {
            std::string exception(ex.what());
            if (exception.find("not registered in the OpenVINO Runtime") == std::string::npos) {
                throw;
            }
        }
    }

    return versions;
}<|MERGE_RESOLUTION|>--- conflicted
+++ resolved
@@ -1555,7 +1555,6 @@
                     update_config[ov::hint::model.name()] = cacheContent.model;
                 }
                 if (util::contains(plugin.get_property(ov::supported_properties), ov::weights_path)) {
-<<<<<<< HEAD
                     util::Path weights_path;
 
                     if (auto&& path_hint = update_config.find(ov::weights_path.name());
@@ -1565,10 +1564,7 @@
                         weights_path = cacheContent.modelPath;
                         weights_path.replace_extension(".bin");
                     }
-=======
-                    std::filesystem::path weights_path = cacheContent.modelPath;
                     weights_path.replace_extension(".bin");
->>>>>>> 622a5ddd
 
                     if (ov::util::file_exists(weights_path)) {
                         update_config[ov::weights_path.name()] = weights_path.string();
