// Copyright (C) 2018-2023 Intel Corporation
// SPDX-License-Identifier: Apache-2.0
//

#include "core_impl.hpp"

#include <memory>

#include "any_copy.hpp"
#include "check_network_batchable.hpp"
#include "compilation_context.hpp"
#include "cpp_interfaces/interface/ie_iexecutable_network_internal.hpp"
#include "cpp_interfaces/interface/ie_internal_plugin_config.hpp"
#include "cpp_interfaces/interface/ie_iplugin_internal.hpp"
#include "dev/converter_utils.hpp"
#include "dev/icompiled_model_wrapper.hpp"
#include "file_utils.h"
#include "ie_itt.hpp"
#include "ie_network_reader.hpp"
#include "ie_ngraph_utils.hpp"
#include "iplugin_wrapper.hpp"
#include "ngraph/op/constant.hpp"
#include "ngraph/pass/constant_folding.hpp"
#include "openvino/core/any.hpp"
#include "openvino/core/except.hpp"
#include "openvino/core/op_extension.hpp"
#include "openvino/core/preprocess/pre_post_process.hpp"
#include "openvino/core/so_extension.hpp"
#include "openvino/core/version.hpp"
#include "openvino/pass/manager.hpp"
#include "openvino/runtime/device_id_parser.hpp"
#include "openvino/runtime/icompiled_model.hpp"
#include "openvino/runtime/itensor.hpp"
#include "openvino/runtime/make_tensor.hpp"
#include "openvino/runtime/remote_context.hpp"
#include "openvino/runtime/threading/executor_manager.hpp"
#include "openvino/util/common_util.hpp"
#include "openvino/util/file_util.hpp"
#include "openvino/util/shared_object.hpp"
#include "ov_plugins.hpp"
#include "preprocessing/preprocessing.hpp"
#ifdef PROXY_PLUGIN_ENABLED
#    include "openvino/proxy/plugin.hpp"
#    include "openvino/proxy/properties.hpp"
#endif
#include "xml_parse_utils.h"

ov::ICore::~ICore() = default;

namespace {

#ifdef PROXY_PLUGIN_ENABLED
static constexpr const char* internal_plugin_suffix = "_ov_internal";
#endif

template <typename F>
void allowNotImplemented(F&& f) {
    try {
        f();
    } catch (const InferenceEngine::NotImplemented&) {
    } catch (const ov::NotImplemented&) {
    }
}

void stripDeviceName(std::string& device, const std::string& substr) {
    auto pos = device.find(substr);
    if (pos == 0) {
        device.erase(pos, substr.length());
    }
}

bool is_virtual_device(const std::string& device_name) {
    return (device_name.find("AUTO") != std::string::npos || device_name.find("MULTI") != std::string::npos ||
            device_name.find("HETERO") != std::string::npos || device_name.find("BATCH") != std::string::npos);
};

/**
 * @brief Converts / flattens ov::device::properties from
 * @code
 * core.compile_model(model, "GPU", ov::device::properties("GPU", ov::cache_dir("/tmp")));
 * // or
 * core.compile_model(model, "GPU", ov::device::properties({
 *   { "GPU", ov::cache_dir("/tmp") },
 *   { "CPU", ov::cache_dir("") }
 * }));
 * @endcode
 * To the form:
 * @code
 * core.compile_model(model, "GPU", ov::cache_dir("/tmp"));
 * @endcode
 *
 * @param user_device_name A device name for which properties flattening is performed
 * @param user_properties Original set of properties
 * @return ov::AnyMap Flattened ov::AnyMap with properties
 */
ov::AnyMap flatten_sub_properties(const std::string& user_device_name, const ov::AnyMap& user_properties) {
    ov::AnyMap result_properties = user_properties;

    // puts sub-property to result_properties if it's not there yet
    auto update_result_properties = [&result_properties](const ov::AnyMap& sub_properties) -> void {
        for (auto&& sub_property : sub_properties)
            result_properties[sub_property.first] = sub_property.second;
    };

    // First search for ov::device::properties(DEVICE, ...), which has higher
    for (auto secondary_property = result_properties.begin(); secondary_property != result_properties.end();) {
        auto subprop_device_name_pos = secondary_property->first.find(ov::device::properties.name() + std::string("_"));
        if (subprop_device_name_pos == std::string::npos) {
            // 1. Skip non-matching properties
            secondary_property++;
            continue;
        }

        // 2. device properties DEVICE_PROPERTIES_<device_name_with_id> are found
        auto subprop_device_name =
            secondary_property->first.substr(subprop_device_name_pos + std::strlen(ov::device::properties.name()) + 1);
        // flattening is performed only when config is applicable (see docs for ov::is_config_applicable)
        if (ov::is_config_applicable(user_device_name, subprop_device_name) || is_virtual_device(user_device_name)) {
            // 2.1. keep the secondary property for the other virtual devices, but repack them
            auto device_properties = result_properties.find(ov::device::properties.name());
            if (device_properties == result_properties.end()) {
                result_properties[ov::device::properties.name()] = ov::AnyMap{};
            } else if (device_properties->second.is<std::string>()) {  // because of legacy API 1.0
                device_properties->second = device_properties->second.as<ov::AnyMap>();
            }
            auto& secondary_properties = result_properties[ov::device::properties.name()].as<ov::AnyMap>();
            auto secondary_properties_it = secondary_properties.find(subprop_device_name);
            if (secondary_properties_it == secondary_properties.end()) {
                // 2.1.1. No device name in map yet, insert all config as is
                secondary_properties[subprop_device_name] = secondary_property->second;
            } else {
                if (secondary_properties_it->second.is<std::string>()) {  // because of legacy API 1.0
                    secondary_properties_it->second = secondary_properties_it->second.as<ov::AnyMap>();
                }
                // 2.1.2. Device name is present in config file, merge properties according to:
                // ov::device::properties(<device_name>) overrides ov::device::properties(ov::AnyMap{})
                auto& secondary_device_properties = secondary_properties_it->second.as<ov::AnyMap>();
                for (auto& item : secondary_property->second.as<ov::AnyMap>()) {
                    secondary_device_properties[item.first] = item.second;
                }
            }
        }

        // 3. since the sub-property is flattened, we need to drop it
        secondary_property = result_properties.erase(secondary_property);
    }

    // Second search for ov::device::properties(ov::AnyMap{...})
    for (auto property = result_properties.begin(); property != result_properties.end();) {
        if (property->first != ov::device::properties.name()) {
            // 1. Skip non-matching properties
            property++;
            continue;
        }

        // 2. device properties DEVICE_PROPERTIES are found
        if (property->second.is<std::string>()) {  // because of legacy API 1.0
            property->second = property->second.as<ov::AnyMap>();
        }
        auto& secondary_properties = property->second.as<ov::AnyMap>();

        for (auto secondary_property = secondary_properties.begin();
             secondary_property != secondary_properties.end();) {
            // flattening is performed only when config is applicable (see docs for ov::is_config_applicable)
            if (ov::is_config_applicable(user_device_name, secondary_property->first)) {
                // 2.1. flatten the secondary property for target device
                // example: core.compile_model("GPU", ov::device::properties("GPU", ov::prop1));
                // example: core.compile_model("GPU.1", ov::device::properties("GPU", ov::prop1));
                update_result_properties(secondary_property->second.as<ov::AnyMap>());
                secondary_property = secondary_properties.erase(secondary_property);
            } else if (is_virtual_device(user_device_name)) {
                // 2.2. keep the secondary property for the other virtual devices
                secondary_property++;
                continue;
            } else {
                // 2.3. remove the secondary property setting for other hardware device
                // example: core.compile_model("GPU", ov::device::properties("CPU", ov::prop1));
                secondary_property = secondary_properties.erase(secondary_property);
            }
        }

        // 3. go to the next property
        if (secondary_properties.empty()) {
            // 3.1. since the sub-property is flattened, we need to drop it
            property = result_properties.erase(property);
        } else {
            // 3.2. some properties are still in ov::device::properties(ov::AnyMap{}), abort loop
            break;
        }
    }

    return result_properties;
}

enum class MatchType { EXACT = 0, SUBSTR };

struct DevicePriority {
    std::string prop_name;
    MatchType match_type;
};

DevicePriority get_device_priority_property(const std::string& device_name) {
    return is_virtual_device(device_name)
               ? DevicePriority{ov::device::priorities.name(), MatchType::EXACT}
               :
               // ov::device::properties(GPU.0) can be applied for GPU tile identified by GPU.0.0
               DevicePriority{ov::device::id.name(), MatchType::SUBSTR};
}

void clean_batch_properties(const std::string& deviceName, ov::AnyMap& config, const ov::PropertyName& property_name) {
    // auto-batching is not applicable, if there is auto_batch_timeout, delete it
    if (deviceName.find("BATCH") == std::string::npos) {
        const auto& batch_timeout_mode = config.find(property_name);
        if (batch_timeout_mode != config.end()) {
            if (!is_virtual_device(deviceName))
                config.erase(batch_timeout_mode);
        }
    }
}
}  // namespace

bool ov::is_config_applicable(const std::string& user_device_name, const std::string& subprop_device_name) {
    // full match
    if (user_device_name == subprop_device_name)
        return true;

    auto parsed_user_device_name = ov::parseDeviceNameIntoConfig(user_device_name);
    auto parsed_subprop_device_name = ov::parseDeviceNameIntoConfig(subprop_device_name);

    // if device name is matched, check additional condition
    auto is_matched = [&](const std::string& key, MatchType match_type) -> bool {
        auto user_value =
            parsed_user_device_name._config.count(key) ? parsed_user_device_name._config.at(key).as<std::string>() : "";
        auto subprop_value = parsed_subprop_device_name._config.count(key)
                                 ? parsed_subprop_device_name._config.at(key).as<std::string>()
                                 : "";

        if (!user_value.empty() && subprop_value.empty()) {
            // property without additional limitation can be applied
            return true;
        }
        return match_type == MatchType::EXACT ? (user_value == subprop_value) : (user_value.find(subprop_value) == 0);
        return false;
    };

    if (parsed_user_device_name._deviceName == parsed_subprop_device_name._deviceName) {
        auto device_priority = get_device_priority_property(parsed_user_device_name._deviceName);
        return is_matched(device_priority.prop_name, device_priority.match_type);
    }

    return false;
}

ov::Parsed ov::parseDeviceNameIntoConfig(const std::string& deviceName,
                                         const AnyMap& config,
                                         const bool keep_core_property) {
    auto updated_config = config;
    auto updated_device_name = deviceName;

    /** Note: auto-batching is already applied by this time, so the call:
     * core.compile_model("GPU", ov::device::properties("BATCH", ov::auto_batch_timeout(400)));
     * is transformed and we have here:
     * ov::parseDeviceNameIntoConfig("BATCH", ov::device::priorities("GPU"),
     *                                        ov::device::properties("BATCH",
     *                                        ov::auto_batch_timeout(400)));
     * so, after 'flatten_sub_properties' we will have:
     * core.compile_model("BATCH", ov::auto_batch_timeout(400),
     *                             ov::device::priorities("GPU"));
     *
     * So, if one day, we want to add more options in form of ov::allow_<hetero, etc>, we need to apply it before
     * 'flatten_sub_properties' call to have proper behavior
     */

    updated_config = flatten_sub_properties(deviceName, updated_config);
    std::string parsed_device_priority;

    // try to find ':' to extract name of virtual device
    auto pos = deviceName.find_first_of(':');
    if (pos != std::string::npos) {
        updated_device_name = deviceName.substr(0, pos);
        parsed_device_priority = deviceName.substr(pos + 1);
    } else {
        ov::DeviceIDParser parser(deviceName);
        updated_device_name = parser.get_device_name();
        parsed_device_priority = parser.get_device_id();
    }

    // checks and updates device priority
    if (!parsed_device_priority.empty()) {
        const auto priority_prop_name = get_device_priority_property(updated_device_name).prop_name;
        const auto it = updated_config.find(priority_prop_name);
        if (it == updated_config.end())
            updated_config[priority_prop_name] = parsed_device_priority;
        else if (it->second == parsed_device_priority) {
            // do nothing
        } else {
            IE_THROW() << "Device priority / ID mismatch: " << parsed_device_priority << " (from " << deviceName
                       << ") vs " << it->second.as<std::string>() << " (from config)";
        }
    };

    // keep batch property only when called from query_supported_property
    if (!keep_core_property) {
        clean_batch_properties(updated_device_name, updated_config, ov::hint::allow_auto_batching);
        clean_batch_properties(updated_device_name, updated_config, ov::auto_batch_timeout);
    }

    return {updated_device_name, updated_config};
}

ov::CoreImpl::CoreImpl(bool _newAPI) : m_new_api(_newAPI) {
    add_mutex("");  // Register global mutex
    m_executor_manager = ov::threading::executor_manager();
    for (const auto& it : ov::get_available_opsets()) {
        opsetNames.insert(it.first);
    }
}

bool ov::CoreImpl::is_proxy_device(const ov::Plugin& plugin) const {
    return is_proxy_device(plugin.get_name());
}
bool ov::CoreImpl::is_proxy_device(const std::string& dev_name) const {
#ifdef PROXY_PLUGIN_ENABLED
    return pluginRegistry.find(dev_name) != pluginRegistry.end() &&
           pluginRegistry.at(dev_name).pluginCreateFunc == ov::proxy::create_plugin;
#else
    return false;
#endif
}

void ov::CoreImpl::register_plugin_in_registry_unsafe(const std::string& device_name, PluginDescriptor& desc) {
#ifdef PROXY_PLUGIN_ENABLED
    // Update proxy plugin config
    const auto& fill_config = [](ov::AnyMap& defaultConfig, const ov::AnyMap& config, const std::string& dev_name) {
        // Configure aliases for proxy plugin
        auto it = config.find(ov::proxy::configuration::alias.name());
        std::string alias;
        if (it != config.end()) {
            alias = it->second.as<std::string>();
            if (defaultConfig.find(ov::proxy::alias_for.name()) == defaultConfig.end()) {
                defaultConfig[ov::proxy::alias_for.name()] = std::vector<std::string>();
            }
            defaultConfig[ov::proxy::alias_for.name()].as<std::vector<std::string>>().emplace_back(dev_name);
        }

        // Configure device order for proxy_plugin
        it = config.find(ov::proxy::configuration::priority.name());
        if (it != config.end()) {
            if (defaultConfig.find(ov::proxy::device_priorities.name()) == defaultConfig.end()) {
                defaultConfig[ov::proxy::device_priorities.name()] = std::vector<std::string>();
            }
            defaultConfig[ov::proxy::device_priorities.name()].as<std::vector<std::string>>().emplace_back(
                dev_name + ":" + it->second.as<std::string>());
        }

        // Configure devices fallback order for proxy_plugin
        // Can use substring to configure the order
        // CUDA iGPU : CUDA iGPU      // just create a new elememnt
        // CPU iGPU : CUDA CPU iGPU   // use substring to find the right place
        it = config.find(ov::proxy::configuration::fallback.name());
        if (it != config.end()) {
            auto fallback = it->second.as<std::string>();
            // Change fallback name if fallback is configured to the HW plugin under the proxy with the same name
            if (alias == fallback)
                fallback += internal_plugin_suffix;
            if (defaultConfig.find(ov::device::priorities.name()) == defaultConfig.end()) {
                defaultConfig[ov::device::priorities.name()] = std::vector<std::string>{dev_name, fallback};
            } else {
                auto dev_order = defaultConfig[ov::device::priorities.name()].as<std::vector<std::string>>();
                auto begin_it = std::find(dev_order.begin(), dev_order.end(), dev_name);
                auto end_it = std::find(dev_order.begin(), dev_order.end(), fallback);
                OPENVINO_ASSERT(begin_it == dev_order.end() && end_it == dev_order.end(),
                                "Cannot restore the fallback order for proxy plugin.");
                if (begin_it != dev_order.end() && end_it != dev_order.end()) {
                    // Nothing to do. Just check that devices have the right order
                    OPENVINO_ASSERT(std::distance(begin_it, end_it) > 0,
                                    "Incorrect order of proxy plugin fallback priority.");
                } else if (begin_it != dev_order.end()) {
                    // Insert fallback device after the primary device
                    dev_order.insert(begin_it + 1, fallback);
                } else if (end_it != dev_order.end()) {
                    // Insert primary device before the fallback device
                    dev_order.insert(end_it, dev_name);
                }
                defaultConfig[ov::device::priorities.name()] = dev_order;
            }
        }
    };
#endif

    std::string dev_name = device_name;
#ifdef PROXY_PLUGIN_ENABLED
    auto&& config = desc.defaultConfig;
    // Register proxy plugin
    if (config.find(ov::proxy::configuration::alias.name()) != config.end()) {
        // Create proxy plugin for alias
        auto alias = config.at(ov::proxy::configuration::alias.name()).as<std::string>();
        if (alias == device_name)
            dev_name += internal_plugin_suffix;
        // Alias can be registered by several plugins
        if (pluginRegistry.find(alias) == pluginRegistry.end()) {
            // Register new plugin
            PluginDescriptor desc = PluginDescriptor(ov::proxy::create_plugin);
            fill_config(desc.defaultConfig, config, dev_name);
            pluginRegistry[alias] = desc;
            add_mutex(alias);
        } else {
            // Update registered plugin
            auto& plugin = pluginRegistry.at(alias);
            // Error if we have an alias for HW plugin
            OPENVINO_ASSERT(plugin.pluginCreateFunc == ov::proxy::create_plugin,
                            "Cannot register plugin for ",
                            dev_name,
                            " plugin with the same name already registered!");
            fill_config(plugin.defaultConfig, config, dev_name);
        }
    } else if (config.find(ov::proxy::configuration::fallback.name()) != config.end()) {
        // Fallback without alias means that we need to replace original plugin to proxy
        dev_name += internal_plugin_suffix;
        PluginDescriptor desc = PluginDescriptor(ov::proxy::create_plugin);
        fill_config(desc.defaultConfig, config, dev_name);
        pluginRegistry[device_name] = desc;
        add_mutex(device_name);
    }

    const static std::vector<ov::PropertyName> proxy_conf_properties = {ov::proxy::configuration::alias,
                                                                        ov::proxy::configuration::fallback,
                                                                        ov::proxy::configuration::priority};

    // Register real plugin
    for (const auto& proxy_prop : proxy_conf_properties) {
        auto it = desc.defaultConfig.find(proxy_prop);
        if (it != desc.defaultConfig.end()) {
            desc.defaultConfig.erase(it);
        }
    }
#endif

    pluginRegistry[dev_name] = desc;
    add_mutex(dev_name);
}

void ov::CoreImpl::register_compile_time_plugins() {
    std::lock_guard<std::mutex> lock(get_mutex());

    const decltype(::getCompiledPluginsRegistry())& plugins = getCompiledPluginsRegistry();
    for (const auto& plugin : plugins) {
        const auto& deviceName = plugin.first;
        if (deviceName.find('.') != std::string::npos) {
            OPENVINO_THROW("Device name must not contain dot '.' symbol");
        }
#ifdef OPENVINO_STATIC_LIBRARY
        if (pluginRegistry.find(deviceName) == pluginRegistry.end()) {
            const auto& value = plugin.second;
            ov::AnyMap config = any_copy(value.m_default_config);
            PluginDescriptor desc{value.m_create_plugin_func, config, value.m_create_extension_func};
            register_plugin_in_registry_unsafe(deviceName, desc);
        }
#else
        const auto& pluginPath = ov::util::get_compiled_plugin_path(plugin.second.m_plugin_path);
        if (pluginRegistry.find(deviceName) == pluginRegistry.end() && ov::util::file_exists(pluginPath)) {
            ov::AnyMap config = any_copy(plugin.second.m_default_config);
            PluginDescriptor desc{pluginPath, config};
            register_plugin_in_registry_unsafe(deviceName, desc);
        }
#endif
    }
}

void ov::CoreImpl::register_plugins_in_registry(const std::string& xml_config_file, const bool& by_abs_path) {
    std::lock_guard<std::mutex> lock(get_mutex());

    auto parse_result = ParseXml(xml_config_file.c_str());
    if (!parse_result.error_msg.empty()) {
        IE_THROW() << parse_result.error_msg;
    }

    pugi::xml_document& xmlDoc = *parse_result.xml;

    using namespace pugixml::utils;
    pugi::xml_node ieNode = xmlDoc.document_element();
    pugi::xml_node devicesNode = ieNode.child("plugins");

    FOREACH_CHILD (pluginNode, devicesNode, "plugin") {
        std::string deviceName = GetStrAttr(pluginNode, "name");
        if (pluginRegistry.find(deviceName) != pluginRegistry.end()) {
            IE_THROW() << "Device with \"" << deviceName << "\"  is already registered in the OpenVINO Runtime";
        }
        if (deviceName.find('.') != std::string::npos) {
            IE_THROW() << "Device name must not contain dot '.' symbol";
        }

        ov::util::FilePath pluginPath =
            ov::util::get_plugin_path(GetStrAttr(pluginNode, "location"), xml_config_file, by_abs_path);

        // check properties
        auto propertiesNode = pluginNode.child("properties");
        ov::AnyMap config;

        if (propertiesNode) {
            FOREACH_CHILD (propertyNode, propertiesNode, "property") {
                std::string key = GetStrAttr(propertyNode, "key");
                std::string value = GetStrAttr(propertyNode, "value");
                config[key] = value;
            }
        }

        // check extensions
        auto extensionsNode = pluginNode.child("extensions");
        std::vector<ov::util::FilePath> listOfExtentions;

        if (extensionsNode) {
            FOREACH_CHILD (extensionNode, extensionsNode, "extension") {
                ov::util::FilePath extensionLocation =
                    ov::util::to_file_path(GetStrAttr(extensionNode, "location").c_str());
                listOfExtentions.push_back(extensionLocation);
            }
        }

        // fill value in plugin registry for later lazy initialization
        {
            PluginDescriptor desc{pluginPath, config, listOfExtentions};
            register_plugin_in_registry_unsafe(deviceName, desc);
        }
    }
}

ov::Plugin ov::CoreImpl::get_plugin(const std::string& pluginName) const {
    OV_ITT_SCOPE(FIRST_INFERENCE, InferenceEngine::itt::domains::IE_LT, "CoreImpl::get_plugin");

    auto deviceName = pluginName;
    if (deviceName == ov::DEFAULT_DEVICE_NAME)
        deviceName = "AUTO";
    stripDeviceName(deviceName, "-");
    std::map<std::string, PluginDescriptor>::const_iterator it;
    {
        // Global lock to find plugin.
        // Always use global mutex if iterate over plugins or pluginRegistry
        std::lock_guard<std::mutex> g_lock(get_mutex());

        // Plugin is not created, check that plugin is registered
        it = pluginRegistry.find(deviceName);
        if (it == pluginRegistry.end()) {
            if (pluginName == ov::DEFAULT_DEVICE_NAME)
                IE_THROW() << "No device is provided, so AUTO device is used by default, which failed loading.";
            else
                IE_THROW() << "Device with \"" << deviceName << "\" name is not registered in the OpenVINO Runtime";
        }
    }
    std::lock_guard<std::mutex> lock(get_mutex(deviceName));

    PluginDescriptor desc;
    {
        // Global lock to find plugin.
        // Always use global mutex if iterate over plugins or pluginRegistry
        std::lock_guard<std::mutex> g_lock(get_mutex());
        auto it_plugin = plugins.find(deviceName);
        if (it_plugin != plugins.end())
            return it_plugin->second;

        desc = it->second;
    }
    // Plugin is in registry, but not created, let's create
    std::shared_ptr<void> so;
    try {
        ov::Plugin plugin;

        if (desc.pluginCreateFunc) {  // static OpenVINO case or proxy plugin
            std::shared_ptr<ov::IPlugin> plugin_impl;
            desc.pluginCreateFunc(plugin_impl);
            plugin = Plugin{plugin_impl, {}};
        } else {
            so = ov::util::load_shared_object(desc.libraryLocation.c_str());
            std::shared_ptr<ov::IPlugin> plugin_impl;
            reinterpret_cast<ov::CreatePluginFunc*>(ov::util::get_symbol(so, ov::create_plugin_function))(plugin_impl);
            if (auto wrapper = std::dynamic_pointer_cast<InferenceEngine::IPluginWrapper>(plugin_impl))
                wrapper->set_shared_object(so);
            plugin = Plugin{plugin_impl, so};
        }

        {
            plugin.set_name(deviceName);

            // Set Core class reference to plugins
            std::weak_ptr<ov::ICore> mutableCore =
                std::const_pointer_cast<ov::ICore>(std::dynamic_pointer_cast<const ov::ICore>(shared_from_this()));
            plugin.set_core(mutableCore);
        }

        // Add registered extensions to new plugin
        allowNotImplemented([&]() {
            for (const auto& ext : extensions) {
                plugin.add_extension(ext);
            }
        });

        // configuring
        {
#ifdef PROXY_PLUGIN_ENABLED
            // Initial setup for proxy plugin.
            // It is needed for future initialization to initialize low level plugin
            if (desc.pluginCreateFunc == ov::proxy::create_plugin) {
                ov::AnyMap initial_config;
                auto it = desc.defaultConfig.find(ov::proxy::alias_for.name());
                if (it != desc.defaultConfig.end()) {
                    initial_config[it->first] = it->second;
                }
                it = desc.defaultConfig.find(ov::proxy::device_priorities.name());
                if (it != desc.defaultConfig.end()) {
                    initial_config[it->first] = it->second;
                }
                it = desc.defaultConfig.find(ov::device::priorities.name());
                if (it != desc.defaultConfig.end()) {
                    initial_config[ov::device::priorities.name()] = it->second;
                }
                plugin.set_property(initial_config);
                try {
                    plugin.get_property(ov::available_devices);
                } catch (const ov::Exception& ex) {
                    OPENVINO_THROW("Failed to create plugin for device ",
                                   deviceName,
                                   "\nPlease, check your environment\n",
                                   ex.what());
                }
            }
#endif
            // TODO: remove this block of code once GPU removes support of ov::cache_dir
            // also, remove device_supports_cache_dir at all
            {
                OPENVINO_SUPPRESS_DEPRECATED_START
                if (device_supports_cache_dir(plugin)) {
                    ov::AnyMap empty_map;
                    auto cacheConfig = coreConfig.get_cache_config_for_device(plugin, empty_map);
                    if (cacheConfig._cacheManager) {
                        desc.defaultConfig[CONFIG_KEY(CACHE_DIR)] = cacheConfig._cacheDir;
                    }
                } else if (desc.defaultConfig.count(CONFIG_KEY(CACHE_DIR)) > 0) {
                    // Remove "CACHE_DIR" from config if it is not supported by plugin
                    desc.defaultConfig.erase(CONFIG_KEY(CACHE_DIR));
                }
                OPENVINO_SUPPRESS_DEPRECATED_END
            }

            allowNotImplemented([&]() {
                // Add device specific value to support device_name.device_id cases
                {
                    const std::string deviceKey =
                        device_supports_internal_property(plugin, ov::internal::config_device_id.name())
                            ? ov::internal::config_device_id.name()
                            : ov::device::id.name();

                    // here we can store values like GPU.0, GPU.1 and we need to set properties to plugin
                    // for each such .0, .1, .# device to make sure plugin can handle different settings for different
                    // device IDs
                    for (auto pluginDesc : pluginRegistry) {
                        ov::DeviceIDParser parser(pluginDesc.first);
                        if (pluginDesc.first.find(deviceName) != std::string::npos && !parser.get_device_id().empty()) {
                            pluginDesc.second.defaultConfig[deviceKey] = parser.get_device_id();
                            plugin.set_property(pluginDesc.second.defaultConfig);
                        }
                    }
                }

                // set global device-id independent settings to plugin
                plugin.set_property(desc.defaultConfig);
            });

            allowNotImplemented([&]() {
                for (auto&& extensionLocation : desc.listOfExtentions) {
                    plugin.add_extension(std::make_shared<InferenceEngine::Extension>(extensionLocation));
                }
            });
        }

        // add plugin as extension itself
        std::lock_guard<std::mutex> g_lock(get_mutex());

        if (desc.extensionCreateFunc) {  // static OpenVINO case
            try {
                InferenceEngine::IExtensionPtr ext;
                desc.extensionCreateFunc(ext);
                AddExtensionUnsafe(ext);
            } catch (const InferenceEngine::GeneralError&) {
                // the same extension can be registered multiple times - ignore it!
            }
        }
        // FIXME: Revert registration back
        /*
        else {
            TryToRegisterLibraryAsExtensionUnsafe(desc.libraryLocation);
            try_to_register_plugin_extensions(desc.libraryLocation);
        }
        */

        return plugins.emplace(deviceName, plugin).first->second;
    } catch (const InferenceEngine::Exception& ex) {
        IE_THROW() << "Failed to create plugin " << ov::util::from_file_path(desc.libraryLocation) << " for device "
                   << deviceName << "\n"
                   << "Please, check your environment\n"
                   << ex.what() << "\n";
    }
}

ov::SoPtr<ov::ICompiledModel> ov::CoreImpl::compile_model(const std::shared_ptr<const ov::Model>& model_,
                                                          const std::string& device_name,
                                                          const ov::AnyMap& config) const {
    OV_ITT_SCOPE(FIRST_INFERENCE, ie::itt::domains::IE_LT, "Core::compile_model::model");
    std::string deviceName = device_name;
    ov::AnyMap config_with_batch = config;
    // if auto-batching is applicable, the below function will patch the device name and config accordingly:
    // FIXME: Revert apply_auto_batching back
    // auto model = apply_auto_batching(model_, deviceName, config_with_batch);

    auto parsed = parseDeviceNameIntoConfig(deviceName, config_with_batch);
    auto plugin = get_plugin(parsed._deviceName);
    ov::SoPtr<ov::ICompiledModel> res;
    auto cacheManager = coreConfig.get_cache_config_for_device(plugin, parsed._config)._cacheManager;
    if (cacheManager && device_supports_model_caching(plugin)) {
        CacheContent cacheContent{cacheManager};
<<<<<<< HEAD
        cacheContent.blobId = ov::ModelCache::compute_hash(model_, create_compile_config(plugin, parsed._config));
        auto lock = cacheGuard.get_hash_lock(cacheContent.blobId);
        res = load_model_from_cache(cacheContent, plugin, parsed._config, ov::RemoteContext{}, [&]() {
            return compile_model_and_cache(model_, plugin, parsed._config, ov::RemoteContext{}, cacheContent);
        });
    } else {
        res = compile_model_with_preprocess(plugin, model_, ov::RemoteContext{}, parsed._config);
=======
        cacheContent.blobId = ov::ModelCache::compute_hash(model, create_compile_config(plugin, parsed._config));
        std::unique_ptr<CacheGuardEntry> lock;
        // Proxy plugin fallback to lowlevel device
        if (!is_proxy_device(plugin))
            lock = cacheGuard.get_hash_lock(cacheContent.blobId);
        res = load_model_from_cache(cacheContent, plugin, parsed._config, ov::SoPtr<ov::IRemoteContext>{}, [&]() {
            return compile_model_and_cache(model,
                                           plugin,
                                           parsed._config,
                                           ov::SoPtr<ov::IRemoteContext>{},
                                           cacheContent);
        });
    } else {
        res = compile_model_with_preprocess(plugin, model, ov::SoPtr<ov::IRemoteContext>{}, parsed._config);
>>>>>>> 186b1b6b
    }
    return res;
}

ov::SoPtr<ov::ICompiledModel> ov::CoreImpl::compile_model(const std::shared_ptr<const ov::Model>& model_,
                                                          const ov::SoPtr<ov::IRemoteContext>& context,
                                                          const ov::AnyMap& config) const {
    OV_ITT_SCOPE(FIRST_INFERENCE, ie::itt::domains::IE_LT, "Core::compile_model::RemoteContext");
    if (!context) {
        IE_THROW() << "Remote context is null";
    }
    std::string deviceName = context->get_device_name();
    ov::AnyMap config_with_batch = config;
    // if auto-batching is applicable, the below function will patch the device name and config accordingly:
    // FIXME: Revert apply_auto_batching back
    // auto model = apply_auto_batching(model_, deviceName, config_with_batch);
    auto model = model_;

    auto parsed = parseDeviceNameIntoConfig(deviceName, config_with_batch);
    auto plugin = get_plugin(parsed._deviceName);
    ov::SoPtr<ov::ICompiledModel> res;
    auto cacheManager = coreConfig.get_cache_config_for_device(plugin, parsed._config)._cacheManager;
    if (cacheManager && device_supports_model_caching(plugin)) {
        CacheContent cacheContent{cacheManager};
<<<<<<< HEAD
        cacheContent.blobId = ov::ModelCache::compute_hash(model_, create_compile_config(plugin, parsed._config));
        auto lock = cacheGuard.get_hash_lock(cacheContent.blobId);
=======
        cacheContent.blobId = ov::ModelCache::compute_hash(model, create_compile_config(plugin, parsed._config));
        std::unique_ptr<CacheGuardEntry> lock;
        // Proxy plugin fallback to lowlevel device
        if (!is_proxy_device(plugin))
            lock = cacheGuard.get_hash_lock(cacheContent.blobId);
>>>>>>> 186b1b6b
        res = load_model_from_cache(cacheContent, plugin, parsed._config, context, [&]() {
            return compile_model_and_cache(model, plugin, parsed._config, context, cacheContent);
        });
    } else {
        res = compile_model_with_preprocess(plugin, model, context, parsed._config);
    }
    return res;
}

ov::SoPtr<ov::ICompiledModel> ov::CoreImpl::compile_model_with_preprocess(ov::Plugin& plugin,
                                                                          const std::shared_ptr<const ov::Model>& model,
                                                                          const ov::SoPtr<ov::IRemoteContext>& context,
                                                                          const ov::AnyMap& config) const {
    std::shared_ptr<const ov::Model> preprocessed_model = model;

    // Disable conversion for proxy plugin and virtual devices to add pre-processing based on API of internal plugins
    if (!is_new_api() && !std::dynamic_pointer_cast<InferenceEngine::IPluginWrapper>(plugin.m_ptr) &&
        !is_virtual_device(plugin.get_name()) && !is_proxy_device(plugin)) {
        ov::pass::Manager manager;
        manager.register_pass<ov::pass::AddPreprocessing>();

        auto cloned_model = model->clone();
        manager.run_passes(cloned_model);
        preprocessed_model = cloned_model;
    }

    return context ? plugin.compile_model(preprocessed_model, context, config)
                   : plugin.compile_model(preprocessed_model, config);
}

ov::SoPtr<ov::ICompiledModel> ov::CoreImpl::compile_model(const std::string& model_path,
                                                          const std::string& device_name,
                                                          const ov::AnyMap& config) const {
    OV_ITT_SCOPE(FIRST_INFERENCE, ie::itt::domains::IE_LT, "Core::compile_model::Path");
    auto parsed = parseDeviceNameIntoConfig(device_name, config);
    // in case of compile_model(file_name), we need to clear-up core-level properties
    auto plugin = get_plugin(parsed._deviceName);
    ov::SoPtr<ov::ICompiledModel> compiled_model;

    auto cacheManager = coreConfig.get_cache_config_for_device(plugin, parsed._config)._cacheManager;
    if (cacheManager && device_supports_model_caching(plugin)) {
        CacheContent cacheContent{cacheManager, model_path};
        cacheContent.blobId = ov::ModelCache::compute_hash(model_path, create_compile_config(plugin, parsed._config));
        std::unique_ptr<CacheGuardEntry> lock;
        // Proxy plugin fallback to lowlevel device
        if (!is_proxy_device(plugin))
            lock = cacheGuard.get_hash_lock(cacheContent.blobId);
        compiled_model =
            load_model_from_cache(cacheContent, plugin, parsed._config, ov::SoPtr<ov::IRemoteContext>{}, [&]() {
                auto cnnNetwork = ReadNetwork(model_path, std::string());
                return compile_model_and_cache(cnnNetwork.getFunction(), plugin, parsed._config, {}, cacheContent);
            });
    } else if (cacheManager) {
        // this code path is enabled for AUTO / MULTI / BATCH devices which don't support
        // import / export explicitly, but can redirect this functionality to actual HW plugin
        compiled_model = plugin.compile_model(model_path, parsed._config);
    } else {
        auto cnnNetwork = ReadNetwork(model_path, std::string());
        compiled_model = compile_model_with_preprocess(plugin,
                                                       cnnNetwork.getFunction(),
                                                       ov::SoPtr<ov::IRemoteContext>{},
                                                       parsed._config);
    }
    return compiled_model;
}

ov::SoPtr<ov::ICompiledModel> ov::CoreImpl::compile_model(const std::string& model_str,
                                                          const ov::Tensor& weights,
                                                          const std::string& device_name,
                                                          const ov::AnyMap& config) const {
    OV_ITT_SCOPED_TASK(ov::itt::domains::IE, "Core::compile_model::from_memory");
    auto parsed = parseDeviceNameIntoConfig(device_name, config);
    // in case of compile_model(file_name), we need to clear-up core-level properties
    auto plugin = get_plugin(parsed._deviceName);
    ov::SoPtr<ov::ICompiledModel> compiled_model;

    auto cacheManager = coreConfig.get_cache_config_for_device(plugin, parsed._config)._cacheManager;
    if (cacheManager && device_supports_model_caching(plugin)) {
        CacheContent cacheContent{cacheManager};
        cacheContent.blobId =
            ov::ModelCache::compute_hash(model_str, weights, create_compile_config(plugin, parsed._config));
        std::unique_ptr<CacheGuardEntry> lock;
        // Proxy plugin fallback to lowlevel device
        if (!is_proxy_device(plugin))
            lock = cacheGuard.get_hash_lock(cacheContent.blobId);
        compiled_model =
            load_model_from_cache(cacheContent, plugin, parsed._config, ov::SoPtr<ov::IRemoteContext>{}, [&]() {
                auto cnnNetwork = read_model(model_str, weights);
                return compile_model_and_cache(cnnNetwork,
                                               plugin,
                                               parsed._config,
                                               ov::SoPtr<ov::IRemoteContext>{},
                                               cacheContent);
            });
    } else {
        auto model = read_model(model_str, weights);
        compiled_model = compile_model_with_preprocess(plugin, model, ov::SoPtr<ov::IRemoteContext>{}, parsed._config);
    }
    return compiled_model;
}

ov::SoPtr<ov::ICompiledModel> ov::CoreImpl::import_model(std::istream& model,
                                                         const std::string& device_name,
                                                         const ov::AnyMap& config) const {
    OV_ITT_SCOPED_TASK(ov::itt::domains::IE, "Core::import_model");
    auto parsed = parseDeviceNameIntoConfig(device_name, config);
    auto compiled_model = get_plugin(parsed._deviceName).import_model(model, parsed._config);
    if (auto wrapper = std::dynamic_pointer_cast<InferenceEngine::ICompiledModelWrapper>(compiled_model._ptr)) {
        wrapper->get_executable_network()->loadedFromCache();
    }

    return compiled_model;
}

ov::SoPtr<ov::ICompiledModel> ov::CoreImpl::import_model(std::istream& modelStream,
                                                         const ov::SoPtr<ov::IRemoteContext>& context,
                                                         const ov::AnyMap& config) const {
    OV_ITT_SCOPED_TASK(ov::itt::domains::IE, "Core::import_model");
    auto parsed = parseDeviceNameIntoConfig(context->get_device_name(), config);
    auto compiled_model = get_plugin(parsed._deviceName).import_model(modelStream, context, parsed._config);
    if (auto wrapper = std::dynamic_pointer_cast<InferenceEngine::ICompiledModelWrapper>(compiled_model._ptr)) {
        wrapper->get_executable_network()->loadedFromCache();
    }

    return compiled_model;
}

ov::SupportedOpsMap ov::CoreImpl::query_model(const std::shared_ptr<const ov::Model>& model,
                                              const std::string& device_name,
                                              const ov::AnyMap& config) const {
    OV_ITT_SCOPED_TASK(ov::itt::domains::IE, "Core::query_model");
    auto parsed = parseDeviceNameIntoConfig(device_name, config);
    return get_plugin(parsed._deviceName).query_model(model, parsed._config);
}

bool ov::CoreImpl::is_hidden_device(const std::string& device_name) const {
#ifdef PROXY_PLUGIN_ENABLED
    std::lock_guard<std::mutex> lock(get_mutex());
    if (device_name.find(internal_plugin_suffix) != std::string::npos)
        return true;

    // Alias hides the device
    for (auto&& it : pluginRegistry) {
        auto it_priority = it.second.defaultConfig.find(ov::proxy::alias_for.name());
        if (it.first == device_name || it_priority == it.second.defaultConfig.end())
            continue;
        auto devices = it_priority->second.as<std::vector<std::string>>();
        for (const auto& dev : devices) {
            if (dev == device_name)
                return true;
        }
    }
#endif
    return false;
}

std::vector<std::string> ov::CoreImpl::get_available_devices() const {
    std::vector<std::string> devices;
    const std::string propertyName = METRIC_KEY(AVAILABLE_DEVICES);

    for (auto&& deviceName : get_registered_devices()) {
        std::vector<std::string> devicesIDs;
        // Skip hidden devices
        if (is_hidden_device(deviceName))
            continue;
        try {
            const ie::Parameter p = GetMetric(deviceName, propertyName);
            devicesIDs = p.as<std::vector<std::string>>();
        } catch (const ie::Exception&) {
            // plugin is not created by e.g. invalid env
        } catch (const ov::Exception&) {
            // plugin is not created by e.g. invalid env
        } catch (const std::runtime_error&) {
            // plugin is not created by e.g. invalid env
        } catch (const std::exception& ex) {
            IE_THROW() << "An exception is thrown while trying to create the " << deviceName
                       << " device and call GetMetric: " << ex.what();
        } catch (...) {
            IE_THROW() << "Unknown exception is thrown while trying to create the " << deviceName
                       << " device and call GetMetric";
        }

        if (devicesIDs.size() > 1) {
            for (auto&& deviceID : devicesIDs) {
                devices.push_back(deviceName + '.' + deviceID);
            }
        } else if (!devicesIDs.empty()) {
            devices.push_back(deviceName);
        }
    }

    return devices;
}

ov::SoPtr<ov::IRemoteContext> ov::CoreImpl::create_context(const std::string& device_name, const AnyMap& params) const {
    auto parsed = ov::parseDeviceNameIntoConfig(device_name, params);
    return get_plugin(parsed._deviceName).create_context(parsed._config);
}

ov::AnyMap ov::CoreImpl::get_supported_property(const std::string& full_device_name,
                                                const ov::AnyMap& user_properties) const {
    if (is_virtual_device(full_device_name)) {
        // Considerations:
        // 1. in case of virtual devices all the magic will happen on the level when
        // virtual device calls ICore::get_supported_property for real HW devices
        // so, for now we can return user properties almost as is without any
        // filtering / flattening
        // 2. The only exception here: while common properties like ov::num::streams or
        // ov::hint::performance_mode are shared across all the devices, the
        // ov::device::priority cannot be shared, because it's specific for current virtual
        // plugin. So, we need to remove ov::device::priorities from the list, because it's
        // supposed to be set for current virtual plugin and cannot be propagated down
        ov::AnyMap return_properties = user_properties;
        auto device_priorities_it = return_properties.find(ov::device::priorities.name());
        if (device_priorities_it != return_properties.end()) {
            return_properties.erase(device_priorities_it);
        }

        return return_properties;
    }

    static const std::vector<std::string> core_level_properties = {
        ov::cache_dir.name(),
        ov::force_tbb_terminate.name(),
        // auto-batch properties are also treated as core-level
        ov::auto_batch_timeout.name(),
        ov::hint::allow_auto_batching.name(),
    };

    const auto flattened = ov::parseDeviceNameIntoConfig(full_device_name, user_properties, true);
    const std::string& device_name = flattened._deviceName;
    const auto& flattened_config = flattened._config;

    // virtual plugins should bypass core-level properties to HW plugins
    // so, we need to report them as supported
    std::vector<std::string> supported_config_keys = core_level_properties;

    // try to search against IE API 1.0' SUPPORTED_CONFIG_KEYS
    try {
        const auto supported_keys =
            GetMetric(device_name, METRIC_KEY(SUPPORTED_CONFIG_KEYS), {}).as<std::vector<std::string>>();
        for (auto&& config_key : supported_keys) {
            supported_config_keys.emplace_back(config_key);
        }
    } catch (ov::Exception&) {
    }

    // try to search against OV API 2.0' mutable supported_properties
    try {
        for (auto&& property : ICore::get_property(device_name, ov::supported_properties, {})) {
            if (property.is_mutable()) {
                supported_config_keys.emplace_back(std::move(property));
            }
        }
    } catch (ov::Exception&) {
    }

    // collect supported properties for HW device
    AnyMap supported_config;
    for (auto&& kvp : flattened_config) {
        if (util::contains(supported_config_keys, kvp.first)) {
            supported_config[kvp.first] = kvp.second;
        }
    }

    return supported_config;
}

bool ov::CoreImpl::is_new_api() const {
    return m_new_api;
}

ov::SoPtr<ov::IRemoteContext> ov::CoreImpl::get_default_context(const std::string& device_name) const {
    auto parsed = ov::parseDeviceNameIntoConfig(device_name);
    return get_plugin(parsed._deviceName).get_default_context(parsed._config);
}

std::shared_ptr<const ov::Model> ov::CoreImpl::apply_auto_batching(const std::shared_ptr<const ov::Model>& model,
                                                                   std::string& deviceName,
                                                                   ov::AnyMap& config) const {
    std::string deviceNameWithBatchSize, deviceNameWithoutBatch;
    // fully strict dims tracking by default (Auto-Batching is enabled implicitly)
    bool strictly_check_dims = true;
    if (deviceName.find("BATCH") != std::string::npos) {
        // explicitly enabled Auto-Batching
        auto pos = deviceName.find_first_of(":");
        if (pos == std::string::npos)
            return model;  // BATCH device is already configured via the config
        deviceNameWithBatchSize = deviceName.substr(pos + 1);
        deviceNameWithoutBatch = ov::DeviceIDParser::get_batch_device(deviceNameWithBatchSize);
        // when user sets the BATCH device explicitly, we may check the dims less strictly
        // as the result is being checked by the user
        strictly_check_dims = false;
    } else {
        // check if Auto-Batch plugin registered
        try {
            // FIXME: Revert Batching back
            // get_plugin("BATCH");
        } catch (const std::runtime_error&) {
            return model;
        }

        // check whether the Auto-Batching is disabled explicitly
        const auto& batch_mode = config.find(ov::hint::allow_auto_batching.name());
        if (batch_mode != config.end()) {
            const auto disabled = batch_mode->second.as<std::string>() == CONFIG_VALUE(NO);
            // virtual plugins like AUTO/MULTI will need the config
            // e.g. to deduce the #requests correctly
            // otherwise, no need for this config key in the rest of loading
            if (!is_virtual_device(deviceName))
                config.erase(batch_mode);
            if (disabled)
                return model;
        }

        // check whether if the Auto-Batching is applicable to the device
        auto parsed = ov::parseDeviceNameIntoConfig(deviceName);
        // Do not apply auto batch for proxy device
        if (is_proxy_device(parsed._deviceName))
            return model;
        deviceNameWithoutBatch = deviceName;
        std::vector<std::string> metrics = get_plugin(parsed._deviceName)
                                               .get_property(METRIC_KEY(SUPPORTED_METRICS), parsed._config)
                                               .as<std::vector<std::string>>();
        auto it = std::find(metrics.begin(), metrics.end(), METRIC_KEY(OPTIMAL_BATCH_SIZE));
        if (metrics.end() == it)
            return model;

        // if applicable, the Auto-Batching is implicitly enabled via the performance hints
        bool bTputInPlg =
            GetConfig(parsed._deviceName, CONFIG_KEY(PERFORMANCE_HINT)).as<std::string>() == CONFIG_VALUE(THROUGHPUT);
        const auto& mode = config.find(CONFIG_KEY(PERFORMANCE_HINT));
        bool bTputInLoadCfg = (mode != config.end() && mode->second.as<std::string>() == CONFIG_VALUE(THROUGHPUT));
        const auto& excl = config.find(CONFIG_KEY(EXCLUSIVE_ASYNC_REQUESTS));
        bool bExclReqsEnabled = (excl != config.end() && excl->second.as<std::string>() == CONFIG_VALUE(YES));
        if (bExclReqsEnabled || (!bTputInPlg && !bTputInLoadCfg))
            return model;
    }
    auto batchConfig = deviceNameWithBatchSize.empty() ? deviceNameWithoutBatch : deviceNameWithBatchSize;
    auto res = ov::details::is_model_batchable(model, deviceNameWithoutBatch, strictly_check_dims);
    switch (res) {
    case ov::details::NetworkBatchAbility::NO:
        return model;
    case ov::details::NetworkBatchAbility::AS_IS:
        deviceName = "BATCH:" + batchConfig;
        break;
    case ov::details::NetworkBatchAbility::WITH_HETERO:
        deviceName = "HETERO:BATCH," + deviceNameWithoutBatch;
        config[CONFIG_KEY(AUTO_BATCH_DEVICE_CONFIG)] = batchConfig;
        break;
    }
    return ov::details::apply_batch_affinity(model, deviceNameWithoutBatch);
}

void ov::CoreImpl::set_property(const std::string& device_name, const AnyMap& properties) {
    OPENVINO_ASSERT(device_name.find("HETERO:") != 0,
                    "set_property is supported only for HETERO itself (without devices). "
                    "You can configure the devices with set_property before creating the HETERO on top.");
    OPENVINO_ASSERT(device_name.find("MULTI:") != 0,
                    "set_property is supported only for MULTI itself (without devices). "
                    "You can configure the devices with set_property before creating the MULTI on top.");
    OPENVINO_ASSERT(device_name.find("AUTO:") != 0,
                    "set_property is supported only for AUTO itself (without devices). "
                    "You can configure the devices with set_property before creating the AUTO on top.");
    OPENVINO_ASSERT(device_name.find("BATCH:") != 0,
                    "set_property is supported only for BATCH itself (without devices). "
                    "You can configure the devices with set_property before creating the BATCH on top.");

    // unsupport to set ov::device::properties to HW device through this function
    auto devices = get_registered_devices();
    for (auto&& config : properties) {
        const auto is_secondary_property = config.first.find(ov::device::properties.name()) != std::string::npos;
        // It is valid change for proxy plugin, proxy plugin allows to set properties for low level fallback devices
        const auto is_proxy = is_proxy_device(ov::parseDeviceNameIntoConfig(device_name)._deviceName);
        OPENVINO_ASSERT(!is_secondary_property || is_proxy,
                        "set_property do not support ov::device::propreties. "
                        "You can configure the devices through the compile_model()/query_model() API.");
    }
    set_property_for_device(properties, device_name);
}

ov::Any ov::CoreImpl::get_property_for_core(const std::string& name) const {
    if (name == ov::force_tbb_terminate.name()) {
        const auto flag = ov::threading::executor_manager()->get_property(name).as<bool>();
        return decltype(ov::force_tbb_terminate)::value_type(flag);
    } else if (name == ov::cache_dir.name()) {
        return ov::Any(coreConfig.get_cache_dir());
    } else if (name == ov::enable_mmap.name()) {
        const auto flag = coreConfig.get_enable_mmap();
        return decltype(ov::enable_mmap)::value_type(flag);
    }

    OPENVINO_THROW("Exception is thrown while trying to call get_property with unsupported property: '", name, "'");
}

ov::Any ov::CoreImpl::get_property(const std::string& device_name,
                                   const std::string& name,
                                   const AnyMap& options) const {
    OPENVINO_ASSERT(device_name.find("HETERO:") != 0,
                    "You can only get_property of the HETERO itself (without devices). "
                    "get_property is also possible for the individual devices before creating the HETERO on top.");
    OPENVINO_ASSERT(device_name.find("MULTI:") != 0,
                    "You can only get_property of the MULTI itself (without devices). "
                    "get_property is also possible for the individual devices before creating the MULTI on top.");
    OPENVINO_ASSERT(device_name.find("AUTO:") != 0,
                    "You can only get_property of the AUTO itself (without devices). "
                    "get_property is also possible for the individual devices before creating the AUTO on top.");
    OPENVINO_ASSERT(device_name.find("BATCH:") != 0,
                    "You can only get_property of the BATCH itself (without devices). "
                    "get_property is also possible for the individual devices before creating the BATCH on top.");

    auto parsed = parseDeviceNameIntoConfig(device_name, options);

    if (parsed._deviceName.empty()) {
        return get_property_for_core(name);
    } else if (name == ov::cache_dir.name()) {
        ov::AnyMap empty_map;
        return coreConfig.get_cache_config_for_device(get_plugin(parsed._deviceName), empty_map)._cacheDir;
    }
    return get_plugin(parsed._deviceName).get_property(name, parsed._config);
}

void ov::CoreImpl::unload_plugin(const std::string& deviceName) {
    std::lock_guard<std::mutex> lock(get_mutex());
    auto it = plugins.find(deviceName);
    if (it == plugins.end()) {
        IE_THROW() << "Device with \"" << deviceName << "\" name is not registered in the OpenVINO Runtime";
    }

    plugins.erase(deviceName);
}

void ov::CoreImpl::register_plugin(const std::string& plugin,
                                   const std::string& device_name,
                                   const ov::AnyMap& properties) {
    std::lock_guard<std::mutex> lock(get_mutex());

    auto it = pluginRegistry.find(device_name);
    if (it != pluginRegistry.end()) {
        IE_THROW() << "Device with \"" << device_name << "\"  is already registered in the OpenVINO Runtime";
    }

    if (device_name.find('.') != std::string::npos) {
        IE_THROW() << "Device name must not contain dot '.' symbol";
    }

    PluginDescriptor desc{ov::util::get_plugin_path(plugin), properties};
    register_plugin_in_registry_unsafe(device_name, desc);
}

/**
 * @brief Provides a list of plugin names in registry; physically such plugins may not be created
 * @return A list of plugin names
 */
std::vector<std::string> ov::CoreImpl::get_registered_devices() const {
    std::lock_guard<std::mutex> lock(get_mutex());

    std::vector<std::string> listOfDevices;
    for (auto&& pluginDesc : pluginRegistry) {
        listOfDevices.push_back(pluginDesc.first);
    }

    return listOfDevices;
}

/**
 * @brief Sets property values for a plugin or set of plugins
 * @param deviceName A device name to set config to
 *        If empty, config is set for all the plugins / plugin's meta-data
 * @note  `deviceName` is not allowed in form of MULTI:CPU, HETERO:GPU,CPU, AUTO:CPU
 *        just simple forms like CPU, GPU, MULTI, GPU.0, etc
 */
void ov::CoreImpl::set_property_for_device(const ov::AnyMap& configMap, const std::string& deviceName) {
    auto config = configMap;
    if (config.empty()) {
        return;
    }

    ov::DeviceIDParser parser(deviceName);
    std::string clearDeviceName = parser.get_device_name();

    std::vector<std::pair<std::string, ov::Plugin>> created_plugins;
    {
        std::lock_guard<std::mutex> lock(get_mutex());
        created_plugins.reserve(plugins.size());

        // TODO: keep only:
        //    coreConfig.set_and_update(config);
        // once GPU remove support of ov::cache_dir
        // CoreConfg::set_and_update will drop CACHE_DIR from config map
        // and updates core config with new ov::cache_dir
        if (deviceName.empty()) {
            coreConfig.set_and_update(config);
        } else {
            OPENVINO_SUPPRESS_DEPRECATED_START
            auto cache_it = config.find(CONFIG_KEY(CACHE_DIR));
            if (cache_it != config.end()) {
                coreConfig.set_cache_dir_for_device((cache_it->second).as<std::string>(), clearDeviceName);
            }
            OPENVINO_SUPPRESS_DEPRECATED_END
        }

        auto base_desc = pluginRegistry.find(clearDeviceName);
        if (pluginRegistry.find(deviceName) == pluginRegistry.end() && base_desc != pluginRegistry.end()) {
            PluginDescriptor desc{base_desc->second.libraryLocation, config, base_desc->second.listOfExtentions};
            pluginRegistry[deviceName] = desc;
        }

        // set config for plugins in registry
        bool configIsSet = false;
        for (auto& desc : pluginRegistry) {
            if (deviceName.empty() || deviceName == desc.first) {
                for (auto&& conf : config) {
                    desc.second.defaultConfig[conf.first] = conf.second;
                }
                configIsSet = true;
            }
        }

        if (!configIsSet && !deviceName.empty()) {
            IE_THROW() << "Device with \"" << deviceName << "\" name is not registered in the OpenVINO Runtime";
        }

        // set config for already created plugins
        for (auto& plugin : plugins) {
            if (deviceName.empty() || clearDeviceName == plugin.first) {
                created_plugins.emplace_back(std::pair<std::string, ov::Plugin>{plugin.first, plugin.second});
            }
        }
    }

    for (auto& plugin : created_plugins) {
        allowNotImplemented([&]() {
            std::lock_guard<std::mutex> lock(get_mutex(plugin.first));
            auto configCopy = config;
            // TODO: remove once GPU remove explicit support of ov::cache_dir
            {
                OPENVINO_SUPPRESS_DEPRECATED_START
                if (device_supports_cache_dir(plugin.second)) {
                    ov::AnyMap empty_map;
                    auto cacheConfig = coreConfig.get_cache_config_for_device(plugin.second, empty_map);
                    if (cacheConfig._cacheManager) {
                        configCopy[CONFIG_KEY(CACHE_DIR)] = cacheConfig._cacheDir;
                    }
                } else if (configCopy.count(CONFIG_KEY(CACHE_DIR)) > 0) {
                    // Remove "CACHE_DIR" from config if it is not supported by plugin
                    configCopy.erase(CONFIG_KEY(CACHE_DIR));
                }
                OPENVINO_SUPPRESS_DEPRECATED_END
            }
            // Add device specific value to support device_name.device_id cases
            {
                if (!parser.get_device_id().empty()) {
                    const std::string deviceKey =
                        device_supports_internal_property(plugin.second, ov::internal::config_device_id.name())
                            ? ov::internal::config_device_id.name()
                            : ov::device::id.name();
                    configCopy[deviceKey] = parser.get_device_id();
                }
            }
            plugin.second.set_property(configCopy);
        });
    }
}
void ov::CoreImpl::add_extensions_unsafe(const std::vector<ov::Extension::Ptr>& extensions) const {
    for (const auto& ext : extensions) {
        ov_extensions.emplace_back(ext);
        auto ext_obj = ext;
        if (auto so_ext = std::dynamic_pointer_cast<ov::detail::SOExtension>(ext_obj))
            ext_obj = so_ext->extension();
        if (auto op_base_ext = std::dynamic_pointer_cast<ov::BaseOpExtension>(ext_obj)) {
            for (const auto& attached_ext : op_base_ext->get_attached_extensions()) {
                ov_extensions.emplace_back(attached_ext);
            }
        }
    }
}

void ov::CoreImpl::add_extension(const std::vector<ov::Extension::Ptr>& extensions) {
    std::lock_guard<std::mutex> lock(get_mutex());
    add_extensions_unsafe(extensions);
}

const std::vector<InferenceEngine::IExtensionPtr>& ov::CoreImpl::GetExtensions() const {
    return extensions;
}

bool ov::CoreImpl::device_supports_model_caching(const std::string& device_name) const {
    auto parsed = parseDeviceNameIntoConfig(device_name);
    return device_supports_model_caching(get_plugin(parsed._deviceName));
}

bool ov::CoreImpl::device_supports_property(const ov::Plugin& plugin, const ov::PropertyName& key) const {
    return util::contains(plugin.get_property(ov::supported_properties), key);
}

bool ov::CoreImpl::device_supports_internal_property(const ov::Plugin& plugin, const ov::PropertyName& key) const {
    return util::contains(plugin.get_property(ov::internal::supported_properties), key);
}

bool ov::CoreImpl::device_supports_model_caching(const ov::Plugin& plugin) const {
    auto supportedMetricKeys = plugin.get_property(METRIC_KEY(SUPPORTED_METRICS), {}).as<std::vector<std::string>>();
    auto supported = util::contains(supportedMetricKeys, METRIC_KEY(IMPORT_EXPORT_SUPPORT)) &&
                     plugin.get_property(METRIC_KEY(IMPORT_EXPORT_SUPPORT), {}).as<bool>();
    if (!supported) {
        supported =
            device_supports_property(plugin, ov::device::capabilities) &&
            util::contains(plugin.get_property(ov::device::capabilities), ov::device::capability::EXPORT_IMPORT);
    }
    if (supported) {
        supported = device_supports_internal_property(plugin, ov::internal::caching_properties);
    }
    return supported;
}

bool ov::CoreImpl::device_supports_cache_dir(const ov::Plugin& plugin) const {
    try {
        return util::contains(plugin.get_property(ov::supported_properties), ov::cache_dir);
    } catch (const InferenceEngine::NotImplemented&) {
        return false;
    } catch (const ov::NotImplemented&) {
        return false;
    }
}

ov::SoPtr<ov::ICompiledModel> ov::CoreImpl::compile_model_and_cache(const std::shared_ptr<const ov::Model>& model,
                                                                    ov::Plugin& plugin,
                                                                    const ov::AnyMap& parsedConfig,
                                                                    const ov::SoPtr<ov::IRemoteContext>& context,
                                                                    const CacheContent& cacheContent) const {
    OV_ITT_SCOPED_TASK(ov::itt::domains::IE, "CoreImpl::compile_model_and_cache");
    ov::SoPtr<ov::ICompiledModel> execNetwork;
    execNetwork = compile_model_with_preprocess(plugin, model, context, parsedConfig);
    if (cacheContent.cacheManager && device_supports_model_caching(plugin)) {
        try {
            // need to export network for further import from "cache"
            OV_ITT_SCOPE(FIRST_INFERENCE, InferenceEngine::itt::domains::IE_LT, "Core::compile_model::Export");
            cacheContent.cacheManager->write_cache_entry(cacheContent.blobId, [&](std::ostream& networkStream) {
                networkStream << ov::CompiledBlobHeader(InferenceEngine::GetInferenceEngineVersion()->buildNumber,
                                                        ov::ModelCache::calculate_file_info(cacheContent.modelPath));
                execNetwork->export_model(networkStream);
            });
        } catch (...) {
            cacheContent.cacheManager->remove_cache_entry(cacheContent.blobId);
            throw;
        }
    }
    return execNetwork;
}

ov::SoPtr<ov::ICompiledModel> ov::CoreImpl::load_model_from_cache(
    const CacheContent& cacheContent,
    ov::Plugin& plugin,
    const ov::AnyMap& config,
    const ov::SoPtr<ov::IRemoteContext>& context,
    std::function<ov::SoPtr<ov::ICompiledModel>()> compile_model_lambda) {
    ov::SoPtr<ov::ICompiledModel> compiled_model;
    struct HeaderException {};

    OPENVINO_ASSERT(cacheContent.cacheManager != nullptr);
    try {
        cacheContent.cacheManager->read_cache_entry(cacheContent.blobId, [&](std::istream& networkStream) {
            OV_ITT_SCOPE(FIRST_INFERENCE,
                         InferenceEngine::itt::domains::IE_LT,
                         "Core::load_model_from_cache::ReadStreamAndImport");
            try {
                ov::CompiledBlobHeader header;
                networkStream >> header;
                if (header.getIeVersion() != InferenceEngine::GetInferenceEngineVersion()->buildNumber) {
                    // Build number mismatch, don't use this cache
                    throw InferenceEngine::NetworkNotRead("Version does not match");
                }
                if (header.getFileInfo() != ov::ModelCache::calculate_file_info(cacheContent.modelPath)) {
                    // Original file is changed, don't use cache
                    throw InferenceEngine::NetworkNotRead("Original model file is changed");
                }
            } catch (...) {
                throw HeaderException();
            }

            compiled_model = context ? plugin.import_model(networkStream, context, config)
                                     : plugin.import_model(networkStream, config);
            if (auto wrapper = std::dynamic_pointer_cast<InferenceEngine::ICompiledModelWrapper>(compiled_model._ptr)) {
                wrapper->get_executable_network()->loadedFromCache();
            }
        });
    } catch (const HeaderException&) {
        // For these exceptions just remove old cache and set that import didn't work
        cacheContent.cacheManager->remove_cache_entry(cacheContent.blobId);
    } catch (...) {
        cacheContent.cacheManager->remove_cache_entry(cacheContent.blobId);
        // TODO: temporary disabled by #54335. In future don't throw only for new 'blob_outdated' exception
        // throw;
    }

    // fallback scenario
    if (!compiled_model)
        compiled_model = compile_model_lambda();

    return compiled_model;
}

ov::AnyMap ov::CoreImpl::create_compile_config(const ov::Plugin& plugin, const ov::AnyMap& user_config) const {
    ov::AnyMap property_config;

    // 0. Move ov::device::priorities / TARGET_FALLBACK key to property_config
    auto device_priorities_it = user_config.find("TARGET_FALLBACK");
    if (device_priorities_it == user_config.end()) {
        device_priorities_it = user_config.find(ov::device::priorities.name());
    }
    if (device_priorities_it != user_config.end()) {
        property_config[device_priorities_it->first] = device_priorities_it->second.as<std::string>();
    }

    // 1. Move DEVICE_ID key to property_config
    const bool supports_device_id = device_supports_property(plugin, ov::device::id);
    auto deviceIt = user_config.find(ov::device::id.name());
    if (deviceIt != user_config.end()) {
        property_config[deviceIt->first] = deviceIt->second.as<std::string>();
    } else if (supports_device_id) {
        property_config[ov::device::id.name()] = plugin.get_property(ov::device::id, {});
    }

    // 2. Extract config keys which affect compilation process
    auto caching_props = plugin.get_property(ov::internal::caching_properties, property_config);
    OPENVINO_ASSERT(!caching_props.empty(),
                    "ov::internal::caching_properties returned by ",
                    plugin.get_name(),
                    " are empty");

    ov::AnyMap compile_config;
    for (const auto& prop : caching_props) {
        // user_config values have higher priority than plugin parameters
        auto it = user_config.find(prop);
        compile_config[prop] = it == user_config.end() ? plugin.get_property(prop, property_config) : it->second;
    }

    return compile_config;
}

void ov::CoreImpl::AddExtensionUnsafe(const InferenceEngine::IExtensionPtr& extension) const {
    std::map<std::string, ngraph::OpSet> opsets = extension->getOpSets();
    for (const auto& it : opsets) {
        if (opsetNames.find(it.first) != opsetNames.end())
            IE_THROW() << "Cannot add opset with name: " << it.first << ". Opset with the same name already exists.";
        opsetNames.insert(it.first);
    }

    // add extensions for already created plugins
    for (auto& plugin : plugins) {
        allowNotImplemented([&]() {
            plugin.second.add_extension(extension);
        });
    }
    extensions.emplace_back(extension);
}

void ov::CoreImpl::CoreConfig::set_and_update(ov::AnyMap& config) {
    auto it = config.find(CONFIG_KEY(CACHE_DIR));
    if (it != config.end()) {
        std::lock_guard<std::mutex> lock(_cacheConfigMutex);
        // fill global cache config
        _cacheConfig = CoreConfig::CacheConfig::create(it->second.as<std::string>());
        // sets cache config per-device if it's not set explicitly before
        for (auto& deviceCfg : _cacheConfigPerDevice) {
            deviceCfg.second = CoreConfig::CacheConfig::create(it->second.as<std::string>());
        }
        config.erase(it);
    }

    it = config.find(ov::force_tbb_terminate.name());
    if (it != config.end()) {
        auto flag = it->second.as<std::string>() == CONFIG_VALUE(YES) ? true : false;
        ov::threading::executor_manager()->set_property({{it->first, flag}});
        config.erase(it);
    }

    it = config.find(ov::enable_mmap.name());
    if (it != config.end()) {
        auto flag = it->second.as<bool>();
        _flag_enable_mmap = flag;
        config.erase(it);
    }
}

void ov::CoreImpl::CoreConfig::set_cache_dir_for_device(const std::string& dir, const std::string& name) {
    std::lock_guard<std::mutex> lock(_cacheConfigMutex);
    _cacheConfigPerDevice[name] = CoreConfig::CacheConfig::create(dir);
}

std::string ov::CoreImpl::CoreConfig::get_cache_dir() const {
    std::lock_guard<std::mutex> lock(_cacheConfigMutex);
    return _cacheConfig._cacheDir;
}

bool ov::CoreImpl::CoreConfig::get_enable_mmap() const {
    return _flag_enable_mmap;
}

// Creating thread-safe copy of config including shared_ptr to ICacheManager
// Passing empty or not-existing name will return global cache config
ov::CoreImpl::CoreConfig::CacheConfig ov::CoreImpl::CoreConfig::get_cache_config_for_device(
    const ov::Plugin& plugin,
    ov::AnyMap& parsedConfig) const {
    // cache_dir is enabled locally in compile_model only
    if (parsedConfig.count(ov::cache_dir.name())) {
        auto cache_dir_val = parsedConfig.at(ov::cache_dir.name()).as<std::string>();
        auto tempConfig = CoreConfig::CacheConfig::create(cache_dir_val);
        // if plugin does not explicitly support cache_dir, and if plugin is not virtual, we need to remove
        // it from config
        if (!util::contains(plugin.get_property(ov::supported_properties), ov::cache_dir) &&
            !is_virtual_device(plugin.get_name())) {
            parsedConfig.erase(ov::cache_dir.name());
        }
        return tempConfig;
    } else {  // cache_dir is set to Core globally or for the specific device
        std::lock_guard<std::mutex> lock(_cacheConfigMutex);
        if (_cacheConfigPerDevice.count(plugin.get_name()) > 0) {
            return _cacheConfigPerDevice.at(plugin.get_name());
        } else {
            return _cacheConfig;
        }
    }
}

ov::CoreImpl::CoreConfig::CacheConfig ov::CoreImpl::CoreConfig::CacheConfig::create(const std::string& dir) {
    std::shared_ptr<ov::ICacheManager> cache_manager = nullptr;

    if (!dir.empty()) {
        FileUtils::createDirectoryRecursive(dir);
        cache_manager = std::make_shared<ov::FileStorageCacheManager>(dir);
    }

    return {dir, cache_manager};
}

std::mutex& ov::CoreImpl::get_mutex(const std::string& dev_name) const {
    std::lock_guard<std::mutex> lock(global_mutex);
    try {
        return dev_mutexes.at(dev_name);
    } catch (const std::out_of_range&) {
        OPENVINO_THROW("Cannot get mutex for device: ", dev_name);
    }
}

void ov::CoreImpl::add_mutex(const std::string& dev_name) {
    std::lock_guard<std::mutex> lock(global_mutex);
    dev_mutexes[dev_name];
}

std::shared_ptr<ov::Model> ov::CoreImpl::read_model(const std::string& modelPath, const std::string& binPath) const {
    OV_ITT_SCOPE(FIRST_INFERENCE, ov::itt::domains::IE_RT, "CoreImpl::read_model from file");
    return ReadNetwork(modelPath, binPath).getFunction();
}

std::shared_ptr<ov::Model> ov::CoreImpl::read_model(const std::string& model,
                                                    const ov::Tensor& weights,
                                                    bool frontendMode) const {
    InferenceEngine::Blob::Ptr blob;
    if (weights) {
        blob = tensor_to_blob(get_tensor_impl(weights));
    }
    OV_ITT_SCOPE(FIRST_INFERENCE, ov::itt::domains::IE_RT, "CoreImpl::read_model from memory");
    return ReadNetwork(model, blob, frontendMode).getFunction();
}<|MERGE_RESOLUTION|>--- conflicted
+++ resolved
@@ -717,30 +717,20 @@
     auto cacheManager = coreConfig.get_cache_config_for_device(plugin, parsed._config)._cacheManager;
     if (cacheManager && device_supports_model_caching(plugin)) {
         CacheContent cacheContent{cacheManager};
-<<<<<<< HEAD
         cacheContent.blobId = ov::ModelCache::compute_hash(model_, create_compile_config(plugin, parsed._config));
-        auto lock = cacheGuard.get_hash_lock(cacheContent.blobId);
-        res = load_model_from_cache(cacheContent, plugin, parsed._config, ov::RemoteContext{}, [&]() {
-            return compile_model_and_cache(model_, plugin, parsed._config, ov::RemoteContext{}, cacheContent);
-        });
-    } else {
-        res = compile_model_with_preprocess(plugin, model_, ov::RemoteContext{}, parsed._config);
-=======
-        cacheContent.blobId = ov::ModelCache::compute_hash(model, create_compile_config(plugin, parsed._config));
         std::unique_ptr<CacheGuardEntry> lock;
         // Proxy plugin fallback to lowlevel device
         if (!is_proxy_device(plugin))
             lock = cacheGuard.get_hash_lock(cacheContent.blobId);
         res = load_model_from_cache(cacheContent, plugin, parsed._config, ov::SoPtr<ov::IRemoteContext>{}, [&]() {
-            return compile_model_and_cache(model,
+            return compile_model_and_cache(model_,
                                            plugin,
                                            parsed._config,
                                            ov::SoPtr<ov::IRemoteContext>{},
                                            cacheContent);
         });
     } else {
-        res = compile_model_with_preprocess(plugin, model, ov::SoPtr<ov::IRemoteContext>{}, parsed._config);
->>>>>>> 186b1b6b
+        res = compile_model_with_preprocess(plugin, model_, ov::SoPtr<ov::IRemoteContext>{}, parsed._config);
     }
     return res;
 }
@@ -765,16 +755,11 @@
     auto cacheManager = coreConfig.get_cache_config_for_device(plugin, parsed._config)._cacheManager;
     if (cacheManager && device_supports_model_caching(plugin)) {
         CacheContent cacheContent{cacheManager};
-<<<<<<< HEAD
-        cacheContent.blobId = ov::ModelCache::compute_hash(model_, create_compile_config(plugin, parsed._config));
-        auto lock = cacheGuard.get_hash_lock(cacheContent.blobId);
-=======
         cacheContent.blobId = ov::ModelCache::compute_hash(model, create_compile_config(plugin, parsed._config));
         std::unique_ptr<CacheGuardEntry> lock;
         // Proxy plugin fallback to lowlevel device
         if (!is_proxy_device(plugin))
             lock = cacheGuard.get_hash_lock(cacheContent.blobId);
->>>>>>> 186b1b6b
         res = load_model_from_cache(cacheContent, plugin, parsed._config, context, [&]() {
             return compile_model_and_cache(model, plugin, parsed._config, context, cacheContent);
         });
