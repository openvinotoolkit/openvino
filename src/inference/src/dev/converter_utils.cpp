// Copyright (C) 2018-2023 Intel Corporation
// SPDX-License-Identifier: Apache-2.0
//

#include "converter_utils.hpp"

#include <fstream>
#include <memory>
#include <mutex>

#include "any_copy.hpp"
#include "cnn_network_ngraph_impl.hpp"
#include "cpp_interfaces/interface/ie_iexecutable_network_internal.hpp"
#include "cpp_interfaces/interface/ie_iplugin_internal.hpp"
#include "cpp_interfaces/interface/ie_ivariable_state_internal.hpp"
#include "dev/make_tensor.hpp"
#include "icompiled_model_wrapper.hpp"
#include "ie_blob.h"
#include "ie_common.h"
#include "ie_compound_blob.h"
#include "ie_icore.hpp"
#include "ie_input_info.hpp"
#include "ie_layouts.h"
#include "ie_ngraph_utils.hpp"
#include "ie_plugin_config.hpp"
#include "ie_version.hpp"
#include "iplugin_wrapper.hpp"
#include "openvino/core/except.hpp"
#include "openvino/op/parameter.hpp"
#include "openvino/runtime/exception.hpp"
#include "openvino/runtime/icompiled_model.hpp"
#include "openvino/runtime/iinfer_request.hpp"
#include "openvino/runtime/iplugin.hpp"
#include "openvino/runtime/itensor.hpp"
#include "openvino/runtime/ivariable_state.hpp"
#include "openvino/runtime/profiling_info.hpp"
#include "openvino/runtime/remote_context.hpp"
#include "openvino/runtime/so_ptr.hpp"
#include "openvino/runtime/tensor.hpp"
#include "openvino/runtime/threading/executor_manager.hpp"
#include "openvino/runtime/variable_state.hpp"
#include "remote_context_wrapper.hpp"
#include "threading/ie_executor_manager.hpp"
#include "transformations/utils/utils.hpp"

#ifndef NO_PROXY_PLUGIN
#    include "openvino/proxy/infer_request.hpp"
#endif

namespace {

std::string get_legacy_name_from_port(const ov::Output<const ov::Node>& port) {
    ov::Output<ngraph::Node> p(std::const_pointer_cast<ov::Node>(port.get_node_shared_ptr()), port.get_index());
    if (auto node = std::dynamic_pointer_cast<ov::op::v0::Result>(p.get_node_shared_ptr())) {
        p = node->input_value(0);
    }
    return ov::op::util::create_ie_output_name(p);
}

void fill_input_info(ov::Output<ov::Node>& input, InferenceEngine::InputInfo::Ptr& input_info) {
    const ov::Output<const ov::Node> const_input(input.get_node(), input.get_index());
    ov::legacy_convert::fill_input_info(const_input, input_info);
    auto& rt_info = input.get_rt_info();
    auto it = rt_info.find("ie_legacy_preproc");
    if (it != rt_info.end()) {
        rt_info.erase(it);
    }
    it = rt_info.find("ie_legacy_td");
    if (it != rt_info.end()) {
        rt_info.erase(it);
    }
}

void fill_output_info(ov::Output<ov::Node>& input, InferenceEngine::DataPtr& output_info) {
    const ov::Output<const ov::Node> const_input(input.get_node(), input.get_index());
    ov::legacy_convert::fill_output_info(const_input, output_info);
    auto& rt_info = input.get_rt_info();
    auto it = rt_info.find("ie_legacy_td");
    if (it != rt_info.end()) {
        rt_info.erase(it);
    }
}

InferenceEngine::SizeVector get_dims(const ov::Output<const ov::Node>& port) {
    InferenceEngine::SizeVector dims = {};
    const auto& p_shape = port.get_partial_shape();
    if (p_shape.is_static())
        dims = p_shape.get_shape();
    return dims;
}

}  // namespace

void ov::legacy_convert::fill_input_info(const ov::Output<const ov::Node>& input,
                                         InferenceEngine::InputInfo::Ptr& input_info) {
    if (!input_info) {
        // Create input info
        auto param_name = input.get_node()->get_friendly_name();
        auto dims = get_dims(input);
        InferenceEngine::TensorDesc desc(InferenceEngine::details::convertPrecision(input.get_element_type()),
                                         dims,
                                         InferenceEngine::TensorDesc::getLayoutByDims(dims));
        auto data = std::make_shared<InferenceEngine::Data>(param_name, desc);
        input_info = std::make_shared<InferenceEngine::InputInfo>();
        input_info->setInputData(data);
    }
    auto& rt_info = input.get_rt_info();
    auto it = rt_info.find("ie_legacy_preproc");
    if (it != rt_info.end()) {
        input_info->getPreProcess() = it->second.as<InferenceEngine::PreProcessInfo>();
    }
    it = rt_info.find("ie_legacy_td");
    if (it != rt_info.end()) {
        auto td = it->second.as<InferenceEngine::TensorDesc>();
        input_info->getInputData()->reshape(td.getDims(), td.getLayout());
        input_info->setPrecision(td.getPrecision());
    }
}
void ov::legacy_convert::fill_output_info(const ov::Output<const ov::Node>& output,
                                          InferenceEngine::DataPtr& output_info) {
    if (!output_info) {
        // Create input info
        const auto& res_name = ov::op::util::create_ie_output_name(output);
        auto dims = get_dims(output);
        InferenceEngine::TensorDesc desc(InferenceEngine::details::convertPrecision(output.get_element_type()),
                                         dims,
                                         InferenceEngine::TensorDesc::getLayoutByDims(dims));
        output_info = std::make_shared<InferenceEngine::Data>(res_name, desc);
    }
    auto& rt_info = output.get_rt_info();
    auto it = rt_info.find("ie_legacy_td");
    if (it != rt_info.end()) {
        auto td = it->second.as<InferenceEngine::TensorDesc>();
        output_info->reshape(td.getDims(), td.getLayout());
        output_info->setPrecision(td.getPrecision());
    }
}

InferenceEngine::CNNNetwork ov::legacy_convert::convert_model(const std::shared_ptr<const ov::Model>& model,
                                                              bool is_new_api) {
    auto network = InferenceEngine::CNNNetwork(std::shared_ptr<InferenceEngine::ICNNNetwork>(
        new InferenceEngine::details::CNNNetworkNGraphImpl(model->clone(), {}, is_new_api)));
    std::shared_ptr<ov::Model> cloned_model = network.getFunction();
    for (auto&& input : cloned_model->inputs()) {
        auto param_name = input.get_node()->get_friendly_name();

        OPENVINO_ASSERT(network.getInputsInfo().count(param_name));

        auto input_info = network.getInputsInfo()[param_name];
        ::fill_input_info(input, input_info);
    }
    for (auto&& result : cloned_model->get_results()) {
        auto output = result->input_value(0);
        const auto& res_name = ov::op::util::create_ie_output_name(output);

        OPENVINO_ASSERT(network.getOutputsInfo().count(res_name));
        auto output_info = network.getOutputsInfo()[res_name];

        ::fill_output_info(output, output_info);
    }
    return network;
}
std::shared_ptr<const ov::Model> ov::legacy_convert::convert_model(const InferenceEngine::CNNNetwork& network,
                                                                   bool is_new_api) {
    OPENVINO_ASSERT(network.getFunction(),
                    "CNNNetwork can be converted to OpenVINO Model only in case if it contains ngraph::Function");
    if (is_new_api)
        return network.getFunction();

    auto cloned_model = network.getFunction()->clone();
    for (auto&& input : cloned_model->inputs()) {
        auto param_name = input.get_node()->get_friendly_name();

        OPENVINO_ASSERT(network.getInputsInfo().count(param_name));

        auto input_info = network.getInputsInfo().at(param_name);
        auto& rt_info = input.get_rt_info();
        rt_info["ie_legacy_preproc"] = input_info->getPreProcess();
        rt_info["ie_legacy_td"] = input_info->getTensorDesc();
    }
    for (auto&& result : cloned_model->get_results()) {
        auto output = result->input_value(0);
        const auto& res_name = ov::op::util::create_ie_output_name(output);

        OPENVINO_ASSERT(network.getOutputsInfo().count(res_name));
        auto output_info = network.getOutputsInfo().at(res_name);

        auto& rt_info = output.get_rt_info();
        rt_info["ie_legacy_td"] = output_info->getTensorDesc();
    }
    if (!cloned_model->has_rt_info("version")) {
        cloned_model->set_rt_info(int64_t(10), "version");
    }
    return cloned_model;
}

namespace ov {

class IVariableStateInternalWrapper : public InferenceEngine::IVariableStateInternal {
    std::shared_ptr<ov::IVariableState> m_state;

public:
    IVariableStateInternalWrapper(const std::shared_ptr<ov::IVariableState>& state)
        : InferenceEngine::IVariableStateInternal(state->get_name()),
          m_state(state) {}

    std::string GetName() const override {
        return m_state->get_name();
    }

    void Reset() override {
        m_state->reset();
    }

    void SetState(const InferenceEngine::Blob::Ptr& newState) override {
        m_state->set_state(ov::Tensor(ov::make_tensor(newState), {}));
    }

    InferenceEngine::Blob::CPtr GetState() const override {
        return tensor_to_blob(m_state->get_state()._impl);
    }
};

class IInferencePluginWrapper : public InferenceEngine::IInferencePlugin {
public:
    IInferencePluginWrapper(const std::shared_ptr<ov::IPlugin>& plugin) : m_plugin(plugin) {
        auto& ver = plugin->get_version();
        InferenceEngine::Version version;
        version.buildNumber = ver.buildNumber;
        version.description = ver.description;
        SetVersion(version);
        _isNewAPI = plugin->is_new_api();
        _executorManager = InferenceEngine::create_old_manager(plugin->get_executor_manager());
    }

    virtual ~IInferencePluginWrapper() = default;

    std::string GetName() const noexcept override {
        return m_plugin->get_device_name();
    }

    void SetName(const std::string& name) noexcept override {
        m_plugin->set_device_name(name);
    }

    std::shared_ptr<InferenceEngine::IExecutableNetworkInternal> LoadNetwork(
        const InferenceEngine::CNNNetwork& network,
        const std::map<std::string, std::string>& config) override {
        return ov::legacy_convert::convert_compiled_model(
            m_plugin->compile_model(ov::legacy_convert::convert_model(network, m_plugin->is_new_api()),
                                    ov::any_copy(config)));
    }

    std::shared_ptr<InferenceEngine::IExecutableNetworkInternal> LoadNetwork(
        const InferenceEngine::CNNNetwork& network,
        const std::map<std::string, std::string>& config,
        const std::shared_ptr<InferenceEngine::RemoteContext>& context) override {
        return ov::legacy_convert::convert_compiled_model(
            m_plugin->compile_model(ov::legacy_convert::convert_model(network, m_plugin->is_new_api()),
                                    ov::any_copy(config),
                                    ov::RemoteContext{ov::legacy_convert::convert_remote_context(context), {}}));
    }

    ov::SoPtr<InferenceEngine::IExecutableNetworkInternal> LoadNetwork(
        const std::string& modelPath,
        const std::map<std::string, std::string>& config) override {
        return ov::SoPtr<InferenceEngine::IExecutableNetworkInternal>(
            ov::legacy_convert::convert_compiled_model(m_plugin->compile_model(modelPath, ov::any_copy(config))),
            {});
    }

    void AddExtension(const std::shared_ptr<InferenceEngine::IExtension>& extension) override {
        m_plugin->add_extension(extension);
    }

    void SetConfig(const std::map<std::string, std::string>& config) override {
        m_plugin->set_property(ov::any_copy(config));
    }

    void SetProperties(const ov::AnyMap& config) override {
        m_plugin->set_property(config);
    }

    InferenceEngine::Parameter GetConfig(
        const std::string& name,
        const std::map<std::string, InferenceEngine::Parameter>& options) const override {
        return m_plugin->get_property(name, options);
    }

    InferenceEngine::Parameter GetMetric(
        const std::string& name,
        const std::map<std::string, InferenceEngine::Parameter>& options) const override {
        return m_plugin->get_property(name, options);
    }

    std::shared_ptr<InferenceEngine::RemoteContext> CreateContext(const InferenceEngine::ParamMap& params) override {
        return ov::legacy_convert::convert_remote_context(m_plugin->create_context(params));
    }

    std::shared_ptr<InferenceEngine::RemoteContext> GetDefaultContext(
        const InferenceEngine::ParamMap& params) override {
        return ov::legacy_convert::convert_remote_context(m_plugin->get_default_context(params));
    }

    std::shared_ptr<InferenceEngine::IExecutableNetworkInternal> ImportNetwork(
        const std::string& modelFileName,
        const std::map<std::string, std::string>& config) override {
        std::ifstream model(modelFileName, std::ios::binary);
        return ov::legacy_convert::convert_compiled_model(m_plugin->import_model(model, ov::any_copy(config)));
    }

    std::shared_ptr<InferenceEngine::IExecutableNetworkInternal> ImportNetwork(
        std::istream& networkModel,
        const std::map<std::string, std::string>& config) override {
        return ov::legacy_convert::convert_compiled_model(m_plugin->import_model(networkModel, ov::any_copy(config)));
    }

    std::shared_ptr<InferenceEngine::IExecutableNetworkInternal> ImportNetwork(
        std::istream& networkModel,
        const std::shared_ptr<InferenceEngine::RemoteContext>& context,
        const std::map<std::string, std::string>& config) override {
        return ov::legacy_convert::convert_compiled_model(
            m_plugin->import_model(networkModel,
                                   ov::RemoteContext{ov::legacy_convert::convert_remote_context(context), {}},
                                   ov::any_copy(config)));
    }

    void SetCore(std::weak_ptr<InferenceEngine::ICore> core) override {
        return m_plugin->set_core(std::dynamic_pointer_cast<ov::ICore>(core.lock()));
    }

    std::shared_ptr<InferenceEngine::ICore> GetCore() const noexcept override {
        auto core = m_plugin->get_core();
        return std::dynamic_pointer_cast<InferenceEngine::ICore>(core);
    }

    InferenceEngine::QueryNetworkResult QueryNetwork(const InferenceEngine::CNNNetwork& network,
                                                     const std::map<std::string, std::string>& config) const override {
        auto res = m_plugin->query_model(ov::legacy_convert::convert_model(network, m_plugin->is_new_api()),
                                         ov::any_copy(config));
        ie::QueryNetworkResult ret;
        if (!network.getFunction() || res.empty()) {
            ret.rc = InferenceEngine::GENERAL_ERROR;
            return ret;
        }
        ret.supportedLayersMap = res;

        return ret;
    }

    std::shared_ptr<ov::IPlugin> get_plugin() {
        return m_plugin;
    }

private:
    std::shared_ptr<ov::IPlugin> m_plugin;
};

}  // namespace ov

std::shared_ptr<::InferenceEngine::IInferencePlugin> ov::legacy_convert::convert_plugin(
    const std::shared_ptr<::ov::IPlugin>& plugin) {
    if (auto wrapper = std::dynamic_pointer_cast<InferenceEngine::IPluginWrapper>(plugin))
        return wrapper->get_plugin();
    return std::make_shared<ov::IInferencePluginWrapper>(plugin);
}

std::shared_ptr<::ov::IPlugin> ov::legacy_convert::convert_plugin(
    const std::shared_ptr<::InferenceEngine::IInferencePlugin>& plugin) {
    std::shared_ptr<::ov::IPlugin> ov_plugin(new ::InferenceEngine::IPluginWrapper(plugin));
    return ov_plugin;
}

namespace ov {

class IExecutableNetworkWrapper : public InferenceEngine::IExecutableNetworkInternal {
public:
    explicit IExecutableNetworkWrapper(const std::shared_ptr<ov::ICompiledModel>& model) : m_model(model) {
        for (const auto& input : m_model->inputs()) {
            InferenceEngine::InputInfo::Ptr input_info;
            ov::legacy_convert::fill_input_info(input, input_info);
            _networkInputs[input_info->name()] = input_info;
            _parameters.emplace_back(input.get_node_shared_ptr());
        }
        for (const auto& output : m_model->outputs()) {
            auto out = output.get_node()->input_value(0);
            InferenceEngine::DataPtr output_info;
            ov::legacy_convert::fill_output_info(ov::Output<const ov::Node>(out.get_node(), out.get_index()),
                                                 output_info);
            _networkOutputs[output_info->getName()] = output_info;
            _results.emplace_back(output.get_node_shared_ptr());
        }
        _plugin = ov::legacy_convert::convert_plugin(std::const_pointer_cast<ov::IPlugin>(m_model->m_plugin));
    }

    std::shared_ptr<InferenceEngine::IInferRequestInternal> CreateInferRequest() override {
        auto infer_request = legacy_convert::convert_infer_request(m_model->create_infer_request());
        infer_request->setPointerToExecutableNetworkInternal(shared_from_this());
        return infer_request;
    }

    void Export(std::ostream& model) override {
        m_model->export_model(model);
    }

    void Export(const std::string& modelFileName) override {
        std::ofstream ostream(modelFileName, std::ios::out | std::ios::binary);
        Export(ostream);
    }

    std::shared_ptr<ngraph::Function> GetExecGraphInfo() override {
        return m_model->get_runtime_model()->clone();
    }

    void SetConfig(const std::map<std::string, InferenceEngine::Parameter>& config) override {
        m_model->set_property(config);
    }

    InferenceEngine::Parameter GetConfig(const std::string& name) const override {
        return m_model->get_property(name);
    }

    InferenceEngine::Parameter GetMetric(const std::string& name) const override {
        return m_model->get_property(name);
    }

    std::shared_ptr<InferenceEngine::RemoteContext> GetContext() const override {
        return ov::legacy_convert::convert_remote_context(m_model->get_context());
    }

    std::shared_ptr<ov::ICompiledModel> get_compiled_model() {
        return m_model;
    }

private:
    std::shared_ptr<ov::ICompiledModel> m_model;
};
}  // namespace ov

std::shared_ptr<InferenceEngine::IExecutableNetworkInternal> ov::legacy_convert::convert_compiled_model(
    const std::shared_ptr<ov::ICompiledModel>& model) {
    if (auto comp_model = std::dynamic_pointer_cast<InferenceEngine::ICompiledModelWrapper>(model)) {
        return comp_model->get_executable_network();
    }
    return std::make_shared<ov::IExecutableNetworkWrapper>(model);
}

std::shared_ptr<ov::ICompiledModel> ov::legacy_convert::convert_compiled_model(
    const std::shared_ptr<InferenceEngine::IExecutableNetworkInternal>& model) {
    if (auto comp_model = std::dynamic_pointer_cast<ov::IExecutableNetworkWrapper>(model)) {
        return comp_model->get_compiled_model();
    }
    return std::make_shared<InferenceEngine::ICompiledModelWrapper>(model);
}

namespace ov {

class IInferRequestInternalWrapper : public InferenceEngine::IInferRequestInternal {
    ov::Output<const ov::Node> find_port(const std::string& legacy_name) const {
        for (const auto& port : m_request->get_inputs()) {
            if (get_legacy_name_from_port(port) == legacy_name)
                return port;
        }
        for (const auto& port : m_request->get_outputs()) {
            if (get_legacy_name_from_port(port) == legacy_name)
                return port;
        }
        OPENVINO_ASSERT(false, "Cannot find port with name: ", legacy_name);
    }

public:
    explicit IInferRequestInternalWrapper(const std::shared_ptr<ov::IAsyncInferRequest>& request)
        : m_request(request) {}

    void Infer() override {
        m_request->infer();
    }

    void Cancel() override {
        m_request->cancel();
    }

    std::map<std::string, InferenceEngine::InferenceEngineProfileInfo> GetPerformanceCounts() const override {
        auto res = m_request->get_profiling_info();
        std::map<std::string, InferenceEngine::InferenceEngineProfileInfo> ret;
        for (size_t i = 0; i < res.size(); i++) {
            const auto& info = res[i];
            InferenceEngine::InferenceEngineProfileInfo old_info;
            old_info.cpu_uSec = info.cpu_time.count();
            old_info.execution_index = static_cast<unsigned>(i);
            old_info.realTime_uSec = info.real_time.count();
            strncpy(old_info.exec_type, info.exec_type.c_str(), sizeof(old_info.exec_type));
            old_info.exec_type[sizeof(old_info.exec_type) - 1] = 0;
            strncpy(old_info.layer_type, info.node_type.c_str(), sizeof(old_info.layer_type));
            old_info.layer_type[sizeof(old_info.layer_type) - 1] = 0;
            switch (info.status) {
            case ov::ProfilingInfo::Status::EXECUTED:
                old_info.status = InferenceEngine::InferenceEngineProfileInfo::EXECUTED;
                break;
            case ov::ProfilingInfo::Status::NOT_RUN:
                old_info.status = InferenceEngine::InferenceEngineProfileInfo::NOT_RUN;
                break;
            case ov::ProfilingInfo::Status::OPTIMIZED_OUT:
                old_info.status = InferenceEngine::InferenceEngineProfileInfo::OPTIMIZED_OUT;
                break;
            }
            ret[info.node_name] = old_info;
        }
        return ret;
    }

    void SetBlob(const std::string& name, const InferenceEngine::Blob::Ptr& data) override {
        try {
            m_request->set_tensor(find_port(name), ov::Tensor{ov::make_tensor(data), {}});
        } catch (const ov::Exception& ex) {
            const std::string what = ex.what();
            if (what.find("Failed to set tensor") != std::string::npos) {
                IE_THROW(ParameterMismatch) << what;
            }
            IE_THROW(GeneralError) << what;
        }
    }

    void SetBlobs(const std::string& name, const std::vector<InferenceEngine::Blob::Ptr>& blobs) override {
        try {
            std::vector<ov::Tensor> tensors;
            for (const auto& blob : blobs) {
                tensors.emplace_back(ov::Tensor{ov::make_tensor(blob), {}});
            }
            m_request->set_tensors(find_port(name), tensors);
        } catch (const ov::Exception& ex) {
            IE_THROW(GeneralError) << ex.what();
        }
    }

    InferenceEngine::Blob::Ptr GetBlob(const std::string& name) override {
        return tensor_to_blob(m_request->get_tensor(find_port(name))._impl);
    }

    InferenceEngine::BatchedBlob::Ptr GetBlobs(const std::string& name) override {
        auto tensors = m_request->get_tensors(find_port(name));
        std::vector<InferenceEngine::Blob::Ptr> blobs;
        for (const auto& tensor : tensors) {
            blobs.emplace_back(tensor_to_blob(tensor._impl));
        }
        return std::make_shared<InferenceEngine::BatchedBlob>(blobs);
    }

<<<<<<< HEAD
    void SetBlob(const std::string& name,
                 const InferenceEngine::Blob::Ptr& data,
                 const InferenceEngine::PreProcessInfo& info) override {
#ifndef NO_PROXY_PLUGIN
        if (auto proxy_request = std::dynamic_pointer_cast<ov::proxy::InferRequest>(m_request)) {
            return ov::legacy_convert::convert_infer_request(proxy_request->get_hardware_request()._ptr)
                ->SetBlob(name, data, info);
        }
#endif
        OPENVINO_NOT_IMPLEMENTED;
    }

=======
>>>>>>> c8f3ed81
    const InferenceEngine::PreProcessInfo& GetPreProcess(const std::string& name) const override {
#ifndef NO_PROXY_PLUGIN
        if (auto proxy_request = std::dynamic_pointer_cast<ov::proxy::InferRequest>(m_request)) {
            return ov::legacy_convert::convert_infer_request(proxy_request->get_hardware_request()._ptr)
                ->GetPreProcess(name);
        }
#endif
        OPENVINO_NOT_IMPLEMENTED;
    }

<<<<<<< HEAD
    void SetBatch(int batch) override {
#ifndef NO_PROXY_PLUGIN
        if (auto proxy_request = std::dynamic_pointer_cast<ov::proxy::InferRequest>(m_request)) {
            return ov::legacy_convert::convert_infer_request(proxy_request->get_hardware_request()._ptr)
                ->SetBatch(batch);
        }
#endif
        OPENVINO_NOT_IMPLEMENTED;
    }

=======
>>>>>>> c8f3ed81
    std::vector<std::shared_ptr<InferenceEngine::IVariableStateInternal>> QueryState() override {
        auto res = m_request->query_state();
        std::vector<std::shared_ptr<InferenceEngine::IVariableStateInternal>> ret;
        for (const auto& state : res) {
            ret.emplace_back(std::make_shared<ov::IVariableStateInternalWrapper>(state));
        }
        return ret;
    }

    void StartAsync() override {
        m_request->start_async();
    }

    InferenceEngine::StatusCode Wait(int64_t millis_timeout) override {
        if (millis_timeout == InferenceEngine::IInferRequest::RESULT_READY) {
            m_request->wait();
        } else {
            std::chrono::milliseconds timeout(millis_timeout);
            bool res = m_request->wait_for(timeout);
            if (!res)
                return InferenceEngine::StatusCode::RESULT_NOT_READY;
        }
        return InferenceEngine::StatusCode::OK;
    }

    void SetCallback(std::function<void(std::exception_ptr)> callback) override {
        m_request->set_callback(std::move(callback));
    }

    std::shared_ptr<ov::IAsyncInferRequest> get_infer_request() {
        return m_request;
    }

private:
    std::shared_ptr<ov::IAsyncInferRequest> m_request;
};

}  // namespace ov

namespace InferenceEngine {

class IVariableStateWrapper : public ov::IVariableState {
private:
    std::shared_ptr<InferenceEngine::IVariableStateInternal> m_state;
    mutable ov::Tensor m_converted_state;

public:
    explicit IVariableStateWrapper(const std::shared_ptr<InferenceEngine::IVariableStateInternal>& state)
        : ov::IVariableState(state->GetName()),
          m_state(state) {}

    void reset() override {
        m_state->Reset();
    }

    void set_state(const ov::Tensor& state) override {
        m_state->SetState(ov::tensor_to_blob(state._impl));
    }

    const ov::Tensor& get_state() const override {
        m_converted_state =
            ov::Tensor(ov::make_tensor(std::const_pointer_cast<InferenceEngine::Blob>(m_state->GetState())), {});
        return m_converted_state;
    }
};

class IAsyncInferRequestWrapper : public ov::IAsyncInferRequest {
public:
    IAsyncInferRequestWrapper(const std::shared_ptr<InferenceEngine::IInferRequestInternal>& request,
                              const std::string& plugin_name)
        : ov::IAsyncInferRequest(nullptr, nullptr, nullptr),
          m_request(request),
          m_unwrap_tensor(plugin_name != "AUTO" && plugin_name != "MULTI" && plugin_name != "BATCH" &&
                          plugin_name != "HETERO") {
        if (m_request->getPointerToExecutableNetworkInternal())
            m_compiled_model =
                ov::legacy_convert::convert_compiled_model(m_request->getPointerToExecutableNetworkInternal());
    }
    std::shared_ptr<InferenceEngine::IInferRequestInternal> get_infer_request() {
        return m_request;
    }

    void infer() override {
        m_request->Infer();
    }
    void start_async() override {
        m_request->StartAsync();
    }

    void wait() override {
        try {
            m_request->Wait(InferenceEngine::InferRequest::RESULT_READY);
        } catch (const ov::Cancelled&) {
            throw;
        } catch (const InferenceEngine::InferCancelled& e) {
            ov::Cancelled::create(e.what());
        } catch (const std::exception& ex) {
            OPENVINO_THROW(ex.what());
        } catch (...) {
            OPENVINO_THROW("Unexpected exception");
        }
    }
    bool wait_for(const std::chrono::milliseconds& timeout) override {
        try {
            return m_request->Wait(timeout.count()) == InferenceEngine::OK;
        } catch (const InferenceEngine::InferCancelled& e) {
            ov::Cancelled::create(e.what());
        } catch (const std::exception& ex) {
            OPENVINO_THROW(ex.what());
        } catch (...) {
            OPENVINO_THROW("Unexpected exception");
        }
    }

    void cancel() override {
        m_request->Cancel();
    }

    std::vector<ov::ProfilingInfo> get_profiling_info() const override {
        auto ieInfos = m_request->GetPerformanceCounts();
        std::vector<ov::ProfilingInfo> infos;
        infos.reserve(ieInfos.size());
        while (!ieInfos.empty()) {
            auto itIeInfo = std::min_element(
                std::begin(ieInfos),
                std::end(ieInfos),
                [](const decltype(ieInfos)::value_type& lhs, const decltype(ieInfos)::value_type& rhs) {
                    return lhs.second.execution_index < rhs.second.execution_index;
                });
            IE_ASSERT(itIeInfo != ieInfos.end());
            auto& ieInfo = itIeInfo->second;
            infos.push_back(ov::ProfilingInfo{});
            auto& info = infos.back();
            switch (ieInfo.status) {
            case InferenceEngine::InferenceEngineProfileInfo::NOT_RUN:
                info.status = ov::ProfilingInfo::Status::NOT_RUN;
                break;
            case InferenceEngine::InferenceEngineProfileInfo::OPTIMIZED_OUT:
                info.status = ov::ProfilingInfo::Status::OPTIMIZED_OUT;
                break;
            case InferenceEngine::InferenceEngineProfileInfo::EXECUTED:
                info.status = ov::ProfilingInfo::Status::EXECUTED;
                break;
            }
            info.real_time = std::chrono::microseconds{ieInfo.realTime_uSec};
            info.cpu_time = std::chrono::microseconds{ieInfo.cpu_uSec};
            info.node_name = itIeInfo->first;
            info.exec_type = std::string{ieInfo.exec_type};
            info.node_type = std::string{ieInfo.layer_type};
            ieInfos.erase(itIeInfo);
        }
        return infos;
    }

    ov::Tensor get_tensor(const ov::Output<const ov::Node>& port) const override {
        const auto& name = get_legacy_name_from_port(port);
        OPENVINO_ASSERT(!m_request->GetBlobs(name),
                        "get_tensor shall not be used together with batched "
                        "set_tensors/set_input_tensors for name '",
                        name,
                        "'");
        auto blob = m_request->GetBlob(name);
        ov::Tensor tensor = {ov::make_tensor(blob), {m_request->getPointerToSo()}};
        return tensor;
    }
    void set_tensor(const ov::Output<const ov::Node>& port, const ov::Tensor& tensor) override {
        m_request->SetBlob(get_legacy_name_from_port(port), ov::tensor_to_blob(tensor._impl, m_unwrap_tensor));
    }

    std::vector<ov::Tensor> get_tensors(const ov::Output<const ov::Node>& port) const override {
        auto blobs = m_request->GetBlobs(get_legacy_name_from_port(port));
        std::vector<ov::Tensor> ret;
        if (!blobs)
            return ret;
        for (size_t i = 0; i < blobs->size(); i++) {
            ret.emplace_back(ov::Tensor{ov::make_tensor(blobs->getBlob(i)), {m_request->getPointerToSo()}});
        }
        return ret;
    }
    void set_tensors(const ov::Output<const ov::Node>& port, const std::vector<ov::Tensor>& tensors) override {
        std::vector<InferenceEngine::Blob::Ptr> blobs;
        for (const auto& tensor : tensors) {
            blobs.emplace_back(ov::tensor_to_blob(tensor._impl, m_unwrap_tensor));
        }
        m_request->SetBlobs(get_legacy_name_from_port(port), blobs);
    }

    std::vector<std::shared_ptr<ov::IVariableState>> query_state() const override {
        std::vector<std::shared_ptr<ov::IVariableState>> variable_states;
        std::vector<std::shared_ptr<void>> soVec;
        for (auto&& state : m_request->QueryState()) {
            variable_states.emplace_back(std::make_shared<InferenceEngine::IVariableStateWrapper>(state));
        }
        return variable_states;
    }

    void set_callback(std::function<void(std::exception_ptr)> callback) override {
        m_request->SetCallback(std::move(callback));
    }

    const std::shared_ptr<const ov::ICompiledModel>& get_compiled_model() const override {
        if (!m_compiled_model) {
            std::lock_guard<std::mutex> lock(m_mutex);
            if (!m_compiled_model) {
                if (m_request->getPointerToExecutableNetworkInternal())
                    m_compiled_model =
                        ov::legacy_convert::convert_compiled_model(m_request->getPointerToExecutableNetworkInternal());
            }
        }
        OPENVINO_ASSERT(m_compiled_model);
        return m_compiled_model;
    }

    const std::vector<ov::Output<const ov::Node>>& get_inputs() const override {
        return get_compiled_model()->inputs();
    }
    const std::vector<ov::Output<const ov::Node>>& get_outputs() const override {
        return get_compiled_model()->outputs();
    }

private:
    std::shared_ptr<InferenceEngine::IInferRequestInternal> m_request;
    mutable std::shared_ptr<const ov::ICompiledModel> m_compiled_model;
    mutable std::mutex m_mutex;
    const bool m_unwrap_tensor;
};

}  // namespace InferenceEngine

std::shared_ptr<::InferenceEngine::IInferRequestInternal> ov::legacy_convert::convert_infer_request(
    const std::shared_ptr<::ov::IAsyncInferRequest>& request) {
    if (auto comp_model = std::dynamic_pointer_cast<InferenceEngine::IAsyncInferRequestWrapper>(request)) {
        return comp_model->get_infer_request();
    }
    return std::make_shared<ov::IInferRequestInternalWrapper>(request);
}
std::shared_ptr<::ov::IAsyncInferRequest> ov::legacy_convert::convert_infer_request(
    const std::shared_ptr<::InferenceEngine::IInferRequestInternal>& request,
    const std::string& plugin_name) {
    if (auto comp_model = std::dynamic_pointer_cast<ov::IInferRequestInternalWrapper>(request)) {
        return comp_model->get_infer_request();
    }
    return std::make_shared<InferenceEngine::IAsyncInferRequestWrapper>(request, plugin_name);
}

namespace InferenceEngine {

class IRemoteContextWrapper : public ov::IRemoteContext {
private:
    std::shared_ptr<InferenceEngine::RemoteContext> m_context;
    mutable std::string m_name;
    mutable ov::AnyMap m_params;

public:
    IRemoteContextWrapper(const std::shared_ptr<InferenceEngine::RemoteContext>& context) : m_context(context) {}
    virtual ~IRemoteContextWrapper() = default;
    const std::shared_ptr<InferenceEngine::RemoteContext>& get_context() {
        return m_context;
    }
    const std::string& get_device_name() const override {
        m_name = m_context->getDeviceName();
        return m_name;
    }

    const ov::AnyMap& get_property() const override {
        m_params = m_context->getParams();
        return m_params;
    }

    std::shared_ptr<ov::IRemoteTensor> create_tensor(const ov::element::Type& type,
                                                     const ov::Shape& shape,
                                                     const ov::AnyMap& params = {}) override {
        InferenceEngine::TensorDesc desc(InferenceEngine::details::convertPrecision(type),
                                         shape,
                                         InferenceEngine::TensorDesc::getLayoutByDims(shape));
        auto blob = m_context->CreateBlob(desc, params);
        blob->allocate();
        return std::dynamic_pointer_cast<ov::IRemoteTensor>(ov::make_tensor(blob));
    }

    std::shared_ptr<ov::ITensor> create_host_tensor(const ov::element::Type type, const ov::Shape& shape) override {
        InferenceEngine::TensorDesc desc(InferenceEngine::details::convertPrecision(type),
                                         shape,
                                         InferenceEngine::TensorDesc::getLayoutByDims(shape));
        auto blob = m_context->CreateHostBlob(desc);
        blob->allocate();
        return ov::make_tensor(blob);
    }
};

}  // namespace InferenceEngine

std::shared_ptr<InferenceEngine::RemoteContext> ov::legacy_convert::convert_remote_context(
    const std::shared_ptr<ov::IRemoteContext>& context) {
    if (auto ctx = std::dynamic_pointer_cast<InferenceEngine::IRemoteContextWrapper>(context)) {
        return ctx->get_context();
    }
    return std::make_shared<ov::RemoteContextWrapper>(context);
}
std::shared_ptr<ov::IRemoteContext> ov::legacy_convert::convert_remote_context(
    const std::shared_ptr<InferenceEngine::RemoteContext>& context) {
    if (auto ctx = std::dynamic_pointer_cast<ov::RemoteContextWrapper>(context)) {
        return ctx->get_context();
    }
    return std::make_shared<InferenceEngine::IRemoteContextWrapper>(context);
}<|MERGE_RESOLUTION|>--- conflicted
+++ resolved
@@ -546,21 +546,6 @@
         return std::make_shared<InferenceEngine::BatchedBlob>(blobs);
     }
 
-<<<<<<< HEAD
-    void SetBlob(const std::string& name,
-                 const InferenceEngine::Blob::Ptr& data,
-                 const InferenceEngine::PreProcessInfo& info) override {
-#ifndef NO_PROXY_PLUGIN
-        if (auto proxy_request = std::dynamic_pointer_cast<ov::proxy::InferRequest>(m_request)) {
-            return ov::legacy_convert::convert_infer_request(proxy_request->get_hardware_request()._ptr)
-                ->SetBlob(name, data, info);
-        }
-#endif
-        OPENVINO_NOT_IMPLEMENTED;
-    }
-
-=======
->>>>>>> c8f3ed81
     const InferenceEngine::PreProcessInfo& GetPreProcess(const std::string& name) const override {
 #ifndef NO_PROXY_PLUGIN
         if (auto proxy_request = std::dynamic_pointer_cast<ov::proxy::InferRequest>(m_request)) {
@@ -571,19 +556,6 @@
         OPENVINO_NOT_IMPLEMENTED;
     }
 
-<<<<<<< HEAD
-    void SetBatch(int batch) override {
-#ifndef NO_PROXY_PLUGIN
-        if (auto proxy_request = std::dynamic_pointer_cast<ov::proxy::InferRequest>(m_request)) {
-            return ov::legacy_convert::convert_infer_request(proxy_request->get_hardware_request()._ptr)
-                ->SetBatch(batch);
-        }
-#endif
-        OPENVINO_NOT_IMPLEMENTED;
-    }
-
-=======
->>>>>>> c8f3ed81
     std::vector<std::shared_ptr<InferenceEngine::IVariableStateInternal>> QueryState() override {
         auto res = m_request->query_state();
         std::vector<std::shared_ptr<InferenceEngine::IVariableStateInternal>> ret;
