--- conflicted
+++ resolved
@@ -36,9 +36,5 @@
 ov::SoPtr<::ov::IAsyncInferRequest> convert_infer_request(
     const std::shared_ptr<::InferenceEngine::IInferRequestInternal>& request,
     const std::string& plugin_name = "");
-<<<<<<< HEAD
-
-=======
->>>>>>> 99d14a8b
 }  // namespace legacy_convert
 }  // namespace ov