// Copyright (C) 2018-2025 Intel Corporation
// SPDX-License-Identifier: Apache-2.0
//

#include <gtest/gtest.h>

#include "common_test_utils/test_common.hpp"
#include "openvino/runtime/threading/cpu_streams_info.hpp"
#include "openvino/runtime/threading/istreams_executor.hpp"
#include "os/cpu_map_info.hpp"

using namespace testing;
using namespace ov;
using namespace threading;

namespace {

#if defined(__linux__) || defined(_WIN32)

struct ExecutorConfigTestCase {
    std::vector<std::vector<int>> _proc_type_table;
    std::vector<std::vector<int>> _cpu_mapping_table;
    int _num_streams;
    int _threads_per_stream;
    ov::hint::SchedulingCoreType _core_type;
    bool _cpu_reservation;
    bool _cpu_pinning;
    bool _cores_limit;
    std::vector<std::vector<int>> _streams_info_table_in;
    std::vector<std::vector<int>> _streams_info_table;
    std::vector<std::vector<int>> _stream_processors;
};

class ExecutorConfigTest : public ov::test::TestsCommon,
                           public testing::WithParamInterface<std::tuple<ExecutorConfigTestCase>> {
public:
    void SetUp() override {
        auto test_data = std::get<0>(GetParam());

        CPU& cpu = cpu_info();
        cpu._org_proc_type_table = test_data._proc_type_table;
        cpu._proc_type_table = test_data._proc_type_table;
        cpu._cpu_mapping_table = test_data._cpu_mapping_table;
        cpu._numa_nodes = cpu._proc_type_table.size() > 1 ? static_cast<int>(cpu._proc_type_table.size()) - 1 : 1;
        cpu._sockets = cpu._numa_nodes;

        ov::threading::IStreamsExecutor::Config config{"config test",
                                                       test_data._num_streams,
                                                       test_data._threads_per_stream,
                                                       test_data._core_type,
                                                       test_data._cpu_reservation,
                                                       test_data._cpu_pinning,
                                                       test_data._cores_limit,
                                                       test_data._streams_info_table_in};
        ASSERT_EQ(test_data._cpu_reservation, config.get_cpu_reservation());
        ASSERT_EQ(test_data._cpu_pinning, config.get_cpu_pinning());
        ASSERT_EQ(test_data._streams_info_table, config.get_streams_info_table());
        ASSERT_EQ(test_data._stream_processors, config.get_stream_processor_ids());
<<<<<<< HEAD
        if (test_data._cpu_reservation) {
            std::vector<std::vector<int>> proc_type_table = test_data._proc_type_table;
            for (size_t i = 0; i < test_data._streams_info_table.size(); i++) {
                if (test_data._streams_info_table[i][PROC_TYPE] >= MAIN_CORE_PROC &&
                    test_data._streams_info_table[i][PROC_TYPE] <= HYPER_THREADING_PROC) {
                    int nstreams = test_data._streams_info_table[i][NUMBER_OF_STREAMS] > 0
                                       ? test_data._streams_info_table[i][NUMBER_OF_STREAMS]
                                       : 1;
                    int nthreads = nstreams * test_data._streams_info_table[i][THREADS_PER_STREAM];
                    if (proc_type_table.size() > 1) {
                        for (size_t j = 0; j < proc_type_table.size(); j++) {
                            if (proc_type_table[j][PROC_NUMA_NODE_ID] ==
                                    test_data._streams_info_table[i][STREAM_NUMA_NODE_ID] &&
                                proc_type_table[j][PROC_SOCKET_ID] ==
                                    test_data._streams_info_table[i][STREAM_SOCKET_ID]) {
                                proc_type_table[j][test_data._streams_info_table[i][PROC_TYPE]] -= nthreads;
                                proc_type_table[j][ALL_PROC] -= nthreads;
                                proc_type_table[0][test_data._streams_info_table[i][PROC_TYPE]] -= nthreads;
                                proc_type_table[0][ALL_PROC] -= nthreads;
                            }
                        }
                    } else {
                        proc_type_table[0][test_data._streams_info_table[i][PROC_TYPE]] -= nthreads;
                        proc_type_table[0][ALL_PROC] -= nthreads;
                    }
                }
            }
            ASSERT_EQ(proc_type_table, cpu._proc_type_table);
=======
        if (!test_data._cores_limit) {
            ASSERT_EQ(test_data._num_streams, config.get_streams());
            ASSERT_EQ(0, config.get_threads_per_stream());
>>>>>>> 6e489ae6
        }
    }
};

ExecutorConfigTestCase _1sockets_streams_4_threads_1 = {
    // param[in]: proc_type_table, {total processors, number of physical processors, number of Efficient processors,
    // number of hyper threading processors}
    {
        {12, 6, 0, 6, 0, 0},
    },
    // param[in]: cpu_mapping_table, {PROCESSOR_ID, NUMA_ID, SOCKET_ID, CORE_ID, CORE_TYPE, GROUP_ID, Used}
    {
        {0, 0, 0, 0, MAIN_CORE_PROC, 0, -1},
        {1, 0, 0, 0, HYPER_THREADING_PROC, 1, -1},
        {2, 0, 0, 1, MAIN_CORE_PROC, 2, -1},
        {3, 0, 0, 1, HYPER_THREADING_PROC, 3, -1},
        {4, 0, 0, 2, MAIN_CORE_PROC, 4, -1},
        {5, 0, 0, 2, HYPER_THREADING_PROC, 5, -1},
        {6, 0, 0, 3, MAIN_CORE_PROC, 6, -1},
        {7, 0, 0, 3, HYPER_THREADING_PROC, 7, -1},
        {8, 0, 0, 4, MAIN_CORE_PROC, 8, -1},
        {9, 0, 0, 4, HYPER_THREADING_PROC, 9, -1},
        {10, 0, 0, 5, MAIN_CORE_PROC, 10, -1},
        {11, 0, 0, 5, HYPER_THREADING_PROC, 11, -1},
    },
    4,                                       // param[in]: the number of streams
    1,                                       // param[in]: the number of threads per stream
    ov::hint::SchedulingCoreType::ANY_CORE,  // param[in]: specified cpu core type
    false,                                   // param[in]: specified cpu reservation
    false,                                   // param[in]: specified cpu pinning
    true,                                    // param[in]: specified cores limit
    {},                                      // param[in]: streams info table
    // param[out]: streams_info_table, {NUMBER_OF_STREAMS, PROC_TYPE, THREADS_PER_STREAM, STREAM_NUMA_NODE_ID,
    // STREAM_SOCKET_ID}
    {
        {4, MAIN_CORE_PROC, 1, 0, 0},
    },
    // param[out]: stream_processors, the list of processor ids on each stream.
    {},
};

ExecutorConfigTestCase _1sockets_streams_4_threads_0 = {
    {
        {12, 6, 0, 6, 0, 0},
    },
    {
        {0, 0, 0, 0, MAIN_CORE_PROC, 0, -1},
        {1, 0, 0, 0, HYPER_THREADING_PROC, 1, -1},
        {2, 0, 0, 1, MAIN_CORE_PROC, 2, -1},
        {3, 0, 0, 1, HYPER_THREADING_PROC, 3, -1},
        {4, 0, 0, 2, MAIN_CORE_PROC, 4, -1},
        {5, 0, 0, 2, HYPER_THREADING_PROC, 5, -1},
        {6, 0, 0, 3, MAIN_CORE_PROC, 6, -1},
        {7, 0, 0, 3, HYPER_THREADING_PROC, 7, -1},
        {8, 0, 0, 4, MAIN_CORE_PROC, 8, -1},
        {9, 0, 0, 4, HYPER_THREADING_PROC, 9, -1},
        {10, 0, 0, 5, MAIN_CORE_PROC, 10, -1},
        {11, 0, 0, 5, HYPER_THREADING_PROC, 11, -1},
    },
    4,
    0,
    ov::hint::SchedulingCoreType::ANY_CORE,
    false,
<<<<<<< HEAD
    false,
=======
    true,
>>>>>>> 6e489ae6
    {},
    {},
    {},
};

ExecutorConfigTestCase _1sockets_streams_1_threads_12 = {
    {
        {12, 6, 0, 6, 0, 0},
    },
    {
        {0, 0, 0, 0, MAIN_CORE_PROC, 0, -1},
        {1, 0, 0, 0, HYPER_THREADING_PROC, 1, -1},
        {2, 0, 0, 1, MAIN_CORE_PROC, 2, -1},
        {3, 0, 0, 1, HYPER_THREADING_PROC, 3, -1},
        {4, 0, 0, 2, MAIN_CORE_PROC, 4, -1},
        {5, 0, 0, 2, HYPER_THREADING_PROC, 5, -1},
        {6, 0, 0, 3, MAIN_CORE_PROC, 6, -1},
        {7, 0, 0, 3, HYPER_THREADING_PROC, 7, -1},
        {8, 0, 0, 4, MAIN_CORE_PROC, 8, -1},
        {9, 0, 0, 4, HYPER_THREADING_PROC, 9, -1},
        {10, 0, 0, 5, MAIN_CORE_PROC, 10, -1},
        {11, 0, 0, 5, HYPER_THREADING_PROC, 11, -1},
    },
    1,
    12,
    ov::hint::SchedulingCoreType::ANY_CORE,
    false,
<<<<<<< HEAD
    false,
=======
    true,
>>>>>>> 6e489ae6
    {},
    {
        {1, ALL_PROC, 12, 0, 0},
        {0, MAIN_CORE_PROC, 6, 0, 0},
        {0, HYPER_THREADING_PROC, 6, 0, 0},
    },
    {},
};

ExecutorConfigTestCase _1sockets_streams_1_threads_10 = {
    {
        {12, 6, 0, 6, 0, 0},
    },
    {
        {0, 0, 0, 0, MAIN_CORE_PROC, 0, -1},
        {1, 0, 0, 0, HYPER_THREADING_PROC, 1, -1},
        {2, 0, 0, 1, MAIN_CORE_PROC, 2, -1},
        {3, 0, 0, 1, HYPER_THREADING_PROC, 3, -1},
        {4, 0, 0, 2, MAIN_CORE_PROC, 4, -1},
        {5, 0, 0, 2, HYPER_THREADING_PROC, 5, -1},
        {6, 0, 0, 3, MAIN_CORE_PROC, 6, -1},
        {7, 0, 0, 3, HYPER_THREADING_PROC, 7, -1},
        {8, 0, 0, 4, MAIN_CORE_PROC, 8, -1},
        {9, 0, 0, 4, HYPER_THREADING_PROC, 9, -1},
        {10, 0, 0, 5, MAIN_CORE_PROC, 10, -1},
        {11, 0, 0, 5, HYPER_THREADING_PROC, 11, -1},
    },
    1,
    10,
    ov::hint::SchedulingCoreType::ANY_CORE,
    false,
<<<<<<< HEAD
    false,
=======
    true,
>>>>>>> 6e489ae6
    {},
    {
        {1, ALL_PROC, 10, 0, 0},
        {0, MAIN_CORE_PROC, 6, 0, 0},
        {0, HYPER_THREADING_PROC, 4, 0, 0},
    },
    {},
};

ExecutorConfigTestCase _1sockets_streams_12_threads_1 = {
    {
        {12, 6, 0, 6, 0, 0},
    },
    {
        {0, 0, 0, 0, MAIN_CORE_PROC, 0, -1},
        {1, 0, 0, 0, HYPER_THREADING_PROC, 1, -1},
        {2, 0, 0, 1, MAIN_CORE_PROC, 2, -1},
        {3, 0, 0, 1, HYPER_THREADING_PROC, 3, -1},
        {4, 0, 0, 2, MAIN_CORE_PROC, 4, -1},
        {5, 0, 0, 2, HYPER_THREADING_PROC, 5, -1},
        {6, 0, 0, 3, MAIN_CORE_PROC, 6, -1},
        {7, 0, 0, 3, HYPER_THREADING_PROC, 7, -1},
        {8, 0, 0, 4, MAIN_CORE_PROC, 8, -1},
        {9, 0, 0, 4, HYPER_THREADING_PROC, 9, -1},
        {10, 0, 0, 5, MAIN_CORE_PROC, 10, -1},
        {11, 0, 0, 5, HYPER_THREADING_PROC, 11, -1},
    },
    12,
    1,
    ov::hint::SchedulingCoreType::ANY_CORE,
    false,
<<<<<<< HEAD
    false,
=======
    true,
>>>>>>> 6e489ae6
    {},
    {
        {6, MAIN_CORE_PROC, 1, 0, 0},
        {6, HYPER_THREADING_PROC, 1, 0, 0},
    },
    {},
};

ExecutorConfigTestCase _1sockets_streams_13_threads_1 = {
    {
        {12, 6, 0, 6, 0, 0},
    },
    {
        {0, 0, 0, 0, MAIN_CORE_PROC, 0, -1},
        {1, 0, 0, 0, HYPER_THREADING_PROC, 1, -1},
        {2, 0, 0, 1, MAIN_CORE_PROC, 2, -1},
        {3, 0, 0, 1, HYPER_THREADING_PROC, 3, -1},
        {4, 0, 0, 2, MAIN_CORE_PROC, 4, -1},
        {5, 0, 0, 2, HYPER_THREADING_PROC, 5, -1},
        {6, 0, 0, 3, MAIN_CORE_PROC, 6, -1},
        {7, 0, 0, 3, HYPER_THREADING_PROC, 7, -1},
        {8, 0, 0, 4, MAIN_CORE_PROC, 8, -1},
        {9, 0, 0, 4, HYPER_THREADING_PROC, 9, -1},
        {10, 0, 0, 5, MAIN_CORE_PROC, 10, -1},
        {11, 0, 0, 5, HYPER_THREADING_PROC, 11, -1},
    },
    13,
    1,
    ov::hint::SchedulingCoreType::ANY_CORE,
    false,
<<<<<<< HEAD
    false,
=======
    true,
>>>>>>> 6e489ae6
    {},
    {
        {6, MAIN_CORE_PROC, 1, 0, 0},
        {6, HYPER_THREADING_PROC, 1, 0, 0},
    },
    {},
};

ExecutorConfigTestCase _1sockets_streams_6_threads_1_core_e = {
    {
        {12, 6, 0, 6, 0, 0},
    },
    {
        {0, 0, 0, 0, MAIN_CORE_PROC, 0, -1},
        {1, 0, 0, 0, HYPER_THREADING_PROC, 1, -1},
        {2, 0, 0, 1, MAIN_CORE_PROC, 2, -1},
        {3, 0, 0, 1, HYPER_THREADING_PROC, 3, -1},
        {4, 0, 0, 2, MAIN_CORE_PROC, 4, -1},
        {5, 0, 0, 2, HYPER_THREADING_PROC, 5, -1},
        {6, 0, 0, 3, MAIN_CORE_PROC, 6, -1},
        {7, 0, 0, 3, HYPER_THREADING_PROC, 7, -1},
        {8, 0, 0, 4, MAIN_CORE_PROC, 8, -1},
        {9, 0, 0, 4, HYPER_THREADING_PROC, 9, -1},
        {10, 0, 0, 5, MAIN_CORE_PROC, 10, -1},
        {11, 0, 0, 5, HYPER_THREADING_PROC, 11, -1},
    },
    7,
    1,
    ov::hint::SchedulingCoreType::ECORE_ONLY,
    false,
<<<<<<< HEAD
    false,
=======
    true,
>>>>>>> 6e489ae6
    {},
    {
        {6, MAIN_CORE_PROC, 1, 0, 0},
        {1, HYPER_THREADING_PROC, 1, 0, 0},
    },
    {},
};

ExecutorConfigTestCase _1sockets_streams_5_threads_1_binding = {
    {
        {12, 6, 0, 6, 0, 0},
    },
    {
        {0, 0, 0, 0, MAIN_CORE_PROC, 0, -1},
        {1, 0, 0, 0, HYPER_THREADING_PROC, 1, -1},
        {2, 0, 0, 1, MAIN_CORE_PROC, 2, -1},
        {3, 0, 0, 1, HYPER_THREADING_PROC, 3, -1},
        {4, 0, 0, 2, MAIN_CORE_PROC, 4, -1},
        {5, 0, 0, 2, HYPER_THREADING_PROC, 5, -1},
        {6, 0, 0, 3, MAIN_CORE_PROC, 6, -1},
        {7, 0, 0, 3, HYPER_THREADING_PROC, 7, -1},
        {8, 0, 0, 4, MAIN_CORE_PROC, 8, -1},
        {9, 0, 0, 4, HYPER_THREADING_PROC, 9, -1},
        {10, 0, 0, 5, MAIN_CORE_PROC, 10, -1},
        {11, 0, 0, 5, HYPER_THREADING_PROC, 11, -1},
    },
    5,
    1,
    ov::hint::SchedulingCoreType::ANY_CORE,
    false,
    true,
    {},
    {
        {5, MAIN_CORE_PROC, 1, 0, 0},
    },
    {{0}, {2}, {4}, {6}, {8}},
};

ExecutorConfigTestCase _1sockets_streams_5_threads_1_reservation = {
    {
        {12, 6, 0, 6, 0, 0},
    },
    {
        {0, 0, 0, 0, MAIN_CORE_PROC, 0, -1},
        {1, 0, 0, 0, HYPER_THREADING_PROC, 1, -1},
        {2, 0, 0, 1, MAIN_CORE_PROC, 2, -1},
        {3, 0, 0, 1, HYPER_THREADING_PROC, 3, -1},
        {4, 0, 0, 2, MAIN_CORE_PROC, 4, -1},
        {5, 0, 0, 2, HYPER_THREADING_PROC, 5, -1},
        {6, 0, 0, 3, MAIN_CORE_PROC, 6, -1},
        {7, 0, 0, 3, HYPER_THREADING_PROC, 7, -1},
        {8, 0, 0, 4, MAIN_CORE_PROC, 8, -1},
        {9, 0, 0, 4, HYPER_THREADING_PROC, 9, -1},
        {10, 0, 0, 5, MAIN_CORE_PROC, 10, -1},
        {11, 0, 0, 5, HYPER_THREADING_PROC, 11, -1},
    },
    5,
    1,
    ov::hint::SchedulingCoreType::ANY_CORE,
    true,
    false,
    {},
    {
        {5, MAIN_CORE_PROC, 1, 0, 0},
    },
    {{0}, {2}, {4}, {6}, {8}},
};

ExecutorConfigTestCase _1sockets_streams_5_threads_1_binding_reservation = {
    {
        {12, 6, 0, 6, 0, 0},
    },
    {
        {0, 0, 0, 0, MAIN_CORE_PROC, 0, -1},
        {1, 0, 0, 0, HYPER_THREADING_PROC, 1, -1},
        {2, 0, 0, 1, MAIN_CORE_PROC, 2, -1},
        {3, 0, 0, 1, HYPER_THREADING_PROC, 3, -1},
        {4, 0, 0, 2, MAIN_CORE_PROC, 4, -1},
        {5, 0, 0, 2, HYPER_THREADING_PROC, 5, -1},
        {6, 0, 0, 3, MAIN_CORE_PROC, 6, -1},
        {7, 0, 0, 3, HYPER_THREADING_PROC, 7, -1},
        {8, 0, 0, 4, MAIN_CORE_PROC, 8, -1},
        {9, 0, 0, 4, HYPER_THREADING_PROC, 9, -1},
        {10, 0, 0, 5, MAIN_CORE_PROC, 10, -1},
        {11, 0, 0, 5, HYPER_THREADING_PROC, 11, -1},
    },
    5,
    1,
    ov::hint::SchedulingCoreType::ANY_CORE,
    true,
    true,
    true,
    {},
    {
        {5, MAIN_CORE_PROC, 1, 0, 0},
    },
    {{0}, {2}, {4}, {6}, {8}},
};

ExecutorConfigTestCase _2sockets_streams_36_threads_1 = {
    {
        {72, 36, 0, 36, -1, -1},
        {36, 18, 0, 18, 0, 0},
        {36, 18, 0, 18, 1, 1},
    },
    {
        {0, 0, 0, 0, HYPER_THREADING_PROC, 0, -1},    {1, 0, 0, 1, HYPER_THREADING_PROC, 1, -1},
        {2, 0, 0, 2, HYPER_THREADING_PROC, 2, -1},    {3, 0, 0, 3, HYPER_THREADING_PROC, 3, -1},
        {4, 0, 0, 4, HYPER_THREADING_PROC, 4, -1},    {5, 0, 0, 5, HYPER_THREADING_PROC, 5, -1},
        {6, 0, 0, 6, HYPER_THREADING_PROC, 6, -1},    {7, 0, 0, 7, HYPER_THREADING_PROC, 7, -1},
        {8, 0, 0, 8, HYPER_THREADING_PROC, 8, -1},    {9, 0, 0, 9, HYPER_THREADING_PROC, 9, -1},
        {10, 0, 0, 10, HYPER_THREADING_PROC, 10, -1}, {11, 0, 0, 11, HYPER_THREADING_PROC, 11, -1},
        {12, 0, 0, 12, HYPER_THREADING_PROC, 12, -1}, {13, 0, 0, 13, HYPER_THREADING_PROC, 13, -1},
        {14, 0, 0, 14, HYPER_THREADING_PROC, 14, -1}, {15, 0, 0, 15, HYPER_THREADING_PROC, 15, -1},
        {16, 0, 0, 16, HYPER_THREADING_PROC, 16, -1}, {17, 0, 0, 17, HYPER_THREADING_PROC, 17, -1},
        {18, 1, 1, 18, HYPER_THREADING_PROC, 18, -1}, {19, 1, 1, 19, HYPER_THREADING_PROC, 19, -1},
        {20, 1, 1, 20, HYPER_THREADING_PROC, 20, -1}, {21, 1, 1, 21, HYPER_THREADING_PROC, 21, -1},
        {22, 1, 1, 22, HYPER_THREADING_PROC, 22, -1}, {23, 1, 1, 23, HYPER_THREADING_PROC, 23, -1},
        {24, 1, 1, 24, HYPER_THREADING_PROC, 24, -1}, {25, 1, 1, 25, HYPER_THREADING_PROC, 25, -1},
        {26, 1, 1, 26, HYPER_THREADING_PROC, 26, -1}, {27, 1, 1, 27, HYPER_THREADING_PROC, 27, -1},
        {28, 1, 1, 28, HYPER_THREADING_PROC, 28, -1}, {29, 1, 1, 29, HYPER_THREADING_PROC, 29, -1},
        {30, 1, 1, 30, HYPER_THREADING_PROC, 30, -1}, {31, 1, 1, 31, HYPER_THREADING_PROC, 31, -1},
        {32, 1, 1, 32, HYPER_THREADING_PROC, 32, -1}, {33, 1, 1, 33, HYPER_THREADING_PROC, 33, -1},
        {34, 1, 1, 34, HYPER_THREADING_PROC, 34, -1}, {35, 1, 1, 35, HYPER_THREADING_PROC, 35, -1},
        {36, 0, 0, 36, MAIN_CORE_PROC, 36, -1},       {37, 0, 0, 37, MAIN_CORE_PROC, 37, -1},
        {38, 0, 0, 38, MAIN_CORE_PROC, 38, -1},       {39, 0, 0, 39, MAIN_CORE_PROC, 39, -1},
        {40, 0, 0, 40, MAIN_CORE_PROC, 40, -1},       {41, 0, 0, 41, MAIN_CORE_PROC, 41, -1},
        {42, 0, 0, 42, MAIN_CORE_PROC, 42, -1},       {43, 0, 0, 43, MAIN_CORE_PROC, 43, -1},
        {44, 0, 0, 44, MAIN_CORE_PROC, 44, -1},       {45, 0, 0, 45, MAIN_CORE_PROC, 45, -1},
        {46, 0, 0, 46, MAIN_CORE_PROC, 46, -1},       {47, 0, 0, 47, MAIN_CORE_PROC, 47, -1},
        {48, 0, 0, 48, MAIN_CORE_PROC, 48, -1},       {49, 0, 0, 49, MAIN_CORE_PROC, 49, -1},
        {50, 0, 0, 50, MAIN_CORE_PROC, 50, -1},       {51, 0, 0, 51, MAIN_CORE_PROC, 51, -1},
        {52, 0, 0, 52, MAIN_CORE_PROC, 52, -1},       {53, 0, 0, 53, MAIN_CORE_PROC, 53, -1},
        {54, 1, 1, 54, MAIN_CORE_PROC, 54, -1},       {55, 1, 1, 55, MAIN_CORE_PROC, 55, -1},
        {56, 1, 1, 56, MAIN_CORE_PROC, 56, -1},       {57, 1, 1, 57, MAIN_CORE_PROC, 57, -1},
        {58, 1, 1, 58, MAIN_CORE_PROC, 58, -1},       {59, 1, 1, 59, MAIN_CORE_PROC, 59, -1},
        {60, 1, 1, 60, MAIN_CORE_PROC, 60, -1},       {61, 1, 1, 61, MAIN_CORE_PROC, 61, -1},
        {62, 1, 1, 62, MAIN_CORE_PROC, 62, -1},       {63, 1, 1, 63, MAIN_CORE_PROC, 63, -1},
        {64, 1, 1, 64, MAIN_CORE_PROC, 64, -1},       {65, 1, 1, 65, MAIN_CORE_PROC, 65, -1},
        {66, 1, 1, 66, MAIN_CORE_PROC, 66, -1},       {67, 1, 1, 67, MAIN_CORE_PROC, 67, -1},
        {68, 1, 1, 68, MAIN_CORE_PROC, 68, -1},       {69, 1, 1, 69, MAIN_CORE_PROC, 69, -1},
        {70, 1, 1, 70, MAIN_CORE_PROC, 70, -1},       {71, 1, 1, 71, MAIN_CORE_PROC, 71, -1},
    },
    36,
    1,
    ov::hint::SchedulingCoreType::ANY_CORE,
    false,
<<<<<<< HEAD
    false,
=======
    true,
>>>>>>> 6e489ae6
    {},
    {
        {18, MAIN_CORE_PROC, 1, 0, 0},
        {18, MAIN_CORE_PROC, 1, 1, 1},
    },
    {},
};

ExecutorConfigTestCase _2sockets_streams_4_threads_5 = {
    {
        {72, 36, 0, 36, -1, -1},
        {36, 18, 0, 18, 0, 0},
        {36, 18, 0, 18, 1, 1},
    },
    {
        {0, 0, 0, 0, HYPER_THREADING_PROC, 0, -1},    {1, 0, 0, 1, HYPER_THREADING_PROC, 1, -1},
        {2, 0, 0, 2, HYPER_THREADING_PROC, 2, -1},    {3, 0, 0, 3, HYPER_THREADING_PROC, 3, -1},
        {4, 0, 0, 4, HYPER_THREADING_PROC, 4, -1},    {5, 0, 0, 5, HYPER_THREADING_PROC, 5, -1},
        {6, 0, 0, 6, HYPER_THREADING_PROC, 6, -1},    {7, 0, 0, 7, HYPER_THREADING_PROC, 7, -1},
        {8, 0, 0, 8, HYPER_THREADING_PROC, 8, -1},    {9, 0, 0, 9, HYPER_THREADING_PROC, 9, -1},
        {10, 0, 0, 10, HYPER_THREADING_PROC, 10, -1}, {11, 0, 0, 11, HYPER_THREADING_PROC, 11, -1},
        {12, 0, 0, 12, HYPER_THREADING_PROC, 12, -1}, {13, 0, 0, 13, HYPER_THREADING_PROC, 13, -1},
        {14, 0, 0, 14, HYPER_THREADING_PROC, 14, -1}, {15, 0, 0, 15, HYPER_THREADING_PROC, 15, -1},
        {16, 0, 0, 16, HYPER_THREADING_PROC, 16, -1}, {17, 0, 0, 17, HYPER_THREADING_PROC, 17, -1},
        {18, 1, 1, 18, HYPER_THREADING_PROC, 18, -1}, {19, 1, 1, 19, HYPER_THREADING_PROC, 19, -1},
        {20, 1, 1, 20, HYPER_THREADING_PROC, 20, -1}, {21, 1, 1, 21, HYPER_THREADING_PROC, 21, -1},
        {22, 1, 1, 22, HYPER_THREADING_PROC, 22, -1}, {23, 1, 1, 23, HYPER_THREADING_PROC, 23, -1},
        {24, 1, 1, 24, HYPER_THREADING_PROC, 24, -1}, {25, 1, 1, 25, HYPER_THREADING_PROC, 25, -1},
        {26, 1, 1, 26, HYPER_THREADING_PROC, 26, -1}, {27, 1, 1, 27, HYPER_THREADING_PROC, 27, -1},
        {28, 1, 1, 28, HYPER_THREADING_PROC, 28, -1}, {29, 1, 1, 29, HYPER_THREADING_PROC, 29, -1},
        {30, 1, 1, 30, HYPER_THREADING_PROC, 30, -1}, {31, 1, 1, 31, HYPER_THREADING_PROC, 31, -1},
        {32, 1, 1, 32, HYPER_THREADING_PROC, 32, -1}, {33, 1, 1, 33, HYPER_THREADING_PROC, 33, -1},
        {34, 1, 1, 34, HYPER_THREADING_PROC, 34, -1}, {35, 1, 1, 35, HYPER_THREADING_PROC, 35, -1},
        {36, 0, 0, 36, MAIN_CORE_PROC, 36, -1},       {37, 0, 0, 37, MAIN_CORE_PROC, 37, -1},
        {38, 0, 0, 38, MAIN_CORE_PROC, 38, -1},       {39, 0, 0, 39, MAIN_CORE_PROC, 39, -1},
        {40, 0, 0, 40, MAIN_CORE_PROC, 40, -1},       {41, 0, 0, 41, MAIN_CORE_PROC, 41, -1},
        {42, 0, 0, 42, MAIN_CORE_PROC, 42, -1},       {43, 0, 0, 43, MAIN_CORE_PROC, 43, -1},
        {44, 0, 0, 44, MAIN_CORE_PROC, 44, -1},       {45, 0, 0, 45, MAIN_CORE_PROC, 45, -1},
        {46, 0, 0, 46, MAIN_CORE_PROC, 46, -1},       {47, 0, 0, 47, MAIN_CORE_PROC, 47, -1},
        {48, 0, 0, 48, MAIN_CORE_PROC, 48, -1},       {49, 0, 0, 49, MAIN_CORE_PROC, 49, -1},
        {50, 0, 0, 50, MAIN_CORE_PROC, 50, -1},       {51, 0, 0, 51, MAIN_CORE_PROC, 51, -1},
        {52, 0, 0, 52, MAIN_CORE_PROC, 52, -1},       {53, 0, 0, 53, MAIN_CORE_PROC, 53, -1},
        {54, 1, 1, 54, MAIN_CORE_PROC, 54, -1},       {55, 1, 1, 55, MAIN_CORE_PROC, 55, -1},
        {56, 1, 1, 56, MAIN_CORE_PROC, 56, -1},       {57, 1, 1, 57, MAIN_CORE_PROC, 57, -1},
        {58, 1, 1, 58, MAIN_CORE_PROC, 58, -1},       {59, 1, 1, 59, MAIN_CORE_PROC, 59, -1},
        {60, 1, 1, 60, MAIN_CORE_PROC, 60, -1},       {61, 1, 1, 61, MAIN_CORE_PROC, 61, -1},
        {62, 1, 1, 62, MAIN_CORE_PROC, 62, -1},       {63, 1, 1, 63, MAIN_CORE_PROC, 63, -1},
        {64, 1, 1, 64, MAIN_CORE_PROC, 64, -1},       {65, 1, 1, 65, MAIN_CORE_PROC, 65, -1},
        {66, 1, 1, 66, MAIN_CORE_PROC, 66, -1},       {67, 1, 1, 67, MAIN_CORE_PROC, 67, -1},
        {68, 1, 1, 68, MAIN_CORE_PROC, 68, -1},       {69, 1, 1, 69, MAIN_CORE_PROC, 69, -1},
        {70, 1, 1, 70, MAIN_CORE_PROC, 70, -1},       {71, 1, 1, 71, MAIN_CORE_PROC, 71, -1},
    },
    4,
    5,
    ov::hint::SchedulingCoreType::ANY_CORE,
    false,
<<<<<<< HEAD
    false,
=======
    true,
>>>>>>> 6e489ae6
    {},
    {
        {3, MAIN_CORE_PROC, 5, 0, 0},
        {1, MAIN_CORE_PROC, 5, 1, 1},
    },
    {},
};

ExecutorConfigTestCase _2sockets_streams_1_threads_36 = {
    {
        {72, 36, 0, 36, -1, -1},
        {36, 18, 0, 18, 0, 0},
        {36, 18, 0, 18, 1, 1},
    },
    {
        {0, 0, 0, 0, HYPER_THREADING_PROC, 0, -1},    {1, 0, 0, 1, HYPER_THREADING_PROC, 1, -1},
        {2, 0, 0, 2, HYPER_THREADING_PROC, 2, -1},    {3, 0, 0, 3, HYPER_THREADING_PROC, 3, -1},
        {4, 0, 0, 4, HYPER_THREADING_PROC, 4, -1},    {5, 0, 0, 5, HYPER_THREADING_PROC, 5, -1},
        {6, 0, 0, 6, HYPER_THREADING_PROC, 6, -1},    {7, 0, 0, 7, HYPER_THREADING_PROC, 7, -1},
        {8, 0, 0, 8, HYPER_THREADING_PROC, 8, -1},    {9, 0, 0, 9, HYPER_THREADING_PROC, 9, -1},
        {10, 0, 0, 10, HYPER_THREADING_PROC, 10, -1}, {11, 0, 0, 11, HYPER_THREADING_PROC, 11, -1},
        {12, 0, 0, 12, HYPER_THREADING_PROC, 12, -1}, {13, 0, 0, 13, HYPER_THREADING_PROC, 13, -1},
        {14, 0, 0, 14, HYPER_THREADING_PROC, 14, -1}, {15, 0, 0, 15, HYPER_THREADING_PROC, 15, -1},
        {16, 0, 0, 16, HYPER_THREADING_PROC, 16, -1}, {17, 0, 0, 17, HYPER_THREADING_PROC, 17, -1},
        {18, 1, 1, 18, HYPER_THREADING_PROC, 18, -1}, {19, 1, 1, 19, HYPER_THREADING_PROC, 19, -1},
        {20, 1, 1, 20, HYPER_THREADING_PROC, 20, -1}, {21, 1, 1, 21, HYPER_THREADING_PROC, 21, -1},
        {22, 1, 1, 22, HYPER_THREADING_PROC, 22, -1}, {23, 1, 1, 23, HYPER_THREADING_PROC, 23, -1},
        {24, 1, 1, 24, HYPER_THREADING_PROC, 24, -1}, {25, 1, 1, 25, HYPER_THREADING_PROC, 25, -1},
        {26, 1, 1, 26, HYPER_THREADING_PROC, 26, -1}, {27, 1, 1, 27, HYPER_THREADING_PROC, 27, -1},
        {28, 1, 1, 28, HYPER_THREADING_PROC, 28, -1}, {29, 1, 1, 29, HYPER_THREADING_PROC, 29, -1},
        {30, 1, 1, 30, HYPER_THREADING_PROC, 30, -1}, {31, 1, 1, 31, HYPER_THREADING_PROC, 31, -1},
        {32, 1, 1, 32, HYPER_THREADING_PROC, 32, -1}, {33, 1, 1, 33, HYPER_THREADING_PROC, 33, -1},
        {34, 1, 1, 34, HYPER_THREADING_PROC, 34, -1}, {35, 1, 1, 35, HYPER_THREADING_PROC, 35, -1},
        {36, 0, 0, 36, MAIN_CORE_PROC, 36, -1},       {37, 0, 0, 37, MAIN_CORE_PROC, 37, -1},
        {38, 0, 0, 38, MAIN_CORE_PROC, 38, -1},       {39, 0, 0, 39, MAIN_CORE_PROC, 39, -1},
        {40, 0, 0, 40, MAIN_CORE_PROC, 40, -1},       {41, 0, 0, 41, MAIN_CORE_PROC, 41, -1},
        {42, 0, 0, 42, MAIN_CORE_PROC, 42, -1},       {43, 0, 0, 43, MAIN_CORE_PROC, 43, -1},
        {44, 0, 0, 44, MAIN_CORE_PROC, 44, -1},       {45, 0, 0, 45, MAIN_CORE_PROC, 45, -1},
        {46, 0, 0, 46, MAIN_CORE_PROC, 46, -1},       {47, 0, 0, 47, MAIN_CORE_PROC, 47, -1},
        {48, 0, 0, 48, MAIN_CORE_PROC, 48, -1},       {49, 0, 0, 49, MAIN_CORE_PROC, 49, -1},
        {50, 0, 0, 50, MAIN_CORE_PROC, 50, -1},       {51, 0, 0, 51, MAIN_CORE_PROC, 51, -1},
        {52, 0, 0, 52, MAIN_CORE_PROC, 52, -1},       {53, 0, 0, 53, MAIN_CORE_PROC, 53, -1},
        {54, 1, 1, 54, MAIN_CORE_PROC, 54, -1},       {55, 1, 1, 55, MAIN_CORE_PROC, 55, -1},
        {56, 1, 1, 56, MAIN_CORE_PROC, 56, -1},       {57, 1, 1, 57, MAIN_CORE_PROC, 57, -1},
        {58, 1, 1, 58, MAIN_CORE_PROC, 58, -1},       {59, 1, 1, 59, MAIN_CORE_PROC, 59, -1},
        {60, 1, 1, 60, MAIN_CORE_PROC, 60, -1},       {61, 1, 1, 61, MAIN_CORE_PROC, 61, -1},
        {62, 1, 1, 62, MAIN_CORE_PROC, 62, -1},       {63, 1, 1, 63, MAIN_CORE_PROC, 63, -1},
        {64, 1, 1, 64, MAIN_CORE_PROC, 64, -1},       {65, 1, 1, 65, MAIN_CORE_PROC, 65, -1},
        {66, 1, 1, 66, MAIN_CORE_PROC, 66, -1},       {67, 1, 1, 67, MAIN_CORE_PROC, 67, -1},
        {68, 1, 1, 68, MAIN_CORE_PROC, 68, -1},       {69, 1, 1, 69, MAIN_CORE_PROC, 69, -1},
        {70, 1, 1, 70, MAIN_CORE_PROC, 70, -1},       {71, 1, 1, 71, MAIN_CORE_PROC, 71, -1},
    },
    1,
    36,
    ov::hint::SchedulingCoreType::ANY_CORE,
    false,
<<<<<<< HEAD
    false,
=======
    true,
>>>>>>> 6e489ae6
    {},
    {
        {1, ALL_PROC, 36, -1, -1},
        {0, MAIN_CORE_PROC, 18, 0, 0},
        {0, MAIN_CORE_PROC, 18, 1, 1},
    },
    {},
};

ExecutorConfigTestCase _2sockets_streams_1_threads_30 = {
    {
        {72, 36, 0, 36, -1, -1},
        {36, 18, 0, 18, 0, 0},
        {36, 18, 0, 18, 1, 1},
    },
    {
        {0, 0, 0, 0, HYPER_THREADING_PROC, 0, -1},    {1, 0, 0, 1, HYPER_THREADING_PROC, 1, -1},
        {2, 0, 0, 2, HYPER_THREADING_PROC, 2, -1},    {3, 0, 0, 3, HYPER_THREADING_PROC, 3, -1},
        {4, 0, 0, 4, HYPER_THREADING_PROC, 4, -1},    {5, 0, 0, 5, HYPER_THREADING_PROC, 5, -1},
        {6, 0, 0, 6, HYPER_THREADING_PROC, 6, -1},    {7, 0, 0, 7, HYPER_THREADING_PROC, 7, -1},
        {8, 0, 0, 8, HYPER_THREADING_PROC, 8, -1},    {9, 0, 0, 9, HYPER_THREADING_PROC, 9, -1},
        {10, 0, 0, 10, HYPER_THREADING_PROC, 10, -1}, {11, 0, 0, 11, HYPER_THREADING_PROC, 11, -1},
        {12, 0, 0, 12, HYPER_THREADING_PROC, 12, -1}, {13, 0, 0, 13, HYPER_THREADING_PROC, 13, -1},
        {14, 0, 0, 14, HYPER_THREADING_PROC, 14, -1}, {15, 0, 0, 15, HYPER_THREADING_PROC, 15, -1},
        {16, 0, 0, 16, HYPER_THREADING_PROC, 16, -1}, {17, 0, 0, 17, HYPER_THREADING_PROC, 17, -1},
        {18, 1, 1, 18, HYPER_THREADING_PROC, 18, -1}, {19, 1, 1, 19, HYPER_THREADING_PROC, 19, -1},
        {20, 1, 1, 20, HYPER_THREADING_PROC, 20, -1}, {21, 1, 1, 21, HYPER_THREADING_PROC, 21, -1},
        {22, 1, 1, 22, HYPER_THREADING_PROC, 22, -1}, {23, 1, 1, 23, HYPER_THREADING_PROC, 23, -1},
        {24, 1, 1, 24, HYPER_THREADING_PROC, 24, -1}, {25, 1, 1, 25, HYPER_THREADING_PROC, 25, -1},
        {26, 1, 1, 26, HYPER_THREADING_PROC, 26, -1}, {27, 1, 1, 27, HYPER_THREADING_PROC, 27, -1},
        {28, 1, 1, 28, HYPER_THREADING_PROC, 28, -1}, {29, 1, 1, 29, HYPER_THREADING_PROC, 29, -1},
        {30, 1, 1, 30, HYPER_THREADING_PROC, 30, -1}, {31, 1, 1, 31, HYPER_THREADING_PROC, 31, -1},
        {32, 1, 1, 32, HYPER_THREADING_PROC, 32, -1}, {33, 1, 1, 33, HYPER_THREADING_PROC, 33, -1},
        {34, 1, 1, 34, HYPER_THREADING_PROC, 34, -1}, {35, 1, 1, 35, HYPER_THREADING_PROC, 35, -1},
        {36, 0, 0, 36, MAIN_CORE_PROC, 36, -1},       {37, 0, 0, 37, MAIN_CORE_PROC, 37, -1},
        {38, 0, 0, 38, MAIN_CORE_PROC, 38, -1},       {39, 0, 0, 39, MAIN_CORE_PROC, 39, -1},
        {40, 0, 0, 40, MAIN_CORE_PROC, 40, -1},       {41, 0, 0, 41, MAIN_CORE_PROC, 41, -1},
        {42, 0, 0, 42, MAIN_CORE_PROC, 42, -1},       {43, 0, 0, 43, MAIN_CORE_PROC, 43, -1},
        {44, 0, 0, 44, MAIN_CORE_PROC, 44, -1},       {45, 0, 0, 45, MAIN_CORE_PROC, 45, -1},
        {46, 0, 0, 46, MAIN_CORE_PROC, 46, -1},       {47, 0, 0, 47, MAIN_CORE_PROC, 47, -1},
        {48, 0, 0, 48, MAIN_CORE_PROC, 48, -1},       {49, 0, 0, 49, MAIN_CORE_PROC, 49, -1},
        {50, 0, 0, 50, MAIN_CORE_PROC, 50, -1},       {51, 0, 0, 51, MAIN_CORE_PROC, 51, -1},
        {52, 0, 0, 52, MAIN_CORE_PROC, 52, -1},       {53, 0, 0, 53, MAIN_CORE_PROC, 53, -1},
        {54, 1, 1, 54, MAIN_CORE_PROC, 54, -1},       {55, 1, 1, 55, MAIN_CORE_PROC, 55, -1},
        {56, 1, 1, 56, MAIN_CORE_PROC, 56, -1},       {57, 1, 1, 57, MAIN_CORE_PROC, 57, -1},
        {58, 1, 1, 58, MAIN_CORE_PROC, 58, -1},       {59, 1, 1, 59, MAIN_CORE_PROC, 59, -1},
        {60, 1, 1, 60, MAIN_CORE_PROC, 60, -1},       {61, 1, 1, 61, MAIN_CORE_PROC, 61, -1},
        {62, 1, 1, 62, MAIN_CORE_PROC, 62, -1},       {63, 1, 1, 63, MAIN_CORE_PROC, 63, -1},
        {64, 1, 1, 64, MAIN_CORE_PROC, 64, -1},       {65, 1, 1, 65, MAIN_CORE_PROC, 65, -1},
        {66, 1, 1, 66, MAIN_CORE_PROC, 66, -1},       {67, 1, 1, 67, MAIN_CORE_PROC, 67, -1},
        {68, 1, 1, 68, MAIN_CORE_PROC, 68, -1},       {69, 1, 1, 69, MAIN_CORE_PROC, 69, -1},
        {70, 1, 1, 70, MAIN_CORE_PROC, 70, -1},       {71, 1, 1, 71, MAIN_CORE_PROC, 71, -1},
    },
    1,
    30,
    ov::hint::SchedulingCoreType::ANY_CORE,
    false,
<<<<<<< HEAD
    false,
    {},
    {
        {1, ALL_PROC, 30, -1, -1},
        {0, MAIN_CORE_PROC, 18, 0, 0},
        {0, MAIN_CORE_PROC, 12, 1, 1},
    },
    {},
};

ExecutorConfigTestCase _2sockets_streams_1_threads_30_binding = {
    {
        {72, 36, 0, 36, -1, -1},
        {36, 18, 0, 18, 0, 0},
        {36, 18, 0, 18, 1, 1},
    },
    {
        {0, 0, 0, 0, HYPER_THREADING_PROC, 0, -1},    {1, 0, 0, 1, HYPER_THREADING_PROC, 1, -1},
        {2, 0, 0, 2, HYPER_THREADING_PROC, 2, -1},    {3, 0, 0, 3, HYPER_THREADING_PROC, 3, -1},
        {4, 0, 0, 4, HYPER_THREADING_PROC, 4, -1},    {5, 0, 0, 5, HYPER_THREADING_PROC, 5, -1},
        {6, 0, 0, 6, HYPER_THREADING_PROC, 6, -1},    {7, 0, 0, 7, HYPER_THREADING_PROC, 7, -1},
        {8, 0, 0, 8, HYPER_THREADING_PROC, 8, -1},    {9, 0, 0, 9, HYPER_THREADING_PROC, 9, -1},
        {10, 0, 0, 10, HYPER_THREADING_PROC, 10, -1}, {11, 0, 0, 11, HYPER_THREADING_PROC, 11, -1},
        {12, 0, 0, 12, HYPER_THREADING_PROC, 12, -1}, {13, 0, 0, 13, HYPER_THREADING_PROC, 13, -1},
        {14, 0, 0, 14, HYPER_THREADING_PROC, 14, -1}, {15, 0, 0, 15, HYPER_THREADING_PROC, 15, -1},
        {16, 0, 0, 16, HYPER_THREADING_PROC, 16, -1}, {17, 0, 0, 17, HYPER_THREADING_PROC, 17, -1},
        {18, 1, 1, 18, HYPER_THREADING_PROC, 18, -1}, {19, 1, 1, 19, HYPER_THREADING_PROC, 19, -1},
        {20, 1, 1, 20, HYPER_THREADING_PROC, 20, -1}, {21, 1, 1, 21, HYPER_THREADING_PROC, 21, -1},
        {22, 1, 1, 22, HYPER_THREADING_PROC, 22, -1}, {23, 1, 1, 23, HYPER_THREADING_PROC, 23, -1},
        {24, 1, 1, 24, HYPER_THREADING_PROC, 24, -1}, {25, 1, 1, 25, HYPER_THREADING_PROC, 25, -1},
        {26, 1, 1, 26, HYPER_THREADING_PROC, 26, -1}, {27, 1, 1, 27, HYPER_THREADING_PROC, 27, -1},
        {28, 1, 1, 28, HYPER_THREADING_PROC, 28, -1}, {29, 1, 1, 29, HYPER_THREADING_PROC, 29, -1},
        {30, 1, 1, 30, HYPER_THREADING_PROC, 30, -1}, {31, 1, 1, 31, HYPER_THREADING_PROC, 31, -1},
        {32, 1, 1, 32, HYPER_THREADING_PROC, 32, -1}, {33, 1, 1, 33, HYPER_THREADING_PROC, 33, -1},
        {34, 1, 1, 34, HYPER_THREADING_PROC, 34, -1}, {35, 1, 1, 35, HYPER_THREADING_PROC, 35, -1},
        {36, 0, 0, 36, MAIN_CORE_PROC, 36, -1},       {37, 0, 0, 37, MAIN_CORE_PROC, 37, -1},
        {38, 0, 0, 38, MAIN_CORE_PROC, 38, -1},       {39, 0, 0, 39, MAIN_CORE_PROC, 39, -1},
        {40, 0, 0, 40, MAIN_CORE_PROC, 40, -1},       {41, 0, 0, 41, MAIN_CORE_PROC, 41, -1},
        {42, 0, 0, 42, MAIN_CORE_PROC, 42, -1},       {43, 0, 0, 43, MAIN_CORE_PROC, 43, -1},
        {44, 0, 0, 44, MAIN_CORE_PROC, 44, -1},       {45, 0, 0, 45, MAIN_CORE_PROC, 45, -1},
        {46, 0, 0, 46, MAIN_CORE_PROC, 46, -1},       {47, 0, 0, 47, MAIN_CORE_PROC, 47, -1},
        {48, 0, 0, 48, MAIN_CORE_PROC, 48, -1},       {49, 0, 0, 49, MAIN_CORE_PROC, 49, -1},
        {50, 0, 0, 50, MAIN_CORE_PROC, 50, -1},       {51, 0, 0, 51, MAIN_CORE_PROC, 51, -1},
        {52, 0, 0, 52, MAIN_CORE_PROC, 52, -1},       {53, 0, 0, 53, MAIN_CORE_PROC, 53, -1},
        {54, 1, 1, 54, MAIN_CORE_PROC, 54, -1},       {55, 1, 1, 55, MAIN_CORE_PROC, 55, -1},
        {56, 1, 1, 56, MAIN_CORE_PROC, 56, -1},       {57, 1, 1, 57, MAIN_CORE_PROC, 57, -1},
        {58, 1, 1, 58, MAIN_CORE_PROC, 58, -1},       {59, 1, 1, 59, MAIN_CORE_PROC, 59, -1},
        {60, 1, 1, 60, MAIN_CORE_PROC, 60, -1},       {61, 1, 1, 61, MAIN_CORE_PROC, 61, -1},
        {62, 1, 1, 62, MAIN_CORE_PROC, 62, -1},       {63, 1, 1, 63, MAIN_CORE_PROC, 63, -1},
        {64, 1, 1, 64, MAIN_CORE_PROC, 64, -1},       {65, 1, 1, 65, MAIN_CORE_PROC, 65, -1},
        {66, 1, 1, 66, MAIN_CORE_PROC, 66, -1},       {67, 1, 1, 67, MAIN_CORE_PROC, 67, -1},
        {68, 1, 1, 68, MAIN_CORE_PROC, 68, -1},       {69, 1, 1, 69, MAIN_CORE_PROC, 69, -1},
        {70, 1, 1, 70, MAIN_CORE_PROC, 70, -1},       {71, 1, 1, 71, MAIN_CORE_PROC, 71, -1},
    },
    1,
    30,
    ov::hint::SchedulingCoreType::ANY_CORE,
    false,
=======
>>>>>>> 6e489ae6
    true,
    {},
    {
        {1, ALL_PROC, 30, -1, -1},
        {0, MAIN_CORE_PROC, 18, 0, 0},
        {0, MAIN_CORE_PROC, 12, 1, 1},
    },
    {{36, 37, 38, 39, 40, 41, 42, 43, 44, 45, 46, 47, 48, 49, 50,
      51, 52, 53, 54, 55, 56, 57, 58, 59, 60, 61, 62, 63, 64, 65}},
};

ExecutorConfigTestCase _2sockets_streams_1_threads_30_reservation = {
    {
        {72, 36, 0, 36, -1, -1},
        {36, 18, 0, 18, 0, 0},
        {36, 18, 0, 18, 1, 1},
    },
    {
        {0, 0, 0, 0, HYPER_THREADING_PROC, 0, -1},    {1, 0, 0, 1, HYPER_THREADING_PROC, 1, -1},
        {2, 0, 0, 2, HYPER_THREADING_PROC, 2, -1},    {3, 0, 0, 3, HYPER_THREADING_PROC, 3, -1},
        {4, 0, 0, 4, HYPER_THREADING_PROC, 4, -1},    {5, 0, 0, 5, HYPER_THREADING_PROC, 5, -1},
        {6, 0, 0, 6, HYPER_THREADING_PROC, 6, -1},    {7, 0, 0, 7, HYPER_THREADING_PROC, 7, -1},
        {8, 0, 0, 8, HYPER_THREADING_PROC, 8, -1},    {9, 0, 0, 9, HYPER_THREADING_PROC, 9, -1},
        {10, 0, 0, 10, HYPER_THREADING_PROC, 10, -1}, {11, 0, 0, 11, HYPER_THREADING_PROC, 11, -1},
        {12, 0, 0, 12, HYPER_THREADING_PROC, 12, -1}, {13, 0, 0, 13, HYPER_THREADING_PROC, 13, -1},
        {14, 0, 0, 14, HYPER_THREADING_PROC, 14, -1}, {15, 0, 0, 15, HYPER_THREADING_PROC, 15, -1},
        {16, 0, 0, 16, HYPER_THREADING_PROC, 16, -1}, {17, 0, 0, 17, HYPER_THREADING_PROC, 17, -1},
        {18, 1, 1, 18, HYPER_THREADING_PROC, 18, -1}, {19, 1, 1, 19, HYPER_THREADING_PROC, 19, -1},
        {20, 1, 1, 20, HYPER_THREADING_PROC, 20, -1}, {21, 1, 1, 21, HYPER_THREADING_PROC, 21, -1},
        {22, 1, 1, 22, HYPER_THREADING_PROC, 22, -1}, {23, 1, 1, 23, HYPER_THREADING_PROC, 23, -1},
        {24, 1, 1, 24, HYPER_THREADING_PROC, 24, -1}, {25, 1, 1, 25, HYPER_THREADING_PROC, 25, -1},
        {26, 1, 1, 26, HYPER_THREADING_PROC, 26, -1}, {27, 1, 1, 27, HYPER_THREADING_PROC, 27, -1},
        {28, 1, 1, 28, HYPER_THREADING_PROC, 28, -1}, {29, 1, 1, 29, HYPER_THREADING_PROC, 29, -1},
        {30, 1, 1, 30, HYPER_THREADING_PROC, 30, -1}, {31, 1, 1, 31, HYPER_THREADING_PROC, 31, -1},
        {32, 1, 1, 32, HYPER_THREADING_PROC, 32, -1}, {33, 1, 1, 33, HYPER_THREADING_PROC, 33, -1},
        {34, 1, 1, 34, HYPER_THREADING_PROC, 34, -1}, {35, 1, 1, 35, HYPER_THREADING_PROC, 35, -1},
        {36, 0, 0, 36, MAIN_CORE_PROC, 36, -1},       {37, 0, 0, 37, MAIN_CORE_PROC, 37, -1},
        {38, 0, 0, 38, MAIN_CORE_PROC, 38, -1},       {39, 0, 0, 39, MAIN_CORE_PROC, 39, -1},
        {40, 0, 0, 40, MAIN_CORE_PROC, 40, -1},       {41, 0, 0, 41, MAIN_CORE_PROC, 41, -1},
        {42, 0, 0, 42, MAIN_CORE_PROC, 42, -1},       {43, 0, 0, 43, MAIN_CORE_PROC, 43, -1},
        {44, 0, 0, 44, MAIN_CORE_PROC, 44, -1},       {45, 0, 0, 45, MAIN_CORE_PROC, 45, -1},
        {46, 0, 0, 46, MAIN_CORE_PROC, 46, -1},       {47, 0, 0, 47, MAIN_CORE_PROC, 47, -1},
        {48, 0, 0, 48, MAIN_CORE_PROC, 48, -1},       {49, 0, 0, 49, MAIN_CORE_PROC, 49, -1},
        {50, 0, 0, 50, MAIN_CORE_PROC, 50, -1},       {51, 0, 0, 51, MAIN_CORE_PROC, 51, -1},
        {52, 0, 0, 52, MAIN_CORE_PROC, 52, -1},       {53, 0, 0, 53, MAIN_CORE_PROC, 53, -1},
        {54, 1, 1, 54, MAIN_CORE_PROC, 54, -1},       {55, 1, 1, 55, MAIN_CORE_PROC, 55, -1},
        {56, 1, 1, 56, MAIN_CORE_PROC, 56, -1},       {57, 1, 1, 57, MAIN_CORE_PROC, 57, -1},
        {58, 1, 1, 58, MAIN_CORE_PROC, 58, -1},       {59, 1, 1, 59, MAIN_CORE_PROC, 59, -1},
        {60, 1, 1, 60, MAIN_CORE_PROC, 60, -1},       {61, 1, 1, 61, MAIN_CORE_PROC, 61, -1},
        {62, 1, 1, 62, MAIN_CORE_PROC, 62, -1},       {63, 1, 1, 63, MAIN_CORE_PROC, 63, -1},
        {64, 1, 1, 64, MAIN_CORE_PROC, 64, -1},       {65, 1, 1, 65, MAIN_CORE_PROC, 65, -1},
        {66, 1, 1, 66, MAIN_CORE_PROC, 66, -1},       {67, 1, 1, 67, MAIN_CORE_PROC, 67, -1},
        {68, 1, 1, 68, MAIN_CORE_PROC, 68, -1},       {69, 1, 1, 69, MAIN_CORE_PROC, 69, -1},
        {70, 1, 1, 70, MAIN_CORE_PROC, 70, -1},       {71, 1, 1, 71, MAIN_CORE_PROC, 71, -1},
    },
    1,
    30,
    ov::hint::SchedulingCoreType::ANY_CORE,
    true,
    false,
    {},
    {
        {1, ALL_PROC, 30, -1, -1},
        {0, MAIN_CORE_PROC, 18, 0, 0},
        {0, MAIN_CORE_PROC, 12, 1, 1},
    },
    {{36, 37, 38, 39, 40, 41, 42, 43, 44, 45, 46, 47, 48, 49, 50,
      51, 52, 53, 54, 55, 56, 57, 58, 59, 60, 61, 62, 63, 64, 65}},
};

ExecutorConfigTestCase _pecore_streams_5_threads_2 = {
    {
        {24, 8, 8, 8, 0, 0},
    },
    {
        {0, 0, 0, 0, MAIN_CORE_PROC, 0, -1},         {1, 0, 0, 0, HYPER_THREADING_PROC, 1, -1},
        {2, 0, 0, 1, MAIN_CORE_PROC, 2, -1},         {3, 0, 0, 1, HYPER_THREADING_PROC, 3, -1},
        {4, 0, 0, 2, MAIN_CORE_PROC, 4, -1},         {5, 0, 0, 2, HYPER_THREADING_PROC, 5, -1},
        {6, 0, 0, 3, MAIN_CORE_PROC, 6, -1},         {7, 0, 0, 3, HYPER_THREADING_PROC, 7, -1},
        {8, 0, 0, 4, MAIN_CORE_PROC, 8, -1},         {9, 0, 0, 4, HYPER_THREADING_PROC, 9, -1},
        {10, 0, 0, 5, MAIN_CORE_PROC, 10, -1},       {11, 0, 0, 5, HYPER_THREADING_PROC, 11, -1},
        {12, 0, 0, 6, MAIN_CORE_PROC, 12, -1},       {13, 0, 0, 6, HYPER_THREADING_PROC, 13, -1},
        {14, 0, 0, 7, MAIN_CORE_PROC, 14, -1},       {15, 0, 0, 7, HYPER_THREADING_PROC, 15, -1},
        {16, 0, 0, 8, EFFICIENT_CORE_PROC, 16, -1},  {17, 0, 0, 9, EFFICIENT_CORE_PROC, 17, -1},
        {18, 0, 0, 10, EFFICIENT_CORE_PROC, 18, -1}, {19, 0, 0, 11, EFFICIENT_CORE_PROC, 19, -1},
        {20, 0, 0, 12, EFFICIENT_CORE_PROC, 20, -1}, {21, 0, 0, 13, EFFICIENT_CORE_PROC, 21, -1},
        {22, 0, 0, 14, EFFICIENT_CORE_PROC, 22, -1}, {23, 0, 0, 15, EFFICIENT_CORE_PROC, 23, -1},
    },
    5,
    2,
    ov::hint::SchedulingCoreType::ANY_CORE,
    false,
<<<<<<< HEAD
    false,
=======
    true,
>>>>>>> 6e489ae6
    {},
    {
        {4, MAIN_CORE_PROC, 2, 0, 0},
        {1, EFFICIENT_CORE_PROC, 2, 0, 0},
    },
    {},
};

ExecutorConfigTestCase _pecore_streams_5_threads_5 = {
    {
        {24, 8, 8, 8, 0, 0},
    },
    {
        {0, 0, 0, 0, MAIN_CORE_PROC, 0, -1},         {1, 0, 0, 0, HYPER_THREADING_PROC, 1, -1},
        {2, 0, 0, 1, MAIN_CORE_PROC, 2, -1},         {3, 0, 0, 1, HYPER_THREADING_PROC, 3, -1},
        {4, 0, 0, 2, MAIN_CORE_PROC, 4, -1},         {5, 0, 0, 2, HYPER_THREADING_PROC, 5, -1},
        {6, 0, 0, 3, MAIN_CORE_PROC, 6, -1},         {7, 0, 0, 3, HYPER_THREADING_PROC, 7, -1},
        {8, 0, 0, 4, MAIN_CORE_PROC, 8, -1},         {9, 0, 0, 4, HYPER_THREADING_PROC, 9, -1},
        {10, 0, 0, 5, MAIN_CORE_PROC, 10, -1},       {11, 0, 0, 5, HYPER_THREADING_PROC, 11, -1},
        {12, 0, 0, 6, MAIN_CORE_PROC, 12, -1},       {13, 0, 0, 6, HYPER_THREADING_PROC, 13, -1},
        {14, 0, 0, 7, MAIN_CORE_PROC, 14, -1},       {15, 0, 0, 7, HYPER_THREADING_PROC, 15, -1},
        {16, 0, 0, 8, EFFICIENT_CORE_PROC, 16, -1},  {17, 0, 0, 9, EFFICIENT_CORE_PROC, 17, -1},
        {18, 0, 0, 10, EFFICIENT_CORE_PROC, 18, -1}, {19, 0, 0, 11, EFFICIENT_CORE_PROC, 19, -1},
        {20, 0, 0, 12, EFFICIENT_CORE_PROC, 20, -1}, {21, 0, 0, 13, EFFICIENT_CORE_PROC, 21, -1},
        {22, 0, 0, 14, EFFICIENT_CORE_PROC, 22, -1}, {23, 0, 0, 15, EFFICIENT_CORE_PROC, 23, -1},
    },
    5,
    5,
    ov::hint::SchedulingCoreType::ANY_CORE,
    false,
<<<<<<< HEAD
    false,
=======
    true,
>>>>>>> 6e489ae6
    {},
    {
        {2, MAIN_CORE_PROC, 4, 0, 0},
        {2, EFFICIENT_CORE_PROC, 4, 0, 0},
        {1, HYPER_THREADING_PROC, 4, 0, 0},
    },
    {},
};

ExecutorConfigTestCase _pecore_streams_4_threads_5 = {
    {
        {24, 8, 8, 8, 0, 0},
    },
    {
        {0, 0, 0, 0, MAIN_CORE_PROC, 0, -1},         {1, 0, 0, 0, HYPER_THREADING_PROC, 1, -1},
        {2, 0, 0, 1, MAIN_CORE_PROC, 2, -1},         {3, 0, 0, 1, HYPER_THREADING_PROC, 3, -1},
        {4, 0, 0, 2, MAIN_CORE_PROC, 4, -1},         {5, 0, 0, 2, HYPER_THREADING_PROC, 5, -1},
        {6, 0, 0, 3, MAIN_CORE_PROC, 6, -1},         {7, 0, 0, 3, HYPER_THREADING_PROC, 7, -1},
        {8, 0, 0, 4, MAIN_CORE_PROC, 8, -1},         {9, 0, 0, 4, HYPER_THREADING_PROC, 9, -1},
        {10, 0, 0, 5, MAIN_CORE_PROC, 10, -1},       {11, 0, 0, 5, HYPER_THREADING_PROC, 11, -1},
        {12, 0, 0, 6, MAIN_CORE_PROC, 12, -1},       {13, 0, 0, 6, HYPER_THREADING_PROC, 13, -1},
        {14, 0, 0, 7, MAIN_CORE_PROC, 14, -1},       {15, 0, 0, 7, HYPER_THREADING_PROC, 15, -1},
        {16, 0, 0, 8, EFFICIENT_CORE_PROC, 16, -1},  {17, 0, 0, 9, EFFICIENT_CORE_PROC, 17, -1},
        {18, 0, 0, 10, EFFICIENT_CORE_PROC, 18, -1}, {19, 0, 0, 11, EFFICIENT_CORE_PROC, 19, -1},
        {20, 0, 0, 12, EFFICIENT_CORE_PROC, 20, -1}, {21, 0, 0, 13, EFFICIENT_CORE_PROC, 21, -1},
        {22, 0, 0, 14, EFFICIENT_CORE_PROC, 22, -1}, {23, 0, 0, 15, EFFICIENT_CORE_PROC, 23, -1},
    },
    4,
    5,
    ov::hint::SchedulingCoreType::ANY_CORE,
    false,
<<<<<<< HEAD
    false,
=======
    true,
>>>>>>> 6e489ae6
    {},
    {
        {1, MAIN_CORE_PROC, 5, 0, 0},
        {1, EFFICIENT_CORE_PROC, 5, 0, 0},
        {1, HYPER_THREADING_PROC, 5, 0, 0},
    },
    {},
};

ExecutorConfigTestCase _pecore_streams_4_threads_1 = {
    {
        {24, 8, 8, 8, 0, 0},
    },
    {
        {0, 0, 0, 0, MAIN_CORE_PROC, 0, -1},         {1, 0, 0, 0, HYPER_THREADING_PROC, 1, -1},
        {2, 0, 0, 1, MAIN_CORE_PROC, 2, -1},         {3, 0, 0, 1, HYPER_THREADING_PROC, 3, -1},
        {4, 0, 0, 2, MAIN_CORE_PROC, 4, -1},         {5, 0, 0, 2, HYPER_THREADING_PROC, 5, -1},
        {6, 0, 0, 3, MAIN_CORE_PROC, 6, -1},         {7, 0, 0, 3, HYPER_THREADING_PROC, 7, -1},
        {8, 0, 0, 4, MAIN_CORE_PROC, 8, -1},         {9, 0, 0, 4, HYPER_THREADING_PROC, 9, -1},
        {10, 0, 0, 5, MAIN_CORE_PROC, 10, -1},       {11, 0, 0, 5, HYPER_THREADING_PROC, 11, -1},
        {12, 0, 0, 6, MAIN_CORE_PROC, 12, -1},       {13, 0, 0, 6, HYPER_THREADING_PROC, 13, -1},
        {14, 0, 0, 7, MAIN_CORE_PROC, 14, -1},       {15, 0, 0, 7, HYPER_THREADING_PROC, 15, -1},
        {16, 0, 0, 8, EFFICIENT_CORE_PROC, 16, -1},  {17, 0, 0, 9, EFFICIENT_CORE_PROC, 17, -1},
        {18, 0, 0, 10, EFFICIENT_CORE_PROC, 18, -1}, {19, 0, 0, 11, EFFICIENT_CORE_PROC, 19, -1},
        {20, 0, 0, 12, EFFICIENT_CORE_PROC, 20, -1}, {21, 0, 0, 13, EFFICIENT_CORE_PROC, 21, -1},
        {22, 0, 0, 14, EFFICIENT_CORE_PROC, 22, -1}, {23, 0, 0, 15, EFFICIENT_CORE_PROC, 23, -1},
    },
    4,
    1,
    ov::hint::SchedulingCoreType::ANY_CORE,
    false,
<<<<<<< HEAD
    false,
=======
    true,
>>>>>>> 6e489ae6
    {},
    {
        {4, MAIN_CORE_PROC, 1, 0, 0},
    },
    {},
};

ExecutorConfigTestCase _pecore_streams_5_threads_10 = {
    {
        {24, 8, 8, 8, 0, 0},
    },
    {
        {0, 0, 0, 0, MAIN_CORE_PROC, 0, -1},         {1, 0, 0, 0, HYPER_THREADING_PROC, 1, -1},
        {2, 0, 0, 1, MAIN_CORE_PROC, 2, -1},         {3, 0, 0, 1, HYPER_THREADING_PROC, 3, -1},
        {4, 0, 0, 2, MAIN_CORE_PROC, 4, -1},         {5, 0, 0, 2, HYPER_THREADING_PROC, 5, -1},
        {6, 0, 0, 3, MAIN_CORE_PROC, 6, -1},         {7, 0, 0, 3, HYPER_THREADING_PROC, 7, -1},
        {8, 0, 0, 4, MAIN_CORE_PROC, 8, -1},         {9, 0, 0, 4, HYPER_THREADING_PROC, 9, -1},
        {10, 0, 0, 5, MAIN_CORE_PROC, 10, -1},       {11, 0, 0, 5, HYPER_THREADING_PROC, 11, -1},
        {12, 0, 0, 6, MAIN_CORE_PROC, 12, -1},       {13, 0, 0, 6, HYPER_THREADING_PROC, 13, -1},
        {14, 0, 0, 7, MAIN_CORE_PROC, 14, -1},       {15, 0, 0, 7, HYPER_THREADING_PROC, 15, -1},
        {16, 0, 0, 8, EFFICIENT_CORE_PROC, 16, -1},  {17, 0, 0, 9, EFFICIENT_CORE_PROC, 17, -1},
        {18, 0, 0, 10, EFFICIENT_CORE_PROC, 18, -1}, {19, 0, 0, 11, EFFICIENT_CORE_PROC, 19, -1},
        {20, 0, 0, 12, EFFICIENT_CORE_PROC, 20, -1}, {21, 0, 0, 13, EFFICIENT_CORE_PROC, 21, -1},
        {22, 0, 0, 14, EFFICIENT_CORE_PROC, 22, -1}, {23, 0, 0, 15, EFFICIENT_CORE_PROC, 23, -1},
    },
    5,
    10,
    ov::hint::SchedulingCoreType::ANY_CORE,
    false,
<<<<<<< HEAD
    false,
=======
    true,
>>>>>>> 6e489ae6
    {},
    {
        {2, MAIN_CORE_PROC, 4, 0, 0},
        {2, EFFICIENT_CORE_PROC, 4, 0, 0},
        {1, HYPER_THREADING_PROC, 4, 0, 0},
    },
    {},
};

ExecutorConfigTestCase _pecore_streams_26_threads_1 = {
    {
        {24, 8, 8, 8, 0, 0},
    },
    {
        {0, 0, 0, 0, MAIN_CORE_PROC, 0, -1},         {1, 0, 0, 0, HYPER_THREADING_PROC, 1, -1},
        {2, 0, 0, 1, MAIN_CORE_PROC, 2, -1},         {3, 0, 0, 1, HYPER_THREADING_PROC, 3, -1},
        {4, 0, 0, 2, MAIN_CORE_PROC, 4, -1},         {5, 0, 0, 2, HYPER_THREADING_PROC, 5, -1},
        {6, 0, 0, 3, MAIN_CORE_PROC, 6, -1},         {7, 0, 0, 3, HYPER_THREADING_PROC, 7, -1},
        {8, 0, 0, 4, MAIN_CORE_PROC, 8, -1},         {9, 0, 0, 4, HYPER_THREADING_PROC, 9, -1},
        {10, 0, 0, 5, MAIN_CORE_PROC, 10, -1},       {11, 0, 0, 5, HYPER_THREADING_PROC, 11, -1},
        {12, 0, 0, 6, MAIN_CORE_PROC, 12, -1},       {13, 0, 0, 6, HYPER_THREADING_PROC, 13, -1},
        {14, 0, 0, 7, MAIN_CORE_PROC, 14, -1},       {15, 0, 0, 7, HYPER_THREADING_PROC, 15, -1},
        {16, 0, 0, 8, EFFICIENT_CORE_PROC, 16, -1},  {17, 0, 0, 9, EFFICIENT_CORE_PROC, 17, -1},
        {18, 0, 0, 10, EFFICIENT_CORE_PROC, 18, -1}, {19, 0, 0, 11, EFFICIENT_CORE_PROC, 19, -1},
        {20, 0, 0, 12, EFFICIENT_CORE_PROC, 20, -1}, {21, 0, 0, 13, EFFICIENT_CORE_PROC, 21, -1},
        {22, 0, 0, 14, EFFICIENT_CORE_PROC, 22, -1}, {23, 0, 0, 15, EFFICIENT_CORE_PROC, 23, -1},
    },
    26,
    1,
    ov::hint::SchedulingCoreType::ANY_CORE,
    false,
<<<<<<< HEAD
    false,
=======
    true,
>>>>>>> 6e489ae6
    {},
    {
        {8, MAIN_CORE_PROC, 1, 0, 0},
        {8, EFFICIENT_CORE_PROC, 1, 0, 0},
        {8, HYPER_THREADING_PROC, 1, 0, 0},
    },
    {},
};

ExecutorConfigTestCase _pecore_streams_26_threads_1_p = {
    {
        {24, 8, 8, 8, 0, 0},
    },
    {
        {0, 0, 0, 0, MAIN_CORE_PROC, 0, -1},         {1, 0, 0, 0, HYPER_THREADING_PROC, 1, -1},
        {2, 0, 0, 1, MAIN_CORE_PROC, 2, -1},         {3, 0, 0, 1, HYPER_THREADING_PROC, 3, -1},
        {4, 0, 0, 2, MAIN_CORE_PROC, 4, -1},         {5, 0, 0, 2, HYPER_THREADING_PROC, 5, -1},
        {6, 0, 0, 3, MAIN_CORE_PROC, 6, -1},         {7, 0, 0, 3, HYPER_THREADING_PROC, 7, -1},
        {8, 0, 0, 4, MAIN_CORE_PROC, 8, -1},         {9, 0, 0, 4, HYPER_THREADING_PROC, 9, -1},
        {10, 0, 0, 5, MAIN_CORE_PROC, 10, -1},       {11, 0, 0, 5, HYPER_THREADING_PROC, 11, -1},
        {12, 0, 0, 6, MAIN_CORE_PROC, 12, -1},       {13, 0, 0, 6, HYPER_THREADING_PROC, 13, -1},
        {14, 0, 0, 7, MAIN_CORE_PROC, 14, -1},       {15, 0, 0, 7, HYPER_THREADING_PROC, 15, -1},
        {16, 0, 0, 8, EFFICIENT_CORE_PROC, 16, -1},  {17, 0, 0, 9, EFFICIENT_CORE_PROC, 17, -1},
        {18, 0, 0, 10, EFFICIENT_CORE_PROC, 18, -1}, {19, 0, 0, 11, EFFICIENT_CORE_PROC, 19, -1},
        {20, 0, 0, 12, EFFICIENT_CORE_PROC, 20, -1}, {21, 0, 0, 13, EFFICIENT_CORE_PROC, 21, -1},
        {22, 0, 0, 14, EFFICIENT_CORE_PROC, 22, -1}, {23, 0, 0, 15, EFFICIENT_CORE_PROC, 23, -1},
    },
    26,
    1,
    ov::hint::SchedulingCoreType::PCORE_ONLY,
    false,
<<<<<<< HEAD
    false,
=======
    true,
>>>>>>> 6e489ae6
    {},
    {
        {8, MAIN_CORE_PROC, 1, 0, 0},
        {8, HYPER_THREADING_PROC, 1, 0, 0},
    },
    {},
};

ExecutorConfigTestCase _pecore_streams_26_threads_1_e = {
    {
        {24, 8, 8, 8, 0, 0},
    },
    {
        {0, 0, 0, 0, MAIN_CORE_PROC, 0, -1},         {1, 0, 0, 0, HYPER_THREADING_PROC, 1, -1},
        {2, 0, 0, 1, MAIN_CORE_PROC, 2, -1},         {3, 0, 0, 1, HYPER_THREADING_PROC, 3, -1},
        {4, 0, 0, 2, MAIN_CORE_PROC, 4, -1},         {5, 0, 0, 2, HYPER_THREADING_PROC, 5, -1},
        {6, 0, 0, 3, MAIN_CORE_PROC, 6, -1},         {7, 0, 0, 3, HYPER_THREADING_PROC, 7, -1},
        {8, 0, 0, 4, MAIN_CORE_PROC, 8, -1},         {9, 0, 0, 4, HYPER_THREADING_PROC, 9, -1},
        {10, 0, 0, 5, MAIN_CORE_PROC, 10, -1},       {11, 0, 0, 5, HYPER_THREADING_PROC, 11, -1},
        {12, 0, 0, 6, MAIN_CORE_PROC, 12, -1},       {13, 0, 0, 6, HYPER_THREADING_PROC, 13, -1},
        {14, 0, 0, 7, MAIN_CORE_PROC, 14, -1},       {15, 0, 0, 7, HYPER_THREADING_PROC, 15, -1},
        {16, 0, 0, 8, EFFICIENT_CORE_PROC, 16, -1},  {17, 0, 0, 9, EFFICIENT_CORE_PROC, 17, -1},
        {18, 0, 0, 10, EFFICIENT_CORE_PROC, 18, -1}, {19, 0, 0, 11, EFFICIENT_CORE_PROC, 19, -1},
        {20, 0, 0, 12, EFFICIENT_CORE_PROC, 20, -1}, {21, 0, 0, 13, EFFICIENT_CORE_PROC, 21, -1},
        {22, 0, 0, 14, EFFICIENT_CORE_PROC, 22, -1}, {23, 0, 0, 15, EFFICIENT_CORE_PROC, 23, -1},
    },
    26,
    1,
    ov::hint::SchedulingCoreType::ECORE_ONLY,
    false,
<<<<<<< HEAD
    false,
=======
    true,
>>>>>>> 6e489ae6
    {},
    {
        {8, EFFICIENT_CORE_PROC, 1, 0, 0},
    },
    {},
};

ExecutorConfigTestCase _pecore_streams_1_threads_0 = {
    {
        {24, 8, 8, 8, 0, 0},
    },
    {
        {0, 0, 0, 0, MAIN_CORE_PROC, 0, -1},         {1, 0, 0, 0, HYPER_THREADING_PROC, 1, -1},
        {2, 0, 0, 1, MAIN_CORE_PROC, 2, -1},         {3, 0, 0, 1, HYPER_THREADING_PROC, 3, -1},
        {4, 0, 0, 2, MAIN_CORE_PROC, 4, -1},         {5, 0, 0, 2, HYPER_THREADING_PROC, 5, -1},
        {6, 0, 0, 3, MAIN_CORE_PROC, 6, -1},         {7, 0, 0, 3, HYPER_THREADING_PROC, 7, -1},
        {8, 0, 0, 4, MAIN_CORE_PROC, 8, -1},         {9, 0, 0, 4, HYPER_THREADING_PROC, 9, -1},
        {10, 0, 0, 5, MAIN_CORE_PROC, 10, -1},       {11, 0, 0, 5, HYPER_THREADING_PROC, 11, -1},
        {12, 0, 0, 6, MAIN_CORE_PROC, 12, -1},       {13, 0, 0, 6, HYPER_THREADING_PROC, 13, -1},
        {14, 0, 0, 7, MAIN_CORE_PROC, 14, -1},       {15, 0, 0, 7, HYPER_THREADING_PROC, 15, -1},
        {16, 0, 0, 8, EFFICIENT_CORE_PROC, 16, -1},  {17, 0, 0, 9, EFFICIENT_CORE_PROC, 17, -1},
        {18, 0, 0, 10, EFFICIENT_CORE_PROC, 18, -1}, {19, 0, 0, 11, EFFICIENT_CORE_PROC, 19, -1},
        {20, 0, 0, 12, EFFICIENT_CORE_PROC, 20, -1}, {21, 0, 0, 13, EFFICIENT_CORE_PROC, 21, -1},
        {22, 0, 0, 14, EFFICIENT_CORE_PROC, 22, -1}, {23, 0, 0, 15, EFFICIENT_CORE_PROC, 23, -1},
    },
    1,
    0,
    ov::hint::SchedulingCoreType::ANY_CORE,
    false,
<<<<<<< HEAD
    false,
=======
    true,
>>>>>>> 6e489ae6
    {},
    {},
    {},
};

ExecutorConfigTestCase _pecore_streams_1_threads_1_p = {
    {
        {24, 8, 8, 8, 0, 0},
    },
    {
        {0, 0, 0, 0, MAIN_CORE_PROC, 0, -1},         {1, 0, 0, 0, HYPER_THREADING_PROC, 1, -1},
        {2, 0, 0, 1, MAIN_CORE_PROC, 2, -1},         {3, 0, 0, 1, HYPER_THREADING_PROC, 3, -1},
        {4, 0, 0, 2, MAIN_CORE_PROC, 4, -1},         {5, 0, 0, 2, HYPER_THREADING_PROC, 5, -1},
        {6, 0, 0, 3, MAIN_CORE_PROC, 6, -1},         {7, 0, 0, 3, HYPER_THREADING_PROC, 7, -1},
        {8, 0, 0, 4, MAIN_CORE_PROC, 8, -1},         {9, 0, 0, 4, HYPER_THREADING_PROC, 9, -1},
        {10, 0, 0, 5, MAIN_CORE_PROC, 10, -1},       {11, 0, 0, 5, HYPER_THREADING_PROC, 11, -1},
        {12, 0, 0, 6, MAIN_CORE_PROC, 12, -1},       {13, 0, 0, 6, HYPER_THREADING_PROC, 13, -1},
        {14, 0, 0, 7, MAIN_CORE_PROC, 14, -1},       {15, 0, 0, 7, HYPER_THREADING_PROC, 15, -1},
        {16, 0, 0, 8, EFFICIENT_CORE_PROC, 16, -1},  {17, 0, 0, 9, EFFICIENT_CORE_PROC, 17, -1},
        {18, 0, 0, 10, EFFICIENT_CORE_PROC, 18, -1}, {19, 0, 0, 11, EFFICIENT_CORE_PROC, 19, -1},
        {20, 0, 0, 12, EFFICIENT_CORE_PROC, 20, -1}, {21, 0, 0, 13, EFFICIENT_CORE_PROC, 21, -1},
        {22, 0, 0, 14, EFFICIENT_CORE_PROC, 22, -1}, {23, 0, 0, 15, EFFICIENT_CORE_PROC, 23, -1},
    },
    1,
    1,
    ov::hint::SchedulingCoreType::PCORE_ONLY,
    false,
<<<<<<< HEAD
    false,
=======
    true,
>>>>>>> 6e489ae6
    {},
    {
        {1, MAIN_CORE_PROC, 1, 0, 0},
    },
    {},
};

ExecutorConfigTestCase _pecore_streams_1_threads_1_e = {
    {
        {24, 8, 8, 8, 0, 0},
    },
    {
        {0, 0, 0, 0, MAIN_CORE_PROC, 0, -1},         {1, 0, 0, 0, HYPER_THREADING_PROC, 1, -1},
        {2, 0, 0, 1, MAIN_CORE_PROC, 2, -1},         {3, 0, 0, 1, HYPER_THREADING_PROC, 3, -1},
        {4, 0, 0, 2, MAIN_CORE_PROC, 4, -1},         {5, 0, 0, 2, HYPER_THREADING_PROC, 5, -1},
        {6, 0, 0, 3, MAIN_CORE_PROC, 6, -1},         {7, 0, 0, 3, HYPER_THREADING_PROC, 7, -1},
        {8, 0, 0, 4, MAIN_CORE_PROC, 8, -1},         {9, 0, 0, 4, HYPER_THREADING_PROC, 9, -1},
        {10, 0, 0, 5, MAIN_CORE_PROC, 10, -1},       {11, 0, 0, 5, HYPER_THREADING_PROC, 11, -1},
        {12, 0, 0, 6, MAIN_CORE_PROC, 12, -1},       {13, 0, 0, 6, HYPER_THREADING_PROC, 13, -1},
        {14, 0, 0, 7, MAIN_CORE_PROC, 14, -1},       {15, 0, 0, 7, HYPER_THREADING_PROC, 15, -1},
        {16, 0, 0, 8, EFFICIENT_CORE_PROC, 16, -1},  {17, 0, 0, 9, EFFICIENT_CORE_PROC, 17, -1},
        {18, 0, 0, 10, EFFICIENT_CORE_PROC, 18, -1}, {19, 0, 0, 11, EFFICIENT_CORE_PROC, 19, -1},
        {20, 0, 0, 12, EFFICIENT_CORE_PROC, 20, -1}, {21, 0, 0, 13, EFFICIENT_CORE_PROC, 21, -1},
        {22, 0, 0, 14, EFFICIENT_CORE_PROC, 22, -1}, {23, 0, 0, 15, EFFICIENT_CORE_PROC, 23, -1},
    },
    1,
    1,
    ov::hint::SchedulingCoreType::ECORE_ONLY,
    false,
<<<<<<< HEAD
    false,
=======
    true,
>>>>>>> 6e489ae6
    {},
    {
        {1, EFFICIENT_CORE_PROC, 1, 0, 0},
    },
    {},
};

ExecutorConfigTestCase _pecore_streams_1_threads_16_p = {
    {
        {24, 8, 8, 8, 0, 0},
    },
    {
        {0, 0, 0, 0, MAIN_CORE_PROC, 0, -1},         {1, 0, 0, 0, HYPER_THREADING_PROC, 1, -1},
        {2, 0, 0, 1, MAIN_CORE_PROC, 2, -1},         {3, 0, 0, 1, HYPER_THREADING_PROC, 3, -1},
        {4, 0, 0, 2, MAIN_CORE_PROC, 4, -1},         {5, 0, 0, 2, HYPER_THREADING_PROC, 5, -1},
        {6, 0, 0, 3, MAIN_CORE_PROC, 6, -1},         {7, 0, 0, 3, HYPER_THREADING_PROC, 7, -1},
        {8, 0, 0, 4, MAIN_CORE_PROC, 8, -1},         {9, 0, 0, 4, HYPER_THREADING_PROC, 9, -1},
        {10, 0, 0, 5, MAIN_CORE_PROC, 10, -1},       {11, 0, 0, 5, HYPER_THREADING_PROC, 11, -1},
        {12, 0, 0, 6, MAIN_CORE_PROC, 12, -1},       {13, 0, 0, 6, HYPER_THREADING_PROC, 13, -1},
        {14, 0, 0, 7, MAIN_CORE_PROC, 14, -1},       {15, 0, 0, 7, HYPER_THREADING_PROC, 15, -1},
        {16, 0, 0, 8, EFFICIENT_CORE_PROC, 16, -1},  {17, 0, 0, 9, EFFICIENT_CORE_PROC, 17, -1},
        {18, 0, 0, 10, EFFICIENT_CORE_PROC, 18, -1}, {19, 0, 0, 11, EFFICIENT_CORE_PROC, 19, -1},
        {20, 0, 0, 12, EFFICIENT_CORE_PROC, 20, -1}, {21, 0, 0, 13, EFFICIENT_CORE_PROC, 21, -1},
        {22, 0, 0, 14, EFFICIENT_CORE_PROC, 22, -1}, {23, 0, 0, 15, EFFICIENT_CORE_PROC, 23, -1},
    },
    1,
    16,
    ov::hint::SchedulingCoreType::PCORE_ONLY,
    false,
<<<<<<< HEAD
    false,
=======
    true,
>>>>>>> 6e489ae6
    {},
    {
        {1, ALL_PROC, 16, 0, 0},
        {0, MAIN_CORE_PROC, 8, 0, 0},
        {0, HYPER_THREADING_PROC, 8, 0, 0},
    },
    {},
};

ExecutorConfigTestCase _pecore_streams_1_threads_18_p = {
    {
        {24, 8, 8, 8, 0, 0},
    },
    {
        {0, 0, 0, 0, MAIN_CORE_PROC, 0, -1},         {1, 0, 0, 0, HYPER_THREADING_PROC, 1, -1},
        {2, 0, 0, 1, MAIN_CORE_PROC, 2, -1},         {3, 0, 0, 1, HYPER_THREADING_PROC, 3, -1},
        {4, 0, 0, 2, MAIN_CORE_PROC, 4, -1},         {5, 0, 0, 2, HYPER_THREADING_PROC, 5, -1},
        {6, 0, 0, 3, MAIN_CORE_PROC, 6, -1},         {7, 0, 0, 3, HYPER_THREADING_PROC, 7, -1},
        {8, 0, 0, 4, MAIN_CORE_PROC, 8, -1},         {9, 0, 0, 4, HYPER_THREADING_PROC, 9, -1},
        {10, 0, 0, 5, MAIN_CORE_PROC, 10, -1},       {11, 0, 0, 5, HYPER_THREADING_PROC, 11, -1},
        {12, 0, 0, 6, MAIN_CORE_PROC, 12, -1},       {13, 0, 0, 6, HYPER_THREADING_PROC, 13, -1},
        {14, 0, 0, 7, MAIN_CORE_PROC, 14, -1},       {15, 0, 0, 7, HYPER_THREADING_PROC, 15, -1},
        {16, 0, 0, 8, EFFICIENT_CORE_PROC, 16, -1},  {17, 0, 0, 9, EFFICIENT_CORE_PROC, 17, -1},
        {18, 0, 0, 10, EFFICIENT_CORE_PROC, 18, -1}, {19, 0, 0, 11, EFFICIENT_CORE_PROC, 19, -1},
        {20, 0, 0, 12, EFFICIENT_CORE_PROC, 20, -1}, {21, 0, 0, 13, EFFICIENT_CORE_PROC, 21, -1},
        {22, 0, 0, 14, EFFICIENT_CORE_PROC, 22, -1}, {23, 0, 0, 15, EFFICIENT_CORE_PROC, 23, -1},
    },
    1,
    18,
    ov::hint::SchedulingCoreType::PCORE_ONLY,
    false,
<<<<<<< HEAD
    false,
=======
    true,
>>>>>>> 6e489ae6
    {},
    {
        {1, ALL_PROC, 16, 0, 0},
        {0, MAIN_CORE_PROC, 8, 0, 0},
        {0, HYPER_THREADING_PROC, 8, 0, 0},
    },
    {},
};

ExecutorConfigTestCase _pecore_streams_1_threads_10_p = {
    {
        {24, 8, 8, 8, 0, 0},
    },
    {
        {0, 0, 0, 0, MAIN_CORE_PROC, 0, -1},         {1, 0, 0, 0, HYPER_THREADING_PROC, 1, -1},
        {2, 0, 0, 1, MAIN_CORE_PROC, 2, -1},         {3, 0, 0, 1, HYPER_THREADING_PROC, 3, -1},
        {4, 0, 0, 2, MAIN_CORE_PROC, 4, -1},         {5, 0, 0, 2, HYPER_THREADING_PROC, 5, -1},
        {6, 0, 0, 3, MAIN_CORE_PROC, 6, -1},         {7, 0, 0, 3, HYPER_THREADING_PROC, 7, -1},
        {8, 0, 0, 4, MAIN_CORE_PROC, 8, -1},         {9, 0, 0, 4, HYPER_THREADING_PROC, 9, -1},
        {10, 0, 0, 5, MAIN_CORE_PROC, 10, -1},       {11, 0, 0, 5, HYPER_THREADING_PROC, 11, -1},
        {12, 0, 0, 6, MAIN_CORE_PROC, 12, -1},       {13, 0, 0, 6, HYPER_THREADING_PROC, 13, -1},
        {14, 0, 0, 7, MAIN_CORE_PROC, 14, -1},       {15, 0, 0, 7, HYPER_THREADING_PROC, 15, -1},
        {16, 0, 0, 8, EFFICIENT_CORE_PROC, 16, -1},  {17, 0, 0, 9, EFFICIENT_CORE_PROC, 17, -1},
        {18, 0, 0, 10, EFFICIENT_CORE_PROC, 18, -1}, {19, 0, 0, 11, EFFICIENT_CORE_PROC, 19, -1},
        {20, 0, 0, 12, EFFICIENT_CORE_PROC, 20, -1}, {21, 0, 0, 13, EFFICIENT_CORE_PROC, 21, -1},
        {22, 0, 0, 14, EFFICIENT_CORE_PROC, 22, -1}, {23, 0, 0, 15, EFFICIENT_CORE_PROC, 23, -1},
    },
    1,
    10,
    ov::hint::SchedulingCoreType::PCORE_ONLY,
    false,
<<<<<<< HEAD
    false,
=======
    true,
>>>>>>> 6e489ae6
    {},
    {
        {1, ALL_PROC, 10, 0, 0},
        {0, MAIN_CORE_PROC, 8, 0, 0},
        {0, HYPER_THREADING_PROC, 2, 0, 0},
    },
    {},
};

ExecutorConfigTestCase _pecore_streams_10_threads_1_e = {
    {
        {24, 8, 8, 8, 0, 0},
    },
    {
        {0, 0, 0, 0, MAIN_CORE_PROC, 0, -1},         {1, 0, 0, 0, HYPER_THREADING_PROC, 1, -1},
        {2, 0, 0, 1, MAIN_CORE_PROC, 2, -1},         {3, 0, 0, 1, HYPER_THREADING_PROC, 3, -1},
        {4, 0, 0, 2, MAIN_CORE_PROC, 4, -1},         {5, 0, 0, 2, HYPER_THREADING_PROC, 5, -1},
        {6, 0, 0, 3, MAIN_CORE_PROC, 6, -1},         {7, 0, 0, 3, HYPER_THREADING_PROC, 7, -1},
        {8, 0, 0, 4, MAIN_CORE_PROC, 8, -1},         {9, 0, 0, 4, HYPER_THREADING_PROC, 9, -1},
        {10, 0, 0, 5, MAIN_CORE_PROC, 10, -1},       {11, 0, 0, 5, HYPER_THREADING_PROC, 11, -1},
        {12, 0, 0, 6, MAIN_CORE_PROC, 12, -1},       {13, 0, 0, 6, HYPER_THREADING_PROC, 13, -1},
        {14, 0, 0, 7, MAIN_CORE_PROC, 14, -1},       {15, 0, 0, 7, HYPER_THREADING_PROC, 15, -1},
        {16, 0, 0, 8, EFFICIENT_CORE_PROC, 16, -1},  {17, 0, 0, 9, EFFICIENT_CORE_PROC, 17, -1},
        {18, 0, 0, 10, EFFICIENT_CORE_PROC, 18, -1}, {19, 0, 0, 11, EFFICIENT_CORE_PROC, 19, -1},
        {20, 0, 0, 12, EFFICIENT_CORE_PROC, 20, -1}, {21, 0, 0, 13, EFFICIENT_CORE_PROC, 21, -1},
        {22, 0, 0, 14, EFFICIENT_CORE_PROC, 22, -1}, {23, 0, 0, 15, EFFICIENT_CORE_PROC, 23, -1},
    },
    10,
    1,
    ov::hint::SchedulingCoreType::ECORE_ONLY,
    false,
<<<<<<< HEAD
    false,
=======
    true,
>>>>>>> 6e489ae6
    {},
    {
        {8, EFFICIENT_CORE_PROC, 1, 0, 0},
    },
    {},
};

ExecutorConfigTestCase _pecore_streams_10_threads_1_binding = {
    {
        {24, 8, 8, 8, 0, 0},
    },
    {
        {0, 0, 0, 0, MAIN_CORE_PROC, 0, -1},         {1, 0, 0, 0, HYPER_THREADING_PROC, 1, -1},
        {2, 0, 0, 1, MAIN_CORE_PROC, 2, -1},         {3, 0, 0, 1, HYPER_THREADING_PROC, 3, -1},
        {4, 0, 0, 2, MAIN_CORE_PROC, 4, -1},         {5, 0, 0, 2, HYPER_THREADING_PROC, 5, -1},
        {6, 0, 0, 3, MAIN_CORE_PROC, 6, -1},         {7, 0, 0, 3, HYPER_THREADING_PROC, 7, -1},
        {8, 0, 0, 4, MAIN_CORE_PROC, 8, -1},         {9, 0, 0, 4, HYPER_THREADING_PROC, 9, -1},
        {10, 0, 0, 5, MAIN_CORE_PROC, 10, -1},       {11, 0, 0, 5, HYPER_THREADING_PROC, 11, -1},
        {12, 0, 0, 6, MAIN_CORE_PROC, 12, -1},       {13, 0, 0, 6, HYPER_THREADING_PROC, 13, -1},
        {14, 0, 0, 7, MAIN_CORE_PROC, 14, -1},       {15, 0, 0, 7, HYPER_THREADING_PROC, 15, -1},
        {16, 0, 0, 8, EFFICIENT_CORE_PROC, 16, -1},  {17, 0, 0, 9, EFFICIENT_CORE_PROC, 17, -1},
        {18, 0, 0, 10, EFFICIENT_CORE_PROC, 18, -1}, {19, 0, 0, 11, EFFICIENT_CORE_PROC, 19, -1},
        {20, 0, 0, 12, EFFICIENT_CORE_PROC, 20, -1}, {21, 0, 0, 13, EFFICIENT_CORE_PROC, 21, -1},
        {22, 0, 0, 14, EFFICIENT_CORE_PROC, 22, -1}, {23, 0, 0, 15, EFFICIENT_CORE_PROC, 23, -1},
    },
    10,
    2,
    ov::hint::SchedulingCoreType::ANY_CORE,
    true,
    true,
    {},
    {
        {4, MAIN_CORE_PROC, 2, 0, 0},
        {4, EFFICIENT_CORE_PROC, 2, 0, 0},
        {2, HYPER_THREADING_PROC, 2, 0, 0},
    },
    {{0, 2}, {4, 6}, {8, 10}, {12, 14}, {16, 17}, {18, 19}, {20, 21}, {22, 23}, {1, 3}, {5, 7}},
};

ExecutorConfigTestCase _pecore_streams_10_threads_2_reservation = {
    {
        {24, 8, 8, 8, 0, 0},
    },
    {
        {0, 0, 0, 0, MAIN_CORE_PROC, 0, -1},         {1, 0, 0, 0, HYPER_THREADING_PROC, 1, -1},
        {2, 0, 0, 1, MAIN_CORE_PROC, 2, -1},         {3, 0, 0, 1, HYPER_THREADING_PROC, 3, -1},
        {4, 0, 0, 2, MAIN_CORE_PROC, 4, -1},         {5, 0, 0, 2, HYPER_THREADING_PROC, 5, -1},
        {6, 0, 0, 3, MAIN_CORE_PROC, 6, -1},         {7, 0, 0, 3, HYPER_THREADING_PROC, 7, -1},
        {8, 0, 0, 4, MAIN_CORE_PROC, 8, -1},         {9, 0, 0, 4, HYPER_THREADING_PROC, 9, -1},
        {10, 0, 0, 5, MAIN_CORE_PROC, 10, -1},       {11, 0, 0, 5, HYPER_THREADING_PROC, 11, -1},
        {12, 0, 0, 6, MAIN_CORE_PROC, 12, -1},       {13, 0, 0, 6, HYPER_THREADING_PROC, 13, -1},
        {14, 0, 0, 7, MAIN_CORE_PROC, 14, -1},       {15, 0, 0, 7, HYPER_THREADING_PROC, 15, -1},
        {16, 0, 0, 8, EFFICIENT_CORE_PROC, 16, -1},  {17, 0, 0, 9, EFFICIENT_CORE_PROC, 17, -1},
        {18, 0, 0, 10, EFFICIENT_CORE_PROC, 18, -1}, {19, 0, 0, 11, EFFICIENT_CORE_PROC, 19, -1},
        {20, 0, 0, 12, EFFICIENT_CORE_PROC, 20, -1}, {21, 0, 0, 13, EFFICIENT_CORE_PROC, 21, -1},
        {22, 0, 0, 14, EFFICIENT_CORE_PROC, 22, -1}, {23, 0, 0, 15, EFFICIENT_CORE_PROC, 23, -1},
    },
    10,
    2,
    ov::hint::SchedulingCoreType::ANY_CORE,
    true,
    false,
<<<<<<< HEAD
    {},
=======
    true,
>>>>>>> 6e489ae6
    {
        {4, MAIN_CORE_PROC, 2, 0, 0},
        {4, EFFICIENT_CORE_PROC, 2, 0, 0},
        {2, HYPER_THREADING_PROC, 2, 0, 0},
    },
    {{0, 2}, {4, 6}, {8, 10}, {12, 14}, {16, 17}, {18, 19}, {20, 21}, {22, 23}, {1, 3}, {5, 7}},
};

ExecutorConfigTestCase _pecore_streams_info_table_1 = {
    {
        {24, 8, 8, 8, 0, 0},
    },
    {
        {0, 0, 0, 0, MAIN_CORE_PROC, 0, -1},         {1, 0, 0, 0, HYPER_THREADING_PROC, 1, -1},
        {2, 0, 0, 1, MAIN_CORE_PROC, 2, -1},         {3, 0, 0, 1, HYPER_THREADING_PROC, 3, -1},
        {4, 0, 0, 2, MAIN_CORE_PROC, 4, -1},         {5, 0, 0, 2, HYPER_THREADING_PROC, 5, -1},
        {6, 0, 0, 3, MAIN_CORE_PROC, 6, -1},         {7, 0, 0, 3, HYPER_THREADING_PROC, 7, -1},
        {8, 0, 0, 4, MAIN_CORE_PROC, 8, -1},         {9, 0, 0, 4, HYPER_THREADING_PROC, 9, -1},
        {10, 0, 0, 5, MAIN_CORE_PROC, 10, -1},       {11, 0, 0, 5, HYPER_THREADING_PROC, 11, -1},
        {12, 0, 0, 6, MAIN_CORE_PROC, 12, -1},       {13, 0, 0, 6, HYPER_THREADING_PROC, 13, -1},
        {14, 0, 0, 7, MAIN_CORE_PROC, 14, -1},       {15, 0, 0, 7, HYPER_THREADING_PROC, 15, -1},
        {16, 0, 0, 8, EFFICIENT_CORE_PROC, 16, -1},  {17, 0, 0, 9, EFFICIENT_CORE_PROC, 17, -1},
        {18, 0, 0, 10, EFFICIENT_CORE_PROC, 18, -1}, {19, 0, 0, 11, EFFICIENT_CORE_PROC, 19, -1},
        {20, 0, 0, 12, EFFICIENT_CORE_PROC, 20, -1}, {21, 0, 0, 13, EFFICIENT_CORE_PROC, 21, -1},
        {22, 0, 0, 14, EFFICIENT_CORE_PROC, 22, -1}, {23, 0, 0, 15, EFFICIENT_CORE_PROC, 23, -1},
    },
    1,
    8,
    ov::hint::SchedulingCoreType::PCORE_ONLY,
    false,
<<<<<<< HEAD
    false,
=======
    true,
>>>>>>> 6e489ae6
    {
        {2, MAIN_CORE_PROC, 2, 0, 0},
        {2, EFFICIENT_CORE_PROC, 2, 0, 0},
    },
    {
        {2, MAIN_CORE_PROC, 2, 0, 0},
        {2, EFFICIENT_CORE_PROC, 2, 0, 0},
    },
    {},
};

ExecutorConfigTestCase _pecore_streams_info_table_2 = {
    {
        {24, 8, 8, 8, 0, 0},
    },
    {
        {0, 0, 0, 0, MAIN_CORE_PROC, 0, -1},         {1, 0, 0, 0, HYPER_THREADING_PROC, 1, -1},
        {2, 0, 0, 1, MAIN_CORE_PROC, 2, -1},         {3, 0, 0, 1, HYPER_THREADING_PROC, 3, -1},
        {4, 0, 0, 2, MAIN_CORE_PROC, 4, -1},         {5, 0, 0, 2, HYPER_THREADING_PROC, 5, -1},
        {6, 0, 0, 3, MAIN_CORE_PROC, 6, -1},         {7, 0, 0, 3, HYPER_THREADING_PROC, 7, -1},
        {8, 0, 0, 4, MAIN_CORE_PROC, 8, -1},         {9, 0, 0, 4, HYPER_THREADING_PROC, 9, -1},
        {10, 0, 0, 5, MAIN_CORE_PROC, 10, -1},       {11, 0, 0, 5, HYPER_THREADING_PROC, 11, -1},
        {12, 0, 0, 6, MAIN_CORE_PROC, 12, -1},       {13, 0, 0, 6, HYPER_THREADING_PROC, 13, -1},
        {14, 0, 0, 7, MAIN_CORE_PROC, 14, -1},       {15, 0, 0, 7, HYPER_THREADING_PROC, 15, -1},
        {16, 0, 0, 8, EFFICIENT_CORE_PROC, 16, -1},  {17, 0, 0, 9, EFFICIENT_CORE_PROC, 17, -1},
        {18, 0, 0, 10, EFFICIENT_CORE_PROC, 18, -1}, {19, 0, 0, 11, EFFICIENT_CORE_PROC, 19, -1},
        {20, 0, 0, 12, EFFICIENT_CORE_PROC, 20, -1}, {21, 0, 0, 13, EFFICIENT_CORE_PROC, 21, -1},
        {22, 0, 0, 14, EFFICIENT_CORE_PROC, 22, -1}, {23, 0, 0, 15, EFFICIENT_CORE_PROC, 23, -1},
    },
    1,
    8,
    ov::hint::SchedulingCoreType::PCORE_ONLY,
    true,
    true,
    {
        {2, MAIN_CORE_PROC, 2, 0, 0},
        {2, EFFICIENT_CORE_PROC, 2, 0, 0},
        {2, HYPER_THREADING_PROC, 2, 0, 0},
    },
    {
        {2, MAIN_CORE_PROC, 2, 0, 0},
        {2, EFFICIENT_CORE_PROC, 2, 0, 0},
        {2, HYPER_THREADING_PROC, 2, 0, 0},
    },
    {{0, 2}, {4, 6}, {16, 17}, {18, 19}, {1, 3}, {5, 7}},
};

ExecutorConfigTestCase _streams_info_table_cores_limit_false_1 = {
    {
        {1, 1, 0, 0, 0, 0},
    },
    {
        {0, 0, 0, 0, MAIN_CORE_PROC, 0, -1},
    },
    4,
    0,
    ov::hint::SchedulingCoreType::PCORE_ONLY,
    false,
    false,
    {},
    {},
    {},
};

ExecutorConfigTestCase _streams_info_table_cores_limit_false_2 = {
    {
        {1, 1, 0, 0, 0, 0},
    },
    {
        {0, 0, 0, 0, MAIN_CORE_PROC, 0, -1},
    },
    4,
    1,
    ov::hint::SchedulingCoreType::PCORE_ONLY,
    false,
    false,
    {},
    {},
    {},
};

TEST_P(ExecutorConfigTest, ExecutorConfig) {}

INSTANTIATE_TEST_SUITE_P(smoke_ExecutorConfig,
                         ExecutorConfigTest,
                         testing::Values(_1sockets_streams_4_threads_1,
                                         _1sockets_streams_4_threads_0,
                                         _1sockets_streams_1_threads_12,
                                         _1sockets_streams_1_threads_10,
                                         _1sockets_streams_12_threads_1,
                                         _1sockets_streams_13_threads_1,
                                         _1sockets_streams_6_threads_1_core_e,
                                         _1sockets_streams_5_threads_1_binding,
                                         _1sockets_streams_5_threads_1_reservation,
                                         _1sockets_streams_5_threads_1_binding_reservation,
                                         _2sockets_streams_36_threads_1,
                                         _2sockets_streams_4_threads_5,
                                         _2sockets_streams_1_threads_36,
                                         _2sockets_streams_1_threads_30,
                                         _2sockets_streams_1_threads_30_binding,
                                         _2sockets_streams_1_threads_30_reservation,
                                         _pecore_streams_5_threads_2,
                                         _pecore_streams_5_threads_5,
                                         _pecore_streams_4_threads_5,
                                         _pecore_streams_4_threads_1,
                                         _pecore_streams_5_threads_10,
                                         _pecore_streams_26_threads_1,
                                         _pecore_streams_26_threads_1_p,
                                         _pecore_streams_26_threads_1_e,
                                         _pecore_streams_1_threads_0,
                                         _pecore_streams_1_threads_1_p,
                                         _pecore_streams_1_threads_1_e,
                                         _pecore_streams_1_threads_16_p,
                                         _pecore_streams_1_threads_18_p,
                                         _pecore_streams_1_threads_10_p,
                                         _pecore_streams_10_threads_1_e,
                                         _pecore_streams_10_threads_1_binding,
                                         _pecore_streams_10_threads_2_reservation,
                                         _pecore_streams_info_table_1,
<<<<<<< HEAD
                                         _pecore_streams_info_table_2));
=======
                                         _pecore_streams_info_table_2,
                                         _pecore_streams_info_table_3,
                                         _streams_info_table_cores_limit_false_1,
                                         _streams_info_table_cores_limit_false_2));
>>>>>>> 6e489ae6
#endif
}  // namespace<|MERGE_RESOLUTION|>--- conflicted
+++ resolved
@@ -56,7 +56,10 @@
         ASSERT_EQ(test_data._cpu_pinning, config.get_cpu_pinning());
         ASSERT_EQ(test_data._streams_info_table, config.get_streams_info_table());
         ASSERT_EQ(test_data._stream_processors, config.get_stream_processor_ids());
-<<<<<<< HEAD
+        if (!test_data._cores_limit) {
+            ASSERT_EQ(test_data._num_streams, config.get_streams());
+            ASSERT_EQ(0, config.get_threads_per_stream());
+        }
         if (test_data._cpu_reservation) {
             std::vector<std::vector<int>> proc_type_table = test_data._proc_type_table;
             for (size_t i = 0; i < test_data._streams_info_table.size(); i++) {
@@ -85,11 +88,6 @@
                 }
             }
             ASSERT_EQ(proc_type_table, cpu._proc_type_table);
-=======
-        if (!test_data._cores_limit) {
-            ASSERT_EQ(test_data._num_streams, config.get_streams());
-            ASSERT_EQ(0, config.get_threads_per_stream());
->>>>>>> 6e489ae6
         }
     }
 };
@@ -153,11 +151,8 @@
     0,
     ov::hint::SchedulingCoreType::ANY_CORE,
     false,
-<<<<<<< HEAD
-    false,
-=======
-    true,
->>>>>>> 6e489ae6
+    false,
+    true,
     {},
     {},
     {},
@@ -185,11 +180,8 @@
     12,
     ov::hint::SchedulingCoreType::ANY_CORE,
     false,
-<<<<<<< HEAD
-    false,
-=======
-    true,
->>>>>>> 6e489ae6
+    false,
+    true,
     {},
     {
         {1, ALL_PROC, 12, 0, 0},
@@ -221,11 +213,8 @@
     10,
     ov::hint::SchedulingCoreType::ANY_CORE,
     false,
-<<<<<<< HEAD
-    false,
-=======
-    true,
->>>>>>> 6e489ae6
+    false,
+    true,
     {},
     {
         {1, ALL_PROC, 10, 0, 0},
@@ -257,11 +246,8 @@
     1,
     ov::hint::SchedulingCoreType::ANY_CORE,
     false,
-<<<<<<< HEAD
-    false,
-=======
-    true,
->>>>>>> 6e489ae6
+    false,
+    true,
     {},
     {
         {6, MAIN_CORE_PROC, 1, 0, 0},
@@ -292,11 +278,8 @@
     1,
     ov::hint::SchedulingCoreType::ANY_CORE,
     false,
-<<<<<<< HEAD
-    false,
-=======
-    true,
->>>>>>> 6e489ae6
+    false,
+    true,
     {},
     {
         {6, MAIN_CORE_PROC, 1, 0, 0},
@@ -327,11 +310,8 @@
     1,
     ov::hint::SchedulingCoreType::ECORE_ONLY,
     false,
-<<<<<<< HEAD
-    false,
-=======
-    true,
->>>>>>> 6e489ae6
+    false,
+    true,
     {},
     {
         {6, MAIN_CORE_PROC, 1, 0, 0},
@@ -363,6 +343,7 @@
     ov::hint::SchedulingCoreType::ANY_CORE,
     false,
     true,
+    true,
     {},
     {
         {5, MAIN_CORE_PROC, 1, 0, 0},
@@ -393,6 +374,7 @@
     ov::hint::SchedulingCoreType::ANY_CORE,
     true,
     false,
+    true,
     {},
     {
         {5, MAIN_CORE_PROC, 1, 0, 0},
@@ -479,11 +461,8 @@
     1,
     ov::hint::SchedulingCoreType::ANY_CORE,
     false,
-<<<<<<< HEAD
-    false,
-=======
-    true,
->>>>>>> 6e489ae6
+    false,
+    true,
     {},
     {
         {18, MAIN_CORE_PROC, 1, 0, 0},
@@ -540,11 +519,8 @@
     5,
     ov::hint::SchedulingCoreType::ANY_CORE,
     false,
-<<<<<<< HEAD
-    false,
-=======
-    true,
->>>>>>> 6e489ae6
+    false,
+    true,
     {},
     {
         {3, MAIN_CORE_PROC, 5, 0, 0},
@@ -601,11 +577,8 @@
     36,
     ov::hint::SchedulingCoreType::ANY_CORE,
     false,
-<<<<<<< HEAD
-    false,
-=======
-    true,
->>>>>>> 6e489ae6
+    false,
+    true,
     {},
     {
         {1, ALL_PROC, 36, -1, -1},
@@ -663,8 +636,8 @@
     30,
     ov::hint::SchedulingCoreType::ANY_CORE,
     false,
-<<<<<<< HEAD
-    false,
+    false,
+    true,
     {},
     {
         {1, ALL_PROC, 30, -1, -1},
@@ -722,8 +695,7 @@
     30,
     ov::hint::SchedulingCoreType::ANY_CORE,
     false,
-=======
->>>>>>> 6e489ae6
+    true,
     true,
     {},
     {
@@ -784,6 +756,7 @@
     ov::hint::SchedulingCoreType::ANY_CORE,
     true,
     false,
+    true,
     {},
     {
         {1, ALL_PROC, 30, -1, -1},
@@ -816,11 +789,8 @@
     2,
     ov::hint::SchedulingCoreType::ANY_CORE,
     false,
-<<<<<<< HEAD
-    false,
-=======
-    true,
->>>>>>> 6e489ae6
+    false,
+    true,
     {},
     {
         {4, MAIN_CORE_PROC, 2, 0, 0},
@@ -851,11 +821,8 @@
     5,
     ov::hint::SchedulingCoreType::ANY_CORE,
     false,
-<<<<<<< HEAD
-    false,
-=======
-    true,
->>>>>>> 6e489ae6
+    false,
+    true,
     {},
     {
         {2, MAIN_CORE_PROC, 4, 0, 0},
@@ -887,11 +854,8 @@
     5,
     ov::hint::SchedulingCoreType::ANY_CORE,
     false,
-<<<<<<< HEAD
-    false,
-=======
-    true,
->>>>>>> 6e489ae6
+    false,
+    true,
     {},
     {
         {1, MAIN_CORE_PROC, 5, 0, 0},
@@ -923,11 +887,8 @@
     1,
     ov::hint::SchedulingCoreType::ANY_CORE,
     false,
-<<<<<<< HEAD
-    false,
-=======
-    true,
->>>>>>> 6e489ae6
+    false,
+    true,
     {},
     {
         {4, MAIN_CORE_PROC, 1, 0, 0},
@@ -957,11 +918,8 @@
     10,
     ov::hint::SchedulingCoreType::ANY_CORE,
     false,
-<<<<<<< HEAD
-    false,
-=======
-    true,
->>>>>>> 6e489ae6
+    false,
+    true,
     {},
     {
         {2, MAIN_CORE_PROC, 4, 0, 0},
@@ -993,11 +951,8 @@
     1,
     ov::hint::SchedulingCoreType::ANY_CORE,
     false,
-<<<<<<< HEAD
-    false,
-=======
-    true,
->>>>>>> 6e489ae6
+    false,
+    true,
     {},
     {
         {8, MAIN_CORE_PROC, 1, 0, 0},
@@ -1029,11 +984,8 @@
     1,
     ov::hint::SchedulingCoreType::PCORE_ONLY,
     false,
-<<<<<<< HEAD
-    false,
-=======
-    true,
->>>>>>> 6e489ae6
+    false,
+    true,
     {},
     {
         {8, MAIN_CORE_PROC, 1, 0, 0},
@@ -1064,11 +1016,8 @@
     1,
     ov::hint::SchedulingCoreType::ECORE_ONLY,
     false,
-<<<<<<< HEAD
-    false,
-=======
-    true,
->>>>>>> 6e489ae6
+    false,
+    true,
     {},
     {
         {8, EFFICIENT_CORE_PROC, 1, 0, 0},
@@ -1098,11 +1047,8 @@
     0,
     ov::hint::SchedulingCoreType::ANY_CORE,
     false,
-<<<<<<< HEAD
-    false,
-=======
-    true,
->>>>>>> 6e489ae6
+    false,
+    true,
     {},
     {},
     {},
@@ -1130,11 +1076,8 @@
     1,
     ov::hint::SchedulingCoreType::PCORE_ONLY,
     false,
-<<<<<<< HEAD
-    false,
-=======
-    true,
->>>>>>> 6e489ae6
+    false,
+    true,
     {},
     {
         {1, MAIN_CORE_PROC, 1, 0, 0},
@@ -1164,11 +1107,8 @@
     1,
     ov::hint::SchedulingCoreType::ECORE_ONLY,
     false,
-<<<<<<< HEAD
-    false,
-=======
-    true,
->>>>>>> 6e489ae6
+    false,
+    true,
     {},
     {
         {1, EFFICIENT_CORE_PROC, 1, 0, 0},
@@ -1198,11 +1138,8 @@
     16,
     ov::hint::SchedulingCoreType::PCORE_ONLY,
     false,
-<<<<<<< HEAD
-    false,
-=======
-    true,
->>>>>>> 6e489ae6
+    false,
+    true,
     {},
     {
         {1, ALL_PROC, 16, 0, 0},
@@ -1234,11 +1171,8 @@
     18,
     ov::hint::SchedulingCoreType::PCORE_ONLY,
     false,
-<<<<<<< HEAD
-    false,
-=======
-    true,
->>>>>>> 6e489ae6
+    false,
+    true,
     {},
     {
         {1, ALL_PROC, 16, 0, 0},
@@ -1270,11 +1204,8 @@
     10,
     ov::hint::SchedulingCoreType::PCORE_ONLY,
     false,
-<<<<<<< HEAD
-    false,
-=======
-    true,
->>>>>>> 6e489ae6
+    false,
+    true,
     {},
     {
         {1, ALL_PROC, 10, 0, 0},
@@ -1306,11 +1237,8 @@
     1,
     ov::hint::SchedulingCoreType::ECORE_ONLY,
     false,
-<<<<<<< HEAD
-    false,
-=======
-    true,
->>>>>>> 6e489ae6
+    false,
+    true,
     {},
     {
         {8, EFFICIENT_CORE_PROC, 1, 0, 0},
@@ -1339,6 +1267,7 @@
     10,
     2,
     ov::hint::SchedulingCoreType::ANY_CORE,
+    true,
     true,
     true,
     {},
@@ -1373,11 +1302,8 @@
     ov::hint::SchedulingCoreType::ANY_CORE,
     true,
     false,
-<<<<<<< HEAD
-    {},
-=======
-    true,
->>>>>>> 6e489ae6
+    true,
+    {},
     {
         {4, MAIN_CORE_PROC, 2, 0, 0},
         {4, EFFICIENT_CORE_PROC, 2, 0, 0},
@@ -1408,11 +1334,8 @@
     8,
     ov::hint::SchedulingCoreType::PCORE_ONLY,
     false,
-<<<<<<< HEAD
-    false,
-=======
-    true,
->>>>>>> 6e489ae6
+    false,
+    true,
     {
         {2, MAIN_CORE_PROC, 2, 0, 0},
         {2, EFFICIENT_CORE_PROC, 2, 0, 0},
@@ -1445,6 +1368,7 @@
     1,
     8,
     ov::hint::SchedulingCoreType::PCORE_ONLY,
+    true,
     true,
     true,
     {
@@ -1472,6 +1396,7 @@
     ov::hint::SchedulingCoreType::PCORE_ONLY,
     false,
     false,
+    false,
     {},
     {},
     {},
@@ -1487,6 +1412,7 @@
     4,
     1,
     ov::hint::SchedulingCoreType::PCORE_ONLY,
+    false,
     false,
     false,
     {},
@@ -1532,13 +1458,8 @@
                                          _pecore_streams_10_threads_1_binding,
                                          _pecore_streams_10_threads_2_reservation,
                                          _pecore_streams_info_table_1,
-<<<<<<< HEAD
-                                         _pecore_streams_info_table_2));
-=======
                                          _pecore_streams_info_table_2,
-                                         _pecore_streams_info_table_3,
                                          _streams_info_table_cores_limit_false_1,
                                          _streams_info_table_cores_limit_false_2));
->>>>>>> 6e489ae6
 #endif
 }  // namespace