// Copyright (C) 2018-2023 Intel Corporation
// SPDX-License-Identifier: Apache-2.0
//

/**
 * @brief OpenVINO Runtime Remote Context interface
 * @file openvino/runtime/iremote_context.hpp
 */

#pragma once

#include <memory>

#include "openvino/core/any.hpp"
#include "openvino/core/shape.hpp"
#include "openvino/core/type/element_type.hpp"
#include "openvino/runtime/common.hpp"
#include "openvino/runtime/iremote_tensor.hpp"

namespace ov {

class OPENVINO_RUNTIME_API IRemoteContext : public std::enable_shared_from_this<IRemoteContext> {
public:
    virtual ~IRemoteContext() = default;
<<<<<<< HEAD
=======

>>>>>>> c8e33100
    /**
     * @brief Returns name of a device on which underlying object is allocated.
     * Abstract method.
     * @return A device name string in fully specified format `<device_name>[.<device_id>[.<tile_id>]]` (e.g. GPU.0.1).
     */
    virtual const std::string& get_device_name() const = 0;

    /**
     * @brief Returns a map of device-specific parameters required for low-level
     * operations with underlying object.
     * Parameters include device/context handles, access flags,
     * etc. Contents of the map returned depend on remote execution context that is
     * currently set on the device (working scenario).
     * Abstract method.
     * @return A map of name/Any elements.
     */
    virtual const ov::AnyMap& get_property() const = 0;

    /**
     * @brief Allocates memory tensor in device memory or wraps user-supplied memory handle
     * using the specified tensor description and low-level device-specific parameters.
     * Returns a pointer to the object that implements the RemoteTensor interface.
     * @param type Defines the element type of the tensor.
     * @param shape Defines the shape of the tensor.
     * @param params Map of the low-level tensor object parameters.
     * @return Pointer to a plugin object that implements the RemoteTensor interface.
     */
    virtual std::shared_ptr<ov::IRemoteTensor> create_tensor(const ov::element::Type& type,
                                                             const ov::Shape& shape,
                                                             const ov::AnyMap& params = {}) = 0;

    /**
     * @brief This method is used to create a host tensor object friendly for the device in current context.
     * For example, GPU context may allocate USM host memory (if corresponding extension is available),
     * which could be more efficient than regular host memory.
     * @param type Tensor element type.
     * @param shape Tensor shape.
     * @return A tensor instance with device friendly memory.
     */
    virtual std::shared_ptr<ov::ITensor> create_host_tensor(const ov::element::Type type, const ov::Shape& shape);
};

}  // namespace ov<|MERGE_RESOLUTION|>--- conflicted
+++ resolved
@@ -22,10 +22,7 @@
 class OPENVINO_RUNTIME_API IRemoteContext : public std::enable_shared_from_this<IRemoteContext> {
 public:
     virtual ~IRemoteContext() = default;
-<<<<<<< HEAD
-=======
 
->>>>>>> c8e33100
     /**
      * @brief Returns name of a device on which underlying object is allocated.
      * Abstract method.
