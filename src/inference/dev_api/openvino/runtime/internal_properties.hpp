// Copyright (C) 2018-2025 Intel Corporation
// SPDX-License-Identifier: Apache-2.0
//

/**
 * @brief A header for internal properties that are passed from one plugin to another
 * @file openvino/runtime/internal_properties.hpp
 */

#pragma once

#include "openvino/runtime/aligned_buffer.hpp"
#include "openvino/runtime/properties.hpp"
#include "openvino/runtime/threading/istreams_executor.hpp"

namespace ov {

namespace internal {
/**
 * @brief Read-only property to get a std::vector<PropertyName> of supported internal properties.
 * @ingroup ov_runtime_cpp_prop_api
 */
static constexpr Property<std::vector<PropertyName>, PropertyMutability::RO> supported_properties{
    "INTERNAL_SUPPORTED_PROPERTIES"};

/**
 * @brief Read-only property to get a std::vector<PropertyName> of properties
 * which should affect the hash calculation for model cache
 * @ingroup ov_dev_api_plugin_api
 */
static constexpr Property<std::vector<PropertyName>, PropertyMutability::RO> caching_properties{"CACHING_PROPERTIES"};

/**
 * @brief Read-only property to get a std::vector<PropertyName> of properties
 * which should affect the loading time from cache
 * @ingroup ov_dev_api_plugin_api
 */
static constexpr Property<bool, PropertyMutability::RO> caching_with_mmap{"CACHING_WITH_MMAP"};

/**
 * @brief Allow to create exclusive_async_requests with one executor
 * @ingroup ov_dev_api_plugin_api
 */
static constexpr Property<bool, PropertyMutability::RW> exclusive_async_requests{"EXCLUSIVE_ASYNC_REQUESTS"};

/**
 * @brief the property for setting of required device for which config to be updated
 * values: device id starts from "0" - first device, "1" - second device, etc
 * note: plugin may have different devices naming convention
 * @ingroup ov_dev_api_plugin_api
 */
static constexpr Property<std::string, PropertyMutability::WO> config_device_id{"CONFIG_DEVICE_ID"};

/**
 * @brief Limit \#threads that are used by IStreamsExecutor to execute `parallel_for` calls
 * @ingroup ov_dev_api_plugin_api
 */
static constexpr Property<int32_t, PropertyMutability::RW> threads_per_stream{"THREADS_PER_STREAM"};

/**
 * @brief It contains compiled_model_runtime_properties information to make plugin runtime can check whether it is
 * compatible with the cached compiled model, the result is returned by get_property() calling.
 *
 * The information details are defined by plugin itself, each plugin may require different runtime contents.
 * For example, CPU plugin will contain OV version, while GPU plugin will contain OV and GPU driver version, etc.
 * Core doesn't understand its content and only read it from plugin and write it into blob header.
 *
 * @ingroup ov_dev_api_plugin_api
 */
static constexpr Property<std::string, PropertyMutability::RO> compiled_model_runtime_properties{
    "COMPILED_MODEL_RUNTIME_PROPERTIES"};

/**
 * @brief Check whether the attached compiled_model_runtime_properties is supported by this device runtime.
 * @ingroup ov_dev_api_plugin_api
 */
static constexpr Property<bool, PropertyMutability::RO> compiled_model_runtime_properties_supported{
    "COMPILED_MODEL_RUNTIME_PROPERTIES_SUPPORTED"};

/**
 * @brief Read-write property to set the percentage of the estimated model size which is used to determine the query
 * model results for further processing
 * @ingroup ov_dev_api_plugin_api
 */
static constexpr Property<float, PropertyMutability::RW> query_model_ratio{"QUERY_MODEL_RATIO"};

/**
 * @brief Allow execution of low precision transformations in plugin's pipelines
 * @ingroup ov_dev_api_plugin_api
 */
static constexpr Property<bool, PropertyMutability::RW> enable_lp_transformations{"LP_TRANSFORMS_MODE"};

/**
<<<<<<< HEAD
 * @brief Read-write property to pass the cache blob hash ID to Core from AUTO
 * @ingroup ov_dev_api_plugin_api
 */
static constexpr Property<std::string, PropertyMutability::RW> cache_hash_id{"CACHE_HASH_ID"};

/**
 * @brief Read-write property to pass the model path to Core from AUTO for caching purposes.
 * @ingroup ov_dev_api_plugin_api
 */
static constexpr Property<std::string, PropertyMutability::RW> cache_model_path{"CACHE_MODEL_PATH"};

=======
 * @brief Enum to define possible cache quant schema hints.
 */
enum class CacheQuantMode { AUTO = 0, BY_CHANNEL = 1, BY_TOKEN = 2 };

/** @cond INTERNAL */
inline std::ostream& operator<<(std::ostream& os, const CacheQuantMode& mode) {
    switch (mode) {
    case CacheQuantMode::AUTO:
        return os << "AUTO";
    case CacheQuantMode::BY_CHANNEL:
        return os << "BY_CHANNEL";
    case CacheQuantMode::BY_TOKEN:
        return os << "BY_TOKEN";
    default:
        OPENVINO_THROW("Unsupported cache quant mode");
    }
}

inline std::istream& operator>>(std::istream& is, CacheQuantMode& mode) {
    std::string str;
    is >> str;
    if (str == "AUTO") {
        mode = CacheQuantMode::AUTO;
    } else if (str == "BY_CHANNEL") {
        mode = CacheQuantMode::BY_CHANNEL;
    } else if (str == "BY_TOKEN") {
        mode = CacheQuantMode::BY_TOKEN;
    } else {
        OPENVINO_THROW("Unsupported cache quant mode: ", str);
    }
    return is;
}
/** @endcond */

/**
 * @brief Define quantization mode for key cache. Group size decision policy may be different per plugin.
 * @param AUTO - Default mode decided by plugin.
 * @param BY_CHANNEL - Quantize key cache by channel dimension.
 * @param BY_TOKEN - Quantize key cache by token dimension.

    By channel: Quantize along with tokens in each channel
    ┌──┬──┬─────────────────────────┐
    │  │  │                         │ token[0]
    │  │  │                         │ token[1]
    │  │  │  ...                    │ token[2]
    │  │  │                         │ ..
    │  │  │                         │ token[seq_len - 1]
    └──┴──┴─────────────────────────┘
    c[0] c[1] ...    c[head_size - 1]

    By token: Quantize along with channel dim per each token
    ┌───────────────────────────────┐
    ├───────────────────────────────┤ token[0]
    ├───────────────────────────────┤ token[1]
    │                               │ ...
    │                               │ 
    │                               │ 
    │                               │ token[seq_len - 1]
    └───────────────────────────────┘
    c[0] c[1] ...    c[head_size - 1]
 */
                                                      
static constexpr Property<CacheQuantMode, PropertyMutability::RW> key_cache_quant_mode{"KEY_CACHE_QUANT_MODE"};

/**
 * @brief Define quantization mode for value cache. Group size decision policy may be different per plugin.
 * @param AUTO - Default mode decided by plugin
 * @param BY_CHANNEL - Quantize value cache by channel dimension.
 * @param BY_TOKEN - Quantize key cache by token dimension.
 */

static constexpr Property<CacheQuantMode, PropertyMutability::RW> value_cache_quant_mode{"VALUE_CACHE_QUANT_MODE"};
>>>>>>> d6983f62
}  // namespace internal
}  // namespace ov<|MERGE_RESOLUTION|>--- conflicted
+++ resolved
@@ -91,7 +91,6 @@
 static constexpr Property<bool, PropertyMutability::RW> enable_lp_transformations{"LP_TRANSFORMS_MODE"};
 
 /**
-<<<<<<< HEAD
  * @brief Read-write property to pass the cache blob hash ID to Core from AUTO
  * @ingroup ov_dev_api_plugin_api
  */
@@ -103,7 +102,7 @@
  */
 static constexpr Property<std::string, PropertyMutability::RW> cache_model_path{"CACHE_MODEL_PATH"};
 
-=======
+/**
  * @brief Enum to define possible cache quant schema hints.
  */
 enum class CacheQuantMode { AUTO = 0, BY_CHANNEL = 1, BY_TOKEN = 2 };
@@ -176,6 +175,5 @@
  */
 
 static constexpr Property<CacheQuantMode, PropertyMutability::RW> value_cache_quant_mode{"VALUE_CACHE_QUANT_MODE"};
->>>>>>> d6983f62
 }  // namespace internal
 }  // namespace ov