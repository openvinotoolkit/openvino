--- conflicted
+++ resolved
@@ -133,25 +133,16 @@
                ov::hint::SchedulingCoreType thread_preferred_core_type = ov::hint::SchedulingCoreType::ANY_CORE,
                bool cpu_reservation = false,
                bool cpu_pinning = false,
-<<<<<<< HEAD
                std::vector<std::vector<int>> streams_info_table = {},
                std::vector<int> rank = {})
             : _name{name},
-=======
-               std::vector<std::vector<int>> streams_info_table = {})
-            : _name{std::move(name)},
->>>>>>> 9548de49
               _streams{streams},
               _threads_per_stream{threads_per_stream},
               _thread_preferred_core_type(thread_preferred_core_type),
               _cpu_reservation{cpu_reservation},
               _cpu_pinning{cpu_pinning},
-<<<<<<< HEAD
               _streams_info_table{streams_info_table},
               _rank{rank} {
-=======
-              _streams_info_table{std::move(streams_info_table)} {
->>>>>>> 9548de49
             update_executor_config();
         }
 
