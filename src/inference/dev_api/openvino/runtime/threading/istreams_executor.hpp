// Copyright (C) 2018-2024 Intel Corporation
// SPDX-License-Identifier: Apache-2.0
//

/**
 * @file openvino/runtime/threading/istreams_executor.hpp
 * @brief A header file for OpenVINO Streams-based Executor Interface
 */

#pragma once

#include <execinfo.h>

#include <memory>
#include <string>
#include <vector>

#include "openvino/runtime/common.hpp"
#include "openvino/runtime/properties.hpp"
#include "openvino/runtime/system_conf.hpp"
#include "openvino/runtime/threading/itask_executor.hpp"

namespace ov {
namespace threading {

/**
 * @interface IStreamsExecutor
 * @ingroup ov_dev_api_threading
 * @brief Interface for Streams Task Executor. This executor groups worker threads into so-called `streams`.
 * @par CPU
 *        The executor executes all parallel tasks using threads from one stream.
 *        With proper pinning settings it should reduce cache misses for memory bound workloads.
 * @par NUMA
 *        On NUMA hosts GetNumaNodeId() method can be used to define the NUMA node of current stream
 */
class OPENVINO_RUNTIME_API IStreamsExecutor : virtual public ITaskExecutor {
public:
    /**
     * A shared pointer to IStreamsExecutor interface
     */
    using Ptr = std::shared_ptr<IStreamsExecutor>;

    /**
     * @brief Defines inference thread binding type
     */
    enum ThreadBindingType : std::uint8_t {
        NONE,   //!< Don't bind the inference threads
        CORES,  //!< Bind inference threads to the CPU cores (round-robin)
        // the following modes are implemented only for the TBB code-path:
        NUMA,  //!< Bind to the NUMA nodes (default mode for the non-hybrid CPUs on the Win/MacOS, where the 'CORES' is
               //!< not implemeneted)
        HYBRID_AWARE  //!< Let the runtime bind the inference threads depending on the cores type (default mode for the
                      //!< hybrid CPUs)
    };

    /**
     * @brief Defines IStreamsExecutor configuration
     */
    struct OPENVINO_RUNTIME_API Config {
    public:
        enum PreferredCoreType {
            ANY,
            LITTLE,
            BIG,
            ROUND_ROBIN  // used w/multiple streams to populate the Big cores first, then the Little, then wrap around
                         // (for large #streams)
        };

        /**
         * @enum       StreamsMode
         * @brief      This enum contains definition of each sub streams mode, indicating the main stream situation.
         */
        enum class StreamsMode {
            SUB_STREAMS_NULL,        //!< Do not create sub streams
            SUB_STREAMS_FOR_SOCKET,  //!< Create sub streams for multiple sockets in main stream
            LATENCY,                 //!< latency mode
            THROUGHPUT,              //!< throughput mode
        };

    private:
        std::string _name;             //!< Used by `ITT` to name executor threads
        int _streams = 1;              //!< Number of streams.
        int _threads_per_stream = 0;   //!< Number of threads per stream that executes `ov_parallel` calls
        int _threadBindingStep = 1;    //!< In case of @ref CORES binding offset type
                                       //!< thread binded to cores with defined step
        int _threadBindingOffset = 0;  //!< In case of @ref CORES binding offset type thread binded to cores
                                       //!< starting from offset
        int _threads = 0;              //!< Number of threads distributed between streams.
                                       //!< Reserved. Should not be used.
<<<<<<< HEAD
        int _executor_id = -1;         //!< executor id to identify each executor and core map.
        std::string _core_ids_str;
        PreferredCoreType _thread_preferred_core_type =
            PreferredCoreType::ANY;  //!< LITTLE and BIG are valid in hybrid core machine, ANY is valid in all machines.
                                     //!< Core type priority: physical PCore, ECore, logical PCore
=======
        ov::hint::SchedulingCoreType _thread_preferred_core_type =
            ov::hint::SchedulingCoreType::ANY_CORE;  //!< PCORE_ONLY and ECORE_ONLY are valid in hybrid core machine,
                                                     //!< ANY_CORE is valid in all machines. Core type priority:
                                                     //!< physical PCore, ECore, logical PCore
        bool _cpu_reservation = false;  //!< Whether to reserve current cores which will not be used by other plugin.
                                        //!< If it is true, cpu_pinning defaults to true.
        bool _cpu_pinning = false;      //!< Whether to bind threads to cores.
>>>>>>> c904b8e1
        std::vector<std::vector<int>> _streams_info_table = {};
        std::vector<std::vector<int>> _stream_processor_ids;
        int _sub_streams = 0;

        /**
         * @brief Get and reserve cpu ids based on configuration and hardware information,
         *        streams_info_table must be present in the configuration
         */
        void reserve_cpu_threads();

         /**
         * @brief Modify _streams_info_table and related configuration according to configuration
         */
        void update_executor_config();

        /**
         * @brief Set _streams_info_table and _cpu_reservation in cpu streams executor config when nstreams = 0,
         *        that is, only create one thread with TBB
         */
        void set_config_zero_stream();

    public:
        /**
         * @brief      A constructor with arguments
         *
         * @param[in]  name                         The executor name
         * @param[in]  streams                      @copybrief Config::_streams
         * @param[in]  threads_per_stream           @copybrief Config::_threads_per_stream
         * @param[in]  thread_preferred_core_type   @copybrief Config::_thread_preferred_core_type
         * @param[in]  cpu_reservation              @copybrief Config::_cpu_reservation
         * @param[in]  cpu_pinning                  @copybrief Config::_cpu_pinning
         * @param[in]  streams_info_table           @copybrief Config::_streams_info_table
         */
        Config(std::string name = "StreamsExecutor",
               int streams = 1,
<<<<<<< HEAD
               int threadsPerStream = 0,
               ThreadBindingType threadBindingType = ThreadBindingType::NONE,
               int threadBindingStep = 1,
               int threadBindingOffset = 0,
               int threads = 0,
               PreferredCoreType threadPreferredCoreType = PreferredCoreType::ANY,
               std::vector<std::vector<int>> streamsInfoTable = {},
               bool cpuReservation = false,
               int executor_id = -1,
               std::string core_ids_str = "")
            : _name{std::move(name)},
              _streams{streams},
              _threads_per_stream{threadsPerStream},
              _threadBindingType{threadBindingType},
              _threadBindingStep{threadBindingStep},
              _threadBindingOffset{threadBindingOffset},
              _threads{threads},
              _thread_preferred_core_type(threadPreferredCoreType),
              _streams_info_table{std::move(streamsInfoTable)},
              _cpu_reservation{cpuReservation},
              _executor_id(executor_id),
              _core_ids_str{std::move(core_ids_str)} {
=======
               int threads_per_stream = 0,
               ov::hint::SchedulingCoreType thread_preferred_core_type = ov::hint::SchedulingCoreType::ANY_CORE,
               bool cpu_reservation = false,
               bool cpu_pinning = false,
               std::vector<std::vector<int>> streams_info_table = {})
            : _name{name},
              _streams{streams},
              _threads_per_stream{threads_per_stream},
              _thread_preferred_core_type(thread_preferred_core_type),
              _cpu_reservation{cpu_reservation},
              _cpu_pinning{cpu_pinning},
              _streams_info_table{streams_info_table} {
>>>>>>> c904b8e1
            update_executor_config();
        }

        // These APIs which includes set_property and get_property can not be removed until they will never be called by
        // other plugins such as NV plugin.
        /**
         * @brief Sets configuration
         * @param properties map of properties
         */
        void set_property(const ov::AnyMap& properties);

        /**
         * @brief Sets configuration
         * @param key property name
         * @param value property value
         */
        void set_property(const std::string& key, const ov::Any& value);

        /**
         * @brief Return configuration value
         * @param key configuration key
         * @return configuration value wrapped into ov::Any
         */
        ov::Any get_property(const std::string& key) const;

        std::string get_name() const {
            return _name;
        }
        int get_executor_id() const {
            return _executor_id;
        }
        std::string get_core_ids() const {
            return _core_ids_str;
        }
        int get_streams() const {
            return _streams;
        }
        int get_threads() const {
            return _threads;
        }
        int get_threads_per_stream() const {
            return _threads_per_stream;
        }
        bool get_cpu_reservation() const {
            return _cpu_reservation;
        }
        bool get_cpu_pinning() const {
            return _cpu_pinning;
        }
        std::vector<std::vector<int>> get_streams_info_table() const {
            return _streams_info_table;
        }
        std::vector<std::vector<int>> get_stream_processor_ids() const {
            return _stream_processor_ids;
        }
        int get_thread_binding_step() const {
            return _threadBindingStep;
        }
        int get_thread_binding_offset() const {
            return _threadBindingOffset;
        }
        int get_sub_streams() const {
            return _sub_streams;
        }
        StreamsMode get_sub_stream_mode(int executor_id) const {
            const auto proc_type_table = get_proc_type_table(executor_id);
            int sockets = proc_type_table.size() > 1 ? static_cast<int>(proc_type_table.size()) - 1 : 1;
            return _sub_streams > 0 ? StreamsMode::SUB_STREAMS_FOR_SOCKET
                                    : (_streams <= sockets ? StreamsMode::LATENCY : StreamsMode::THROUGHPUT);
        }
        bool operator==(const Config& config) {
            if (_name == config._name && _streams == config._streams &&
                _threads_per_stream == config._threads_per_stream &&
                _thread_preferred_core_type == config._thread_preferred_core_type) {
                return true;
            } else {
                return false;
            }
        }

        /**
         * @brief Get and reserve cpu ids based on configuration and hardware information,
         *        streams_info_table must be present in the configuration
         */
        void apply_cpu_core_ids();

        /**
         * @brief Create appropriate multithreaded configuration
         *        filing unconfigured values from initial configuration using hardware properties
         * @param initial Inital configuration
         * @return configured values
         */
        static Config make_default_multi_threaded(const Config& initial);

<<<<<<< HEAD
        static int get_default_num_streams(int executor_id);  // no network specifics considered (only CPU's caps);

        /**
         * @brief Get and reserve cpu ids based on configuration and hardware information
         *        streams_info_table must be present in the configuration
         * @param initial Inital configuration
         * @return configured values
         */
        // It will be removed when other plugins will no longer call it.
        static Config reserve_cpu_threads(const Config& initial);
=======
        static int get_default_num_streams();  // no network specifics considered (only CPU's caps);
>>>>>>> c904b8e1
    };

    /**
     * @brief A virtual destructor
     */
    ~IStreamsExecutor() override;

    /**
     * @brief Return the index of current stream
     * @return An index of current stream. Or throw exceptions if called not from stream thread
     */
    virtual int get_stream_id() = 0;

    /**
     * @brief Return the id of current NUMA Node
     *        Return 0 when current stream cross some NUMA Nodes
     * @return `ID` of current NUMA Node, or throws exceptions if called not from stream thread
     */
    virtual int get_numa_node_id() = 0;

    /**
     * @brief Return the id of current socket
     *        Return 0 when current stream cross some sockets
     * @return `ID` of current socket, or throws exceptions if called not from stream thread
     */
    virtual int get_socket_id() = 0;

    /**
     * @brief Execute the task in the current thread using streams executor configuration and constraints
     * @param task A task to start
     */
    virtual void execute(Task task) = 0;

    /**
     * @brief Execute ov::Task inside sub stream of task executor context
     * @param task A task to start
     * @param id Sub stream id
     */
    virtual void run_sub_stream(Task task, int id) = 0;

    /**
     * @brief Execute all of the tasks and waits for its completion.
     *        Default run_sub_stream_and_wait() method implementation uses run_sub_stream() pure virtual method
     *        and higher level synchronization primitives from STL.
     *        The task is wrapped into std::packaged_task which returns std::future.
     *        std::packaged_task will call the task and signal to std::future that the task is finished
     *        or the exception is thrown from task
     *        Than std::future is used to wait for task execution completion and
     *        task exception extraction
     * @note run_sub_stream_and_wait() does not copy or capture tasks!
     * @param tasks A vector of tasks to execute
     */
    void run_sub_stream_and_wait(const std::vector<Task>& tasks);
};

}  // namespace threading
}  // namespace ov<|MERGE_RESOLUTION|>--- conflicted
+++ resolved
@@ -87,13 +87,8 @@
                                        //!< starting from offset
         int _threads = 0;              //!< Number of threads distributed between streams.
                                        //!< Reserved. Should not be used.
-<<<<<<< HEAD
         int _executor_id = -1;         //!< executor id to identify each executor and core map.
         std::string _core_ids_str;
-        PreferredCoreType _thread_preferred_core_type =
-            PreferredCoreType::ANY;  //!< LITTLE and BIG are valid in hybrid core machine, ANY is valid in all machines.
-                                     //!< Core type priority: physical PCore, ECore, logical PCore
-=======
         ov::hint::SchedulingCoreType _thread_preferred_core_type =
             ov::hint::SchedulingCoreType::ANY_CORE;  //!< PCORE_ONLY and ECORE_ONLY are valid in hybrid core machine,
                                                      //!< ANY_CORE is valid in all machines. Core type priority:
@@ -101,7 +96,6 @@
         bool _cpu_reservation = false;  //!< Whether to reserve current cores which will not be used by other plugin.
                                         //!< If it is true, cpu_pinning defaults to true.
         bool _cpu_pinning = false;      //!< Whether to bind threads to cores.
->>>>>>> c904b8e1
         std::vector<std::vector<int>> _streams_info_table = {};
         std::vector<std::vector<int>> _stream_processor_ids;
         int _sub_streams = 0;
@@ -137,43 +131,22 @@
          */
         Config(std::string name = "StreamsExecutor",
                int streams = 1,
-<<<<<<< HEAD
-               int threadsPerStream = 0,
-               ThreadBindingType threadBindingType = ThreadBindingType::NONE,
-               int threadBindingStep = 1,
-               int threadBindingOffset = 0,
-               int threads = 0,
-               PreferredCoreType threadPreferredCoreType = PreferredCoreType::ANY,
-               std::vector<std::vector<int>> streamsInfoTable = {},
-               bool cpuReservation = false,
-               int executor_id = -1,
-               std::string core_ids_str = "")
-            : _name{std::move(name)},
-              _streams{streams},
-              _threads_per_stream{threadsPerStream},
-              _threadBindingType{threadBindingType},
-              _threadBindingStep{threadBindingStep},
-              _threadBindingOffset{threadBindingOffset},
-              _threads{threads},
-              _thread_preferred_core_type(threadPreferredCoreType),
-              _streams_info_table{std::move(streamsInfoTable)},
-              _cpu_reservation{cpuReservation},
-              _executor_id(executor_id),
-              _core_ids_str{std::move(core_ids_str)} {
-=======
                int threads_per_stream = 0,
                ov::hint::SchedulingCoreType thread_preferred_core_type = ov::hint::SchedulingCoreType::ANY_CORE,
                bool cpu_reservation = false,
                bool cpu_pinning = false,
-               std::vector<std::vector<int>> streams_info_table = {})
+               std::vector<std::vector<int>> streams_info_table = {},
+               int executor_id = -1,
+               std::string core_ids_str = "")
             : _name{name},
               _streams{streams},
               _threads_per_stream{threads_per_stream},
               _thread_preferred_core_type(thread_preferred_core_type),
               _cpu_reservation{cpu_reservation},
               _cpu_pinning{cpu_pinning},
-              _streams_info_table{streams_info_table} {
->>>>>>> c904b8e1
+              _streams_info_table{streams_info_table},
+              _executor_id(executor_id),
+              _core_ids_str{core_ids_str} {
             update_executor_config();
         }
 
@@ -268,20 +241,7 @@
          */
         static Config make_default_multi_threaded(const Config& initial);
 
-<<<<<<< HEAD
         static int get_default_num_streams(int executor_id);  // no network specifics considered (only CPU's caps);
-
-        /**
-         * @brief Get and reserve cpu ids based on configuration and hardware information
-         *        streams_info_table must be present in the configuration
-         * @param initial Inital configuration
-         * @return configured values
-         */
-        // It will be removed when other plugins will no longer call it.
-        static Config reserve_cpu_threads(const Config& initial);
-=======
-        static int get_default_num_streams();  // no network specifics considered (only CPU's caps);
->>>>>>> c904b8e1
     };
 
     /**
