// Copyright (C) 2018-2024 Intel Corporation
// SPDX-License-Identifier: Apache-2.0
//

/**
 * @file openvino/runtime/threading/cpu_streams_executor.hpp
 * @brief A header file for OpenVINO CPU-Streams-based Executor implementation.
 */

#pragma once

#include <memory>
#include <string>

#include "openvino/runtime/common.hpp"
#include "openvino/runtime/threading/istreams_executor.hpp"

namespace ov {
namespace threading {

/**
 * @class CPUStreamsExecutor
 * @ingroup ov_dev_api_threading
 * @brief CPU Streams executor implementation. The executor splits the CPU into groups of threads,
 *        that can be pinned to cores or NUMA nodes.
 *        It uses custom threads to pull tasks from single queue.
 */
class OPENVINO_RUNTIME_API CPUStreamsExecutor : public IStreamsExecutor {
public:
    /**
     * @brief A shared pointer to a CPUStreamsExecutor object
     */
    using Ptr = std::shared_ptr<CPUStreamsExecutor>;

    /**
     * @brief Constructor
     * @param config Stream executor parameters
     */
    explicit CPUStreamsExecutor(const Config& config);

    /**
     * @brief A class destructor
     */
    ~CPUStreamsExecutor() override;

    void run(Task task) override;

    void execute(Task task) override;

    int get_stream_id() override;

    int get_streams_num();

    int get_numa_node_id() override;

    int get_socket_id() override;

    std::vector<int> get_rank() override;
<<<<<<< HEAD

    void run_sub_stream(Task task, int id) override;
=======
>>>>>>> 0336ead5

private:
    struct Impl;
    std::unique_ptr<Impl> _impl;
};

}  // namespace threading
}  // namespace ov<|MERGE_RESOLUTION|>--- conflicted
+++ resolved
@@ -56,11 +56,6 @@
     int get_socket_id() override;
 
     std::vector<int> get_rank() override;
-<<<<<<< HEAD
-
-    void run_sub_stream(Task task, int id) override;
-=======
->>>>>>> 0336ead5
 
 private:
     struct Impl;
