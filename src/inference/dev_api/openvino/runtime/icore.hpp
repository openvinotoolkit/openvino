// Copyright (C) 2018-2023 Intel Corporation
// SPDX-License-Identifier: Apache-2.0
//

/**
 * @brief A file provides API for Core object
 * @file openvino/runtime/icore.hpp
 */

#pragma once

#include <memory>

#include "openvino/runtime/icompiled_model.hpp"
#include "openvino/runtime/properties.hpp"
#include "openvino/runtime/so_ptr.hpp"
#include "openvino/runtime/tensor.hpp"

namespace ov {

/**
 * @interface ICore
<<<<<<< HEAD
 * @brief Minimal ICore interface to allow plugin to get information from Core Inference Engine class.
=======
 * @brief Minimal ICore interface to allow plugin to get information from Core OpenVINO class.
>>>>>>> 59dceca9
 * @ingroup ov_dev_api_plugin_api
 */
class ICore {
public:
    /**
     * @brief Reads IR xml and bin (with the same name) files
     * @param model string with IR
     * @param weights shared pointer to constant blob with weights
     * @param frontend_mode read network without post-processing or other transformations
     * @return shared pointer to ov::Model
     */
    virtual std::shared_ptr<ov::Model> read_model(const std::string& model,
                                                  const ov::Tensor& weights,
                                                  bool frontend_mode = false) const = 0;

    /**
     * @brief Reads IR xml and bin files
     * @param model_path path to IR file
     * @param bin_path path to bin file, if path is empty, will try to read bin file with the same name as xml and
     * if bin file with the same name was not found, will load IR without weights.
     * @return shared pointer to ov::Model
     */
    virtual std::shared_ptr<ov::Model> read_model(const std::string& model_path, const std::string& bin_path) const = 0;

    /**
     * @brief Creates an executable network from a network object.
     *
     * Users can create as many networks as they need and use
     *        them simultaneously (up to the limitation of the hardware resources)
     *
     * @param model OpenVINO Model
     * @param device_name Name of device to load network to
     * @param config Optional map of pairs: (config parameter name, config parameter value) relevant only for this load
     * operation
     * @return An executable network reference
     */
    virtual ov::SoPtr<ov::ICompiledModel> compile_model(const std::shared_ptr<const ov::Model>& model,
                                                        const std::string& device_name,
                                                        const ov::AnyMap& config = {}) const = 0;

    /**
     * @brief Creates an executable network from a network object.
     *
     * Users can create as many networks as they need and use
     *        them simultaneously (up to the limitation of the hardware resources)
     *
     * @param model OpenVINO Model
     * @param context  "Remote" (non-CPU) accelerator device-specific execution context to use
     * @param config Optional map of pairs: (config parameter name, config parameter value) relevant only for this load
     * operation
     * @return An executable network reference
     */
    virtual ov::SoPtr<ov::ICompiledModel> compile_model(const std::shared_ptr<const ov::Model>& model,
                                                        const ov::RemoteContext& context,
                                                        const ov::AnyMap& config = {}) const = 0;

    /**
     * @brief Creates an executable network from a model file.
     *
     * Users can create as many networks as they need and use
     *        them simultaneously (up to the limitation of the hardware resources)
     *
     * @param model_path Path to model
     * @param device_name Name of device to load network to
     * @param config Optional map of pairs: (config parameter name, config parameter value) relevant only for this load
     * operation
     * @return An executable network reference
     */
    virtual ov::SoPtr<ov::ICompiledModel> compile_model(const std::string& model_path,
                                                        const std::string& device_name,
                                                        const ov::AnyMap& config) const = 0;

    /**
     * @brief Creates an executable network from a model memory.
     *
     * Users can create as many networks as they need and use
     *        them simultaneously (up to the limitation of the hardware resources)
     *
     * @param model_str String data of model
     * @param weights Model's weights
     * @param device_name Name of device to load network to
     * @param config Optional map of pairs: (config parameter name, config parameter value) relevant only for this load
     * operation
     * @return An executable network reference
     */
    virtual ov::SoPtr<ov::ICompiledModel> compile_model(const std::string& model_str,
                                                        const ov::Tensor& weights,
                                                        const std::string& device_name,
                                                        const ov::AnyMap& config) const = 0;

    /**
     * @brief Creates an executable network from a previously exported network
     * @param model model stream
     * @param device_name Name of device load executable network on
     * @param config Optional map of pairs: (config parameter name, config parameter value) relevant only for this load
     * operation*
     * @return An executable network reference
     */
    virtual ov::SoPtr<ov::ICompiledModel> import_model(std::istream& model,
                                                       const std::string& device_name,
                                                       const ov::AnyMap& config = {}) const = 0;

    /**
     * @brief Query device if it supports specified network with specified configuration
     *
     * @param model OpenVINO Model
     * @param device_name A name of a device to query
     * @param config Optional map of pairs: (config parameter name, config parameter value)
     * @return An object containing a map of pairs a layer name -> a device name supporting this layer.
     */
    virtual ov::SupportedOpsMap query_model(const std::shared_ptr<const ov::Model>& model,
                                            const std::string& device_name,
                                            const ov::AnyMap& config) const = 0;

    /**
     * @brief Returns devices available for neural networks inference
     *
     * @return A vector of devices. The devices are returned as { CPU, GPU.0, GPU.1, MYRIAD }
     * If there more than one device of specific type, they are enumerated with .# suffix.
     */
    virtual std::vector<std::string> get_available_devices() const = 0;

    /**
     * @brief Create a new shared context object on specified accelerator device
     * using specified plugin-specific low level device API parameters (device handle, pointer, etc.)
     * @param device_name Name of a device to create new shared context on.
     * @param params Map of device-specific shared context parameters.
     * @return A shared pointer to a created remote context.
     */
    virtual ov::RemoteContext create_context(const std::string& device_name, const AnyMap& args) const = 0;

    virtual bool is_new_api() const = 0;

    /**
     * @brief Get a pointer to default shared context object for the specified device.
     * @param device_name  - A name of a device to get create shared context from.
     * @return A shared pointer to a default remote context.
     */
    virtual ov::RemoteContext get_default_context(const std::string& device_name) const = 0;

    /**
     * @brief Gets properties related to device behaviour.
     *
     *
     * @param device_name  Name of a device to get a property value.
     * @param name  Property name.
     * @param arguments  Additional arguments to get a property.
     * @return Value of a property corresponding to the property name.
     */
    virtual Any get_property(const std::string& device_name,
                             const std::string& name,
                             const AnyMap& arguments) const = 0;

    /**
     * @brief Gets properties related to device behaviour.
     *
     * @tparam T Type of a returned value.
     * @tparam M Property mutability.
     * @param deviceName  Name of a device to get a property value.
     * @param property  Property object.
     * @return Property value.
     */
    template <typename T, PropertyMutability M>
    T get_property(const std::string& device_name, const Property<T, M>& property) const {
        return get_property(device_name, property.name(), {}).template as<T>();
    }

    /**
     * @brief Gets properties related to device behaviour.
     *
     * @tparam T Type of a returned value.
     * @tparam M Property mutability.
     * @param deviceName  Name of a device to get a property value.
     * @param property  Property object.
     * @param arguments  Additional arguments to get a property.
     * @return Property value.
     */
    template <typename T, PropertyMutability M>
    T get_property(const std::string& device_name, const Property<T, M>& property, const AnyMap& arguments) const {
        return get_property(device_name, property.name(), arguments).template as<T>();
    }

    /**
     * @brief Default virtual destructor
     */
    virtual ~ICore();
};

}  // namespace ov<|MERGE_RESOLUTION|>--- conflicted
+++ resolved
@@ -20,11 +20,7 @@
 
 /**
  * @interface ICore
-<<<<<<< HEAD
- * @brief Minimal ICore interface to allow plugin to get information from Core Inference Engine class.
-=======
  * @brief Minimal ICore interface to allow plugin to get information from Core OpenVINO class.
->>>>>>> 59dceca9
  * @ingroup ov_dev_api_plugin_api
  */
 class ICore {
