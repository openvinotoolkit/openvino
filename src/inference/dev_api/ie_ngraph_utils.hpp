--- conflicted
+++ resolved
@@ -64,49 +64,7 @@
 }
 
 inline ::ngraph::element::Type convertPrecision(const std::string& precision) {
-<<<<<<< HEAD
-    if (precision == "f16" || precision == "FP16") {
-        return ::ngraph::element::Type(::ngraph::element::Type_t::f16);
-    } else if (precision == "f32" || precision == "FP32") {
-        return ::ngraph::element::Type(::ngraph::element::Type_t::f32);
-    } else if (precision == "bf16" || precision == "BF16") {
-        return ::ngraph::element::Type(::ngraph::element::Type_t::bf16);
-    } else if (precision == "f64" || precision == "FP64") {
-        return ::ngraph::element::Type(::ngraph::element::Type_t::f64);
-    } else if (precision == "i4" || precision == "I4") {
-        return ::ngraph::element::Type(::ngraph::element::Type_t::i4);
-    } else if (precision == "i8" || precision == "I8") {
-        return ::ngraph::element::Type(::ngraph::element::Type_t::i8);
-    } else if (precision == "i16" || precision == "I16") {
-        return ::ngraph::element::Type(::ngraph::element::Type_t::i16);
-    } else if (precision == "i32" || precision == "I32") {
-        return ::ngraph::element::Type(::ngraph::element::Type_t::i32);
-    } else if (precision == "i64" || precision == "I64") {
-        return ::ngraph::element::Type(::ngraph::element::Type_t::i64);
-    } else if (precision == "u1" || precision == "U1" || precision == "BIN" || precision == "bin") {
-        return ::ngraph::element::Type(::ngraph::element::Type_t::u1);
-    } else if (precision == "u4" || precision == "U4") {
-        return ::ngraph::element::Type(::ngraph::element::Type_t::u4);
-    } else if (precision == "u8" || precision == "U8") {
-        return ::ngraph::element::Type(::ngraph::element::Type_t::u8);
-    } else if (precision == "u16" || precision == "U16") {
-        return ::ngraph::element::Type(::ngraph::element::Type_t::u16);
-    } else if (precision == "u32" || precision == "U32") {
-        return ::ngraph::element::Type(::ngraph::element::Type_t::u32);
-    } else if (precision == "u64" || precision == "U64") {
-        return ::ngraph::element::Type(::ngraph::element::Type_t::u64);
-    } else if (precision == "boolean" || precision == "BOOL") {
-        return ::ngraph::element::Type(::ngraph::element::Type_t::boolean);
-    } else if (precision == "string" || precision == "STRING") {
-        return ::ngraph::element::Type(::ngraph::element::Type_t::string);
-    } else if (precision == "undefined") {
-        return ::ngraph::element::Type(::ngraph::element::Type_t::undefined);
-    } else {
-        IE_THROW() << "Incorrect precision: " << precision;
-    }
-=======
     return ::ov::element::Type(precision);
->>>>>>> 63c00891
 }
 
 inline Precision convertPrecision(const ::ngraph::element::Type& precision) {
