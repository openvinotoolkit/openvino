--- conflicted
+++ resolved
@@ -191,7 +191,6 @@
     CPU_MAP_TABLE_SIZE = 6     //!< Size of CPU mapping table
 } column_of_cpu_mapping_table;
 
-<<<<<<< HEAD
 /**
  * @enum       column_of_cpu_streams_info_table
  * @brief      This enum contains defination of each columns in cpu streams infomation table.
@@ -218,48 +217,4 @@
     CPU_STREAMS_TABLE_SIZE = 3  //!< Size of streams info table
 } column_of_cpu_streams_info_table;
 
-#ifdef __linux__
-/**
- * @brief      Parse processors infomation on Linux
- * @ingroup    ie_dev_api_system_conf
- * @param[in]  _processors total number for processors in system.
- * @param[in]  _system_info_table system information for this platform.
- * @param[out] _sockets total number for sockets in system
- * @param[out] _cores total number for physical CPU cores in system
- * @param[out] _proc_type_table summary table of number of processors per type
- * @param[out] _cpu_mapping_table CPU mapping table for each processor
- * @return
- */
-void parse_processor_info_linux(const int _processors,
-                                const std::vector<std::vector<std::string>> _system_info_table,
-                                int& _sockets,
-                                int& _cores,
-                                std::vector<std::vector<int>>& _proc_type_table,
-                                std::vector<std::vector<int>>& _cpu_mapping_table);
-#endif
-
-#if (defined(_WIN32) || defined(_WIN64))
-/**
- * @brief      Parse processors infomation on Windows
- * @ingroup    ie_dev_api_system_conf
- * @param[in]  base_ptr buffer object pointer of Windows system infomation
- * @param[in]  len buffer object length of Windows system infomation
- * @param[in]  _processors total number for processors in system.
- * @param[out] _sockets total number for sockets in system
- * @param[out] _cores total number for physical CPU cores in system
- * @param[out] _proc_type_table summary table of number of processors per type
- * @param[out] _cpu_mapping_table CPU mapping table for each processor
- * @return
- */
-void parse_processor_info_win(const char* base_ptr,
-                              const unsigned long len,
-                              const int _processors,
-                              int& _sockets,
-                              int& _cores,
-                              std::vector<std::vector<int>>& _proc_type_table,
-                              std::vector<std::vector<int>>& _cpu_mapping_table);
-#endif
-
-=======
->>>>>>> 75735ca5
 }  // namespace InferenceEngine