// Copyright (C) 2018-2022 Intel Corporation
// SPDX-License-Identifier: Apache-2.0
//

/**
 * @brief Abstraction over platform specific implementations
 * @file ie_system_conf.h
 */

#pragma once

#include <exception>
#include <vector>

#include "ie_api.h"

namespace InferenceEngine {

/**
 * @brief      Checks whether OpenMP environment variables are defined
 * @ingroup    ie_dev_api_system_conf
 *
 * @param[in]  includeOMPNumThreads  Indicates if the omp number threads is included
 * @return     `True` if any OpenMP environment variable is defined, `false` otherwise
 */
INFERENCE_ENGINE_API_CPP(bool) checkOpenMpEnvVars(bool includeOMPNumThreads = true);

/**
 * @brief      Returns available CPU NUMA nodes (on Linux, and Windows [only with TBB], single node is assumed on all
 * other OSes)
 * @ingroup    ie_dev_api_system_conf
 * @return     NUMA nodes
 */
INFERENCE_ENGINE_API_CPP(std::vector<int>) getAvailableNUMANodes();

/**
 * @brief      Returns available CPU cores types (on Linux, and Windows) and ONLY with TBB, single core type is assumed
 * otherwise
 * @ingroup    ie_dev_api_system_conf
 * @return     Vector of core types
 */
INFERENCE_ENGINE_API_CPP(std::vector<int>) getAvailableCoresTypes();

/**
 * @brief      Returns number of CPU physical cores on Linux/Windows (which is considered to be more performance
 * friendly for servers) (on other OSes it simply relies on the original parallel API of choice, which usually uses the
 * logical cores). call function with 'false' to get #phys cores of all types call function with 'true' to get #phys
 * 'Big' cores number of 'Little' = 'all' - 'Big'
 * @ingroup    ie_dev_api_system_conf
 * @param[in]  bigCoresOnly Additionally limits the number of reported cores to the 'Big' cores only.
 * @return     Number of physical CPU cores.
 */
INFERENCE_ENGINE_API_CPP(int) getNumberOfCPUCores(bool bigCoresOnly = false);

/**
 * @brief      Returns number of CPU logical cores on Linux/Windows (on other OSes it simply relies on the original
 * parallel API of choice, which uses the 'all' logical cores). call function with 'false' to get #logical cores of
 * all types call function with 'true' to get #logical 'Big' cores number of 'Little' = 'all' - 'Big'
 * @ingroup    ie_dev_api_system_conf
 * @param[in]  bigCoresOnly Additionally limits the number of reported cores to the 'Big' cores only.
 * @return     Number of logical CPU cores.
 */
INFERENCE_ENGINE_API_CPP(int) getNumberOfLogicalCPUCores(bool bigCoresOnly = false);

/**
 * @brief      Checks whether CPU supports SSE 4.2 capability
 * @ingroup    ie_dev_api_system_conf
 * @return     `True` is SSE 4.2 instructions are available, `false` otherwise
 */
INFERENCE_ENGINE_API_CPP(bool) with_cpu_x86_sse42();

/**
 * @brief      Checks whether CPU supports AVX capability
 * @ingroup    ie_dev_api_system_conf
 * @return     `True` is AVX instructions are available, `false` otherwise
 */
INFERENCE_ENGINE_API_CPP(bool) with_cpu_x86_avx();

/**
 * @brief      Checks whether CPU supports AVX2 capability
 * @ingroup    ie_dev_api_system_conf
 * @return     `True` is AVX2 instructions are available, `false` otherwise
 */
INFERENCE_ENGINE_API_CPP(bool) with_cpu_x86_avx2();

/**
 * @brief      Checks whether CPU supports AVX 512 capability
 * @ingroup    ie_dev_api_system_conf
 * @return     `True` is AVX512F (foundation) instructions are available, `false` otherwise
 */
INFERENCE_ENGINE_API_CPP(bool) with_cpu_x86_avx512f();

/**
 * @brief      Checks whether CPU supports AVX 512 capability
 * @ingroup    ie_dev_api_system_conf
 * @return     `True` is AVX512F, AVX512BW, AVX512DQ instructions are available, `false` otherwise
 */
INFERENCE_ENGINE_API_CPP(bool) with_cpu_x86_avx512_core();

/**
 * @brief      Checks whether CPU supports AVX 512 VNNI capability
 * @ingroup    ie_dev_api_system_conf
 * @return     `True` is AVX512F, AVX512BW, AVX512DQ, AVX512_VNNI instructions are available, `false` otherwise
 */
INFERENCE_ENGINE_API_CPP(bool) with_cpu_x86_avx512_core_vnni();

/**
 * @brief      Checks whether CPU supports BFloat16 capability
 * @ingroup    ie_dev_api_system_conf
 * @return     `True` is tAVX512_BF16 instructions are available, `false` otherwise
 */
INFERENCE_ENGINE_API_CPP(bool) with_cpu_x86_bfloat16();

/**
 * @brief      Checks whether CPU supports AMX int8 capability
 * @ingroup    ie_dev_api_system_conf
 * @return     `True` is tAMX_INT8 instructions are available, `false` otherwise
 */
INFERENCE_ENGINE_API_CPP(bool) with_cpu_x86_avx512_core_amx_int8();

/**
 * @brief      Checks whether CPU supports AMX bf16 capability
 * @ingroup    ie_dev_api_system_conf
 * @return     `True` is tAMX_BF16 instructions are available, `false` otherwise
 */
INFERENCE_ENGINE_API_CPP(bool) with_cpu_x86_avx512_core_amx_bf16();

/**
 * @brief      Checks whether CPU supports AMX capability
 * @ingroup    ie_dev_api_system_conf
 * @return     `True` is tAMX_INT8 or tAMX_BF16 instructions are available, `false` otherwise
 */
INFERENCE_ENGINE_API_CPP(bool) with_cpu_x86_avx512_core_amx();

/**
<<<<<<< HEAD
 * @brief      Checks whether CPU mapping Available
 * @ingroup    ie_dev_api_system_conf
 * @return     `True` is CPU mapping is available, `false` otherwise
 */
INFERENCE_ENGINE_API_CPP(bool) cpuMapAvailable();

/**
 * @brief      Set flag bit 'Used' of CPU
 * @ingroup    ie_dev_api_system_conf
 * @param[in]  cpu_ids cpus in cup_mapping.
 * @param[in]  used flag bit
 */
INFERENCE_ENGINE_API_CPP(void) setCpuUsed(std::vector<int> cpu_ids, int used);

/**
=======
>>>>>>> 39ff705a
 * @enum cpu_core_type_of_processor
 * @brief This enum contains defination of processor based on specific cpu core types.
 * Will extend to support other CPU core type like ARM.
 */
typedef enum {
    ALL_PROC = 0,              //!< All processors, regardless of backend cpu
    MAIN_CORE_PROC = 1,        //!< Processor based on physical core of Intel Performance-cores
    HYPER_THREADING_PROC = 2,  //!< Processor based on logical core of Intel Performance-cores
<<<<<<< HEAD
    EFFICIENT_CORE_PROC = 3    //!< Processor based on Intel Performance-cores
} cpu_core_type_of_processor;

/**
 * @brief      Returns offset of cores
 * @ingroup    ie_dev_api_system_conf
 * @param[in]  core_type core type.
 * @return     Offset of CPU cores.
 */
INFERENCE_ENGINE_API_CPP(int) getCoreOffset(const cpu_core_type_of_processor core_type);

/**
 * @brief      Returns step of threads
 * @ingroup    ie_dev_api_system_conf
 * @param[in]  core_type core type.
 * @return     Step of threads.
 */
INFERENCE_ENGINE_API_CPP(int) getThreadStep(const cpu_core_type_of_processor core_type);

/**
 * @enum column_of_cpu_mapping_table
 * @brief This enum contains defination of each columns in CPU mapping table which use processor id as index.
 *
=======
    EFFICIENT_CORE_PROC = 3    //!< Processor based on Intel Efficient-cores
} cpu_core_type_of_processor;

/**
 * @enum column_of_cpu_mapping_table
 * @brief This enum contains defination of each columns in CPU mapping table which use processor id as index.
 *
 * GROUP_ID is generated according to the following rules.
 *  1. If one MAIN_CORE_PROC and one HYPER_THREADING_PROC are based on same Performance-cores, they are in one group.
 *  2. If some EFFICIENT_CORE_PROC share one L2 cachle, they are in one group.
 *  3. There are no duplicate group IDs in the system
 *
>>>>>>> 39ff705a
 * Below is the example of CPU mapping table.
 *  1. Four processors of two Pcore
 *  2. Four processors of four Ecores shared L2 cache
 *
 *  PROCESSOR_ID | SOCKET_ID | CORE_ID | CORE_TYPE | GROUP_ID | Used
<<<<<<< HEAD
 *    	  0        	   0	      0          2           0        0
 *    	  1        	   0	      0          1           0        0
 *    	  2        	   0	      1          2           1        0
 *    	  3        	   0	      1          1           1        0
 *    	  4        	   0	      2          3           2        0
 *    	  5        	   0	      3          3           2        0
 *    	  6        	   0	      4          3           2        0
 *    	  7        	   0	      5          3           2        0
=======
 *       0             0          0          2          0        0
 *       1             0          0          1          0        0
 *       2             0          1          2          1        0
 *       3             0          1          1          1        0
 *       4             0          2          3          2        0
 *       5             0          3          3          2        0
 *       6             0          4          3          2        0
 *       7             0          5          3          2        0
>>>>>>> 39ff705a
 */
typedef enum {
    CPU_MAP_PROCESSOR_ID = 0,  //!< column for processor id of the processor
    CPU_MAP_SOCKET_ID = 1,     //!< column for socket id of the processor
    CPU_MAP_CORE_ID = 2,       //!< column for hardware core id of the processor
    CPU_MAP_CORE_TYPE = 3,     //!< column for CPU core type corresponding to the processor
    CPU_MAP_GROUP_ID = 4,      //!< column for group id to the processor. Processors in one group have dependency.
    CPU_MAP_USED_FLAG = 5      //!< column for resource management of the processor
} column_of_cpu_mapping_table;

}  // namespace InferenceEngine<|MERGE_RESOLUTION|>--- conflicted
+++ resolved
@@ -133,7 +133,6 @@
 INFERENCE_ENGINE_API_CPP(bool) with_cpu_x86_avx512_core_amx();
 
 /**
-<<<<<<< HEAD
  * @brief      Checks whether CPU mapping Available
  * @ingroup    ie_dev_api_system_conf
  * @return     `True` is CPU mapping is available, `false` otherwise
@@ -149,8 +148,6 @@
 INFERENCE_ENGINE_API_CPP(void) setCpuUsed(std::vector<int> cpu_ids, int used);
 
 /**
-=======
->>>>>>> 39ff705a
  * @enum cpu_core_type_of_processor
  * @brief This enum contains defination of processor based on specific cpu core types.
  * Will extend to support other CPU core type like ARM.
@@ -159,8 +156,7 @@
     ALL_PROC = 0,              //!< All processors, regardless of backend cpu
     MAIN_CORE_PROC = 1,        //!< Processor based on physical core of Intel Performance-cores
     HYPER_THREADING_PROC = 2,  //!< Processor based on logical core of Intel Performance-cores
-<<<<<<< HEAD
-    EFFICIENT_CORE_PROC = 3    //!< Processor based on Intel Performance-cores
+    EFFICIENT_CORE_PROC = 3    //!< Processor based on Intel Efficient-cores
 } cpu_core_type_of_processor;
 
 /**
@@ -178,14 +174,6 @@
  * @return     Step of threads.
  */
 INFERENCE_ENGINE_API_CPP(int) getThreadStep(const cpu_core_type_of_processor core_type);
-
-/**
- * @enum column_of_cpu_mapping_table
- * @brief This enum contains defination of each columns in CPU mapping table which use processor id as index.
- *
-=======
-    EFFICIENT_CORE_PROC = 3    //!< Processor based on Intel Efficient-cores
-} cpu_core_type_of_processor;
 
 /**
  * @enum column_of_cpu_mapping_table
@@ -196,22 +184,11 @@
  *  2. If some EFFICIENT_CORE_PROC share one L2 cachle, they are in one group.
  *  3. There are no duplicate group IDs in the system
  *
->>>>>>> 39ff705a
  * Below is the example of CPU mapping table.
  *  1. Four processors of two Pcore
  *  2. Four processors of four Ecores shared L2 cache
  *
  *  PROCESSOR_ID | SOCKET_ID | CORE_ID | CORE_TYPE | GROUP_ID | Used
-<<<<<<< HEAD
- *    	  0        	   0	      0          2           0        0
- *    	  1        	   0	      0          1           0        0
- *    	  2        	   0	      1          2           1        0
- *    	  3        	   0	      1          1           1        0
- *    	  4        	   0	      2          3           2        0
- *    	  5        	   0	      3          3           2        0
- *    	  6        	   0	      4          3           2        0
- *    	  7        	   0	      5          3           2        0
-=======
  *       0             0          0          2          0        0
  *       1             0          0          1          0        0
  *       2             0          1          2          1        0
@@ -220,7 +197,6 @@
  *       5             0          3          3          2        0
  *       6             0          4          3          2        0
  *       7             0          5          3          2        0
->>>>>>> 39ff705a
  */
 typedef enum {
     CPU_MAP_PROCESSOR_ID = 0,  //!< column for processor id of the processor
