--- conflicted
+++ resolved
@@ -133,22 +133,6 @@
 INFERENCE_ENGINE_API_CPP(bool) with_cpu_x86_avx512_core_amx();
 
 /**
-<<<<<<< HEAD
- * @enum CpuMapColumn
- * @brief This enum contains columns of CPU map. Below is the structure of CPU map
- *
- * Proc ID | Socket ID | HW Core ID | Phy Core of Pcores | Logic Core of Pcores | ID of Ecore Group | Used
- *
- */
-enum CpuMapColumn : int {
-    CPU_MAP_SOCKET = 0,
-    CPU_MAP_CORE = 1,
-    CPU_MAP_PHY_CORE = 2,
-    CPU_MAP_LOG_CORE = 3,
-    CPU_MAP_SMALL_CORE = 4,
-    CPU_MAP_USED_PROC = 5
-};
-=======
  * @enum cpu_core_type_of_processor
  * @brief This enum contains defination of processor based on specific cpu core types.
  * Will extend to support other CPU core type like ARM.
@@ -191,6 +175,6 @@
     CPU_MAP_GROUP_ID = 4,      //!< column for group id to the processor. Processors in one group have dependency.
     CPU_MAP_USED_FLAG = 5      //!< column for resource management of the processor
 } column_of_cpu_mapping_table;
->>>>>>> 51fb4fd2
+
 
 }  // namespace InferenceEngine