// Copyright (C) 2018-2023 Intel Corporation
// SPDX-License-Identifier: Apache-2.0
//

/**
 * @file ie_istreams_executor.hpp
 * @brief A header file for Inference Engine Streams-based Executor Interface
 */

#pragma once

#include <memory>
#include <string>
#include <vector>

#include "ie_parameter.hpp"
#include "openvino/runtime/threading/istreams_executor.hpp"
#include "threading/ie_itask_executor.hpp"

namespace InferenceEngine {

/**
 * @interface IStreamsExecutor
 * @ingroup ie_dev_api_threading
 * @brief Interface for Streams Task Executor. This executor groups worker threads into so-called `streams`.
 * @par CPU
 *        The executor executes all parallel tasks using threads from one stream.
 *        With proper pinning settings it should reduce cache misses for memory bound workloads.
 * @par NUMA
 *        On NUMA hosts GetNumaNodeId() method can be used to define the NUMA node of current stream
 */
class INFERENCE_ENGINE_API_CLASS(IStreamsExecutor) : public ITaskExecutor, public ov::threading::IStreamsExecutor {
public:
    /**
     * A shared pointer to IStreamsExecutor interface
     */
    using Ptr = std::shared_ptr<IStreamsExecutor>;

    /**
     * @brief Defines IStreamsExecutor configuration
     */
    struct INFERENCE_ENGINE_API_CLASS(Config) : public ov::threading::IStreamsExecutor::Config {
        /**
         * @brief Supported Configuration keys
         * @return vector of supported configuration keys
         */
        std::vector<std::string> SupportedKeys() const;

        /**
         * @brief Parses configuration key/value pair
         * @param key configuration key
         * @param value configuration values
         */
        void SetConfig(const std::string& key, const std::string& value);

        /**
         * @brief Return configuration value
         * @param key configuration key
         * @return configuration value wrapped into Parameter
         */
        Parameter GetConfig(const std::string& key) const;

        /**
         * @brief Create appropriate multithreaded configuration
         *        filing unconfigured values from initial configuration using hardware properties
         * @param initial Inital configuration
         * @param fp_intesive additional hint for the the (Hybrid) core-types selection logic
         *       whether the executor should be configured for floating point intensive work (as opposite to int8
         * intensive)
         * @return configured values
         */
        static Config MakeDefaultMultiThreaded(const Config& initial, const bool fp_intesive = true);
        static int GetDefaultNumStreams(
            const bool enable_hyper_thread = true);  // no network specifics considered (only CPU's caps);
        static int GetHybridNumStreams(std::map<std::string, std::string>& config, const int stream_mode);
        static void UpdateHybridCustomThreads(Config& config);

<<<<<<< HEAD
        std::string _name;          //!< Used by `ITT` to name executor threads
        int _streams = 1;           //!< Number of streams.
        int _threadsPerStream = 0;  //!< Number of threads per stream that executes `ie_parallel` calls
        ThreadBindingType _threadBindingType = ThreadBindingType::NONE;  //!< Thread binding to hardware resource type.
                                                                         //!< No binding by default
        int _threadBindingStep = 1;                                      //!< In case of @ref CORES binding offset type
                                                                         //!< thread binded to cores with defined step
        int _threadBindingOffset = 0;       //!< In case of @ref CORES binding offset type thread binded to cores
                                            //!< starting from offset
        int _threads = 0;                   //!< Number of threads distributed between streams.
                                            //!< Reserved. Should not be used.
        int _big_core_streams = 0;          //!< Number of streams in Performance-core(big core)
        int _small_core_streams = 0;        //!< Number of streams in Efficient-core(small core)
        int _big_core_logic_streams = 0;    //!< Number of streams in Logical-core
        int _threads_per_stream_big = 0;    //!< Threads per stream in big cores
        int _threads_per_stream_small = 0;  //!< Threads per stream in small cores
        int _small_core_offset = 0;         //!< Calculate small core start offset when binding cpu cores
        bool _enable_hyper_thread = true;   //!< enable hyper thread
        bool _set_streams = false;
        bool _logic_core_disable = false;
        int _plugin_task = -1;
        enum StreamMode { DEFAULT, AGGRESSIVE, LESSAGGRESSIVE };
        enum PreferredCoreType {
            ANY,
            LITTLE,
            BIG,
            ROUND_ROBIN  // used w/multiple streams to populate the Big cores first, then the Little, then wrap around
                         // (for large #streams)
        } _threadPreferredCoreType =
            PreferredCoreType::ANY;  //!< In case of @ref HYBRID_AWARE hints the TBB to affinitize

        // Generate IStreamsExecutor Config
        static Config SetExecutorConfig(std::string name,
                                        int num_streams = 1,
                                        ThreadBindingType thread_binding_type = NUMA,
                                        PreferredCoreType thread_core_type = BIG);

=======
>>>>>>> bd8c7506
        /**
         * @brief      A constructor with arguments
         *
         * @param[in]  name                 The executor name
         * @param[in]  streams              @copybrief Config::_streams
         * @param[in]  threadsPerStream     @copybrief Config::_threadsPerStream
         * @param[in]  threadBindingType    @copybrief Config::_threadBindingType
         * @param[in]  threadBindingStep    @copybrief Config::_threadBindingStep
         * @param[in]  threadBindingOffset  @copybrief Config::_threadBindingOffset
         * @param[in]  threads              @copybrief Config::_threads
         * @param[in]  threadPreferBigCores @copybrief Config::_threadPreferBigCores
         */
        Config(std::string name = "StreamsExecutor",
               int streams = 1,
               int threadsPerStream = 0,
               ThreadBindingType threadBindingType = ThreadBindingType::NONE,
               int threadBindingStep = 1,
               int threadBindingOffset = 0,
               int threads = 0,
               PreferredCoreType threadPreferredCoreType = PreferredCoreType::ANY)
            : ov::threading::IStreamsExecutor::Config(name,
                                                      streams,
                                                      threadsPerStream,
                                                      threadBindingType,
                                                      threadBindingStep,
                                                      threadBindingOffset,
                                                      threads,
                                                      threadPreferredCoreType) {}

        Config(const ov::threading::IStreamsExecutor::Config& config)
            : ov::threading::IStreamsExecutor::Config(config) {}
    };

    /**
     * @brief A virtual destructor
     */
    ~IStreamsExecutor() override;

    /**
     * @brief Return the index of current stream
     * @return An index of current stream. Or throw exceptions if called not from stream thread
     */
    virtual int GetStreamId() = 0;

    /**
     * @brief Return the id of current NUMA Node
     * @return `ID` of current NUMA Node, or throws exceptions if called not from stream thread
     */
    virtual int GetNumaNodeId() = 0;

    /**
     * @brief Execute the task in the current thread using streams executor configuration and constraints
     * @param task A task to start
     */
    virtual void Execute(Task task) = 0;

    int get_stream_id() override {
        return GetStreamId();
    }

    int get_numa_node_id() override {
        return GetNumaNodeId();
    }

    void execute(Task task) override {
        Execute(task);
    }
};

}  // namespace InferenceEngine<|MERGE_RESOLUTION|>--- conflicted
+++ resolved
@@ -74,47 +74,11 @@
             const bool enable_hyper_thread = true);  // no network specifics considered (only CPU's caps);
         static int GetHybridNumStreams(std::map<std::string, std::string>& config, const int stream_mode);
         static void UpdateHybridCustomThreads(Config& config);
-
-<<<<<<< HEAD
-        std::string _name;          //!< Used by `ITT` to name executor threads
-        int _streams = 1;           //!< Number of streams.
-        int _threadsPerStream = 0;  //!< Number of threads per stream that executes `ie_parallel` calls
-        ThreadBindingType _threadBindingType = ThreadBindingType::NONE;  //!< Thread binding to hardware resource type.
-                                                                         //!< No binding by default
-        int _threadBindingStep = 1;                                      //!< In case of @ref CORES binding offset type
-                                                                         //!< thread binded to cores with defined step
-        int _threadBindingOffset = 0;       //!< In case of @ref CORES binding offset type thread binded to cores
-                                            //!< starting from offset
-        int _threads = 0;                   //!< Number of threads distributed between streams.
-                                            //!< Reserved. Should not be used.
-        int _big_core_streams = 0;          //!< Number of streams in Performance-core(big core)
-        int _small_core_streams = 0;        //!< Number of streams in Efficient-core(small core)
-        int _big_core_logic_streams = 0;    //!< Number of streams in Logical-core
-        int _threads_per_stream_big = 0;    //!< Threads per stream in big cores
-        int _threads_per_stream_small = 0;  //!< Threads per stream in small cores
-        int _small_core_offset = 0;         //!< Calculate small core start offset when binding cpu cores
-        bool _enable_hyper_thread = true;   //!< enable hyper thread
-        bool _set_streams = false;
-        bool _logic_core_disable = false;
-        int _plugin_task = -1;
-        enum StreamMode { DEFAULT, AGGRESSIVE, LESSAGGRESSIVE };
-        enum PreferredCoreType {
-            ANY,
-            LITTLE,
-            BIG,
-            ROUND_ROBIN  // used w/multiple streams to populate the Big cores first, then the Little, then wrap around
-                         // (for large #streams)
-        } _threadPreferredCoreType =
-            PreferredCoreType::ANY;  //!< In case of @ref HYBRID_AWARE hints the TBB to affinitize
-
-        // Generate IStreamsExecutor Config
         static Config SetExecutorConfig(std::string name,
                                         int num_streams = 1,
                                         ThreadBindingType thread_binding_type = NUMA,
                                         PreferredCoreType thread_core_type = BIG);
 
-=======
->>>>>>> bd8c7506
         /**
          * @brief      A constructor with arguments
          *
