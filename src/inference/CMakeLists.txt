# Copyright (C) 2018-2021 Intel Corporation
# SPDX-License-Identifier: Apache-2.0
#

set (TARGET_NAME "inference_engine")

if(ENABLE_TBBBIND_2_5)
    # try to find prebuilt version of tbbbind_2_5
    find_package(TBBBIND_2_5 QUIET)
    if(TBBBIND_2_5_FOUND)
        message(STATUS "Static tbbbind_2_5 package is found")
        set_target_properties(${TBBBIND_2_5_IMPORTED_TARGETS} PROPERTIES
            INTERFACE_COMPILE_DEFINITIONS TBBBIND_2_5_AVAILABLE)
        if(NOT BUILD_SHARED_LIBS)
            set(install_tbbbind ON)
        endif()
    endif()
endif()

file (GLOB LIBRARY_SRC
        ${CMAKE_CURRENT_SOURCE_DIR}/src/*.cpp
        ${CMAKE_CURRENT_SOURCE_DIR}/src/cpp/*.cpp
        ${CMAKE_CURRENT_SOURCE_DIR}/src/threading/*.cpp
        ${CMAKE_CURRENT_SOURCE_DIR}/src/cpp/*.cpp
        ${CMAKE_CURRENT_SOURCE_DIR}/src/cpp_interfaces/interface/*.cpp
      )

# Add include path to so_extension.hpp
set_property(SOURCE ${CMAKE_CURRENT_SOURCE_DIR}/src/ie_core.cpp
                    APPEND PROPERTY INCLUDE_DIRECTORIES "${OpenVINO_SOURCE_DIR}/src/core/src/")

# TODO: WA for OneHot pass usage in reshape
set(LEGACY_SRC_ROOT "${OpenVINO_SOURCE_DIR}/src/common/legacy/src")
set(LEGACY_LIBRARY_SHARED_SRCS
    "${LEGACY_SRC_ROOT}/transformations/convert_opset1_to_legacy/convert_one_hot_to_one_hot_ie.cpp"
    "${LEGACY_SRC_ROOT}/transformations/convert_opset1_to_legacy/convert_nms_5_to_legacy.cpp"
    "${LEGACY_SRC_ROOT}/ngraph_ops/nms_ie.cpp"
    "${LEGACY_SRC_ROOT}/ngraph_ops/onehot_ie.cpp")

set_source_files_properties(${LEGACY_LIBRARY_SHARED_SRCS} PROPERTIES
    COMPILE_DEFINITIONS "USE_STATIC_IE")

set(IE_STATIC_DEPENDENT_FILES ${CMAKE_CURRENT_SOURCE_DIR}/src/file_utils.cpp)
list(REMOVE_ITEM LIBRARY_SRC ${IE_STATIC_DEPENDENT_FILES})

if(ENABLE_IR_V7_READER)
    set_source_files_properties(${CMAKE_CURRENT_SOURCE_DIR}/src/ie_network_reader.cpp PROPERTIES
        COMPILE_DEFINITIONS "ENABLE_IR_V7_READER")
endif()

file (GLOB LIBRARY_HEADERS
       ${CMAKE_CURRENT_SOURCE_DIR}/src/*.h
       ${CMAKE_CURRENT_SOURCE_DIR}/src/*.hpp
      )

if (LINUX)
    file (GLOB LIBRARY_SRC
          ${LIBRARY_SRC}
          ${CMAKE_CURRENT_SOURCE_DIR}/src/os/lin/*.cpp)
    file (GLOB LIBRARY_HEADERS
         ${LIBRARY_HEADERS}
         ${CMAKE_CURRENT_SOURCE_DIR}/src/os/lin/*.hpp)
endif()

if (WIN32)
    file (GLOB LIBRARY_SRC
         ${LIBRARY_SRC}
         ${CMAKE_CURRENT_SOURCE_DIR}/src/os/win/*.cpp)
    file (GLOB LIBRARY_HEADERS
         ${LIBRARY_HEADERS}
         ${CMAKE_CURRENT_SOURCE_DIR}/src/os/win/*.hpp)
endif()

if(ENABLE_SSE42)
    file(GLOB SSE_SRC ${CMAKE_CURRENT_SOURCE_DIR}/src/cpu_x86_sse42/*.cpp)
    file(GLOB SSE_HEADERS ${CMAKE_CURRENT_SOURCE_DIR}/src/cpu_x86_sse42/*.hpp)

    list(APPEND LIBRARY_HEADERS ${SSE_HEADERS})
    list(APPEND LIBRARY_SRC ${SSE_SRC})

    ie_sse42_optimization_flags(sse4_2_flags)
    set_source_files_properties(${SSE_SRC} PROPERTIES COMPILE_OPTIONS "${sse4_2_flags}")
    add_definitions(-DHAVE_SSE=1)

    if(CMAKE_VERSION VERSION_GREATER_EQUAL "3.16")
        set_source_files_properties(${SSE_SRC} PROPERTIES SKIP_PRECOMPILE_HEADERS ON)
    endif()
endif()

addVersionDefines(src/ie_version.cpp CI_BUILD_NUMBER)

set (PUBLIC_HEADERS_DIR "${CMAKE_CURRENT_SOURCE_DIR}/include")

file (GLOB_RECURSE PUBLIC_HEADERS
       ${PUBLIC_HEADERS_DIR}/*.hpp
       ${PUBLIC_HEADERS_DIR}/*.h
      )

# Create named folders for the sources within the .vcproj
# Empty name lists them directly under the .vcproj

source_group("src" FILES ${LIBRARY_SRC})
source_group("include" FILES ${LIBRARY_HEADERS} ${PUBLIC_HEADERS})

# Plugin API library

add_library(${TARGET_NAME}_plugin_api INTERFACE)

target_include_directories(${TARGET_NAME}_plugin_api INTERFACE
    $<TARGET_PROPERTY:${TARGET_NAME}_preproc,INTERFACE_INCLUDE_DIRECTORIES>
    $<BUILD_INTERFACE:${CMAKE_CURRENT_SOURCE_DIR}/dev_api>
    $<BUILD_INTERFACE:${PUBLIC_HEADERS_DIR}>
    $<BUILD_INTERFACE:${PUBLIC_HEADERS_DIR}/ie>)

target_compile_definitions(${TARGET_NAME}_plugin_api INTERFACE
    $<TARGET_PROPERTY:${TARGET_NAME}_preproc,INTERFACE_COMPILE_DEFINITIONS>)

target_link_libraries(${TARGET_NAME}_plugin_api INTERFACE pugixml::static openvino::itt openvino::util)

set_ie_threading_interface_for(${TARGET_NAME}_plugin_api)

file(GLOB_RECURSE plugin_api_src "${CMAKE_CURRENT_SOURCE_DIR}/dev_api/*.hpp"
                                 "${CMAKE_CURRENT_SOURCE_DIR}/dev_api/*.h")

add_clang_format_target(${TARGET_NAME}_plugin_api_clang FOR_SOURCES ${plugin_api_src})

# Create object library

add_library(${TARGET_NAME}_obj OBJECT
            ${LIBRARY_SRC}
            ${LIBRARY_HEADERS}
            ${PUBLIC_HEADERS})

ie_faster_build(${TARGET_NAME}_obj
    UNITY PCH PRIVATE "src/precomp.hpp"
)

target_compile_definitions(${TARGET_NAME}_obj PRIVATE IMPLEMENT_INFERENCE_ENGINE_API
                                                      $<TARGET_PROPERTY:ngraph,INTERFACE_COMPILE_DEFINITIONS>
                                                      $<TARGET_PROPERTY:frontend_common::static,INTERFACE_COMPILE_DEFINITIONS>
                                                      $<TARGET_PROPERTY:${TARGET_NAME}_preproc,INTERFACE_COMPILE_DEFINITIONS>)

target_include_directories(${TARGET_NAME}_obj SYSTEM PRIVATE $<TARGET_PROPERTY:ngraph,INTERFACE_INCLUDE_DIRECTORIES>
                                                             $<TARGET_PROPERTY:pugixml::static,INTERFACE_INCLUDE_DIRECTORIES>
                                                             $<TARGET_PROPERTY:frontend_common::static,INTERFACE_INCLUDE_DIRECTORIES>
                                                             $<TARGET_PROPERTY:xbyak,INTERFACE_INCLUDE_DIRECTORIES>)

target_include_directories(${TARGET_NAME}_obj PRIVATE "${CMAKE_CURRENT_SOURCE_DIR}/src"
                                                      "${CMAKE_CURRENT_BINARY_DIR}" # for static ie_plugins.hpp
                                                      $<$<TARGET_EXISTS:inference_engine_ir_v7_reader>:$<TARGET_PROPERTY:inference_engine_ir_v7_reader,SOURCE_DIR>> # for ie_ir_version.hpp
                                                      $<TARGET_PROPERTY:${TARGET_NAME}_legacy,INTERFACE_INCLUDE_DIRECTORIES>
                                                      $<TARGET_PROPERTY:${TARGET_NAME}_transformations,INTERFACE_INCLUDE_DIRECTORIES>
                                                      $<TARGET_PROPERTY:${TARGET_NAME}_plugin_api,INTERFACE_INCLUDE_DIRECTORIES>)

target_link_libraries(${TARGET_NAME}_obj PRIVATE openvino::itt openvino::util)

set_ie_threading_interface_for(${TARGET_NAME}_obj)
if (TBBBIND_2_5_FOUND)
    target_link_libraries(${TARGET_NAME}_obj PRIVATE ${TBBBIND_2_5_IMPORTED_TARGETS})
endif()

# Create library file from object library

add_library(${TARGET_NAME}
            ${IE_STATIC_DEPENDENT_FILES}
            ${LEGACY_LIBRARY_SHARED_SRCS}
            ${vs_version_file}
            $<TARGET_OBJECTS:${TARGET_NAME}_obj>)

add_library(openvino::runtime ALIAS ${TARGET_NAME})

add_clang_format_target(${TARGET_NAME}_clang FOR_SOURCES ${IE_STATIC_DEPENDENT_FILES} ${LIBRARY_SRC} ${LIBRARY_HEADERS} ${PUBLIC_HEADERS})

ov_ncc_naming_style(FOR_TARGET ${TARGET_NAME}
                    INCLUDE_DIRECTORY "${CMAKE_CURRENT_SOURCE_DIR}/include/openvino"
                    ADDITIONAL_INCLUDE_DIRECTORIES $<TARGET_PROPERTY:ngraph,INTERFACE_INCLUDE_DIRECTORIES>)

ie_add_vs_version_file(NAME ${TARGET_NAME}
                       FILEDESCRIPTION "Inference Engine Core Runtime library")

set_ie_threading_interface_for(${TARGET_NAME})
if (TBBBIND_2_5_FOUND)
    target_link_libraries(${TARGET_NAME} PRIVATE ${TBBBIND_2_5_IMPORTED_TARGETS})
endif()

target_link_libraries(${TARGET_NAME} PRIVATE pugixml::static openvino::itt openvino::util ${CMAKE_DL_LIBS} Threads::Threads
                                             frontend_common::static inference_engine_transformations
                                     PUBLIC ngraph)

target_include_directories(${TARGET_NAME} INTERFACE
            $<BUILD_INTERFACE:${PUBLIC_HEADERS_DIR}>
            $<BUILD_INTERFACE:${PUBLIC_HEADERS_DIR}/ie>
    PRIVATE $<TARGET_PROPERTY:${TARGET_NAME}_plugin_api,INTERFACE_INCLUDE_DIRECTORIES>
            $<TARGET_PROPERTY:${TARGET_NAME}_legacy,INTERFACE_INCLUDE_DIRECTORIES>)

if(WIN32)
    set_target_properties(${TARGET_NAME} PROPERTIES COMPILE_PDB_NAME ${TARGET_NAME})
endif()

target_compile_definitions(${TARGET_NAME} PRIVATE IMPLEMENT_INFERENCE_ENGINE_API)

ie_register_plugins(MAIN_TARGET ${TARGET_NAME}
                    POSSIBLE_PLUGINS ov_auto_plugin ov_hetero_plugin ov_intel_gpu_plugin ov_intel_gna_plugin MKLDNNPlugin myriadPlugin)

ie_add_api_validator_post_build_step(TARGET ${TARGET_NAME})

# Static library used for unit tests which are always built

add_library(${TARGET_NAME}_s STATIC EXCLUDE_FROM_ALL
            $<TARGET_OBJECTS:${TARGET_NAME}_legacy_obj>
            $<TARGET_OBJECTS:${TARGET_NAME}_obj>
            ${IE_STATIC_DEPENDENT_FILES})

set_ie_threading_interface_for(${TARGET_NAME}_s)
if (TBBBIND_2_5_FOUND)
    target_link_libraries(${TARGET_NAME}_s PRIVATE ${TBBBIND_2_5_IMPORTED_TARGETS})
endif()

target_include_directories(${TARGET_NAME}_s PUBLIC
    $<TARGET_PROPERTY:inference_engine_plugin_api,INTERFACE_INCLUDE_DIRECTORIES>
    $<BUILD_INTERFACE:${CMAKE_CURRENT_SOURCE_DIR}/src>
    $<BUILD_INTERFACE:$<TARGET_PROPERTY:${TARGET_NAME}_legacy,SOURCE_DIR>/src>)

if(WIN32)
    set_target_properties(${TARGET_NAME}_s PROPERTIES COMPILE_PDB_NAME ${TARGET_NAME}_s)
endif()

target_link_libraries(${TARGET_NAME}_s PRIVATE openvino::itt ${CMAKE_DL_LIBS} ngraph
    frontend_common::static inference_engine_preproc_s inference_engine_transformations pugixml::static)

target_compile_definitions(${TARGET_NAME}_s PUBLIC USE_STATIC_IE)

set_target_properties(${TARGET_NAME}_s PROPERTIES
    EXCLUDE_FROM_ALL ON
    INTERPROCEDURAL_OPTIMIZATION_RELEASE ${ENABLE_LTO})

# LTO

set_target_properties(${TARGET_NAME} ${TARGET_NAME}_obj
                      PROPERTIES INTERPROCEDURAL_OPTIMIZATION_RELEASE ${ENABLE_LTO})

# Export for build tree

export(TARGETS ${TARGET_NAME} NAMESPACE openvino::
       APPEND FILE "${CMAKE_BINARY_DIR}/OpenVINOTargets.cmake")

# Export for developer package

openvino_developer_export_targets(COMPONENT core TARGETS ${TARGET_NAME}_plugin_api)

# install TBB

list(APPEND PATH_VARS "IE_INCLUDE_DIR" "OV_CORE_DIR"
                      "IE_PARALLEL_CMAKE")

# define variables for InferenceEngineConfig.cmake
if(THREADING MATCHES "^(TBB|TBB_AUTO)$")
    set(IE_TBB_DIR "${TBB_DIR}")
    list(APPEND PATH_VARS "IE_TBB_DIR")
endif()

if(install_tbbbind)
    set(IE_TBBBIND_DIR "${TBBBIND_2_5}")
    list(APPEND PATH_VARS "IE_TBBBIND_DIR")
endif()

# install only downloaded TBB, system one is not installed
if(THREADING MATCHES "^(TBB|TBB_AUTO)$" AND TBBROOT MATCHES ${TEMP})
<<<<<<< HEAD
    # ie_cpack_add_component(tbb REQUIRED)
    # list(APPEND core_components tbb)

    # install(DIRECTORY "${TBB}/include"
    #         DESTINATION runtime/3rdparty/tbb
    #         COMPONENT tbb)
    # install(DIRECTORY "${TBB}/lib"
    #         DESTINATION runtime/3rdparty/tbb
    #         COMPONENT tbb)
    # # Windows only
    # if(EXISTS "${TBB}/bin")
    #     install(DIRECTORY "${TBB}/bin"
    #             DESTINATION runtime/3rdparty/tbb
    #             COMPONENT tbb)
    # endif()
    # install(FILES "${TBB}/LICENSE"
    #         DESTINATION runtime/3rdparty/tbb
    #         COMPONENT tbb)

    # set(IE_TBB_DIR_INSTALL "3rdparty/tbb/cmake")
    # install(FILES "${TBB}/cmake/TBBConfig.cmake"
    #               "${TBB}/cmake/TBBConfigVersion.cmake"
    #         DESTINATION runtime/${IE_TBB_DIR_INSTALL}
    #         COMPONENT tbb)
endif()

if(install_tbbbind)
    # install(DIRECTORY "${TBBBIND_2_5}/lib"
    #         DESTINATION runtime/3rdparty/tbb_bind_2_5
    #         COMPONENT tbb)
    # install(FILES "${TBBBIND_2_5}/LICENSE"
    #         DESTINATION runtime/3rdparty/tbb_bind_2_5
    #         COMPONENT tbb)

    # set(IE_TBBBIND_DIR_INSTALL "3rdparty/tbb_bind_2_5/cmake")
    # install(FILES "${TBBBIND_2_5}/cmake/TBBBIND_2_5Config.cmake"
    #         DESTINATION runtime/${IE_TBBBIND_DIR_INSTALL}
    #         COMPONENT tbb)
=======
    ie_cpack_add_component(tbb REQUIRED)
    ie_cpack_add_component(tbb_dev REQUIRED)
    list(APPEND core_components tbb)
    list(APPEND core_dev_components tbb_dev)

    install(DIRECTORY "${TBB}/lib"
            DESTINATION runtime/3rdparty/tbb
            COMPONENT tbb)
    # Windows only
    if(EXISTS "${TBB}/bin")
        install(DIRECTORY "${TBB}/bin"
                DESTINATION runtime/3rdparty/tbb
                COMPONENT tbb)
    endif()
    install(FILES "${TBB}/LICENSE"
            DESTINATION runtime/3rdparty/tbb
            COMPONENT tbb)

    set(IE_TBB_DIR_INSTALL "3rdparty/tbb/cmake")
    install(FILES "${TBB}/cmake/TBBConfig.cmake"
                  "${TBB}/cmake/TBBConfigVersion.cmake"
            DESTINATION runtime/${IE_TBB_DIR_INSTALL}
            COMPONENT tbb_dev)
    install(DIRECTORY "${TBB}/include"
            DESTINATION runtime/3rdparty/tbb
            COMPONENT tbb_dev)
endif()

if(install_tbbbind)
    install(DIRECTORY "${TBBBIND_2_5}/lib"
            DESTINATION runtime/3rdparty/tbb_bind_2_5
            COMPONENT tbb)
    install(FILES "${TBBBIND_2_5}/LICENSE"
            DESTINATION runtime/3rdparty/tbb_bind_2_5
            COMPONENT tbb)

    set(IE_TBBBIND_DIR_INSTALL "3rdparty/tbb_bind_2_5/cmake")
    install(FILES "${TBBBIND_2_5}/cmake/TBBBIND_2_5Config.cmake"
            DESTINATION runtime/${IE_TBBBIND_DIR_INSTALL}
            COMPONENT tbb_dev)
>>>>>>> 0c68574a
endif()

# Install Inference Engine

ie_cpack_add_component(core REQUIRED DEPENDS ${core_components})
<<<<<<< HEAD
ie_cpack_add_component(core_dev REQUIRED core)

set_target_properties(inference_engine PROPERTIES OUTPUT_NAME openvino
                                                  SOVERSION 2022.1.1)
=======
ie_cpack_add_component(core_dev REQUIRED DEPENDS core ${core_dev_components})
>>>>>>> 0c68574a

install(DIRECTORY "${PUBLIC_HEADERS_DIR}/"
        DESTINATION include
        COMPONENT core_dev)

set_target_properties(${TARGET_NAME} PROPERTIES EXPORT_NAME runtime)
install(TARGETS ${TARGET_NAME} EXPORT OpenVINOTargets
        RUNTIME DESTINATION ${IE_CPACK_RUNTIME_PATH} COMPONENT core
        ARCHIVE DESTINATION ${IE_CPACK_ARCHIVE_PATH} COMPONENT core
        LIBRARY DESTINATION ${IE_CPACK_LIBRARY_PATH} COMPONENT core
        NAMELINK_COMPONENT core_dev
        INCLUDES DESTINATION include
                             # TODO: remove later once samples are updated
                             include/ie)

if(BUILD_SHARED_LIBS)
    install(FILES $<TARGET_FILE_DIR:${TARGET_NAME}>/plugins.xml
            DESTINATION ${IE_CPACK_RUNTIME_PATH}
            COMPONENT core)

    # for InferenceEngineUnitTest
    if(WIN32)
        install(FILES $<TARGET_FILE_DIR:${TARGET_NAME}>/plugins.xml
                DESTINATION tests COMPONENT tests EXCLUDE_FROM_ALL)
    else()
        install(FILES $<TARGET_FILE_DIR:${TARGET_NAME}>/plugins.xml
                DESTINATION tests/lib COMPONENT tests EXCLUDE_FROM_ALL)
    endif()
endif()

# Install static libraries for case BUILD_SHARED_LIBS=OFF

ov_install_static_lib(${TARGET_NAME}_plugin_api core)

# Install cmake scripts

install(EXPORT OpenVINOTargets
        FILE OpenVINOTargets.cmake
        NAMESPACE openvino::
        DESTINATION ${IE_CPACK_LIBRARY_PATH}/openvino/cmake
        COMPONENT core_dev)

set(OV_CORE_DIR "${CMAKE_BINARY_DIR}/src/core")
set(IE_INCLUDE_DIR "${PUBLIC_HEADERS_DIR}/ie")
set(IE_PARALLEL_CMAKE "${OpenVINO_SOURCE_DIR}/cmake/ie_parallel.cmake")

configure_package_config_file("${OpenVINO_SOURCE_DIR}/cmake/templates/InferenceEngineConfig.cmake.in"
                              "${CMAKE_BINARY_DIR}/InferenceEngineConfig.cmake"
                               INSTALL_DESTINATION "${CMAKE_INSTALL_PREFIX}"
                               PATH_VARS ${PATH_VARS})

configure_package_config_file("${OpenVINO_SOURCE_DIR}/cmake/templates/OpenVINOConfig.cmake.in"
                              "${CMAKE_BINARY_DIR}/OpenVINOConfig.cmake"
                              INSTALL_DESTINATION "${CMAKE_INSTALL_PREFIX}"
                              PATH_VARS ${PATH_VARS})

set(IE_INCLUDE_DIR "include/ie")
set(OV_CORE_DIR ".")
set(IE_TBB_DIR "${IE_TBB_DIR_INSTALL}")
set(IE_TBBBIND_DIR "${IE_TBBBIND_DIR_INSTALL}")
set(IE_PARALLEL_CMAKE "cmake/ie_parallel.cmake")

configure_package_config_file("${OpenVINO_SOURCE_DIR}/cmake/templates/InferenceEngineConfig.cmake.in"
                              "${CMAKE_BINARY_DIR}/share/InferenceEngineConfig.cmake"
                              INSTALL_DESTINATION ${IE_CPACK_LIBRARY_PATH}/openvino/cmake
                              PATH_VARS ${PATH_VARS})

configure_package_config_file("${OpenVINO_SOURCE_DIR}/cmake/templates/OpenVINOConfig.cmake.in"
                              "${CMAKE_BINARY_DIR}/share/OpenVINOConfig.cmake"
                              INSTALL_DESTINATION share
                              PATH_VARS ${PATH_VARS})

configure_file("${OpenVINO_SOURCE_DIR}/cmake/templates/InferenceEngineConfig-version.cmake.in"
               "${CMAKE_BINARY_DIR}/InferenceEngineConfig-version.cmake" @ONLY)
configure_file("${OpenVINO_SOURCE_DIR}/cmake/templates/OpenVINOConfig-version.cmake.in"
               "${CMAKE_BINARY_DIR}/OpenVINOConfig-version.cmake" @ONLY)

install(FILES "${CMAKE_BINARY_DIR}/share/InferenceEngineConfig.cmake"
              "${CMAKE_BINARY_DIR}/InferenceEngineConfig-version.cmake"
              "${OpenVINO_SOURCE_DIR}/cmake/ie_parallel.cmake"
        DESTINATION ${IE_CPACK_LIBRARY_PATH}/openvino/cmake
        COMPONENT core_dev)

install(FILES "${CMAKE_BINARY_DIR}/share/OpenVINOConfig.cmake"
              "${CMAKE_BINARY_DIR}/OpenVINOConfig-version.cmake"
        DESTINATION ${IE_CPACK_LIBRARY_PATH}/openvino/cmake
        COMPONENT core_dev)<|MERGE_RESOLUTION|>--- conflicted
+++ resolved
@@ -266,13 +266,11 @@
 
 # install only downloaded TBB, system one is not installed
 if(THREADING MATCHES "^(TBB|TBB_AUTO)$" AND TBBROOT MATCHES ${TEMP})
-<<<<<<< HEAD
     # ie_cpack_add_component(tbb REQUIRED)
+    # ie_cpack_add_component(tbb_dev REQUIRED)
     # list(APPEND core_components tbb)
-
-    # install(DIRECTORY "${TBB}/include"
-    #         DESTINATION runtime/3rdparty/tbb
-    #         COMPONENT tbb)
+    # list(APPEND core_dev_components tbb_dev)
+
     # install(DIRECTORY "${TBB}/lib"
     #         DESTINATION runtime/3rdparty/tbb
     #         COMPONENT tbb)
@@ -290,7 +288,10 @@
     # install(FILES "${TBB}/cmake/TBBConfig.cmake"
     #               "${TBB}/cmake/TBBConfigVersion.cmake"
     #         DESTINATION runtime/${IE_TBB_DIR_INSTALL}
-    #         COMPONENT tbb)
+    #         COMPONENT tbb_dev)
+    # install(DIRECTORY "${TBB}/include"
+    #         DESTINATION runtime/3rdparty/tbb
+    #         COMPONENT tbb_dev)
 endif()
 
 if(install_tbbbind)
@@ -304,62 +305,16 @@
     # set(IE_TBBBIND_DIR_INSTALL "3rdparty/tbb_bind_2_5/cmake")
     # install(FILES "${TBBBIND_2_5}/cmake/TBBBIND_2_5Config.cmake"
     #         DESTINATION runtime/${IE_TBBBIND_DIR_INSTALL}
-    #         COMPONENT tbb)
-=======
-    ie_cpack_add_component(tbb REQUIRED)
-    ie_cpack_add_component(tbb_dev REQUIRED)
-    list(APPEND core_components tbb)
-    list(APPEND core_dev_components tbb_dev)
-
-    install(DIRECTORY "${TBB}/lib"
-            DESTINATION runtime/3rdparty/tbb
-            COMPONENT tbb)
-    # Windows only
-    if(EXISTS "${TBB}/bin")
-        install(DIRECTORY "${TBB}/bin"
-                DESTINATION runtime/3rdparty/tbb
-                COMPONENT tbb)
-    endif()
-    install(FILES "${TBB}/LICENSE"
-            DESTINATION runtime/3rdparty/tbb
-            COMPONENT tbb)
-
-    set(IE_TBB_DIR_INSTALL "3rdparty/tbb/cmake")
-    install(FILES "${TBB}/cmake/TBBConfig.cmake"
-                  "${TBB}/cmake/TBBConfigVersion.cmake"
-            DESTINATION runtime/${IE_TBB_DIR_INSTALL}
-            COMPONENT tbb_dev)
-    install(DIRECTORY "${TBB}/include"
-            DESTINATION runtime/3rdparty/tbb
-            COMPONENT tbb_dev)
-endif()
-
-if(install_tbbbind)
-    install(DIRECTORY "${TBBBIND_2_5}/lib"
-            DESTINATION runtime/3rdparty/tbb_bind_2_5
-            COMPONENT tbb)
-    install(FILES "${TBBBIND_2_5}/LICENSE"
-            DESTINATION runtime/3rdparty/tbb_bind_2_5
-            COMPONENT tbb)
-
-    set(IE_TBBBIND_DIR_INSTALL "3rdparty/tbb_bind_2_5/cmake")
-    install(FILES "${TBBBIND_2_5}/cmake/TBBBIND_2_5Config.cmake"
-            DESTINATION runtime/${IE_TBBBIND_DIR_INSTALL}
-            COMPONENT tbb_dev)
->>>>>>> 0c68574a
+    #         COMPONENT tbb_dev)
 endif()
 
 # Install Inference Engine
 
 ie_cpack_add_component(core REQUIRED DEPENDS ${core_components})
-<<<<<<< HEAD
-ie_cpack_add_component(core_dev REQUIRED core)
+ie_cpack_add_component(core_dev REQUIRED DEPENDS core ${core_dev_components})
 
 set_target_properties(inference_engine PROPERTIES OUTPUT_NAME openvino
                                                   SOVERSION 2022.1.1)
-=======
-ie_cpack_add_component(core_dev REQUIRED DEPENDS core ${core_dev_components})
->>>>>>> 0c68574a
 
 install(DIRECTORY "${PUBLIC_HEADERS_DIR}/"
         DESTINATION include
