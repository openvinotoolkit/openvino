--- conflicted
+++ resolved
@@ -4,20 +4,12 @@
 
 #pragma once
 
-<<<<<<< HEAD
-#include <common/conversion_extension.hpp>
-#include <common/node_context.hpp>
-#include <common/telemetry_extension.hpp>
-#include <manager.hpp>
-=======
 #include <openvino/frontend/extension/decoder_transformation.hpp>
 #include <openvino/frontend/extension/telemetry.hpp>
 #include <openvino/frontend/manager.hpp>
->>>>>>> 6b0d1525
 
 #include "exceptions.hpp"
 #include "model.hpp"
-
 
 namespace ov {
 namespace frontend {
@@ -25,12 +17,7 @@
 
 class PDPD_API FrontEndPDPD : public FrontEnd {
 public:
-    using OutPortName = std::string;
-    using NamedOutputs = std::map<OutPortName, OutputVector>;
-    using CreatorFunction = std::function<NamedOutputs(const ov::frontend::pdpd::NodeContext&)>;
-    using TranslatorDictionaryType = std::map<std::string, CreatorFunction>;
-
-    FrontEndPDPD();
+    FrontEndPDPD() = default;
 
     /// \brief Completely convert the remaining, not converted part of a function.
     /// \param partiallyConverted partially converted OV Model
@@ -78,20 +65,13 @@
     /// \return InputModel::Ptr
     InputModel::Ptr load_impl(const std::vector<ov::Any>& params) const override;
 
-    TranslatorDictionaryType m_op_translators;
-
 private:
     static std::shared_ptr<Model> convert_each_node(
         const std::shared_ptr<InputModelPDPD>& model,
         std::function<std::map<std::string, OutputVector>(const std::map<std::string, Output<Node>>&,
                                                           const std::shared_ptr<OpPlacePDPD>&)> func);
     std::shared_ptr<TelemetryExtension> m_telemetry;
-<<<<<<< HEAD
-    std::vector<std::shared_ptr<Extension>> m_extensions;
-    std::vector<std::shared_ptr<ConversionExtensionBase>> m_conversion_extensions;
-=======
     std::vector<std::shared_ptr<DecoderTransformationExtension>> m_transformation_extensions;
->>>>>>> 6b0d1525
 };
 
 }  // namespace frontend
