// Copyright (C) 2018-2021 Intel Corporation
// SPDX-License-Identifier: Apache-2.0
//

#include "paddlepaddle_frontend/frontend.hpp"

#include <fstream>
#include <map>
#include <string>
#include <vector>

<<<<<<< HEAD
#include "decoder_pdpd.hpp"
=======
#include "decoder.hpp"
#include "exceptions.hpp"
>>>>>>> 6b0d1525
#include "framework.pb.h"
#include "paddlepaddle_frontend/node_context.hpp"
#include "op_table.hpp"
#include "openvino/opsets/opset7.hpp"
#include "paddlepaddle_frontend/model.hpp"
#include "paddlepaddle_frontend/place.hpp"
#include "pdpd_fw_node.hpp"
#include "pdpd_utils.hpp"
#include "so_extension.hpp"

using namespace ov::opset7;
using namespace ov;
using namespace ov::frontend;

namespace ov {
namespace frontend {
namespace pdpd {
namespace {
NamedOutputs make_ng_node(const std::map<pdpd::TensorName, Output<Node>>& nodes,
                          const std::shared_ptr<OpPlacePDPD>& op_place,
                          const std::map<std::string, CreatorFunction>& CREATORS_MAP) {
    const auto& op_desc = op_place->get_desc();

    auto creator_it = CREATORS_MAP.find(op_desc.type());
    FRONT_END_OP_CONVERSION_CHECK(creator_it != CREATORS_MAP.end(), "No creator found for ", op_desc.type(), " node.");
    NamedInputs named_inputs;
    for (const auto& input_port : op_desc.inputs()) {
        for (const auto& in_tensor_name : input_port.arguments()) {
            auto node_it = nodes.find(in_tensor_name);
            // general check, because in case of error partial conversion should fail
            FRONT_END_GENERAL_CHECK(node_it != nodes.end(),
                                    "Input ",
                                    in_tensor_name,
                                    " for node with type ",
                                    op_desc.type(),
                                    " wasn't found. It may happen if model was cut incorrectly.");
            named_inputs[input_port.parameter()].push_back(node_it->second);
        }
    }
    NamedOutputs outputs;
    // In case the conversion function throws exception
    try {
        outputs = creator_it->second(NodeContext(DecoderPDPDProto(op_place), named_inputs));
    } catch (std::exception& ex) {
        FRONT_END_OP_CONVERSION_CHECK(false, "Fail to convert " + op_desc.type() + " Exception " + ex.what());
    }

    return outputs;
}

NamedOutputs make_framework_node(const std::map<pdpd::TensorName, Output<Node>>& nodes,
                                 const std::shared_ptr<OpPlacePDPD>& op_place) {
    const auto& op_desc = op_place->get_desc();

    OutputVector inputs_vector;
    std::vector<std::string> inputs_names;
    NamedOutputs named_outputs;
    for (const auto& input_port : op_desc.inputs()) {
        for (const auto& in_tensor_name : input_port.arguments()) {
            auto it = nodes.find(in_tensor_name);
            // general check, because in case of error partial conversion should fail
            FRONT_END_GENERAL_CHECK(it != nodes.end(),
                                    "Input ",
                                    in_tensor_name,
                                    " for node with type ",
                                    op_desc.type(),
                                    " wasn't found. It may happen if model was cut incorrectly.");
            inputs_vector.push_back(it->second);
            inputs_names.push_back(in_tensor_name);
        }
    }

    auto node =
        std::make_shared<ov::frontend::PDPDFrameworkNode>(DecoderPDPDProto(op_place), inputs_vector, inputs_names);

    return node->return_named_outputs();
}

bool normalize_framework_node(const std::shared_ptr<PDPDFrameworkNode>& node,
                              const std::map<std::string, CreatorFunction>& CREATORS_MAP) {
    auto type = node->get_op_type();
    auto creator_it = CREATORS_MAP.find(type);
    FRONT_END_OP_CONVERSION_CHECK(creator_it != CREATORS_MAP.end(), "No creator found for ", type, " node.");

    auto new_node_outputs = creator_it->second(NodeContext(node->get_decoder(), node->get_named_inputs()));
    auto new_node = new_node_outputs.begin()->second[0].get_node_shared_ptr();
    new_node->set_friendly_name(node->get_friendly_name());
    auto node_outputs = node->return_named_outputs();

    auto new_ports = new_node_outputs.begin();
    auto old_ports = node_outputs.begin();
    for (; new_ports != new_node_outputs.end() && old_ports != node_outputs.end(); ++new_ports, ++old_ports) {
        FRONT_END_OP_CONVERSION_CHECK(new_ports->first == old_ports->first,
                                      "Node outputs inconsistent after normalization: ",
                                      node->get_friendly_name());
        auto new_output = new_ports->second.begin();
        auto old_output = old_ports->second.begin();
        for (; new_output != new_ports->second.end() && old_output != old_ports->second.end();
             ++old_output, ++new_output) {
            old_output->replace(*new_output);
        }
    }
    return true;
}

std::istream* variant_to_stream_ptr(const ov::Any& variant, std::ifstream& ext_stream) {
    if (variant.is<std::istream*>()) {
        return variant.as<std::istream*>();
    } else if (variant.is<std::string>()) {
        const auto& model_path = variant.as<std::string>();
        ext_stream.open(model_path, std::ios::in | std::ifstream::binary);
    }
#if defined(OPENVINO_ENABLE_UNICODE_PATH_SUPPORT) && defined(_WIN32)
    else if (variant.is<std::wstring>()) {
        const auto& model_path = variant.as<std::wstring>();
        ext_stream.open(model_path, std::ios::in | std::ifstream::binary);
    }
#endif
    FRONT_END_INITIALIZATION_CHECK(ext_stream && ext_stream.is_open(), "Cannot open model file.");
    return &ext_stream;
}
}  // namespace
}  // namespace pdpd


FrontEndPDPD::FrontEndPDPD() : m_op_translators(pdpd::get_supported_ops()) {}

std::shared_ptr<ov::Model> FrontEndPDPD::convert_each_node(
    const std::shared_ptr<InputModelPDPD>& model,
    std::function<std::map<std::string, OutputVector>(const std::map<std::string, Output<Node>>&,
                                                      const std::shared_ptr<OpPlacePDPD>&)> func) {
    auto nodes_dict(model->get_tensor_values());
    ParameterVector parameter_nodes;
    ResultVector result_nodes;

    for (const auto& _inp_place : model->get_inputs()) {
        const auto& inp_place = std::dynamic_pointer_cast<TensorPlacePDPD>(_inp_place);
        const auto& var = inp_place->get_desc();
        const auto& shape = inp_place->get_partial_shape();
        const auto& type = inp_place->get_element_type();
        auto param = std::make_shared<Parameter>(type, shape);
        param->set_friendly_name(var.name());
        param->output(0).get_tensor().add_names({var.name()});
        nodes_dict[var.name()] = param;
        parameter_nodes.push_back(param);
    }

    const auto& op_places = model->get_op_places();
    for (const auto& op_place : op_places) {
        const auto& op_desc = op_place->get_desc();
        if (op_desc.type() == "feed" || op_desc.type() == "fetch") {
            // inputs and outputs are stored in the model already
            continue;
        } else {
            pdpd::NamedOutputs named_outputs = func(nodes_dict, op_place);

            if (!named_outputs.empty()) {
                if (op_desc.outputs().begin()->arguments().size() > 0) {
                    const auto& tensor_name = op_desc.outputs().begin()->arguments()[0];
                    auto node = named_outputs.begin()->second[0].get_node_shared_ptr();
                    node->set_friendly_name(tensor_name);
                }

                const auto& out_ports = op_desc.outputs();
                for (const auto& port : out_ports) {
                    // TODO: figure a way to safely handle unused outputs
                    if (named_outputs.count(port.parameter())) {
                        const auto& ng_outputs = named_outputs.at(port.parameter());
                        FRONT_END_OP_CONVERSION_CHECK(ng_outputs.size() == port.arguments_size(),
                                                      "The number of output tensors must be equal to "
                                                      "the number of outputs of the OV node.");
                        for (size_t idx = 0; idx < ng_outputs.size(); ++idx) {
                            const auto& var_name = port.arguments()[idx];
                            ng_outputs[idx].get_tensor().set_names({var_name});
                            // if nodes_dict already has node mapped to this tensor name it
                            // usually means that it was overwritten using setTensorValue
                            if (!nodes_dict.count(var_name))
                                nodes_dict[var_name] = ng_outputs[idx];
                        }
                    }
                }
            }
        }
    }

    for (const auto& _outp_place : model->get_outputs()) {
        const auto& outp_place = std::dynamic_pointer_cast<TensorPlacePDPD>(_outp_place);
        auto var = outp_place->get_desc();
        auto input_var_name = var.name();
        auto result = std::make_shared<Result>(nodes_dict.at(input_var_name));
        result->set_friendly_name(input_var_name + "/Result");
        result_nodes.push_back(result);
    }

    return std::make_shared<ov::Model>(result_nodes, parameter_nodes);
}

bool FrontEndPDPD::supported_impl(const std::vector<ov::Any>& variants) const {
    // FrontEndPDPD can only load model specified by one path, one file or two files.
    if (variants.empty() || variants.size() > 2)
        return false;

    // Validating first path, it must contain a model
    if (variants[0].is<std::string>()) {
        std::string suffix = ".pdmodel";
        std::string model_path = variants[0].as<std::string>();
        if (!pdpd::endsWith(model_path, suffix)) {
            model_path += pdpd::get_path_sep<char>() + "__model__";
        }
        std::ifstream model_str(model_path, std::ios::in | std::ifstream::binary);
        // It is possible to validate here that protobuf can read model from the stream,
        // but it will complicate the check, while it should be as quick as possible
        return model_str && model_str.is_open();
    }
#if defined(OPENVINO_ENABLE_UNICODE_PATH_SUPPORT) && defined(_WIN32)
    else if (variants[0].is<std::wstring>()) {
        std::wstring suffix = L".pdmodel";
        std::wstring model_path = variants[0].as<std::wstring>();
        if (!pdpd::endsWith(model_path, suffix)) {
            model_path += pdpd::get_path_sep<wchar_t>() + L"__model__";
        }
        std::ifstream model_str(model_path, std::ios::in | std::ifstream::binary);
        // It is possible to validate here that protobuf can read model from the stream,
        // but it will complicate the check, while it should be as quick as possible
        return model_str && model_str.is_open();
    }
#endif
    else if (variants[0].is<std::istream*>()) {
        // Validating first stream, it must contain a model
        auto p_model_stream = variants[0].as<std::istream*>();
        paddle::framework::proto::ProgramDesc fw;
        return fw.ParseFromIstream(p_model_stream);
    }
    return false;
}

InputModel::Ptr FrontEndPDPD::load_impl(const std::vector<ov::Any>& variants) const {
    if (variants.size() == 1) {
        // The case when folder with __model__ and weight files is provided or .pdmodel file
        if (variants[0].is<std::string>()) {
            std::string m_path = variants[0].as<std::string>();
            return std::make_shared<InputModelPDPD>(m_path, m_telemetry);
        }
#if defined(OPENVINO_ENABLE_UNICODE_PATH_SUPPORT) && defined(_WIN32)
        else if (variants[0].is<std::wstring>()) {
            std::wstring m_path = variants[0].as<std::wstring>();
            return std::make_shared<InputModelPDPD>(m_path, m_telemetry);
        }
#endif
        // The case with only model stream provided and no weights. This means model has
        // no learnable weights
        else if (variants[0].is<std::istream*>()) {
            auto p_model_stream = variants[0].as<std::istream*>();
            return std::make_shared<InputModelPDPD>(std::vector<std::istream*>{p_model_stream}, m_telemetry);
        }
    } else if (variants.size() == 2) {
        // The case when .pdmodel and .pdparams files are provided
        std::ifstream model_stream;
        std::ifstream weights_stream;
        std::istream* p_model_stream = pdpd::variant_to_stream_ptr(variants[0], model_stream);
        std::istream* p_weights_stream = pdpd::variant_to_stream_ptr(variants[1], weights_stream);
        if (p_model_stream && p_weights_stream) {
            return std::make_shared<InputModelPDPD>(std::vector<std::istream*>{p_model_stream, p_weights_stream},
                                                    m_telemetry);
        }
    }
    PDPD_THROW("Model can be loaded either from 1 or 2 files/streams");
}

std::shared_ptr<ov::Model> FrontEndPDPD::convert(const InputModel::Ptr& model) const {
    auto pdpd_model = std::dynamic_pointer_cast<InputModelPDPD>(model);
    FRONT_END_GENERAL_CHECK(pdpd_model != nullptr, "Invalid input model");

    if (!m_transformation_extensions.empty()) {
        auto function = decode(model);

        pass::Manager manager;
        for (const auto& transformation : m_transformation_extensions) {
            transformation->register_pass(manager);
        }
        manager.run_passes(function);
        convert(function);
        return function;
    }

    std::map<std::string, pdpd::CreatorFunction> CREATORS_MAP = pdpd::get_supported_ops();
    auto f = convert_each_node(
        pdpd_model,
        [&](const std::map<std::string, Output<Node>>& nodes_dict, const std::shared_ptr<OpPlacePDPD>& op_place) {
            return pdpd::make_ng_node(nodes_dict, op_place, CREATORS_MAP);
        });
    return f;
}

void FrontEndPDPD::convert(const std::shared_ptr<ov::Model>& partiallyConverted) const {
    for (const auto& node : partiallyConverted->get_ordered_ops()) {
        if (ov::is_type<PDPDFrameworkNode>(node)) {
            pdpd::normalize_framework_node(std::dynamic_pointer_cast<PDPDFrameworkNode>(node),
                                           pdpd::get_supported_ops());
        }
    }
    for (const auto& result : partiallyConverted->get_results()) {
        result->validate_and_infer_types();
    }
}

std::shared_ptr<ov::Model> FrontEndPDPD::convert_partially(const InputModel::Ptr& model) const {
    auto pdpd_model = std::dynamic_pointer_cast<InputModelPDPD>(model);
    FRONT_END_GENERAL_CHECK(pdpd_model != nullptr, "Invalid input model");

    if (!m_transformation_extensions.empty()) {
        auto function = decode(model);

        pass::Manager manager;
        for (const auto& transformation : m_transformation_extensions) {
            transformation->register_pass(manager);
        }
        manager.run_passes(function);
        convert(function);
        return function;
    }

    std::map<std::string, pdpd::CreatorFunction> CREATORS_MAP = pdpd::get_supported_ops();
    auto f = convert_each_node(
        pdpd_model,
        [&](const std::map<std::string, Output<Node>>& nodes_dict, const std::shared_ptr<OpPlacePDPD>& op_place) {
            pdpd::NamedOutputs named_outputs;
            try {
                named_outputs = pdpd::make_ng_node(nodes_dict, op_place, CREATORS_MAP);
            } catch (const OpConversionFailure&) {
                named_outputs = pdpd::make_framework_node(nodes_dict, op_place);
            }
            return named_outputs;
        });
    return f;
}

std::shared_ptr<ov::Model> FrontEndPDPD::decode(const InputModel::Ptr& model) const {
    auto pdpd_model = std::dynamic_pointer_cast<InputModelPDPD>(model);
    FRONT_END_GENERAL_CHECK(pdpd_model != nullptr, "Invalid input model");

    std::map<std::string, pdpd::CreatorFunction> CREATORS_MAP = pdpd::get_supported_ops();
    auto f = convert_each_node(pdpd_model, pdpd::make_framework_node);
    return f;
}

std::string FrontEndPDPD::get_name() const {
    return "paddle";
}

void FrontEndPDPD::add_extension(const std::shared_ptr<ov::Extension>& extension) {
    if (auto telemetry = std::dynamic_pointer_cast<TelemetryExtension>(extension)) {
        m_telemetry = telemetry;
<<<<<<< HEAD
    } else if (const auto& so_ext = std::dynamic_pointer_cast<ov::detail::SOExtension>(extension)) {
        add_extension(so_ext->extension());
        m_extensions.push_back(so_ext);
    } else if (const auto& conv_ext = std::dynamic_pointer_cast<ov::frontend::ConversionExtensionBase>(extension)) {
        m_op_translators.insert({conv_ext->get_op_type(), conv_ext->get_named_converter()});
        m_extensions.push_back(conv_ext);
=======
    } else if (auto transformation = std::dynamic_pointer_cast<DecoderTransformationExtension>(extension)) {
        m_transformation_extensions.push_back(transformation);
>>>>>>> 6b0d1525
    }
}

}  // namespace frontend
}  // namespace ov

PDPD_C_API FrontEndVersion GetAPIVersion() {
    return OV_FRONTEND_API_VERSION;
}

PDPD_C_API void* GetFrontEndData() {
    FrontEndPluginInfo* res = new FrontEndPluginInfo();
    res->m_name = "paddle";
    res->m_creator = []() {
        return std::make_shared<FrontEndPDPD>();
    };
    return res;
}<|MERGE_RESOLUTION|>--- conflicted
+++ resolved
@@ -9,21 +9,16 @@
 #include <string>
 #include <vector>
 
-<<<<<<< HEAD
-#include "decoder_pdpd.hpp"
-=======
 #include "decoder.hpp"
 #include "exceptions.hpp"
->>>>>>> 6b0d1525
 #include "framework.pb.h"
-#include "paddlepaddle_frontend/node_context.hpp"
+#include "node_context.hpp"
 #include "op_table.hpp"
 #include "openvino/opsets/opset7.hpp"
 #include "paddlepaddle_frontend/model.hpp"
 #include "paddlepaddle_frontend/place.hpp"
 #include "pdpd_fw_node.hpp"
 #include "pdpd_utils.hpp"
-#include "so_extension.hpp"
 
 using namespace ov::opset7;
 using namespace ov;
@@ -139,10 +134,7 @@
 }  // namespace
 }  // namespace pdpd
 
-
-FrontEndPDPD::FrontEndPDPD() : m_op_translators(pdpd::get_supported_ops()) {}
-
-std::shared_ptr<ov::Model> FrontEndPDPD::convert_each_node(
+std::shared_ptr<ngraph::Function> FrontEndPDPD::convert_each_node(
     const std::shared_ptr<InputModelPDPD>& model,
     std::function<std::map<std::string, OutputVector>(const std::map<std::string, Output<Node>>&,
                                                       const std::shared_ptr<OpPlacePDPD>&)> func) {
@@ -368,17 +360,8 @@
 void FrontEndPDPD::add_extension(const std::shared_ptr<ov::Extension>& extension) {
     if (auto telemetry = std::dynamic_pointer_cast<TelemetryExtension>(extension)) {
         m_telemetry = telemetry;
-<<<<<<< HEAD
-    } else if (const auto& so_ext = std::dynamic_pointer_cast<ov::detail::SOExtension>(extension)) {
-        add_extension(so_ext->extension());
-        m_extensions.push_back(so_ext);
-    } else if (const auto& conv_ext = std::dynamic_pointer_cast<ov::frontend::ConversionExtensionBase>(extension)) {
-        m_op_translators.insert({conv_ext->get_op_type(), conv_ext->get_named_converter()});
-        m_extensions.push_back(conv_ext);
-=======
     } else if (auto transformation = std::dynamic_pointer_cast<DecoderTransformationExtension>(extension)) {
         m_transformation_extensions.push_back(transformation);
->>>>>>> 6b0d1525
     }
 }
 
