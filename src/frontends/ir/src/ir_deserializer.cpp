--- conflicted
+++ resolved
@@ -561,10 +561,7 @@
         id_to_node[layer_id] = node;
 
         if (const auto& parameter_node = ov::as_type_ptr<ov::op::v0::Parameter>(node)) {
-<<<<<<< HEAD
-=======
             OPENVINO_ASSERT(!p.xml.child("data").empty(), "Layer data must be defined for: ", parameter_node);
->>>>>>> c70fb31e
             io_map.inputs.insert({layer_id, func_nodes.parameters.size()});
             func_nodes.parameters.emplace_back(parameter_node);
         }
