--- conflicted
+++ resolved
@@ -44,22 +44,10 @@
  * @param model Model's stream
  * @return IR version, 0 if model does represent IR
  */
-<<<<<<< HEAD
-size_t get_ir_version(const char* header, size_t header_size) {
-    pugi::xml_document doc;
-    if (header_size > HEADER_SIZE_LIM) {
-        header_size = HEADER_SIZE_LIM;
-    }
-    auto res = doc.load_buffer(header, header_size, pugi::parse_default | pugi::parse_fragment, pugi::encoding_utf8);
-=======
-size_t get_ir_version(std::istream& model) {
+size_t get_ir_version(const char* model, size_t model_size) {
     // IR version is a value of root tag attribuite thought not need to parse the whole stream.
-    std::array<char, 512> header{};
-    model.seekg(0, model.beg);
-    model.read(header.data(), header.size());
-    model.clear();
-    model.seekg(0, model.beg);
-
+
+    size_t header_size = model_size > HEADER_SIZE_LIM ? HEADER_SIZE_LIM : model_size;
     pugi::xml_document doc;
 
     // For dominant number of IRs `load_buffer' in this case returns parsing-error as 512 is not enough for the whole
@@ -67,26 +55,20 @@
     // tree is not destroyed - despite the fact that load function returns error, you can use the part of the tree that
     // was successfully parsed." root node is processed because it should be enough to read model version. However if IR
     // is small enough to fit 512 bytes ok-status is returned. Thus ignoring returned value.
-    std::ignore =
-        doc.load_buffer(header.data(), header.size(), pugi::parse_default | pugi::parse_fragment, pugi::encoding_utf8);
->>>>>>> ad448dd1
+    std::ignore = doc.load_buffer(model, header_size, pugi::parse_default | pugi::parse_fragment, pugi::encoding_utf8);
 
     auto ir_version = get_ir_version(doc);
 
     // In case attribute name is very long and placed before version attribute of root node or there is long comment
     // node before root node then version attribute of root node is not accesible within first 512 bytes, so read the
     // whole stream and try to obtain version value.
-    if (ir_version == 0) {
-        if (doc.load(model))
-            ir_version = get_ir_version(doc);
-
-        model.clear();
-        model.seekg(0, model.beg);
+    if (ir_version == 0lu && header_size < model_size &&
+        doc.load_buffer(model, model_size, pugi::parse_default | pugi::parse_fragment, pugi::encoding_utf8)) {
+        ir_version = get_ir_version(doc);
     }
 
     return ir_version;
 }
-<<<<<<< HEAD
 
 size_t get_ir_version(std::istream& model) {
     char header[HEADER_SIZE_LIM];
@@ -96,11 +78,19 @@
     model.clear();
     model.seekg(0, model.beg);
 
-    return get_ir_version(header, HEADER_SIZE_LIM);
-}
-
-=======
->>>>>>> ad448dd1
+    auto ir_version = get_ir_version(header, HEADER_SIZE_LIM);
+    if (ir_version == 0lu) {
+        pugi::xml_document doc;
+        if (doc.load(model))
+            ir_version = get_ir_version(doc);
+
+        model.clear();
+        model.seekg(0, model.beg);
+    }
+
+    return ir_version;
+}
+
 }  // namespace
 
 bool FrontEnd::supported_impl(const std::vector<ov::Any>& variants) const {
