// Copyright (C) 2018-2023 Intel Corporation
// SPDX-License-Identifier: Apache-2.0
//

#include <openvino/frontend/exception.hpp>
#include <openvino/frontend/manager.hpp>
#include <openvino/opsets/opset10.hpp>
#include <transformations/common_optimizations/moc_transformations.hpp>

#include "common_test_utils/ngraph_test_utils.hpp"
#include "gtest/gtest.h"
#include "test_common.hpp"
#include "tf_utils.hpp"
#include "utils.hpp"

using namespace std;
using namespace ov;
using namespace ov::element;
using namespace ov::opset10;
using namespace ov::frontend;

namespace {
shared_ptr<Model> convert_model(const string& model_path) {
    FrontEndManager fem;
    auto front_end = fem.load_by_framework(TF_FE);
    if (!front_end) {
        throw "TensorFlow Frontend is not initialized";
    }
    auto model_filename = FrontEndTestUtils::make_model_path(string(TEST_TENSORFLOW_MODELS_DIRNAME) + model_path);
    auto input_model = front_end->load(model_filename);
    if (!input_model) {
        throw "Input model is not read";
    }
    auto model = front_end->convert(input_model);
    if (!model) {
        throw "Model is not converted";
    }

    return model;
}
}  // namespace

TEST(FrontEndConvertTrickyModels, undefined_input_shape) {
    shared_ptr<Model> model;
    try {
        model = convert_model("undefined_input_shape/undefined_input_shape.pb");
    } catch (std::exception& ex) {
        ASSERT_TRUE(false) << ex.what();
    }

    for (auto& node : model->get_ordered_ops()) {
        if (node->get_friendly_name() == "x") {
            ASSERT_TRUE(node->get_output_partial_shape(0).same_scheme(ov::PartialShape::dynamic()));
        } else if (node->get_friendly_name() == "y") {
            ASSERT_TRUE(node->get_output_partial_shape(0).same_scheme(ov::PartialShape{2, 3}));
        } else if (node->get_friendly_name() == "z") {
            ASSERT_TRUE(node->get_output_partial_shape(0).same_scheme(ov::PartialShape::dynamic()));
        }
    }
}

TEST(FrontEndConvertTrickyModels, simple_wide_and_deep) {
    shared_ptr<Model> model;
    try {
        model = convert_model("simple_wide_and_deep/simple_wide_and_deep.pb");
    } catch (std::exception& ex) {
        ASSERT_TRUE(false) << ex.what();
    }

    int num_emb_segment_sum = 0;
    for (auto& node : model->get_ordered_ops()) {
        if (std::dynamic_pointer_cast<EmbeddingSegmentsSum>(node)) {
            ++num_emb_segment_sum;
        }
    }

    ASSERT_EQ(num_emb_segment_sum, 1) << "The number of EmbeddingSegmentsSum nodes must be 1";
}

TEST(FrontEndConvertTrickyModels, model_with_output_shapes) {
    shared_ptr<Model> model;
    try {
        model = convert_model("model_with_output_shapes_attr/model_with_output_shapes_attr.pb");
    } catch (std::exception& ex) {
        ASSERT_TRUE(false) << ex.what();
    }

    for (auto& node : model->get_ordered_ops()) {
        if (node->get_friendly_name() == "x") {
            ASSERT_TRUE(node->get_output_partial_shape(0).same_scheme(ov::PartialShape{2, 3}));
        } else if (node->get_friendly_name() == "relu") {
            ASSERT_TRUE(node->get_output_partial_shape(0).same_scheme(ov::PartialShape{2, 3}));
        }
    }
}

TEST_F(TransformationTestsF, AssertAndStringTensors) {
    {
        model = convert_model("string_tensors_model/string_tensors_model.pb");
        // TODO: investigate - why we have redundant nodes after the conversion
        manager.register_pass<pass::MOCTransformations>(false);
    }
    {
        auto x = make_shared<Parameter>(f32, Shape{2, 3});
        auto y = make_shared<Parameter>(f32, Shape{2, 3});
        auto cond = make_shared<Constant>(boolean, Shape{1, 1}, std::vector<bool>{true});
        auto select = make_shared<Select>(cond, x, y);

        model_ref = make_shared<Model>(OutputVector{select}, ParameterVector{x, y});
    }
}

TEST_F(TransformationTestsF, UnsortedNodes) {
    { model = convert_model("forward_edge_model_unsorted/forward_edge_model_unsorted.pb"); }
    { model_ref = convert_model("forward_edge_model/forward_edge_model.pb"); }
}

TEST_F(TransformationTestsF, ModelWithSwishF32BodyGraph) {
    {
        model = convert_model("swish_f32/swish_f32.pb");
        // need to call shape inference since body graphs can be injected with undefined shapes
        model->validate_nodes_and_infer_types();
    }
    {
        auto x = make_shared<Parameter>(f32, Shape{1, 112, 112, 32});
        auto const_add = make_shared<Constant>(f32, Shape{}, std::vector<float>{2});
        auto add = make_shared<Add>(x, const_add);
        auto sigmoid = make_shared<Sigmoid>(add);
        auto mul = make_shared<Multiply>(add, sigmoid);
        auto sigmoid2 = make_shared<Sigmoid>(mul);

        model_ref = make_shared<Model>(OutputVector{sigmoid2}, ParameterVector{x});
    }
}

<<<<<<< HEAD
TEST_F(TransformationTestsF, DISABLED_ModelWithDilatedGroupConvolution) {
    {
        model = convert_model("dilated_gconv_model/dilated_gconv_model.pb");
        // need to call MOC to fuse BatchToSpace/SpaceToBatch with GroupConvolution
        manager.register_pass<pass::MOCTransformations>(false);
    }
    {
        auto x = make_shared<Parameter>(f32, Shape{1, 129, 257, 384});
        auto transpose_before_const = make_shared<Constant>(i64, Shape{4}, std::vector<int64_t>{0, 3, 1, 2});
        auto transpose_before = make_shared<Transpose>(x, transpose_before_const);
        auto const_filter = make_shared<Constant>(f32, Shape{384, 1, 1, 3, 3}, std::vector<float>(384 * 3 * 3, 0));
        Strides dilations{2, 2};
        CoordinateDiff pads_begin{2, 2};
        CoordinateDiff pads_end{2, 2};
        Strides strides{1, 1};
        auto gconv =
            make_shared<GroupConvolution>(transpose_before, const_filter, strides, pads_begin, pads_end, dilations);
        auto transpose_after_const = make_shared<Constant>(i64, Shape{4}, std::vector<int64_t>{0, 2, 3, 1});
        auto transpose_after = make_shared<Transpose>(gconv, transpose_after_const);

        model_ref = make_shared<Model>(OutputVector{transpose_after}, ParameterVector{x});
=======
TEST_F(TransformationTestsF, PartitionedCall) {
    {
        model = convert_model("partitioned_call/partitioned_call.pb");
        // need to call shape inference since body graphs can be injected with undefined shapes
        model->validate_nodes_and_infer_types();
    }
    {
        auto x = make_shared<Parameter>(i32, Shape{2});
        auto y = make_shared<Parameter>(i32, Shape{1});
        auto sub = make_shared<Subtract>(x, y);
        auto const_pow = make_shared<Constant>(i32, Shape{}, 2);
        auto pow = make_shared<Power>(sub, const_pow);

        model_ref = make_shared<Model>(OutputVector{pow}, ParameterVector{x, y});
    }
}

TEST_F(TransformationTestsF, ModelWithIf) {
    { model = convert_model("model_with_if/model_with_if.pb"); }
    {
        // create then branch body graph
        auto then_x = make_shared<Parameter>(i32, Shape{2});
        auto then_y = make_shared<Parameter>(i32, Shape{1});
        auto add = make_shared<Add>(then_x, then_y);
        auto then_result = make_shared<Result>(add);
        auto then_model = make_shared<Model>(OutputVector{then_result}, ParameterVector{then_x, then_y});

        // create else branch body graph
        auto else_x = make_shared<Parameter>(i32, Shape{2});
        auto else_y = make_shared<Parameter>(i32, Shape{1});
        auto sub = make_shared<Subtract>(else_x, else_y);
        auto else_result = make_shared<Result>(sub);
        auto else_model = make_shared<Model>(OutputVector{else_result}, ParameterVector{else_x, else_y});

        // create the main graph
        auto x = make_shared<Parameter>(i32, Shape{2});
        auto y = make_shared<Parameter>(i32, Shape{1});
        auto cond_const = make_shared<Constant>(i32, Shape{}, 10);
        auto cond = make_shared<Greater>(x, cond_const);
        auto if_op = make_shared<If>(cond);
        if_op->set_then_body(then_model);
        if_op->set_else_body(else_model);
        if_op->set_input(x, then_x, else_x);
        if_op->set_input(y, then_y, else_y);
        if_op->set_output(then_result, else_result);

        model_ref = make_shared<Model>(OutputVector{if_op}, ParameterVector{x, y});
    }
}

TEST_F(TransformationTestsF, InjectedBodyAndIf) {
    {
        model = convert_model("injected_body_and_if/injected_body_and_if.pb");
        // need to call shape inference since body graphs can be injected with undefined shapes
        model->validate_nodes_and_infer_types();
    }
    {
        // create then branch body graph
        auto then_x = make_shared<Parameter>(i32, Shape{2});
        auto then_y = make_shared<Parameter>(i32, Shape{1});
        auto add = make_shared<Add>(then_x, then_y);
        auto then_result = make_shared<Result>(add);
        auto then_model = make_shared<Model>(OutputVector{then_result}, ParameterVector{then_x, then_y});

        // create else branch body graph
        auto else_x = make_shared<Parameter>(i32, Shape{2});
        auto else_y = make_shared<Parameter>(i32, Shape{1});
        auto sub = make_shared<Subtract>(else_x, else_y);
        auto pow_const = make_shared<Constant>(i32, Shape{}, 2);
        auto pow = make_shared<Power>(sub, pow_const);
        auto else_result = make_shared<Result>(pow);
        auto else_model = make_shared<Model>(OutputVector{else_result}, ParameterVector{else_x, else_y});

        // create the main graph
        auto x = make_shared<Parameter>(i32, Shape{2});
        auto y = make_shared<Parameter>(i32, Shape{1});
        auto cond_const = make_shared<Constant>(i32, Shape{}, 10);
        auto cond = make_shared<Greater>(x, cond_const);
        auto if_op = make_shared<If>(cond);
        if_op->set_then_body(then_model);
        if_op->set_else_body(else_model);
        if_op->set_input(x, then_x, else_x);
        if_op->set_input(y, then_y, else_y);
        if_op->set_output(then_result, else_result);

        model_ref = make_shared<Model>(OutputVector{if_op}, ParameterVector{x, y});
>>>>>>> 53672e78
    }
}<|MERGE_RESOLUTION|>--- conflicted
+++ resolved
@@ -133,7 +133,95 @@
     }
 }
 
-<<<<<<< HEAD
+TEST_F(TransformationTestsF, PartitionedCall) {
+    {
+        model = convert_model("partitioned_call/partitioned_call.pb");
+        // need to call shape inference since body graphs can be injected with undefined shapes
+        model->validate_nodes_and_infer_types();
+    }
+    {
+        auto x = make_shared<Parameter>(i32, Shape{2});
+        auto y = make_shared<Parameter>(i32, Shape{1});
+        auto sub = make_shared<Subtract>(x, y);
+        auto const_pow = make_shared<Constant>(i32, Shape{}, 2);
+        auto pow = make_shared<Power>(sub, const_pow);
+
+        model_ref = make_shared<Model>(OutputVector{pow}, ParameterVector{x, y});
+    }
+}
+
+TEST_F(TransformationTestsF, ModelWithIf) {
+    { model = convert_model("model_with_if/model_with_if.pb"); }
+    {
+        // create then branch body graph
+        auto then_x = make_shared<Parameter>(i32, Shape{2});
+        auto then_y = make_shared<Parameter>(i32, Shape{1});
+        auto add = make_shared<Add>(then_x, then_y);
+        auto then_result = make_shared<Result>(add);
+        auto then_model = make_shared<Model>(OutputVector{then_result}, ParameterVector{then_x, then_y});
+
+        // create else branch body graph
+        auto else_x = make_shared<Parameter>(i32, Shape{2});
+        auto else_y = make_shared<Parameter>(i32, Shape{1});
+        auto sub = make_shared<Subtract>(else_x, else_y);
+        auto else_result = make_shared<Result>(sub);
+        auto else_model = make_shared<Model>(OutputVector{else_result}, ParameterVector{else_x, else_y});
+
+        // create the main graph
+        auto x = make_shared<Parameter>(i32, Shape{2});
+        auto y = make_shared<Parameter>(i32, Shape{1});
+        auto cond_const = make_shared<Constant>(i32, Shape{}, 10);
+        auto cond = make_shared<Greater>(x, cond_const);
+        auto if_op = make_shared<If>(cond);
+        if_op->set_then_body(then_model);
+        if_op->set_else_body(else_model);
+        if_op->set_input(x, then_x, else_x);
+        if_op->set_input(y, then_y, else_y);
+        if_op->set_output(then_result, else_result);
+
+        model_ref = make_shared<Model>(OutputVector{if_op}, ParameterVector{x, y});
+    }
+}
+
+TEST_F(TransformationTestsF, InjectedBodyAndIf) {
+    {
+        model = convert_model("injected_body_and_if/injected_body_and_if.pb");
+        // need to call shape inference since body graphs can be injected with undefined shapes
+        model->validate_nodes_and_infer_types();
+    }
+    {
+        // create then branch body graph
+        auto then_x = make_shared<Parameter>(i32, Shape{2});
+        auto then_y = make_shared<Parameter>(i32, Shape{1});
+        auto add = make_shared<Add>(then_x, then_y);
+        auto then_result = make_shared<Result>(add);
+        auto then_model = make_shared<Model>(OutputVector{then_result}, ParameterVector{then_x, then_y});
+
+        // create else branch body graph
+        auto else_x = make_shared<Parameter>(i32, Shape{2});
+        auto else_y = make_shared<Parameter>(i32, Shape{1});
+        auto sub = make_shared<Subtract>(else_x, else_y);
+        auto pow_const = make_shared<Constant>(i32, Shape{}, 2);
+        auto pow = make_shared<Power>(sub, pow_const);
+        auto else_result = make_shared<Result>(pow);
+        auto else_model = make_shared<Model>(OutputVector{else_result}, ParameterVector{else_x, else_y});
+
+        // create the main graph
+        auto x = make_shared<Parameter>(i32, Shape{2});
+        auto y = make_shared<Parameter>(i32, Shape{1});
+        auto cond_const = make_shared<Constant>(i32, Shape{}, 10);
+        auto cond = make_shared<Greater>(x, cond_const);
+        auto if_op = make_shared<If>(cond);
+        if_op->set_then_body(then_model);
+        if_op->set_else_body(else_model);
+        if_op->set_input(x, then_x, else_x);
+        if_op->set_input(y, then_y, else_y);
+        if_op->set_output(then_result, else_result);
+
+        model_ref = make_shared<Model>(OutputVector{if_op}, ParameterVector{x, y});
+    }
+}
+
 TEST_F(TransformationTestsF, DISABLED_ModelWithDilatedGroupConvolution) {
     {
         model = convert_model("dilated_gconv_model/dilated_gconv_model.pb");
@@ -155,93 +243,5 @@
         auto transpose_after = make_shared<Transpose>(gconv, transpose_after_const);
 
         model_ref = make_shared<Model>(OutputVector{transpose_after}, ParameterVector{x});
-=======
-TEST_F(TransformationTestsF, PartitionedCall) {
-    {
-        model = convert_model("partitioned_call/partitioned_call.pb");
-        // need to call shape inference since body graphs can be injected with undefined shapes
-        model->validate_nodes_and_infer_types();
-    }
-    {
-        auto x = make_shared<Parameter>(i32, Shape{2});
-        auto y = make_shared<Parameter>(i32, Shape{1});
-        auto sub = make_shared<Subtract>(x, y);
-        auto const_pow = make_shared<Constant>(i32, Shape{}, 2);
-        auto pow = make_shared<Power>(sub, const_pow);
-
-        model_ref = make_shared<Model>(OutputVector{pow}, ParameterVector{x, y});
-    }
-}
-
-TEST_F(TransformationTestsF, ModelWithIf) {
-    { model = convert_model("model_with_if/model_with_if.pb"); }
-    {
-        // create then branch body graph
-        auto then_x = make_shared<Parameter>(i32, Shape{2});
-        auto then_y = make_shared<Parameter>(i32, Shape{1});
-        auto add = make_shared<Add>(then_x, then_y);
-        auto then_result = make_shared<Result>(add);
-        auto then_model = make_shared<Model>(OutputVector{then_result}, ParameterVector{then_x, then_y});
-
-        // create else branch body graph
-        auto else_x = make_shared<Parameter>(i32, Shape{2});
-        auto else_y = make_shared<Parameter>(i32, Shape{1});
-        auto sub = make_shared<Subtract>(else_x, else_y);
-        auto else_result = make_shared<Result>(sub);
-        auto else_model = make_shared<Model>(OutputVector{else_result}, ParameterVector{else_x, else_y});
-
-        // create the main graph
-        auto x = make_shared<Parameter>(i32, Shape{2});
-        auto y = make_shared<Parameter>(i32, Shape{1});
-        auto cond_const = make_shared<Constant>(i32, Shape{}, 10);
-        auto cond = make_shared<Greater>(x, cond_const);
-        auto if_op = make_shared<If>(cond);
-        if_op->set_then_body(then_model);
-        if_op->set_else_body(else_model);
-        if_op->set_input(x, then_x, else_x);
-        if_op->set_input(y, then_y, else_y);
-        if_op->set_output(then_result, else_result);
-
-        model_ref = make_shared<Model>(OutputVector{if_op}, ParameterVector{x, y});
-    }
-}
-
-TEST_F(TransformationTestsF, InjectedBodyAndIf) {
-    {
-        model = convert_model("injected_body_and_if/injected_body_and_if.pb");
-        // need to call shape inference since body graphs can be injected with undefined shapes
-        model->validate_nodes_and_infer_types();
-    }
-    {
-        // create then branch body graph
-        auto then_x = make_shared<Parameter>(i32, Shape{2});
-        auto then_y = make_shared<Parameter>(i32, Shape{1});
-        auto add = make_shared<Add>(then_x, then_y);
-        auto then_result = make_shared<Result>(add);
-        auto then_model = make_shared<Model>(OutputVector{then_result}, ParameterVector{then_x, then_y});
-
-        // create else branch body graph
-        auto else_x = make_shared<Parameter>(i32, Shape{2});
-        auto else_y = make_shared<Parameter>(i32, Shape{1});
-        auto sub = make_shared<Subtract>(else_x, else_y);
-        auto pow_const = make_shared<Constant>(i32, Shape{}, 2);
-        auto pow = make_shared<Power>(sub, pow_const);
-        auto else_result = make_shared<Result>(pow);
-        auto else_model = make_shared<Model>(OutputVector{else_result}, ParameterVector{else_x, else_y});
-
-        // create the main graph
-        auto x = make_shared<Parameter>(i32, Shape{2});
-        auto y = make_shared<Parameter>(i32, Shape{1});
-        auto cond_const = make_shared<Constant>(i32, Shape{}, 10);
-        auto cond = make_shared<Greater>(x, cond_const);
-        auto if_op = make_shared<If>(cond);
-        if_op->set_then_body(then_model);
-        if_op->set_else_body(else_model);
-        if_op->set_input(x, then_x, else_x);
-        if_op->set_input(y, then_y, else_y);
-        if_op->set_output(then_result, else_result);
-
-        model_ref = make_shared<Model>(OutputVector{if_op}, ParameterVector{x, y});
->>>>>>> 53672e78
     }
 }