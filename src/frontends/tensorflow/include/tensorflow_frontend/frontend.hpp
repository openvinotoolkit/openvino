// Copyright (C) 2018-2021 Intel Corporation
// SPDX-License-Identifier: Apache-2.0
//

#pragma once

#include <functional>
#include <map>

<<<<<<< HEAD
#include "tensorflow_frontend/node_context.hpp"
#include "common/conversion_extension.hpp"
#include "common/frontend.hpp"
#include "common/input_model.hpp"
#include "common/telemetry_extension.hpp"
=======
>>>>>>> 6b0d1525
#include "openvino/core/any.hpp"
#include "openvino/core/node_vector.hpp"
#include "openvino/frontend/extension/decoder_transformation.hpp"
#include "openvino/frontend/extension/telemetry.hpp"
#include "openvino/frontend/frontend.hpp"
#include "openvino/frontend/input_model.hpp"
#include "tensorflow_frontend/utility.hpp"

namespace ov {
namespace frontend {
class TF_API FrontEndTF : public ov::frontend::FrontEnd {
public:
    using CreatorFunction = std::function<::ov::OutputVector(const ov::frontend::tf::NodeContext&)>;
    using TranslatorDictionaryType = std::map<const std::string, const CreatorFunction>;

    FrontEndTF();

    /// \brief Completely convert the model
    /// \return fully converted ov Model
    std::shared_ptr<Model> convert(const ov::frontend::InputModel::Ptr& model) const override;

    /// \brief Completely convert the remaining, not converted part of a function.
    /// \param partiallyConverted partially converted ov Model
    void convert(const std::shared_ptr<Model>& partiallyConverted) const override;

    /// \brief Convert only those parts of the model that can be converted leaving others
    /// as-is. Converted parts are not normalized by additional transformations; normalize
    /// function or another form of convert function should be called to finalize the
    /// conversion process.
    /// \param model Input model
    /// \return partially converted ov Model
    std::shared_ptr<Model> convert_partially(const ov::frontend::InputModel::Ptr& model) const override;

    /// \brief Convert operations with one-to-one mapping with decoding nodes.
    /// Each decoding node is an ov node representing a single FW operation node with
    /// all attributes represented in FW-independent way.
    /// \param model Input model
    /// \return ov Model after decoding
    std::shared_ptr<Model> decode(const ov::frontend::InputModel::Ptr& model) const override;

    /// \brief Runs normalization passes on function that was loaded with partial conversion
    /// \param Model partially converted ov Model
    void normalize(const std::shared_ptr<ov::Model>& function) const override;

    /// \brief Gets name of this FrontEnd. Can be used by clients
    std::string get_name() const override {
        return "tf";
    }

    void add_extension(const std::shared_ptr<ov::Extension>& extension) override;

protected:
    /// \brief Check if FrontEndTensorflow can recognize model from given parts
    bool supported_impl(const std::vector<ov::Any>& variants) const override;

    ov::frontend::InputModel::Ptr load_impl(const std::vector<ov::Any>& variants) const override;
    TranslatorDictionaryType m_op_translators;

private:
    void translate_graph(const ov::frontend::InputModel::Ptr& model,
                         const std::string& model_name,
                         bool fail_fast,
                         bool no_conversion,
                         std::shared_ptr<ov::Model>& ng_function) const;

    std::shared_ptr<TelemetryExtension> m_telemetry;
<<<<<<< HEAD
    std::vector<std::shared_ptr<Extension>> m_so_extensions;
    std::vector<std::shared_ptr<ConversionExtensionBase>> m_conversion_extensions;
=======
    std::vector<std::shared_ptr<DecoderTransformationExtension>> m_transformation_extensions;
>>>>>>> 6b0d1525
};
}  // namespace frontend
}  // namespace ov<|MERGE_RESOLUTION|>--- conflicted
+++ resolved
@@ -7,14 +7,6 @@
 #include <functional>
 #include <map>
 
-<<<<<<< HEAD
-#include "tensorflow_frontend/node_context.hpp"
-#include "common/conversion_extension.hpp"
-#include "common/frontend.hpp"
-#include "common/input_model.hpp"
-#include "common/telemetry_extension.hpp"
-=======
->>>>>>> 6b0d1525
 #include "openvino/core/any.hpp"
 #include "openvino/core/node_vector.hpp"
 #include "openvino/frontend/extension/decoder_transformation.hpp"
@@ -25,11 +17,23 @@
 
 namespace ov {
 namespace frontend {
+namespace tf {
+class NodeContext;
+}
+}  // namespace frontend
+}  // namespace ov
+
+namespace ov {
+namespace frontend {
 class TF_API FrontEndTF : public ov::frontend::FrontEnd {
 public:
-    using CreatorFunction = std::function<::ov::OutputVector(const ov::frontend::tf::NodeContext&)>;
+    using CreatorFunction = std::function<::ov::OutputVector(const ::ov::frontend::tf::NodeContext&)>;
     using TranslatorDictionaryType = std::map<const std::string, const CreatorFunction>;
 
+private:
+    TranslatorDictionaryType m_op_translators;
+
+public:
     FrontEndTF();
 
     /// \brief Completely convert the model
@@ -71,7 +75,6 @@
     bool supported_impl(const std::vector<ov::Any>& variants) const override;
 
     ov::frontend::InputModel::Ptr load_impl(const std::vector<ov::Any>& variants) const override;
-    TranslatorDictionaryType m_op_translators;
 
 private:
     void translate_graph(const ov::frontend::InputModel::Ptr& model,
@@ -81,12 +84,7 @@
                          std::shared_ptr<ov::Model>& ng_function) const;
 
     std::shared_ptr<TelemetryExtension> m_telemetry;
-<<<<<<< HEAD
-    std::vector<std::shared_ptr<Extension>> m_so_extensions;
-    std::vector<std::shared_ptr<ConversionExtensionBase>> m_conversion_extensions;
-=======
     std::vector<std::shared_ptr<DecoderTransformationExtension>> m_transformation_extensions;
->>>>>>> 6b0d1525
 };
 }  // namespace frontend
 }  // namespace ov