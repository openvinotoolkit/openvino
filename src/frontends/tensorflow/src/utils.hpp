--- conflicted
+++ resolved
@@ -52,14 +52,10 @@
                                         ov::element::Type output_type,
                                         ov::pass::NodeRegistry& rg);
 
-<<<<<<< HEAD
 ov::op::PadMode convert_padding_mode(const NodeContext& node, const std::string& padding_mode);
 
-=======
 Output<Node> compute_subgraph_scalar_rank(const Output<Node>& output,
                                           element::Type output_type,
-                                          bool as_scalar = false);
->>>>>>> f7005ca2
-}  // namespace tensorflow
+                                          bool as_scalar = false);}  // namespace tensorflow
 }  // namespace frontend
 }  // namespace ov