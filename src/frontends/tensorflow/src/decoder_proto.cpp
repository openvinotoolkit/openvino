// Copyright (C) 2018-2023 Intel Corporation
// SPDX-License-Identifier: Apache-2.0
//

#include "decoder_proto.hpp"

#include "attr_value.pb.h"
#include "node_def.pb.h"
#include "openvino/frontend/tensorflow/node_context.hpp"
#include "openvino/frontend/tensorflow/special_types.hpp"
#include "types.pb.h"

namespace ov {
namespace frontend {
namespace tensorflow {

namespace {

template <typename T>
void extract_tensor_content(const std::string& tensor_content, ov::Tensor* values) {
    const auto tensor_content_size = tensor_content.size();
    FRONT_END_GENERAL_CHECK(tensor_content_size % sizeof(T) == 0,
                            "Size of tensor_content (",
                            tensor_content_size,
                            ") is not a multiple of ",
                            sizeof(T));

    const T* tensor_values = reinterpret_cast<const T*>(tensor_content.data());
    FRONT_END_GENERAL_CHECK(values->get_size() == tensor_content_size / sizeof(T),
                            "Size of tensor is not equal to tensor_content size.");
    std::copy(tensor_values, tensor_values + tensor_content_size / sizeof(T), values->data<T>());
}

#if defined(_MSC_VER)
#    pragma warning(push)
#    pragma warning(disable : 4244)  // possible loss of data
#    pragma warning(disable : 4267)  // possible loss of data
#endif
template <typename T>
void extract_compressed_tensor_content(const ::tensorflow::TensorProto& tensor_proto,
                                       int64_t val_size,
                                       ov::Tensor* values) {
    auto val_lastsaved = static_cast<T>(0);
    auto values_data = values->data<T>();
    for (size_t i = 0; i < values->get_size(); i++) {
        if (val_size == 0) {
            values_data[i] = static_cast<T>(0);
        } else if (static_cast<int64_t>(i) < val_size) {
            auto val_i = static_cast<T>(0);
            switch (values->get_element_type()) {
            // TODO: there are more element types to support here
            case ov::element::boolean:
                val_i = tensor_proto.bool_val()[i];
                break;
            case ov::element::i32:
                val_i = tensor_proto.int_val()[i];
                break;
            case ov::element::i64:
                val_i = tensor_proto.int64_val()[i];
                break;
            case ov::element::f16:
                val_i = float16::from_bits(tensor_proto.half_val()[i]);
                break;
            case ov::element::f32:
                val_i = tensor_proto.float_val()[i];
                break;
            case ov::element::f64:
                val_i = tensor_proto.double_val()[i];
                break;
            default:
                FRONT_END_THROW("Encountered unknown element type " + values->get_element_type().get_type_name());
            }
            values_data[i] = val_i;
            val_lastsaved = val_i;
        } else {
            values_data[i] = val_lastsaved;
        }
    }
}
#if defined(_MSC_VER)
#    pragma warning(pop)
#endif
}  // namespace

ov::element::Type get_ov_type(const ::tensorflow::DataType & type) {
    static const std::map<::tensorflow::DataType, ov::element::Type> type_map{
        {::tensorflow::DataType::DT_BOOL, ov::element::boolean},
        {::tensorflow::DataType::DT_INT16, ov::element::i16},
        {::tensorflow::DataType::DT_INT32, ov::element::i32},
        {::tensorflow::DataType::DT_INT64, ov::element::i64},
        {::tensorflow::DataType::DT_HALF, ov::element::f16},
        {::tensorflow::DataType::DT_FLOAT, ov::element::f32},
        {::tensorflow::DataType::DT_DOUBLE, ov::element::f64},
        {::tensorflow::DataType::DT_UINT8, ov::element::u8},
        {::tensorflow::DataType::DT_INT8, ov::element::i8},
        {::tensorflow::DataType::DT_BFLOAT16, ov::element::bf16}};

    auto it = type_map.find(type);
    // for all unsupported types return undefined type
    return it == type_map.end() ? ov::element::undefined : it->second;
}

ov::Any DecoderProto::get_attribute(const std::string& name) const {
    auto attrs = decode_attribute_helper(name);
    if (attrs.empty()) {
        return {};
    }

    switch (attrs[0].value_case()) {
    case ::tensorflow::AttrValue::ValueCase::kB:
        return attrs[0].b();
    case ::tensorflow::AttrValue::ValueCase::kF:
        return attrs[0].f();
    case ::tensorflow::AttrValue::ValueCase::kS:
        return attrs[0].s();
    case ::tensorflow::AttrValue::ValueCase::kI:
        return attrs[0].i();
    case ::tensorflow::AttrValue::ValueCase::kShape: {
        const auto& tf_shape = attrs[0].shape();
        if (tf_shape.unknown_rank()) {
            return ov::PartialShape::dynamic();
        }
        auto shape_rank = tf_shape.dim_size();
        std::vector<ov::Dimension> dims(shape_rank);
        for (int i = 0; i < shape_rank; ++i) {
            dims[i] = static_cast<ov::Dimension::value_type>(tf_shape.dim(i).size());
        }
        return ov::PartialShape(dims);
    }

    case ::tensorflow::AttrValue::ValueCase::kType: {
<<<<<<< HEAD
        return get_ov_type(attrs[0].type());
=======
        if (TYPE_MAP().count(attrs[0].type())) {
            return TYPE_MAP().at(attrs[0].type());
        } else {
            // for all unsupported types return dynamic type
            return ov::element::dynamic;
        }
>>>>>>> 32ac952e
    }

    case ::tensorflow::AttrValue::ValueCase::kList: {
        const auto& list = attrs[0].list();
        if (list.i_size())
            return std::vector<int64_t>(list.i().begin(), list.i().end());

        if (list.f_size())
            return std::vector<float>(list.f().begin(), list.f().end());

        if (list.s_size())
            return std::vector<std::string>(list.s().begin(), list.s().end());

        if (list.b_size())
            return std::vector<bool>(list.b().begin(), list.b().end());

        if (list.shape_size()) {
            auto shapes_size = list.shape_size();
            std::vector<ov::PartialShape> res(shapes_size);
            for (int shape_ind = 0; shape_ind < shapes_size; ++shape_ind) {
                auto shape = list.shape(shape_ind);
                if (shape.unknown_rank()) {
                    res[shape_ind] = ov::PartialShape::dynamic();
                } else {
                    auto shape_rank = shape.dim_size();
                    std::vector<ov::Dimension> dims(shape_rank);
                    for (int dim_ind = 0; dim_ind < shape_rank; ++dim_ind) {
                        dims[dim_ind] = static_cast<ov::Dimension::value_type>(shape.dim(dim_ind).size());
                    }
                    res[shape_ind] = dims;
                }
            }
            return res;
        }

        if (list.type_size()) {
            std::vector<ov::element::Type> res;
            for (int idx = 0; idx < list.type_size(); ++idx) {
                res.emplace_back(get_ov_type(list.type(idx)));
            }
            return res;
        }

        if (list.tensor_size() || list.func_size())
            FRONT_END_GENERAL_CHECK(
                false,
                "Conversion from Tensorflow to OpenVINO data type failed: List of tensors/functions type for '",
                name,
                "' attribute is not supported.");

        // If we got to this point it must mean we have empty list attribute
        return EmptyList();
    }

    case ::tensorflow::AttrValue::ValueCase::kTensor: {
        const auto& tensor_proto = attrs[0].tensor();
        const auto& tf_shape = tensor_proto.tensor_shape();
        ov::PartialShape pshape;
        for (int i = 0; i < tf_shape.dim_size(); i++) {
            pshape.push_back(tf_shape.dim(i).size());
        }
        FRONT_END_GENERAL_CHECK(pshape.is_static(), "Dynamic shapes are not supported for Tensor attribute.");
        const auto& tf_type = tensor_proto.dtype();
        auto ov_type = get_ov_type(tf_type);
        FRONT_END_GENERAL_CHECK(
            ov_type != ov::element::undefined,
            "Encountered unknown element type " + DataType_Name(tf_type) + " on an empty tensor_proto");
        ov::Tensor res(ov_type, pshape.get_shape());
        auto tensor_content = tensor_proto.tensor_content();
        if (!tensor_content.empty() && tensor_proto.has_tensor_shape()) {
            switch (ov_type) {
            case ov::element::u8:
                extract_tensor_content<uint8_t>(tensor_content, &res);
                break;
            case ov::element::i8:
                extract_tensor_content<int8_t>(tensor_content, &res);
                break;
            case ov::element::i16:
                extract_tensor_content<int16_t>(tensor_content, &res);
                break;
            case ov::element::i32:
                extract_tensor_content<int32_t>(tensor_content, &res);
                break;
            case ov::element::i64:
                extract_tensor_content<int64_t>(tensor_content, &res);
                break;
            case ov::element::f16:
                extract_tensor_content<float16>(tensor_content, &res);
                break;
            case ov::element::f32:
                extract_tensor_content<float>(tensor_content, &res);
                break;
            case ov::element::f64:
                extract_tensor_content<double>(tensor_content, &res);
                break;
            case ov::element::bf16:
                extract_tensor_content<bfloat16>(tensor_content, &res);
                break;
            default:
                FRONT_END_THROW("Encountered unknown element type " + ov_type.get_type_name());
            }
        } else {
            int64_t val_size = 0;
            switch (ov_type) {
            case ov::element::boolean:
                val_size = tensor_proto.bool_val_size();
                extract_compressed_tensor_content<bool>(tensor_proto, val_size, &res);
                break;
            case ov::element::i32:
                val_size = tensor_proto.int_val_size();
                extract_compressed_tensor_content<int32_t>(tensor_proto, val_size, &res);
                break;
            case ov::element::i64:
                val_size = tensor_proto.int64_val_size();
                extract_compressed_tensor_content<int64_t>(tensor_proto, val_size, &res);
                break;
            case ov::element::f16:
                val_size = tensor_proto.half_val_size();
                extract_compressed_tensor_content<float16>(tensor_proto, val_size, &res);
                break;
            case ov::element::f32:
                val_size = tensor_proto.float_val_size();
                extract_compressed_tensor_content<float>(tensor_proto, val_size, &res);
                break;
            case ov::element::f64:
                val_size = tensor_proto.double_val_size();
                extract_compressed_tensor_content<double>(tensor_proto, val_size, &res);
                break;
            default:
                FRONT_END_THROW("Encountered unknown element type " + ov_type.get_type_name());
            }
        }
        return res;
    }
    case ::tensorflow::AttrValue::ValueCase::kPlaceholder:
        FRONT_END_GENERAL_CHECK(false,
                                "Conversion from Tensorflow to OpenVINO data type failed: Placeholder type for '",
                                name,
                                "' attribute is not supported.");
    case ::tensorflow::AttrValue::ValueCase::kFunc:
        // attrs[0].func() returns NameAttrList object from which
        // we retrieve the function name
        // Further, InputModel object is created for FunctionDef with this name
        // and is converted to ov::Model object.
        return attrs[0].func().name();
    default:
        FRONT_END_GENERAL_CHECK(false, "Conversion from Tensorflow to OpenVINO data type failed.");
    }
}

size_t DecoderProto::get_input_size() const {
    return m_node_def->input_size();
}

void parse_producer_name(const std::string& producer_port_name,
                         std::string& producer_name,
                         size_t& producer_output_port_index,
                         const DecoderBase::OpTypeByName& op_type_by_name) {
    using OutputPortIdxMax = std::unordered_map<std::string, int>;
    // create a table of operation type and its output ports
    // for which we specify output port indices manually
    // it is mainly affects multiple output operations
    // extract this information from tensorflow/core/ops/*.cc files
    const OutputPortIdxMax output_port_idx_map = {
        {"TopK:indices", 1},
        {"TopKV2:indices", 1},
        {"CTCGreedyDecoder:decoded_values", 1},
        {"CTCGreedyDecoder:decoded_shape", 2},
        {"CTCGreedyDecoder:log_probability", 3},
        {"CTCGreedyDecoder:log_probability", 3},
        {"FusedBatchNorm:batch_mean", 1},
        {"FusedBatchNorm:batch_variance", 2},
        {"FusedBatchNormV2:batch_mean", 1},
        {"FusedBatchNormV2:batch_variance", 2},
        {"FusedBatchNormV3:batch_mean", 1},
        {"FusedBatchNormV3:batch_variance", 2},
    };
    // Body graph nodes may have two colons `:` input names, for example,
    // `TopKV2Name:indices:0` means that producer operation name is `TopKV2Name`
    // the middle name is output port name of the producer `indices` that means
    // the second output port of TopKV2 is used.
    // The first output port of TopKV2 is described as `TopKV2Name:values:0`
    auto first_colon = producer_port_name.find_first_of(":");
    auto last_colon = producer_port_name.find_last_of(":");
    if (first_colon != std::string::npos && first_colon < last_colon) {
        // we have at least two colons producer_name:output_port_name:port_idx
        producer_name = producer_port_name.substr(0, first_colon);
        auto port_id = producer_port_name.substr(last_colon + 1);
        auto port_name = producer_port_name.substr(first_colon + 1, last_colon - first_colon - 1);
        FRONT_END_GENERAL_CHECK(!port_id.empty() && std::all_of(port_id.begin(), port_id.end(), ::isdigit),
                                "Port id is not specified or not a number. Value: ",
                                port_id);
        producer_output_port_index = std::stoi(port_id);
        auto producer_op_type =
            (op_type_by_name.count(producer_name) > 0) ? op_type_by_name.at(producer_name) : "Unknown";
        auto producer_key = producer_op_type + ":" + port_name;
        producer_output_port_index = output_port_idx_map.count(producer_key) > 0 ? output_port_idx_map.at(producer_key)
                                                                                 : producer_output_port_index;
        return;
    } else if (first_colon != std::string::npos) {
        // just one colon case
        producer_name = producer_port_name.substr(0, first_colon);
        auto port_id = producer_port_name.substr(last_colon + 1);
        FRONT_END_GENERAL_CHECK(!port_id.empty() && std::all_of(port_id.begin(), port_id.end(), ::isdigit),
                                "Port id is not specified or not a number. Value: ",
                                port_id);
        producer_output_port_index = std::stoi(port_id);
        return;
    }
    producer_name = producer_port_name;
    producer_output_port_index = 0;
}

void DecoderProto::get_input_node(size_t input_port_idx,
                                  std::string& producer_name,
                                  size_t& producer_output_port_index) const {
    const std::string producer_port_name = m_node_def->input(static_cast<int>(input_port_idx));
    parse_producer_name(producer_port_name, producer_name, producer_output_port_index, {});
}

void DecoderProto::get_input_node(size_t input_port_idx,
                                  std::string& producer_name,
                                  size_t& producer_output_port_index,
                                  const OpTypeByName& op_type_by_name) const {
    const std::string producer_port_name = m_node_def->input(static_cast<int>(input_port_idx));
    parse_producer_name(producer_port_name, producer_name, producer_output_port_index, op_type_by_name);
}

const std::string& DecoderProto::get_op_type() const {
    return m_node_def->op();
}

const std::string& DecoderProto::get_op_name() const {
    return m_node_def->name();
}

std::vector<::tensorflow::AttrValue> DecoderProto::decode_attribute_helper(const std::string& name) const {
    auto attr_map = m_node_def->attr();
    if (attr_map.contains(name)) {
        auto value = m_node_def->attr().at(name);
        return {value};
    } else {
        return {};
    }
}
}  // namespace tensorflow
}  // namespace frontend
}  // namespace ov<|MERGE_RESOLUTION|>--- conflicted
+++ resolved
@@ -96,8 +96,8 @@
         {::tensorflow::DataType::DT_BFLOAT16, ov::element::bf16}};
 
     auto it = type_map.find(type);
-    // for all unsupported types return undefined type
-    return it == type_map.end() ? ov::element::undefined : it->second;
+    // for all unsupported types return dynamic type
+    return it == type_map.end() ? ov::element::dynamic : it->second;
 }
 
 ov::Any DecoderProto::get_attribute(const std::string& name) const {
@@ -129,16 +129,7 @@
     }
 
     case ::tensorflow::AttrValue::ValueCase::kType: {
-<<<<<<< HEAD
         return get_ov_type(attrs[0].type());
-=======
-        if (TYPE_MAP().count(attrs[0].type())) {
-            return TYPE_MAP().at(attrs[0].type());
-        } else {
-            // for all unsupported types return dynamic type
-            return ov::element::dynamic;
-        }
->>>>>>> 32ac952e
     }
 
     case ::tensorflow::AttrValue::ValueCase::kList: {
