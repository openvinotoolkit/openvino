// Copyright (C) 2018-2023 Intel Corporation
// SPDX-License-Identifier: Apache-2.0
//

#include "decoder_proto.hpp"

#include "openvino/frontend/tensorflow/node_context.hpp"
#include "openvino/frontend/tensorflow/special_types.hpp"
<<<<<<< HEAD
#include "openvino/core/type/non_tensor_type.hpp"
#include "openvino/op/str_ops.hpp"
#include "types.pb.h"
=======
#include "ov_tensorflow/attr_value.pb.h"
#include "ov_tensorflow/node_def.pb.h"
#include "ov_tensorflow/types.pb.h"
#include "tf_utils.hpp"
>>>>>>> e446dac7

namespace ov {
namespace frontend {
namespace tensorflow {

namespace {

template <
        typename T,
        typename std::enable_if<!std::is_same<T, std::string>::value, bool>::type = true>
void extract_tensor_content(const std::string& tensor_content, ov::Tensor* values) {
    const auto tensor_content_size = tensor_content.size();
    FRONT_END_GENERAL_CHECK(tensor_content_size % sizeof(T) == 0,
                            "Size of tensor_content (",
                            tensor_content_size,
                            ") is not a multiple of ",
                            sizeof(T));

    const T* tensor_values = reinterpret_cast<const T*>(tensor_content.data());
    FRONT_END_GENERAL_CHECK(values->get_size() == tensor_content_size / sizeof(T),
                            "Size of tensor is not equal to tensor_content size.");
    std::copy(tensor_values, tensor_values + tensor_content_size / sizeof(T), values->data<T>());
}


template <
        typename T,
        typename std::enable_if<std::is_same<T, std::string>::value, bool>::type = true>
void extract_tensor_content(const std::string& tensor_content, ov::Tensor* values) {
    // FIXME: Works for scalars only

    std::cerr << "[ TF FE STR ] 1 Trying to decode this '" << tensor_content << "' as a string scalar value to initialize a tensor\n";
    *values->data<std::string>() = tensor_content;
}

#if defined(_MSC_VER)
#    pragma warning(push)
#    pragma warning(disable : 4244)  // possible loss of data
#    pragma warning(disable : 4267)  // possible loss of data
#endif
template <
        typename T,
        typename std::enable_if<!std::is_same<T, std::string>::value, bool>::type = true>
void extract_compressed_tensor_content(const ::tensorflow::TensorProto& tensor_proto,
                                       int64_t val_size,
                                       ov::Tensor* values) {
    auto val_lastsaved = static_cast<T>(0);
    auto values_data = values->data<T>();
    for (size_t i = 0; i < values->get_size(); i++) {
        if (val_size == 0) {
            values_data[i] = static_cast<T>(0);
        } else if (static_cast<int64_t>(i) < val_size) {
            auto val_i = static_cast<T>(0);
            switch (values->get_element_type()) {
            // TODO: there are more element types to support here
            case ov::element::boolean:
                val_i = tensor_proto.bool_val()[i];
                break;
            case ov::element::i32:
                val_i = tensor_proto.int_val()[i];
                break;
            case ov::element::i64:
                val_i = tensor_proto.int64_val()[i];
                break;
            case ov::element::f16:
                val_i = float16::from_bits(tensor_proto.half_val()[i]);
                break;
            case ov::element::f32:
                val_i = tensor_proto.float_val()[i];
                break;
            case ov::element::f64:
                val_i = tensor_proto.double_val()[i];
                break;
            default:
                FRONT_END_THROW("Encountered unknown element type " + values->get_element_type().get_type_name());
            }
            values_data[i] = val_i;
            val_lastsaved = val_i;
        } else {
            values_data[i] = val_lastsaved;
        }
    }
}
#if defined(_MSC_VER)
#    pragma warning(pop)
#endif

// FIXME: make it more specialized by avoiding mentioning T because it is always std::string
template <
        typename T,
        typename std::enable_if<std::is_same<T, std::string>::value, bool>::type = true>
void extract_compressed_tensor_content(const ::tensorflow::TensorProto& tensor_proto,
                                       int64_t val_size,
                                       ov::Tensor* values) {
    //std::cerr << "[ TF FE STR ] 2 Trying to decode tensor proto to string tensor\n";
    auto val_lastsaved = std::string();
    //std::cerr << ">>>> 1\n";
    auto values_data = values->data<T>();
    //std::cerr << ">>>> 2\n";
    for (auto i = 0; i < values->get_size(); i++) {
        //std::cerr << ">>>> 3\n";
        if (val_size == 0) {
            values_data[i] = std::string();
        } else if (i < val_size) {
            auto val_i = std::string();
            switch (values->get_element_type()) {
            case ov::element::string:
                //std::cerr << "[ TF FE STR ] Trying to decode this '" << tensor_proto.string_val()[i] <<  "' as one of string element values to initialize a tensor\n";
                val_i = tensor_proto.string_val()[i];
                break;
            default:
                FRONT_END_THROW("Encountered unknown element type " + values->get_element_type().get_type_name());
            }
            //std::cerr << ">>>> 4\n";
            values_data[i] = val_i;
            //std::cerr << ">>>> 5\n";

            val_lastsaved = val_i;
            //std::cerr << ">>>> 6\n";
        } else {
            //std::cerr << ">>>> 7\n";
            values_data[i] = val_lastsaved;
            //std::cerr << ">>>> 8\n";
        }
    }
}
}  // namespace

<<<<<<< HEAD
ov::element::Type get_ov_type(const ::tensorflow::DataType& type) {
    static const std::map<::tensorflow::DataType, ov::element::Type> type_map{
        {::tensorflow::DataType::DT_BOOL, ov::element::boolean},
        {::tensorflow::DataType::DT_INT16, ov::element::i16},
        {::tensorflow::DataType::DT_INT32, ov::element::i32},
        {::tensorflow::DataType::DT_INT64, ov::element::i64},
        {::tensorflow::DataType::DT_HALF, ov::element::f16},
        {::tensorflow::DataType::DT_FLOAT, ov::element::f32},
        {::tensorflow::DataType::DT_DOUBLE, ov::element::f64},
        {::tensorflow::DataType::DT_UINT8, ov::element::u8},
        {::tensorflow::DataType::DT_INT8, ov::element::i8},
        {::tensorflow::DataType::DT_BFLOAT16, ov::element::bf16},
        {::tensorflow::DataType::DT_STRING, ov::element::string}};

    auto it = type_map.find(type);

    // for all unsupported types return dynamic type
    return it == type_map.end() ? ov::element::dynamic : it->second;
}

=======
>>>>>>> e446dac7
ov::Any DecoderProto::get_attribute(const std::string& name) const {
    //std::cerr << "[ INFO ] Trying to decode attribute " << name << "\n";
    auto attrs = decode_attribute_helper(name);
    if (attrs.empty()) {
        return {};
    }

    switch (attrs[0].value_case()) {
    case ::tensorflow::AttrValue::ValueCase::kB:
        return attrs[0].b();
    case ::tensorflow::AttrValue::ValueCase::kF:
        return attrs[0].f();
    case ::tensorflow::AttrValue::ValueCase::kS:
        //std::cerr << "kS\n";
        return attrs[0].s();
    case ::tensorflow::AttrValue::ValueCase::kI:
        return attrs[0].i();
    case ::tensorflow::AttrValue::ValueCase::kShape: {
        const auto& tf_shape = attrs[0].shape();
        if (tf_shape.unknown_rank()) {
            return ov::PartialShape::dynamic();
        }
        auto shape_rank = tf_shape.dim_size();
        std::vector<ov::Dimension> dims(shape_rank);
        for (int i = 0; i < shape_rank; ++i) {
            dims[i] = static_cast<ov::Dimension::value_type>(tf_shape.dim(i).size());
        }
        return ov::PartialShape(dims);
    }

    case ::tensorflow::AttrValue::ValueCase::kType: {
        auto atype = attrs[0].type();
<<<<<<< HEAD
        //if (atype != ::tensorflow::DT_STRING) {
            return get_ov_type(attrs[0].type());
        //} else {
        //    return ov::Any("DT_STRING");
        //}
=======
        if (atype == ::tensorflow::DT_STRING) {
            return ov::Any("DT_STRING");
        } else if (atype == ::tensorflow::DT_COMPLEX64) {
            return ov::Any("DT_COMPLEX64");
        } else if (atype == ::tensorflow::DT_COMPLEX128) {
            return ov::Any("DT_COMPLEX128");
        } else {
            return get_ov_type(atype);
        }
>>>>>>> e446dac7
    }

    case ::tensorflow::AttrValue::ValueCase::kList: {
        //std::cerr << "kList\n";
        const auto& list = attrs[0].list();
        if (list.i_size())
            return std::vector<int64_t>(list.i().begin(), list.i().end());

        if (list.f_size())
            return std::vector<float>(list.f().begin(), list.f().end());

        if (list.s_size())
            return std::vector<std::string>(list.s().begin(), list.s().end());

        if (list.b_size())
            return std::vector<bool>(list.b().begin(), list.b().end());

        if (list.shape_size()) {
            auto shapes_size = list.shape_size();
            std::vector<ov::PartialShape> res(shapes_size);
            for (int shape_ind = 0; shape_ind < shapes_size; ++shape_ind) {
                auto shape = list.shape(shape_ind);
                if (shape.unknown_rank()) {
                    res[shape_ind] = ov::PartialShape::dynamic();
                } else {
                    auto shape_rank = shape.dim_size();
                    std::vector<ov::Dimension> dims(shape_rank);
                    for (int dim_ind = 0; dim_ind < shape_rank; ++dim_ind) {
                        dims[dim_ind] = static_cast<ov::Dimension::value_type>(shape.dim(dim_ind).size());
                    }
                    res[shape_ind] = dims;
                }
            }
            return res;
        }

        if (list.type_size()) {
            std::vector<ov::element::Type> res;
            for (int idx = 0; idx < list.type_size(); ++idx) {
                if (list.type(idx) != ::tensorflow::DataType::DT_STRING) {
                    res.emplace_back(get_ov_type(list.type(idx)));
                } else {
                    res.emplace_back(ov::element::dynamic);
                }
            }
            return res;
        }

        if (list.tensor_size() || list.func_size())
            FRONT_END_GENERAL_CHECK(
                false,
                "Conversion from Tensorflow to OpenVINO data type failed: List of tensors/functions type for '",
                name,
                "' attribute is not supported.");

        // If we got to this point it must mean we have empty list attribute
        return EmptyList();
    }

    case ::tensorflow::AttrValue::ValueCase::kTensor: {
<<<<<<< HEAD
        //std::cerr << "kTensor\n";
        const auto& tensor_proto = attrs[0].tensor();
        const auto& tf_shape = tensor_proto.tensor_shape();
        ov::PartialShape pshape;
        for (int i = 0; i < tf_shape.dim_size(); i++) {
            pshape.push_back(tf_shape.dim(i).size());
        }
        FRONT_END_GENERAL_CHECK(pshape.is_static(), "Dynamic shapes are not supported for Tensor attribute.");
        const auto& tf_type = tensor_proto.dtype();
        #if 0
        std::cerr << "[ BEFORE ]\n";
        if (false) {
            // true -- don't use element::string, represent string as u8 or i32/i32/u8 tensors depending on rank
            // false -- use native ov::Tensor with element::string element type

            if(tf_type == ::tensorflow::DT_STRING) {
                std::cerr << "[ PROCESS STR CONSTANT ]\n";
                auto tensor_content = tensor_proto.tensor_content();
                if (!tensor_content.empty() && tensor_proto.has_tensor_shape()) {
                    //std::cerr << "[ FIRST IF ]\n";
                    ov::Tensor res(element::u8, Shape{tensor_content.length()});
                    if(pshape.get_shape().size() == 0) {    // TODO: it works for scalars only
                        extract_tensor_content<uint8_t>(tensor_content, &res);
                        throw StructuralTypeWA(ov::element::StructuralType::Str(), res);
                    }
                } else {
                    if(pshape.get_shape().size() == 0) {   // FIXME: it works for scalars only
                        std::cerr << "[ COMPRESSED TENSOR ]\n";
                        auto tensor_content = tensor_proto.string_val()[0];
                        ov::Tensor res(element::u8, Shape{tensor_content.length()});
                        extract_tensor_content<uint8_t>(tensor_content, &res);
                        throw StructuralTypeWA(ov::element::StructuralType::Str(), res);
                    }
                }
                std::cerr << "[ FAILED TO PROCESS STR CONSTANT ]\n";
            }
        }
        #endif
        auto ov_type = get_ov_type(tf_type);
        FRONT_END_GENERAL_CHECK(
            ov_type.is_static(),
            "Encountered unknown element type " + DataType_Name(tf_type) + " on an empty tensor_proto");
        //if(ov_type == element::string)
        //    std::cerr << "String tensor value detected, will try to represent as a natural string tensor";
// FIXME: This is code from master that should be reworked
#if 0
        if (tf_type != ::tensorflow::DataType::DT_STRING) {
            FRONT_END_GENERAL_CHECK(
                ov_type.is_static(),
                "Encountered unknown element type " + DataType_Name(tf_type) + " on an empty tensor_proto");
        } else {
            auto data = std::vector<std::string>();
            for (const auto& item : tensor_proto.string_val()) {
                data.push_back(item);
            }
            return data;
        }
#endif
        ov::Tensor res(ov_type, pshape.get_shape());
        //if(ov_type == element::string)std::cerr << "VVVVVVVVVVVV\n";
        auto tensor_content = tensor_proto.tensor_content();
        //if(ov_type == element::string)std::cerr << "XXXXXXXXXXXX\n";
        if (!tensor_content.empty() && tensor_proto.has_tensor_shape()) {
            //std::cerr << "[ FIRST IF ]\n";
            switch (ov_type) {
            case ov::element::u8:
                extract_tensor_content<uint8_t>(tensor_content, &res);
                break;
            case ov::element::i8:
                extract_tensor_content<int8_t>(tensor_content, &res);
                break;
            case ov::element::i16:
                extract_tensor_content<int16_t>(tensor_content, &res);
                break;
            case ov::element::i32:
                extract_tensor_content<int32_t>(tensor_content, &res);
                break;
            case ov::element::i64:
                extract_tensor_content<int64_t>(tensor_content, &res);
                break;
            case ov::element::f16:
                extract_tensor_content<float16>(tensor_content, &res);
                break;
            case ov::element::f32:
                extract_tensor_content<float>(tensor_content, &res);
                break;
            case ov::element::f64:
                extract_tensor_content<double>(tensor_content, &res);
                break;
            case ov::element::bf16:
                extract_tensor_content<bfloat16>(tensor_content, &res);
                break;
            case ov::element::string:
                extract_tensor_content<std::string>(tensor_content, &res);
                break;
            default:
                FRONT_END_THROW("Encountered unknown element type " + ov_type.get_type_name());
            }
        } else {
            int64_t val_size = 0;
            switch (ov_type) {
            case ov::element::boolean:
                val_size = tensor_proto.bool_val_size();
                extract_compressed_tensor_content<bool>(tensor_proto, val_size, &res);
                break;
            case ov::element::i32:
                val_size = tensor_proto.int_val_size();
                extract_compressed_tensor_content<int32_t>(tensor_proto, val_size, &res);
                break;
            case ov::element::i64:
                val_size = tensor_proto.int64_val_size();
                extract_compressed_tensor_content<int64_t>(tensor_proto, val_size, &res);
                break;
            case ov::element::f16:
                val_size = tensor_proto.half_val_size();
                extract_compressed_tensor_content<float16>(tensor_proto, val_size, &res);
                break;
            case ov::element::f32:
                val_size = tensor_proto.float_val_size();
                extract_compressed_tensor_content<float>(tensor_proto, val_size, &res);
                break;
            case ov::element::f64:
                val_size = tensor_proto.double_val_size();
                extract_compressed_tensor_content<double>(tensor_proto, val_size, &res);
                break;
            case ov::element::string:
                //if(ov_type == element::string)std::cerr << "1\n";
                val_size = tensor_proto.string_val_size();
                //if(ov_type == element::string)std::cerr << "2\n";
                extract_compressed_tensor_content<std::string>(tensor_proto, val_size, &res);
                //if(ov_type == element::string)std::cerr << "3\n";
                break;
            default:
                FRONT_END_THROW("Encountered unknown element type " + ov_type.get_type_name());
            }
        }
        return res;
=======
        return unpack_tensor_proto(attrs[0].tensor());
>>>>>>> e446dac7
    }
    case ::tensorflow::AttrValue::ValueCase::kPlaceholder:
        FRONT_END_GENERAL_CHECK(false,
                                "Conversion from Tensorflow to OpenVINO data type failed: Placeholder type for '",
                                name,
                                "' attribute is not supported.");
    case ::tensorflow::AttrValue::ValueCase::kFunc:
        // attrs[0].func() returns NameAttrList object from which
        // we retrieve the function name
        // Further, InputModel object is created for FunctionDef with this name
        // and is converted to ov::Model object.
        return attrs[0].func().name();
    default:
        FRONT_END_GENERAL_CHECK(false, "Conversion from Tensorflow to OpenVINO data type failed.");
    }
}

size_t DecoderProto::get_input_size() const {
    return m_node_def->input_size();
}

void parse_producer_name(const std::string& producer_port_name,
                         std::string& producer_name,
                         std::string& producer_output_port_name,
                         size_t& producer_output_port_index) {
    // Body graph nodes may have two colons `:` input names, for example,
    // `TopKV2Name:indices:0` means that producer operation name is `TopKV2Name`
    // the middle name is output port name of the producer `indices` that means
    // the second output port of TopKV2 is used.
    // The first output port of TopKV2 is described as `TopKV2Name:values:0`
    auto first_colon = producer_port_name.find_first_of(":");
    auto last_colon = producer_port_name.find_last_of(":");
    if (first_colon != std::string::npos && first_colon < last_colon) {
        // we have at least two colons producer_name:output_port_name:port_idx
        producer_name = producer_port_name.substr(0, first_colon);
        auto port_id = producer_port_name.substr(last_colon + 1);
        auto port_name = producer_port_name.substr(first_colon + 1, last_colon - first_colon - 1);
        FRONT_END_GENERAL_CHECK(!port_id.empty() && std::all_of(port_id.begin(), port_id.end(), ::isdigit),
                                "Port id is not specified or not a number. Value: ",
                                port_id);
        producer_output_port_index = std::stoi(port_id);
        producer_output_port_name = port_name;
        return;
    } else if (first_colon != std::string::npos) {
        // just one colon case
        producer_name = producer_port_name.substr(0, first_colon);
        auto port_id = producer_port_name.substr(last_colon + 1);
        FRONT_END_GENERAL_CHECK(!port_id.empty() && std::all_of(port_id.begin(), port_id.end(), ::isdigit),
                                "Port id is not specified or not a number. Value: ",
                                port_id);
        producer_output_port_index = std::stoi(port_id);
        return;
    }
    producer_name = producer_port_name;
    producer_output_port_index = 0;
}

void DecoderProto::get_input_node(size_t input_port_idx,
                                  std::string& producer_name,
                                  std::string& producer_output_port_name,
                                  size_t& producer_output_port_index) const {
    const std::string producer_port_name = m_node_def->input(static_cast<int>(input_port_idx));
    parse_producer_name(producer_port_name, producer_name, producer_output_port_name, producer_output_port_index);
}

const std::string& DecoderProto::get_op_type() const {
    return m_node_def->op();
}

const std::string& DecoderProto::get_op_name() const {
    return m_node_def->name();
}

std::vector<::tensorflow::AttrValue> DecoderProto::decode_attribute_helper(const std::string& name) const {
    auto attr_map = m_node_def->attr();
    if (attr_map.contains(name)) {
        auto value = m_node_def->attr().at(name);
        return {value};
    } else {
        return {};
    }
}
}  // namespace tensorflow
}  // namespace frontend
}  // namespace ov<|MERGE_RESOLUTION|>--- conflicted
+++ resolved
@@ -6,16 +6,10 @@
 
 #include "openvino/frontend/tensorflow/node_context.hpp"
 #include "openvino/frontend/tensorflow/special_types.hpp"
-<<<<<<< HEAD
-#include "openvino/core/type/non_tensor_type.hpp"
-#include "openvino/op/str_ops.hpp"
-#include "types.pb.h"
-=======
 #include "ov_tensorflow/attr_value.pb.h"
 #include "ov_tensorflow/node_def.pb.h"
 #include "ov_tensorflow/types.pb.h"
 #include "tf_utils.hpp"
->>>>>>> e446dac7
 
 namespace ov {
 namespace frontend {
@@ -144,29 +138,6 @@
 }
 }  // namespace
 
-<<<<<<< HEAD
-ov::element::Type get_ov_type(const ::tensorflow::DataType& type) {
-    static const std::map<::tensorflow::DataType, ov::element::Type> type_map{
-        {::tensorflow::DataType::DT_BOOL, ov::element::boolean},
-        {::tensorflow::DataType::DT_INT16, ov::element::i16},
-        {::tensorflow::DataType::DT_INT32, ov::element::i32},
-        {::tensorflow::DataType::DT_INT64, ov::element::i64},
-        {::tensorflow::DataType::DT_HALF, ov::element::f16},
-        {::tensorflow::DataType::DT_FLOAT, ov::element::f32},
-        {::tensorflow::DataType::DT_DOUBLE, ov::element::f64},
-        {::tensorflow::DataType::DT_UINT8, ov::element::u8},
-        {::tensorflow::DataType::DT_INT8, ov::element::i8},
-        {::tensorflow::DataType::DT_BFLOAT16, ov::element::bf16},
-        {::tensorflow::DataType::DT_STRING, ov::element::string}};
-
-    auto it = type_map.find(type);
-
-    // for all unsupported types return dynamic type
-    return it == type_map.end() ? ov::element::dynamic : it->second;
-}
-
-=======
->>>>>>> e446dac7
 ov::Any DecoderProto::get_attribute(const std::string& name) const {
     //std::cerr << "[ INFO ] Trying to decode attribute " << name << "\n";
     auto attrs = decode_attribute_helper(name);
@@ -199,23 +170,13 @@
 
     case ::tensorflow::AttrValue::ValueCase::kType: {
         auto atype = attrs[0].type();
-<<<<<<< HEAD
-        //if (atype != ::tensorflow::DT_STRING) {
-            return get_ov_type(attrs[0].type());
-        //} else {
-        //    return ov::Any("DT_STRING");
-        //}
-=======
-        if (atype == ::tensorflow::DT_STRING) {
-            return ov::Any("DT_STRING");
-        } else if (atype == ::tensorflow::DT_COMPLEX64) {
+        if (atype == ::tensorflow::DT_COMPLEX64) {
             return ov::Any("DT_COMPLEX64");
         } else if (atype == ::tensorflow::DT_COMPLEX128) {
             return ov::Any("DT_COMPLEX128");
         } else {
             return get_ov_type(atype);
         }
->>>>>>> e446dac7
     }
 
     case ::tensorflow::AttrValue::ValueCase::kList: {
@@ -276,147 +237,7 @@
     }
 
     case ::tensorflow::AttrValue::ValueCase::kTensor: {
-<<<<<<< HEAD
-        //std::cerr << "kTensor\n";
-        const auto& tensor_proto = attrs[0].tensor();
-        const auto& tf_shape = tensor_proto.tensor_shape();
-        ov::PartialShape pshape;
-        for (int i = 0; i < tf_shape.dim_size(); i++) {
-            pshape.push_back(tf_shape.dim(i).size());
-        }
-        FRONT_END_GENERAL_CHECK(pshape.is_static(), "Dynamic shapes are not supported for Tensor attribute.");
-        const auto& tf_type = tensor_proto.dtype();
-        #if 0
-        std::cerr << "[ BEFORE ]\n";
-        if (false) {
-            // true -- don't use element::string, represent string as u8 or i32/i32/u8 tensors depending on rank
-            // false -- use native ov::Tensor with element::string element type
-
-            if(tf_type == ::tensorflow::DT_STRING) {
-                std::cerr << "[ PROCESS STR CONSTANT ]\n";
-                auto tensor_content = tensor_proto.tensor_content();
-                if (!tensor_content.empty() && tensor_proto.has_tensor_shape()) {
-                    //std::cerr << "[ FIRST IF ]\n";
-                    ov::Tensor res(element::u8, Shape{tensor_content.length()});
-                    if(pshape.get_shape().size() == 0) {    // TODO: it works for scalars only
-                        extract_tensor_content<uint8_t>(tensor_content, &res);
-                        throw StructuralTypeWA(ov::element::StructuralType::Str(), res);
-                    }
-                } else {
-                    if(pshape.get_shape().size() == 0) {   // FIXME: it works for scalars only
-                        std::cerr << "[ COMPRESSED TENSOR ]\n";
-                        auto tensor_content = tensor_proto.string_val()[0];
-                        ov::Tensor res(element::u8, Shape{tensor_content.length()});
-                        extract_tensor_content<uint8_t>(tensor_content, &res);
-                        throw StructuralTypeWA(ov::element::StructuralType::Str(), res);
-                    }
-                }
-                std::cerr << "[ FAILED TO PROCESS STR CONSTANT ]\n";
-            }
-        }
-        #endif
-        auto ov_type = get_ov_type(tf_type);
-        FRONT_END_GENERAL_CHECK(
-            ov_type.is_static(),
-            "Encountered unknown element type " + DataType_Name(tf_type) + " on an empty tensor_proto");
-        //if(ov_type == element::string)
-        //    std::cerr << "String tensor value detected, will try to represent as a natural string tensor";
-// FIXME: This is code from master that should be reworked
-#if 0
-        if (tf_type != ::tensorflow::DataType::DT_STRING) {
-            FRONT_END_GENERAL_CHECK(
-                ov_type.is_static(),
-                "Encountered unknown element type " + DataType_Name(tf_type) + " on an empty tensor_proto");
-        } else {
-            auto data = std::vector<std::string>();
-            for (const auto& item : tensor_proto.string_val()) {
-                data.push_back(item);
-            }
-            return data;
-        }
-#endif
-        ov::Tensor res(ov_type, pshape.get_shape());
-        //if(ov_type == element::string)std::cerr << "VVVVVVVVVVVV\n";
-        auto tensor_content = tensor_proto.tensor_content();
-        //if(ov_type == element::string)std::cerr << "XXXXXXXXXXXX\n";
-        if (!tensor_content.empty() && tensor_proto.has_tensor_shape()) {
-            //std::cerr << "[ FIRST IF ]\n";
-            switch (ov_type) {
-            case ov::element::u8:
-                extract_tensor_content<uint8_t>(tensor_content, &res);
-                break;
-            case ov::element::i8:
-                extract_tensor_content<int8_t>(tensor_content, &res);
-                break;
-            case ov::element::i16:
-                extract_tensor_content<int16_t>(tensor_content, &res);
-                break;
-            case ov::element::i32:
-                extract_tensor_content<int32_t>(tensor_content, &res);
-                break;
-            case ov::element::i64:
-                extract_tensor_content<int64_t>(tensor_content, &res);
-                break;
-            case ov::element::f16:
-                extract_tensor_content<float16>(tensor_content, &res);
-                break;
-            case ov::element::f32:
-                extract_tensor_content<float>(tensor_content, &res);
-                break;
-            case ov::element::f64:
-                extract_tensor_content<double>(tensor_content, &res);
-                break;
-            case ov::element::bf16:
-                extract_tensor_content<bfloat16>(tensor_content, &res);
-                break;
-            case ov::element::string:
-                extract_tensor_content<std::string>(tensor_content, &res);
-                break;
-            default:
-                FRONT_END_THROW("Encountered unknown element type " + ov_type.get_type_name());
-            }
-        } else {
-            int64_t val_size = 0;
-            switch (ov_type) {
-            case ov::element::boolean:
-                val_size = tensor_proto.bool_val_size();
-                extract_compressed_tensor_content<bool>(tensor_proto, val_size, &res);
-                break;
-            case ov::element::i32:
-                val_size = tensor_proto.int_val_size();
-                extract_compressed_tensor_content<int32_t>(tensor_proto, val_size, &res);
-                break;
-            case ov::element::i64:
-                val_size = tensor_proto.int64_val_size();
-                extract_compressed_tensor_content<int64_t>(tensor_proto, val_size, &res);
-                break;
-            case ov::element::f16:
-                val_size = tensor_proto.half_val_size();
-                extract_compressed_tensor_content<float16>(tensor_proto, val_size, &res);
-                break;
-            case ov::element::f32:
-                val_size = tensor_proto.float_val_size();
-                extract_compressed_tensor_content<float>(tensor_proto, val_size, &res);
-                break;
-            case ov::element::f64:
-                val_size = tensor_proto.double_val_size();
-                extract_compressed_tensor_content<double>(tensor_proto, val_size, &res);
-                break;
-            case ov::element::string:
-                //if(ov_type == element::string)std::cerr << "1\n";
-                val_size = tensor_proto.string_val_size();
-                //if(ov_type == element::string)std::cerr << "2\n";
-                extract_compressed_tensor_content<std::string>(tensor_proto, val_size, &res);
-                //if(ov_type == element::string)std::cerr << "3\n";
-                break;
-            default:
-                FRONT_END_THROW("Encountered unknown element type " + ov_type.get_type_name());
-            }
-        }
-        return res;
-=======
         return unpack_tensor_proto(attrs[0].tensor());
->>>>>>> e446dac7
     }
     case ::tensorflow::AttrValue::ValueCase::kPlaceholder:
         FRONT_END_GENERAL_CHECK(false,
