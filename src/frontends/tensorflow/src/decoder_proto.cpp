--- conflicted
+++ resolved
@@ -82,11 +82,7 @@
 #endif
 }  // namespace
 
-<<<<<<< HEAD
-ov::element::Type get_ov_type(const ::tensorflow::DataType & type) {
-=======
 ov::element::Type get_ov_type(const ::tensorflow::DataType& type) {
->>>>>>> 63df415d
     static const std::map<::tensorflow::DataType, ov::element::Type> type_map{
         {::tensorflow::DataType::DT_BOOL, ov::element::boolean},
         {::tensorflow::DataType::DT_INT16, ov::element::i16},
@@ -100,13 +96,8 @@
         {::tensorflow::DataType::DT_BFLOAT16, ov::element::bf16}};
 
     auto it = type_map.find(type);
-<<<<<<< HEAD
     // for all unsupported types return dynamic type
     return it == type_map.end() ? ov::element::dynamic : it->second;
-=======
-    // for all unsupported types return undefined type
-    return it == type_map.end() ? ov::element::undefined : it->second;
->>>>>>> 63df415d
 }
 
 ov::Any DecoderProto::get_attribute(const std::string& name) const {
