--- conflicted
+++ resolved
@@ -151,8 +151,6 @@
         m_op_places.push_back(op_place);
         m_op_places_map[op_name] = op_place;
 
-<<<<<<< HEAD
-=======
         // compute non-terminating nodes in the graph
         // and put such nodes into op_names_with_consumers
         for (size_t input_port_idx = 0; input_port_idx < node_decoder->get_input_size(); ++input_port_idx) {
@@ -182,7 +180,6 @@
         }
 
         // put places for all inputs of a model into m_inputs
->>>>>>> e446dac7
         if (op_type == "Placeholder" || op_type == "PlaceholderWithDefault") {
             if (m_input_names.size() > 0 &&
                 std::find(m_input_names.begin(), m_input_names.end(), op_name) == m_input_names.end()) {
