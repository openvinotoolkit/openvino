// Copyright (C) 2018-2023 Intel Corporation
// SPDX-License-Identifier: Apache-2.0
//

#include "input_model.hpp"

#include <fstream>
#include <iterator>
#include <queue>

#include "openvino/frontend/exception.hpp"
#include "openvino/frontend/tensorflow/graph_iterator.hpp"
#include "openvino/frontend/tensorflow/node_context.hpp"
#include "openvino/opsets/opset7.hpp"
#include "openvino/util/log.hpp"
#include "place.hpp"
#include "utils.hpp"

namespace ov {
namespace frontend {
namespace tensorflow {
void extract_operation_name_and_port(const std::string& port_name,
                                     std::string& operation_name,
                                     size_t& port_index,
                                     std::string& port_type) {
    constexpr char delimeter[] = ":";
    auto pos = port_name.find(delimeter);
    if (pos == std::string::npos) {
        operation_name = port_name;
        port_type = "none";
        port_index = 0;
        return;
    }

    FRONT_END_GENERAL_CHECK((0 < pos) && (pos + 1 < port_name.length()), "Incorrect port name specified: " + port_name);

    auto left_part = port_name.substr(0, pos);
    auto right_part = port_name.substr(pos + 1, port_name.length() - pos);

    if (left_part.find_first_not_of("0123456789") == std::string::npos) {
        port_type = "in";
        operation_name = right_part;
        port_index = std::atoi(left_part.c_str());
    } else if (right_part.find_first_not_of("0123456789") == std::string::npos) {
        port_type = "out";
        operation_name = left_part;
        port_index = std::atoi(right_part.c_str());
    } else {
        FRONT_END_GENERAL_CHECK(false, "Incorrect port name specified: " + port_name);
    }
}

class InputModel::InputModelTFImpl {
public:
    InputModelTFImpl(const GraphIterator::Ptr& graph_iterator, const ov::frontend::InputModel& input_model);
    InputModelTFImpl(const GraphIterator::Ptr& graph_iterator,
                     const ov::frontend::InputModel& input_model,
                     const std::shared_ptr<TelemetryExtension>& telemetry);
    std::vector<ov::frontend::Place::Ptr> get_inputs() const;
    std::vector<ov::frontend::Place::Ptr> get_outputs() const;
    ov::frontend::Place::Ptr get_place_by_tensor_name(const std::string& tensorName) const;
    void override_all_outputs(const std::vector<ov::frontend::Place::Ptr>& outputs);
    void override_all_inputs(const std::vector<ov::frontend::Place::Ptr>& inputs);
    void extract_subgraph(const std::vector<ov::frontend::Place::Ptr>& inputs,
<<<<<<< HEAD
                         const std::vector<ov::frontend::Place::Ptr>& outputs);
=======
                          const std::vector<ov::frontend::Place::Ptr>& outputs);
>>>>>>> 63df415d
    void set_partial_shape(ov::frontend::Place::Ptr place, const ov::PartialShape&);
    ov::PartialShape get_partial_shape(ov::frontend::Place::Ptr place) const;
    void set_element_type(ov::frontend::Place::Ptr place, const ov::element::Type&);
    ov::element::Type get_element_type(ov::frontend::Place::Ptr place) const;
    void set_tensor_value(ov::frontend::Place::Ptr place, const void* value);

    std::vector<std::shared_ptr<OpPlace>> get_op_places() const;
    std::map<std::string, std::shared_ptr<TensorPlace>> get_tensor_places() const {
        return m_tensor_places;
    }
    std::map<std::string, Output<Node>> get_tensor_values() const {
        return m_tensor_values;
    };
    std::shared_ptr<InputModel> get_body_input_model(const std::string& body_model_name) const;
    std::vector<std::string> get_input_names() const;
    std::vector<std::string> get_output_names() const;

private:
    void load_places();
    std::vector<std::shared_ptr<OpPlace>> topologically_sort_op_nodes() const;

    std::vector<std::shared_ptr<OpPlace>> m_op_places;
    std::map<std::string, std::shared_ptr<OpPlace>> m_op_places_map;
    mutable std::map<std::string, std::shared_ptr<TensorPlace>> m_tensor_places;
    std::vector<ov::frontend::Place::Ptr> m_inputs;
    std::vector<ov::frontend::Place::Ptr> m_outputs;
    std::map<std::string, Output<Node>> m_tensor_values;

    std::shared_ptr<GraphIterator> m_graph_iterator;
    const ov::frontend::InputModel& m_input_model;

    std::vector<std::string> m_input_names;
    std::vector<std::string> m_output_names;

    std::shared_ptr<TelemetryExtension> m_telemetry;

    // shows if some nodes might be deleted from graph
    bool m_graph_changed = false;
};

void InputModel::InputModelTFImpl::load_places() {
    std::set<std::string> all_op_names;
    std::set<std::string> op_names_with_consumers;
    std::map<std::string, uint64_t> op_statistics;

    m_inputs.clear();
    for (; !m_graph_iterator->is_end(); m_graph_iterator->next()) {
        auto node_decoder = m_graph_iterator->get_decoder();
        auto op_name = node_decoder->get_op_name();
        auto op_type = node_decoder->get_op_type();

        if (m_telemetry) {
            op_statistics[op_type]++;
        }

        auto op_place = std::make_shared<OpPlace>(m_input_model, node_decoder);
        all_op_names.insert(op_name);
        m_op_places.push_back(op_place);
        m_op_places_map[op_name] = op_place;
        if (op_type == "Placeholder" || op_type == "PlaceholderWithDefault") {
            // in case Placeholder we put created TensorPlace to both m_tensor_places container and m_inputs
            // since they can be used if user does not override them
            // in case PlaceholderWithDefault we put created TensorPlace only to m_tensor_places container
            // so that we know its shape and type for a case of custom input
            // by default, PlaceholderWithDefault is replaced by Constant with the default value
            auto pshape = ov::PartialShape::dynamic();
            auto shape_any = node_decoder->get_attribute("shape");
            if (shape_any.is<ov::PartialShape>()) {
                // sometimes shape attribute can be absent in the graph
                // so we need to check if Any object is initialized first
                pshape = shape_any.as<ov::PartialShape>();
            } else {
                OPENVINO_DEBUG << "TensorFlow Frontend: Placeholder " << op_name << " does not have 'shape' attribute";
            }
            auto output_shapes_any = node_decoder->get_attribute("_output_shapes");
            if (pshape.rank().is_static() && pshape.rank().get_length() == 0 &&
                output_shapes_any.is<std::vector<ov::PartialShape>>()) {
                // we know some cases when Placeholder operation has empty scalar `shape` attribute value
                // and non-empty `_output_shapes` attribute value.
                // `_output_shapes` attribute value turns to be correct in this case
                auto output_shapes = output_shapes_any.as<std::vector<ov::PartialShape>>();
                if (output_shapes.size() == 1 && output_shapes[0].rank().is_static()) {
                    pshape = output_shapes[0];
                    OPENVINO_DEBUG << "TensorFlow Frontend: Placeholder " << op_name
                                   << " has shape from '_output_shapes' attribute.";
                }
            }
            auto dtype_any = node_decoder->get_attribute("dtype");
            auto placeholder_name = node_decoder->get_op_name();
            FRONT_END_GENERAL_CHECK(
                dtype_any.is<ov::element::Type>(),
                "Incorrect input model: Placeholder node " + placeholder_name + " has unspecified type.");
            auto type = dtype_any.as<ov::element::Type>();
            std::vector<std::string> names = {op_name};
            auto tensor_place = std::make_shared<TensorPlace>(m_input_model, pshape, type, names);
            m_tensor_places[op_name] = tensor_place;
            if (op_type == "Placeholder") {
                // by default, PlaceholderWithDefault is NOT used as input
                m_inputs.push_back(tensor_place);
            }
        }
        for (size_t input_port_idx = 0; input_port_idx < node_decoder->get_input_size(); ++input_port_idx) {
            std::string producer_op_name;
            size_t producer_output_port_idx;
            try {
                node_decoder->get_input_node(input_port_idx, producer_op_name, producer_output_port_idx);
                op_names_with_consumers.insert(producer_op_name);
            } catch (const std::exception&) {
                FRONT_END_THROW("[ ERROR ] Exception happened when preparing input " + std::to_string(input_port_idx) +
                                " for op '" + node_decoder->get_op_name() + "', expected input name: '" +
                                producer_op_name +
                                "', expected input port index: " + std::to_string(producer_output_port_idx));
            }
        }
    }

    if (m_telemetry) {
        for (const auto& op : op_statistics) {
            m_telemetry->send_event("op_count", "tf_" + op.first, static_cast<int>(op.second));
        }
    }

    std::set<std::string> op_names_without_consumers;
    std::set_difference(all_op_names.begin(),
                        all_op_names.end(),
                        op_names_with_consumers.begin(),
                        op_names_with_consumers.end(),
                        std::inserter(op_names_without_consumers, op_names_without_consumers.begin()));
    m_graph_iterator->reset();

    m_outputs.clear();
    for (auto& output_name : op_names_without_consumers) {
        std::vector<std::string> output_names = {output_name};
        auto output_place =
            std::make_shared<TensorPlace>(m_input_model, ov::PartialShape({}), ov::element::dynamic, output_names);
        m_tensor_places[output_name] = output_place;
        m_outputs.push_back(output_place);
    }
}

std::vector<std::shared_ptr<OpPlace>> InputModel::InputModelTFImpl::get_op_places() const {
    return topologically_sort_op_nodes();
}

std::vector<std::string> InputModel::InputModelTFImpl::get_input_names() const {
    return m_input_names;
}

std::vector<std::string> InputModel::InputModelTFImpl::get_output_names() const {
    return m_output_names;
}

std::vector<std::shared_ptr<OpPlace>> InputModel::InputModelTFImpl::topologically_sort_op_nodes() const {
    std::vector<std::shared_ptr<OpPlace>> topologically_sorted_ops;
    std::stack<std::shared_ptr<OpPlace>> ops_to_do;
    std::unordered_set<std::shared_ptr<OpPlace>> ops_done;

    // TODO: implement logic to check direct cycles in the graph
    // and break them
    // probably not only NextIteration can generate cycles

    for (const auto& output_place : m_outputs) {
        FRONT_END_GENERAL_CHECK(output_place->get_names().size() > 0, "TensorPlace must have at least one name.");
        auto output_place_name = output_place->get_names()[0];
        std::string operation_name;
        size_t port_idx;
        std::string port_type;
        tensorflow::extract_operation_name_and_port(output_place_name, operation_name, port_idx, port_type);
        FRONT_END_GENERAL_CHECK(m_op_places_map.count(operation_name),
                                "Custom specified output is incorrect: " + output_place_name);
        auto output_operation_place = m_op_places_map.at(operation_name);
        ops_to_do.push(output_operation_place);
    }

    // the traversing algorithm to compute topologically sorted nodes is taken from topological_sort in
    // core/graph_util.hpp
    while (ops_to_do.size() > 0) {
        auto current_operation_place = ops_to_do.top();
        auto current_operation_decoder = current_operation_place->get_decoder();
        auto current_operation_name = current_operation_decoder->get_op_name();
        if (ops_done.count(current_operation_place) == 0) {
            bool can_add = true;
            auto input_count = current_operation_decoder->get_input_size();
            auto current_operation_type = current_operation_decoder->get_op_type();

            if (current_operation_type == "NextIteration") {
                // break the cycle created by NextIteration
                input_count = 0;
            }

            for (size_t input_port_idx = 0; input_port_idx < input_count; ++input_port_idx) {
                std::string producer_name;
                size_t producer_output_port_idx;
                try {
                    current_operation_decoder->get_input_node(input_port_idx, producer_name, producer_output_port_idx);
                } catch (const std::exception&) {
                    FRONT_END_THROW("[ ERROR ] Exception happened when preparing input " +
                                    std::to_string(input_port_idx) + " for op '" +
                                    current_operation_decoder->get_op_name() + "', expected input name: '" +
                                    producer_name +
                                    "', expected input port index: " + std::to_string(producer_output_port_idx) + '\n');
                }

                // skip conditional edges for all operators
                if (is_conditional_edge(producer_name)) {
                    continue;
                }

                // is_input is a flag to leave producer operation node or not.
                // this producing node is not left if consumer is pruned by its input port,
                // the producer node is pruned by its output port or the producer becomes new input
                // 1. check if the current node is pruned by its input port
                bool is_input = false;
                std::string input_port_name = std::to_string(input_port_idx) + ":" + current_operation_name;
                if (m_tensor_places.find(input_port_name) != m_tensor_places.end()) {
                    const auto& tensor_place = m_tensor_places[input_port_name];
                    is_input |= tensor_place->is_input();
                }

                // 2. check if the producer node is pruned by its output port
                std::string output_port_name = producer_name + ":" + std::to_string(producer_output_port_idx);
                if (m_tensor_places.find(output_port_name) != m_tensor_places.end()) {
                    const auto& tensor_place = m_tensor_places[output_port_name];
                    is_input |= tensor_place->is_input();
                }

                // 3. check if the current node is an input
                FRONT_END_GENERAL_CHECK(m_op_places_map.count(producer_name),
                                        "There is no operation node with name: " + producer_name);
                const auto& producer_operation_place = m_op_places_map.at(producer_name);
                if (m_tensor_places.find(producer_name) != m_tensor_places.end()) {
                    const auto& tensor_place = m_tensor_places[producer_name];
                    is_input |= tensor_place->is_input();
                }

                // in case presence of NextIteration in the graph (or cycle created by other operation),
                // we break the cycle by outputs from the NextIteration operation
                // otherwise, the operations nodes in the cycle will be added to ops_to_do infinitely
                if (!is_input && ops_done.count(producer_operation_place) == 0) {
                    can_add = false;
                    ops_to_do.push(producer_operation_place);
                }
            }

            if (can_add) {
                topologically_sorted_ops.push_back(current_operation_place);
                ops_to_do.pop();
                ops_done.insert(current_operation_place);
            }
        } else {
            ops_to_do.pop();
        }
    }

    return topologically_sorted_ops;
}

InputModel::InputModelTFImpl::InputModelTFImpl(const GraphIterator::Ptr& graph_iterator,
                                               const ov::frontend::InputModel& input_model)
    : m_graph_iterator(graph_iterator),
      m_input_model(input_model) {
    FRONT_END_GENERAL_CHECK(m_graph_iterator, "Null pointer specified for GraphIterator");
    load_places();
}

std::shared_ptr<InputModel> InputModel::InputModelTFImpl::get_body_input_model(
    const std::string& body_model_name) const {
    auto body_graph_iterator = m_graph_iterator->get_body_graph_iterator(body_model_name);
    if (!body_graph_iterator) {
        return nullptr;
    }
    return std::make_shared<InputModel>(body_graph_iterator, m_telemetry);
}

InputModel::InputModelTFImpl::InputModelTFImpl(const GraphIterator::Ptr& graph_iterator,
                                               const ov::frontend::InputModel& input_model,
                                               const std::shared_ptr<TelemetryExtension>& telemetry)
    : m_graph_iterator(graph_iterator),
      m_input_model(input_model),
      m_telemetry(telemetry) {
    FRONT_END_GENERAL_CHECK(m_graph_iterator, "Null pointer specified for GraphIterator");
    m_input_names = graph_iterator->get_input_names();
    m_output_names = graph_iterator->get_output_names();
    load_places();
}

std::vector<ov::frontend::Place::Ptr> InputModel::InputModelTFImpl::get_inputs() const {
    return m_inputs;
}

std::vector<ov::frontend::Place::Ptr> InputModel::InputModelTFImpl::get_outputs() const {
    return m_outputs;
}

ov::frontend::Place::Ptr InputModel::InputModelTFImpl::get_place_by_tensor_name(const std::string& tensorName) const {
    if (m_tensor_places.find(tensorName) != m_tensor_places.end())
        return m_tensor_places.at(tensorName);

    // check that operation node exists for which this place is specified
    std::string operation_name;
    size_t port_idx;
    std::string port_type;
    tensorflow::extract_operation_name_and_port(tensorName, operation_name, port_idx, port_type);
    if (m_op_places_map.find(operation_name) != m_op_places_map.end()) {
        // new Tensor places must be constructed of dynamic rank and type
        std::vector<std::string> names = {tensorName};
        auto m_var_place =
            std::make_shared<TensorPlace>(m_input_model, ov::PartialShape::dynamic(), ov::element::dynamic, names);
        m_tensor_places[tensorName] = m_var_place;
        return m_var_place;
    }

    return nullptr;
}

std::shared_ptr<TensorPlace> castToTensorPlace(const ov::frontend::Place::Ptr& place) {
    if (auto var_place = std::dynamic_pointer_cast<TensorPlace>(place)) {
        return var_place;
    } else if (auto in_port_place = std::dynamic_pointer_cast<InPortPlace>(place)) {
        return in_port_place->get_source_tensor_tf();
    } else if (auto out_port_place = std::dynamic_pointer_cast<OutPortPlace>(place)) {
        return out_port_place->get_target_tensor_tf();
    }
    FRONT_END_GENERAL_CHECK(false, "Cannot cast this Place to TensorPlaceTF.");
}

void InputModel::InputModelTFImpl::override_all_inputs(const std::vector<ov::frontend::Place::Ptr>& inputs) {
    m_graph_changed = true;
    m_inputs.clear();
    for (const auto& input_place : inputs) {
        m_inputs.push_back(castToTensorPlace(input_place));
    }
}

void InputModel::InputModelTFImpl::override_all_outputs(const std::vector<ov::frontend::Place::Ptr>& outputs) {
    m_graph_changed = true;
    m_outputs.clear();
    for (const auto& output_place : outputs) {
        m_outputs.push_back(castToTensorPlace(output_place));
    }
}

void InputModel::InputModelTFImpl::extract_subgraph(const std::vector<ov::frontend::Place::Ptr>& inputs,
<<<<<<< HEAD
                                                   const std::vector<ov::frontend::Place::Ptr>& outputs) {
=======
                                                    const std::vector<ov::frontend::Place::Ptr>& outputs) {
>>>>>>> 63df415d
    m_graph_changed = true;
    override_all_inputs(inputs);
    override_all_outputs(outputs);
}

void InputModel::InputModelTFImpl::set_partial_shape(ov::frontend::Place::Ptr place, const ov::PartialShape& p_shape) {
    castToTensorPlace(place)->set_partial_shape(p_shape);
}

ov::PartialShape InputModel::InputModelTFImpl::get_partial_shape(ov::frontend::Place::Ptr place) const {
    return castToTensorPlace(place)->get_partial_shape();
}

void InputModel::InputModelTFImpl::set_element_type(ov::frontend::Place::Ptr place, const ov::element::Type& type) {
    castToTensorPlace(place)->set_element_type(type);
}

ov::element::Type InputModel::InputModelTFImpl::get_element_type(ov::frontend::Place::Ptr place) const {
    return castToTensorPlace(place)->get_element_type();
}

void InputModel::InputModelTFImpl::set_tensor_value(ov::frontend::Place::Ptr place, const void* value) {
    m_graph_changed = true;
    auto tensor_place = castToTensorPlace(place);
    auto p_shape = tensor_place->get_partial_shape();
    auto type = tensor_place->get_element_type();
    FRONT_END_GENERAL_CHECK(tensor_place->get_names().size() > 0,
                            "TensorFlow Frontend: place to be frozen must have the name.");
    auto name = tensor_place->get_names()[0];
    FRONT_END_GENERAL_CHECK(p_shape.is_static(),
                            "TensorFlow Frontend: specify static shape for " + name + " to be frozen.");
    FRONT_END_GENERAL_CHECK(type.is_static(),
                            "TensorFlow Frontend: define static size type for " + name + " to be frozen.");
    auto constant = opset7::Constant::create(type, p_shape.to_shape(), value);
    constant->set_friendly_name(name);
    m_tensor_values[name] = constant;
}

InputModel::InputModel(const GraphIterator::Ptr& graph_iterator, const std::shared_ptr<TelemetryExtension>& telemetry)
    : _impl{std::make_shared<InputModelTFImpl>(graph_iterator, *this, telemetry)} {}

std::vector<std::string> InputModel::get_input_names() const {
    return _impl->get_input_names();
}

std::vector<std::string> InputModel::get_output_names() const {
    return _impl->get_output_names();
}

std::vector<std::shared_ptr<OpPlace>> InputModel::get_op_places() const {
    return _impl->get_op_places();
}

std::shared_ptr<InputModel> InputModel::get_body_input_model(const std::string& body_model_name) const {
    return _impl->get_body_input_model(body_model_name);
}

std::map<std::string, std::shared_ptr<TensorPlace>> InputModel::get_tensor_places() const {
    return _impl->get_tensor_places();
}

std::map<std::string, Output<Node>> InputModel::get_tensor_values() const {
    return _impl->get_tensor_values();
}

std::vector<ov::frontend::Place::Ptr> InputModel::get_inputs() const {
    return _impl->get_inputs();
}

std::vector<ov::frontend::Place::Ptr> InputModel::get_outputs() const {
    return _impl->get_outputs();
}

ov::frontend::Place::Ptr InputModel::get_place_by_tensor_name(const std::string& tensorName) const {
    return _impl->get_place_by_tensor_name(tensorName);
}

void InputModel::override_all_outputs(const std::vector<ov::frontend::Place::Ptr>& outputs) {
    _impl->override_all_outputs(outputs);
}

void InputModel::override_all_inputs(const std::vector<ov::frontend::Place::Ptr>& inputs) {
    _impl->override_all_inputs(inputs);
}

void InputModel::extract_subgraph(const std::vector<ov::frontend::Place::Ptr>& inputs,
                                  const std::vector<ov::frontend::Place::Ptr>& outputs) {
    _impl->extract_subgraph(inputs, outputs);
}

void InputModel::set_partial_shape(const ov::frontend::Place::Ptr& place, const ov::PartialShape& p_shape) {
    _impl->set_partial_shape(place, p_shape);
}

ov::PartialShape InputModel::get_partial_shape(const ov::frontend::Place::Ptr& place) const {
    return _impl->get_partial_shape(place);
}

void InputModel::set_element_type(const ov::frontend::Place::Ptr& place, const ov::element::Type& type) {
    _impl->set_element_type(place, type);
}

ov::element::Type InputModel::get_element_type(const ov::frontend::Place::Ptr& place) const {
    return _impl->get_element_type(place);
}

void InputModel::set_tensor_value(const ov::frontend::Place::Ptr& place, const void* value) {
    _impl->set_tensor_value(place, value);
}

}  // namespace tensorflow
}  // namespace frontend
}  // namespace ov<|MERGE_RESOLUTION|>--- conflicted
+++ resolved
@@ -62,11 +62,7 @@
     void override_all_outputs(const std::vector<ov::frontend::Place::Ptr>& outputs);
     void override_all_inputs(const std::vector<ov::frontend::Place::Ptr>& inputs);
     void extract_subgraph(const std::vector<ov::frontend::Place::Ptr>& inputs,
-<<<<<<< HEAD
-                         const std::vector<ov::frontend::Place::Ptr>& outputs);
-=======
                           const std::vector<ov::frontend::Place::Ptr>& outputs);
->>>>>>> 63df415d
     void set_partial_shape(ov::frontend::Place::Ptr place, const ov::PartialShape&);
     ov::PartialShape get_partial_shape(ov::frontend::Place::Ptr place) const;
     void set_element_type(ov::frontend::Place::Ptr place, const ov::element::Type&);
@@ -410,11 +406,7 @@
 }
 
 void InputModel::InputModelTFImpl::extract_subgraph(const std::vector<ov::frontend::Place::Ptr>& inputs,
-<<<<<<< HEAD
-                                                   const std::vector<ov::frontend::Place::Ptr>& outputs) {
-=======
                                                     const std::vector<ov::frontend::Place::Ptr>& outputs) {
->>>>>>> 63df415d
     m_graph_changed = true;
     override_all_inputs(inputs);
     override_all_outputs(outputs);
