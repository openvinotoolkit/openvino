// Copyright (C) 2023 Intel Corporation
// SPDX-License-Identifier: Apache-2.0
//
#include "common_op_table.hpp"
#include "openvino/op/abs.hpp"
#include "openvino/op/constant.hpp"
#include "openvino/op/less.hpp"
#include "openvino/op/select.hpp"
#include "openvino/op/subtract.hpp"

using namespace std;
using namespace ov;

namespace ov {
namespace frontend {
namespace tensorflow {
namespace op {

OutputVector translate_approximate_equal_op(const NodeContext& node) {
    // Perform default checks for the operation
    default_op_checks(node, 2, {"ApproximateEqual"});

    // Extract necessary attributes and inputs
    // Set default value for tolerance
    auto tolerance = node.get_attribute<float>("tolerance", 1e-5f);
    // Access inputs directly
<<<<<<< HEAD
    auto x = node.get_input(0); 
=======
    auto x = node.get_input(0);
>>>>>>> 428f6797
    auto y = node.get_input(1);

    // Implement the logic for ApproximateEqual
    auto difference = make_shared<Subtract>(x, y);
    auto absolute = make_shared<Abs>(difference);
    auto tolerance_constant = create_same_type_const_scalar(x, tolerance);
     auto less = make_shared<Less>(absolute, tolerance_constant);

    // Create and return the corresponding OpenVINO operation
    set_node_name(node.get_name(), less);
    return {less};
}

}  // namespace op
}  // namespace tensorflow
}  // namespace frontend
}  // namespace ov<|MERGE_RESOLUTION|>--- conflicted
+++ resolved
@@ -22,21 +22,16 @@
 
     // Extract necessary attributes and inputs
     // Set default value for tolerance
-    auto tolerance = node.get_attribute<float>("tolerance", 1e-5f);
+    auto tolerance = node.get_attribute<float>("tolerance", 1e-5f); 
     // Access inputs directly
-<<<<<<< HEAD
     auto x = node.get_input(0); 
-=======
-    auto x = node.get_input(0);
->>>>>>> 428f6797
     auto y = node.get_input(1);
 
     // Implement the logic for ApproximateEqual
     auto difference = make_shared<Subtract>(x, y);
     auto absolute = make_shared<Abs>(difference);
     auto tolerance_constant = create_same_type_const_scalar(x, tolerance);
-     auto less = make_shared<Less>(absolute, tolerance_constant);
-
+    auto less = make_shared<Less>(absolute, tolerance_constant);
     // Create and return the corresponding OpenVINO operation
     set_node_name(node.get_name(), less);
     return {less};
