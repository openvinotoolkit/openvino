// Copyright (C) 2018-2021 Intel Corporation
// SPDX-License-Identifier: Apache-2.0
//

#include "place.hpp"

#include "node_context.hpp"
#include "op_def.pb.h"
#include "openvino/frontend/exception.hpp"
#include "tensor.pb.h"
#include "types.pb.h"

namespace ov {
namespace frontend {
namespace tensorflow {
bool Place::is_input() const {
    const auto& model_ins = m_input_model.get_inputs();

    const auto cmp = [this](const ov::frontend::Place::Ptr& p) {
        return p.get() == this;
    };
    return std::find_if(model_ins.begin(), model_ins.end(), cmp) != model_ins.end();
}

bool Place::is_output() const {
    const auto& model_outs = m_input_model.get_outputs();
    const auto cmp = [this](const ov::frontend::Place::Ptr& p) {
        return p.get() == this;
    };
    return std::find_if(model_outs.begin(), model_outs.end(), cmp) != model_outs.end();
}

OpPlace::OpPlace(const ov::frontend::InputModel& input_model, std::shared_ptr<DecoderBase> op_decoder)
    : Place(input_model, {op_decoder->get_op_name()}),
      m_op_decoder(op_decoder) {}

const std::vector<std::shared_ptr<OutPortPlace>>& OpPlace::get_output_ports() const {
    return m_output_ports;
}

const std::map<std::string, std::vector<std::shared_ptr<InPortPlace>>>& OpPlace::get_input_ports() const {
    return m_input_ports;
}

std::shared_ptr<InPortPlace> OpPlace::get_input_port_tf(const std::string& inputName, int inputPortIndex) const {
    FRONT_END_GENERAL_CHECK(inputPortIndex <= m_input_ports.at(inputName).size(), "inputPortIndex is out of bounds.");
    return m_input_ports.at(inputName)[inputPortIndex];
}

std::shared_ptr<DecoderBase> OpPlace::get_decoder() const {
    return m_op_decoder;
}

void OpPlace::add_out_port(const std::shared_ptr<OutPortPlace>& output, int idx) {
    while (idx >= m_output_ports.size()) {
        m_output_ports.push_back(std::shared_ptr<OutPortPlace>());
    }
    m_output_ports[idx] = output;
}

void OpPlace::add_in_port(const std::shared_ptr<InPortPlace>& input, const std::string& name) {
    m_input_ports[name].push_back(input);
}

ov::frontend::Place::Ptr OpPlace::get_input_port(const std::string& name) const {
    FRONT_END_GENERAL_CHECK(m_input_ports.at(name).size() == 1, "Only one input port should exist.");
    return m_input_ports.at(name)[0];
}

ov::frontend::Place::Ptr OpPlace::get_input_port(int outputPortIndex) const {
    FRONT_END_GENERAL_CHECK(m_input_ports.size() == 1, "Only one named input port should exist.");
    return m_input_ports.begin()->second[outputPortIndex];
}

ov::frontend::Place::Ptr OpPlace::get_output_port(int outputPortIndex) const {
    FRONT_END_GENERAL_CHECK(m_output_ports.size() > outputPortIndex, "No port with index: ", outputPortIndex);
    return m_output_ports[outputPortIndex];
}

ov::frontend::Place::Ptr OpPlace::get_output_port() const {
    FRONT_END_GENERAL_CHECK(m_output_ports.size() == 1, "Only one output port should exist.");
    return m_output_ports[0];
}

ov::frontend::Place::Ptr OpPlace::get_input_port() const {
    FRONT_END_GENERAL_CHECK(m_input_ports.size() == 1 && m_input_ports.begin()->second.size() == 1,
                            "Only one input port should exist.");
    return m_input_ports.begin()->second[0];
}

std::vector<ov::frontend::Place::Ptr> OpPlace::get_consuming_operations() const {
    std::vector<ov::frontend::Place::Ptr> consuming_ops;
    for (const auto& out_port : m_output_ports) {
        auto consuming_ops_out = out_port->get_consuming_operations();
        consuming_ops.insert(consuming_ops.end(), consuming_ops_out.begin(), consuming_ops_out.end());
    }
    return consuming_ops;
}

std::vector<ov::frontend::Place::Ptr> OpPlace::get_consuming_operations(int outputPortIndex) const {
    return get_output_port(outputPortIndex)->get_consuming_operations();
}

std::vector<ov::frontend::Place::Ptr> OpPlace::get_consuming_ports() const {
    std::vector<ov::frontend::Place::Ptr> consuming_ports;
    for (const auto& out_port : m_output_ports) {
        auto consuming_ops_out = out_port->get_consuming_ports();
        consuming_ports.insert(consuming_ports.end(), consuming_ops_out.begin(), consuming_ops_out.end());
    }
    return consuming_ports;
}

ov::frontend::Place::Ptr OpPlace::get_input_port(const std::string& inputName, int inputPortIndex) const {
    FRONT_END_GENERAL_CHECK(inputPortIndex <= m_input_ports.at(inputName).size(), "inputPortIndex is out of bounds.");
    return m_input_ports.at(inputName)[inputPortIndex];
}

ov::frontend::Place::Ptr OpPlace::get_source_tensor() const {
    return get_input_port()->get_source_tensor();
}

ov::frontend::Place::Ptr OpPlace::get_source_tensor(const std::string& inputName) const {
    return get_input_port(inputName)->get_source_tensor();
}

ov::frontend::Place::Ptr OpPlace::get_source_tensor(int inputPortIndex) const {
    return get_input_port(inputPortIndex)->get_source_tensor();
}

ov::frontend::Place::Ptr OpPlace::get_source_tensor(const std::string& inputName, int inputPortIndex) const {
    return get_input_port(inputName, inputPortIndex)->get_source_tensor();
}

ov::frontend::Place::Ptr OpPlace::get_target_tensor() const {
    return get_output_port()->get_target_tensor();
}

ov::frontend::Place::Ptr OpPlace::get_producing_operation(const std::string& inputName) const {
    return get_input_port(inputName)->get_producing_operation();
}

ov::frontend::Place::Ptr OpPlace::get_producing_operation(const std::string& inputName, int inputPortIndex) const {
    return get_input_port(inputName, inputPortIndex)->get_producing_operation();
}

ov::frontend::Place::Ptr OpPlace::get_producing_operation() const {
    return get_input_port()->get_producing_operation();
}

ov::frontend::Place::Ptr OpPlace::get_producing_operation(int inputPortIndex) const {
    return get_input_port(inputPortIndex)->get_producing_operation();
}

ov::frontend::Place::Ptr OpPlace::get_target_tensor(int outputPortIndex) const {
    return get_output_port(outputPortIndex)->get_target_tensor();
}

TensorPlace::TensorPlace(const ov::frontend::InputModel& input_model,
                         const ov::PartialShape& pshape,
                         ov::element::Type type,
                         const std::vector<std::string>& names)
    : Place(input_model, names),
      m_pshape(pshape),
      m_type(type) {}

std::vector<ov::frontend::Place::Ptr> TensorPlace::get_consuming_ports() const {
    std::vector<ov::frontend::Place::Ptr> consuming_ports;
    for (const auto& consuming_port : m_consuming_ports) {
        if (const auto& locked = consuming_port.lock()) {
            consuming_ports.push_back(locked);
        } else {
            FRONT_END_THROW("Consuming Port has expired.");
        }
    }
    return consuming_ports;
}

ov::frontend::Place::Ptr TensorPlace::get_producing_port() const {
    FRONT_END_GENERAL_CHECK(m_producing_ports.size() == 1, "Only one producing port is supported.");
    if (const auto& producing_port = m_producing_ports[0].lock()) {
        return producing_port;
    }
    FRONT_END_THROW("Producing Port has expired.");
}

void TensorPlace::add_producing_port(const std::shared_ptr<OutPortPlace>& out_port) {
    m_producing_ports.push_back(out_port);
}

void TensorPlace::add_consuming_port(const std::shared_ptr<InPortPlace>& in_port) {
    m_consuming_ports.push_back(in_port);
}

std::vector<ov::frontend::Place::Ptr> TensorPlace::get_consuming_operations() const {
    std::vector<ov::frontend::Place::Ptr> consuming_ops;
    for (const auto& consuming_port : m_consuming_ports) {
        if (auto port_ptr = consuming_port.lock()) {
            auto port_consuming_ops = port_ptr->get_consuming_operations();
            consuming_ops.insert(consuming_ops.end(), port_consuming_ops.begin(), port_consuming_ops.end());
        } else {
            FRONT_END_THROW("Port has expired.");
        }
    }
    return consuming_ops;
}

<<<<<<< HEAD
bool TensorPlace::is_equal_data(ov::frontend::Place::Ptr another) const {
=======
bool TensorPlaceTF::is_equal_data(const ov::frontend::Place::Ptr& another) const {
>>>>>>> 513867e1
    auto consuming_ports = get_consuming_ports();
    bool eq_to_consuming_port =
        std::any_of(consuming_ports.begin(), consuming_ports.end(), [&another](const Ptr& place) {
            return place->is_equal(another);
        });
    return is_equal(another) || get_producing_port()->is_equal(another) || eq_to_consuming_port;
}

ov::frontend::Place::Ptr TensorPlace::get_producing_operation() const {
    return get_producing_port()->get_producing_operation();
}

std::shared_ptr<TensorPlace> InPortPlace::get_source_tensor_tf() const {
    if (const auto& tensor = m_source_tensor.lock()) {
        return tensor;
    }
    FRONT_END_THROW("Source Tensor has expired.");
}

std::shared_ptr<OpPlace> InPortPlace::get_op() {
    if (const auto& op = m_op.lock()) {
        return op;
    }
    FRONT_END_THROW("Operation has expired.");
}

void InPortPlace::set_source_tensor(const std::weak_ptr<TensorPlace>& source_tensor) {
    m_source_tensor = source_tensor;
}

std::vector<ov::frontend::Place::Ptr> InPortPlace::get_consuming_operations() const {
    if (const auto& consuming_op = m_op.lock()) {
        return {consuming_op};
    }
    FRONT_END_THROW("Operation has expired.");
}

ov::frontend::Place::Ptr InPortPlace::get_source_tensor() const {
    if (const auto& tensor = m_source_tensor.lock()) {
        return tensor;
    }
    FRONT_END_THROW("Source Tensor has expired.");
}

ov::frontend::Place::Ptr InPortPlace::get_producing_port() const {
    return get_source_tensor()->get_producing_port();
}

<<<<<<< HEAD
bool InPortPlace::is_equal_data(ov::frontend::Place::Ptr another) const {
=======
bool InPortPlaceTF::is_equal_data(const ov::frontend::Place::Ptr& another) const {
>>>>>>> 513867e1
    return get_source_tensor()->is_equal_data(another);
}

ov::frontend::Place::Ptr InPortPlace::get_producing_operation() const {
    return get_producing_port()->get_producing_operation();
}

std::shared_ptr<TensorPlace> OutPortPlace::get_target_tensor_tf() const {
    if (const auto& target_tensor = m_target_tensor.lock()) {
        return target_tensor;
    }
    FRONT_END_THROW("Target Tensor has expired.");
}

std::vector<ov::frontend::Place::Ptr> OutPortPlace::get_consuming_operations() const {
    if (auto tensor_ptr = m_target_tensor.lock()) {
        return tensor_ptr->get_consuming_operations();
    }
    FRONT_END_THROW("Tensor has expired.");
}

void OutPortPlace::set_target_tensor(const std::weak_ptr<TensorPlace>& target_tensor) {
    m_target_tensor = target_tensor;
}

std::vector<ov::frontend::Place::Ptr> OutPortPlace::get_consuming_ports() const {
    if (auto tensor_ptr = m_target_tensor.lock()) {
        return tensor_ptr->get_consuming_ports();
    }
    FRONT_END_THROW("Tensor has expired.");
}

<<<<<<< HEAD
bool OutPortPlace::is_equal_data(ov::frontend::Place::Ptr another) const {
=======
bool OutPortPlaceTF::is_equal_data(const ov::frontend::Place::Ptr& another) const {
>>>>>>> 513867e1
    return get_target_tensor()->is_equal_data(another);
}

ov::frontend::Place::Ptr OutPortPlace::get_target_tensor() const {
    if (const auto& target_tensor = m_target_tensor.lock()) {
        return target_tensor;
    }
    FRONT_END_THROW("Target Tensor has expired.");
}

ov::frontend::Place::Ptr OutPortPlace::get_producing_operation() const {
    if (auto op = m_op.lock()) {
        return op;
    }
    FRONT_END_THROW("Operation has expired.");
}

}  // namespace tensorflow
}  // namespace frontend
}  // namespace ov<|MERGE_RESOLUTION|>--- conflicted
+++ resolved
@@ -204,11 +204,7 @@
     return consuming_ops;
 }
 
-<<<<<<< HEAD
-bool TensorPlace::is_equal_data(ov::frontend::Place::Ptr another) const {
-=======
-bool TensorPlaceTF::is_equal_data(const ov::frontend::Place::Ptr& another) const {
->>>>>>> 513867e1
+bool TensorPlace::is_equal_data(const ov::frontend::Place::Ptr& another) const {
     auto consuming_ports = get_consuming_ports();
     bool eq_to_consuming_port =
         std::any_of(consuming_ports.begin(), consuming_ports.end(), [&another](const Ptr& place) {
@@ -257,11 +253,7 @@
     return get_source_tensor()->get_producing_port();
 }
 
-<<<<<<< HEAD
-bool InPortPlace::is_equal_data(ov::frontend::Place::Ptr another) const {
-=======
-bool InPortPlaceTF::is_equal_data(const ov::frontend::Place::Ptr& another) const {
->>>>>>> 513867e1
+bool InPortPlace::is_equal_data(const ov::frontend::Place::Ptr& another) const {
     return get_source_tensor()->is_equal_data(another);
 }
 
@@ -294,11 +286,7 @@
     FRONT_END_THROW("Tensor has expired.");
 }
 
-<<<<<<< HEAD
-bool OutPortPlace::is_equal_data(ov::frontend::Place::Ptr another) const {
-=======
-bool OutPortPlaceTF::is_equal_data(const ov::frontend::Place::Ptr& another) const {
->>>>>>> 513867e1
+bool OutPortPlace::is_equal_data(const ov::frontend::Place::Ptr& another) const {
     return get_target_tensor()->is_equal_data(another);
 }
 
