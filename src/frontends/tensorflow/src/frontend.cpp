// Copyright (C) 2018-2021 Intel Corporation
// SPDX-License-Identifier: Apache-2.0
//

#include "tensorflow_frontend/frontend.hpp"

#include "model.hpp"
#include "op_table.hpp"
#include "openvino/pass/manager.hpp"
#include "openvino/util/common_util.hpp"
#include "pass/transpose_sinking.hpp"
#include "tensorflow_frontend/graph_iterator.hpp"
#include "tf_framework_node.hpp"
#include "so_extension.hpp"
#include "utils.hpp"

using namespace ::ov::frontend;
using namespace ::ov::frontend::tf;

namespace {
void translate_framework_node(const std::shared_ptr<TFFrameworkNode>& node,
                              const FrontEndTF::TranslatorDictionaryType& op_translators) {
    auto type = node->get_op_type();

    const auto& TRANSLATE_OP_MAP = op_translators;
    auto translator_it = TRANSLATE_OP_MAP.find(type);
    FRONT_END_OP_CONVERSION_CHECK(translator_it != TRANSLATE_OP_MAP.end(), "No translator found for ", type, " node.");

    ov::frontend::tf::NodeContext node_ctx(*node->get_decoder(), node->input_values());
    auto new_node_outputs = translator_it->second(node_ctx);

    auto new_output = new_node_outputs.begin();
    auto old_outputs = node->outputs();
    auto old_output = old_outputs.begin();

    for (; new_output != new_node_outputs.end() && old_output != old_outputs.end(); ++old_output, ++new_output) {
        old_output->replace(*new_output);
    }
}
}  // namespace

FrontEndTF::FrontEndTF() : m_op_translators(tf::op::get_supported_ops()) {}

void FrontEndTF::translate_graph(const ov::frontend::InputModel::Ptr& model,
                                 const std::string& model_name,
                                 bool fail_fast,
                                 bool no_conversion,
                                 std::shared_ptr<ov::Model>& ng_function) const {
    // a map from operation names to generated OV Output<TFNodeDecoder>
    tf::OpMap ng_op_map;

    ov::ParameterVector params;
    ov::ResultVector results;
    const auto& model_tf = std::dynamic_pointer_cast<InputModelTF>(model);
    FRONT_END_GENERAL_CHECK(model_tf, "nullptr for InputModel is given for translation into OV function");
    const auto& operation_places = model_tf->get_op_places();
    const auto& model_inputs = model_tf->get_inputs();
    const auto& model_outputs = model_tf->get_outputs();
    const auto& model_frozen_inputs = model_tf->get_tensor_values();
    std::map<const std::string, const std::function<ov::OutputVector(const tf::NodeContext&)>> translate_map;

    const auto& TRANSLATE_OP_MAP = m_op_translators;
    if (no_conversion) {
        const std::set<std::string> required_types{"Placeholder", "NoOp"};
        for (const auto& name : required_types) {
            translate_map.emplace(name, TRANSLATE_OP_MAP.at(name));
        }
    } else {
        translate_map.insert(TRANSLATE_OP_MAP.begin(), TRANSLATE_OP_MAP.end());
    }

    // fill ng_op_map with Constant outputs for frozen inputs
    for (const auto& frozen_input : model_frozen_inputs) {
        const auto& frozen_input_name = frozen_input.first;
        const auto& frozen_input_value = frozen_input.second;
        FRONT_END_GENERAL_CHECK(ng_op_map.count(frozen_input_name) == 0,
                                "Input with frozen value has been already met: " + frozen_input_name);
        ng_op_map[frozen_input_name] = {frozen_input_value};
    }
    // create parameter nodes for all tensor places corresponding to inputs
    for (const auto& input_place : model_inputs) {
        FRONT_END_GENERAL_CHECK(input_place->get_names().size() == 1, "Input place must have one name.");
        auto input_name = input_place->get_names()[0];
        if (ng_op_map.count(input_name)) {
            // probably this input is frozen
            continue;
        }
        const auto& input_tensor_place = std::dynamic_pointer_cast<TensorPlaceTF>(input_place);
        auto input_shape = input_tensor_place->get_partial_shape();
        auto input_type = input_tensor_place->get_element_type();

        auto param = std::make_shared<ov::opset8::Parameter>(input_type, input_shape);
        set_node_name(input_name, param);
        params.push_back(param);
        ng_op_map[input_name] = {param};
    }

    // create the OV ops from TensorFlow ops
    for (const auto& operation_place : operation_places) {
        auto operation_decoder = operation_place->get_decoder();
        auto operation_name = operation_place->get_names()[0];
        // output for parameter nodes has been already generated
        if (ng_op_map.count(operation_name)) {
            continue;
        }

        // prepare a list of OV node inputs for each node
        ov::OutputVector ng_inputs;
        for (size_t input_port_idx = 0; input_port_idx < operation_decoder->get_input_size(); ++input_port_idx) {
            std::string producer_name;
            size_t producer_port_idx;
            try {
                operation_decoder->get_input_node(input_port_idx, producer_name, producer_port_idx);
            } catch (const std::exception& e) {
                FRONT_END_THROW("[ ERROR ] Exception happened when preparing input " + std::to_string(input_port_idx) +
                                " for op '" + operation_decoder->get_op_name() + "', expected input name: '" +
                                producer_name + "', expected input port index: " + std::to_string(producer_port_idx) +
                                '\n');
            }
            // TODO: re-implement the logic below once Place graph structure is implemented
            // Using Place graph structure (OpPlace, In/OutPortPlace places and their connections) can give
            // names of ports and operations that can be used for further check about existence in ng_op_map

            // check if output vector for places have been already defined and the order of this check is important
            // it moves from places corresponding to input port of the current operation node to output port of original
            // producers
            if (ng_op_map.count(std::to_string(input_port_idx) + ":" + operation_name)) {
                const auto& input_outputs_vector = ng_op_map.at(std::to_string(input_port_idx) + ":" + operation_name);
                FRONT_END_GENERAL_CHECK(input_outputs_vector.size() == 1,
                                        "Input created with pruning must have one output");
                ng_inputs.push_back(input_outputs_vector.at(0));
            } else if (ng_op_map.count(producer_name + ":" + std::to_string(producer_port_idx))) {
                const auto& input_outputs_vector =
                    ng_op_map.at(producer_name + ":" + std::to_string(producer_port_idx));
                FRONT_END_GENERAL_CHECK(input_outputs_vector.size() == 1,
                                        "Input created with pruning must have one output");
                ng_inputs.push_back(input_outputs_vector.at(0));
            } else if (ng_op_map.count(producer_name)) {
                const auto& input_outputs_vector = ng_op_map.at(producer_name);
                FRONT_END_GENERAL_CHECK(input_outputs_vector.size() > producer_port_idx,
                                        "Input created with pruning must have one output");
                ng_inputs.push_back(input_outputs_vector.at(producer_port_idx));
            } else {
                FRONT_END_GENERAL_CHECK(false,
                                        "No input is found for node \"" + operation_name + "\" by port" +
                                            std::to_string(producer_port_idx));
            }
        }

        // generate OV node output vector for the current operation node
        ov::OutputVector ng_outputs;
        try {
            FRONT_END_OP_CONVERSION_CHECK(translate_map.count(operation_decoder->get_op_type()),
                                          "No translator found for " + operation_decoder->get_op_type() + " node.");
            auto op_fun = &(translate_map[operation_decoder->get_op_type()]);
            // NodeContext node_context(ng_inputs, operation_decoder, model_inputs);
            ::ov::frontend::tf::NodeContext node_context(*operation_decoder, ng_inputs);
            // generate OV node output vector using translator for given operation type
            ng_outputs = (*op_fun)(node_context);
        } catch (...) {
            if (fail_fast) {
                // re-throw any exception
                throw;
            } else {
                auto ng_node = std::make_shared<TFFrameworkNode>(operation_decoder,
                                                                 ng_inputs,
                                                                 operation_place->get_output_ports().size());
                set_node_name(operation_name, ng_node);
                ng_outputs = ng_node->outputs();
            }
        }

        // register OV node outputs in the map for new operation node
        for (const auto& output : ng_outputs) {
            if (auto result = std::dynamic_pointer_cast<ov::opset8::Result>(output.get_node_shared_ptr())) {
                // do not add RetVal type operation to ng_op_map
                results.push_back(result);
            } else {
                auto param = std::dynamic_pointer_cast<ov::opset8::Parameter>(output.get_node_shared_ptr());
                if (param && operation_decoder->get_op_type() != "Identity") {
                    params.push_back(param);
                }
                ng_op_map[operation_name].push_back(output);
            }
        }
    }

    // create Result nodes for all model outputs
    for (const auto& model_output : model_outputs) {
        auto model_output_tensor_place = std::dynamic_pointer_cast<TensorPlaceTF>(model_output);
        auto model_output_name = model_output_tensor_place->get_names()[0];
        std::string operation_name;
        std::string port_type;
        size_t port_index;
        ov::frontend::tf::extract_operation_name_and_port(model_output_name, operation_name, port_index, port_type);

        if (port_type == "none") {
            for (const auto& node_output : ng_op_map[operation_name]) {
                results.push_back(std::make_shared<ov::opset8::Result>(node_output));
            }
        } else if (port_type == "out") {
            const auto& node_outputs = ng_op_map[operation_name];
            FRONT_END_GENERAL_CHECK(node_outputs.size() > port_index,
                                    "Output port with index " + std::to_string(port_index) + " of " + operation_name +
                                        "node specified as custom output does not exist");
            results.push_back(std::make_shared<ov::opset8::Result>(node_outputs[port_index]));
        } else if (port_type == "in") {
            // TODO: avoid this traversing by having a map for OpPlace objects, for example
            std::shared_ptr<OpPlaceTF> operation_place = nullptr;
            for (const auto& op_place : operation_places) {
                FRONT_END_GENERAL_CHECK(!op_place->get_names().empty(), "No names for OpPlace found.");
                if (op_place->get_names()[0] == operation_name) {
                    operation_place = op_place;
                }
            }
            FRONT_END_GENERAL_CHECK(operation_place, "There is no operation place with a name: " + operation_name);
            auto operation_decoder = operation_place->get_decoder();

            // get to know a producer node and by which its output port data is generated
            std::string producer_name;
            size_t producer_port_idx;
            try {
                operation_decoder->get_input_node(port_index, producer_name, producer_port_idx);
            } catch (const std::exception& e) {
                FRONT_END_THROW("[ ERROR ] Exception happened when preparing input " + std::to_string(port_index) +
                                " for op '" + operation_decoder->get_op_name() + "', expected input name: '" +
                                producer_name + "', expected input port index: " + std::to_string(producer_port_idx) +
                                '\n');
            }

            // add Result node for this producer output port
            const auto& node_outputs = ng_op_map[producer_name];
            FRONT_END_GENERAL_CHECK(node_outputs.size() > producer_port_idx,
                                    "Output port with index " + std::to_string(producer_port_idx) + " of " +
                                        producer_name + "node specified as custom output does not exist");
            results.push_back(std::make_shared<ov::opset8::Result>(node_outputs[producer_port_idx]));
        }
    }
    // find all terminal nodes in OV graph to complete list of results
    if (results.empty()) {
        for (const auto& node_output_vector : ng_op_map) {
            for (const auto& output : node_output_vector.second) {
                if (output.get_target_inputs().empty() &&
                    !std::dynamic_pointer_cast<ov::opset8::Result>(output.get_node_shared_ptr())) {
                    results.push_back(std::make_shared<ov::opset8::Result>(output));
                }
            }
        }
    }

    // TODO: reorder results and params according to indices given in RT info (if any)

    // create the OV function
    ng_function = std::make_shared<ov::Model>(results, params, model_name);
    OPENVINO_DEBUG << "Done with translations";
}

/// \brief Check if FrontEndTensorflow can recognize model from given parts
bool FrontEndTF::supported_impl(const std::vector<ov::Any>& variants) const {
    // TODO: Support other TensorFlow formats: SavedModel, .meta, checkpoint, pbtxt
    if (variants.size() != 1)
        return false;

    // Validating first path, it must contain a model
    if (variants[0].is<std::string>()) {
        std::string suffix = ".pb";
        std::string model_path = variants[0].as<std::string>();
        if (ov::util::ends_with(model_path, suffix.c_str())) {
            return true;
        }
    } else if (variants[0].is<GraphIterator::Ptr>()) {
        return true;
    }
    return false;
}

ov::frontend::InputModel::Ptr FrontEndTF::load_impl(const std::vector<ov::Any>& variants) const {
    // TODO: Support other TensorFlow formats: SavedModel, .meta, checkpoint, pbtxt
    if (variants.size() == 1) {
        // a case when binary protobuf format is provided
        if (variants[0].is<std::string>()) {
            std::string suffix = ".pb";
            std::string model_path = variants[0].as<std::string>();
            if (ov::util::ends_with(model_path, suffix.c_str())) {
                return std::make_shared<InputModelTF>(
                    std::make_shared<::ov::frontend::tf::GraphIteratorProto>(model_path),
                    m_telemetry);
            }
        } else if (variants[0].is<GraphIterator::Ptr>()) {
            auto graph_iterator = variants[0].as<GraphIterator::Ptr>();
            return std::make_shared<InputModelTF>(graph_iterator, m_telemetry);
        }
    }
    return nullptr;
}

std::shared_ptr<ov::Model> FrontEndTF::convert(const ov::frontend::InputModel::Ptr& model) const {
    auto model_tf = std::dynamic_pointer_cast<InputModelTF>(model);
    FRONT_END_GENERAL_CHECK(model_tf != nullptr, "Invalid input model");

    if (!m_transformation_extensions.empty()) {
        auto function = decode(model);

        pass::Manager manager;
        for (const auto& transformation : m_transformation_extensions) {
            transformation->register_pass(manager);
        }
        manager.run_passes(function);
        convert(function);
        return function;
    }

    std::shared_ptr<ov::Model> f;
    translate_graph(model_tf, "here_should_be_a_graph_name", true, false, f);
    normalize(f);
    // TODO: check that OV function does not contain operations which are not in the opset

    return f;
}

std::shared_ptr<ov::Model> FrontEndTF::convert_partially(const ov::frontend::InputModel::Ptr& model) const {
    auto model_tf = std::dynamic_pointer_cast<InputModelTF>(model);
    FRONT_END_GENERAL_CHECK(model_tf != nullptr, "Invalid input model");

    if (!m_transformation_extensions.empty()) {
        auto function = decode(model);

        pass::Manager manager;
        for (const auto& transformation : m_transformation_extensions) {
            transformation->register_pass(manager);
        }
        manager.run_passes(function);
        convert(function);
        return function;
    }

    std::shared_ptr<ov::Model> f;
    translate_graph(model_tf, "here_should_be_a_graph_name", false, false, f);
    normalize(f);
    return f;
}

std::shared_ptr<ov::Model> FrontEndTF::decode(const ov::frontend::InputModel::Ptr& model) const {
    auto model_tf = std::dynamic_pointer_cast<InputModelTF>(model);
    std::shared_ptr<ov::Model> f;
    translate_graph(model_tf, "here_should_be_a_graph_name", false, true, f);
    return f;
}

void FrontEndTF::convert(const std::shared_ptr<ov::Model>& partiallyConverted) const {
    for (const auto& node : partiallyConverted->get_ordered_ops()) {
        if (ov::is_type<TFFrameworkNode>(node)) {
            translate_framework_node(std::dynamic_pointer_cast<TFFrameworkNode>(node), m_op_translators);
        }
    }
    for (const auto& result : partiallyConverted->get_results()) {
        result->validate_and_infer_types();
    }

    normalize(partiallyConverted);
}

void FrontEndTF::normalize(const std::shared_ptr<ov::Model>& function) const {
    ov::pass::Manager manager;
    manager.register_pass<ov::frontend::tf::pass::TransposeSinkingOVTF>();
    manager.run_passes(function);
}

void FrontEndTF::add_extension(const std::shared_ptr<ov::Extension>& extension) {
    if (auto telemetry = std::dynamic_pointer_cast<TelemetryExtension>(extension)) {
        m_telemetry = telemetry;
<<<<<<< HEAD
    } else if (const auto& so_ext = std::dynamic_pointer_cast<ov::detail::SOExtension>(extension)) {
        add_extension(so_ext->extension());
        m_so_extensions.push_back(so_ext);
    } else if (const auto& conv_ext = std::dynamic_pointer_cast<ov::frontend::ConversionExtensionBase>(extension)) {
        m_op_translators.insert({conv_ext->get_op_type(), conv_ext->get_converter()});
        m_conversion_extensions.push_back(conv_ext);
=======
    } else if (auto transformation = std::dynamic_pointer_cast<DecoderTransformationExtension>(extension)) {
        m_transformation_extensions.push_back(transformation);
>>>>>>> 6b0d1525
    }
}<|MERGE_RESOLUTION|>--- conflicted
+++ resolved
@@ -11,7 +11,6 @@
 #include "pass/transpose_sinking.hpp"
 #include "tensorflow_frontend/graph_iterator.hpp"
 #include "tf_framework_node.hpp"
-#include "so_extension.hpp"
 #include "utils.hpp"
 
 using namespace ::ov::frontend;
@@ -26,7 +25,15 @@
     auto translator_it = TRANSLATE_OP_MAP.find(type);
     FRONT_END_OP_CONVERSION_CHECK(translator_it != TRANSLATE_OP_MAP.end(), "No translator found for ", type, " node.");
 
-    ov::frontend::tf::NodeContext node_ctx(*node->get_decoder(), node->input_values());
+    ov::OutputVector ng_inputs;
+    NamedInputs named_inputs;
+    size_t input_port_idx = 0;
+    for (const auto& input : node->input_values()) {
+        ng_inputs.push_back(input);
+        named_inputs[input_port_idx++] = {input};
+    }
+
+    NodeContext node_ctx(*node->get_decoder(), named_inputs);
     auto new_node_outputs = translator_it->second(node_ctx);
 
     auto new_output = new_node_outputs.begin();
@@ -57,7 +64,7 @@
     const auto& model_inputs = model_tf->get_inputs();
     const auto& model_outputs = model_tf->get_outputs();
     const auto& model_frozen_inputs = model_tf->get_tensor_values();
-    std::map<const std::string, const std::function<ov::OutputVector(const tf::NodeContext&)>> translate_map;
+    std::map<const std::string, const std::function<ov::OutputVector(const NodeContext&)>> translate_map;
 
     const auto& TRANSLATE_OP_MAP = m_op_translators;
     if (no_conversion) {
@@ -106,6 +113,7 @@
 
         // prepare a list of OV node inputs for each node
         ov::OutputVector ng_inputs;
+        ::ov::frontend::tf::NamedInputs named_inputs;
         for (size_t input_port_idx = 0; input_port_idx < operation_decoder->get_input_size(); ++input_port_idx) {
             std::string producer_name;
             size_t producer_port_idx;
@@ -129,17 +137,20 @@
                 FRONT_END_GENERAL_CHECK(input_outputs_vector.size() == 1,
                                         "Input created with pruning must have one output");
                 ng_inputs.push_back(input_outputs_vector.at(0));
+                named_inputs[input_port_idx] = {input_outputs_vector.at(0)};
             } else if (ng_op_map.count(producer_name + ":" + std::to_string(producer_port_idx))) {
                 const auto& input_outputs_vector =
                     ng_op_map.at(producer_name + ":" + std::to_string(producer_port_idx));
                 FRONT_END_GENERAL_CHECK(input_outputs_vector.size() == 1,
                                         "Input created with pruning must have one output");
                 ng_inputs.push_back(input_outputs_vector.at(0));
+                named_inputs[input_port_idx] = {input_outputs_vector.at(0)};
             } else if (ng_op_map.count(producer_name)) {
                 const auto& input_outputs_vector = ng_op_map.at(producer_name);
                 FRONT_END_GENERAL_CHECK(input_outputs_vector.size() > producer_port_idx,
                                         "Input created with pruning must have one output");
                 ng_inputs.push_back(input_outputs_vector.at(producer_port_idx));
+                named_inputs[input_port_idx] = {input_outputs_vector.at(producer_port_idx)};
             } else {
                 FRONT_END_GENERAL_CHECK(false,
                                         "No input is found for node \"" + operation_name + "\" by port" +
@@ -154,7 +165,8 @@
                                           "No translator found for " + operation_decoder->get_op_type() + " node.");
             auto op_fun = &(translate_map[operation_decoder->get_op_type()]);
             // NodeContext node_context(ng_inputs, operation_decoder, model_inputs);
-            ::ov::frontend::tf::NodeContext node_context(*operation_decoder, ng_inputs);
+            // TODO: Check why NodeContextNew doesn't have ngOutputVector ng_inputs input in constructor
+            ::ov::frontend::tf::NodeContext node_context(*operation_decoder, named_inputs);
             // generate OV node output vector using translator for given operation type
             ng_outputs = (*op_fun)(node_context);
         } catch (...) {
@@ -369,16 +381,7 @@
 void FrontEndTF::add_extension(const std::shared_ptr<ov::Extension>& extension) {
     if (auto telemetry = std::dynamic_pointer_cast<TelemetryExtension>(extension)) {
         m_telemetry = telemetry;
-<<<<<<< HEAD
-    } else if (const auto& so_ext = std::dynamic_pointer_cast<ov::detail::SOExtension>(extension)) {
-        add_extension(so_ext->extension());
-        m_so_extensions.push_back(so_ext);
-    } else if (const auto& conv_ext = std::dynamic_pointer_cast<ov::frontend::ConversionExtensionBase>(extension)) {
-        m_op_translators.insert({conv_ext->get_op_type(), conv_ext->get_converter()});
-        m_conversion_extensions.push_back(conv_ext);
-=======
     } else if (auto transformation = std::dynamic_pointer_cast<DecoderTransformationExtension>(extension)) {
         m_transformation_extensions.push_back(transformation);
->>>>>>> 6b0d1525
     }
 }