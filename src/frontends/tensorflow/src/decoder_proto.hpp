--- conflicted
+++ resolved
@@ -9,11 +9,8 @@
 
 #include "openvino/core/type/element_type.hpp"
 #include "openvino/frontend/tensorflow/decoder.hpp"
-<<<<<<< HEAD
 #include "openvino/core/type/element_type.hpp"
 
-=======
->>>>>>> 63df415d
 #include "types.pb.h"
 
 namespace tensorflow {
@@ -25,11 +22,7 @@
 namespace frontend {
 namespace tensorflow {
 
-<<<<<<< HEAD
-ov::element::Type get_ov_type(const ::tensorflow::DataType & type);
-=======
 ov::element::Type get_ov_type(const ::tensorflow::DataType& type);
->>>>>>> 63df415d
 
 void parse_producer_name(const std::string& producer_port_name,
                          std::string& producer_name,
