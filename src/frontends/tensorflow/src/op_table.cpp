// Copyright (C) 2018-2022 Intel Corporation
// SPDX-License-Identifier: Apache-2.0
//

#include "op_table.hpp"

#include "openvino/opsets/opset10.hpp"
#include "openvino/opsets/opset9.hpp"

using namespace std;
using namespace ov;
using namespace ov::frontend::tensorflow;

namespace ov {
namespace frontend {
namespace tensorflow {
namespace op {
<<<<<<< HEAD
=======
#define OP_CONVERTER(op) OutputVector op(const NodeContext& node)
#define OP_T_CONVERTER(op) \
    template <class T>     \
    OutputVector op(const NodeContext& node)

OP_T_CONVERTER(translate_unary_op);
OP_T_CONVERTER(translate_binary_op);
OP_T_CONVERTER(translate_direct_reduce_op);

OP_CONVERTER(translate_add_n_op);
OP_CONVERTER(translate_arg_max_op);
OP_CONVERTER(translate_arg_min_op);
OP_CONVERTER(translate_assert_op);
OP_CONVERTER(translate_avg_pool_op);
OP_CONVERTER(translate_batch_mat_mul_op);
OP_CONVERTER(translate_batch_to_space_nd_op);
OP_CONVERTER(translate_bias_add_op);
OP_CONVERTER(translate_block_lstm_op);
OP_CONVERTER(translate_broadcast_args_op);
OP_CONVERTER(translate_broadcast_to_op);
OP_CONVERTER(translate_bucketize_op);
OP_CONVERTER(translate_cast_op);
OP_CONVERTER(translate_concat_op);
OP_CONVERTER(translate_const_op);
OP_CONVERTER(translate_conv_2d_op);
OP_CONVERTER(translate_conv_2d_backprop_input_op);
OP_CONVERTER(translate_conv_3d_op);
OP_CONVERTER(translate_conv_3d_backprop_input_v2_op);
OP_CONVERTER(translate_ctc_greedy_decoder_op);
OP_CONVERTER(translate_ctc_loss_op);
OP_CONVERTER(translate_cumsum_op);
OP_CONVERTER(translate_crop_and_resize_op);
OP_CONVERTER(translate_depth_to_space_op);
OP_CONVERTER(translate_depthwise_conv_2d_native_op);
OP_CONVERTER(translate_dynamic_partition_op);
OP_CONVERTER(translate_einsum_op);
OP_CONVERTER(translate_elu_op);
OP_CONVERTER(translate_expand_dims_op);
OP_CONVERTER(translate_extract_image_patches_op);
OP_CONVERTER(translate_fake_quant_op);
OP_CONVERTER(translate_fill_op);
OP_CONVERTER(translate_floor_div_op);
OP_CONVERTER(translate_fused_batch_norm_op);
OP_CONVERTER(translate_gather_op);
OP_CONVERTER(translate_gather_v2_op);
OP_CONVERTER(translate_gather_nd_op);
OP_CONVERTER(translate_gru_block_cell_op);
OP_CONVERTER(translate_identity_op);
OP_CONVERTER(translate_identity_n_op);
OP_CONVERTER(translate_input_arg_op);
OP_CONVERTER(translate_output_arg_op);
OP_CONVERTER(translate_interpolate_op);
OP_CONVERTER(translate_is_finite_op);
OP_CONVERTER(translate_is_inf_op);
OP_CONVERTER(translate_is_nan_op);
OP_CONVERTER(translate_l2_loss_op);
OP_CONVERTER(translate_linspace_op);
OP_CONVERTER(translate_list_diff_op);
OP_CONVERTER(translate_leaky_relu_op);
OP_CONVERTER(translate_log_softmax_op);
OP_CONVERTER(translate_log_1p_op);
OP_CONVERTER(translate_lrn_op);
OP_CONVERTER(translate_mat_mul_op);
OP_CONVERTER(translate_matrix_diag_op);
OP_CONVERTER(translate_max_pool_op);
OP_CONVERTER(translate_mirror_pad_op);
OP_CONVERTER(translate_non_max_suppression_op);
OP_CONVERTER(translate_normalize_l2_op);
OP_CONVERTER(translate_parallel_dynamic_stitch_op);
OP_CONVERTER(translate_placeholder_op);
OP_CONVERTER(translate_placeholder_with_default_op);
OP_CONVERTER(translate_no_op);
OP_CONVERTER(translate_one_hot_op);
OP_CONVERTER(translate_pack_op);
OP_CONVERTER(translate_pad_op);
OP_CONVERTER(translate_padv2_op);
OP_CONVERTER(translate_range_op);
OP_CONVERTER(translate_rank_op);
OP_CONVERTER(translate_random_uniform_op);
OP_CONVERTER(translate_random_uniform_int_op);
OP_CONVERTER(translate_relu_6_op);
OP_CONVERTER(translate_reciprocal_op);
OP_CONVERTER(translate_reshape_op);
OP_CONVERTER(translate_resource_gather_op);
OP_CONVERTER(translate_reverse_op);
OP_CONVERTER(translate_reverse_v2_op);
OP_CONVERTER(translate_reverse_sequence_op);
OP_CONVERTER(translate_roll_op);
OP_CONVERTER(translate_round_op);
OP_CONVERTER(translate_rsqrt_op);
OP_CONVERTER(translate_scatter_nd_op);
OP_CONVERTER(translate_segment_sum_op);
OP_CONVERTER(translate_space_to_batch_nd_op);
OP_CONVERTER(translate_sparse_to_dense_op);
OP_CONVERTER(translate_select_op);
OP_CONVERTER(translate_select_v2_op);
OP_CONVERTER(translate_shape_op);
OP_CONVERTER(translate_size_op);
OP_CONVERTER(translate_slice_op);
OP_CONVERTER(translate_softmax_op);
OP_CONVERTER(translate_space_to_depth_op);
OP_CONVERTER(translate_sparse_reshape_op);
OP_CONVERTER(translate_split_op);
OP_CONVERTER(translate_split_v_op);
OP_CONVERTER(translate_square_op);
OP_CONVERTER(translate_squeeze_op);
OP_CONVERTER(translate_strided_slice_op);
OP_CONVERTER(translate_sqrt_op);
OP_CONVERTER(translate_tile_op);
OP_CONVERTER(translate_top_k_op);
OP_CONVERTER(translate_top_k_v2_op);
OP_CONVERTER(translate_transpose_op);
OP_CONVERTER(translate_unpack_op);
OP_CONVERTER(translate_where_op);
OP_CONVERTER(translate_x_div_y_op);
OP_CONVERTER(translate_zeros_like_op);

// Translators for internal operations
OP_CONVERTER(translate_sparse_fill_empty_rows_op);
OP_CONVERTER(translate_sparse_segment_sum_op);
OP_CONVERTER(translate_unique_op);
>>>>>>> ca447a2e

const std::map<std::string, CreatorFunction> get_supported_ops() {
    return {
        // note: UnaryOp translator declaration for each op must to be added in unary_op.cpp file
        {"Abs", translate_unary_op<opset8::Abs>},
        {"Acos", translate_unary_op<opset8::Acos>},
        {"Acosh", translate_unary_op<opset8::Acosh>},
        {"Asin", translate_unary_op<opset8::Asin>},
        {"Asinh", translate_unary_op<opset8::Asinh>},
        {"Atan", translate_unary_op<opset8::Atan>},
        {"Atanh", translate_unary_op<opset8::Atanh>},
        {"Ceil", translate_unary_op<opset8::Ceiling>},
        {"Cos", translate_unary_op<opset8::Cos>},
        {"Cosh", translate_unary_op<opset8::Cosh>},
        {"Erf", translate_unary_op<opset8::Erf>},
        {"Exp", translate_unary_op<opset8::Exp>},
        {"Floor", translate_unary_op<opset8::Floor>},
        {"IsFinite", translate_unary_op<opset10::IsFinite>},
        {"IsInf", translate_unary_op<opset10::IsInf>},
        {"IsNan", translate_unary_op<opset10::IsNaN>},
        {"Log", translate_unary_op<opset8::Log>},
        {"LogicalNot", translate_unary_op<opset8::LogicalNot>},
        {"Mish", translate_unary_op<opset8::Mish>},
        {"Neg", translate_unary_op<opset8::Negative>},
        {"Relu", translate_unary_op<opset8::Relu>},
        {"Sigmoid", translate_unary_op<opset8::Sigmoid>},
        {"Sin", translate_unary_op<opset8::Sin>},
        {"Sinh", translate_unary_op<opset8::Sinh>},
        {"Sign", translate_unary_op<opset8::Sign>},
        {"Softplus", translate_unary_op<opset8::SoftPlus>},
        {"Softsign", translate_unary_op<opset9::SoftSign>},
        {"Tan", translate_unary_op<opset8::Tan>},
        {"Tanh", translate_unary_op<opset8::Tanh>},
        {"Swish", translate_unary_op<opset8::Swish>},

        // note: BinaryOp translator declaration for each op must to be added in binary_op.cpp file
        {"Add", translate_binary_op<opset8::Add>},
        {"AddV2", translate_binary_op<opset8::Add>},
        {"Equal", translate_binary_op<opset8::Equal>},
        {"FloorMod", translate_binary_op<opset8::FloorMod>},
        {"Greater", translate_binary_op<opset8::Greater>},
        {"GreaterEqual", translate_binary_op<opset8::GreaterEqual>},
        {"Less", translate_binary_op<opset8::Less>},
        {"LessEqual", translate_binary_op<opset8::LessEqual>},
        {"LogicalAnd", translate_binary_op<opset8::LogicalAnd>},
        {"LogicalOr", translate_binary_op<opset8::LogicalOr>},
        {"LogicalXor", translate_binary_op<opset8::LogicalXor>},
        {"Maximum", translate_binary_op<opset8::Maximum>},
        {"Minimum", translate_binary_op<opset8::Minimum>},
        {"Mul", translate_binary_op<opset8::Multiply>},
        {"Mod", translate_binary_op<opset8::Mod>},
        {"NotEqual", translate_binary_op<opset8::NotEqual>},
        {"Pow", translate_binary_op<opset8::Power>},
        {"RealDiv", translate_binary_op<opset8::Divide>},
        {"SquaredDifference", translate_binary_op<opset8::SquaredDifference>},
        {"Sub", translate_binary_op<opset8::Subtract>},

        // note: ReduceOp translator declaration for each op must to be added in reduce.cpp file
        {"Any", translate_direct_reduce_op<opset8::ReduceLogicalOr>},
        {"All", translate_direct_reduce_op<opset8::ReduceLogicalAnd>},
        {"EuclideanNorm", translate_direct_reduce_op<opset8::ReduceL2>},
        {"Max", translate_direct_reduce_op<opset8::ReduceMax>},
        {"Mean", translate_direct_reduce_op<opset8::ReduceMean>},
        {"Min", translate_direct_reduce_op<opset8::ReduceMin>},
        {"Prod", translate_direct_reduce_op<opset8::ReduceProd>},
        {"Sum", translate_direct_reduce_op<opset8::ReduceSum>},

        // Separate translators:
        {"AddN", translate_add_n_op},
        {"ArgMax", translate_arg_max_op},
        {"ArgMin", translate_arg_min_op},
        {"Assert", translate_assert_op},
        {"AvgPool", translate_avg_pool_op},
        {"AvgPool3D", translate_avg_pool_op},
        {"BatchMatMul", translate_batch_mat_mul_op},
        {"BatchMatMulV2", translate_batch_mat_mul_op},
        {"BatchToSpaceND", translate_batch_to_space_nd_op},
        {"BroadcastArgs", translate_broadcast_args_op},
        {"BroadcastTo", translate_broadcast_to_op},
        {"Bucketize", translate_bucketize_op},
        {"BiasAdd", translate_bias_add_op},
        {"Cast", translate_cast_op},
        {"Concat", translate_concat_op},
        {"ConcatV2", translate_concat_op},
        {"Const", translate_const_op},
        {"Conv2D", translate_conv_2d_op},
        {"Conv2DBackpropInput", translate_conv_2d_backprop_input_op},
        {"Conv3D", translate_conv_3d_op},
        {"Conv3DBackpropInputV2", translate_conv_3d_backprop_input_v2_op},
        {"CropAndResize", translate_crop_and_resize_op},
        {"CTCGreedyDecoder", translate_ctc_greedy_decoder_op},
        {"CTCLoss", translate_ctc_loss_op},
        {"Cumsum", translate_cumsum_op},
        {"DepthToSpace", translate_depth_to_space_op},
        {"DepthwiseConv2dNative", translate_depthwise_conv_2d_native_op},
        {"DynamicPartition", translate_dynamic_partition_op},
        {"Einsum", translate_einsum_op},
        {"Elu", translate_elu_op},
        {"ExpandDims", translate_expand_dims_op},
        {"ExtractImagePatches", translate_extract_image_patches_op},
        {"FakeQuantWithMinMaxVars", translate_fake_quant_op},
        {"FakeQuantWithMinMaxVarsPerChannel", translate_fake_quant_op},
        {"Fill", translate_fill_op},
        {"FloorDiv", translate_floor_div_op},
        {"FusedBatchNorm", translate_fused_batch_norm_op},
        {"FusedBatchNormV2", translate_fused_batch_norm_op},
        {"FusedBatchNormV3", translate_fused_batch_norm_op},
        {"Gather", translate_gather_op},
        {"GatherV2", translate_gather_v2_op},
        {"GatherNd", translate_gather_nd_op},
        {"Identity", translate_identity_op},
        {"IdentityN", translate_identity_n_op},
        {"input_arg", translate_input_arg_op},
        {"output_arg", translate_output_arg_op},
        {"L2Loss", translate_l2_loss_op},
        {"LeakyRelu", translate_leaky_relu_op},
        {"LinSpace", translate_linspace_op},
        {"ListDiff", translate_list_diff_op},
        {"LogSoftmax", translate_log_softmax_op},
        {"Log1p", translate_log_1p_op},
        {"LRN", translate_lrn_op},
        {"MatMul", translate_mat_mul_op},
        {"MatrixDiag", translate_matrix_diag_op},
        {"MaxPool", translate_max_pool_op},
        {"MaxPoolV2", translate_max_pool_op},
        {"MaxPool3D", translate_max_pool_op},
        {"MirrorPad", translate_mirror_pad_op},
        {"NonMaxSuppression", translate_non_max_suppression_op},
        {"NonMaxSuppressionV2", translate_non_max_suppression_op},
        {"NonMaxSuppressionV3", translate_non_max_suppression_op},
        {"NonMaxSuppressionV4", translate_non_max_suppression_op},
        {"NonMaxSuppressionV5", translate_non_max_suppression_op},
        {"NoOp", translate_no_op},  // do nothing
        {"NormalizeL2", translate_normalize_l2_op},
        {"OneHot", translate_one_hot_op},
        {"Pack", translate_pack_op},
        {"Pad", translate_pad_op},
        {"PadV2", translate_padv2_op},
        {"DynamicStitch", translate_parallel_dynamic_stitch_op},
        {"ParallelDynamicStitch", translate_parallel_dynamic_stitch_op},
        {"Placeholder", translate_placeholder_op},
        {"PlaceholderWithDefault", translate_placeholder_with_default_op},
        {"PreventGradient", translate_identity_op},
        {"Range", translate_range_op},
        {"Rank", translate_rank_op},
        {"RandomUniform", translate_random_uniform_op},
        {"RandomUniformInt", translate_random_uniform_int_op},
        {"Reciprocal", translate_reciprocal_op},
        {"Relu6", translate_relu_6_op},
        {"Reshape", translate_reshape_op},
        {"Reverse", translate_reverse_op},
        {"ReverseSequence", translate_reverse_sequence_op},
        {"ReverseV2", translate_reverse_v2_op},
        {"ResizeBilinear", translate_interpolate_op},
        {"ResizeNearestNeighbor", translate_interpolate_op},
        {"ResourceGather", translate_resource_gather_op},
        {"Roll", translate_roll_op},
        {"Round", translate_round_op},
        {"Rsqrt", translate_rsqrt_op},
        {"ScatterNd", translate_scatter_nd_op},
        {"SegmentSum", translate_segment_sum_op},
        {"SparseToDense", translate_sparse_to_dense_op},
        {"Select", translate_select_op},
        {"SelectV2", translate_select_v2_op},
        {"Shape", translate_shape_op},
        {"Size", translate_size_op},
        {"Slice", translate_slice_op},
        {"Snapshot", translate_identity_op},
        {"Softmax", translate_softmax_op},
        {"SpaceToDepth", translate_space_to_depth_op},
        {"SparseReshape", translate_sparse_reshape_op},
        {"Split", translate_split_op},
        {"SplitV", translate_split_v_op},
        {"StopGradient", translate_identity_op},
        {"Sqrt", translate_sqrt_op},
        {"Square", translate_square_op},
        {"Squeeze", translate_squeeze_op},
        {"SpaceToBatchND", translate_space_to_batch_nd_op},
        {"StridedSlice", translate_strided_slice_op},
        {"Tile", translate_tile_op},
        {"TopK", translate_top_k_op},
        {"TopKV2", translate_top_k_v2_op},
        {"Transpose", translate_transpose_op},
        {"Unpack", translate_unpack_op},
        {"Where", translate_where_op},
        {"Xdivy", translate_x_div_y_op},
        {"ZerosLike", translate_zeros_like_op},

        // Translators for internal operations
        {"BlockLSTM", translate_block_lstm_op},
        {"GRUBlockCell", translate_gru_block_cell_op},
        {"SparseFillEmptyRows", translate_sparse_fill_empty_rows_op},
        {"SparseSegmentSum", translate_sparse_segment_sum_op},
        {"Unique", translate_unique_op},
    };
};

}  // namespace op
}  // namespace tensorflow
}  // namespace frontend
}  // namespace ov<|MERGE_RESOLUTION|>--- conflicted
+++ resolved
@@ -15,8 +15,6 @@
 namespace frontend {
 namespace tensorflow {
 namespace op {
-<<<<<<< HEAD
-=======
 #define OP_CONVERTER(op) OutputVector op(const NodeContext& node)
 #define OP_T_CONVERTER(op) \
     template <class T>     \
@@ -66,8 +64,6 @@
 OP_CONVERTER(translate_gru_block_cell_op);
 OP_CONVERTER(translate_identity_op);
 OP_CONVERTER(translate_identity_n_op);
-OP_CONVERTER(translate_input_arg_op);
-OP_CONVERTER(translate_output_arg_op);
 OP_CONVERTER(translate_interpolate_op);
 OP_CONVERTER(translate_is_finite_op);
 OP_CONVERTER(translate_is_inf_op);
@@ -138,7 +134,6 @@
 OP_CONVERTER(translate_sparse_fill_empty_rows_op);
 OP_CONVERTER(translate_sparse_segment_sum_op);
 OP_CONVERTER(translate_unique_op);
->>>>>>> ca447a2e
 
 const std::map<std::string, CreatorFunction> get_supported_ops() {
     return {
@@ -335,7 +330,6 @@
         {"Unique", translate_unique_op},
     };
 };
-
 }  // namespace op
 }  // namespace tensorflow
 }  // namespace frontend
