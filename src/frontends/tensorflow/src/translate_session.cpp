--- conflicted
+++ resolved
@@ -58,7 +58,20 @@
     return false;
 }
 
-<<<<<<< HEAD
+// it creates framework node and saves exception message in the node attribute
+ov::OutputVector create_fw_node_with_exception(const std::shared_ptr<DecoderBase>& decoder,
+                                               const ov::OutputVector& inputs,
+                                               size_t num_outputs,
+                                               const std::string& operation_name,
+                                               const std::string& exception_message) {
+    ov::op::util::FrameworkNodeAttrs attrs;
+    attrs[FrameworkNode::failed_conversion_key] = exception_message;
+    auto fw_node = std::make_shared<FrameworkNode>(decoder, inputs, num_outputs);
+    fw_node->set_attrs(attrs);
+    set_node_name(operation_name, fw_node);
+    return fw_node->outputs();
+}
+
 size_t get_flat_index_by_name_and_id(const ov::frontend::NamedOutputVector& outputs,
                                      const std::string& name,
                                      size_t idx) {
@@ -78,22 +91,6 @@
         return idx;
     }
 }
-
-=======
-// it creates framework node and saves exception message in the node attribute
-ov::OutputVector create_fw_node_with_exception(const std::shared_ptr<DecoderBase>& decoder,
-                                               const ov::OutputVector& inputs,
-                                               size_t num_outputs,
-                                               const std::string& operation_name,
-                                               const std::string& exception_message) {
-    ov::op::util::FrameworkNodeAttrs attrs;
-    attrs[FrameworkNode::failed_conversion_key] = exception_message;
-    auto fw_node = std::make_shared<FrameworkNode>(decoder, inputs, num_outputs);
-    fw_node->set_attrs(attrs);
-    set_node_name(operation_name, fw_node);
-    return fw_node->outputs();
-}
->>>>>>> 6e97c82c
 }  // namespace
 
 TranslateSession::TranslateSession(const ov::frontend::InputModel::Ptr& input_model,
@@ -283,31 +280,22 @@
                 auto translator = m_translator_map->at(operation_decoder->get_op_type());
                 NodeContext node_context(operation_decoder, ov_inputs, this);
                 ov_outputs = translator(node_context);
-<<<<<<< HEAD
-            } catch (const std::exception&) {
-                // continue translation by replacing with FrameworkNode
-                // in case of any failures in translators due to their limitation
-                auto fw_node = std::make_shared<FrameworkNode>(operation_decoder,
-                                                               ov_inputs,
-                                                               operation_place->get_output_ports().size());
-                set_node_name(operation_name, fw_node);
-                ov_outputs = named_from_indexed(fw_node->outputs());
-=======
             } catch (const std::exception& ex) {
                 // save the root-cause of the translation failure
-                ov_outputs = create_fw_node_with_exception(operation_decoder,
+                auto fw_node = create_fw_node_with_exception(operation_decoder,
                                                            ov_inputs,
                                                            operation_place->get_output_ports().size(),
                                                            operation_name,
                                                            ex.what());
+                ov_outputs = named_from_indexed(fw_node->outputs());
             } catch (...) {
                 // save unknown exception type
-                ov_outputs = create_fw_node_with_exception(operation_decoder,
+                auto fw_node = create_fw_node_with_exception(operation_decoder,
                                                            ov_inputs,
                                                            operation_place->get_output_ports().size(),
                                                            operation_name,
                                                            "Unknown exception type");
->>>>>>> 6e97c82c
+                ov_outputs = named_from_indexed(fw_node->outputs());
             }
         } else if (auto body_ov_model = get_body_ov_model(operation_type)) {
             OutputVector indexed_ov_outputs;
