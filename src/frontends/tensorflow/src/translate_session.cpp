--- conflicted
+++ resolved
@@ -323,37 +323,6 @@
     return m_ov_model;
 }
 
-<<<<<<< HEAD
-void TranslateSession::inject_body_model(std::shared_ptr<ov::Model> body_model,
-                                         const std::string& operation_type,
-                                         const ov::OutputVector& ov_inputs,
-                                         ov::OutputVector& ov_outputs) {
-    ov_outputs.clear();
-    auto body_parameters = body_model->get_parameters();
-    FRONT_END_GENERAL_CHECK(body_parameters.size() == ov_inputs.size(),
-                            "[TensorFlow Error] Internal error or incorrect input models: number of "
-                            "inputs and arguments to the function " +
-                                operation_type + " do not match.");
-    for (size_t param_ind = 0; param_ind < body_parameters.size(); ++param_ind) {
-        auto orig_type = body_parameters[param_ind]->get_element_type();
-        body_parameters[param_ind]->output(0).replace(ov_inputs[param_ind]);
-        if (auto ext_parameter = as_type_ptr<ov::opset8::Parameter>(ov_inputs[param_ind].get_node_shared_ptr())) {
-            // save type of a Parameter as converted in the body
-            // this is important if the external conversion extension is applied to body graph node
-            // with setting its own type
-            if (orig_type != element::dynamic) {
-                ext_parameter->set_element_type(orig_type);
-                ext_parameter->validate_and_infer_types();
-            }
-        }
-    }
-    for (const auto& result_node : body_model->get_results()) {
-        ov_outputs.push_back(result_node->input_value(0));
-    }
-}
-
-=======
->>>>>>> e446dac7
 void TranslateSession::translate_graph(const ov::frontend::InputModel::Ptr& input_model,
                                        std::shared_ptr<ov::Model>& ov_model) {
     OpMap ng_op_map;
