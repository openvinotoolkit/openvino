--- conflicted
+++ resolved
@@ -73,14 +73,13 @@
     return std::map<std::string, ov::OutputVector>();
 }
 
-<<<<<<< HEAD
 std::map<std::string, ov::OutputVector> Relu6ToReluTranslatorPaddle(const ov::frontend::NodeContext& node) {
     auto relu = std::make_shared<ov::opset8::Relu>(node.get_input("X"));
     std::map<std::string, ov::OutputVector> ret;
     ret["Out"] = {relu};
     return ret;
 }
-=======
+
 class CustomElu : public ov::op::Op {
 public:
     OPENVINO_OP("CustomElu");
@@ -154,7 +153,6 @@
 #else
 #    define PT_EXT
 #endif
->>>>>>> 6c766a81
 
 OPENVINO_CREATE_EXTENSIONS(std::vector<ov::Extension::Ptr>(
     {std::make_shared<ov::frontend::ConversionExtension>("NewCustomOp_1", CustomTranslatorCommon_1),
