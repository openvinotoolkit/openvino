# Copyright (C) 2018-2023 Intel Corporation
# SPDX-License-Identifier: Apache-2.0
#

set(TARGET_NAME "frontend_shared_test_classes")

file(GLOB_RECURSE LIBRARY_SRC ${CMAKE_CURRENT_SOURCE_DIR}/src/*.cpp)
file(GLOB_RECURSE LIBRARY_HEADERS ${CMAKE_CURRENT_SOURCE_DIR}/include/*.hpp)

add_library(${TARGET_NAME} STATIC EXCLUDE_FROM_ALL ${LIBRARY_SRC} ${LIBRARY_HEADERS})

add_subdirectory(gtest_main_manifest)
add_subdirectory(test_builtin_extensions)

target_include_directories(${TARGET_NAME} PUBLIC ${CMAKE_CURRENT_SOURCE_DIR}/include)
target_include_directories(${TARGET_NAME} PUBLIC ${CMAKE_CURRENT_SOURCE_DIR}/../..)

target_link_libraries(${TARGET_NAME}
        PUBLIC
                engines_test_util offline_transformations
<<<<<<< HEAD
                common_test_utils funcTestUtils openvino::util
=======
                common_test_utils func_test_utils openvino::util
>>>>>>> 1b49a3c6
                openvino::runtime
        PRIVATE
                cnpy)

add_dependencies(${TARGET_NAME} test_builtin_extensions)

target_compile_definitions(${TARGET_NAME}
    PRIVATE
        SHARED_LIB_PREFIX="${CMAKE_SHARED_LIBRARY_PREFIX}"
        SHARED_LIB_SUFFIX="${IE_BUILD_POSTFIX}${CMAKE_SHARED_LIBRARY_SUFFIX}")

add_clang_format_target(${TARGET_NAME}_clang FOR_TARGETS ${TARGET_NAME})<|MERGE_RESOLUTION|>--- conflicted
+++ resolved
@@ -18,11 +18,7 @@
 target_link_libraries(${TARGET_NAME}
         PUBLIC
                 engines_test_util offline_transformations
-<<<<<<< HEAD
-                common_test_utils funcTestUtils openvino::util
-=======
                 common_test_utils func_test_utils openvino::util
->>>>>>> 1b49a3c6
                 openvino::runtime
         PRIVATE
                 cnpy)
