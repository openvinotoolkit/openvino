// Copyright (C) 2018-2022 Intel Corporation
// SPDX-License-Identifier: Apache-2.0
//

#include <cpp/ie_cnn_network.h>

#include <algorithm>
#include <cmath>
#include <cstdint>
#include <fstream>
#include <iterator>
#include <limits>
#include <numeric>
#include <sstream>
#include <stdexcept>
#include <vector>

// clang-format off
#ifdef ${BACKEND_NAME}_FLOAT_TOLERANCE_BITS
#define DEFAULT_FLOAT_TOLERANCE_BITS ${BACKEND_NAME}_FLOAT_TOLERANCE_BITS
#endif
#ifdef ${BACKEND_NAME}_DOUBLE_TOLERANCE_BITS
#define DEFAULT_DOUBLE_TOLERANCE_BITS ${BACKEND_NAME}_DOUBLE_TOLERANCE_BITS
#endif
// clang-format on
#include "common_test_utils/ngraph_test_utils.hpp"
#include "default_opset.hpp"
#include "engines_util/test_case.hpp"
#include "engines_util/test_engines.hpp"
#include "gtest/gtest.h"
#include "ngraph/ngraph.hpp"
#include "ngraph/pass/constant_folding.hpp"
#include "ngraph/pass/manager.hpp"
#include "onnx_import/core/null_node.hpp"
#include "onnx_import/onnx.hpp"
#include "onnx_import/onnx_utils.hpp"
#include "util/all_close.hpp"
#include "util/all_close_f.hpp"
#include "util/ndarray.hpp"
#include "util/test_control.hpp"
#include "util/test_tools.hpp"
#include "util/type_prop.hpp"

NGRAPH_SUPPRESS_DEPRECATED_START

using namespace ngraph;

static std::string s_manifest = "${MANIFEST}";
static std::string s_device = test::backend_name_to_device("${BACKEND_NAME}");

using Inputs = std::vector<std::vector<float>>;
using Outputs = std::vector<std::vector<float>>;

// ############################################################################ CORE TESTS
NGRAPH_TEST(${BACKEND_NAME}, onnx_test_test_case) {
    auto function = onnx_import::import_onnx_model(file_util::path_join(SERIALIZED_ZOO, "onnx/add_abc.onnx"));

    auto test_case = test::TestCase(function, s_device);
    test_case.add_input<float>({1});
    test_case.add_input<float>({2});
    test_case.add_input<float>({3});
    test_case.add_expected_output<float>(Shape{1}, {6});
    test_case.run();
}

NGRAPH_TEST(${BACKEND_NAME}, onnx_test_test_case_mutliple_inputs) {
    auto function = onnx_import::import_onnx_model(file_util::path_join(SERIALIZED_ZOO, "onnx/add_abc.onnx"));

    auto test_case = test::TestCase(function, s_device);
    test_case.add_multiple_inputs(Inputs{{1}, {2}, {3}});
    test_case.add_expected_output(Shape{1}, std::vector<float>{6});
    test_case.run();
}

NGRAPH_TEST(${BACKEND_NAME}, onnx_output_names_check) {
    auto function =
        onnx_import::import_onnx_model(file_util::path_join(SERIALIZED_ZOO, "onnx/split_equal_parts_default.onnx"));

    std::size_t size = function->get_output_size();
    for (std::size_t i{0}; i < size; ++i) {
        std::shared_ptr<Node> node = function->get_output_op(i);
        EXPECT_EQ(node->get_friendly_name(), "output_" + std::to_string(i + 1) + "/sink_port_0");
    }
}

NGRAPH_TEST(${BACKEND_NAME}, onnx_node_names_check) {
    auto function = onnx_import::import_onnx_model(file_util::path_join(SERIALIZED_ZOO, "onnx/add_abc.onnx"));

    // Filter out Add nodes from the function graph
    std::vector<std::shared_ptr<Node>> additions;
    auto ordered_ops = function->get_ordered_ops();
    std::copy_if(ordered_ops.begin(), ordered_ops.end(), std::back_inserter(additions), [](std::shared_ptr<Node> op) {
        return std::string(op->get_type_name()) == "Add";
    });

    EXPECT_EQ(additions.size(), 2);
    EXPECT_EQ(additions.at(0)->get_friendly_name(), "add_node1");
    EXPECT_EQ(additions.at(0)->get_output_tensor(0).get_names(), std::unordered_set<std::string>{"X"});
    EXPECT_EQ(additions.at(1)->get_friendly_name(), "add_node2");
    EXPECT_EQ(additions.at(1)->get_output_tensor(0).get_names(), std::unordered_set<std::string>{"Y"});
}

NGRAPH_TEST(${BACKEND_NAME}, onnx_duplicated_output_name) {
    auto function =
        onnx_import::import_onnx_model(file_util::path_join(SERIALIZED_ZOO, "onnx/duplicated_output_name.onnx"));
    EXPECT_EQ(function->get_output_size(), 2);

    auto test_case = test::TestCase(function, s_device);
    test_case.add_multiple_inputs(Inputs{{1}, {2}, {3}});
    test_case.add_expected_output(Shape{1}, std::vector<float>{6});
    test_case.add_expected_output(Shape{1}, std::vector<float>{6});
    test_case.run();
}

NGRAPH_TEST(${BACKEND_NAME}, onnx_duplicated_more_output_names) {
    auto function =
        onnx_import::import_onnx_model(file_util::path_join(SERIALIZED_ZOO, "onnx/duplicated_more_output_names.onnx"));
    EXPECT_EQ(function->get_output_size(), 4);

    auto test_case = test::TestCase(function, s_device);
    test_case.add_multiple_inputs(Inputs{{1, 2}, {2}, {3}});
    test_case.add_expected_output(Shape{1}, std::vector<float>{6});
    test_case.add_expected_output(Shape{1}, std::vector<float>{6});
    test_case.add_expected_output(Shape{1}, std::vector<float>{7});
    test_case.add_expected_output(Shape{1}, std::vector<float>{6});
    test_case.run();
}

NGRAPH_TEST(${BACKEND_NAME}, onnx_model_binary_add_abc) {
    auto function = onnx_import::import_onnx_model(file_util::path_join(SERIALIZED_ZOO, "onnx/add_abc.onnx"));

    auto test_case = test::TestCase(function, s_device);
    test_case.add_multiple_inputs(Inputs{{1}, {2}, {3}});
    test_case.add_expected_output(Shape{1}, std::vector<float>{6});
    test_case.run();
}

NGRAPH_TEST(${BACKEND_NAME}, onnx_bool_const_op) {
    auto function = onnx_import::import_onnx_model(file_util::path_join(SERIALIZED_ZOO, "onnx/bool_const_op.onnx"));

    auto test_case = test::TestCase(function, s_device);
    test_case.add_expected_output(std::vector<bool>{1, 0, 0, 1});
    test_case.run();
}

NGRAPH_TEST(${BACKEND_NAME}, onnx_bool_init_and) {
    auto function = onnx_import::import_onnx_model(file_util::path_join(SERIALIZED_ZOO, "onnx/bool_init_and.onnx"));

    auto test_case = test::TestCase(function, s_device);
    test_case.add_expected_output(std::vector<bool>{1});
    test_case.run();
}

NGRAPH_TEST(${BACKEND_NAME}, onnx_bool_input_or) {
    auto function = onnx_import::import_onnx_model(file_util::path_join(SERIALIZED_ZOO, "onnx/bool_input_or.onnx"));

    auto test_case = test::TestCase(function, s_device);
    test_case.add_input(std::vector<bool>{true, false, true, false});
    test_case.add_input(std::vector<bool>{false, false, true, true});
    test_case.add_expected_output(std::vector<bool>{1, 0, 1, 1});
    test_case.run();
}

NGRAPH_TEST(${BACKEND_NAME}, onnx_bool_init_raw) {
    auto function = onnx_import::import_onnx_model(file_util::path_join(SERIALIZED_ZOO, "onnx/bool_init_raw.onnx"));

    auto test_case = test::TestCase(function, s_device);
    test_case.add_expected_output(std::vector<bool>{true, false, true});
    test_case.run();
}

NGRAPH_TEST(${BACKEND_NAME}, onnx_model_add_abc_initializers) {
    auto function =
        onnx_import::import_onnx_model(file_util::path_join(SERIALIZED_ZOO, "onnx/add_abc_initializers.onnx"));

    auto test_case = test::TestCase(function, s_device);
    test_case.add_input<float>({1, 2, 3, 4});
    test_case.add_expected_output<float>({3, 6, 9, 12});
    test_case.run();
}

NGRAPH_TEST(${BACKEND_NAME}, onnx_model_override_op) {
    onnx_import::register_operator("FalseAdd", 1, "", [](const onnx_import::Node& node) -> OutputVector {
        OutputVector ng_inputs{node.get_ng_inputs()};
        return {std::make_shared<ngraph::op::v1::Add>(ng_inputs.at(0), ng_inputs.at(1))};
    });

    onnx_import::register_operator("FalseAdd", 1, "", [](const onnx_import::Node& node) -> OutputVector {
        OutputVector ng_inputs{node.get_ng_inputs()};
        return {std::make_shared<ngraph::op::v1::Subtract>(ng_inputs.at(0), ng_inputs.at(1))};
    });

    auto function = onnx_import::import_onnx_model(file_util::path_join(SERIALIZED_ZOO, "onnx/override_op.onnx"));

    Inputs inputs;
    inputs.emplace_back(std::vector<float>{0.f, 1.f, 2.f, 3.f});
    inputs.emplace_back(std::vector<float>{3.f, 2.f, 1.f, 0.f});

    auto test_case = test::TestCase(function, s_device);
    test_case.add_multiple_inputs(inputs);
    test_case.add_expected_output<float>({-3.f, -1.f, 1.f, 3.f});
    test_case.run();
}

NGRAPH_TEST(${BACKEND_NAME}, onnx_import_non_existing_file) {
    try {
        onnx_import::import_onnx_model(file_util::path_join(SERIALIZED_ZOO, "onnx/i.dont.exist"));
    } catch (const std::runtime_error& exc) {
        // asserts that an exception was thrown and that the error message contains the file name
        std::string msg{exc.what()};
        EXPECT_TRUE(msg.find("i.dont.exist") != std::string::npos);
    }
}

NGRAPH_TEST(${BACKEND_NAME}, onnx_model_unsupported_op) {
    try {
        onnx_import::import_onnx_model(file_util::path_join(SERIALIZED_ZOO, "onnx/unsupported_op.onnx"));
        FAIL() << "Expected ngraph::ngraph_error";
    } catch (ngraph::ngraph_error const& err) {
        std::string what{err.what()};
        EXPECT_NE(what.find("OpenVINO does not support"), std::string::npos);
        EXPECT_NE(what.find("FakeOpName"), std::string::npos);
        EXPECT_NE(what.find("AnotherFakeOpName"), std::string::npos);
    } catch (...) {
        FAIL() << "Expected ngraph::ngraph_error";
    }
}

NGRAPH_TEST(${BACKEND_NAME}, onnx_model_custom_op) {
    onnx_import::register_operator("AddQ", 1, "com.intel.ai", [](const onnx_import::Node& node) -> OutputVector {
        OutputVector ng_inputs{node.get_ng_inputs()};
        return {std::make_shared<ngraph::op::v1::Add>(ng_inputs.at(0), ng_inputs.at(1))};
    });

    auto function = onnx_import::import_onnx_model(file_util::path_join(SERIALIZED_ZOO, "onnx/custom_operator.onnx"));

    auto test_case = test::TestCase(function, s_device);
    test_case.add_input<float>({1.f, 2.f, 3.f, 4.f});
    test_case.add_expected_output<float>({3.f, 6.f, 9.f, 12.f});
    test_case.run();
}

NGRAPH_TEST(${BACKEND_NAME}, onnx_model_custom_op_register_unregister) {
    onnx_import::register_operator("AddQ", 1, "com.intel.ai", [](const onnx_import::Node& node) -> OutputVector {
        OutputVector ng_inputs{node.get_ng_inputs()};
        return {std::make_shared<ngraph::op::v1::Add>(ng_inputs.at(0), ng_inputs.at(1))};
    });

    auto function = onnx_import::import_onnx_model(file_util::path_join(SERIALIZED_ZOO, "onnx/custom_operator.onnx"));

    auto test_case = test::TestCase(function, s_device);
    test_case.add_input<float>({1.f, 2.f, 3.f, 4.f});
    test_case.add_expected_output<float>({3.f, 6.f, 9.f, 12.f});
    test_case.run();

    onnx_import::unregister_operator("AddQ", 1, "com.intel.ai");
    try {
        auto function =
            onnx_import::import_onnx_model(file_util::path_join(SERIALIZED_ZOO, "onnx/custom_operator.onnx"));
        FAIL() << "Expected ngraph::ngraph_error";
    } catch (ngraph::ngraph_error const& err) {
        std::string what{err.what()};
        EXPECT_NE(what.find("Check 'unknown_operators.empty()' failed"), std::string::npos);
    } catch (...) {
        FAIL() << "Expected ngraph::ngraph_error";
    }
}

NGRAPH_TEST(${BACKEND_NAME}, onnx_model_custom_op_default_domain) {
    onnx_import::register_operator("AddQ", 1, "com.intel.ai", [](const onnx_import::Node& node) -> OutputVector {
        OutputVector ng_inputs{node.get_ng_inputs()};
        return {std::make_shared<ngraph::op::v1::Add>(ng_inputs.at(0), ng_inputs.at(1))};
    });

    auto function = onnx_import::import_onnx_model(
        file_util::path_join(SERIALIZED_ZOO, "onnx/custom_operator_default_domain.onnx"));

    auto test_case = test::TestCase(function, s_device);
    test_case.add_input<float>({1.f, 2.f, 3.f, 4.f});
    test_case.add_expected_output<float>({3.f, 6.f, 9.f, 12.f});
    test_case.run();
}

NGRAPH_TEST(${BACKEND_NAME}, onnx_is_op_supported) {
    // Simple case
    EXPECT_TRUE(onnx_import::is_operator_supported("Sum", 1, "ai.onnx"));
    // With fallback
    EXPECT_TRUE(onnx_import::is_operator_supported("Sum", 100, "ai.onnx"));

    // Different opset versions
    EXPECT_TRUE(onnx_import::is_operator_supported("Add", 1, "ai.onnx"));
    EXPECT_TRUE(onnx_import::is_operator_supported("Add", 7, "ai.onnx"));

    // Default domain name
    EXPECT_TRUE(onnx_import::is_operator_supported("Sum", 1));

    // Unregistered operator
    EXPECT_FALSE(onnx_import::is_operator_supported("DummyOp", 1));
    EXPECT_FALSE(onnx_import::is_operator_supported("DummyOp", 1, "ai.onnx"));
    EXPECT_FALSE(onnx_import::is_operator_supported("DummyOp", 10, "ai.onnx"));

    // Operator with bad domain name
    EXPECT_FALSE(onnx_import::is_operator_supported("Sum", 1, "bad.domain"));

    // Registered custom operator
    onnx_import::register_operator("AddQ", 1, "com.intel.ai", [](const onnx_import::Node& node) -> OutputVector {
        OutputVector ng_inputs{node.get_ng_inputs()};
        return {std::make_shared<ngraph::op::v1::Add>(ng_inputs.at(0), ng_inputs.at(1))};
    });
    EXPECT_TRUE(onnx_import::is_operator_supported("AddQ", 1, "com.intel.ai"));
}

NGRAPH_TEST(${BACKEND_NAME}, onnx_model_missing_op_domain) {
    onnx_import::register_operator("CustomAdd", 1, "custom.op", [](const onnx_import::Node& node) -> OutputVector {
        OutputVector ng_inputs{node.get_ng_inputs()};
        return {std::make_shared<ngraph::op::v1::Add>(ng_inputs.at(0), ng_inputs.at(1))};
    });

    EXPECT_TRUE(onnx_import::is_operator_supported("CustomAdd", 1, "custom.op"));

    auto function = onnx_import::import_onnx_model(file_util::path_join(SERIALIZED_ZOO, "onnx/missing_op_domain.onnx"));

    Inputs inputs;
    inputs.emplace_back(std::vector<float>{0.f, 1.f, 2.f, 3.f});
    inputs.emplace_back(std::vector<float>{0.f, 1.f, 2.f, 3.f});

    auto test_case = test::TestCase(function, s_device);
    test_case.add_multiple_inputs(inputs);
    test_case.add_expected_output<float>({0.f, 2.f, 4.f, 6.f});
    test_case.run();
}

NGRAPH_TEST(${BACKEND_NAME}, onnx_custom_op_in_supported_operators) {
    onnx_import::register_operator("CustomAdd", 1, "custom.op", [](const onnx_import::Node& node) -> OutputVector {
        OutputVector ng_inputs{node.get_ng_inputs()};
        return {std::make_shared<ngraph::op::v1::Add>(ng_inputs.at(0), ng_inputs.at(1))};
    });

    const auto& supported_ops = onnx_import::get_supported_operators(1, "custom.op");
    EXPECT_NE(std::find(std::begin(supported_ops), std::end(supported_ops), "CustomAdd"), std::end(supported_ops));
}

NGRAPH_TEST(${BACKEND_NAME}, onnx_model_unknown_domain) {
    // the importer should not throw when it encounters an unknown domain in the model
    EXPECT_NO_THROW(onnx_import::import_onnx_model(file_util::path_join(SERIALIZED_ZOO, "onnx/unknown_domain.onnx")));
}

NGRAPH_TEST(${BACKEND_NAME}, onnx_model_op_in_unknown_domain) {
    try {
        onnx_import::import_onnx_model(file_util::path_join(SERIALIZED_ZOO, "onnx/unknown_domain_add.onnx"));

        FAIL() << "The onnx_importer did not throw for unknown domain and op";
    } catch (const ngraph::ngraph_error& e) {
        const std::string msg = e.what();

        EXPECT_NE(msg.find("unknown.domain.Add"), std::string::npos)
            << "The error message should contain domain and op name: unknown.domain.Add";
    }
}

NGRAPH_TEST(${BACKEND_NAME}, onnx_model_missing_input) {
    onnx_import::register_operator("TestMissingInOut",
                                   1,
                                   "com.intel.ai",
                                   [](const onnx_import::Node& node) -> OutputVector {
                                       OutputVector ng_inputs{node.get_ng_inputs()};
                                       Output<ngraph::Node> A = ng_inputs.at(0);
                                       Output<ngraph::Node> B = ng_inputs.at(1);
                                       Output<ngraph::Node> C = ng_inputs.at(2);

                                       A = std::make_shared<op::v1::Multiply>(A, C);
                                       if (!ngraph::op::is_null(B)) {
                                           B = std::make_shared<op::v1::Divide>(B, C);
                                       }

                                       C = std::make_shared<ngraph::op::v1::Add>(C, C);
                                       return {A, B, C};
                                   });

    onnx_import::register_operator("TestMissingIn",
                                   1,
                                   "com.intel.ai",
                                   [](const onnx_import::Node& node) -> OutputVector {
                                       OutputVector ng_inputs{node.get_ng_inputs()};
                                       std::shared_ptr<ngraph::Node> result =
                                           std::make_shared<ngraph::op::Constant>(element::f32,
                                                                                  ngraph::Shape{2, 2},
                                                                                  std::vector<float>{1, 1, 1, 1});

                                       for (const auto& ng_input : ng_inputs) {
                                           if (!ngraph::op::is_null(ng_input)) {
                                               result = std::make_shared<op::v1::Multiply>(ng_input, result);
                                           }
                                       }

                                       return {result};
                                   });

    auto function = onnx_import::import_onnx_model(file_util::path_join(SERIALIZED_ZOO, "onnx/missing_input.onnx"));

    Inputs inputs{{1, 2, 3, 4}, {5, 6, 7, 8}};

    auto test_case = test::TestCase(function, s_device);
    test_case.add_multiple_inputs(inputs);
    test_case.add_expected_output<float>({50, 144, 294, 512});
    test_case.run();
}

NGRAPH_TEST(${BACKEND_NAME}, onnx_model_initializer_wo_input) {
    // This test checks a model which has an initializer, but no input with the same name
    auto function =
        onnx_import::import_onnx_model(file_util::path_join(SERIALIZED_ZOO, "onnx/initializer_wo_input.onnx"));

    auto test_case = test::TestCase(function, s_device);
    test_case.add_input<float>({0, 1, 2, 3, 4, 5});
    test_case.add_expected_output<float>({0, 2, 6, 12, 20, 30});
    test_case.run();
}

NGRAPH_TEST(${BACKEND_NAME}, onnx_expand_function_dependency_to_created_subgraph) {
    const auto function = onnx_import::import_onnx_model(
        file_util::path_join(SERIALIZED_ZOO, "onnx/transformations/greater_or_equal.onnx"));

    auto test_case = test::TestCase(function, s_device);
    test_case.add_input<float>(Shape{5}, {3.f, 5.f, 3.f, 3.f, 6.f});
    test_case.add_input<float>(Shape{5}, {1.f, 4.f, 3.f, 7.f, 8.f});
    test_case.add_expected_output<int32_t>(Shape{5}, {1, 1, 1, 0, 0});
    test_case.run();
}

NGRAPH_TEST(${BACKEND_NAME}, onnx_expand_function_greater_or_equal_inside_if) {
    const auto function = onnx_import::import_onnx_model(
        file_util::path_join(SERIALIZED_ZOO, "onnx/transformations/greater_or_equal_inside_if.onnx"));

    auto test_case = test::TestCase(function, s_device);

    // case when condition == true and any(x >= y)
    // expected value == x * y
    std::vector<float> x(40, 2);
    std::vector<float> y(40);
    std::iota(y.begin(), y.end(), -20);
    std::vector<float> expected;
    std::transform(x.begin(), x.end(), y.begin(), std::back_inserter(expected), [](float i, float j) -> float {
        return i * j;
    });
    test_case.add_input<bool>({true});  // condition
    test_case.add_input<float>(x);
    test_case.add_input<float>(y);
    test_case.add_expected_output<float>(expected);
    test_case.run();
}

NGRAPH_TEST(${BACKEND_NAME}, onnx_expand_context_dependent_function) {
    auto function = onnx_import::import_onnx_model(
        file_util::path_join(SERIALIZED_ZOO, "onnx/transformations/softmax_crossentropy_consumed.onnx"));

    auto test_case = test::TestCase(function, s_device);
    test_case.add_input<float>(Shape{3, 5},
                               {0.54881352186203,
                                0.7151893377304077,
                                0.6027633547782898,
                                0.5448831915855408,
                                0.42365479469299316,
                                0.6458941102027893,
                                0.4375872015953064,
                                0.891772985458374,
                                0.9636627435684204,
                                0.3834415078163147,
                                0.7917250394821167,
                                0.5288949012756348,
                                0.5680445432662964,
                                0.9255966544151306,
                                0.07103605568408966});
    test_case.add_input<int64_t>(Shape{3}, {1, 4, 3});
    test_case.add_expected_output<int32_t>(Shape{}, {1});
    test_case.run();
}

// ############################################################################ OPERATOR TESTS
NGRAPH_TEST(${BACKEND_NAME}, onnx_model_addmul_abc) {
    auto function = onnx_import::import_onnx_model(file_util::path_join(SERIALIZED_ZOO, "onnx/addmul_abc.onnx"));

    auto test_case = test::TestCase(function, s_device);
    test_case.add_input<float>({9, 10, 11, 12});
    test_case.add_input<float>({5, 6, 7, 8});
    test_case.add_input<float>({1, 2, 3, 4});
    test_case.add_expected_output<float>(Shape{1, 2, 2}, {46, 62, 80, 100});
    test_case.run();
}

NGRAPH_TEST(${BACKEND_NAME}, onnx_model_argmin_no_keepdims) {
    auto function =
        onnx_import::import_onnx_model(file_util::path_join(SERIALIZED_ZOO, "onnx/argmin_no_keepdims.onnx"));

    auto test_case = test::TestCase(function, s_device);
    test_case.add_input<float>({2, 1, 3, 10});
    test_case.add_expected_output<int64_t>(Shape{2}, {1, 0});
    test_case.run();
}

NGRAPH_TEST(${BACKEND_NAME}, onnx_model_batch_norm_default) {
    // Batch Normalization with default parameters
    auto function = onnx_import::import_onnx_model(file_util::path_join(SERIALIZED_ZOO, "onnx/batchnorm_default.onnx"));

    auto test_case = test::TestCase(function, s_device);
    test_case.add_input<float>({-1.f, 0.f, 1.f, 2.f, 3.f, 4.f});  // data {1, 2, 1, 3}
    test_case.add_input<float>({1.f, 1.5f});                      // scale
    test_case.add_input<float>({0.f, 1.f});                       // bias
    test_case.add_input<float>({0.f, 3.f});                       // mean
    test_case.add_input<float>({1.f, 1.5f});                      // var
    test_case.add_expected_output<float>(Shape{1, 2, 1, 3},
                                         {-0.999995f, 0.f, 0.999995f, -0.22474074f, 1.f, 2.2247407f});
    test_case.run();
}

NGRAPH_TEST(${BACKEND_NAME}, onnx_model_relu) {
    // Simple ReLU test
    auto function = onnx_import::import_onnx_model(file_util::path_join(SERIALIZED_ZOO, "onnx/relu.onnx"));

    auto test_case = test::TestCase(function, s_device);
    test_case.add_input<float>({-1, -2, 0, 1, 2, 3});
    test_case.add_expected_output<float>({0, 0, 0, 1, 2, 3});
    test_case.run();
}

NGRAPH_TEST(${BACKEND_NAME}, onnx_model_sum_opset1) {
    // Simple Sum test for opset1.
    auto function = onnx_import::import_onnx_model(file_util::path_join(SERIALIZED_ZOO, "onnx/sum_opset1.onnx"));

    auto test_case = test::TestCase(function, s_device);
    test_case.add_input<float>({3.f, 0.f, 2.f});
    test_case.add_input<float>({1.f, 3.f, 4.f});
    test_case.add_input<float>({2.f, 6.f, 6.f});
    test_case.add_expected_output<float>(Shape{3}, {6.f, 9.f, 12.f});
    test_case.run();
}

NGRAPH_TEST(${BACKEND_NAME}, onnx_model_sum) {
    // Simple Sum test for opset8.
    auto function = onnx_import::import_onnx_model(file_util::path_join(SERIALIZED_ZOO, "onnx/sum.onnx"));

    auto test_case = test::TestCase(function, s_device);
    test_case.add_input<float>({3.f});
    test_case.add_input<float>({1.f, 3.f, 4.f});
    test_case.add_input<float>({2.f, 6.f, 6.f});
    test_case.add_expected_output<float>(Shape{3}, {6.f, 12.f, 13.f});
    test_case.run();
}

NGRAPH_TEST(${BACKEND_NAME}, onnx_model_sum_one_input) {
    auto function = onnx_import::import_onnx_model(file_util::path_join(SERIALIZED_ZOO, "onnx/sum_one_input.onnx"));

    // input data shape (3, )
    auto test_case = test::TestCase(function, s_device);
    test_case.add_input<float>({3.f, 0.f, 2.f});
    test_case.add_expected_output<float>({3.f, 0.f, 2.f});
    test_case.run();
}

NGRAPH_TEST(${BACKEND_NAME}, onnx_model_cum_sum_1d) {
    auto function = onnx_import::import_onnx_model(file_util::path_join(SERIALIZED_ZOO, "onnx/cum_sum_1d.onnx"));

    auto test_case = test::TestCase(function, s_device);
    test_case.add_input<float>({1.f, 2.f, 3.f});
    test_case.add_expected_output<float>(Shape{3}, {1.f, 3.f, 6.f});
    test_case.run();
}

NGRAPH_TEST(${BACKEND_NAME}, onnx_model_cum_sum_2d_axis_input) {
    auto function =
        onnx_import::import_onnx_model(file_util::path_join(SERIALIZED_ZOO, "onnx/cum_sum_2d_axis_input.onnx"));

    auto test_case = test::TestCase(function, s_device);
    test_case.add_input<float>({1.f, 2.f, 3.f, 4.f, 5.f, 6.f});
    test_case.add_expected_output<float>(Shape{2, 3}, {1.f, 3.f, 6.f, 4.f, 9.f, 15.f});
    test_case.run();
}

NGRAPH_TEST(${BACKEND_NAME}, onnx_model_cum_sum_2d_dynamic_axis_input) {
    auto function =
        onnx_import::import_onnx_model(file_util::path_join(SERIALIZED_ZOO, "onnx/cum_sum_2d_dynamic_axis_input.onnx"));

    auto test_case = test::TestCase(function, s_device);
    test_case.add_input<float>({1.f, 2.f, 3.f, 4.f, 5.f, 6.f});
    test_case.add_input<std::int32_t>({1});
    test_case.add_expected_output<float>(Shape{2, 3}, {1.f, 3.f, 6.f, 4.f, 9.f, 15.f});
    test_case.run();
}

NGRAPH_TEST(${BACKEND_NAME}, onnx_model_cum_sum_3d_exclusive_reverse) {
    auto function =
        onnx_import::import_onnx_model(file_util::path_join(SERIALIZED_ZOO, "onnx/cum_sum_3d_exclusive_reverse.onnx"));

    auto test_case = test::TestCase(function, s_device);
    test_case.add_input<float>({1.f,  2.f,  3.f,  4.f,  5.f,  6.f,  7.f,  8.f,  9.f,  10.f, 11.f, 12.f,
                                13.f, 14.f, 15.f, 16.f, 17.f, 18.f, 19.f, 20.f, 21.f, 22.f, 23.f, 24.f});
    test_case.add_expected_output<float>(Shape{2, 3, 4},
                                         {13.f, 14.f, 15.f, 16.f, 17.f, 18.f, 19.f, 20.f, 21.f, 22.f, 23.f, 24.f,
                                          0.f,  0.f,  0.f,  0.f,  0.f,  0.f,  0.f,  0.f,  0.f,  0.f,  0.f,  0.f});
    test_case.run();
}

NGRAPH_TEST(${BACKEND_NAME}, onnx_model_min_two_inputs_opset1) {
    auto function =
        onnx_import::import_onnx_model(file_util::path_join(SERIALIZED_ZOO, "onnx/min_two_inputs_opset1.onnx"));

    // input data shape (3, )
    auto test_case = test::TestCase(function, s_device);
    test_case.add_input<float>({1.f, 2.f, 1.f});
    test_case.add_input<float>({1.f, 4.f, 4.f});
    test_case.add_expected_output<float>({1.f, 2.f, 1.f});
    test_case.run();
}

NGRAPH_TEST(${BACKEND_NAME}, onnx_model_min_two_inputs) {
    auto function = onnx_import::import_onnx_model(file_util::path_join(SERIALIZED_ZOO, "onnx/min_two_inputs.onnx"));

    // input data shape (3, )
    auto test_case = test::TestCase(function, s_device);
    test_case.add_input<float>({2.f});
    test_case.add_input<float>({1.f, 4.f, 4.f});
    test_case.add_expected_output<float>({1.f, 2.f, 2.f});
    test_case.run();
}

NGRAPH_TEST(${BACKEND_NAME}, onnx_model_max_opset1) {
    auto function = onnx_import::import_onnx_model(file_util::path_join(SERIALIZED_ZOO, "onnx/max_opset1.onnx"));

    // input data shape (3, )
    auto test_case = test::TestCase(function, s_device);
    test_case.add_input<float>({3.f, 2.f, 1.f});
    test_case.add_input<float>({1.f, 4.f, 4.f});
    test_case.add_input<float>({2.f, 5.f, 3.f});

    test_case.add_expected_output<float>({3.f, 5.f, 4.f});
    test_case.run();
}

NGRAPH_TEST(${BACKEND_NAME}, onnx_model_max) {
    auto function = onnx_import::import_onnx_model(file_util::path_join(SERIALIZED_ZOO, "onnx/max.onnx"));

    // input data shape (3, )
    auto test_case = test::TestCase(function, s_device);
    test_case.add_input<float>({1.f, 4.f, 4.f});
    test_case.add_input<float>({3.f});
    test_case.add_input<float>({2.f, 5.f, 3.f});

    test_case.add_expected_output<float>({3.f, 5.f, 4.f});
    test_case.run();
}

NGRAPH_TEST(${BACKEND_NAME}, onnx_model_mean_opset1) {
    auto function = onnx_import::import_onnx_model(file_util::path_join(SERIALIZED_ZOO, "onnx/mean_opset1.onnx"));

    // input data shape (3, )
    auto test_case = test::TestCase(function, s_device);
    test_case.add_input<float>({3.f, 0.f, 2.f});
    test_case.add_input<float>({1.f, 3.f, 4.f});
    test_case.add_input<float>({2.f, 6.f, 6.f});

    test_case.add_expected_output<float>({2.f, 3.f, 4.f});
    test_case.run();
}

NGRAPH_TEST(${BACKEND_NAME}, onnx_model_mean) {
    auto function = onnx_import::import_onnx_model(file_util::path_join(SERIALIZED_ZOO, "onnx/mean.onnx"));

    // input data shape (3, )
    auto test_case = test::TestCase(function, s_device);
    test_case.add_input<float>({3.f});
    test_case.add_input<float>({1.f, 2.f, 5.f});
    test_case.add_input<float>({2.f, 7.f, 7.f});

    test_case.add_expected_output<float>({2.f, 4.f, 5.f});
    test_case.run();
}

NGRAPH_TEST(${BACKEND_NAME}, onnx_model_gemm_abc) {
    auto function = onnx_import::import_onnx_model(file_util::path_join(SERIALIZED_ZOO, "onnx/gemm_abc.onnx"));

    Inputs inputs;
    inputs.emplace_back(
        test::NDArray<float, 2>({{1, 2, 3, 4, 5, 6}, {7, 8, 9, 10, 11, 12}, {13, 14, 15, 16, 17, 18}}).get_vector());

    inputs.emplace_back(test::NDArray<float, 2>({{19, 20, 21, 22},
                                                 {23, 24, 25, 26},
                                                 {27, 28, 29, 30},
                                                 {31, 32, 33, 34},
                                                 {35, 36, 37, 38},
                                                 {39, 40, 41, 42}})
                            .get_vector());

    inputs.emplace_back(test::NDArray<float, 2>({{1, 1, 1, 1}, {1, 1, 1, 1}, {1, 1, 1, 1}}).get_vector());

    auto expected_output =
        test::NDArray<float, 2>({{340, 350.5, 361, 371.5}, {862, 890.5, 919, 947.5}, {1384, 1430.5, 1477, 1523.5}})
            .get_vector();

    auto test_case = test::TestCase(function, s_device);
    test_case.add_multiple_inputs(inputs);
    test_case.add_expected_output(expected_output);
    test_case.run();
}

NGRAPH_TEST(${BACKEND_NAME}, onnx_model_matmul) {
    auto function = onnx_import::import_onnx_model(file_util::path_join(SERIALIZED_ZOO, "onnx/matmul.onnx"));

    std::vector<std::vector<float>> inputs;

    inputs.emplace_back(test::NDArray<float, 2>({{1, 2, 3, 4}, {5, 6, 7, 8}, {9, 10, 11, 12}}).get_vector());

    inputs.emplace_back(test::NDArray<float, 2>({{13, 14, 15}, {16, 17, 18}, {19, 20, 21}, {22, 23, 24}}).get_vector());

    auto expected_output = test::NDArray<float, 2>({{190, 200, 210}, {470, 496, 522}, {750, 792, 834}}).get_vector();

    auto test_case = test::TestCase(function, s_device);
    test_case.add_multiple_inputs(inputs);
    test_case.add_expected_output(expected_output);
    test_case.run();
}

NGRAPH_TEST(${BACKEND_NAME}, onnx_model_softmax_0D) {
    auto function = onnx_import::import_onnx_model(file_util::path_join(SERIALIZED_ZOO, "onnx/softmax_0D.onnx"));

    auto test_case = test::TestCase(function, s_device);
    test_case.add_expected_output<float>({1.0});
    test_case.run();
}

NGRAPH_TEST(${BACKEND_NAME}, onnx_model_softmax_1D) {
    auto function = onnx_import::import_onnx_model(file_util::path_join(SERIALIZED_ZOO, "onnx/softmax_1D.onnx"));

    auto test_case = test::TestCase(function, s_device);
    test_case.add_input<float>({-1.0, 0.0, 1.0});
    test_case.add_expected_output<float>({0.09003058, 0.24472848, 0.66524094});
    test_case.run();
}
namespace {
// common input for all Softmax 3D test cases (Shape = {3,4,5})
// clang-format off
const std::vector<float> SOFTMAX_INPUT = {
    2.75793882,  -0.50841322, 0.82013929,  -0.62409912, -0.96136118,
    0.21004745,  1.38337255,  1.19030397,  2.0940445,   -0.03551657,
    -0.78686039, 1.992782,    0.04300319,  -0.29230777, -0.56797112,
    -1.26732165, -0.61935399, 0.57670432,  0.92844898,  2.82469233,

    0.98721677,  -0.05100663, -1.21178917, -0.17530157, 1.40051805,
    -0.13259761, -1.14313018, 0.2673723,   -0.87996154, 1.29053106,
    1.55,        0.8396538,   1.20729817,  0.23727845,  -0.89113606,
    -1.70909842, 0.26460363,  -0.70566808, 2.383518,    1.07024615,

    -1.21722605, 0.82919357,  0.55765697,  0.12657686,  0.63432172,
    0.75425957,  -2.43721014, -1.24478184, 2.65316853,  1.19509542,
    -0.95523998, 0.5149006,   -0.01151649, 0.68327026,  -0.4589638,
    -0.46554745, 0.21055324,  0.39266729,  2.05098086,  1.83207919};
}  // namespace
// clang-format on

NGRAPH_TEST(${BACKEND_NAME}, onnx_model_softmax_axis_0) {
    auto function = onnx_import::import_onnx_model(file_util::path_join(SERIALIZED_ZOO, "onnx/softmax_axis_0.onnx"));

    auto test_case = test::TestCase(function, s_device);
    test_case.add_input<float>(SOFTMAX_INPUT);

    // clang-format off
    test_case.add_expected_output<float>(
        Shape{3, 4, 5},
        {0.09683057, 0.00369363, 0.01394559, 0.00329012, 0.00234823,
         0.00757665, 0.02449322, 0.02019284, 0.04985249, 0.00592694,
         0.00279593, 0.04505148, 0.00641108, 0.00458466, 0.00348007,
         0.00172928, 0.00330577, 0.01093237, 0.01554086, 0.10351497,

         0.01648154, 0.00583583, 0.00182802, 0.00515374, 0.02491679,
         0.00537859, 0.00195794, 0.00802367, 0.00254737, 0.0223216,
         0.02893419, 0.0142204,  0.02053893, 0.00778581, 0.00251907,
         0.00111174, 0.00800149, 0.0030324,  0.06658917, 0.0179084,

         0.00181811, 0.01407243, 0.01072611, 0.0069699,  0.01158077,
         0.01305647, 0.00053677, 0.0017687,  0.08719896, 0.02028982,
         0.00236265, 0.01027717, 0.0060709,  0.01216173, 0.00388087,
         0.00385541, 0.00758048, 0.00909469, 0.04775123, 0.03836337});
    // clang-format on

    test_case.run(6);
}

NGRAPH_TEST(${BACKEND_NAME}, onnx_model_softmax_axis_1) {
    auto function = onnx_import::import_onnx_model(file_util::path_join(SERIALIZED_ZOO, "onnx/softmax_axis_1.onnx"));

    auto test_case = test::TestCase(function, s_device);
    test_case.add_input<float>(SOFTMAX_INPUT);

    // clang-format off
    test_case.add_expected_output<float>(
        Shape{3, 4, 5},
        {0.22757064, 0.00868076, 0.03277484, 0.00773243, 0.0055188,
         0.0178066,  0.05756383, 0.04745709, 0.11716303, 0.01392945,
         0.00657097, 0.10587974, 0.01506727, 0.01077484, 0.00817884,
         0.00406413, 0.00776921, 0.0256932,  0.03652405, 0.24328028,

         0.06217413, 0.02201481, 0.00689594, 0.01944171, 0.09399488,
         0.02028993, 0.00738604, 0.03026811, 0.00960958, 0.08420492,
         0.10914991, 0.05364435, 0.07748005, 0.02937079, 0.0095028,
         0.00419387, 0.03018442, 0.01143929, 0.2511977,  0.06755678,

         0.00587593, 0.04548053, 0.0346656,  0.02252594, 0.03742775,
         0.04219705, 0.00173478, 0.00571623, 0.2818174,  0.06557446,
         0.00763582, 0.03321466, 0.01962049, 0.03930537, 0.01254255,
         0.01246025, 0.02449929, 0.02939305, 0.15432668, 0.12398617});
    // clang-format on

    test_case.run(4);
}

NGRAPH_TEST(${BACKEND_NAME}, onnx_model_softmax_axis_1_opset11) {
    auto function =
        onnx_import::import_onnx_model(file_util::path_join(SERIALIZED_ZOO, "onnx/softmax_axis_1_opset11.onnx"));

    auto test_case = test::TestCase(function, s_device);
    test_case.add_input<float>(SOFTMAX_INPUT);

    // clang-format off
    test_case.add_expected_output<float>(
        Shape{3, 4, 5},
        {0.88890495, 0.04825497, 0.27088348, 0.04490523, 0.02037154,
         0.06955369, 0.31998834, 0.39223197, 0.68041159, 0.05141776,
         0.02566661, 0.5885689,  0.12453075, 0.06257374, 0.03019055,
         0.01587475, 0.0431878,  0.21235381, 0.21210944, 0.89802015,

         0.31752626, 0.19442629, 0.0546935,  0.06279221, 0.36823282,
         0.10362164, 0.06523066, 0.24006419, 0.03103672, 0.32987983,
         0.55743381, 0.473766,   0.61451431, 0.09486084, 0.03722801,
         0.02141829, 0.26657706, 0.090728,   0.81131024, 0.26465935,

         0.08619648, 0.43343993, 0.3877785,  0.04523505, 0.15625437,
         0.61900597, 0.01653285, 0.06394322, 0.56592636, 0.27376196,
         0.11201305, 0.31654337, 0.21947994, 0.07893034, 0.05236297,
         0.18278451, 0.23348385, 0.32879834, 0.30990825, 0.5176207});
    // clang-format on

    test_case.run(4);
}

NGRAPH_TEST(${BACKEND_NAME}, onnx_model_softmax_axis_negative_1_opset11) {
    auto function = onnx_import::import_onnx_model(
        file_util::path_join(SERIALIZED_ZOO, "onnx/softmax_axis_negative_1_opset11.onnx"));

    auto test_case = test::TestCase(function);
    test_case.add_input<float>(SOFTMAX_INPUT);

    // clang-format off
    test_case.add_expected_output<float>(
        Shape{3, 4, 5},
        {0.80619484, 0.03075256, 0.1161086,  0.027393,   0.01955098,
         0.07012683, 0.22670066, 0.18689778, 0.4614171,  0.05485764,
         0.04486171, 0.7228683,  0.10286818, 0.07356264, 0.05583908,
         0.01280724, 0.02448298, 0.08096659, 0.11509769, 0.76664555,

         0.30399805, 0.10764059, 0.03371745, 0.09505949, 0.4595844,
         0.13369875, 0.04866969, 0.19944906, 0.0633215,  0.554861,
         0.39101103, 0.19217177, 0.27755913, 0.10521588, 0.03404216,
         0.01150354, 0.08279411, 0.03137731, 0.6890207,  0.18530433,

         0.0402528,  0.31156224, 0.23747502, 0.15431291, 0.25639707,
         0.10627912, 0.00436928, 0.01439711, 0.7097961,  0.16515835,
         0.06798343, 0.29571748, 0.17468554, 0.34994435, 0.11166911,
         0.03615172, 0.07108136, 0.08527993, 0.4477579,  0.35972902});
    // clang-format on

    test_case.run(6);
}

NGRAPH_TEST(${BACKEND_NAME}, onnx_model_softmax_axis_negative_1_opset13) {
    auto function = onnx_import::import_onnx_model(
        file_util::path_join(SERIALIZED_ZOO, "onnx/softmax_axis_negative_1_opset13.onnx"));

    auto test_case = test::TestCase(function);
    test_case.add_input<float>(SOFTMAX_INPUT);

    // clang-format off
    test_case.add_expected_output<float>(
        Shape{3, 4, 5},
        {0.80619484, 0.03075256, 0.1161086,  0.027393,   0.01955098,
         0.07012683, 0.22670066, 0.18689778, 0.4614171,  0.05485764,
         0.04486171, 0.7228683,  0.10286818, 0.07356264, 0.05583908,
         0.01280724, 0.02448298, 0.08096659, 0.11509769, 0.76664555,

         0.30399805, 0.10764059, 0.03371745, 0.09505949, 0.4595844,
         0.13369875, 0.04866969, 0.19944906, 0.0633215,  0.554861,
         0.39101103, 0.19217177, 0.27755913, 0.10521588, 0.03404216,
         0.01150354, 0.08279411, 0.03137731, 0.6890207,  0.18530433,

         0.0402528,  0.31156224, 0.23747502, 0.15431291, 0.25639707,
         0.10627912, 0.00436928, 0.01439711, 0.7097961,  0.16515835,
         0.06798343, 0.29571748, 0.17468554, 0.34994435, 0.11166911,
         0.03615172, 0.07108136, 0.08527993, 0.4477579,  0.35972902});
    // clang-format on

    test_case.run(6);
}

NGRAPH_TEST(${BACKEND_NAME}, onnx_model_sub) {
    auto function = onnx_import::import_onnx_model(file_util::path_join(SERIALIZED_ZOO, "onnx/sub.onnx"));

    Inputs inputs;
    inputs.emplace_back(test::NDArray<float, 3>({{{1, 2, 3}}}).get_vector());

    inputs.emplace_back(test::NDArray<float, 3>({{{4, 5, 7}}}).get_vector());

    auto expected_output = test::NDArray<float, 3>({{{-3, -3, -4}}}).get_vector();

    auto test_case = test::TestCase(function, s_device);
    test_case.add_multiple_inputs(inputs);
    test_case.add_expected_output(expected_output);
    test_case.run();
}

NGRAPH_TEST(${BACKEND_NAME}, onnx_model_div) {
    auto function = onnx_import::import_onnx_model(file_util::path_join(SERIALIZED_ZOO, "onnx/div.onnx"));

    Inputs inputs;
    inputs.emplace_back(test::NDArray<float, 3>({{{1, 2, 3}}}).get_vector());
    inputs.emplace_back(test::NDArray<float, 3>({{{1, 4, 12}}}).get_vector());

    auto expected_output = test::NDArray<float, 3>({{{1, 0.5, 0.25}}}).get_vector();

    auto test_case = test::TestCase(function, s_device);
    test_case.add_multiple_inputs(inputs);
    test_case.add_expected_output(expected_output);
    test_case.run();
}

NGRAPH_TEST(${BACKEND_NAME}, onnx_model_add_bcast) {
    auto function = onnx_import::import_onnx_model(file_util::path_join(SERIALIZED_ZOO, "onnx/add_bcast.onnx"));

    Inputs inputs;
    inputs.emplace_back(test::NDArray<float, 3>({{{1, 1, 1, 1, 1}, {1, 1, 1, 1, 1}, {1, 1, 1, 1, 1}, {1, 1, 1, 1, 1}},
                                                 {{1, 1, 1, 1, 1}, {1, 1, 1, 1, 1}, {1, 1, 1, 1, 1}, {1, 1, 1, 1, 1}},
                                                 {{1, 1, 1, 1, 1}, {1, 1, 1, 1, 1}, {1, 1, 1, 1, 1}, {1, 1, 1, 1, 1}}})
                            .get_vector());

    inputs.emplace_back(test::NDArray<float, 1>({1, 2, 3, 4, 5}).get_vector());

    auto expected_output =
        test::NDArray<float, 4>({{{{2, 3, 4, 5, 6}, {2, 3, 4, 5, 6}, {2, 3, 4, 5, 6}, {2, 3, 4, 5, 6}},
                                  {{2, 3, 4, 5, 6}, {2, 3, 4, 5, 6}, {2, 3, 4, 5, 6}, {2, 3, 4, 5, 6}},
                                  {{2, 3, 4, 5, 6}, {2, 3, 4, 5, 6}, {2, 3, 4, 5, 6}, {2, 3, 4, 5, 6}}}})
            .get_vector();

    auto test_case = test::TestCase(function, s_device);
    test_case.add_multiple_inputs(inputs);
    test_case.add_expected_output(expected_output);
    test_case.run();
}

NGRAPH_TEST(${BACKEND_NAME}, onnx_model_nonmaxsuppression_center_point_box_format) {
    auto function = onnx_import::import_onnx_model(
        file_util::path_join(SERIALIZED_ZOO, "onnx/nonmaxsuppression_center_point_box_format.onnx"));

    auto test_case = test::TestCase(function, s_device);

    test_case.add_input(
        std::vector<float>({0.5f, 0.5f,  1.0f, 1.0f, 0.5f, 0.6f,  1.0f, 1.0f, 0.5f, 0.4f,   1.0f, 1.0f,
                            0.5f, 10.5f, 1.0f, 1.0f, 0.5f, 10.6f, 1.0f, 1.0f, 0.5f, 100.5f, 1.0f, 1.0f}));  // boxes
    test_case.add_input(std::vector<float>({0.9f, 0.75f, 0.6f, 0.95f, 0.5f, 0.3f}));                        // scores
    test_case.add_input(std::vector<int64_t>({3}));   // max_output_boxes_per_class
    test_case.add_input(std::vector<float>({0.5f}));  // iou_threshold
    test_case.add_input(std::vector<float>({0.0f}));  // score_threshold

    test_case.add_expected_output<int64_t>(Shape{3, 3}, {0, 0, 3, 0, 0, 0, 0, 0, 5});
    test_case.run();
}

NGRAPH_TEST(${BACKEND_NAME}, onnx_model_nonmaxsuppression_single_box) {
    auto function =
        onnx_import::import_onnx_model(file_util::path_join(SERIALIZED_ZOO, "onnx/nonmaxsuppression_single_box.onnx"));

    auto test_case = test::TestCase(function, s_device);

    test_case.add_input(std::vector<float>({0.0f, 0.0f, 1.0f, 1.0f}));  // boxes
    test_case.add_input(std::vector<float>({0.9f}));                    // scores
    test_case.add_input(std::vector<int64_t>({3}));                     // max_output_boxes_per_class
    test_case.add_input(std::vector<float>({0.5f}));                    // iou_threshold
    test_case.add_input(std::vector<float>({0.0f}));                    // score_threshold

    test_case.add_expected_output<int64_t>(Shape{1, 3}, {0, 0, 0});
    test_case.run();
}

NGRAPH_TEST(${BACKEND_NAME}, onnx_model_reduce_log_sum) {
    auto function = onnx_import::import_onnx_model(file_util::path_join(SERIALIZED_ZOO, "onnx/reduce_log_sum.onnx"));

    // input data shape (1, 1, 4, 4)
    Inputs inputs{test::NDArray<float, 4>({{{{1, 1, 1, 1}, {1, 1, 1, 1}, {1, 1, 1, 1}, {1, 1, 1, 1}}}}).get_vector()};

    // output data shape (1,)
    auto expected_output = test::NDArray<float, 4>({{{{2.77258872f}}}}).get_vector();

    auto test_case = test::TestCase(function, s_device);
    test_case.add_multiple_inputs(inputs);
    test_case.add_expected_output(expected_output);
    test_case.run();
}

NGRAPH_TEST(${BACKEND_NAME}, onnx_model_reduce_log_sum_exp) {
    auto function =
        onnx_import::import_onnx_model(file_util::path_join(SERIALIZED_ZOO, "onnx/reduce_log_sum_exp.onnx"));

    // input data shape (1, 1, 4, 4)
    Inputs inputs{test::NDArray<float, 4>({{{{1, 1, 1, 1}, {1, 1, 1, 1}, {1, 1, 1, 1}, {1, 1, 1, 1}}}}).get_vector()};

    // output data shape (1,)
    auto expected_output = test::NDArray<float, 4>({{{{3.77258872f}}}}).get_vector();

    auto test_case = test::TestCase(function, s_device);
    test_case.add_multiple_inputs(inputs);
    test_case.add_expected_output(expected_output);
    test_case.run();
}

NGRAPH_TEST(${BACKEND_NAME}, onnx_model_reduce_l1) {
    auto function = onnx_import::import_onnx_model(file_util::path_join(SERIALIZED_ZOO, "onnx/reduce_l1.onnx"));

    // input data shape (1, 1, 4, 4)
    Inputs inputs{test::NDArray<float, 4>({{{{1, 1, 1, 1}, {1, 1, 1, 1}, {1, 1, 1, 1}, {1, 1, 1, 1}}}}).get_vector()};

    // output data shape (1,)
    auto expected_output = test::NDArray<float, 4>({{{{16}}}}).get_vector();

    auto test_case = test::TestCase(function, s_device);
    test_case.add_multiple_inputs(inputs);
    test_case.add_expected_output(expected_output);
    test_case.run();
}

NGRAPH_TEST(${BACKEND_NAME}, onnx_model_reduce_l2) {
    auto function = onnx_import::import_onnx_model(file_util::path_join(SERIALIZED_ZOO, "onnx/reduce_l2.onnx"));

    // input data shape (1, 1, 4, 4)
    Inputs inputs{test::NDArray<float, 4>({{{{1, 1, 1, 1}, {1, 1, 1, 1}, {1, 1, 1, 1}, {1, 1, 1, 1}}}}).get_vector()};

    // output data shape (1,)
    auto expected_output = test::NDArray<float, 4>({{{{4}}}}).get_vector();

    auto test_case = test::TestCase(function, s_device);
    test_case.add_multiple_inputs(inputs);
    test_case.add_expected_output(expected_output);
    test_case.run();
}

NGRAPH_TEST(${BACKEND_NAME}, onnx_model_reduce_max) {
    auto function = onnx_import::import_onnx_model(file_util::path_join(SERIALIZED_ZOO, "onnx/reduce_max.onnx"));

    // input data shape (1, 1, 4, 4)
    Inputs inputs{
        test::NDArray<float, 4>({{{{1, 2, 3, 4}, {5, 6, 7, 8}, {9, 10, 11, 12}, {13, 14, 15, 16}}}}).get_vector()};

    // output data shape (1,)
    auto expected_output = test::NDArray<float, 4>({{{{16}}}}).get_vector();

    auto test_case = test::TestCase(function, s_device);
    test_case.add_multiple_inputs(inputs);
    test_case.add_expected_output(expected_output);
    test_case.run();
}

NGRAPH_TEST(${BACKEND_NAME}, onnx_model_reduce_max_invalid_axes) {
    EXPECT_THROW(
        onnx_import::import_onnx_model(file_util::path_join(SERIALIZED_ZOO, "onnx/reduce_max_invalid_axes.onnx")),
        ngraph::ngraph_error);
}

NGRAPH_TEST(${BACKEND_NAME}, onnx_model_reduce_mean) {
    auto function = onnx_import::import_onnx_model(file_util::path_join(SERIALIZED_ZOO, "onnx/reduce_mean.onnx"));

    // input data shape (1, 1, 4, 4)
    Inputs inputs{test::NDArray<float, 4>({{{{1, 1, 1, 1}, {1, 1, 1, 1}, {1, 1, 1, 1}, {1, 1, 1, 1}}}}).get_vector()};

    // output data shape (1,)
    auto expected_output = test::NDArray<float, 4>({{{{1}}}}).get_vector();

    auto test_case = test::TestCase(function, s_device);
    test_case.add_multiple_inputs(inputs);
    test_case.add_expected_output(Shape{}, expected_output);
    test_case.run();
}

NGRAPH_TEST(${BACKEND_NAME}, onnx_model_reduce_min) {
    auto function = onnx_import::import_onnx_model(file_util::path_join(SERIALIZED_ZOO, "onnx/reduce_min.onnx"));

    // input data shape (1, 1, 4, 4)
    Inputs inputs{
        test::NDArray<float, 4>({{{{1, 2, 3, 4}, {5, 6, 7, 8}, {9, 10, 11, 12}, {13, 14, 15, 16}}}}).get_vector()};

    // output data shape (1,)
    auto expected_output = test::NDArray<float, 4>({{{{1}}}}).get_vector();

    auto test_case = test::TestCase(function, s_device);
    test_case.add_multiple_inputs(inputs);
    test_case.add_expected_output(expected_output);
    test_case.run();
}

NGRAPH_TEST(${BACKEND_NAME}, onnx_model_reduce_prod) {
    auto function = onnx_import::import_onnx_model(file_util::path_join(SERIALIZED_ZOO, "onnx/reduce_prod.onnx"));

    // input data shape (1, 1, 4, 4)
    Inputs inputs{test::NDArray<float, 4>({{{{1, 1, 1, 1}, {1, 1, 1, 1}, {1, 1, 1, 1}, {1, 1, 1, 1}}}}).get_vector()};

    // output data shape (1,)
    auto expected_output = test::NDArray<float, 4>({{{{1}}}}).get_vector();

    auto test_case = test::TestCase(function, s_device);
    test_case.add_multiple_inputs(inputs);
    test_case.add_expected_output(expected_output);
    test_case.run();
}

NGRAPH_TEST(${BACKEND_NAME}, onnx_model_reduce_sum) {
    auto function = onnx_import::import_onnx_model(file_util::path_join(SERIALIZED_ZOO, "onnx/reduce_sum.onnx"));

    // input data shape (1, 1, 4, 4)
    Inputs inputs{test::NDArray<float, 4>({{{{1, 1, 1, 1}, {1, 1, 1, 1}, {1, 1, 1, 1}, {1, 1, 1, 1}}}}).get_vector()};

    // output data shape (1,)
    auto expected_output = test::NDArray<float, 4>({{{{16}}}}).get_vector();

    auto test_case = test::TestCase(function, s_device);
    test_case.add_multiple_inputs(inputs);
    test_case.add_expected_output(expected_output);
    test_case.run();
}

NGRAPH_TEST(${BACKEND_NAME}, onnx_model_reduce_sum_dynamic_rank_input) {
    auto function =
        onnx_import::import_onnx_model(file_util::path_join(SERIALIZED_ZOO, "onnx/reduce_sum_dynamic_rank_input.onnx"));
    auto test_case = test::TestCase(function, s_device);
    test_case.add_input<float>(
        Shape{1, 1, 4, 4},
        {1.0f, 1.0f, 1.0f, 1.0f, 1.0f, 1.0f, 1.0f, 1.0f, 1.0f, 1.0f, 1.0f, 1.0f, 1.0f, 1.0f, 1.0f, 1.0f});

    test_case.add_expected_output<float>(Shape{1, 1, 1, 1}, {16.0f});
    test_case.run();
}

NGRAPH_TEST(${BACKEND_NAME}, onnx_model_reduce_sum_square) {
    auto function = onnx_import::import_onnx_model(file_util::path_join(SERIALIZED_ZOO, "onnx/reduce_sum_square.onnx"));

    // input data shape (1, 1, 4, 4)
    Inputs inputs{test::NDArray<float, 4>({{{{1, 1, 1, 1}, {1, 1, 1, 1}, {1, 1, 1, 1}, {1, 1, 1, 1}}}}).get_vector()};

    // output data shape (1,)
    auto expected_output = test::NDArray<float, 4>({{{{16}}}}).get_vector();

    auto test_case = test::TestCase(function, s_device);
    test_case.add_multiple_inputs(inputs);
    test_case.add_expected_output(expected_output);
    test_case.run();
}

NGRAPH_TEST(${BACKEND_NAME}, onnx_model_reduce_sum_13_axes_as_constant) {
    auto function = onnx_import::import_onnx_model(
        file_util::path_join(SERIALIZED_ZOO, "onnx/reduce_sum_13_axes_as_constant.onnx"));

    Inputs inputs{test::NDArray<float, 4>({{{{1.0f, 1.0f, 1.0f, 1.0f},
                                             {1.0f, 1.0f, 1.0f, 1.0f},
                                             {1.0f, 1.0f, 1.0f, 1.0f},
                                             {1.0f, 1.0f, 1.0f, 1.0f}}}})
                      .get_vector()};

    auto test_case = test::TestCase(function, s_device);

    test_case.add_expected_output<float>(Shape{1, 1, 1, 1}, {16.0f});

    test_case.add_multiple_inputs(inputs);
    test_case.run();
}

NGRAPH_TEST(${BACKEND_NAME}, onnx_model_reduce_sum_13_axes_as_constant_single_axis) {
    auto function = onnx_import::import_onnx_model(
        file_util::path_join(SERIALIZED_ZOO, "onnx/reduce_sum_13_axes_as_constant_single_axis.onnx"));

    Inputs inputs{test::NDArray<float, 3>({{{1, 2, 3}, {4, 5, 6}}, {{7, 8, 9}, {10, 11, 12}}}).get_vector()};

    auto test_case = test::TestCase(function, s_device);

    test_case.add_expected_output<float>(Shape{2, 1, 3}, {5.0f, 7.0f, 9.0f, 17.0f, 19.0f, 21.0f});

    test_case.add_multiple_inputs(inputs);
    test_case.run();
}

NGRAPH_TEST(${BACKEND_NAME}, onnx_model_reduce_sum_13_axes_as_constant_keepdims_off) {
    auto function = onnx_import::import_onnx_model(
        file_util::path_join(SERIALIZED_ZOO, "onnx/reduce_sum_13_axes_as_constant_keepdims_off.onnx"));

    // input data shape (1, 1, 4, 4)
    Inputs inputs{test::NDArray<float, 4>({{{{1.0f, 1.0f, 1.0f, 1.0f},
                                             {1.0f, 1.0f, 1.0f, 1.0f},
                                             {1.0f, 1.0f, 1.0f, 1.0f},
                                             {1.0f, 1.0f, 1.0f, 1.0f}}}})
                      .get_vector()};

    auto test_case = test::TestCase(function, s_device);

    test_case.add_expected_output<float>(Shape{}, {16.0f});

    test_case.add_multiple_inputs(inputs);
    test_case.run();
}

NGRAPH_TEST(${BACKEND_NAME}, onnx_model_reduce_sum_13_axes_as_input) {
    auto function =
        onnx_import::import_onnx_model(file_util::path_join(SERIALIZED_ZOO, "onnx/reduce_sum_13_axes_as_input.onnx"));

    auto test_case = test::TestCase(function, s_device);
    test_case.add_input<float>({1.0f, 2.0f, 3.0f, 4.0f});
    test_case.add_input<int64_t>({1});

    test_case.add_expected_output<float>(Shape{2, 1}, {3.0f, 7.0f});
    test_case.run();
}

NGRAPH_TEST(${BACKEND_NAME}, onnx_model_reduce_sum_13_axes_as_0_dim_input) {
    auto function = onnx_import::import_onnx_model(
        file_util::path_join(SERIALIZED_ZOO, "onnx/reduce_sum_13_axes_as_0_dim_input.onnx"));

    auto test_case = test::TestCase(function, s_device);
    test_case.add_input<float>({1.0f, 2.0f, 3.0f, 4.0f, 5.0f, 6.0f, 7.0f, 8.0f, 9.0f, 10.0f, 11.0f, 12.0f});

    test_case.add_expected_output<float>(Shape{3, 2, 2},
                                         {1.0f, 2.0f, 3.0f, 4.0f, 5.0f, 6.0f, 7.0f, 8.0f, 9.0f, 10.0f, 11.0f, 12.0f});
    test_case.run();
}

NGRAPH_TEST(${BACKEND_NAME}, onnx_model_reduce_sum_13_input_dynamic) {
    auto function =
        onnx_import::import_onnx_model(file_util::path_join(SERIALIZED_ZOO, "onnx/reduce_sum_13_input_dynamic.onnx"));

    auto test_case = test::TestCase(function, s_device);
    test_case.add_input<int64_t>({1, 1, 1, 1, 1, 1, 1, 1, 1, 1, 1, 1, 1, 1, 1, 1});

    test_case.add_expected_output<int64_t>(Shape{1, 1, 1, 1, 1, 1, 1, 1, 1, 1, 1, 1, 1, 1, 1, 1}, {5});
    test_case.run();
}

NGRAPH_TEST(${BACKEND_NAME}, onnx_model_reduce_sum_13_axes_empty) {
    auto function =
        onnx_import::import_onnx_model(file_util::path_join(SERIALIZED_ZOO, "onnx/reduce_sum_13_axes_empty.onnx"));

    auto test_case = test::TestCase(function, s_device);
    test_case.add_input<float>(
        {1.0f, 1.0f, 1.0f, 1.0f, 1.0f, 1.0f, 1.0f, 1.0f, 1.0f, 1.0f, 1.0f, 1.0f, 1.0f, 1.0f, 1.0f, 1.0f});

    test_case.add_expected_output<float>(Shape{1, 1, 1, 1}, {16.0f});
    test_case.run();
}

NGRAPH_TEST(${BACKEND_NAME}, onnx_model_reduce_sum_13_axes_empty_dynamic_rank_input) {
    auto function = onnx_import::import_onnx_model(
        file_util::path_join(SERIALIZED_ZOO, "onnx/reduce_sum_13_axes_empty_dynamic_rank_input.onnx"));

    auto test_case = test::TestCase(function, s_device);
    test_case.add_input<float>(
        Shape{1, 1, 4, 4},
        {1.0f, 1.0f, 1.0f, 1.0f, 1.0f, 1.0f, 1.0f, 1.0f, 1.0f, 1.0f, 1.0f, 1.0f, 1.0f, 1.0f, 1.0f, 1.0f});

    test_case.add_expected_output<float>(Shape{1, 1, 1, 1}, {16.0f});
    test_case.run();
}

NGRAPH_TEST(${BACKEND_NAME}, onnx_model_reduce_sum_13_axes_empty_with_noop) {
    auto function = onnx_import::import_onnx_model(
        file_util::path_join(SERIALIZED_ZOO, "onnx/reduce_sum_13_axes_empty_with_noop.onnx"));

    auto test_case = test::TestCase(function, s_device);
    test_case.add_input<float>(
        {1.f, 1.0f, 1.0f, 1.0f, 1.0f, 1.0f, 1.0f, 1.0f, 1.0f, 1.0f, 1.0f, 1.0f, 1.0f, 1.0f, 1.0f, 1.0f});

    test_case.add_expected_output<float>(
        Shape{1, 1, 4, 4},
        {1.f, 1.0f, 1.0f, 1.0f, 1.0f, 1.0f, 1.0f, 1.0f, 1.0f, 1.0f, 1.0f, 1.0f, 1.0f, 1.0f, 1.0f, 1.0f});
    test_case.run();
}

NGRAPH_TEST(${BACKEND_NAME}, onnx_model_reduce_sum_13_axes_empty_without_noop) {
    auto function = onnx_import::import_onnx_model(
        file_util::path_join(SERIALIZED_ZOO, "onnx/reduce_sum_13_axes_empty_without_noop.onnx"));

    auto test_case = test::TestCase(function, s_device);
    test_case.add_input<float>(
        {1.f, 1.0f, 1.0f, 1.0f, 1.0f, 1.0f, 1.0f, 1.0f, 1.0f, 1.0f, 1.0f, 1.0f, 1.0f, 1.0f, 1.0f, 1.0f});

    test_case.add_expected_output<float>(Shape{1, 1, 1, 1}, {16.0f});
    test_case.run();
}

NGRAPH_TEST(${BACKEND_NAME}, onnx_resize10_asymertic_last_dim) {
    const auto function =
        onnx_import::import_onnx_model(file_util::path_join(SERIALIZED_ZOO, "onnx/resize10_asymertic_last_dim.onnx"));

    auto test_case = test::TestCase(function, s_device);
    std::vector<float> input_data{1.0f, 2.0f, 3.0f, 4.0f, 5.0f, 6.0f, 7.0f, 8.0f, 9.0f, 10.0f};
    test_case.add_input<float>(input_data);
    test_case.add_expected_output<float>(Shape{1, 1, 1, 19},
                                         {1.0f,
                                          1.0f,
                                          2.0f,
                                          2.0f,
                                          3.0f,
                                          3.0f,
                                          4.0f,
                                          4.0f,
                                          5.0f,
                                          5.0f,
                                          6.0f,
                                          6.0f,
                                          7.0f,
                                          7.0f,
                                          8.0f,
                                          8.0f,
                                          9.0f,
                                          9.0f,
                                          10.0f});
    test_case.run();
}

NGRAPH_TEST(${BACKEND_NAME}, onnx_resize10_asymertic_dim_in_the_middle) {
    const auto function = onnx_import::import_onnx_model(
        file_util::path_join(SERIALIZED_ZOO, "onnx/resize10_asymertic_dim_in_the_middle.onnx"));

    auto test_case = test::TestCase(function, s_device);
    std::vector<float> input_data{1.0f, 2.0f, 3.0f, 4.0f, 5.0f, 6.0f, 7.0f, 8.0f, 9.0f, 10.0f};
    test_case.add_input<float>(input_data);
    test_case.add_expected_output<float>(Shape{1, 1, 19, 1},
                                         {1.0f,
                                          1.0f,
                                          2.0f,
                                          2.0f,
                                          3.0f,
                                          3.0f,
                                          4.0f,
                                          4.0f,
                                          5.0f,
                                          5.0f,
                                          6.0f,
                                          6.0f,
                                          7.0f,
                                          7.0f,
                                          8.0f,
                                          8.0f,
                                          9.0f,
                                          9.0f,
                                          10.0f});
    test_case.run();
}

NGRAPH_TEST(${BACKEND_NAME}, onnx_resize11_empty_constant_as_input) {
    // this model contains a Constant node with an empty underlying tensor
    // this node is connected to the "roi" input of the Resize op but this input should be
    // ignored since the Resize coordinate_transformation_mode is set to asymmetric
    const auto function = onnx_import::import_onnx_model(
        file_util::path_join(SERIALIZED_ZOO, "onnx/resize11_empty_constant_as_input.onnx"));

    auto test_case = test::TestCase(function, s_device);
    std::vector<float> input_data{1.0f, 3.0f, 4.0f, 8.0f, 6.0f, 2.0f, 7.0f, 11.0f};
    test_case.add_input<float>(input_data);
    test_case.add_expected_output<float>(
        Shape{1, 2, 4, 8},
        {1.0f, 1.5f, 2.0f, 2.5f,  3.0f,  3.0f,  3.0f,  3.0f,  2.5f, 3.25f, 4.0f, 4.75f, 5.5f,  5.5f,  5.5f,  5.5f,
         4.0f, 5.0f, 6.0f, 7.0f,  8.0f,  8.0f,  8.0f,  8.0f,  4.0f, 5.0f,  6.0f, 7.0f,  8.0f,  8.0f,  8.0f,  8.0f,

         6.0f, 5.0f, 4.0f, 3.0f,  2.0f,  2.0f,  2.0f,  2.0f,  6.5f, 6.5f,  6.5f, 6.5f,  6.5f,  6.5f,  6.5f,  6.5f,
         7.0f, 8.0f, 9.0f, 10.0f, 11.0f, 11.0f, 11.0f, 11.0f, 7.0f, 8.0f,  9.0f, 10.0f, 11.0f, 11.0f, 11.0f, 11.0f});

    test_case.run();
}

NGRAPH_TEST(${BACKEND_NAME}, onnx_resize10_down_scales_const_nearest) {
    const auto function = onnx_import::import_onnx_model(
        file_util::path_join(SERIALIZED_ZOO, "onnx/resize10_down_scales_const_nearest.onnx"));

    // Input data shape (1, 1, 2, 4)
    // Input const scales values {1.0, 1.0, 0.6, 0.6}
    // mode: linear

    Shape expected_output_shape{1, 1, 1, 2};
    auto test_case = test::TestCase(function, s_device);
    test_case.add_input<float>({1.0, 2.0, 3.0, 4.0, 5.0, 6.0, 7.0, 8.0});
    test_case.add_expected_output<float>(expected_output_shape, {1.0, 3.0});
    test_case.run();
}

NGRAPH_TEST(${BACKEND_NAME}, onnx_resize10_up_scales_const_linear) {
    const auto function = onnx_import::import_onnx_model(
        file_util::path_join(SERIALIZED_ZOO, "onnx/resize10_up_scales_const_linear.onnx"));

    // Input data shape (1, 1, 2, 2)
    // Input const scales values {1.0, 1.0, 2.0, 2.0}
    // mode: nearest

    Shape expected_output_shape{1, 1, 4, 4};
    auto test_case = test::TestCase(function, s_device);
    test_case.add_input<float>({1.0, 2.0, 3.0, 4.0});
    test_case.add_expected_output<float>(
        expected_output_shape,
        {1.0, 1.5, 2.0, 2.0, 2.0, 2.5, 3.0, 3.0, 3.0, 3.5, 4.0, 4.0, 3.0, 3.5, 4.0, 4.0});
    test_case.run();
}

NGRAPH_TEST(${BACKEND_NAME}, onnx_resize10_up_scales_const_nearest) {
    const auto function = onnx_import::import_onnx_model(
        file_util::path_join(SERIALIZED_ZOO, "onnx/resize10_up_scales_const_nearest.onnx"));

    // Input data shape (1, 1, 2, 2)
    // Input const scales values {1.0, 1.0, 2.0, 3.0}
    // mode: linear

    Shape expected_output_shape{1, 1, 4, 6};
    auto test_case = test::TestCase(function, s_device);
    test_case.add_input<float>({1.0, 2.0, 3.0, 4.0});
    test_case.add_expected_output<float>(expected_output_shape,
                                         {1.0, 1.0, 1.0, 2.0, 2.0, 2.0, 1.0, 1.0, 1.0, 2.0, 2.0, 2.0,
                                          3.0, 3.0, 3.0, 4.0, 4.0, 4.0, 3.0, 3.0, 3.0, 4.0, 4.0, 4.0});

    test_case.run();
}

NGRAPH_TEST(${BACKEND_NAME}, onnx_resize11_down_scales_linear_asymmetric) {
    const auto function = onnx_import::import_onnx_model(
        file_util::path_join(SERIALIZED_ZOO, "onnx/resize11_down_scales_linear_asymmetric.onnx"));

    const Shape expected_output_shape{1, 1, 1, 2};
    auto test_case = test::TestCase(function, s_device);
    const size_t input_size = 8;
    std::vector<float> input_data(input_size);
    std::iota(std::begin(input_data), std::end(input_data), 1.0f);
    test_case.add_input<float>(input_data);
    test_case.add_expected_output<float>(expected_output_shape, {1.0f, 2.66666651f});

    test_case.run_with_tolerance_as_fp();
}

NGRAPH_TEST(${BACKEND_NAME}, onnx_resize11_scales_nearest_asymmetric_floor_dynamic_sizes) {
    const auto function = onnx_import::import_onnx_model(
        file_util::path_join(SERIALIZED_ZOO, "onnx/resize11_scales_nearest_asymmetric_floor_dynamic_scales.onnx"));

    const Shape expected_output_shape{2, 1, 4, 1};
    auto test_case = test::TestCase(function, s_device);
    const std::vector<float> input_data{1.0f, 3.0f, 4.0f, 8.0f, 6.0f, 2.0f, 7.0f, 11.0f};
    test_case.add_input<float>(input_data);
    test_case.add_input<float>(std::vector<float>{1.0f, 1.0f, 1.0f, 1.0f, 1.0f, 1.0f, 1.0f, 1.0f});  // roi
    test_case.add_input<float>(std::vector<float>{1.0f, 1.0f, 2.0f, 0.5f});                          // scales
    test_case.add_expected_output<float>(expected_output_shape, {1.0f, 1.0f, 4.0f, 4.0f, 6.0f, 6.0f, 7.0f, 7.0f});

    test_case.run_with_tolerance_as_fp();
}

NGRAPH_TEST(${BACKEND_NAME}, onnx_resize11_up_scales_linear_asymmetric) {
    const auto function = onnx_import::import_onnx_model(
        file_util::path_join(SERIALIZED_ZOO, "onnx/resize11_up_scales_linear_asymmetric.onnx"));

    const Shape expected_output_shape{2, 1, 4, 8};
    auto test_case = test::TestCase(function, s_device);
    std::vector<float> input_data{1.0f, 3.0f, 4.0f, 8.0f, 6.0f, 2.0f, 7.0f, 11.0f};
    test_case.add_input<float>(input_data);
    test_case.add_expected_output<float>(
        expected_output_shape,
        {1.0f, 1.5f, 2.0f, 2.5f,  3.0f,  3.0f,  3.0f,  3.0f,  2.5f, 3.25f, 4.0f, 4.75f, 5.5f,  5.5f,  5.5f,  5.5f,
         4.0f, 5.0f, 6.0f, 7.0f,  8.0f,  8.0f,  8.0f,  8.0f,  4.0f, 5.0f,  6.0f, 7.0f,  8.0f,  8.0f,  8.0f,  8.0f,

         6.0f, 5.0f, 4.0f, 3.0f,  2.0f,  2.0f,  2.0f,  2.0f,  6.5f, 6.5f,  6.5f, 6.5f,  6.5f,  6.5f,  6.5f,  6.5f,
         7.0f, 8.0f, 9.0f, 10.0f, 11.0f, 11.0f, 11.0f, 11.0f, 7.0f, 8.0f,  9.0f, 10.0f, 11.0f, 11.0f, 11.0f, 11.0f});

    test_case.run();
}

NGRAPH_TEST(${BACKEND_NAME}, onnx_resize11_scales_nearest_asymmetric_floor) {
    const auto function = onnx_import::import_onnx_model(
        file_util::path_join(SERIALIZED_ZOO, "onnx/resize11_scales_nearest_asymmetric_floor.onnx"));

    const Shape expected_output_shape{2, 1, 4, 1};
    auto test_case = test::TestCase(function, s_device);
    const std::vector<float> input_data{1.0f, 3.0f, 4.0f, 8.0f, 6.0f, 2.0f, 7.0f, 11.0f};
    test_case.add_input<float>(input_data);
    test_case.add_expected_output<float>(expected_output_shape, {1.0f, 1.0f, 4.0f, 4.0f, 6.0f, 6.0f, 7.0f, 7.0f});

    test_case.run();
}

NGRAPH_TEST(${BACKEND_NAME}, onnx_resize11_up_scales_cubic_align_corners) {
    const auto function = onnx_import::import_onnx_model(
        file_util::path_join(SERIALIZED_ZOO, "onnx/resize11_up_scales_cubic_align_corners.onnx"));

    const Shape expected_output_shape{1, 1, 8, 8};
    auto test_case = test::TestCase(function, s_device);
    std::vector<float> input_data{1.0f,
                                  2.0f,
                                  3.0f,
                                  4.0f,
                                  5.0f,
                                  6.0f,
                                  7.0f,
                                  8.0f,
                                  9.0f,
                                  10.0f,
                                  11.0f,
                                  12.0f,
                                  13.0f,
                                  14.0f,
                                  15.0f,
                                  16.0f};
    test_case.add_input<float>(input_data);
    test_case.add_expected_output<float>(
        expected_output_shape,
        {
            1.0f,         1.34110787f,  1.80029155f,  2.32944606f,  2.67055394f,  3.19970845f,  3.65889213f,
            4.0f,         2.36443149f,  2.70553936f,  3.16472303f,  3.69387755f,  4.03498542f,  4.56413994f,
            5.02332362f,  5.36443149f,  4.20116618f,  4.54227405f,  5.00145773f,  5.53061224f,  5.87172012f,
            6.40087464f,  6.86005831f,  7.20116618f,  6.31778426f,  6.65889213f,  7.1180758f,   7.64723032f,
            7.98833819f,  8.51749271f,  8.97667638f,  9.31778426f,  7.68221574f,  8.02332362f,  8.48250729f,
            9.01166181f,  9.35276968f,  9.8819242f,   10.34110787f, 10.68221574f, 9.79883382f,  10.13994169f,
            10.59912536f, 11.12827988f, 11.46938776f, 11.99854227f, 12.45772595f, 12.79883382f, 11.63556851f,
            11.97667638f, 12.43586006f, 12.96501458f, 13.30612245f, 13.83527697f, 14.29446064f, 14.6355685f,
            13.0f,        13.34110787f, 13.80029155f, 14.32944606f, 14.67055394f, 15.19970845f, 15.65889213f,
            16.0f,
        });
    test_case.run_with_tolerance_as_fp(2.0e-5f);
}

NGRAPH_TEST(${BACKEND_NAME}, onnx_resize11_up_scales_tf_half_pixel) {
    const auto function = onnx_import::import_onnx_model(
        file_util::path_join(SERIALIZED_ZOO, "onnx/resize11_up_scales_tf_half_pixel.onnx"));

    const Shape expected_output_shape{1, 1, 8, 8};
    auto test_case = test::TestCase(function, s_device);
    std::vector<float> input_data{1.0f,
                                  2.0f,
                                  3.0f,
                                  4.0f,
                                  5.0f,
                                  6.0f,
                                  7.0f,
                                  8.0f,
                                  9.0f,
                                  10.0f,
                                  11.0f,
                                  12.0f,
                                  13.0f,
                                  14.0f,
                                  15.0f,
                                  16.0f};
    test_case.add_input<float>(input_data);
    test_case.add_expected_output<float>(
        expected_output_shape,
        {1.95703f, 2.43359f, 3.0625f,  3.46875f, 4.09766f, 4.57422f, 4.87109f, 4.80078f, 3.86328f, 4.33984f, 4.96875f,
         5.375f,   6.00391f, 6.48047f, 6.77734f, 6.70703f, 6.37891f, 6.85547f, 7.48438f, 7.89063f, 8.51953f, 8.99609f,
         9.29297f, 9.22266f, 8.00391f, 8.48047f, 9.10938f, 9.51563f, 10.1445f, 10.6211f, 10.918f,  10.8477f, 10.5195f,
         10.9961f, 11.625f,  12.0313f, 12.6602f, 13.1367f, 13.4336f, 13.3633f, 12.4258f, 12.9023f, 13.5313f, 13.9375f,
         14.5664f, 15.043f,  15.3398f, 15.2695f, 13.6133f, 14.0898f, 14.7188f, 15.125f,  15.7539f, 16.2305f, 16.5273f,
         16.457f,  13.332f,  13.8086f, 14.4375f, 14.8438f, 15.4727f, 15.9492f, 16.2461f, 16.1758f});
    test_case.run_with_tolerance_as_fp(2.0e-2f);
}

NGRAPH_TEST(${BACKEND_NAME}, onnx_resize11_up_sizes_all_attributes_default) {
    const auto function = onnx_import::import_onnx_model(
        file_util::path_join(SERIALIZED_ZOO, "onnx/resize11_up_sizes_all_attributes_default.onnx"));

    const Shape expected_output_shape{1, 1, 7, 8};
    auto test_case = test::TestCase(function, s_device);
    std::vector<float> input_data{1.0f, 2.0f, 3.0f, 4.0f};
    test_case.add_input<float>(input_data);
    test_case.add_expected_output<float>(
        expected_output_shape,
        {1.0f, 1.0f, 1.0f, 1.0f, 2.0f, 2.0f, 2.0f, 2.0f, 1.0f, 1.0f, 1.0f, 1.0f, 2.0f, 2.0f,
         2.0f, 2.0f, 1.0f, 1.0f, 1.0f, 1.0f, 2.0f, 2.0f, 2.0f, 2.0f, 1.0f, 1.0f, 1.0f, 1.0f,
         2.0f, 2.0f, 2.0f, 2.0f, 3.0f, 3.0f, 3.0f, 3.0f, 4.0f, 4.0f, 4.0f, 4.0f, 3.0f, 3.0f,
         3.0f, 3.0f, 4.0f, 4.0f, 4.0f, 4.0f, 3.0f, 3.0f, 3.0f, 3.0f, 4.0f, 4.0f, 4.0f, 4.0f});
    test_case.run_with_tolerance_as_fp(2.0e-5f);
}

NGRAPH_TEST(${BACKEND_NAME}, onnx_resize11_sizes_nearest_asymmetric_floor) {
    const auto function = onnx_import::import_onnx_model(
        file_util::path_join(SERIALIZED_ZOO, "onnx/resize11_sizes_nearest_asymmetric_floor.onnx"));

    const Shape expected_output_shape{2, 1, 4, 1};
    auto test_case = test::TestCase(function, s_device);
    std::vector<float> input_data{1.0f, 3.0f, 4.0f, 8.0f, 6.0f, 2.0f, 7.0f, 11.0f};
    test_case.add_input<float>(input_data);
    test_case.add_expected_output<float>(expected_output_shape, {1.0f, 1.0f, 4.0f, 4.0f, 6.0f, 6.0f, 7.0f, 7.0f});

    test_case.run_with_tolerance_as_fp();
}

NGRAPH_TEST(${BACKEND_NAME}, onnx_resize11_up_sizes_linear_asymmetric) {
    const auto function = onnx_import::import_onnx_model(
        file_util::path_join(SERIALIZED_ZOO, "onnx/resize11_up_sizes_linear_asymmetric.onnx"));

    const Shape expected_output_shape{2, 1, 4, 8};
    auto test_case = test::TestCase(function, s_device);
    std::vector<float> input_data{2.0f, 4.0f, 1.0f, 3.0f, 7.0f, 8.0f, 9.0f, 6.0f};
    test_case.add_input<float>(input_data);
    test_case.add_expected_output<float>(
        expected_output_shape,
        {2.0f, 2.5f,  3.0f, 3.5f,  4.0f, 4.0f, 4.0f, 4.0f, 1.5f, 2.0f,  2.5f, 3.0f,  3.5f, 3.5f, 3.5f, 3.5f,
         1.0f, 1.5f,  2.0f, 2.5f,  3.0f, 3.0f, 3.0f, 3.0f, 1.0f, 1.5f,  2.0f, 2.5f,  3.0f, 3.0f, 3.0f, 3.0f,
         7.0f, 7.25f, 7.5f, 7.75f, 8.0f, 8.0f, 8.0f, 8.0f, 8.0f, 7.75f, 7.5f, 7.25f, 7.0f, 7.0f, 7.0f, 7.0f,
         9.0f, 8.25f, 7.5f, 6.75f, 6.0f, 6.0f, 6.0f, 6.0f, 9.0f, 8.25f, 7.5f, 6.75f, 6.0f, 6.0f, 6.0f, 6.0f});

    test_case.run_with_tolerance_as_fp(2.0e-5f);
}

NGRAPH_TEST(${BACKEND_NAME}, onnx_resize11_down_sizes_cubic_half_pixel) {
    const auto function = onnx_import::import_onnx_model(
        file_util::path_join(SERIALIZED_ZOO, "onnx/resize11_down_sizes_cubic_half_pixel.onnx"));

    const Shape expected_output_shape{1, 1, 3, 3};
    auto test_case = test::TestCase(function, s_device);
    std::vector<float> input_data{1.0f,
                                  2.0f,
                                  3.0f,
                                  4.0f,
                                  5.0f,
                                  6.0f,
                                  7.0f,
                                  8.0f,
                                  9.0f,
                                  10.0f,
                                  11.0f,
                                  12.0f,
                                  13.0f,
                                  14.0f,
                                  15.0f,
                                  16.0f};
    test_case.add_input<float>(input_data);
    test_case.add_expected_output<float>(
        expected_output_shape,
        {1.6307871, 3.0046299, 4.3784733, 7.1261587, 8.5, 9.873844, 12.621532, 13.995373, 15.369216});

    test_case.run_with_tolerance_as_fp(2.0e-5f);
}

NGRAPH_TEST(${BACKEND_NAME}, onnx_resize11_down_sizes_linear_pytorch_half_pixel) {
    const auto function = onnx_import::import_onnx_model(
        file_util::path_join(SERIALIZED_ZOO, "onnx/resize11_down_sizes_linear_pytorch_half_pixel.onnx"));

    const Shape expected_output_shape{1, 1, 3, 1};
    auto test_case = test::TestCase(function, s_device);
    std::vector<float> input_data{1.0f,
                                  2.0f,
                                  3.0f,
                                  4.0f,
                                  5.0f,
                                  6.0f,
                                  7.0f,
                                  8.0f,
                                  9.0f,
                                  10.0f,
                                  11.0f,
                                  12.0f,
                                  13.0f,
                                  14.0f,
                                  15.0f,
                                  16.0f};
    test_case.add_input<float>(input_data);
    test_case.add_expected_output<float>(expected_output_shape, {1.666666f, 7.0f, 12.333333f});

    test_case.run_with_tolerance_as_fp(2.0e-5f);
}

NGRAPH_TEST(${BACKEND_NAME}, onnx_resize11_up_sizes_cubic_half_pixel) {
    const auto function = onnx_import::import_onnx_model(
        file_util::path_join(SERIALIZED_ZOO, "onnx/resize11_up_sizes_cubic_half_pixel.onnx"));

    const Shape expected_output_shape{1, 1, 9, 10};
    auto test_case = test::TestCase(function, s_device);
    std::vector<float> input_data{1.0f,
                                  2.0f,
                                  3.0f,
                                  4.0f,
                                  5.0f,
                                  6.0f,
                                  7.0f,
                                  8.0f,
                                  9.0f,
                                  10.0f,
                                  11.0f,
                                  12.0f,
                                  13.0f,
                                  14.0f,
                                  15.0f,
                                  16.0f};
    test_case.add_input<float>(input_data);
    test_case.add_expected_output<float>(
        expected_output_shape,
        {0.45507922f,  0.64057922f,  0.97157922f,  1.42257922f,  1.90732922,   2.22332922f,  2.70807922f,  3.15907922f,
         3.49007922f,  3.67557922,   1.39437963f,  1.57987963f,  1.91087963f,  2.36187963f,  2.84662963,   3.16262963f,
         3.64737963f,  4.09837963f,  4.42937963f,  4.61487963,   2.95130693f,  3.13680693f,  3.46780693f,  3.91880693f,
         4.40355693,   4.71955693f,  5.20430693f,  5.65530693f,  5.98630693f,  6.17180693,   5.20525069f,  5.39075069f,
         5.72175069f,  6.17275069f,  6.65750069,   6.97350069f,  7.45825069f,  7.90925069f,  8.24025069f,  8.42575069,
         6.88975f,     7.07525f,     7.40625f,     7.85725f,     8.342,        8.658f,       9.14275f,     9.59375f,
         9.92475f,     10.11025f,    8.57424931f,  8.75974931f,  9.09074931f,  9.54174931f,  10.02649931,  10.34249931f,
         10.82724931f, 11.27824931f, 11.60924931f, 11.79474931,  10.82819307f, 11.01369307f, 11.34469307f, 11.79569307f,
         12.28044307,  12.59644307f, 13.08119307f, 13.53219307f, 13.86319307f, 14.04869307,  12.38512037f, 12.57062037f,
         12.90162037f, 13.35262037f, 13.83737037,  14.15337037f, 14.63812037f, 15.08912037f, 15.42012037f, 15.60562037,
         13.32442078f, 13.50992078f, 13.84092078f, 14.29192078f, 14.77667078,  15.09267078f, 15.57742078f, 16.02842078f,
         16.35942078f, 16.54492078});
    test_case.run_with_tolerance_as_fp(2.0e-5f);
}

NGRAPH_TEST(${BACKEND_NAME}, onnx_resize11_up_sizes_cubic_half_pixel_dynamic_sizes) {
    const auto function = onnx_import::import_onnx_model(
        file_util::path_join(SERIALIZED_ZOO, "onnx/resize11_up_sizes_cubic_half_pixel_dynamic_sizes.onnx"));

    const Shape expected_output_shape{1, 1, 9, 10};
    auto test_case = test::TestCase(function, s_device);
    std::vector<float> input_data{1.0f,
                                  2.0f,
                                  3.0f,
                                  4.0f,
                                  5.0f,
                                  6.0f,
                                  7.0f,
                                  8.0f,
                                  9.0f,
                                  10.0f,
                                  11.0f,
                                  12.0f,
                                  13.0f,
                                  14.0f,
                                  15.0f,
                                  16.0f};
    test_case.add_input<float>(input_data);
    test_case.add_input<float>(std::vector<float>{1, 1, 9, 10});  // sizes
    test_case.add_expected_output<float>(
        expected_output_shape,
        {0.45507922f,  0.64057922f,  0.97157922f,  1.42257922f,  1.90732922,   2.22332922f,  2.70807922f,  3.15907922f,
         3.49007922f,  3.67557922,   1.39437963f,  1.57987963f,  1.91087963f,  2.36187963f,  2.84662963,   3.16262963f,
         3.64737963f,  4.09837963f,  4.42937963f,  4.61487963,   2.95130693f,  3.13680693f,  3.46780693f,  3.91880693f,
         4.40355693,   4.71955693f,  5.20430693f,  5.65530693f,  5.98630693f,  6.17180693,   5.20525069f,  5.39075069f,
         5.72175069f,  6.17275069f,  6.65750069,   6.97350069f,  7.45825069f,  7.90925069f,  8.24025069f,  8.42575069,
         6.88975f,     7.07525f,     7.40625f,     7.85725f,     8.342,        8.658f,       9.14275f,     9.59375f,
         9.92475f,     10.11025f,    8.57424931f,  8.75974931f,  9.09074931f,  9.54174931f,  10.02649931,  10.34249931f,
         10.82724931f, 11.27824931f, 11.60924931f, 11.79474931,  10.82819307f, 11.01369307f, 11.34469307f, 11.79569307f,
         12.28044307,  12.59644307f, 13.08119307f, 13.53219307f, 13.86319307f, 14.04869307,  12.38512037f, 12.57062037f,
         12.90162037f, 13.35262037f, 13.83737037,  14.15337037f, 14.63812037f, 15.08912037f, 15.42012037f, 15.60562037,
         13.32442078f, 13.50992078f, 13.84092078f, 14.29192078f, 14.77667078,  15.09267078f, 15.57742078f, 16.02842078f,
         16.35942078f, 16.54492078});
    test_case.run_with_tolerance_as_fp(2.0e-5f);
}

NGRAPH_TEST(${BACKEND_NAME}, onnx_resize11_up_sizes_nearest_round_prefer_floor_half_pixel) {
    const auto function = onnx_import::import_onnx_model(
        file_util::path_join(SERIALIZED_ZOO, "onnx/resize11_up_sizes_nearest_round_prefer_floor_half_pixel.onnx"));

    const Shape expected_output_shape{1, 1, 7, 8};
    auto test_case = test::TestCase(function, s_device);
    std::vector<float> input_data{1.0f, 2.0f, 3.0f, 4.0f};
    test_case.add_input<float>(input_data);
    test_case.add_expected_output<float>(
        expected_output_shape,
        {1.0f, 1.0f, 1.0f, 1.0f, 2.0f, 2.0f, 2.0f, 2.0f, 1.0f, 1.0f, 1.0f, 1.0f, 2.0f, 2.0f,
         2.0f, 2.0f, 1.0f, 1.0f, 1.0f, 1.0f, 2.0f, 2.0f, 2.0f, 2.0f, 1.0f, 1.0f, 1.0f, 1.0f,
         2.0f, 2.0f, 2.0f, 2.0f, 3.0f, 3.0f, 3.0f, 3.0f, 4.0f, 4.0f, 4.0f, 4.0f, 3.0f, 3.0f,
         3.0f, 3.0f, 4.0f, 4.0f, 4.0f, 4.0f, 3.0f, 3.0f, 3.0f, 3.0f, 4.0f, 4.0f, 4.0f, 4.0f});
    test_case.run_with_tolerance_as_fp(2.0e-5f);
}

NGRAPH_TEST(${BACKEND_NAME}, onnx_resize11_up_sizes_nearest_prefer_ceil_asymmetric) {
    const auto function = onnx_import::import_onnx_model(
        file_util::path_join(SERIALIZED_ZOO, "onnx/resize11_up_sizes_nearest_prefer_ceil_asymmetric.onnx"));

    const Shape expected_output_shape{1, 1, 8, 8};
    auto test_case = test::TestCase(function, s_device);
    std::vector<float> input_data{1.0f,
                                  2.0f,
                                  3.0f,
                                  4.0f,
                                  5.0f,
                                  6.0f,
                                  7.0f,
                                  8.0f,
                                  9.0f,
                                  10.0f,
                                  11.0f,
                                  12.0f,
                                  13.0f,
                                  14.0f,
                                  15.0f,
                                  16.0f};
    test_case.add_input<float>(input_data);
    test_case.add_expected_output<float>(
        expected_output_shape,
        {
            1.0f,  2.0f,  2.0f,  3.0f,  3.0f,  4.0f,  4.0f,  4.0f,  5.0f,  6.0f,  6.0f,  7.0f,  7.0f,
            8.0f,  8.0f,  8.0f,  5.0f,  6.0f,  6.0f,  7.0f,  7.0f,  8.0f,  8.0f,  8.0f,  9.0f,  10.0f,
            10.0f, 11.0f, 11.0f, 12.0f, 12.0f, 12.0f, 9.0f,  10.0f, 10.0f, 11.0f, 11.0f, 12.0f, 12.0f,
            12.0f, 13.0f, 14.0f, 14.0f, 15.0f, 15.0f, 16.0f, 16.0f, 16.0f, 13.0f, 14.0f, 14.0f, 15.0f,
            15.0f, 16.0f, 16.0f, 16.0f, 13.0f, 14.0f, 14.0f, 15.0f, 15.0f, 16.0f, 16.0f, 16.0f,
        });
    test_case.run_with_tolerance_as_fp(2.0e-2f);
}

NGRAPH_TEST(${BACKEND_NAME}, onnx_resize11_up_sizes_nearest_ceil_half_pixel) {
    const auto function = onnx_import::import_onnx_model(
        file_util::path_join(SERIALIZED_ZOO, "onnx/resize11_up_sizes_nearest_ceil_half_pixel.onnx"));

    const Shape expected_output_shape{1, 1, 8, 8};
    auto test_case = test::TestCase(function, s_device);
    std::vector<float> input_data{1.0f,
                                  2.0f,
                                  3.0f,
                                  4.0f,
                                  5.0f,
                                  6.0f,
                                  7.0f,
                                  8.0f,
                                  9.0f,
                                  10.0f,
                                  11.0f,
                                  12.0f,
                                  13.0f,
                                  14.0f,
                                  15.0f,
                                  16.0f};
    test_case.add_input<float>(input_data);
    test_case.add_expected_output<float>(
        expected_output_shape,
        {1.0f,  2.0f,  2.0f,  3.0f,  3.0f,  4.0f,  4.0f,  4.0f,  5.0f,  6.0f,  6.0f,  7.0f,  7.0f,
         8.0f,  8.0f,  8.0f,  5.0f,  6.0f,  6.0f,  7.0f,  7.0f,  8.0f,  8.0f,  8.0f,  9.0f,  10.0f,
         10.0f, 11.0f, 11.0f, 12.0f, 12.0f, 12.0f, 9.0f,  10.0f, 10.0f, 11.0f, 11.0f, 12.0f, 12.0f,
         12.0f, 13.0f, 14.0f, 14.0f, 15.0f, 15.0f, 16.0f, 16.0f, 16.0f, 13.0f, 14.0f, 14.0f, 15.0f,
         15.0f, 16.0f, 16.0f, 16.0f, 13.0f, 14.0f, 14.0f, 15.0f, 15.0f, 16.0f, 16.0f, 16.0f});
    test_case.run_with_tolerance_as_fp(2.0e-2f);
}

NGRAPH_TEST(${BACKEND_NAME}, onnx_resize11_up_sizes_nearest_floor_align_corners) {
    const auto function = onnx_import::import_onnx_model(
        file_util::path_join(SERIALIZED_ZOO, "onnx/resize11_up_sizes_nearest_floor_align_corners.onnx"));

    const Shape expected_output_shape{1, 1, 8, 8};
    auto test_case = test::TestCase(function, s_device);
    std::vector<float> input_data{1.0f,
                                  2.0f,
                                  3.0f,
                                  4.0f,
                                  5.0f,
                                  6.0f,
                                  7.0f,
                                  8.0f,
                                  9.0f,
                                  10.0f,
                                  11.0f,
                                  12.0f,
                                  13.0f,
                                  14.0f,
                                  15.0f,
                                  16.0f};
    test_case.add_input<float>(input_data);
    test_case.add_expected_output<float>(
        expected_output_shape,
        {1.0f, 1.0f, 1.0f, 2.0f,  2.0f,  3.0f,  3.0f,  4.0f,  1.0f,  1.0f,  1.0f,  2.0f,  2.0f,  3.0f,  3.0f,  4.0f,
         1.0f, 1.0f, 1.0f, 2.0f,  2.0f,  3.0f,  3.0f,  4.0f,  5.0f,  5.0f,  5.0f,  6.0f,  6.0f,  7.0f,  7.0f,  8.0f,
         5.0f, 5.0f, 5.0f, 6.0f,  6.0f,  7.0f,  7.0f,  8.0f,  9.0f,  9.0f,  9.0f,  10.0f, 10.0f, 11.0f, 11.0f, 12.0f,
         9.0f, 9.0f, 9.0f, 10.0f, 10.0f, 11.0f, 11.0f, 12.0f, 13.0f, 13.0f, 13.0f, 14.0f, 14.0f, 15.0f, 15.0f, 16.0f});
    test_case.run_with_tolerance_as_fp(2.0e-2f);
}

NGRAPH_TEST(${BACKEND_NAME}, onnx_resize11_down_sizes_tf_half_pixel) {
    const auto function = onnx_import::import_onnx_model(
        file_util::path_join(SERIALIZED_ZOO, "onnx/resize11_down_sizes_tf_half_pixel.onnx"));

    const Shape expected_output_shape{1, 1, 3, 2};
    auto test_case = test::TestCase(function, s_device);
    std::vector<float> input_data{1.0f,
                                  2.0f,
                                  3.0f,
                                  4.0f,
                                  5.0f,
                                  6.0f,
                                  7.0f,
                                  8.0f,
                                  9.0f,
                                  10.0f,
                                  11.0f,
                                  12.0f,
                                  13.0f,
                                  14.0f,
                                  15.0f,
                                  16.0f};
    test_case.add_input<float>(input_data);
    test_case.add_expected_output<float>(expected_output_shape, {6.0f, 8.0f, 10.0f, 12.0f, 14.0f, 16.0f});
    test_case.run_with_tolerance_as_fp(2.0e-2f);
}

NGRAPH_TEST(${BACKEND_NAME}, onnx_model_shape) {
    auto function = onnx_import::import_onnx_model(file_util::path_join(SERIALIZED_ZOO, "onnx/shape.onnx"));

    Inputs inputs;
    inputs.emplace_back(test::NDArray<float, 3>({{{1, 1, 1, 1, 1}, {1, 1, 1, 1, 1}, {1, 1, 1, 1, 1}, {1, 1, 1, 1, 1}},
                                                 {{1, 1, 1, 1, 1}, {1, 1, 1, 1, 1}, {1, 1, 1, 1, 1}, {1, 1, 1, 1, 1}},
                                                 {{1, 1, 1, 1, 1}, {1, 1, 1, 1, 1}, {1, 1, 1, 1, 1}, {1, 1, 1, 1, 1}}})
                            .get_vector());

    auto test_case = test::TestCase(function, s_device);
    test_case.add_multiple_inputs(inputs);
    test_case.add_expected_output<int64_t>({3, 4, 5});
    test_case.run();
}

NGRAPH_TEST(${BACKEND_NAME}, onnx_model_elu) {
    auto function = onnx_import::import_onnx_model(file_util::path_join(SERIALIZED_ZOO, "onnx/elu.onnx"));

    Inputs inputs;
    inputs.emplace_back(
        test::NDArray<float, 3>({{{-9, -8, -7, -6, -5}, {-4, -3, -2, -1, 0}, {1, 2, 3, 4, 5}, {6, 7, 8, 9, 10}},
                                 {{-4, -3, -2, -1, 0}, {1, 2, 3, 4, 5}, {6, 7, 8, 9, 10}, {11, 12, 13, 14, 15}},
                                 {{1, 1, 1, 1, 1}, {-1, -1, -1, -1, -1}, {0, 0, 0, 0, 0}, {2, 2, 2, 2, 2}}})
            .get_vector());

    auto expected_output =
        test::NDArray<float, 3>(
            {{{-1.999753180391830f, -1.999329074744190f, -1.998176236068890f, -1.995042495646670f, -1.986524106001830f},
              {-1.963368722222530f, -1.900425863264270f, -1.729329433526770f, -1.264241117657120f, 0},
              {1, 2, 3, 4, 5},
              {6, 7, 8, 9, 10}},
             {{-1.963368722222530f, -1.900425863264270f, -1.729329433526770f, -1.264241117657120f, 0},
              {1, 2, 3, 4, 5},
              {6, 7, 8, 9, 10},
              {11, 12, 13, 14, 15}},
             {{1, 1, 1, 1, 1},
              {-1.264241117657120f, -1.264241117657120f, -1.264241117657120f, -1.264241117657120f, -1.264241117657120f},
              {0, 0, 0, 0, 0},
              {2, 2, 2, 2, 2}}})
            .get_vector();

    auto test_case = test::TestCase(function, s_device);
    test_case.add_multiple_inputs(inputs);
    test_case.add_expected_output(expected_output);
    test_case.run();
}

NGRAPH_TEST(${BACKEND_NAME}, onnx_model_leaky_relu) {
    auto function = onnx_import::import_onnx_model(file_util::path_join(SERIALIZED_ZOO, "onnx/leaky_relu.onnx"));

    Inputs inputs;
    inputs.emplace_back(
        test::NDArray<float, 3>({{{-9, -8, -7, -6, -5}, {-4, -3, -2, -1, 0}, {1, 2, 3, 4, 5}, {6, 7, 8, 9, 10}},
                                 {{-4, -3, -2, -1, 0}, {1, 2, 3, 4, 5}, {6, 7, 8, 9, 10}, {11, 12, 13, 14, 15}},
                                 {{1, 1, 1, 1, 1}, {-1, -1, -1, -1, -1}, {0, 0, 0, 0, 0}, {2, 2, 2, 2, 2}}})
            .get_vector());

    auto expected_output =
        test::NDArray<float, 3>(
            {{{-0.9f, -0.8f, -0.7f, -0.6f, -0.5f}, {-0.4f, -0.3f, -0.2f, -0.1f, 0}, {1, 2, 3, 4, 5}, {6, 7, 8, 9, 10}},
             {{-0.4f, -0.3f, -0.2f, -0.1f, 0}, {1, 2, 3, 4, 5}, {6, 7, 8, 9, 10}, {11, 12, 13, 14, 15}},
             {{1, 1, 1, 1, 1}, {-0.1f, -0.1f, -0.1f, -0.1f, -0.1f}, {0, 0, 0, 0, 0}, {2, 2, 2, 2, 2}}})
            .get_vector();

    auto test_case = test::TestCase(function, s_device);
    test_case.add_multiple_inputs(inputs);
    test_case.add_expected_output(expected_output);
    test_case.run();
}

NGRAPH_TEST(${BACKEND_NAME}, onnx_model_prelu_nd) {
    auto function = onnx_import::import_onnx_model(file_util::path_join(SERIALIZED_ZOO, "onnx/prelu.onnx"));

    Inputs inputs;
    inputs.emplace_back(
        test::NDArray<float, 3>({{{-9, -8, -7, -6, -5}, {-4, -3, -2, -1, 0}, {1, 2, 3, 4, 5}, {6, 7, 8, 9, 10}},
                                 {{-4, -3, -2, -1, 0}, {1, 2, 3, 4, 5}, {6, 7, 8, 9, 10}, {11, 12, 13, 14, 15}},
                                 {{1, 1, 1, 1, 1}, {-1, -1, -1, -1, -1}, {0, 0, 0, 0, 0}, {2, 2, 2, 2, 2}}})
            .get_vector());

    inputs.emplace_back(test::NDArray<float, 3>({{{1, 0, 1, 0, 1}, {0, 1, 0, 1, 0}, {1, 0, 1, 0, 1}, {0, 1, 0, 1, 0}},
                                                 {{0, 1, 0, 1, 0}, {1, 0, 1, 0, 1}, {0, 1, 0, 1, 0}, {1, 0, 1, 0, 1}},
                                                 {{1, 0, 1, 0, 1}, {0, 1, 0, 1, 0}, {1, 0, 1, 0, 1}, {0, 1, 0, 1, 0}}})
                            .get_vector());

    auto expected_output =
        test::NDArray<float, 3>({{{-9, 0, -7, 0, -5}, {0, -3, 0, -1, 0}, {1, 2, 3, 4, 5}, {6, 7, 8, 9, 10}},
                                 {{0, -3, 0, -1, 0}, {1, 2, 3, 4, 5}, {6, 7, 8, 9, 10}, {11, 12, 13, 14, 15}},
                                 {{1, 1, 1, 1, 1}, {0, -1, 0, -1, 0}, {0, 0, 0, 0, 0}, {2, 2, 2, 2, 2}}})
            .get_vector();

    auto test_case = test::TestCase(function, s_device);
    test_case.add_multiple_inputs(inputs);
    test_case.add_expected_output(expected_output);
    test_case.run();
}

NGRAPH_TEST(${BACKEND_NAME}, onnx_model_prelu_batch_nd_elementwise) {
    auto function = onnx_import::import_onnx_model(file_util::path_join(SERIALIZED_ZOO, "onnx/prelu_batch_nd.onnx"));

    Inputs inputs;
    // Shape{2, 3, 4, 5}
    inputs.emplace_back(std::vector<float>{
        -1., -1., -1., -1., -1., -1., -1., -1., -1., -1., -1., -1., -1., -1., -1., -1., -1., -1., -1., -1.,
        -1., -1., -1., -1., -1., -1., -1., -1., -1., -1., -1., -1., -1., -1., -1., -1., -1., -1., -1., -1.,
        -1., -1., -1., -1., -1., -1., -1., -1., -1., -1., -1., -1., -1., -1., -1., -1., -1., -1., -1., -1.,
        -1., -1., -1., -1., -1., -1., -1., -1., -1., -1., -1., -1., -1., -1., -1., -1., -1., -1., -1., -1.,
        -1., -1., -1., -1., -1., -1., -1., -1., -1., -1., -1., -1., -1., -1., -1., -1., -1., -1., -1., -1.,
        -1., -1., -1., -1., -1., -1., -1., -1., -1., -1., -1., -1., -1., -1., -1., -1., -1., -1., -1., -1.});

    // Shape{2, 3, 4, 5}
    std::vector<float> slope(shape_size(Shape{2, 3, 4, 5}));
    std::iota(std::begin(slope), std::end(slope), 0);
    inputs.emplace_back(slope);

    // Shape{2, 3, 4, 5}
    auto expected_output = std::vector<float>{
        -0.,   -1.,   -2.,   -3.,   -4.,   -5.,   -6.,   -7.,   -8.,   -9.,   -10.,  -11.,  -12.,  -13.,  -14.,
        -15.,  -16.,  -17.,  -18.,  -19.,  -20.,  -21.,  -22.,  -23.,  -24.,  -25.,  -26.,  -27.,  -28.,  -29.,
        -30.,  -31.,  -32.,  -33.,  -34.,  -35.,  -36.,  -37.,  -38.,  -39.,  -40.,  -41.,  -42.,  -43.,  -44.,
        -45.,  -46.,  -47.,  -48.,  -49.,  -50.,  -51.,  -52.,  -53.,  -54.,  -55.,  -56.,  -57.,  -58.,  -59.,
        -60.,  -61.,  -62.,  -63.,  -64.,  -65.,  -66.,  -67.,  -68.,  -69.,  -70.,  -71.,  -72.,  -73.,  -74.,
        -75.,  -76.,  -77.,  -78.,  -79.,  -80.,  -81.,  -82.,  -83.,  -84.,  -85.,  -86.,  -87.,  -88.,  -89.,
        -90.,  -91.,  -92.,  -93.,  -94.,  -95.,  -96.,  -97.,  -98.,  -99.,  -100., -101., -102., -103., -104.,
        -105., -106., -107., -108., -109., -110., -111., -112., -113., -114., -115., -116., -117., -118., -119.};

    auto test_case = test::TestCase(function, s_device);
    test_case.add_multiple_inputs(inputs);
    test_case.add_expected_output(expected_output);
    test_case.run();
}

NGRAPH_TEST(${BACKEND_NAME}, onnx_model_prelu_1d) {
    auto function = onnx_import::import_onnx_model(file_util::path_join(SERIALIZED_ZOO, "onnx/prelu_1d.onnx"));

    Inputs inputs;
    // Shape{2, 3, 4, 5}
    inputs.emplace_back(std::vector<float>{
        -1., -1., -1., -1., -1., -1., -1., -1., -1., -1., -1., -1., -1., -1., -1., -1., -1., -1., -1., -1.,
        -1., -1., -1., -1., -1., -1., -1., -1., -1., -1., -1., -1., -1., -1., -1., -1., -1., -1., -1., -1.,
        -1., -1., -1., -1., -1., -1., -1., -1., -1., -1., -1., -1., -1., -1., -1., -1., -1., -1., -1., -1.,
        -1., -1., -1., -1., -1., -1., -1., -1., -1., -1., -1., -1., -1., -1., -1., -1., -1., -1., -1., -1.,
        -1., -1., -1., -1., -1., -1., -1., -1., -1., -1., -1., -1., -1., -1., -1., -1., -1., -1., -1., -1.,
        -1., -1., -1., -1., -1., -1., -1., -1., -1., -1., -1., -1., -1., -1., -1., -1., -1., -1., -1., -1.});

    // Shape{5}
    inputs.emplace_back(std::vector<float>{0, 1, 2, 3, 4});

    // Shape{2, 3, 4, 5}
    auto expected_output = std::vector<float>{
        -0., -1., -2., -3., -4., -0., -1., -2., -3., -4., -0., -1., -2., -3., -4., -0., -1., -2., -3., -4.,
        -0., -1., -2., -3., -4., -0., -1., -2., -3., -4., -0., -1., -2., -3., -4., -0., -1., -2., -3., -4.,
        -0., -1., -2., -3., -4., -0., -1., -2., -3., -4., -0., -1., -2., -3., -4., -0., -1., -2., -3., -4.,
        -0., -1., -2., -3., -4., -0., -1., -2., -3., -4., -0., -1., -2., -3., -4., -0., -1., -2., -3., -4.,
        -0., -1., -2., -3., -4., -0., -1., -2., -3., -4., -0., -1., -2., -3., -4., -0., -1., -2., -3., -4.,
        -0., -1., -2., -3., -4., -0., -1., -2., -3., -4., -0., -1., -2., -3., -4., -0., -1., -2., -3., -4.};

    auto test_case = test::TestCase(function, s_device);
    test_case.add_multiple_inputs(inputs);
    test_case.add_expected_output(expected_output);
    test_case.run();
}

NGRAPH_TEST(${BACKEND_NAME}, onnx_model_prelu_C_1_1) {
    auto function = onnx_import::import_onnx_model(file_util::path_join(SERIALIZED_ZOO, "onnx/prelu_c_1_1.onnx"));

    Inputs inputs;
    // Shape{2, 3, 4, 5}
    inputs.emplace_back(std::vector<float>{
        -1., -1., -1., -1., -1., -1., -1., -1., -1., -1., -1., -1., -1., -1., -1., -1., -1., -1., -1., -1.,
        -1., -1., -1., -1., -1., -1., -1., -1., -1., -1., -1., -1., -1., -1., -1., -1., -1., -1., -1., -1.,
        -1., -1., -1., -1., -1., -1., -1., -1., -1., -1., -1., -1., -1., -1., -1., -1., -1., -1., -1., -1.,
        -1., -1., -1., -1., -1., -1., -1., -1., -1., -1., -1., -1., -1., -1., -1., -1., -1., -1., -1., -1.,
        -1., -1., -1., -1., -1., -1., -1., -1., -1., -1., -1., -1., -1., -1., -1., -1., -1., -1., -1., -1.,
        -1., -1., -1., -1., -1., -1., -1., -1., -1., -1., -1., -1., -1., -1., -1., -1., -1., -1., -1., -1.});

    // Shape{3, 1, 1}
    inputs.emplace_back(std::vector<float>{0, 1, 2});

    // Shape{2, 3, 4, 5}
    auto expected_output = std::vector<float>{
        -0., -0., -0., -0., -0., -0., -0., -0., -0., -0., -0., -0., -0., -0., -0., -0., -0., -0., -0., -0.,
        -1., -1., -1., -1., -1., -1., -1., -1., -1., -1., -1., -1., -1., -1., -1., -1., -1., -1., -1., -1.,
        -2., -2., -2., -2., -2., -2., -2., -2., -2., -2., -2., -2., -2., -2., -2., -2., -2., -2., -2., -2.,
        -0., -0., -0., -0., -0., -0., -0., -0., -0., -0., -0., -0., -0., -0., -0., -0., -0., -0., -0., -0.,
        -1., -1., -1., -1., -1., -1., -1., -1., -1., -1., -1., -1., -1., -1., -1., -1., -1., -1., -1., -1.,
        -2., -2., -2., -2., -2., -2., -2., -2., -2., -2., -2., -2., -2., -2., -2., -2., -2., -2., -2., -2.};

    auto test_case = test::TestCase(function, s_device);
    test_case.add_multiple_inputs(inputs);
    test_case.add_expected_output(expected_output);
    test_case.run();
}

NGRAPH_TEST(${BACKEND_NAME}, onnx_model_selu) {
    auto function = onnx_import::import_onnx_model(file_util::path_join(SERIALIZED_ZOO, "onnx/selu.onnx"));

    Inputs inputs;
    inputs.emplace_back(
        test::NDArray<float, 3>({{{-9, -8, -7, -6, -5}, {-4, -3, -2, -1, 0}, {1, 2, 3, 4, 5}, {6, 7, 8, 9, 10}},
                                 {{-4, -3, -2, -1, 0}, {1, 2, 3, 4, 5}, {6, 7, 8, 9, 10}, {11, 12, 13, 14, 15}},
                                 {{1, 1, 1, 1, 1}, {-1, -1, -1, -1, -1}, {0, 0, 0, 0, 0}, {2, 2, 2, 2, 2}}})
            .get_vector());

    auto expected_output =
        test::NDArray<float, 3>(
            {{{-5.99925954117548f, -5.99798722423258f, -5.99452870820667f, -5.98512748694000f, -5.95957231800549f},
              {-5.89010616666759f, -5.70127758979282f, -5.18798830058032f, -3.79272335297135f, 0},
              {3, 6, 9, 12, 15},
              {18, 21, 24, 27, 30}},
             {{-5.89010616666759f, -5.70127758979282f, -5.18798830058032f, -3.79272335297135f, 0},
              {3, 6, 9, 12, 15},
              {18, 21, 24, 27, 30},
              {33, 36, 39, 42, 45}},
             {{3, 3, 3, 3, 3},
              {-3.79272335297135f, -3.79272335297135f, -3.79272335297135f, -3.79272335297135f, -3.79272335297135f},
              {0, 0, 0, 0, 0},
              {6, 6, 6, 6, 6}}})
            .get_vector();

    auto test_case = test::TestCase(function, s_device);
    test_case.add_multiple_inputs(inputs);
    test_case.add_expected_output(expected_output);
    test_case.run();
}

NGRAPH_TEST(${BACKEND_NAME}, onnx_model_sigmoid) {
    auto function = onnx_import::import_onnx_model(file_util::path_join(SERIALIZED_ZOO, "onnx/sigmoid.onnx"));

    Inputs inputs;
    inputs.emplace_back(
        test::NDArray<float, 3>({{{-9, -8, -7, -6, -5}, {-4, -3, -2, -1, 0}, {1, 2, 3, 4, 5}, {6, 7, 8, 9, 10}},
                                 {{-4, -3, -2, -1, 0}, {1, 2, 3, 4, 5}, {6, 7, 8, 9, 10}, {11, 12, 13, 14, 15}},
                                 {{1, 1, 1, 1, 1}, {-1, -1, -1, -1, -1}, {0, 0, 0, 0, 0}, {2, 2, 2, 2, 2}}})
            .get_vector());

    auto expected_output =
        test::NDArray<float, 3>(
            {{{0.00012339457598623f,
               0.00033535013046648f,
               0.00091105119440065f,
               0.00247262315663477f,
               0.00669285092428486f},
              {0.01798620996209160f, 0.04742587317756680f, 0.119202922022118f, 0.268941421369995f, 0.5f},
              {0.731058578630005f, 0.880797077977882f, 0.952574126822433f, 0.982013790037908f, 0.993307149075715f},
              {0.997527376843365f, 0.999088948805599f, 0.999664649869534f, 0.999876605424014f, 0.999954602131298f}},
             {{0.01798620996209160f, 0.04742587317756680f, 0.119202922022118f, 0.268941421369995f, 0.5f},
              {0.731058578630005f, 0.880797077977882f, 0.952574126822433f, 0.982013790037908f, 0.993307149075715f},
              {0.997527376843365f, 0.999088948805599f, 0.999664649869534f, 0.999876605424014f, 0.999954602131298f},
              {0.999983298578152f, 0.999993855825398f, 0.999997739675702f, 0.999999168471972f, 0.999999694097773f}},
             {{0.731058578630005f, 0.731058578630005f, 0.731058578630005f, 0.731058578630005f, 0.731058578630005f},
              {0.268941421369995f, 0.268941421369995f, 0.268941421369995f, 0.268941421369995f, 0.268941421369995f},
              {0.5f, 0.5f, 0.5f, 0.5f, 0.5f},
              {0.880797077977882f, 0.880797077977882f, 0.880797077977882f, 0.880797077977882f, 0.880797077977882f}}})
            .get_vector();

    auto test_case = test::TestCase(function, s_device);
    test_case.add_multiple_inputs(inputs);
    test_case.add_expected_output(expected_output);
    test_case.run();
}

NGRAPH_TEST(${BACKEND_NAME}, onnx_model_tanh) {
    auto function = onnx_import::import_onnx_model(file_util::path_join(SERIALIZED_ZOO, "onnx/tanh.onnx"));

    Inputs inputs;
    inputs.emplace_back(
        test::NDArray<float, 3>({{{-9, -8, -7, -6, -5}, {-4, -3, -2, -1, 0}, {1, 2, 3, 4, 5}, {6, 7, 8, 9, 10}},
                                 {{-4, -3, -2, -1, 0}, {1, 2, 3, 4, 5}, {6, 7, 8, 9, 10}, {11, 12, 13, 14, 15}},
                                 {{1, 1, 1, 1, 1}, {-1, -1, -1, -1, -1}, {0, 0, 0, 0, 0}, {2, 2, 2, 2, 2}}})
            .get_vector());

    auto expected_output =
        test::NDArray<float, 3>(
            {{{-0.999999969540041f, -0.999999774929676f, -0.999998336943945f, -0.999987711650796f, -0.999909204262595f},
              {-0.999329299739067f, -0.995054753686731f, -0.964027580075817f, -0.761594155955765f, 0},
              {0.761594155955765f, 0.964027580075817f, 0.995054753686731f, 0.999329299739067f, 0.999909204262595f},
              {0.999987711650796f, 0.999998336943945f, 0.999999774929676f, 0.999999969540041f, 0.999999995877693f}},
             {{-0.999329299739067f, -0.995054753686731f, -0.964027580075817f, -0.761594155955765f, 0},
              {0.761594155955765f, 0.964027580075817f, 0.995054753686731f, 0.999329299739067f, 0.999909204262595f},
              {0.999987711650796f, 0.999998336943945f, 0.999999774929676f, 0.999999969540041f, 0.999999995877693f},
              {0.999999999442106f, 0.999999999924497f, 0.999999999989782f, 0.999999999998617f, 0.999999999999813f}},
             {{0.761594155955765f, 0.761594155955765f, 0.761594155955765f, 0.761594155955765f, 0.761594155955765f},
              {-0.761594155955765f, -0.761594155955765f, -0.761594155955765f, -0.761594155955765f, -0.761594155955765f},
              {0, 0, 0, 0, 0},
              {0.964027580075817f, 0.964027580075817f, 0.964027580075817f, 0.964027580075817f, 0.964027580075817f}}})
            .get_vector();

    auto test_case = test::TestCase(function, s_device);
    test_case.add_multiple_inputs(inputs);
    test_case.add_expected_output(expected_output);
    test_case.run();
}

NGRAPH_TEST(${BACKEND_NAME}, onnx_model_thresholded_relu) {
    auto function = onnx_import::import_onnx_model(file_util::path_join(SERIALIZED_ZOO, "onnx/thresholded_relu.onnx"));

    Inputs inputs;
    inputs.emplace_back(
        test::NDArray<float, 3>({{{-9, -8, -7, -6, -5}, {-4, -3, -2, -1, 0}, {1, 2, 3, 4, 5}, {6, 7, 8, 9, 10}},
                                 {{-4, -3, -2, -1, 0}, {1, 2, 3, 4, 5}, {6, 7, 8, 9, 10}, {11, 12, 13, 14, 15}},
                                 {{1, 1, 1, 1, 1}, {-1, -1, -1, -1, -1}, {0, 0, 0, 0, 0}, {2, 2, 2, 2, 2}}})
            .get_vector());

    auto expected_output =
        test::NDArray<float, 3>({{{0, 0, 0, 0, 0}, {0, 0, 0, 0, 0}, {0, 0, 3, 4, 5}, {6, 7, 8, 9, 10}},
                                 {{0, 0, 0, 0, 0}, {0, 0, 3, 4, 5}, {6, 7, 8, 9, 10}, {11, 12, 13, 14, 15}},
                                 {{0, 0, 0, 0, 0}, {0, 0, 0, 0, 0}, {0, 0, 0, 0, 0}, {0, 0, 0, 0, 0}}})
            .get_vector();

    auto test_case = test::TestCase(function, s_device);
    test_case.add_multiple_inputs(inputs);
    test_case.add_expected_output(expected_output);
    test_case.run();
}

NGRAPH_TEST(${BACKEND_NAME}, onnx_model_matmul_vec_ten3d) {
    auto function = onnx_import::import_onnx_model(file_util::path_join(SERIALIZED_ZOO, "onnx/matmul_vec_ten3d.onnx"));

    Inputs inputs;
    inputs.emplace_back(std::vector<float>{0.f, 1.f});
    inputs.emplace_back(test::NDArray<float, 3>{{{0.f}, {1.f}}, {{2.f}, {3.f}}, {{4.f}, {5.f}}}.get_vector());

    auto expected_output = test::NDArray<float, 2>{{1.f}, {3.f}, {5.f}}.get_vector();

    auto test_case = test::TestCase(function, s_device);
    test_case.add_multiple_inputs(inputs);
    test_case.add_expected_output(expected_output);
    test_case.run();
}

NGRAPH_TEST(${BACKEND_NAME}, onnx_model_softplus) {
    auto function = onnx_import::import_onnx_model(file_util::path_join(SERIALIZED_ZOO, "onnx/softplus.onnx"));

    // -1.0f, 0, 1.0f, 10.f,                    normal input values for activation
    // 100.0f, -100.0f, 1000.0f, -1000.0f,      input values that leads to exp() overflow
    // FLT_MIN, FLT_MIN / 16, -FLT_MIN / 16,    min, denorm, -denorm
    // FLT_MAX, -FLT_MAX,                       max, -max;
    Inputs inputs{std::vector<float>{-1.0f,
                                     0,
                                     1.0f,
                                     10.f,
                                     100.0f,
                                     -100.0f,
                                     1000.0f,
                                     -1000.0f,
                                     FLT_MIN,
                                     FLT_MIN / 16,
                                     -FLT_MIN / 16,
                                     FLT_MAX,
                                     -FLT_MAX}};

    const auto inf = std::numeric_limits<float>::infinity();
    std::vector<float> output{0.3132616579532623291,
                              0.6931471824645996094,
                              1.313261628150939941,
                              10.0000457763671875,
                              100.0,
                              0.0,
                              1000.0,
                              0.0,
                              0.6931471824645996094,
                              0.6931471824645996094,
                              0.6931471824645996094,
                              inf,
                              0.0};

    auto test_case = test::TestCase(function, s_device);
    test_case.add_multiple_inputs(inputs);
    test_case.add_expected_output(output);
    test_case.run();
}

NGRAPH_TEST(${BACKEND_NAME}, onnx_model_softplus_infinity) {
    auto function = onnx_import::import_onnx_model(file_util::path_join(SERIALIZED_ZOO, "onnx/softplus.onnx"));

    std::vector<float> input(13, std::numeric_limits<float>::infinity());
    std::vector<float> expected_output(13, std::numeric_limits<float>::infinity());

    auto test_case = test::TestCase(function, s_device);
    test_case.add_input(input);
    test_case.add_expected_output(expected_output);
    test_case.run();
}

NGRAPH_TEST(${BACKEND_NAME}, onnx_model_sum_opset8) {
    auto function = onnx_import::import_onnx_model(file_util::path_join(SERIALIZED_ZOO, "onnx/sum_opset8.onnx"));

    Inputs inputs;
    inputs.emplace_back(std::vector<float>{1.0f, 2.0f, 3.0f});
    inputs.emplace_back(test::NDArray<float, 2>{{10.0f}, {20.0f}, {30.0f}}.get_vector());
    inputs.emplace_back(test::NDArray<float, 3>{{{100.0f}}, {{200.0f}}, {{300.0f}}}.get_vector());

    auto expected_output =
        test::NDArray<float, 3>{{{111.0f, 112.0f, 113.0f}, {121.0f, 122.0f, 123.0f}, {131.0f, 132.0f, 133.0f}},

                                {{211.0f, 212.0f, 213.0f}, {221.0f, 222.0f, 223.0f}, {231.0f, 232.0f, 233.0f}},

                                {{311.0f, 312.0f, 313.0f}, {321.0f, 322.0f, 323.0f}, {331.0f, 332.0f, 333.0f}}}
            .get_vector();

    auto test_case = test::TestCase(function, s_device);
    test_case.add_multiple_inputs(inputs);
    test_case.add_expected_output(expected_output);
    test_case.run();
}

NGRAPH_TEST(${BACKEND_NAME}, onnx_model_argmax_int32) {
    auto function = onnx_import::import_onnx_model(file_util::path_join(SERIALIZED_ZOO, "onnx/argmax_int32.onnx"));

    auto test_case = test::TestCase(function, s_device);
    test_case.add_input<std::int32_t>({1, 2, 3, 4, 5, 6, 7, 8, 9, 10, 11, 12});
    test_case.add_expected_output<std::int64_t>({1, 1, 1, 1, 1, 1});
    test_case.run();
}

NGRAPH_TEST(${BACKEND_NAME}, onnx_model_argmin_int32) {
    auto function = onnx_import::import_onnx_model(file_util::path_join(SERIALIZED_ZOO, "onnx/argmin_int32.onnx"));

    auto test_case = test::TestCase(function, s_device);
    test_case.add_input<std::int32_t>({1, 2, 3, 4, 5, 6, 7, 8, 9, 10, 11, 12});
    test_case.add_expected_output<std::int64_t>({0, 0, 0, 0});
    test_case.run();
}

NGRAPH_TEST(${BACKEND_NAME}, onnx_model_argmax_float) {
    auto function = onnx_import::import_onnx_model(file_util::path_join(SERIALIZED_ZOO, "onnx/argmax_float.onnx"));

    auto test_case = test::TestCase(function, s_device);
    test_case.add_input<float>({4, 0.1, 2, 3, -3, 1, -0.9, 0, 1, 2, 3, 0});
    test_case.add_expected_output<std::int64_t>({0, 3, 0});
    test_case.run();
}

NGRAPH_TEST(${BACKEND_NAME}, onnx_model_argmin_float) {
    auto function = onnx_import::import_onnx_model(file_util::path_join(SERIALIZED_ZOO, "onnx/argmin_float.onnx"));

    auto test_case = test::TestCase(function, s_device);
    test_case.add_input<float>({4, 0.1, 2, 3, -3, 1, -0.9, 0, 1, 2, 3, 0});
    test_case.add_expected_output<std::int64_t>({1, 1, 0, 2});
    test_case.run();
}

NGRAPH_TEST(${BACKEND_NAME}, onnx_model_argmax_select_last_index) {
    auto function =
        onnx_import::import_onnx_model(file_util::path_join(SERIALIZED_ZOO, "onnx/argmax_select_last_index.onnx"));

    auto test_case = test::TestCase(function, s_device);
    test_case.add_input<float>(Shape{4, 3}, {1, 1, 1, 0.5, 3, 4, 0.5, 1, 1.1, 0, 3, 0});
    test_case.add_expected_output<std::int64_t>(Shape{1, 3}, {0, 3, 1});
    test_case.run();
}

NGRAPH_TEST(${BACKEND_NAME}, onnx_model_argmin_select_last_index) {
    auto function =
        onnx_import::import_onnx_model(file_util::path_join(SERIALIZED_ZOO, "onnx/argmin_select_last_index.onnx"));

    auto test_case = test::TestCase(function, s_device);
    test_case.add_input<float>(Shape{4, 3}, {1, 1, 1, 2, 3, 4, 2, 1, 1.1, 3, 3, 8});
    test_case.add_expected_output<std::int64_t>(Shape{4}, {2, 0, 1, 1});
    test_case.run();
}

NGRAPH_TEST(${BACKEND_NAME}, onnx_model_top_k) {
    auto function = onnx_import::import_onnx_model(file_util::path_join(SERIALIZED_ZOO, "onnx/top_k.onnx"));

    auto test_case = test::TestCase(function, s_device);
    test_case.add_input<float>({0, 1, 2, 3, 4, 5, 6, 7, 8, 9, 10, 11});
    test_case.add_expected_output<float>(Shape{3, 3}, {3, 2, 1, 7, 6, 5, 11, 10, 9});       // values
    test_case.add_expected_output<std::int64_t>(Shape{3, 3}, {3, 2, 1, 3, 2, 1, 3, 2, 1});  // indices
    test_case.run();
}

NGRAPH_TEST(${BACKEND_NAME}, onnx_top_k_opset_10) {
    auto function = onnx_import::import_onnx_model(file_util::path_join(SERIALIZED_ZOO, "onnx/top_k_opset_10.onnx"));

    auto test_case = test::TestCase(function, s_device);
    test_case.add_input<float>({0, 1, 2, 3, 4, 5, 6, 7, 8, 9, 10, 11});
    test_case.add_input<int64_t>({3});

    test_case.add_expected_output<float>(Shape{3, 3}, {3, 2, 1, 7, 6, 5, 11, 10, 9});       // values
    test_case.add_expected_output<std::int64_t>(Shape{3, 3}, {3, 2, 1, 3, 2, 1, 3, 2, 1});  // indices
    test_case.run();
}

NGRAPH_TEST(${BACKEND_NAME}, onnx_top_k_opset_10_const_k) {
    auto function =
        onnx_import::import_onnx_model(file_util::path_join(SERIALIZED_ZOO, "onnx/top_k_opset_10_const_k.onnx"));

    auto test_case = test::TestCase(function, s_device);
    test_case.add_input<float>({0, 1, 2, 3, 4, 5, 6, 7, 8, 9, 10, 11});

    test_case.add_expected_output<float>(Shape{3, 3}, {3, 2, 1, 7, 6, 5, 11, 10, 9});       // values
    test_case.add_expected_output<std::int64_t>(Shape{3, 3}, {3, 2, 1, 3, 2, 1, 3, 2, 1});  // indices
    test_case.run();
}

NGRAPH_TEST(${BACKEND_NAME}, onnx_top_k_opset_11_const_k_smallest) {
    auto function = onnx_import::import_onnx_model(
        file_util::path_join(SERIALIZED_ZOO, "onnx/top_k_opset_11_const_k_smallest.onnx"));

    auto test_case = test::TestCase(function, s_device);
    test_case.add_input<float>({0, 1, 2, 3, 4, 5, 6, 7, 11, 10, 9, 8});

    test_case.add_expected_output<float>(Shape{3, 3}, {0, 1, 2, 4, 5, 6, 8, 9, 10});        // values
    test_case.add_expected_output<std::int64_t>(Shape{3, 3}, {0, 1, 2, 0, 1, 2, 3, 2, 1});  // indices
    test_case.run();
}

NGRAPH_TEST(${BACKEND_NAME}, onnx_top_k_opset_11_const_k_smallest_negative_axis) {
    auto function = onnx_import::import_onnx_model(
        file_util::path_join(SERIALIZED_ZOO, "onnx/top_k_opset_11_const_k_smallest_negative_axis.onnx"));

    auto test_case = test::TestCase(function, s_device);
    test_case.add_input<float>({0, 1, 2, 3, 4, 5, 6, 7, 11, 10, 9, 8});

    test_case.add_expected_output<float>(Shape{3, 3}, {0, 1, 2, 4, 5, 6, 8, 9, 10});        // values
    test_case.add_expected_output<std::int64_t>(Shape{3, 3}, {0, 1, 2, 0, 1, 2, 3, 2, 1});  // indices
    test_case.run();
}

NGRAPH_TEST(${BACKEND_NAME}, onnx_model_acosh) {
    auto function = onnx_import::import_onnx_model(file_util::path_join(SERIALIZED_ZOO, "onnx/acosh.onnx"));

    auto test_case = test::TestCase(function, s_device);
    test_case.add_input<float>(Shape{1, 3}, {1.0f, 2.5f, 4.3f});
    test_case.add_expected_output<float>(Shape{1, 3}, {0.0f, 1.5667993f, 2.13795861f});

    test_case.run();
}

NGRAPH_TEST(${BACKEND_NAME}, onnx_model_asinh) {
    auto function = onnx_import::import_onnx_model(file_util::path_join(SERIALIZED_ZOO, "onnx/asinh.onnx"));

    auto test_case = test::TestCase(function, s_device);
    test_case.add_input<float>(Shape{1, 3}, {-1.0f, 0.0f, 1.0f});
    test_case.add_expected_output<float>(Shape{1, 3}, {-0.88137358f, 0.0f, 0.88137358f});

    test_case.run();
}

NGRAPH_TEST(${BACKEND_NAME}, onnx_model_atanh) {
    auto function = onnx_import::import_onnx_model(file_util::path_join(SERIALIZED_ZOO, "onnx/atanh.onnx"));

    auto test_case = test::TestCase(function, s_device);
    test_case.add_input<float>(Shape{1, 3}, {-0.9f, 0.0f, 0.9f});
    test_case.add_expected_output<float>(Shape{1, 3}, {-1.4722194f, 0.0f, 1.4722194f});

    test_case.run();
}

NGRAPH_TEST(${BACKEND_NAME}, onnx_model_sinh) {
    auto function = onnx_import::import_onnx_model(file_util::path_join(SERIALIZED_ZOO, "onnx/sinh.onnx"));

    auto test_case = test::TestCase(function, s_device);
    test_case.add_input<float>({-1.0f, 0.0f, 1.0f});
    test_case.add_expected_output<float>({-1.1752012f, 0.f, 1.1752012f});
    test_case.run();
}

NGRAPH_TEST(${BACKEND_NAME}, onnx_model_cosh) {
    auto function = onnx_import::import_onnx_model(file_util::path_join(SERIALIZED_ZOO, "onnx/cosh.onnx"));

    auto test_case = test::TestCase(function, s_device);
    test_case.add_input<float>({-1.0f, 0.0f, 1.0f});
    test_case.add_expected_output<float>({1.54308069f, 1.f, 1.54308069f});
    test_case.run();
}

NGRAPH_TEST(${BACKEND_NAME}, onnx_model_sign) {
    auto function = onnx_import::import_onnx_model(file_util::path_join(SERIALIZED_ZOO, "onnx/sign.onnx"));

    Inputs inputs{std::vector<float>{-std::numeric_limits<float>::infinity(),
                                     -3.141592f,
                                     0.0f,
                                     2.71828f,
                                     std::numeric_limits<float>::infinity()}};

    auto test_case = test::TestCase(function, s_device);
    test_case.add_multiple_inputs(inputs);
    test_case.add_expected_output<float>({-1.0f, -1.0f, 0.0f, 1.0f, 1.0f});
    test_case.run();
}

NGRAPH_TEST(${BACKEND_NAME}, onnx_model_one_hot_with_axis) {
    auto function = onnx_import::import_onnx_model(file_util::path_join(SERIALIZED_ZOO, "onnx/one_hot_axis.onnx"));

    Inputs inputs{{1.0, 9.0, 2.0, 4.0}, {1.0, 3.0}};
    std::vector<float> expected_output{{1.0, 1.0, 3.0, 1.0, 1.0, 1.0, 1.0, 1.0, 1.0, 1.0, 1.0, 1.0, 1.0, 1.0,
                                        1.0, 1.0, 1.0, 1.0, 1.0, 3.0, 1.0, 1.0, 1.0, 1.0, 3.0, 1.0, 1.0, 1.0,
                                        1.0, 3.0, 1.0, 1.0, 1.0, 1.0, 1.0, 1.0, 1.0, 1.0, 1.0, 1.0}};

    auto test_case = test::TestCase(function, s_device);
    test_case.add_multiple_inputs(inputs);
    test_case.add_expected_output(expected_output);
    test_case.run();
}

NGRAPH_TEST(${BACKEND_NAME}, onnx_model_one_hot_without_axis) {
    auto function = onnx_import::import_onnx_model(file_util::path_join(SERIALIZED_ZOO, "onnx/one_hot_no_axis.onnx"));

    std::vector<std::vector<std::int64_t>> inputs{{0, 7, 8}, {2, 5}};
    std::vector<std::int64_t> expected_output{5, 2, 2, 2, 2, 2, 2, 2, 2, 2, 2, 2, 2, 2, 2, 2, 2, 2,
                                              2, 5, 2, 2, 2, 2, 2, 2, 2, 2, 2, 2, 2, 2, 5, 2, 2, 2};

    auto test_case = test::TestCase(function, s_device);
    test_case.add_multiple_inputs(inputs);
    test_case.add_expected_output(expected_output);
    test_case.run();
}

NGRAPH_TEST(${BACKEND_NAME}, onnx_model_where) {
    auto function = onnx_import::import_onnx_model(file_util::path_join(SERIALIZED_ZOO, "onnx/where.onnx"));

    // conditions tensor - 3x3x3
    auto condition =
        std::vector<int>{{0, 1, 0, 1, 0, 1, 0, 1, 0, 0, 1, 0, 1, 0, 1, 0, 1, 0, 0, 1, 0, 1, 0, 1, 0, 1, 0}};

    // 1x3 tensor of "1"
    auto x1 = std::vector<int>{1, 1, 1};
    // 3x1 tensor of "2"
    auto x2 = std::vector<int>{2, 2, 2};

    std::vector<std::vector<int>> inputs;
    inputs.push_back(std::move(condition));
    inputs.push_back(std::move(x1));
    inputs.push_back(std::move(x2));

    // y = 3x3x3
    std::vector<int> expected_output{2, 1, 2, 1, 2, 1, 2, 1, 2, 2, 1, 2, 1, 2, 1, 2, 1, 2, 2, 1, 2, 1, 2, 1, 2, 1, 2};

    auto test_case = test::TestCase(function, s_device);
    test_case.add_multiple_inputs(inputs);
    test_case.add_expected_output(expected_output);
    test_case.run();
}

NGRAPH_TEST(${BACKEND_NAME}, onnx_model_erf) {
    const auto function = onnx_import::import_onnx_model(file_util::path_join(SERIALIZED_ZOO, "onnx/erf.onnx"));

    Inputs inputs;
    inputs.emplace_back(test::NDArray<float, 2>{
        {-std::numeric_limits<float>::infinity(), std::numeric_limits<float>::infinity()},
        {-3.141592f, 0.0f},
        {0.5f, 1.0f}}.get_vector());

    const std::vector<float> expected_output =
        test::NDArray<float, 2>{{-1.0f, 1.0f}, {-0.99999112f, 0.0f}, {0.52049988f, 0.84270079f}}.get_vector();

    auto test_case = test::TestCase(function, s_device);
    test_case.add_multiple_inputs(inputs);
    test_case.add_expected_output(expected_output);
    test_case.run();
}

NGRAPH_TEST(${BACKEND_NAME}, onnx_model_erf_int32) {
    const auto function = onnx_import::import_onnx_model(file_util::path_join(SERIALIZED_ZOO, "onnx/erf_int32.onnx"));

    const std::vector<std::vector<int32_t>> inputs{
        {-std::numeric_limits<int32_t>::max(), -1, 0, 1, std::numeric_limits<int32_t>::max()}};

    const std::vector<int32_t> expected_output{-1, -1, 0, 1, 1};

    auto test_case = test::TestCase(function, s_device);
    test_case.add_multiple_inputs(inputs);
    test_case.add_expected_output(expected_output);
    test_case.run();
}

NGRAPH_TEST(${BACKEND_NAME}, onnx_model_shrink_float) {
    const auto function =
        onnx_import::import_onnx_model(file_util::path_join(SERIALIZED_ZOO, "onnx/shrink_float.onnx"));

    auto test_case = test::TestCase(function, s_device);
    test_case.add_input<float>({-2.0f, -1.6f, -1.5f, -1.4f, -1.0f, 0.0f, 1.0f, 1.4f, 1.5f, 1.6f, 2.0f});
    test_case.add_expected_output<float>(Shape{11},
                                         {-1.5f, -1.1f, 0.0f, 0.0f, 0.0f, 0.0f, 0.0f, 0.0f, 0.0f, 1.1f, 1.5f});

    test_case.run();
}

NGRAPH_TEST(${BACKEND_NAME}, onnx_model_shrink_int) {
    const auto function = onnx_import::import_onnx_model(file_util::path_join(SERIALIZED_ZOO, "onnx/shrink_int.onnx"));

    auto test_case = test::TestCase(function, s_device);
    test_case.add_input<int>({-5, -4, -3, -2, -1, 0, 1, 2, 3, 4, 5});
    test_case.add_expected_output<int>(Shape{11}, {-4, -3, -2, -1, 0, 0, 0, 1, 2, 3, 4});

    test_case.run();
}

NGRAPH_TEST(${BACKEND_NAME}, onnx_model_lp_norm_p1) {
    const auto function = onnx_import::import_onnx_model(file_util::path_join(SERIALIZED_ZOO, "onnx/lp_norm_p1.onnx"));

    Shape data_shape{2, 3, 4};
    std::vector<float> data(shape_size(data_shape));
    std::iota(std::begin(data), std::end(data), 1);

    auto test_case = test::TestCase(function, s_device);
    test_case.add_input<float>(data);
    test_case.add_expected_output<float>(
        data_shape,
        {0.07142857f, 0.125f,  0.16666667f, 0.2f,        0.22727273f, 0.25f,   0.26923078f, 0.2857143f,
         0.3f,        0.3125f, 0.32352942f, 0.33333334f, 0.9285714f,  0.875f,  0.8333333f,  0.8f,
         0.77272725f, 0.75f,   0.7307692f,  0.71428573f, 0.7f,        0.6875f, 0.6764706f,  0.6666667f});

    test_case.run();
}

NGRAPH_TEST(${BACKEND_NAME}, onnx_model_lp_norm_p2) {
    const auto function = onnx_import::import_onnx_model(file_util::path_join(SERIALIZED_ZOO, "onnx/lp_norm_p2.onnx"));

    Shape data_shape{2, 3, 4};
    std::vector<float> data(shape_size(data_shape));
    std::iota(std::begin(data), std::end(data), 1);

    auto test_case = test::TestCase(function, s_device);
    test_case.add_input<float>(data);
    test_case.add_expected_output<float>(
        data_shape,
        {0.0766965f,  0.14142136f, 0.19611613f, 0.24253564f, 0.28216633f, 0.31622776f, 0.34570536f, 0.37139067f,
         0.39391932f, 0.41380295f, 0.4314555f,  0.4472136f,  0.9970545f,  0.98994946f, 0.9805807f,  0.97014254f,
         0.9593655f,  0.9486833f,  0.9383431f,  0.9284767f,  0.91914505f, 0.9103665f,  0.9021342f,  0.8944272f});

    test_case.run();
}

NGRAPH_TEST(${BACKEND_NAME}, onnx_model_lp_norm_default) {
    const auto function =
        onnx_import::import_onnx_model(file_util::path_join(SERIALIZED_ZOO, "onnx/lp_norm_default.onnx"));

    Shape data_shape{2, 3, 4};
    std::vector<float> data(shape_size(data_shape));
    std::iota(std::begin(data), std::end(data), 1);

    auto test_case = test::TestCase(function, s_device);
    test_case.add_input<float>(data);
    test_case.add_expected_output<float>(
        data_shape,
        {0.18257418f, 0.36514837f, 0.5477225f, 0.73029673f, 0.37904903f, 0.45485884f, 0.5306686f,  0.60647845f,
         0.42616236f, 0.47351375f, 0.5208651f, 0.5682165f,  0.4469492f,  0.48132992f, 0.51571065f, 0.5500913f,
         0.45862272f, 0.48560053f, 0.5125783f, 0.53955615f, 0.46609157f, 0.4882864f,  0.51048124f, 0.5326761f});

    test_case.run();
}

NGRAPH_TEST(${BACKEND_NAME}, onnx_model_lp_norm_default_dynamic) {
    const auto function =
        onnx_import::import_onnx_model(file_util::path_join(SERIALIZED_ZOO, "onnx/lp_norm_default_dynamic.onnx"));

    Shape data_shape{2, 3, 4};
    std::vector<float> data(shape_size(data_shape));
    std::iota(std::begin(data), std::end(data), 1);

    auto test_case = test::TestCase(function, s_device);
    test_case.add_input<float>(data_shape, data);
    test_case.add_expected_output<float>(
        data_shape,
        {0.18257418f, 0.36514837f, 0.5477225f, 0.73029673f, 0.37904903f, 0.45485884f, 0.5306686f,  0.60647845f,
         0.42616236f, 0.47351375f, 0.5208651f, 0.5682165f,  0.4469492f,  0.48132992f, 0.51571065f, 0.5500913f,
         0.45862272f, 0.48560053f, 0.5125783f, 0.53955615f, 0.46609157f, 0.4882864f,  0.51048124f, 0.5326761f});

    test_case.run();
}

NGRAPH_TEST(${BACKEND_NAME}, onnx_model_instance_normalization) {
    const auto function =
        onnx_import::import_onnx_model(file_util::path_join(SERIALIZED_ZOO, "onnx/instance_norm.onnx"));

    Shape data_shape{1, 2, 3, 4};
    std::vector<float> data(shape_size(data_shape));
    std::iota(std::begin(data), std::end(data), 1);

    auto test_case = test::TestCase(function, s_device);

    test_case.add_input<float>(data);
    test_case.add_input<float>(std::vector<float>{2.134f, 3.256f});
    test_case.add_input<float>(std::vector<float>{0.765f, 1.055f});
    test_case.add_expected_output<float>(
        data_shape,
        {-2.6335807f,  -2.015657f, -1.3977331f, -0.77980936f, -0.16188562f, 0.45603812f, 1.0739619f,  1.6918856f,
         2.3098092f,   2.927733f,  3.5456567f,  4.1635804f,   -4.130463f,   -3.1876516f, -2.2448401f, -1.3020288f,
         -0.35921717f, 0.5835942f, 1.5264057f,  2.469217f,    3.4120288f,   4.35484f,    5.2976513f,  6.240463f});
    const size_t tolerance_bits = 3;
    test_case.run(tolerance_bits);
}

NGRAPH_TEST(${BACKEND_NAME}, onnx_instance_normalization_dynamic) {
    auto function =
        onnx_import::import_onnx_model(file_util::path_join(SERIALIZED_ZOO, "onnx/instance_norm_dynamic.onnx"));

    auto test_case = test::TestCase(function, s_device);
    std::vector<float> input_data{1.f, 2.f, 3.f};
    test_case.add_input<float>(Shape{1, 3, 1, 1}, input_data);
    test_case.add_expected_output<float>(Shape{1, 3, 1, 1},
                                         {0.3341970741748809814, 0.3321160078048706055, 0.3407136797904968262});
    test_case.run();
}

NGRAPH_TEST(${BACKEND_NAME}, onnx_model_eye_like) {
    const auto function = onnx_import::import_onnx_model(file_util::path_join(SERIALIZED_ZOO, "onnx/eye_like.onnx"));

    auto test_case = test::TestCase(function, s_device);
    test_case.add_input<float>(Shape{3, 4}, {5.f, 5.f, 5.f, 5.f, 5.f, 5.f, 5.f, 5.f, 5.f, 5.f, 5.f, 5.f});
    test_case.add_expected_output<float>(Shape{3, 4}, {0.f, 0.f, 0.f, 0.f, 1.f, 0.f, 0.f, 0.f, 0.f, 1.f, 0.f, 0.f});

    test_case.run();
}

NGRAPH_TEST(${BACKEND_NAME}, onnx_model_reverse_sequence_0_batch_1) {
    const auto function = onnx_import::import_onnx_model(
        file_util::path_join(SERIALIZED_ZOO, "onnx/reverse_sequence_time_0_batch_1.onnx"));
    auto test_case = test::TestCase(function, s_device);

    test_case.add_input<float>({0.f, 4.f, 8.f, 12.f, 1.f, 5.f, 9.f, 13.f, 2.f, 6.f, 10.f, 14.f, 3.f, 7.f, 11.f, 15.f});
    test_case.add_input<int>({4, 3, 2, 1});
    test_case.add_expected_output<float>(
        Shape{4, 4},
        {3.f, 6.f, 9.f, 12.f, 2.f, 5.f, 8.f, 13.f, 1.f, 4.f, 10.f, 14.f, 0.f, 7.f, 11.f, 15.f});

    test_case.run();
}

NGRAPH_TEST(${BACKEND_NAME}, onnx_model_reverse_sequence_1_batch_0) {
    const auto function = onnx_import::import_onnx_model(
        file_util::path_join(SERIALIZED_ZOO, "onnx/reverse_sequence_time_1_batch_0.onnx"));
    auto test_case = test::TestCase(function, s_device);

    test_case.add_input<float>({0.f, 1.f, 2.f, 3.f, 4.f, 5.f, 6.f, 7.f, 8.f, 9.f, 10.f, 11.f, 12.f, 13.f, 14.f, 15.f});
    test_case.add_input<int>({1, 2, 3, 4});
    test_case.add_expected_output<float>(
        Shape{4, 4},
        {0.f, 1.f, 2.f, 3.f, 5.f, 4.f, 6.f, 7.f, 10.f, 9.f, 8.f, 11.f, 15.f, 14.f, 13.f, 12.f});

    test_case.run();
}

NGRAPH_TEST(${BACKEND_NAME}, onnx_model_reverse_sequence_incorrect_batch_axis) {
    EXPECT_THROW(onnx_import::import_onnx_model(
                     file_util::path_join(SERIALIZED_ZOO, "onnx/reverse_sequence_incorrect_batch_axis.onnx")),
                 ngraph_error)
        << "ReverseSequence batch_axis attribute can only equal 0 or 1. Value of '2' is not "
           "accepted.";
}

NGRAPH_TEST(${BACKEND_NAME}, onnx_model_reverse_sequence_incorrect_time_axis) {
    EXPECT_THROW(onnx_import::import_onnx_model(
                     file_util::path_join(SERIALIZED_ZOO, "onnx/reverse_sequence_incorrect_time_axis.onnx")),
                 ngraph_error)
        << "ReverseSequence time_axis attribute can only equal 0 or 1. Value of '2' is not "
           "accepted.";
}

NGRAPH_TEST(${BACKEND_NAME}, onnx_model_reverse_sequence_time_and_batch_axis_equal) {
    EXPECT_THROW(onnx_import::import_onnx_model(
                     file_util::path_join(SERIALIZED_ZOO, "onnx/reverse_sequence_time_and_batch_axis_equal.onnx")),
                 ngraph_error)
        << "ReverseSequence 'time_axis' and 'batch_axis' can't be equal.";
}

NGRAPH_TEST(${BACKEND_NAME}, onnx_matmul_float_type) {
    auto function = onnx_import::import_onnx_model(file_util::path_join(SERIALIZED_ZOO, "onnx/matmul_float.onnx"));

    auto test_case = test::TestCase(function, s_device);
    test_case.add_input<float>(std::vector<float>{0, 1, 2, 3, 4, 5});
    test_case.add_input<float>(std::vector<float>{0, 1});
    test_case.add_expected_output<float>(Shape{3, 1}, std::vector<float>{1, 3, 5});

    test_case.run();
}

NGRAPH_TEST(${BACKEND_NAME}, onnx_model_mod_sign) {
    const auto function = onnx_import::import_onnx_model(file_util::path_join(SERIALIZED_ZOO, "onnx/mod_sign.onnx"));
    auto test_case = test::TestCase(function, s_device);

    test_case.add_input<int32_t>({-4, 7, 5, 4, -7, 8});
    test_case.add_input<int32_t>({2, -3, 8, -2, 3, 5});
    test_case.add_expected_output<int32_t>(Shape{6}, {0, -2, 5, 0, 2, 3});

    test_case.run();
}

NGRAPH_TEST(${BACKEND_NAME}, onnx_model_mod_sign_i64) {
    const auto function =
        onnx_import::import_onnx_model(file_util::path_join(SERIALIZED_ZOO, "onnx/mod_sign_i64.onnx"));
    auto test_case = test::TestCase(function, s_device);

    test_case.add_input<int64_t>({-4, 7, 5, 4, -7, 8});
    test_case.add_input<int64_t>({2, -3, 8, -2, 3, 5});
    test_case.add_expected_output<int64_t>(Shape{6}, {0, -2, 5, 0, 2, 3});

    test_case.run();
}

NGRAPH_TEST(${BACKEND_NAME}, onnx_model_mod_sign_broadcast) {
    const auto function =
        onnx_import::import_onnx_model(file_util::path_join(SERIALIZED_ZOO, "onnx/mod_sign_broadcast.onnx"));
    auto test_case = test::TestCase(function, s_device);

    test_case.add_input<int32_t>({-8, 3, 4, 9, -17, 1});
    test_case.add_input<int32_t>({3});
    test_case.add_expected_output<int32_t>(Shape{6}, {1, 0, 1, 0, 1, 1});

    test_case.run();
}

NGRAPH_TEST(${BACKEND_NAME}, onnx_model_mod_sign_f32) {
    try {
        const auto function =
            onnx_import::import_onnx_model(file_util::path_join(SERIALIZED_ZOO, "onnx/mod_sign_f32.onnx"));
        FAIL() << "Expected exception was not thrown";
    } catch (const ngraph::ngraph_error& e) {
        EXPECT_HAS_SUBSTRING(
            e.what(),
            std::string("If the input type is floating point, then `fmod` attribute must be set to 1."));
    } catch (...) {
        FAIL() << "Expected ngraph_error exception was not thrown";
    }
}

NGRAPH_TEST(${BACKEND_NAME}, onnx_model_mod_sign_fmod) {
    const auto function =
        onnx_import::import_onnx_model(file_util::path_join(SERIALIZED_ZOO, "onnx/mod_sign_fmod.onnx"));
    auto test_case = test::TestCase(function, s_device);

    test_case.add_input<int32_t>({-8, 3, 4, 9, -17, 1});
    test_case.add_input<int32_t>({22, -13, 8, -3, 7, 2});
    test_case.add_expected_output<int32_t>(Shape{6}, {-8, 3, 4, 0, -3, 1});

    test_case.run();
}

NGRAPH_TEST(${BACKEND_NAME}, onnx_model_mod_sign_fmod_broadcast) {
    const auto function =
        onnx_import::import_onnx_model(file_util::path_join(SERIALIZED_ZOO, "onnx/mod_sign_fmod_broadcast.onnx"));
    auto test_case = test::TestCase(function, s_device);

    test_case.add_input<int32_t>({-8, 3, 4, 9, -17, 1});
    test_case.add_input<int32_t>({3});
    test_case.add_expected_output<int32_t>(Shape{6}, {-2, 0, 1, 0, -2, 1});

    test_case.run();
}

NGRAPH_TEST(${BACKEND_NAME}, onnx_model_mod_sign_fmod_f32) {
    const auto function =
        onnx_import::import_onnx_model(file_util::path_join(SERIALIZED_ZOO, "onnx/mod_sign_fmod_f32.onnx"));
    auto test_case = test::TestCase(function, s_device);

    test_case.add_input<float>({-4.3, 7.2, 5.0, 4.3, -7.2, 8.0});
    test_case.add_input<float>({2.1, -3.4, 8.0, -2.1, 3.4, 5.0});
    test_case.add_expected_output<float>(Shape{6}, {-0.10000038, 0.39999962, 5., 0.10000038, -0.39999962, 3.});

    test_case.run();
}

NGRAPH_TEST(${BACKEND_NAME}, onnx_model_mod_incorrect_fmod) {
    try {
        const auto function =
            onnx_import::import_onnx_model(file_util::path_join(SERIALIZED_ZOO, "onnx/mod_incorrect_fmod.onnx"));
        FAIL() << "Expected exception was not thrown";
    } catch (const ngraph::ngraph_error& e) {
        EXPECT_HAS_SUBSTRING(e.what(), std::string("Unsupported value of 'fmod' attribute (should be: 0 or 1)"));
    } catch (...) {
        FAIL() << "Expected ngraph_error exception was not thrown";
    }
}

NGRAPH_TEST(${BACKEND_NAME}, onnx_model_scatterND_param_i64_indices) {
    const auto function =
        onnx_import::import_onnx_model(file_util::path_join(SERIALIZED_ZOO, "onnx/scatter_nd_param_i64_indices.onnx"));
    auto test_case = test::TestCase(function, s_device);

    test_case.add_input<float>({1.f, 2.f, 3.f, 4.f, 5.f, 6.f, 7.f, 8.f});
    test_case.add_input<int64_t>({4, 3, 1, 7});
    test_case.add_input<float>({9.f, 10.f, 11.f, 12.f});
    test_case.add_expected_output<float>(Shape{8}, {1.f, 11.f, 3.f, 10.f, 9.f, 6.f, 7.f, 12.f});

    test_case.run();
}

NGRAPH_TEST(${BACKEND_NAME}, onnx_model_scatterND_const_i32_indices) {
    const auto function =
        onnx_import::import_onnx_model(file_util::path_join(SERIALIZED_ZOO, "onnx/scatter_nd_const_i32_indices.onnx"));
    auto test_case = test::TestCase(function, s_device);

    test_case.add_input<float>({1.f, 2.f, 3.f, 4.f, 5.f, 6.f, 7.f, 8.f});
    test_case.add_input<float>({9.f, 10.f, 11.f, 12.f});
    test_case.add_expected_output<float>(Shape{8}, {1.f, 11.f, 3.f, 10.f, 9.f, 6.f, 7.f, 12.f});

    test_case.run();
}

NGRAPH_TEST(${BACKEND_NAME}, onnx_model_gather_float_1D) {
    const auto function =
        onnx_import::import_onnx_model(file_util::path_join(SERIALIZED_ZOO, "onnx/gather_float_1D.onnx"));
    auto test_case = test::TestCase(function, s_device);

    // clang-format off
    test_case.add_input<float>(Shape{3},
        {   5, 6, 7 });
    test_case.add_input<int64_t>(Shape{2, 2},
        {   0, 1,
            1, 2    });
    test_case.add_expected_output<float>(Shape{2, 2},
        {   5, 6,
            6, 7    });
    // clang-format on

    test_case.run();
}

NGRAPH_TEST(${BACKEND_NAME}, onnx_model_gather_int32_3D_axis_1) {
    const auto function =
        onnx_import::import_onnx_model(file_util::path_join(SERIALIZED_ZOO, "onnx/gather_int32_3D_axis_1.onnx"));
    auto test_case = test::TestCase(function, s_device);

    // clang-format off
    test_case.add_input<int32_t>(Shape{2, 2, 2},
        {   1, 2,
            3, 4,

            5, 6,
            7, 8    });
    test_case.add_input<int32_t>(Shape{4, 1},
        {   0,
            1,
            1,
            0       });
    test_case.add_expected_output<int32_t>(Shape{2, 4, 1, 2},
        {   1, 2,
            3, 4,
            3, 4,
            1, 2,

            5, 6,
            7, 8,
            7, 8,
            5, 6     });
    // clang-format on

    test_case.run();
}

NGRAPH_TEST(${BACKEND_NAME}, onnx_model_gather_int8_3D_axis_neg_1) {
    const auto function =
        onnx_import::import_onnx_model(file_util::path_join(SERIALIZED_ZOO, "onnx/gather_int8_3D_axis_neg_1.onnx"));
    auto test_case = test::TestCase(function, s_device);

    // clang-format off
    test_case.add_input<int8_t>(Shape{2, 2, 2},
        {   1, 2,
            3, 4,

            5, 6,
            7, 8            });
    test_case.add_input<int32_t>(Shape{4, 1},
        {   0, 1, 1, 0      });
    test_case.add_expected_output<int8_t>(Shape{2, 2, 4, 1},
        {   1, 2, 2, 1,
            3, 4, 4, 3,

            5, 6, 6, 5,
            7, 8, 8, 7      });
    // clang-format on

    test_case.run();
}

NGRAPH_TEST(${BACKEND_NAME}, onnx_model_gather_float_2D_neg_indices) {
    const auto function =
        onnx_import::import_onnx_model(file_util::path_join(SERIALIZED_ZOO, "onnx/gather_float_2D_axis_1.onnx"));
    auto test_case = test::TestCase(function, s_device);

    // clang-format off
    test_case.add_input<float>(Shape{3, 3},
        {   0.0, 0.1, 0.2,
            1.0, 1.1, 1.2,
            2.0, 2.1, 2.2   });
    test_case.add_input<int64_t>(Shape{2, 2},
        {   -1, -2,
            -3, -2      });
    test_case.add_expected_output<float>(Shape{3, 2, 2},
        {
            0.2, 0.1,
            0.0, 0.1,

            1.2, 1.1,
            1.0, 1.1,

            2.2, 2.1,
            2.0, 2.1    });
    // clang-format on

    test_case.run();
}

NGRAPH_TEST(${BACKEND_NAME}, onnx_model_gather_elements_float_1D) {
    const auto function =
        onnx_import::import_onnx_model(file_util::path_join(SERIALIZED_ZOO, "onnx/gather_elements_float_1D.onnx"));
    auto test_case = test::TestCase(function, s_device);

    test_case.add_input<float>(Shape{3}, {1, 2, 3});
    test_case.add_input<int64_t>(Shape{1}, {1});
    test_case.add_expected_output<float>(Shape{1}, {2});

    test_case.run();
}

NGRAPH_TEST(${BACKEND_NAME}, onnx_model_gather_elements_int8_axis_1) {
    const auto function =
        onnx_import::import_onnx_model(file_util::path_join(SERIALIZED_ZOO, "onnx/gather_elements_int8_axis_1.onnx"));
    auto test_case = test::TestCase(function, s_device);

    test_case.add_input<int8_t>(Shape{2, 2}, {1, 2, 3, 4});
    test_case.add_input<int32_t>(Shape{2, 2}, {0, 0, 1, 0});
    test_case.add_expected_output<int8_t>(Shape{2, 2}, {1, 1, 4, 3});

    test_case.run();
}

NGRAPH_TEST(${BACKEND_NAME}, onnx_model_gather_elements_int32_axis_0) {
    const auto function =
        onnx_import::import_onnx_model(file_util::path_join(SERIALIZED_ZOO, "onnx/gather_elements_int32_axis_0.onnx"));
    auto test_case = test::TestCase(function, s_device);

    test_case.add_input<int32_t>(Shape{3, 3}, {1, 2, 3, 4, 5, 6, 7, 8, 9});
    test_case.add_input<int64_t>(Shape{2, 3}, {1, 2, 0, 2, 0, 0});
    test_case.add_expected_output<int32_t>(Shape{2, 3}, {4, 8, 3, 7, 2, 3});

    test_case.run();
}

NGRAPH_TEST(${BACKEND_NAME}, onnx_model_gather_elements_float_negative_axis) {
    const auto function = onnx_import::import_onnx_model(
        file_util::path_join(SERIALIZED_ZOO, "onnx/gather_elements_float_negative_axis.onnx"));
    auto test_case = test::TestCase(function, s_device);

    test_case.add_input<float>(Shape{2, 2}, {1, 2, 3, 4});
    test_case.add_input<int64_t>(Shape{2, 2}, {1, 1, 1, 0});
    test_case.add_expected_output<float>(Shape{2, 2}, {2, 2, 4, 3});

    test_case.run();
}

NGRAPH_TEST(${BACKEND_NAME}, onnx_model_gather_elements_float_3D_axis_2) {
    const auto function = onnx_import::import_onnx_model(
        file_util::path_join(SERIALIZED_ZOO, "onnx/gather_elements_float_3D_axis_2.onnx"));
    auto test_case = test::TestCase(function, s_device);

    test_case.add_input<float>(Shape{2, 2, 2}, {1, 2, 3, 4, 5, 6, 7, 8});
    test_case.add_input<int64_t>(Shape{2, 2, 1}, {0, 1, 0, 1});
    test_case.add_expected_output<float>(Shape{2, 2, 1}, {1, 4, 5, 8});

    test_case.run();
}

NGRAPH_TEST(${BACKEND_NAME}, onnx_model_gatherND_int32) {
    const auto function =
        onnx_import::import_onnx_model(file_util::path_join(SERIALIZED_ZOO, "onnx/gatherND_int32.onnx"));
    auto test_case = test::TestCase(function, s_device);

    test_case.add_input<int32_t>({0, 1, 2, 3});
    test_case.add_input<int64_t>({1, 0});
    test_case.add_expected_output<int32_t>(Shape{2, 2}, {2, 3, 0, 1});

    test_case.run();
}

NGRAPH_TEST(${BACKEND_NAME}, onnx_model_gatherND_float) {
    const auto function =
        onnx_import::import_onnx_model(file_util::path_join(SERIALIZED_ZOO, "onnx/gatherND_float.onnx"));
    auto test_case = test::TestCase(function, s_device);

    test_case.add_input<float>({0.f, 1.f, 2.f, 3.f, 4.f, 5.f, 6.f, 7.f});
    test_case.add_input<int64_t>({0, 1, 1, 0});
    test_case.add_expected_output<float>(Shape{2, 2}, {2.f, 3.f, 4.f, 5.f});

    test_case.run();
}

NGRAPH_TEST(${BACKEND_NAME}, onnx_model_pad_constant) {
    const auto function =
        onnx_import::import_onnx_model(file_util::path_join(SERIALIZED_ZOO, "onnx/pad_constant.onnx"));
    auto test_case = test::TestCase(function, s_device);

    test_case.add_input<float>({1.f, 1.2f, 2.3f, 3.4f, 4.5f, 5.7f});
    test_case.add_expected_output<float>(Shape{3, 4},
                                         {0.f, 0.f, 1.f, 1.2f, 0.f, 0.f, 2.3f, 3.4f, 0.f, 0.f, 4.5f, 5.7f});

    test_case.run();
}

NGRAPH_TEST(${BACKEND_NAME}, onnx_model_pow_float32_float32) {
    const auto function =
        onnx_import::import_onnx_model(file_util::path_join(SERIALIZED_ZOO, "onnx/pow_float32_float32.onnx"));
    auto test_case = test::TestCase(function, s_device);

    test_case.add_input<float>({1.f, 2.f, 3.f, 4.f});  // base
    test_case.add_input<float>({3.5f});                // exponent

    test_case.add_expected_output<float>(Shape{1, 4}, {1.f, 11.313708f, 46.765373f, 128.f});

    test_case.run();
}

NGRAPH_TEST(${BACKEND_NAME}, onnx_model_pow_float32_int32) {
    const auto function =
        onnx_import::import_onnx_model(file_util::path_join(SERIALIZED_ZOO, "onnx/pow_float32_int32.onnx"));
    auto test_case = test::TestCase(function, s_device);

    test_case.add_input<float>({1.f, 2.f, 3.f, 4.f});  // base
    test_case.add_input<int>({3});                     // exponent

    test_case.add_expected_output<float>(Shape{1, 4}, {1.f, 8.f, 27.f, 64.f});

    test_case.run();
}

NGRAPH_TEST(${BACKEND_NAME}, onnx_model_pow_int32_float32) {
    const auto function =
        onnx_import::import_onnx_model(file_util::path_join(SERIALIZED_ZOO, "onnx/pow_int32_float32.onnx"));
    auto test_case = test::TestCase(function, s_device);

    test_case.add_input<int>({1, 2, 3, 4});  // base
    test_case.add_input<float>({3.5f});      // exponent

    test_case.add_expected_output<int>(Shape{1, 4}, {1, 11, 46, 128});

    test_case.run();
}

NGRAPH_TEST(${BACKEND_NAME}, onnx_model_reciprocal) {
    const auto function = onnx_import::import_onnx_model(file_util::path_join(SERIALIZED_ZOO, "onnx/reciprocal.onnx"));
    auto test_case = test::TestCase(function, s_device);

    test_case.add_input<float>({1.f, 2.f, 3.f, 4.f, 5.f, 6.f});
    test_case.add_expected_output<float>(Shape{3, 2}, {1.f, 1 / 2.f, 1 / 3.f, 1 / 4.f, 1 / 5.f, 1 / 6.f});

    test_case.run();
}

NGRAPH_TEST(${BACKEND_NAME}, onnx_model_round) {
    const auto function = onnx_import::import_onnx_model(file_util::path_join(SERIALIZED_ZOO, "onnx/round.onnx"));
    auto test_case = test::TestCase(function, s_device);

    test_case.add_input<float>({0.1f, 0.9f, 1.2f, 1.5f, 1.8f, 2.3f, 2.7f, -1.1f, -1.9f, -2.2f, -2.8f});
    test_case.add_expected_output<float>({0.f, 1.f, 1.f, 2.f, 2.f, 2.f, 3.f, -1.f, -2.f, -2.f, -3.f});

    test_case.run();
}

NGRAPH_TEST(${BACKEND_NAME}, onnx_model_round_half_nearest_even) {
    const auto function =
        onnx_import::import_onnx_model(file_util::path_join(SERIALIZED_ZOO, "onnx/round_half_nearest_even.onnx"));
    auto test_case = test::TestCase(function, s_device);

    test_case.add_input<float>({0.5f, 2.5f, -1.5f, -2.5f});
    test_case.add_expected_output<float>({0.f, 2.f, -2.f, -2.f});

    test_case.run();
}

NGRAPH_TEST(${BACKEND_NAME}, onnx_model_scatter10_import_only) {
    const auto scatter_fn =
        onnx_import::import_onnx_model(file_util::path_join(SERIALIZED_ZOO, "onnx/scatter_opset10.onnx"));

    const Shape data_shape{2, 2};

    EXPECT_EQ(scatter_fn->get_output_size(), 1);
    EXPECT_EQ(scatter_fn->get_output_shape(0), data_shape);
    EXPECT_EQ(count_ops_of_type<op::v3::ScatterElementsUpdate>(scatter_fn), 1);
    EXPECT_EQ(count_ops_of_type<op::v0::Constant>(scatter_fn), 4);
}

NGRAPH_TEST(${BACKEND_NAME}, onnx_model_scatter_elements_import_only) {
    const auto scatter_fn =
        onnx_import::import_onnx_model(file_util::path_join(SERIALIZED_ZOO, "onnx/scatter_elements_opset11.onnx"));

    const Shape data_shape{1, 5};

    EXPECT_EQ(scatter_fn->get_output_size(), 1);
    EXPECT_EQ(scatter_fn->get_output_shape(0), data_shape);
    EXPECT_EQ(count_ops_of_type<op::v3::ScatterElementsUpdate>(scatter_fn), 1);
    EXPECT_EQ(count_ops_of_type<op::v0::Constant>(scatter_fn), 4);
}

NGRAPH_TEST(${BACKEND_NAME}, onnx_upsample6_nearest_infer) {
    // clang-format off
    const auto function = onnx_import::import_onnx_model(
        file_util::path_join(SERIALIZED_ZOO, "onnx/upsample6_nearest.onnx"));
    // height_scale: 2.0
    // width_scale: 3.0
    // mode: nearest
    const Shape input_shape          {1, 1, 2, 2};
    const Shape expected_output_shape{1, 1, 4, 6};

    auto test_case = test::TestCase(function, s_device);
    test_case.add_input<float>(input_shape,
        {   1.f, 2.f,
            3.f, 4.f    });
    test_case.add_expected_output<float>(expected_output_shape,
        {   1.f, 1.f, 1.f, 2.f, 2.f, 2.f,
            1.f, 1.f, 1.f, 2.f, 2.f, 2.f,
            3.f, 3.f, 3.f, 4.f, 4.f, 4.f,
            3.f, 3.f, 3.f, 4.f, 4.f, 4.f    });
    test_case.run();
    // clang-format on
}

NGRAPH_TEST(${BACKEND_NAME}, onnx_upsample6_bilinear_infer) {
    // clang-format off
    const auto function = onnx_import::import_onnx_model(
        file_util::path_join(SERIALIZED_ZOO, "onnx/upsample6_bilinear.onnx"));
    // height_scale: 2.0
    // width_scale: 3.0
    // mode: bilinear
    const Shape input_shape          {1, 1, 2, 2};
    const Shape expected_output_shape{1, 1, 4, 6};

    auto test_case = test::TestCase(function, s_device);
    test_case.add_input<float>(input_shape,
        {   1.f, 2.f,
            3.f, 4.f    });
    test_case.add_expected_output<float>(expected_output_shape,
        {   1.f,  4.f/3,  5.f/3, 2.f, 2.f, 2.f,
            2.f,  7.f/3,  8.f/3, 3.f, 3.f, 3.f,
            3.f, 10.f/3, 11.f/3, 4.f, 4.f, 4.f,
            3.f, 10.f/3, 11.f/3, 4.f, 4.f, 4.f  });
    test_case.run();
    // clang-format on
}

NGRAPH_TEST(${BACKEND_NAME}, onnx_upsample6_dynamic) {
    // clang-format off
    const auto function = onnx_import::import_onnx_model(
        file_util::path_join(SERIALIZED_ZOO, "onnx/upsample6_dynamic.onnx"));
    // height_scale: 1.5
    // width_scale: 2.5
    // mode: nearest
    //
    //  X ───╤══> Reshape ──R──> Upsample ──> Y
    //  S ───┘

    auto test_case = test::TestCase(function, s_device);

    test_case.add_input<float>(Shape {4},                      // X
        {   1.f, 2.f, 3.f, 4.f  });
    test_case.add_input<int64_t>(Shape {4},    {1, 1, 2, 2});  // S
    test_case.add_expected_output<float>(Shape {1, 1, 3, 5},   // Y
        {   1.f, 1.f, 1.f, 2.f, 2.f,
            1.f, 1.f, 1.f, 2.f, 2.f,
            3.f, 3.f, 3.f, 4.f, 4.f    });
    test_case.run();
    // clang-format on
}

NGRAPH_TEST(${BACKEND_NAME}, onnx_upsample8_nearest_infer) {
    const auto function =
        onnx_import::import_onnx_model(file_util::path_join(SERIALIZED_ZOO, "onnx/upsample8_nearest.onnx"));

    // Input data shape (1, 1, 2, 2)
    // Scales attribute values {1.0, 1.0, 2.0, 3.0}
    // mode: nearest

    const Shape expected_output_shape{1, 1, 4, 6};
    auto test_case = test::TestCase(function, s_device);
    test_case.add_input<float>({1.0, 2.0, 3.0, 4.0});
    test_case.add_expected_output<float>(expected_output_shape,
                                         {1.0, 1.0, 1.0, 2.0, 2.0, 2.0, 1.0, 1.0, 1.0, 2.0, 2.0, 2.0,
                                          3.0, 3.0, 3.0, 4.0, 4.0, 4.0, 3.0, 3.0, 3.0, 4.0, 4.0, 4.0});
    test_case.run();
}

NGRAPH_TEST(${BACKEND_NAME}, onnx_upsample8_linear_infer) {
    const auto function =
        onnx_import::import_onnx_model(file_util::path_join(SERIALIZED_ZOO, "onnx/upsample8_linear.onnx"));

    // Input data shape (1, 1, 2, 2)
    // Scales attribute values {1.0, 1.0, 2.0, 2.0}
    // mode: linear

    const Shape expected_output_shape{1, 1, 4, 4};
    auto test_case = test::TestCase(function, s_device);
    test_case.add_input<float>({1.0, 2.0, 3.0, 4.0});
    test_case.add_expected_output<float>(
        expected_output_shape,
        {1.0, 1.5, 2.0, 2.0, 2.0, 2.5, 3.0, 3.0, 3.0, 3.5, 4.0, 4.0, 3.0, 3.5, 4.0, 4.0});
    test_case.run();
}

NGRAPH_TEST(${BACKEND_NAME}, onnx_upsample9_scales_const_nearest_infer) {
    const auto function = onnx_import::import_onnx_model(
        file_util::path_join(SERIALIZED_ZOO, "onnx/upsample9_scales_const_nearest.onnx"));

    // Input data shape (1, 1, 2, 2)
    // Input const scales values {1.0, 1.0, 2.0, 3.0}
    // mode: nearest

    const Shape expected_output_shape{1, 1, 4, 6};
    auto test_case = test::TestCase(function, s_device);
    test_case.add_input<float>({1.0, 2.0, 3.0, 4.0});
    test_case.add_expected_output<float>(expected_output_shape,
                                         {1.0, 1.0, 1.0, 2.0, 2.0, 2.0, 1.0, 1.0, 1.0, 2.0, 2.0, 2.0,
                                          3.0, 3.0, 3.0, 4.0, 4.0, 4.0, 3.0, 3.0, 3.0, 4.0, 4.0, 4.0});
    test_case.run();
}

NGRAPH_TEST(${BACKEND_NAME}, onnx_upsample9_scales_const_linear_infer) {
    const auto function =
        onnx_import::import_onnx_model(file_util::path_join(SERIALIZED_ZOO, "onnx/upsample9_scales_const_linear.onnx"));

    // Input data shape (1, 1, 2, 2)
    // Input const scales values {1.0, 1.0, 2.0, 2.0}
    // mode: linear

    const Shape expected_output_shape{1, 1, 4, 4};
    auto test_case = test::TestCase(function, s_device);
    test_case.add_input<float>({1.0, 2.0, 3.0, 4.0});
    test_case.add_expected_output<float>(
        expected_output_shape,
        {1.0, 1.5, 2.0, 2.0, 2.0, 2.5, 3.0, 3.0, 3.0, 3.5, 4.0, 4.0, 3.0, 3.5, 4.0, 4.0});
    test_case.run();
}

NGRAPH_TEST(${BACKEND_NAME}, onnx_image_scaler) {
    const auto function =
        onnx_import::import_onnx_model(file_util::path_join(SERIALIZED_ZOO, "onnx/image_scaler.onnx"));

    auto test_case = test::TestCase(function, s_device);
    test_case.add_input<float>({1.0, 2.0, 3.0, 4.0, 10.0, 20.0, 30.0, 40.0});
    test_case.add_expected_output<float>(Shape{1, 2, 2, 2}, {12.0, 14.0, 16.0, 18.0, 21.0, 41.0, 61.0, 81.0});
    test_case.run();
}

NGRAPH_TEST(${BACKEND_NAME}, onnx_size_op_single) {
    const auto function =
        onnx_import::import_onnx_model(file_util::path_join(SERIALIZED_ZOO, "onnx/size_op_single.onnx"));

    auto test_case = test::TestCase(function, s_device);
    test_case.add_input<float>(Shape{2, 3}, {1.0, 2.0, 3.0, 4.0, 5.0, 6.0});
    test_case.add_expected_output<int64_t>(Shape{}, {6});
    test_case.run();
}

NGRAPH_TEST(${BACKEND_NAME}, onnx_size_op_graph_end) {
    const auto function =
        onnx_import::import_onnx_model(file_util::path_join(SERIALIZED_ZOO, "onnx/size_op_graph_end.onnx"));

    auto test_case = test::TestCase(function, s_device);
    test_case.add_input<float>({1.0, 2.0, 3.0, 4.0});
    test_case.add_expected_output<int64_t>(Shape{}, {4});
    test_case.run();
}

NGRAPH_TEST(${BACKEND_NAME}, onnx_size_op_graph_middle) {
    const auto function =
        onnx_import::import_onnx_model(file_util::path_join(SERIALIZED_ZOO, "onnx/size_op_graph_middle.onnx"));

    auto test_case = test::TestCase(function, s_device);
    test_case.add_input<float>({1.0, 2.0, 3.0, 4.0});
    test_case.add_expected_output<float>(Shape{}, {4.0});
    test_case.run();
}

NGRAPH_TEST(${BACKEND_NAME}, onnx_size_op_on_input_graph_middle) {
    const auto function =
        onnx_import::import_onnx_model(file_util::path_join(SERIALIZED_ZOO, "onnx/size_op_on_input_graph_middle.onnx"));

    auto test_case = test::TestCase(function, s_device);
    test_case.add_input<float>(Shape{1, 2, 4, 1, 3}, {0., 0., 0., 0., 0., 0., 0., 0., 0., 0., 0., 0.,
                                                      0., 0., 0., 0., 0., 0., 0., 0., 0., 0., 0., 0.});
    test_case.add_expected_output<float>(Shape{1, 2, 4, 1, 3},
                                         {24., 24., 24., 24., 24., 24., 24., 24., 24., 24., 24., 24.,
                                          24., 24., 24., 24., 24., 24., 24., 24., 24., 24., 24., 24.});
    test_case.run();
}

NGRAPH_TEST(${BACKEND_NAME}, onnx_empty_initializers_handling) {
    // int this test the "scales" input of the Resize operator is set to an empty initializer
    // this input should be ignored since the "sizes" optional input is provided
    // and the inference should use the data from the latter
    const auto function =
        onnx_import::import_onnx_model(file_util::path_join(SERIALIZED_ZOO, "onnx/empty_initializers_handling.onnx"));

    const Shape expected_output_shape{2, 1, 4, 8};
    auto test_case = test::TestCase(function, s_device);
    std::vector<float> input_data{2.0f, 4.0f, 1.0f, 3.0f, 7.0f, 8.0f, 9.0f, 6.0f};
    test_case.add_input<float>(input_data);
    test_case.add_expected_output<float>(
        expected_output_shape,
        {2.0f, 2.5f,  3.0f, 3.5f,  4.0f, 4.0f, 4.0f, 4.0f, 1.5f, 2.0f,  2.5f, 3.0f,  3.5f, 3.5f, 3.5f, 3.5f,
         1.0f, 1.5f,  2.0f, 2.5f,  3.0f, 3.0f, 3.0f, 3.0f, 1.0f, 1.5f,  2.0f, 2.5f,  3.0f, 3.0f, 3.0f, 3.0f,
         7.0f, 7.25f, 7.5f, 7.75f, 8.0f, 8.0f, 8.0f, 8.0f, 8.0f, 7.75f, 7.5f, 7.25f, 7.0f, 7.0f, 7.0f, 7.0f,
         9.0f, 8.25f, 7.5f, 6.75f, 6.0f, 6.0f, 6.0f, 6.0f, 9.0f, 8.25f, 7.5f, 6.75f, 6.0f, 6.0f, 6.0f, 6.0f});

    test_case.run_with_tolerance_as_fp(2.0e-5f);
}

NGRAPH_TEST(${BACKEND_NAME}, onnx_roi_align_f32) {
    const auto function =
        onnx_import::import_onnx_model(file_util::path_join(SERIALIZED_ZOO, "onnx/roi_align_f32.onnx"));

    auto test_case = test::TestCase(function, s_device);
    test_case.add_input<float>({0.,  1.,  2.,  3.,  4.,  5.,  6.,  7.,  8.,  9.,  10., 11., 12., 13., 14.,
                                15., 16., 17., 18., 19., 20., 21., 22., 23., 24., 25., 26., 27., 28., 29.,
                                30., 31., 32., 33., 34., 35., 36., 37., 38., 39., 40., 41., 42., 43., 44.,
                                45., 46., 47., 48., 49., 50., 51., 52., 53., 54., 55., 56., 57., 58., 59.,
                                60., 61., 62., 63., 64., 65., 66., 67., 68., 69., 70., 71., 72., 73., 74.});

    test_case.add_input<float>(
        {7., 5., 7., 5., -15., -15., -15., -15., -10., 21., -10., 21., 13., 8., 13., 8., -14., 19., -14., 19.});

    test_case.add_input<int32_t>({0, 0, 0, 0, 0});
    test_case.add_expected_output<float>(
        Shape{5, 3, 3, 4},
        {2.95833f, 3.20833f, 3.45833f, 3.70833f, 4.625f,   4.875f,   5.125f,   5.375f,   6.29167f, 6.54167f, 6.79167f,
         7.04167f, 27.9583f, 28.2083f, 28.4583f, 28.7083f, 29.625f,  29.875f,  30.125f,  30.375f,  31.2917f, 31.5417f,
         31.7917f, 32.0417f, 52.9583f, 53.2083f, 53.4583f, 53.7083f, 54.625f,  54.875f,  55.125f,  55.375f,  56.2917f,
         56.5417f, 56.7917f, 57.0417f, 0.f,      0.f,      0.f,      0.f,      0.f,      0.f,      0.f,      0.f,
         0.f,      0.f,      0.f,      0.f,      25.f,     25.f,     25.f,     25.f,     25.f,     25.f,     25.f,
         25.f,     25.f,     25.f,     25.f,     25.f,     50.f,     50.f,     50.f,     50.f,     50.f,     50.f,
         50.f,     50.f,     50.f,     50.f,     50.f,     50.f,     7.39583f, 7.39583f, 7.42708f, 7.64583f, 9.0625f,
         9.0625f,  9.09375f, 9.3125f,  10.7292f, 10.7292f, 10.7604f, 10.9792f, 32.3958f, 32.3958f, 32.4271f, 32.6458f,
         34.0625f, 34.0625f, 34.0938f, 34.3125f, 35.7292f, 35.7292f, 35.7604f, 35.9792f, 57.3958f, 57.3958f, 57.4271f,
         57.6458f, 59.0625f, 59.0625f, 59.0938f, 59.3125f, 60.7292f, 60.7292f, 60.7604f, 60.9792f, 4.27083f, 4.52083f,
         4.77083f, 5.02083f, 5.9375f,  6.1875f,  6.4375f,  6.6875f,  7.60417f, 7.85417f, 8.10417f, 8.35417f, 29.2708f,
         29.5208f, 29.7708f, 30.0208f, 30.9375f, 31.1875f, 31.4375f, 31.6875f, 32.6042f, 32.8542f, 33.1042f, 33.3542f,
         54.2708f, 54.5208f, 54.7708f, 55.0208f, 55.9375f, 56.1875f, 56.4375f, 56.6875f, 57.6042f, 57.8542f, 58.1042f,
         58.3542f, 6.77083f, 6.77083f, 6.77083f, 6.80208f, 8.4375f,  8.4375f,  8.4375f,  8.46875f, 10.1042f, 10.1042f,
         10.1042f, 10.1354f, 31.7708f, 31.7708f, 31.7708f, 31.8021f, 33.4375f, 33.4375f, 33.4375f, 33.4688f, 35.1042f,
         35.1042f, 35.1042f, 35.1354f, 56.7708f, 56.7708f, 56.7708f, 56.8021f, 58.4375f, 58.4375f, 58.4375f, 58.4688f,
         60.1042f, 60.1042f, 60.1042f, 60.1354f});
    test_case.run_with_tolerance_as_fp(1.0e-4f);
}

NGRAPH_TEST(${BACKEND_NAME}, onnx_roialign16_avg_out_half_pixel) {
    const auto function =
        onnx_import::import_onnx_model(file_util::path_join(SERIALIZED_ZOO, "onnx/roialign16_avg_out_half_pixel.onnx"));

    auto test_case = test::TestCase(function, s_device);
    test_case.add_input<float>(
        {1.1,   2.2,   3.3,   4.4,   5.5,   6.6,   7.7,   8.8,   9.9,   11.,   12.1,  13.2,  14.3,  15.4,  16.5,  17.6,
         18.7,  19.8,  20.9,  22.,   23.1,  24.2,  25.3,  26.4,  27.5,  28.6,  29.7,  30.8,  31.9,  33.,   34.1,  35.2,
         36.3,  37.4,  38.5,  39.6,  40.7,  41.8,  42.9,  44.,   45.1,  46.2,  47.3,  48.4,  49.5,  50.6,  51.7,  52.8,
         53.9,  55.,   56.1,  57.2,  58.3,  59.4,  60.5,  61.6,  62.7,  63.8,  64.9,  66.,   67.1,  68.2,  69.3,  70.4,
         71.5,  72.6,  73.7,  74.8,  75.9,  77.,   78.1,  79.2,  80.3,  81.4,  82.5,  83.6,  84.7,  85.8,  86.9,  88.,
         89.1,  90.2,  91.3,  92.4,  93.5,  94.6,  95.7,  96.8,  97.9,  99.,   100.1, 101.2, 102.3, 103.4, 104.5, 105.6,
         106.7, 107.8, 108.9, 110.,  111.1, 112.2, 113.3, 114.4, 115.5, 116.6, 117.7, 118.8, 119.9, 121.,  122.1, 123.2,
         124.3, 125.4, 126.5, 127.6, 128.7, 129.8, 130.9, 132.,  133.1, 134.2, 135.3, 136.4, 137.5, 138.6, 139.7, 140.8,
         141.9, 143.,  144.1, 145.2, 146.3, 147.4, 148.5, 149.6, 150.7, 151.8, 152.9, 154.,  155.1, 156.2, 157.3, 158.4,
         159.5, 160.6, 161.7, 162.8, 163.9, 165.,  166.1, 167.2, 168.3, 169.4, 170.5, 171.6, 172.7, 173.8, 174.9, 176.,
         177.1, 178.2, 179.3, 180.4, 181.5, 182.6, 183.7, 184.8, 185.9, 187.,  188.1, 189.2, 190.3, 191.4, 192.5, 193.6,
         194.7, 195.8, 196.9, 198.,  199.1, 200.2, 201.3, 202.4, 203.5, 204.6, 205.7, 206.8, 207.9, 209.,  210.1, 211.2,
         212.3, 213.4, 214.5, 215.6, 216.7, 217.8, 218.9, 220.,  221.1, 222.2, 223.3, 224.4, 225.5, 226.6, 227.7, 228.8,
         229.9, 231.,  232.1, 233.2, 234.3, 235.4, 236.5, 237.6});

    test_case.add_input<float>({0, 0, 0.75, 2.2, 1.2, 0.5, 2.8, 1.9, 0, 3, 0, 3});

    test_case.add_input<int64_t>({0, 2, 1});
    test_case.add_expected_output<float>(
        Shape{3, 2, 4, 4},
        {2.145,     2.42,      2.6950002, 2.9700003, 3.96,      4.235,    4.51,      4.7850003, 5.775,     6.05,
         6.325,     6.6000004, 7.59,      7.8650007, 8.14,      8.415001, 41.745003, 42.019997, 42.295,    42.57,
         43.56,     43.835,    44.11,     44.385002, 45.375,    45.65,    45.925003, 46.200005, 47.190002, 47.465004,
         47.74,     48.015,    162.77249, 163.0475,  163.32251, 163.5975, 164.42252, 164.69751, 164.9725,  165.2475,
         166.07251, 166.3475,  166.6225,  166.8975,  167.72249, 167.9975, 168.27249, 168.5475,  202.3725,  202.6475,
         202.9225,  203.19751, 204.02252, 204.2975,  204.57251, 204.8475, 205.6725,  205.94751, 206.2225,  206.4975,
         207.32251, 207.5975,  207.8725,  208.1475,  91.162506, 91.4375,  91.7125,   91.9875,   92.8125,   93.0875,
         93.3625,   93.6375,   94.4625,   94.7375,   95.0125,   95.28749, 96.1125,   96.3875,   96.6625,   96.9375,
         130.76251, 131.0375,  131.3125,  131.5875,  132.4125,  132.6875, 132.9625,  133.2375,  134.0625,  134.33751,
         134.6125,  134.88751, 135.7125,  135.9875,  136.26251, 136.53749});
    test_case.run();
}

NGRAPH_TEST(${BACKEND_NAME}, onnx_roialign16_avg_half_pixel) {
    const auto function =
        onnx_import::import_onnx_model(file_util::path_join(SERIALIZED_ZOO, "onnx/roialign16_avg_half_pixel.onnx"));

    auto test_case = test::TestCase(function, s_device);
    test_case.add_input<float>(
        {1.1,   2.2,   3.3,   4.4,   5.5,   6.6,   7.7,   8.8,   9.9,   11.,   12.1,  13.2,  14.3,  15.4,  16.5,  17.6,
         18.7,  19.8,  20.9,  22.,   23.1,  24.2,  25.3,  26.4,  27.5,  28.6,  29.7,  30.8,  31.9,  33.,   34.1,  35.2,
         36.3,  37.4,  38.5,  39.6,  40.7,  41.8,  42.9,  44.,   45.1,  46.2,  47.3,  48.4,  49.5,  50.6,  51.7,  52.8,
         53.9,  55.,   56.1,  57.2,  58.3,  59.4,  60.5,  61.6,  62.7,  63.8,  64.9,  66.,   67.1,  68.2,  69.3,  70.4,
         71.5,  72.6,  73.7,  74.8,  75.9,  77.,   78.1,  79.2,  80.3,  81.4,  82.5,  83.6,  84.7,  85.8,  86.9,  88.,
         89.1,  90.2,  91.3,  92.4,  93.5,  94.6,  95.7,  96.8,  97.9,  99.,   100.1, 101.2, 102.3, 103.4, 104.5, 105.6,
         106.7, 107.8, 108.9, 110.,  111.1, 112.2, 113.3, 114.4, 115.5, 116.6, 117.7, 118.8, 119.9, 121.,  122.1, 123.2,
         124.3, 125.4, 126.5, 127.6, 128.7, 129.8, 130.9, 132.,  133.1, 134.2, 135.3, 136.4, 137.5, 138.6, 139.7, 140.8,
         141.9, 143.,  144.1, 145.2, 146.3, 147.4, 148.5, 149.6, 150.7, 151.8, 152.9, 154.,  155.1, 156.2, 157.3, 158.4,
         159.5, 160.6, 161.7, 162.8, 163.9, 165.,  166.1, 167.2, 168.3, 169.4, 170.5, 171.6, 172.7, 173.8, 174.9, 176.,
         177.1, 178.2, 179.3, 180.4, 181.5, 182.6, 183.7, 184.8, 185.9, 187.,  188.1, 189.2, 190.3, 191.4, 192.5, 193.6,
         194.7, 195.8, 196.9, 198.,  199.1, 200.2, 201.3, 202.4, 203.5, 204.6, 205.7, 206.8, 207.9, 209.,  210.1, 211.2,
         212.3, 213.4, 214.5, 215.6, 216.7, 217.8, 218.9, 220.,  221.1, 222.2, 223.3, 224.4, 225.5, 226.6, 227.7, 228.8,
         229.9, 231.,  232.1, 233.2, 234.3, 235.4, 236.5, 237.6});

    test_case.add_input<float>({0, 0, 0.75, 2.2, 1.2, 0.5, 2.8, 1.9, 0, 3, 0, 3});

    test_case.add_input<int64_t>({0, 2, 1});
    test_case.add_expected_output<float>(
        Shape{3, 2, 4, 4},
        {1.1,       1.1,       1.1,       1.1,       1.1,       1.1,       1.1,       1.1,       2.3375,    2.3375,
         2.3375,    2.3375,    4.1525,    4.1525,    4.1525,    4.1525,    40.7,      40.7,      40.7,      40.7,
         40.7,      40.7,      40.7,      40.7,      41.9375,   41.9375,   41.9375,   41.9375,   43.7525,   43.7525,
         43.7525,   43.7525,   159.72,    159.94,    160.16,    160.38,    159.90562, 160.12563, 160.34563, 160.56563,
         160.9575,  161.1775,  161.3975,  161.61751, 162.1125,  162.3325,  162.55249, 162.77249, 199.32,    199.54001,
         199.76001, 199.97998, 199.50562, 199.72563, 199.94562, 200.16562, 200.5575,  200.7775,  200.9975,  201.2175,
         201.7125,  201.93251, 202.1525,  202.37251, 86.9,      86.9,      86.9,      86.9,      86.9,      86.9,
         86.9,      86.9,      86.9,      86.9,      86.9,      86.9,      86.9,      86.9,      86.9,      86.9,
         126.5,     126.5,     126.5,     126.5,     126.5,     126.5,     126.5,     126.5,     126.5,     126.5,
         126.5,     126.5,     126.5,     126.5,     126.5,     126.5});
    test_case.run_with_tolerance_as_fp(0.01f);
}

NGRAPH_TEST(${BACKEND_NAME}, quant_dequant_pattern) {
    const auto function =
        onnx_import::import_onnx_model(file_util::path_join(SERIALIZED_ZOO, "onnx/quant_dequant_pattern.onnx"));
    auto test_case = test::TestCase(function, s_device);
    // scale == 3.0
    // zero point == 10
    test_case.add_input<float>({9.0, 10.0, 15.0, 20.0, 30.0});
    test_case.add_input<float>({1});
    test_case.add_expected_output<float>(Shape{5}, {9.0, 9.0, 15.0, 21.0, 30.0});
    test_case.run();
}

NGRAPH_TEST(${BACKEND_NAME}, quant_dequant_pattern_axis) {
    const auto function =
        onnx_import::import_onnx_model(file_util::path_join(SERIALIZED_ZOO, "onnx/quant_dequant_pattern_axis.onnx"));
    auto test_case = test::TestCase(function, s_device);
    // axis = 1
    // scale == {2.0, 3.0, 4.0}
    // zero point == {10, 20, 30}
    test_case.add_input<float>({1.0, 2.0, 3.0, 10.0, 20.0, 30.0, 40.0, 50.0, 100.0});
    test_case.add_expected_output<float>(Shape{3, 3}, {0, 3, 4, 10, 21, 32, 40, 51, 100});
    test_case.add_input<float>({1});
    test_case.run();
}

NGRAPH_TEST(${BACKEND_NAME}, onnx_model_logsoftmax_0D) {
    auto function = onnx_import::import_onnx_model(file_util::path_join(SERIALIZED_ZOO, "onnx/softmax_0D.onnx"));

    auto test_case = test::TestCase(function, s_device);
    test_case.add_input<float>({3.141592});
    test_case.add_expected_output<float>({0.0});
    test_case.run();
}

NGRAPH_TEST(${BACKEND_NAME}, onnx_model_logsoftmax_1D) {
    const auto function =
        onnx_import::import_onnx_model(file_util::path_join(SERIALIZED_ZOO, "onnx/logsoftmax_1D.onnx"));
    auto test_case = test::TestCase(function, s_device);

    test_case.add_input<float>({-1.0f, 0.0f, 1.0f});
    test_case.add_expected_output<float>(Shape{3}, {-2.4076061, -1.407606, -0.407606});
    test_case.run();
}

NGRAPH_TEST(${BACKEND_NAME}, onnx_model_logsoftmax13_1D) {
    const auto function =
        onnx_import::import_onnx_model(file_util::path_join(SERIALIZED_ZOO, "onnx/logsoftmax13_1D.onnx"));
    auto test_case = test::TestCase(function, s_device);

    test_case.add_input<float>({-1.0f, 0.0f, 1.0f});
    test_case.add_expected_output<float>(Shape{3}, {-2.4076061, -1.407606, -0.407606});
    test_case.run();
}

NGRAPH_TEST(${BACKEND_NAME}, onnx_model_logsoftmax13_2D) {
    const auto function =
        onnx_import::import_onnx_model(file_util::path_join(SERIALIZED_ZOO, "onnx/logsoftmax13_2D.onnx"));
    auto test_case = test::TestCase(function, s_device);

    test_case.add_input<float>({0.0f, 1.0f, 2.0f, 3.0f, 10000, 10001, 10002, 10003});
    test_case.add_expected_output<float>(
        Shape{2, 4},
        {-3.4401896, -2.4401896, -1.4401896, -0.44018966, -3.4401896, -2.4401896, -1.4401896, -0.44018966});
    test_case.run_with_tolerance_as_fp();
}

NGRAPH_TEST(${BACKEND_NAME}, onnx_model_logsoftmax13_2D_reshape) {
    const auto function =
        onnx_import::import_onnx_model(file_util::path_join(SERIALIZED_ZOO, "onnx/logsoftmax13_2D.onnx"));
    InferenceEngine::CNNNetwork net(function);
    InferenceEngine::ICNNNetwork::InputShapes shapes = {};
    InferenceEngine::SizeVector shape = {1, 1, 4000};
    shapes[net.getInputsInfo().begin()->first] = shape;
    EXPECT_NO_THROW(net.reshape(shapes));
    ASSERT_EQ(shape, net.getOutputsInfo().begin()->second->getDims());
}

NGRAPH_TEST(${BACKEND_NAME}, onnx_model_hard_sigmoid) {
    auto function = onnx_import::import_onnx_model(file_util::path_join(SERIALIZED_ZOO, "onnx/hard_sigmoid.onnx"));

    const auto inf = std::numeric_limits<float>::infinity();
    const auto neg_inf = -std::numeric_limits<float>::infinity();

    auto test_case = test::TestCase(function, s_device);

    test_case.add_input<float>({inf, neg_inf, 0.0f, 1.0f});
    test_case.add_expected_output<float>(Shape{4}, {1.0f, 0.0f, 0.5f, 0.699999988079071f});
    test_case.run();
}

NGRAPH_TEST(${BACKEND_NAME}, onnx_model_mul_v6) {
    const auto function = onnx_import::import_onnx_model(file_util::path_join(SERIALIZED_ZOO, "onnx/mul_v6.onnx"));
    auto test_case = test::TestCase(function, s_device);

    test_case.add_input<float>({1.0f, 2.0f, 3.0f});
    test_case.add_input<float>({3.0f, 4.0f, 5.0f});
    test_case.add_expected_output<float>(Shape{3}, {3.0f, 8.0f, 15.0f});
    test_case.run();
}

NGRAPH_TEST(${BACKEND_NAME}, onnx_model_mul_v6_broadcast_axis_1) {
    const auto function =
        onnx_import::import_onnx_model(file_util::path_join(SERIALIZED_ZOO, "onnx/mul_v6_broadcast_axis_1.onnx"));
    auto test_case = test::TestCase(function, s_device);

    Shape shape{1, 3, 2, 2};
    std::vector<float> A(shape_size(shape));
    std::iota(A.begin(), A.end(), 1);
    test_case.add_input<float>(A);
    test_case.add_input<float>({3.0f, 4.0f, 5.0f});
    test_case.add_expected_output<float>(
        shape,
        {3.0f, 6.0f, 9.0f, 12.0f, 20.0f, 24.0f, 28.0f, 32.0f, 45.0f, 50.0f, 55.0f, 60.0f});
    test_case.run();
}

NGRAPH_TEST(${BACKEND_NAME}, onnx_model_mul_v6_broadcast_axes_1_2) {
    const auto function =
        onnx_import::import_onnx_model(file_util::path_join(SERIALIZED_ZOO, "onnx/mul_v6_broadcast_axes_1_2.onnx"));
    auto test_case = test::TestCase(function, s_device);

    Shape shape{1, 3, 2, 2};
    std::vector<float> A(shape_size(shape), -1.f);
    test_case.add_input<float>(A);
    test_case.add_input<float>({3.f, 4.f, 5.f, 6.f, 7.f, 8.f});
    test_case.add_expected_output<float>(shape,
                                         {-3.f, -3.f, -4.f, -4.f, -5.f, -5.f, -6.f, -6.f, -7.f, -7.f, -8.f, -8.f});
    test_case.run();
}

NGRAPH_TEST(${BACKEND_NAME}, onnx_model_mul_v6_broadcast_no_axis) {
    const auto function =
        onnx_import::import_onnx_model(file_util::path_join(SERIALIZED_ZOO, "onnx/mul_v6_broadcast_no_axis.onnx"));
    auto test_case = test::TestCase(function, s_device);

    Shape shape{2, 2};
    std::vector<float> A(shape_size(shape));
    std::iota(A.begin(), A.end(), 1);
    test_case.add_input<float>(A);
    test_case.add_input<float>({3.0f});
    test_case.add_expected_output<float>(shape, {3.0f, 6.0f, 9.0f, 12.0f});
    test_case.run();
}

NGRAPH_TEST(${BACKEND_NAME}, onnx_model_mul_v7) {
    const auto function = onnx_import::import_onnx_model(file_util::path_join(SERIALIZED_ZOO, "onnx/mul_v7.onnx"));
    auto test_case = test::TestCase(function, s_device);

    test_case.add_input<float>({1.0f, 2.0f, 3.0f});
    test_case.add_input<float>({3.0f, 4.0f, 5.0f});
    test_case.add_expected_output<float>(Shape{3}, {3.0f, 8.0f, 15.0f});
    test_case.run();
}

NGRAPH_TEST(${BACKEND_NAME}, onnx_model_mul_v7_broadcast) {
    const auto function =
        onnx_import::import_onnx_model(file_util::path_join(SERIALIZED_ZOO, "onnx/mul_v7_broadcast.onnx"));
    auto test_case = test::TestCase(function, s_device);

    Shape shape{1, 2, 3};
    std::vector<float> A(shape_size(shape));
    std::iota(A.begin(), A.end(), 1);
    test_case.add_input<float>(A);
    test_case.add_input<float>({3.0f, 4.0f, 5.0f});
    test_case.add_expected_output<float>(shape, {3.0f, 8.0f, 15.0f, 12.0f, 20.0f, 30.0f});
    test_case.run();
}

NGRAPH_TEST(${BACKEND_NAME}, onnx_model_add_v6_broadcast_axis_1) {
    const auto function =
        onnx_import::import_onnx_model(file_util::path_join(SERIALIZED_ZOO, "onnx/add_v6_broadcast_axis_1.onnx"));
    auto test_case = test::TestCase(function, s_device);

    Shape shape{1, 3, 2, 2};
    std::vector<float> A(shape_size(shape));
    std::iota(A.begin(), A.end(), 1);
    test_case.add_input<float>(A);
    test_case.add_input<float>({3.0f, 4.0f, 5.0f});
    test_case.add_expected_output<float>(
        shape,
        {4.0f, 5.0f, 6.0f, 7.0f, 9.0f, 10.0f, 11.0f, 12.0f, 14.0f, 15.0f, 16.0f, 17.0f});
    test_case.run();
}

NGRAPH_TEST(${BACKEND_NAME}, onnx_model_add_v6_broadcast_axes_1_2) {
    const auto function =
        onnx_import::import_onnx_model(file_util::path_join(SERIALIZED_ZOO, "onnx/add_v6_broadcast_axes_1_2.onnx"));
    auto test_case = test::TestCase(function, s_device);

    Shape shape{1, 3, 2, 2};
    std::vector<float> A(shape_size(shape), 0.f);
    test_case.add_input<float>(A);
    test_case.add_input<float>({3.f, 4.f, 5.f, 6.f, 7.f, 8.f});
    test_case.add_expected_output<float>(shape, {3.f, 3.f, 4.f, 4.f, 5.f, 5.f, 6.f, 6.f, 7.f, 7.f, 8.f, 8.f});
    test_case.run();
}

NGRAPH_TEST(${BACKEND_NAME}, onnx_model_add_v6_broadcast_no_axis) {
    const auto function =
        onnx_import::import_onnx_model(file_util::path_join(SERIALIZED_ZOO, "onnx/add_v6_broadcast_no_axis.onnx"));
    auto test_case = test::TestCase(function, s_device);

    Shape shape{2, 2};
    std::vector<float> A(shape_size(shape));
    std::iota(A.begin(), A.end(), 1);
    test_case.add_input<float>(A);
    test_case.add_input<float>({3.0f});
    test_case.add_expected_output<float>(shape, {4.0f, 5.0f, 6.0f, 7.0f});
    test_case.run();
}

NGRAPH_TEST(${BACKEND_NAME}, onnx_model_add_v7) {
    const auto function = onnx_import::import_onnx_model(file_util::path_join(SERIALIZED_ZOO, "onnx/add_v7.onnx"));
    auto test_case = test::TestCase(function, s_device);

    test_case.add_input<float>({1.0f, 2.0f, 3.0f});
    test_case.add_input<float>({3.0f, 4.0f, 5.0f});
    test_case.add_expected_output<float>(Shape{3}, {4.0f, 6.0f, 8.0f});
    test_case.run();
}

NGRAPH_TEST(${BACKEND_NAME}, onnx_model_sub_v6_broadcast_axis_1) {
    const auto function =
        onnx_import::import_onnx_model(file_util::path_join(SERIALIZED_ZOO, "onnx/sub_v6_broadcast_axis_1.onnx"));
    auto test_case = test::TestCase(function, s_device);

    Shape shape{1, 3, 2, 2};
    std::vector<float> A(shape_size(shape));
    std::iota(A.begin(), A.end(), 1);
    test_case.add_input<float>(A);
    test_case.add_input<float>({3.0f, 4.0f, 5.0f});
    test_case.add_expected_output<float>(shape,
                                         {-2.0f, -1.0f, 0.0f, 1.0f, 1.0f, 2.0f, 3.0f, 4.0f, 4.0f, 5.0f, 6.0f, 7.0f});
    test_case.run();
}

NGRAPH_TEST(${BACKEND_NAME}, onnx_model_sub_v6_broadcast_axes_1_2) {
    const auto function =
        onnx_import::import_onnx_model(file_util::path_join(SERIALIZED_ZOO, "onnx/sub_v6_broadcast_axes_1_2.onnx"));
    auto test_case = test::TestCase(function, s_device);

    Shape shape{1, 3, 2, 2};
    std::vector<float> A(shape_size(shape), 0.f);
    test_case.add_input<float>(A);
    test_case.add_input<float>({3.f, 4.f, 5.f, 6.f, 7.f, 8.f});
    test_case.add_expected_output<float>(shape,
                                         {-3.f, -3.f, -4.f, -4.f, -5.f, -5.f, -6.f, -6.f, -7.f, -7.f, -8.f, -8.f});
    test_case.run();
}

NGRAPH_TEST(${BACKEND_NAME}, onnx_model_sub_v6_broadcast_no_axis) {
    const auto function =
        onnx_import::import_onnx_model(file_util::path_join(SERIALIZED_ZOO, "onnx/sub_v6_broadcast_no_axis.onnx"));
    auto test_case = test::TestCase(function, s_device);

    Shape shape{2, 2};
    std::vector<float> A(shape_size(shape));
    std::iota(A.begin(), A.end(), 1);
    test_case.add_input<float>(A);
    test_case.add_input<float>({3.0f});
    test_case.add_expected_output<float>(shape, {-2.0f, -1.0f, 0.0f, 1.0f});
    test_case.run();
}

NGRAPH_TEST(${BACKEND_NAME}, onnx_model_sub_v7) {
    const auto function = onnx_import::import_onnx_model(file_util::path_join(SERIALIZED_ZOO, "onnx/sub_v7.onnx"));
    auto test_case = test::TestCase(function, s_device);

    test_case.add_input<float>({1.0f, 2.0f, 3.0f});
    test_case.add_input<float>({3.0f, 8.0f, 7.0f});
    test_case.add_expected_output<float>(Shape{3}, {-2.0f, -6.0f, -4.0f});
    test_case.run();
}

NGRAPH_TEST(${BACKEND_NAME}, onnx_model_sub_v7_broadcast) {
    const auto function =
        onnx_import::import_onnx_model(file_util::path_join(SERIALIZED_ZOO, "onnx/sub_v7_broadcast.onnx"));
    auto test_case = test::TestCase(function, s_device);

    Shape shape{1, 2, 3};
    std::vector<float> A(shape_size(shape));
    std::iota(A.begin(), A.end(), 1);
    test_case.add_input<float>(A);
    test_case.add_input<float>({3.0f, 4.0f, 5.0f});
    test_case.add_expected_output<float>(shape, {-2.0f, -2.0f, -2.0f, 1.0f, 1.0f, 1.0f});
    test_case.run();
}

NGRAPH_TEST(${BACKEND_NAME}, onnx_model_div_v6_broadcast_axis_1) {
    const auto function =
        onnx_import::import_onnx_model(file_util::path_join(SERIALIZED_ZOO, "onnx/div_v6_broadcast_axis_1.onnx"));
    auto test_case = test::TestCase(function, s_device);

    Shape shape{1, 3, 2, 2};
    std::vector<float> A(shape_size(shape));
    std::iota(A.begin(), A.end(), 1);
    test_case.add_input<float>(A);
    test_case.add_input<float>({3.0f, 4.0f, 5.0f});
    test_case.add_expected_output<float>(
        shape,
        {0.3333333f, 0.6666666f, 1.0f, 1.333333f, 1.25f, 1.5f, 1.75f, 2.0f, 1.8f, 2.0, 2.2f, 2.4f});
    test_case.run();
}

NGRAPH_TEST(${BACKEND_NAME}, onnx_model_div_v6_broadcast_axes_1_2) {
    const auto function =
        onnx_import::import_onnx_model(file_util::path_join(SERIALIZED_ZOO, "onnx/div_v6_broadcast_axes_1_2.onnx"));
    auto test_case = test::TestCase(function, s_device);

    Shape shape{1, 3, 2, 2};
    std::vector<float> A(shape_size(shape), 840.f);
    test_case.add_input<float>(A);
    test_case.add_input<float>({3.f, 4.f, 5.f, 6.f, 7.f, 8.f});
    test_case.add_expected_output<float>(
        shape,
        {280.f, 280.f, 210.f, 210.f, 168.f, 168.f, 140.f, 140.f, 120.f, 120.f, 105.f, 105.f});
    test_case.run();
}

NGRAPH_TEST(${BACKEND_NAME}, onnx_model_div_v6_broadcast_no_axis) {
    const auto function =
        onnx_import::import_onnx_model(file_util::path_join(SERIALIZED_ZOO, "onnx/div_v6_broadcast_no_axis.onnx"));
    auto test_case = test::TestCase(function, s_device);

    Shape shape{2, 2};
    std::vector<float> A(shape_size(shape));
    std::iota(A.begin(), A.end(), 1);
    test_case.add_input<float>(A);
    test_case.add_input<float>({2.0f});
    test_case.add_expected_output<float>(shape, {0.5f, 1.0f, 1.5f, 2.0f});
    test_case.run();
}

NGRAPH_TEST(${BACKEND_NAME}, onnx_model_div_v7) {
    const auto function = onnx_import::import_onnx_model(file_util::path_join(SERIALIZED_ZOO, "onnx/div_v7.onnx"));
    auto test_case = test::TestCase(function, s_device);

    test_case.add_input<float>({1.0f, 2.0f, 3.0f});
    test_case.add_input<float>({3.0f, 8.0f, 7.0f});
    test_case.add_expected_output<float>(Shape{3}, {0.3333333f, 0.25f, 0.4285714f});
    test_case.run();
}

NGRAPH_TEST(${BACKEND_NAME}, onnx_model_div_v7_broadcast) {
    const auto function =
        onnx_import::import_onnx_model(file_util::path_join(SERIALIZED_ZOO, "onnx/div_v7_broadcast.onnx"));
    auto test_case = test::TestCase(function, s_device);

    Shape shape{1, 2, 3};
    std::vector<float> A(shape_size(shape));
    std::iota(A.begin(), A.end(), 1);
    test_case.add_input<float>(A);
    test_case.add_input<float>({3.0f, 4.0f, 5.0f});
    test_case.add_expected_output<float>(shape, {0.3333333f, 0.5f, 0.6f, 1.3333333f, 1.25f, 1.2f});
    test_case.run();
}

NGRAPH_TEST(${BACKEND_NAME}, onnx_model_dangling_parameter) {
    auto function =
        onnx_import::import_onnx_model(file_util::path_join(SERIALIZED_ZOO, "onnx/dangling_parameter.onnx"));

    auto test_case = test::TestCase(function, s_device);

    test_case.add_input<float>({-1.0f, 2.0f, -3.0f});
    test_case.add_expected_output<float>(Shape{3}, {1.0f, 2.0f, 3.0f});
    test_case.run();
}

NGRAPH_TEST(${BACKEND_NAME}, onnx_clip_inbounds) {
    auto function =
        onnx_import::import_onnx_model(file_util::path_join(SERIALIZED_ZOO, "onnx/test_clip_inbounds.onnx"));

    auto test_case = test::TestCase(function, s_device);
    const std::vector<int32_t> data{-1, 0, 1, -9999, 9999};
    test_case.add_input<int32_t>(data);
    test_case.add_expected_output<int32_t>(Shape{data.size()}, data);
    test_case.run();
}

NGRAPH_TEST(${BACKEND_NAME}, onnx_clip_no_min_no_max) {
    auto function =
        onnx_import::import_onnx_model(file_util::path_join(SERIALIZED_ZOO, "onnx/clip_no_min_no_max.onnx"));

    auto test_case = test::TestCase(function, s_device);
    const std::vector<float> data{-1.6, -0.1, 10., 0., -10., 1.99, 2.015, 3.};

    test_case.add_input<float>(data);

    test_case.add_expected_output<float>(Shape{2, 4}, data);
    test_case.run();
}

NGRAPH_TEST(${BACKEND_NAME}, onnx_clip_no_min_no_max_inf) {
    auto function =
        onnx_import::import_onnx_model(file_util::path_join(SERIALIZED_ZOO, "onnx/clip_no_min_no_max.onnx"));

    auto test_case = test::TestCase(function, s_device);
    const std::vector<float> data{std::numeric_limits<float>::infinity(),
                                  -std::numeric_limits<float>::infinity(),
                                  static_cast<float>(std::numeric_limits<double>::max()),
                                  std::numeric_limits<float>::min(),
                                  std::numeric_limits<float>::max(),
                                  std::numeric_limits<float>::lowest(),
                                  0,
                                  -1};

    const std::vector<float> expected_output{std::numeric_limits<float>::max(),
                                             std::numeric_limits<float>::lowest(),
                                             std::numeric_limits<float>::max(),
                                             std::numeric_limits<float>::min(),
                                             std::numeric_limits<float>::max(),
                                             std::numeric_limits<float>::lowest(),
                                             0,
                                             -1};

    test_case.add_input<float>(data);

    test_case.add_expected_output<float>(Shape{2, 4}, expected_output);
    test_case.run_with_tolerance_as_fp(0);
}

NGRAPH_TEST(${BACKEND_NAME}, onnx_clip_no_min_set_max) {
    auto function =
        onnx_import::import_onnx_model(file_util::path_join(SERIALIZED_ZOO, "onnx/clip_no_min_set_max.onnx"));

    auto test_case = test::TestCase(function, s_device);
    const std::vector<float> data{-1.6, -0.1, 10., 0., -10., 1.99, 2.015, 3.};
    const std::vector<float> max_val{2.01};
    const std::vector<float> output{-1.6, -0.1, 2.01, 0., -10., 1.99, 2.01, 2.01};

    test_case.add_input<float>(data);
    test_case.add_input<float>(max_val);

    test_case.add_expected_output<float>(Shape{2, 4}, output);
    test_case.run();
}

NGRAPH_TEST(${BACKEND_NAME}, onnx_clip_set_min_no_max) {
    auto function =
        onnx_import::import_onnx_model(file_util::path_join(SERIALIZED_ZOO, "onnx/clip_set_min_no_max.onnx"));

    auto test_case = test::TestCase(function, s_device);
    const std::vector<float> data{-1.6, -0.1, 10., 0., -10., 1.99, 2.015, 3.};
    const std::vector<float> min_val{-1.59};
    const std::vector<float> output{-1.59, -0.1, 10., 0., -1.59, 1.99, 2.015, 3.};

    test_case.add_input<float>(data);
    test_case.add_input<float>(min_val);

    test_case.add_expected_output<float>(Shape{2, 4}, output);
    test_case.run();
}

NGRAPH_TEST(${BACKEND_NAME}, onnx_clip_no_min_no_max_int64) {
    auto function =
        onnx_import::import_onnx_model(file_util::path_join(SERIALIZED_ZOO, "onnx/clip_no_min_no_max_int64.onnx"));

    auto test_case = test::TestCase(function, s_device);
    const std::vector<int64_t> data{INT64_MAX, INT64_MIN, INT32_MAX, INT32_MIN, 0, -1, 1, 0};

    test_case.add_input<int64_t>(data);

    test_case.add_expected_output<int64_t>(Shape{2, 4}, data);
    test_case.run();
}

NGRAPH_TEST(${BACKEND_NAME}, onnx_clip_no_min_set_max_int64) {
    auto function =
        onnx_import::import_onnx_model(file_util::path_join(SERIALIZED_ZOO, "onnx/clip_no_min_set_max_int64.onnx"));

    auto test_case = test::TestCase(function, s_device);
    const std::vector<int64_t> data{INT64_MAX, INT64_MIN, INT32_MAX, INT32_MIN, 0, -1, 1, 0};
    const std::vector<int64_t> max_val{INT32_MAX};
    const std::vector<int64_t> output{INT32_MAX, INT64_MIN, INT32_MAX, INT32_MIN, 0, -1, 1, 0};

    test_case.add_input<int64_t>(data);
    test_case.add_input<int64_t>(max_val);

    test_case.add_expected_output<int64_t>(Shape{2, 4}, output);
    test_case.run();
}

NGRAPH_TEST(${BACKEND_NAME}, onnx_clip_set_min_no_max_initializers) {
    auto function = onnx_import::import_onnx_model(
        file_util::path_join(SERIALIZED_ZOO, "onnx/clip_set_min_no_max_initializers.onnx"));

    auto test_case = test::TestCase(function, s_device);
    const std::vector<float> data{-1.6, -0.1, 10., 0., -10., 1.99, 2.015, 3.};
    const std::vector<float> output{-1.59, -0.1, 10., 0., -1.59, 1.99, 2.015, 3.};

    test_case.add_input<float>(data);

    test_case.add_expected_output<float>(Shape{2, 4}, output);
    test_case.run();
}

NGRAPH_TEST(${BACKEND_NAME}, onnx_clip_set_min_set_max) {
    auto function =
        onnx_import::import_onnx_model(file_util::path_join(SERIALIZED_ZOO, "onnx/clip_set_min_set_max.onnx"));

    auto test_case = test::TestCase(function, s_device);
    const std::vector<float> data{-1.6, -0.1, 10., 0., -10., 1.99, 2.015, 3.};
    const std::vector<float> min_val{-1.59};
    const std::vector<float> max_val{2.01};
    const std::vector<float> output{-1.59, -0.1, 2.01, 0., -1.59, 1.99, 2.01, 2.01};

    test_case.add_input<float>(data);
    test_case.add_input<float>(min_val);
    test_case.add_input<float>(max_val);

    test_case.add_expected_output<float>(Shape{2, 4}, output);
    test_case.run();
}

NGRAPH_TEST(${BACKEND_NAME}, onnx_clip_set_min_set_max_initializers) {
    auto function = onnx_import::import_onnx_model(
        file_util::path_join(SERIALIZED_ZOO, "onnx/clip_set_min_set_max_initializers.onnx"));

    auto test_case = test::TestCase(function, s_device);
    const std::vector<float> data{-1.6, -0.1, 10., 0., -10., 1.99, 2.015, 3.};
    const std::vector<float> output{-1.59, -0.1, 2.01, 0., -1.59, 1.99, 2.01, 2.01};

    test_case.add_input<float>(data);

    test_case.add_expected_output<float>(Shape{2, 4}, output);
    test_case.run();
}

NGRAPH_TEST(${BACKEND_NAME}, onnx_mvn_v6) {
    auto function = onnx_import::import_onnx_model(file_util::path_join(SERIALIZED_ZOO, "onnx/mvn_v6.onnx"));

    auto test_case = test::TestCase(function, s_device);
    test_case.add_input<float>({0.8439683,  0.5665144, 0.05836735, 0.02916367, 0.12964272, 0.5060197, 0.79538304,
                                0.9411346,  0.9546573, 0.17730942, 0.46192095, 0.26480448, 0.6746842, 0.01665257,
                                0.62473077, 0.9240844, 0.9722341,  0.11965699, 0.41356155, 0.9129373, 0.59330076,
                                0.81929934, 0.7862604, 0.11799799, 0.69248444, 0.54119414, 0.07513223});
    test_case.add_expected_output<float>(
        Shape{3, 3, 3, 1},
        {1.3546423,  0.33053496, -1.5450814,  -1.2106764,  -0.8925952,  0.29888135, 0.38083088,
         0.81808794, 0.85865635, -1.1060555,  -0.05552877, -0.78310335, 0.83281356, -1.250282,
         0.67467856, 0.7669372,  0.9113869,   -1.6463585,  -0.23402764, 1.6092131,  0.42940593,
         1.2906139,  1.1860244,  -0.92945826, 0.0721334,   -0.38174,    -1.7799333});
    test_case.run();
}

NGRAPH_TEST(${BACKEND_NAME}, onnx_dropout1_no_training_no_return_mask) {
    auto function = onnx_import::import_onnx_model(
        file_util::path_join(SERIALIZED_ZOO, "onnx/dropout1_no_training_no_return_mask.onnx"));

    auto test_case = test::TestCase(function, s_device);
    const std::vector<float> data(3 * 4 * 5, 2.0f);
    test_case.add_input<float>(data);
    test_case.add_expected_output<float>(Shape{3, 4, 5}, data);
    test_case.run();
}

NGRAPH_TEST(${BACKEND_NAME}, onnx_dropout1_no_training_return_mask) {
    auto function = onnx_import::import_onnx_model(
        file_util::path_join(SERIALIZED_ZOO, "onnx/dropout1_no_training_return_mask.onnx"));

    auto test_case = test::TestCase(function, s_device);
    const std::vector<float> data(3 * 4 * 5, 2.0f);
    test_case.add_input<float>(data);
    test_case.add_expected_output<float>(Shape{3, 4, 5}, data);
    test_case.add_expected_output<int32_t>(Shape{3, 4, 5},
                                           std::vector<int32_t>(3 * 4 * 5, 1));  // // bool converted to i32
    test_case.run();
}

NGRAPH_TEST(${BACKEND_NAME}, onnx_dropout7_no_return_mask) {
    auto function =
        onnx_import::import_onnx_model(file_util::path_join(SERIALIZED_ZOO, "onnx/dropout7_no_return_mask.onnx"));

    auto test_case = test::TestCase(function, s_device);
    const std::vector<float> data(3 * 4 * 5, 2.0f);
    test_case.add_input<float>(data);
    test_case.add_expected_output<float>(Shape{3, 4, 5}, data);
    test_case.run();
}

NGRAPH_TEST(${BACKEND_NAME}, onnx_dropout12_no_training_no_return_mask) {
    auto function = onnx_import::import_onnx_model(
        file_util::path_join(SERIALIZED_ZOO, "onnx/dropout12_no_training_no_return_mask.onnx"));

    auto test_case = test::TestCase(function, s_device);
    const std::vector<float> data(3 * 4 * 5, 2.0f);
    test_case.add_input<float>(data);
    test_case.add_expected_output<float>(Shape{3, 4, 5}, data);
    test_case.run();
}

NGRAPH_TEST(${BACKEND_NAME}, onnx_dropout12_no_training_return_mask) {
    auto function = onnx_import::import_onnx_model(
        file_util::path_join(SERIALIZED_ZOO, "onnx/dropout12_no_training_return_mask.onnx"));

    auto test_case = test::TestCase(function, s_device);
    const std::vector<float> data(3 * 4 * 5, 2.0f);
    test_case.add_input<float>(data);
    test_case.add_expected_output<float>(Shape{3, 4, 5}, data);
    test_case.add_expected_output<int32_t>(Shape{3, 4, 5},
                                           std::vector<int32_t>(3 * 4 * 5, 1));  // bool converted to i32
    test_case.run();
}

NGRAPH_TEST(${BACKEND_NAME}, onnx_dropout12_no_traning_no_const_rato) {
    auto function = onnx_import::import_onnx_model(
        file_util::path_join(SERIALIZED_ZOO, "onnx/dropout12_no_traning_no_const_rato.onnx"));

    auto test_case = test::TestCase(function, s_device);
    test_case.add_input<float>({1, 2, 3, 4});
    // test_case.add_input<float>(Shape{}, {0.5}); // ratio input is ignored

    test_case.add_expected_output<float>(Shape{1, 4}, {1., 2., 3., 4.});
    test_case.run();
}

NGRAPH_TEST(${BACKEND_NAME}, onnx_dropout12_training_mode) {
    try {
        auto function =
            onnx_import::import_onnx_model(file_util::path_join(SERIALIZED_ZOO, "onnx/dropout12_training_mode.onnx"));
        FAIL() << "Expected exception was not thrown";
    } catch (const ngraph::ngraph_error& e) {
        EXPECT_HAS_SUBSTRING(e.what(), std::string("Training mode is not supported for Dropout op"));
    } catch (...) {
        FAIL() << "Expected ngraph_error exception was not thrown";
    }
}

NGRAPH_TEST(${BACKEND_NAME}, onnx_dropout12_not_const_training_mode) {
    try {
        auto function = onnx_import::import_onnx_model(
            file_util::path_join(SERIALIZED_ZOO, "onnx/dropout12_not_const_training_mode.onnx"));
        FAIL() << "Expected exception was not thrown";
    } catch (const ngraph::ngraph_error& e) {
        EXPECT_HAS_SUBSTRING(e.what(), std::string("Non-constant training_mode input is not supported."));
    } catch (...) {
        FAIL() << "Expected ngraph_error exception was not thrown";
    }
}

NGRAPH_TEST(${BACKEND_NAME}, onnx_multiple_slices_last_layer) {
    std::vector<float> data(1 * 30 * 320 * 320);
    std::fill(data.begin(), data.end(), 1);

    const auto function =
        onnx_import::import_onnx_model(file_util::path_join(SERIALIZED_ZOO, "onnx/multiple_slices_last_layer.onnx"));
    auto test_case = test::TestCase(function, s_device);
    std::vector<float> o1(1 * 320 * 320 * 21);
    std::fill(o1.begin(), o1.end(), 1);

    std::vector<float> o2(1 * 320 * 320 * 9);
    std::fill(o2.begin(), o2.end(), 1);

    test_case.add_input<float>(data);
    test_case.add_expected_output<float>(Shape{1, 320, 320, 21}, o1);
    test_case.add_expected_output<float>(Shape{1, 320, 320, 9}, o2);
    test_case.run();
}

NGRAPH_TEST(${BACKEND_NAME}, onnx_slice_const_axes_source) {
    auto function =
        onnx_import::import_onnx_model(file_util::path_join(SERIALIZED_ZOO, "onnx/slice_const_axes_source.onnx"));

    auto test_case = test::TestCase(function, s_device);
    test_case.add_input<float>(std::vector<float>{1.f, 2.f, 3.f, 4.f, 5.f, 6.f, 7.f, 8.f});
    test_case.add_expected_output<float>(Shape{2, 2}, {2.f, 3.f, 6.f, 7.f});
    test_case.run();
}

NGRAPH_TEST(${BACKEND_NAME}, onnx_softmax_crossentropy_loss_mean) {
    auto function = onnx_import::import_onnx_model(
        file_util::path_join(SERIALIZED_ZOO, "onnx/softmax_crossentropy_loss_mean.onnx"));

    auto test_case = test::TestCase(function, s_device);
    test_case.add_input<float>({0.54881352186203,
                                0.7151893377304077,
                                0.6027633547782898,
                                0.5448831915855408,
                                0.42365479469299316,
                                0.6458941102027893,
                                0.4375872015953064,
                                0.891772985458374,
                                0.9636627435684204,
                                0.3834415078163147,
                                0.7917250394821167,
                                0.5288949012756348,
                                0.5680445432662964,
                                0.9255966544151306,
                                0.07103605568408966});
    test_case.add_input<int64_t>({1, 4, 3});
    test_case.add_expected_output<float>(Shape{}, {1.561384797096252441});
    test_case.run();
}

NGRAPH_TEST(${BACKEND_NAME}, onnx_negativelog_likelihood_loss) {
    auto function =
        onnx_import::import_onnx_model(file_util::path_join(SERIALIZED_ZOO, "onnx/negativelog_likelihood_loss.onnx"));

    auto test_case = test::TestCase(function, s_device);
    test_case.add_input<float>({
        0.54881352186203,    0.7151893377304077,   0.6027633547782898, 0.5448831915855408, 0.42365479469299316,
        0.6458941102027893,  0.4375872015953064,   0.891772985458374,  0.9636627435684204, 0.3834415078163147,
        0.7917250394821167,  0.5288949012756348,   0.5680445432662964, 0.9255966544151306, 0.07103605568408966,
        0.08712930232286453, 0.020218396559357643, 0.832619845867157,  0.7781567573547363, 0.8700121641159058,
        0.978618323802948,   0.7991585731506348,   0.4614793658256531, 0.7805292010307312, 0.11827442795038223,
        0.6399210095405579,  0.14335328340530396,  0.9446688890457153, 0.5218483209609985, 0.4146619439125061,
    });
    test_case.add_input<int64_t>({3, 3, 2, 4, 2, 0});
    test_case.add_expected_output<float>(Shape{}, {-0.531306922435760498});
    test_case.run();
}

NGRAPH_TEST(${BACKEND_NAME}, onnx_constant_fill_input_as_shape_default_value) {
    auto function = onnx_import::import_onnx_model(
        file_util::path_join(SERIALIZED_ZOO, "onnx/constant_fill_input_as_shape_default_value.onnx"));

    auto test_case = test::TestCase(function, s_device);
    test_case.add_expected_output<float>(Shape{1, 2, 3}, {0.f, 0.f, 0.f, 0.f, 0.f, 0.f});
    test_case.run();
}

NGRAPH_TEST(${BACKEND_NAME}, onnx_constant_fill_input_as_shape_u8_type) {
    auto function = onnx_import::import_onnx_model(
        file_util::path_join(SERIALIZED_ZOO, "onnx/constant_fill_input_as_shape_u8_type.onnx"));

    auto test_case = test::TestCase(function, s_device);
    test_case.add_expected_output<uint8_t>(Shape{3, 1, 2}, {3, 3, 3, 3, 3, 3});
    test_case.run();
}

NGRAPH_TEST(${BACKEND_NAME}, onnx_constant_fill_extra_shape) {
    auto function =
        onnx_import::import_onnx_model(file_util::path_join(SERIALIZED_ZOO, "onnx/constant_fill_extra_shape.onnx"));

    auto test_case = test::TestCase(function, s_device);
    test_case.add_expected_output<float>(Shape{3, 1, 2, 2, 1}, std::vector<float>(12, 3.0f));
    test_case.run();
}

NGRAPH_TEST(${BACKEND_NAME}, onnx_constant_fill_shape_attribute) {
    auto function =
        onnx_import::import_onnx_model(file_util::path_join(SERIALIZED_ZOO, "onnx/constant_fill_shape_attribute.onnx"));

    auto test_case = test::TestCase(function, s_device);
    test_case.add_expected_output<int32_t>(Shape{2, 3, 4}, std::vector<int32_t>(24, 5));
    test_case.run();
}

NGRAPH_TEST(${BACKEND_NAME}, onnx_constant_float_tensor) {
    auto function =
        onnx_import::import_onnx_model(file_util::path_join(SERIALIZED_ZOO, "onnx/constant_float_tensor.onnx"));

    auto test_case = test::TestCase(function, s_device);
    test_case.add_expected_output<float>(Shape{2, 3}, {0.0f, 0.5f, 1.f, 1.5f, 2.f, 2.5f});
    test_case.run();
}

NGRAPH_TEST(${BACKEND_NAME}, onnx_constant_bfloat_tensor) {
    auto function =
        onnx_import::import_onnx_model(file_util::path_join(SERIALIZED_ZOO, "onnx/constant_bfloat_tensor.onnx"));

    auto test_case = test::TestCase(function, s_device);
    test_case.add_expected_output<bfloat16>(Shape{2, 3}, {0.f, 5.f, 10.f, 15.f, 20.f, 25.f});
    test_case.run();
}

NGRAPH_TEST(${BACKEND_NAME}, onnx_constant_float_scalar) {
    auto function =
        onnx_import::import_onnx_model(file_util::path_join(SERIALIZED_ZOO, "onnx/constant_float_scalar.onnx"));

    auto test_case = test::TestCase(function, s_device);
    test_case.add_expected_output<float>(Shape{}, {0.5f});
    test_case.run();
}

NGRAPH_TEST(${BACKEND_NAME}, onnx_constant_float_array) {
    auto function =
        onnx_import::import_onnx_model(file_util::path_join(SERIALIZED_ZOO, "onnx/constant_float_array.onnx"));

    auto test_case = test::TestCase(function, s_device);
    test_case.add_expected_output<float>(Shape{3}, {0.5f, 1.f, 1.5f});
    test_case.run();
}

NGRAPH_TEST(${BACKEND_NAME}, onnx_constant_integer_scalar) {
    auto function =
        onnx_import::import_onnx_model(file_util::path_join(SERIALIZED_ZOO, "onnx/constant_integer_scalar.onnx"));

    auto test_case = test::TestCase(function, s_device);
    test_case.add_expected_output<std::int64_t>(Shape{}, {1});
    test_case.run();
}

NGRAPH_TEST(${BACKEND_NAME}, onnx_constant_integer_array) {
    auto function =
        onnx_import::import_onnx_model(file_util::path_join(SERIALIZED_ZOO, "onnx/constant_integer_array.onnx"));

    auto test_case = test::TestCase(function, s_device);
    test_case.add_expected_output<std::int64_t>(Shape{3}, {0, 1, 2});
    test_case.run();
}

NGRAPH_TEST(${BACKEND_NAME}, onnx_constant_sparse_tensor_float_2x2) {
    auto function =
        onnx_import::import_onnx_model(file_util::path_join(SERIALIZED_ZOO, "onnx/constant_sparse_tensor.onnx"));

    auto test_case = test::TestCase(function, s_device);
    test_case.add_expected_output<float>(Shape{2, 2}, {0.f, 5.f, 0.f, 0.f});
    test_case.run();
}

NGRAPH_TEST(${BACKEND_NAME}, onnx_constant_sparse_tensor_float_3x4) {
    auto function = onnx_import::import_onnx_model(
        file_util::path_join(SERIALIZED_ZOO, "onnx/constant_sparse_tensor_float_3x4.onnx"));

    auto test_case = test::TestCase(function, s_device);
    test_case.add_expected_output<float>(Shape{3, 4}, {1.f, 0.f, 0.f, 8.f, 0.f, 0.f, 0.f, 0.f, 0.f, 0.f, 3.f, 0.f});
    test_case.run();
}

NGRAPH_TEST(${BACKEND_NAME}, onnx_constant_sparse_tensor_float_3x4_linearized_indices) {
    auto function = onnx_import::import_onnx_model(
        file_util::path_join(SERIALIZED_ZOO, "onnx/constant_sparse_tensor_float_3x4_linearized_indices.onnx"));

    auto test_case = test::TestCase(function, s_device);
    test_case.add_expected_output<float>(Shape{3, 4}, {1.f, 0.f, 0.f, 8.f, 0.f, 0.f, 0.f, 0.f, 0.f, 0.f, 3.f, 0.f});
    test_case.run();
}

NGRAPH_TEST(${BACKEND_NAME}, onnx_constant_sparse_tensor_int32_3x4) {
    auto function = onnx_import::import_onnx_model(
        file_util::path_join(SERIALIZED_ZOO, "onnx/constant_sparse_tensor_int32_3x4.onnx"));

    auto test_case = test::TestCase(function, s_device);
    test_case.add_expected_output<int32_t>(Shape{3, 4}, {1, 0, 0, 8, 0, 0, 0, 0, 0, 0, 3, 0});
    test_case.run();
}

NGRAPH_TEST(${BACKEND_NAME}, onnx_constant_sparse_tensor_int64_3x4) {
    auto function = onnx_import::import_onnx_model(
        file_util::path_join(SERIALIZED_ZOO, "onnx/constant_sparse_tensor_int64_3x4.onnx"));

    auto test_case = test::TestCase(function, s_device);
    test_case.add_expected_output<int64_t>(Shape{3, 4}, {1, 0, 0, 8, 0, 0, 0, 0, 0, 0, 3, 0});
    test_case.run();
}

NGRAPH_TEST(${BACKEND_NAME}, onnx_constant_sparse_tensor_boolean_3x4) {
    auto function = onnx_import::import_onnx_model(
        file_util::path_join(SERIALIZED_ZOO, "onnx/constant_sparse_tensor_boolean_3x4.onnx"));

    auto test_case = test::TestCase(function, s_device);
    test_case.add_expected_output<bool>(Shape{3, 4}, {1, 0, 0, 1, 0, 0, 0, 0, 0, 0, 1, 0});
    test_case.run();
}

NGRAPH_TEST(${BACKEND_NAME}, onnx_constant_sparse_tensor_float16_3x4) {
    auto function = onnx_import::import_onnx_model(
        file_util::path_join(SERIALIZED_ZOO, "onnx/constant_sparse_tensor_float16_3x4.onnx"));

    auto test_case = test::TestCase(function, s_device);
    test_case.add_expected_output<ngraph::float16>(Shape{3, 4}, {1, 0, 0, 8, 0, 0, 0, 0, 0, 0, 3, 0});
    test_case.run();
}

NGRAPH_TEST(${BACKEND_NAME}, onnx_constant_sparse_tensor_double_3x4) {
    auto function = onnx_import::import_onnx_model(
        file_util::path_join(SERIALIZED_ZOO, "onnx/constant_sparse_tensor_double_3x4.onnx"));

    auto test_case = test::TestCase(function, s_device);
    test_case.add_expected_output<double>(Shape{3, 4}, {1, 0, 0, 8, 0, 0, 0, 0, 0, 0, 3, 0});
    test_case.run();
}

NGRAPH_TEST(${BACKEND_NAME}, onnx_constant_sparse_tensor_int8_3x4) {
    auto function = onnx_import::import_onnx_model(
        file_util::path_join(SERIALIZED_ZOO, "onnx/constant_sparse_tensor_int8_3x4.onnx"));

    auto test_case = test::TestCase(function, s_device);
    test_case.add_expected_output<int8_t>(Shape{3, 4}, {1, 0, 0, 8, 0, 0, 0, 0, 0, 0, 3, 0});
    test_case.run();
}

NGRAPH_TEST(${BACKEND_NAME}, onnx_constant_sparse_tensor_int16_3x4) {
    auto function = onnx_import::import_onnx_model(
        file_util::path_join(SERIALIZED_ZOO, "onnx/constant_sparse_tensor_int16_3x4.onnx"));

    auto test_case = test::TestCase(function, s_device);
    test_case.add_expected_output<int16_t>(Shape{3, 4}, {1, 0, 0, 8, 0, 0, 0, 0, 0, 0, 3, 0});
    test_case.run();
}

NGRAPH_TEST(${BACKEND_NAME}, onnx_constant_sparse_tensor_uint8_3x4) {
    auto function = onnx_import::import_onnx_model(
        file_util::path_join(SERIALIZED_ZOO, "onnx/constant_sparse_tensor_uint8_3x4.onnx"));

    auto test_case = test::TestCase(function, s_device);
    test_case.add_expected_output<uint8_t>(Shape{3, 4}, {1, 0, 0, 8, 0, 0, 0, 0, 0, 0, 3, 0});
    test_case.run();
}

NGRAPH_TEST(${BACKEND_NAME}, onnx_constant_sparse_tensor_uint16_3x4) {
    auto function = onnx_import::import_onnx_model(
        file_util::path_join(SERIALIZED_ZOO, "onnx/constant_sparse_tensor_uint16_3x4.onnx"));

    auto test_case = test::TestCase(function, s_device);
    test_case.add_expected_output<uint16_t>(Shape{3, 4}, {1, 0, 0, 8, 0, 0, 0, 0, 0, 0, 3, 0});
    test_case.run();
}

NGRAPH_TEST(${BACKEND_NAME}, onnx_constant_sparse_tensor_uint32_3x4) {
    auto function = onnx_import::import_onnx_model(
        file_util::path_join(SERIALIZED_ZOO, "onnx/constant_sparse_tensor_uint32_3x4.onnx"));

    auto test_case = test::TestCase(function, s_device);
    test_case.add_expected_output<uint32_t>(Shape{3, 4}, {1, 0, 0, 8, 0, 0, 0, 0, 0, 0, 3, 0});
    test_case.run();
}

NGRAPH_TEST(${BACKEND_NAME}, onnx_constant_sparse_tensor_uint64_3x4) {
    auto function = onnx_import::import_onnx_model(
        file_util::path_join(SERIALIZED_ZOO, "onnx/constant_sparse_tensor_uint64_3x4.onnx"));

    auto test_case = test::TestCase(function, s_device);
    test_case.add_expected_output<uint64_t>(Shape{3, 4}, {1, 0, 0, 8, 0, 0, 0, 0, 0, 0, 3, 0});
    test_case.run();
}

NGRAPH_TEST(${BACKEND_NAME}, onnx_constant_sparse_tensor_bfloat16_3x4) {
    auto function = onnx_import::import_onnx_model(
        file_util::path_join(SERIALIZED_ZOO, "onnx/constant_sparse_tensor_bfloat16_3x4.onnx"));

    auto test_case = test::TestCase(function, s_device);
    test_case.add_expected_output<ngraph::bfloat16>(Shape{3, 4}, {1, 0, 0, 8, 0, 0, 0, 0, 0, 0, 3, 0});
    test_case.run();
}

NGRAPH_TEST(${BACKEND_NAME}, onnx_constant_sparse_tensor_float_8x17) {
    auto function = onnx_import::import_onnx_model(
        file_util::path_join(SERIALIZED_ZOO, "onnx/constant_sparse_tensor_float_8x17.onnx"));

    auto test_case = test::TestCase(function, s_device);
    test_case.add_expected_output<float>(
        Shape{8, 17},
        {0.f, 0.f, 0.f, 0.f, 0.f, 0.f, 0.f, 1.f, 0.f, 0.f, 0.f, 0.f, 0.f, 0.f, 0.f, 0.f, 0.f, 0.f, 0.f, 0.f,
         0.f, 0.f, 0.f, 1.f, 0.f, 1.f, 0.f, 0.f, 0.f, 0.f, 0.f, 0.f, 0.f, 0.f, 0.f, 0.f, 0.f, 0.f, 1.f, 1.f,
         0.f, 0.f, 0.f, 1.f, 1.f, 0.f, 0.f, 0.f, 0.f, 0.f, 0.f, 0.f, 0.f, 0.f, 1.f, 1.f, 0.f, 0.f, 0.f, 0.f,
         0.f, 1.f, 1.f, 0.f, 0.f, 0.f, 0.f, 0.f, 0.f, 0.f, 0.f, 1.f, 1.f, 0.f, 0.f, 0.f, 0.f, 0.f, 1.f, 1.f,
         0.f, 0.f, 0.f, 0.f, 0.f, 0.f, 0.f, 0.f, 0.f, 1.f, 1.f, 0.f, 0.f, 0.f, 1.f, 1.f, 0.f, 0.f, 0.f, 0.f,
         0.f, 0.f, 0.f, 0.f, 0.f, 0.f, 0.f, 0.f, 1.f, 0.f, 1.f, 0.f, 0.f, 0.f, 0.f, 0.f, 0.f, 0.f, 0.f, 0.f,
         0.f, 0.f, 0.f, 0.f, 0.f, 0.f, 1.f, 0.f, 0.f, 0.f, 0.f, 0.f, 0.f, 0.f, 0.f, 0.f});
    test_case.run();
}

NGRAPH_TEST(${BACKEND_NAME}, onnx_constant_sparse_tensor_float_2x3x4) {
    auto function = onnx_import::import_onnx_model(
        file_util::path_join(SERIALIZED_ZOO, "onnx/constant_sparse_tensor_float_2x3x4.onnx"));

    auto test_case = test::TestCase(function, s_device);
    test_case.add_expected_output<float>(Shape{2, 3, 4}, {1.f, 0.f, 0.f, 8.f, 0.f, 0.f, 0.f, 0.f, 0.f, 0.f, 3.f, 0.f,
                                                          0.f, 0.f, 0.f, 0.f, 0.f, 0.f, 1.f, 0.f, 0.f, 0.f, 3.f, 0.f});
    test_case.run();
}

NGRAPH_TEST(${BACKEND_NAME}, onnx_constant_sparse_tensor_float_2x2x3x4) {
    auto function = onnx_import::import_onnx_model(
        file_util::path_join(SERIALIZED_ZOO, "onnx/constant_sparse_tensor_float_2x2x3x4.onnx"));

    auto test_case = test::TestCase(function, s_device);
    test_case.add_expected_output<float>(
        Shape{2, 2, 3, 4},
        {0.f, 0.f, 0.f, 0.f, 0.f, 0.f, 0.f, 1.f, 0.f, 0.f, 2.f, 3.f, 0.f, 0.f, 0.f, 0.f,
         0.f, 0.f, 1.f, 0.f, 0.f, 0.f, 0.f, 0.f, 0.f, 0.f, 0.f, 8.f, 0.f, 1.f, 2.f, 0.f,
         0.f, 0.f, 3.f, 0.f, 1.f, 0.f, 0.f, 0.f, 0.f, 2.f, 0.f, 0.f, 0.f, 0.f, 0.f, 0.f});
    test_case.run();
}

NGRAPH_TEST(${BACKEND_NAME}, onnx_einsum_sum) {
    auto function = onnx_import::import_onnx_model(file_util::path_join(SERIALIZED_ZOO, "onnx/einsum_sum.onnx"));
    auto test_case = test::TestCase(function, s_device);
    test_case.add_input<float>(Shape{3, 4},
                               {1.764052345967664,
                                0.4001572083672233,
                                0.9787379841057392,
                                2.240893199201458,
                                1.8675579901499675,
                                -0.977277879876411,
                                0.9500884175255894,
                                -0.1513572082976979,
                                -0.10321885179355784,
                                0.41059850193837233,
                                0.144043571160878,
                                1.454273506962975});
    test_case.add_expected_output<float>(Shape{3}, {5.3838407376420845, 1.689011319501448, 1.9056967282686674});
    test_case.run();
}

NGRAPH_TEST(${BACKEND_NAME}, onnx_float16_tensor_as_int32) {
    const auto function =
        onnx_import::import_onnx_model(file_util::path_join(SERIALIZED_ZOO, "onnx/conv_fp16_W_as_int32.onnx"));

    auto test_case = test::TestCase(function, s_device);
    // clang-format off
    test_case.add_input<ngraph::float16>(Shape{1, 1, 4, 4},
            {   0,  1,  2,  3,
                4,  5,  6,  7,
                8,  9,  10, 11,
                12, 13, 14, 15  });
    /* filters
            [[[[0.25, 0.5, 0.25],
               [0.5,  1.0, 0.5],
               [0.25, 0.5, 0.25]]]] */
    test_case.add_expected_output<ngraph::float16>(Shape{1, 1, 2, 2},
            {   20, 24,
                36, 40  });
    // clang-format on
    test_case.run();
}

NGRAPH_TEST(${BACKEND_NAME}, onnx_model_max_pool_3d) {
    const auto function = onnx_import::import_onnx_model(file_util::path_join(SERIALIZED_ZOO, "onnx/max_pool_3d.onnx"));

    auto test_case = test::TestCase(function, s_device);
    test_case.add_input<int32_t>(Shape{1, 3, 3}, {-1, 0, 1, 20, -20, 10, 0, 2, 1});
    test_case.add_expected_output<int32_t>(Shape{1, 3, 2}, {0, 1, 20, 10, 2, 2});
    test_case.add_expected_output<int64_t>(Shape{1, 3, 2}, {1, 2, 3, 5, 7, 7});

    test_case.run();
}

NGRAPH_TEST(${BACKEND_NAME}, onnx_model_max_pool_4d_ceil_mode) {
    const auto function =
        onnx_import::import_onnx_model(file_util::path_join(SERIALIZED_ZOO, "onnx/max_pool_4d_ceil_mode.onnx"));

    auto test_case = test::TestCase(function, s_device);
    test_case.add_input<int32_t>(Shape{1, 1, 4, 4}, gen_range<int32_t>(16, 1));
    test_case.add_expected_output<int32_t>(Shape{1, 1, 2, 2}, {11, 12, 15, 16});
    test_case.add_expected_output<int64_t>(Shape{1, 1, 2, 2}, {10, 11, 14, 15});

    test_case.run();
}

NGRAPH_TEST(${BACKEND_NAME}, onnx_model_max_pool_4d_dilations) {
    const auto function =
        onnx_import::import_onnx_model(file_util::path_join(SERIALIZED_ZOO, "onnx/max_pool_4d_dilations.onnx"));

    auto test_case = test::TestCase(function, s_device);
    test_case.add_input<int32_t>(Shape{1, 1, 4, 4}, {9, 10, 11, 12, 1, 2, 3, 4, 16, 14, 15, 13, 5, 6, 8, 7});
    test_case.add_expected_output<int32_t>(Shape{1, 1, 2, 2}, {16, 14, 8, 7});
    test_case.add_expected_output<int64_t>(Shape{1, 1, 2, 2}, {8, 9, 14, 15});

    test_case.run();
}

NGRAPH_TEST(${BACKEND_NAME}, onnx_model_max_pool_4d_strides) {
    // kernel: 3x3
    // strides: 3, 3
    // explicit pads: 2, 2, 2, 2
    const auto function =
        onnx_import::import_onnx_model(file_util::path_join(SERIALIZED_ZOO, "onnx/max_pool_4d_strides.onnx"));

    auto test_case = test::TestCase(function, s_device);
    test_case.add_input<int8_t>(Shape{1, 1, 5, 5}, gen_range<int8_t>(25, 1));
    test_case.add_expected_output<int8_t>(Shape{1, 1, 3, 3}, {1, 4, 5, 16, 19, 20, 21, 24, 25});
    test_case.add_expected_output<int64_t>(Shape{1, 1, 3, 3}, {0, 3, 4, 15, 18, 19, 20, 23, 24});

    test_case.run();
}

NGRAPH_TEST(${BACKEND_NAME}, onnx_model_max_pool_4d_ceil_strides) {
    // kernel: 3x3
    // strides: 2, 2
    // ceil_mode: 1
    const auto function =
        onnx_import::import_onnx_model(file_util::path_join(SERIALIZED_ZOO, "onnx/max_pool_4d_ceil_strides.onnx"));

    auto test_case = test::TestCase(function, s_device);
    test_case.add_input<float>(
        Shape{1, 1, 4, 4},
        {1.0f, 2.0f, 3.0f, 4.0f, 5.0f, 6.0f, 7.0f, 8.0f, 9.0f, 10.0f, 11.0f, 12.0f, 13.0f, 14.0f, 15.0f, 16.0f});
    test_case.add_expected_output<float>(Shape{1, 1, 2, 2}, {11.0f, 12.0f, 15.0f, 16.0f});
    test_case.add_expected_output<int64_t>(Shape{1, 1, 2, 2}, {10, 11, 14, 15});

    test_case.run();
}

NGRAPH_TEST(${BACKEND_NAME}, onnx_model_random_uniform) {
    const auto function =
        onnx_import::import_onnx_model(file_util::path_join(SERIALIZED_ZOO, "onnx/random_uniform.onnx"));

    auto test_case = test::TestCase(function, s_device);
    test_case.add_expected_output<float>(Shape{2, 2}, {43.45518, 48.67585, 42.227386, 40.86294});
    test_case.run();
}

NGRAPH_TEST(${BACKEND_NAME}, onnx_model_random_uniform_like) {
    const auto function =
        onnx_import::import_onnx_model(file_util::path_join(SERIALIZED_ZOO, "onnx/random_uniform_like.onnx"));

    auto test_case = test::TestCase(function, s_device);
    test_case.add_input<float>(Shape{2, 2}, {41, 42, 43, 44});
    test_case.add_expected_output<float>(Shape{2, 2}, {43.45518, 48.67585, 42.227386, 40.86294});
    test_case.run();
}

NGRAPH_TEST(${BACKEND_NAME}, onnx_model_random_normal) {
    const auto function =
        onnx_import::import_onnx_model(file_util::path_join(SERIALIZED_ZOO, "onnx/random_normal.onnx"));

    auto test_case = test::TestCase(function, s_device);
    test_case.add_expected_output<float>(Shape{2, 2}, {13.459274, 41.75028, -19.311913, 131.79282});
    test_case.run();
}

NGRAPH_TEST(${BACKEND_NAME}, onnx_model_random_normal_like) {
    const auto function =
        onnx_import::import_onnx_model(file_util::path_join(SERIALIZED_ZOO, "onnx/random_normal_like.onnx"));

    auto test_case = test::TestCase(function, s_device);
    test_case.add_input<float>(Shape{2, 2}, {0, 0, 0, 0});
    test_case.add_expected_output<float>(Shape{2, 2}, {13.459274, 41.75028, -19.311913, 131.79282});
    test_case.run();
}

NGRAPH_TEST(${BACKEND_NAME}, onnx_aten_embedding_bag_packed_sum_2in) {
    const auto function =
        onnx_import::import_onnx_model(file_util::path_join(SERIALIZED_ZOO, "onnx/aten_embedding_sum_packed_2in.onnx"));

    auto test_case = test::TestCase(function, s_device);
    test_case.add_input<float>(Shape{5, 2}, {-0.2, -0.6, -0.1, -0.4, -1.9, -1.8, -1., 1.5, 0.8, -0.7});
    test_case.add_input<int32_t>(Shape{3, 2}, {0, 2, 1, 2, 3, 4});  // indices

    test_case.add_expected_output<float>(Shape{3, 2}, {-2.1, -2.4, -2., -2.2, -0.19999999, 0.8});
    test_case.run();
}

NGRAPH_TEST(${BACKEND_NAME}, onnx_aten_embedding_bag_packed_sum_3in_offsets_none) {
    const auto function = onnx_import::import_onnx_model(
        file_util::path_join(SERIALIZED_ZOO, "onnx/aten_embedding_sum_packed_3in_offset_none.onnx"));

    auto test_case = test::TestCase(function, s_device);
    test_case.add_input<float>(Shape{5, 2}, {-0.2, -0.6, -0.1, -0.4, -1.9, -1.8, -1., 1.5, 0.8, -0.7});
    test_case.add_input<int32_t>(Shape{3, 2}, {0, 2, 1, 2, 3, 4});  // indices

    test_case.add_expected_output<float>(Shape{3, 2}, {-2.1, -2.4, -2., -2.2, -0.19999999, 0.8});
    test_case.run();
}

NGRAPH_TEST(${BACKEND_NAME}, onnx_aten_embedding_bag_packed_sum_4in_per_sample_weights) {
    const auto function = onnx_import::import_onnx_model(
        file_util::path_join(SERIALIZED_ZOO, "onnx/aten_embedding_sum_packed_4in_per_sample_weights.onnx"));

    auto test_case = test::TestCase(function, s_device);
    test_case.add_input<float>(Shape{5, 2}, {-0.2, -0.6, -0.1, -0.4, -1.9, -1.8, -1., 1.5, 0.8, -0.7});
    test_case.add_input<int32_t>(Shape{3, 2}, {0, 2, 1, 2, 3, 4});            // indices
    test_case.add_input<float>(Shape{3, 2}, {0.5, 0.5, 0.5, 0.5, 0.5, 0.5});  // per_sample_weights

    test_case.add_expected_output<float>(Shape{3, 2}, {-1.05, -1.2, -1., -1.1, -0.09999999, 0.4});
    test_case.run();
}

NGRAPH_TEST(${BACKEND_NAME}, onnx_aten_embedding_bag_packed_sum_4in_two_none) {
    const auto function = onnx_import::import_onnx_model(
        file_util::path_join(SERIALIZED_ZOO, "onnx/aten_embedding_sum_packed_4in_two_none.onnx"));

    auto test_case = test::TestCase(function, s_device);
    test_case.add_input<float>(Shape{5, 2}, {-0.2, -0.6, -0.1, -0.4, -1.9, -1.8, -1., 1.5, 0.8, -0.7});
    test_case.add_input<int32_t>(Shape{3, 2}, {0, 2, 1, 2, 3, 4});  // indices

    test_case.add_expected_output<float>(Shape{3, 2}, {-2.1, -2.4, -2., -2.2, -0.19999999, 0.8});
    test_case.run();
}

NGRAPH_TEST(${BACKEND_NAME}, onnx_aten_embedding_bag_offsets_sum_3in) {
    const auto function =
        onnx_import::import_onnx_model(file_util::path_join(SERIALIZED_ZOO, "onnx/aten_embedding_sum_offset_3in.onnx"));

    auto test_case = test::TestCase(function, s_device);
    test_case.add_input<float>(Shape{5, 2}, {-0.2, -0.6, -0.1, -0.4, -1.9, -1.8, -1., 1.5, 0.8, -0.7});
    test_case.add_input<int32_t>(Shape{4}, {0, 2, 3, 4});  // indices
    test_case.add_input<int32_t>(Shape{3}, {0, 2, 2});     // offsets

    test_case.add_expected_output<float>(Shape{3, 2}, {-2.1, -2.4, 0, 0, -0.2, 0.8});
    test_case.run();
}

NGRAPH_TEST(${BACKEND_NAME}, onnx_aten_embedding_bag_offsets_sum_4in) {
    const auto function =
        onnx_import::import_onnx_model(file_util::path_join(SERIALIZED_ZOO, "onnx/aten_embedding_sum_offset_4in.onnx"));

    auto test_case = test::TestCase(function, s_device);
    test_case.add_input<float>(Shape{5, 2}, {-0.2, -0.6, -0.1, -0.4, -1.9, -1.8, -1., 1.5, 0.8, -0.7});
    test_case.add_input<int32_t>(Shape{4}, {0, 2, 3, 4});        // indices
    test_case.add_input<int32_t>(Shape{3}, {0, 2, 2});           // offsets
    test_case.add_input<float>(Shape{4}, {0.5, 0.5, 0.5, 0.5});  // per_sample_weights

    test_case.add_expected_output<float>(Shape{3, 2}, {-1.05, -1.2, 0., 0., -0.09999999, 0.4});
    test_case.run();
}

NGRAPH_TEST(${BACKEND_NAME}, onnx_aten_embedding_bag_many_node_outputs) {
    const auto function = onnx_import::import_onnx_model(
        file_util::path_join(SERIALIZED_ZOO, "onnx/aten_embedding_sum_many_outputs.onnx"));

    // 4 outputs in onnx Node (1 connected and 3 not connected)
    EXPECT_EQ(function->outputs().size(), 1);
    EXPECT_EQ(function->get_results().size(), 1);

    auto test_case = test::TestCase(function, s_device);
    test_case.add_input<float>(Shape{5, 2}, {-0.2, -0.6, -0.1, -0.4, -1.9, -1.8, -1., 1.5, 0.8, -0.7});
    test_case.add_input<int32_t>(Shape{4}, {0, 2, 3, 4});  // indices
    test_case.add_input<int32_t>(Shape{3}, {0, 2, 2});     // offsets

    test_case.add_expected_output<float>(Shape{3, 2}, {-2.1, -2.4, 0, 0, -0.2, 0.8});
    test_case.run();
}

NGRAPH_TEST(${BACKEND_NAME}, onnx_aten_unsupported_embedding_mode) {
    try {
        const auto function = onnx_import::import_onnx_model(
            file_util::path_join(SERIALIZED_ZOO, "onnx/aten_unsupported_embedding_mode.onnx"));
        FAIL() << "Expected exception was not thrown.";
    } catch (const ngraph::ngraph_error& e) {
        EXPECT_HAS_SUBSTRING(
            e.what(),
            std::string(
                "Unsupported mode, only `0` (sum) is supported as ATen embedding_bag `mode` attribute. Got: 1"));
    } catch (...) {
        FAIL() << "Other exception than expected was thrown.";
    }
}

NGRAPH_TEST(${BACKEND_NAME}, onnx_aten_unsupported_operator) {
    try {
        const auto function =
            onnx_import::import_onnx_model(file_util::path_join(SERIALIZED_ZOO, "onnx/aten_unsupported_operator.onnx"));
        FAIL() << "Expected exception was not thrown.";
    } catch (const ngraph::ngraph_error& e) {
        EXPECT_HAS_SUBSTRING(
            e.what(),
            std::string(
                "Only `embedding_bag` is supported as ATen `operator` attribute. Got: test_unsupported_operator"));
    } catch (...) {
        FAIL() << "Other exception than expected was thrown.";
    }
}

NGRAPH_TEST(${BACKEND_NAME}, onnx_model_unsqueeze_ai_onnx_domain) {
    auto function =
        onnx_import::import_onnx_model(file_util::path_join(SERIALIZED_ZOO, "onnx/unsqueeze_ai_onnx_domain.onnx"));

    auto input = test::NDArray<float, 3>({{{1, 1, 1, 1, 1}, {1, 1, 1, 1, 1}, {1, 1, 1, 1, 1}, {1, 1, 1, 1, 1}},
                                          {{1, 1, 1, 1, 1}, {1, 1, 1, 1, 1}, {1, 1, 1, 1, 1}, {1, 1, 1, 1, 1}},
                                          {{1, 1, 1, 1, 1}, {1, 1, 1, 1, 1}, {1, 1, 1, 1, 1}, {1, 1, 1, 1, 1}}})
                     .get_vector();

    auto expected_output =
        test::NDArray<float, 4>({{{{1, 1, 1, 1, 1}, {1, 1, 1, 1, 1}, {1, 1, 1, 1, 1}, {1, 1, 1, 1, 1}},
                                  {{1, 1, 1, 1, 1}, {1, 1, 1, 1, 1}, {1, 1, 1, 1, 1}, {1, 1, 1, 1, 1}},
                                  {{1, 1, 1, 1, 1}, {1, 1, 1, 1, 1}, {1, 1, 1, 1, 1}, {1, 1, 1, 1, 1}}}})
            .get_vector();

    auto test_case = test::TestCase(function, s_device);
    test_case.add_input(input);
    test_case.add_expected_output(expected_output);
    test_case.run();
}

NGRAPH_TEST(${BACKEND_NAME}, onnx_model_unsqueeze_default_domain) {
    auto function =
        onnx_import::import_onnx_model(file_util::path_join(SERIALIZED_ZOO, "onnx/unsqueeze_default_domain.onnx"));

    auto input = test::NDArray<float, 3>({{{1, 1, 1, 1, 1}, {1, 1, 1, 1, 1}, {1, 1, 1, 1, 1}, {1, 1, 1, 1, 1}},
                                          {{1, 1, 1, 1, 1}, {1, 1, 1, 1, 1}, {1, 1, 1, 1, 1}, {1, 1, 1, 1, 1}},
                                          {{1, 1, 1, 1, 1}, {1, 1, 1, 1, 1}, {1, 1, 1, 1, 1}, {1, 1, 1, 1, 1}}})
                     .get_vector();

    auto expected_output =
        test::NDArray<float, 4>({{{{1, 1, 1, 1, 1}, {1, 1, 1, 1, 1}, {1, 1, 1, 1, 1}, {1, 1, 1, 1, 1}},
                                  {{1, 1, 1, 1, 1}, {1, 1, 1, 1, 1}, {1, 1, 1, 1, 1}, {1, 1, 1, 1, 1}},
                                  {{1, 1, 1, 1, 1}, {1, 1, 1, 1, 1}, {1, 1, 1, 1, 1}, {1, 1, 1, 1, 1}}}})
            .get_vector();

    auto test_case = test::TestCase(function, s_device);
    test_case.add_input(input);
    test_case.add_expected_output(expected_output);
    test_case.run();
}

NGRAPH_TEST(${BACKEND_NAME}, onnx_model_unsqueeze_default_domain_opset13) {
    auto function = onnx_import::import_onnx_model(
        file_util::path_join(SERIALIZED_ZOO, "onnx/unsqueeze_default_domain_opset13.onnx"));

    auto input = test::NDArray<float, 3>({{{1, 1, 1, 1, 1}, {1, 1, 1, 1, 1}, {1, 1, 1, 1, 1}, {1, 1, 1, 1, 1}},
                                          {{1, 1, 1, 1, 1}, {1, 1, 1, 1, 1}, {1, 1, 1, 1, 1}, {1, 1, 1, 1, 1}},
                                          {{1, 1, 1, 1, 1}, {1, 1, 1, 1, 1}, {1, 1, 1, 1, 1}, {1, 1, 1, 1, 1}}})
                     .get_vector();
    auto expected_output =
        test::NDArray<float, 4>({{{{1, 1, 1, 1, 1}, {1, 1, 1, 1, 1}, {1, 1, 1, 1, 1}, {1, 1, 1, 1, 1}},
                                  {{1, 1, 1, 1, 1}, {1, 1, 1, 1, 1}, {1, 1, 1, 1, 1}, {1, 1, 1, 1, 1}},
                                  {{1, 1, 1, 1, 1}, {1, 1, 1, 1, 1}, {1, 1, 1, 1, 1}, {1, 1, 1, 1, 1}}}})
            .get_vector();

    auto test_case = test::TestCase(function, s_device);
    test_case.add_input(input);
    test_case.add_expected_output(expected_output);
    test_case.run();
}

NGRAPH_TEST(${BACKEND_NAME}, onnx_model_unsqueeze_ai_onnx_domain_opset13) {
    auto function = onnx_import::import_onnx_model(
        file_util::path_join(SERIALIZED_ZOO, "onnx/unsqueeze_ai_onnx_domain_opset13.onnx"));

    auto input = test::NDArray<float, 3>({{{1, 1, 1, 1, 1}, {1, 1, 1, 1, 1}, {1, 1, 1, 1, 1}, {1, 1, 1, 1, 1}},
                                          {{1, 1, 1, 1, 1}, {1, 1, 1, 1, 1}, {1, 1, 1, 1, 1}, {1, 1, 1, 1, 1}},
                                          {{1, 1, 1, 1, 1}, {1, 1, 1, 1, 1}, {1, 1, 1, 1, 1}, {1, 1, 1, 1, 1}}})
                     .get_vector();
    auto expected_output =
        test::NDArray<float, 4>({{{{1, 1, 1, 1, 1}, {1, 1, 1, 1, 1}, {1, 1, 1, 1, 1}, {1, 1, 1, 1, 1}},
                                  {{1, 1, 1, 1, 1}, {1, 1, 1, 1, 1}, {1, 1, 1, 1, 1}, {1, 1, 1, 1, 1}},
                                  {{1, 1, 1, 1, 1}, {1, 1, 1, 1, 1}, {1, 1, 1, 1, 1}, {1, 1, 1, 1, 1}}}})
            .get_vector();

    auto test_case = test::TestCase(function, s_device);
    test_case.add_input(input);
    test_case.add_expected_output(expected_output);
    test_case.run();
}

NGRAPH_TEST(${BACKEND_NAME}, onnx_model_expand_failsafe_node) {
    const auto function =
        onnx_import::import_onnx_model(file_util::path_join(SERIALIZED_ZOO, "onnx/expand_failsafe_node.onnx"));

    auto test_case = test::TestCase(function, s_device);
    const auto input_data = std::vector<float>{1.0f, 2.0f, 3.0f, 4.0f};
    test_case.add_input<float>(input_data);
    // the target shape is an empty constant so the Expand operation should not modify the input shape
    test_case.add_expected_output<float>(input_data);
    test_case.run();
}

NGRAPH_TEST(${BACKEND_NAME}, onnx_scan15_fib_like) {
    const auto function =
        onnx_import::import_onnx_model(file_util::path_join(SERIALIZED_ZOO, "onnx/scan15_fib_like.onnx"));

    auto test_case = test::TestCase(function, s_device);
    test_case.add_input<float>(Shape{}, {0});
    test_case.add_input<float>(Shape{}, {1});
    test_case.add_input<float>(Shape{10}, std::vector<float>(10, 1));

    test_case.add_expected_output<float>(Shape{}, {55});
    test_case.add_expected_output<float>(Shape{}, {89});
    test_case.add_expected_output<float>(Shape{10}, {1., 2., 3., 5., 8., 13., 21., 34., 55., 89.});
    test_case.run();
}

NGRAPH_TEST(${BACKEND_NAME}, onnx_scan15_fib_like_out_rev) {
    const auto function =
        onnx_import::import_onnx_model(file_util::path_join(SERIALIZED_ZOO, "onnx/scan15_fib_like_out_rev.onnx"));

    auto test_case = test::TestCase(function, s_device);
    test_case.add_input<float>(Shape{}, {0});
    test_case.add_input<float>(Shape{}, {1});
    test_case.add_input<float>(Shape{10}, std::vector<float>(10, 1));

    test_case.add_expected_output<float>(Shape{}, {55});
    test_case.add_expected_output<float>(Shape{}, {89});
    test_case.add_expected_output<float>(Shape{10}, {89., 55., 34., 21., 13., 8., 5., 3., 2., 1.});
    test_case.run();
}

NGRAPH_TEST(${BACKEND_NAME}, onnx_scan15_fib_like_input_rev) {
    const auto function =
        onnx_import::import_onnx_model(file_util::path_join(SERIALIZED_ZOO, "onnx/scan15_fib_like_input_rev.onnx"));

    auto test_case = test::TestCase(function, s_device);
    test_case.add_input<float>(Shape{}, {0});
    test_case.add_input<float>(Shape{}, {1});
    test_case.add_input<float>(Shape{10}, std::vector<float>{0., 0.1, 0.2, 0.3, 0.4, 0.5, 0.6, 0.7, 0.8, 0.9});

    test_case.add_expected_output<float>(Shape{}, {0.14897026});
    test_case.add_expected_output<float>(Shape{}, {0.});
    test_case.add_expected_output<float>(
        Shape{10},
        {0.9, 1.52, 1.694, 1.9284, 1.8112, 1.4958401, 0.9921121, 0.49759045, 0.14897026, 0.});
    test_case.run();
}

NGRAPH_TEST(${BACKEND_NAME}, onnx_scan15_fib_like_input_out_rev) {
    const auto function =
        onnx_import::import_onnx_model(file_util::path_join(SERIALIZED_ZOO, "onnx/scan15_fib_like_input_out_rev.onnx"));

    auto test_case = test::TestCase(function, s_device);
    test_case.add_input<float>(Shape{}, {0});
    test_case.add_input<float>(Shape{}, {1});
    test_case.add_input<float>(Shape{10}, std::vector<float>{0., 0.1, 0.2, 0.3, 0.4, 0.5, 0.6, 0.7, 0.8, 0.9});

    test_case.add_expected_output<float>(Shape{}, {0.14897026});
    test_case.add_expected_output<float>(Shape{}, {0.});
    test_case.add_expected_output<float>(
        Shape{10},
        {0., 0.14897026, 0.49759045, 0.9921121, 1.4958401, 1.8112, 1.9284, 1.694, 1.52, 0.9});
    test_case.run();
}

NGRAPH_TEST(${BACKEND_NAME}, onnx_scan15_ND_mixed_ones) {
    const auto function =
        onnx_import::import_onnx_model(file_util::path_join(SERIALIZED_ZOO, "onnx/scan15_ND_mixed.onnx"));

    auto test_case = test::TestCase(function, s_device);
    test_case.add_input<float>(Shape{1, 3, 2}, {0, 0, 0, 0, 0, 0});
    test_case.add_input<float>(Shape{1, 3, 2}, {1, 1, 1, 1, 1, 1});
    test_case.add_input<float>(Shape{1, 3, 5, 2}, std::vector<float>(30, 1));  // multiply by one
    test_case.add_input<float>(Shape{1, 5, 3, 2}, std::vector<float>(30, 1));  // div by one

    test_case.add_expected_output<float>(Shape{1, 3, 2}, {5., 5., 5., 5., 5., 5.});
    test_case.add_expected_output<float>(Shape{1, 3, 2}, {8., 8., 8., 8., 8., 8.});
    test_case.add_expected_output<float>(Shape{1, 3, 2, 5},
                                         {8., 5., 3., 2., 1., 8., 5., 3., 2., 1., 8., 5., 3., 2., 1.,
                                          8., 5., 3., 2., 1., 8., 5., 3., 2., 1., 8., 5., 3., 2., 1.});
    test_case.run();
}

NGRAPH_TEST(${BACKEND_NAME}, onnx_scan15_ND_mixed_vals) {
    const auto function =
        onnx_import::import_onnx_model(file_util::path_join(SERIALIZED_ZOO, "onnx/scan15_ND_mixed.onnx"));

    auto test_case = test::TestCase(function, s_device);
    test_case.add_input<float>(Shape{1, 3, 2}, {0, 0, 0, 0, 0, 0});
    test_case.add_input<float>(Shape{1, 3, 2}, {1, 1, 1, 1, 1, 1});
    std::vector<float> sequence_vals{0.1, 0.2, 0.3, 0.4, 0.5, 0.6, 0.7, 0.8, 0.9, 1.,  1.1, 1.2, 1.3, 1.4, 1.5,
                                     1.6, 1.7, 1.8, 1.9, 2.,  2.1, 2.2, 2.3, 2.4, 2.5, 2.6, 2.7, 2.8, 2.9, 3.};
    test_case.add_input<float>(Shape{1, 3, 5, 2}, sequence_vals);  // multiply factor (reverse)
    test_case.add_input<float>(Shape{1, 5, 3, 2}, sequence_vals);  // div factor

    test_case.add_expected_output<float>(Shape{1, 3, 2},
                                         {2.7327938, 2.1428573, 21.070545, 16.92727, 49.765778, 41.444443});
    test_case.add_expected_output<float>(Shape{1, 3, 2},
                                         {0.40161943, 0.5274726, 16.80789, 14.025973, 59.98805, 50.518517});
    test_case.add_expected_output<float>(
        Shape{1, 3, 2, 5},
        {0.40161943, 2.7327938, 7.3076925, 10.,       9.,       0.5274726, 2.1428573, 4.714286,  6.,        5.,
         16.80789,   21.070545, 20.185184, 13.851851, 6.333333, 14.025973, 16.92727,  15.799998, 10.799999, 5.,
         59.98805,   49.765778, 33.074867, 16.690908, 5.8,      50.518517, 41.444443, 27.444445, 14.,       5.});
    test_case.run();
}

NGRAPH_TEST(${BACKEND_NAME}, onnx_scan15_ND_mixed_vals_neg_axes) {
    // Negative indices for scan_input_axes and scan_output_axes attributes
    const auto function =
        onnx_import::import_onnx_model(file_util::path_join(SERIALIZED_ZOO, "onnx/scan15_ND_mixed_neg_axes.onnx"));

    auto test_case = test::TestCase(function, s_device);
    test_case.add_input<float>(Shape{1, 3, 2}, {0, 0, 0, 0, 0, 0});
    test_case.add_input<float>(Shape{1, 3, 2}, {1, 1, 1, 1, 1, 1});
    std::vector<float> sequence_vals{0.1, 0.2, 0.3, 0.4, 0.5, 0.6, 0.7, 0.8, 0.9, 1.,  1.1, 1.2, 1.3, 1.4, 1.5,
                                     1.6, 1.7, 1.8, 1.9, 2.,  2.1, 2.2, 2.3, 2.4, 2.5, 2.6, 2.7, 2.8, 2.9, 3.};
    test_case.add_input<float>(Shape{1, 3, 5, 2}, sequence_vals);  // multiply factor (reverse)
    test_case.add_input<float>(Shape{1, 5, 3, 2}, sequence_vals);  // div factor

    test_case.add_expected_output<float>(Shape{1, 3, 2},
                                         {2.7327938, 2.1428573, 21.070545, 16.92727, 49.765778, 41.444443});
    test_case.add_expected_output<float>(Shape{1, 3, 2},
                                         {0.40161943, 0.5274726, 16.80789, 14.025973, 59.98805, 50.518517});
    test_case.add_expected_output<float>(
        Shape{1, 3, 2, 5},
        {0.40161943, 2.7327938, 7.3076925, 10.,       9.,       0.5274726, 2.1428573, 4.714286,  6.,        5.,
         16.80789,   21.070545, 20.185184, 13.851851, 6.333333, 14.025973, 16.92727,  15.799998, 10.799999, 5.,
         59.98805,   49.765778, 33.074867, 16.690908, 5.8,      50.518517, 41.444443, 27.444445, 14.,       5.});
    test_case.run();
}

NGRAPH_TEST(${BACKEND_NAME}, onnx_scan15_dyn_rank_vals) {
    const auto function =
        onnx_import::import_onnx_model(file_util::path_join(SERIALIZED_ZOO, "onnx/scan15_dyn_rank.onnx"));

    auto test_case = test::TestCase(function, s_device);
    test_case.add_input<float>(Shape{1, 3, 2}, {0, 0, 0, 0, 0, 0});
    test_case.add_input<float>(Shape{1, 3, 2}, {1, 1, 1, 1, 1, 1});
    std::vector<float> sequence_vals{0.1, 0.2, 0.3, 0.4, 0.5, 0.6, 0.7, 0.8, 0.9, 1.,  1.1, 1.2, 1.3, 1.4, 1.5,
                                     1.6, 1.7, 1.8, 1.9, 2.,  2.1, 2.2, 2.3, 2.4, 2.5, 2.6, 2.7, 2.8, 2.9, 3.};
    test_case.add_input<float>(Shape{1, 3, 5, 2}, sequence_vals);  // multiply factor (reverse)
    test_case.add_input<float>(Shape{1, 5, 3, 2}, sequence_vals);  // div factor

    test_case.add_expected_output<float>(Shape{1, 3, 2},
                                         {2.7327938, 2.1428573, 21.070545, 16.92727, 49.765778, 41.444443});
    test_case.add_expected_output<float>(Shape{1, 3, 2},
                                         {0.40161943, 0.5274726, 16.80789, 14.025973, 59.98805, 50.518517});
    test_case.add_expected_output<float>(
        Shape{1, 3, 2, 5},
        {0.40161943, 2.7327938, 7.3076925, 10.,       9.,       0.5274726, 2.1428573, 4.714286,  6.,        5.,
         16.80789,   21.070545, 20.185184, 13.851851, 6.333333, 14.025973, 16.92727,  15.799998, 10.799999, 5.,
         59.98805,   49.765778, 33.074867, 16.690908, 5.8,      50.518517, 41.444443, 27.444445, 14.,       5.});
    test_case.run();
}

NGRAPH_TEST(${BACKEND_NAME}, onnx_scan15_dyn_rank_vals_neg_axes) {
    // Negative indices for scan_input_axes and scan_output_axes attributes
    try {
        const auto function =
            onnx_import::import_onnx_model(file_util::path_join(SERIALIZED_ZOO, "onnx/scan15_dyn_rank_neg_axes.onnx"));
    } catch (const ngraph::ngraph_error& e) {
        EXPECT_HAS_SUBSTRING(e.what(), std::string("Rank must be static in order to normalize negative axis"));
    } catch (...) {
        FAIL() << "Expected exception was not thrown.";
    }
}

NGRAPH_TEST(${BACKEND_NAME}, onnx_scan15_ND_b4_input_rev_vals) {
    const auto function =
        onnx_import::import_onnx_model(file_util::path_join(SERIALIZED_ZOO, "onnx/scan15_ND_b4_input_rev.onnx"));

    auto test_case = test::TestCase(function, s_device);
    test_case.add_input<float>(Shape{4, 3, 2}, std::vector<float>(24, 0));
    test_case.add_input<float>(Shape{4, 3, 2}, std::vector<float>(24, 1));
    std::vector<float> sequence_vals{
        0.1,  0.2, 0.3,  0.4,  0.5,  0.6,  0.7,  0.8,  0.9,  1.,   1.1,  1.2,  1.3,  1.4,  1.5,  1.6,  1.7,  1.8,
        1.9,  2.,  2.1,  2.2,  2.3,  2.4,  2.5,  2.6,  2.7,  2.8,  2.9,  3.,   3.1,  3.2,  3.3,  3.4,  3.5,  3.6,
        3.7,  3.8, 3.9,  4.,   4.1,  4.2,  4.3,  4.4,  4.5,  4.6,  4.7,  4.8,  4.9,  5.,   5.1,  5.2,  5.3,  5.4,
        5.5,  5.6, 5.7,  5.8,  5.9,  6.,   6.1,  6.2,  6.3,  6.4,  6.5,  6.6,  6.7,  6.8,  6.9,  7.,   7.1,  7.2,
        7.3,  7.4, 7.5,  7.6,  7.7,  7.8,  7.9,  8.,   8.1,  8.2,  8.3,  8.4,  8.5,  8.6,  8.7,  8.8,  8.9,  9.,
        9.1,  9.2, 9.3,  9.4,  9.5,  9.6,  9.7,  9.8,  9.9,  10.,  10.1, 10.2, 10.3, 10.4, 10.5, 10.6, 10.7, 10.8,
        10.9, 11., 11.1, 11.2, 11.3, 11.4, 11.5, 11.6, 11.7, 11.8, 11.9, 12.};
    test_case.add_input<float>(Shape{4, 5, 3, 2}, sequence_vals);  // multiply factor (reverse)
    test_case.add_input<float>(Shape{4, 5, 3, 2}, sequence_vals);  // div factor

    test_case.add_expected_output<float>(
        Shape{4, 3, 2},
        {61.210526, 33.2,      23.857145, 19.181818, 16.373913, 14.5,      6.8880844, 6.83,
         6.7754016, 6.7239814, 6.6754713, 6.6296296, 5.9686656, 5.953226,  5.9382715, 5.9237804,
         5.9097314, 5.896105,  5.652082,  5.645059,  5.638186,  5.6314588, 5.624872,  5.618421});
    test_case.add_expected_output<float>(
        Shape{4, 3, 2},
        {6.271278, 6.2461543, 6.2433867, 6.2545457, 6.2744985, 6.3,       6.9531364, 6.970527,
         6.987378, 7.003712,  7.019554,  7.034921,  7.30868,   7.3164845, 7.324116,  7.3315806,
         7.338885, 7.346032,  7.485426,  7.489783,  7.494067,  7.49828,   7.5024257, 7.506502});
    test_case.add_expected_output<float>(
        Shape{5, 4, 3, 2},
        {25.,       13.,       9.,        7.,        5.8,       5.,        1.7741936, 1.75,      1.7272727, 1.7058823,
         1.6857144, 1.6666667, 1.3934426, 1.3870969, 1.3809522, 1.375,     1.3692307, 1.3636364, 1.2637362, 1.2608696,
         1.2580644, 1.2553192, 1.2526315, 1.25,      70.57143,  35.,       23.333334, 17.6,      14.218181, 12.,
         3.6739323, 3.618421,  3.5664334, 3.5176468, 3.471777,  3.4285717, 2.822119,  2.8083491, 2.7950313, 2.7821426,
         2.7696643, 2.757576,  2.543786,  2.5377107, 2.5317693, 2.5259573, 2.520271,  2.514706,  95.57143,  47.999996,
         32.333336, 24.6,      20.01818,  17.,       5.448126,  5.368421,  5.293706,  5.223529,  5.157491,  5.0952387,
         4.215562,  4.195446,  4.1759834, 4.1571426, 4.138895,  4.1212125, 3.8075223, 3.7985802, 3.7898335, 3.7812767,
         3.7729027, 3.764706,  61.210526, 33.2,      23.857145, 19.181818, 16.373913, 14.5,      6.8880844, 6.83,
         6.7754016, 6.7239814, 6.6754713, 6.6296296, 5.9686656, 5.953226,  5.9382715, 5.9237804, 5.9097314, 5.896105,
         5.652082,  5.645059,  5.638186,  5.6314588, 5.624872,  5.618421,  6.271278,  6.2461543, 6.2433867, 6.2545457,
         6.2744985, 6.3,       6.9531364, 6.970527,  6.987378,  7.003712,  7.019554,  7.034921,  7.30868,   7.3164845,
         7.324116,  7.3315806, 7.338885,  7.346032,  7.485426,  7.489783,  7.494067,  7.49828,   7.5024257, 7.506502});
    test_case.run();
}

NGRAPH_TEST(${BACKEND_NAME}, onnx_scan8_ND_b4_ones) {
    const auto function = onnx_import::import_onnx_model(file_util::path_join(SERIALIZED_ZOO, "onnx/scan8_ND_b4.onnx"));

    auto test_case = test::TestCase(function, s_device);
    test_case.add_input<float>(Shape{4, 3, 2}, std::vector<float>(24, 0));
    test_case.add_input<float>(Shape{4, 3, 2}, std::vector<float>(24, 1));
    std::vector<float> sequence_vals(120, 1);
    test_case.add_input<float>(Shape{4, 5, 3, 2}, sequence_vals);  // multiply by one
    test_case.add_input<float>(Shape{4, 5, 3, 2}, sequence_vals);  // div by one

    test_case.add_expected_output<float>(Shape{4, 3, 2}, {5., 5., 5., 5., 5., 5., 5., 5., 5., 5., 5., 5.,
                                                          5., 5., 5., 5., 5., 5., 5., 5., 5., 5., 5., 5.});
    test_case.add_expected_output<float>(Shape{4, 3, 2}, {8., 8., 8., 8., 8., 8., 8., 8., 8., 8., 8., 8.,
                                                          8., 8., 8., 8., 8., 8., 8., 8., 8., 8., 8., 8.});
    test_case.add_expected_output<float>(
        Shape{4, 5, 3, 2},
        {1., 1., 1., 1., 1., 1., 2., 2., 2., 2., 2., 2., 3., 3., 3., 3., 3., 3., 5., 5., 5., 5., 5., 5.,
         8., 8., 8., 8., 8., 8., 1., 1., 1., 1., 1., 1., 2., 2., 2., 2., 2., 2., 3., 3., 3., 3., 3., 3.,
         5., 5., 5., 5., 5., 5., 8., 8., 8., 8., 8., 8., 1., 1., 1., 1., 1., 1., 2., 2., 2., 2., 2., 2.,
         3., 3., 3., 3., 3., 3., 5., 5., 5., 5., 5., 5., 8., 8., 8., 8., 8., 8., 1., 1., 1., 1., 1., 1.,
         2., 2., 2., 2., 2., 2., 3., 3., 3., 3., 3., 3., 5., 5., 5., 5., 5., 5., 8., 8., 8., 8., 8., 8.});
    test_case.run();
}

NGRAPH_TEST(${BACKEND_NAME}, onnx_scan8_ND_b4_input_rev_vals) {
    const auto function =
        onnx_import::import_onnx_model(file_util::path_join(SERIALIZED_ZOO, "onnx/scan8_ND_b4_input_rev.onnx"));

    auto test_case = test::TestCase(function, s_device);
    test_case.add_input<float>(Shape{4, 3, 2}, std::vector<float>(24, 0));
    test_case.add_input<float>(Shape{4, 3, 2}, std::vector<float>(24, 1));
    std::vector<float> sequence_vals{
        0.1,  0.2, 0.3,  0.4,  0.5,  0.6,  0.7,  0.8,  0.9,  1.,   1.1,  1.2,  1.3,  1.4,  1.5,  1.6,  1.7,  1.8,
        1.9,  2.,  2.1,  2.2,  2.3,  2.4,  2.5,  2.6,  2.7,  2.8,  2.9,  3.,   3.1,  3.2,  3.3,  3.4,  3.5,  3.6,
        3.7,  3.8, 3.9,  4.,   4.1,  4.2,  4.3,  4.4,  4.5,  4.6,  4.7,  4.8,  4.9,  5.,   5.1,  5.2,  5.3,  5.4,
        5.5,  5.6, 5.7,  5.8,  5.9,  6.,   6.1,  6.2,  6.3,  6.4,  6.5,  6.6,  6.7,  6.8,  6.9,  7.,   7.1,  7.2,
        7.3,  7.4, 7.5,  7.6,  7.7,  7.8,  7.9,  8.,   8.1,  8.2,  8.3,  8.4,  8.5,  8.6,  8.7,  8.8,  8.9,  9.,
        9.1,  9.2, 9.3,  9.4,  9.5,  9.6,  9.7,  9.8,  9.9,  10.,  10.1, 10.2, 10.3, 10.4, 10.5, 10.6, 10.7, 10.8,
        10.9, 11., 11.1, 11.2, 11.3, 11.4, 11.5, 11.6, 11.7, 11.8, 11.9, 12.};
    test_case.add_input<float>(Shape{4, 5, 3, 2}, sequence_vals);  // multiply factor (reverse)
    test_case.add_input<float>(Shape{4, 5, 3, 2}, sequence_vals);  // div factor

    test_case.add_expected_output<float>(
        Shape{4, 3, 2},
        {61.210526, 33.2,      23.857145, 19.181818, 16.373913, 14.5,      6.8880844, 6.83,
         6.7754016, 6.7239814, 6.6754713, 6.6296296, 5.9686656, 5.953226,  5.9382715, 5.9237804,
         5.9097314, 5.896105,  5.652082,  5.645059,  5.638186,  5.6314588, 5.624872,  5.618421});
    test_case.add_expected_output<float>(
        Shape{4, 3, 2},
        {6.271278, 6.2461543, 6.2433867, 6.2545457, 6.2744985, 6.3,       6.9531364, 6.970527,
         6.987378, 7.003712,  7.019554,  7.034921,  7.30868,   7.3164845, 7.324116,  7.3315806,
         7.338885, 7.346032,  7.485426,  7.489783,  7.494067,  7.49828,   7.5024257, 7.506502});
    test_case.add_expected_output<float>(
        Shape{4, 5, 3, 2},
        {25.,       13.,       9.,        7.,        5.8,       5.,        70.57143,  35.,       23.333334, 17.6,
         14.218181, 12.,       95.57143,  47.999996, 32.333336, 24.6,      20.01818,  17.,       61.210526, 33.2,
         23.857145, 19.181818, 16.373913, 14.5,      6.271278,  6.2461543, 6.2433867, 6.2545457, 6.2744985, 6.3,
         1.7741936, 1.75,      1.7272727, 1.7058823, 1.6857144, 1.6666667, 3.6739323, 3.618421,  3.5664334, 3.5176468,
         3.471777,  3.4285717, 5.448126,  5.368421,  5.293706,  5.223529,  5.157491,  5.0952387, 6.8880844, 6.83,
         6.7754016, 6.7239814, 6.6754713, 6.6296296, 6.9531364, 6.970527,  6.987378,  7.003712,  7.019554,  7.034921,
         1.3934426, 1.3870969, 1.3809522, 1.375,     1.3692307, 1.3636364, 2.822119,  2.8083491, 2.7950313, 2.7821426,
         2.7696643, 2.757576,  4.215562,  4.195446,  4.1759834, 4.1571426, 4.138895,  4.1212125, 5.9686656, 5.953226,
         5.9382715, 5.9237804, 5.9097314, 5.896105,  7.30868,   7.3164845, 7.324116,  7.3315806, 7.338885,  7.346032,
         1.2637362, 1.2608696, 1.2580644, 1.2553192, 1.2526315, 1.25,      2.543786,  2.5377107, 2.5317693, 2.5259573,
         2.520271,  2.514706,  3.8075223, 3.7985802, 3.7898335, 3.7812767, 3.7729027, 3.764706,  5.652082,  5.645059,
         5.638186,  5.6314588, 5.624872,  5.618421,  7.485426,  7.489783,  7.494067,  7.49828,   7.5024257, 7.506502});
    test_case.run();
}

NGRAPH_TEST(${BACKEND_NAME}, onnx_scan8_ND_b4_seq_lens) {
    // ONNX Scan-8 can has optional `sequence_lens` input, the input was removed since ONNX Scan-9
    try {
        const auto function =
            onnx_import::import_onnx_model(file_util::path_join(SERIALIZED_ZOO, "onnx/scan8_ND_b4_seq_lens.onnx"));
    } catch (const ngraph::ngraph_error& e) {
        EXPECT_HAS_SUBSTRING(e.what(), std::string(" ONNX Scan-8 `sequence_lens` input is not supported. "));
    } catch (...) {
        FAIL() << "Expected exception was not thrown.";
    }
}

<<<<<<< HEAD
NGRAPH_TEST(${BACKEND_NAME}, onnx_grid_sample) {
    const auto function = onnx_import::import_onnx_model(file_util::path_join(SERIALIZED_ZOO, "onnx/grid_sample.onnx"));

    auto test_case = test::TestCase(function, s_device);
    test_case.add_input<float>(Shape{1, 1, 4, 4}, gen_range<float>(16));
    test_case.add_input<float>(
        {-1.0000f, -1.0000f, -0.6000f, -1.0000f, -0.2000f, -1.0000f, 0.2000f,  -1.0000f, 0.6000f,  -1.0000f, 1.0000f,
         -1.0000f, -1.0000f, -0.6000f, -0.6000f, -0.6000f, -0.2000f, -0.6000f, 0.2000f,  -0.6000f, 0.6000f,  -0.6000f,
         1.0000f,  -0.6000f, -1.0000f, -0.2000f, -0.6000f, -0.2000f, -0.2000f, -0.2000f, 0.2000f,  -0.2000f, 0.6000f,
         -0.2000f, 1.0000f,  -0.2000f, -1.0000f, 0.2000f,  -0.6000f, 0.2000f,  -0.2000f, 0.2000f,  0.2000f,  0.2000f,
         0.6000f,  0.2000f,  1.0000f,  0.2000f,  -1.0000f, 0.6000f,  -0.6000f, 0.6000f,  -0.2000f, 0.6000f,  0.2000f,
         0.6000f,  0.6000f,  0.6000f,  1.0000f,  0.6000f,  -1.0000f, 1.0000f,  -0.6000f, 1.0000f,  -0.2000f, 1.0000f,
         0.2000f,  1.0000f,  0.6000f,  1.0000f,  1.0000f,  1.0000});

    test_case.add_expected_output<float>(
        Shape{1, 1, 6, 6},
        {0.0000f,  0.1500f,  0.5500f, 0.9500f, 1.3500f,  0.7500f, 0.6000f, 1.5000f,  2.3000f,
         3.1000f,  3.9000f,  2.1000f, 2.2000f, 4.7000f,  5.5000f, 6.3000f, 7.1000f,  3.7000f,
         3.8000f,  7.9000f,  8.7000f, 9.5000f, 10.3000f, 5.3000f, 5.4000f, 11.1000f, 11.9000f,
         12.7000f, 13.5000f, 6.9000f, 3.0000f, 6.1500f,  6.5500f, 6.9500f, 7.3500f,  3.7500});
=======
NGRAPH_TEST(${BACKEND_NAME}, onnx_model_softsign) {
    auto model = onnx_import::import_onnx_model(file_util::path_join(SERIALIZED_ZOO, "onnx/softsign.onnx"));

    Inputs inputs{std::vector<float>{1.0, 0.1, 20.0, 12.0, -12.0, -0.2, 0.5, 100.0, 0.0, -1.0}};

    std::vector<float>
        output{0.5, 0.09090909, 0.95238096, 0.9230769, -0.9230769, -0.16666666, 0.33333334, 0.990099, 0., -0.5};

    auto test_case = test::TestCase(model, s_device);
    test_case.add_multiple_inputs(inputs);
    test_case.add_expected_output(output);
>>>>>>> c7f81123
    test_case.run();
}<|MERGE_RESOLUTION|>--- conflicted
+++ resolved
@@ -5141,13 +5141,27 @@
     }
 }
 
-<<<<<<< HEAD
+NGRAPH_TEST(${BACKEND_NAME}, onnx_model_softsign) {
+    auto model = onnx_import::import_onnx_model(file_util::path_join(SERIALIZED_ZOO, "onnx/softsign.onnx"));
+
+    Inputs inputs{std::vector<float>{1.0, 0.1, 20.0, 12.0, -12.0, -0.2, 0.5, 100.0, 0.0, -1.0}};
+
+    std::vector<float>
+        output{0.5, 0.09090909, 0.95238096, 0.9230769, -0.9230769, -0.16666666, 0.33333334, 0.990099, 0., -0.5};
+
+    auto test_case = test::TestCase(model, s_device);
+    test_case.add_multiple_inputs(inputs);
+    test_case.add_expected_output(output);
+    test_case.run();
+}
+
 NGRAPH_TEST(${BACKEND_NAME}, onnx_grid_sample) {
     const auto function = onnx_import::import_onnx_model(file_util::path_join(SERIALIZED_ZOO, "onnx/grid_sample.onnx"));
 
     auto test_case = test::TestCase(function, s_device);
     test_case.add_input<float>(Shape{1, 1, 4, 4}, gen_range<float>(16));
     test_case.add_input<float>(
+        Shape{1, 6, 6, 2},
         {-1.0000f, -1.0000f, -0.6000f, -1.0000f, -0.2000f, -1.0000f, 0.2000f,  -1.0000f, 0.6000f,  -1.0000f, 1.0000f,
          -1.0000f, -1.0000f, -0.6000f, -0.6000f, -0.6000f, -0.2000f, -0.6000f, 0.2000f,  -0.6000f, 0.6000f,  -0.6000f,
          1.0000f,  -0.6000f, -1.0000f, -0.2000f, -0.6000f, -0.2000f, -0.2000f, -0.2000f, 0.2000f,  -0.2000f, 0.6000f,
@@ -5162,18 +5176,6 @@
          3.1000f,  3.9000f,  2.1000f, 2.2000f, 4.7000f,  5.5000f, 6.3000f, 7.1000f,  3.7000f,
          3.8000f,  7.9000f,  8.7000f, 9.5000f, 10.3000f, 5.3000f, 5.4000f, 11.1000f, 11.9000f,
          12.7000f, 13.5000f, 6.9000f, 3.0000f, 6.1500f,  6.5500f, 6.9500f, 7.3500f,  3.7500});
-=======
-NGRAPH_TEST(${BACKEND_NAME}, onnx_model_softsign) {
-    auto model = onnx_import::import_onnx_model(file_util::path_join(SERIALIZED_ZOO, "onnx/softsign.onnx"));
-
-    Inputs inputs{std::vector<float>{1.0, 0.1, 20.0, 12.0, -12.0, -0.2, 0.5, 100.0, 0.0, -1.0}};
-
-    std::vector<float>
-        output{0.5, 0.09090909, 0.95238096, 0.9230769, -0.9230769, -0.16666666, 0.33333334, 0.990099, 0., -0.5};
-
-    auto test_case = test::TestCase(model, s_device);
-    test_case.add_multiple_inputs(inputs);
-    test_case.add_expected_output(output);
->>>>>>> c7f81123
+
     test_case.run();
 }