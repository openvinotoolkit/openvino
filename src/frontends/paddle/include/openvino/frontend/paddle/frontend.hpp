// Copyright (C) 2018-2022 Intel Corporation
// SPDX-License-Identifier: Apache-2.0
//

#pragma once

#include "openvino/core/extension.hpp"
#include "openvino/frontend/extension/decoder_transformation.hpp"
#include "openvino/frontend/extension/telemetry.hpp"
#include "openvino/frontend/frontend.hpp"
#include "openvino/frontend/input_model.hpp"
#include "openvino/frontend/paddle/exception.hpp"
#include "openvino/frontend/paddle/extension/conversion.hpp"
#include "openvino/frontend/paddle/node_context.hpp"
#include "openvino/frontend/paddle/visibility.hpp"

namespace ov {
namespace frontend {
namespace paddle {

class OpPlace;

class PADDLE_API FrontEnd : public ov::frontend::FrontEnd {
public:
    using Ptr = std::shared_ptr<FrontEnd>;
    FrontEnd();

    /// \brief Completely convert the remaining, not converted part of a function.
    /// \param partiallyConverted partially converted OV Model
    /// \return fully converted OV Model
    std::shared_ptr<ov::Model> convert(const InputModel::Ptr& model) const override;

    /// \brief Completely convert the remaining, not converted part of a function.
    /// \param partiallyConverted partially converted OV Model
    void convert(const std::shared_ptr<Model>& partiallyConverted) const override;

    /// \brief Convert only those parts of the model that can be converted leaving others
    /// as-is. Converted parts are not normalized by additional transformations; normalize
    /// function or another form of convert function should be called to finalize the
    /// conversion process.
    /// \param model Input model
    /// \return partially converted OV Model
    std::shared_ptr<Model> convert_partially(const InputModel::Ptr& model) const override;

    /// \brief Convert operations with one-to-one mapping with decoding nodes.
    /// Each decoding node is an OV node representing a single FW operation node with
    /// all attributes represented in FW-independent way.
    /// \param model Input model
    /// \return OV Model after decoding
    std::shared_ptr<Model> decode(const InputModel::Ptr& model) const override;

    /// \brief Runs normalization passes on function that was loaded with partial conversion
    /// \param function partially converted ov function
    void normalize(const std::shared_ptr<ov::Model>& function) const override;

    /// \brief Gets name of this FrontEnd. Can be used by clients
    /// if frontend is selected automatically by FrontEndManager::load_by_model
    ///
    /// \return Paddle frontend name.
    std::string get_name() const override;

    void add_extension(const std::shared_ptr<ov::Extension>& extension) override;

protected:
    /// \brief Check if FrontEnd can recognize model from given parts
    /// \param params Can be path to folder which contains __model__ file or path to
    /// .pdmodel file
    /// \return InputModel::Ptr
    bool supported_impl(const std::vector<ov::Any>& variants) const override;

    /// \brief Reads model from 1 or 2 given file names or 1 or 2 std::istream containing
    /// model in protobuf format and weights
    /// \param params Can contain path to folder with __model__ file or path to .pdmodel
    /// file or 1 or 2 streams with model and weights
    /// \return InputModel::Ptr
    InputModel::Ptr load_impl(const std::vector<ov::Any>& params) const override;

protected:
    static std::shared_ptr<Model> convert_each_node(
        const std::shared_ptr<InputModel>& frontend_model,
        std::function<std::map<std::string, OutputVector>(const std::map<std::string, Output<Node>>&,
                                                          const std::shared_ptr<OpPlace>&)> func);
<<<<<<< HEAD
    bool is_function_quantized(const std::shared_ptr<ngraph::Function>& function) const;
    std::shared_ptr<TelemetryExtension> m_telemetry;
    std::vector<std::shared_ptr<DecoderTransformationExtension>> m_transformation_extensions;
=======

    // m_extensions should be the first member here,
    // m_extensions can contain SO Extension (holder for other Extensions),
    // so it should be released last.
    std::vector<Extension::Ptr> m_extensions;
    TelemetryExtension::Ptr m_telemetry;
    std::vector<DecoderTransformationExtension::Ptr> m_transformation_extensions;
    std::vector<ConversionExtensionBase::Ptr> m_conversion_extensions;

    TranslatorDictionaryType m_op_translators;
>>>>>>> 4e0a740e
};

}  // namespace paddle
}  // namespace frontend
}  // namespace ov<|MERGE_RESOLUTION|>--- conflicted
+++ resolved
@@ -80,11 +80,7 @@
         const std::shared_ptr<InputModel>& frontend_model,
         std::function<std::map<std::string, OutputVector>(const std::map<std::string, Output<Node>>&,
                                                           const std::shared_ptr<OpPlace>&)> func);
-<<<<<<< HEAD
     bool is_function_quantized(const std::shared_ptr<ngraph::Function>& function) const;
-    std::shared_ptr<TelemetryExtension> m_telemetry;
-    std::vector<std::shared_ptr<DecoderTransformationExtension>> m_transformation_extensions;
-=======
 
     // m_extensions should be the first member here,
     // m_extensions can contain SO Extension (holder for other Extensions),
@@ -95,7 +91,6 @@
     std::vector<ConversionExtensionBase::Ptr> m_conversion_extensions;
 
     TranslatorDictionaryType m_op_translators;
->>>>>>> 4e0a740e
 };
 
 }  // namespace paddle
