--- conflicted
+++ resolved
@@ -79,7 +79,6 @@
         const std::shared_ptr<InputModel>& frontend_model,
         std::function<std::map<std::string, OutputVector>(const std::map<std::string, Output<Node>>&,
                                                           const std::shared_ptr<OpPlace>&)> func);
-<<<<<<< HEAD
     static std::map<int32_t, std::shared_ptr<Model>> convert_each_node_recursive(
         const std::shared_ptr<InputModel>& frontend_model,
         const int32_t block_idx,
@@ -87,13 +86,7 @@
         const std::vector<std::shared_ptr<TensorPlace>>& output_tensors,
         std::function<std::map<std::string, OutputVector>(const std::map<std::string, Output<Node>>&,
                                                           const std::shared_ptr<OpPlace>&)> func);
-    // m_extensions should be the first member here,
-    // m_extensions can contain SO Extension (holder for other Extensions),
-    // so it should be released last.
-    std::vector<Extension::Ptr> m_extensions;
-=======
 
->>>>>>> c1803020
     TelemetryExtension::Ptr m_telemetry;
     std::vector<DecoderTransformationExtension::Ptr> m_transformation_extensions;
     std::vector<ConversionExtensionBase::Ptr> m_conversion_extensions;
