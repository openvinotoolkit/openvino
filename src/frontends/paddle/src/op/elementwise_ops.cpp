// Copyright (C) 2018-2022 Intel Corporation
// SPDX-License-Identifier: Apache-2.0
//

#include "elementwise_ops.hpp"

namespace ov {
namespace frontend {
namespace paddle {
namespace op {

//
NamedOutputs elementwise_add(const NodeContext& node_context) {
    return elementwise_ops<default_opset::Add>(node_context);
}

NamedOutputs elementwise_sub(const NodeContext& node_context) {
    return elementwise_ops<default_opset::Subtract>(node_context);
}

NamedOutputs elementwise_mul(const NodeContext& node_context) {
    return elementwise_ops<default_opset::Multiply>(node_context);
}

NamedOutputs elementwise_div(const NodeContext& node_context) {
    return elementwise_ops<default_opset::Divide>(node_context);
}

NamedOutputs elementwise_min(const NodeContext& node_context) {
    return elementwise_ops<default_opset::Minimum>(node_context);
}

NamedOutputs elementwise_max(const NodeContext& node_context) {
    return elementwise_ops<default_opset::Maximum>(node_context);
}

NamedOutputs elementwise_pow(const NodeContext& node_context) {
    return elementwise_ops<default_opset::Power>(node_context);
}

NamedOutputs elementwise_equal(const NodeContext& node_context) {
    return elementwise_ops<default_opset::Equal>(node_context);
}

NamedOutputs elementwise_greater_equal(const NodeContext& node_context) {
    return elementwise_ops<default_opset::GreaterEqual>(node_context);
}

<<<<<<< HEAD
NamedOutputs elementwise_not_equal(const NodeContext& node_context) {
    return elementwise_ops<default_opset::NotEqual>(node_context);
=======
NamedOutputs elementwise_floordiv(const NodeContext& node_context) {
    auto x = node_context.get_input("X");
    auto y = node_context.get_input("Y");
    auto axis = -1;
    if (node_context.has_attribute("axis")) {
        axis = node_context.get_attribute<int>("axis");
    }
    return node_context.default_single_output_mapping(
        {std::make_shared<default_opset::Divide>(x,
                                                 y,
                                                 false,
                                                 ov::op::AutoBroadcastSpec(ov::op::AutoBroadcastType::PDPD, axis))},
        {"Out"});
>>>>>>> 385d87ed
}

NamedOutputs elementwise_mod(const NodeContext& node_context) {
    return elementwise_ops<default_opset::FloorMod>(node_context);
}

}  // namespace op
}  // namespace paddle
}  // namespace frontend
}  // namespace ov<|MERGE_RESOLUTION|>--- conflicted
+++ resolved
@@ -46,10 +46,11 @@
     return elementwise_ops<default_opset::GreaterEqual>(node_context);
 }
 
-<<<<<<< HEAD
+
 NamedOutputs elementwise_not_equal(const NodeContext& node_context) {
     return elementwise_ops<default_opset::NotEqual>(node_context);
-=======
+}
+
 NamedOutputs elementwise_floordiv(const NodeContext& node_context) {
     auto x = node_context.get_input("X");
     auto y = node_context.get_input("Y");
@@ -63,7 +64,6 @@
                                                  false,
                                                  ov::op::AutoBroadcastSpec(ov::op::AutoBroadcastType::PDPD, axis))},
         {"Out"});
->>>>>>> 385d87ed
 }
 
 NamedOutputs elementwise_mod(const NodeContext& node_context) {
