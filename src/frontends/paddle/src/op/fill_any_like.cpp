// Copyright (C) 2018-2025 Intel Corporation
// SPDX-License-Identifier: Apache-2.0
//

#include "default_opset.hpp"
#include "op_utils.hpp"
#include "openvino/frontend/paddle/node_context.hpp"

namespace ov {
namespace frontend {
namespace paddle {
namespace op {
NamedOutputs fill_any_like(const NodeContext& node) {
    auto x = node.get_input("X");
<<<<<<< HEAD
    auto dtype = node.get_attribute<ov::element::Type>("dtype", element::undefined);
=======
    auto dtype = node.get_attribute<ov::element::Type>("dtype", element::dynamic);
>>>>>>> c70fb31e
    const auto value = node.get_attribute<float>("value");
    if (dtype.is_dynamic()) {
        // when type does not define, use the input type
        dtype = x.get_element_type();
    }
    const std::vector<element::Type> supported_type =
        {element::boolean, element::i16, element::i32, element::i64, element::f16, element::f32, element::f64};
    const bool valid_type =
        std::any_of(supported_type.begin(), supported_type.end(), [dtype](const element::Type& type) {
            return dtype == type;
        });
    PADDLE_OP_CHECK(node, valid_type, "Invalid dtype! Fill_any_like supports boolean, i16, i32, i64, f16, f32, f64");
    const auto value_node = default_opset::Constant::create(dtype, {1}, {value});
    x = get_tensor_safe(x);
    const auto shape_node = std::make_shared<default_opset::ShapeOf>(x);
    return node.default_single_output_mapping({std::make_shared<default_opset::Broadcast>(value_node, shape_node)},
                                              {"Out"});
}

}  // namespace op
}  // namespace paddle
}  // namespace frontend
}  // namespace ov<|MERGE_RESOLUTION|>--- conflicted
+++ resolved
@@ -12,11 +12,7 @@
 namespace op {
 NamedOutputs fill_any_like(const NodeContext& node) {
     auto x = node.get_input("X");
-<<<<<<< HEAD
-    auto dtype = node.get_attribute<ov::element::Type>("dtype", element::undefined);
-=======
     auto dtype = node.get_attribute<ov::element::Type>("dtype", element::dynamic);
->>>>>>> c70fb31e
     const auto value = node.get_attribute<float>("value");
     if (dtype.is_dynamic()) {
         // when type does not define, use the input type
