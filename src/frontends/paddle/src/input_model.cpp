// Copyright (C) 2018-2023 Intel Corporation
// SPDX-License-Identifier: Apache-2.0
//

#include "input_model.hpp"

#include <fstream>
#include <queue>

#include "decoder_proto.hpp"
#include "framework.pb.h"
#include "input_model.hpp"
#include "openvino/frontend/paddle/node_context.hpp"
#include "openvino/opsets/opset7.hpp"
#include "openvino/util/common_util.hpp"
#include "paddle_utils.hpp"
#include "place.hpp"

#if defined(OPENVINO_ENABLE_UNICODE_PATH_SUPPORT) && defined(_WIN32)
#    include <codecvt>
#    include <locale>
#endif

namespace ov {
namespace frontend {
namespace paddle {

using namespace ::paddle::framework::proto;

class InputModel::InputModelImpl {
public:
    template <typename T>
    InputModelImpl(const std::basic_string<T>& path,
                   const InputModel& input_model,
                   const std::shared_ptr<TelemetryExtension>& telemetry);
    InputModelImpl(const std::vector<std::istream*>& streams,
                   const InputModel& input_model,
                   const std::shared_ptr<TelemetryExtension>& telemetry);
    std::vector<Place::Ptr> get_inputs() const;
    std::vector<Place::Ptr> get_outputs() const;
    Place::Ptr get_place_by_tensor_name(const std::string& tensorName) const;
    void override_all_outputs(const std::vector<Place::Ptr>& outputs);
    void override_all_inputs(const std::vector<Place::Ptr>& inputs);
    void extract_subgraph(const std::vector<Place::Ptr>& inputs, const std::vector<Place::Ptr>& outputs);
    void set_default_shape(Place::Ptr place, const ov::Shape&);
    void set_partial_shape(Place::Ptr place, const ov::PartialShape&);
    ov::PartialShape get_partial_shape(Place::Ptr place) const;
    void set_element_type(Place::Ptr place, const ov::element::Type&);
    void set_tensor_value(Place::Ptr place, const void* value);

    std::vector<std::shared_ptr<OpPlace>> get_op_places(const int32_t blck_idx) const;
    std::map<std::string, std::shared_ptr<TensorPlace>> get_var_places() const {
        return m_var_places;
    }
    std::map<paddle::TensorName, Output<Node>> get_tensor_values() const {
        return m_tensor_values;
    };

private:
    void load_places();
    template <typename T>
    void loadConsts(const std::basic_string<T>& folder_with_weights, std::istream* weight_stream);
    void create_temp_consts();
    std::vector<std::shared_ptr<OpPlace>> determine_cut_nodes() const;

    std::vector<std::vector<std::shared_ptr<OpPlace>>> m_op_places;
    std::map<std::string, std::shared_ptr<TensorPlace>> m_var_places;
    std::shared_ptr<ProgramDesc> m_fw_ptr;
    const InputModel& m_input_model;
    std::vector<Place::Ptr> m_inputs;
    std::vector<Place::Ptr> m_outputs;
    std::map<paddle::TensorName, Output<Node>> m_tensor_values;

    std::shared_ptr<TelemetryExtension> m_telemetry;

    // shows if some nodes might be deleted from graph
    bool m_graph_changed = false;
};

void InputModel::InputModelImpl::load_places() {
    const int cnt_of_blocks = m_fw_ptr->blocks_size();
    const auto& blocks = m_fw_ptr->blocks();
    std::map<std::string, uint64_t> op_statistics;

    m_op_places.resize(cnt_of_blocks);

    for (int block_idx = 0; block_idx < cnt_of_blocks; block_idx++) {
        const auto& block = blocks[block_idx];

        for (const auto& var : block.vars()) {
            m_var_places[var.name()] = std::make_shared<TensorPlace>(m_input_model, var);
        }

        for (const auto& op : block.ops()) {
            auto op_place = std::make_shared<OpPlace>(m_input_model, op);
            op_place->set_decoder(std::make_shared<DecoderProto>(op_place));

            if (m_telemetry) {
                op_statistics[op.type()]++;
            }

            m_op_places[block_idx].push_back(op_place);

            for (const auto& output : op.outputs()) {
                for (const auto& var_name : output.arguments()) {
                    auto out_port = std::make_shared<OutPortPlace>(m_input_model);

                    // connect out_port and tensor
                    const auto& tensor = m_var_places.at(var_name);
                    tensor->add_producing_port(out_port);
                    out_port->set_target_tensor(tensor);

                    // connect out_port and op
                    op_place->add_out_port(out_port, output.parameter());
                    out_port->set_op(op_place);
                }
            }

            for (const auto& input : op.inputs()) {
                for (const auto& var_name : input.arguments()) {
                    auto in_port = std::make_shared<InPortPlace>(m_input_model);

                    // connect in_port and tensor
                    const auto& tensor = m_var_places.at(var_name);
                    tensor->add_consuming_port(in_port);
                    in_port->set_source_tensor(tensor);

                    // connect in_port and op
                    op_place->add_in_port(in_port, input.parameter());
                    in_port->set_op(op_place);
                }
            }

            // Determine outputs and inputs
            if (op.type() == "feed") {
                const auto& place = op_place->get_output_port_paddle("Out", 0);
                const auto& var_place = std::dynamic_pointer_cast<TensorPlace>(place->get_target_tensor_paddle());
                const auto& tensor_desc = var_place->get_desc().type().lod_tensor().tensor();
                const auto& dims = tensor_desc.dims();

                var_place->set_element_type(get_ov_type(tensor_desc.data_type()));
                var_place->set_partial_shape(PartialShape(std::vector<Dimension>(dims.begin(), dims.end())));
                m_inputs.push_back(var_place);
            } else if (op.type() == "fetch") {
                auto place = op_place->get_input_port_paddle("X", 0);
                m_outputs.push_back(place->get_source_tensor_paddle());
            }
        }
    }
    if (m_telemetry) {
        for (const auto& op : op_statistics) {
            m_telemetry->send_event("op_count", "paddle_" + op.first, static_cast<int>(op.second));
        }
    }
}

namespace {
bool read_tensor(std::istream& is, char* data, size_t len) {
    is.read(data, len);
    return (size_t)is.gcount() == len;
}

template <typename T>
std::basic_string<T> get_const_path(const std::basic_string<T>& folder_with_weights, const std::string& name) {
    return folder_with_weights + paddle::get_path_sep<T>() + name;
}

#if defined(OPENVINO_ENABLE_UNICODE_PATH_SUPPORT) && defined(_WIN32)
template <>
std::basic_string<wchar_t> get_const_path(const std::basic_string<wchar_t>& folder, const std::string& name) {
    std::wstring_convert<std::codecvt_utf8_utf16<wchar_t>> converter;
    std::wstring _name = converter.from_bytes(name);
    return folder + paddle::get_path_sep<wchar_t>() + _name;
}
#endif

template <typename T>
std::basic_string<T> get_model_path(const std::basic_string<T>& path, std::ifstream* weights_stream) {
    std::string model_file{path};
    std::string ext = ".pdmodel";
    if (ov::util::ends_with(model_file, ext)) {
        std::string params_ext = ".pdiparams";
        std::string weights_file{path};
        weights_file.replace(weights_file.size() - ext.size(), ext.size(), params_ext);
        weights_stream->open(weights_file, std::ios::binary);
        // Don't throw error if file isn't opened
        // It may mean that model don't have constants
    } else {
        model_file += paddle::get_path_sep<T>() + "__model__";
    }
    return model_file;
}

#if defined(OPENVINO_ENABLE_UNICODE_PATH_SUPPORT) && defined(_WIN32)
template <>
std::basic_string<wchar_t> get_model_path(const std::basic_string<wchar_t>& path, std::ifstream* weights_stream) {
    std::wstring model_file{path};
    std::wstring ext = L".pdmodel";
    if (ov::util::ends_with(model_file, ext)) {
        std::wstring params_ext = L".pdiparams";
        std::wstring weights_file{path};
        weights_file.replace(weights_file.size() - ext.size(), ext.size(), params_ext);
        weights_stream->open(weights_file, std::ios::binary);
        // Don't throw error if file isn't opened
        // It may mean that model don't have constants
    } else {
        model_file += paddle::get_path_sep<wchar_t>() + L"__model__";
    }
    return model_file;
}
#endif
}  // namespace

std::vector<std::shared_ptr<OpPlace>> InputModel::InputModelImpl::get_op_places(const int32_t blck_idx) const {
    if (m_graph_changed) {
        return determine_cut_nodes();
    }
    if (static_cast<size_t>(blck_idx) < m_op_places.size())
        return m_op_places[blck_idx];
    return {};
}

std::vector<std::shared_ptr<OpPlace>> InputModel::InputModelImpl::determine_cut_nodes() const {
    std::queue<OpPlace*> q;
    std::unordered_set<OpPlace*> visited;
    std::vector<std::shared_ptr<OpPlace>> new_op_places;
    new_op_places.reserve(m_op_places[0].size());
    // Marking nodes from outputs to inputs/constants
    for (const auto& output : get_outputs()) {
        if (!output->is_input()) {
            auto paddle_output_op = std::dynamic_pointer_cast<OpPlace>(output->get_producing_operation());
            FRONT_END_GENERAL_CHECK(paddle_output_op != nullptr, "Output doesn't have producing operation");
            if (!visited.count(paddle_output_op.get())) {
                visited.insert(paddle_output_op.get());
                q.push(paddle_output_op.get());
                new_op_places.push_back(paddle_output_op);
            }
        }
    }
    while (!q.empty()) {
        auto p_op = q.front();
        q.pop();
        for (const auto& map_pair : p_op->get_input_ports()) {
            for (const auto& port : map_pair.second) {
                auto tensor = port->get_source_tensor();
                if (tensor && !tensor->is_input() && !m_tensor_values.count(tensor->get_names()[0])) {
                    std::shared_ptr<OpPlace> paddle_op =
                        std::dynamic_pointer_cast<OpPlace>(tensor->get_producing_operation());
                    if (paddle_op && !visited.count(paddle_op.get())) {
                        visited.insert(paddle_op.get());
                        q.push(paddle_op.get());
                        new_op_places.push_back(paddle_op);
                    }
                }
            }
        }
    }
    std::reverse(new_op_places.begin(), new_op_places.end());
    return new_op_places;
}

template <typename T>
void InputModel::InputModelImpl::loadConsts(const std::basic_string<T>& folder_with_weights,
                                            std::istream* weight_stream) {
    for (const auto& item : m_var_places) {
        const auto& var_desc = item.second->get_desc();
        const auto& name = item.first;
        if (ov::util::ends_with(name, std::string{"feed"}) || ov::util::ends_with(name, std::string{"fetch"}))
            continue;
        if (!var_desc.persistable())
            continue;

        FRONT_END_GENERAL_CHECK(var_desc.type().type() == ::paddle::framework::proto::VarType::LOD_TENSOR);
        /*
            reference:
           https://github.com/PaddlePaddle/Paddle2ONNX/blob/c14446437041a0aa3572994d085b7a35c5b0985c/paddle2onnx/parser/parser.cc#L261
            When deserialize the proto, the header of each weight
            [ 4 byte ]      -- version(not need)
            [   8 byte   ]  -- lod_level(not need)
            [ 4 byte ]      -- version(not need)
            [ 4 byte ]      -- TensorDesc size
            [ x byte ... ]  -- TensorDesc
            [ y byte ... ]  -- weight
        */
        {
            const size_t header_size = 16;
            std::vector<char> header(header_size);
            weight_stream->read(&header[0], header_size);
        }

        int32_t size;
        weight_stream->read(reinterpret_cast<char*>(&size), sizeof(size));

        std::unique_ptr<char[]> buf(new char[size]);
        weight_stream->read(reinterpret_cast<char*>(buf.get()), size);

        std::unique_ptr<::paddle::framework::proto::VarType_TensorDesc> tensor_desc(
            new ::paddle::framework::proto::VarType_TensorDesc());
        tensor_desc->ParseFromArray(buf.get(), size);
        Shape shape(tensor_desc->dims().cbegin(), tensor_desc->dims().cend());
        const auto& type = get_ov_type(tensor_desc->data_type());
        const auto& data_length = shape_size(shape) * type.size();
        std::vector<uint8_t> tensor_data(data_length);

        bool read_succeed = false;
        if (weight_stream) {
            read_succeed = read_tensor(*weight_stream, reinterpret_cast<char*>(&tensor_data[0]), data_length);
        } else if (!folder_with_weights.empty()) {
            std::ifstream is(get_const_path(folder_with_weights, name), std::ios::in | std::ifstream::binary);
            FRONT_END_GENERAL_CHECK(is && is.is_open(), "Cannot open file for constant value.");
            read_succeed = read_tensor(is, reinterpret_cast<char*>(&tensor_data[0]), data_length);
        } else {
            FRONT_END_GENERAL_CHECK(false, "Either folder with weights or stream must be provided.");
        }
        FRONT_END_GENERAL_CHECK(read_succeed,
                                "File containing constant with name ",
                                name,
                                " wasn't successfully read.");

        auto const_node = opset7::Constant::create(type, shape, &tensor_data[0]);
        const_node->set_friendly_name(name);
        m_tensor_values[name] = const_node;
    }
}

template <typename T>
InputModel::InputModelImpl::InputModelImpl(const std::basic_string<T>& path,
                                           const InputModel& input_model,
                                           const std::shared_ptr<TelemetryExtension>& telemetry)
    : m_fw_ptr{std::make_shared<ProgramDesc>()},
      m_input_model(input_model),
      m_telemetry(telemetry) {
    std::string empty_str;
    std::ifstream weights_stream;
    std::ifstream pb_stream(get_model_path<T>(path, &weights_stream), std::ios::in | std::ifstream::binary);

    FRONT_END_GENERAL_CHECK(pb_stream && pb_stream.is_open(), "Model file doesn't exist");
    FRONT_END_GENERAL_CHECK(m_fw_ptr->ParseFromIstream(&pb_stream), "Model can't be parsed");
    // According to Paddle, the saved model has the framework version
    // For example Paddle 2.1.0 is encoded as 2001000. 0 means the latest framework.
    // https://github.com/paddle/Paddle/blob/develop/cmake/version.cmake
    // https://github.com/paddle/Paddle/blob/2100816c5190693cc7dee181e96af72e9f0fbd1d/paddle/fluid/framework/program_desc.cc#L52
    int64_t version = m_fw_ptr->version().version();
    FRONT_END_GENERAL_CHECK(
        version >= 2000000 || version == 0,
        "[Frontend]Only Support Paddle greater than 2.0.0, current version " + std::to_string(version));
    load_places();
    if (weights_stream && weights_stream.is_open()) {
        loadConsts(std::basic_string<T>{}, &weights_stream);
    } else {
        loadConsts(path, nullptr);
    }
    create_temp_consts();
}

void InputModel::InputModelImpl::create_temp_consts() {
    for (const auto& item : m_var_places) {
        const auto& var_place = item.second;
        const auto& var_desc = var_place->get_desc();
        const auto& name = item.first;
        if (var_desc.persistable())
            continue;

        // The node with tensorarray as its input may be created before the node with this tensorarray
        // as its output. e.g. the tensorarray is both the input and output of the same node.
        // So we have to create a fake empty node here.
        // Problem is, we have no idea which axis should be 0.
        // Since the models (faster/mask rcnn) are either concating tensors in tensorarray along the dynamic
        // dimension, or concating static shape tensors. So we make the dynamic dimension to be 0. In case of static
        // shape, we simply the the first dimension be 0.
        if (var_desc.type().has_tensor_array()) {
            const auto& tensor = var_desc.type().tensor_array().tensor();
            const auto& type = get_ov_type(tensor.data_type());

            std::cout << "WARNING: The PaddlePaddle model has \"TENSOR_ARRAY\" variables, which is supported "
                      << " under limited situations.\n";

            PartialShape tensor_ps(std::vector<Dimension>(tensor.dims().cbegin(), tensor.dims().cend()));
            tensor_ps.insert(tensor_ps.begin(), 1);  // unsqueeze
            // also update the place for following initialize the graph connection
            var_place->set_element_type(type);
            var_place->set_partial_shape(tensor_ps);

            Shape shape(tensor_ps.size(), 0);
            for (size_t i = 0; i < tensor_ps.size(); i++) {
                const auto& dim = tensor_ps[i];
                if (dim.is_static()) {
                    shape[i] = dim.get_length();
                }
            }

            if (tensor_ps.is_static()) {
                // this tensorarray tensor originally could be scalar, then
                // tensor_ps size would be 1 after unsqueeze.
                auto idx = tensor_ps.size() > 1 ? 1 : 0;
                shape[idx] = 0;
            }

            auto node = opset7::Constant::create(type, shape, {0});
            node->set_friendly_name(name);
            node->output(0).get_tensor().add_names({name});

            m_tensor_values[name] = node;
        }
    }
}

InputModel::InputModelImpl::InputModelImpl(const std::vector<std::istream*>& streams,
                                           const InputModel& input_model,
                                           const std::shared_ptr<TelemetryExtension>& telemetry)
    : m_fw_ptr{std::make_shared<ProgramDesc>()},
      m_input_model(input_model),
      m_telemetry(telemetry) {
    if (streams.size() != 1) {
        FRONT_END_GENERAL_CHECK(streams.size() == 2,
                                "Two streams are needed to load a model: model and weights streams");
    }
    FRONT_END_GENERAL_CHECK(m_fw_ptr->ParseFromIstream(streams[0]), "Model can't be parsed");
    int64_t version = m_fw_ptr->version().version();
    FRONT_END_GENERAL_CHECK(
        version >= 2000000 || version == 0,
        "[Frontend]Only Support Paddle greater than 2.0.0, current version " + std::to_string(version));
    load_places();
    if (streams.size() > 1)
        loadConsts(std::string(), streams[1]);
    create_temp_consts();
}

std::vector<Place::Ptr> InputModel::InputModelImpl::get_inputs() const {
    return m_inputs;
}

std::vector<Place::Ptr> InputModel::InputModelImpl::get_outputs() const {
    return m_outputs;
}

Place::Ptr InputModel::InputModelImpl::get_place_by_tensor_name(const std::string& tensorName) const {
    if (m_var_places.count(tensorName))
        return m_var_places.at(tensorName);
    return nullptr;
}

namespace {
std::shared_ptr<TensorPlace> castToTensorPlace(const Place::Ptr& place) {
    if (auto var_place = std::dynamic_pointer_cast<TensorPlace>(place)) {
        return var_place;
    } else if (auto in_port_place = std::dynamic_pointer_cast<InPortPlace>(place)) {
        return in_port_place->get_source_tensor_paddle();
    } else if (auto out_port_place = std::dynamic_pointer_cast<OutPortPlace>(place)) {
        return out_port_place->get_target_tensor_paddle();
    }
    FRONT_END_GENERAL_CHECK(false, "Cannot cast this Place to TensorPlacepaddle.");
}

}  // namespace

void InputModel::InputModelImpl::override_all_inputs(const std::vector<Place::Ptr>& inputs) {
    m_graph_changed = true;
    m_inputs.clear();
    for (const auto& inp : inputs) {
        m_inputs.push_back(castToTensorPlace(inp));
    }
}

void InputModel::InputModelImpl::override_all_outputs(const std::vector<Place::Ptr>& outputs) {
    m_graph_changed = true;
    m_outputs.clear();
    for (const auto& outp : outputs) {
        m_outputs.push_back(castToTensorPlace(outp));
    }
}

void InputModel::InputModelImpl::extract_subgraph(const std::vector<Place::Ptr>& inputs,
<<<<<<< HEAD
                                                 const std::vector<Place::Ptr>& outputs) {
=======
                                                  const std::vector<Place::Ptr>& outputs) {
>>>>>>> 63df415d
    m_graph_changed = true;
    override_all_inputs(inputs);
    override_all_outputs(outputs);
}

void InputModel::InputModelImpl::set_default_shape(Place::Ptr place, const ov::Shape& shape) {
    FRONT_END_NOT_IMPLEMENTED("set_default_shape");
}

void InputModel::InputModelImpl::set_partial_shape(Place::Ptr place, const ov::PartialShape& p_shape) {
    castToTensorPlace(place)->set_partial_shape(p_shape);
}

ov::PartialShape InputModel::InputModelImpl::get_partial_shape(Place::Ptr place) const {
    return castToTensorPlace(place)->get_partial_shape();
}

void InputModel::InputModelImpl::set_element_type(Place::Ptr place, const ov::element::Type& type) {
    castToTensorPlace(place)->set_element_type(type);
}

void InputModel::InputModelImpl::set_tensor_value(Place::Ptr place, const void* value) {
    m_graph_changed = true;
    auto tensor_place = castToTensorPlace(place);
    auto p_shape = tensor_place->get_partial_shape();
    auto type = tensor_place->get_element_type();
    auto constant = opset7::Constant::create(type, p_shape.to_shape(), value);
    auto name = tensor_place->get_names()[0];
    constant->set_friendly_name(name);
    m_tensor_values[name] = constant;
}

InputModel::InputModel(const std::string& path, const std::shared_ptr<TelemetryExtension>& telemetry)
    : _impl{std::make_shared<InputModelImpl>(path, *this, telemetry)} {}

#if defined(OPENVINO_ENABLE_UNICODE_PATH_SUPPORT) && defined(_WIN32)
InputModel::InputModel(const std::wstring& path, const std::shared_ptr<TelemetryExtension>& telemetry)
    : _impl{std::make_shared<InputModelImpl>(path, *this, telemetry)} {}
#endif

InputModel::InputModel(const std::vector<std::istream*>& streams, const std::shared_ptr<TelemetryExtension>& telemetry)
    : _impl{std::make_shared<InputModelImpl>(streams, *this, telemetry)} {}

std::vector<std::shared_ptr<OpPlace>> InputModel::get_op_places(const int32_t blck_idx) const {
    return _impl->get_op_places(blck_idx);
}

std::map<std::string, std::shared_ptr<TensorPlace>> InputModel::get_var_places() const {
    return _impl->get_var_places();
}

std::map<paddle::TensorName, Output<Node>> InputModel::get_tensor_values() const {
    return _impl->get_tensor_values();
}

std::vector<Place::Ptr> InputModel::get_inputs() const {
    return _impl->get_inputs();
}

std::vector<Place::Ptr> InputModel::get_outputs() const {
    return _impl->get_outputs();
}

Place::Ptr InputModel::get_place_by_tensor_name(const std::string& tensorName) const {
    return _impl->get_place_by_tensor_name(tensorName);
}

void InputModel::override_all_outputs(const std::vector<Place::Ptr>& outputs) {
    _impl->override_all_outputs(outputs);
}

void InputModel::override_all_inputs(const std::vector<Place::Ptr>& inputs) {
    _impl->override_all_inputs(inputs);
}

void InputModel::extract_subgraph(const std::vector<Place::Ptr>& inputs, const std::vector<Place::Ptr>& outputs) {
    _impl->extract_subgraph(inputs, outputs);
}

void InputModel::set_partial_shape(const Place::Ptr& place, const ov::PartialShape& p_shape) {
    _impl->set_partial_shape(place, p_shape);
}

ov::PartialShape InputModel::get_partial_shape(const Place::Ptr& place) const {
    return _impl->get_partial_shape(place);
}

void InputModel::set_element_type(const Place::Ptr& place, const ov::element::Type& type) {
    _impl->set_element_type(place, type);
}

void InputModel::set_tensor_value(const Place::Ptr& place, const void* value) {
    _impl->set_tensor_value(place, value);
}

}  // namespace paddle
}  // namespace frontend
}  // namespace ov<|MERGE_RESOLUTION|>--- conflicted
+++ resolved
@@ -471,11 +471,7 @@
 }
 
 void InputModel::InputModelImpl::extract_subgraph(const std::vector<Place::Ptr>& inputs,
-<<<<<<< HEAD
-                                                 const std::vector<Place::Ptr>& outputs) {
-=======
                                                   const std::vector<Place::Ptr>& outputs) {
->>>>>>> 63df415d
     m_graph_changed = true;
     override_all_inputs(inputs);
     override_all_outputs(outputs);
