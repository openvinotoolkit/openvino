// Copyright (C) 2018-2023 Intel Corporation
// SPDX-License-Identifier: Apache-2.0
//

#include "decoder_proto.hpp"

#include <algorithm>
#include <chrono>
#include <fstream>
#include <map>
#include <memory>
#include <string>
#include <utility>
#include <vector>

#include "framework.pb.h"

namespace ov {
namespace frontend {
namespace paddle {

using namespace ::paddle::framework;

<<<<<<< HEAD
ov::element::Type get_ov_type(const ::paddle::framework::proto::VarType_Type & type) {
=======
ov::element::Type get_ov_type(const ::paddle::framework::proto::VarType_Type& type) {
>>>>>>> 63df415d
    static const std::map<proto::VarType_Type, ov::element::Type> type_map{
        {proto::VarType_Type::VarType_Type_BOOL, ov::element::boolean},
        {proto::VarType_Type::VarType_Type_INT16, ov::element::i16},
        {proto::VarType_Type::VarType_Type_INT32, ov::element::i32},
        {proto::VarType_Type::VarType_Type_INT64, ov::element::i64},
        {proto::VarType_Type::VarType_Type_FP16, ov::element::f16},
        {proto::VarType_Type::VarType_Type_FP32, ov::element::f32},
        {proto::VarType_Type::VarType_Type_FP64, ov::element::f64},
        {proto::VarType_Type::VarType_Type_UINT8, ov::element::u8},
        {proto::VarType_Type::VarType_Type_INT8, ov::element::i8},
        {proto::VarType_Type::VarType_Type_BF16, ov::element::bf16}};

    auto it = type_map.find(type);
    OPENVINO_ASSERT(it != type_map.end(), "Cannot convert PDPD type to ov::element::Type");
    return it->second;
}

ov::Any DecoderProto::get_attribute(const std::string& name) const {
    auto attrs = decode_attribute_helper(name);
    if (attrs.empty()) {
        return {};
    }

    switch (attrs[0].type()) {
    case proto::AttrType::INT:
        return attrs[0].i();
    case proto::AttrType::INTS:
        return std::vector<int32_t>(attrs[0].ints().begin(), attrs[0].ints().end());
    case proto::AttrType::FLOAT:
        return attrs[0].f();
    case proto::AttrType::FLOATS:
        return std::vector<float>(attrs[0].floats().begin(), attrs[0].floats().end());
    case proto::AttrType::STRING:
        return attrs[0].s();
    case proto::AttrType::STRINGS:
        return std::vector<std::string>(attrs[0].strings().begin(), attrs[0].strings().end());
    case proto::AttrType::LONG:
        return attrs[0].l();
    case proto::AttrType::LONGS:
        return std::vector<int64_t>(attrs[0].longs().begin(), attrs[0].longs().end());
    case proto::AttrType::BOOLEAN:
        return attrs[0].b();
    case proto::AttrType::BOOLEANS:
        return std::vector<bool>(attrs[0].bools().begin(), attrs[0].bools().end());
    case proto::AttrType::BLOCK:
        return attrs[0].block_idx();
    case proto::AttrType::BLOCKS:
        return std::vector<std::int32_t>(attrs[0].blocks_idx().begin(), attrs[0].blocks_idx().end());
    default:
        FRONT_END_GENERAL_CHECK(false, "Conversion from PaddlePaddle to OpenVINO data type is not supported.");
    }
}

ov::Any DecoderProto::convert_attribute(const Any& data, const std::type_info& type_info) const {
    if (data.is<int32_t>() && type_info == typeid(ov::element::Type)) {
        return get_ov_type(static_cast<proto::VarType_Type>(data.as<int32_t>()));
    } else if (data.is<std::vector<int32_t>>() && type_info == typeid(std::vector<ov::element::Type>)) {
        const auto& casted = data.as<std::vector<int32_t>>();
        std::vector<ov::element::Type> types(casted.size());
        for (size_t i = 0; i < casted.size(); ++i) {
            types[i] = get_ov_type(static_cast<proto::VarType_Type>(casted[i]));
        }
        return types;
    }
    // no conversion rules found.
    return data;
}

std::vector<paddle::OutPortName> DecoderProto::get_output_names() const {
    std::vector<std::string> output_names;
    for (const auto& output : get_place()->get_desc().outputs()) {
        output_names.push_back(output.parameter());
    }
    return output_names;
}

std::vector<paddle::TensorName> DecoderProto::get_output_var_names(const std::string& var_name) const {
    std::vector<std::string> output_names;
    for (const auto& output : get_place()->get_desc().outputs()) {
        if (output.parameter() == var_name) {
            for (int idx = 0; idx < output.arguments_size(); ++idx) {
                output_names.push_back(output.arguments()[idx]);
            }
        }
    }
    return output_names;
}

std::vector<paddle::TensorName> DecoderProto::get_input_var_names(const std::string& var_name) const {
    std::vector<std::string> input_names;
    for (const auto& input : get_place()->get_desc().inputs()) {
        if (input.parameter() == var_name) {
            for (int idx = 0; idx < input.arguments_size(); ++idx) {
                input_names.push_back(input.arguments()[idx]);
            }
        }
    }
    return input_names;
}

size_t DecoderProto::get_output_size(const std::string& port_name) const {
    const auto out_port = get_place()->get_output_ports().at(port_name);
    return out_port.size();
}

size_t DecoderProto::get_output_size() const {
    size_t res = 0;
    for (const auto& output : get_place()->get_desc().outputs()) {
        res += output.arguments().size();
    }
    return res;
}

std::map<std::string, std::vector<ov::element::Type>> DecoderProto::get_output_type_map() const {
    std::map<std::string, std::vector<ov::element::Type>> output_types;
    for (const auto& out_port_pair : get_place()->get_output_ports()) {
        for (const auto& p_place : out_port_pair.second) {
            output_types[out_port_pair.first].push_back(p_place->get_target_tensor_paddle()->get_element_type());
        }
    }
    return output_types;
}

std::vector<std::pair<ov::element::Type, ov::PartialShape>> DecoderProto::get_output_port_infos(
    const std::string& port_name) const {
    std::vector<std::pair<ov::element::Type, ov::PartialShape>> output_types;
    for (const auto& out_port : get_place()->get_output_ports().at(port_name)) {
        output_types.push_back({out_port->get_target_tensor_paddle()->get_element_type(),
                                out_port->get_target_tensor_paddle()->get_partial_shape()});
    }
    return output_types;
}

ov::element::Type DecoderProto::get_out_port_type(const std::string& port_name) const {
    std::vector<ov::element::Type> output_types;
    for (const auto& out_port : get_place()->get_output_ports().at(port_name)) {
        output_types.push_back(out_port->get_target_tensor_paddle()->get_element_type());
    }
    FRONT_END_GENERAL_CHECK(!output_types.empty(), "Port has no tensors connected.");
    FRONT_END_GENERAL_CHECK(std::equal(output_types.begin() + 1, output_types.end(), output_types.begin()),
                            "Port has tensors with different types connected.");
    return output_types[0];
}

std::string DecoderProto::get_op_type() const {
    return get_place()->get_desc().type();
}

std::vector<proto::OpDesc_Attr> DecoderProto::decode_attribute_helper(const std::string& name) const {
    std::vector<proto::OpDesc_Attr> attrs;
    for (const auto& attr : get_place()->get_desc().attrs()) {
        if (attr.name() == name)
            attrs.push_back(attr);
    }
    FRONT_END_GENERAL_CHECK(attrs.size() <= 1,
                            "An error occurred while parsing the ",
                            name,
                            " attribute of ",
                            get_place()->get_desc().type(),
                            "node. Unsupported number of attributes. Current number: ",
                            attrs.size(),
                            " Expected number: 0 or 1");
    return attrs;
}

namespace {
inline std::map<std::string, OutputVector> map_for_each_input_impl(
    const google::protobuf::RepeatedPtrField<::paddle::framework::proto::OpDesc_Var>& c,
    const std::function<Output<Node>(const std::string&, size_t)>& func) {
    size_t idx = 0;
    std::map<std::string, OutputVector> res;
    for (const auto& port : c) {
        std::vector<Output<Node>> v;
        v.reserve(port.arguments_size());
        for (const auto& inp : port.arguments()) {
            v.push_back(func(inp, idx++));
        }
        res.emplace(std::make_pair(port.parameter(), v));
    }
    return res;
}
}  // namespace

std::map<std::string, OutputVector> DecoderProto::map_for_each_input(
    const std::function<Output<Node>(const std::string&, size_t)>& func) const {
    return map_for_each_input_impl(get_place()->get_desc().inputs(), func);
}

std::map<std::string, OutputVector> DecoderProto::map_for_each_output(
    const std::function<Output<Node>(const std::string&, size_t)>& func) const {
    return map_for_each_input_impl(get_place()->get_desc().outputs(), func);
}

}  // namespace paddle
}  // namespace frontend
}  // namespace ov<|MERGE_RESOLUTION|>--- conflicted
+++ resolved
@@ -21,11 +21,7 @@
 
 using namespace ::paddle::framework;
 
-<<<<<<< HEAD
-ov::element::Type get_ov_type(const ::paddle::framework::proto::VarType_Type & type) {
-=======
 ov::element::Type get_ov_type(const ::paddle::framework::proto::VarType_Type& type) {
->>>>>>> 63df415d
     static const std::map<proto::VarType_Type, ov::element::Type> type_map{
         {proto::VarType_Type::VarType_Type_BOOL, ov::element::boolean},
         {proto::VarType_Type::VarType_Type_INT16, ov::element::i16},
