--- conflicted
+++ resolved
@@ -237,16 +237,10 @@
     std::string("greater_than_float32"),
     std::string("greater_than_int32"),
     std::string("greater_than_int64"),
-<<<<<<< HEAD
     std::string("grid_sampler_1"),
-    std::string("group_norm_1"),
-    std::string("group_norm_2"),
-    std::string("group_norm_3"),
-=======
     std::string("group_norm_1/group_norm_1.pdmodel"),
     std::string("group_norm_2/group_norm_2.pdmodel"),
     std::string("group_norm_3/group_norm_3.pdmodel"),
->>>>>>> de50251c
     std::string("hard_sigmoid"),
     std::string("hard_swish"),
     std::string("layer_norm/layer_norm.pdmodel"),
