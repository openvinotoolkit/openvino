--- conflicted
+++ resolved
@@ -44,9 +44,5 @@
     feed={'inputX1': inp_blob1},
     fetch_list=[adaptive_pool2d])
 
-<<<<<<< HEAD
 saveModel("pool2d_dyn_hw", exe, feed_vars=[x1], fetchlist=adative_pool2d, inputs=[
-=======
-saveModel("pool2d_dyn_hw", exe, feedkeys=['inputX1'], fetchlist=adaptive_pool2d, inputs=[
->>>>>>> 14962299
           inp_blob1], outputs=outs, target_dir=sys.argv[1])