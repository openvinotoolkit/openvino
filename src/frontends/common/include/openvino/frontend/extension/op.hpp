// Copyright (C) 2018-2023 Intel Corporation
// SPDX-License-Identifier: Apache-2.0
//

#pragma once

#include <fstream>
#include <iostream>
#include <type_traits>

#include "openvino/core/extension.hpp"
#include "openvino/frontend/extension/conversion.hpp"
#include "openvino/frontend/node_context.hpp"
#include "openvino/frontend/visibility.hpp"
#include "openvino/opsets/opset.hpp"

namespace ov {
namespace frontend {

/// \brief The helper function to return an instance of OpSet class initialized with
/// operations from provided opset by name.
/// \param opset_name Opset name (opsetN) to initialize OpSet class.
inline const ov::OpSet& get_opset_by_name(const std::string& opset_name) {
    const auto& opsets = ov::get_available_opsets();
    if (opsets.find(opset_name) != opsets.end())
        return opsets.at(opset_name)();
    if (opset_name.empty() || opset_name == "latest") {
        return ov::get_opset11();
    } else {
        FRONT_END_GENERAL_CHECK(false, "Unsupported opset name: ", opset_name);
    }
}

<<<<<<< HEAD
// special tag to avoid OpExtensionBase constructor (brace-enclosed initializer list) ambiguous
struct PaddleTag {};
=======
/// \brief The helper function to create an instance of ov::Node class initialized by provided type name.
/// Expected formats:
/// - opsetN::OpName
/// - opsetN.OpName
/// - OpName
/// \param ov_type_name Type name of created ov::Node.
inline std::shared_ptr<ov::Node> create_ov_node_by_name(const std::string& ov_type_name) {
    auto split = [](const std::string& s, const std::string& delimiter) {
        size_t pos_start = 0, pos_end, delim_len = delimiter.length();
        std::string token;
        std::vector<std::string> res;

        while ((pos_end = s.find(delimiter, pos_start)) != std::string::npos) {
            token = s.substr(pos_start, pos_end - pos_start);
            pos_start = pos_end + delim_len;
            res.push_back(token);
        }

        res.push_back(s.substr(pos_start));
        return res;
    };

    std::string opset_name;
    std::string op_name;
    auto cnt_colons = std::count(ov_type_name.begin(), ov_type_name.end(), ':');
    auto cnt_dots = std::count(ov_type_name.begin(), ov_type_name.end(), '.');
    if (cnt_colons == 2 && cnt_dots == 0) {
        auto divided = split(ov_type_name, "::");
        if (divided.size() != 2) {
            FRONT_END_GENERAL_CHECK(false,
                                    "Invalid OpenVINO operation format, one of the next is expected:"
                                    "opsetN::OpName or opsetN.OpName or OpName. Provided operation format: ",
                                    ov_type_name);
        }
        opset_name = divided[0];
        op_name = divided[1];
    } else if (cnt_colons == 0 && cnt_dots == 1) {
        auto divided = split(ov_type_name, ".");
        if (divided.size() != 2) {
            FRONT_END_GENERAL_CHECK(false,
                                    "Invalid OpenVINO operation format, one of the next is expected:"
                                    "opsetN::OpName or opsetN.OpName or OpName. Provided operation format: ",
                                    ov_type_name);
        }
        opset_name = divided[0];
        op_name = divided[1];
    } else if (cnt_colons == 0 && cnt_dots == 0) {
        opset_name = "latest";
        op_name = ov_type_name;
    } else {
        FRONT_END_GENERAL_CHECK(false,
                                "Invalid OpenVINO operation format, one of the next is expected: \n"
                                "opsetN::OpName or opsetN.OpName or OpName. Provided operation format: ",
                                ov_type_name);
    }

    const auto& opset = get_opset_by_name(opset_name);
    if (!opset.contains_type(op_name)) {
        FRONT_END_GENERAL_CHECK(false,
                                "OpenVINO opset doesn't contain operation with "
                                "name ",
                                op_name);
    }
    return std::shared_ptr<ngraph::Node>(opset.create(op_name));
}
>>>>>>> 60436dee

// One-to-one operation mapping for OVOpType != void which means OV type is specified by OVOpType
// See a specialization for OVOptype = void
template <typename BaseConversionType, typename OVOpType = void>
class OpExtensionBase : public BaseConversionType {
public:
    // All attributes come from OVOpType definition, op type in FW and OV match, available for OVOpType != void only
    // Attributes mapping can be modified with optional parameters
    OpExtensionBase(const std::map<std::string, std::string>& attr_names_map = {},
                    const std::map<std::string, ov::Any>& attr_values_map = {})
        : OpExtensionBase(OVOpType::get_type_info_static().name, attr_names_map, attr_values_map) {}

    // Maps op with a given type in FW and OV type given in template parameter
    OpExtensionBase(const std::string& fw_type_name,
                    const std::map<std::string, std::string>& attr_names_map = {},
                    const std::map<std::string, ov::Any>& attr_values_map = {});

    OpExtensionBase(PaddleTag tag,
                    const std::vector<std::string>& in_names_vec,
                    const std::vector<std::string>& out_names_vec,
                    const std::map<std::string, std::string>& attr_names_map = {},
                    const std::map<std::string, ov::Any>& attr_values_map = {})
        : OpExtensionBase(tag,
                          OVOpType::get_type_info_static().name,
                          in_names_vec,
                          out_names_vec,
                          attr_names_map,
                          attr_values_map) {}

    // Maps op with output names, a given type in FW and OV type given in template parameter
    OpExtensionBase(PaddleTag,
                    const std::string& fw_type_name,
                    const std::vector<std::string>& in_names_vec,
                    const std::vector<std::string>& out_names_vec,
                    const std::map<std::string, std::string>& attr_names_map = {},
                    const std::map<std::string, ov::Any>& attr_values_map = {});
};

template <typename BaseConversionType>
class OpExtensionBase<BaseConversionType, void> : public BaseConversionType {
public:
    // Default ctor is not available, you need to specify OV type with another ctor
    OpExtensionBase() = delete;

    // Maps op with a given type in FW and matching OV type given in template parameter
    explicit OpExtensionBase(const std::string& fw_ov_type_name,
                             const std::map<std::string, std::string>& attr_names_map = {},
                             const std::map<std::string, ov::Any>& attr_values_map = {})
        : OpExtensionBase(fw_ov_type_name, fw_ov_type_name, attr_names_map, attr_values_map) {}

    // Maps op with a given type in FW and specified OV type given in template parameter
    OpExtensionBase(const std::string& ov_type_name,
                    const std::string& fw_type_name,
                    const std::map<std::string, std::string>& attr_names_map = {},
                    const std::map<std::string, ov::Any>& attr_values_map = {});

    // Maps op with a given type in FW and specified OV type given in template parameter
    OpExtensionBase(PaddleTag tag,
                    const std::string& fw_ov_type_name,
                    const std::vector<std::string>& in_names_vec,
                    const std::vector<std::string>& out_names_vec,
                    const std::map<std::string, std::string>& attr_names_map = {},
                    const std::map<std::string, ov::Any>& attr_values_map = {})
        : OpExtensionBase(tag,
                          fw_ov_type_name,
                          fw_ov_type_name,
                          in_names_vec,
                          out_names_vec,
                          attr_names_map,
                          attr_values_map) {}

    // Maps op with output names, a given type in FW and OV type given in template parameter
    OpExtensionBase(PaddleTag,
                    const std::string& ov_type_name,
                    const std::string& fw_type_name,
                    const std::vector<std::string>& in_names_vec,
                    const std::vector<std::string>& out_names_vec,
                    const std::map<std::string, std::string>& attr_names_map = {},
                    const std::map<std::string, ov::Any>& attr_values_map = {});

private:
    static std::shared_ptr<ov::Node> make_node(const std::string& ov_type_name);
};

class FWVisitor : public ov::AttributeVisitor {
public:
    explicit FWVisitor(const NodeContext& context,
                       const std::map<std::string, std::string>& attr_names_map = {},
                       const std::map<std::string, ov::Any>& attr_values_map = {})
        : m_context(context),
          m_attr_names_map(attr_names_map),
          m_attr_values_map(attr_values_map) {}

    void on_adapter(const std::string& name, ValueAccessor<void>& adapter) override {
        auto p_value = m_attr_values_map.find(name);

        if (p_value != m_attr_values_map.end()) {
            adapter.set_as_any(p_value->second);
        } else {
            auto p_name = m_attr_names_map.find(name);
            const std::string& target_name = p_name != m_attr_names_map.end() ? p_name->second : name;
            try {
                adapter.set_as_any(m_context.get_attribute_as_any(target_name));
            } catch (::ov::AssertFailure& ex) {
                OPENVINO_ASSERT(false,
                                ex.what(),
                                "\nValue for attribute \"",
                                target_name,
                                "\" is not set or mapping between "
                                "framework and openvino node attributes is incorrect.");
            }
        }
    }

private:
    const NodeContext& m_context;
    const std::map<std::string, std::string>& m_attr_names_map;
    const std::map<std::string, ov::Any>& m_attr_values_map;
};

class OpConversionFunction {
public:
    explicit OpConversionFunction(const std::function<std::shared_ptr<ov::Node>()>& op_creator,
                                  const std::map<std::string, std::string>& attr_names_map = {},
                                  const std::map<std::string, ov::Any>& attr_values_map = {})
        : m_op_creator(op_creator),
          m_attr_names_map(attr_names_map),
          m_attr_values_map(attr_values_map) {}

    ov::OutputVector operator()(const NodeContext& context) {
        auto node = m_op_creator();

        std::vector<Output<Node>> inputs;
        for (size_t i = 0; i < context.get_input_size(); ++i) {
            inputs.push_back(context.get_input(static_cast<int>(i)));
        }
        node->set_arguments(inputs);
        FWVisitor fw_visitor(context, m_attr_names_map, m_attr_values_map);
        node->visit_attributes(fw_visitor);
        node->validate_and_infer_types();
        return node->outputs();
    }

private:
    std::function<std::shared_ptr<ov::Node>()> m_op_creator;
    std::map<std::string, std::string> m_attr_names_map;
    std::map<std::string, ov::Any> m_attr_values_map;
};

class OpConversionFunctionNamed {
public:
    explicit OpConversionFunctionNamed(const std::function<std::shared_ptr<ov::Node>()>& op_creator,
                                       const std::vector<std::string>& in_names_vec,
                                       const std::vector<std::string>& out_names_vec,
                                       const std::map<std::string, std::string>& attr_names_map = {},
                                       const std::map<std::string, ov::Any>& attr_values_map = {})
        : m_op_creator(op_creator),
          m_in_names_vec(in_names_vec),
          m_out_names_vec(out_names_vec),
          m_attr_names_map(attr_names_map),
          m_attr_values_map(attr_values_map) {}

    std::map<std::string, OutputVector> operator()(const NodeContext& context) {
        auto node = m_op_creator();

        std::vector<Output<Node>> inputs;
        for (const auto& name : m_in_names_vec) {
            for (size_t i = 0; i < context.get_input_size(name); ++i) {
                inputs.push_back(context.get_input(name, i));
            }
        }

        node->set_arguments(inputs);
        FWVisitor fw_visitor(context, m_attr_names_map, m_attr_values_map);
        node->visit_attributes(fw_visitor);
        node->validate_and_infer_types();
        std::map<std::string, OutputVector> out;
        OPENVINO_ASSERT(m_out_names_vec.size() == node->get_output_size(),
                        "each output should has a name, names number: ",
                        m_out_names_vec.size(),
                        ", output size: ",
                        node->get_output_size());
        int i = 0;
        for (const auto& name : m_out_names_vec) {
            if (out.find(name) == out.end()) {
                out.insert({name, OutputVector()});
            }
            out[name].emplace_back(node->output(i++));
        }
        return out;
    }

private:
    std::function<std::shared_ptr<ov::Node>()> m_op_creator;
    std::vector<std::string> m_in_names_vec;
    std::vector<std::string> m_out_names_vec;
    std::map<std::string, std::string> m_attr_names_map;
    std::map<std::string, ov::Any> m_attr_values_map;
};

template <typename BaseConversionType>
std::shared_ptr<ov::Node> OpExtensionBase<BaseConversionType, void>::make_node(const std::string& ov_type_name) {
    auto split = [](const std::string& s, const std::string& delimiter) {
        size_t pos_start = 0, pos_end, delim_len = delimiter.length();
        std::string token;
        std::vector<std::string> res;

        while ((pos_end = s.find(delimiter, pos_start)) != std::string::npos) {
            token = s.substr(pos_start, pos_end - pos_start);
            pos_start = pos_end + delim_len;
            res.push_back(token);
        }

        res.push_back(s.substr(pos_start));
        return res;
    };

    // Expected formats:
    // opsetN::OpName
    // opsetN.OpName
    // OpName
    std::string opset_name;
    std::string op_name;
    auto cnt_colons = std::count(ov_type_name.begin(), ov_type_name.end(), ':');
    auto cnt_dots = std::count(ov_type_name.begin(), ov_type_name.end(), '.');
    if (cnt_colons == 2 && cnt_dots == 0) {
        auto divided = split(ov_type_name, "::");
        if (divided.size() != 2) {
            FRONT_END_GENERAL_CHECK(false,
                                    "Invalid OpenVINO operation format, one of the next is expected:"
                                    "opsetN::OpName or opsetN.OpName or OpName. Provided operation format: ",
                                    ov_type_name);
        }
        opset_name = divided[0];
        op_name = divided[1];
    } else if (cnt_colons == 0 && cnt_dots == 1) {
        auto divided = split(ov_type_name, ".");
        if (divided.size() != 2) {
            FRONT_END_GENERAL_CHECK(false,
                                    "Invalid OpenVINO operation format, one of the next is expected:"
                                    "opsetN::OpName or opsetN.OpName or OpName. Provided operation format: ",
                                    ov_type_name);
        }
        opset_name = divided[0];
        op_name = divided[1];
    } else if (cnt_colons == 0 && cnt_dots == 0) {
        opset_name = "latest";
        op_name = ov_type_name;
    } else {
        FRONT_END_GENERAL_CHECK(false,
                                "Invalid OpenVINO operation format, one of the next is expected: \n"
                                "opsetN::OpName or opsetN.OpName or OpName. Provided operation format: ",
                                ov_type_name);
    }

    const auto& opset = get_opset_by_name(opset_name);
    if (!opset.contains_type(op_name)) {
        FRONT_END_GENERAL_CHECK(false,
                                "OpenVINO opset doesn't contain operation with "
                                "name ",
                                op_name);
    }

    return std::shared_ptr<ngraph::Node>(opset.create(op_name));
}

template <typename BaseConversionType>
OpExtensionBase<BaseConversionType, void>::OpExtensionBase(const std::string& ov_type_name,
                                                           const std::string& fw_type_name,
                                                           const std::map<std::string, std::string>& attr_names_map,
                                                           const std::map<std::string, ov::Any>& attr_values_map)
    : BaseConversionType(fw_type_name,
                         OpConversionFunction(
<<<<<<< HEAD
                             [ov_type_name]() -> std::shared_ptr<ov::Node> {
                                 return make_node(ov_type_name);
=======
                             [ov_type_name]() {
                                 return create_ov_node_by_name(ov_type_name);
>>>>>>> 60436dee
                             },
                             attr_names_map,
                             attr_values_map)) {}

template <typename BaseConversionType>
OpExtensionBase<BaseConversionType, void>::OpExtensionBase(PaddleTag,
                                                           const std::string& ov_type_name,
                                                           const std::string& fw_type_name,
                                                           const std::vector<std::string>& in_names_vec,
                                                           const std::vector<std::string>& out_names_vec,
                                                           const std::map<std::string, std::string>& attr_names_map,
                                                           const std::map<std::string, ov::Any>& attr_values_map)
    : BaseConversionType(fw_type_name,
                         OpConversionFunctionNamed(
                             [ov_type_name]() -> std::shared_ptr<ov::Node> {
                                 return make_node(ov_type_name);
                             },
                             in_names_vec,
                             out_names_vec,
                             attr_names_map,
                             attr_values_map)) {}

template <typename BaseConversionType, typename OVOpType>
OpExtensionBase<BaseConversionType, OVOpType>::OpExtensionBase(const std::string& fw_type_name,
                                                               const std::map<std::string, std::string>& attr_names_map,
                                                               const std::map<std::string, ov::Any>& attr_values_map)
    : BaseConversionType(fw_type_name,
                         OpConversionFunction(
                             []() {
                                 return std::make_shared<OVOpType>();
                             },
                             attr_names_map,
                             attr_values_map)) {}

template <typename BaseConversionType, typename OVOpType>
OpExtensionBase<BaseConversionType, OVOpType>::OpExtensionBase(PaddleTag,
                                                               const std::string& fw_type_name,
                                                               const std::vector<std::string>& in_names_vec,
                                                               const std::vector<std::string>& out_names_vec,
                                                               const std::map<std::string, std::string>& attr_names_map,
                                                               const std::map<std::string, ov::Any>& attr_values_map)
    : BaseConversionType(fw_type_name,
                         OpConversionFunctionNamed(
                             []() {
                                 return std::make_shared<OVOpType>();
                             },
                             in_names_vec,
                             out_names_vec,
                             attr_names_map,
                             attr_values_map)) {}

template <typename OVOpType = void>
using OpExtension = ov::frontend::OpExtensionBase<ov::frontend::ConversionExtension, OVOpType>;

#define FRONTEND_EXPAND(X)  X
#define FRONTEND_CAT_(x, y) x##y
#define FRONTEND_CAT(x, y)  FRONTEND_CAT_(x, y)
// extract common attribute and values
#define GEN_VAR_COMMON(...)                     \
    auto params = make_spec_tuple(__VA_ARGS__); \
    const auto& name = std::get<0>(params);     \
    const auto& attr_mp = std::get<1>(params);  \
    const auto& val_mp = std::get<2>(params);
// extract paddle specific param + common values
#define GEN_VAR_PADDLE(in_names, out_names, ...)             \
    const std::vector<std::string> in_names_vec(in_names);   \
    const std::vector<std::string> out_names_vec(out_names); \
    GEN_VAR_COMMON(__VA_ARGS__)
// make common except paddle OpExtension
#define MAKE_MAP_COMMON(FRAMEWORK, ...)                                                          \
    GEN_VAR_COMMON(__VA_ARGS__)                                                                  \
    if (!name.empty())                                                                           \
        return std::make_shared<ov::frontend::FRAMEWORK::OpExtension<T>>(name, attr_mp, val_mp); \
    return std::make_shared<ov::frontend::FRAMEWORK::OpExtension<T>>(attr_mp, val_mp);
#define MAKE_MAP_onnx(...)       MAKE_MAP_COMMON(onnx, __VA_ARGS__)
#define MAKE_MAP_tensorflow(...) MAKE_MAP_COMMON(tensorflow, __VA_ARGS__)
// make paddle OpExtension
#define MAKE_MAP_paddle(...)                                                         \
    FRONTEND_EXPAND(GEN_VAR_PADDLE(__VA_ARGS__))                                     \
    if (!name.empty())                                                               \
        return std::make_shared<ov::frontend::paddle::OpExtension<T>>(PaddleTag(),   \
                                                                      name,          \
                                                                      in_names_vec,  \
                                                                      out_names_vec, \
                                                                      attr_mp,       \
                                                                      val_mp);       \
    return std::make_shared<ov::frontend::paddle::OpExtension<T>>(PaddleTag(),       \
                                                                  in_names_vec,      \
                                                                  out_names_vec,     \
                                                                  attr_mp,           \
                                                                  val_mp);

// Per each FRAMEWORK this macro can be used once in one operation class definition
// It defines a member inline function that creates required extension.
#define OPENVINO_FRAMEWORK_MAP(FRAMEWORK, ...)                                                \
    template <typename T>                                                                     \
    struct __openvino_framework_map_helper_##FRAMEWORK {                                      \
        static auto get() -> std::shared_ptr<ov::frontend::FRAMEWORK::OpExtension<T>> {       \
            auto make_spec_tuple = [](const std::string& s = "",                              \
                                      const std::map<std::string, std::string>& attr_mp = {}, \
                                      const std::map<std::string, ov::Any>& val_mp = {}) {    \
                return std::make_tuple(s, attr_mp, val_mp);                                   \
            };                                                                                \
            FRONTEND_CAT(MAKE_MAP_, FRAMEWORK)(__VA_ARGS__)                                   \
        }                                                                                     \
    };
}  // namespace frontend
}  // namespace ov<|MERGE_RESOLUTION|>--- conflicted
+++ resolved
@@ -31,10 +31,9 @@
     }
 }
 
-<<<<<<< HEAD
 // special tag to avoid OpExtensionBase constructor (brace-enclosed initializer list) ambiguous
 struct PaddleTag {};
-=======
+
 /// \brief The helper function to create an instance of ov::Node class initialized by provided type name.
 /// Expected formats:
 /// - opsetN::OpName
@@ -100,7 +99,6 @@
     }
     return std::shared_ptr<ngraph::Node>(opset.create(op_name));
 }
->>>>>>> 60436dee
 
 // One-to-one operation mapping for OVOpType != void which means OV type is specified by OVOpType
 // See a specialization for OVOptype = void
@@ -374,13 +372,8 @@
                                                            const std::map<std::string, ov::Any>& attr_values_map)
     : BaseConversionType(fw_type_name,
                          OpConversionFunction(
-<<<<<<< HEAD
-                             [ov_type_name]() -> std::shared_ptr<ov::Node> {
-                                 return make_node(ov_type_name);
-=======
                              [ov_type_name]() {
                                  return create_ov_node_by_name(ov_type_name);
->>>>>>> 60436dee
                              },
                              attr_names_map,
                              attr_values_map)) {}
@@ -457,6 +450,7 @@
     return std::make_shared<ov::frontend::FRAMEWORK::OpExtension<T>>(attr_mp, val_mp);
 #define MAKE_MAP_onnx(...)       MAKE_MAP_COMMON(onnx, __VA_ARGS__)
 #define MAKE_MAP_tensorflow(...) MAKE_MAP_COMMON(tensorflow, __VA_ARGS__)
+#define MAKE_MAP_tensorflow_lite(...) MAKE_MAP_COMMON(tensorflow_lite, __VA_ARGS__)
 // make paddle OpExtension
 #define MAKE_MAP_paddle(...)                                                         \
     FRONTEND_EXPAND(GEN_VAR_PADDLE(__VA_ARGS__))                                     \
