# Copyright (C) 2018-2021 Intel Corporation
# SPDX-License-Identifier: Apache-2.0
#

set(TARGET_NAME "frontend_common")

if(CMAKE_COMPILER_IS_GNUCXX)
    ie_add_compiler_flags(-Wmissing-declarations)
endif()

file(GLOB_RECURSE LIBRARY_SRC ${CMAKE_CURRENT_SOURCE_DIR}/src/*.cpp)
file(GLOB_RECURSE LIBRARY_HEADERS ${CMAKE_CURRENT_SOURCE_DIR}/src/*.hpp)
file(GLOB_RECURSE LIBRARY_PUBLIC_HEADERS ${CMAKE_CURRENT_SOURCE_DIR}/include/*.hpp)

# Add include path to so_extension.hpp
set_property(SOURCE ${CMAKE_CURRENT_SOURCE_DIR}/src/frontend_manager.cpp
                    APPEND PROPERTY INCLUDE_DIRECTORIES "${OpenVINO_SOURCE_DIR}/src/core/src/")

set(FRONTEND_INCLUDE_DIR ${CMAKE_CURRENT_SOURCE_DIR}/include)

source_group("src" FILES ${LIBRARY_SRC})
source_group("include" FILES ${LIBRARY_HEADERS})
source_group("public include" FILES ${LIBRARY_PUBLIC_HEADERS})

# create library

add_library(${TARGET_NAME}_obj OBJECT ${LIBRARY_SRC} ${LIBRARY_HEADERS} ${LIBRARY_PUBLIC_HEADERS})
target_include_directories(${TARGET_NAME}_obj
    PUBLIC
        $<BUILD_INTERFACE:${FRONTEND_INCLUDE_DIR}>
    PRIVATE
        ${CMAKE_CURRENT_SOURCE_DIR}/src
        $<TARGET_PROPERTY:ngraph,INTERFACE_INCLUDE_DIRECTORIES>
        # for ov_frontends.hpp in static build
        ${CMAKE_CURRENT_BINARY_DIR}/src)
target_compile_definitions(${TARGET_NAME}_obj PRIVATE IMPLEMENT_OPENVINO_API)

if(NOT BUILD_SHARED_LIBS)
    target_compile_definitions(${TARGET_NAME}_obj PUBLIC OPENVINO_STATIC_LIBRARY)
endif()

target_link_libraries(${TARGET_NAME}_obj PRIVATE ${CMAKE_DL_LIBS} openvino::util)
set_property(SOURCE
            ${CMAKE_CURRENT_SOURCE_DIR}/src/plugin_loader.cpp
            ${CMAKE_CURRENT_SOURCE_DIR}/src/frontend_manager.cpp
        APPEND PROPERTY COMPILE_DEFINITIONS
        FRONTEND_LIB_PREFIX="${CMAKE_SHARED_LIBRARY_PREFIX}"
        FRONTEND_LIB_SUFFIX="${FRONTEND_NAME_SUFFIX}${IE_BUILD_POSTFIX}${CMAKE_SHARED_LIBRARY_SUFFIX}")

add_clang_format_target(${TARGET_NAME}_clang FOR_TARGETS ${TARGET_NAME}_obj)

add_library(${TARGET_NAME} INTERFACE)
target_include_directories(${TARGET_NAME} INTERFACE $<BUILD_INTERFACE:${FRONTEND_INCLUDE_DIR}>
    $<BUILD_INTERFACE:$<TARGET_PROPERTY:ngraph,INTERFACE_INCLUDE_DIRECTORIES>>)
add_library(ngraph::${TARGET_NAME} ALIAS ${TARGET_NAME})
add_library(openvino::frontend::common ALIAS ${TARGET_NAME})
add_library(${TARGET_NAME}::static ALIAS ${TARGET_NAME})
target_link_libraries(${TARGET_NAME} PRIVATE INTERFACE openvino::runtime)

ov_ncc_naming_style(FOR_TARGET ${TARGET_NAME}
                    INCLUDE_DIRECTORY "${FRONTEND_INCLUDE_DIR}"
                    ADDITIONAL_INCLUDE_DIRECTORIES
                        $<TARGET_PROPERTY:ngraph,INTERFACE_INCLUDE_DIRECTORIES>)

<<<<<<< HEAD
=======
ie_add_vs_version_file(NAME ${TARGET_NAME}
                       FILEDESCRIPTION "Manager of OpenVINO Frontends")
ie_add_api_validator_post_build_step(TARGET ${TARGET_NAME})

# create static library if needed

if(BUILD_SHARED_LIBS)
    add_library(${TARGET_NAME}_static STATIC ${LIBRARY_SRC} ${LIBRARY_HEADERS} ${LIBRARY_PUBLIC_HEADERS})
    add_library(${TARGET_NAME}::static ALIAS ${TARGET_NAME}_static)
    target_link_libraries(${TARGET_NAME}_static PRIVATE ${CMAKE_DL_LIBS} openvino::util PUBLIC ngraph)
    target_include_directories(${TARGET_NAME}_static PUBLIC
        $<BUILD_INTERFACE:${FRONTEND_INCLUDE_DIR}>)
    target_include_directories(${TARGET_NAME}_static PRIVATE ${CMAKE_CURRENT_SOURCE_DIR}/src)
    target_compile_definitions(${TARGET_NAME}_static PUBLIC USE_STATIC_FRONTEND_COMMON)
    ov_install_static_lib(${TARGET_NAME}_static core)
else()
    add_library(${TARGET_NAME}::static ALIAS ${TARGET_NAME})
endif()

openvino_developer_export_targets(COMPONENT core TARGETS ${TARGET_NAME})

>>>>>>> 576471cc
# Installation rules for shared version only

# TODO: Remove it

openvino_developer_export_targets(COMPONENT ngraph TARGETS ${TARGET_NAME})
set_target_properties(${TARGET_NAME} PROPERTIES EXPORT_NAME frontend::common)

install(TARGETS ${TARGET_NAME} EXPORT OpenVINOTargets
        RUNTIME DESTINATION ${IE_CPACK_RUNTIME_PATH} COMPONENT core
        ARCHIVE DESTINATION ${IE_CPACK_ARCHIVE_PATH} COMPONENT core
        LIBRARY DESTINATION ${IE_CPACK_LIBRARY_PATH} COMPONENT core)

install(DIRECTORY ${FRONTEND_INCLUDE_DIR}/common
        DESTINATION ${FRONTEND_INSTALL_INCLUDE}
        COMPONENT core_dev
        FILES_MATCHING PATTERN "*.hpp")

install(DIRECTORY ${FRONTEND_INCLUDE_DIR}/
        DESTINATION ${FRONTEND_INSTALL_INCLUDE}
        COMPONENT core_dev
        FILES_MATCHING PATTERN "manager.hpp")

export(TARGETS ${TARGET_NAME} NAMESPACE openvino::
       APPEND FILE "${CMAKE_BINARY_DIR}/OpenVINOTargets.cmake")<|MERGE_RESOLUTION|>--- conflicted
+++ resolved
@@ -62,30 +62,6 @@
                     ADDITIONAL_INCLUDE_DIRECTORIES
                         $<TARGET_PROPERTY:ngraph,INTERFACE_INCLUDE_DIRECTORIES>)
 
-<<<<<<< HEAD
-=======
-ie_add_vs_version_file(NAME ${TARGET_NAME}
-                       FILEDESCRIPTION "Manager of OpenVINO Frontends")
-ie_add_api_validator_post_build_step(TARGET ${TARGET_NAME})
-
-# create static library if needed
-
-if(BUILD_SHARED_LIBS)
-    add_library(${TARGET_NAME}_static STATIC ${LIBRARY_SRC} ${LIBRARY_HEADERS} ${LIBRARY_PUBLIC_HEADERS})
-    add_library(${TARGET_NAME}::static ALIAS ${TARGET_NAME}_static)
-    target_link_libraries(${TARGET_NAME}_static PRIVATE ${CMAKE_DL_LIBS} openvino::util PUBLIC ngraph)
-    target_include_directories(${TARGET_NAME}_static PUBLIC
-        $<BUILD_INTERFACE:${FRONTEND_INCLUDE_DIR}>)
-    target_include_directories(${TARGET_NAME}_static PRIVATE ${CMAKE_CURRENT_SOURCE_DIR}/src)
-    target_compile_definitions(${TARGET_NAME}_static PUBLIC USE_STATIC_FRONTEND_COMMON)
-    ov_install_static_lib(${TARGET_NAME}_static core)
-else()
-    add_library(${TARGET_NAME}::static ALIAS ${TARGET_NAME})
-endif()
-
-openvino_developer_export_targets(COMPONENT core TARGETS ${TARGET_NAME})
-
->>>>>>> 576471cc
 # Installation rules for shared version only
 
 # TODO: Remove it
