--- conflicted
+++ resolved
@@ -3,13 +3,10 @@
 //
 
 #include "common_op_table.hpp"
-<<<<<<< HEAD
 #include "helper_ops/complex_type_mark.hpp"
 #include "openvino/opsets/opset10.hpp"
-=======
 #include "openvino/op/parameter.hpp"
 #include "openvino/op/result.hpp"
->>>>>>> 275e14d9
 
 using namespace std;
 using namespace ov;
@@ -22,8 +19,6 @@
 OutputVector translate_input_arg_op(const NodeContext& node) {
     default_op_checks(node, 0, {"input_arg"});
     auto param_type = node.get_attribute<element::Type>("type");
-
-<<<<<<< HEAD
     element::Type complex_part_type = element::dynamic;
 
     auto complex_type_mark = as_type_ptr<ComplexTypeMark>(node.get_input(0).get_node_shared_ptr());
@@ -31,10 +26,7 @@
         complex_part_type = complex_type_mark->get_complex_part_type();
     }
 
-    auto param = std::make_shared<Parameter>(param_type, ov::PartialShape::dynamic());
-=======
-    auto param = std::make_shared<v0::Parameter>(param_type, PartialShape::dynamic());
->>>>>>> 275e14d9
+    auto param = std::make_shared<v0::Parameter>(param_type, ov::PartialShape::dynamic());
     set_node_name(node.get_name(), param);
     if (complex_type_mark) {
         auto param_complex = make_shared<ComplexTypeMark>(param, complex_part_type);
@@ -45,7 +37,6 @@
 }
 
 OutputVector translate_output_arg_op(const NodeContext& node) {
-<<<<<<< HEAD
     default_op_checks(node, 1, {"output_arg"}, true);
 
     element::Type complex_part_type = element::dynamic;
@@ -56,16 +47,12 @@
     if (complex_type_mark) {
         complex_part_type = complex_type_mark->get_complex_part_type();
         input = complex_type_mark->input_value(0);
-        auto result = std::make_shared<Result>(input);
+        auto result = std::make_shared<v0::Result>(input);
         set_node_name(node.get_name(), result);
         auto result_complex = make_shared<ComplexTypeMark>(result, complex_part_type);
         return result_complex->outputs();
     }
-    auto result = std::make_shared<Result>(input);
-=======
-    default_op_checks(node, 1, {"output_arg"});
-    auto result = std::make_shared<v0::Result>(node.get_input(0));
->>>>>>> 275e14d9
+    auto result = std::make_shared<v0::Result>(input);
     set_node_name(node.get_name(), result);
     return result->outputs();
 }
