// Copyright (C) 2018-2023 Intel Corporation
// SPDX-License-Identifier: Apache-2.0
//

#include "openvino/op/strided_slice.hpp"

#include <climits>

#include "common_op_table.hpp"
<<<<<<< HEAD
#include "helper_ops/complex_type_mark.hpp"
#include "openvino/opsets/opset8.hpp"
=======
>>>>>>> 275e14d9

using namespace std;
using namespace ov::op;

namespace ov {
namespace frontend {
namespace tensorflow {
namespace op {

OutputVector translate_strided_slice_op(const NodeContext& node) {
    default_op_checks(node, 4, {"StridedSlice", "STRIDED_SLICE"}, true);
    auto input = node.get_input(0);
    auto begin = node.get_input(1);
    auto end = node.get_input(2);
    auto strides = node.get_input(3);

    auto mask_to_vector = [](int64_t mask) {
        if (mask == 0) {
            return vector<int64_t>{};
        }
        size_t max_length = sizeof(mask) * CHAR_BIT;
        vector<int64_t> vec;
        vec.reserve(max_length);
        for (size_t i = 0; i < max_length; ++i) {
            if (((mask >> i) & 0x1) == 1) {
                // resize the vector by appending with required number of zeros
                vec.resize(i + 1, 0);
                vec[i] = 1;
            }
        }
        return vec;
    };

    // retrieve attributes for StridedSlice operation
    auto begin_mask = mask_to_vector(node.get_attribute<int64_t>("begin_mask", 0));
    auto end_mask = mask_to_vector(node.get_attribute<int64_t>("end_mask", 0));
    auto new_axis_mask = mask_to_vector(node.get_attribute<int64_t>("new_axis_mask", 0));
    auto ellipsis_mask = mask_to_vector(node.get_attribute<int64_t>("ellipsis_mask", 0));
    auto shrink_axis_mask = mask_to_vector(node.get_attribute<int64_t>("shrink_axis_mask", 0));

    // the masks can be of different length and we need to align them by the maximum length
    size_t max_length = std::max(
        {begin_mask.size(), end_mask.size(), new_axis_mask.size(), ellipsis_mask.size(), shrink_axis_mask.size()});

    auto complex_type_mark = as_type_ptr<ComplexTypeMark>(input.get_node_shared_ptr());
    element::Type complex_part_type = element::dynamic;
    std::vector<int64_t> begin_axes;
    if (complex_type_mark) {
        complex_part_type = complex_type_mark->get_complex_part_type();
        input = complex_type_mark->input_value(0);

        TENSORFLOW_OP_VALIDATION(node,
                                 as_type_ptr<Constant>(node.get_input(1).get_node_shared_ptr()),
                                 "StridedSlice for complex values is not supported with non-constant begin");
        get_const_input(node, 1, &begin_axes);
        max_length = std::max(begin_axes.size() + 1, max_length);
    }

    begin_mask.resize(max_length, 0);
    end_mask.resize(max_length, 0);
    new_axis_mask.resize(max_length, 0);
    ellipsis_mask.resize(max_length, 0);
    shrink_axis_mask.resize(max_length, 0);

<<<<<<< HEAD
    if (complex_type_mark) {
        auto zero = make_shared<Constant>(element::i32, Shape{1}, 0);
        auto one = make_shared<Constant>(element::i32, Shape{1}, 1);
        begin = make_shared<Concat>(OutputVector{begin, zero}, 0);
        end = make_shared<Concat>(OutputVector{end, zero}, 0);
        strides = make_shared<Concat>(OutputVector{strides, one}, 0);

        begin_mask[begin_axes.size()] = 1;
        end_mask[begin_axes.size()] = 1;
        new_axis_mask[begin_axes.size()] = 0;
        ellipsis_mask[begin_axes.size()] = 0;
        shrink_axis_mask[begin_axes.size()] = 0;
    }

    auto strided_slice = make_shared<StridedSlice>(input,
                                                   begin,
                                                   end,
                                                   strides,
                                                   begin_mask,
                                                   end_mask,
                                                   new_axis_mask,
                                                   shrink_axis_mask,
                                                   ellipsis_mask);
=======
    auto strided_slice = make_shared<v1::StridedSlice>(input,
                                                       begin,
                                                       end,
                                                       strides,
                                                       begin_mask,
                                                       end_mask,
                                                       new_axis_mask,
                                                       shrink_axis_mask,
                                                       ellipsis_mask);
>>>>>>> 275e14d9
    set_node_name(node.get_name(), strided_slice);

    if (complex_type_mark) {
        auto complex_strided_slice = make_shared<ComplexTypeMark>(strided_slice, complex_part_type);
        return {complex_strided_slice->output(0)};
    }

    return {strided_slice};
}

}  // namespace op
}  // namespace tensorflow
}  // namespace frontend
}  // namespace ov<|MERGE_RESOLUTION|>--- conflicted
+++ resolved
@@ -3,15 +3,13 @@
 //
 
 #include "openvino/op/strided_slice.hpp"
+#include "openvino/op/constant.hpp"
+#include "openvino/op/concat.hpp"
 
 #include <climits>
 
 #include "common_op_table.hpp"
-<<<<<<< HEAD
 #include "helper_ops/complex_type_mark.hpp"
-#include "openvino/opsets/opset8.hpp"
-=======
->>>>>>> 275e14d9
 
 using namespace std;
 using namespace ov::op;
@@ -59,16 +57,16 @@
     auto complex_type_mark = as_type_ptr<ComplexTypeMark>(input.get_node_shared_ptr());
     element::Type complex_part_type = element::dynamic;
     std::vector<int64_t> begin_axes;
-    if (complex_type_mark) {
-        complex_part_type = complex_type_mark->get_complex_part_type();
-        input = complex_type_mark->input_value(0);
+    // if (complex_type_mark) {
+    //     complex_part_type = complex_type_mark->get_complex_part_type();
+    //     input = complex_type_mark->input_value(0);
 
-        TENSORFLOW_OP_VALIDATION(node,
-                                 as_type_ptr<Constant>(node.get_input(1).get_node_shared_ptr()),
-                                 "StridedSlice for complex values is not supported with non-constant begin");
-        get_const_input(node, 1, &begin_axes);
-        max_length = std::max(begin_axes.size() + 1, max_length);
-    }
+    //     TENSORFLOW_OP_VALIDATION(node,
+    //                              as_type_ptr<v0::Constant>(node.get_input(1).get_node_shared_ptr()),
+    //                              "StridedSlice for complex values is not supported with non-constant begin");
+    //     get_const_input(node, 1, &begin_axes);
+    //     max_length = std::max(begin_axes.size() + 1, max_length);
+    // }
 
     begin_mask.resize(max_length, 0);
     end_mask.resize(max_length, 0);
@@ -76,13 +74,12 @@
     ellipsis_mask.resize(max_length, 0);
     shrink_axis_mask.resize(max_length, 0);
 
-<<<<<<< HEAD
     if (complex_type_mark) {
-        auto zero = make_shared<Constant>(element::i32, Shape{1}, 0);
-        auto one = make_shared<Constant>(element::i32, Shape{1}, 1);
-        begin = make_shared<Concat>(OutputVector{begin, zero}, 0);
-        end = make_shared<Concat>(OutputVector{end, zero}, 0);
-        strides = make_shared<Concat>(OutputVector{strides, one}, 0);
+        auto zero = make_shared<v0::Constant>(element::i32, Shape{1}, 0);
+        auto one = make_shared<v0::Constant>(element::i32, Shape{1}, 1);
+        begin = make_shared<v0::Concat>(OutputVector{begin, zero}, 0);
+        end = make_shared<v0::Concat>(OutputVector{end, zero}, 0);
+        strides = make_shared<v0::Concat>(OutputVector{strides, one}, 0);
 
         begin_mask[begin_axes.size()] = 1;
         end_mask[begin_axes.size()] = 1;
@@ -91,7 +88,7 @@
         shrink_axis_mask[begin_axes.size()] = 0;
     }
 
-    auto strided_slice = make_shared<StridedSlice>(input,
+    auto strided_slice = make_shared<v1::StridedSlice>(input,
                                                    begin,
                                                    end,
                                                    strides,
@@ -100,17 +97,6 @@
                                                    new_axis_mask,
                                                    shrink_axis_mask,
                                                    ellipsis_mask);
-=======
-    auto strided_slice = make_shared<v1::StridedSlice>(input,
-                                                       begin,
-                                                       end,
-                                                       strides,
-                                                       begin_mask,
-                                                       end_mask,
-                                                       new_axis_mask,
-                                                       shrink_axis_mask,
-                                                       ellipsis_mask);
->>>>>>> 275e14d9
     set_node_name(node.get_name(), strided_slice);
 
     if (complex_type_mark) {
