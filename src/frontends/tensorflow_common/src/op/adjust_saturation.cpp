--- conflicted
+++ resolved
@@ -37,7 +37,7 @@
 namespace op {
 
 shared_ptr<tuple<shared_ptr<Node>, shared_ptr<Node>, shared_ptr<Node>>> convert_rgb_to_hsv(shared_ptr<Node> images, element::Type type) {
-<<<<<<< HEAD
+    // image format conversion based on https://github.com/tensorflow/tensorflow/blob/master/tensorflow/core/kernels/image/adjust_saturation_op.cc
 
     auto const_zero_f_ = make_shared<v0::Constant>(type, Shape{}, 0.0f);
     auto const_one_f_ = make_shared<v0::Constant>(type, Shape{}, 1.0f);
@@ -47,15 +47,7 @@
     auto const_minus_one_i_1 = make_shared<v0::Constant>(element::i32, Shape{1}, -1);
     auto max_rgb = make_shared<v1::ReduceMax>(images, const_minus_one_i_1, true);
     auto min_rgb = make_shared<v1::ReduceMin>(images, const_minus_one_i_1, true);
-=======
-    // image format conversion based on https://github.com/tensorflow/tensorflow/blob/master/tensorflow/core/kernels/image/adjust_saturation_op.cc
-    auto zero = make_shared<v0::Constant>(type, Shape{}, 0.0f);
-    auto one = make_shared<v0::Constant>(type, Shape{}, 1.0f);
 
-    // find max and min across channel axis: max = value (V)
-    auto max_rgb = make_shared<v1::ReduceMax>(images, make_shared<v0::Constant>(element::i64, Shape{1}, vector<int64_t>{-1}), true);
-    auto min_rgb = make_shared<v1::ReduceMin>(images, make_shared<v0::Constant>(element::i64, Shape{1}, vector<int64_t>{-1}), true);
->>>>>>> 847d48c2
     auto range = make_shared<v1::Subtract>(max_rgb, min_rgb);
     auto vv = max_rgb;
 
@@ -69,15 +61,10 @@
         make_shared<v1::Multiply>(const_six_f_, range)
     );
 
-<<<<<<< HEAD
     // Split the image tensor into R, G, B channels
     auto const_minus_one_i = make_shared<v0::Constant>(element::i32, Shape{}, -1);
     auto channels = make_shared<v1::Split>(images, const_minus_one_i, 3);
-=======
-    // split the image tensor into R, G, B channels
-    int batch_dim = images->get_shape().size() - 1;
-    auto channels = make_shared<v1::Split>(images, make_shared<v0::Constant>(element::i64, Shape{}, batch_dim), 3);
->>>>>>> 847d48c2
+
     auto r = channels->output(0);
     auto g = channels->output(1);
     auto b = channels->output(2);
@@ -126,14 +113,11 @@
 }
 
 shared_ptr<Node> hsv_to_rgb(shared_ptr<Node> h, shared_ptr<Node> s, shared_ptr<Node> v, element::Type type) {
-<<<<<<< HEAD
+    // image format conversion based on https://github.com/tensorflow/tensorflow/blob/master/tensorflow/core/kernels/image/adjust_saturation_op.cc
     auto const_six_f_ = make_shared<v0::Constant>(type, Shape{}, 6.0f);
     auto const_two_f_ = make_shared<v0::Constant>(type, Shape{}, 2.0f);
     auto const_one_f_ = make_shared<v0::Constant>(type, Shape{}, 1.0f);
     
-=======
-    // image format conversion based on https://github.com/tensorflow/tensorflow/blob/master/tensorflow/core/kernels/image/adjust_saturation_op.cc
->>>>>>> 847d48c2
     // c = s * v;
     auto c = make_shared<v1::Multiply>(s, v);
     // m = v - c;
