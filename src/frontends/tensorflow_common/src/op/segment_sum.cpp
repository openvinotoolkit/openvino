// Copyright (C) 2018-2024 Intel Corporation
// SPDX-License-Identifier: Apache-2.0
//

#include "common_op_table.hpp"
#include "helper_ops/complex_type_mark.hpp"
#include "openvino/op/add.hpp"
#include "openvino/op/constant.hpp"
#include "openvino/op/embedding_segments_sum.hpp"
#include "openvino/op/range.hpp"
#include "openvino/op/reduce_max.hpp"
#include "openvino/op/shape_of.hpp"
#include "openvino/op/squeeze.hpp"
#include "utils.hpp"

using namespace std;
using namespace ov;
using namespace ov::op;

namespace ov {
namespace frontend {
namespace tensorflow {
namespace op {
OutputVector translate_segment_sum_op(const NodeContext& node) {
<<<<<<< HEAD
    default_op_checks(node, 2, {"SegmentSum", "SEGMENT_SUM"});
=======
    default_op_checks(node, 2, {"SegmentSum"}, true);
>>>>>>> 7c0db8b0
    auto data = node.get_input(0);
    auto segment_ids = node.get_input(1);

    // create auxiliary constants
    auto const_one = create_same_type_const_scalar<int32_t>(segment_ids, 1);
    auto const_zero = create_same_type_const_scalar<int32_t>(segment_ids, 0);

    // compute SegmentSum using EmbeddingSegmentSum
    // for this prepare all the required inputs
    auto indices_type = segment_ids.get_element_type();
    // 1. compute a number of segments using segment_ids values
    // do not forget that segment ids are counting from zero
    auto reduction_axis = make_shared<v0::Constant>(element::i32, Shape{1}, 0);
    auto num_segments_minus1 = make_shared<v1::ReduceMax>(segment_ids, reduction_axis, false);
    auto num_segments = make_shared<v1::Add>(num_segments_minus1, const_one);

    // 2. generate indices input for EmbeddingSegmentSum
    // that will collect slices consequently from data for each segment
    auto squeeze_axis = make_shared<v0::Constant>(element::i32, Shape{1}, 0);
    auto segment_ids_shape = make_shared<v3::ShapeOf>(segment_ids, indices_type);
    auto num_indices = make_shared<v0::Squeeze>(segment_ids_shape, squeeze_axis);
    auto indices = make_shared<v4::Range>(const_zero, num_indices, const_one, indices_type);

    auto complex_type_mark = as_type_ptr<ComplexTypeMark>(data.get_node_shared_ptr());
    if (complex_type_mark) {
        element::Type complex_part_type = complex_type_mark->get_complex_part_type();
        data = complex_type_mark->input_value(0);
        auto emb_segment_sum_complex = make_shared<v3::EmbeddingSegmentsSum>(data, indices, segment_ids, num_segments);
        auto emb_segment_sum_complex_output =
            make_shared<ComplexTypeMark>(emb_segment_sum_complex->output(0), complex_part_type);
        set_node_name(node.get_name(), emb_segment_sum_complex);
        return {emb_segment_sum_complex_output};
    }

    auto emb_segment_sum = make_shared<v3::EmbeddingSegmentsSum>(data, indices, segment_ids, num_segments);
    set_node_name(node.get_name(), emb_segment_sum);
    return {emb_segment_sum};
}
}  // namespace op
}  // namespace tensorflow
}  // namespace frontend
}  // namespace ov<|MERGE_RESOLUTION|>--- conflicted
+++ resolved
@@ -22,11 +22,7 @@
 namespace tensorflow {
 namespace op {
 OutputVector translate_segment_sum_op(const NodeContext& node) {
-<<<<<<< HEAD
     default_op_checks(node, 2, {"SegmentSum", "SEGMENT_SUM"});
-=======
-    default_op_checks(node, 2, {"SegmentSum"}, true);
->>>>>>> 7c0db8b0
     auto data = node.get_input(0);
     auto segment_ids = node.get_input(1);
 
