// Copyright (C) 2018-2023 Intel Corporation
// SPDX-License-Identifier: Apache-2.0
//

#include "openvino/op/pad.hpp"

#include "common_op_table.hpp"
<<<<<<< HEAD
#include "helper_ops/complex_type_mark.hpp"
#include "openvino/opsets/opset9.hpp"
=======
#include "openvino/op/constant.hpp"
#include "openvino/op/convert.hpp"
#include "openvino/op/gather.hpp"
>>>>>>> 275e14d9
#include "utils.hpp"

using namespace std;
using namespace ov;
using namespace ov::op;

namespace ov {
namespace frontend {
namespace tensorflow {
namespace op {
static void slice_pads_begin_end(const Output<Node>& paddings,
                                 shared_ptr<Node>& pads_begin,
                                 shared_ptr<Node>& pads_end) {
    // TODO: fix IR reader to accept padding of i32 type
    auto paddings_i64 = make_shared<v0::Convert>(paddings, element::i64);
    auto axis = make_shared<v0::Constant>(element::i32, Shape{}, 1);
    auto index_zero = make_shared<v0::Constant>(element::i32, Shape{}, 0);
    auto index_one = make_shared<v0::Constant>(element::i32, Shape{}, 1);
    pads_begin = make_shared<v8::Gather>(paddings_i64, index_zero, axis);
    pads_end = make_shared<v8::Gather>(paddings_i64, index_one, axis);
}

static OutputVector translate_pad_base_op(const NodeContext& node,
                                          const Output<Node>& input,
                                          const Output<Node>& paddings,
                                          const Output<Node>& constant_value,
                                          const shared_ptr<ComplexTypeMark>& complex_type_mark) {
    auto pad_mode = ov::op::PadMode::CONSTANT;

    // prepare pads_begin and pads_end for OpenVINO Pad
    shared_ptr<Node> pads_begin, pads_end;
    slice_pads_begin_end(paddings, pads_begin, pads_end);

<<<<<<< HEAD
    if (complex_type_mark) {
        element::Type complex_part_type = complex_type_mark->get_complex_part_type();

        auto const_zero = make_shared<Constant>(element::i64, Shape{1}, 0);

        OutputVector concat_inputs1;
        concat_inputs1.push_back(pads_begin);
        concat_inputs1.push_back(const_zero);

        auto new_pads_begin = make_shared<Concat>(concat_inputs1, 0);

        OutputVector concat_inputs2;
        concat_inputs2.push_back(pads_end);
        concat_inputs2.push_back(const_zero);

        auto new_pads_end = make_shared<Concat>(concat_inputs2, 0);

        auto pad_complex = make_shared<Pad>(input, new_pads_begin, new_pads_end, constant_value, pad_mode);
        set_node_name(node.get_name(), pad_complex);

        auto pad_complex1 = make_shared<ComplexTypeMark>(pad_complex, complex_part_type);
        return {pad_complex1->output(0)};
    }

    auto pad = make_shared<Pad>(input, pads_begin, pads_end, constant_value, pad_mode);
=======
    auto pad = make_shared<v1::Pad>(input, pads_begin, pads_end, constant_value, pad_mode);
>>>>>>> 275e14d9
    set_node_name(node.get_name(), pad);
    return {pad};
}

OutputVector translate_pad_op(const NodeContext& node) {
    default_op_checks(node, 2, {"Pad"}, true);
    auto input = node.get_input(0);
    auto complex_type_mark = as_type_ptr<ComplexTypeMark>(input.get_node_shared_ptr());
    if (complex_type_mark) {
        input = complex_type_mark->input_value(0);
    }
    auto paddings = node.get_input(1);
    auto constant_value = create_same_type_const_scalar<int32_t>(input, 0);

    return translate_pad_base_op(node, input, paddings, constant_value, complex_type_mark);
}

OutputVector translate_padv2_op(const NodeContext& node) {
    default_op_checks(node, 3, {"PadV2"});
    auto input = node.get_input(0);
    auto paddings = node.get_input(1);
    auto constant_value = node.get_input(2);

    return translate_pad_base_op(node, input, paddings, constant_value, nullptr);
}

OutputVector translate_mirror_pad_op(const NodeContext& node) {
    default_op_checks(node, 2, {"MirrorPad"});
    auto input = node.get_input(0);
    auto paddings = node.get_input(1);

    // retrieve attributes
    auto mode = node.get_attribute<std::string>("mode");
    auto pad_mode = convert_padding_mode(node, mode);

    // prepare pads_begin and pads_end for OpenVINO Pad
    shared_ptr<Node> pads_begin, pads_end;
    slice_pads_begin_end(paddings, pads_begin, pads_end);

    auto pad = make_shared<v1::Pad>(input, pads_begin, pads_end, pad_mode);
    set_node_name(node.get_name(), pad);
    return {pad};
}
}  // namespace op
}  // namespace tensorflow
}  // namespace frontend
}  // namespace ov<|MERGE_RESOLUTION|>--- conflicted
+++ resolved
@@ -5,14 +5,12 @@
 #include "openvino/op/pad.hpp"
 
 #include "common_op_table.hpp"
-<<<<<<< HEAD
 #include "helper_ops/complex_type_mark.hpp"
-#include "openvino/opsets/opset9.hpp"
-=======
 #include "openvino/op/constant.hpp"
 #include "openvino/op/convert.hpp"
 #include "openvino/op/gather.hpp"
->>>>>>> 275e14d9
+#include "openvino/op/concat.hpp"
+#include "openvino/op/pad.hpp"
 #include "utils.hpp"
 
 using namespace std;
@@ -46,35 +44,31 @@
     shared_ptr<Node> pads_begin, pads_end;
     slice_pads_begin_end(paddings, pads_begin, pads_end);
 
-<<<<<<< HEAD
     if (complex_type_mark) {
         element::Type complex_part_type = complex_type_mark->get_complex_part_type();
 
-        auto const_zero = make_shared<Constant>(element::i64, Shape{1}, 0);
+        auto const_zero = make_shared<v0::Constant>(element::i64, Shape{1}, 0);
 
         OutputVector concat_inputs1;
         concat_inputs1.push_back(pads_begin);
         concat_inputs1.push_back(const_zero);
 
-        auto new_pads_begin = make_shared<Concat>(concat_inputs1, 0);
+        auto new_pads_begin = make_shared<v0::Concat>(concat_inputs1, 0);
 
         OutputVector concat_inputs2;
         concat_inputs2.push_back(pads_end);
         concat_inputs2.push_back(const_zero);
 
-        auto new_pads_end = make_shared<Concat>(concat_inputs2, 0);
+        auto new_pads_end = make_shared<v0::Concat>(concat_inputs2, 0);
 
-        auto pad_complex = make_shared<Pad>(input, new_pads_begin, new_pads_end, constant_value, pad_mode);
+        auto pad_complex = make_shared<v1::Pad>(input, new_pads_begin, new_pads_end, constant_value, pad_mode);
         set_node_name(node.get_name(), pad_complex);
 
         auto pad_complex1 = make_shared<ComplexTypeMark>(pad_complex, complex_part_type);
         return {pad_complex1->output(0)};
     }
 
-    auto pad = make_shared<Pad>(input, pads_begin, pads_end, constant_value, pad_mode);
-=======
     auto pad = make_shared<v1::Pad>(input, pads_begin, pads_end, constant_value, pad_mode);
->>>>>>> 275e14d9
     set_node_name(node.get_name(), pad);
     return {pad};
 }
