--- conflicted
+++ resolved
@@ -44,7 +44,6 @@
     std::map<std::string, std::string> unconverted_ops_types;
     for (const auto& node : model->get_ordered_ops()) {
         if (const auto& fw_node = ov::as_type_ptr<PtFrameworkNode>(node)) {
-<<<<<<< HEAD
             const auto& attrs = fw_node->get_attrs();
             FRONT_END_GENERAL_CHECK(attrs.find(PtFrameworkNode::op_type_key) != attrs.end(),
                                     "FrameworkNode attributes do not contain operation type.");
@@ -55,12 +54,6 @@
             if (!unconverted_ops_types.count(attrs.at(PtFrameworkNode::op_type_key))) {
                 unconverted_ops_types[attrs.at(PtFrameworkNode::op_type_key)] = exception_msg;
             }
-=======
-            auto attrs = fw_node->get_attrs();
-            FRONT_END_GENERAL_CHECK(attrs.find("PtTypeName") != attrs.end(),
-                                    "FrameworkNode attributes do not contain operation type.");
-            unconverted_ops_types.insert(attrs.at("PtTypeName"));
->>>>>>> 48dec100
         }
         if (const auto& fw_node = ov::as_type_ptr<ov::op::util::MultiSubGraphOp>(node)) {
             for (size_t i = 0; i < fw_node->get_internal_subgraphs_size(); i++) {
