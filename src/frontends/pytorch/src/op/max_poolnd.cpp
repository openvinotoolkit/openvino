--- conflicted
+++ resolved
@@ -17,8 +17,14 @@
 OutputVector translate_max_poolnd(const NodeContext& context) {
     num_inputs_check(context, 3, 6);
     auto kernel = context.const_input<Shape>(1);
-<<<<<<< HEAD
-    auto strides = context.const_input<Strides>(2);
+    Strides strides;
+    if (!context.input_is_none(2)) {
+        strides = context.const_input<Strides>(2);
+    }
+    if (context.input_is_none(2) || strides.size() == 0) {
+        // In case strides are not provided default is kernel
+        strides = kernel;
+    }
     Shape pads;
     if (context.input_is_none(3)) {
         pads = Shape(kernel.size(),0);
@@ -35,19 +41,6 @@
     } else {
         rounding_type = context.const_input<bool>(5) ? RoundingType::CEIL : RoundingType::FLOOR;
     }
-=======
-    Strides strides;
-    if (!context.input_is_none(2)) {
-        strides = context.const_input<Strides>(2);
-    }
-    if (context.input_is_none(2) || strides.size() == 0) {
-        // In case strides are not provided default is kernel
-        strides = kernel;
-    }
-    auto pads = context.const_input<Shape>(3);  // pytorch supports only symmetric paddings
-    auto dilations = context.const_input<Strides>(4);
-    auto rounding_type = context.const_input<bool>(5) ? RoundingType::CEIL : RoundingType::FLOOR;
->>>>>>> b6bbf3c4
 
     return {context.mark_node(
         std::make_shared<v8::MaxPool>(context.get_input(0), strides, dilations, pads, pads, kernel, rounding_type))};
