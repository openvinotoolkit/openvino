// Copyright (C) 2018-2023 Intel Corporation
// SPDX-License-Identifier: Apache-2.0
//

#include "openvino/frontend/pytorch/node_context.hpp"
#include "openvino/op/constant.hpp"
#include "openvino/op/convert_like.hpp"
#include "openvino/op/divide.hpp"
#include "openvino/op/sqrt.hpp"
#include "utils.hpp"

namespace ov {
namespace frontend {
namespace pytorch {
namespace op {

using namespace ov::op;

OutputVector translate_rsqrt(const NodeContext& context) {
<<<<<<< HEAD
    num_inputs_check(context, 1, 1);
    auto data = get_input_with_floating_type(context, 0);
=======
    num_inputs_check(context, 1, 2);
    auto data = context.get_input(0);
>>>>>>> 1c5a736a
    auto one_const = context.mark_node(v0::Constant::create(element::f32, Shape({}), {1}));
    auto one_const_casted = context.mark_node(std::make_shared<v1::ConvertLike>(one_const, data));
    auto sqrt_data = context.mark_node(std::make_shared<v0::Sqrt>(data));
    return {context.mark_node(std::make_shared<v1::Divide>(one_const_casted, sqrt_data))};
};

}  // namespace op
}  // namespace pytorch
}  // namespace frontend
}  // namespace ov<|MERGE_RESOLUTION|>--- conflicted
+++ resolved
@@ -17,13 +17,8 @@
 using namespace ov::op;
 
 OutputVector translate_rsqrt(const NodeContext& context) {
-<<<<<<< HEAD
-    num_inputs_check(context, 1, 1);
-    auto data = get_input_with_floating_type(context, 0);
-=======
     num_inputs_check(context, 1, 2);
     auto data = context.get_input(0);
->>>>>>> 1c5a736a
     auto one_const = context.mark_node(v0::Constant::create(element::f32, Shape({}), {1}));
     auto one_const_casted = context.mark_node(std::make_shared<v1::ConvertLike>(one_const, data));
     auto sqrt_data = context.mark_node(std::make_shared<v0::Sqrt>(data));
