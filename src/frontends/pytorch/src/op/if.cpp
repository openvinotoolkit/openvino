// Copyright (C) 2018-2023 Intel Corporation
// SPDX-License-Identifier: Apache-2.0
//

#include "openvino/frontend/pytorch/node_context.hpp"
#include "openvino/opsets/opset10.hpp"
#include "openvino/util/log.hpp"
#include "translate_session.hpp"
#include "utils.hpp"

namespace ov {
namespace frontend {
namespace pytorch {
namespace op {

<<<<<<< HEAD
namespace {
// TODO: is it a good solution?
void align_result_types(const NodeContext& context,
                        std::shared_ptr<opset10::Result> r1,
                        std::shared_ptr<opset10::Result> r2) {
    auto r1_tensor = r1->input_value(0);
    auto r2_tensor = r2->input_value(0);
    element::Type merged_type;
    auto r1_type = r1_tensor.get_element_type();
    auto r2_type = r2_tensor.get_element_type();
    if (!element::Type::merge(merged_type, r1_type, r2_type)) {
        if (r1_type.bitwidth() >= r2_type.bitwidth()) {
            auto convert = std::make_shared<opset10::Convert>(r2_tensor, r1_type);
            r2->set_argument(0, convert);
        } else {
            auto convert = std::make_shared<opset10::Convert>(r1_tensor, r2_type);
            r1->set_argument(0, convert);
        }
    }
}
}  // namespace

OutputVector translate_if(NodeContext& context) {
=======
OutputVector translate_if(const NodeContext& context) {
>>>>>>> d402b6ed
    auto if_node = std::make_shared<opset10::If>(context.get_input(0));
    context.mark_node(if_node);
    auto decoder = context.get_decoder();
    FRONT_END_OP_CONVERSION_CHECK(decoder->get_subgraph_size() == 2, "If must have 2 subgraphs.");

    auto then_decoder = decoder->get_subgraph_decoder(0);
    auto then_body = context.convert_subgraph(0);
    if_node->set_then_body(then_body);
    auto then_inputs = then_decoder->inputs();

    auto else_decoder = decoder->get_subgraph_decoder(1);
    auto else_body = context.convert_subgraph(1);
    if_node->set_else_body(else_body);
    auto else_inputs = else_decoder->inputs();

    std::set<size_t> input_idxs;
    input_idxs.insert(then_inputs.begin(), then_inputs.end());
    input_idxs.insert(else_inputs.begin(), else_inputs.end());

    std::map<size_t, ParameterVector> inputs_map;
    std::map<size_t, ResultVector> outputs_map;
    auto session = context.get_session();
    for (const auto& param : then_body->get_parameters()) {
        auto input_idx = session->decode_tensor_name(param->output(0));
        FRONT_END_OP_CONVERSION_CHECK(inputs_map.count(input_idx) == 0,
                                      "More than one then_body input with same tensor name: ",
                                      input_idx,
                                      "; existing: ",
                                      inputs_map.at(input_idx)[0],
                                      " adding: ",
                                      param);
        inputs_map[input_idx] = {param, nullptr};
    }
    for (const auto& param : else_body->get_parameters()) {
        auto input_idx = session->decode_tensor_name(param->output(0));
        if (inputs_map.count(input_idx)) {
            inputs_map[input_idx][1] = param;
        } else {
            inputs_map[input_idx] = {nullptr, param};
        }
    }
    OutputVector res;
    const auto num_outs = context.get_output_size();
    const auto then_results = then_body->get_results();
    const auto else_results = else_body->get_results();
    FRONT_END_OP_CONVERSION_CHECK(then_results.size() >= num_outs && else_results.size() >= num_outs,
                                  "Else or then body have less outputs than prim::If requires.");
    for (size_t i = 0; i < num_outs; i++) {
        align_result_types(context, then_results[i], else_results[i]);
        res.push_back(if_node->set_output(then_results[i], else_results[i]));
    }
    // Each body can have mutated outputs that are not included into pytorch node outputs.
    std::map<size_t, std::shared_ptr<opset10::Result>> extra_then_body_results;
    std::map<size_t, std::shared_ptr<opset10::Result>> extra_else_body_results;
    std::set<size_t> extra_output_idxs;
    for (size_t i = num_outs; i < then_results.size(); i++) {
        const auto result = then_results[i];
        auto output_idx = session->decode_tensor_name(result->input(0).get_source_output());
        FRONT_END_OP_CONVERSION_CHECK(extra_then_body_results.count(output_idx) == 0,
                                      "More than one then_body output with same tensor name: ",
                                      output_idx,
                                      "; existing: ",
                                      extra_then_body_results.at(output_idx),
                                      " adding: ",
                                      result);
        extra_then_body_results[output_idx] = result;
        extra_output_idxs.insert(output_idx);
    }
    for (size_t i = num_outs; i < else_results.size(); i++) {
        const auto result = else_results[i];
        auto output_idx = session->decode_tensor_name(result->input(0).get_source_output());
        FRONT_END_OP_CONVERSION_CHECK(extra_else_body_results.count(output_idx) == 0,
                                      "More than one else_body output with same tensor name: ",
                                      output_idx,
                                      "; existing: ",
                                      extra_else_body_results.at(output_idx),
                                      " adding: ",
                                      result);
        extra_else_body_results[output_idx] = result;
        extra_output_idxs.insert(output_idx);
    }
    // Each extra output may not have same extra output in the other body, so we need to create Parameter->Result
    // pattern in the body.
    for (const auto& output_idx : extra_output_idxs) {
        if (!extra_then_body_results.count(output_idx)) {
            // Need to add Parameter->Result construction in then body
            auto new_parameter = std::make_shared<opset10::Parameter>(element::dynamic, PartialShape::dynamic());
            session->encode_tensor_name(new_parameter->output(0), output_idx);
            auto new_result = std::make_shared<opset10::Result>(new_parameter);
            then_body->add_parameters({new_parameter});
            then_body->add_results({new_result});
            then_body->validate_nodes_and_infer_types();
            FRONT_END_OP_CONVERSION_CHECK(inputs_map.count(output_idx), "Input must exist in else body");
            inputs_map[output_idx][0] = new_parameter;
            extra_then_body_results[output_idx] = new_result;
            OPENVINO_DEBUG << "Modified then body: " << if_node << '\n';
        } else if (!extra_else_body_results.count(output_idx)) {
            // Need to add Parameter->Result construction in else body
            auto new_parameter = std::make_shared<opset10::Parameter>(element::dynamic, PartialShape::dynamic());
            session->encode_tensor_name(new_parameter->output(0), output_idx);
            auto new_result = std::make_shared<opset10::Result>(new_parameter);
            else_body->add_parameters({new_parameter});
            else_body->add_results({new_result});
            else_body->validate_nodes_and_infer_types();
            FRONT_END_OP_CONVERSION_CHECK(inputs_map.count(output_idx), "Input must exist in then body");
            inputs_map[output_idx][1] = new_parameter;
            extra_else_body_results[output_idx] = new_result;
            OPENVINO_DEBUG << "Modified else body: " << if_node << '\n';
        }
    }
    // Create prim::If inputs and outputs
    for (const auto& input : inputs_map) {
        if (!input_idxs.count(input.first)) {
            auto external_output = context.get_tensor_from_model_or_create_input(input.first);
            if_node->set_input(external_output, input.second[0], input.second[1]);
        } else {
            auto external_output = context.get_tensor_from_model(input.first);
            if (external_output.get_node()) {
                if_node->set_input(external_output, input.second[0], input.second[1]);
            }
        }
    }
    for (const auto& output_idx : extra_output_idxs) {
        // align_result_types(context, extra_then_body_results.at(output_idx), extra_else_body_results.at(output_idx));
        context.add_tensor_to_context(
            output_idx,
            if_node->set_output(extra_then_body_results.at(output_idx), extra_else_body_results.at(output_idx)));
    }
    if_node->validate_and_infer_types();
    return res;
};

}  // namespace op
}  // namespace pytorch
}  // namespace frontend
}  // namespace ov<|MERGE_RESOLUTION|>--- conflicted
+++ resolved
@@ -13,7 +13,6 @@
 namespace pytorch {
 namespace op {
 
-<<<<<<< HEAD
 namespace {
 // TODO: is it a good solution?
 void align_result_types(const NodeContext& context,
@@ -36,10 +35,7 @@
 }
 }  // namespace
 
-OutputVector translate_if(NodeContext& context) {
-=======
 OutputVector translate_if(const NodeContext& context) {
->>>>>>> d402b6ed
     auto if_node = std::make_shared<opset10::If>(context.get_input(0));
     context.mark_node(if_node);
     auto decoder = context.get_decoder();
@@ -163,7 +159,7 @@
         }
     }
     for (const auto& output_idx : extra_output_idxs) {
-        // align_result_types(context, extra_then_body_results.at(output_idx), extra_else_body_results.at(output_idx));
+        align_result_types(context, extra_then_body_results.at(output_idx), extra_else_body_results.at(output_idx));
         context.add_tensor_to_context(
             output_idx,
             if_node->set_output(extra_then_body_results.at(output_idx), extra_else_body_results.at(output_idx)));
