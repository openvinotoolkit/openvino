--- conflicted
+++ resolved
@@ -101,7 +101,6 @@
         }
         scaled_atten = context.mark_node(std::make_shared<v1::Add>(scaled_atten, atten_mask));
     }
-<<<<<<< HEAD
     auto satten_out_pshape = scaled_atten->get_output_partial_shape(0);
     if (satten_out_pshape.is_static() && satten_out_pshape.rank().get_length() == 4) {
         auto scaled_atten_v = satten_out_pshape.to_shape();
@@ -115,9 +114,6 @@
     } else {
         scaled_atten = context.mark_node(std::make_shared<v8::Softmax>(scaled_atten, -1));
     }
-=======
-    scaled_atten = context.mark_node(std::make_shared<v8::Softmax>(scaled_atten, -1));
->>>>>>> 3d5fe8d4
     return context.mark_node(std::make_shared<v0::MatMul>(scaled_atten, value));
 };
 
@@ -133,11 +129,7 @@
     // dropout_p=0., bool is_causal=False)
     num_inputs_check(context, 3, 6);
     auto output = translate_scaled_dot_product_attention_common(context);
-<<<<<<< HEAD
-    // TODO: scaled_dot_product_flash_attention has 9 outputs but fort most cases only
-=======
     // TODO: scaled_dot_product_flash_attention has 9 outputs but for most cases only
->>>>>>> 3d5fe8d4
     // the first input is used. Rest of the outputs should be returned properly as
     // needed.
     ov::OutputVector out_vec;
