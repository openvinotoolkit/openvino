// Copyright (C) 2018-2025 Intel Corporation
// SPDX-License-Identifier: Apache-2.0
//

#include "openvino/frontend/complex_type_mark.hpp"
#include "openvino/frontend/pytorch/node_context.hpp"
#include "openvino/op/concat.hpp"
#include "openvino/op/split.hpp"
#include "openvino/op/squeeze.hpp"
#include "openvino/op/unsqueeze.hpp"
#include "utils.hpp"

namespace ov {
namespace frontend {
namespace pytorch {
namespace op {

using namespace ov::op;

<<<<<<< HEAD
OutputVector translate_complex(const NodeContext& context) {
    num_inputs_check(context, 2, 2);
    auto real = context.get_input(0);
    auto imag = context.get_input(1);

    auto const_neg_1 = context.mark_node(v0::Constant::create(element::i32, Shape{}, {-1}));
    real = context.mark_node(std::make_shared<v0::Unsqueeze>(real, const_neg_1));
    imag = context.mark_node(std::make_shared<v0::Unsqueeze>(imag, const_neg_1));

    auto complex = context.mark_node(std::make_shared<v0::Concat>(OutputVector{real, imag}, -1));

    return {context.mark_node(std::make_shared<ComplexTypeMark>(complex, complex->get_element_type()))};
};

OutputVector translate_imag(const NodeContext& context) {
    num_inputs_check(context, 1, 1, true);
    auto complex = context.get_input(0);

    auto complex_type_mark = as_type_ptr<ComplexTypeMark>(complex.get_node_shared_ptr());
    PYTORCH_OP_CONVERSION_CHECK(complex_type_mark, "aten::imag operation expects complex type tensor on input.");

    complex = complex_type_mark->input_value(0);
    auto axis = context.mark_node(v0::Constant::create(element::i32, Shape{}, {-1}));
    auto imag = context.mark_node(std::make_shared<v1::Split>(complex, axis, 2))->output(1);

    auto const_neg_1 = context.mark_node(v0::Constant::create(element::i32, Shape{}, {-1}));
    return {context.mark_node(std::make_shared<v0::Squeeze>(imag, const_neg_1))};
};

OutputVector translate_real(const NodeContext& context) {
    num_inputs_check(context, 1, 1, true);
    auto complex = context.get_input(0);

    auto complex_type_mark = as_type_ptr<ComplexTypeMark>(complex.get_node_shared_ptr());
    if (complex_type_mark) {
        complex = complex_type_mark->input_value(0);
        auto axis = context.mark_node(v0::Constant::create(element::i32, Shape{}, {-1}));
        auto real = context.mark_node(std::make_shared<v1::Split>(complex, axis, 2))->output(0);

        auto const_neg_1 = context.mark_node(v0::Constant::create(element::i32, Shape{}, {-1}));
        return {context.mark_node(std::make_shared<v0::Squeeze>(real, const_neg_1))};
    } else {
        // if input is not a complex number, just return it as is
        return {complex};
    }
};

=======
>>>>>>> 25910a7d
OutputVector translate_view_as_real(const NodeContext& context) {
    num_inputs_check(context, 1, 1, true);
    auto complex = context.get_input(0);

    auto complex_type_mark = as_type_ptr<ComplexTypeMark>(complex.get_node_shared_ptr());
    PYTORCH_OP_CONVERSION_CHECK(complex_type_mark, "aten::view_as_real is only supported for complex tensors");

    return {complex_type_mark->get_data()};
};

OutputVector translate_view_as_complex(const NodeContext& context) {
    num_inputs_check(context, 1, 1);
    auto complex = context.get_input(0);

    return {context.mark_node(std::make_shared<ComplexTypeMark>(complex))};
};

}  // namespace op
}  // namespace pytorch
}  // namespace frontend
}  // namespace ov<|MERGE_RESOLUTION|>--- conflicted
+++ resolved
@@ -17,56 +17,6 @@
 
 using namespace ov::op;
 
-<<<<<<< HEAD
-OutputVector translate_complex(const NodeContext& context) {
-    num_inputs_check(context, 2, 2);
-    auto real = context.get_input(0);
-    auto imag = context.get_input(1);
-
-    auto const_neg_1 = context.mark_node(v0::Constant::create(element::i32, Shape{}, {-1}));
-    real = context.mark_node(std::make_shared<v0::Unsqueeze>(real, const_neg_1));
-    imag = context.mark_node(std::make_shared<v0::Unsqueeze>(imag, const_neg_1));
-
-    auto complex = context.mark_node(std::make_shared<v0::Concat>(OutputVector{real, imag}, -1));
-
-    return {context.mark_node(std::make_shared<ComplexTypeMark>(complex, complex->get_element_type()))};
-};
-
-OutputVector translate_imag(const NodeContext& context) {
-    num_inputs_check(context, 1, 1, true);
-    auto complex = context.get_input(0);
-
-    auto complex_type_mark = as_type_ptr<ComplexTypeMark>(complex.get_node_shared_ptr());
-    PYTORCH_OP_CONVERSION_CHECK(complex_type_mark, "aten::imag operation expects complex type tensor on input.");
-
-    complex = complex_type_mark->input_value(0);
-    auto axis = context.mark_node(v0::Constant::create(element::i32, Shape{}, {-1}));
-    auto imag = context.mark_node(std::make_shared<v1::Split>(complex, axis, 2))->output(1);
-
-    auto const_neg_1 = context.mark_node(v0::Constant::create(element::i32, Shape{}, {-1}));
-    return {context.mark_node(std::make_shared<v0::Squeeze>(imag, const_neg_1))};
-};
-
-OutputVector translate_real(const NodeContext& context) {
-    num_inputs_check(context, 1, 1, true);
-    auto complex = context.get_input(0);
-
-    auto complex_type_mark = as_type_ptr<ComplexTypeMark>(complex.get_node_shared_ptr());
-    if (complex_type_mark) {
-        complex = complex_type_mark->input_value(0);
-        auto axis = context.mark_node(v0::Constant::create(element::i32, Shape{}, {-1}));
-        auto real = context.mark_node(std::make_shared<v1::Split>(complex, axis, 2))->output(0);
-
-        auto const_neg_1 = context.mark_node(v0::Constant::create(element::i32, Shape{}, {-1}));
-        return {context.mark_node(std::make_shared<v0::Squeeze>(real, const_neg_1))};
-    } else {
-        // if input is not a complex number, just return it as is
-        return {complex};
-    }
-};
-
-=======
->>>>>>> 25910a7d
 OutputVector translate_view_as_real(const NodeContext& context) {
     num_inputs_check(context, 1, 1, true);
     auto complex = context.get_input(0);
