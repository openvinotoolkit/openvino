--- conflicted
+++ resolved
@@ -30,30 +30,12 @@
             return false;
         OutputVector outputs;
         auto input_node = tuple_unpack->get_input_node_shared_ptr(0);
-<<<<<<< HEAD
-        auto tuple_construct = cast_fw_node(input_node, "prim::TupleConstruct");
-        if (!tuple_construct) {
-            if(input_node->get_rt_info().count("__torch_tuple_unpackable__")) {
-                input_node->get_rt_info().erase("__torch_tuple_unpackable__");
-                // remove TupleUnpack just bypassing it with all outputs from a custom operation which returns tuple
-                replace_node(tuple_unpack, input_node->outputs());
-                return true;
-            }
-            return false;
-        }
-        for (const auto& input : input_node->inputs()) {
-            const auto& out = input.get_source_output();
-            outputs.push_back(out);
-        }
-        replace_node(tuple_unpack, outputs);
-=======
         if (cast_fw_node(input_node, "prim::TupleConstruct")) {
             for (const auto& input : input_node->inputs()) {
                 const auto& out = input.get_source_output();
                 outputs.push_back(out);
             }
             replace_node(tuple_unpack, outputs);
->>>>>>> 95750878
 
             return true;
         } else if (ov::as_type_ptr<v0::Constant>(input_node)) {
@@ -64,6 +46,12 @@
                 auto squeeze = std::make_shared<v15::Squeeze>(split->output(i), axis_zero);
                 replace_output_update_name(tuple_unpack->output(i), squeeze);
             }
+            return true;
+        } else if (input_node->get_rt_info().count("__torch_tuple_unpackable__")) {
+            // This case is produced by inlined_extension
+            input_node->get_rt_info().erase("__torch_tuple_unpackable__");
+            // remove TupleUnpack just bypassing it with all outputs from a custom operation which returns tuple
+            replace_node(tuple_unpack, input_node->outputs());
             return true;
         }
         return false;
