// Copyright (C) 2018-2023 Intel Corporation
// SPDX-License-Identifier: Apache-2.0
//

#include "aten_cat_replacer.hpp"

#include <memory>
#include <utility>

#include "openvino/core/rt_info.hpp"
#include "openvino/op/concat.hpp"
#include "openvino/op/constant.hpp"
#include "openvino/op/loop.hpp"
#include "openvino/op/util/framework_node.hpp"
#include "openvino/pass/pattern/matcher.hpp"
#include "openvino/pass/pattern/op/wrap_type.hpp"
#include "utils.hpp"

namespace ov {
namespace frontend {
namespace pytorch {
namespace pass {

using namespace ov::op;

// aten::cat needs a special handling since it takes a Tensor[] as input. We set the inputs of ListConstruct as the
// inputs of cat.
//
// Pytorch IR:                                   OV model:
//     %a    %b     %c          %dim              %a    %b    %c
//      \     |     /             |                \     |    /
//   prim::ListConstruct   prim::Constant        Concat[axis=%dim]
//                    \      /
//                    aten::cat
AtenCatToConcat::AtenCatToConcat() {
    auto aten_cat = ov::pass::pattern::wrap_type<ov::op::util::FrameworkNode>();

    ov::matcher_pass_callback callback = [](ov::pass::pattern::Matcher& m) {
        auto cat = cast_fw_node(m.get_match_root(), "aten::cat");
        if (!cat)
            return false;

        int64_t axis;
        if (cat->get_input_size() > 1) {
            auto axis_node = cat->get_input_node_shared_ptr(1);
            auto axis_const = std::dynamic_pointer_cast<v0::Constant>(axis_node);
            if (!axis_const) {
                add_exception_to_fw_node(cat, "aten::cat unsupported case: axis is not a constant.");
                return false;
            }
            auto _axis = axis_const->cast_vector<int64_t>();
            if (_axis.size() != 1) {
                add_exception_to_fw_node(cat, "aten::cat unsupported case: axis is not a scalar.");
                return false;
            }
            axis = _axis[0];
        } else {
            const auto& attrs = cat->get_attrs();
            if (attrs.find("axis") == attrs.end()) {
                add_exception_to_fw_node(cat, "aten::cat unsupported case: axis not found in attributes.");
                return false;
            }
            axis = std::stoll(attrs.at("axis"));
        }

        std::shared_ptr<Node> input_node = cat->get_input_node_shared_ptr(0);
        if (auto loop = std::dynamic_pointer_cast<v5::Loop>(input_node)) {
            // case when concatenation is done inside the Loop
            auto body = loop->get_function();
            auto output_index = cat->input(0).get_source_output().get_index();
            int64_t body_result_index = -1;
            for (auto out_desc : loop->get_output_descriptions()) {
                if (out_desc->m_output_index == output_index) {
                    body_result_index = static_cast<int64_t>(out_desc->m_body_value_index);
                    break;
                }
            }
            FRONT_END_GENERAL_CHECK(body_result_index >= 0, "Couldn't find descriptor for output.");
            auto body_result = body->get_results()[body_result_index];
            auto append = cast_fw_node(body_result->get_input_node_shared_ptr(0), "aten::append");
            if (!append) {
                add_exception_to_fw_node(
                    cat,
                    "aten::cat unsupported case: aten::append wasn't found inside prim::Loop body.");
                return false;
            }
            auto param = std::dynamic_pointer_cast<v0::Parameter>(append->get_input_node_shared_ptr(0));
            if (!param) {
                add_exception_to_fw_node(cat,
                                         "aten::cat unsupported case: input of aten::append inside prim::Loop "
                                         "body is not a body input.");
                return false;
            }
            auto body_param_index = body->get_parameter_index(param);
            FRONT_END_GENERAL_CHECK(body_param_index >= 0, "Couldn't find parameter in body parameters.");
            int64_t input_index = -1;
            for (auto in_desc : loop->get_input_descriptions()) {
                if (in_desc->m_body_parameter_index == static_cast<size_t>(body_param_index)) {
                    input_index = static_cast<int64_t>(in_desc->m_input_index);
                    break;
                }
            }
            FRONT_END_GENERAL_CHECK(input_index >= 0, "Couldn't find descriptor for input.");
            auto list_construct = cast_fw_node(loop->get_input_node_shared_ptr(input_index), "prim::ListConstruct");
            if (!list_construct || list_construct->get_input_size() > 0) {
                add_exception_to_fw_node(cat,
                                         "aten::cat unsupported case: aten::append input outside of prim::Loop "
                                         "body is not a prim::ListConstruct.");
                return false;
            }
            auto new_result = std::make_shared<v0::Result>(append->input_value(1));
            body->add_results({new_result});
            auto new_output = loop->get_concatenated_slices(new_result, 0, 1, 1, -1, axis);
            copy_runtime_info(cat, loop);
            cat->output(0).replace(new_output);
            return true;
        }

        const auto&& tmp_inputs = get_list_as_outputs(cat->get_input_source_output(0));
<<<<<<< HEAD
        if (tmp_inputs.size() == 1 &&
            std::dynamic_pointer_cast<ov::op::v0::Parameter>(tmp_inputs.front().get_node_shared_ptr())) {
            // aten::cat is located inside body while inputs are located outside of the body. This case is not
            // supported.
            return false;
        }
        auto result = std::make_shared<ov::op::v0::Concat>(OutputVector(tmp_inputs.begin(), tmp_inputs.end()), axis);
        copy_runtime_info(cat, result);
=======
        auto result = std::make_shared<v0::Concat>(OutputVector(tmp_inputs.begin(), tmp_inputs.end()), axis);
        copy_runtime_info_and_name(cat, {result});
>>>>>>> 9684f918
        replace_node(cat, result);

        return true;
    };

    auto m = std::make_shared<ov::pass::pattern::Matcher>(aten_cat, "ov::frontend::pytorch::pass::AtenCatToConcat");
    this->register_matcher(m, callback);
};

}  // namespace pass
}  // namespace pytorch
}  // namespace frontend
}  // namespace ov<|MERGE_RESOLUTION|>--- conflicted
+++ resolved
@@ -117,19 +117,14 @@
         }
 
         const auto&& tmp_inputs = get_list_as_outputs(cat->get_input_source_output(0));
-<<<<<<< HEAD
         if (tmp_inputs.size() == 1 &&
-            std::dynamic_pointer_cast<ov::op::v0::Parameter>(tmp_inputs.front().get_node_shared_ptr())) {
+            std::dynamic_pointer_cast<v0::Parameter>(tmp_inputs.front().get_node_shared_ptr())) {
             // aten::cat is located inside body while inputs are located outside of the body. This case is not
             // supported.
             return false;
         }
-        auto result = std::make_shared<ov::op::v0::Concat>(OutputVector(tmp_inputs.begin(), tmp_inputs.end()), axis);
-        copy_runtime_info(cat, result);
-=======
         auto result = std::make_shared<v0::Concat>(OutputVector(tmp_inputs.begin(), tmp_inputs.end()), axis);
         copy_runtime_info_and_name(cat, {result});
->>>>>>> 9684f918
         replace_node(cat, result);
 
         return true;
