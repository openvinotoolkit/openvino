// Copyright (C) 2018-2023 Intel Corporation
// SPDX-License-Identifier: Apache-2.0
//

#include "listconstruct_replacer.hpp"

#include "openvino/core/rt_info.hpp"
#include "openvino/op/adaptive_avg_pool.hpp"
#include "openvino/op/broadcast.hpp"
#include "openvino/op/concat.hpp"
#include "openvino/op/constant.hpp"
#include "openvino/op/convert.hpp"
#include "openvino/op/equal.hpp"
#include "openvino/op/interpolate.hpp"
#include "openvino/op/multiply.hpp"
#include "openvino/op/reshape.hpp"
#include "openvino/op/roll.hpp"
#include "openvino/op/select.hpp"
#include "openvino/op/shape_of.hpp"
#include "openvino/op/tile.hpp"
#include "openvino/op/transpose.hpp"
#include "openvino/op/util/framework_node.hpp"
#include "openvino/op/variadic_split.hpp"
#include "openvino/pass/pattern/matcher.hpp"
#include "openvino/pass/pattern/op/or.hpp"
#include "openvino/pass/pattern/op/wrap_type.hpp"
#include "utils.hpp"

namespace ov {
namespace frontend {
namespace pytorch {
namespace pass {

using namespace ov::pass;
using namespace ov::op;

ListConstructReplacer::ListConstructReplacer() {
    // Transformation for torch operators for cases where prim::ListConstruct can be replaced with Concat.
    auto list = pattern::wrap_type<ov::op::util::FrameworkNode>();

    // Both aten::view and aten::reshape are using same translation returning Reshape operator.
    auto reshape_op = pattern::wrap_type<v1::Reshape>({pattern::any_input(), list});
    auto roll_op = pattern::wrap_type<v7::Roll>({pattern::any_input(), list, pattern::any_input()});
    auto broadcast_op = pattern::wrap_type<v3::Broadcast>({pattern::any_input(), list});
    auto adapool_op = pattern::wrap_type<v8::AdaptiveAvgPool>({pattern::any_input(), list});
    // replace list construct for aten::expand(tensor, prim::ListConstruct(shapes)) decomposition
    //  shape_of + broadcast + equal + select
    auto shape_of_op = pattern::wrap_type<v3::ShapeOf>({list});
    auto equal_op = pattern::wrap_type<v1::Equal>({list, pattern::any_input()});
    auto select_op = pattern::wrap_type<v1::Select>({pattern::any_input(), pattern::any_input(), list});
    // replace list construct for aten::repeat(tensor,  prim::ListConstruct(shapes)))
    // shape_of + broadcast + tile
    auto tile_op = pattern::wrap_type<v0::Tile>({pattern::any_input(), list});
    // replace aten::permute(tensor, prim::ListConstruct)
    auto transpose_op = pattern::wrap_type<v1::Transpose>({pattern::any_input(), list});
    // aten::split_with_sizes case
    auto vsplit_op = pattern::wrap_type<v1::VariadicSplit>({pattern::any_input(), pattern::any_input(), list});
    // aten::upsample... case inside the body when body was removed
    auto interpolate_convert_op = pattern::wrap_type<v0::Convert>({list});
    auto interpolate_mul_op = pattern::wrap_type<v1::Multiply>({interpolate_convert_op, pattern::any_input()});
    auto interpolate_op =
        pattern::wrap_type<v11::Interpolate>({pattern::any_input(), interpolate_mul_op, pattern::any_input()});
    auto lc_pattern = std::make_shared<pattern::op::Or>(OutputVector{reshape_op,
                                                                     roll_op,
                                                                     broadcast_op,
                                                                     adapool_op,
                                                                     shape_of_op,
                                                                     equal_op,
                                                                     select_op,
                                                                     tile_op,
                                                                     transpose_op,
                                                                     vsplit_op,
                                                                     interpolate_op});

    ov::matcher_pass_callback callback = [=](pattern::Matcher& m) {
        auto& pattern_map = m.get_pattern_value_map();

        auto list_node = pattern_map.at(list).get_node_shared_ptr();
        // Concatenation is possible because all elements in list should be scalar or 1D tensors,
        // result should be 1D tensor.
        OutputVector inputs;
        ov::pass::NodeRegistry rg;
        auto neg_1 = v0::Constant::create(element::i32, Shape{1}, {-1});
        const auto& start_output = list_node->output(0);
        for (const auto& input : get_list_as_outputs(start_output)) {
            if (input == start_output) {
                // Start output exist in list elements, it might mean we have only 1 element in list inputs and it is
                // already a list, we do not need to concat it
                return false;
            }
            auto rank = input.get_partial_shape().rank();
            if (rank.is_static() && rank.get_length() > 1) {
                // if list elements of rank higher then 1D we cannot resolve it
                add_exception_to_fw_node(list, "unsupported list: all inputs must be 1D.");
                return false;
            }
            // reshape all elements to 1D
            auto reshape = rg.make<v1::Reshape>(input, neg_1, false);
            inputs.push_back(reshape);
        }
<<<<<<< HEAD
        if (inputs.size() == 0) {
            // Concat for empty list is not supported.
            return false;
        }
        auto concat = std::make_shared<v0::Concat>(inputs, 0);
        copy_runtime_info({list_node}, concat);
=======
        auto concat = rg.make<v0::Concat>(inputs, 0);
        copy_runtime_info_and_name(list_node, rg.get());
>>>>>>> 9684f918
        replace_node(list_node, concat);
        return true;
    };
    auto m = std::make_shared<pattern::Matcher>(lc_pattern, "ov::frontend::pytorch::pass::ListConstructReplacer");
    this->register_matcher(m, callback);
};

}  // namespace pass
}  // namespace pytorch
}  // namespace frontend
}  // namespace ov<|MERGE_RESOLUTION|>--- conflicted
+++ resolved
@@ -98,17 +98,12 @@
             auto reshape = rg.make<v1::Reshape>(input, neg_1, false);
             inputs.push_back(reshape);
         }
-<<<<<<< HEAD
         if (inputs.size() == 0) {
             // Concat for empty list is not supported.
             return false;
         }
-        auto concat = std::make_shared<v0::Concat>(inputs, 0);
-        copy_runtime_info({list_node}, concat);
-=======
         auto concat = rg.make<v0::Concat>(inputs, 0);
         copy_runtime_info_and_name(list_node, rg.get());
->>>>>>> 9684f918
         replace_node(list_node, concat);
         return true;
     };
