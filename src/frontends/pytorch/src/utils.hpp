--- conflicted
+++ resolved
@@ -50,11 +50,9 @@
 
 std::shared_ptr<Node> numel(NodeContext& context, size_t input_id);
 
-<<<<<<< HEAD
 ov::element::Type convert_dtype(NodeContext& context, size_t input_id);
-=======
+
 std::shared_ptr<Node> concat_list_construct(std::shared_ptr<Node> input);
->>>>>>> c92a1109
 
 std::shared_ptr<ov::Model> convert_pytorch_model(std::shared_ptr<Decoder> pytorch_model,
                                                  const TensorMap& external_tensor_map = {});
