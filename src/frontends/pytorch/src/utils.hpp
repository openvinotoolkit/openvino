--- conflicted
+++ resolved
@@ -119,11 +119,7 @@
                          const Output<Node>& mask,
                          const Output<Node>& value);
 
-<<<<<<< HEAD
 Output<Node> concat_list_from_inputs(const NodeContext& context, size_t begin, size_t end);
-=======
-Output<Node> concat_dims_to_shape(const NodeContext& context, size_t begin, size_t end);
->>>>>>> 03c0ee00
 
 namespace op {
 template <OutputVector (*T)(const NodeContext&), size_t idx = 0>
