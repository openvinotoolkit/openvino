--- conflicted
+++ resolved
@@ -118,13 +118,12 @@
     return context.mark_node(std::make_shared<opset8::ReduceProd>(input_shape, axes, false));
 };
 
-<<<<<<< HEAD
 ov::element::Type convert_dtype(NodeContext& context, size_t input_id) {
     auto pt_type = context.const_input<int64_t>(input_id);
     FRONT_END_OP_CONVERSION_CHECK(TORCH_TO_OV_TYPE.count(pt_type), "Unknown type: ", pt_type);
     return TORCH_TO_OV_TYPE.at(pt_type);
 };
-=======
+
 std::shared_ptr<Node> concat_list_construct(std::shared_ptr<Node> input) {
     if (auto list_construct = cast_fw_node(input, "prim::ListConstruct")) {
         auto list_inputs = list_construct->input_values();
@@ -139,7 +138,6 @@
     }
     return input;
 }
->>>>>>> c92a1109
 
 OutputVector make_framework_node(NodeContext* context) {
     auto schema = context->get_schema();
