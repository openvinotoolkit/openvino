// Copyright (C) 2018-2023 Intel Corporation
// SPDX-License-Identifier: Apache-2.0
//

#include "utils.hpp"

#include "op_table.hpp"
#include "openvino/core/rt_info.hpp"
#include "openvino/frontend/pytorch/decoder.hpp"
#include "openvino/opsets/opset10.hpp"
#include "openvino/util/log.hpp"
#include "pt_framework_node.hpp"
#include "translate_session.hpp"

namespace ov {
namespace frontend {
namespace pytorch {

void num_inputs_check(const NodeContext& context, size_t min_inputs, size_t max_inputs) {
    auto inputs = context.inputs();
    FRONT_END_OP_CONVERSION_CHECK(inputs.size() >= min_inputs, "Got less inputs than expected");
    for (auto i = max_inputs; i < inputs.size(); i++) {
        FRONT_END_OP_CONVERSION_CHECK(context.input_is_none(i), "Got more inputs than expected.");
    }
}

Output<Node> make_optional_bias(const Output<Node>& base_op,
                                const NodeContext& context,
                                int bias_input_idx,
                                const std::vector<int>& unsqueeze_dims) {
    using std::make_shared;

    if (!context.input_is_none(bias_input_idx)) {
        auto bias = context.get_input(bias_input_idx);
        if (!unsqueeze_dims.empty()) {
            auto indices = opset10::Constant::create(element::i32, {unsqueeze_dims.size()}, unsqueeze_dims);
            context.mark_node(indices);
            bias = make_shared<opset10::Unsqueeze>(bias, indices);
            context.mark_output(bias);
        }
        return make_shared<opset10::Add>(context.mark_output(base_op), bias);
    } else {
        return base_op;
    }
}

Output<Node> reshape_channelwise(const NodeContext& context,
                                 const Output<Node>& data,
                                 const Output<Node>& shape_source) {
    auto input_shape = context.mark_node(std::make_shared<opset10::ShapeOf>(shape_source, element::i32));
    auto input_rank = context.mark_node(std::make_shared<opset10::ShapeOf>(input_shape, element::i32));
    auto one_const = context.mark_node(opset10::Constant::create(element::i32, Shape{1}, {1}));
    auto two_const = context.mark_node(opset10::Constant::create(element::i32, Shape{1}, {2}));
    auto tail_shape_rank = context.mark_node(std::make_shared<opset10::Subtract>(input_rank, two_const));
    auto tail_shape = context.mark_node(std::make_shared<opset10::Broadcast>(one_const, tail_shape_rank));
    auto channels_dim = context.mark_node(std::make_shared<opset10::ShapeOf>(data, element::i32));
    auto new_shape =
        context.mark_node(std::make_shared<opset10::Concat>(OutputVector{one_const, channels_dim, tail_shape}, 0));

    return context.mark_node(std::make_shared<opset10::Reshape>(data, new_shape, false));
}

std::tuple<Output<Node>, Output<Node>> get_shape_rank(const NodeContext& context,
                                                      const Output<Node>& x,
                                                      bool as_scalar,
                                                      element::Type output_type) {
    auto shape = context.mark_node(std::make_shared<opset10::ShapeOf>(x, output_type));
    Output<Node> rank = context.mark_node(std::make_shared<opset10::ShapeOf>(shape, output_type));
    if (as_scalar) {
        auto axis_0 = context.mark_node(opset10::Constant::create(output_type, Shape{}, {0}));
        rank = context.mark_node(std::make_shared<opset10::Squeeze>(rank, axis_0));
    }
    return std::make_tuple(shape, rank);
}

Output<Node> reshape_kernel_for_group(const NodeContext& context, const Output<Node>& kernel, int64_t groups) {
    using std::make_shared;

    auto axis_0 = opset10::Constant::create(element::i32, Shape{}, {0});
    auto groups_const = opset10::Constant::create(element::i32, Shape{1}, {groups});
    auto neg_1_const = opset10::Constant::create(element::i32, Shape{1}, {-1});

    auto kernel_shape = std::make_shared<opset10::ShapeOf>(kernel, element::i32);
    auto c_out_idx = opset10::Constant::create(element::i32, Shape{}, {0});
    auto kernel_shape_0 = make_shared<opset10::Gather>(kernel_shape, c_out_idx, axis_0);
    auto kernel_shape_0_uns = make_shared<opset10::Unsqueeze>(kernel_shape_0, axis_0);
    auto c_out_value = make_shared<opset10::Divide>(kernel_shape_0_uns, groups_const);

    auto start = opset10::Constant::create(element::i32, Shape{1}, {2});
    auto stop = opset10::Constant::create(element::i32, Shape{1}, {std::numeric_limits<int32_t>::max()});
    auto step = opset10::Constant::create(element::i32, Shape{1}, {1});
    auto remaining_shape = make_shared<opset10::Slice>(kernel_shape, start, stop, step);

    auto new_kernel_shape =
        make_shared<opset10::Concat>(OutputVector{groups_const, c_out_value, neg_1_const, remaining_shape}, 0);
    context.mark_nodes({axis_0,
                        groups_const,
                        kernel_shape,
                        c_out_idx,
                        kernel_shape_0,
                        kernel_shape_0_uns,
                        c_out_value,
                        start,
                        stop,
                        step,
                        remaining_shape,
                        new_kernel_shape});
    return make_shared<opset10::Reshape>(kernel, new_kernel_shape, false);
}

std::shared_ptr<Node> get_axes_range(const NodeContext& context, int input_id) {
    auto x = context.get_input(input_id);
    auto start = std::make_shared<opset10::Constant>(element::i32, Shape{}, 0);
    auto step = std::make_shared<opset10::Constant>(element::i32, Shape{}, 1);
    Output<Node> reduced_rank;
    std::tie(std::ignore, reduced_rank) = get_shape_rank(context, x, true);
    return context.mark_node(std::make_shared<opset10::Range>(start, reduced_rank, step, element::i32));
};

std::shared_ptr<Node> normalize_axis(const NodeContext& context,
                                     const Output<Node>& axis,
                                     const Output<Node>& input_node) {
    Output<Node> rank;
    std::tie(std::ignore, rank) = get_shape_rank(context, input_node);
    auto axis_rank = context.mark_node(std::make_shared<opset10::Add>(axis, rank));
    auto is_less = context.mark_node(std::make_shared<opset10::Less>(axis_rank, rank));
    auto new_axis = context.mark_node(std::make_shared<opset10::Select>(is_less, axis_rank, axis));
    return new_axis;
}

std::shared_ptr<Node> numel(const NodeContext& context, const Output<Node>& x) {
    auto input_shape = context.mark_node(std::make_shared<opset10::ShapeOf>(x, element::i32));
    auto axes = context.mark_node(opset10::Constant::create(element::i32, Shape({1}), {0}));
    return context.mark_node(std::make_shared<opset10::ReduceProd>(input_shape, axes, false));
};

namespace {
const std::unordered_map<int64_t, element::Type> TORCH_TO_OV_TYPE{{0, element::u8},
                                                                  {1, element::i8},
                                                                  {2, element::i16},
                                                                  {3, element::i32},
                                                                  {4, element::i64},
                                                                  {5, element::f16},
                                                                  {6, element::f32},
                                                                  {7, element::f64},
                                                                  {11, element::boolean}};

const std::unordered_map<std::string, ov::op::PadType> TORCH_AUTO_PAD_TO_OV{{"valid", ov::op::PadType::VALID},
                                                                            {"same", ov::op::PadType::SAME_UPPER}};
}  // namespace

element::Type convert_dtype(int64_t pt_type) {
    FRONT_END_OP_CONVERSION_CHECK(TORCH_TO_OV_TYPE.count(pt_type), "Unknown type: ", pt_type);
    return TORCH_TO_OV_TYPE.at(pt_type);
};

Output<Node> apply_dtype(const NodeContext& context, size_t dtype_port, const Output<Node>& input_tensor) {
    if (std::dynamic_pointer_cast<opset10::Constant>(
            context.get_input_from_visible_context(dtype_port).get_node_shared_ptr())) {
        auto dtype = convert_dtype(context.const_input<int64_t>(dtype_port));
        return context.mark_node(std::make_shared<opset10::Convert>(input_tensor, dtype));
    } else if (const auto& fw_node =
                   cast_fw_node(context.get_input(static_cast<int>(dtype_port)).get_node_shared_ptr(), "prim::dtype")) {
        auto out_tensor = fw_node->input_value(0);
        return context.mark_node(std::make_shared<opset10::ConvertLike>(input_tensor, out_tensor));
    } else {
        FRONT_END_OP_CONVERSION_CHECK(false, "Couldn't get dtype input");
    }
    return input_tensor;
};

ov::op::PadType convert_pad(const std::string& pt_pad) {
    FRONT_END_OP_CONVERSION_CHECK(TORCH_AUTO_PAD_TO_OV.count(pt_pad), "Unknown pad: ", pt_pad);
    return TORCH_AUTO_PAD_TO_OV.at(pt_pad);
};

Output<Node> concat_list_construct(const Output<Node>& input) {
    if (auto list_construct = cast_fw_node(input.get_node_shared_ptr(), "prim::ListConstruct")) {
        auto list_inputs = list_construct->input_values();
        OutputVector node_vector;
        auto zero = opset10::Constant::create(element::i32, Shape{}, {0});
        for (size_t i = 0; i < list_inputs.size(); i++) {
            auto node = concat_list_construct(list_inputs[i].get_node_shared_ptr());
            auto unsqueezed_node = std::make_shared<opset10::Unsqueeze>(node, zero);
            node_vector.push_back(unsqueezed_node);
        }
        return std::make_shared<opset10::Concat>(node_vector, 0);
    }
    return input;
}

namespace {
std::shared_ptr<PtFrameworkNode> create_fw_node_with_exception(const NodeContext& context,
                                                               const ov::OutputVector& inputs,
                                                               size_t num_outputs,
                                                               const std::string& exception_message) {
    auto fw_node = std::make_shared<PtFrameworkNode>(context.get_decoder(), inputs, num_outputs);
    context.mark_node(fw_node);
    auto attrs = fw_node->get_attrs();
    std::string message(exception_message);
    if (!message.empty()) {
        message = "Exception happened during conversion of operation " + fw_node->get_friendly_name() +
                  " with schema " + context.get_schema() + '\n' + message;
    }
    attrs[PtFrameworkNode::failed_conversion_key] = message;
    fw_node->set_attrs(attrs);
    return fw_node;
}
}  // namespace

OutputVector make_framework_node_ignore_bodies(const NodeContext& context, const std::string& exception) {
    auto fw_node = create_fw_node_with_exception(context, context.inputs(), context.get_output_size() + 1, exception);
    return fw_node->outputs();
}

OutputVector make_framework_node(const NodeContext& context, const std::string& exception) {
    auto schema = context.get_schema();
    // TODO: properly process schema to get the actual position of mutable input
    // Hack. Can indicate mutable inputs, but can it be reliable?
    if (schema.find('!') != std::string::npos) {
        // We create additional output for such nodes. It contains new tensor that represents input that was changed.
        auto fw_node =
            create_fw_node_with_exception(context, context.inputs(), context.get_output_size() + 1, exception);
        auto outputs = fw_node->outputs();
        // Usually mutated input index is 0, because it is usually "self" input, so we need to replace this tensor with
        // output we created.
        context.mutate_input(0, outputs.back());
        OPENVINO_DEBUG << "Created node with mutated 0 input. Schema: " << schema << '\n';
        // For simplification we do not expect such operations to have extra bodies
        FRONT_END_OP_CONVERSION_CHECK(context.get_decoder()->get_subgraph_size() == 0,
                                      "Mutable operation has subgraphs.");
        return outputs;
    }

    // Pay attention to subgraphs that may appear in the node
    std::map<size_t, ParameterVector> inputs_map;
    std::map<size_t, ResultVector> extra_outputs_map;
    std::set<size_t> input_idxs;  // initial inputs
    std::vector<std::shared_ptr<Model>> bodies;
    // We need to remember initial inputs to be able to find extra inputs to body that were created to propagate
    // external context
    size_t num_body_outs = 0;
    auto session = context.get_session();
    for (size_t i = 0; i < context.get_decoder()->get_subgraph_size(); ++i) {
        auto subgraph_decoder = context.get_decoder()->get_subgraph_decoder(i);
        auto inputs = subgraph_decoder->inputs();
        input_idxs.insert(inputs.begin(), inputs.end());
        auto body = context.convert_subgraph(i);
        bodies.push_back(body);
        for (const auto& param : body->get_parameters()) {
            auto input_idx = session->decode_tensor_name(param->output(0));
            inputs_map[input_idx].push_back(param);
        }
        auto body_outputs = subgraph_decoder->outputs();
        if (i == 0) {
            num_body_outs = body_outputs.size();
        } else {
            FRONT_END_OP_CONVERSION_CHECK(
                num_body_outs == body_outputs.size(),
                "Number of outputs of this body is different from number of outputs of first body");
        }
        // Some bodies may have mutated inputs which we need to propagate to external context
        auto body_results = body->get_results();
        for (size_t i = num_body_outs; i < body_results.size(); i++) {
            auto out_idx = session->decode_tensor_name(body_results[i]->input(0).get_source_output());
            FRONT_END_OP_CONVERSION_CHECK(extra_outputs_map.count(out_idx) == 0,
                                          "More then one body output with same tensor name.");
            extra_outputs_map[out_idx].push_back(body_results[i]);
        }
    }
    // Number of body outputs can be higher then number of pt node outputs, e.g. in case of loop first body output is
    // condition, we have to skip such outputs.
    auto num_skip_body_outputs =
        num_body_outs > context.get_output_size() ? num_body_outs - context.get_output_size() : 0;

    // We need to reduce number of outputs, because some outputs are outputs from body
    auto fw_node = create_fw_node_with_exception(context,
                                                 context.inputs(),
                                                 context.get_output_size() - num_body_outs + num_skip_body_outputs,
                                                 exception);
    fw_node->set_friendly_name(context.get_op_type());
    for (size_t i = 0; i < bodies.size(); ++i) {
        fw_node->set_function(static_cast<int>(i), bodies[i]);
    }

    // Connect inputs with external context
    for (const auto& input : inputs_map) {
        if (!input_idxs.count(input.first)) {
            auto external_output = context.get_tensor_from_model_or_create_input(input.first);
            fw_node->set_invariant_inputs(external_output, input.second);
        } else {
            auto external_output = context.get_tensor_from_model(input.first);
            if (external_output.get_node()) {
                fw_node->set_invariant_inputs(external_output, input.second);
            }
        }
    }
    OutputVector res(context.mark_node(fw_node)->outputs());
    if (fw_node->get_internal_subgraphs_size() > 0) {
        auto first_body_results = fw_node->get_function(0)->get_results();
        std::vector<ResultVector> outputs;
        for (size_t i = num_skip_body_outputs; i < num_body_outs; i++) {
            outputs.push_back({first_body_results[i]});
        }
        for (size_t i = 1; i < fw_node->get_internal_subgraphs_size(); i++) {
            auto current_body_results = fw_node->get_function(i)->get_results();
            for (size_t i = num_skip_body_outputs; i < num_body_outs; i++) {
                outputs[i].push_back(current_body_results[i]);
            }
        }
        for (const auto& res_vec : outputs) {
            res.push_back(fw_node->set_body_outputs(res_vec));
        }
    }
    // Propagate extra outputs to external context
    for (const auto& output : extra_outputs_map) {
        context.add_tensor_to_context(output.first, fw_node->set_body_outputs(output.second));
    }
    return res;
}

std::shared_ptr<ov::op::util::FrameworkNode> cast_fw_node(std::shared_ptr<Node> node, const std::string& type) {
    auto fw_node = std::dynamic_pointer_cast<ov::op::util::FrameworkNode>(node);
    if (!fw_node) {
        return nullptr;
    }
    const auto& attrs = fw_node->get_attrs();
<<<<<<< HEAD
    if (attrs.find("PtTypeName") == attrs.end() || (attrs.at("PtTypeName") != type)) {
=======
    if (attrs.find(PtFrameworkNode::op_type_key) == attrs.end() || attrs.at(PtFrameworkNode::op_type_key) != type) {
>>>>>>> 22aa219a
        return nullptr;
    }
    return fw_node;
}

<<<<<<< HEAD
std::shared_ptr<ov::op::util::FrameworkNode> make_list_construct(const ov::OutputVector &inputs) {
    auto list_construct = std::make_shared<::ov::op::util::FrameworkNode>(inputs, inputs.size());
    ov::op::util::FrameworkNodeAttrs attrs;
    attrs.set_type_name("PTFrameworkNode");
    attrs["PtTypeName"] = "prim::ListConstruct";
    list_construct->set_attrs(attrs);
    list_construct->validate_and_infer_types();
    return list_construct;
=======
bool is_none_node(const Output<Node>& node) {
    if (const auto& fw_node_inp = std::dynamic_pointer_cast<ov::op::util::FrameworkNode>(node.get_node_shared_ptr())) {
        const auto& attrs = fw_node_inp->get_attrs();
        if (attrs.find("none_value") != attrs.end()) {
            return true;
        }
    }
    return false;
>>>>>>> 22aa219a
}

Any simplified_type_interpret(Any type) {
    // Interpret Tensor[type] as just type
    // After applying of this interpretation we cannot distinguish true scalars (not tensors) and tensors with elements
    // of the same types
    if (type.is<type::Tensor>()) {
        auto tensor = type.as<type::Tensor>();
        if (tensor.element_type.is<element::Type>()) {
            return tensor.element_type;
        }
    }

    return type;
}

namespace {
std::unordered_map<size_t, element::Type> bit_to_float{
    {16, element::f16},
    {32, element::f32},
    {64, element::f64},
};
std::unordered_map<size_t, element::Type> bit_to_int{
    // {4, element::i4}, torch don't have int4
    {8, element::i8},
    {16, element::i16},
    {32, element::i32},
    {64, element::i64},
};
}  // namespace

void align_eltwise_input_types(const NodeContext& context, Output<Node>& lhs, Output<Node>& rhs, bool align_scalars) {
    const auto& lhs_type = lhs.get_element_type();
    const auto& rhs_type = rhs.get_element_type();
    auto out_type = context.get_output_type(0);
    if (out_type.is<element::Type>()) {
        auto otype = out_type.as<element::Type>();
        if (otype.is_real()) {
            if (otype != lhs_type) {
                lhs = context.mark_node(std::make_shared<ov::op::v0::Convert>(lhs, otype));
            }
            if (otype != lhs_type) {
                rhs = context.mark_node(std::make_shared<ov::op::v0::Convert>(rhs, otype));
            }
            return;
        }
    }
    if (lhs_type.is_dynamic() || rhs_type.is_dynamic()) {
        // if any of types is not known, align to lhs type.
        // TODO: can be fixed with special operation?
        rhs = context.mark_node(std::make_shared<opset10::ConvertLike>(rhs, lhs));
        return;
    }

    // Both types are static, align types. If float and int types are used convert int type to f32, after that align
    // to the largest bitness, if both float or both int, just align bitness
    if (lhs_type == rhs_type)
        return;

    // if one of operands is scalar, the resulting type is taken from the other operand except when scalar is float
    // type and other operand is int, in that case BOTH operands get fp32 type
    const auto& lhs_rank = lhs.get_partial_shape().rank();
    const auto& rhs_rank = rhs.get_partial_shape().rank();
    // consider dynamic rank as non scalar
    const auto is_lhs_scalar = lhs_rank.is_static() && lhs_rank.get_length() == 0;
    const auto is_rhs_scalar = rhs_rank.is_static() && rhs_rank.get_length() == 0;
    auto lhs_dst_type = lhs_type;
    auto rhs_dst_type = rhs_type;
    if (is_lhs_scalar && lhs_type.is_real() && !rhs_type.is_real()) {
        // if div we need to also align float types to highest bitness regardless of scalar
        if (!align_scalars)
            lhs_dst_type = element::f32;
        rhs_dst_type = element::f32;
    } else if (is_rhs_scalar && !lhs_type.is_real() && rhs_type.is_real()) {
        lhs_dst_type = element::f32;
        // if div we need to also align float types to highest bitness regardless of scalar
        if (!align_scalars)
            rhs_dst_type = element::f32;
    } else if (is_lhs_scalar) {
        lhs = context.mark_node(std::make_shared<opset10::ConvertLike>(lhs, rhs));
        return;
    } else if (is_rhs_scalar) {
        rhs = context.mark_node(std::make_shared<opset10::ConvertLike>(rhs, lhs));
        return;
    }

    if (lhs_dst_type == element::boolean || rhs_dst_type == element::boolean) {
        // Do nothing with bool
        return;
    }

    if (!lhs_dst_type.is_real() && rhs_dst_type.is_real()) {
        lhs_dst_type = element::f32;
    } else if (lhs_dst_type.is_real() && !rhs_dst_type.is_real()) {
        rhs_dst_type = element::f32;
    }
    // Align bitness to higher
    if (lhs_dst_type.bitwidth() != rhs_dst_type.bitwidth()) {
        const auto dst_bitness = std::max(lhs_dst_type.bitwidth(), rhs_dst_type.bitwidth());
        element::Type* type_to_align = &lhs_dst_type;
        if (rhs_dst_type.bitwidth() < dst_bitness)
            type_to_align = &rhs_dst_type;
        if (type_to_align->is_real()) {
            *type_to_align = bit_to_float.at(dst_bitness);
        } else {
            *type_to_align = bit_to_int.at(dst_bitness);
        }
    }

    // Cast to destination types
    if (lhs_dst_type != lhs_type) {
        lhs = context.mark_node(std::make_shared<opset10::Convert>(lhs, lhs_dst_type));
    }
    if (rhs_dst_type != rhs_type) {
        rhs = context.mark_node(std::make_shared<opset10::Convert>(rhs, rhs_dst_type));
    }
}

void align_output_types(const NodeContext& context, OutputVector& outputs) {
    for (size_t i = 0; i < outputs.size(); i++) {
        auto dtype_any = context.get_output_type(i);
        if (dtype_any.is<element::Type>()) {
            auto dtype = dtype_any.as<element::Type>();
            if (dtype.is_static() && dtype != outputs[i].get_element_type()) {
                outputs[i] = std::make_shared<opset10::Convert>(outputs[i], dtype);
            }
        }
    }
}

std::deque<Output<Node>> get_list_as_outputs(const Output<Node>& start) {
    std::deque<Output<Node>> res;
    auto current_output = start;
    while (const auto& input_fw_node =
               std::dynamic_pointer_cast<ov::op::util::FrameworkNode>(current_output.get_node_shared_ptr())) {
        const auto& attrs = input_fw_node->get_attrs();
        if (attrs.find(PtFrameworkNode::op_type_key) == attrs.end()) {
            break;
        }
        if (attrs.at(PtFrameworkNode::op_type_key) == "aten::append") {
            res.push_front(input_fw_node->input(1).get_source_output());
        } else if (attrs.at(PtFrameworkNode::op_type_key) == "aten::add") {
            const auto&& lhs_list = get_list_as_outputs(input_fw_node->input(1).get_source_output());
            res.insert(res.end(), lhs_list.begin(), lhs_list.end());
        } else {
            break;
        }
        current_output = input_fw_node->input(0).get_source_output();
    }
    auto list_construct = cast_fw_node(current_output.get_node_shared_ptr(), "prim::ListConstruct");
    if (list_construct) {
        auto inputs = list_construct->inputs();
        for (auto input_it = inputs.rbegin(); input_it != inputs.rend(); ++input_it) {
            res.push_front(input_it->get_source_output());
        }
    } else {
        res.push_front(current_output);
    }
    return res;
}

void add_exception_to_fw_node(std::shared_ptr<Node> node, const std::string& msg) {
    if (auto fw_node = ov::as_type_ptr<PtFrameworkNode>(node)) {
        auto attrs = fw_node->get_attrs();
        attrs[PtFrameworkNode::failed_conversion_key] = msg;
        fw_node->set_attrs(attrs);
    }
}

void copy_runtime_info_and_name(const std::shared_ptr<Node>& from,
                                ov::NodeVector to,
                                const ov::NodeVector& additional_rt_info_src) {
    if (to.size() == 1) {
        // We do 1 to 1 matching, no need to process names, just inherit initial name
        to[0]->set_friendly_name(from->get_friendly_name());
    } else {
        std::unordered_set<std::string> unique_names;
        size_t idx = 0;
        for (auto& op : to) {
            auto new_name = from->get_friendly_name() + '/' + op->get_type_name();
            if (unique_names.count(new_name)) {
                new_name += '_' + std::to_string(idx++);
            } else {
                unique_names.insert(new_name);
            }
            op->set_friendly_name(new_name);
        }
    }
    copy_runtime_info(from, to);
    if (!additional_rt_info_src.empty())
        copy_runtime_info(additional_rt_info_src, to);
}

}  // namespace pytorch
}  // namespace frontend
}  // namespace ov<|MERGE_RESOLUTION|>--- conflicted
+++ resolved
@@ -325,17 +325,12 @@
         return nullptr;
     }
     const auto& attrs = fw_node->get_attrs();
-<<<<<<< HEAD
-    if (attrs.find("PtTypeName") == attrs.end() || (attrs.at("PtTypeName") != type)) {
-=======
     if (attrs.find(PtFrameworkNode::op_type_key) == attrs.end() || attrs.at(PtFrameworkNode::op_type_key) != type) {
->>>>>>> 22aa219a
         return nullptr;
     }
     return fw_node;
 }
 
-<<<<<<< HEAD
 std::shared_ptr<ov::op::util::FrameworkNode> make_list_construct(const ov::OutputVector &inputs) {
     auto list_construct = std::make_shared<::ov::op::util::FrameworkNode>(inputs, inputs.size());
     ov::op::util::FrameworkNodeAttrs attrs;
@@ -344,7 +339,7 @@
     list_construct->set_attrs(attrs);
     list_construct->validate_and_infer_types();
     return list_construct;
-=======
+
 bool is_none_node(const Output<Node>& node) {
     if (const auto& fw_node_inp = std::dynamic_pointer_cast<ov::op::util::FrameworkNode>(node.get_node_shared_ptr())) {
         const auto& attrs = fw_node_inp->get_attrs();
@@ -353,7 +348,6 @@
         }
     }
     return false;
->>>>>>> 22aa219a
 }
 
 Any simplified_type_interpret(Any type) {
