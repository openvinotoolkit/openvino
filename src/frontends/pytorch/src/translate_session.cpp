// Copyright (C) 2018-2023 Intel Corporation
// SPDX-License-Identifier: Apache-2.0
//

#include "translate_session.hpp"

#include "input_model.hpp"
#include "openvino/op/constant.hpp"
#include "openvino/op/gather.hpp"
#include "openvino/op/parameter.hpp"
#include "openvino/op/range.hpp"
#include "openvino/op/reduce_prod.hpp"
#include "openvino/op/reshape.hpp"
#include "openvino/op/result.hpp"
#include "openvino/op/scatter_nd_update.hpp"
#include "openvino/op/shape_of.hpp"
#include "openvino/op/slice.hpp"
#include "openvino/op/transpose.hpp"
#include "openvino/util/log.hpp"
#include "pt_framework_node.hpp"
#include "utils.hpp"

namespace ov {
namespace frontend {
namespace pytorch {

using namespace ov::op;

TranslateSession::TranslateSession(const ov::frontend::InputModel::Ptr& input_model,
                                   const std::map<std::string, CreatorFunction>& translator_map,
                                   const std::shared_ptr<TelemetryExtension>& telemetry)
    : m_input_model(input_model),
      m_translator_map(translator_map),
      m_telemetry(telemetry),
      m_ov_model(nullptr) {}

TranslateSession::~TranslateSession() {
    if (m_telemetry) {
        // Send statistics
        for (const auto& op : m_op_statistics) {
            m_telemetry->send_event("op_count", "pytorch_" + op.first, static_cast<int>(op.second));
        }
    }
}

std::shared_ptr<ov::Model> TranslateSession::get_converted_model() {
    if (m_ov_model) {
        return m_ov_model;
    }
    m_ov_model = translate_graph(m_input_model);
    return m_ov_model;
}

std::shared_ptr<ov::Model> TranslateSession::translate_graph(const ov::frontend::InputModel::Ptr& input_model) {
    auto pytorch_model = std::dynamic_pointer_cast<pytorch::InputModel>(input_model);
    FRONT_END_GENERAL_CHECK(pytorch_model != nullptr, "Invalid input model");
    return convert_pytorch_model(pytorch_model->m_model_decoder, {}, pytorch_model->m_descriptors);
}

std::shared_ptr<Model> TranslateSession::convert_pytorch_model(
    std::shared_ptr<TorchDecoder> pytorch_model,
    const TensorMap& external_tensor_map,
    const std::unordered_map<size_t, PlaceDesc>& external_descriptors) {
    std::shared_ptr<Model> resulting_model;  // define here to make a conversion in a nested scope
    {
        auto parameters = std::make_shared<ParameterVector>();
        auto tensor_map = std::make_shared<TensorMap>();  // tensor map of the current context
        auto mutated_tensors = std::make_shared<std::set<size_t>>();

        //  Go over all pytorch_model inputs and register them in the tensor map:
        auto inputs = pytorch_model->inputs();
        for (size_t i = 0; i < inputs.size(); ++i) {
            std::shared_ptr<Node> input_node;
            element::Type type = element::dynamic;
            PartialShape pshape;
            auto desc = external_descriptors.find(inputs[i]);
            if (desc != external_descriptors.end()) {
                if (desc->second.m_value) {
                    input_node = desc->second.m_value;
                } else {
                    pshape = desc->second.m_pshape;
                    type = desc->second.m_type;
                }
            } else {
                pshape = pytorch_model->get_input_shape(i);
                auto type_any = simplified_type_interpret(pytorch_model->get_input_type(i));
                // TODO: Use special API to set custom type specification
                if (type_any.is<element::Type>()) {
                    type = type_any.as<element::Type>();
                }
            }
            if (!input_node) {
                auto parameter = std::make_shared<v0::Parameter>(type, pshape);
                encode_tensor_name(
                    parameter->output(0),
                    inputs.at(i),
                    {pytorch_model->get_input_debug_name(i), pytorch_model->get_input_signature_name(i)});
                parameters->push_back(parameter);
                input_node = parameter;
                auto order = pytorch_model->get_input_transpose_order(i);
                if (order.size() > 0 && !std::is_sorted(order.begin(), order.end())) {
                    FRONT_END_GENERAL_CHECK(pshape.is_static(), "Shape must be static.");  // TODO: make dynamic
                    auto sh = pshape.get_shape();
                    Shape new_shape(sh.size());
                    for (size_t i = 0; i < sh.size(); i++) {
                        new_shape[order[i]] = sh[i];
                    }
                    auto shape_const = v0::Constant::create(element::i32, {new_shape.size()}, new_shape);
                    auto reshape = std::make_shared<v1::Reshape>(parameter, shape_const, false);
                    auto order_const = v0::Constant::create(element::i32, {order.size()}, order);
                    auto transpose = std::make_shared<v1::Transpose>(reshape, order_const);
                    input_node = transpose;
                }
            }
            (*tensor_map)[inputs.at(i)] = input_node;
        }

        auto node_visitor = [&](std::shared_ptr<TorchDecoder> node) {
            // Explore all inputs of node. Node may refer to input value that hasn't been created in the current scope.
            // But this value can be found in the outer scope, for this purpose we create new input for the model to
            // link with external scope on a higher level.

            auto raw_inputs = node->inputs();
            for (size_t i = 0; i < raw_inputs.size(); ++i) {
                auto input = raw_inputs.at(i);
                if (tensor_map->find(input) == tensor_map->end()) {
                    // Input refers value in the outer scope, need to create a new Parameter in the current scope
                    // Linkage to external scope will be performed on the level of the parent operation (if or loop)
                    // TODO: Eliminate duplication with the main code for Parameters creation
                    PartialShape ps = node->get_input_shape(i);
                    auto type = simplified_type_interpret(node->get_input_type(i));
                    // TODO: Use special API to set custom type specification
                    auto parameter = std::make_shared<v0::Parameter>(element::dynamic, ps);
                    // TODO: Missing get_input_transpose_order handling for not trivial layouts
                    (*tensor_map)[input] = parameter;
                    // set name of parameter to the index of node in the model
                    encode_tensor_name(parameter->output(0), input);
                    parameters->push_back(parameter);
                }
            }
            auto context = NodeContext(node, external_tensor_map, tensor_map, parameters, mutated_tensors, this);
            // Add op type in the statistics
            m_op_statistics[context.get_op_type()]++;
            auto converted_outputs = convert_node(context);

            auto fw_outputs = node->outputs();
            // Ops with subgraphs or with mutated inputs may have more outputs after conversion compared to pytorch ones
            FRONT_END_OP_CONVERSION_CHECK(fw_outputs.size() <= converted_outputs.size(),
                                          "Number of ",
                                          context.get_op_type(),
                                          " outputs greater then number of converted outputs.");

            for (size_t i = 0; i < fw_outputs.size(); ++i) {
                size_t fw_tensor_id = node->output(i);
                if (node->inputs().size() > 0 && node->may_produce_alias(0, i)) {
                    // TODO: do we need to check other inputs, not only 0?
                    auto in_tensor_id = node->inputs().at(0);
                    if (m_may_be_alias.count(fw_tensor_id)) {
                        size_t recorded_in_tensor_id;
                        std::shared_ptr<TorchDecoder> recorded_node;
                        std::tie(recorded_in_tensor_id, recorded_node, std::ignore) = m_may_be_alias.at(fw_tensor_id);
                        FRONT_END_GENERAL_CHECK(recorded_in_tensor_id == in_tensor_id,
                                                "Operation ",
                                                context.get_op_type(),
                                                " creates alias to tensor which was already created before by ",
                                                recorded_node->get_op_type(),
                                                ", but from different tensor: ",
                                                in_tensor_id,
                                                " vs ",
                                                recorded_in_tensor_id);
                    }
                    m_may_be_alias[fw_tensor_id] = {node->inputs().at(0), node, converted_outputs[i]};
                    OPENVINO_DEBUG << "Registered alias: " << fw_tensor_id << " of tensor: " << node->inputs().at(0)
                                   << " of operation: " << context.get_op_type();
                }
                FRONT_END_GENERAL_CHECK(tensor_map->find(fw_tensor_id) == tensor_map->end(),
                                        "Duplicated producer for PT value with unique ID: ",
                                        fw_tensor_id);
                auto out_type = context.get_output_type(i);
                if (out_type.is<element::Type>()) {
                    if (!converted_outputs[i].get_element_type().compatible(out_type.as<element::Type>())) {
                        OPENVINO_DEBUG << "[WARNING] Produced output type for operation " << context.get_op_type()
                                       << " for tensor id: " << fw_tensor_id << " is incompatible: produced "
                                       << converted_outputs[i].get_element_type() << " vs "
                                       << out_type.as<element::Type>();
                    }
                }
                (*tensor_map)[fw_tensor_id] = converted_outputs[i];
                encode_tensor_name(converted_outputs[i], fw_tensor_id, {node->get_output_debug_name(i)});
            }
        };

        FRONT_END_GENERAL_CHECK(pytorch_model->get_subgraph_size() == 1, "Model should have exactly 1 subgraph.");
        pytorch_model->visit_subgraph(node_visitor);

        ResultVector results;
        for (size_t i = 0; i < pytorch_model->num_of_outputs(); ++i) {
            size_t id = pytorch_model->output(i);
            if (tensor_map->find(id) == tensor_map->end()) {
                // Not found in this scope, adding Parameter to connect to external scope
                auto parameter = std::make_shared<v0::Parameter>(element::dynamic, PartialShape::dynamic());
                encode_tensor_name(parameter->output(0), id);
                parameters->push_back(parameter);
                (*tensor_map)[id] = parameter;
            }
            auto ov_output = tensor_map->at(id);
            auto order = pytorch_model->get_output_transpose_order(i);
            FRONT_END_GENERAL_CHECK(order.size() == 0 || std::is_sorted(order.begin(), order.end()),
                                    "Output strides have wrong order.");
            FRONT_END_GENERAL_CHECK(ov_output.get_names().size() > 0,
                                    "Tensor doesn't have name, while it should have name: ",
                                    id);
            auto result = std::make_shared<v0::Result>(ov_output);
            results.push_back(result);
        }

        // Since parameters can be added we need to list all current parameters
        std::set<size_t> param_names;
        for (const auto& param : *parameters) {
            auto input_idx = decode_tensor_name(param->output(0));
            param_names.insert(input_idx);
        }
        for (const auto& tensor_id : *mutated_tensors) {
            if (param_names.count(tensor_id)) {
                FRONT_END_GENERAL_CHECK(tensor_map->count(tensor_id),
                                        "Tensor with id: ",
                                        tensor_id,
                                        " doesn't exist in tensor map.");
                // model input was mutated we need to make a result for it
                auto mutated_tensor = tensor_map->at(tensor_id);
                // empty external_tensor_map means this is main body of the model and we don't want to create
                // additional outputs in that case.
                if (mutated_tensor.get_target_inputs().empty() && !external_tensor_map.empty())
                    results.push_back(std::make_shared<v0::Result>(tensor_map->at(tensor_id)));
            } else {
                OPENVINO_DEBUG << "Mutated tensor with id " << tensor_id << " doesn't exist in inputs, skipping.";
            }
        }
        resulting_model = std::make_shared<Model>(results, *parameters);
        // Did a conversion in a nested scope to automatically remove any holders of nodes except those in the graph
    }

    return resulting_model;
}

OutputVector TranslateSession::convert_node(const NodeContext& context) {
    try {
        auto it = m_translator_map.find(context.get_op_type());
        if (it != m_translator_map.end()) {
            return it->second(context);
        }

    } catch (std::exception& e) {
        OPENVINO_DEBUG << "Exception happened during conversion of op: " << context.get_op_type()
                       << " with schema: " << context.get_schema() << ": " << e.what();
    } catch (...) {
        OPENVINO_DEBUG << "Some exception happened during conversion of node of type: " << context.get_op_type();
    }
    // Create PtFrameworkNode for everything that wasn't able to be converted normally
    return make_framework_node(context);
}

void TranslateSession::encode_tensor_name(Output<Node> output,
                                          size_t tensor_idx,
                                          std::vector<std::string> additional_names) {
    if (!output.get_names().empty()) {
        OPENVINO_DEBUG << "Tensor names already exist: " << output.get_any_name() << ". Will not be rewritten with "
                       << tensor_idx << ". This is likely a mutated tensor.";
        return;
    }
    auto name = std::to_string(tensor_idx);
    std::unordered_set<std::string> names;
    names.insert(name);
    if (additional_names.size() > 0) {
        names.insert(additional_names.begin(), additional_names.end());
    }

    if (m_counter_map.count(tensor_idx)) {
        auto&& pair = m_counter_map[tensor_idx];
        auto new_name = name + '_' + std::to_string(++pair.first);
        pair.second.set_names({new_name});
        pair.second = output;
        output.set_names(names);
    } else {
        m_counter_map[tensor_idx] = {0, output};
        output.set_names(names);
    }
}

size_t TranslateSession::decode_tensor_name(const Output<Node>& output) {
    // any_name should always return numerical value even if there is a word value exist in names
    const auto& name = output.get_any_name();
    // numbers after "_" will be ignored by stoll function
    return static_cast<size_t>(std::stoll(name));
}

<<<<<<< HEAD
void TranslateSession::unique_name(const std::shared_ptr<Node>& node) {
    if (m_unique_friendly_name_set.count(node->get_friendly_name())) {
        node->set_friendly_name(node->get_friendly_name() + '_' + std::to_string(m_friendly_name_counter++));
    } else {
        m_unique_friendly_name_set.insert(node->get_friendly_name());
    }
=======
namespace {
Output<Node> slice_backprop(const Output<Node>& slice_output, const Output<Node>& value) {
    auto slice_node = slice_output.get_node_shared_ptr();
    FRONT_END_OP_CONVERSION_CHECK(ov::as_type_ptr<v8::Slice>(slice_node),
                                  "Conversion rule for aten::slice doesn't contain Slice node.");

    auto zero = v0::Constant::create(element::i64, Shape{}, {0});
    auto one = v0::Constant::create(element::i64, Shape{}, {1});
    auto neg_one_1d = v0::Constant::create(element::i64, Shape{1}, {-1});
    auto scattering_shape = v0::Constant::create(element::i64, Shape{2}, {-1, 1});

    // Get 1d indices [0..numel)
    auto to_insert_data = slice_node->input_value(0);
    auto input_shape = std::make_shared<v3::ShapeOf>(to_insert_data, element::i64);
    auto numel = std::make_shared<v1::ReduceProd>(input_shape, zero, false);
    auto full_data_indices_1d = std::make_shared<v4::Range>(zero, numel, one, element::i64);

    // Slice indices by same start, stop, slice, axes as initial Slice
    auto full_data_indices = std::make_shared<v1::Reshape>(full_data_indices_1d, input_shape, false);
    Output<Node> data_indices;
    if (slice_node->get_input_size() == 5) {
        data_indices = std::make_shared<v8::Slice>(full_data_indices,
                                                   slice_node->input_value(1),
                                                   slice_node->input_value(2),
                                                   slice_node->input_value(3),
                                                   slice_node->input_value(4));
    } else if (slice_node->get_input_size() == 4) {
        data_indices = std::make_shared<v8::Slice>(full_data_indices,
                                                   slice_node->input_value(1),
                                                   slice_node->input_value(2),
                                                   slice_node->input_value(3));
    } else {
        FRONT_END_OP_CONVERSION_CHECK(false, "Incorrect number of Slice inputs");
    }

    // Scatter in flattened tensor with indices and flattened data to be inserted
    auto to_insert_data_1d = std::make_shared<v1::Reshape>(to_insert_data, neg_one_1d, false);
    auto data_indices_1d = std::make_shared<v1::Reshape>(data_indices, scattering_shape, false);
    auto to_be_inserted_data_1d = std::make_shared<v1::Reshape>(value, neg_one_1d, false);
    auto updated_data_1d =
        std::make_shared<v3::ScatterNDUpdate>(to_insert_data_1d, data_indices_1d, to_be_inserted_data_1d);

    // Reshape to initial shape
    return std::make_shared<v1::Reshape>(updated_data_1d, input_shape, false);
}

Output<Node> select_backprop(const Output<Node>& select_output, const Output<Node>& value) {
    auto gather_node = select_output.get_node_shared_ptr();
    FRONT_END_OP_CONVERSION_CHECK(ov::as_type_ptr<v8::Gather>(gather_node),
                                  "Conversion rule for aten::select doesn't contain Gather node.");

    auto zero = v0::Constant::create(element::i64, Shape{}, {0});
    auto one = v0::Constant::create(element::i64, Shape{}, {1});
    auto neg_one_1d = v0::Constant::create(element::i64, Shape{1}, {-1});
    auto scattering_shape = v0::Constant::create(element::i64, Shape{2}, {-1, 1});

    // Get 1d indices [0..numel)
    auto to_insert_data = gather_node->input_value(0);
    auto input_shape = std::make_shared<v3::ShapeOf>(to_insert_data, element::i64);
    auto numel = std::make_shared<v1::ReduceProd>(input_shape, zero, false);
    auto full_data_indices_1d = std::make_shared<v4::Range>(zero, numel, one, element::i64);

    // Slice indices by same start, stop, slice, axes as initial Slice
    auto full_data_indices = std::make_shared<v1::Reshape>(full_data_indices_1d, input_shape, false);
    Output<Node> data_indices =
        std::make_shared<v8::Gather>(full_data_indices, gather_node->input_value(1), gather_node->input_value(2));

    // Scatter in flattened tensor with indices and flattened data to be inserted
    auto to_insert_data_1d = std::make_shared<v1::Reshape>(to_insert_data, neg_one_1d, false);
    auto data_indices_1d = std::make_shared<v1::Reshape>(data_indices, scattering_shape, false);
    auto to_be_inserted_data_1d = std::make_shared<v1::Reshape>(value, neg_one_1d, false);
    auto updated_data_1d =
        std::make_shared<v3::ScatterNDUpdate>(to_insert_data_1d, data_indices_1d, to_be_inserted_data_1d);

    // Reshape to initial shape
    return std::make_shared<v1::Reshape>(updated_data_1d, input_shape, false);
}
}  // namespace

using BackpropCreatorFunction = std::function<ov::Output<ov::Node>(const Output<Node>&, const Output<Node>&)>;

Output<Node> TranslateSession::get_backprop_op(const std::shared_ptr<TorchDecoder>& node,
                                               const Output<Node>& direct_op_output,
                                               const Output<Node>& value) {
    std::map<std::string, BackpropCreatorFunction> backprop_map = {
        {"aten::slice", slice_backprop},
        {"aten::select", select_backprop},
    };

    Output<Node> backprop_node;
    try {
        auto it = backprop_map.find(node->get_op_type());
        if (it != backprop_map.end()) {
            return it->second(direct_op_output, value);
        }

    } catch (std::exception& e) {
        OPENVINO_DEBUG << "Exception happened during conversion of backprop op: " << node->get_op_type()
                       << " with schema: " << node->get_schema() << ": " << e.what();
    }
    // Create PtFrameworkNode representing unconverted backprop operation
    return std::make_shared<PtFrameworkNode>(node, OutputVector{value}, 1, true);
>>>>>>> 48dec100
}

}  // namespace pytorch
}  // namespace frontend
}  // namespace ov<|MERGE_RESOLUTION|>--- conflicted
+++ resolved
@@ -294,14 +294,6 @@
     return static_cast<size_t>(std::stoll(name));
 }
 
-<<<<<<< HEAD
-void TranslateSession::unique_name(const std::shared_ptr<Node>& node) {
-    if (m_unique_friendly_name_set.count(node->get_friendly_name())) {
-        node->set_friendly_name(node->get_friendly_name() + '_' + std::to_string(m_friendly_name_counter++));
-    } else {
-        m_unique_friendly_name_set.insert(node->get_friendly_name());
-    }
-=======
 namespace {
 Output<Node> slice_backprop(const Output<Node>& slice_output, const Output<Node>& value) {
     auto slice_node = slice_output.get_node_shared_ptr();
@@ -404,7 +396,14 @@
     }
     // Create PtFrameworkNode representing unconverted backprop operation
     return std::make_shared<PtFrameworkNode>(node, OutputVector{value}, 1, true);
->>>>>>> 48dec100
+}
+  
+void TranslateSession::unique_name(const std::shared_ptr<Node>& node) {
+    if (m_unique_friendly_name_set.count(node->get_friendly_name())) {
+        node->set_friendly_name(node->get_friendly_name() + '_' + std::to_string(m_friendly_name_counter++));
+    } else {
+        m_unique_friendly_name_set.insert(node->get_friendly_name());
+    }
 }
 
 }  // namespace pytorch
