--- conflicted
+++ resolved
@@ -251,7 +251,6 @@
             return it->second(context);
         }
     } catch (std::exception& e) {
-<<<<<<< HEAD
         exception = e.what();
     } catch (...) {
         exception = "Unknown exception type.";
@@ -263,12 +262,6 @@
         exception += " Exception happened while creating FrameworkNode with subgraphs: " + std::string(e.what());
     } catch (...) {
         exception += " Unknown exception happened while creating FrameworkNode with subgraphs";
-=======
-        OPENVINO_DEBUG << "Exception happened during conversion of op: " << context.get_op_type()
-                       << " with schema: " << context.get_schema() << ": " << e.what();
-    } catch (...) {
-        OPENVINO_DEBUG << "Some exception happened during conversion of node of type: " << context.get_op_type();
->>>>>>> 48dec100
     }
     return make_framework_node_ignore_bodies(context, exception);
 }
