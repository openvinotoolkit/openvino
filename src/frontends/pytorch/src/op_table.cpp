// Copyright (C) 2018-2023 Intel Corporation
// SPDX-License-Identifier: Apache-2.0
//

#include "op_table.hpp"

#include "openvino/opsets/opset10.hpp"
#include "utils.hpp"

namespace ov {
namespace frontend {
namespace pytorch {
namespace op {

#define OP_CONVERTER(op) OutputVector op(const NodeContext& node)

OP_CONVERTER(translate_adaptive_avg_pool3d);
OP_CONVERTER(translate_adaptive_max_pool2d);
OP_CONVERTER(translate_add);
OP_CONVERTER(translate_addcmul);
OP_CONVERTER(translate_addmm);
OP_CONVERTER(translate_all);
OP_CONVERTER(translate_arange);
OP_CONVERTER(translate_argsort);
OP_CONVERTER(translate_argmax);
OP_CONVERTER(translate_argmin);
OP_CONVERTER(translate_as_tensor);
OP_CONVERTER(translate_avg_poolnd);
OP_CONVERTER(translate_bool);
OP_CONVERTER(translate_batch_norm);
OP_CONVERTER(translate_bitwise_not);
OP_CONVERTER(translate_cat);
OP_CONVERTER(translate_cdist);
OP_CONVERTER(translate_clamp);
OP_CONVERTER(translate_constant);
OP_CONVERTER(translate_conv_transposend);
OP_CONVERTER(translate_convnd);
OP_CONVERTER(translate_convolution);
OP_CONVERTER(translate_convolution_mode);
OP_CONVERTER(translate_copy_);
OP_CONVERTER(translate_cumsum);
OP_CONVERTER(translate_deform_conv);
OP_CONVERTER(translate_derive_index);
OP_CONVERTER(translate_dim);
OP_CONVERTER(translate_div);
OP_CONVERTER(translate_elu);
OP_CONVERTER(translate_embedding);
OP_CONVERTER(translate_embedding_bag);
OP_CONVERTER(translate_empty);
OP_CONVERTER(translate_expand);
OP_CONVERTER(translate_expand_as);
OP_CONVERTER(translate_eye);
OP_CONVERTER(translate_fake_quantize_per_channel_affine);
OP_CONVERTER(translate_fake_quantize_per_tensor_affine);
OP_CONVERTER(translate_fill_);
OP_CONVERTER(translate_flatten);
OP_CONVERTER(translate_flip);
OP_CONVERTER(translate_floor_divide);
OP_CONVERTER(translate_frobenius_norm);
OP_CONVERTER(translate_full);
OP_CONVERTER(translate_full_like);
OP_CONVERTER(translate_gather);
OP_CONVERTER(translate_gelu);
OP_CONVERTER(translate_get_attr);
OP_CONVERTER(translate_getitem);
OP_CONVERTER(translate_glu);
OP_CONVERTER(translate_grid_sampler);
OP_CONVERTER(translate_group_norm);
OP_CONVERTER(translate_hardtanh);
OP_CONVERTER(translate_if);
OP_CONVERTER(translate_im2col);
OP_CONVERTER(translate_index_put_);
OP_CONVERTER(translate_index_select);
OP_CONVERTER(translate_instance_norm);
OP_CONVERTER(translate_int);
OP_CONVERTER(translate_layer_norm);
OP_CONVERTER(translate_len);
OP_CONVERTER(translate_linalg_norm);
OP_CONVERTER(translate_linalg_matrix_norm);
OP_CONVERTER(translate_linalg_vector_norm);
OP_CONVERTER(translate_linear);
OP_CONVERTER(translate_list_construct);
OP_CONVERTER(translate_log);
OP_CONVERTER(translate_log_softmax);
OP_CONVERTER(translate_log2);
OP_CONVERTER(translate_loop);
OP_CONVERTER(translate_masked_fill);
OP_CONVERTER(translate_max);
OP_CONVERTER(translate_max_poolnd);
OP_CONVERTER(translate_mean);
OP_CONVERTER(translate_meshgrid);
OP_CONVERTER(translate_min);
OP_CONVERTER(translate_narrow);
OP_CONVERTER(translate_native_multi_head_attention);
OP_CONVERTER(translate_neg);
OP_CONVERTER(translate_new_full);
OP_CONVERTER(translate_new_ones);
OP_CONVERTER(translate_new_zeros);
OP_CONVERTER(translate_nms);
OP_CONVERTER(translate_nonzero);
OP_CONVERTER(translate_norm);
OP_CONVERTER(translate_numel);
OP_CONVERTER(translate_ones);
OP_CONVERTER(translate_ones_like);
OP_CONVERTER(translate_pad);
OP_CONVERTER(translate_pairwise_distance);
OP_CONVERTER(translate_pow);
OP_CONVERTER(translate_pythonop);
OP_CONVERTER(translate_quantize_per_channel);
OP_CONVERTER(translate_quantize_per_tensor);
OP_CONVERTER(translate_range_length);
OP_CONVERTER(translate_reciprocal);
OP_CONVERTER(translate_relu6);
OP_CONVERTER(translate_remainder);
OP_CONVERTER(translate_repeat);
OP_CONVERTER(translate_repeat_interleave);
OP_CONVERTER(translate_reshape);
OP_CONVERTER(translate_reshape_as);
OP_CONVERTER(translate_roi_align);
OP_CONVERTER(translate_roll);
OP_CONVERTER(translate_round);
OP_CONVERTER(translate_rsqrt);
OP_CONVERTER(translate_rsub);
OP_CONVERTER(translate_scaled_dot_product_attention);
OP_CONVERTER(translate_scatter);
OP_CONVERTER(translate_select);
OP_CONVERTER(translate_set_item);
OP_CONVERTER(translate_selu);
OP_CONVERTER(translate_shape_as_tensor);
OP_CONVERTER(translate_sign);
OP_CONVERTER(translate_size);
OP_CONVERTER(translate_slice);
OP_CONVERTER(translate_softmax);
OP_CONVERTER(translate_sort);
OP_CONVERTER(translate_square);
OP_CONVERTER(translate_squeeze);
OP_CONVERTER(translate_sub);
OP_CONVERTER(translate_sum);
OP_CONVERTER(translate_t);
OP_CONVERTER(translate_to);
OP_CONVERTER(translate_topk);
OP_CONVERTER(translate_transpose);
OP_CONVERTER(translate_tril);
OP_CONVERTER(translate_triu);
OP_CONVERTER(translate_unflatten);
OP_CONVERTER(translate_unfold);
OP_CONVERTER(translate_upsample_bicubic2d);
OP_CONVERTER(translate_upsample_bilinear2d);
OP_CONVERTER(translate_upsample_bicubic2d_aa);
OP_CONVERTER(translate_upsample_bilinear2d_aa);
OP_CONVERTER(translate_upsample_linear1d);
OP_CONVERTER(translate_upsample_nearest1d);
OP_CONVERTER(translate_upsample_nearest2d);
OP_CONVERTER(translate_upsample_nearest3d);
OP_CONVERTER(translate_upsample_trilinear3d);
OP_CONVERTER(translate_var);
OP_CONVERTER(translate_var_mean);
OP_CONVERTER(translate_where);
OP_CONVERTER(translate_zeros);
OP_CONVERTER(translate_zeros_like);
<<<<<<< HEAD
OP_CONVERTER(translate_quantized_convnd);
OP_CONVERTER(translate_quantized_convnd_relu);
=======
OP_CONVERTER(translate_quantized_linear);
>>>>>>> 9254c743

}  // namespace op

const std::map<std::string, CreatorFunction> get_supported_ops() {
    return {
        {"aten::__and__", op::translate_1to1_match_2_inputs<opset10::LogicalAnd>},  // TODO: cover numerical cases
        {"aten::__derive_index", op::translate_derive_index},
        {"aten::__getitem__", op::translate_getitem},
        {"aten::__not__", op::translate_1to1_match_1_inputs<opset10::LogicalNot>},
        {"aten::__or__", op::translate_1to1_match_2_inputs<opset10::LogicalOr>},
        {"aten::__range_length", op::translate_range_length},
        {"aten::_convolution", op::translate_convolution},
        {"aten::_convolution_mode", op::translate_convolution_mode},
        {"aten::_native_multi_head_attention", op::translate_native_multi_head_attention},
        {"aten::_set_item", op::translate_set_item},
        {"aten::_shape_as_tensor", op::translate_shape_as_tensor},
        {"aten::abs", op::translate_1to1_match_1_inputs<opset10::Abs>},
        {"aten::acos", op::translate_1to1_match_1_inputs_with_fp32_type_alignment<opset10::Acos>},
        {"aten::acos_", op::inplace_op<op::translate_1to1_match_1_inputs<opset10::Acos>>},
        {"aten::acosh", op::translate_1to1_match_1_inputs_with_fp32_type_alignment<opset10::Acosh>},
        {"aten::acosh_", op::inplace_op<op::translate_1to1_match_1_inputs<opset10::Acosh>>},
        {"aten::adaptive_avg_pool2d", op::translate_1to1_match_2_inputs<opset10::AdaptiveAvgPool>},
        {"aten::adaptive_avg_pool3d", op::translate_adaptive_avg_pool3d},
        {"aten::adaptive_max_pool2d", op::translate_adaptive_max_pool2d},
        {"aten::add", op::translate_add},
        {"aten::add_", op::inplace_op<op::translate_add>},
        {"aten::addcmul", op::translate_addcmul},
        {"aten::addmm", op::translate_addmm},
        {"aten::all", op::translate_all},
        {"aten::arange", op::translate_arange},
        {"aten::argmax", op::translate_argmax},
        {"aten::argmin", op::translate_argmin},
        {"aten::argsort", op::translate_argsort},
        {"aten::as_tensor", op::translate_as_tensor},
        {"aten::asin", op::translate_1to1_match_1_inputs_with_fp32_type_alignment<opset10::Asin>},
        {"aten::asin_", op::inplace_op<op::translate_1to1_match_1_inputs<opset10::Asin>>},
        {"aten::asinh", op::translate_1to1_match_1_inputs_with_fp32_type_alignment<opset10::Asinh>},
        {"aten::asinh_", op::inplace_op<op::translate_1to1_match_1_inputs<opset10::Asinh>>},
        {"aten::atan", op::translate_1to1_match_1_inputs_with_fp32_type_alignment<opset10::Atan>},
        {"aten::atan_", op::inplace_op<op::translate_1to1_match_1_inputs<opset10::Atan>>},
        {"aten::atanh", op::translate_1to1_match_1_inputs_with_fp32_type_alignment<opset10::Atanh>},
        {"aten::atanh_", op::inplace_op<op::translate_1to1_match_1_inputs<opset10::Atanh>>},
        {"aten::avg_pool1d", op::translate_avg_poolnd},
        {"aten::avg_pool2d", op::translate_avg_poolnd},
        {"aten::avg_pool3d", op::translate_avg_poolnd},
        {"aten::baddbmm", op::translate_addmm},
        {"aten::batch_norm", op::translate_batch_norm},
        {"aten::bitwise_not", op::translate_bitwise_not},
        {"aten::bmm", op::translate_1to1_match_2_inputs<opset10::MatMul>},
        {"aten::Bool", op::translate_bool},
        {"aten::cat", op::translate_cat},
        {"aten::cdist", op::translate_cdist},
        {"aten::ceil", op::translate_1to1_match_1_inputs<opset10::Ceiling>},
        {"aten::ceil_", op::inplace_op<op::translate_1to1_match_1_inputs<opset10::Ceiling>>},
        {"aten::clamp", op::translate_clamp},
        {"aten::clamp_max", op::translate_1to1_match_2_inputs<opset10::Minimum>},
        {"aten::clamp_min", op::translate_1to1_match_2_inputs<opset10::Maximum>},
        {"aten::clone", op::skip_node},       // ignore clone operators that are inserted by PyTorch autograd
        {"aten::contiguous", op::skip_node},  // In openvino how tensors are stored in memory is internal plugin detail,
                                              // we assume all tensors are contiguous
        {"aten::conv_transpose1d", op::translate_conv_transposend},
        {"aten::conv_transpose2d", op::translate_conv_transposend},
        {"aten::conv_transpose3d", op::translate_conv_transposend},
        {"aten::conv1d", op::translate_convnd},
        {"aten::conv2d", op::translate_convnd},
        {"aten::conv3d", op::translate_convnd},
        {"aten::convolution", op::translate_convolution},
        {"aten::copy", op::skip_node},
        {"aten::copy_", op::translate_copy_},
        {"aten::cos", op::translate_1to1_match_1_inputs_with_fp32_type_alignment<opset10::Cos>},
        {"aten::cos_", op::inplace_op<op::translate_1to1_match_1_inputs<opset10::Cos>>},
        {"aten::cosh", op::translate_1to1_match_1_inputs_with_fp32_type_alignment<opset10::Cosh>},
        {"aten::cosh_", op::inplace_op<op::translate_1to1_match_1_inputs<opset10::Cosh>>},
        {"aten::cumsum", op::translate_cumsum},
        {"aten::detach", op::skip_node},
        {"aten::dim", op::translate_dim},
        {"aten::div", op::translate_div},
        {"aten::div_", op::inplace_op<op::translate_div>},
        {"aten::dropout", op::skip_node},
        {"aten::dropout_", op::skip_node},
        {"aten::elu", op::translate_elu},
        {"aten::embedding", op::translate_embedding},
        {"aten::embedding_bag", op::translate_embedding_bag},
        {"aten::empty", op::translate_empty},
        {"aten::eq", op::translate_1to1_match_2_inputs_align_types<opset10::Equal>},
        {"aten::exp", op::translate_1to1_match_1_inputs_with_fp32_type_alignment<opset10::Exp>},
        {"aten::exp_", op::inplace_op<op::translate_1to1_match_1_inputs_with_fp32_type_alignment<opset10::Exp>>},
        {"aten::expand", op::translate_expand},
        {"aten::expand_as", op::translate_expand_as},
        {"aten::eye", op::translate_eye},
        {"aten::fake_quantize_per_channel_affine", op::translate_fake_quantize_per_channel_affine},
        {"aten::fake_quantize_per_tensor_affine", op::translate_fake_quantize_per_tensor_affine},
        {"aten::fill_", op::inplace_op<op::translate_fill_>},
        {"aten::flatten", op::translate_flatten},
        {"aten::flip", op::translate_flip},
        {"aten::floor", op::translate_1to1_match_1_inputs<opset10::Floor>},
        {"aten::floor_", op::inplace_op<op::translate_1to1_match_1_inputs<opset10::Floor>>},
        {"aten::floor_divide", op::translate_floor_divide},
        {"aten::floordiv", op::translate_floor_divide},
        {"aten::frobenius_norm", op::translate_frobenius_norm},
        {"aten::full", op::translate_full},
        {"aten::full_like", op::translate_full_like},
        {"aten::gather", op::translate_gather},
        {"aten::ge", op::translate_1to1_match_2_inputs_align_types<opset10::GreaterEqual>},
        {"aten::gelu", op::translate_gelu},
        {"aten::glu", op::translate_glu},
        {"aten::grid_sampler", op::translate_grid_sampler},
        {"aten::group_norm", op::translate_group_norm},
        {"aten::gt", op::translate_1to1_match_2_inputs_align_types<opset10::Greater>},
        {"aten::hardsigmoid", op::translate_1to1_match_1_inputs<opset10::HSigmoid>},
        {"aten::hardswish", op::translate_1to1_match_1_inputs<opset10::HSwish>},
        {"aten::hardswish_", op::inplace_op<op::translate_1to1_match_1_inputs<opset10::HSwish>>},
        {"aten::hardtanh", op::translate_hardtanh},
        {"aten::hardtanh_", op::inplace_op<op::translate_hardtanh>},
        {"aten::im2col", op::translate_im2col},
        {"aten::index_put_", op::inplace_op<op::translate_index_put_>},
        {"aten::index_select", op::translate_index_select},
        {"aten::instance_norm", op::translate_instance_norm},
        {"aten::Int", op::translate_int},
        {"aten::IntImplicit", op::translate_int},
        {"aten::is_grad_enabled", op::return_false_scalar},
        {"aten::item", op::translate_1to1_match_1_inputs<opset10::Squeeze>},
        {"aten::layer_norm", op::translate_layer_norm},
        {"aten::le", op::translate_1to1_match_2_inputs_align_types<opset10::LessEqual>},
        {"aten::leaky_relu", op::translate_1to1_match_2_inputs<opset10::PRelu>},
        {"aten::leaky_relu_", op::inplace_op<op::translate_1to1_match_2_inputs<opset10::PRelu>>},
        {"aten::len", op::translate_len},
        // lift op is torchscript specific op responsible for tensors coping with guarantee of new memory allocation
        {"aten::lift", op::skip_node},
        {"aten::lift_fresh", op::skip_node},
        {"aten::lift_fresh_copy", op::skip_node},
        {"aten::linalg_norm", op::translate_linalg_norm},
        {"aten::linalg_matrix_norm", op::translate_linalg_matrix_norm},
        {"aten::linalg_vector_norm", op::translate_linalg_vector_norm},
        {"aten::linear", op::translate_linear},
        {"aten::log", op::translate_log},
        {"aten::log_", op::inplace_op<op::translate_log>},
        {"aten::log_softmax", op::translate_log_softmax},
        {"aten::log2", op::translate_log2},
        {"aten::log2_", op::inplace_op<op::translate_log2>},
        {"aten::lt", op::translate_1to1_match_2_inputs_align_types<opset10::Less>},
        {"aten::masked_fill", op::translate_masked_fill},
        {"aten::masked_fill_", op::inplace_op<op::translate_masked_fill>},
        {"aten::matmul", op::translate_1to1_match_2_inputs<opset10::MatMul>},
        {"aten::max", op::translate_max},
        {"aten::max_pool1d", op::translate_max_poolnd},
        {"aten::max_pool2d", op::translate_max_poolnd},
        {"aten::max_pool3d", op::translate_max_poolnd},
        {"aten::mean", op::translate_mean},
        {"aten::meshgrid", op::translate_meshgrid},
        {"aten::min", op::translate_min},
        {"aten::mm", op::translate_1to1_match_2_inputs<opset10::MatMul>},
        {"aten::mul", op::translate_1to1_match_2_inputs_align_types<opset10::Multiply>},
        {"aten::mul_", op::inplace_op<op::translate_1to1_match_2_inputs_align_types<opset10::Multiply>>},
        {"aten::multiply", op::translate_1to1_match_2_inputs_align_types<opset10::Multiply>},
        {"aten::multiply_", op::inplace_op<op::translate_1to1_match_2_inputs_align_types<opset10::Multiply>>},
        {"aten::narrow", op::translate_narrow},
        {"aten::ne", op::translate_1to1_match_2_inputs_align_types<opset10::NotEqual>},
        {"aten::neg", op::translate_neg},
        {"aten::new_empty", op::translate_new_zeros},
        {"aten::new_full", op::translate_new_full},
        {"aten::new_ones", op::translate_new_ones},
        {"aten::new_zeros", op::translate_new_zeros},
        {"aten::nonzero", op::translate_nonzero},
        {"aten::norm", op::translate_norm},
        {"aten::numel", op::translate_numel},
        {"aten::ones", op::translate_ones},
        {"aten::ones_like", op::translate_ones_like},
        {"aten::pad", op::translate_pad},
        {"aten::pairwise_distance", op::translate_pairwise_distance},
        {"aten::permute", op::translate_1to1_match_2_inputs<opset10::Transpose>},
        {"aten::pow", op::translate_pow},
        {"aten::quantize_per_channel", op::translate_quantize_per_channel},
        {"aten::quantize_per_tensor", op::translate_quantize_per_tensor},
        {"aten::reciprocal", op::translate_reciprocal},
        {"aten::relu", op::translate_1to1_match_1_inputs<opset10::Relu>},
        {"aten::relu_", op::inplace_op<op::translate_1to1_match_1_inputs<opset10::Relu>>},
        {"aten::relu6", op::translate_relu6},
        {"aten::remainder", op::translate_remainder},
        {"aten::repeat", op::translate_repeat},
        {"aten::repeat_interleave", op::translate_repeat_interleave},
        {"aten::reshape", op::translate_reshape},
        {"aten::reshape_as", op::translate_reshape_as},
        {"aten::roll", op::translate_roll},
        {"aten::round", op::translate_round},
        {"aten::rsqrt", op::translate_rsqrt},
        {"aten::rsub", op::translate_rsub},
        {"aten::ScalarImplicit", op::skip_node},
        {"aten::scaled_dot_product_attention", op::translate_scaled_dot_product_attention},
        {"aten::scatter", op::translate_scatter},
        {"aten::scatter_", op::inplace_op<op::translate_scatter>},
        {"aten::select", op::translate_select},
        {"aten::selu", op::translate_selu},
        {"aten::selu_", op::inplace_op<op::translate_selu>},
        {"aten::sigmoid", op::translate_1to1_match_1_inputs_with_fp32_type_alignment<opset10::Sigmoid>},
        {"aten::sigmoid_", op::inplace_op<op::translate_1to1_match_1_inputs<opset10::Sigmoid>>},
        {"aten::sign", op::translate_sign},
        {"aten::silu", op::translate_1to1_match_1_inputs<opset10::Swish>},
        {"aten::silu_", op::inplace_op<op::translate_1to1_match_1_inputs<opset10::Swish>>},
        {"aten::sin", op::translate_1to1_match_1_inputs_with_fp32_type_alignment<opset10::Sin>},
        {"aten::sin_", op::inplace_op<op::translate_1to1_match_1_inputs<opset10::Sin>>},
        {"aten::sinh", op::translate_1to1_match_1_inputs_with_fp32_type_alignment<opset10::Sinh>},
        {"aten::sinh_", op::inplace_op<op::translate_1to1_match_1_inputs<opset10::Sinh>>},
        {"aten::size", op::translate_size},
        {"aten::slice", op::translate_slice},
        {"aten::softmax", op::translate_softmax},
        {"aten::sort", op::translate_sort},
        {"aten::sqrt", op::translate_1to1_match_1_inputs_with_fp32_type_alignment<opset10::Sqrt>},
        {"aten::square", op::translate_square},
        {"aten::squeeze", op::translate_squeeze},
        {"aten::sub", op::translate_sub},
        {"aten::sub_", op::inplace_op<op::translate_sub>},
        {"aten::sum", op::translate_sum},
        {"aten::t", op::translate_t},
        {"aten::t_", op::inplace_op<op::translate_t>},
        {"aten::tan", op::translate_1to1_match_1_inputs_with_fp32_type_alignment<opset10::Tan>},
        {"aten::tan_", op::inplace_op<op::translate_1to1_match_1_inputs<opset10::Tan>>},
        {"aten::tanh", op::translate_1to1_match_1_inputs_with_fp32_type_alignment<opset10::Tanh>},
        {"aten::tanh_", op::inplace_op<op::translate_1to1_match_1_inputs<opset10::Tanh>>},
        {"aten::tensor", op::translate_as_tensor},
        {"aten::to", op::translate_to},
        {"aten::topk", op::translate_topk},
        {"aten::transpose", op::translate_transpose},
        {"aten::tril", op::translate_tril},
        {"aten::tril_", op::inplace_op<op::translate_tril>},
        {"aten::triu", op::translate_triu},
        {"aten::triu_", op::inplace_op<op::translate_triu>},
        {"aten::type_as",
         op::translate_1to1_match_2_inputs<opset10::ConvertLike>},  // TODO: overflow semantics is different
        {"aten::unflatten", op::translate_unflatten},
        {"aten::unfold", op::translate_unfold},
        {"aten::unsqueeze", op::translate_1to1_match_2_inputs<opset10::Unsqueeze>},
        {"aten::unsqueeze_", op::inplace_op<op::translate_1to1_match_2_inputs<opset10::Unsqueeze>>},
        {"aten::upsample_bicubic2d", op::translate_upsample_bicubic2d},
        {"aten::upsample_bilinear2d", op::translate_upsample_bilinear2d},
        {"aten::_upsample_bicubic2d_aa", op::translate_upsample_bicubic2d_aa},
        {"aten::_upsample_bilinear2d_aa", op::translate_upsample_bilinear2d_aa},
        {"aten::upsample_linear1d", op::translate_upsample_linear1d},
        {"aten::upsample_nearest1d", op::translate_upsample_nearest1d},
        {"aten::upsample_nearest2d", op::translate_upsample_nearest2d},
        {"aten::upsample_nearest3d", op::translate_upsample_nearest3d},
        {"aten::upsample_trilinear3d", op::translate_upsample_trilinear3d},
        {"aten::var", op::translate_var},
        {"aten::var_mean", op::translate_var_mean},
        {"aten::view", op::translate_reshape},
        {"aten::where", op::translate_where},
        {"aten::zero_", op::inplace_op<op::translate_zeros_like>},
        {"aten::zeros", op::translate_zeros},
        {"aten::zeros_like", op::translate_zeros_like},
        {"prim::Constant", op::translate_constant},
        {"prim::device", op::translate_constant},
        {"prim::GetAttr", op::translate_get_attr},
        {"prim::If", op::translate_if},
        {"prim::is_cuda", op::return_false_scalar},
        {"prim::ListConstruct", op::translate_list_construct},
        {"prim::Loop", op::translate_loop},
        {"prim::NumToTensor", op::skip_node},  // In openvino we already store number as tensor with shape []
        {"prim::requires_grad", op::return_false_scalar},
        {"prim::PythonOp", op::translate_pythonop},
        {"prim::type", op::skip_node},  // Used with prim::device, pass PtFrameworkNode.
<<<<<<< HEAD
        {"quantized::conv2d", op::translate_quantized_convnd},
        {"quantized::conv2d_relu", op::translate_quantized_convnd_relu},
=======
        {"quantized::linear", op::translate_quantized_linear},
>>>>>>> 9254c743
        {"torchvision::deform_conv2d", op::translate_deform_conv},
        {"torchvision::nms", op::translate_nms},
        {"torchvision::roi_align", op::translate_roi_align},
    };
};

}  // namespace pytorch
}  // namespace frontend
}  // namespace ov<|MERGE_RESOLUTION|>--- conflicted
+++ resolved
@@ -158,12 +158,9 @@
 OP_CONVERTER(translate_where);
 OP_CONVERTER(translate_zeros);
 OP_CONVERTER(translate_zeros_like);
-<<<<<<< HEAD
 OP_CONVERTER(translate_quantized_convnd);
 OP_CONVERTER(translate_quantized_convnd_relu);
-=======
 OP_CONVERTER(translate_quantized_linear);
->>>>>>> 9254c743
 
 }  // namespace op
 
@@ -424,12 +421,9 @@
         {"prim::requires_grad", op::return_false_scalar},
         {"prim::PythonOp", op::translate_pythonop},
         {"prim::type", op::skip_node},  // Used with prim::device, pass PtFrameworkNode.
-<<<<<<< HEAD
         {"quantized::conv2d", op::translate_quantized_convnd},
         {"quantized::conv2d_relu", op::translate_quantized_convnd_relu},
-=======
         {"quantized::linear", op::translate_quantized_linear},
->>>>>>> 9254c743
         {"torchvision::deform_conv2d", op::translate_deform_conv},
         {"torchvision::nms", op::translate_nms},
         {"torchvision::roi_align", op::translate_roi_align},
