--- conflicted
+++ resolved
@@ -104,14 +104,11 @@
         {"aten::add_", op::inplace_op<op::translate_add>},
         {"aten::addcmul", op::translate_addcmul},
         {"aten::addmm", op::translate_addmm},
-<<<<<<< HEAD
         {"aten::arange", op::translate_arange},
-=======
         {"aten::asin", op::translate_1to1_match_1_inputs<opset8::Asin>},
         {"aten::asin_", op::inplace_op<op::translate_1to1_match_1_inputs<opset8::Asin>>},
         {"aten::asinh", op::translate_1to1_match_1_inputs<opset8::Asinh>},
         {"aten::asinh_", op::inplace_op<op::translate_1to1_match_1_inputs<opset8::Asinh>>},
->>>>>>> 42adb077
         {"aten::as_tensor", op::translate_as_tensor},
         {"aten::atan", op::translate_1to1_match_1_inputs<opset8::Atan>},
         {"aten::atan_", op::inplace_op<op::translate_1to1_match_1_inputs<opset8::Atan>>},
@@ -219,11 +216,8 @@
         {"aten::tan", op::translate_1to1_match_1_inputs<opset8::Tan>},
         {"aten::tan_", op::inplace_op<op::translate_1to1_match_1_inputs<opset8::Tan>>},
         {"aten::tanh", op::translate_1to1_match_1_inputs<opset8::Tanh>},
-<<<<<<< HEAD
+        {"aten::tanh_", op::inplace_op<op::translate_1to1_match_1_inputs<opset8::Tanh>>},
         {"aten::tensor", op::translate_as_tensor},
-=======
-        {"aten::tanh_", op::inplace_op<op::translate_1to1_match_1_inputs<opset8::Tanh>>},
->>>>>>> 42adb077
         {"aten::type_as",
          op::translate_1to1_match_2_inputs<opset8::ConvertLike>},  // TODO: overflow semantics is different
         {"aten::to", op::translate_to},
