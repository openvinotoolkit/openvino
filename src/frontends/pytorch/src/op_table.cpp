// Copyright (C) 2018-2023 Intel Corporation
// SPDX-License-Identifier: Apache-2.0
//

#include "op_table.hpp"

#include "openvino/opsets/opset10.hpp"
#include "utils.hpp"

namespace ov {
namespace frontend {
namespace pytorch {
namespace op {

#define OP_CONVERTER(op) OutputVector op(const NodeContext& node)

OP_CONVERTER(translate_adaptive_avg_pool3d);
OP_CONVERTER(translate_adaptive_max_pool2d);
OP_CONVERTER(translate_add);
OP_CONVERTER(translate_addcmul);
OP_CONVERTER(translate_addmm);
OP_CONVERTER(translate_all);
OP_CONVERTER(translate_arange);
OP_CONVERTER(translate_argsort);
OP_CONVERTER(translate_argmax);
OP_CONVERTER(translate_argmin);
OP_CONVERTER(translate_as_tensor);
OP_CONVERTER(translate_avg_poolnd);
OP_CONVERTER(translate_bool);
OP_CONVERTER(translate_batch_norm);
OP_CONVERTER(translate_bitwise_not);
OP_CONVERTER(translate_cat);
OP_CONVERTER(translate_cdist);
OP_CONVERTER(translate_clamp);
OP_CONVERTER(translate_constant);
OP_CONVERTER(translate_conv_transposend);
OP_CONVERTER(translate_convnd);
OP_CONVERTER(translate_convolution);
OP_CONVERTER(translate_convolution_mode);
OP_CONVERTER(translate_copy_);
OP_CONVERTER(translate_cumsum);
OP_CONVERTER(translate_deform_conv);
OP_CONVERTER(translate_derive_index);
OP_CONVERTER(translate_dim);
OP_CONVERTER(translate_div);
OP_CONVERTER(translate_elu);
OP_CONVERTER(translate_embedding);
OP_CONVERTER(translate_embedding_bag);
OP_CONVERTER(translate_empty);
OP_CONVERTER(translate_expand);
OP_CONVERTER(translate_expand_as);
OP_CONVERTER(translate_eye);
OP_CONVERTER(translate_fake_quantize_per_channel_affine);
OP_CONVERTER(translate_fake_quantize_per_tensor_affine);
OP_CONVERTER(translate_fill_);
OP_CONVERTER(translate_flatten);
OP_CONVERTER(translate_flip);
OP_CONVERTER(translate_floor_divide);
OP_CONVERTER(translate_frobenius_norm);
OP_CONVERTER(translate_full);
OP_CONVERTER(translate_full_like);
OP_CONVERTER(translate_gather);
OP_CONVERTER(translate_gelu);
OP_CONVERTER(translate_get_attr);
OP_CONVERTER(translate_getitem);
OP_CONVERTER(translate_glu);
OP_CONVERTER(translate_grid_sampler);
OP_CONVERTER(translate_group_norm);
OP_CONVERTER(translate_hardtanh);
OP_CONVERTER(translate_if);
OP_CONVERTER(translate_im2col);
OP_CONVERTER(translate_index_put_);
OP_CONVERTER(translate_index_select);
OP_CONVERTER(translate_instance_norm);
OP_CONVERTER(translate_int);
OP_CONVERTER(translate_layer_norm);
OP_CONVERTER(translate_len);
OP_CONVERTER(translate_linalg_norm);
OP_CONVERTER(translate_linalg_matrix_norm);
OP_CONVERTER(translate_linalg_vector_norm);
OP_CONVERTER(translate_linear);
OP_CONVERTER(translate_list_construct);
OP_CONVERTER(translate_log);
OP_CONVERTER(translate_log_softmax);
OP_CONVERTER(translate_log2);
OP_CONVERTER(translate_loop);
OP_CONVERTER(translate_masked_fill);
OP_CONVERTER(translate_max);
OP_CONVERTER(translate_max_poolnd);
OP_CONVERTER(translate_mean);
OP_CONVERTER(translate_meshgrid);
OP_CONVERTER(translate_min);
OP_CONVERTER(translate_narrow);
OP_CONVERTER(translate_native_multi_head_attention);
OP_CONVERTER(translate_neg);
OP_CONVERTER(translate_new_full);
OP_CONVERTER(translate_new_ones);
OP_CONVERTER(translate_new_zeros);
OP_CONVERTER(translate_nms);
OP_CONVERTER(translate_nonzero);
OP_CONVERTER(translate_norm);
OP_CONVERTER(translate_numel);
OP_CONVERTER(translate_ones);
OP_CONVERTER(translate_ones_like);
OP_CONVERTER(translate_pad);
OP_CONVERTER(translate_pairwise_distance);
OP_CONVERTER(translate_pow);
OP_CONVERTER(translate_pythonop);
OP_CONVERTER(translate_quantize_per_channel);
OP_CONVERTER(translate_quantize_per_tensor);
OP_CONVERTER(translate_range_length);
OP_CONVERTER(translate_rand);
OP_CONVERTER(translate_randn);
OP_CONVERTER(translate_rand_like);
OP_CONVERTER(translate_randn_like);
OP_CONVERTER(translate_reciprocal);
OP_CONVERTER(translate_relu6);
OP_CONVERTER(translate_remainder);
OP_CONVERTER(translate_repeat);
OP_CONVERTER(translate_repeat_interleave);
OP_CONVERTER(translate_reshape);
OP_CONVERTER(translate_reshape_as);
OP_CONVERTER(translate_roi_align);
OP_CONVERTER(translate_roll);
OP_CONVERTER(translate_round);
OP_CONVERTER(translate_rsqrt);
OP_CONVERTER(translate_rsub);
OP_CONVERTER(translate_scaled_dot_product_attention);
OP_CONVERTER(translate_scatter);
OP_CONVERTER(translate_select);
OP_CONVERTER(translate_set_item);
OP_CONVERTER(translate_selu);
OP_CONVERTER(translate_shape_as_tensor);
OP_CONVERTER(translate_sign);
OP_CONVERTER(translate_size);
OP_CONVERTER(translate_slice);
OP_CONVERTER(translate_softmax);
OP_CONVERTER(translate_sort);
OP_CONVERTER(translate_square);
OP_CONVERTER(translate_squeeze);
OP_CONVERTER(translate_sub);
OP_CONVERTER(translate_sum);
OP_CONVERTER(translate_t);
OP_CONVERTER(translate_to);
OP_CONVERTER(translate_topk);
OP_CONVERTER(translate_transpose);
OP_CONVERTER(translate_tril);
OP_CONVERTER(translate_triu);
OP_CONVERTER(translate_unflatten);
OP_CONVERTER(translate_unfold);
OP_CONVERTER(translate_upsample_bicubic2d);
OP_CONVERTER(translate_upsample_bilinear2d);
OP_CONVERTER(translate_upsample_linear1d);
OP_CONVERTER(translate_upsample_nearest1d);
OP_CONVERTER(translate_upsample_nearest2d);
OP_CONVERTER(translate_upsample_nearest3d);
OP_CONVERTER(translate_upsample_trilinear3d);
OP_CONVERTER(translate_var);
OP_CONVERTER(translate_var_mean);
OP_CONVERTER(translate_where);
OP_CONVERTER(translate_zeros);
OP_CONVERTER(translate_zeros_like);

}  // namespace op

const std::map<std::string, CreatorFunction> get_supported_ops() {
    return {
        {"aten::__and__", op::translate_1to1_match_2_inputs<opset10::LogicalAnd>},  // TODO: cover numerical cases
        {"aten::__derive_index", op::translate_derive_index},
        {"aten::__getitem__", op::translate_getitem},
        {"aten::__not__", op::translate_1to1_match_1_inputs<opset10::LogicalNot>},
        {"aten::__or__", op::translate_1to1_match_2_inputs<opset10::LogicalOr>},
        {"aten::__range_length", op::translate_range_length},
        {"aten::_convolution", op::translate_convolution},
        {"aten::_convolution_mode", op::translate_convolution_mode},
        {"aten::_native_multi_head_attention", op::translate_native_multi_head_attention},
        {"aten::_set_item", op::translate_set_item},
        {"aten::_shape_as_tensor", op::translate_shape_as_tensor},
        {"aten::abs", op::translate_1to1_match_1_inputs<opset10::Abs>},
        {"aten::acos", op::translate_1to1_match_1_inputs_with_fp32_type_alignment<opset10::Acos>},
        {"aten::acos_", op::inplace_op<op::translate_1to1_match_1_inputs<opset10::Acos>>},
        {"aten::acosh", op::translate_1to1_match_1_inputs_with_fp32_type_alignment<opset10::Acosh>},
        {"aten::acosh_", op::inplace_op<op::translate_1to1_match_1_inputs<opset10::Acosh>>},
        {"aten::adaptive_avg_pool2d", op::translate_1to1_match_2_inputs<opset10::AdaptiveAvgPool>},
        {"aten::adaptive_avg_pool3d", op::translate_adaptive_avg_pool3d},
        {"aten::adaptive_max_pool2d", op::translate_adaptive_max_pool2d},
        {"aten::add", op::translate_add},
        {"aten::add_", op::inplace_op<op::translate_add>},
        {"aten::addcmul", op::translate_addcmul},
        {"aten::addmm", op::translate_addmm},
        {"aten::all", op::translate_all},
        {"aten::arange", op::translate_arange},
        {"aten::argmax", op::translate_argmax},
        {"aten::argmin", op::translate_argmin},
        {"aten::argsort", op::translate_argsort},
        {"aten::as_tensor", op::translate_as_tensor},
        {"aten::asin", op::translate_1to1_match_1_inputs_with_fp32_type_alignment<opset10::Asin>},
        {"aten::asin_", op::inplace_op<op::translate_1to1_match_1_inputs<opset10::Asin>>},
        {"aten::asinh", op::translate_1to1_match_1_inputs_with_fp32_type_alignment<opset10::Asinh>},
        {"aten::asinh_", op::inplace_op<op::translate_1to1_match_1_inputs<opset10::Asinh>>},
        {"aten::atan", op::translate_1to1_match_1_inputs_with_fp32_type_alignment<opset10::Atan>},
        {"aten::atan_", op::inplace_op<op::translate_1to1_match_1_inputs<opset10::Atan>>},
        {"aten::atanh", op::translate_1to1_match_1_inputs_with_fp32_type_alignment<opset10::Atanh>},
        {"aten::atanh_", op::inplace_op<op::translate_1to1_match_1_inputs<opset10::Atanh>>},
        {"aten::avg_pool1d", op::translate_avg_poolnd},
        {"aten::avg_pool2d", op::translate_avg_poolnd},
        {"aten::avg_pool3d", op::translate_avg_poolnd},
        {"aten::baddbmm", op::translate_addmm},
        {"aten::batch_norm", op::translate_batch_norm},
        {"aten::bitwise_not", op::translate_bitwise_not},
        {"aten::bmm", op::translate_1to1_match_2_inputs<opset10::MatMul>},
        {"aten::Bool", op::translate_bool},
        {"aten::cat", op::translate_cat},
        {"aten::cdist", op::translate_cdist},
        {"aten::ceil", op::translate_1to1_match_1_inputs<opset10::Ceiling>},
        {"aten::ceil_", op::inplace_op<op::translate_1to1_match_1_inputs<opset10::Ceiling>>},
        {"aten::clamp", op::translate_clamp},
        {"aten::clamp_max", op::translate_1to1_match_2_inputs<opset10::Minimum>},
        {"aten::clamp_min", op::translate_1to1_match_2_inputs<opset10::Maximum>},
        {"aten::clone", op::skip_node},       // ignore clone operators that are inserted by PyTorch autograd
        {"aten::contiguous", op::skip_node},  // In openvino how tensors are stored in memory is internal plugin detail,
                                              // we assume all tensors are contiguous
        {"aten::conv_transpose1d", op::translate_conv_transposend},
        {"aten::conv_transpose2d", op::translate_conv_transposend},
        {"aten::conv_transpose3d", op::translate_conv_transposend},
        {"aten::conv1d", op::translate_convnd},
        {"aten::conv2d", op::translate_convnd},
        {"aten::conv3d", op::translate_convnd},
        {"aten::convolution", op::translate_convolution},
        {"aten::copy", op::skip_node},
        {"aten::copy_", op::translate_copy_},
        {"aten::cos", op::translate_1to1_match_1_inputs_with_fp32_type_alignment<opset10::Cos>},
        {"aten::cos_", op::inplace_op<op::translate_1to1_match_1_inputs<opset10::Cos>>},
        {"aten::cosh", op::translate_1to1_match_1_inputs_with_fp32_type_alignment<opset10::Cosh>},
        {"aten::cosh_", op::inplace_op<op::translate_1to1_match_1_inputs<opset10::Cosh>>},
        {"aten::cumsum", op::translate_cumsum},
        {"aten::detach", op::skip_node},
        {"aten::dim", op::translate_dim},
        {"aten::div", op::translate_div},
        {"aten::div_", op::inplace_op<op::translate_div>},
        {"aten::dropout", op::skip_node},
        {"aten::dropout_", op::skip_node},
        {"aten::elu", op::translate_elu},
        {"aten::embedding", op::translate_embedding},
        {"aten::embedding_bag", op::translate_embedding_bag},
        {"aten::empty", op::translate_empty},
        {"aten::eq", op::translate_1to1_match_2_inputs_align_types<opset10::Equal>},
        {"aten::exp", op::translate_1to1_match_1_inputs_with_fp32_type_alignment<opset10::Exp>},
        {"aten::exp_", op::inplace_op<op::translate_1to1_match_1_inputs_with_fp32_type_alignment<opset10::Exp>>},
        {"aten::expand", op::translate_expand},
        {"aten::expand_as", op::translate_expand_as},
        {"aten::eye", op::translate_eye},
        {"aten::fake_quantize_per_channel_affine", op::translate_fake_quantize_per_channel_affine},
        {"aten::fake_quantize_per_tensor_affine", op::translate_fake_quantize_per_tensor_affine},
        {"aten::fill_", op::inplace_op<op::translate_fill_>},
        {"aten::flatten", op::translate_flatten},
        {"aten::flip", op::translate_flip},
        {"aten::floor", op::translate_1to1_match_1_inputs<opset10::Floor>},
        {"aten::floor_", op::inplace_op<op::translate_1to1_match_1_inputs<opset10::Floor>>},
        {"aten::floor_divide", op::translate_floor_divide},
        {"aten::floordiv", op::translate_floor_divide},
        {"aten::frobenius_norm", op::translate_frobenius_norm},
        {"aten::full", op::translate_full},
        {"aten::full_like", op::translate_full_like},
        {"aten::gather", op::translate_gather},
        {"aten::ge", op::translate_1to1_match_2_inputs_align_types<opset10::GreaterEqual>},
        {"aten::gelu", op::translate_gelu},
        {"aten::glu", op::translate_glu},
        {"aten::grid_sampler", op::translate_grid_sampler},
        {"aten::group_norm", op::translate_group_norm},
        {"aten::gt", op::translate_1to1_match_2_inputs_align_types<opset10::Greater>},
        {"aten::hardsigmoid", op::translate_1to1_match_1_inputs<opset10::HSigmoid>},
        {"aten::hardswish", op::translate_1to1_match_1_inputs<opset10::HSwish>},
        {"aten::hardswish_", op::inplace_op<op::translate_1to1_match_1_inputs<opset10::HSwish>>},
        {"aten::hardtanh", op::translate_hardtanh},
        {"aten::hardtanh_", op::inplace_op<op::translate_hardtanh>},
        {"aten::im2col", op::translate_im2col},
        {"aten::index_put_", op::inplace_op<op::translate_index_put_>},
        {"aten::index_select", op::translate_index_select},
        {"aten::instance_norm", op::translate_instance_norm},
        {"aten::Int", op::translate_int},
        {"aten::IntImplicit", op::translate_int},
        {"aten::is_grad_enabled", op::return_false_scalar},
        {"aten::item", op::translate_1to1_match_1_inputs<opset10::Squeeze>},
        {"aten::layer_norm", op::translate_layer_norm},
        {"aten::le", op::translate_1to1_match_2_inputs_align_types<opset10::LessEqual>},
        {"aten::leaky_relu", op::translate_1to1_match_2_inputs<opset10::PRelu>},
        {"aten::leaky_relu_", op::inplace_op<op::translate_1to1_match_2_inputs<opset10::PRelu>>},
        {"aten::len", op::translate_len},
        // lift op is torchscript specific op responsible for tensors coping with guarantee of new memory allocation
        {"aten::lift", op::skip_node},
        {"aten::lift_fresh", op::skip_node},
        {"aten::lift_fresh_copy", op::skip_node},
        {"aten::linalg_norm", op::translate_linalg_norm},
        {"aten::linalg_matrix_norm", op::translate_linalg_matrix_norm},
        {"aten::linalg_vector_norm", op::translate_linalg_vector_norm},
        {"aten::linear", op::translate_linear},
        {"aten::log", op::translate_log},
        {"aten::log_", op::inplace_op<op::translate_log>},
        {"aten::log_softmax", op::translate_log_softmax},
        {"aten::log2", op::translate_log2},
        {"aten::log2_", op::inplace_op<op::translate_log2>},
        {"aten::lt", op::translate_1to1_match_2_inputs_align_types<opset10::Less>},
        {"aten::masked_fill", op::translate_masked_fill},
        {"aten::masked_fill_", op::inplace_op<op::translate_masked_fill>},
        {"aten::matmul", op::translate_1to1_match_2_inputs<opset10::MatMul>},
        {"aten::max", op::translate_max},
        {"aten::max_pool1d", op::translate_max_poolnd},
        {"aten::max_pool2d", op::translate_max_poolnd},
        {"aten::max_pool3d", op::translate_max_poolnd},
        {"aten::mean", op::translate_mean},
        {"aten::meshgrid", op::translate_meshgrid},
        {"aten::min", op::translate_min},
        {"aten::mm", op::translate_1to1_match_2_inputs<opset10::MatMul>},
        {"aten::mul", op::translate_1to1_match_2_inputs_align_types<opset10::Multiply>},
        {"aten::mul_", op::inplace_op<op::translate_1to1_match_2_inputs_align_types<opset10::Multiply>>},
        {"aten::multiply", op::translate_1to1_match_2_inputs_align_types<opset10::Multiply>},
        {"aten::multiply_", op::inplace_op<op::translate_1to1_match_2_inputs_align_types<opset10::Multiply>>},
        {"aten::narrow", op::translate_narrow},
        {"aten::ne", op::translate_1to1_match_2_inputs_align_types<opset10::NotEqual>},
        {"aten::neg", op::translate_neg},
        {"aten::new_empty", op::translate_new_zeros},
        {"aten::new_full", op::translate_new_full},
        {"aten::new_ones", op::translate_new_ones},
        {"aten::new_zeros", op::translate_new_zeros},
        {"aten::nonzero", op::translate_nonzero},
        {"aten::norm", op::translate_norm},
        {"aten::numel", op::translate_numel},
        {"aten::ones", op::translate_ones},
        {"aten::ones_like", op::translate_ones_like},
        {"aten::pad", op::translate_pad},
        {"aten::pairwise_distance", op::translate_pairwise_distance},
        {"aten::permute", op::translate_1to1_match_2_inputs<opset10::Transpose>},
        {"aten::pow", op::translate_pow},
<<<<<<< HEAD
        {"aten::rand", op::translate_rand},
        {"aten::randn", op::translate_randn},
        {"aten::rand_like", op::translate_rand_like},
        {"aten::randn_like", op::translate_randn_like},
=======
        {"aten::quantize_per_channel", op::translate_quantize_per_channel},
        {"aten::quantize_per_tensor", op::translate_quantize_per_tensor},
>>>>>>> d21296bc
        {"aten::reciprocal", op::translate_reciprocal},
        {"aten::relu", op::translate_1to1_match_1_inputs<opset10::Relu>},
        {"aten::relu_", op::inplace_op<op::translate_1to1_match_1_inputs<opset10::Relu>>},
        {"aten::relu6", op::translate_relu6},
        {"aten::remainder", op::translate_remainder},
        {"aten::repeat", op::translate_repeat},
        {"aten::repeat_interleave", op::translate_repeat_interleave},
        {"aten::reshape", op::translate_reshape},
        {"aten::reshape_as", op::translate_reshape_as},
        {"aten::roll", op::translate_roll},
        {"aten::round", op::translate_round},
        {"aten::rsqrt", op::translate_rsqrt},
        {"aten::rsub", op::translate_rsub},
        {"aten::ScalarImplicit", op::skip_node},
        {"aten::scaled_dot_product_attention", op::translate_scaled_dot_product_attention},
        {"aten::scatter", op::translate_scatter},
        {"aten::scatter_", op::inplace_op<op::translate_scatter>},
        {"aten::select", op::translate_select},
        {"aten::selu", op::translate_selu},
        {"aten::selu_", op::inplace_op<op::translate_selu>},
        {"aten::sigmoid", op::translate_1to1_match_1_inputs_with_fp32_type_alignment<opset10::Sigmoid>},
        {"aten::sigmoid_", op::inplace_op<op::translate_1to1_match_1_inputs<opset10::Sigmoid>>},
        {"aten::sign", op::translate_sign},
        {"aten::silu", op::translate_1to1_match_1_inputs<opset10::Swish>},
        {"aten::silu_", op::inplace_op<op::translate_1to1_match_1_inputs<opset10::Swish>>},
        {"aten::sin", op::translate_1to1_match_1_inputs_with_fp32_type_alignment<opset10::Sin>},
        {"aten::sin_", op::inplace_op<op::translate_1to1_match_1_inputs<opset10::Sin>>},
        {"aten::sinh", op::translate_1to1_match_1_inputs_with_fp32_type_alignment<opset10::Sinh>},
        {"aten::sinh_", op::inplace_op<op::translate_1to1_match_1_inputs<opset10::Sinh>>},
        {"aten::size", op::translate_size},
        {"aten::slice", op::translate_slice},
        {"aten::softmax", op::translate_softmax},
        {"aten::sort", op::translate_sort},
        {"aten::sqrt", op::translate_1to1_match_1_inputs_with_fp32_type_alignment<opset10::Sqrt>},
        {"aten::square", op::translate_square},
        {"aten::squeeze", op::translate_squeeze},
        {"aten::sub", op::translate_sub},
        {"aten::sub_", op::inplace_op<op::translate_sub>},
        {"aten::sum", op::translate_sum},
        {"aten::t", op::translate_t},
        {"aten::t_", op::inplace_op<op::translate_t>},
        {"aten::tan", op::translate_1to1_match_1_inputs_with_fp32_type_alignment<opset10::Tan>},
        {"aten::tan_", op::inplace_op<op::translate_1to1_match_1_inputs<opset10::Tan>>},
        {"aten::tanh", op::translate_1to1_match_1_inputs_with_fp32_type_alignment<opset10::Tanh>},
        {"aten::tanh_", op::inplace_op<op::translate_1to1_match_1_inputs<opset10::Tanh>>},
        {"aten::tensor", op::translate_as_tensor},
        {"aten::to", op::translate_to},
        {"aten::topk", op::translate_topk},
        {"aten::transpose", op::translate_transpose},
        {"aten::tril", op::translate_tril},
        {"aten::tril_", op::inplace_op<op::translate_tril>},
        {"aten::triu", op::translate_triu},
        {"aten::triu_", op::inplace_op<op::translate_triu>},
        {"aten::type_as",
         op::translate_1to1_match_2_inputs<opset10::ConvertLike>},  // TODO: overflow semantics is different
        {"aten::unflatten", op::translate_unflatten},
        {"aten::unfold", op::translate_unfold},
        {"aten::unsqueeze", op::translate_1to1_match_2_inputs<opset10::Unsqueeze>},
        {"aten::unsqueeze_", op::inplace_op<op::translate_1to1_match_2_inputs<opset10::Unsqueeze>>},
        {"aten::upsample_bicubic2d", op::translate_upsample_bicubic2d},
        {"aten::upsample_bilinear2d", op::translate_upsample_bilinear2d},
        {"aten::upsample_linear1d", op::translate_upsample_linear1d},
        {"aten::upsample_nearest1d", op::translate_upsample_nearest1d},
        {"aten::upsample_nearest2d", op::translate_upsample_nearest2d},
        {"aten::upsample_nearest3d", op::translate_upsample_nearest3d},
        {"aten::upsample_trilinear3d", op::translate_upsample_trilinear3d},
        {"aten::var", op::translate_var},
        {"aten::var_mean", op::translate_var_mean},
        {"aten::view", op::translate_reshape},
        {"aten::where", op::translate_where},
        {"aten::zero_", op::inplace_op<op::translate_zeros_like>},
        {"aten::zeros", op::translate_zeros},
        {"aten::zeros_like", op::translate_zeros_like},
        {"prim::Constant", op::translate_constant},
        {"prim::device", op::translate_constant},
        {"prim::GetAttr", op::translate_get_attr},
        {"prim::If", op::translate_if},
        {"prim::is_cuda", op::return_false_scalar},
        {"prim::ListConstruct", op::translate_list_construct},
        {"prim::Loop", op::translate_loop},
        {"prim::NumToTensor", op::skip_node},  // In openvino we already store number as tensor with shape []
        {"prim::requires_grad", op::return_false_scalar},
        {"prim::PythonOp", op::translate_pythonop},
        {"prim::type", op::skip_node},  // Used with prim::device, pass PtFrameworkNode.
        {"torchvision::deform_conv2d", op::translate_deform_conv},
        {"torchvision::nms", op::translate_nms},
        {"torchvision::roi_align", op::translate_roi_align},
    };
};

}  // namespace pytorch
}  // namespace frontend
}  // namespace ov<|MERGE_RESOLUTION|>--- conflicted
+++ resolved
@@ -332,15 +332,12 @@
         {"aten::pairwise_distance", op::translate_pairwise_distance},
         {"aten::permute", op::translate_1to1_match_2_inputs<opset10::Transpose>},
         {"aten::pow", op::translate_pow},
-<<<<<<< HEAD
+        {"aten::quantize_per_channel", op::translate_quantize_per_channel},
+        {"aten::quantize_per_tensor", op::translate_quantize_per_tensor},
         {"aten::rand", op::translate_rand},
         {"aten::randn", op::translate_randn},
         {"aten::rand_like", op::translate_rand_like},
         {"aten::randn_like", op::translate_randn_like},
-=======
-        {"aten::quantize_per_channel", op::translate_quantize_per_channel},
-        {"aten::quantize_per_tensor", op::translate_quantize_per_tensor},
->>>>>>> d21296bc
         {"aten::reciprocal", op::translate_reciprocal},
         {"aten::relu", op::translate_1to1_match_1_inputs<opset10::Relu>},
         {"aten::relu_", op::inplace_op<op::translate_1to1_match_1_inputs<opset10::Relu>>},
