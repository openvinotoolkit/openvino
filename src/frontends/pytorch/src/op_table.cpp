// Copyright (C) 2018-2025 Intel Corporation
// SPDX-License-Identifier: Apache-2.0
//

#include "op_table.hpp"

#include "openvino/opsets/opset10.hpp"
#include "utils.hpp"
#include "utils_quantize.hpp"

namespace ov {
namespace frontend {
namespace pytorch {
namespace op {

#define OP_CONVERTER(op) OutputVector op(const NodeContext& node)

// TorchScript translations
OP_CONVERTER(translate_adaptive_avg_pool3d);
OP_CONVERTER(translate_adaptive_avg_pool2d);
OP_CONVERTER(translate_adaptive_avg_pool1d);
OP_CONVERTER(translate_adaptive_max_pool3d);
OP_CONVERTER(translate_adaptive_max_pool2d);
OP_CONVERTER(translate_adaptive_max_pool1d);
OP_CONVERTER(translate_add);
OP_CONVERTER(translate_add_);
OP_CONVERTER(translate_aminmax);
OP_CONVERTER(translate_mul);
OP_CONVERTER(translate_mul_);
OP_CONVERTER(translate_addcmul);
OP_CONVERTER(translate_addmm);
OP_CONVERTER(translate_alias_copy);
OP_CONVERTER(translate_all);
OP_CONVERTER(translate_any);
OP_CONVERTER(translate_amax);
OP_CONVERTER(translate_amin);
OP_CONVERTER(translate_and);
OP_CONVERTER(translate_arange);
OP_CONVERTER(translate_argmax);
OP_CONVERTER(translate_argsort);
OP_CONVERTER(translate_argmax);
OP_CONVERTER(translate_argmin);
OP_CONVERTER(translate_as_strided);
OP_CONVERTER(translate_as_tensor);
OP_CONVERTER(translate_atan2);
OP_CONVERTER(translate_avg_pool1d);
OP_CONVERTER(translate_avg_pool2d);
OP_CONVERTER(translate_avg_pool3d);
OP_CONVERTER(translate_bool);
OP_CONVERTER(translate_batch_norm);
OP_CONVERTER(translate_bitwise_and);
OP_CONVERTER(translate_bitwise_not);
OP_CONVERTER(translate_bitwise_or);
OP_CONVERTER(translate_bitwise_xor);
OP_CONVERTER(translate_bucketize);
OP_CONVERTER(translate_cat);
OP_CONVERTER(translate_cdist);
OP_CONVERTER(translate_celu);
OP_CONVERTER(translate_channel_shuffle);
OP_CONVERTER(translate_clamp);
OP_CONVERTER(translate_col2im);
OP_CONVERTER(translate_constant);
OP_CONVERTER(translate_conv_transposend);
OP_CONVERTER(translate_convnd);
OP_CONVERTER(translate_convolution);
OP_CONVERTER(translate_convolution_mode);
OP_CONVERTER(translate_copy_);
OP_CONVERTER(translate_cross);
OP_CONVERTER(translate_cumsum);
OP_CONVERTER(translate_deform_conv);
OP_CONVERTER(translate_derive_index);
OP_CONVERTER(translate_dim);
OP_CONVERTER(translate_div);
OP_CONVERTER(translate_div_);
OP_CONVERTER(translate_dot);
OP_CONVERTER(translate_elu);
OP_CONVERTER(translate_embedding);
OP_CONVERTER(translate_embedding_bag);
OP_CONVERTER(translate_empty);
OP_CONVERTER(translate_empty_like);
OP_CONVERTER(translate_erf);
OP_CONVERTER(translate_erfc);
OP_CONVERTER(translate_expand);
OP_CONVERTER(translate_expand_as);
OP_CONVERTER(translate_expm1);
OP_CONVERTER(translate_eye);
OP_CONVERTER(translate_fake_quantize_per_channel_affine);
OP_CONVERTER(translate_fake_quantize_per_tensor_affine);
OP_CONVERTER(translate_fill);
OP_CONVERTER(translate_fill_diagonal);
OP_CONVERTER(translate_flatten);
OP_CONVERTER(translate_flip);
OP_CONVERTER(translate_floor_divide);
OP_CONVERTER(translate_fmod);
OP_CONVERTER(translate_frobenius_norm);
OP_CONVERTER(translate_full);
OP_CONVERTER(translate_full_like);
OP_CONVERTER(translate_gather);
OP_CONVERTER(translate_gcd);
OP_CONVERTER(translate_gelu);
OP_CONVERTER(translate_get_attr);
OP_CONVERTER(translate_getitem);
OP_CONVERTER(translate_glu);
OP_CONVERTER(translate_grid_sampler);
OP_CONVERTER(translate_group_norm);
OP_CONVERTER(translate_gru);
OP_CONVERTER(translate_hann_window);
OP_CONVERTER(translate_hardtanh);
OP_CONVERTER(translate_if);
OP_CONVERTER(translate_im2col);
OP_CONVERTER(translate_index);
OP_CONVERTER(translate_index_add);
OP_CONVERTER(translate_index_copy_);
OP_CONVERTER(translate_index_fill_);
OP_CONVERTER(translate_index_put_);
OP_CONVERTER(translate_index_select);
OP_CONVERTER(translate_instance_norm);
OP_CONVERTER(translate_int);
OP_CONVERTER(translate_inverse);
OP_CONVERTER(translate_is_nonzero);
OP_CONVERTER(translate_layer_norm);
OP_CONVERTER(translate_len);
OP_CONVERTER(translate_lerp);
OP_CONVERTER(translate_linalg_cross);
OP_CONVERTER(translate_linalg_norm);
OP_CONVERTER(translate_linalg_matrix_norm);
OP_CONVERTER(translate_linalg_vector_norm);
OP_CONVERTER(translate_linear);
OP_CONVERTER(translate_linspace);
OP_CONVERTER(translate_list_construct);
OP_CONVERTER(translate_list_unpack);
OP_CONVERTER(translate_log1p);
OP_CONVERTER(translate_log_sigmoid);
OP_CONVERTER(translate_log_softmax);
OP_CONVERTER(translate_log2);
OP_CONVERTER(translate_log10);
OP_CONVERTER(translate_logsumexp);
OP_CONVERTER(translate_loop);
OP_CONVERTER(translate_lstm);
OP_CONVERTER(translate_masked_fill);
OP_CONVERTER(translate_masked_scatter);
OP_CONVERTER(translate_masked_select);
OP_CONVERTER(translate_max);
OP_CONVERTER(translate_maximum);
OP_CONVERTER(translate_max_pool1d);
OP_CONVERTER(translate_max_pool2d);
OP_CONVERTER(translate_max_pool3d);
OP_CONVERTER(translate_mean);
OP_CONVERTER(translate_meshgrid);
OP_CONVERTER(translate_min);
OP_CONVERTER(translate_minimum);
OP_CONVERTER(translate_movedim);
OP_CONVERTER(translate_multinomial);
OP_CONVERTER(translate_narrow);
OP_CONVERTER(translate_native_multi_head_attention);
OP_CONVERTER(translate_neg);
OP_CONVERTER(translate_new_full);
OP_CONVERTER(translate_new_ones);
OP_CONVERTER(translate_new_zeros);
OP_CONVERTER(translate_nms);
OP_CONVERTER(translate_nonzero);
OP_CONVERTER(translate_norm);
OP_CONVERTER(translate_normal);
OP_CONVERTER(translate_normal_);
OP_CONVERTER(translate_not);
OP_CONVERTER(translate_numel);
OP_CONVERTER(translate_one_hot);
OP_CONVERTER(translate_ones);
OP_CONVERTER(translate_ones_like);
OP_CONVERTER(translate_or);
OP_CONVERTER(translate_bitwise_xor);
OP_CONVERTER(translate_outer);
OP_CONVERTER(translate_pack_padded_sequence);
OP_CONVERTER(translate_pad);
OP_CONVERTER(translate_pad_packed_sequence);
OP_CONVERTER(translate_permute);
OP_CONVERTER(translate_pairwise_distance);
OP_CONVERTER(translate_pixel_shuffle);
OP_CONVERTER(translate_pixel_unshuffle);
OP_CONVERTER(translate_pow);
OP_CONVERTER(translate_prod);
OP_CONVERTER(translate_pythonop);
OP_CONVERTER(translate_quantize_per_channel);
OP_CONVERTER(translate_quantize_per_tensor);
OP_CONVERTER(translate_quantized_add);
OP_CONVERTER(translate_quantized_add_relu);
OP_CONVERTER(translate_quantized_hardswish);
OP_CONVERTER(translate_quantized_mul);
OP_CONVERTER(translate_range_length);
OP_CONVERTER(translate_rand);
OP_CONVERTER(translate_randn);
OP_CONVERTER(translate_randint);
OP_CONVERTER(translate_rand_like);
OP_CONVERTER(translate_randn_like);
OP_CONVERTER(translate_reciprocal);
OP_CONVERTER(translate_relu6);
OP_CONVERTER(translate_remainder);
OP_CONVERTER(translate_repeat_interleave);
OP_CONVERTER(translate_reshape);
OP_CONVERTER(translate_reshape_as);
OP_CONVERTER(translate_rnn);
OP_CONVERTER(translate_roi_align);
OP_CONVERTER(translate_roll);
OP_CONVERTER(translate_round);
OP_CONVERTER(translate_rsqrt);
OP_CONVERTER(translate_rsub);
OP_CONVERTER(translate_scaled_dot_product_attention);
OP_CONVERTER(translate_scatter);
OP_CONVERTER(translate_scatter_add);
OP_CONVERTER(translate_scatter_reduce);
OP_CONVERTER(translate_select);
OP_CONVERTER(translate_set_item);
OP_CONVERTER(translate_selu);
OP_CONVERTER(translate_shape_as_tensor);
OP_CONVERTER(translate_sign);
OP_CONVERTER(translate_size);
OP_CONVERTER(translate_slice);
OP_CONVERTER(translate_softmax);
OP_CONVERTER(translate_sort);
OP_CONVERTER(translate_square);
OP_CONVERTER(translate_squeeze);
OP_CONVERTER(translate_std);
OP_CONVERTER(translate_std_mean);
OP_CONVERTER(translate_stft);
OP_CONVERTER(translate_sub);
OP_CONVERTER(translate_sub_);
OP_CONVERTER(translate_sum);
OP_CONVERTER(translate_t);
OP_CONVERTER(translate_take_along_dim);
OP_CONVERTER(translate_to);
OP_CONVERTER(translate_topk);
OP_CONVERTER(translate_transpose);
OP_CONVERTER(translate_tril);
OP_CONVERTER(translate_triu);
OP_CONVERTER(translate_tuple_index);
OP_CONVERTER(translate_unflatten);
OP_CONVERTER(translate_unfold);
OP_CONVERTER(translate_upsample_bicubic2d);
OP_CONVERTER(translate_upsample_bilinear2d);
OP_CONVERTER(translate_upsample_bicubic2d_aa);
OP_CONVERTER(translate_upsample_bilinear2d_aa);
OP_CONVERTER(translate_upsample_linear1d);
OP_CONVERTER(translate_upsample_nearest1d);
OP_CONVERTER(translate_upsample_nearest2d);
OP_CONVERTER(translate_upsample_nearest3d);
OP_CONVERTER(translate_upsample_trilinear3d);
OP_CONVERTER(translate_var);
OP_CONVERTER(translate_var_mean);
OP_CONVERTER(translate_weight_norm);
OP_CONVERTER(translate_where);
OP_CONVERTER(translate_zeros);
OP_CONVERTER(translate_zeros_like);
OP_CONVERTER(translate_quantized_cat);
OP_CONVERTER(translate_quantized_convnd);
OP_CONVERTER(translate_quantized_convnd_relu);
OP_CONVERTER(translate_quantized_linear);
OP_CONVERTER(translate_xor);
// Torch FX Translations
OP_CONVERTER(translate_adaptive_max_pool1d_fx);
OP_CONVERTER(translate_adaptive_max_pool2d_fx);
OP_CONVERTER(translate_adaptive_max_pool3d_fx);
OP_CONVERTER(translate_addcmul_fx);
OP_CONVERTER(translate_addmm_fx);
OP_CONVERTER(translate_any_fx);
OP_CONVERTER(translate_arange_fx);
OP_CONVERTER(translate_batch_norm_legit_fx);
OP_CONVERTER(translate_batch_norm_legit_no_training_fx);
OP_CONVERTER(translate_batch_norm_legit_no_stats_fx);
OP_CONVERTER(translate_cat_fx);
OP_CONVERTER(translate_constant_pad_nd_fx);
OP_CONVERTER(translate_copy_fx);
OP_CONVERTER(translate_cumsum_fx);
OP_CONVERTER(translate_chunk_fx);
OP_CONVERTER(translate_div_fx);
OP_CONVERTER(translate_div_fx_);
OP_CONVERTER(translate_embedding_bag_fx);
OP_CONVERTER(translate_eye_fx);
OP_CONVERTER(translate_fake_quantize_per_channel_affine_fx);
OP_CONVERTER(translate_fake_quantize_per_tensor_affine_fx);
OP_CONVERTER(translate_full_fx);
OP_CONVERTER(translate_full_like_fx);
OP_CONVERTER(translate_gelu_fx);
OP_CONVERTER(translate_group_norm_fx);
OP_CONVERTER(translate_index_fx);
OP_CONVERTER(translate_layer_norm_fx);
OP_CONVERTER(translate_leaky_relu_fx);
OP_CONVERTER(translate_log_sigmoid_fx);
OP_CONVERTER(translate_log_softmax_fx);
OP_CONVERTER(translate_max_dim_fx);
OP_CONVERTER(translate_max_pool2d_fx);
OP_CONVERTER(translate_max_pool3d_fx);
OP_CONVERTER(translate_mean_fx);
OP_CONVERTER(translate_min_dim_fx);
OP_CONVERTER(translate_new_full_fx);
OP_CONVERTER(translate_new_ones_fx);
OP_CONVERTER(translate_new_zeros_fx);
OP_CONVERTER(translate_ones_fx);
OP_CONVERTER(translate_ones_like_fx);
OP_CONVERTER(translate_reflection_pad_nd_fx);
OP_CONVERTER(translate_repeat_fx);
OP_CONVERTER(translate_rsub_fx);
OP_CONVERTER(translate_scalar_tensor_fx);
OP_CONVERTER(translate_scaled_dot_product_attention_fx);
OP_CONVERTER(translate_search_sorted);
OP_CONVERTER(translate_select_scatter_fx);
OP_CONVERTER(translate_slice_fx);
OP_CONVERTER(translate_slice_scatter_fx);
OP_CONVERTER(translate_softmax_fx);
OP_CONVERTER(translate_sort_fx);
OP_CONVERTER(translate_split_with_sizes_fx);
OP_CONVERTER(translate_stack_fx);
OP_CONVERTER(translate_sub_fx);
OP_CONVERTER(translate_sum_fx);
OP_CONVERTER(translate_std_fx);
OP_CONVERTER(translate_topk_fx);
OP_CONVERTER(translate_to_fx);
OP_CONVERTER(translate_transpose_fx);
OP_CONVERTER(translate_quantize_per_channel_fx);
OP_CONVERTER(translate_quantize_per_tensor_fx);
OP_CONVERTER(translate_var_fx);
OP_CONVERTER(translate_var_mean_fx);
OP_CONVERTER(translate_unbind_int_fx);
OP_CONVERTER(translate_unique2);
OP_CONVERTER(translate_zeros_fx);
OP_CONVERTER(translate_zeros_like_fx);
// Extensions
OP_CONVERTER(translate_conv1d_ext);
OP_CONVERTER(translate_embedding_ext);
OP_CONVERTER(translate_linear_awq);

}  // namespace op

// Supported ops for TorchScript
const std::unordered_map<std::string, CreatorFunction> get_supported_ops_ts() {
    return {
        {"aten::__and__", op::translate_bitwise_and},
        {"aten::__iand__", op::inplace_op<op::translate_bitwise_and>},
        {"aten::__derive_index", op::translate_derive_index},
        {"aten::__getitem__", op::translate_getitem},
        {"aten::__not__", op::translate_1to1_match_1_inputs<opset10::LogicalNot>},
        {"aten::__or__", op::translate_bitwise_or},
        {"aten::__ior__", op::inplace_op<op::translate_bitwise_or>},
        {"aten::__range_length", op::translate_range_length},
        {"aten::__xor__", op::translate_bitwise_xor},
        {"aten::__ixor__", op::inplace_op<op::translate_bitwise_xor>},
        {"aten::_convolution", op::translate_convolution},
        {"aten::_convolution_mode", op::translate_convolution_mode},
        {"aten::_native_multi_head_attention", op::translate_native_multi_head_attention},
        {"aten::_pack_padded_sequence", op::translate_pack_padded_sequence},
        {"aten::_pad_packed_sequence", op::translate_pad_packed_sequence},
        {"aten::_set_item", op::translate_set_item},
        {"aten::_shape_as_tensor", op::translate_shape_as_tensor},
        {"aten::_unique2", op::translate_unique2},
        {"aten::_upsample_bicubic2d_aa", op::translate_upsample_bicubic2d_aa},
        {"aten::_upsample_bilinear2d_aa", op::translate_upsample_bilinear2d_aa},
        {"aten::_weight_norm", op::translate_weight_norm},
        {"aten::abs", op::optional_out<op::translate_1to1_match_1_inputs<opset10::Abs>, 1>},
        {"aten::abs_", op::inplace_op<op::translate_1to1_match_1_inputs<opset10::Abs>>},
        {"aten::acos", op::optional_out<op::translate_1to1_match_1_inputs_with_fp32_type_alignment<opset10::Acos>, 1>},
        {"aten::acos_", op::inplace_op<op::translate_1to1_match_1_inputs<opset10::Acos>>},
        {"aten::acosh",
         op::optional_out<op::translate_1to1_match_1_inputs_with_fp32_type_alignment<opset10::Acosh>, 1>},
        {"aten::acosh_", op::inplace_op<op::translate_1to1_match_1_inputs<opset10::Acosh>>},
        {"aten::adaptive_avg_pool1d", op::quantizable_op<op::translate_adaptive_avg_pool1d>},
        {"aten::adaptive_avg_pool2d", op::quantizable_op<op::translate_adaptive_avg_pool2d>},
        {"aten::adaptive_avg_pool3d", op::quantizable_op<op::translate_adaptive_avg_pool3d>},
        {"aten::adaptive_max_pool1d", op::quantizable_op<op::translate_adaptive_max_pool1d>},
        {"aten::adaptive_max_pool2d", op::quantizable_op<op::translate_adaptive_max_pool2d>},
        {"aten::adaptive_max_pool3d", op::quantizable_op<op::translate_adaptive_max_pool3d>},
        {"aten::add", op::translate_add},
        {"aten::add_", op::translate_add_},
        {"aten::addcmul", op::translate_addcmul},
        {"aten::addmm", op::translate_addmm},
        {"aten::alias", op::skip_node},
        {"aten::alias_copy", op::translate_alias_copy},
        {"aten::all", op::translate_all},
        {"aten::amax", op::translate_amax},
        {"aten::amin", op::translate_amin},
        {"aten::aminmax", op::translate_aminmax},
        {"aten::any", op::translate_any},
        // aten::append - Supported in limited set of patterns
        {"aten::arange", op::translate_arange},
        {"aten::argmax", op::translate_argmax},
        {"aten::argmin", op::translate_argmin},
        {"aten::argsort", op::translate_argsort},
        {"aten::as_strided", op::translate_as_strided},
        {"aten::as_tensor", op::translate_as_tensor},
        {"aten::asin", op::optional_out<op::translate_1to1_match_1_inputs_with_fp32_type_alignment<opset10::Asin>, 1>},
        {"aten::asin_", op::inplace_op<op::translate_1to1_match_1_inputs<opset10::Asin>>},
        {"aten::asinh",
         op::optional_out<op::translate_1to1_match_1_inputs_with_fp32_type_alignment<opset10::Asinh>, 1>},
        {"aten::asinh_", op::inplace_op<op::translate_1to1_match_1_inputs<opset10::Asinh>>},
        {"aten::atan", op::optional_out<op::translate_1to1_match_1_inputs_with_fp32_type_alignment<opset10::Atan>, 1>},
        {"aten::atan_", op::inplace_op<op::translate_1to1_match_1_inputs<opset10::Atan>>},
        {"aten::atanh",
         op::optional_out<op::translate_1to1_match_1_inputs_with_fp32_type_alignment<opset10::Atanh>, 1>},
        {"aten::atanh_", op::inplace_op<op::translate_1to1_match_1_inputs<opset10::Atanh>>},
        {"aten::atan2", op::translate_atan2},
        {"aten::avg_pool1d", op::quantizable_op<op::translate_avg_pool1d>},
        {"aten::avg_pool2d", op::quantizable_op<op::translate_avg_pool2d>},
        {"aten::avg_pool3d", op::quantizable_op<op::translate_avg_pool3d>},
        {"aten::baddbmm", op::translate_addmm},
        {"aten::batch_norm", op::translate_batch_norm},
        {"aten::bitwise_and", op::translate_bitwise_and},
        {"aten::bitwise_not", op::translate_bitwise_not},
        {"aten::bitwise_or", op::translate_bitwise_or},
        {"aten::bitwise_xor", op::translate_bitwise_xor},
        {"aten::bmm", op::translate_1to1_match_2_inputs<opset10::MatMul>},
        {"aten::Bool", op::translate_bool},
        // aten::broadcast_tensors - Supported in limited set of patterns
        {"aten::broadcast_to", op::translate_expand},
        {"aten::bucketize", op::translate_bucketize},
        {"aten::cat", op::translate_cat},
        {"aten::cdist", op::translate_cdist},
        {"aten::ceil", op::optional_out<op::translate_1to1_match_1_inputs<opset10::Ceiling>, 1>},
        {"aten::ceil_", op::inplace_op<op::translate_1to1_match_1_inputs<opset10::Ceiling>>},
        {"aten::celu", op::translate_celu},
        {"aten::channel_shuffle", op::translate_channel_shuffle},
        // aten::chunk - Supported in limited set of patterns
        {"aten::clamp", op::translate_clamp},
        {"aten::clamp_max", op::translate_1to1_match_2_inputs_align_types<opset10::Minimum>},
        {"aten::clamp_min", op::translate_1to1_match_2_inputs_align_types<opset10::Maximum>},
        {"aten::clip", op::translate_clamp},
        {"aten::clone", op::skip_node},  // ignore clone operators that are inserted by PyTorch autograd
        {"aten::col2im", op::translate_col2im},
        // aten::complex - Supported in limited set of patterns
        {"aten::concat", op::translate_cat},
        {"aten::contiguous", op::skip_node},  // In openvino how tensors are stored in memory is internal plugin detail,
                                              // we assume all tensors are contiguous
        {"aten::conv_transpose1d", op::translate_conv_transposend},
        {"aten::conv_transpose2d", op::translate_conv_transposend},
        {"aten::conv_transpose3d", op::translate_conv_transposend},
        {"aten::conv1d", op::translate_convnd},
        {"aten::conv2d", op::translate_convnd},
        {"aten::conv3d", op::translate_convnd},
        {"aten::convolution", op::translate_convolution},
        {"aten::copy", op::skip_node},
        {"aten::copy_", op::translate_copy_},
        {"aten::cos", op::optional_out<op::translate_1to1_match_1_inputs_with_fp32_type_alignment<opset10::Cos>, 1>},
        {"aten::cos_", op::inplace_op<op::translate_1to1_match_1_inputs<opset10::Cos>>},
        {"aten::cosh", op::optional_out<op::translate_1to1_match_1_inputs_with_fp32_type_alignment<opset10::Cosh>, 1>},
        {"aten::cosh_", op::inplace_op<op::translate_1to1_match_1_inputs<opset10::Cosh>>},
        {"aten::cross", op::translate_cross},
        {"aten::cumsum", op::translate_cumsum},
        {"aten::detach", op::skip_node},
        {"aten::dequantize", op::skip_node},  // we convert model to fp32 using FQ, so dequantization is not needed
        {"aten::dim", op::translate_dim},
        {"aten::div", op::translate_div},
        {"aten::div_", op::translate_div_},
        {"aten::dot", op::translate_dot},
        {"aten::dropout", op::skip_node},
        {"aten::dropout_", op::skip_node},
        // aten::einsum - Supported in limited set of patterns
        {"aten::elu", op::translate_elu},
        {"aten::embedding", op::translate_embedding},
        {"aten::embedding_bag", op::translate_embedding_bag},
        {"aten::empty", op::translate_empty},
        {"aten::empty_like", op::translate_empty_like},
        {"aten::eq", op::translate_1to1_match_2_inputs_align_types<opset10::Equal>},
        {"aten::erf", op::translate_erf},
        {"aten::erfc", op::translate_erfc},
        {"aten::exp", op::optional_out<op::translate_1to1_match_1_inputs_with_fp32_type_alignment<opset10::Exp>, 1>},
        {"aten::exp_", op::inplace_op<op::translate_1to1_match_1_inputs_with_fp32_type_alignment<opset10::Exp>>},
        {"aten::expand", op::translate_expand},
        {"aten::expand_as", op::translate_expand_as},
        {"aten::expm1", op::translate_expm1},
        {"aten::eye", op::translate_eye},
        {"aten::fake_quantize_per_channel_affine", op::translate_fake_quantize_per_channel_affine},
        {"aten::fake_quantize_per_tensor_affine", op::translate_fake_quantize_per_tensor_affine},
        {"aten::feature_dropout", op::skip_node},
        // aten::fft_irfftn - Supported in limited set of patterns
        // aten::fft_rfftn - Supported in limited set of patterns
        {"aten::fill", op::translate_fill},
        {"aten::fill_diagonal", op::translate_fill_diagonal},
        {"aten::flatten", op::quantizable_op<op::translate_flatten>},
        {"aten::flip", op::translate_flip},
        {"aten::floor", op::optional_out<op::translate_1to1_match_1_inputs<opset10::Floor>, 1>},
        {"aten::floor_", op::inplace_op<op::translate_1to1_match_1_inputs<opset10::Floor>>},
        {"aten::floor_divide", op::translate_floor_divide},
        {"aten::floordiv", op::translate_floor_divide},
        {"aten::fmod", op::translate_fmod},
        {"aten::frobenius_norm", op::translate_frobenius_norm},
        {"aten::full", op::translate_full},
        {"aten::full_like", op::translate_full_like},
        {"aten::gather", op::translate_gather},
        {"aten::gcd", op::translate_gcd},
        {"aten::ge", op::translate_1to1_match_2_inputs_align_types<opset10::GreaterEqual>},
        {"aten::gelu", op::translate_gelu},
        {"aten::glu", op::translate_glu},
        {"aten::grid_sampler", op::translate_grid_sampler},
        {"aten::group_norm", op::translate_group_norm},
        {"aten::gru", op::translate_gru},
        {"aten::gt", op::translate_1to1_match_2_inputs_align_types<opset10::Greater>},
        {"aten::hann_window", op::translate_hann_window},
        {"aten::hardsigmoid", op::quantizable_op<op::translate_1to1_match_1_inputs<opset10::HSigmoid>>},
        {"aten::hardswish", op::quantizable_op<op::translate_1to1_match_1_inputs<opset10::HSwish>>},
        {"aten::hardtanh", op::quantizable_op<op::translate_hardtanh>},
        {"aten::im2col", op::translate_im2col},
        // aten::imag - Supported in limited set of patterns
        // aten::index - Supported in limited set of patterns
        {"aten::index_copy_", op::inplace_op<op::translate_index_copy_>},
        {"aten::index_fill_", op::inplace_op<op::translate_index_fill_>},
        {"aten::index_put_", op::inplace_op<op::translate_index_put_>},
        {"aten::index_add", op::translate_index_add},
        {"aten::index_select", op::translate_index_select},
        {"aten::instance_norm", op::translate_instance_norm},
        {"aten::inverse", op::translate_inverse},
        {"aten::Int", op::translate_int},
        {"aten::IntImplicit", op::translate_int},
        {"aten::is_grad_enabled", op::return_false_scalar},
        {"aten::is_nonzero", op::translate_is_nonzero},
        {"aten::isfinite", op::translate_1to1_match_1_inputs<opset10::IsFinite>},
        {"aten::isinf", op::translate_1to1_match_1_inputs<opset10::IsInf>},
        {"aten::isnan", op::translate_1to1_match_1_inputs<opset10::IsNaN>},
        {"aten::item", op::translate_1to1_match_1_inputs<opset10::Squeeze>},
        {"aten::layer_norm", op::translate_layer_norm},
        {"aten::le", op::translate_1to1_match_2_inputs_align_types<opset10::LessEqual>},
        {"aten::leaky_relu", op::translate_1to1_match_2_inputs<opset10::PRelu>},
        {"aten::len", op::translate_len},
        {"aten::lerp", op::translate_lerp},
        // lift op is torchscript specific op responsible for tensors coping with guarantee of new memory allocation
        {"aten::lift", op::skip_node},
        {"aten::lift_fresh", op::skip_node},
        {"aten::lift_fresh_copy", op::skip_node},
        {"aten::linalg_cross", op::translate_linalg_cross},
        {"aten::linalg_inv", op::translate_inverse},
        {"aten::linalg_norm", op::translate_linalg_norm},
        {"aten::linalg_matrix_norm", op::translate_linalg_matrix_norm},
        {"aten::linalg_vector_norm", op::translate_linalg_vector_norm},
        {"aten::linear", op::translate_linear},
        {"aten::linspace", op::translate_linspace},
        {"aten::log", op::optional_out<op::translate_1to1_match_1_inputs_with_fp32_type_alignment<opset10::Log>, 1>},
        {"aten::log_", op::inplace_op<op::translate_1to1_match_1_inputs<opset10::Log>>},
        {"aten::logical_and", op::translate_and},
        {"aten::logical_or", op::translate_or},
        {"aten::logical_not", op::translate_not},
        {"aten::logical_xor", op::translate_xor},
        {"aten::log_sigmoid", op::translate_log_sigmoid},
        {"aten::log_softmax", op::translate_log_softmax},
        {"aten::log1p", op::optional_out<op::translate_log1p, 1>},
        {"aten::log1p_", op::inplace_op<op::translate_log1p>},
        {"aten::log2", op::optional_out<op::translate_log2, 1>},
        {"aten::log2_", op::inplace_op<op::translate_log2>},
        {"aten::log10", op::optional_out<op::translate_log10, 1>},
        {"aten::log10_", op::inplace_op<op::translate_log10>},
        {"aten::lstm", op::translate_lstm},
        {"aten::lt", op::translate_1to1_match_2_inputs_align_types<opset10::Less>},
        {"aten::masked_fill", op::translate_masked_fill},
        {"aten::masked_scatter", op::translate_masked_scatter},
        {"aten::masked_select", op::translate_masked_select},
        {"aten::matmul", op::translate_1to1_match_2_inputs<opset10::MatMul>},
        {"aten::max", op::translate_max},
        {"aten::mv", op::translate_1to1_match_2_inputs<opset10::MatMul>},
        {"aten::maximum", op::translate_maximum},
        {"aten::max_pool1d", op::quantizable_op<op::translate_max_pool1d>},
        {"aten::max_pool1d_with_indices", op::quantizable_op<op::translate_max_pool1d>},
        {"aten::max_pool2d", op::quantizable_op<op::translate_max_pool2d>},
        {"aten::max_pool2d_with_indices", op::quantizable_op<op::translate_max_pool2d>},
        {"aten::max_pool3d", op::quantizable_op<op::translate_max_pool3d>},
        {"aten::max_pool3d_with_indices", op::quantizable_op<op::translate_max_pool3d>},
        {"aten::mean", op::quantizable_op<op::translate_mean>},
        {"aten::meshgrid", op::translate_meshgrid},
        {"aten::min", op::translate_min},
        {"aten::minimum", op::translate_minimum},
        {"aten::mish", op::translate_1to1_match_1_inputs_with_fp32_type_alignment<opset10::Mish>},
        {"aten::mm", op::translate_1to1_match_2_inputs<opset10::MatMul>},
        {"aten::movedim", op::translate_movedim},
        {"aten::mul", op::translate_mul},
        {"aten::mul_", op::translate_mul_},
        {"aten::multiply", op::translate_mul},
        {"aten::multiply_", op::translate_mul_},
        {"aten::multinomial", op::translate_multinomial},
        {"aten::narrow", op::translate_narrow},
        {"aten::ne", op::translate_1to1_match_2_inputs_align_types<opset10::NotEqual>},
        {"aten::neg", op::translate_neg},
        {"aten::new_empty", op::translate_new_zeros},
        {"aten::new_full", op::translate_new_full},
        {"aten::new_ones", op::translate_new_ones},
        {"aten::new_zeros", op::translate_new_zeros},
        {"aten::nonzero", op::translate_nonzero},
        // aten::nonzero_numpy - Supported in limited set of patterns
        {"aten::norm", op::translate_norm},
        {"aten::normal", op::translate_normal},
        {"aten::normal_", op::translate_normal_},
        {"aten::numel", op::translate_numel},
        {"aten::numpy_T", op::translate_t},
        {"aten::one_hot", op::translate_one_hot},
        {"aten::ones", op::translate_ones},
        {"aten::ones_like", op::translate_ones_like},
        {"aten::outer", op::translate_outer},
        {"aten::pad", op::translate_pad},
        {"aten::pairwise_distance", op::translate_pairwise_distance},
        {"aten::permute", op::translate_permute},
        {"aten::pixel_shuffle", op::translate_pixel_shuffle},
        {"aten::pixel_unshuffle", op::translate_pixel_unshuffle},
        {"aten::prelu", op::translate_1to1_match_2_inputs<opset10::PRelu>},
        {"aten::pow", op::translate_pow},
        {"aten::pow_", op::translate_pow},
        {"aten::prod", op::translate_prod},
        {"aten::quantize_per_channel", op::translate_quantize_per_channel},
        {"aten::quantize_per_tensor", op::translate_quantize_per_tensor},
        {"aten::rand", op::translate_rand},
        {"aten::rand_like", op::translate_rand_like},
        {"aten::randint", op::translate_randint},
        {"aten::randn", op::translate_randn},
        {"aten::randn_like", op::translate_randn_like},
        // aten::real - Supported in limited set of patterns
        {"aten::reciprocal", op::optional_out<op::translate_reciprocal, 1>},
        {"aten::reciprocal_", op::inplace_op<op::translate_reciprocal>},
        // aten::reflection_pad2d - Supported in limited set of patterns
        {"aten::relu", op::optional_out<op::translate_1to1_match_1_inputs<opset10::Relu>, 1>},
        {"aten::relu_", op::inplace_op<op::translate_1to1_match_1_inputs<opset10::Relu>>},
        {"aten::relu6", op::translate_relu6},
        {"aten::remainder", op::translate_remainder},
        {"aten::repeat", op::translate_1to1_match_2_inputs<opset10::Tile>},
        {"aten::repeat_interleave", op::translate_repeat_interleave},
        {"aten::reshape", op::translate_reshape},
        {"aten::reshape_as", op::translate_reshape_as},
        // TO DO: enable behaviour for resolve_conj and resolve_neg complex tensors,
        // when complex dtype will be supported
        // for real dtypes, these operations return input tensor without changes and can be skipped
        {"aten::resolve_conj", op::skip_node},
        {"aten::resolve_neg", op::skip_node},
        {"aten::rnn_relu", op::translate_rnn},
        {"aten::rnn_tanh", op::translate_rnn},
        {"aten::roll", op::translate_roll},
        {"aten::round", op::translate_round},
        {"aten::rsqrt", op::optional_out<op::translate_rsqrt, 1>},
        {"aten::rsqrt_", op::inplace_op<op::translate_rsqrt>},
        {"aten::rsub", op::translate_rsub},
        {"aten::searchsorted", op::translate_search_sorted},
        {"aten::ScalarImplicit", op::skip_node},
        {"aten::scaled_dot_product_attention", op::translate_scaled_dot_product_attention},
        {"aten::scatter", op::translate_scatter},
        {"aten::scatter_add", op::translate_scatter_add},
        {"aten::scatter_reduce", op::translate_scatter_reduce},
        {"aten::select", op::quantizable_op<op::translate_select>},
        {"aten::selu", op::translate_selu},
        {"aten::sigmoid",
         op::optional_out<op::translate_1to1_match_1_inputs_with_fp32_type_alignment<opset10::Sigmoid>, 1>},
        {"aten::sigmoid_", op::inplace_op<op::translate_1to1_match_1_inputs<opset10::Sigmoid>>},
        {"aten::sign", op::translate_sign},
        {"aten::silu", op::translate_1to1_match_1_inputs<opset10::Swish>},
        {"aten::sin", op::optional_out<op::translate_1to1_match_1_inputs_with_fp32_type_alignment<opset10::Sin>, 1>},
        {"aten::sin_", op::inplace_op<op::translate_1to1_match_1_inputs<opset10::Sin>>},
        {"aten::sinh", op::optional_out<op::translate_1to1_match_1_inputs_with_fp32_type_alignment<opset10::Sinh>, 1>},
        {"aten::sinh_", op::inplace_op<op::translate_1to1_match_1_inputs<opset10::Sinh>>},
        {"aten::size", op::translate_size},
        {"aten::slice", op::quantizable_op<op::translate_slice>},
        {"aten::softmax", op::translate_softmax},
        {"aten::softplus", op::translate_1to1_match_1_inputs<opset10::SoftPlus>},
        {"aten::sort", op::translate_sort},
        // aten::split - Supported in limited set of patterns
        // aten::split_with_sizes - Supported in limited set of patterns
        {"aten::sqrt", op::optional_out<op::translate_1to1_match_1_inputs_with_fp32_type_alignment<opset10::Sqrt>, 1>},
        {"aten::sqrt_", op::inplace_op<op::translate_1to1_match_1_inputs_with_fp32_type_alignment<opset10::Sqrt>>},
        {"aten::square", op::translate_square},
        {"aten::squeeze", op::quantizable_op<op::translate_squeeze>},
        // aten::stack - Supported in limited set of patterns
        {"aten::std", op::translate_std},
        {"aten::std_mean", op::translate_std_mean},
        {"aten::stft", op::translate_stft},
        {"aten::sub", op::translate_sub},
        {"aten::sub_", op::translate_sub_},
        {"aten::sum", op::translate_sum},
        {"aten::swapaxes", op::quantizable_op<op::translate_transpose>},
        {"aten::t", op::translate_t},
        {"aten::take_along_dim", op::translate_take_along_dim},
        {"aten::tan", op::optional_out<op::translate_1to1_match_1_inputs_with_fp32_type_alignment<opset10::Tan>, 1>},
        {"aten::tan_", op::inplace_op<op::translate_1to1_match_1_inputs<opset10::Tan>>},
        {"aten::tanh", op::optional_out<op::translate_1to1_match_1_inputs_with_fp32_type_alignment<opset10::Tanh>, 1>},
        {"aten::tanh_", op::inplace_op<op::translate_1to1_match_1_inputs<opset10::Tanh>>},
        {"aten::tensor", op::translate_as_tensor},
        // aten::tensor_split - Supported in limited set of patterns
        {"aten::tile", op::translate_1to1_match_2_inputs<opset10::Tile>},
        {"aten::to", op::translate_to},
        {"aten::topk", op::translate_topk},
        {"aten::transpose", op::quantizable_op<op::translate_transpose>},
        {"aten::tril", op::translate_tril},
        {"aten::triu", op::translate_triu},
        {"aten::type_as",
         op::translate_1to1_match_2_inputs<opset10::ConvertLike>},  // TODO: overflow semantics is different
        // aten::unbind - Supported in limited set of patterns
        {"aten::unflatten", op::translate_unflatten},
        {"aten::unfold", op::translate_unfold},
        // aten::unsafe_chunk - Supported in limited set of patterns
        {"aten::unsqueeze", op::quantizable_op<op::translate_1to1_match_2_inputs<opset10::Unsqueeze>>},
        {"aten::upsample_bicubic2d", op::translate_upsample_bicubic2d},
        {"aten::upsample_bilinear2d", op::translate_upsample_bilinear2d},
        {"aten::upsample_linear1d", op::translate_upsample_linear1d},
        {"aten::upsample_nearest1d", op::translate_upsample_nearest1d},
        {"aten::upsample_nearest2d", op::translate_upsample_nearest2d},
        {"aten::upsample_nearest3d", op::translate_upsample_nearest3d},
        {"aten::upsample_trilinear3d", op::translate_upsample_trilinear3d},
        {"aten::var", op::translate_var},
        {"aten::var_mean", op::translate_var_mean},
        {"aten::view", op::quantizable_op<op::translate_reshape>},
        {"aten::view_as", op::translate_reshape_as},
        {"aten::wait", op::skip_node},
        {"aten::where", op::translate_where},
        {"aten::zero", op::translate_zeros_like},
        {"aten::zeros", op::translate_zeros},
        {"aten::zeros_like", op::translate_zeros_like},
        {"ov_ext::awq_gemm", op::translate_linear_awq},
        {"ov_ext::embedding", op::translate_embedding_ext},
        {"ov_ext::conv1d", op::translate_conv1d_ext},
        {"ov_ext::linear", op::translate_linear},
        {"prim::Constant", op::translate_constant},
        {"prim::device", op::translate_constant},
        // prim::DictConstruct - Supported in limited set of patterns
        {"prim::fork", op::translate_pythonop},
        {"prim::GetAttr", op::translate_get_attr},
        {"prim::If", op::translate_if},
        {"prim::is_cuda", op::return_false_scalar},
        {"prim::ListConstruct", op::translate_list_construct},
        {"prim::ListUnpack", op::translate_list_unpack},
        {"prim::Loop", op::translate_loop},
        // prim::max - Supported in limited set of patterns
        // prim::min - Supported in limited set of patterns
        {"prim::NumToTensor", op::skip_node},  // In openvino we already store number as tensor with shape []
        {"prim::PythonOp", op::translate_pythonop},
        {"prim::requires_grad", op::return_false_scalar},
        // prim::TupleConstruct - Supported in limited set of patterns
        {"prim::TupleIndex", op::translate_tuple_index},
        // prim::TupleUnpack - Supported in limited set of patterns
        {"prim::type", op::skip_node},  // Used with prim::device, pass PtFrameworkNode.
        {"quantized::add", op::translate_quantized_add},
        {"quantized::add_relu", op::translate_quantized_add_relu},
        {"quantized::cat", op::translate_quantized_cat},
        {"quantized::conv2d", op::translate_quantized_convnd},
        {"quantized::conv2d_relu", op::translate_quantized_convnd_relu},
        {"quantized::hardswish", op::translate_quantized_hardswish},
        {"quantized::linear", op::translate_quantized_linear},
        {"quantized::mul", op::translate_quantized_mul},
        {"torchvision::deform_conv2d", op::translate_deform_conv},
        {"torchvision::nms", op::translate_nms},
        {"torchvision::roi_align", op::translate_roi_align},
    };
};

const std::unordered_map<std::string, CreatorFunction> get_supported_ops_fx() {
    return {
        {"<built-in function add>", op::translate_add},
        {"<built-in function floordiv>", op::translate_floor_divide},
        {"<built-in function getitem>", op::translate_getitem},  // TODO: Check if there is any other way to handle this
        {"<built-in function mul>", op::translate_mul},
        {"<built-in function sub>", op::translate_sub},
        {"aten._adaptive_avg_pool1d.default", op::translate_adaptive_avg_pool1d},
        {"aten._adaptive_avg_pool2d.default", op::translate_adaptive_avg_pool2d},
        {"aten._adaptive_avg_pool3d.default", op::translate_adaptive_avg_pool3d},
        {"aten._convolution.default", op::translate_convolution},
        {"aten._embedding_bag.default", op::translate_embedding_bag_fx},
        {"aten._fake_quantize_per_tensor_affine_cachemask_tensor_qparams.default",
         op::translate_fake_quantize_per_tensor_affine_fx},
        {"aten._local_scalar_dense.default", op::skip_node},
        {"aten._log_softmax.default", op::translate_log_softmax_fx},
        {"aten._native_batch_norm_legit.default", op::translate_batch_norm_legit_fx},
        {"aten._native_batch_norm_legit.no_stats", op::translate_batch_norm_legit_no_stats_fx},
        {"aten._native_batch_norm_legit_functional.default", op::translate_batch_norm_legit_fx},
        {"aten._native_batch_norm_legit_no_training.default", op::translate_batch_norm_legit_no_training_fx},
        {"aten._safe_softmax.default", op::translate_softmax_fx},
        {"aten._scaled_dot_product_flash_attention.default", op::translate_scaled_dot_product_attention_fx},
        {"aten._scaled_dot_product_flash_attention_for_cpu.default", op::translate_scaled_dot_product_attention_fx},
        {"aten._softmax.default", op::translate_softmax_fx},
        {"aten._to_copy.default", op::translate_to_fx},
        {"aten._unsafe_view.default", op::translate_reshape},
        {"aten.abs.default", op::translate_1to1_match_1_inputs<opset10::Abs>},
        {"aten.acos.default", op::translate_1to1_match_1_inputs_with_fp32_type_alignment<opset10::Acos>},
        {"aten.acosh.default", op::translate_1to1_match_1_inputs_with_fp32_type_alignment<opset10::Acosh>},
        {"aten.adaptive_max_pool1d.default", op::translate_adaptive_max_pool1d_fx},
        {"aten.adaptive_max_pool2d.default", op::translate_adaptive_max_pool2d_fx},
        {"aten.adaptive_max_pool3d.default", op::translate_adaptive_max_pool3d_fx},
        {"aten.add.Scalar", op::translate_add},
        {"aten.add.Tensor", op::translate_add},
        {"aten.add_.Tensor", op::translate_add},
        {"aten.addcmul.default", op::translate_addcmul_fx},
        {"aten.addmm.default", op::translate_addmm_fx},
        {"aten.alias.default", op::skip_node},
        {"aten.all.default", op::translate_all},
        {"aten.amax.default", op::translate_amax},
        {"aten.amin.default", op::translate_amin},
        {"aten.any.default", op::translate_any_fx},
        {"aten.any.dim", op::translate_any_fx},
        {"aten.any.dims", op::translate_any_fx},
        {"aten.arange.default", op::translate_arange_fx},
        {"aten.arange.start", op::translate_arange_fx},
        {"aten.arange.start_step", op::translate_arange_fx},
        {"aten.argmax.default", op::translate_argmax},
        {"aten.argmin.default", op::translate_argmin},
        {"aten.as_strided.default", op::translate_as_strided},
        {"aten.as_strided_.default", op::translate_as_strided},
        {"aten.as_strided_copy.default", op::translate_as_strided},
        {"aten.asin.default", op::translate_1to1_match_1_inputs_with_fp32_type_alignment<opset10::Asin>},
        {"aten.asinh.default", op::translate_1to1_match_1_inputs_with_fp32_type_alignment<opset10::Asinh>},
        {"aten.atan.default", op::translate_1to1_match_1_inputs_with_fp32_type_alignment<opset10::Atan>},
        {"aten.atanh.default", op::translate_1to1_match_1_inputs_with_fp32_type_alignment<opset10::Atanh>},
        {"aten.atan2.default", op::translate_atan2},
        {"aten.avg_pool2d.default", op::translate_avg_pool2d},
        {"aten.avg_pool3d.default", op::translate_avg_pool3d},
        {"aten.baddbmm.default", op::translate_addmm_fx},
        {"aten.bitwise_and.Scalar", op::translate_bitwise_and},
        {"aten.bitwise_and.Tensor", op::translate_bitwise_and},
        {"aten.bitwise_not.default", op::translate_bitwise_not},
        {"aten.bitwise_or.Tensor", op::translate_bitwise_or},
        {"aten.bitwise_xor.Tensor", op::translate_bitwise_xor},
        {"aten.bmm.default", op::translate_1to1_match_2_inputs_align_types<opset10::MatMul>},
        {"aten.cat.default", op::translate_cat_fx},
        {"aten.ceil.default", op::translate_1to1_match_1_inputs<opset10::Ceiling>},
        {"aten.celu.default", op::translate_celu},
        {"aten.clamp.default", op::translate_clamp},
        {"aten.clamp.Tensor", op::translate_clamp},
        {"aten.clamp_max.default", op::translate_1to1_match_2_inputs_align_types<opset10::Minimum>},
        {"aten.clamp_max.Tensor", op::translate_1to1_match_2_inputs_align_types<opset10::Minimum>},
        {"aten.clamp_min.default", op::translate_1to1_match_2_inputs_align_types<opset10::Maximum>},
        {"aten.clamp_min.Tensor", op::translate_1to1_match_2_inputs_align_types<opset10::Maximum>},
        {"aten.clone.default", op::skip_node},  // ignore clone operators that are inserted by PyTorch autograd
        {"aten.col2im.default", op::translate_col2im},
        {"aten.constant_pad_nd.default", op::translate_constant_pad_nd_fx},
        {"aten.convolution.default", op::translate_convolution},
        {"aten.copy.default", op::translate_copy_fx},
        {"aten.copy_.default", op::translate_copy_},
        {"aten.cos.default", op::translate_1to1_match_1_inputs_with_fp32_type_alignment<opset10::Cos>},
        {"aten.cosh.default", op::translate_1to1_match_1_inputs_with_fp32_type_alignment<opset10::Cosh>},
        {"aten.cumsum.default", op::translate_cumsum_fx},
        {"aten.channel_shuffle.default", op::translate_channel_shuffle},
        {"aten.detach.default", op::skip_node},
        {"aten.detach_.default", op::skip_node},
        {"aten.div.Scalar", op::translate_div_fx},
        {"aten.div.Tensor", op::translate_div_fx},
        {"aten.div.Tensor_mode", op::translate_div_fx},
        {"aten.div_.Tensor", op::translate_div_fx_},
        {"aten.elu.default", op::translate_elu},
        {"aten.elu_.default", op::inplace_op<op::translate_elu>},
        {"aten.embedding.default", op::translate_embedding},
        {"aten.empty.memory_format", op::translate_empty},
        {"aten.eq.Scalar", op::translate_1to1_match_2_inputs_align_types<opset10::Equal>},
        {"aten.eq.Tensor", op::translate_1to1_match_2_inputs_align_types<opset10::Equal>},
        {"aten.erf.default", op::translate_erf},
        {"aten.erfc.default", op::translate_erfc},
        {"aten.exp.default", op::translate_1to1_match_1_inputs_with_fp32_type_alignment<opset10::Exp>},
        {"aten.expm1.default", op::translate_expm1},
        {"aten.expand.default", op::translate_expand},
        {"aten.expand_copy.default", op::translate_expand},
        {"aten.eye.m", op::translate_eye_fx},
        {"aten.fake_quantize_per_channel_affine_cachemask.default", op::translate_fake_quantize_per_channel_affine_fx},
        {"aten.fill.Scalar", op::translate_fill},
        {"aten.fill_.Scalar", op::inplace_op<op::translate_fill>},
        {"aten.fill.Tensor", op::translate_fill},
        {"aten.fill_.Tensor", op::inplace_op<op::translate_fill>},
        {"aten.flip.default", op::translate_flip},
        {"aten.floor.default", op::translate_1to1_match_1_inputs<opset10::Floor>},
        {"aten.floor_divide.default", op::translate_floor_divide},
        {"aten.fmod.Scalar", op::translate_fmod},
        {"aten.fmod.Tensor", op::translate_fmod},
        {"aten.full.default", op::translate_full_fx},
        {"aten.full.names", op::translate_full_fx},
        {"aten.full_like.default", op::translate_full_like_fx},
        {"aten.gather.default", op::translate_gather},
        {"aten.ge.Scalar", op::translate_1to1_match_2_inputs_align_types<opset10::GreaterEqual>},
        {"aten.ge.Tensor", op::translate_1to1_match_2_inputs_align_types<opset10::GreaterEqual>},
        {"aten.gelu.default", op::translate_gelu_fx},
        {"aten.glu.default", op::translate_glu},
        {"aten.grid_sampler_2d.default", op::translate_grid_sampler},
        {"aten.gt.Scalar", op::translate_1to1_match_2_inputs_align_types<opset10::Greater>},
        {"aten.gt.Tensor", op::translate_1to1_match_2_inputs_align_types<opset10::Greater>},
        {"aten.hardsigmoid.default", op::translate_1to1_match_1_inputs<opset10::HSigmoid>},
        {"aten.hardswish.default", op::translate_1to1_match_1_inputs<opset10::HSwish>},
        {"aten.hardswish_.default", op::inplace_op<op::translate_1to1_match_1_inputs<opset10::HSwish>>},
        {"aten.hardtanh.default", op::translate_hardtanh},
        {"aten.hardtanh_.default", op::inplace_op<op::translate_hardtanh>},
        {"aten.index.Tensor", op::translate_index_fx},
        {"aten.index_select.default", op::translate_index_select},
        {"aten.isfinite.default", op::translate_1to1_match_1_inputs<opset10::IsFinite>},
        {"aten.isinf.default", op::translate_1to1_match_1_inputs<opset10::IsInf>},
        {"aten.isnan.default", op::translate_1to1_match_1_inputs<opset10::IsNaN>},
        {"aten.le.Scalar", op::translate_1to1_match_2_inputs_align_types<opset10::LessEqual>},
        {"aten.le.Tensor", op::translate_1to1_match_2_inputs_align_types<opset10::LessEqual>},
        {"aten.leaky_relu.default", op::translate_leaky_relu_fx},
        {"aten.leaky_relu_.default", op::inplace_op<op::translate_leaky_relu_fx>},
        {"aten.lift_fresh_copy.default", op::skip_node},
        {"aten.linalg_vector_norm.default", op::translate_linalg_vector_norm},
        {"aten.log.default", op::translate_1to1_match_1_inputs_with_fp32_type_alignment<opset10::Log>},
        {"aten.log_sigmoid_forward.default", op::translate_log_sigmoid_fx},
        {"aten.log10.default", op::translate_log10},
        {"aten.log1p.default", op::translate_log1p},
        {"aten.log2.default", op::translate_log2},
        {"aten.logical_and.default", op::translate_and},
        {"aten.logical_not.default", op::translate_not},
        {"aten.logsumexp.default", op::translate_logsumexp},
        {"aten.lt.Scalar", op::translate_1to1_match_2_inputs_align_types<opset10::Less>},
        {"aten.lt.Tensor", op::translate_1to1_match_2_inputs_align_types<opset10::Less>},
        {"aten.masked_fill.Scalar", op::translate_masked_fill},
        {"aten.masked_fill.Tensor", op::translate_masked_fill},
        {"aten.masked_fill_.Scalar", op::inplace_op<op::translate_masked_fill>},
        {"aten.masked_fill_.Tensor", op::inplace_op<op::translate_masked_fill>},
        {"aten.max.default", op::translate_max},
        {"aten.max.dim", op::translate_max_dim_fx},
        {"aten.max_pool2d_with_indices.default", op::translate_max_pool2d_fx},
        {"aten.max_pool3d_with_indices.default", op::translate_max_pool3d_fx},
        {"aten.maximum.default", op::translate_maximum},
        {"aten.mean.default", op::translate_mean_fx},
        {"aten.mean.dim", op::translate_mean_fx},
        {"aten.min.default", op::translate_min},
        {"aten.min.dim", op::translate_min_dim_fx},
        {"aten.minimum.default", op::translate_minimum},
        {"aten.mish.default", op::translate_1to1_match_1_inputs_with_fp32_type_alignment<opset10::Mish>},
        {"aten.mm.default", op::translate_1to1_match_2_inputs<opset10::MatMul>},
        {"aten.mul.Scalar", op::translate_mul},
        {"aten.mul.Tensor", op::translate_mul},
        {"aten.mul_.Tensor", op::translate_mul},
        {"aten.native_batch_norm.default", op::translate_batch_norm_legit_fx},
        {"aten.native_dropout.default", op::skip_node},
        {"aten.native_group_norm.default", op::translate_group_norm_fx},
        {"aten.native_layer_norm.default", op::translate_layer_norm_fx},
        {"aten.ne.Scalar", op::translate_1to1_match_2_inputs_align_types<opset10::NotEqual>},
        {"aten.ne.Tensor", op::translate_1to1_match_2_inputs_align_types<opset10::NotEqual>},
        {"aten.neg.default", op::translate_neg},
        {"aten.new_full.default", op::translate_new_full_fx},
        {"aten.new_ones.default", op::translate_new_ones_fx},
        {"aten.new_zeros.default", op::translate_new_zeros_fx},
        {"aten.ones.default", op::translate_ones_fx},
        {"aten.ones.names", op::translate_ones_fx},
        {"aten.ones_like.default", op::translate_ones_like_fx},
<<<<<<< HEAD
        {"aten.permute.default", op::translate_1to1_match_2_inputs<opset10::Transpose>},
        {"aten.permute_copy.default", op::translate_1to1_match_2_inputs<opset10::Transpose>},
=======
        {"aten.permute.default", op::translate_permute},
>>>>>>> 40b19c83
        {"aten.pow.Scalar", op::translate_pow},
        {"aten.pow.Tensor_Scalar", op::translate_pow},
        {"aten.pow.Tensor_Tensor", op::translate_pow},
        {"aten.pixel_shuffle.default", op::translate_pixel_shuffle},
        {"aten.pixel_unshuffle.default", op::translate_pixel_unshuffle},
        {"aten.rand.default", op::translate_rand},
        {"aten.reciprocal.default", op::translate_reciprocal},
        {"aten.reflection_pad1d.default", op::translate_reflection_pad_nd_fx},
        {"aten.reflection_pad2d.default", op::translate_reflection_pad_nd_fx},
        {"aten.reflection_pad3d.default", op::translate_reflection_pad_nd_fx},
        {"aten.relu.default", op::translate_1to1_match_1_inputs<opset10::Relu>},
        {"aten.relu_.default", op::inplace_op<op::translate_1to1_match_1_inputs<opset10::Relu>>},
        {"aten.repeat.default", op::translate_repeat_fx},
        {"aten.roll.default", op::translate_roll},
        {"aten.rsqrt.default", op::translate_rsqrt},
        {"aten.rsub.Scalar", op::translate_rsub_fx},
        {"aten.rsub.Tensor", op::translate_rsub_fx},
        {"aten.scalar_tensor.default", op::translate_scalar_tensor_fx},
        {"aten.scatter.src", op::translate_scatter},
        {"aten.scatter.value", op::translate_scatter},
        {"aten.scatter_add.default", op::translate_scatter_add},
        {"aten.select.int", op::translate_select},
        {"aten.select_copy.int", op::translate_select},
        {"aten.select_scatter.default", op::translate_select_scatter_fx},
        {"aten.sigmoid.default", op::translate_1to1_match_1_inputs_with_fp32_type_alignment<opset10::Sigmoid>},
        {"aten.sigmoid_.default", op::translate_1to1_match_1_inputs_with_fp32_type_alignment<opset10::Sigmoid>},
        {"aten.sign.default", op::translate_sign},
        {"aten.silu.default", op::translate_1to1_match_1_inputs<opset10::Swish>},
        {"aten.silu_.default", op::inplace_op<op::translate_1to1_match_1_inputs<opset10::Swish>>},
        {"aten.sin.default", op::translate_1to1_match_1_inputs_with_fp32_type_alignment<opset10::Sin>},
        {"aten.sinh.default", op::translate_1to1_match_1_inputs_with_fp32_type_alignment<opset10::Sinh>},
        {"aten.slice.Tensor", op::translate_slice_fx},
        {"aten.slice_copy.Tensor", op::translate_slice_fx},
        {"aten.slice_scatter.default", op::translate_slice_scatter_fx},
        {"aten.sort.default", op::translate_sort_fx},
        {"aten.split.Tensor", op::translate_chunk_fx},
        {"aten.split_with_sizes.default", op::translate_split_with_sizes_fx},
        {"aten.split_with_sizes_copy.default", op::translate_split_with_sizes_fx},
        {"aten.sqrt.default", op::translate_1to1_match_1_inputs_with_fp32_type_alignment<opset10::Sqrt>},
        {"aten.squeeze.dim", op::translate_squeeze},
        {"aten.squeeze.dims", op::translate_squeeze},
        {"aten.squeeze_copy.dims", op::translate_squeeze},
        {"aten.stack.default", op::translate_stack_fx},
        {"aten.std.correction", op::translate_std_fx},
        {"aten.sub.default", op::translate_sub_fx},
        {"aten.sub.Tensor", op::translate_sub_fx},
        {"aten.sum.default", op::translate_sum_fx},
        {"aten.sum.dim_IntList", op::translate_sum_fx},
        {"aten.sym_size.int", op::translate_size},
        {"aten.t.default", op::translate_t},
        {"aten.tan.default", op::translate_1to1_match_1_inputs_with_fp32_type_alignment<opset10::Tan>},
        {"aten.tanh.default", op::translate_1to1_match_1_inputs_with_fp32_type_alignment<opset10::Tanh>},
        {"aten.topk.default", op::translate_topk_fx},
        {"aten.transpose.int", op::translate_transpose},
        {"aten.tril.default", op::translate_tril},
        {"aten.triu.default", op::translate_triu},
        {"aten.unbind.int", op::translate_unbind_int_fx},
        {"aten.unfold.default", op::translate_unfold},
        {"aten.unsqueeze.default", op::translate_1to1_match_2_inputs<opset10::Unsqueeze>},
        {"aten.unsqueeze_copy.default", op::translate_1to1_match_2_inputs<opset10::Unsqueeze>},
        {"aten.upsample_nearest2d.default", op::translate_upsample_nearest2d},
        {"aten.var.correction", op::translate_var_fx},
        {"aten.var_mean.correction", op::translate_var_mean_fx},
        {"aten.view.default", op::translate_reshape},
        {"aten.view_copy.default", op::translate_reshape},
        {"aten.where.self", op::translate_where},
        {"aten.zeros.default", op::translate_zeros_fx},
        {"aten.zeros.names", op::translate_zeros_fx},
        {"aten.zeros_like.default", op::translate_zeros_like_fx},
        {"get_attr", op::translate_constant},
        {"torchvision.deform_conv2d.default", op::translate_deform_conv},
        {"torchvision.roi_align.default", op::translate_roi_align},
        {"quantized_decomposed.quantize_per_tensor.default", op::translate_quantize_per_tensor_fx},
        {"quantized_decomposed.quantize_per_channel.default", op::translate_quantize_per_channel_fx},
        {"quantized_decomposed.dequantize_per_tensor.default", op::skip_node},
        {"quantized_decomposed.dequantize_per_channel.default", op::skip_node},
        {"inlined.constant.default", op::translate_constant},  // this is a custom ov type
    };
};

}  // namespace pytorch
}  // namespace frontend
}  // namespace ov<|MERGE_RESOLUTION|>--- conflicted
+++ resolved
@@ -921,12 +921,8 @@
         {"aten.ones.default", op::translate_ones_fx},
         {"aten.ones.names", op::translate_ones_fx},
         {"aten.ones_like.default", op::translate_ones_like_fx},
-<<<<<<< HEAD
-        {"aten.permute.default", op::translate_1to1_match_2_inputs<opset10::Transpose>},
+        {"aten.permute.default", op::translate_permute},
         {"aten.permute_copy.default", op::translate_1to1_match_2_inputs<opset10::Transpose>},
-=======
-        {"aten.permute.default", op::translate_permute},
->>>>>>> 40b19c83
         {"aten.pow.Scalar", op::translate_pow},
         {"aten.pow.Tensor_Scalar", op::translate_pow},
         {"aten.pow.Tensor_Tensor", op::translate_pow},
