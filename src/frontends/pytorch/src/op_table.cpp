--- conflicted
+++ resolved
@@ -197,11 +197,8 @@
 OP_CONVERTER(translate_pairwise_distance);
 OP_CONVERTER(translate_pixel_shuffle);
 OP_CONVERTER(translate_pixel_unshuffle);
-<<<<<<< HEAD
 OP_CONVERTER(translate_pop);
-=======
 OP_CONVERTER(translate_polar);
->>>>>>> 087cf00a
 OP_CONVERTER(translate_pow);
 OP_CONVERTER(translate_prod);
 OP_CONVERTER(translate_pythonop);
@@ -641,11 +638,8 @@
         {"aten::pixel_shuffle", op::translate_pixel_shuffle},
         {"aten::pixel_unshuffle", op::translate_pixel_unshuffle},
         {"aten::prelu", op::translate_1to1_match_2_inputs<opset10::PRelu>},
-<<<<<<< HEAD
         {"aten::pop", op::translate_pop},
-=======
         {"aten::polar", op::translate_polar},
->>>>>>> 087cf00a
         {"aten::pow", op::translate_pow},
         {"aten::pow_", op::translate_pow},
         {"aten::prod", op::translate_prod},
