--- conflicted
+++ resolved
@@ -1003,15 +1003,12 @@
         {"aten.unbind.int", op::translate_unbind_int_fx},
         {"aten.unfold.default", op::translate_unfold},
         {"aten.unsqueeze.default", op::translate_1to1_match_2_inputs<opset10::Unsqueeze>},
-<<<<<<< HEAD
+        {"aten.unsqueeze_copy.default", op::translate_1to1_match_2_inputs<opset10::Unsqueeze>},
         {"aten.upsample_bicubic2d.vec", op::translate_upsample_bicubic2d},
         {"aten.upsample_bilinear2d.vec", op::translate_upsample_bilinear2d},
         {"aten.upsample_linear1d.vec", op::translate_upsample_linear1d},
         {"aten.upsample_nearest1d.default", op::translate_upsample_nearest1d},
         {"aten.upsample_nearest1d.vec", op::translate_upsample_nearest1d},
-=======
-        {"aten.unsqueeze_copy.default", op::translate_1to1_match_2_inputs<opset10::Unsqueeze>},
->>>>>>> 39418cad
         {"aten.upsample_nearest2d.default", op::translate_upsample_nearest2d},
         {"aten.upsample_nearest2d.vec", op::translate_upsample_nearest2d},
         {"aten.upsample_nearest3d.default", op::translate_upsample_nearest3d},
