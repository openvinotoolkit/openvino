// Copyright (C) 2018-2023 Intel Corporation
// SPDX-License-Identifier: Apache-2.0
//

#include "op_table.hpp"

#include "openvino/opsets/opset10.hpp"
#include "utils.hpp"

namespace ov {
namespace frontend {
namespace pytorch {
namespace op {

#define OP_CONVERTER(op) OutputVector op(NodeContext& node)

OP_CONVERTER(translate_adaptive_avg_pool3d);
OP_CONVERTER(translate_adaptive_max_pool2d);
OP_CONVERTER(translate_add);
OP_CONVERTER(translate_addcmul);
OP_CONVERTER(translate_addmm);
OP_CONVERTER(translate_arange);
OP_CONVERTER(translate_as_tensor);
OP_CONVERTER(translate_avg_poolnd);
OP_CONVERTER(translate_bool);
OP_CONVERTER(translate_batch_norm);
OP_CONVERTER(translate_cat);
OP_CONVERTER(translate_clamp);
OP_CONVERTER(translate_constant);
OP_CONVERTER(translate_conv_transposend);
OP_CONVERTER(translate_convnd);
OP_CONVERTER(translate_convolution);
OP_CONVERTER(translate_convolution_mode);
OP_CONVERTER(translate_dim);
OP_CONVERTER(translate_div);
OP_CONVERTER(translate_elu);
OP_CONVERTER(translate_embedding);
OP_CONVERTER(translate_empty);
OP_CONVERTER(translate_expand);
OP_CONVERTER(translate_expand_as);
OP_CONVERTER(translate_eye);
OP_CONVERTER(translate_fill_);
OP_CONVERTER(translate_flatten);
OP_CONVERTER(translate_floor_divide);
OP_CONVERTER(translate_floordiv);
OP_CONVERTER(translate_full);
OP_CONVERTER(translate_full_like);
OP_CONVERTER(translate_gelu);
OP_CONVERTER(translate_get_attr);
OP_CONVERTER(translate_getitem);
OP_CONVERTER(translate_glu);
OP_CONVERTER(translate_grid_sampler);
OP_CONVERTER(translate_group_norm);
OP_CONVERTER(translate_hardtanh);
OP_CONVERTER(translate_if);
OP_CONVERTER(translate_im2col);
OP_CONVERTER(translate_index_put_);
OP_CONVERTER(translate_instance_norm);
OP_CONVERTER(translate_int);
OP_CONVERTER(translate_layer_norm);
OP_CONVERTER(translate_len);
OP_CONVERTER(translate_linear);
OP_CONVERTER(translate_list_construct);
OP_CONVERTER(translate_log);
OP_CONVERTER(translate_log2);
OP_CONVERTER(translate_loop);
OP_CONVERTER(translate_masked_fill);
OP_CONVERTER(translate_max);
OP_CONVERTER(translate_max_poolnd);
OP_CONVERTER(translate_mean);
OP_CONVERTER(translate_meshgrid);
OP_CONVERTER(translate_min);
OP_CONVERTER(translate_narrow);
OP_CONVERTER(translate_neg);
OP_CONVERTER(translate_new_full);
OP_CONVERTER(translate_new_ones);
OP_CONVERTER(translate_new_zeros);
OP_CONVERTER(translate_nms);
OP_CONVERTER(translate_nonzero);
OP_CONVERTER(translate_norm);
OP_CONVERTER(translate_numel);
OP_CONVERTER(translate_ones);
OP_CONVERTER(translate_ones_like);
OP_CONVERTER(translate_pad);
OP_CONVERTER(translate_pow);
OP_CONVERTER(translate_pythonop);
OP_CONVERTER(translate_reciprocal);
OP_CONVERTER(translate_relu6);
OP_CONVERTER(translate_remainder);
OP_CONVERTER(translate_repeat);
OP_CONVERTER(translate_repeat_interleave);
OP_CONVERTER(translate_reshape);
OP_CONVERTER(translate_reshape_as);
OP_CONVERTER(translate_roi_align);
OP_CONVERTER(translate_roll);
OP_CONVERTER(translate_rsqrt);
OP_CONVERTER(translate_rsub);
OP_CONVERTER(translate_select);
OP_CONVERTER(translate_set_item);
OP_CONVERTER(translate_selu);
OP_CONVERTER(translate_size);
OP_CONVERTER(translate_slice);
OP_CONVERTER(translate_softmax);
OP_CONVERTER(translate_square);
OP_CONVERTER(translate_squeeze);
OP_CONVERTER(translate_sub);
OP_CONVERTER(translate_sum);
OP_CONVERTER(translate_to);
OP_CONVERTER(translate_topk);
OP_CONVERTER(translate_transpose);
OP_CONVERTER(translate_tril);
OP_CONVERTER(translate_triu);
OP_CONVERTER(translate_unfold);
OP_CONVERTER(translate_upsample_bicubic2d);
OP_CONVERTER(translate_upsample_bilinear2d);
OP_CONVERTER(translate_upsample_linear1d);
OP_CONVERTER(translate_upsample_nearest1d);
OP_CONVERTER(translate_upsample_nearest2d);
OP_CONVERTER(translate_upsample_nearest3d);
OP_CONVERTER(translate_upsample_trilinear3d);
OP_CONVERTER(translate_var);
OP_CONVERTER(translate_var_mean);
OP_CONVERTER(translate_where);
OP_CONVERTER(translate_zeros);
OP_CONVERTER(translate_zeros_like);

}  // namespace op

const std::map<std::string, PytorchCreatorFunction> get_supported_ops() {
    return {
        {"aten::__and__", op::translate_1to1_match_2_inputs<opset10::LogicalAnd>},  // TODO: cover numerical cases
        {"aten::__getitem__", op::translate_getitem},
        {"aten::__not__", op::translate_1to1_match_1_inputs<opset10::LogicalNot>},
        {"aten::_convolution", op::translate_convolution},
        {"aten::_convolution_mode", op::translate_convolution_mode},
        {"aten::_set_item", op::translate_set_item},
        {"aten::abs", op::translate_1to1_match_1_inputs<opset10::Abs>},
        {"aten::acos", op::translate_1to1_match_1_inputs<opset10::Acos>},
        {"aten::acos_", op::inplace_op<op::translate_1to1_match_1_inputs<opset10::Acos>>},
        {"aten::acosh", op::translate_1to1_match_1_inputs<opset10::Acosh>},
        {"aten::acosh_", op::inplace_op<op::translate_1to1_match_1_inputs<opset10::Acosh>>},
        {"aten::adaptive_avg_pool2d", op::translate_1to1_match_2_inputs<opset10::AdaptiveAvgPool>},
        {"aten::adaptive_avg_pool3d", op::translate_adaptive_avg_pool3d},
        {"aten::adaptive_max_pool2d", op::translate_adaptive_max_pool2d},
        {"aten::add", op::translate_add},
        {"aten::add_", op::inplace_op<op::translate_add>},
        {"aten::addcmul", op::translate_addcmul},
        {"aten::addmm", op::translate_addmm},
        {"aten::arange", op::translate_arange},
        {"aten::as_tensor", op::translate_as_tensor},
        {"aten::asin", op::translate_1to1_match_1_inputs<opset10::Asin>},
        {"aten::asin_", op::inplace_op<op::translate_1to1_match_1_inputs<opset10::Asin>>},
        {"aten::asinh", op::translate_1to1_match_1_inputs<opset10::Asinh>},
        {"aten::asinh_", op::inplace_op<op::translate_1to1_match_1_inputs<opset10::Asinh>>},
        {"aten::atan", op::translate_1to1_match_1_inputs<opset10::Atan>},
        {"aten::atan_", op::inplace_op<op::translate_1to1_match_1_inputs<opset10::Atan>>},
        {"aten::atanh", op::translate_1to1_match_1_inputs<opset10::Atanh>},
        {"aten::atanh_", op::inplace_op<op::translate_1to1_match_1_inputs<opset10::Atanh>>},
        {"aten::avg_pool1d", op::translate_avg_poolnd},
        {"aten::avg_pool2d", op::translate_avg_poolnd},
        {"aten::avg_pool3d", op::translate_avg_poolnd},
        {"aten::batch_norm", op::translate_batch_norm},
        {"aten::bmm", op::translate_1to1_match_2_inputs<opset10::MatMul>},
        {"aten::Bool", op::translate_bool},
        {"aten::cat", op::translate_cat},
        {"aten::ceil", op::translate_1to1_match_1_inputs<opset10::Ceiling>},
        {"aten::ceil_", op::inplace_op<op::translate_1to1_match_1_inputs<opset10::Ceiling>>},
        {"aten::clamp", op::translate_clamp},
        {"aten::clamp_max", op::translate_1to1_match_2_inputs<opset10::Minimum>},
        {"aten::clamp_min", op::translate_1to1_match_2_inputs<opset10::Maximum>},
        {"aten::clone", op::skip_node},       // ignore clone operators that are inserted by PyTorch autograd
        {"aten::contiguous", op::skip_node},  // In openvino how tensors are stored in memory is internal plugin detail,
                                              // we assume all tensors are contiguous
        {"aten::conv_transpose1d", op::translate_conv_transposend},
        {"aten::conv_transpose2d", op::translate_conv_transposend},
        {"aten::conv_transpose3d", op::translate_conv_transposend},
        {"aten::conv1d", op::translate_convnd},
        {"aten::conv2d", op::translate_convnd},
        {"aten::conv3d", op::translate_convnd},
        {"aten::convolution", op::translate_convolution},
        {"aten::copy", op::skip_node},
        {"aten::cos", op::translate_1to1_match_1_inputs<opset10::Cos>},
        {"aten::cos_", op::inplace_op<op::translate_1to1_match_1_inputs<opset10::Cos>>},
        {"aten::cosh", op::translate_1to1_match_1_inputs<opset10::Cosh>},
        {"aten::cosh_", op::inplace_op<op::translate_1to1_match_1_inputs<opset10::Cosh>>},
        {"aten::cumsum", op::translate_1to1_match_2_inputs<opset10::CumSum>},
        {"aten::dim", op::translate_dim},
        {"aten::div", op::translate_div},
        {"aten::div_", op::inplace_op<op::translate_div>},
        {"aten::dropout", op::skip_node},
        {"aten::dropout_", op::skip_node},
        {"aten::elu", op::translate_elu},
        {"aten::embedding", op::translate_embedding},
        {"aten::empty", op::translate_empty},
        {"aten::eq", op::translate_1to1_match_2_inputs_align_types<opset10::Equal>},
        {"aten::exp", op::translate_1to1_match_1_inputs<opset10::Exp>},
        {"aten::expand", op::translate_expand},
        {"aten::expand_as", op::translate_expand_as},
        {"aten::eye", op::translate_eye},
        {"aten::fill_", op::inplace_op<op::translate_fill_>},
        {"aten::flatten", op::translate_flatten},
        {"aten::floor", op::translate_1to1_match_1_inputs<opset10::Floor>},
        {"aten::floor_", op::inplace_op<op::translate_1to1_match_1_inputs<opset10::Floor>>},
        {"aten::floor_divide", op::translate_floor_divide},
        {"aten::floordiv", op::translate_floordiv},
        {"aten::full", op::translate_full},
        {"aten::full_like", op::translate_full_like},
        {"aten::ge", op::translate_1to1_match_2_inputs_align_types<opset10::GreaterEqual>},
        {"aten::gelu", op::translate_gelu},
        {"aten::glu", op::translate_glu},
        {"aten::grid_sampler", op::translate_grid_sampler},
        {"aten::group_norm", op::translate_group_norm},
        {"aten::gt", op::translate_1to1_match_2_inputs_align_types<opset10::Greater>},
        {"aten::hardsigmoid", op::translate_1to1_match_1_inputs<opset10::HSigmoid>},
        {"aten::hardswish", op::translate_1to1_match_1_inputs<opset10::HSwish>},
        {"aten::hardswish_", op::inplace_op<op::translate_1to1_match_1_inputs<opset10::HSwish>>},
        {"aten::hardtanh", op::translate_hardtanh},
        {"aten::hardtanh_", op::inplace_op<op::translate_hardtanh>},
        {"aten::im2col", op::translate_im2col},
        {"aten::index_put_", op::inplace_op<op::translate_index_put_>},
        {"aten::instance_norm", op::translate_instance_norm},
        {"aten::Int", op::translate_int},
        {"aten::IntImplicit", op::translate_int},
        {"aten::is_grad_enabled", op::return_false_scalar},
        {"aten::layer_norm", op::translate_layer_norm},
        {"aten::le", op::translate_1to1_match_2_inputs_align_types<opset10::LessEqual>},
        {"aten::leaky_relu", op::translate_1to1_match_2_inputs<opset10::PRelu>},
        {"aten::leaky_relu_", op::inplace_op<op::translate_1to1_match_2_inputs<opset10::PRelu>>},
        {"aten::len", op::translate_len},
        {"aten::linear", op::translate_linear},
        {"aten::log", op::translate_log},
        {"aten::log_", op::inplace_op<op::translate_log>},
        {"aten::log2", op::translate_log2},
        {"aten::log2_", op::inplace_op<op::translate_log2>},
        {"aten::lt", op::translate_1to1_match_2_inputs_align_types<opset10::Less>},
        {"aten::masked_fill", op::translate_masked_fill},
        {"aten::masked_fill_", op::inplace_op<op::translate_masked_fill>},
        {"aten::matmul", op::translate_1to1_match_2_inputs<opset10::MatMul>},
        {"aten::matmul", op::translate_1to1_match_2_inputs<opset10::MatMul>},
        {"aten::max", op::translate_max},
        {"aten::max_pool1d", op::translate_max_poolnd},
        {"aten::max_pool2d", op::translate_max_poolnd},
        {"aten::max_pool3d", op::translate_max_poolnd},
        {"aten::mean", op::translate_mean},
        {"aten::meshgrid", op::translate_meshgrid},
        {"aten::min", op::translate_min},
        {"aten::mm", op::translate_1to1_match_2_inputs<opset10::MatMul>},
        {"aten::mul", op::translate_1to1_match_2_inputs_align_types<opset10::Multiply>},
        {"aten::mul_", op::inplace_op<op::translate_1to1_match_2_inputs_align_types<opset10::Multiply>>},
        {"aten::narrow", op::translate_narrow},
        {"aten::ne", op::translate_1to1_match_2_inputs_align_types<opset10::NotEqual>},
        {"aten::neg", op::translate_neg},
        {"aten::new_full", op::translate_new_full},
        {"aten::new_ones", op::translate_new_ones},
        {"aten::new_zeros", op::translate_new_zeros},
        {"aten::nonzero", op::translate_nonzero},
        {"aten::norm", op::translate_norm},
        {"aten::numel", op::translate_numel},
        {"aten::ones", op::translate_ones},
        {"aten::ones_like", op::translate_ones_like},
        {"aten::pad", op::translate_pad},
        {"aten::permute", op::translate_1to1_match_2_inputs<opset10::Transpose>},
        {"aten::pow", op::translate_pow},
        {"aten::reciprocal", op::translate_reciprocal},
        {"aten::relu", op::translate_1to1_match_1_inputs<opset10::Relu>},
        {"aten::relu_", op::inplace_op<op::translate_1to1_match_1_inputs<opset10::Relu>>},
        {"aten::relu6", op::translate_relu6},
        {"aten::remainder", op::translate_remainder},
        {"aten::repeat", op::translate_repeat},
        {"aten::repeat_interleave", op::translate_repeat_interleave},
        {"aten::reshape", op::translate_reshape},
        {"aten::reshape_as", op::translate_reshape_as},
        {"aten::roll", op::translate_roll},
        {"aten::rsqrt", op::translate_rsqrt},
        {"aten::rsub", op::translate_rsub},
        {"aten::ScalarImplicit", op::skip_node},
        {"aten::select", op::translate_select},
        {"aten::selu", op::translate_selu},
        {"aten::selu_", op::inplace_op<op::translate_selu>},
        {"aten::sigmoid", op::translate_1to1_match_1_inputs<opset10::Sigmoid>},
        {"aten::sigmoid_", op::inplace_op<op::translate_1to1_match_1_inputs<opset10::Sigmoid>>},
        {"aten::silu", op::translate_1to1_match_1_inputs<opset10::Swish>},
        {"aten::silu_", op::inplace_op<op::translate_1to1_match_1_inputs<opset10::Swish>>},
        {"aten::sin", op::translate_1to1_match_1_inputs<opset10::Sin>},
        {"aten::sin_", op::inplace_op<op::translate_1to1_match_1_inputs<opset10::Sin>>},
        {"aten::sinh", op::translate_1to1_match_1_inputs<opset10::Sinh>},
        {"aten::sinh_", op::inplace_op<op::translate_1to1_match_1_inputs<opset10::Sinh>>},
        {"aten::size", op::translate_size},
        {"aten::slice", op::translate_slice},
        {"aten::softmax", op::translate_softmax},
        {"aten::sqrt", op::translate_1to1_match_1_inputs<opset10::Sqrt>},
        {"aten::square", op::translate_square},
        {"aten::squeeze", op::translate_squeeze},
        {"aten::sub", op::translate_sub},
        {"aten::sum", op::translate_sum},
        {"aten::tan", op::translate_1to1_match_1_inputs<opset10::Tan>},
        {"aten::tan_", op::inplace_op<op::translate_1to1_match_1_inputs<opset10::Tan>>},
        {"aten::tanh", op::translate_1to1_match_1_inputs<opset10::Tanh>},
        {"aten::tanh_", op::inplace_op<op::translate_1to1_match_1_inputs<opset10::Tanh>>},
        {"aten::tensor", op::translate_as_tensor},
        {"aten::to", op::translate_to},
        {"aten::topk", op::translate_topk},
        {"aten::transpose", op::translate_transpose},
        {"aten::tril", op::translate_tril},
        {"aten::triu", op::translate_triu},
        {"aten::type_as",
         op::translate_1to1_match_2_inputs<opset10::ConvertLike>},  // TODO: overflow semantics is different
        {"aten::unfold", op::translate_unfold},
        {"aten::unsqueeze", op::translate_1to1_match_2_inputs<opset10::Unsqueeze>},
        {"aten::unsqueeze_", op::inplace_op<op::translate_1to1_match_2_inputs<opset10::Unsqueeze>>},
        {"aten::upsample_bicubic2d", op::translate_upsample_bicubic2d},
        {"aten::upsample_bilinear2d", op::translate_upsample_bilinear2d},
        {"aten::upsample_linear1d", op::translate_upsample_linear1d},
        {"aten::upsample_nearest1d", op::translate_upsample_nearest1d},
        {"aten::upsample_nearest2d", op::translate_upsample_nearest2d},
        {"aten::upsample_nearest3d", op::translate_upsample_nearest3d},
        {"aten::upsample_trilinear3d", op::translate_upsample_trilinear3d},
        {"aten::var", op::translate_var},
        {"aten::var_mean", op::translate_var_mean},
        {"aten::view", op::translate_reshape},
        {"aten::where", op::translate_where},
        {"aten::zeros", op::translate_zeros},
        {"aten::zeros_like", op::translate_zeros_like},
        {"prim::Constant", op::translate_constant},
        {"prim::device", op::translate_constant},
        {"prim::GetAttr", op::translate_get_attr},
        {"prim::If", op::translate_if},
        {"prim::is_cuda", op::return_false_scalar},
        {"prim::ListConstruct", op::translate_list_construct},
        {"prim::Loop", op::translate_loop},
        {"prim::NumToTensor", op::skip_node},  // In openvino we already store number as tensor with shape []
        {"prim::requires_grad", op::return_false_scalar},
<<<<<<< HEAD
        {"prim::PythonOp", op::translate_pythonop},
=======
        {"prim::type", op::skip_node},  // Used with prim::device, pass PtFrameworkNode.
>>>>>>> 24b0baa0
        {"torchvision::nms", op::translate_nms},
        {"torchvision::roi_align", op::translate_roi_align},
    };
};

}  // namespace pytorch
}  // namespace frontend
}  // namespace ov<|MERGE_RESOLUTION|>--- conflicted
+++ resolved
@@ -330,11 +330,8 @@
         {"prim::Loop", op::translate_loop},
         {"prim::NumToTensor", op::skip_node},  // In openvino we already store number as tensor with shape []
         {"prim::requires_grad", op::return_false_scalar},
-<<<<<<< HEAD
         {"prim::PythonOp", op::translate_pythonop},
-=======
         {"prim::type", op::skip_node},  // Used with prim::device, pass PtFrameworkNode.
->>>>>>> 24b0baa0
         {"torchvision::nms", op::translate_nms},
         {"torchvision::roi_align", op::translate_roi_align},
     };
