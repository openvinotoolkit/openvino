--- conflicted
+++ resolved
@@ -75,7 +75,6 @@
 OP_CONVERTER(translate_min);
 OP_CONVERTER(translate_narrow);
 OP_CONVERTER(translate_neg);
-OP_CONVERTER(translate_new_empty);
 OP_CONVERTER(translate_new_full);
 OP_CONVERTER(translate_new_ones);
 OP_CONVERTER(translate_new_zeros);
@@ -259,11 +258,7 @@
         {"aten::narrow", op::translate_narrow},
         {"aten::ne", op::translate_1to1_match_2_inputs_align_types<opset10::NotEqual>},
         {"aten::neg", op::translate_neg},
-<<<<<<< HEAD
-        {"aten::new_empty", op::translate_new_empty},
-=======
         {"aten::new_empty", op::translate_new_zeros},
->>>>>>> d402b6ed
         {"aten::new_full", op::translate_new_full},
         {"aten::new_ones", op::translate_new_ones},
         {"aten::new_zeros", op::translate_new_zeros},
