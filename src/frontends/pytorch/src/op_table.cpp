--- conflicted
+++ resolved
@@ -211,11 +211,7 @@
 OP_CONVERTER(translate_randint);
 OP_CONVERTER(translate_rand_like);
 OP_CONVERTER(translate_randn_like);
-<<<<<<< HEAD
 OP_CONVERTER(translate_ravel);
-OP_CONVERTER(translate_real);
-=======
->>>>>>> 501619d2
 OP_CONVERTER(translate_reciprocal);
 OP_CONVERTER(translate_relu6);
 OP_CONVERTER(translate_remainder);
@@ -647,12 +643,8 @@
         {"aten::randint", op::translate_randint},
         {"aten::randn", op::translate_randn},
         {"aten::randn_like", op::translate_randn_like},
-<<<<<<< HEAD
         {"aten::ravel", op::translate_ravel},
-        {"aten::real", op::translate_real},
-=======
         {"aten::real", common_translators::translate_real},
->>>>>>> 501619d2
         {"aten::reciprocal", op::optional_out<op::translate_reciprocal, 1>},
         {"aten::reciprocal_", op::inplace_op<op::translate_reciprocal>},
         // aten::reflection_pad2d - Supported in limited set of patterns
