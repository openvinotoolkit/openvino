--- conflicted
+++ resolved
@@ -42,14 +42,10 @@
 OP_CONVERTER(translate_argmin);
 OP_CONVERTER(translate_as_strided);
 OP_CONVERTER(translate_as_tensor);
-<<<<<<< HEAD
 OP_CONVERTER(translate_atan2);
-OP_CONVERTER(translate_avg_poolnd);
-=======
 OP_CONVERTER(translate_avg_pool1d);
 OP_CONVERTER(translate_avg_pool2d);
 OP_CONVERTER(translate_avg_pool3d);
->>>>>>> e582f61a
 OP_CONVERTER(translate_bool);
 OP_CONVERTER(translate_batch_norm);
 OP_CONVERTER(translate_bitwise_and);
@@ -390,16 +386,10 @@
         {"aten::atanh",
          op::optional_out<op::translate_1to1_match_1_inputs_with_fp32_type_alignment<opset10::Atanh>, 1>},
         {"aten::atanh_", op::inplace_op<op::translate_1to1_match_1_inputs<opset10::Atanh>>},
-<<<<<<< HEAD
         {"aten::atan2", op::translate_atan2},
-        {"aten::avg_pool1d", op::quantizable_op<op::translate_avg_poolnd>},
-        {"aten::avg_pool2d", op::quantizable_op<op::translate_avg_poolnd>},
-        {"aten::avg_pool3d", op::quantizable_op<op::translate_avg_poolnd>},
-=======
         {"aten::avg_pool1d", op::quantizable_op<op::translate_avg_pool1d>},
         {"aten::avg_pool2d", op::quantizable_op<op::translate_avg_pool2d>},
         {"aten::avg_pool3d", op::quantizable_op<op::translate_avg_pool3d>},
->>>>>>> e582f61a
         {"aten::baddbmm", op::translate_addmm},
         {"aten::batch_norm", op::translate_batch_norm},
         {"aten::bitwise_and", op::translate_bitwise_and},
@@ -788,14 +778,9 @@
         {"aten.asinh.default", op::translate_1to1_match_1_inputs_with_fp32_type_alignment<opset10::Asinh>},
         {"aten.atan.default", op::translate_1to1_match_1_inputs_with_fp32_type_alignment<opset10::Atan>},
         {"aten.atanh.default", op::translate_1to1_match_1_inputs_with_fp32_type_alignment<opset10::Atanh>},
-<<<<<<< HEAD
         {"aten.atan2.default", op::translate_atan2},
-        {"aten.avg_pool2d.default", op::translate_avg_poolnd},
-        {"aten.avg_pool3d.default", op::translate_avg_poolnd},
-=======
         {"aten.avg_pool2d.default", op::translate_avg_pool2d},
         {"aten.avg_pool3d.default", op::translate_avg_pool3d},
->>>>>>> e582f61a
         {"aten.baddbmm.default", op::translate_addmm_fx},
         {"aten.bitwise_and.Scalar", op::translate_bitwise_and},
         {"aten.bitwise_and.Tensor", op::translate_bitwise_and},
