// Copyright (C) 2018-2023 Intel Corporation
// SPDX-License-Identifier: Apache-2.0
//

#include <google/protobuf/port_def.inc>
#if PROTOBUF_VERSION >= 4022000  // protobuf 4.22
#    define OV_PROTOBUF_ABSL_IS_USED
#endif
#include <google/protobuf/port_undef.inc>

#ifndef OV_PROTOBUF_ABSL_IS_USED
#    include <google/protobuf/stubs/logging.h>
#endif

#include <fstream>
#include <input_model.hpp>
#include <onnx_import/onnx.hpp>
#include <onnx_import/onnx_utils.hpp>
#include <openvino/frontend/exception.hpp>
#include <openvino/frontend/manager.hpp>
#include <openvino/frontend/onnx/extension/conversion.hpp>
#include <openvino/frontend/onnx/frontend.hpp>
#include <openvino/frontend/onnx/visibility.hpp>
#include <sstream>
#include <utils/onnx_internal.hpp>

#include "legacy_op_extension.hpp"
#include "onnx_common/onnx_model_validator.hpp"
#include "openvino/core/so_extension.hpp"
#include "openvino/frontend/extension/telemetry.hpp"
#include "ops_bridge.hpp"
<<<<<<< HEAD
#include "so_extension.hpp"
#include "transformations/resolve_names_collisions.hpp"
=======
#include "utils/common.hpp"
>>>>>>> 5efdbf57

using namespace ov;
using namespace ov::frontend::onnx;

ONNX_FRONTEND_C_API ov::frontend::FrontEndVersion get_api_version() {
    return OV_FRONTEND_API_VERSION;
}

ONNX_FRONTEND_C_API void* get_front_end_data() {
    ov::frontend::FrontEndPluginInfo* res = new ov::frontend::FrontEndPluginInfo();
    res->m_name = "onnx";
    res->m_creator = []() {
        return std::make_shared<FrontEnd>();
    };
#ifndef OPENVINO_DEBUG_ENABLE
    // disable protobuf logging
#    ifndef OV_PROTOBUF_ABSL_IS_USED
    google::protobuf::SetLogHandler(nullptr);
#    endif
#endif
    return res;
}

InputModel::Ptr FrontEnd::load_impl(const std::vector<ov::Any>& variants) const {
    if (variants.empty()) {
        return nullptr;
    }
    // enable mmap by default
    const bool enable_mmap = variants[variants.size() - 1].is<bool>() ? variants[variants.size() - 1].as<bool>() : true;

    if (variants[0].is<std::string>()) {
        const auto path = variants[0].as<std::string>();
        return std::make_shared<InputModel>(path, enable_mmap, m_extensions);
    }
#if defined(OPENVINO_ENABLE_UNICODE_PATH_SUPPORT) && defined(_WIN32)
    if (variants[0].is<std::wstring>()) {
        const auto path = variants[0].as<std::wstring>();
        return std::make_shared<InputModel>(path, enable_mmap, m_extensions);
    }
#endif
    if (variants[0].is<std::istream*>()) {
        const auto stream = variants[0].as<std::istream*>();
        if (variants.size() > 1 && variants[1].is<std::string>()) {
            const auto path = variants[1].as<std::string>();
            return std::make_shared<InputModel>(*stream, path, enable_mmap, m_extensions);
        }
#if defined(OPENVINO_ENABLE_UNICODE_PATH_SUPPORT) && defined(_WIN32)
        if (variants.size() > 1 && variants[1].is<std::wstring>()) {
            const auto path = variants[1].as<std::wstring>();
            return std::make_shared<InputModel>(*stream, path, enable_mmap, m_extensions);
        }
#endif
        return std::make_shared<InputModel>(*stream, enable_mmap, m_extensions);
    }
    return nullptr;
}

std::shared_ptr<ngraph::Function> FrontEnd::convert_partially(const InputModel::Ptr& model) const {
    auto model_onnx = std::dynamic_pointer_cast<InputModel>(model);
    NGRAPH_CHECK(model_onnx != nullptr, "Invalid input model");

    if (!m_transformation_extensions.empty()) {
        auto function = decode(model);

        ov::pass::Manager manager;
        for (const auto& transformation : m_transformation_extensions) {
            transformation->register_pass(manager);
        }
        manager.run_passes(function);
        convert(function);
        return function;
    }

    const auto& converted_model = model_onnx->convert();
    normalize(converted_model);
    return converted_model;
}

void FrontEnd::normalize(const std::shared_ptr<ov::Model>& model) const {
    // Here, you can register transformations as a second step of importing process
    // In particular, you can operate on not supported ops (it allows to N:N ONNX->OV mapping).
    // ov::pass::Manager manager;
    // manager.run_passes(model);
}

std::shared_ptr<ngraph::Function> FrontEnd::convert(const InputModel::Ptr& model) const {
    const auto partially_converted = convert_partially(model);

    const auto error_message = ngraph::onnx_import::common::collect_translation_exceptions(partially_converted);
    NGRAPH_CHECK(error_message.empty(), error_message);

    normalize(partially_converted);

    return partially_converted;
}

void FrontEnd::convert(const std::shared_ptr<ov::Model>& partially_converted) const {
    ngraph::onnx_import::detail::convert_decoded_function(partially_converted);
    normalize(partially_converted);
}

std::shared_ptr<ngraph::Function> FrontEnd::decode(const InputModel::Ptr& model) const {
    auto model_onnx = std::dynamic_pointer_cast<InputModel>(model);
    NGRAPH_CHECK(model_onnx != nullptr, "Invalid input model");
    return model_onnx->decode();
}

std::string FrontEnd::get_name() const {
    return "onnx";
}

namespace {
/**
 * This helper struct uses RAII to rewind/reset the stream so that it points to the beginning
 * of the underlying resource (string, file, and so on). It works similarly to std::lock_guard,
 * which releases a mutex upon destruction.
 *
 * This ensures that the stream is always reset (exception, successful and unsuccessful
 * model validation).
 */
struct StreamRewinder {
    StreamRewinder(std::istream& stream) : m_stream(stream) {
        m_stream.seekg(0, m_stream.beg);
    }
    ~StreamRewinder() {
        m_stream.seekg(0, m_stream.beg);
    }

private:
    std::istream& m_stream;
};
}  // namespace

bool FrontEnd::supported_impl(const std::vector<ov::Any>& variants) const {
    if (variants.size() == 0) {
        return false;
    }
    std::ifstream model_stream;
    if (variants[0].is<std::string>()) {
        const auto path = variants[0].as<std::string>();
        model_stream.open(path, std::ios::in | std::ifstream::binary);
    }
#if defined(OPENVINO_ENABLE_UNICODE_PATH_SUPPORT) && defined(_WIN32)
    else if (variants[0].is<std::wstring>()) {
        const auto path = variants[0].as<std::wstring>();
        model_stream.open(path.c_str(), std::ios::in | std::ifstream::binary);
    }
#endif
    if (model_stream.is_open()) {
        model_stream.seekg(0, model_stream.beg);
        const bool is_valid_model = ngraph::onnx_common::is_valid_model(model_stream);
        model_stream.close();
        return is_valid_model;
    }
    if (variants[0].is<std::istream*>()) {
        const auto stream = variants[0].as<std::istream*>();
        StreamRewinder rwd{*stream};
        return ngraph::onnx_common::is_valid_model(*stream);
    }

    return false;
}

void FrontEnd::add_extension(const std::shared_ptr<ov::Extension>& extension) {
    if (auto telemetry = std::dynamic_pointer_cast<TelemetryExtension>(extension)) {
        m_extensions.telemetry = telemetry;
    } else if (auto transformation = std::dynamic_pointer_cast<DecoderTransformationExtension>(extension)) {
        m_transformation_extensions.push_back(transformation);
    } else if (const auto& so_ext = std::dynamic_pointer_cast<ov::detail::SOExtension>(extension)) {
        add_extension(so_ext->extension());
        m_other_extensions.push_back(so_ext);
    } else if (auto common_conv_ext = std::dynamic_pointer_cast<ov::frontend::ConversionExtension>(extension)) {
        m_extensions.conversions.push_back(common_conv_ext);
    } else if (const auto onnx_conv_ext = std::dynamic_pointer_cast<onnx::ConversionExtension>(extension)) {
        m_extensions.conversions.push_back(onnx_conv_ext);
    } else if (auto progress_reporter = std::dynamic_pointer_cast<ProgressReporterExtension>(extension)) {
        m_extensions.progress_reporter = progress_reporter;
    } else if (const auto& legacy_ext = std::dynamic_pointer_cast<ov::LegacyOpExtension>(extension)) {
        m_other_extensions.push_back(legacy_ext);
        std::call_once(has_legacy_extension, [this] {
            m_extensions.conversions.push_back(ngraph::onnx_import::detail::get_legacy_conversion_extension());
        });
    }
}

void FrontEnd::normalize(const std::shared_ptr<ov::Model>& model) const {
    ov::pass::Manager manager;
    manager.register_pass<pass::ResolveNameCollisions>();
    manager.run_passes(model);
}<|MERGE_RESOLUTION|>--- conflicted
+++ resolved
@@ -29,12 +29,8 @@
 #include "openvino/core/so_extension.hpp"
 #include "openvino/frontend/extension/telemetry.hpp"
 #include "ops_bridge.hpp"
-<<<<<<< HEAD
-#include "so_extension.hpp"
 #include "transformations/resolve_names_collisions.hpp"
-=======
 #include "utils/common.hpp"
->>>>>>> 5efdbf57
 
 using namespace ov;
 using namespace ov::frontend::onnx;
@@ -116,8 +112,9 @@
 void FrontEnd::normalize(const std::shared_ptr<ov::Model>& model) const {
     // Here, you can register transformations as a second step of importing process
     // In particular, you can operate on not supported ops (it allows to N:N ONNX->OV mapping).
-    // ov::pass::Manager manager;
-    // manager.run_passes(model);
+    ov::pass::Manager manager;
+    manager.register_pass<pass::ResolveNameCollisions>();
+    manager.run_passes(model);
 }
 
 std::shared_ptr<ngraph::Function> FrontEnd::convert(const InputModel::Ptr& model) const {
@@ -218,10 +215,4 @@
             m_extensions.conversions.push_back(ngraph::onnx_import::detail::get_legacy_conversion_extension());
         });
     }
-}
-
-void FrontEnd::normalize(const std::shared_ptr<ov::Model>& model) const {
-    ov::pass::Manager manager;
-    manager.register_pass<pass::ResolveNameCollisions>();
-    manager.run_passes(model);
 }