--- conflicted
+++ resolved
@@ -29,14 +29,10 @@
     const auto model_proto = std::make_shared<ONNX_NAMESPACE::ModelProto>(onnx_common::parse_from_istream(stream));
     ov::frontend::ExtensionHolder extensions;
     extensions.conversions.push_back(legacy_conversion_extension);
-<<<<<<< HEAD
-    const auto model = detail::import_onnx_model(model_proto, model_path, std::move(extensions));
+    const auto model = detail::import_onnx_model(model_proto, model_path, enable_mmap, std::move(extensions));
     const auto error_message = common::collect_translation_exceptions(model);
     NGRAPH_CHECK(error_message.empty(), error_message);
     return model;
-=======
-    return detail::import_onnx_model(model_proto, model_path, enable_mmap, std::move(extensions));
->>>>>>> 181238bc
 }
 
 std::shared_ptr<Function> import_onnx_model(const std::string& file_path, const bool enable_mmap) {
@@ -47,14 +43,10 @@
                        ". Could not open the file.");
     };
 
-<<<<<<< HEAD
-    const auto model = import_onnx_model(model_stream, file_path);
+    const auto model = import_onnx_model(model_stream, file_path, enable_mmap);
     const auto error_message = common::collect_translation_exceptions(model);
     NGRAPH_CHECK(error_message.empty(), error_message);
     return model;
-=======
-    return import_onnx_model(model_stream, file_path, enable_mmap);
->>>>>>> 181238bc
 }
 
 std::set<std::string> get_supported_operators(std::int64_t version, const std::string& domain) {
