--- conflicted
+++ resolved
@@ -224,17 +224,6 @@
 }
 
 void InputModel::override_all_outputs(const std::vector<ov::frontend::Place::Ptr>& outputs) {
-<<<<<<< HEAD
-    extract_subgraph({}, outputs);
-    OPENVINO_ASSERT(m_editor->model_outputs().size() == outputs.size(),
-                    "Unexpected number of outputs after override_all_outputs");
-    OPENVINO_ASSERT(std::all_of(std::begin(outputs),
-                                std::end(outputs),
-                                [](const ov::frontend::Place::Ptr& place) {
-                                    return place->is_output();
-                                }),
-                    "Not all provided arguments of override_all_outputs are new outputs of the model");
-=======
     std::vector<Place::Ptr> expected_valid_outputs;
     for (const auto& output : outputs) {
         bool is_correct = is_correct_place(output);
@@ -247,25 +236,24 @@
 
     extract_subgraph({}, expected_valid_outputs);
 
-    NGRAPH_CHECK(std::all_of(std::begin(expected_valid_outputs),
-                             std::end(expected_valid_outputs),
-                             [](const ov::frontend::Place::Ptr& place) {
-                                 return place->is_output();
-                             }),
-                 "Not all provided arguments of override_all_outputs are new outputs of the model");
+    OPENVINO_ASSERT(std::all_of(std::begin(expected_valid_outputs),
+                                std::end(expected_valid_outputs),
+                                [](const ov::frontend::Place::Ptr& place) {
+                                    return place->is_output();
+                                }),
+                    "Not all provided arguments of override_all_outputs are new outputs of the model");
 
     const auto current_outputs = get_outputs();
-    NGRAPH_CHECK(std::all_of(std::begin(current_outputs),
-                             std::end(current_outputs),
-                             [&](const Place::Ptr& current_out) {
-                                 return std::find_if(std::begin(expected_valid_outputs),
-                                                     std::end(expected_valid_outputs),
-                                                     [&](const Place::Ptr& expected_out) {
-                                                         return expected_out->is_equal(current_out);
-                                                     }) != std::end(current_outputs);
-                             }),
-                 "Some other than expected outputs were created during override_all_outputs");
->>>>>>> e89db1c6
+    OPENVINO_ASSERT(std::all_of(std::begin(current_outputs),
+                                std::end(current_outputs),
+                                [&](const Place::Ptr& current_out) {
+                                    return std::find_if(std::begin(expected_valid_outputs),
+                                                        std::end(expected_valid_outputs),
+                                                        [&](const Place::Ptr& expected_out) {
+                                                            return expected_out->is_equal(current_out);
+                                                        }) != std::end(current_outputs);
+                                }),
+                    "Some other than expected outputs were created during override_all_outputs");
 }
 
 void InputModel::override_all_inputs(const std::vector<ov::frontend::Place::Ptr>& inputs) {
@@ -280,36 +268,25 @@
     }
 
     const auto outputs_before_extraction = m_editor->model_outputs();
-<<<<<<< HEAD
-    extract_subgraph({inputs}, {});
+    extract_subgraph({expected_valid_inputs}, {});
+
     OPENVINO_ASSERT(std::equal(std::begin(outputs_before_extraction),
                                std::end(outputs_before_extraction),
                                std::begin(m_editor->model_outputs())),
                     "All outputs should be preserved after override_all_inputs. Provided inputs does "
                     "not satisfy all outputs");
-    OPENVINO_ASSERT(m_editor->model_inputs().size() == inputs.size(),
-                    "Unexpected number of inputs after override_all_inputs");
-=======
-    extract_subgraph({expected_valid_inputs}, {});
-
-    NGRAPH_CHECK(std::equal(std::begin(outputs_before_extraction),
-                            std::end(outputs_before_extraction),
-                            std::begin(m_editor->model_outputs())),
-                 "All outputs should be preserved after override_all_inputs. Provided inputs does "
-                 "not satisfy all outputs");
 
     const auto current_inputs = get_inputs();
-    NGRAPH_CHECK(std::all_of(std::begin(current_inputs),
-                             std::end(current_inputs),
-                             [&](const Place::Ptr& current_in) {
-                                 return std::find_if(std::begin(expected_valid_inputs),
-                                                     std::end(expected_valid_inputs),
-                                                     [&](const Place::Ptr& expected_in) {
-                                                         return expected_in->is_equal(current_in);
-                                                     }) != std::end(current_inputs);
-                             }),
-                 "Some other than expected inputs were created during override_all_inputs");
->>>>>>> e89db1c6
+    OPENVINO_ASSERT(std::all_of(std::begin(current_inputs),
+                                std::end(current_inputs),
+                                [&](const Place::Ptr& current_in) {
+                                    return std::find_if(std::begin(expected_valid_inputs),
+                                                        std::end(expected_valid_inputs),
+                                                        [&](const Place::Ptr& expected_in) {
+                                                            return expected_in->is_equal(current_in);
+                                                        }) != std::end(current_inputs);
+                                }),
+                    "Some other than expected inputs were created during override_all_inputs");
 }
 
 void InputModel::extract_subgraph(const std::vector<ov::frontend::Place::Ptr>& inputs,
