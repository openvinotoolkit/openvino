// Copyright (C) 2021 Intel Corporation
// SPDX-License-Identifier: Apache-2.0
//

#include "input_model.hpp"

#include <openvino/frontend/exception.hpp>
#include <openvino/util/file_util.hpp>

#include "place.hpp"

using namespace ov;
using namespace ov::frontend::onnx;

NGRAPH_SUPPRESS_DEPRECATED_START

InputModel::InputModel(const std::string& path, const std::shared_ptr<ov::frontend::TelemetryExtension>& telemetry)
    : m_editor{std::make_shared<onnx_editor::ONNXModelEditor>(path, telemetry)} {}

#if defined(OPENVINO_ENABLE_UNICODE_PATH_SUPPORT) && defined(_WIN32)
InputModel::InputModel(const std::wstring& path, const std::shared_ptr<ov::frontend::TelemetryExtension>& telemetry)
    : m_editor{std::make_shared<onnx_editor::ONNXModelEditor>(path, telemetry)} {}
#endif

InputModel::InputModel(std::istream& model_stream, const std::shared_ptr<ov::frontend::TelemetryExtension>& telemetry)
    : m_editor{std::make_shared<onnx_editor::ONNXModelEditor>(model_stream, "", telemetry)} {}

InputModel::InputModel(std::istream& model_stream,
                       const std::string& path,
                       const std::shared_ptr<ov::frontend::TelemetryExtension>& telemetry)
    : m_editor{std::make_shared<onnx_editor::ONNXModelEditor>(model_stream, path, telemetry)} {}

#ifdef OPENVINO_ENABLE_UNICODE_PATH_SUPPORT
InputModel::InputModel(std::istream& model_stream,
                       const std::wstring& path,
                       const std::shared_ptr<ov::frontend::TelemetryExtension>& telemetry)
    : InputModel(model_stream, ov::util::wstring_to_string(path), telemetry) {}
#endif

std::vector<ov::frontend::Place::Ptr> InputModel::get_inputs() const {
    const auto& inputs = m_editor->model_inputs();
    std::vector<Place::Ptr> in_places;
    in_places.reserve(inputs.size());
    for (const auto& input : inputs) {
        in_places.push_back(std::make_shared<PlaceTensor>(input, m_editor));
    }
    return in_places;
}

std::vector<ov::frontend::Place::Ptr> InputModel::get_outputs() const {
    const auto& outputs = m_editor->model_outputs();
    std::vector<Place::Ptr> out_places;
    out_places.reserve(outputs.size());
    for (const auto& output : outputs) {
        out_places.push_back(std::make_shared<PlaceTensor>(output, m_editor));
    }
    return out_places;
}

ov::frontend::Place::Ptr InputModel::get_place_by_tensor_name(const std::string& tensor_name) const {
    if (m_editor->is_correct_tensor_name(tensor_name)) {
        return std::make_shared<PlaceTensor>(tensor_name, m_editor);
    }
    return nullptr;
}

ov::frontend::Place::Ptr InputModel::get_place_by_operation_name(const std::string& operation_name) const {
    if (m_editor->is_correct_and_unambiguous_node(operation_name)) {
        const auto node_index = m_editor->get_node_index(onnx_editor::EditorNode{operation_name});
        return std::make_shared<PlaceOp>(onnx_editor::EditorNode{node_index}, m_editor);
    }
    return nullptr;
}

ov::frontend::Place::Ptr InputModel::get_place_by_operation_name_and_input_port(const std::string& operation_name,
                                                                                int input_port_index) {
    const auto op = get_place_by_operation_name(operation_name);
    if (op != nullptr) {
        return op->get_input_port(input_port_index);
    }
    return nullptr;
}

ov::frontend::Place::Ptr InputModel::get_place_by_operation_name_and_output_port(const std::string& operation_name,
                                                                                 int output_port_index) {
    const auto op = get_place_by_operation_name(operation_name);
    if (op != nullptr) {
        return op->get_output_port(output_port_index);
    }
    return nullptr;
}

void InputModel::set_name_for_tensor(Place::Ptr tensor, const std::string& new_name) {
    const auto onnx_tensor = std::dynamic_pointer_cast<PlaceTensor>(tensor);
    FRONT_END_GENERAL_CHECK(onnx_tensor, __FUNCTION__, " expects a pointer to place of ONNX tensor type.");
    onnx_tensor->set_name(new_name);
}

void InputModel::set_name_for_operation(Place::Ptr operation, const std::string& new_name) {
    const auto onnx_operation = std::dynamic_pointer_cast<PlaceOp>(operation);
    FRONT_END_GENERAL_CHECK(onnx_operation, __FUNCTION__, " expects a pointer to place of ONNX operation type.");
    onnx_operation->set_name(new_name);
}

void InputModel::free_name_for_operation(const std::string& name) {
    m_editor->clear_nodes_name(name);
}

void InputModel::set_name_for_dimension(Place::Ptr tensor, size_t shape_dim_index, const std::string& dim_name) {
    const auto onnx_tensor = std::dynamic_pointer_cast<PlaceTensor>(tensor);
    FRONT_END_GENERAL_CHECK(onnx_tensor, __FUNCTION__, " expects a pointer to place of ONNX tensor type.");
    onnx_tensor->set_name_for_dimension(shape_dim_index, dim_name);
}

void InputModel::add_name_for_tensor(Place::Ptr, const std::string&) {
    FRONT_END_THROW("Method add_name_for_tensor is not applicable for ONNX model. ONNX tensor has just one name.");
}

void InputModel::free_name_for_tensor(const std::string&) {
    FRONT_END_THROW("Method free_name_for_tensor is not applicable for ONNX model. ONNX tensor name is an identifier.");
}

<<<<<<< HEAD
void InputModelONNX::set_partial_shape(Place::Ptr place, const ngraph::PartialShape& shape) {
    std::string input_name;  // name of the model input which should be reshaped
    const auto input_edge = std::dynamic_pointer_cast<PlaceInputEdgeONNX>(place);
    if (input_edge) {
        const auto tensor_names = input_edge->get_source_tensor()->get_names();
        OPENVINO_ASSERT(!tensor_names.empty(), "Cannot retrieve input name. Setting new input shape is not possible.");
        input_name = tensor_names[0];
    } else {
        // fallback in case something else than an InputEdge is passed in - try to retrieve its name and reshape
        OPENVINO_ASSERT(!place->get_names().empty(),
                        "Cannot retrieve input name. Setting new input shape is not possible.");
        input_name = place->get_names()[0];
    }

    m_editor->set_input_shapes({{input_name, shape}});
}

ngraph::PartialShape InputModelONNX::get_partial_shape(Place::Ptr place) const {
    std::string tensor_name;  // name of the model input which should be reshaped
    const auto input_edge = std::dynamic_pointer_cast<PlaceInputEdgeONNX>(place);
    const auto output_edge = std::dynamic_pointer_cast<PlaceOutputEdgeONNX>(place);
    if (input_edge) {
        const auto tensor_names = input_edge->get_source_tensor()->get_names();
        OPENVINO_ASSERT(!tensor_names.empty(),
                        "Cannot retrieve source tensor name for this InputEdge and thus partial shape.");
        tensor_name = tensor_names[0];
    } else if (output_edge) {
        const auto tensor_names = output_edge->get_target_tensor()->get_names();
        OPENVINO_ASSERT(!tensor_names.empty(),
                        "Cannot retrieve target tensor name for this OutputEdge and thus partial shape.");
        tensor_name = tensor_names[0];
    } else {
        tensor_name = place->get_names().at(0);
    }

    return m_editor->get_tensor_shape(tensor_name);
=======
void InputModel::set_partial_shape(Place::Ptr place, const ngraph::PartialShape& shape) {
    std::map<std::string, ngraph::PartialShape> m;
    m[place->get_names()[0]] = shape;
    m_editor->set_input_shapes(m);
}

ngraph::PartialShape InputModel::get_partial_shape(Place::Ptr place) const {
    return m_editor->get_tensor_shape(place->get_names().at(0));
>>>>>>> 04dc16f8
}

void InputModel::set_element_type(Place::Ptr place, const ngraph::element::Type& type) {
    std::map<std::string, ngraph::element::Type_t> m;
    m[place->get_names().at(0)] = type;
    m_editor->set_input_types(m);
}

std::shared_ptr<Model> InputModel::decode() {
    return m_editor->decode();
}

std::shared_ptr<Model> InputModel::convert() {
    return m_editor->get_function();
}

// Editor features
void InputModel::override_all_outputs(const std::vector<Place::Ptr>& outputs) {
    extract_subgraph({}, outputs);
    NGRAPH_CHECK(m_editor->model_outputs().size() == outputs.size(),
                 "Unexpected number of outputs after override_all_outputs");
    NGRAPH_CHECK(std::all_of(std::begin(outputs),
                             std::end(outputs),
                             [](const Place::Ptr& place) {
                                 return place->is_output();
                             }),
                 "Not all provided arguments of override_all_outputs are new outputs of the model");
}

void InputModel::override_all_inputs(const std::vector<Place::Ptr>& inputs) {
    const auto outputs_before_extraction = m_editor->model_outputs();
    extract_subgraph({inputs}, {});
    NGRAPH_CHECK(std::equal(std::begin(outputs_before_extraction),
                            std::end(outputs_before_extraction),
                            std::begin(m_editor->model_outputs())),
                 "All outputs should be preserved after override_all_inputs. Provided inputs does "
                 "not satisfy all outputs");
    NGRAPH_CHECK(m_editor->model_inputs().size() == inputs.size(),
                 "Unexpected number of inputs after override_all_inputs");
}

void InputModel::extract_subgraph(const std::vector<Place::Ptr>& inputs, const std::vector<Place::Ptr>& outputs) {
    std::vector<onnx_editor::InputEdge> onnx_inputs;
    onnx_inputs.reserve(inputs.size());
    for (const auto& input : inputs) {
        if (const auto input_port = std::dynamic_pointer_cast<PlaceInputEdge>(input)) {
            onnx_inputs.push_back(input_port->get_input_edge());
<<<<<<< HEAD
        } else if (const auto tensor = std::dynamic_pointer_cast<PlaceTensorONNX>(input)) {
            const auto name = tensor->get_names().at(0);
=======
        } else if (const auto tensor = std::dynamic_pointer_cast<PlaceTensor>(input)) {
            auto name = tensor->get_names()[0];
>>>>>>> 04dc16f8
            const auto consumers = m_editor->find_output_consumers(name);
            std::transform(std::begin(consumers),
                           std::end(consumers),
                           std::back_inserter(onnx_inputs),
                           [](const onnx_editor::InputEdge& edge) {
                               return edge;
                           });
        } else if (const auto op = std::dynamic_pointer_cast<PlaceOp>(input)) {
            const auto editor_node = op->get_editor_node();
            const auto op_inputs = m_editor->get_input_ports(editor_node);
            int node_idx = m_editor->get_node_index(editor_node);
            int port_idx = 0;
            std::transform(std::begin(op_inputs),
                           std::end(op_inputs),
                           std::back_inserter(onnx_inputs),
                           [&node_idx, &port_idx](const std::string&) {
                               return onnx_editor::InputEdge{node_idx, port_idx++};
                           });
        }
    }

    std::vector<onnx_editor::OutputEdge> onnx_outputs;
    onnx_outputs.reserve(outputs.size());
    for (const auto& output : outputs) {
        if (const auto output_port = std::dynamic_pointer_cast<PlaceOutputEdge>(output)) {
            onnx_outputs.push_back(output_port->get_output_edge());
        } else if (const auto tensor = std::dynamic_pointer_cast<PlaceTensor>(output)) {
            const auto output_port = tensor->get_producing_port();
            const auto onnx_output_edge = std::dynamic_pointer_cast<PlaceOutputEdge>(output_port);
            NGRAPH_CHECK(onnx_output_edge, "Non-onnx output place was passed as extraction subgraph argument");
            onnx_outputs.push_back(onnx_output_edge->get_output_edge());
        } else if (const auto op = std::dynamic_pointer_cast<PlaceOp>(output)) {
            const auto editor_node = op->get_editor_node();
            const auto op_outputs = m_editor->get_output_ports(editor_node);
            int node_idx = m_editor->get_node_index(editor_node);
            int port_idx = 0;
            std::transform(std::begin(op_outputs),
                           std::end(op_outputs),
                           std::back_inserter(onnx_outputs),
                           [&node_idx, &port_idx](const std::string&) {
                               return onnx_editor::OutputEdge{node_idx, port_idx++};
                           });
        }
    }
    m_editor->extract_subgraph(onnx_inputs, onnx_outputs);
}<|MERGE_RESOLUTION|>--- conflicted
+++ resolved
@@ -120,10 +120,9 @@
     FRONT_END_THROW("Method free_name_for_tensor is not applicable for ONNX model. ONNX tensor name is an identifier.");
 }
 
-<<<<<<< HEAD
-void InputModelONNX::set_partial_shape(Place::Ptr place, const ngraph::PartialShape& shape) {
+void InputModel::set_partial_shape(Place::Ptr place, const ngraph::PartialShape& shape) {
     std::string input_name;  // name of the model input which should be reshaped
-    const auto input_edge = std::dynamic_pointer_cast<PlaceInputEdgeONNX>(place);
+    const auto input_edge = std::dynamic_pointer_cast<PlaceInputEdge>(place);
     if (input_edge) {
         const auto tensor_names = input_edge->get_source_tensor()->get_names();
         OPENVINO_ASSERT(!tensor_names.empty(), "Cannot retrieve input name. Setting new input shape is not possible.");
@@ -138,10 +137,10 @@
     m_editor->set_input_shapes({{input_name, shape}});
 }
 
-ngraph::PartialShape InputModelONNX::get_partial_shape(Place::Ptr place) const {
+ngraph::PartialShape InputModel::get_partial_shape(Place::Ptr place) const {
     std::string tensor_name;  // name of the model input which should be reshaped
-    const auto input_edge = std::dynamic_pointer_cast<PlaceInputEdgeONNX>(place);
-    const auto output_edge = std::dynamic_pointer_cast<PlaceOutputEdgeONNX>(place);
+    const auto input_edge = std::dynamic_pointer_cast<PlaceInputEdge>(place);
+    const auto output_edge = std::dynamic_pointer_cast<PlaceOutputEdge>(place);
     if (input_edge) {
         const auto tensor_names = input_edge->get_source_tensor()->get_names();
         OPENVINO_ASSERT(!tensor_names.empty(),
@@ -157,16 +156,6 @@
     }
 
     return m_editor->get_tensor_shape(tensor_name);
-=======
-void InputModel::set_partial_shape(Place::Ptr place, const ngraph::PartialShape& shape) {
-    std::map<std::string, ngraph::PartialShape> m;
-    m[place->get_names()[0]] = shape;
-    m_editor->set_input_shapes(m);
-}
-
-ngraph::PartialShape InputModel::get_partial_shape(Place::Ptr place) const {
-    return m_editor->get_tensor_shape(place->get_names().at(0));
->>>>>>> 04dc16f8
 }
 
 void InputModel::set_element_type(Place::Ptr place, const ngraph::element::Type& type) {
@@ -214,13 +203,8 @@
     for (const auto& input : inputs) {
         if (const auto input_port = std::dynamic_pointer_cast<PlaceInputEdge>(input)) {
             onnx_inputs.push_back(input_port->get_input_edge());
-<<<<<<< HEAD
-        } else if (const auto tensor = std::dynamic_pointer_cast<PlaceTensorONNX>(input)) {
+        } else if (const auto tensor = std::dynamic_pointer_cast<PlaceTensor>(input)) {
             const auto name = tensor->get_names().at(0);
-=======
-        } else if (const auto tensor = std::dynamic_pointer_cast<PlaceTensor>(input)) {
-            auto name = tensor->get_names()[0];
->>>>>>> 04dc16f8
             const auto consumers = m_editor->find_output_consumers(name);
             std::transform(std::begin(consumers),
                            std::end(consumers),
