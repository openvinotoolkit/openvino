// Copyright (C) 2021 Intel Corporation
// SPDX-License-Identifier: Apache-2.0
//

#include "input_model.hpp"

#include <openvino/frontend/exception.hpp>
#include <openvino/util/file_util.hpp>

#include "ngraph/log.hpp"
#include "place.hpp"

using namespace ov;
using namespace ov::frontend::onnx;

NGRAPH_SUPPRESS_DEPRECATED_START

InputModel::InputModel(const std::string& path, const std::shared_ptr<ov::frontend::TelemetryExtension>& telemetry)
    : m_editor{std::make_shared<onnx_editor::ONNXModelEditor>(path, telemetry)} {}

#if defined(OPENVINO_ENABLE_UNICODE_PATH_SUPPORT) && defined(_WIN32)
InputModel::InputModel(const std::wstring& path, const std::shared_ptr<ov::frontend::TelemetryExtension>& telemetry)
    : m_editor{std::make_shared<onnx_editor::ONNXModelEditor>(path, telemetry)} {}
#endif

InputModel::InputModel(std::istream& model_stream, const std::shared_ptr<ov::frontend::TelemetryExtension>& telemetry)
    : m_editor{std::make_shared<onnx_editor::ONNXModelEditor>(model_stream, "", telemetry)} {}

InputModel::InputModel(std::istream& model_stream,
                       const std::string& path,
                       const std::shared_ptr<ov::frontend::TelemetryExtension>& telemetry)
    : m_editor{std::make_shared<onnx_editor::ONNXModelEditor>(model_stream, path, telemetry)} {}

#ifdef OPENVINO_ENABLE_UNICODE_PATH_SUPPORT
InputModel::InputModel(std::istream& model_stream,
                       const std::wstring& path,
                       const std::shared_ptr<ov::frontend::TelemetryExtension>& telemetry)
    : InputModel(model_stream, ov::util::wstring_to_string(path), telemetry) {}
#endif

std::vector<ov::frontend::Place::Ptr> InputModel::get_inputs() const {
    const auto& inputs = m_editor->model_inputs();
    std::vector<ov::frontend::Place::Ptr> in_places;
    in_places.reserve(inputs.size());
    for (const auto& input : inputs) {
        in_places.push_back(std::make_shared<PlaceTensor>(input, m_editor));
    }
    return in_places;
}

std::vector<ov::frontend::Place::Ptr> InputModel::get_outputs() const {
    const auto& outputs = m_editor->model_outputs();
    std::vector<ov::frontend::Place::Ptr> out_places;
    out_places.reserve(outputs.size());
    for (const auto& output : outputs) {
        out_places.push_back(std::make_shared<PlaceTensor>(output, m_editor));
    }
    return out_places;
}

ov::frontend::Place::Ptr InputModel::get_place_by_tensor_name(const std::string& tensor_name) const {
    if (m_editor->is_correct_tensor_name(tensor_name)) {
        return std::make_shared<PlaceTensor>(tensor_name, m_editor);
    }
    return nullptr;
}

ov::frontend::Place::Ptr InputModel::get_place_by_operation_name(const std::string& operation_name) const {
    if (m_editor->is_correct_and_unambiguous_node(operation_name)) {
        const auto node_index = m_editor->get_node_index(onnx_editor::EditorNode{operation_name});
        return std::make_shared<PlaceOp>(onnx_editor::EditorNode{node_index}, m_editor);
    }
    return nullptr;
}

ov::frontend::Place::Ptr InputModel::get_place_by_operation_name_and_input_port(const std::string& operation_name,
                                                                                int input_port_index) {
    const auto op = get_place_by_operation_name(operation_name);
    if (op != nullptr) {
        return op->get_input_port(input_port_index);
    }
    return nullptr;
}

ov::frontend::Place::Ptr InputModel::get_place_by_operation_name_and_output_port(const std::string& operation_name,
                                                                                 int output_port_index) {
    const auto op = get_place_by_operation_name(operation_name);
    if (op != nullptr) {
        return op->get_output_port(output_port_index);
    }
    return nullptr;
}

void InputModel::set_name_for_tensor(const ov::frontend::Place::Ptr& tensor, const std::string& new_name) {
    const auto onnx_tensor = std::dynamic_pointer_cast<PlaceTensor>(tensor);
    FRONT_END_GENERAL_CHECK(onnx_tensor, __FUNCTION__, " expects a pointer to place of ONNX tensor type.");
    const auto original_name = onnx_tensor->get_names().at(0);
    onnx_tensor->set_name(new_name);

    if (m_additional_tensor_names.count(original_name) > 0) {
        m_additional_tensor_names[new_name] = m_additional_tensor_names[original_name];
        m_additional_tensor_names.erase(original_name);
    }

    if (m_inputs_to_reshape.count(original_name) > 0) {
        m_inputs_to_reshape[new_name] = m_inputs_to_reshape[original_name];
        m_inputs_to_reshape.erase(original_name);
    }
}

void InputModel::set_name_for_operation(const ov::frontend::Place::Ptr& operation, const std::string& new_name) {
    const auto onnx_operation = std::dynamic_pointer_cast<PlaceOp>(operation);
    FRONT_END_GENERAL_CHECK(onnx_operation, __FUNCTION__, " expects a pointer to place of ONNX operation type.");
    onnx_operation->set_name(new_name);
}

void InputModel::free_name_for_operation(const std::string& name) {
    m_editor->clear_nodes_name(name);
}

void InputModel::set_name_for_dimension(const ov::frontend::Place::Ptr& tensor,
                                        size_t shape_dim_index,
                                        const std::string& dim_name) {
    const auto onnx_tensor = std::dynamic_pointer_cast<PlaceTensor>(tensor);
    FRONT_END_GENERAL_CHECK(onnx_tensor, __FUNCTION__, " expects a pointer to place of ONNX tensor type.");
    onnx_tensor->set_name_for_dimension(shape_dim_index, dim_name);
}

void InputModel::add_name_for_tensor(const ov::frontend::Place::Ptr& tensor, const std::string& new_name) {
    FRONT_END_GENERAL_CHECK(!new_name.empty(), "The additional tensor name cannot be empty.");

    ov::frontend::Place::Ptr tensor_place = tensor;
    const auto input_edge = std::dynamic_pointer_cast<PlaceInputEdge>(tensor);
    if (input_edge) {
        tensor_place = input_edge->get_source_tensor();
    }

    const auto onnx_tensor = std::dynamic_pointer_cast<PlaceTensor>(tensor_place);
    FRONT_END_GENERAL_CHECK(onnx_tensor != nullptr,
                            "Incorrect Place passed to add_name_for_tensor. This method expects a PlaceTensor object "
                            "pointing to the ONNX tensor.");

    auto& names_to_add = m_additional_tensor_names[onnx_tensor->get_names().at(0)];
    names_to_add.insert(new_name);
}

void InputModel::free_name_for_tensor(const std::string&) {
    FRONT_END_THROW("Method free_name_for_tensor is not applicable for ONNX model. ONNX tensor name is an identifier.");
}

void InputModel::set_partial_shape(const ov::frontend::Place::Ptr& place, const ngraph::PartialShape& shape) {
    std::string input_name;  // name of the model input which should be reshaped
    const auto input_edge = std::dynamic_pointer_cast<PlaceInputEdge>(place);
    if (input_edge) {
        const auto tensor_names = input_edge->get_source_tensor()->get_names();
        OPENVINO_ASSERT(!tensor_names.empty(), "Cannot retrieve input name. Setting new input shape is not possible.");
        input_name = tensor_names[0];
    } else {
        // fallback in case something else than an InputEdge is passed in - try to retrieve its name and reshape
        OPENVINO_ASSERT(!place->get_names().empty(),
                        "Cannot retrieve input name. Setting new input shape is not possible.");
        input_name = place->get_names()[0];
    }

    m_editor->set_input_shapes({{input_name, shape}});

    if (shape.get_min_shape() != shape.get_max_shape())
        m_inputs_to_reshape[input_name] = shape;
}

ngraph::PartialShape InputModel::get_partial_shape(const ov::frontend::Place::Ptr& place) const {
    std::string tensor_name;  // name of the model input which should be reshaped
    const auto input_edge = std::dynamic_pointer_cast<PlaceInputEdge>(place);
    const auto output_edge = std::dynamic_pointer_cast<PlaceOutputEdge>(place);
    if (input_edge) {
        const auto tensor_names = input_edge->get_source_tensor()->get_names();
        OPENVINO_ASSERT(!tensor_names.empty(),
                        "Cannot retrieve source tensor name for this InputEdge and thus partial shape.");
        tensor_name = tensor_names[0];
    } else if (output_edge) {
        const auto tensor_names = output_edge->get_target_tensor()->get_names();
        OPENVINO_ASSERT(!tensor_names.empty(),
                        "Cannot retrieve target tensor name for this OutputEdge and thus partial shape.");
        tensor_name = tensor_names[0];
    } else {
        tensor_name = place->get_names().at(0);
    }

    return m_editor->get_tensor_shape(tensor_name);
}

void InputModel::set_element_type(const ov::frontend::Place::Ptr& place, const ngraph::element::Type& type) {
    std::map<std::string, ngraph::element::Type_t> m;
    m[place->get_names().at(0)] = type;
    m_editor->set_input_types(m);
}

std::shared_ptr<Model> InputModel::decode() {
    return m_editor->decode();
}

std::shared_ptr<Model> InputModel::convert() {
    auto converted_model = m_editor->get_function();
    add_tensor_names(converted_model);
    reshape_model_inputs(converted_model);
    return converted_model;
}

// Editor features
<<<<<<< HEAD
bool InputModelONNX::is_coorect_place(const ov::frontend::Place::Ptr& place) const {
    if (const auto tensor = std::dynamic_pointer_cast<PlaceTensorONNX>(place)) {
        return m_editor->is_correct_tensor_name(tensor->get_names()[0]);
    } else if (const auto op = std::dynamic_pointer_cast<PlaceOpONNX>(place)) {
        return m_editor->is_correct_and_unambiguous_node(op->get_editor_node());
    } else if (const auto input_edge = std::dynamic_pointer_cast<PlaceInputEdgeONNX>(place)) {
        if (auto tensor = std::dynamic_pointer_cast<PlaceInputEdgeONNX>(input_edge->get_source_tensor())) {
            return m_editor->is_correct_tensor_name(tensor->get_names()[0]);
        }
    } else if (const auto output_edge = std::dynamic_pointer_cast<PlaceOutputEdgeONNX>(place)) {
        if (auto tensor = std::dynamic_pointer_cast<PlaceInputEdgeONNX>(output_edge->get_target_tensor())) {
            return m_editor->is_correct_tensor_name(tensor->get_names()[0]);
        }
    }
    return false;
}

void InputModelONNX::override_all_outputs(const std::vector<Place::Ptr>& outputs) {
    std::vector<Place::Ptr> expected_valid_outputs;
    for (const auto& output : outputs) {
        bool is_correct = is_coorect_place(output);
        if (!is_correct)
            NGRAPH_WARN << "Name  " << output->get_names().at(0)
                        << " of output node is not a correct node name. Ignoring this parameter.";
        else
            expected_valid_outputs.push_back(output);
    }

    extract_subgraph({}, expected_valid_outputs);

    NGRAPH_CHECK(std::all_of(std::begin(expected_valid_outputs),
                             std::end(expected_valid_outputs),
                             [](const Place::Ptr& place) {
=======
void InputModel::override_all_outputs(const std::vector<ov::frontend::Place::Ptr>& outputs) {
    extract_subgraph({}, outputs);
    NGRAPH_CHECK(m_editor->model_outputs().size() == outputs.size(),
                 "Unexpected number of outputs after override_all_outputs");
    NGRAPH_CHECK(std::all_of(std::begin(outputs),
                             std::end(outputs),
                             [](const ov::frontend::Place::Ptr& place) {
>>>>>>> 5beb5dca
                                 return place->is_output();
                             }),
                 "Not all provided arguments of override_all_outputs are new outputs of the model");

    const auto current_outputs = get_outputs();
    NGRAPH_CHECK(std::all_of(std::begin(current_outputs),
                             std::end(current_outputs),
                             [&](const Place::Ptr& current_out) {
                                 return std::find_if(std::begin(expected_valid_outputs),
                                                     std::end(expected_valid_outputs),
                                                     [&](const Place::Ptr& expected_out) {
                                                         return expected_out->is_equal(current_out);
                                                     }) != std::end(current_outputs);
                             }),
                 "Some other than expected outputs were created during override_all_outputs");
}

<<<<<<< HEAD
void InputModelONNX::override_all_inputs(const std::vector<Place::Ptr>& inputs) {
    std::vector<Place::Ptr> expected_valid_inputs;
    for (const auto& input : inputs) {
        bool is_correct = is_coorect_place(input);
        if (!is_correct)
            NGRAPH_WARN << "Name  " << input->get_names().at(0)
                        << " of input node is not a correct node name. Ignoring this parameter.";
        else
            expected_valid_inputs.push_back(input);
    }

=======
void InputModel::override_all_inputs(const std::vector<ov::frontend::Place::Ptr>& inputs) {
>>>>>>> 5beb5dca
    const auto outputs_before_extraction = m_editor->model_outputs();
    extract_subgraph({inputs}, {});

    NGRAPH_CHECK(std::equal(std::begin(outputs_before_extraction),
                            std::end(outputs_before_extraction),
                            std::begin(m_editor->model_outputs())),
                 "All outputs should be preserved after override_all_inputs. Provided inputs does "
                 "not satisfy all outputs");

    const auto current_inputs = get_inputs();
    NGRAPH_CHECK(std::all_of(std::begin(current_inputs),
                             std::end(current_inputs),
                             [&](const Place::Ptr& current_in) {
                                 return std::find_if(std::begin(expected_valid_inputs),
                                                     std::end(expected_valid_inputs),
                                                     [&](const Place::Ptr& expected_in) {
                                                         return expected_in->is_equal(current_in);
                                                     }) != std::end(current_inputs);
                             }),
                 "Some other than expected inputs were created during override_all_inputs");
}

void InputModel::extract_subgraph(const std::vector<ov::frontend::Place::Ptr>& inputs,
                                  const std::vector<ov::frontend::Place::Ptr>& outputs) {
    std::vector<onnx_editor::InputEdge> onnx_inputs = convert_place_to_input_edge(inputs);
    std::vector<onnx_editor::OutputEdge> onnx_outputs = convert_place_to_output_edge(outputs);

    m_editor->extract_subgraph(onnx_inputs, onnx_outputs);
}

ov::frontend::Place::Ptr InputModel::add_output(const ov::frontend::Place::Ptr& place) {
    std::string name = place->get_names().at(0);

    const auto& outputs = m_editor->model_outputs();
    const auto& inputs = m_editor->model_inputs();

    auto find_output = std::find(std::begin(outputs), std::end(outputs), name);
    auto find_input = std::find(std::begin(inputs), std::end(inputs), name);

    if (find_input != inputs.end()) {
        return nullptr;
    }

    const auto output_port = place->get_producing_port();

    if (find_output != outputs.end()) {
        return place;
    } else if (const auto tensor = std::dynamic_pointer_cast<PlaceTensor>(place)) {
        auto tensor_name = tensor->get_names()[0];
        auto output_edge = m_editor->find_output_edge(tensor_name);
        m_editor->add_output(output_edge);
    } else if (const auto onnx_output_edge = std::dynamic_pointer_cast<PlaceOutputEdge>(output_port)) {
        NGRAPH_CHECK(onnx_output_edge, "Non-onnx output place was passed.");
        m_editor->add_output(onnx_output_edge->get_output_edge());
    } else {
        return nullptr;
    }

    return std::make_shared<PlaceTensor>(name, m_editor);
}

void InputModel::remove_output(const ov::frontend::Place::Ptr& place) {
    std::string name = place->get_names().at(0);
    std::vector<ov::frontend::Place::Ptr> outputs = get_outputs();
    const auto& output_names = m_editor->model_outputs();

    auto find_output = std::find(output_names.begin(), output_names.end(), name);

    if (find_output != output_names.end()) {
        outputs.erase(std::remove_if(outputs.begin(),
                                     outputs.end(),
                                     [&place](ov::frontend::Place::Ptr const& output) {
                                         return output->is_equal(place);
                                     }),
                      outputs.end());

        extract_subgraph({}, {outputs});
    }
}

void InputModel::cut_and_add_new_input(const ov::frontend::Place::Ptr& place, const std::string& new_name_optional) {
    std::vector<ov::frontend::Place::Ptr> inputs = get_inputs();
    std::vector<ov::frontend::Place::Ptr> outputs = get_outputs();

    if (place->is_input())
        return;

    const auto edge_place = convert_place_to_input_edge({place});
    const auto edge_outputs = convert_place_to_output_edge(outputs);

    if (!edge_place.empty() && !edge_outputs.empty()) {
        m_editor->extract_subgraph(edge_place, edge_outputs, true);

        // change name for newly created input, it is the last entry in get_inputs()
        if (!new_name_optional.empty()) {
            auto new_inputs = get_inputs();
            m_editor->set_tensor_name(new_inputs.back()->get_names().at(0), new_name_optional);
        }
    }
}

void InputModel::set_tensor_value(const ov::frontend::Place::Ptr& place, const void* value) {
    std::map<std::string, std::shared_ptr<ngraph::op::Constant>> map;

    if (const auto var_place = std::dynamic_pointer_cast<PlaceTensor>(place)) {
        auto name = place->get_names().at(0);
        auto p_shape = m_editor->get_tensor_shape(name);
        auto el_type = m_editor->get_input_type(name);

        std::shared_ptr<ngraph::op::Constant> constant =
            ngraph::op::Constant::create(el_type, p_shape.to_shape(), value);

        constant->set_friendly_name(name);
        map.emplace(name, constant);
        m_editor->set_input_values(map);
    }
}

std::vector<onnx_editor::InputEdge> InputModel::convert_place_to_input_edge(
    const std::vector<ov::frontend::Place::Ptr>& inputs) {
    std::vector<onnx_editor::InputEdge> onnx_inputs;
    onnx_inputs.reserve(inputs.size());
    for (const auto& input : inputs) {
        if (const auto input_port = std::dynamic_pointer_cast<PlaceInputEdge>(input)) {
            onnx_inputs.push_back(input_port->get_input_edge());
        } else if (const auto tensor = std::dynamic_pointer_cast<PlaceTensor>(input)) {
            const auto name = tensor->get_names().at(0);
            const auto consumers = m_editor->find_output_consumers(name);
            std::transform(std::begin(consumers),
                           std::end(consumers),
                           std::back_inserter(onnx_inputs),
                           [](const onnx_editor::InputEdge& edge) {
                               return edge;
                           });
        } else if (const auto op = std::dynamic_pointer_cast<PlaceOp>(input)) {
            const auto editor_node = op->get_editor_node();
            const auto op_inputs = m_editor->get_input_ports(editor_node);
            int node_idx = m_editor->get_node_index(editor_node);
            int port_idx = 0;
            std::transform(std::begin(op_inputs),
                           std::end(op_inputs),
                           std::back_inserter(onnx_inputs),
                           [&node_idx, &port_idx](const std::string&) {
                               return onnx_editor::InputEdge{node_idx, port_idx++};
                           });
        }
    }

    return onnx_inputs;
}

std::vector<onnx_editor::OutputEdge> InputModel::convert_place_to_output_edge(
    const std::vector<ov::frontend::Place::Ptr>& outputs) {
    std::vector<onnx_editor::OutputEdge> onnx_outputs;
    onnx_outputs.reserve(outputs.size());
    for (const auto& output : outputs) {
        if (const auto output_port = std::dynamic_pointer_cast<PlaceOutputEdge>(output)) {
            onnx_outputs.push_back(output_port->get_output_edge());
        } else if (const auto tensor = std::dynamic_pointer_cast<PlaceTensor>(output)) {
            const auto output_port = tensor->get_producing_port();
            const auto onnx_output_edge = std::dynamic_pointer_cast<PlaceOutputEdge>(output_port);
            NGRAPH_CHECK(onnx_output_edge, "Non-onnx output place was passed as extraction subgraph argument");
            onnx_outputs.push_back(onnx_output_edge->get_output_edge());
        } else if (const auto op = std::dynamic_pointer_cast<PlaceOp>(output)) {
            const auto editor_node = op->get_editor_node();
            const auto op_outputs = m_editor->get_output_ports(editor_node);
            int node_idx = m_editor->get_node_index(editor_node);
            int port_idx = 0;
            std::transform(std::begin(op_outputs),
                           std::end(op_outputs),
                           std::back_inserter(onnx_outputs),
                           [&node_idx, &port_idx](const std::string&) {
                               return onnx_editor::OutputEdge{node_idx, port_idx++};
                           });
        }
    }

    return onnx_outputs;
}

void InputModel::add_tensor_names(std::shared_ptr<Model>& model) {
    auto model_inputs = model->inputs();
    const auto find_input_by_tensor_name = [&model_inputs](const std::string& name) {
        return std::find_if(std::begin(model_inputs),
                            std::end(model_inputs),
                            [&name](const OutputVector::value_type& input) {
                                return input.get_names().count(name) > 0;
                            });
    };

    for (auto& tensor_names : m_additional_tensor_names) {
        auto it = find_input_by_tensor_name(tensor_names.first);
        // add names only to the tensors which still exist in the converted model
        // multiple graph cuts might have removed some parts of the model which initially required additional names
        if (it != model_inputs.end()) {
            it->add_names(tensor_names.second);
        }
    }
}

void InputModel::reshape_model_inputs(std::shared_ptr<Model>& model) {
    const auto& inputs = model->inputs();
    const auto is_input_name = [&inputs](const std::string& name) {
        return std::find_if(std::begin(inputs), std::end(inputs), [&name](const OutputVector::value_type& input) {
                   return input.get_names().count(name) > 0;
               }) != std::end(inputs);
    };

    // assure that names actually refer to model's inputs
    std::map<std::string, ov::PartialShape> actual_inputs_to_reshape;
    for (const auto& in : m_inputs_to_reshape)
        if (is_input_name(in.first))
            actual_inputs_to_reshape.insert(in);

    if (!actual_inputs_to_reshape.empty())
        model->reshape(actual_inputs_to_reshape);
}<|MERGE_RESOLUTION|>--- conflicted
+++ resolved
@@ -207,8 +207,7 @@
 }
 
 // Editor features
-<<<<<<< HEAD
-bool InputModelONNX::is_coorect_place(const ov::frontend::Place::Ptr& place) const {
+bool InputModel::is_coorect_place(const ov::frontend::Place::Ptr& place) const {
     if (const auto tensor = std::dynamic_pointer_cast<PlaceTensorONNX>(place)) {
         return m_editor->is_correct_tensor_name(tensor->get_names()[0]);
     } else if (const auto op = std::dynamic_pointer_cast<PlaceOpONNX>(place)) {
@@ -225,7 +224,7 @@
     return false;
 }
 
-void InputModelONNX::override_all_outputs(const std::vector<Place::Ptr>& outputs) {
+void InputModel::override_all_outputs(const std::vector<ov::frontend::Place::Ptr>& outputs) {
     std::vector<Place::Ptr> expected_valid_outputs;
     for (const auto& output : outputs) {
         bool is_correct = is_coorect_place(output);
@@ -240,16 +239,7 @@
 
     NGRAPH_CHECK(std::all_of(std::begin(expected_valid_outputs),
                              std::end(expected_valid_outputs),
-                             [](const Place::Ptr& place) {
-=======
-void InputModel::override_all_outputs(const std::vector<ov::frontend::Place::Ptr>& outputs) {
-    extract_subgraph({}, outputs);
-    NGRAPH_CHECK(m_editor->model_outputs().size() == outputs.size(),
-                 "Unexpected number of outputs after override_all_outputs");
-    NGRAPH_CHECK(std::all_of(std::begin(outputs),
-                             std::end(outputs),
                              [](const ov::frontend::Place::Ptr& place) {
->>>>>>> 5beb5dca
                                  return place->is_output();
                              }),
                  "Not all provided arguments of override_all_outputs are new outputs of the model");
@@ -267,8 +257,7 @@
                  "Some other than expected outputs were created during override_all_outputs");
 }
 
-<<<<<<< HEAD
-void InputModelONNX::override_all_inputs(const std::vector<Place::Ptr>& inputs) {
+void InputModel::override_all_inputs(const std::vector<ov::frontend::Place::Ptr>& inputs) {
     std::vector<Place::Ptr> expected_valid_inputs;
     for (const auto& input : inputs) {
         bool is_correct = is_coorect_place(input);
@@ -279,9 +268,6 @@
             expected_valid_inputs.push_back(input);
     }
 
-=======
-void InputModel::override_all_inputs(const std::vector<ov::frontend::Place::Ptr>& inputs) {
->>>>>>> 5beb5dca
     const auto outputs_before_extraction = m_editor->model_outputs();
     extract_subgraph({inputs}, {});
 
