--- conflicted
+++ resolved
@@ -443,13 +443,6 @@
                            });
         }
     }
-<<<<<<< HEAD
-    m_editor->cut_graph_fragment(onnx_inputs, onnx_outputs);
-}
-
-void InputModelONNX::serialize(const std::string& path) const {
-    m_editor->serialize(path);
-=======
 
     return onnx_outputs;
 }
@@ -490,5 +483,8 @@
 
     if (!actual_inputs_to_reshape.empty())
         model->reshape(actual_inputs_to_reshape);
->>>>>>> 8d8ceeb5
+}
+
+void InputModel::serialize(const std::string& path) const {
+    m_editor->serialize(path);
 }