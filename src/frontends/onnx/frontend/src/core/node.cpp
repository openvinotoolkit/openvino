// Copyright (C) 2018-2023 Intel Corporation
// SPDX-License-Identifier: Apache-2.0
//

#include "onnx_import/core/node.hpp"

#include <onnx/onnx_pb.h>

#include "core/attribute.hpp"
#include "core/graph.hpp"
#include "core/tensor.hpp"
#include "onnx_import/core/null_node.hpp"

namespace ngraph {
namespace onnx_import {
class Node::Impl {
public:
    Impl() = delete;

    Impl(const ONNX_NAMESPACE::NodeProto& node_proto, Graph* graph)
        : m_node_proto{&node_proto},
          m_name{node_proto.has_name() ? node_proto.name() : ""},
          m_domain{get_node_domain(node_proto)},
          m_graph{graph},
          m_output_names{std::begin(node_proto.output()), std::end(node_proto.output())} {
        const auto& attributes = node_proto.attribute();
        m_attributes.reserve(attributes.size());
        for (const auto& attr_proto : attributes) {
            m_attributes.emplace_back(attr_proto, m_graph->model_dir(), m_graph->get_mmap_cache());
            const auto& attribute = m_attributes.back();
            if (attribute.is_graph())
                m_subgraphs.insert({attribute.get_name(), std::make_shared<Subgraph>(attribute.get_subgraph(m_graph))});
        }
    }

    Impl(const ONNX_NAMESPACE::NodeProto& node_proto,
         Graph* graph,
         const std::unordered_map<std::string, std::shared_ptr<Subgraph>>& subgraphs)
        : m_node_proto{&node_proto},
          m_name{node_proto.has_name() ? node_proto.name() : ""},
          m_domain{get_node_domain(node_proto)},
          m_graph{graph},
          m_output_names{std::begin(node_proto.output()), std::end(node_proto.output())},
          m_subgraphs(subgraphs) {
        for (const auto& attr_proto : node_proto.attribute()) {
            m_attributes.emplace_back(attr_proto, m_graph->model_dir(), m_graph->get_mmap_cache());
        }
    }

    const std::vector<Attribute>& attributes() const;
    OutputVector get_ng_inputs() const;

    const std::string& domain() const;
    const std::string& op_type() const;
    const std::string& name() const;

    const std::string& description() const;
    const std::vector<std::reference_wrapper<const std::string>>& get_output_names() const;
    const std::string& input(int index) const;
    std::size_t get_inputs_size() const;
    const std::string& output(int index) const;
    std::size_t get_outputs_size() const;

    bool has_attribute(const std::string& name) const;

    bool has_subgraphs() const;
    const std::unordered_map<std::string, std::shared_ptr<Subgraph>>& get_subgraphs() const;

    template <typename T>
    T get_attribute_value(const std::string& name, T default_value) const;

    template <typename T>
    T get_attribute_value(const std::string& name) const;

    template <typename T>
    std::shared_ptr<ov::op::v0::Constant> get_attribute_as_constant(const std::string& name) const;

    template <typename T>
    std::shared_ptr<ov::op::v0::Constant> get_attribute_as_constant(const std::string& name,
                                                                    ov::element::Type type) const;

    template <typename T>
    std::shared_ptr<ov::op::v0::Constant> get_attribute_as_constant(const std::string& name, T default_value) const;

    template <typename T>
    std::shared_ptr<ov::op::v0::Constant> get_attribute_as_constant(const std::string& name,
                                                                    T default_value,
                                                                    ov::element::Type type) const;

    const ONNX_NAMESPACE::NodeProto& node_proto() const;
    Graph* graph() const;

private:
    Subgraph get_subgraph_from_attribute(const std::string& name) const;

    const ONNX_NAMESPACE::NodeProto* m_node_proto;
    std::string m_name;
    std::string m_domain;
    Graph* m_graph;
    std::vector<Attribute> m_attributes;
    std::vector<std::reference_wrapper<const std::string>> m_output_names;
    mutable std::string m_description;

    std::unordered_map<std::string, std::shared_ptr<Subgraph>> m_subgraphs;
};

OPENVINO_SUPPRESS_DEPRECATED_START
const ONNX_NAMESPACE::NodeProto& Node::Impl::node_proto() const {
    return *m_node_proto;
}
Graph* Node::Impl::graph() const {
    return m_graph;
}
const std::vector<Attribute>& Node::Impl::attributes() const {
    return m_attributes;
}
const std::string& Node::Impl::domain() const {
    return m_domain;
}
const std::string& Node::Impl::op_type() const {
    return m_node_proto->op_type();
}
const std::string& Node::Impl::name() const {
    return m_name;
}
const std::vector<std::reference_wrapper<const std::string>>& Node::Impl::get_output_names() const {
    return m_output_names;
}

const std::string& Node::Impl::input(int index) const {
    return m_node_proto->input(index);
}

std::size_t Node::Impl::get_inputs_size() const {
    return m_node_proto->input_size();
}

const std::string& Node::Impl::output(int index) const {
    return m_node_proto->output(index);
}

std::size_t Node::Impl::get_outputs_size() const {
    return m_output_names.size();
}

bool Node::Impl::has_attribute(const std::string& name) const {
    auto it = std::find_if(std::begin(m_attributes), std::end(m_attributes), [&](const Attribute& attribute) {
        return attribute.get_name() == name;
    });
    return it != std::end(m_attributes);
}

Subgraph Node::Impl::get_subgraph_from_attribute(const std::string& name) const {
    auto it = std::find_if(std::begin(m_attributes), std::end(m_attributes), [&](const Attribute& attribute) {
        return attribute.get_name() == name;
    });
    if (it == std::end(m_attributes)) {
        throw error::node::UnknownAttribute{this->name(), name};
    }
    return it->get_subgraph(m_graph);
}

bool Node::Impl::has_subgraphs() const {
    return m_subgraphs.size() > 0;
}

const std::unordered_map<std::string, std::shared_ptr<Subgraph>>& Node::Impl::get_subgraphs() const {
    return m_subgraphs;
}

template <typename T>
T Node::Impl::get_attribute_value(const std::string& name, T default_value) const {
    auto it = std::find_if(std::begin(m_attributes), std::end(m_attributes), [&](const Attribute& attribute) {
        return attribute.get_name() == name;
    });
    if (it == std::end(m_attributes)) {
        return std::forward<T>(default_value);
    }
    return it->template get_value<T>();
}

template <typename T>
T Node::Impl::get_attribute_value(const std::string& name) const {
    auto it = std::find_if(std::begin(m_attributes), std::end(m_attributes), [&](const Attribute& attribute) {
        return attribute.get_name() == name;
    });
    if (it == std::end(m_attributes)) {
        throw error::node::UnknownAttribute{this->name(), name};
    }
    return it->template get_value<T>();
}

template <>
Subgraph Node::Impl::get_attribute_value(const std::string& name) const {
    return get_subgraph_from_attribute(name);
}

template <>
ov::Any Node::get_attribute_value(const std::string& name) const {
    return get_attribute(name).get_any();
}

OutputVector Node::Impl::get_ng_inputs() const {
    OutputVector result;
    for (const auto& name : m_node_proto->input()) {
        if (!name.empty()) {
            result.push_back(m_graph->get_ov_node_from_cache(name));
        } else {
            OPENVINO_SUPPRESS_DEPRECATED_START
            result.push_back(std::make_shared<NullNode>()->output(0));
            OPENVINO_SUPPRESS_DEPRECATED_END
        }
    }
    return result;
}

const std::string& Node::Impl::description() const {
    if (m_description.empty()) {
        if (!name().empty()) {
            m_description = name();
        } else {
            for (std::size_t index = 0; index < m_output_names.size(); ++index) {
                m_description += (index != 0 ? ", " : "") + m_output_names.at(index).get();
            }
        }
    }
    return m_description;
}

template <typename T>
std::shared_ptr<ov::op::v0::Constant> Node::Impl::get_attribute_as_constant(const std::string& name) const {
    const auto value = get_attribute_value<T>(name);
<<<<<<< HEAD
    const element::Type type = ov::element::from<T>();
    return std::make_shared<ov::op::v0::Constant>(type, ov::Shape{}, value);
=======
    const ov::element::Type type = ov::element::from<T>();
    return std::make_shared<ov::op::v0::Constant>(type, Shape{}, value);
>>>>>>> 2b114ab9
}

template <typename T>
std::shared_ptr<ov::op::v0::Constant> Node::Impl::get_attribute_as_constant(const std::string& name,
                                                                            T default_value) const {
    const auto value = get_attribute_value<T>(name, default_value);
<<<<<<< HEAD
    const element::Type type = ov::element::from<T>();
    return std::make_shared<ov::op::v0::Constant>(type, ov::Shape{}, value);
=======
    const ov::element::Type type = ov::element::from<T>();
    return std::make_shared<ov::op::v0::Constant>(type, Shape{}, value);
>>>>>>> 2b114ab9
}

template <typename T>
std::shared_ptr<ov::op::v0::Constant> Node::Impl::get_attribute_as_constant(const std::string& name,
                                                                            T default_value,
                                                                            ov::element::Type type) const {
    const auto value = get_attribute_value<T>(name, default_value);
<<<<<<< HEAD
    return std::make_shared<ov::op::v0::Constant>(type == element::undefined ? ov::element::from<T>() : type,
                                                  ov::Shape{},
=======
    return std::make_shared<ov::op::v0::Constant>(type == ov::element::undefined ? ov::element::from<T>() : type,
                                                  Shape{},
>>>>>>> 2b114ab9
                                                  value);
}

template <typename T>
std::shared_ptr<ov::op::v0::Constant> Node::Impl::get_attribute_as_constant(const std::string& name,
                                                                            ov::element::Type type) const {
    const auto value = get_attribute_value<T>(name);
<<<<<<< HEAD
    return std::make_shared<ov::op::v0::Constant>(type == element::undefined ? ov::element::from<T>() : type,
                                                  ov::Shape{},
=======
    return std::make_shared<ov::op::v0::Constant>(type == ov::element::undefined ? ov::element::from<T>() : type,
                                                  Shape{},
>>>>>>> 2b114ab9
                                                  value);
}

template <>
std::shared_ptr<ov::op::v0::Constant> Node::Impl::get_attribute_as_constant<std::vector<int64_t>>(
    const std::string& name) const {
    const auto value = get_attribute_value<std::vector<int64_t>>(name);
    return ov::op::v0::Constant::create(ov::element::i64, {value.size()}, value);
}

template <>
std::shared_ptr<ov::op::v0::Constant> Node::Impl::get_attribute_as_constant<std::vector<int64_t>>(
    const std::string& name,
    ov::element::Type type) const {
    const auto value = get_attribute_value<std::vector<int64_t>>(name);
    return ov::op::v0::Constant::create(type == ov::element::undefined ? ov::element::i64 : type,
                                        {value.size()},
                                        value);
}

template <>
std::shared_ptr<ov::op::v0::Constant> Node::Impl::get_attribute_as_constant(const std::string& name,
                                                                            std::vector<int64_t> default_value) const {
    const auto value = get_attribute_value<std::vector<int64_t>>(name, default_value);
    return ov::op::v0::Constant::create(ov::element::i64, {value.size()}, value);
}

template <>
std::shared_ptr<ov::op::v0::Constant> Node::Impl::get_attribute_as_constant(const std::string& name,
                                                                            std::vector<int64_t> default_value,
                                                                            ov::element::Type type) const {
    const auto value = get_attribute_value<std::vector<int64_t>>(name, default_value);
    return ov::op::v0::Constant::create(type != ov::element::undefined ? type : ov::element::i64,
                                        {value.size()},
                                        value);
}

Node::Node(const ONNX_NAMESPACE::NodeProto& node_proto, Graph* graph)
    : m_pimpl{new Impl{node_proto, graph}, [](Impl* impl) {
                  delete impl;
              }} {}

Node::Node(Node&& other) noexcept : m_pimpl{std::move(other.m_pimpl)} {}

Node::Node(const Node& other)
    : m_pimpl{new Impl{other.m_pimpl->node_proto(), other.m_pimpl->graph(), other.get_subgraphs()}, [](Impl* impl) {
                  delete impl;
              }} {}

OutputVector Node::get_ng_inputs() const {
    return m_pimpl->get_ng_inputs();
}
const std::string& Node::domain() const {
    return m_pimpl->domain();
}
const std::string& Node::op_type() const {
    return m_pimpl->op_type();
}
const std::string& Node::get_description() const {
    return m_pimpl->description();
}
const std::string& Node::get_name() const {
    return m_pimpl->name();
}
const std::vector<std::reference_wrapper<const std::string>>& Node::get_output_names() const {
    return m_pimpl->get_output_names();
}

const std::string& Node::input(int index) const {
    return m_pimpl->input(index);
}

std::size_t Node::get_inputs_size() const {
    return m_pimpl->get_inputs_size();
}

const std::string& Node::output(int index) const {
    return m_pimpl->output(index);
}

std::size_t Node::get_outputs_size() const {
    return m_pimpl->get_outputs_size();
}

bool Node::has_attribute(const std::string& name) const {
    return m_pimpl->has_attribute(name);
}

bool Node::has_subgraphs() const {
    return m_pimpl->has_subgraphs();
}

const std::unordered_map<std::string, std::shared_ptr<Subgraph>>& Node::get_subgraphs() const {
    return m_pimpl->get_subgraphs();
}

std::vector<std::string> Node::get_attribute_names() const {
    std::vector<std::string> attr_names;
    const auto& node_attributes = m_pimpl->attributes();
    attr_names.reserve(node_attributes.size());
    std::transform(std::begin(node_attributes),
                   std::end(node_attributes),
                   std::back_inserter(attr_names),
                   [](const Attribute& a) {
                       return a.get_name();
                   });
    return attr_names;
}

const Attribute& Node::get_attribute(const std::string& name) const {
    const auto& node_attributes = m_pimpl->attributes();
    auto found_attr = std::find_if(std::begin(node_attributes), std::end(node_attributes), [&name](const Attribute& a) {
        return a.get_name() == name;
    });
    if (found_attr == std::end(node_attributes)) {
        throw error::node::UnknownAttribute{this->get_name(), name};
    }
    return *found_attr;
}
OPENVINO_SUPPRESS_DEPRECATED_END

template <>
float Node::get_attribute_value(const std::string& name, float default_value) const {
    return m_pimpl->template get_attribute_value<float>(name, default_value);
}

template <>
double Node::get_attribute_value(const std::string& name, double default_value) const {
    return m_pimpl->template get_attribute_value<double>(name, default_value);
}

template <>
std::int64_t Node::get_attribute_value(const std::string& name, std::int64_t default_value) const {
    return m_pimpl->template get_attribute_value<std::int64_t>(name, default_value);
}

template <>
std::string Node::get_attribute_value(const std::string& name, std::string default_value) const {
    return m_pimpl->template get_attribute_value<std::string>(name, std::move(default_value));
}

template <>
Tensor Node::get_attribute_value(const std::string& name, Tensor default_value) const {
    return m_pimpl->template get_attribute_value<Tensor>(name, std::move(default_value));
}

template <>
SparseTensor Node::get_attribute_value(const std::string& name, SparseTensor default_value) const {
    return m_pimpl->template get_attribute_value<SparseTensor>(name, std::move(default_value));
}

template <>
Graph Node::get_attribute_value(const std::string& name, Graph default_value) const {
    return m_pimpl->template get_attribute_value<Graph>(name, std::move(default_value));
}

template <>
std::vector<float> Node::get_attribute_value(const std::string& name, std::vector<float> default_value) const {
    return m_pimpl->template get_attribute_value<std::vector<float>>(name, std::move(default_value));
}

template <>
std::vector<double> Node::get_attribute_value(const std::string& name, std::vector<double> default_value) const {
    return m_pimpl->template get_attribute_value<std::vector<double>>(name, std::move(default_value));
}

template <>
std::vector<std::int64_t> Node::get_attribute_value(const std::string& name,
                                                    std::vector<std::int64_t> default_value) const {
    return m_pimpl->template get_attribute_value<std::vector<std::int64_t>>(name, std::move(default_value));
}

template <>
std::vector<std::size_t> Node::get_attribute_value(const std::string& name,
                                                   std::vector<std::size_t> default_value) const {
    return m_pimpl->template get_attribute_value<std::vector<std::size_t>>(name, std::move(default_value));
}

template <>
std::vector<std::string> Node::get_attribute_value(const std::string& name,
                                                   std::vector<std::string> default_value) const {
    return m_pimpl->template get_attribute_value<std::vector<std::string>>(name, std::move(default_value));
}

template <>
std::vector<Tensor> Node::get_attribute_value(const std::string& name, std::vector<Tensor> default_value) const {
    return m_pimpl->template get_attribute_value<std::vector<Tensor>>(name, std::move(default_value));
}

template <>
std::vector<SparseTensor> Node::get_attribute_value(const std::string& name,
                                                    std::vector<SparseTensor> default_value) const {
    return m_pimpl->template get_attribute_value<std::vector<SparseTensor>>(name, std::move(default_value));
}

template <>
std::vector<Graph> Node::get_attribute_value(const std::string& name, std::vector<Graph> default_value) const {
    return m_pimpl->template get_attribute_value<std::vector<Graph>>(name, std::move(default_value));
}

template <>
float Node::get_attribute_value(const std::string& name) const {
    return m_pimpl->template get_attribute_value<float>(name);
}

template <>
double Node::get_attribute_value(const std::string& name) const {
    return m_pimpl->template get_attribute_value<double>(name);
}

template <>
std::int64_t Node::get_attribute_value(const std::string& name) const {
    return m_pimpl->template get_attribute_value<std::int64_t>(name);
}

template <>
std::size_t Node::get_attribute_value(const std::string& name) const {
    return m_pimpl->template get_attribute_value<std::size_t>(name);
}

template <>
std::string Node::get_attribute_value(const std::string& name) const {
    return m_pimpl->template get_attribute_value<std::string>(name);
}

template <>
Tensor Node::get_attribute_value(const std::string& name) const {
    return m_pimpl->template get_attribute_value<Tensor>(name);
}

template <>
SparseTensor Node::get_attribute_value(const std::string& name) const {
    return m_pimpl->template get_attribute_value<SparseTensor>(name);
}

template <>
Subgraph Node::get_attribute_value(const std::string& name) const {
    return m_pimpl->template get_attribute_value<Subgraph>(name);
}

template <>
std::vector<float> Node::get_attribute_value(const std::string& name) const {
    return m_pimpl->template get_attribute_value<std::vector<float>>(name);
}

template <>
std::vector<double> Node::get_attribute_value(const std::string& name) const {
    return m_pimpl->template get_attribute_value<std::vector<double>>(name);
}

template <>
std::vector<std::int64_t> Node::get_attribute_value(const std::string& name) const {
    return m_pimpl->template get_attribute_value<std::vector<std::int64_t>>(name);
}

template <>
std::vector<std::size_t> Node::get_attribute_value(const std::string& name) const {
    return m_pimpl->template get_attribute_value<std::vector<std::size_t>>(name);
}

template <>
std::vector<std::string> Node::get_attribute_value(const std::string& name) const {
    return m_pimpl->template get_attribute_value<std::vector<std::string>>(name);
}

template <>
std::vector<Tensor> Node::get_attribute_value(const std::string& name) const {
    return m_pimpl->template get_attribute_value<std::vector<Tensor>>(name);
}

template <>
std::vector<SparseTensor> Node::get_attribute_value(const std::string& name) const {
    return m_pimpl->template get_attribute_value<std::vector<SparseTensor>>(name);
}

template <>
std::vector<Graph> Node::get_attribute_value(const std::string& name) const {
    return m_pimpl->template get_attribute_value<std::vector<Graph>>(name);
}

template <>
std::shared_ptr<ov::op::v0::Constant> Node::get_attribute_as_constant<float>(const std::string& name) const {
    return m_pimpl->template get_attribute_as_constant<float>(name);
}

template <>
std::shared_ptr<ov::op::v0::Constant> Node::get_attribute_as_constant(const std::string& name,
                                                                      float default_value) const {
    return m_pimpl->template get_attribute_as_constant<float>(name, default_value);
}

template <>
std::shared_ptr<ov::op::v0::Constant> Node::get_attribute_as_constant(const std::string& name,
                                                                      float default_value,
                                                                      ov::element::Type type) const {
    return m_pimpl->template get_attribute_as_constant<float>(name, default_value, std::move(type));
}

template <>
std::shared_ptr<ov::op::v0::Constant> Node::get_attribute_as_constant<float>(const std::string& name,
                                                                             ov::element::Type type) const {
    return m_pimpl->template get_attribute_as_constant<float>(name, std::move(type));
}

template <>
std::shared_ptr<ov::op::v0::Constant> Node::get_attribute_as_constant<double>(const std::string& name) const {
    return m_pimpl->template get_attribute_as_constant<double>(name);
}

template <>
std::shared_ptr<ov::op::v0::Constant> Node::get_attribute_as_constant(const std::string& name,
                                                                      double default_value) const {
    return m_pimpl->template get_attribute_as_constant<double>(name, default_value);
}

template <>
std::shared_ptr<ov::op::v0::Constant> Node::get_attribute_as_constant(const std::string& name,
                                                                      double default_value,
                                                                      ov::element::Type type) const {
    return m_pimpl->template get_attribute_as_constant<double>(name, default_value, std::move(type));
}

template <>
std::shared_ptr<ov::op::v0::Constant> Node::get_attribute_as_constant<double>(const std::string& name,
                                                                              ov::element::Type type) const {
    return m_pimpl->template get_attribute_as_constant<double>(name, std::move(type));
}

template <>
std::shared_ptr<ov::op::v0::Constant> Node::get_attribute_as_constant<int64_t>(const std::string& name) const {
    return m_pimpl->template get_attribute_as_constant<int64_t>(name);
}

template <>
std::shared_ptr<ov::op::v0::Constant> Node::get_attribute_as_constant(const std::string& name,
                                                                      int64_t default_value) const {
    return m_pimpl->template get_attribute_as_constant<int64_t>(name, default_value);
}

template <>
std::shared_ptr<ov::op::v0::Constant> Node::get_attribute_as_constant(const std::string& name,
                                                                      int64_t default_value,
                                                                      ov::element::Type type) const {
    return m_pimpl->template get_attribute_as_constant<int64_t>(name, default_value, std::move(type));
}

template <>
std::shared_ptr<ov::op::v0::Constant> Node::get_attribute_as_constant<int64_t>(const std::string& name,
                                                                               ov::element::Type type) const {
    return m_pimpl->template get_attribute_as_constant<int64_t>(name, std::move(type));
}

template <>
std::shared_ptr<ov::op::v0::Constant> Node::get_attribute_as_constant<std::vector<int64_t>>(
    const std::string& name) const {
    return m_pimpl->template get_attribute_as_constant<std::vector<int64_t>>(name);
}

template <>
std::shared_ptr<ov::op::v0::Constant> Node::get_attribute_as_constant<std::vector<int64_t>>(
    const std::string& name,
    ov::element::Type type) const {
    return m_pimpl->template get_attribute_as_constant<std::vector<int64_t>>(name, std::move(type));
}

template <>
std::shared_ptr<ov::op::v0::Constant> Node::get_attribute_as_constant(const std::string& name,
                                                                      std::vector<int64_t> default_value) const {
    return m_pimpl->template get_attribute_as_constant<std::vector<int64_t>>(name, std::move(default_value));
}

template <>
std::shared_ptr<ov::op::v0::Constant> Node::get_attribute_as_constant(const std::string& name,
                                                                      std::vector<int64_t> default_value,
                                                                      ov::element::Type type) const {
    return m_pimpl->template get_attribute_as_constant<std::vector<int64_t>>(name,
                                                                             std::move(default_value),
                                                                             std::move(type));
}

}  // namespace onnx_import

}  // namespace ngraph<|MERGE_RESOLUTION|>--- conflicted
+++ resolved
@@ -230,26 +230,16 @@
 template <typename T>
 std::shared_ptr<ov::op::v0::Constant> Node::Impl::get_attribute_as_constant(const std::string& name) const {
     const auto value = get_attribute_value<T>(name);
-<<<<<<< HEAD
-    const element::Type type = ov::element::from<T>();
+    const ov::element::Type type = ov::element::from<T>();
     return std::make_shared<ov::op::v0::Constant>(type, ov::Shape{}, value);
-=======
-    const ov::element::Type type = ov::element::from<T>();
-    return std::make_shared<ov::op::v0::Constant>(type, Shape{}, value);
->>>>>>> 2b114ab9
 }
 
 template <typename T>
 std::shared_ptr<ov::op::v0::Constant> Node::Impl::get_attribute_as_constant(const std::string& name,
                                                                             T default_value) const {
     const auto value = get_attribute_value<T>(name, default_value);
-<<<<<<< HEAD
-    const element::Type type = ov::element::from<T>();
+    const ov::element::Type type = ov::element::from<T>();
     return std::make_shared<ov::op::v0::Constant>(type, ov::Shape{}, value);
-=======
-    const ov::element::Type type = ov::element::from<T>();
-    return std::make_shared<ov::op::v0::Constant>(type, Shape{}, value);
->>>>>>> 2b114ab9
 }
 
 template <typename T>
@@ -257,13 +247,8 @@
                                                                             T default_value,
                                                                             ov::element::Type type) const {
     const auto value = get_attribute_value<T>(name, default_value);
-<<<<<<< HEAD
-    return std::make_shared<ov::op::v0::Constant>(type == element::undefined ? ov::element::from<T>() : type,
+    return std::make_shared<ov::op::v0::Constant>(type == ov::element::undefined ? ov::element::from<T>() : type,
                                                   ov::Shape{},
-=======
-    return std::make_shared<ov::op::v0::Constant>(type == ov::element::undefined ? ov::element::from<T>() : type,
-                                                  Shape{},
->>>>>>> 2b114ab9
                                                   value);
 }
 
@@ -271,13 +256,8 @@
 std::shared_ptr<ov::op::v0::Constant> Node::Impl::get_attribute_as_constant(const std::string& name,
                                                                             ov::element::Type type) const {
     const auto value = get_attribute_value<T>(name);
-<<<<<<< HEAD
-    return std::make_shared<ov::op::v0::Constant>(type == element::undefined ? ov::element::from<T>() : type,
+    return std::make_shared<ov::op::v0::Constant>(type == ov::element::undefined ? ov::element::from<T>() : type,
                                                   ov::Shape{},
-=======
-    return std::make_shared<ov::op::v0::Constant>(type == ov::element::undefined ? ov::element::from<T>() : type,
-                                                  Shape{},
->>>>>>> 2b114ab9
                                                   value);
 }
 
