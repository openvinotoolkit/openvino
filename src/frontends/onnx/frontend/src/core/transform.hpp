// Copyright (C) 2018-2023 Intel Corporation
// SPDX-License-Identifier: Apache-2.0
//

#pragma once

#include <onnx/onnx_pb.h>

namespace ngraph {
namespace onnx_import {
namespace transform {

<<<<<<< HEAD
static const std::vector<std::string> onnx_functions_to_expand = {"Bernoulli",
                                                                  "GreaterOrEqual",
                                                                  "LessOrEqual",
=======
static const std::vector<std::string> onnx_functions_to_expand = {"AffineGrid",
                                                                  "Bernoulli",
                                                                  "Celu",
                                                                  "CenterCropPad",
                                                                  "Gelu",
>>>>>>> 7052c23b
                                                                  "NegativeLogLikelihoodLoss",
                                                                  "SoftmaxCrossEntropyLoss",
                                                                  "LayerNormalization"};

/// \brief Replace nodes with expanded body of ONNX functions
///
/// Some ONNX operators are specified as functions, which can be expanded to
/// a subgraph or more primitive operations. This functions modifies the ONNX
/// model by replacing operations of types listed in onnx_functions_to_expand
/// with their expanded subgraphs.
///
/// \param model_proto Protobuf message with ONNX model to transform.
void expand_onnx_functions(ONNX_NAMESPACE::ModelProto& model_proto);

static const std::vector<std::string> legacy_ops_to_fixup = {"DeformableConv2D",
                                                             "DetectionOutput",
                                                             "ExperimentalDetectronDetectionOutput",
                                                             "ExperimentalDetectronGenerateProposalsSingleImage",
                                                             "ExperimentalDetectronGroupNorm",
                                                             "ExperimentalDetectronPriorGridGenerator",
                                                             "ExperimentalDetectronROIFeatureExtractor",
                                                             "ExperimentalDetectronTopKROIs",
                                                             "FakeQuantize",
                                                             "GenerateProposals",
                                                             "GroupNorm",
                                                             "Normalize",
                                                             "PriorBox",
                                                             "PriorBoxClustered",
                                                             "Swish"};

/// \brief Add support for models with custom operators mistakenly registered in
///        "ai.onnx" domain.
///
/// Some legacy models use custom operators (listed in legacy_ops_to_fixup vector) which
/// were registered in the default ONNX domain. This function updates nodes with these
/// operations to use OPENVINO_ONNX_DOMAIN in order to process them correctly
/// in the OpenVINO ONNX Frontend.
///
/// \param model_proto Protobuf message with ONNX model to transform.
void fixup_legacy_operators(ONNX_NAMESPACE::ModelProto& model_proto);

}  // namespace transform
}  // namespace onnx_import
}  // namespace ngraph<|MERGE_RESOLUTION|>--- conflicted
+++ resolved
@@ -10,17 +10,10 @@
 namespace onnx_import {
 namespace transform {
 
-<<<<<<< HEAD
-static const std::vector<std::string> onnx_functions_to_expand = {"Bernoulli",
-                                                                  "GreaterOrEqual",
-                                                                  "LessOrEqual",
-=======
 static const std::vector<std::string> onnx_functions_to_expand = {"AffineGrid",
                                                                   "Bernoulli",
-                                                                  "Celu",
                                                                   "CenterCropPad",
                                                                   "Gelu",
->>>>>>> 7052c23b
                                                                   "NegativeLogLikelihoodLoss",
                                                                   "SoftmaxCrossEntropyLoss",
                                                                   "LayerNormalization"};
