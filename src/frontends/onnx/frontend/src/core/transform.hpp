--- conflicted
+++ resolved
@@ -13,13 +13,8 @@
 
 using ::ONNX_NAMESPACE::ModelProto;
 
-<<<<<<< HEAD
-static const std::vector<std::string> onnx_functions_to_expand = {"AffineGrid", "Bernoulli", "CenterCropPad"};
-=======
 static const std::vector<std::string> onnx_functions_to_expand = {"Bernoulli",
-                                                                  "CenterCropPad",
-                                                                  "SoftmaxCrossEntropyLoss"};
->>>>>>> 0a49c325
+                                                                  "CenterCropPad"};
 
 /// \brief Replace nodes with expanded body of ONNX functions
 ///
