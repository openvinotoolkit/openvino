// Copyright (C) 2018-2023 Intel Corporation
// SPDX-License-Identifier: Apache-2.0
//

#include "utils/arg_min_max_factory.hpp"

#include "openvino/core/validation_util.hpp"
#include "openvino/op/constant.hpp"
#include "openvino/op/convert.hpp"
#include "openvino/op/gather.hpp"
#include "openvino/op/reverse.hpp"
#include "openvino/op/shape_of.hpp"
#include "openvino/op/squeeze.hpp"
#include "openvino/op/subtract.hpp"
#include "openvino/op/topk.hpp"

using namespace ov;
using namespace ov::op;

namespace ngraph {
namespace onnx_import {
namespace utils {
OPENVINO_SUPPRESS_DEPRECATED_START
ArgMinMaxFactory::ArgMinMaxFactory(const Node& node)
    : m_keep_dims{node.get_attribute_value<std::int64_t>("keepdims", 1)},
      m_input_node{node.get_ng_inputs().at(0)},
      m_axis{node.get_attribute_value<std::int64_t>("axis", 0)},
      m_select_last_index{node.get_attribute_value<std::int64_t>("select_last_index", 0)} {}
OPENVINO_SUPPRESS_DEPRECATED_END

std::shared_ptr<ov::Node> ArgMinMaxFactory::make_arg_max() const {
    return make_topk_subgraph(v11::TopK::Mode::MAX);
}

std::shared_ptr<ov::Node> ArgMinMaxFactory::make_arg_min() const {
    return make_topk_subgraph(v11::TopK::Mode::MIN);
}

std::shared_ptr<ov::Node> ArgMinMaxFactory::make_topk_subgraph(v11::TopK::Mode mode) const {
<<<<<<< HEAD
    const auto k_node = v0::Constant::create(element::i64, ov::Shape{}, {1});
=======
    const auto k_node = v0::Constant::create(ov::element::i64, Shape{}, {1});
>>>>>>> 2b114ab9

    if (m_select_last_index == 1) {
        // Example (ArgMin):
        // The goal is to get the index of the last occurrence of the
        // minimum value present in given input tensor.
        //
        // Input:           [1, 2, 1, 3, 4, 4]
        // Expected output: [2]
        //
        // Top-K is always returning the "most-left" result. The trick is to
        // reverse input to find the "most-right" occurrence which is equal to
        // the last occurrence in the original input.
        // reverse = [4, 4, 3, 1, 2, 1]
        //
        // Run TopK on reversed tensor, in the example output with index values
        // is equal to:
        // topk->output(1) = 3
        //
        // Using ShapeOf and Gather on input obtain length of the input tensor
        // along axis, in the example this is equal to:
        // dims_on_axis = 6
        //
        // Now using two Substract ops calculate resulting index:
        // res_index = dims_on_axis - topk->output(1) = 6 - 3 = 3
        // result = res_index - 1 = 3 - 1 = 2

        OPENVINO_SUPPRESS_DEPRECATED_START
        const int64_t normalized_axis =
            ov::normalize_axis(m_input_node.get_node(), m_axis, m_input_node.get_partial_shape().rank());
        OPENVINO_SUPPRESS_DEPRECATED_END

<<<<<<< HEAD
        const auto axis_node = v0::Constant::create(element::i64, ov::Shape{1}, {normalized_axis});
=======
        const auto axis_node = v0::Constant::create(ov::element::i64, Shape{1}, {normalized_axis});
>>>>>>> 2b114ab9
        const auto reverse = std::make_shared<v1::Reverse>(m_input_node, axis_node, v1::Reverse::Mode::INDEX);

        const auto topk = std::make_shared<v11::TopK>(reverse, k_node, normalized_axis, mode, v1::TopK::SortType::NONE);

        const auto data_shape = std::make_shared<v0::ShapeOf>(m_input_node);
        const auto dims_on_axis =
<<<<<<< HEAD
            std::make_shared<v1::Gather>(data_shape, axis_node, v0::Constant::create(element::i64, ov::Shape{}, {0}));
=======
            std::make_shared<v1::Gather>(data_shape, axis_node, v0::Constant::create(ov::element::i64, Shape{}, {0}));
>>>>>>> 2b114ab9

        const auto res_index =
            std::make_shared<v1::Subtract>(dims_on_axis,
                                           std::make_shared<v0::Convert>(topk->output(1), ov::element::i64));
        const auto result =
<<<<<<< HEAD
            std::make_shared<v1::Subtract>(res_index, v0::Constant::create(element::i64, ov::Shape{1}, {1}));

        if (m_keep_dims == 0) {
            const auto axis_to_remove = v0::Constant::create(element::u64, ov::Shape{}, {topk->get_axis()});
=======
            std::make_shared<v1::Subtract>(res_index, v0::Constant::create(ov::element::i64, Shape{1}, {1}));

        if (m_keep_dims == 0) {
            const auto axis_to_remove = v0::Constant::create(ov::element::u64, Shape{}, {topk->get_axis()});
>>>>>>> 2b114ab9

            return std::make_shared<v0::Squeeze>(result, axis_to_remove);
        }

        return result;
    }

    const auto topk = std::make_shared<v11::TopK>(m_input_node, k_node, m_axis, mode, v11::TopK::SortType::NONE);

    const auto result = std::make_shared<v0::Convert>(topk->output(1), ov::element::i64);

    if (m_keep_dims == 0) {
<<<<<<< HEAD
        const auto axis_to_remove = v0::Constant::create(element::u64, ov::Shape{}, {topk->get_axis()});
=======
        const auto axis_to_remove = v0::Constant::create(ov::element::u64, Shape{}, {topk->get_axis()});
>>>>>>> 2b114ab9

        return std::make_shared<v0::Squeeze>(result, axis_to_remove);
    }

    return result;
}
}  // namespace utils
}  // namespace onnx_import
}  // namespace ngraph<|MERGE_RESOLUTION|>--- conflicted
+++ resolved
@@ -37,11 +37,7 @@
 }
 
 std::shared_ptr<ov::Node> ArgMinMaxFactory::make_topk_subgraph(v11::TopK::Mode mode) const {
-<<<<<<< HEAD
-    const auto k_node = v0::Constant::create(element::i64, ov::Shape{}, {1});
-=======
-    const auto k_node = v0::Constant::create(ov::element::i64, Shape{}, {1});
->>>>>>> 2b114ab9
+    const auto k_node = v0::Constant::create(ov::element::i64, ov::Shape{}, {1});
 
     if (m_select_last_index == 1) {
         // Example (ArgMin):
@@ -73,38 +69,25 @@
             ov::normalize_axis(m_input_node.get_node(), m_axis, m_input_node.get_partial_shape().rank());
         OPENVINO_SUPPRESS_DEPRECATED_END
 
-<<<<<<< HEAD
-        const auto axis_node = v0::Constant::create(element::i64, ov::Shape{1}, {normalized_axis});
-=======
-        const auto axis_node = v0::Constant::create(ov::element::i64, Shape{1}, {normalized_axis});
->>>>>>> 2b114ab9
+        const auto axis_node = v0::Constant::create(ov::element::i64, ov::Shape{1}, {normalized_axis});
         const auto reverse = std::make_shared<v1::Reverse>(m_input_node, axis_node, v1::Reverse::Mode::INDEX);
 
         const auto topk = std::make_shared<v11::TopK>(reverse, k_node, normalized_axis, mode, v1::TopK::SortType::NONE);
 
         const auto data_shape = std::make_shared<v0::ShapeOf>(m_input_node);
         const auto dims_on_axis =
-<<<<<<< HEAD
-            std::make_shared<v1::Gather>(data_shape, axis_node, v0::Constant::create(element::i64, ov::Shape{}, {0}));
-=======
-            std::make_shared<v1::Gather>(data_shape, axis_node, v0::Constant::create(ov::element::i64, Shape{}, {0}));
->>>>>>> 2b114ab9
+            std::make_shared<v1::Gather>(data_shape,
+                                         axis_node,
+                                         v0::Constant::create(ov::element::i64, ov::Shape{}, {0}));
 
         const auto res_index =
             std::make_shared<v1::Subtract>(dims_on_axis,
                                            std::make_shared<v0::Convert>(topk->output(1), ov::element::i64));
         const auto result =
-<<<<<<< HEAD
-            std::make_shared<v1::Subtract>(res_index, v0::Constant::create(element::i64, ov::Shape{1}, {1}));
+            std::make_shared<v1::Subtract>(res_index, v0::Constant::create(ov::element::i64, ov::Shape{1}, {1}));
 
         if (m_keep_dims == 0) {
-            const auto axis_to_remove = v0::Constant::create(element::u64, ov::Shape{}, {topk->get_axis()});
-=======
-            std::make_shared<v1::Subtract>(res_index, v0::Constant::create(ov::element::i64, Shape{1}, {1}));
-
-        if (m_keep_dims == 0) {
-            const auto axis_to_remove = v0::Constant::create(ov::element::u64, Shape{}, {topk->get_axis()});
->>>>>>> 2b114ab9
+            const auto axis_to_remove = v0::Constant::create(ov::element::u64, ov::Shape{}, {topk->get_axis()});
 
             return std::make_shared<v0::Squeeze>(result, axis_to_remove);
         }
@@ -117,11 +100,7 @@
     const auto result = std::make_shared<v0::Convert>(topk->output(1), ov::element::i64);
 
     if (m_keep_dims == 0) {
-<<<<<<< HEAD
-        const auto axis_to_remove = v0::Constant::create(element::u64, ov::Shape{}, {topk->get_axis()});
-=======
-        const auto axis_to_remove = v0::Constant::create(ov::element::u64, Shape{}, {topk->get_axis()});
->>>>>>> 2b114ab9
+        const auto axis_to_remove = v0::Constant::create(ov::element::u64, ov::Shape{}, {topk->get_axis()});
 
         return std::make_shared<v0::Squeeze>(result, axis_to_remove);
     }
