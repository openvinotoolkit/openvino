--- conflicted
+++ resolved
@@ -75,13 +75,8 @@
 ///
 /// \return A Constant node representing shifted identity matrix.
 template <typename T = double>
-<<<<<<< HEAD
 std::shared_ptr<ov::op::v0::Constant> shifted_square_identity(const ov::Shape output_shape,
-                                                              const element::Type& output_type,
-=======
-std::shared_ptr<ov::op::v0::Constant> shifted_square_identity(const Shape output_shape,
                                                               const ov::element::Type& output_type,
->>>>>>> 2b114ab9
                                                               const std::int64_t shift) {
     std::vector<T> identity_matrix(shape_size(output_shape), T{0});
     std::int64_t rows = output_shape[0];
@@ -105,13 +100,8 @@
 ///
 /// \return A Constant node representing identity matrix with shape (n, n).
 template <typename T = double>
-<<<<<<< HEAD
-std::shared_ptr<ov::op::v0::Constant> square_identity(const size_t n, const element::Type& type) {
+std::shared_ptr<ov::op::v0::Constant> square_identity(const size_t n, const ov::element::Type& type) {
     return shifted_square_identity(ov::Shape{n, n}, type, 0);
-=======
-std::shared_ptr<ov::op::v0::Constant> square_identity(const size_t n, const ov::element::Type& type) {
-    return shifted_square_identity(Shape{n, n}, type, 0);
->>>>>>> 2b114ab9
 }
 
 /// \brief Performs validation of an input that is expected to be a scalar.
