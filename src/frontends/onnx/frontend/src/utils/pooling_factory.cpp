--- conflicted
+++ resolved
@@ -65,26 +65,6 @@
 OPENVINO_SUPPRESS_DEPRECATED_END
 
 OutputVector PoolingFactory::make_max_pool() const {
-<<<<<<< HEAD
-    return {std::make_shared<ov::op::v1::MaxPool>(m_inputs.at(0),
-                                                  m_strides,
-                                                  m_padding_below,
-                                                  m_padding_above,
-                                                  m_kernel_shape,
-                                                  m_rounding_type,
-                                                  m_auto_pad)};
-}
-
-OutputVector PoolingFactory::make_max_pool_with_indices() const {
-    const auto max_pool = std::make_shared<ov::op::v8::MaxPool>(m_inputs.at(0),
-                                                                m_strides,
-                                                                m_dilations,
-                                                                m_padding_below,
-                                                                m_padding_above,
-                                                                m_kernel_shape,
-                                                                m_rounding_type,
-                                                                m_auto_pad);
-=======
     return {std::make_shared<v1::MaxPool>(m_inputs.at(0),
                                           m_strides,
                                           m_padding_below,
@@ -103,7 +83,6 @@
                                                         m_kernel_shape,
                                                         m_rounding_type,
                                                         m_auto_pad);
->>>>>>> 83192305
     if (m_storage_order == StorageOrder::COLUMN_MAJOR) {
         const auto transposition_axes = transposition_axis_order(m_inputs.at(0).get_partial_shape().rank());
         const auto transposed_indices = std::make_shared<v1::Transpose>(max_pool->output(1), transposition_axes);
