// Copyright (C) 2018-2023 Intel Corporation
// SPDX-License-Identifier: Apache-2.0
//

#include "utils/recurrent.hpp"

#include <cstdint>
#include <cstdlib>
#include <vector>

#include "onnx_import/core/null_node.hpp"
#include "openvino/core/enum_names.hpp"
#include "openvino/op/add.hpp"
#include "openvino/op/broadcast.hpp"
#include "openvino/op/concat.hpp"
#include "openvino/op/constant.hpp"
#include "openvino/op/gather.hpp"
#include "openvino/op/multiply.hpp"
#include "openvino/op/shape_of.hpp"
#include "openvino/util/common_util.hpp"
#include "ov_models/ov_builders/reshape.hpp"
#include "ov_models/ov_builders/split.hpp"

using namespace ov::op;

OPENVINO_SUPPRESS_DEPRECATED_START
namespace ngraph {
namespace onnx_import {
namespace recurrent {
OpInputMap::OpInputMap(const onnx_import::Node& node, std::size_t gates_count) {
    const auto& ng_inputs = node.get_ng_inputs();

    m_map[OpInput::X] = ov::op::util::reorder_axes(ng_inputs.at(0), {1, 0, 2});
    m_map[OpInput::W] = ng_inputs.at(1);
    m_map[OpInput::R] = ng_inputs.at(2);

    const auto x_pshape = m_map[OpInput::X].get_partial_shape();
    const auto w_pshape = m_map[OpInput::W].get_partial_shape();
    const auto r_pshape = m_map[OpInput::R].get_partial_shape();

    // Get dimensions needed for default inputs creation
    auto shape_of_x = std::make_shared<v3::ShapeOf>(m_map[OpInput::X]);
    auto axes = v0::Constant::create(ov::element::i32, ov::Shape{1}, {0});
    auto batch_size_node =
        std::make_shared<v8::Gather>(shape_of_x, v0::Constant::create(ov::element::i32, ov::Shape{1}, {0}), axes);
    auto seq_length_node =
        std::make_shared<v8::Gather>(shape_of_x, v0::Constant::create(ov::element::i32, ov::Shape{1}, {1}), axes);

    auto shape_of_r = std::make_shared<v3::ShapeOf>(m_map[OpInput::R]);
    auto num_directions_node =
        std::make_shared<v8::Gather>(shape_of_r, v0::Constant::create(ov::element::i32, ov::Shape{1}, {0}), axes);
    auto hidden_size_node =
        std::make_shared<v8::Gather>(shape_of_r, v0::Constant::create(ov::element::i32, ov::Shape{1}, {2}), axes);

    // ------ Optional inputs ------
    if (ng_inputs.size() > 3 && !ov::op::util::is_null(ng_inputs.at(3))) {
        auto bias = ng_inputs.at(3);
        auto split_bias = ov::op::util::split(bias, 2, 1);
        m_map[OpInput::B] = std::make_shared<v1::Add>(split_bias.at(0), split_bias.at(1));
    } else {
        auto b_shape = std::make_shared<v0::Concat>(
<<<<<<< HEAD
            OutputVector{num_directions_node,
                         std::make_shared<v1::Multiply>(
                             v0::Constant::create(ov::element::Type_t::i64, ov::Shape{1}, {gates_count}),
                             hidden_size_node)},
=======
            ov::OutputVector{
                num_directions_node,
                std::make_shared<v1::Multiply>(v0::Constant::create(ov::element::Type_t::i64, Shape{1}, {gates_count}),
                                               hidden_size_node)},
>>>>>>> 2a19f9ea
            0);
        m_map[OpInput::B] = std::make_shared<v3::Broadcast>(
            v0::Constant::create(m_map[OpInput::X].get_element_type(), ov::Shape{}, {0}),
            b_shape);
    }
    if (ng_inputs.size() > 4 && !ov::op::util::is_null(ng_inputs.at(4))) {
        m_map[OpInput::SEQ_LENGTHS] = ng_inputs.at(4);
    } else {
        m_map[OpInput::SEQ_LENGTHS] = std::make_shared<v3::Broadcast>(seq_length_node, batch_size_node);
    }
    // The initial value of the hidden.
    if (ng_inputs.size() > 5 && !ov::op::util::is_null(ng_inputs.at(5))) {
        m_map[OpInput::INIT_H] = ov::op::util::reorder_axes(ng_inputs.at(5), {1, 0, 2});
    } else {
        auto init_h_shape =
<<<<<<< HEAD
            std::make_shared<v0::Concat>(OutputVector{batch_size_node, num_directions_node, hidden_size_node}, 0);
        m_map[OpInput::INIT_H] = std::make_shared<v3::Broadcast>(
            v0::Constant::create(m_map[OpInput::X].get_element_type(), ov::Shape{}, {0}),
            init_h_shape);
=======
            std::make_shared<v0::Concat>(ov::OutputVector{batch_size_node, num_directions_node, hidden_size_node}, 0);
        m_map[OpInput::INIT_H] =
            std::make_shared<v3::Broadcast>(v0::Constant::create(m_map[OpInput::X].get_element_type(), Shape{}, {0}),
                                            init_h_shape);
>>>>>>> 2a19f9ea
    }
}

OpInputMap::OpInputMap(container_type&& map) : m_map(std::move(map)) {}

ov::Output<ov::Node>& OpInputMap::at(const OpInput& key) {
    return m_map.at(key);
}
const ov::Output<ov::Node>& OpInputMap::at(const OpInput& key) const {
    return m_map.at(key);
}

// ~~~~~~~~~~~~~~~~~~~~~~~~~~~~ ATTRIBUTES PARSING ~~~~~~~~~~~~~~~~~~~~~~~~~~~~

OpAttributes::OpAttributes(const Node& node)
    : m_hidden_size{node.get_attribute_value<std::int64_t>("hidden_size")},
      m_clip_threshold{node.get_attribute_value<float>("clip", 0.f)}
      // Recurrent Operators which have more activation functions should override
      // this value in constructor of respective Attributes' struct.
      ,
      m_activations{node.get_attribute_value<std::vector<std::string>>("activations", {"tanh"})}
      // Default values for activation functions are same
      // as for corresponding ONNX operator.
      ,
      m_activations_alpha{node.get_attribute_value<std::vector<float>>("activation_alpha", std::vector<float>{})},
      m_activations_beta{node.get_attribute_value<std::vector<float>>("activation_beta", std::vector<float>{})} {
    m_clip_threshold = std::abs(m_clip_threshold);
    std::string direction = ov::util::to_lower(node.get_attribute_value<std::string>("direction", "forward"));
    m_direction = ov::as_enum<ov::op::RecurrentSequenceDirection>(direction);
}

}  // namespace recurrent
}  // namespace onnx_import
}  // namespace ngraph
OPENVINO_SUPPRESS_DEPRECATED_END<|MERGE_RESOLUTION|>--- conflicted
+++ resolved
@@ -59,17 +59,10 @@
         m_map[OpInput::B] = std::make_shared<v1::Add>(split_bias.at(0), split_bias.at(1));
     } else {
         auto b_shape = std::make_shared<v0::Concat>(
-<<<<<<< HEAD
-            OutputVector{num_directions_node,
-                         std::make_shared<v1::Multiply>(
-                             v0::Constant::create(ov::element::Type_t::i64, ov::Shape{1}, {gates_count}),
-                             hidden_size_node)},
-=======
-            ov::OutputVector{
-                num_directions_node,
-                std::make_shared<v1::Multiply>(v0::Constant::create(ov::element::Type_t::i64, Shape{1}, {gates_count}),
-                                               hidden_size_node)},
->>>>>>> 2a19f9ea
+            ov::OutputVector{num_directions_node,
+                             std::make_shared<v1::Multiply>(
+                                 v0::Constant::create(ov::element::Type_t::i64, ov::Shape{1}, {gates_count}),
+                                 hidden_size_node)},
             0);
         m_map[OpInput::B] = std::make_shared<v3::Broadcast>(
             v0::Constant::create(m_map[OpInput::X].get_element_type(), ov::Shape{}, {0}),
@@ -85,17 +78,10 @@
         m_map[OpInput::INIT_H] = ov::op::util::reorder_axes(ng_inputs.at(5), {1, 0, 2});
     } else {
         auto init_h_shape =
-<<<<<<< HEAD
-            std::make_shared<v0::Concat>(OutputVector{batch_size_node, num_directions_node, hidden_size_node}, 0);
+            std::make_shared<v0::Concat>(ov::OutputVector{batch_size_node, num_directions_node, hidden_size_node}, 0);
         m_map[OpInput::INIT_H] = std::make_shared<v3::Broadcast>(
             v0::Constant::create(m_map[OpInput::X].get_element_type(), ov::Shape{}, {0}),
             init_h_shape);
-=======
-            std::make_shared<v0::Concat>(ov::OutputVector{batch_size_node, num_directions_node, hidden_size_node}, 0);
-        m_map[OpInput::INIT_H] =
-            std::make_shared<v3::Broadcast>(v0::Constant::create(m_map[OpInput::X].get_element_type(), Shape{}, {0}),
-                                            init_h_shape);
->>>>>>> 2a19f9ea
     }
 }
 
