--- conflicted
+++ resolved
@@ -40,31 +40,17 @@
 
     // Get dimensions needed for default inputs creation
     auto shape_of_x = std::make_shared<v3::ShapeOf>(m_map[OpInput::X]);
-<<<<<<< HEAD
-    auto axes = v0::Constant::create(element::i32, ov::Shape{1}, {0});
+    auto axes = v0::Constant::create(ov::element::i32, ov::Shape{1}, {0});
     auto batch_size_node =
-        std::make_shared<v8::Gather>(shape_of_x, v0::Constant::create(element::i32, ov::Shape{1}, {0}), axes);
+        std::make_shared<v8::Gather>(shape_of_x, v0::Constant::create(ov::element::i32, ov::Shape{1}, {0}), axes);
     auto seq_length_node =
-        std::make_shared<v8::Gather>(shape_of_x, v0::Constant::create(element::i32, ov::Shape{1}, {1}), axes);
+        std::make_shared<v8::Gather>(shape_of_x, v0::Constant::create(ov::element::i32, ov::Shape{1}, {1}), axes);
 
     auto shape_of_r = std::make_shared<v3::ShapeOf>(m_map[OpInput::R]);
     auto num_directions_node =
-        std::make_shared<v8::Gather>(shape_of_r, v0::Constant::create(element::i32, ov::Shape{1}, {0}), axes);
+        std::make_shared<v8::Gather>(shape_of_r, v0::Constant::create(ov::element::i32, ov::Shape{1}, {0}), axes);
     auto hidden_size_node =
-        std::make_shared<v8::Gather>(shape_of_r, v0::Constant::create(element::i32, ov::Shape{1}, {2}), axes);
-=======
-    auto axes = v0::Constant::create(ov::element::i32, Shape{1}, {0});
-    auto batch_size_node =
-        std::make_shared<v8::Gather>(shape_of_x, v0::Constant::create(ov::element::i32, Shape{1}, {0}), axes);
-    auto seq_length_node =
-        std::make_shared<v8::Gather>(shape_of_x, v0::Constant::create(ov::element::i32, Shape{1}, {1}), axes);
-
-    auto shape_of_r = std::make_shared<v3::ShapeOf>(m_map[OpInput::R]);
-    auto num_directions_node =
-        std::make_shared<v8::Gather>(shape_of_r, v0::Constant::create(ov::element::i32, Shape{1}, {0}), axes);
-    auto hidden_size_node =
-        std::make_shared<v8::Gather>(shape_of_r, v0::Constant::create(ov::element::i32, Shape{1}, {2}), axes);
->>>>>>> 2b114ab9
+        std::make_shared<v8::Gather>(shape_of_r, v0::Constant::create(ov::element::i32, ov::Shape{1}, {2}), axes);
 
     // ------ Optional inputs ------
     if (ng_inputs.size() > 3 && !ov::op::util::is_null(ng_inputs.at(3))) {
@@ -73,14 +59,10 @@
         m_map[OpInput::B] = std::make_shared<v1::Add>(split_bias.at(0), split_bias.at(1));
     } else {
         auto b_shape = std::make_shared<v0::Concat>(
-            OutputVector{
-                num_directions_node,
-<<<<<<< HEAD
-                std::make_shared<v1::Multiply>(v0::Constant::create(element::Type_t::i64, ov::Shape{1}, {gates_count}),
-=======
-                std::make_shared<v1::Multiply>(v0::Constant::create(ov::element::Type_t::i64, Shape{1}, {gates_count}),
->>>>>>> 2b114ab9
-                                               hidden_size_node)},
+            OutputVector{num_directions_node,
+                         std::make_shared<v1::Multiply>(
+                             v0::Constant::create(ov::element::Type_t::i64, ov::Shape{1}, {gates_count}),
+                             hidden_size_node)},
             0);
         m_map[OpInput::B] = std::make_shared<v3::Broadcast>(
             v0::Constant::create(m_map[OpInput::X].get_element_type(), ov::Shape{}, {0}),
