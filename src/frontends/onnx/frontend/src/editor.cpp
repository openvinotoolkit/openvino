--- conflicted
+++ resolved
@@ -356,14 +356,9 @@
     }
 }
 
-<<<<<<< HEAD
-void onnx_editor::ONNXModelEditor::cut_graph_fragment(const std::vector<InputEdge>& inputs,
+void onnx_editor::ONNXModelEditor::extract_subgraph(const std::vector<InputEdge>& inputs,
                                                       const std::vector<OutputEdge>& outputs,
                                                       const bool merge_inputs) {
-=======
-void onnx_editor::ONNXModelEditor::extract_subgraph(const std::vector<InputEdge>& inputs,
-                                                    const std::vector<OutputEdge>& outputs) {
->>>>>>> abee3ea4
     if (inputs.empty() && outputs.empty()) {
         return;
     }
