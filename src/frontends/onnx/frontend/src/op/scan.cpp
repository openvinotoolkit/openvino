--- conflicted
+++ resolved
@@ -48,11 +48,7 @@
     for (int64_t i = 0; i < num_scan_inputs; ++i) {
         const auto in_idx = num_initial_values + i;
         auto axis = scan_input_axes[i];
-<<<<<<< HEAD
-        const auto axis_node = default_opset::Constant::create(ov::element::i64, ov::Shape{1}, {axis});
-=======
-        const auto axis_node = v0::Constant::create(ov::element::i64, Shape{1}, {axis});
->>>>>>> 2a19f9ea
+        const auto axis_node = v0::Constant::create(ov::element::i64, ov::Shape{1}, {axis});
         auto shape = node_inputs[in_idx + in_offset].get_partial_shape();
         if (shape.rank().is_static()) {
             OPENVINO_SUPPRESS_DEPRECATED_START
@@ -75,13 +71,8 @@
     for (size_t i = 0; i < num_scan_outputs; ++i) {
         const auto out_idx = num_initial_values + i;
         const auto axis = scan_output_axes[i];
-<<<<<<< HEAD
-        const auto axis_node = default_opset::Constant::create(ov::element::i64, ov::Shape{1}, {axis});
-        body_outputs[out_idx] = std::make_shared<default_opset::Unsqueeze>(body_outputs[out_idx], axis_node);
-=======
-        const auto axis_node = v0::Constant::create(ov::element::i64, Shape{1}, {axis});
+        const auto axis_node = v0::Constant::create(ov::element::i64, ov::Shape{1}, {axis});
         body_outputs[out_idx] = std::make_shared<v0::Unsqueeze>(body_outputs[out_idx], axis_node);
->>>>>>> 2a19f9ea
     }
 
     // TensorIterator setup
