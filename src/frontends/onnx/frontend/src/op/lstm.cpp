// Copyright (C) 2018-2023 Intel Corporation
// SPDX-License-Identifier: Apache-2.0
//

#include "op/lstm.hpp"

#include "exceptions.hpp"
#include "onnx_import/core/null_node.hpp"
#include "openvino/op/add.hpp"
#include "openvino/op/broadcast.hpp"
#include "openvino/op/concat.hpp"
#include "openvino/op/constant.hpp"
#include "openvino/op/gather.hpp"
#include "openvino/op/lstm_sequence.hpp"
#include "openvino/op/multiply.hpp"
#include "openvino/op/shape_of.hpp"
#include "openvino/util/common_util.hpp"
#include "ov_models/ov_builders/reshape.hpp"
#include "ov_models/ov_builders/split.hpp"

using namespace ov::op;

OPENVINO_SUPPRESS_DEPRECATED_START
namespace ngraph {
namespace onnx_import {
namespace op {
namespace {
// ~~~~~~~~~~~~~~~~~~~~~~~~~~~~ INPUT NODES PARSING ~~~~~~~~~~~~~~~~~~~~~~~~~~~~

enum class LSTMInput {
    LSTM_INPUT_X,
    LSTM_INPUT_W,
    LSTM_INPUT_R,
    LSTM_INPUT_B,
    LSTM_INPUT_SEQ_LENGTHS,
    LSTM_INPUT_INIT_H,
    LSTM_INPUT_INIT_C,
    LSTM_INPUT_P
};

struct LSTMNgInputMap {
    explicit LSTMNgInputMap(const Node& node) {
        const auto& ng_inputs = node.get_ng_inputs();
        // We have input, output, forget and cell gates
        constexpr std::size_t gates_count{4};
        constexpr std::size_t P_gates_count{3};

        // ----- Mandatory inputs ------
        // Packed input sequences.
        // ONNX Shape: [seq_length, batch_size, input_size]
        // OpenVino Shape: [batch_size, seq_length, input_size]
        m_input_map[LSTMInput::LSTM_INPUT_X] = ov::op::util::reorder_axes(ng_inputs.at(0), {1, 0, 2});

        // Weight tensor for the gates.
        // Shape: [num_directions, 4*hidden_size, input_size]
        m_input_map[LSTMInput::LSTM_INPUT_W] =
            ov::op::util::convert_lstm_node_format(ng_inputs.at(1),
                                                   ov::op::util::LSTMWeightsFormat::IOFC,
                                                   ov::op::util::LSTMWeightsFormat::FICO,
                                                   1);

        // The recurrence weight tensor.
        // Shape: [num_directions, 4*hidden_size, hidden_size]
        m_input_map[LSTMInput::LSTM_INPUT_R] =
            ov::op::util::convert_lstm_node_format(ng_inputs.at(2),
                                                   ov::op::util::LSTMWeightsFormat::IOFC,
                                                   ov::op::util::LSTMWeightsFormat::FICO,
                                                   1);

        // Get dimensions needed for default inputs creation
        auto shape_of_x = std::make_shared<v3::ShapeOf>(m_input_map[LSTMInput::LSTM_INPUT_X]);
<<<<<<< HEAD
        auto axes = v0::Constant::create(element::Type_t::i32, ov::Shape{1}, {0});
        auto batch_size_node =
            std::make_shared<v8::Gather>(shape_of_x,
                                         v0::Constant::create(element::Type_t::i32, ov::Shape{1}, {0}),
                                         axes);
        auto seq_length_node =
            std::make_shared<v8::Gather>(shape_of_x,
                                         v0::Constant::create(element::Type_t::i32, ov::Shape{1}, {1}),
=======
        auto axes = v0::Constant::create(ov::element::Type_t::i32, Shape{1}, {0});
        auto batch_size_node =
            std::make_shared<v8::Gather>(shape_of_x,
                                         v0::Constant::create(ov::element::Type_t::i32, Shape{1}, {0}),
                                         axes);
        auto seq_length_node =
            std::make_shared<v8::Gather>(shape_of_x,
                                         v0::Constant::create(ov::element::Type_t::i32, Shape{1}, {1}),
>>>>>>> 2b114ab9
                                         axes);

        auto shape_of_r = std::make_shared<v3::ShapeOf>(m_input_map[LSTMInput::LSTM_INPUT_R]);
        auto num_directions_node =
            std::make_shared<v8::Gather>(shape_of_r,
<<<<<<< HEAD
                                         v0::Constant::create(element::Type_t::i32, ov::Shape{1}, {0}),
                                         axes);
        auto hidden_size_node =
            std::make_shared<v8::Gather>(shape_of_r,
                                         v0::Constant::create(element::Type_t::i32, ov::Shape{1}, {2}),
=======
                                         v0::Constant::create(ov::element::Type_t::i32, Shape{1}, {0}),
                                         axes);
        auto hidden_size_node =
            std::make_shared<v8::Gather>(shape_of_r,
                                         v0::Constant::create(ov::element::Type_t::i32, Shape{1}, {2}),
>>>>>>> 2b114ab9
                                         axes);

        // ------ Optional inputs ------
        // `B` - The bias tensor for input gate.
        // ONNX Shape: [num_directions, 8*hidden_size]
        // OpenVino Shape: [num_directions, 4*hidden_size]
        if (ng_inputs.size() > 3 && !ov::op::util::is_null(ng_inputs.at(3))) {
            auto bias = ng_inputs.at(3);
            auto split_bias = ov::op::util::split(bias, 2, 1);
            m_input_map[LSTMInput::LSTM_INPUT_B] = std::make_shared<v1::Add>(split_bias.at(0), split_bias.at(1));
            m_input_map[LSTMInput::LSTM_INPUT_B] =
                ov::op::util::convert_lstm_node_format(m_input_map[LSTMInput::LSTM_INPUT_B],
                                                       ov::op::util::LSTMWeightsFormat::IOFC,
                                                       ov::op::util::LSTMWeightsFormat::FICO,
                                                       1);
        } else {
            auto b_shape = std::make_shared<v0::Concat>(
                OutputVector{num_directions_node,
                             std::make_shared<v1::Multiply>(
<<<<<<< HEAD
                                 v0::Constant::create(element::Type_t::i64, ov::Shape{1}, {gates_count}),
=======
                                 v0::Constant::create(ov::element::Type_t::i64, Shape{1}, {gates_count}),
>>>>>>> 2b114ab9
                                 hidden_size_node)},
                0);
            m_input_map[LSTMInput::LSTM_INPUT_B] = std::make_shared<v3::Broadcast>(
                v0::Constant::create(m_input_map[LSTMInput::LSTM_INPUT_X].get_element_type(), ov::Shape{}, {0}),
                b_shape);
        }
        // `sequence_lens`- The lengths of the sequences in a batch.
        // Shape: [batch_size]
        if (ng_inputs.size() > 4 && !ov::op::util::is_null(ng_inputs.at(4))) {
            m_input_map[LSTMInput::LSTM_INPUT_SEQ_LENGTHS] = ng_inputs.at(4);
        } else {
            m_input_map[LSTMInput::LSTM_INPUT_SEQ_LENGTHS] =
                std::make_shared<v3::Broadcast>(seq_length_node, batch_size_node);
        }
        // `initial_h` - The initial value of the hidden.
        // ONNX Shape: [num_directions, batch_size, hidden_size]
        // OpenVino Shape: [batch_size, num_directions, hidden_size]
        if (ng_inputs.size() > 5 && !ov::op::util::is_null(ng_inputs.at(5))) {
            m_input_map[LSTMInput::LSTM_INPUT_INIT_H] = ov::op::util::reorder_axes(ng_inputs.at(5), {1, 0, 2});
        } else {
            auto init_h_shape =
                std::make_shared<v0::Concat>(OutputVector{batch_size_node, num_directions_node, hidden_size_node}, 0);
            m_input_map[LSTMInput::LSTM_INPUT_INIT_H] = std::make_shared<v3::Broadcast>(
                v0::Constant::create(m_input_map[LSTMInput::LSTM_INPUT_X].get_element_type(), ov::Shape{}, {0}),
                init_h_shape);
        }
        // `initial_c` - The initial value of the cell.
        // ONNX Shape: [num_directions, batch_size, hidden_size]
        // OpenVino Shape: [batch_size, num_directions, hidden_size]
        if (ng_inputs.size() > 6 && !ov::op::util::is_null(ng_inputs.at(6))) {
            m_input_map[LSTMInput::LSTM_INPUT_INIT_C] = ov::op::util::reorder_axes(ng_inputs.at(6), {1, 0, 2});
        } else {
            auto init_c_shape =
                std::make_shared<v0::Concat>(OutputVector{batch_size_node, num_directions_node, hidden_size_node}, 0);
            m_input_map[LSTMInput::LSTM_INPUT_INIT_C] = std::make_shared<v3::Broadcast>(
                v0::Constant::create(m_input_map[LSTMInput::LSTM_INPUT_X].get_element_type(), ov::Shape{}, {0}),
                init_c_shape);
        }
        // `P` - The weight tensor for peepholes.
        // ONNX Shape: [num_directions, 3*hidden_size]
        // OpenVino Shape: [num_directions, 4*hidden_size]
        if (ng_inputs.size() > 7 && !ov::op::util::is_null(ng_inputs.at(7))) {
            m_input_map[LSTMInput::LSTM_INPUT_P] =
                ov::op::util::convert_lstm_peepholes_format(ng_inputs.at(7),
                                                            ov::op::util::LSTMPeepholesFormat::IOF,
                                                            ov::op::util::LSTMPeepholesFormat::FIO,
                                                            1);
        } else {
            auto p_shape = std::make_shared<v0::Concat>(
                OutputVector{num_directions_node,
                             std::make_shared<v1::Multiply>(
<<<<<<< HEAD
                                 v0::Constant::create(element::Type_t::i64, ov::Shape{1}, {P_gates_count}),
=======
                                 v0::Constant::create(ov::element::Type_t::i64, Shape{1}, {P_gates_count}),
>>>>>>> 2b114ab9
                                 hidden_size_node)},
                0);
            m_input_map[LSTMInput::LSTM_INPUT_P] = std::make_shared<v3::Broadcast>(
                v0::Constant::create(m_input_map[LSTMInput::LSTM_INPUT_X].get_element_type(), ov::Shape{}, {0}),
                p_shape);
            m_input_map[LSTMInput::LSTM_INPUT_P].set_names({"P_blank"});
        }
    }

    ov::Output<ov::Node>& at(const LSTMInput& key) {
        return m_input_map.at(key);
    }
    std::map<LSTMInput, ov::Output<ov::Node>> m_input_map;
};

// ~~~~~~~~~~~~~~~~~~~~~~~~~~~~ ATTRIBUTES PARSING ~~~~~~~~~~~~~~~~~~~~~~~~~~~~
struct LSTMAttributes {
    explicit LSTMAttributes(const Node& node)
        : m_hidden_size{node.get_attribute_value<std::int64_t>("hidden_size")},
          m_clip_threshold{node.get_attribute_value<float>("clip", 0.f)},
          m_activations{node.get_attribute_value<std::vector<std::string>>("activations", {"sigmoid", "tanh", "tanh"})}
          // Default values for activation functions are same as for corresponding
          // ONNX operator.
          ,
          m_activation_alpha{node.get_attribute_value<std::vector<float>>("activation_alpha", std::vector<float>{})},
          m_activation_beta{node.get_attribute_value<std::vector<float>>("activation_beta", std::vector<float>{})},
          m_input_forget{static_cast<bool>(node.get_attribute_value<std::int64_t>("input_forget", 0))} {
        m_clip_threshold = std::abs(m_clip_threshold);
        OPENVINO_SUPPRESS_DEPRECATED_START
        std::string direction = ov::util::to_lower(node.get_attribute_value<std::string>("direction", "forward"));
        OPENVINO_SUPPRESS_DEPRECATED_END

        m_direction = ov::as_enum<ov::op::RecurrentSequenceDirection>(direction);
    }

    ov::op::RecurrentSequenceDirection m_direction;
    std::int64_t m_hidden_size;
    float m_clip_threshold;
    std::vector<std::string> m_activations;
    std::vector<float> m_activation_alpha;
    std::vector<float> m_activation_beta;
    bool m_input_forget;
};

}  // anonymous namespace

namespace set_1 {
OutputVector lstm(const Node& node) {
    LSTMNgInputMap input_map{node};
    LSTMAttributes attributes{node};
    std::shared_ptr<ov::Node> lstm_sequence;

    if ((input_map.at(LSTMInput::LSTM_INPUT_P).get_names() != std::unordered_set<std::string>({"P_blank"})) ||
        (attributes.m_input_forget == true)) {
        lstm_sequence = std::make_shared<ov::op::v0::LSTMSequence>(input_map.at(LSTMInput::LSTM_INPUT_X),
                                                                   input_map.at(LSTMInput::LSTM_INPUT_INIT_H),
                                                                   input_map.at(LSTMInput::LSTM_INPUT_INIT_C),
                                                                   input_map.at(LSTMInput::LSTM_INPUT_SEQ_LENGTHS),
                                                                   input_map.at(LSTMInput::LSTM_INPUT_W),
                                                                   input_map.at(LSTMInput::LSTM_INPUT_R),
                                                                   input_map.at(LSTMInput::LSTM_INPUT_B),
                                                                   input_map.at(LSTMInput::LSTM_INPUT_P),
                                                                   attributes.m_hidden_size,
                                                                   attributes.m_direction,
                                                                   ov::op::LSTMWeightsFormat::FICO,
                                                                   attributes.m_activation_alpha,
                                                                   attributes.m_activation_beta,
                                                                   attributes.m_activations,
                                                                   attributes.m_clip_threshold,
                                                                   attributes.m_input_forget);
    } else {
        lstm_sequence = std::make_shared<v5::LSTMSequence>(input_map.at(LSTMInput::LSTM_INPUT_X),
                                                           input_map.at(LSTMInput::LSTM_INPUT_INIT_H),
                                                           input_map.at(LSTMInput::LSTM_INPUT_INIT_C),
                                                           input_map.at(LSTMInput::LSTM_INPUT_SEQ_LENGTHS),
                                                           input_map.at(LSTMInput::LSTM_INPUT_W),
                                                           input_map.at(LSTMInput::LSTM_INPUT_R),
                                                           input_map.at(LSTMInput::LSTM_INPUT_B),
                                                           attributes.m_hidden_size,
                                                           attributes.m_direction,
                                                           attributes.m_activation_alpha,
                                                           attributes.m_activation_beta,
                                                           attributes.m_activations,
                                                           attributes.m_clip_threshold);
    }

    const auto Y = lstm_sequence->output(0);
    const auto Y_h = lstm_sequence->output(1);
    const auto Y_c = lstm_sequence->output(2);

    return {ov::op::util::reorder_axes(Y, {2, 1, 0, 3}),
            ov::op::util::reorder_axes(Y_h, {1, 0, 2}),
            ov::op::util::reorder_axes(Y_c, {1, 0, 2})};
}
}  // namespace set_1

}  // namespace op

}  // namespace onnx_import

}  // namespace ngraph
OPENVINO_SUPPRESS_DEPRECATED_END<|MERGE_RESOLUTION|>--- conflicted
+++ resolved
@@ -69,43 +69,24 @@
 
         // Get dimensions needed for default inputs creation
         auto shape_of_x = std::make_shared<v3::ShapeOf>(m_input_map[LSTMInput::LSTM_INPUT_X]);
-<<<<<<< HEAD
-        auto axes = v0::Constant::create(element::Type_t::i32, ov::Shape{1}, {0});
+        auto axes = v0::Constant::create(ov::element::Type_t::i32, ov::Shape{1}, {0});
         auto batch_size_node =
             std::make_shared<v8::Gather>(shape_of_x,
-                                         v0::Constant::create(element::Type_t::i32, ov::Shape{1}, {0}),
+                                         v0::Constant::create(ov::element::Type_t::i32, ov::Shape{1}, {0}),
                                          axes);
         auto seq_length_node =
             std::make_shared<v8::Gather>(shape_of_x,
-                                         v0::Constant::create(element::Type_t::i32, ov::Shape{1}, {1}),
-=======
-        auto axes = v0::Constant::create(ov::element::Type_t::i32, Shape{1}, {0});
-        auto batch_size_node =
-            std::make_shared<v8::Gather>(shape_of_x,
-                                         v0::Constant::create(ov::element::Type_t::i32, Shape{1}, {0}),
-                                         axes);
-        auto seq_length_node =
-            std::make_shared<v8::Gather>(shape_of_x,
-                                         v0::Constant::create(ov::element::Type_t::i32, Shape{1}, {1}),
->>>>>>> 2b114ab9
+                                         v0::Constant::create(ov::element::Type_t::i32, ov::Shape{1}, {1}),
                                          axes);
 
         auto shape_of_r = std::make_shared<v3::ShapeOf>(m_input_map[LSTMInput::LSTM_INPUT_R]);
         auto num_directions_node =
             std::make_shared<v8::Gather>(shape_of_r,
-<<<<<<< HEAD
-                                         v0::Constant::create(element::Type_t::i32, ov::Shape{1}, {0}),
+                                         v0::Constant::create(ov::element::Type_t::i32, ov::Shape{1}, {0}),
                                          axes);
         auto hidden_size_node =
             std::make_shared<v8::Gather>(shape_of_r,
-                                         v0::Constant::create(element::Type_t::i32, ov::Shape{1}, {2}),
-=======
-                                         v0::Constant::create(ov::element::Type_t::i32, Shape{1}, {0}),
-                                         axes);
-        auto hidden_size_node =
-            std::make_shared<v8::Gather>(shape_of_r,
-                                         v0::Constant::create(ov::element::Type_t::i32, Shape{1}, {2}),
->>>>>>> 2b114ab9
+                                         v0::Constant::create(ov::element::Type_t::i32, ov::Shape{1}, {2}),
                                          axes);
 
         // ------ Optional inputs ------
@@ -125,11 +106,7 @@
             auto b_shape = std::make_shared<v0::Concat>(
                 OutputVector{num_directions_node,
                              std::make_shared<v1::Multiply>(
-<<<<<<< HEAD
-                                 v0::Constant::create(element::Type_t::i64, ov::Shape{1}, {gates_count}),
-=======
-                                 v0::Constant::create(ov::element::Type_t::i64, Shape{1}, {gates_count}),
->>>>>>> 2b114ab9
+                                 v0::Constant::create(ov::element::Type_t::i64, ov::Shape{1}, {gates_count}),
                                  hidden_size_node)},
                 0);
             m_input_map[LSTMInput::LSTM_INPUT_B] = std::make_shared<v3::Broadcast>(
@@ -181,11 +158,7 @@
             auto p_shape = std::make_shared<v0::Concat>(
                 OutputVector{num_directions_node,
                              std::make_shared<v1::Multiply>(
-<<<<<<< HEAD
-                                 v0::Constant::create(element::Type_t::i64, ov::Shape{1}, {P_gates_count}),
-=======
-                                 v0::Constant::create(ov::element::Type_t::i64, Shape{1}, {P_gates_count}),
->>>>>>> 2b114ab9
+                                 v0::Constant::create(ov::element::Type_t::i64, ov::Shape{1}, {P_gates_count}),
                                  hidden_size_node)},
                 0);
             m_input_map[LSTMInput::LSTM_INPUT_P] = std::make_shared<v3::Broadcast>(
