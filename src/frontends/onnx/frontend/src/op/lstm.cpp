--- conflicted
+++ resolved
@@ -5,13 +5,6 @@
 #include "op/lstm.hpp"
 
 #include "exceptions.hpp"
-<<<<<<< HEAD
-#include "ngraph/enum_names.hpp"
-#include "ngraph/op/util/attr_types.hpp"
-#include "ngraph/shape.hpp"
-#include "onnx_import/core/null_node.hpp"
-#include "openvino/core/type/element_type.hpp"
-=======
 #include "onnx_import/core/null_node.hpp"
 #include "openvino/op/add.hpp"
 #include "openvino/op/broadcast.hpp"
@@ -22,7 +15,6 @@
 #include "openvino/op/multiply.hpp"
 #include "openvino/op/shape_of.hpp"
 #include "openvino/util/common_util.hpp"
->>>>>>> 637920ce
 #include "ov_models/ov_builders/reshape.hpp"
 #include "ov_models/ov_builders/split.hpp"
 
@@ -76,41 +68,26 @@
                                                    1);
 
         // Get dimensions needed for default inputs creation
-<<<<<<< HEAD
-        auto shape_of_x = std::make_shared<default_opset::ShapeOf>(m_input_map[LSTMInput::LSTM_INPUT_X]);
-        auto axes = default_opset::Constant::create(ov::element::Type_t::i32, Shape{1}, {0});
-        auto batch_size_node = std::make_shared<default_opset::Gather>(
-            shape_of_x,
-            default_opset::Constant::create(ov::element::Type_t::i32, Shape{1}, {0}),
-            axes);
-        auto seq_length_node = std::make_shared<default_opset::Gather>(
-            shape_of_x,
-            default_opset::Constant::create(ov::element::Type_t::i32, Shape{1}, {1}),
-            axes);
-
-        auto shape_of_r = std::make_shared<default_opset::ShapeOf>(m_input_map[LSTMInput::LSTM_INPUT_R]);
-        auto num_directions_node = std::make_shared<default_opset::Gather>(
-            shape_of_r,
-            default_opset::Constant::create(ov::element::Type_t::i32, Shape{1}, {0}),
-            axes);
-        auto hidden_size_node = std::make_shared<default_opset::Gather>(
-            shape_of_r,
-            default_opset::Constant::create(ov::element::Type_t::i32, Shape{1}, {2}),
-            axes);
-=======
         auto shape_of_x = std::make_shared<v3::ShapeOf>(m_input_map[LSTMInput::LSTM_INPUT_X]);
-        auto axes = v0::Constant::create(element::Type_t::i32, Shape{1}, {0});
+        auto axes = v0::Constant::create(ov::element::Type_t::i32, Shape{1}, {0});
         auto batch_size_node =
-            std::make_shared<v8::Gather>(shape_of_x, v0::Constant::create(element::Type_t::i32, Shape{1}, {0}), axes);
+            std::make_shared<v8::Gather>(shape_of_x,
+                                         v0::Constant::create(ov::element::Type_t::i32, Shape{1}, {0}),
+                                         axes);
         auto seq_length_node =
-            std::make_shared<v8::Gather>(shape_of_x, v0::Constant::create(element::Type_t::i32, Shape{1}, {1}), axes);
+            std::make_shared<v8::Gather>(shape_of_x,
+                                         v0::Constant::create(ov::element::Type_t::i32, Shape{1}, {1}),
+                                         axes);
 
         auto shape_of_r = std::make_shared<v3::ShapeOf>(m_input_map[LSTMInput::LSTM_INPUT_R]);
         auto num_directions_node =
-            std::make_shared<v8::Gather>(shape_of_r, v0::Constant::create(element::Type_t::i32, Shape{1}, {0}), axes);
+            std::make_shared<v8::Gather>(shape_of_r,
+                                         v0::Constant::create(ov::element::Type_t::i32, Shape{1}, {0}),
+                                         axes);
         auto hidden_size_node =
-            std::make_shared<v8::Gather>(shape_of_r, v0::Constant::create(element::Type_t::i32, Shape{1}, {2}), axes);
->>>>>>> 637920ce
+            std::make_shared<v8::Gather>(shape_of_r,
+                                         v0::Constant::create(ov::element::Type_t::i32, Shape{1}, {2}),
+                                         axes);
 
         // ------ Optional inputs ------
         // `B` - The bias tensor for input gate.
@@ -126,19 +103,11 @@
                                                        ov::op::util::LSTMWeightsFormat::FICO,
                                                        1);
         } else {
-<<<<<<< HEAD
-            auto b_shape = std::make_shared<default_opset::Concat>(
+            auto b_shape = std::make_shared<v0::Concat>(
                 OutputVector{num_directions_node,
-                             std::make_shared<default_opset::Multiply>(
-                                 default_opset::Constant::create(ov::element::Type_t::i64, Shape{1}, {gates_count}),
+                             std::make_shared<v1::Multiply>(
+                                 v0::Constant::create(ov::element::Type_t::i64, Shape{1}, {gates_count}),
                                  hidden_size_node)},
-=======
-            auto b_shape = std::make_shared<v0::Concat>(
-                OutputVector{
-                    num_directions_node,
-                    std::make_shared<v1::Multiply>(v0::Constant::create(element::Type_t::i64, Shape{1}, {gates_count}),
-                                                   hidden_size_node)},
->>>>>>> 637920ce
                 0);
             m_input_map[LSTMInput::LSTM_INPUT_B] = std::make_shared<v3::Broadcast>(
                 v0::Constant::create(m_input_map[LSTMInput::LSTM_INPUT_X].get_element_type(), Shape{}, {0}),
@@ -188,13 +157,8 @@
         } else {
             auto p_shape = std::make_shared<v0::Concat>(
                 OutputVector{num_directions_node,
-<<<<<<< HEAD
-                             std::make_shared<default_opset::Multiply>(
-                                 default_opset::Constant::create(ov::element::Type_t::i64, Shape{1}, {P_gates_count}),
-=======
                              std::make_shared<v1::Multiply>(
-                                 v0::Constant::create(element::Type_t::i64, Shape{1}, {P_gates_count}),
->>>>>>> 637920ce
+                                 v0::Constant::create(ov::element::Type_t::i64, Shape{1}, {P_gates_count}),
                                  hidden_size_node)},
                 0);
             m_input_map[LSTMInput::LSTM_INPUT_P] = std::make_shared<v3::Broadcast>(
