--- conflicted
+++ resolved
@@ -10,10 +10,6 @@
 namespace frontend {
 namespace onnx {
 namespace op {
-<<<<<<< HEAD
-
-=======
->>>>>>> 7a1cd37b
 namespace set_1 {
 ov::OutputVector reduce_log_sum(const ov::frontend::onnx::Node& node);
 }  // namespace set_1
