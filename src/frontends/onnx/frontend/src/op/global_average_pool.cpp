--- conflicted
+++ resolved
@@ -29,15 +29,9 @@
     // Expected spatial dims indexes: [2, 3, 4]
     auto data = node.get_ng_inputs()[0];
 
-<<<<<<< HEAD
-    const auto zero_node = v0::Constant::create(element::i64, ov::Shape{}, {0});
-    const auto one_node = v0::Constant::create(element::i64, ov::Shape{}, {1});
-    const auto two_node = v0::Constant::create(element::i64, ov::Shape{}, {2});
-=======
-    const auto zero_node = v0::Constant::create(ov::element::i64, Shape{}, {0});
-    const auto one_node = v0::Constant::create(ov::element::i64, Shape{}, {1});
-    const auto two_node = v0::Constant::create(ov::element::i64, Shape{}, {2});
->>>>>>> 2b114ab9
+    const auto zero_node = v0::Constant::create(ov::element::i64, ov::Shape{}, {0});
+    const auto one_node = v0::Constant::create(ov::element::i64, ov::Shape{}, {1});
+    const auto two_node = v0::Constant::create(ov::element::i64, ov::Shape{}, {2});
 
     const auto data_shape = std::make_shared<v3::ShapeOf>(data);
     const auto data_rank = std::make_shared<v3::ShapeOf>(data_shape);
