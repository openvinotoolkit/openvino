--- conflicted
+++ resolved
@@ -7,9 +7,6 @@
 #include "exceptions.hpp"
 #include "onnx_import/core/node.hpp"
 #include "openvino/frontend/exception.hpp"
-<<<<<<< HEAD
-#include "openvino/op/prior_box.hpp"
-=======
 #include "openvino/op/constant.hpp"
 #include "openvino/op/prior_box.hpp"
 #include "openvino/op/prior_box_clustered.hpp"
@@ -18,7 +15,6 @@
 #include "openvino/op/unsqueeze.hpp"
 
 using namespace ov::op;
->>>>>>> 83192305
 
 namespace ngraph {
 namespace onnx_import {
@@ -62,15 +58,9 @@
 
     auto axes = v0::Constant::create(element::i64, Shape{1}, std::vector<int64_t>{0});
 
-<<<<<<< HEAD
-    return {std::make_shared<default_opset::Unsqueeze>(
-        std::make_shared<ov::op::v8::PriorBox>(output_shape_slice, image_shape_slice, attrs),
-        axes)};
-=======
     return {
         std::make_shared<v0::Unsqueeze>(std::make_shared<v8::PriorBox>(output_shape_slice, image_shape_slice, attrs),
                                         axes)};
->>>>>>> 83192305
 }
 
 OutputVector prior_box_clustered(const Node& node) {
