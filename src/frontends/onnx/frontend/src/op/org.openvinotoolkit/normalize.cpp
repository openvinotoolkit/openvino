// Copyright (C) 2018-2023 Intel Corporation
// SPDX-License-Identifier: Apache-2.0
//

#include "op/org.openvinotoolkit/normalize.hpp"

#include "openvino/frontend/exception.hpp"
#include "openvino/op/constant.hpp"
#include "openvino/op/multiply.hpp"
#include "openvino/op/normalize_l2.hpp"
#include "openvino/op/reshape.hpp"
#include "openvino/op/util/op_types.hpp"
#include "utils/common.hpp"

using namespace ov::op;

namespace ngraph {
namespace onnx_import {
namespace op {
namespace set_1 {
OutputVector normalize(const Node& node) {
    auto inputs = node.get_ng_inputs();
    FRONT_END_GENERAL_CHECK(inputs.size() == 2, "Invalid number of inputs");

    auto data = inputs[0];
    float eps = node.get_attribute_value<float>("eps", 0);
    int64_t across_spatial = node.get_attribute_value<int64_t>("across_spatial", 0);
    int64_t channel_shared = node.get_attribute_value<int64_t>("channel_shared", 0);

    std::shared_ptr<ov::Node> weights;
    if (channel_shared) {
        FRONT_END_GENERAL_CHECK(ov::op::util::is_constant(inputs[1].get_node()),
                                "Weights input must be a constant if channel_shared is set to 1");
        const auto& shape = inputs[1].get_partial_shape();
        FRONT_END_GENERAL_CHECK(shape.is_static() && shape.rank().get_length() == 1,
                                "Weights rank must be equal to 1 if channel_shared is set to 1");
        weights = inputs[1].get_node_shared_ptr();
    } else {
        std::vector<int64_t> weights_shape{1};
        const auto& data_shape = inputs[0].get_partial_shape();
        if (data_shape[1].is_static()) {
            weights_shape.push_back(data_shape[1].get_length());
        } else {
            weights_shape.push_back(0);
        }
        for (int64_t i = 2; i < data_shape.rank().get_length(); ++i) {
            weights_shape.push_back(1);
        }
<<<<<<< HEAD
        auto new_shape = std::make_shared<v0::Constant>(element::i64, ov::Shape{weights_shape.size()}, weights_shape);
=======
        auto new_shape = std::make_shared<v0::Constant>(ov::element::i64, Shape{weights_shape.size()}, weights_shape);
>>>>>>> 2b114ab9
        weights = std::make_shared<v1::Reshape>(inputs[1], new_shape, true);
    }

    std::shared_ptr<ov::Node> axes;
    if (!across_spatial) {
<<<<<<< HEAD
        axes = std::make_shared<v0::Constant>(element::i64, ov::Shape{1}, std::vector<int64_t>{1});
=======
        axes = std::make_shared<v0::Constant>(ov::element::i64, Shape{1}, std::vector<int64_t>{1});
>>>>>>> 2b114ab9
    } else {
        axes = common::get_monotonic_range_along_node_rank(data, 1);
    }

    return {std::make_shared<v1::Multiply>(std::make_shared<v0::NormalizeL2>(data, axes, eps, ov::op::EpsMode::ADD),
                                           weights)};
}

}  // namespace set_1

}  // namespace op

}  // namespace onnx_import

}  // namespace ngraph<|MERGE_RESOLUTION|>--- conflicted
+++ resolved
@@ -46,21 +46,14 @@
         for (int64_t i = 2; i < data_shape.rank().get_length(); ++i) {
             weights_shape.push_back(1);
         }
-<<<<<<< HEAD
-        auto new_shape = std::make_shared<v0::Constant>(element::i64, ov::Shape{weights_shape.size()}, weights_shape);
-=======
-        auto new_shape = std::make_shared<v0::Constant>(ov::element::i64, Shape{weights_shape.size()}, weights_shape);
->>>>>>> 2b114ab9
+        auto new_shape =
+            std::make_shared<v0::Constant>(ov::element::i64, ov::Shape{weights_shape.size()}, weights_shape);
         weights = std::make_shared<v1::Reshape>(inputs[1], new_shape, true);
     }
 
     std::shared_ptr<ov::Node> axes;
     if (!across_spatial) {
-<<<<<<< HEAD
-        axes = std::make_shared<v0::Constant>(element::i64, ov::Shape{1}, std::vector<int64_t>{1});
-=======
-        axes = std::make_shared<v0::Constant>(ov::element::i64, Shape{1}, std::vector<int64_t>{1});
->>>>>>> 2b114ab9
+        axes = std::make_shared<v0::Constant>(ov::element::i64, ov::Shape{1}, std::vector<int64_t>{1});
     } else {
         axes = common::get_monotonic_range_along_node_rank(data, 1);
     }
