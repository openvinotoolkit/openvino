// Copyright (C) 2018-2023 Intel Corporation
// SPDX-License-Identifier: Apache-2.0
//

#include "op/conv_integer.hpp"

#include "openvino/op/constant.hpp"
#include "openvino/op/convert.hpp"
#include "openvino/op/range.hpp"
#include "openvino/op/shape_of.hpp"
#include "openvino/op/subtract.hpp"
#include "openvino/op/unsqueeze.hpp"
#include "utils/conv_factory.hpp"
#include "utils/convpool.hpp"
#include "utils/reshape.hpp"

using namespace ov::op;

OPENVINO_SUPPRESS_DEPRECATED_START
namespace ngraph {
namespace onnx_import {
namespace {
std::shared_ptr<ov::Node> get_filter_zero_point(const OutputVector& inputs) {
    const auto& original_zero_point =
<<<<<<< HEAD
        (inputs.size() > 3) ? inputs.at(3) : default_opset::Constant::create(ngraph::element::i32, {}, {0});
=======
        (inputs.size() > 3) ? inputs.at(3) : v0::Constant::create(ov::element::i32, {}, {0});
>>>>>>> 3108733d

    const auto filter_zero_point_rank = original_zero_point.get_partial_shape().rank();
    if (filter_zero_point_rank.is_static() && filter_zero_point_rank.get_length() == 0) {
        return std::make_shared<v0::Convert>(original_zero_point, element::i32);
    } else {
        // in case of 1D zero point filter, it has to be unsqueezed to match the data input's rank
        const auto& converted_filter_zero_point = std::make_shared<v0::Convert>(original_zero_point, element::i32);
        const auto& input_shape = std::make_shared<v3::ShapeOf>(inputs.at(0), element::i32);
        const auto& input_rank = std::make_shared<v3::ShapeOf>(input_shape, element::i32);
        const auto& input_rank_scalar = reshape::interpret_as_scalar(input_rank);

<<<<<<< HEAD
        const auto& one_node = default_opset::Constant::create(ngraph::element::i32, {}, {1});
=======
        const auto& one_node = v0::Constant::create(ov::element::i32, {}, {1});
>>>>>>> 3108733d
        const auto& missing_dimensions =
            std::make_shared<v4::Range>(one_node, input_rank_scalar, one_node, element::i32);

        return std::make_shared<v0::Unsqueeze>(converted_filter_zero_point, missing_dimensions);
    }
}
}  // namespace
namespace op {
namespace set_1 {

OutputVector conv_integer(const Node& node) {
    const OutputVector& inputs = node.get_ng_inputs();

    const auto& input = inputs.at(0);
    const auto& filter = inputs.at(1);
<<<<<<< HEAD
    const auto& input_zero_point =
        (inputs.size() > 2) ? inputs.at(2) : default_opset::Constant::create(ngraph::element::i32, {}, {0});
=======
    const auto& input_zero_point = (inputs.size() > 2) ? inputs.at(2) : v0::Constant::create(ov::element::i32, {}, {0});
>>>>>>> 3108733d

    const auto& converted_input = std::make_shared<v0::Convert>(input, element::i32);
    const auto& converted_filter = std::make_shared<v0::Convert>(filter, element::i32);

    const auto& converted_input_zero_point = std::make_shared<v0::Convert>(input_zero_point, element::i32);
    const auto& filter_zero_point = get_filter_zero_point(inputs);

    const auto& shifted_input = std::make_shared<v1::Subtract>(converted_input, converted_input_zero_point);
    const auto& shifted_filter = std::make_shared<v1::Subtract>(converted_filter, filter_zero_point);

    const auto& groups = node.get_attribute_value<int64_t>("group", 1);
    const auto& strides = convpool::get_strides(node);
    const auto& dilations = convpool::get_dilations(node);
    const auto& paddings = convpool::get_pads(node);
    const ov::op::PadType& auto_pad_type = convpool::get_auto_pad(node);
    const auto& padding_below = paddings.first;
    const auto& padding_above = paddings.second;

    const auto conv_node = conv_factory::make_ng_convolution(shifted_input,
                                                             shifted_filter,
                                                             strides,
                                                             dilations,
                                                             padding_below,
                                                             padding_above,
                                                             groups,
                                                             auto_pad_type);

    return {conv_node};
}
}  // namespace set_1
}  // namespace op
}  // namespace onnx_import
}  // namespace ngraph
OPENVINO_SUPPRESS_DEPRECATED_END<|MERGE_RESOLUTION|>--- conflicted
+++ resolved
@@ -22,11 +22,7 @@
 namespace {
 std::shared_ptr<ov::Node> get_filter_zero_point(const OutputVector& inputs) {
     const auto& original_zero_point =
-<<<<<<< HEAD
-        (inputs.size() > 3) ? inputs.at(3) : default_opset::Constant::create(ngraph::element::i32, {}, {0});
-=======
         (inputs.size() > 3) ? inputs.at(3) : v0::Constant::create(ov::element::i32, {}, {0});
->>>>>>> 3108733d
 
     const auto filter_zero_point_rank = original_zero_point.get_partial_shape().rank();
     if (filter_zero_point_rank.is_static() && filter_zero_point_rank.get_length() == 0) {
@@ -38,11 +34,7 @@
         const auto& input_rank = std::make_shared<v3::ShapeOf>(input_shape, element::i32);
         const auto& input_rank_scalar = reshape::interpret_as_scalar(input_rank);
 
-<<<<<<< HEAD
-        const auto& one_node = default_opset::Constant::create(ngraph::element::i32, {}, {1});
-=======
         const auto& one_node = v0::Constant::create(ov::element::i32, {}, {1});
->>>>>>> 3108733d
         const auto& missing_dimensions =
             std::make_shared<v4::Range>(one_node, input_rank_scalar, one_node, element::i32);
 
@@ -58,12 +50,7 @@
 
     const auto& input = inputs.at(0);
     const auto& filter = inputs.at(1);
-<<<<<<< HEAD
-    const auto& input_zero_point =
-        (inputs.size() > 2) ? inputs.at(2) : default_opset::Constant::create(ngraph::element::i32, {}, {0});
-=======
     const auto& input_zero_point = (inputs.size() > 2) ? inputs.at(2) : v0::Constant::create(ov::element::i32, {}, {0});
->>>>>>> 3108733d
 
     const auto& converted_input = std::make_shared<v0::Convert>(input, element::i32);
     const auto& converted_filter = std::make_shared<v0::Convert>(filter, element::i32);
