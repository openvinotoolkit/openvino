--- conflicted
+++ resolved
@@ -20,11 +20,7 @@
     const auto data = node.get_ng_inputs().at(0);
     const double alpha = node.get_attribute_value<double>("alpha", 1.0);
 
-<<<<<<< HEAD
-    const auto alpha_node = default_opset::Constant::create(data.get_element_type(), ov::Shape{}, {alpha});
-=======
-    const auto alpha_node = v0::Constant::create(data.get_element_type(), Shape{}, {alpha});
->>>>>>> cdbaced6
+    const auto alpha_node = v0::Constant::create(data.get_element_type(), ov::Shape{}, {alpha});
 
     const auto data_map =
         std::make_shared<v0::Convert>(std::make_shared<v1::Greater>(data, alpha_node), data.get_element_type());
