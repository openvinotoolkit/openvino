--- conflicted
+++ resolved
@@ -17,11 +17,7 @@
 namespace op {
 namespace set_1 {
 OutputVector softsign(const Node& node) {
-<<<<<<< HEAD
-    return {std::make_shared<ov::opset9::SoftSign>(node.get_ng_inputs().at(0))};
-=======
     return {std::make_shared<ov::op::v9::SoftSign>(node.get_ng_inputs().at(0))};
->>>>>>> f7849319
 }
 }  // namespace set_1
 }  // namespace op
