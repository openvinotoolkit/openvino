// Copyright (C) 2018-2023 Intel Corporation
// SPDX-License-Identifier: Apache-2.0
//

#include "op/size.hpp"

#include <cstdint>
#include <memory>
#include <vector>

#include "default_opset.hpp"
<<<<<<< HEAD
#include "ngraph/type/element_type.hpp"
#include "openvino/core/shape.hpp"
=======
#include "ngraph/shape.hpp"
#include "openvino/core/type/element_type.hpp"
>>>>>>> 2b114ab9

OPENVINO_SUPPRESS_DEPRECATED_START
namespace ngraph {
namespace onnx_import {
namespace op {
namespace set_1 {
OutputVector size(const Node& node) {
    auto data = node.get_ng_inputs().at(0);
<<<<<<< HEAD
    auto axes = default_opset::Constant::create(ngraph::element::i32, ov::Shape{}, {0});
=======
    auto axes = default_opset::Constant::create(ov::element::i32, Shape{}, {0});
>>>>>>> 2b114ab9
    auto input_shape = std::make_shared<default_opset::ShapeOf>(data);
    return {std::make_shared<default_opset::ReduceProd>(input_shape, axes)};
}

}  // namespace set_1

}  // namespace op

}  // namespace onnx_import

}  // namespace ngraph
OPENVINO_SUPPRESS_DEPRECATED_END<|MERGE_RESOLUTION|>--- conflicted
+++ resolved
@@ -9,13 +9,8 @@
 #include <vector>
 
 #include "default_opset.hpp"
-<<<<<<< HEAD
-#include "ngraph/type/element_type.hpp"
 #include "openvino/core/shape.hpp"
-=======
-#include "ngraph/shape.hpp"
 #include "openvino/core/type/element_type.hpp"
->>>>>>> 2b114ab9
 
 OPENVINO_SUPPRESS_DEPRECATED_START
 namespace ngraph {
@@ -24,11 +19,7 @@
 namespace set_1 {
 OutputVector size(const Node& node) {
     auto data = node.get_ng_inputs().at(0);
-<<<<<<< HEAD
-    auto axes = default_opset::Constant::create(ngraph::element::i32, ov::Shape{}, {0});
-=======
-    auto axes = default_opset::Constant::create(ov::element::i32, Shape{}, {0});
->>>>>>> 2b114ab9
+    auto axes = default_opset::Constant::create(ov::element::i32, ov::Shape{}, {0});
     auto input_shape = std::make_shared<default_opset::ShapeOf>(data);
     return {std::make_shared<default_opset::ReduceProd>(input_shape, axes)};
 }
