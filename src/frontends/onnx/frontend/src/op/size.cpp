// Copyright (C) 2018-2023 Intel Corporation
// SPDX-License-Identifier: Apache-2.0
//

#include "op/size.hpp"

#include "openvino/op/constant.hpp"
#include "openvino/op/reduce_prod.hpp"
#include "openvino/op/shape_of.hpp"

<<<<<<< HEAD
#include "default_opset.hpp"
#include "openvino/core/shape.hpp"
#include "openvino/core/type/element_type.hpp"
=======
using namespace ov::op;
>>>>>>> 2a19f9ea

OPENVINO_SUPPRESS_DEPRECATED_START
namespace ngraph {
namespace onnx_import {
namespace op {
namespace set_1 {
ov::OutputVector size(const Node& node) {
    auto data = node.get_ng_inputs().at(0);
<<<<<<< HEAD
    auto axes = default_opset::Constant::create(ov::element::i32, ov::Shape{}, {0});
    auto input_shape = std::make_shared<default_opset::ShapeOf>(data);
    return {std::make_shared<default_opset::ReduceProd>(input_shape, axes)};
=======
    auto axes = v0::Constant::create(ov::element::i32, Shape{}, {0});
    auto input_shape = std::make_shared<v3::ShapeOf>(data);
    return {std::make_shared<v1::ReduceProd>(input_shape, axes)};
>>>>>>> 2a19f9ea
}

}  // namespace set_1

}  // namespace op

}  // namespace onnx_import

}  // namespace ngraph
OPENVINO_SUPPRESS_DEPRECATED_END<|MERGE_RESOLUTION|>--- conflicted
+++ resolved
@@ -4,17 +4,12 @@
 
 #include "op/size.hpp"
 
+#include "openvino/core/shape.hpp"
 #include "openvino/op/constant.hpp"
 #include "openvino/op/reduce_prod.hpp"
 #include "openvino/op/shape_of.hpp"
 
-<<<<<<< HEAD
-#include "default_opset.hpp"
-#include "openvino/core/shape.hpp"
-#include "openvino/core/type/element_type.hpp"
-=======
 using namespace ov::op;
->>>>>>> 2a19f9ea
 
 OPENVINO_SUPPRESS_DEPRECATED_START
 namespace ngraph {
@@ -23,15 +18,9 @@
 namespace set_1 {
 ov::OutputVector size(const Node& node) {
     auto data = node.get_ng_inputs().at(0);
-<<<<<<< HEAD
-    auto axes = default_opset::Constant::create(ov::element::i32, ov::Shape{}, {0});
-    auto input_shape = std::make_shared<default_opset::ShapeOf>(data);
-    return {std::make_shared<default_opset::ReduceProd>(input_shape, axes)};
-=======
-    auto axes = v0::Constant::create(ov::element::i32, Shape{}, {0});
+    auto axes = v0::Constant::create(ov::element::i32, ov::Shape{}, {0});
     auto input_shape = std::make_shared<v3::ShapeOf>(data);
     return {std::make_shared<v1::ReduceProd>(input_shape, axes)};
->>>>>>> 2a19f9ea
 }
 
 }  // namespace set_1
