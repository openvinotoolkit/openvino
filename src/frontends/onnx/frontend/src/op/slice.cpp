// Copyright (C) 2018-2023 Intel Corporation
// SPDX-License-Identifier: Apache-2.0
//

#include "op/slice.hpp"

#include <memory>
#include <vector>

#include "default_opset.hpp"
#include "onnx_import/core/null_node.hpp"
#include "openvino/opsets/opset8.hpp"

OPENVINO_SUPPRESS_DEPRECATED_START
namespace ngraph {
namespace onnx_import {
namespace op {
namespace set_10 {
OutputVector slice(const Node& node) {
    using ov::op::util::is_null;

    OutputVector inputs{node.get_ng_inputs()};
    const auto& data = inputs.at(0);
    const auto& starts = inputs.at(1);
    const auto& ends = inputs.at(2);

    const bool axes_input_provided = inputs.size() >= 4 && !is_null(inputs.at(3));
    const bool steps_input_provided = inputs.size() == 5 && !is_null(inputs.at(4));

    ov::Output<ngraph::Node> steps;
    if (steps_input_provided) {
        steps = inputs.at(4);
    } else {
        const auto& default_step = default_opset::Constant::create(starts.get_element_type(), {1}, {1});
        steps = std::make_shared<default_opset::Broadcast>(
            default_step,
            std::make_shared<default_opset::ShapeOf>(starts, ov::element::i64));
    }

    if (axes_input_provided) {
        const auto axes = inputs.at(3);
        return {std::make_shared<ov::opset8::Slice>(data, starts, ends, steps, axes)};
    } else {
        return {std::make_shared<ov::opset8::Slice>(data, starts, ends, steps)};
    }
}
}  // namespace set_10

namespace set_1 {
OutputVector slice(const Node& node) {
    ov::Output<ngraph::Node> data = node.get_ng_inputs().at(0);
    const auto starts_atr = node.get_attribute_value<std::vector<int64_t>>("starts");
    const auto ends = node.get_attribute_as_constant<std::vector<int64_t>>("ends");

    const auto starts =
<<<<<<< HEAD
        std::make_shared<default_opset::Constant>(element::i64, ov::Shape{starts_atr.size()}, starts_atr);
    auto axes_atr = node.get_attribute_value<std::vector<int64_t>>("axes", std::vector<int64_t>());

    const auto steps = default_opset::Constant::create(element::i64,
                                                       ov::Shape{starts_atr.size()},
=======
        std::make_shared<default_opset::Constant>(ov::element::i64, Shape{starts_atr.size()}, starts_atr);
    auto axes_atr = node.get_attribute_value<std::vector<int64_t>>("axes", std::vector<int64_t>());

    const auto steps = default_opset::Constant::create(ov::element::i64,
                                                       Shape{starts_atr.size()},
>>>>>>> 2b114ab9
                                                       std::vector<int64_t>(starts_atr.size(), 1));

    if (axes_atr.empty()) {
        return {std::make_shared<ov::opset8::Slice>(data, starts, ends, steps)};
    } else {
        const auto& axes =
<<<<<<< HEAD
            std::make_shared<default_opset::Constant>(element::i64, ov::Shape{axes_atr.size()}, axes_atr);
=======
            std::make_shared<default_opset::Constant>(ov::element::i64, Shape{axes_atr.size()}, axes_atr);
>>>>>>> 2b114ab9
        return {std::make_shared<ov::opset8::Slice>(data, starts, ends, steps, axes)};
    }
}
}  // namespace set_1
}  // namespace op
}  // namespace onnx_import
}  // namespace ngraph
OPENVINO_SUPPRESS_DEPRECATED_END<|MERGE_RESOLUTION|>--- conflicted
+++ resolved
@@ -53,30 +53,18 @@
     const auto ends = node.get_attribute_as_constant<std::vector<int64_t>>("ends");
 
     const auto starts =
-<<<<<<< HEAD
-        std::make_shared<default_opset::Constant>(element::i64, ov::Shape{starts_atr.size()}, starts_atr);
-    auto axes_atr = node.get_attribute_value<std::vector<int64_t>>("axes", std::vector<int64_t>());
-
-    const auto steps = default_opset::Constant::create(element::i64,
-                                                       ov::Shape{starts_atr.size()},
-=======
-        std::make_shared<default_opset::Constant>(ov::element::i64, Shape{starts_atr.size()}, starts_atr);
+        std::make_shared<default_opset::Constant>(ov::element::i64, ov::Shape{starts_atr.size()}, starts_atr);
     auto axes_atr = node.get_attribute_value<std::vector<int64_t>>("axes", std::vector<int64_t>());
 
     const auto steps = default_opset::Constant::create(ov::element::i64,
-                                                       Shape{starts_atr.size()},
->>>>>>> 2b114ab9
+                                                       ov::Shape{starts_atr.size()},
                                                        std::vector<int64_t>(starts_atr.size(), 1));
 
     if (axes_atr.empty()) {
         return {std::make_shared<ov::opset8::Slice>(data, starts, ends, steps)};
     } else {
         const auto& axes =
-<<<<<<< HEAD
-            std::make_shared<default_opset::Constant>(element::i64, ov::Shape{axes_atr.size()}, axes_atr);
-=======
-            std::make_shared<default_opset::Constant>(ov::element::i64, Shape{axes_atr.size()}, axes_atr);
->>>>>>> 2b114ab9
+            std::make_shared<default_opset::Constant>(ov::element::i64, ov::Shape{axes_atr.size()}, axes_atr);
         return {std::make_shared<ov::opset8::Slice>(data, starts, ends, steps, axes)};
     }
 }
