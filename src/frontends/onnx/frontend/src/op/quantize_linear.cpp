--- conflicted
+++ resolved
@@ -5,13 +5,6 @@
 #include "op/quantize_linear.hpp"
 
 #include "exceptions.hpp"
-<<<<<<< HEAD
-#include "ngraph/axis_set.hpp"
-#include "ngraph/shape.hpp"
-#include "ngraph/validation_util.hpp"
-#include "openvino/core/type/element_type.hpp"
-=======
->>>>>>> db24bab9
 #include "openvino/frontend/exception.hpp"
 #include "openvino/op/constant.hpp"
 #include "openvino/op/convert.hpp"
@@ -34,11 +27,7 @@
     if (inputs.size() > 2) {
         return inputs.at(2);
     } else {
-<<<<<<< HEAD
-        return std::make_shared<default_opset::Constant>(ov::element::u8, Shape{1}, std::uint8_t(0));
-=======
-        return std::make_shared<v0::Constant>(element::u8, Shape{1}, std::uint8_t(0));
->>>>>>> db24bab9
+        return std::make_shared<v0::Constant>(ov::element::u8, Shape{1}, std::uint8_t(0));
     }
 }
 
@@ -55,13 +44,8 @@
 ov::Output<ov::Node> validate_scale(const Node& onnx_node, const ov::Output<ov::Node>& y_scale) {
     const auto& y_scale_et = y_scale.get_element_type();
     CHECK_VALID_NODE(onnx_node, y_scale_et.is_static(), "\"y_scale\" input data type must be static.");
-<<<<<<< HEAD
     if (y_scale_et != ov::element::f32) {
-        return std::make_shared<default_opset::Convert>(y_scale, ov::element::f32);
-=======
-    if (y_scale_et != element::f32) {
-        return std::make_shared<v0::Convert>(y_scale, element::f32);
->>>>>>> db24bab9
+        return std::make_shared<v0::Convert>(y_scale, ov::element::f32);
     }
     return y_scale;
 }
@@ -70,66 +54,36 @@
     const auto& data_et = data.get_element_type();
     CHECK_VALID_NODE(onnx_node, data_et.is_static(), "\"x\" input data type must be static.");
 
-<<<<<<< HEAD
     if (data_et != ov::element::f32) {
-        return std::make_shared<default_opset::Convert>(data, ov::element::f32);
-=======
-    if (data_et != element::f32) {
-        return std::make_shared<v0::Convert>(data, element::f32);
->>>>>>> db24bab9
+        return std::make_shared<v0::Convert>(data, ov::element::f32);
     }
     return data;
 }
 
-<<<<<<< HEAD
-std::tuple<std::shared_ptr<ngraph::Node>, std::shared_ptr<ngraph::Node>> get_output_bands(
+std::tuple<std::shared_ptr<ov::Node>, std::shared_ptr<ov::Node>> get_output_bands(
     const ov::element::Type& destination_type,
     const ov::element::Type& data_type) {
-    std::shared_ptr<ngraph::Node> output_low;
-    std::shared_ptr<ngraph::Node> output_high;
-=======
-std::tuple<std::shared_ptr<ov::Node>, std::shared_ptr<ov::Node>> get_output_bands(const element::Type& destination_type,
-                                                                                  const element::Type& data_type) {
     std::shared_ptr<ov::Node> output_low;
     std::shared_ptr<ov::Node> output_high;
->>>>>>> db24bab9
 
     // These values could be used in a ConvertQuantizeDequantize transformation and
     // should be aligned
     switch (destination_type) {
-<<<<<<< HEAD
     case ov::element::i8:
-        output_low = std::make_shared<default_opset::Constant>(data_type, Shape{1}, -128);
-        output_high = std::make_shared<default_opset::Constant>(data_type, Shape{1}, 127);
-        break;
-    case ov::element::u8:
-        output_low = std::make_shared<default_opset::Constant>(data_type, Shape{1}, 0);
-        output_high = std::make_shared<default_opset::Constant>(data_type, Shape{1}, 255);
-        break;
-    case ov::element::i16:
-        output_low = std::make_shared<default_opset::Constant>(data_type, Shape{1}, -32768);
-        output_high = std::make_shared<default_opset::Constant>(data_type, Shape{1}, 32767);
-        break;
-    case ov::element::u16:
-        output_low = std::make_shared<default_opset::Constant>(data_type, Shape{1}, 0);
-        output_high = std::make_shared<default_opset::Constant>(data_type, Shape{1}, 65535);
-=======
-    case element::i8:
         output_low = std::make_shared<v0::Constant>(data_type, Shape{1}, -128);
         output_high = std::make_shared<v0::Constant>(data_type, Shape{1}, 127);
         break;
-    case element::u8:
+    case ov::element::u8:
         output_low = std::make_shared<v0::Constant>(data_type, Shape{1}, 0);
         output_high = std::make_shared<v0::Constant>(data_type, Shape{1}, 255);
         break;
-    case element::i16:
+    case ov::element::i16:
         output_low = std::make_shared<v0::Constant>(data_type, Shape{1}, -32768);
         output_high = std::make_shared<v0::Constant>(data_type, Shape{1}, 32767);
         break;
-    case element::u16:
+    case ov::element::u16:
         output_low = std::make_shared<v0::Constant>(data_type, Shape{1}, 0);
         output_high = std::make_shared<v0::Constant>(data_type, Shape{1}, 65535);
->>>>>>> db24bab9
         break;
     default:
         OPENVINO_THROW("Unsupported element type for QuantizeLinear");
@@ -139,37 +93,18 @@
     return std::make_tuple(output_low, output_high);
 }
 
-<<<<<<< HEAD
-std::tuple<std::shared_ptr<ngraph::Node>, std::shared_ptr<ngraph::Node>> get_input_bands(
-    const Output<ngraph::Node>& y_scale,
-    const Output<ngraph::Node>& y_zero_point,
-    const std::shared_ptr<ngraph::Node>& output_low,
-    const std::shared_ptr<ngraph::Node>& output_high,
-    const ov::element::Type& data_type) {
-    std::shared_ptr<ngraph::Node> input_low;
-    std::shared_ptr<ngraph::Node> input_high;
-    const auto& zero_point = std::make_shared<default_opset::Convert>(y_zero_point, data_type);
-
-    input_low =
-        std::make_shared<default_opset::Multiply>(y_scale,
-                                                  std::make_shared<default_opset::Subtract>(output_low, zero_point));
-    OPENVINO_SUPPRESS_DEPRECATED_START
-    if (auto constant = ov::get_constant_from_source(input_low)) {
-        OPENVINO_SUPPRESS_DEPRECATED_END
-=======
 std::tuple<std::shared_ptr<ov::Node>, std::shared_ptr<ov::Node>> get_input_bands(
     const ov::Output<ov::Node>& y_scale,
     const ov::Output<ov::Node>& y_zero_point,
     const std::shared_ptr<ov::Node>& output_low,
     const std::shared_ptr<ov::Node>& output_high,
-    const element::Type& data_type) {
+    const ov::element::Type& data_type) {
     std::shared_ptr<ov::Node> input_low;
     std::shared_ptr<ov::Node> input_high;
     const auto& zero_point = std::make_shared<v0::Convert>(y_zero_point, data_type);
 
     input_low = std::make_shared<v1::Multiply>(y_scale, std::make_shared<v1::Subtract>(output_low, zero_point));
     if (auto constant = ov::util::get_constant_from_source(input_low)) {
->>>>>>> db24bab9
         input_low = constant;
     }
     input_high = std::make_shared<v1::Multiply>(y_scale, std::make_shared<v1::Subtract>(output_high, zero_point));
@@ -180,19 +115,11 @@
     return std::make_tuple(input_low, input_high);
 }
 }  // namespace
-<<<<<<< HEAD
-std::shared_ptr<ngraph::Node> make_fake_quantize(const Output<ngraph::Node>& y_scale,
-                                                 const Output<ngraph::Node>& y_zero_point,
-                                                 const Output<ngraph::Node>& data) {
-    const ov::element::Type& destination_type = y_zero_point.get_element_type();
-    const ov::element::Type& data_type = data.get_element_type();
-=======
 std::shared_ptr<ov::Node> make_fake_quantize(const ov::Output<ov::Node>& y_scale,
                                              const ov::Output<ov::Node>& y_zero_point,
                                              const ov::Output<ov::Node>& data) {
-    const element::Type& destination_type = y_zero_point.get_element_type();
-    const element::Type& data_type = data.get_element_type();
->>>>>>> db24bab9
+    const ov::element::Type& destination_type = y_zero_point.get_element_type();
+    const ov::element::Type& data_type = data.get_element_type();
 
     std::shared_ptr<ov::Node> output_low;
     std::shared_ptr<ov::Node> output_high;
