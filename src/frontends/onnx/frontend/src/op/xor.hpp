--- conflicted
+++ resolved
@@ -14,11 +14,7 @@
 namespace onnx_import {
 namespace op {
 namespace set_1 {
-<<<<<<< HEAD
-inline OutputVector logical_xor(const Node& node) {
-=======
 inline ov::OutputVector logical_xor(const Node& node) {
->>>>>>> 3b267783
     return {std::make_shared<default_opset::LogicalXor>(node.get_ng_inputs().at(0),
                                                         node.get_ng_inputs().at(1),
                                                         ov::op::AutoBroadcastSpec(ov::op::AutoBroadcastType::NUMPY))};
