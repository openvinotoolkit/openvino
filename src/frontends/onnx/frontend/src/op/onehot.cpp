--- conflicted
+++ resolved
@@ -17,17 +17,10 @@
 namespace onnx_import {
 namespace op {
 namespace set_1 {
-<<<<<<< HEAD
 ov::OutputVector onehot(const Node& node) {
     ov::OutputVector inputs{node.get_ng_inputs()};
-    auto indices = std::make_shared<v0::Convert>(inputs.at(0), element::i64);
-    auto depth = std::make_shared<v0::Convert>(reshape::interpret_as_scalar(inputs.at(1)), element::i64);
-=======
-OutputVector onehot(const Node& node) {
-    OutputVector inputs{node.get_ng_inputs()};
     auto indices = std::make_shared<v0::Convert>(inputs.at(0), ov::element::i64);
     auto depth = std::make_shared<v0::Convert>(reshape::interpret_as_scalar(inputs.at(1)), ov::element::i64);
->>>>>>> aefe19ca
     // Rank 1 tensor containing exactly two elements: [off_value, on_value]
     auto values = inputs.at(2);
     auto split_axis = v0::Constant::create(ov::element::i64, {}, {0});
