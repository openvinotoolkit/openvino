// Copyright (C) 2018-2023 Intel Corporation
// SPDX-License-Identifier: Apache-2.0
//

#include "op/compress.hpp"

#include "openvino/op/constant.hpp"
#include "openvino/op/gather.hpp"
#include "openvino/op/non_zero.hpp"
#include "openvino/op/squeeze.hpp"
#include "ov_models/ov_builders/reshape.hpp"

using namespace ov::op;

OPENVINO_SUPPRESS_DEPRECATED_START
namespace ngraph {
namespace onnx_import {
namespace op {
namespace set_1 {
OutputVector compress(const Node& node) {
    auto data = node.get_ng_inputs().at(0);
    auto condition = node.get_ng_inputs().at(1);

    int64_t axis = 0;
    if (node.has_attribute("axis")) {
        axis = node.get_attribute_value<int64_t>("axis");
    } else {
        data = std::make_shared<v0::Squeeze>(ov::op::util::flatten(data, static_cast<int>(axis)));
        data = std::make_shared<v0::Squeeze>(ov::op::util::flatten(data, static_cast<int>(axis)));
        data = std::make_shared<v0::Squeeze>(ov::op::util::flatten(data, static_cast<int>(axis)));
    }
<<<<<<< HEAD
    auto axis_node = v0::Constant::create(element::i64, ov::Shape{}, {axis});
    auto zero_node = v0::Constant::create(element::i64, ov::Shape{}, {0});
=======
    auto axis_node = v0::Constant::create(ov::element::i64, Shape{}, {axis});
    auto zero_node = v0::Constant::create(ov::element::i64, Shape{}, {0});
>>>>>>> 2b114ab9
    auto result =
        std::make_shared<v8::Gather>(data,
                                     std::make_shared<v0::Squeeze>(std::make_shared<v3::NonZero>(condition), zero_node),
                                     axis_node);

    return {result};
}
}  // namespace set_1

}  // namespace op

}  // namespace onnx_import

}  // namespace ngraph
OPENVINO_SUPPRESS_DEPRECATED_END<|MERGE_RESOLUTION|>--- conflicted
+++ resolved
@@ -29,13 +29,8 @@
         data = std::make_shared<v0::Squeeze>(ov::op::util::flatten(data, static_cast<int>(axis)));
         data = std::make_shared<v0::Squeeze>(ov::op::util::flatten(data, static_cast<int>(axis)));
     }
-<<<<<<< HEAD
-    auto axis_node = v0::Constant::create(element::i64, ov::Shape{}, {axis});
-    auto zero_node = v0::Constant::create(element::i64, ov::Shape{}, {0});
-=======
-    auto axis_node = v0::Constant::create(ov::element::i64, Shape{}, {axis});
-    auto zero_node = v0::Constant::create(ov::element::i64, Shape{}, {0});
->>>>>>> 2b114ab9
+    auto axis_node = v0::Constant::create(ov::element::i64, ov::Shape{}, {axis});
+    auto zero_node = v0::Constant::create(ov::element::i64, ov::Shape{}, {0});
     auto result =
         std::make_shared<v8::Gather>(data,
                                      std::make_shared<v0::Squeeze>(std::make_shared<v3::NonZero>(condition), zero_node),
