--- conflicted
+++ resolved
@@ -164,7 +164,6 @@
 }
 }  // namespace set_1
 
-<<<<<<< HEAD
 namespace set_11 {
 ov::OutputVector reduce_l2(const Node& node) {
     return {make_ng_reduction_op<v4::ReduceL2>(node, node.get_ov_inputs().at(0))};
@@ -178,31 +177,13 @@
 
 ov::OutputVector reduce_l2(const Node& node) {
     return {make_ng_reduction_op<v4::ReduceL2>(node, node.get_ov_inputs().at(0))};
-=======
-/*
-    Opset 11 is skipped because there are no significant difference between opset1 and opset 11.
-    Found difference is:
-    1. Operations (except ReduceMin and ReduceMax) are lost mention of zero-rank input behavior
-       from their description. We assume it shouldn't be worse than opset 1.
-    2. Opset 11 introduced requirement for axes values to be in a range [-r, r-1] where r = rank(data)
-       Same time Reduce* operations in OpenVINO has same requirement from first version
-*/
-
-namespace set_13 {
-ov::OutputVector reduce_sum(const ov::frontend::onnx::Node& node) {
-    return {make_ov_reduction_op<v1::ReduceSum>(node, node.get_ov_inputs().at(0), supported_types_v2, false)};
->>>>>>> 7a1cd37b
 }
 }  // namespace set_13
 
 namespace set_18 {
-<<<<<<< HEAD
 ov::OutputVector reduce_l2(const ov::frontend::onnx::Node& node) {
     return {make_ng_reduction_op<v4::ReduceL2>(node, node.get_ov_inputs().at(0))};
 }
-=======
-// Placeholder
->>>>>>> 7a1cd37b
 }  // namespace set_18
 }  // namespace op
 }  // namespace onnx
