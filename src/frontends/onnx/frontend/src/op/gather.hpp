// Copyright (C) 2018-2023 Intel Corporation
// SPDX-License-Identifier: Apache-2.0
//

#pragma once

#include "openvino/core/deprecated.hpp"
OPENVINO_SUPPRESS_DEPRECATED_START

#include <memory>

#include "ngraph/node.hpp"
#include "ngraph/validation_util.hpp"
#include "onnx_import/core/node.hpp"
<<<<<<< HEAD
#include "openvino/opsets/opset8.hpp"
=======
#include "openvino/op/gather.hpp"
>>>>>>> f7849319

namespace ngraph {
namespace onnx_import {
namespace op {
namespace set_1 {
inline OutputVector gather(const Node& node) {
    OutputVector ng_inputs{node.get_ng_inputs()};
    auto data = ng_inputs.at(0);
    auto indices = ng_inputs.at(1);
    auto axis = node.get_attribute_value<int64_t>("axis", 0);

<<<<<<< HEAD
    return {std::make_shared<ov::opset8::Gather>(data,
=======
    return {std::make_shared<ov::op::v8::Gather>(data,
>>>>>>> f7849319
                                                 indices,
                                                 default_opset::Constant::create(element::i64, Shape{}, {axis}))};
}

}  // namespace set_1
}  // namespace op
}  // namespace onnx_import
}  // namespace ngraph
OPENVINO_SUPPRESS_DEPRECATED_END<|MERGE_RESOLUTION|>--- conflicted
+++ resolved
@@ -12,11 +12,7 @@
 #include "ngraph/node.hpp"
 #include "ngraph/validation_util.hpp"
 #include "onnx_import/core/node.hpp"
-<<<<<<< HEAD
-#include "openvino/opsets/opset8.hpp"
-=======
 #include "openvino/op/gather.hpp"
->>>>>>> f7849319
 
 namespace ngraph {
 namespace onnx_import {
@@ -28,11 +24,7 @@
     auto indices = ng_inputs.at(1);
     auto axis = node.get_attribute_value<int64_t>("axis", 0);
 
-<<<<<<< HEAD
-    return {std::make_shared<ov::opset8::Gather>(data,
-=======
     return {std::make_shared<ov::op::v8::Gather>(data,
->>>>>>> f7849319
                                                  indices,
                                                  default_opset::Constant::create(element::i64, Shape{}, {axis}))};
 }
