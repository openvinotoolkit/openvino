// Copyright (C) 2018-2023 Intel Corporation
// SPDX-License-Identifier: Apache-2.0
//

#include "openvino/op/non_max_suppression.hpp"

#include "exceptions.hpp"
#include "onnx_import/core/null_node.hpp"
#include "openvino/op/constant.hpp"
#include "utils/reshape.hpp"

using namespace ov::op;

OPENVINO_SUPPRESS_DEPRECATED_START
namespace ngraph {
namespace onnx_import {
namespace op {
namespace set_1 {
OutputVector non_max_suppression(const Node& node) {
    using ov::op::util::is_null;
    // TODO: this op will not be tested until at least
    //       a reference implementation is added

    const auto ng_inputs = node.get_ng_inputs();
    const ov::Output<ov::Node> boxes = ng_inputs.at(0);
    const ov::Output<ov::Node> scores = ng_inputs.at(1);

    ov::Output<ov::Node> max_output_boxes_per_class;
    if (ng_inputs.size() > 2 && !is_null(ng_inputs.at(2))) {
        max_output_boxes_per_class = ngraph::onnx_import::reshape::interpret_as_scalar(ng_inputs.at(2));
    } else {
<<<<<<< HEAD
        max_output_boxes_per_class = v0::Constant::create(element::i64, ov::Shape{}, {0});
=======
        max_output_boxes_per_class = v0::Constant::create(ov::element::i64, Shape{}, {0});
>>>>>>> 2b114ab9
    }

    ov::Output<ov::Node> iou_threshold;
    if (ng_inputs.size() > 3 && !is_null(ng_inputs.at(3))) {
        iou_threshold = ngraph::onnx_import::reshape::interpret_as_scalar(ng_inputs.at(3));
    } else {
<<<<<<< HEAD
        iou_threshold = v0::Constant::create(element::f32, ov::Shape{}, {.0f});
=======
        iou_threshold = v0::Constant::create(ov::element::f32, Shape{}, {.0f});
>>>>>>> 2b114ab9
    }

    ov::Output<ov::Node> score_threshold;
    if (ng_inputs.size() > 4 && !is_null(ng_inputs.at(4))) {
        score_threshold = ngraph::onnx_import::reshape::interpret_as_scalar(ng_inputs.at(4));
    } else {
<<<<<<< HEAD
        score_threshold = v0::Constant::create(element::f32, ov::Shape{}, {-std::numeric_limits<float>::max()});
=======
        score_threshold = v0::Constant::create(ov::element::f32, Shape{}, {-std::numeric_limits<float>::max()});
>>>>>>> 2b114ab9
    }

    const auto center_point_box = node.get_attribute_value<std::int64_t>("center_point_box", 0);

    CHECK_VALID_NODE(node,
                     center_point_box == 0 || center_point_box == 1,
                     "Allowed values of the 'center_point_box' attribute are 0 and 1.");

    const auto box_encoding = center_point_box == 0 ? ov::op::v9::NonMaxSuppression::BoxEncodingType::CORNER
                                                    : ov::op::v9::NonMaxSuppression::BoxEncodingType::CENTER;

    return {std::make_shared<v9::NonMaxSuppression>(boxes,
                                                    scores,
                                                    max_output_boxes_per_class,
                                                    iou_threshold,
                                                    score_threshold,
                                                    box_encoding,
                                                    false)};
}

}  // namespace set_1

}  // namespace op

}  // namespace onnx_import

}  // namespace ngraph
OPENVINO_SUPPRESS_DEPRECATED_END<|MERGE_RESOLUTION|>--- conflicted
+++ resolved
@@ -29,33 +29,21 @@
     if (ng_inputs.size() > 2 && !is_null(ng_inputs.at(2))) {
         max_output_boxes_per_class = ngraph::onnx_import::reshape::interpret_as_scalar(ng_inputs.at(2));
     } else {
-<<<<<<< HEAD
-        max_output_boxes_per_class = v0::Constant::create(element::i64, ov::Shape{}, {0});
-=======
-        max_output_boxes_per_class = v0::Constant::create(ov::element::i64, Shape{}, {0});
->>>>>>> 2b114ab9
+        max_output_boxes_per_class = v0::Constant::create(ov::element::i64, ov::Shape{}, {0});
     }
 
     ov::Output<ov::Node> iou_threshold;
     if (ng_inputs.size() > 3 && !is_null(ng_inputs.at(3))) {
         iou_threshold = ngraph::onnx_import::reshape::interpret_as_scalar(ng_inputs.at(3));
     } else {
-<<<<<<< HEAD
-        iou_threshold = v0::Constant::create(element::f32, ov::Shape{}, {.0f});
-=======
-        iou_threshold = v0::Constant::create(ov::element::f32, Shape{}, {.0f});
->>>>>>> 2b114ab9
+        iou_threshold = v0::Constant::create(ov::element::f32, ov::Shape{}, {.0f});
     }
 
     ov::Output<ov::Node> score_threshold;
     if (ng_inputs.size() > 4 && !is_null(ng_inputs.at(4))) {
         score_threshold = ngraph::onnx_import::reshape::interpret_as_scalar(ng_inputs.at(4));
     } else {
-<<<<<<< HEAD
-        score_threshold = v0::Constant::create(element::f32, ov::Shape{}, {-std::numeric_limits<float>::max()});
-=======
-        score_threshold = v0::Constant::create(ov::element::f32, Shape{}, {-std::numeric_limits<float>::max()});
->>>>>>> 2b114ab9
+        score_threshold = v0::Constant::create(ov::element::f32, ov::Shape{}, {-std::numeric_limits<float>::max()});
     }
 
     const auto center_point_box = node.get_attribute_value<std::int64_t>("center_point_box", 0);
