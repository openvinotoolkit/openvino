--- conflicted
+++ resolved
@@ -27,11 +27,7 @@
         const auto& axis_shape = inputs.at(1).get_partial_shape();
         axis = axis_shape.is_dynamic() ? inputs.at(1) : ngraph::onnx_import::reshape::interpret_as_scalar(inputs.at(1));
     } else {
-<<<<<<< HEAD
-        axis = v0::Constant::create(element::i64, ov::Shape{}, {0});  // default
-=======
-        axis = v0::Constant::create(ov::element::i64, Shape{}, {0});  // default
->>>>>>> 2b114ab9
+        axis = v0::Constant::create(ov::element::i64, ov::Shape{}, {0});  // default
     }
     return OutputVector{std::make_shared<v0::CumSum>(data, axis, exclusive, reverse)};
 }
