--- conflicted
+++ resolved
@@ -30,14 +30,8 @@
     auto data = node.get_ng_inputs().at(0);
     auto axes = node.get_attribute_value<std::vector<std::int64_t>>("axes", {0, 2, 3});
     const std::vector<std::size_t> normalized_axes =
-<<<<<<< HEAD
-        ov::normalize_axes(node.get_description(), axes, data.get_partial_shape().rank());
-    OPENVINO_SUPPRESS_DEPRECATED_END
+        ov::util::normalize_axes(node.get_description(), axes, data.get_partial_shape().rank());
     auto const_axes = v0::Constant::create(ov::element::i64, Shape{normalized_axes.size()}, normalized_axes);
-=======
-        ov::util::normalize_axes(node.get_description(), axes, data.get_partial_shape().rank());
-    auto const_axes = v0::Constant::create(element::i64, Shape{normalized_axes.size()}, normalized_axes);
->>>>>>> db24bab9
     return {std::make_shared<v6::MVN>(data, const_axes, true, 1e-09f, ov::op::MVNEpsMode::OUTSIDE_SQRT)};
 }
 
