// Copyright (C) 2018-2023 Intel Corporation
// SPDX-License-Identifier: Apache-2.0
//

#include "op/mean_variance_normalization.hpp"

#include "openvino/core/validation_util.hpp"
#include "openvino/op/constant.hpp"
#include "openvino/op/mvn.hpp"

<<<<<<< HEAD
#include "default_opset.hpp"
#include "ngraph/axis_set.hpp"
#include "ngraph/op/mvn.hpp"
#include "validation_util.hpp"
=======
using namespace ov::op;
>>>>>>> 8321a411

OPENVINO_SUPPRESS_DEPRECATED_START
namespace ngraph {
namespace onnx_import {
namespace op {
namespace set_1 {
OutputVector mean_variance_normalization(const Node& node) {
    auto data = node.get_ng_inputs().at(0);
    bool across_channels = node.get_attribute_value<std::int64_t>("across_channels", 0);
    bool normalize_variance = node.get_attribute_value<std::int64_t>("normalize_variance", 1);

    return {std::make_shared<v0::MVN>(data, across_channels, normalize_variance)};
}

}  // namespace set_1

namespace set_9 {
OutputVector mean_variance_normalization(const Node& node) {
    auto data = node.get_ng_inputs().at(0);
    auto axes = node.get_attribute_value<std::vector<std::int64_t>>("axes", {0, 2, 3});
    const std::vector<std::size_t> normalized_axes =
<<<<<<< HEAD
        ov::util::normalize_axes(node.get_description(), axes, data.get_partial_shape().rank());
    auto const_axes = default_opset::Constant::create(element::i64, Shape{normalized_axes.size()}, normalized_axes);
    return {std::make_shared<ov::op::v6::MVN>(data, const_axes, true, 1e-09f, ngraph::op::MVNEpsMode::OUTSIDE_SQRT)};
=======
        ov::normalize_axes(node.get_description(), axes, data.get_partial_shape().rank());
    OPENVINO_SUPPRESS_DEPRECATED_END
    auto const_axes = v0::Constant::create(element::i64, Shape{normalized_axes.size()}, normalized_axes);
    return {std::make_shared<v6::MVN>(data, const_axes, true, 1e-09f, ov::op::MVNEpsMode::OUTSIDE_SQRT)};
>>>>>>> 8321a411
}

}  // namespace set_9

}  // namespace op

}  // namespace onnx_import

}  // namespace ngraph
OPENVINO_SUPPRESS_DEPRECATED_END<|MERGE_RESOLUTION|>--- conflicted
+++ resolved
@@ -7,15 +7,9 @@
 #include "openvino/core/validation_util.hpp"
 #include "openvino/op/constant.hpp"
 #include "openvino/op/mvn.hpp"
+#include "validation_util.hpp"
 
-<<<<<<< HEAD
-#include "default_opset.hpp"
-#include "ngraph/axis_set.hpp"
-#include "ngraph/op/mvn.hpp"
-#include "validation_util.hpp"
-=======
 using namespace ov::op;
->>>>>>> 8321a411
 
 OPENVINO_SUPPRESS_DEPRECATED_START
 namespace ngraph {
@@ -37,16 +31,10 @@
     auto data = node.get_ng_inputs().at(0);
     auto axes = node.get_attribute_value<std::vector<std::int64_t>>("axes", {0, 2, 3});
     const std::vector<std::size_t> normalized_axes =
-<<<<<<< HEAD
         ov::util::normalize_axes(node.get_description(), axes, data.get_partial_shape().rank());
-    auto const_axes = default_opset::Constant::create(element::i64, Shape{normalized_axes.size()}, normalized_axes);
-    return {std::make_shared<ov::op::v6::MVN>(data, const_axes, true, 1e-09f, ngraph::op::MVNEpsMode::OUTSIDE_SQRT)};
-=======
-        ov::normalize_axes(node.get_description(), axes, data.get_partial_shape().rank());
     OPENVINO_SUPPRESS_DEPRECATED_END
     auto const_axes = v0::Constant::create(element::i64, Shape{normalized_axes.size()}, normalized_axes);
     return {std::make_shared<v6::MVN>(data, const_axes, true, 1e-09f, ov::op::MVNEpsMode::OUTSIDE_SQRT)};
->>>>>>> 8321a411
 }
 
 }  // namespace set_9
