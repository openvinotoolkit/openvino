--- conflicted
+++ resolved
@@ -31,11 +31,7 @@
     auto axes = node.get_attribute_value<std::vector<std::int64_t>>("axes", {0, 2, 3});
     const std::vector<std::size_t> normalized_axes =
         ov::util::normalize_axes(node.get_description(), axes, data.get_partial_shape().rank());
-<<<<<<< HEAD
-    auto const_axes = v0::Constant::create(element::i64, ov::Shape{normalized_axes.size()}, normalized_axes);
-=======
-    auto const_axes = v0::Constant::create(ov::element::i64, Shape{normalized_axes.size()}, normalized_axes);
->>>>>>> 2b114ab9
+    auto const_axes = v0::Constant::create(ov::element::i64, ov::Shape{normalized_axes.size()}, normalized_axes);
     return {std::make_shared<v6::MVN>(data, const_axes, true, 1e-09f, ov::op::MVNEpsMode::OUTSIDE_SQRT)};
 }
 
