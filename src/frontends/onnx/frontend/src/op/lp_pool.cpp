// Copyright (C) 2018-2023 Intel Corporation
// SPDX-License-Identifier: Apache-2.0
//

#include "op/lp_pool.hpp"

#include "exceptions.hpp"
#include "openvino/frontend/exception.hpp"
#include "openvino/op/concat.hpp"
#include "openvino/op/constant.hpp"
#include "openvino/op/reshape.hpp"
#include "ov_models/ov_builders/norm.hpp"
#include "ov_models/ov_builders/split.hpp"
#include "utils/common.hpp"

using namespace ov::op;

OPENVINO_SUPPRESS_DEPRECATED_START
namespace ngraph {
namespace onnx_import {
namespace op {
namespace set_1 {
OutputVector global_lp_pool(const Node& node) {
    const Output<ov::Node> data{node.get_ng_inputs().at(0)};
    const std::size_t channel_axis{1};

    const auto data_shape = data.get_partial_shape();
    FRONT_END_GENERAL_CHECK(data_shape.rank().is_static(), "Rank of input data must be static");
    FRONT_END_GENERAL_CHECK(data_shape.rank().get_length() >= 2, "Rank of input data must be greater or equal to 2");
    FRONT_END_GENERAL_CHECK(data_shape[0].is_static(), "First dimension of input data must be static");
    FRONT_END_GENERAL_CHECK(data_shape[channel_axis].is_static(), "Channel dimension of intput data must be static");

    const std::size_t channels_count = data_shape[channel_axis].get_length();
    const std::int64_t p_norm{node.get_attribute_value<std::int64_t>("p", 2)};

    CHECK_VALID_NODE(node, p_norm >= 0, "Only positive (including zero) values are supported for 'p' attribute.");

    OutputVector slices = ov::op::util::split(data, channels_count, channel_axis);

    for (auto& slice : slices) {
        // all dimensions except spatial/feature
        const auto reduction_axes = common::get_monotonic_range_along_node_rank(data, 2);

        slice = ov::op::util::lp_norm(slice, reduction_axes, static_cast<std::size_t>(p_norm));

        // output shape is all ones except N channel
        Shape output_shape(data_shape.rank().get_length(), 1);
        output_shape.at(0) = data_shape[0].get_length();

<<<<<<< HEAD
        const auto reshape_pattern =
            default_opset::Constant::create(ov::element::i64, Shape{output_shape.size()}, output_shape);
=======
        const auto reshape_pattern = v0::Constant::create(element::i64, Shape{output_shape.size()}, output_shape);
>>>>>>> 637920ce

        slice = std::make_shared<v1::Reshape>(slice, reshape_pattern, false);
    }

    return {std::make_shared<v0::Concat>(slices, channel_axis)};
}

}  // namespace set_1

}  // namespace op

}  // namespace onnx_import

}  // namespace ngraph
OPENVINO_SUPPRESS_DEPRECATED_END<|MERGE_RESOLUTION|>--- conflicted
+++ resolved
@@ -47,12 +47,7 @@
         Shape output_shape(data_shape.rank().get_length(), 1);
         output_shape.at(0) = data_shape[0].get_length();
 
-<<<<<<< HEAD
-        const auto reshape_pattern =
-            default_opset::Constant::create(ov::element::i64, Shape{output_shape.size()}, output_shape);
-=======
-        const auto reshape_pattern = v0::Constant::create(element::i64, Shape{output_shape.size()}, output_shape);
->>>>>>> 637920ce
+        const auto reshape_pattern = v0::Constant::create(ov::element::i64, Shape{output_shape.size()}, output_shape);
 
         slice = std::make_shared<v1::Reshape>(slice, reshape_pattern, false);
     }
