// Copyright (C) 2018-2023 Intel Corporation
// SPDX-License-Identifier: Apache-2.0
//

#include "op/qlinear_matmul.hpp"

#include <cstddef>
#include <memory>
#include <vector>

#include "dequantize_linear.hpp"
#include "matmul.hpp"
<<<<<<< HEAD
#include "openvino/opsets/opset6.hpp"
=======
#include "openvino/op/convert.hpp"
>>>>>>> f7849319
#include "quantize_linear.hpp"
#include "utils/reshape.hpp"

OPENVINO_SUPPRESS_DEPRECATED_START
namespace ngraph {
namespace onnx_import {
namespace op {
namespace set_1 {
OutputVector qlinear_matmul(const Node& node) {
    const OutputVector& inputs = node.get_ng_inputs();

    const auto& a = inputs.at(0);
    const auto& a_scale = reshape::interpret_as_scalar(inputs.at(1));
    const auto& a_zero_point = reshape::interpret_as_scalar(inputs.at(2));
    const auto& b = inputs.at(3);
    const auto& b_scale = reshape::interpret_as_scalar(inputs.at(4));
    const auto& b_zero_point = reshape::interpret_as_scalar(inputs.at(5));
    const auto& y_scale = inputs.at(6);
    const auto& y_zero_point = inputs.at(7);

    const auto& dequnatize_a =
        set_13::detail::dequantize_linear(a,
                                          a_scale,
<<<<<<< HEAD
                                          std::make_shared<ov::opset6::Convert>(a_zero_point, element::f32),
=======
                                          std::make_shared<ov::op::v0::Convert>(a_zero_point, element::f32),
>>>>>>> f7849319
                                          1,
                                          node);
    const auto& dequnatize_b =
        set_13::detail::dequantize_linear(b,
                                          b_scale,
<<<<<<< HEAD
                                          std::make_shared<ov::opset6::Convert>(b_zero_point, element::f32),
=======
                                          std::make_shared<ov::op::v0::Convert>(b_zero_point, element::f32),
>>>>>>> f7849319
                                          1,
                                          node);

    const auto& result = op::detail::matmul(dequnatize_a[0], dequnatize_b[0]);

    const auto& quantized_result = op::detail::make_fake_quantize(y_scale, y_zero_point, result[0]);

    return {quantized_result};
}
}  // namespace set_1
}  // namespace op
}  // namespace onnx_import
}  // namespace ngraph
OPENVINO_SUPPRESS_DEPRECATED_END<|MERGE_RESOLUTION|>--- conflicted
+++ resolved
@@ -10,11 +10,7 @@
 
 #include "dequantize_linear.hpp"
 #include "matmul.hpp"
-<<<<<<< HEAD
-#include "openvino/opsets/opset6.hpp"
-=======
 #include "openvino/op/convert.hpp"
->>>>>>> f7849319
 #include "quantize_linear.hpp"
 #include "utils/reshape.hpp"
 
@@ -38,21 +34,13 @@
     const auto& dequnatize_a =
         set_13::detail::dequantize_linear(a,
                                           a_scale,
-<<<<<<< HEAD
-                                          std::make_shared<ov::opset6::Convert>(a_zero_point, element::f32),
-=======
                                           std::make_shared<ov::op::v0::Convert>(a_zero_point, element::f32),
->>>>>>> f7849319
                                           1,
                                           node);
     const auto& dequnatize_b =
         set_13::detail::dequantize_linear(b,
                                           b_scale,
-<<<<<<< HEAD
-                                          std::make_shared<ov::opset6::Convert>(b_zero_point, element::f32),
-=======
                                           std::make_shared<ov::op::v0::Convert>(b_zero_point, element::f32),
->>>>>>> f7849319
                                           1,
                                           node);
 
