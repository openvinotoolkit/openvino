// Copyright (C) 2018-2023 Intel Corporation
// SPDX-License-Identifier: Apache-2.0
//

#include "op/qlinear_matmul.hpp"

#include "dequantize_linear.hpp"
#include "matmul.hpp"
#include "openvino/op/convert.hpp"
#include "quantize_linear.hpp"
#include "utils/reshape.hpp"

using namespace ov::op;

OPENVINO_SUPPRESS_DEPRECATED_START
namespace ngraph {
namespace onnx_import {
namespace op {
namespace set_1 {
OutputVector qlinear_matmul(const Node& node) {
    const OutputVector& inputs = node.get_ng_inputs();

    const auto& a = inputs.at(0);
    const auto& a_scale = reshape::interpret_as_scalar(inputs.at(1));
    const auto& a_zero_point = reshape::interpret_as_scalar(inputs.at(2));
    const auto& b = inputs.at(3);
    const auto& b_scale = reshape::interpret_as_scalar(inputs.at(4));
    const auto& b_zero_point = reshape::interpret_as_scalar(inputs.at(5));
    const auto& y_scale = inputs.at(6);
    const auto& y_zero_point = inputs.at(7);

    const auto& dequnatize_a =
        set_13::detail::dequantize_linear(a,
                                          a_scale,
<<<<<<< HEAD
                                          std::make_shared<ov::op::v0::Convert>(a_zero_point, ov::element::f32),
=======
                                          std::make_shared<v0::Convert>(a_zero_point, element::f32),
>>>>>>> db24bab9
                                          1,
                                          node);
    const auto& dequnatize_b =
        set_13::detail::dequantize_linear(b,
                                          b_scale,
<<<<<<< HEAD
                                          std::make_shared<ov::op::v0::Convert>(b_zero_point, ov::element::f32),
=======
                                          std::make_shared<v0::Convert>(b_zero_point, element::f32),
>>>>>>> db24bab9
                                          1,
                                          node);

    const auto& result = op::detail::matmul(dequnatize_a[0], dequnatize_b[0]);

    const auto& quantized_result = op::detail::make_fake_quantize(y_scale, y_zero_point, result[0]);

    return {quantized_result};
}
}  // namespace set_1
}  // namespace op
}  // namespace onnx_import
}  // namespace ngraph
OPENVINO_SUPPRESS_DEPRECATED_END<|MERGE_RESOLUTION|>--- conflicted
+++ resolved
@@ -32,21 +32,13 @@
     const auto& dequnatize_a =
         set_13::detail::dequantize_linear(a,
                                           a_scale,
-<<<<<<< HEAD
-                                          std::make_shared<ov::op::v0::Convert>(a_zero_point, ov::element::f32),
-=======
-                                          std::make_shared<v0::Convert>(a_zero_point, element::f32),
->>>>>>> db24bab9
+                                          std::make_shared<v0::Convert>(a_zero_point, ov::element::f32),
                                           1,
                                           node);
     const auto& dequnatize_b =
         set_13::detail::dequantize_linear(b,
                                           b_scale,
-<<<<<<< HEAD
-                                          std::make_shared<ov::op::v0::Convert>(b_zero_point, ov::element::f32),
-=======
-                                          std::make_shared<v0::Convert>(b_zero_point, element::f32),
->>>>>>> db24bab9
+                                          std::make_shared<v0::Convert>(b_zero_point, ov::element::f32),
                                           1,
                                           node);
 
