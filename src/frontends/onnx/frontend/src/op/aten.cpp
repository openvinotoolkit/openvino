--- conflicted
+++ resolved
@@ -70,11 +70,7 @@
         // Shape aligned node, filled with zeros
         const auto zero_of_data_type_const = std::make_shared<v0::Constant>(data_type, ov::Shape{1}, 0);
         const auto weights_shape_node = std::make_shared<v3::ShapeOf>(emb_tbl_in, ind_type);
-<<<<<<< HEAD
-        const auto weights_last_dim_idx = std::make_shared<v0::Constant>(element::i32, ov::Shape{1}, -1);
-=======
-        const auto weights_last_dim_idx = std::make_shared<v0::Constant>(ov::element::i32, Shape{1}, -1);
->>>>>>> 2b114ab9
+        const auto weights_last_dim_idx = std::make_shared<v0::Constant>(ov::element::i32, ov::Shape{1}, -1);
         const auto weights_last_dim =
             std::make_shared<v8::Gather>(weights_shape_node, weights_last_dim_idx, zero_const);
         const auto zero_col_node = std::make_shared<v3::Broadcast>(zero_of_data_type_const, weights_last_dim);
