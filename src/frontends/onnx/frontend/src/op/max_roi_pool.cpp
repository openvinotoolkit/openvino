// Copyright (C) 2018-2023 Intel Corporation
// SPDX-License-Identifier: Apache-2.0
//

#include "op/max_roi_pool.hpp"

#include "openvino/frontend/exception.hpp"
#include "openvino/op/roi_pooling.hpp"

<<<<<<< HEAD
#include "ngraph/check.hpp"
#include "openvino/core/type/element_type.hpp"
OPENVINO_SUPPRESS_DEPRECATED_START

#include "default_opset.hpp"
=======
using namespace ov::op;
>>>>>>> 99d14a8b

OPENVINO_SUPPRESS_DEPRECATED_START
namespace ngraph {
namespace onnx_import {
namespace op {
namespace set_1 {
OutputVector max_roi_pool(const Node& node) {
    const auto& inputs = node.get_ng_inputs();
    const auto X = inputs.at(0);
    const auto rois = inputs.at(1);

<<<<<<< HEAD
    OPENVINO_ASSERT(X.get_element_type() == ov::element::f16 || X.get_element_type() == ov::element::f32 ||
                        X.get_element_type() == ov::element::f64,
                    "MaxRoiPool operator only supports float16, float32 and float64 datatypes.");
=======
    FRONT_END_GENERAL_CHECK(X.get_element_type() == element::f16 || X.get_element_type() == element::f32 ||
                                X.get_element_type() == element::f64,
                            "MaxRoiPool operator only supports float16, float32 and float64 datatypes.");
>>>>>>> 99d14a8b

    const auto pooled_shape = node.get_attribute_value<std::vector<size_t>>("pooled_shape");
    const auto spatial_scale = node.get_attribute_value<float>("spatial_scale", 1.0);

    return {std::make_shared<v0::ROIPooling>(X, rois, Shape(pooled_shape), spatial_scale, "max")};
}
}  // namespace set_1
}  // namespace op
}  // namespace onnx_import
}  // namespace ngraph
OPENVINO_SUPPRESS_DEPRECATED_END<|MERGE_RESOLUTION|>--- conflicted
+++ resolved
@@ -7,15 +7,7 @@
 #include "openvino/frontend/exception.hpp"
 #include "openvino/op/roi_pooling.hpp"
 
-<<<<<<< HEAD
-#include "ngraph/check.hpp"
-#include "openvino/core/type/element_type.hpp"
-OPENVINO_SUPPRESS_DEPRECATED_START
-
-#include "default_opset.hpp"
-=======
 using namespace ov::op;
->>>>>>> 99d14a8b
 
 OPENVINO_SUPPRESS_DEPRECATED_START
 namespace ngraph {
@@ -27,15 +19,9 @@
     const auto X = inputs.at(0);
     const auto rois = inputs.at(1);
 
-<<<<<<< HEAD
     OPENVINO_ASSERT(X.get_element_type() == ov::element::f16 || X.get_element_type() == ov::element::f32 ||
                         X.get_element_type() == ov::element::f64,
                     "MaxRoiPool operator only supports float16, float32 and float64 datatypes.");
-=======
-    FRONT_END_GENERAL_CHECK(X.get_element_type() == element::f16 || X.get_element_type() == element::f32 ||
-                                X.get_element_type() == element::f64,
-                            "MaxRoiPool operator only supports float16, float32 and float64 datatypes.");
->>>>>>> 99d14a8b
 
     const auto pooled_shape = node.get_attribute_value<std::vector<size_t>>("pooled_shape");
     const auto spatial_scale = node.get_attribute_value<float>("spatial_scale", 1.0);
