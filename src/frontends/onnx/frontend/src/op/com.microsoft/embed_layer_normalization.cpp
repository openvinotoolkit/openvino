// Copyright (C) 2018-2023 Intel Corporation
// SPDX-License-Identifier: Apache-2.0
//

#include "op/com.microsoft/embed_layer_normalization.hpp"

#include "onnx_import/core/null_node.hpp"
#include "openvino/frontend/exception.hpp"
#include "openvino/op/add.hpp"
#include "openvino/op/broadcast.hpp"
#include "openvino/op/constant.hpp"
#include "openvino/op/gather.hpp"
#include "openvino/op/multiply.hpp"
#include "openvino/op/mvn.hpp"
#include "openvino/op/reduce_sum.hpp"
#include "openvino/op/shape_of.hpp"
#include "openvino/op/slice.hpp"

using namespace ov::op;

namespace ngraph {
namespace onnx_import {
namespace op {
namespace set_1 {
OutputVector embed_layer_normalization(const Node& node) {
    auto nodes = node.get_ng_inputs();
    auto num_nodes = nodes.size();

    FRONT_END_GENERAL_CHECK(num_nodes >= 7 && num_nodes <= 9,
                            "EmbedLayerNormalization takes 7 or 9 inputs. Provided " + std::to_string(num_nodes));
    FRONT_END_GENERAL_CHECK(nodes[0].get_element_type() == ov::element::i32, "input_ids must have int32 type");

    const auto& input_ids = nodes[0];
    const auto& segment_ids = nodes[1];
    const auto& word_embeddings = nodes[2];
    const auto& position_embeddings = nodes[3];
    const auto& segment_embeddings = nodes[4];
    const auto& gamma = nodes[5];
    const auto& beta = nodes[6];

<<<<<<< HEAD
    const auto zero = v0::Constant::create(element::i32, ov::Shape{1}, {0});
=======
    const auto zero = v0::Constant::create(ov::element::i32, Shape{1}, {0});
>>>>>>> 2b114ab9
    std::shared_ptr<ov::Node> input = std::make_shared<v8::Gather>(word_embeddings, input_ids, zero, 0);
    // add position embeddings
    if (num_nodes > 8 && !ov::op::util::is_null(nodes[8])) {
        // if we have position_ids
        const auto& position_ids = nodes[8];
        const auto gathered_position_embeddings =
            std::make_shared<v8::Gather>(position_embeddings, position_ids, zero, 0);
        input = std::make_shared<v1::Add>(input, gathered_position_embeddings);
    } else {
        // input_ids' shape is [batchsize, sequence_length]
        // input's shape is [batchsize, sequence_length, hidden_size]
        // position_embeddings's shape is [max_sequence_length, hidden_size]
        // therefore input and position_embeddings cannot be added together
        // so we need slice the position_embeddings to [sequence_length, hidden_size] first
        // then add it with input.
<<<<<<< HEAD
        const auto one = v0::Constant::create(element::i32, ov::Shape{1}, {1});
        const auto input_ids_shape = std::make_shared<v3::ShapeOf>(input_ids, element::i32);
=======
        const auto one = v0::Constant::create(ov::element::i32, Shape{1}, {1});
        const auto input_ids_shape = std::make_shared<v3::ShapeOf>(input_ids, ov::element::i32);
>>>>>>> 2b114ab9
        const auto seqlen = std::make_shared<v8::Gather>(input_ids_shape, one, zero, 0);
        const auto gathered_position_embeddings =
            std::make_shared<v8::Slice>(position_embeddings, zero, seqlen, one, zero);
        input = std::make_shared<v1::Add>(input, gathered_position_embeddings);
    }
    // add segment embeddings if available
    if (!ov::op::util::is_null(segment_ids)) {
        FRONT_END_GENERAL_CHECK(!ov::op::util::is_null(segment_embeddings),
                                "segment_ids provided, but segment_embedding input is missing");
        FRONT_END_GENERAL_CHECK(nodes[1].get_element_type() == ov::element::i32, "segment_ids must have int32 type");
        auto gathered_segment_embeddings = std::make_shared<v8::Gather>(segment_embeddings, segment_ids, zero, 0);
        input = std::make_shared<v1::Add>(input, gathered_segment_embeddings);
    }

    float eps = node.get_attribute_value<float>("epsilon");
    // reduce over hidden_size
    // hidden_size dimension is 2 here, because the shape after Gather(word_embedding, input_ids)
    // is (batch_size, seq_len, hidden_size)
    int hidden_size_dim = 2;
<<<<<<< HEAD
    const auto reduction_axes = v0::Constant::create(element::i32, ov::Shape{1}, {hidden_size_dim});
=======
    const auto reduction_axes = v0::Constant::create(ov::element::i32, Shape{1}, {hidden_size_dim});
>>>>>>> 2b114ab9
    std::shared_ptr<ov::Node> result =
        std::make_shared<v6::MVN>(input, reduction_axes, true, eps, ov::op::MVNEpsMode::INSIDE_SQRT);

    // result = gamma * result + beta
    result = std::make_shared<v1::Multiply>(result, gamma);
    result = std::make_shared<v1::Add>(result, beta);

    // compute mask_index output
    std::shared_ptr<ov::Node> mask_index;
    if (num_nodes > 7 && !ov::op::util::is_null(nodes[7])) {
<<<<<<< HEAD
        FRONT_END_GENERAL_CHECK(nodes[7].get_element_type() == element::i32, "mask must have int32 type");
        auto axis = v0::Constant::create(element::i32, ov::Shape{}, {1});
=======
        FRONT_END_GENERAL_CHECK(nodes[7].get_element_type() == ov::element::i32, "mask must have int32 type");
        auto axis = v0::Constant::create(ov::element::i32, Shape{}, {1});
>>>>>>> 2b114ab9
        mask_index = std::make_shared<v1::ReduceSum>(nodes[7], axis, false);
    } else {
        auto batch_size = std::make_shared<v8::Gather>(std::make_shared<v3::ShapeOf>(nodes[0]),
                                                       zero,   // indices
                                                       zero);  // axis
        mask_index = std::make_shared<v3::Broadcast>(zero, batch_size);
    }
    return {result, mask_index};
}
}  // namespace set_1
}  // namespace op
}  // namespace onnx_import
}  // namespace ngraph<|MERGE_RESOLUTION|>--- conflicted
+++ resolved
@@ -38,11 +38,7 @@
     const auto& gamma = nodes[5];
     const auto& beta = nodes[6];
 
-<<<<<<< HEAD
-    const auto zero = v0::Constant::create(element::i32, ov::Shape{1}, {0});
-=======
-    const auto zero = v0::Constant::create(ov::element::i32, Shape{1}, {0});
->>>>>>> 2b114ab9
+    const auto zero = v0::Constant::create(ov::element::i32, ov::Shape{1}, {0});
     std::shared_ptr<ov::Node> input = std::make_shared<v8::Gather>(word_embeddings, input_ids, zero, 0);
     // add position embeddings
     if (num_nodes > 8 && !ov::op::util::is_null(nodes[8])) {
@@ -58,13 +54,8 @@
         // therefore input and position_embeddings cannot be added together
         // so we need slice the position_embeddings to [sequence_length, hidden_size] first
         // then add it with input.
-<<<<<<< HEAD
-        const auto one = v0::Constant::create(element::i32, ov::Shape{1}, {1});
-        const auto input_ids_shape = std::make_shared<v3::ShapeOf>(input_ids, element::i32);
-=======
-        const auto one = v0::Constant::create(ov::element::i32, Shape{1}, {1});
+        const auto one = v0::Constant::create(ov::element::i32, ov::Shape{1}, {1});
         const auto input_ids_shape = std::make_shared<v3::ShapeOf>(input_ids, ov::element::i32);
->>>>>>> 2b114ab9
         const auto seqlen = std::make_shared<v8::Gather>(input_ids_shape, one, zero, 0);
         const auto gathered_position_embeddings =
             std::make_shared<v8::Slice>(position_embeddings, zero, seqlen, one, zero);
@@ -84,11 +75,7 @@
     // hidden_size dimension is 2 here, because the shape after Gather(word_embedding, input_ids)
     // is (batch_size, seq_len, hidden_size)
     int hidden_size_dim = 2;
-<<<<<<< HEAD
-    const auto reduction_axes = v0::Constant::create(element::i32, ov::Shape{1}, {hidden_size_dim});
-=======
-    const auto reduction_axes = v0::Constant::create(ov::element::i32, Shape{1}, {hidden_size_dim});
->>>>>>> 2b114ab9
+    const auto reduction_axes = v0::Constant::create(ov::element::i32, ov::Shape{1}, {hidden_size_dim});
     std::shared_ptr<ov::Node> result =
         std::make_shared<v6::MVN>(input, reduction_axes, true, eps, ov::op::MVNEpsMode::INSIDE_SQRT);
 
@@ -99,13 +86,8 @@
     // compute mask_index output
     std::shared_ptr<ov::Node> mask_index;
     if (num_nodes > 7 && !ov::op::util::is_null(nodes[7])) {
-<<<<<<< HEAD
-        FRONT_END_GENERAL_CHECK(nodes[7].get_element_type() == element::i32, "mask must have int32 type");
-        auto axis = v0::Constant::create(element::i32, ov::Shape{}, {1});
-=======
         FRONT_END_GENERAL_CHECK(nodes[7].get_element_type() == ov::element::i32, "mask must have int32 type");
-        auto axis = v0::Constant::create(ov::element::i32, Shape{}, {1});
->>>>>>> 2b114ab9
+        auto axis = v0::Constant::create(ov::element::i32, ov::Shape{}, {1});
         mask_index = std::make_shared<v1::ReduceSum>(nodes[7], axis, false);
     } else {
         auto batch_size = std::make_shared<v8::Gather>(std::make_shared<v3::ShapeOf>(nodes[0]),
