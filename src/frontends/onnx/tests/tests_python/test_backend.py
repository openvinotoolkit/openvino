# -*- coding: utf-8 -*-
# Copyright (C) 2018-2024 Intel Corporation
# SPDX-License-Identifier: Apache-2.0

import platform
import logging

import onnx.backend.test
from tests import (
    BACKEND_NAME,
    skip_rng_tests,
    xfail_issue_33488,
    xfail_issue_33581,
    xfail_issue_33596,
    xfail_issue_33606,
    xfail_issue_33651,
    xfail_issue_38091,
    xfail_issue_38699,
    xfail_issue_38701,
    xfail_issue_38706,
    xfail_issue_38710,
    xfail_issue_38713,
    xfail_issue_38724,
    xfail_issue_38734,
    xfail_issue_38735,
    skip_issue_39658,
    skip_issue_39658,
    skip_issue_58676,
    xfail_issue_44858,
    xfail_issue_44965,
    xfail_issue_47323,
    xfail_issue_73538,
    xfail_issue_48052,
    xfail_issue_52463,
    xfail_issue_58033,
    xfail_issue_63033,
    xfail_issue_63036,
    xfail_issue_63043,
    xfail_issue_63137,
    xfail_issue_69444,
    xfail_issue_81976,
    skip_segfault,
    xfail_issue_82038,
    xfail_issue_82039,
    xfail_issue_90649,
    skip_bitwise_ui64,
    xfail_issue_99949,
    xfail_issue_99950,
    xfail_issue_99952,
    xfail_issue_99954,
    xfail_issue_99961,
    xfail_issue_99968,
    xfail_issue_99969,
    xfail_issue_99970,
    xfail_issue_99973,
    xfail_issue_101965,
    xfail_issue_113506,
    skip_dynamic_model,
    xfail_issue_119896,
    xfail_issue_119900,
    xfail_issue_119903,
    xfail_issue_119906,
    xfail_issue_119919,
    xfail_issue_119922,
    xfail_issue_119925,
    xfail_issue_119926,
    xfail_issue_125485,
    xfail_issue_125488,
    skip_issue_125487,
    skip_issue_125489,
    xfail_issue_125491,
    xfail_issue_125492,
    xfail_issue_125493,
    xfail_issue_122775,
    xfail_issue_122776,
    skip_misalignment,
    skip_issue_124587,
    xfail_issue_139934,
    xfail_issue_139936,
    xfail_issue_139937,
    xfail_issue_139938,
)
from tests.tests_python.utils.onnx_backend import OpenVinoTestBackend


def expect_fail(test_case_path, xfail):  # type: (str) -> None
    """Mark the test as expected to fail."""
    module_name, test_name = test_case_path.split(".")
    module = globals().get(module_name)
    if hasattr(module, test_name):
        xfail(getattr(module, test_name))
    else:
        logging.getLogger().warning(
            "Could not mark test as XFAIL, not found: %s", test_case_path,
        )


OpenVinoTestBackend.backend_name = BACKEND_NAME

"""This is a pytest magic variable to load extra plugins
Uncomment the line below to enable the ONNX compatibility report
pytest_plugins = "onnx.backend.test.report",
"""

# import all test cases at global scope to make them visible to python.unittest
backend_test = onnx.backend.test.BackendTest(OpenVinoTestBackend, __name__)

skip_tests_general = [
    # Big model tests (see test_zoo_models.py):
    "test_bvlc_alexnet",
    "test_densenet121",
    "test_inception_v1",
    "test_inception_v2",
    "test_resnet50",
    "test_shufflenet",
    "test_squeezenet",
    "test_vgg19",
    "test_zfnet512",
]

for test in skip_tests_general:
    backend_test.exclude(test)

# NOTE: ALL backend_test.exclude CALLS MUST BE PERFORMED BEFORE THE CALL TO globals().update

OnnxBackendNodeModelTest = None
OnnxBackendSimpleModelTest = None
OnnxBackendPyTorchOperatorModelTest = None
OnnxBackendPyTorchConvertedModelTest = None
globals().update(backend_test.enable_report().test_cases)

tests_expected_to_fail = [
    (
        skip_issue_39658,
        "OnnxBackendNodeModelTest.test_tile_cpu",
    ),
    (
        xfail_issue_38091,
        "OnnxBackendNodeModelTest.test_dynamicquantizelinear_cpu",
        "OnnxBackendNodeModelTest.test_dynamicquantizelinear_expanded_cpu",
    ),
    (
        xfail_issue_52463,
        "OnnxBackendPyTorchOperatorModelTest.test_operator_add_size1_singleton_broadcast_cpu",
    ),
    (
        xfail_issue_47323,
        "OnnxBackendPyTorchOperatorModelTest.test_operator_add_broadcast_cpu",
        "OnnxBackendPyTorchOperatorModelTest.test_operator_addconstant_cpu",
        "OnnxBackendPyTorchOperatorModelTest.test_operator_add_size1_right_broadcast_cpu",
    ),
    (
        xfail_issue_38699,
        "OnnxBackendSimpleModelTest.test_gradient_of_add_and_mul_cpu",
        "OnnxBackendSimpleModelTest.test_gradient_of_add_cpu",
    ),
    (
        xfail_issue_33596,
        "OnnxBackendSimpleModelTest.test_sequence_model5_cpu",
        "OnnxBackendSimpleModelTest.test_sequence_model7_cpu",
        "OnnxBackendSimpleModelTest.test_sequence_model1_cpu",
        "OnnxBackendSimpleModelTest.test_sequence_model3_cpu",
        "OnnxBackendSimpleModelTest.test_sequence_model6_cpu",
        "OnnxBackendSimpleModelTest.test_sequence_model8_cpu",
        "OnnxBackendSimpleModelTest.test_sequence_model4_cpu",
        "OnnxBackendSimpleModelTest.test_sequence_model2_cpu",
        "OnnxBackendNodeModelTest.test_identity_sequence_cpu",
        "OnnxBackendNodeModelTest.test_if_seq_cpu",
        "OnnxBackendNodeModelTest.test_if_opt_cpu",  # Optional, SequenceConstruct
        "OnnxBackendNodeModelTest.test_sequence_map_add_1_sequence_1_tensor_expanded_cpu",
        "OnnxBackendNodeModelTest.test_sequence_map_add_2_sequences_expanded_cpu",
        "OnnxBackendNodeModelTest.test_sequence_map_extract_shapes_expanded_cpu",
        "OnnxBackendNodeModelTest.test_sequence_map_identity_1_sequence_1_tensor_expanded_cpu",
        "OnnxBackendNodeModelTest.test_sequence_map_identity_1_sequence_expanded_cpu",
        "OnnxBackendNodeModelTest.test_sequence_map_identity_2_sequences_expanded_cpu",
        "OnnxBackendNodeModelTest.test_split_to_sequence_1_cpu",
        "OnnxBackendNodeModelTest.test_split_to_sequence_2_cpu",
        "OnnxBackendNodeModelTest.test_split_to_sequence_nokeepdims_cpu",
    ),
    (
        xfail_issue_38701,
        "OnnxBackendSimpleModelTest.test_strnorm_model_monday_casesensintive_nochangecase_cpu",
        "OnnxBackendSimpleModelTest.test_strnorm_model_nostopwords_nochangecase_cpu",
        "OnnxBackendSimpleModelTest.test_strnorm_model_monday_empty_output_cpu",
        "OnnxBackendSimpleModelTest.test_strnorm_model_monday_insensintive_upper_twodim_cpu",
        "OnnxBackendSimpleModelTest.test_strnorm_model_monday_casesensintive_lower_cpu",
        "OnnxBackendSimpleModelTest.test_strnorm_model_monday_casesensintive_upper_cpu",
        "OnnxBackendNodeModelTest.test_strnormalizer_nostopwords_nochangecase_cpu",
        "OnnxBackendNodeModelTest.test_strnormalizer_export_monday_casesensintive_nochangecase_cpu",
        "OnnxBackendNodeModelTest.test_strnormalizer_export_monday_insensintive_upper_twodim_cpu",
        "OnnxBackendNodeModelTest.test_strnormalizer_export_monday_casesensintive_lower_cpu",
        "OnnxBackendNodeModelTest.test_strnormalizer_export_monday_empty_output_cpu",
        "OnnxBackendNodeModelTest.test_strnormalizer_export_monday_casesensintive_upper_cpu",
        "OnnxBackendNodeModelTest.test_cast_STRING_to_FLOAT_cpu",
        "OnnxBackendNodeModelTest.test_cast_FLOAT_to_STRING_cpu",
        "OnnxBackendNodeModelTest.test_castlike_FLOAT_to_STRING_cpu",
        "OnnxBackendNodeModelTest.test_castlike_FLOAT_to_STRING_expanded_cpu",
        "OnnxBackendNodeModelTest.test_castlike_STRING_to_FLOAT_cpu",
        "OnnxBackendNodeModelTest.test_castlike_STRING_to_FLOAT_expanded_cpu",
        "OnnxBackendNodeModelTest.test_equal_string_broadcast_cpu",
        "OnnxBackendNodeModelTest.test_equal_string_cpu",
        "OnnxBackendNodeModelTest.test_regex_full_match_basic_cpu",
        "OnnxBackendNodeModelTest.test_regex_full_match_email_domain_cpu",
        "OnnxBackendNodeModelTest.test_regex_full_match_empty_cpu",
        "OnnxBackendNodeModelTest.test_string_concat_broadcasting_cpu",
        "OnnxBackendNodeModelTest.test_string_concat_cpu",
        "OnnxBackendNodeModelTest.test_string_concat_empty_string_cpu",
        "OnnxBackendNodeModelTest.test_string_concat_utf8_cpu",
        "OnnxBackendNodeModelTest.test_string_concat_zero_dimensional_cpu",
        "OnnxBackendNodeModelTest.test_string_split_basic_cpu",
        "OnnxBackendNodeModelTest.test_string_split_consecutive_delimiters_cpu",
        "OnnxBackendNodeModelTest.test_string_split_empty_string_delimiter_cpu",
        "OnnxBackendNodeModelTest.test_string_split_empty_tensor_cpu",
        "OnnxBackendNodeModelTest.test_string_split_maxsplit_cpu",
        "OnnxBackendNodeModelTest.test_string_split_no_delimiter_cpu",
    ),
    (
        xfail_issue_33651,
        "OnnxBackendNodeModelTest.test_tfidfvectorizer_tf_batch_onlybigrams_skip5_cpu",
        "OnnxBackendNodeModelTest.test_tfidfvectorizer_tf_onlybigrams_levelempty_cpu",
        "OnnxBackendNodeModelTest.test_tfidfvectorizer_tf_batch_onlybigrams_skip0_cpu",
        "OnnxBackendNodeModelTest.test_tfidfvectorizer_tf_uniandbigrams_skip5_cpu",
        "OnnxBackendNodeModelTest.test_tfidfvectorizer_tf_only_bigrams_skip0_cpu",
        "OnnxBackendNodeModelTest.test_tfidfvectorizer_tf_batch_uniandbigrams_skip5_cpu",
        "OnnxBackendNodeModelTest.test_tfidfvectorizer_tf_onlybigrams_skip5_cpu",
    ),
    (
        xfail_issue_38706,
        "OnnxBackendNodeModelTest.test_split_zero_size_splits_cpu",
    ),
    (
        xfail_issue_33581,
        "OnnxBackendNodeModelTest.test_gather_elements_negative_indices_cpu",
    ),
    (
        xfail_issue_38713,
        "OnnxBackendNodeModelTest.test_momentum_cpu",
        "OnnxBackendNodeModelTest.test_nesterov_momentum_cpu",
        "OnnxBackendNodeModelTest.test_momentum_multiple_cpu",
    ),
    (
        xfail_issue_73538,
        "OnnxBackendNodeModelTest.test_onehot_negative_indices_cpu",
    ),
    (
        xfail_issue_33488,
        "OnnxBackendNodeModelTest.test_maxunpool_export_with_output_shape_cpu",
        "OnnxBackendNodeModelTest.test_maxunpool_export_without_output_shape_cpu",
    ),
    (xfail_issue_38724, "OnnxBackendNodeModelTest.test_resize_tf_crop_and_resize_cpu"),
    (
        xfail_issue_33606,
        "OnnxBackendNodeModelTest.test_det_2d_cpu",
        "OnnxBackendNodeModelTest.test_det_nd_cpu",
    ),
    (
        xfail_issue_38734,
        "OnnxBackendNodeModelTest.test_adam_multiple_cpu",
        "OnnxBackendNodeModelTest.test_adam_cpu",
    ),
    (
        xfail_issue_38735,
        "OnnxBackendNodeModelTest.test_adagrad_multiple_cpu",
        "OnnxBackendNodeModelTest.test_adagrad_cpu",
    ),
    (
        xfail_issue_48052,
        "OnnxBackendNodeModelTest.test_training_dropout_cpu",
        "OnnxBackendNodeModelTest.test_training_dropout_mask_cpu",
        "OnnxBackendNodeModelTest.test_training_dropout_default_cpu",
        "OnnxBackendNodeModelTest.test_training_dropout_zero_ratio_cpu",
        "OnnxBackendNodeModelTest.test_training_dropout_default_mask_cpu",
        "OnnxBackendNodeModelTest.test_training_dropout_zero_ratio_mask_cpu",
    ),
    (
        xfail_issue_44858,
        "OnnxBackendNodeModelTest.test_unsqueeze_axis_0_cpu",
        "OnnxBackendNodeModelTest.test_unsqueeze_axis_1_cpu",
        "OnnxBackendNodeModelTest.test_unsqueeze_axis_2_cpu",
        "OnnxBackendNodeModelTest.test_unsqueeze_negative_axes_cpu",
        "OnnxBackendNodeModelTest.test_unsqueeze_three_axes_cpu",
        "OnnxBackendNodeModelTest.test_unsqueeze_two_axes_cpu",
        "OnnxBackendNodeModelTest.test_unsqueeze_unsorted_axes_cpu",
    ),
    (
        xfail_issue_44965,
        "OnnxBackendNodeModelTest.test_loop13_seq_cpu",
        "OnnxBackendNodeModelTest.test_sequence_insert_at_back_cpu",
        "OnnxBackendNodeModelTest.test_sequence_insert_at_front_cpu",
    ),
    (xfail_issue_58033, "OnnxBackendNodeModelTest.test_einsum_batch_diagonal_cpu"),
    (
        xfail_issue_63033,
        "OnnxBackendNodeModelTest.test_batchnorm_epsilon_training_mode_cpu",
        "OnnxBackendNodeModelTest.test_batchnorm_example_training_mode_cpu",
    ),
    (xfail_issue_63036, "OnnxBackendNodeModelTest.test_convtranspose_autopad_same_cpu"),
    (
        xfail_issue_63043,
        "OnnxBackendNodeModelTest.test_gru_batchwise_cpu",
        "OnnxBackendNodeModelTest.test_lstm_batchwise_cpu",
        "OnnxBackendNodeModelTest.test_simple_rnn_batchwise_cpu",
    ),
    (
        xfail_issue_38710,
        "OnnxBackendNodeModelTest.test_reshape_allowzero_reordered_cpu",
    ),
    (
        skip_dynamic_model,
        "OnnxBackendNodeModelTest.test_triu_one_row_cpu",
        "OnnxBackendNodeModelTest.test_squeeze_cpu",
        "OnnxBackendNodeModelTest.test_squeeze_negative_axes_cpu",
        "OnnxBackendNodeModelTest.test_center_crop_pad_crop_negative_axes_hwc_expanded_cpu",
        "OnnxBackendNodeModelTest.test_constant_pad_negative_axes_cpu",
    ),
    (
        skip_rng_tests,
        "OnnxBackendNodeModelTest.test_bernoulli_cpu",
        "OnnxBackendNodeModelTest.test_bernoulli_double_cpu",
        "OnnxBackendNodeModelTest.test_bernoulli_double_expanded_cpu",
        "OnnxBackendNodeModelTest.test_bernoulli_expanded_cpu",
        "OnnxBackendNodeModelTest.test_bernoulli_seed_cpu",
        "OnnxBackendNodeModelTest.test_bernoulli_seed_expanded_cpu",
    ),
    (
        xfail_issue_63137,
        "OnnxBackendNodeModelTest.test_optional_get_element_cpu",
        "OnnxBackendNodeModelTest.test_optional_get_element_sequence_cpu",
        "OnnxBackendNodeModelTest.test_optional_has_element_cpu",
        "OnnxBackendNodeModelTest.test_optional_has_element_empty_cpu",
        "OnnxBackendNodeModelTest.test_loop16_seq_none_cpu",  # OptionalHasElement, SequenceInsert
    ),
    (
        xfail_issue_69444,
        "OnnxBackendNodeModelTest.test_resize_downsample_scales_linear_align_corners_cpu",
        "OnnxBackendNodeModelTest.test_resize_downsample_scales_cubic_align_corners_cpu",
        "OnnxBackendNodeModelTest.test_resize_downsample_scales_cubic_A_n0p5_exclude_outside_cpu",
        "OnnxBackendNodeModelTest.test_resize_upsample_scales_cubic_A_n0p5_exclude_outside_cpu",
    ),
    (
        skip_segfault,
        "OnnxBackendNodeModelTest.test_sce_NCd1d2d3d4d5_mean_weight_cpu",  # ticket: 81976
        "OnnxBackendNodeModelTest.test_sce_NCd1d2d3d4d5_mean_weight_log_prob_cpu",  # ticket: 81976
        "OnnxBackendNodeModelTest.test_sce_NCd1d2d3d4d5_none_no_weight_cpu",  # ticket: 81976
        "OnnxBackendNodeModelTest.test_sce_NCd1d2d3d4d5_none_no_weight_log_prob_cpu",  # ticket: 81976
        "OnnxBackendNodeModelTest.test_layer_normalization_2d_axis0_cpu",  # ticket: 90649
        "OnnxBackendNodeModelTest.test_layer_normalization_2d_axis1_cpu",  # ticket: 90649
        "OnnxBackendNodeModelTest.test_layer_normalization_2d_axis_negative_1_cpu",  # ticket: 90649
        "OnnxBackendNodeModelTest.test_layer_normalization_2d_axis_negative_2_cpu",  # ticket: 90649
        "OnnxBackendNodeModelTest.test_layer_normalization_3d_axis0_epsilon_cpu",  # ticket: 90649
        "OnnxBackendNodeModelTest.test_layer_normalization_3d_axis1_epsilon_cpu",  # ticket: 90649
        "OnnxBackendNodeModelTest.test_layer_normalization_3d_axis2_epsilon_cpu",  # ticket: 90649
        "OnnxBackendNodeModelTest.test_layer_normalization_3d_axis_negative_1_epsilon_cpu",  # ticket: 90649
        "OnnxBackendNodeModelTest.test_layer_normalization_3d_axis_negative_2_epsilon_cpu",  # ticket: 90649
        "OnnxBackendNodeModelTest.test_layer_normalization_3d_axis_negative_3_epsilon_cpu",  # ticket: 90649
        "OnnxBackendNodeModelTest.test_layer_normalization_4d_axis0_cpu",  # ticket: 90649
        "OnnxBackendNodeModelTest.test_layer_normalization_4d_axis1_cpu",  # ticket: 90649
        "OnnxBackendNodeModelTest.test_layer_normalization_4d_axis2_cpu",  # ticket: 90649
        "OnnxBackendNodeModelTest.test_layer_normalization_4d_axis3_cpu",  # ticket: 90649
        "OnnxBackendNodeModelTest.test_layer_normalization_4d_axis_negative_1_cpu",  # ticket: 90649
        "OnnxBackendNodeModelTest.test_layer_normalization_4d_axis_negative_2_cpu",  # ticket: 90649
        "OnnxBackendNodeModelTest.test_layer_normalization_4d_axis_negative_3_cpu",  # ticket: 90649
        "OnnxBackendNodeModelTest.test_layer_normalization_4d_axis_negative_4_cpu",  # ticket: 90649
        "OnnxBackendNodeModelTest.test_layer_normalization_default_axis_cpu",  # ticket: 90649
    ),
    (
        xfail_issue_81976,  # SoftmaxCrossEntropyLoss operator
        "OnnxBackendNodeModelTest.test_sce_mean_3d_cpu",
        "OnnxBackendNodeModelTest.test_sce_mean_3d_log_prob_cpu",
    ),
    (
        xfail_issue_82038,
        "OnnxBackendNodeModelTest.test_scatternd_add_cpu",
        "OnnxBackendNodeModelTest.test_scatternd_multiply_cpu",
    ),
    (
        xfail_issue_82039,
        "OnnxBackendNodeModelTest.test_identity_opt_cpu",
    ),
    (
        xfail_issue_90649,
        "OnnxBackendNodeModelTest.test_melweightmatrix_cpu",
        "OnnxBackendNodeModelTest.test_sequence_map_add_1_sequence_1_tensor_cpu",
        "OnnxBackendNodeModelTest.test_sequence_map_add_2_sequences_cpu",
        "OnnxBackendNodeModelTest.test_sequence_map_extract_shapes_cpu",
        "OnnxBackendNodeModelTest.test_sequence_map_identity_1_sequence_1_tensor_cpu",
        "OnnxBackendNodeModelTest.test_sequence_map_identity_1_sequence_cpu",
        "OnnxBackendNodeModelTest.test_sequence_map_identity_2_sequences_cpu",
        "OnnxBackendNodeModelTest.test_stft_cpu",
        "OnnxBackendNodeModelTest.test_stft_with_window_cpu",
    ),
    (
        skip_bitwise_ui64,
        "OnnxBackendNodeModelTest.test_bitwise_and_ui64_bcast_3v1d_cpu",
        "OnnxBackendNodeModelTest.test_bitwise_or_ui64_bcast_3v1d_cpu",
        "OnnxBackendNodeModelTest.test_bitwise_xor_ui64_bcast_3v1d_cpu",
    ),
    (
        xfail_issue_99949,
        "OnnxBackendNodeModelTest.test_bitwise_not_3d_cpu",
    ),
    (
        xfail_issue_99950,
        "OnnxBackendNodeModelTest.test_center_crop_pad_crop_axes_chw_cpu",
        "OnnxBackendNodeModelTest.test_center_crop_pad_crop_axes_chw_expanded_cpu",
        "OnnxBackendNodeModelTest.test_center_crop_pad_crop_axes_hwc_cpu",
        "OnnxBackendNodeModelTest.test_center_crop_pad_crop_axes_hwc_expanded_cpu",
        "OnnxBackendNodeModelTest.test_center_crop_pad_crop_negative_axes_hwc_cpu",
        "OnnxBackendNodeModelTest.test_center_crop_pad_crop_negative_axes_hwc_expanded_cpu",
    ),
    (
        xfail_issue_99952,
        "OnnxBackendNodeModelTest.test_col2im_5d_cpu",
        "OnnxBackendNodeModelTest.test_col2im_cpu",
        "OnnxBackendNodeModelTest.test_col2im_dilations_cpu",
        "OnnxBackendNodeModelTest.test_col2im_pads_cpu",
        "OnnxBackendNodeModelTest.test_col2im_strides_cpu",
    ),
    (
        xfail_issue_99954,
        "OnnxBackendNodeModelTest.test_constant_pad_axes_cpu",
    ),
    (
        xfail_issue_99961,
        "OnnxBackendNodeModelTest.test_optional_get_element_optional_sequence_cpu",
        "OnnxBackendNodeModelTest.test_optional_get_element_optional_tensor_cpu",
        "OnnxBackendNodeModelTest.test_optional_get_element_tensor_cpu",
        "OnnxBackendNodeModelTest.test_optional_has_element_empty_no_input_name_optional_input_cpu",
        "OnnxBackendNodeModelTest.test_optional_has_element_empty_no_input_name_tensor_input_cpu",
        "OnnxBackendNodeModelTest.test_optional_has_element_empty_no_input_optional_input_cpu",
        "OnnxBackendNodeModelTest.test_optional_has_element_empty_no_input_tensor_input_cpu",
        "OnnxBackendNodeModelTest.test_optional_has_element_empty_optional_input_cpu",
        "OnnxBackendNodeModelTest.test_optional_has_element_optional_input_cpu",
        "OnnxBackendNodeModelTest.test_optional_has_element_tensor_input_cpu",
    ),
    (
        xfail_issue_99968,
        "OnnxBackendNodeModelTest.test_reduce_log_sum_asc_axes_cpu",
        "OnnxBackendNodeModelTest.test_reduce_log_sum_asc_axes_expanded_cpu",
        "OnnxBackendNodeModelTest.test_reduce_log_sum_desc_axes_cpu",
        "OnnxBackendNodeModelTest.test_reduce_log_sum_desc_axes_expanded_cpu",
<<<<<<< HEAD
        "OnnxBackendNodeModelTest.test_reduce_log_sum_exp_do_not_keepdims_example_cpu",
        "OnnxBackendNodeModelTest.test_reduce_log_sum_exp_do_not_keepdims_random_cpu",
        "OnnxBackendNodeModelTest.test_reduce_log_sum_exp_keepdims_example_cpu",
        "OnnxBackendNodeModelTest.test_reduce_log_sum_exp_negative_axes_keepdims_example_cpu",
        "OnnxBackendNodeModelTest.test_reduce_log_sum_exp_keepdims_random_cpu",
        "OnnxBackendNodeModelTest.test_reduce_log_sum_exp_negative_axes_keepdims_random_cpu",
=======
        "OnnxBackendNodeModelTest.test_reduce_l1_do_not_keepdims_example_cpu",
>>>>>>> ce6ef459
    ),
    (
        xfail_issue_99969,
        "OnnxBackendNodeModelTest.test_resize_downsample_scales_cubic_antialias_cpu",
        "OnnxBackendNodeModelTest.test_resize_downsample_scales_linear_antialias_cpu",
        "OnnxBackendNodeModelTest.test_resize_downsample_sizes_cubic_antialias_cpu",
        "OnnxBackendNodeModelTest.test_resize_downsample_sizes_linear_antialias_cpu",
        "OnnxBackendNodeModelTest.test_resize_downsample_sizes_nearest_not_smaller_cpu",
        "OnnxBackendNodeModelTest.test_resize_downsample_sizes_nearest_not_larger_cpu",
        "OnnxBackendNodeModelTest.test_resize_tf_crop_and_resize_axes_2_3_cpu",
        "OnnxBackendNodeModelTest.test_resize_tf_crop_and_resize_axes_3_2_cpu",
        "OnnxBackendNodeModelTest.test_resize_upsample_scales_nearest_axes_2_3_cpu",
        "OnnxBackendNodeModelTest.test_resize_upsample_scales_nearest_axes_3_2_cpu",
        "OnnxBackendNodeModelTest.test_resize_upsample_sizes_nearest_axes_2_3_cpu",
        "OnnxBackendNodeModelTest.test_resize_upsample_sizes_nearest_axes_3_2_cpu",
        "OnnxBackendNodeModelTest.test_resize_upsample_sizes_nearest_not_larger_cpu",
    ),
    (
        xfail_issue_99970,
        "OnnxBackendNodeModelTest.test_scatternd_max_cpu",
        "OnnxBackendNodeModelTest.test_scatternd_min_cpu",
    ),
    (
        xfail_issue_99973,
        "OnnxBackendNodeModelTest.test_split_1d_uneven_split_opset18_cpu",
        "OnnxBackendNodeModelTest.test_split_2d_uneven_split_opset18_cpu",
    ),
    (
        xfail_issue_101965,
        "OnnxBackendNodeModelTest.test_dft_axis_cpu",
        "OnnxBackendNodeModelTest.test_dft_cpu",
        "OnnxBackendNodeModelTest.test_dft_inverse_cpu",
    ),
    (
        xfail_issue_113506,
        "OnnxBackendNodeModelTest.test_lstm_with_peepholes_cpu",
    ),
    (
        xfail_issue_119896,
        "OnnxBackendNodeModelTest.test_cast_FLOAT16_to_FLOAT8E4M3FNUZ_cpu",
        "OnnxBackendNodeModelTest.test_cast_FLOAT16_to_FLOAT8E4M3FN_cpu",
        "OnnxBackendNodeModelTest.test_cast_FLOAT16_to_FLOAT8E5M2FNUZ_cpu",
        "OnnxBackendNodeModelTest.test_cast_FLOAT16_to_FLOAT8E5M2_cpu",
        "OnnxBackendNodeModelTest.test_cast_FLOAT8E4M3FNUZ_to_FLOAT16_cpu",
        "OnnxBackendNodeModelTest.test_cast_FLOAT8E4M3FNUZ_to_FLOAT_cpu",
        "OnnxBackendNodeModelTest.test_cast_FLOAT8E4M3FN_to_FLOAT16_cpu",
        "OnnxBackendNodeModelTest.test_cast_FLOAT8E4M3FN_to_FLOAT_cpu",
        "OnnxBackendNodeModelTest.test_cast_FLOAT8E5M2FNUZ_to_FLOAT16_cpu",
        "OnnxBackendNodeModelTest.test_cast_FLOAT8E5M2FNUZ_to_FLOAT_cpu",
        "OnnxBackendNodeModelTest.test_cast_FLOAT8E5M2_to_FLOAT16_cpu",
        "OnnxBackendNodeModelTest.test_cast_FLOAT8E5M2_to_FLOAT_cpu",
        "OnnxBackendNodeModelTest.test_cast_FLOAT_to_FLOAT8E4M3FNUZ_cpu",
        "OnnxBackendNodeModelTest.test_cast_FLOAT_to_FLOAT8E4M3FN_cpu",
        "OnnxBackendNodeModelTest.test_cast_FLOAT_to_FLOAT8E5M2FNUZ_cpu",
        "OnnxBackendNodeModelTest.test_cast_FLOAT_to_FLOAT8E5M2_cpu",
        "OnnxBackendNodeModelTest.test_cast_no_saturate_FLOAT16_to_FLOAT8E4M3FNUZ_cpu",
        "OnnxBackendNodeModelTest.test_cast_no_saturate_FLOAT16_to_FLOAT8E5M2FNUZ_cpu",
        "OnnxBackendNodeModelTest.test_cast_no_saturate_FLOAT_to_FLOAT8E4M3FNUZ_cpu",
        "OnnxBackendNodeModelTest.test_cast_no_saturate_FLOAT_to_FLOAT8E5M2FNUZ_cpu",
        "OnnxBackendNodeModelTest.test_castlike_FLOAT8E4M3FNUZ_to_FLOAT_cpu",
        "OnnxBackendNodeModelTest.test_castlike_FLOAT8E4M3FNUZ_to_FLOAT_expanded_cpu",
        "OnnxBackendNodeModelTest.test_castlike_FLOAT8E4M3FN_to_FLOAT_cpu",
        "OnnxBackendNodeModelTest.test_castlike_FLOAT8E4M3FN_to_FLOAT_expanded_cpu",
        "OnnxBackendNodeModelTest.test_castlike_FLOAT8E5M2FNUZ_to_FLOAT_cpu",
        "OnnxBackendNodeModelTest.test_castlike_FLOAT8E5M2FNUZ_to_FLOAT_expanded_cpu",
        "OnnxBackendNodeModelTest.test_castlike_FLOAT8E5M2_to_FLOAT_cpu",
        "OnnxBackendNodeModelTest.test_castlike_FLOAT8E5M2_to_FLOAT_expanded_cpu",
        "OnnxBackendNodeModelTest.test_castlike_FLOAT_to_FLOAT8E4M3FNUZ_cpu",
        "OnnxBackendNodeModelTest.test_castlike_FLOAT_to_FLOAT8E4M3FNUZ_expanded_cpu",
        "OnnxBackendNodeModelTest.test_castlike_FLOAT_to_FLOAT8E4M3FN_cpu",
        "OnnxBackendNodeModelTest.test_castlike_FLOAT_to_FLOAT8E4M3FN_expanded_cpu",
        "OnnxBackendNodeModelTest.test_castlike_FLOAT_to_FLOAT8E5M2FNUZ_cpu",
        "OnnxBackendNodeModelTest.test_castlike_FLOAT_to_FLOAT8E5M2FNUZ_expanded_cpu",
        "OnnxBackendNodeModelTest.test_castlike_FLOAT_to_FLOAT8E5M2_cpu",
        "OnnxBackendNodeModelTest.test_castlike_FLOAT_to_FLOAT8E5M2_expanded_cpu",
        "OnnxBackendNodeModelTest.test_dequantizelinear_e4m3fn_cpu",
        "OnnxBackendNodeModelTest.test_dequantizelinear_e5m2_cpu",
        "OnnxBackendNodeModelTest.test_quantizelinear_e4m3fn_cpu",
        "OnnxBackendNodeModelTest.test_quantizelinear_e5m2_cpu",
        "OnnxBackendNodeModelTest.test_dequantizelinear_e4m3fn_float16_cpu",
        "OnnxBackendNodeModelTest.test_dequantizelinear_e4m3fn_zero_point_cpu",
    ),
    (
        xfail_issue_119900,
        "OnnxBackendNodeModelTest.test_resize_downsample_scales_linear_half_pixel_symmetric_cpu",
        "OnnxBackendNodeModelTest.test_resize_upsample_scales_linear_half_pixel_symmetric_cpu",
    ),
    (
        xfail_issue_119903,
        "OnnxBackendNodeModelTest.test_basic_deform_conv_with_padding_cpu",
        "OnnxBackendNodeModelTest.test_basic_deform_conv_without_padding_cpu",
        "OnnxBackendNodeModelTest.test_deform_conv_with_mask_bias_cpu",
        "OnnxBackendNodeModelTest.test_deform_conv_with_multiple_offset_groups_cpu",
    ),
    (
        xfail_issue_119906,
        "OnnxBackendNodeModelTest.test_lppool_1d_default_cpu",
        "OnnxBackendNodeModelTest.test_lppool_2d_default_cpu",
        "OnnxBackendNodeModelTest.test_lppool_2d_dilations_cpu",
        "OnnxBackendNodeModelTest.test_lppool_2d_pads_cpu",
        "OnnxBackendNodeModelTest.test_lppool_2d_same_lower_cpu",
        "OnnxBackendNodeModelTest.test_lppool_2d_same_upper_cpu",
        "OnnxBackendNodeModelTest.test_lppool_2d_strides_cpu",
        "OnnxBackendNodeModelTest.test_lppool_3d_default_cpu",
    ),
    (
        xfail_issue_119919,
        "OnnxBackendNodeModelTest.test_wrap_pad_cpu",
    ),
    (
        xfail_issue_119922,
        "OnnxBackendNodeModelTest.test_ai_onnx_ml_array_feature_extractor_cpu",
        "OnnxBackendNodeModelTest.test_ai_onnx_ml_binarizer_cpu",
        "OnnxBackendNodeModelTest.test_ai_onnx_ml_label_encoder_string_int_cpu",
        "OnnxBackendNodeModelTest.test_ai_onnx_ml_label_encoder_string_int_no_default_cpu",
        "OnnxBackendNodeModelTest.test_ai_onnx_ml_label_encoder_tensor_mapping_cpu",
        "OnnxBackendNodeModelTest.test_ai_onnx_ml_label_encoder_tensor_value_only_mapping_cpu",
        "OnnxBackendNodeModelTest.test_ai_onnx_ml_tree_ensemble_set_membership_cpu",
        "OnnxBackendNodeModelTest.test_ai_onnx_ml_tree_ensemble_single_tree_cpu",
    ),
    (
        xfail_issue_119925,
        "OnnxBackendNodeModelTest.test_averagepool_2d_dilations_cpu",
    ),
    (
        xfail_issue_119926,
        "OnnxBackendNodeModelTest.test_roialign_mode_max_cpu",
    ),
    (
        xfail_issue_125485,
        "OnnxBackendNodeModelTest.test_affine_grid_2d_align_corners_cpu",
        "OnnxBackendNodeModelTest.test_affine_grid_2d_align_corners_expanded_cpu",
        "OnnxBackendNodeModelTest.test_affine_grid_2d_cpu",
        "OnnxBackendNodeModelTest.test_affine_grid_2d_expanded_cpu",
        "OnnxBackendNodeModelTest.test_affine_grid_3d_align_corners_cpu",
        "OnnxBackendNodeModelTest.test_affine_grid_3d_align_corners_expanded_cpu",
        "OnnxBackendNodeModelTest.test_affine_grid_3d_cpu",
        "OnnxBackendNodeModelTest.test_affine_grid_3d_expanded_cpu",
    ),
    (
        xfail_issue_125488,
        "OnnxBackendNodeModelTest.test_image_decoder_decode_bmp_rgb_cpu",
        "OnnxBackendNodeModelTest.test_image_decoder_decode_jpeg2k_rgb_cpu",
        "OnnxBackendNodeModelTest.test_image_decoder_decode_jpeg_bgr_cpu",
        "OnnxBackendNodeModelTest.test_image_decoder_decode_jpeg_grayscale_cpu",
        "OnnxBackendNodeModelTest.test_image_decoder_decode_jpeg_rgb_cpu",
        "OnnxBackendNodeModelTest.test_image_decoder_decode_png_rgb_cpu",
        "OnnxBackendNodeModelTest.test_image_decoder_decode_pnm_rgb_cpu",
        "OnnxBackendNodeModelTest.test_image_decoder_decode_tiff_rgb_cpu",
        "OnnxBackendNodeModelTest.test_image_decoder_decode_webp_rgb_cpu",
    ),
    (
        skip_issue_125487,
        "OnnxBackendNodeModelTest.test_gridsample_aligncorners_true_cpu",
        "OnnxBackendNodeModelTest.test_gridsample_bicubic_align_corners_0_additional_1_cpu",
        "OnnxBackendNodeModelTest.test_gridsample_bicubic_align_corners_1_additional_1_cpu",
        "OnnxBackendNodeModelTest.test_gridsample_bicubic_cpu",
        "OnnxBackendNodeModelTest.test_gridsample_bilinear_align_corners_0_additional_1_cpu",
        "OnnxBackendNodeModelTest.test_gridsample_bilinear_align_corners_1_additional_1_cpu",
        "OnnxBackendNodeModelTest.test_gridsample_bilinear_cpu",
        "OnnxBackendNodeModelTest.test_gridsample_cpu",
        "OnnxBackendNodeModelTest.test_gridsample_volumetric_bilinear_align_corners_0_cpu",
        "OnnxBackendNodeModelTest.test_gridsample_volumetric_bilinear_align_corners_1_cpu",
        "OnnxBackendNodeModelTest.test_gridsample_volumetric_nearest_align_corners_0_cpu",
        "OnnxBackendNodeModelTest.test_gridsample_volumetric_nearest_align_corners_1_cpu",
    ),
    (
        skip_issue_125489,
        "OnnxBackendNodeModelTest.test_isinf_float16_cpu",
    ),
    (
        xfail_issue_125491,
        "OnnxBackendNodeModelTest.test_averagepool_3d_dilations_large_count_include_pad_is_0_ceil_mode_is_False_cpu",
        "OnnxBackendNodeModelTest.test_averagepool_3d_dilations_large_count_include_pad_is_0_ceil_mode_is_True_cpu",
        "OnnxBackendNodeModelTest.test_averagepool_3d_dilations_large_count_include_pad_is_1_ceil_mode_is_False_cpu",
        "OnnxBackendNodeModelTest.test_averagepool_3d_dilations_large_count_include_pad_is_1_ceil_mode_is_True_cpu",
        "OnnxBackendNodeModelTest.test_averagepool_3d_dilations_small_cpu",
    ),
    (
        xfail_issue_125492,
        "OnnxBackendNodeModelTest.test_dft_axis_opset19_cpu",
        "OnnxBackendNodeModelTest.test_dft_inverse_opset19_cpu",
        "OnnxBackendNodeModelTest.test_dft_opset19_cpu",
    ),
    (
        xfail_issue_125493,
<<<<<<< HEAD
        "OnnxBackendNodeModelTest.test_reduce_log_sum_exp_empty_set_cpu",
=======
        "OnnxBackendNodeModelTest.test_reduce_l1_empty_set_cpu",
>>>>>>> ce6ef459
    ),
    (
        skip_misalignment,
        "OnnxBackendNodeModelTest.test_gelu_default_2_expanded_cpu",
        "OnnxBackendNodeModelTest.test_reduce_log_sum_exp_empty_set_expanded_cpu",
        "OnnxBackendNodeModelTest.test_group_normalization_epsilon_cpu",
        "OnnxBackendNodeModelTest.test_group_normalization_example_cpu",
        "OnnxBackendNodeModelTest.test_qlinearmatmul_3D_int8_float16_cpu",
        "OnnxBackendNodeModelTest.test_qlinearmatmul_3D_int8_float32_cpu",
        "OnnxBackendNodeModelTest.test_qlinearmatmul_3D_uint8_float16_cpu",
        "OnnxBackendNodeModelTest.test_quantizelinear_blocked_asymmetric_cpu",
        "OnnxBackendNodeModelTest.test_quantizelinear_blocked_symmetric_cpu",
    ),
    (
        skip_issue_124587,
        "OnnxBackendNodeModelTest.test_split_variable_parts_1d_opset18_cpu",
        "OnnxBackendNodeModelTest.test_split_variable_parts_2d_opset18_cpu",
        "OnnxBackendNodeModelTest.test_split_variable_parts_default_axis_opset13_cpu",
        "OnnxBackendNodeModelTest.test_split_variable_parts_default_axis_opset18_cpu",
    ),
    (
        xfail_issue_139934,
        "OnnxBackendNodeModelTest.test_cast_FLOAT16_to_INT4_cpu",
        "OnnxBackendNodeModelTest.test_cast_FLOAT16_to_UINT4_cpu",
        "OnnxBackendNodeModelTest.test_cast_FLOAT_to_INT4_cpu",
        "OnnxBackendNodeModelTest.test_cast_FLOAT_to_UINT4_cpu",
        "OnnxBackendNodeModelTest.test_cast_INT4_to_FLOAT16_cpu",
        "OnnxBackendNodeModelTest.test_cast_INT4_to_FLOAT_cpu",
        "OnnxBackendNodeModelTest.test_cast_INT4_to_INT8_cpu",
        "OnnxBackendNodeModelTest.test_cast_UINT4_to_FLOAT16_cpu",
        "OnnxBackendNodeModelTest.test_cast_UINT4_to_FLOAT_cpu",
        "OnnxBackendNodeModelTest.test_cast_UINT4_to_UINT8_cpu",
        "OnnxBackendNodeModelTest.test_dequantizelinear_int4_cpu",
        "OnnxBackendNodeModelTest.test_dequantizelinear_uint4_cpu",
        "OnnxBackendNodeModelTest.test_quantizelinear_int4_cpu",
        "OnnxBackendNodeModelTest.test_quantizelinear_uint4_cpu",
    ),
    (
        xfail_issue_139936,
        "OnnxBackendNodeModelTest.test_maxpool_2d_ceil_output_size_reduce_by_one_cpu",
    ),
    (
        xfail_issue_139937,
        "OnnxBackendNodeModelTest.test_dequantizelinear_blocked_cpu",
        "OnnxBackendNodeModelTest.test_qlinearmatmul_2D_int8_float16_cpu",
    ),
    (
        xfail_issue_139938,
        "OnnxBackendNodeModelTest.test_qlinearmatmul_2D_int8_float32_cpu",
        "OnnxBackendNodeModelTest.test_qlinearmatmul_2D_uint8_float16_cpu",
    ),
]

if platform.system() == 'Darwin':
    tests_expected_to_fail.extend([
        (
            skip_issue_58676,
            "OnnxBackendNodeModelTest.test_mish_expanded_cpu"
        ),
        (
            skip_issue_58676,
            "OnnxBackendNodeModelTest.test_resize_downsample_scales_linear_cpu"
        ),
        (
            skip_issue_58676,
            "OnnxBackendNodeModelTest.test_div_uint8_cpu"
        )]
    )

if platform.system() == 'Linux' and platform.machine() in ['arm', 'armv7l', 'aarch64', 'arm64', 'ARM64']:
    tests_expected_to_fail.extend(
        [
            (xfail_issue_122775, "OnnxBackendNodeModelTest.test_resize_downsample_scales_linear_cpu"),
            (xfail_issue_122776, "OnnxBackendNodeModelTest.test_mish_expanded_cpu")
        ]
    )

for test_group in tests_expected_to_fail:
    for test_case in test_group[1:]:
        expect_fail(f"{test_case}", test_group[0])<|MERGE_RESOLUTION|>--- conflicted
+++ resolved
@@ -70,7 +70,6 @@
     skip_issue_125489,
     xfail_issue_125491,
     xfail_issue_125492,
-    xfail_issue_125493,
     xfail_issue_122775,
     xfail_issue_122776,
     skip_misalignment,
@@ -439,16 +438,6 @@
         "OnnxBackendNodeModelTest.test_reduce_log_sum_asc_axes_expanded_cpu",
         "OnnxBackendNodeModelTest.test_reduce_log_sum_desc_axes_cpu",
         "OnnxBackendNodeModelTest.test_reduce_log_sum_desc_axes_expanded_cpu",
-<<<<<<< HEAD
-        "OnnxBackendNodeModelTest.test_reduce_log_sum_exp_do_not_keepdims_example_cpu",
-        "OnnxBackendNodeModelTest.test_reduce_log_sum_exp_do_not_keepdims_random_cpu",
-        "OnnxBackendNodeModelTest.test_reduce_log_sum_exp_keepdims_example_cpu",
-        "OnnxBackendNodeModelTest.test_reduce_log_sum_exp_negative_axes_keepdims_example_cpu",
-        "OnnxBackendNodeModelTest.test_reduce_log_sum_exp_keepdims_random_cpu",
-        "OnnxBackendNodeModelTest.test_reduce_log_sum_exp_negative_axes_keepdims_random_cpu",
-=======
-        "OnnxBackendNodeModelTest.test_reduce_l1_do_not_keepdims_example_cpu",
->>>>>>> ce6ef459
     ),
     (
         xfail_issue_99969,
@@ -634,14 +623,6 @@
         "OnnxBackendNodeModelTest.test_dft_opset19_cpu",
     ),
     (
-        xfail_issue_125493,
-<<<<<<< HEAD
-        "OnnxBackendNodeModelTest.test_reduce_log_sum_exp_empty_set_cpu",
-=======
-        "OnnxBackendNodeModelTest.test_reduce_l1_empty_set_cpu",
->>>>>>> ce6ef459
-    ),
-    (
         skip_misalignment,
         "OnnxBackendNodeModelTest.test_gelu_default_2_expanded_cpu",
         "OnnxBackendNodeModelTest.test_reduce_log_sum_exp_empty_set_expanded_cpu",
