// Copyright (C) 2018-2022 Intel Corporation
// SPDX-License-Identifier: Apache-2.0
//

#include <cpp/ie_cnn_network.h>

#include <algorithm>
#include <cmath>
#include <cstdint>
#include <fstream>
#include <iterator>
#include <limits>
#include <numeric>
#include <sstream>
#include <stdexcept>
#include <vector>

// clang-format off
#ifdef ${BACKEND_NAME}_FLOAT_TOLERANCE_BITS
#define DEFAULT_FLOAT_TOLERANCE_BITS ${BACKEND_NAME}_FLOAT_TOLERANCE_BITS
#endif
#ifdef ${BACKEND_NAME}_DOUBLE_TOLERANCE_BITS
#define DEFAULT_DOUBLE_TOLERANCE_BITS ${BACKEND_NAME}_DOUBLE_TOLERANCE_BITS
#endif
// clang-format on
#include "common_test_utils/file_utils.hpp"
#include "common_test_utils/ngraph_test_utils.hpp"
#include "default_opset.hpp"
#include "engines_util/test_case.hpp"
#include "engines_util/test_engines.hpp"
#include "gtest/gtest.h"
#include "ngraph/ngraph.hpp"
#include "ngraph/pass/constant_folding.hpp"
#include "ngraph/pass/manager.hpp"
#include "onnx_import/core/null_node.hpp"
#include "onnx_import/onnx.hpp"
#include "onnx_import/onnx_utils.hpp"
#include "util/all_close.hpp"
#include "util/all_close_f.hpp"
#include "util/ndarray.hpp"
#include "util/test_control.hpp"
#include "util/test_tools.hpp"
#include "util/type_prop.hpp"

NGRAPH_SUPPRESS_DEPRECATED_START

using namespace ngraph;

static std::string s_manifest = "${MANIFEST}";
static std::string s_device = test::backend_name_to_device("${BACKEND_NAME}");

using Inputs = std::vector<std::vector<float>>;
using Outputs = std::vector<std::vector<float>>;

// ############################################################################ CORE TESTS
NGRAPH_TEST(${BACKEND_NAME}, onnx_test_test_case) {
    auto function = onnx_import::import_onnx_model(
        file_util::path_join(CommonTestUtils::getExecutableDirectory(), SERIALIZED_ZOO, "onnx/add_abc.onnx"));

    auto test_case = test::TestCase(function, s_device);
    test_case.add_input<float>({1});
    test_case.add_input<float>({2});
    test_case.add_input<float>({3});
    test_case.add_expected_output<float>(Shape{1}, {6});
    test_case.run();
}

NGRAPH_TEST(${BACKEND_NAME}, onnx_test_test_case_mutliple_inputs) {
    auto function = onnx_import::import_onnx_model(
        file_util::path_join(CommonTestUtils::getExecutableDirectory(), SERIALIZED_ZOO, "onnx/add_abc.onnx"));

    auto test_case = test::TestCase(function, s_device);
    test_case.add_multiple_inputs(Inputs{{1}, {2}, {3}});
    test_case.add_expected_output(Shape{1}, std::vector<float>{6});
    test_case.run();
}

NGRAPH_TEST(${BACKEND_NAME}, onnx_output_names_check) {
    auto function = onnx_import::import_onnx_model(file_util::path_join(CommonTestUtils::getExecutableDirectory(),
                                                                        SERIALIZED_ZOO,
                                                                        "onnx/split_equal_parts_default.onnx"));

    std::size_t size = function->get_output_size();
    for (std::size_t i{0}; i < size; ++i) {
        std::shared_ptr<Node> node = function->get_output_op(i);
        EXPECT_EQ(node->get_friendly_name(), "output_" + std::to_string(i + 1) + "/sink_port_0");
    }
}

NGRAPH_TEST(${BACKEND_NAME}, onnx_node_names_check) {
    auto function = onnx_import::import_onnx_model(
        file_util::path_join(CommonTestUtils::getExecutableDirectory(), SERIALIZED_ZOO, "onnx/add_abc.onnx"));

    // Filter out Add nodes from the function graph
    std::vector<std::shared_ptr<Node>> additions;
    auto ordered_ops = function->get_ordered_ops();
    std::copy_if(ordered_ops.begin(), ordered_ops.end(), std::back_inserter(additions), [](std::shared_ptr<Node> op) {
        return std::string(op->get_type_name()) == "Add";
    });

    EXPECT_EQ(additions.size(), 2);
    EXPECT_EQ(additions.at(0)->get_friendly_name(), "add_node1");
    EXPECT_EQ(additions.at(0)->get_output_tensor(0).get_names(), std::unordered_set<std::string>{"X"});
    EXPECT_EQ(additions.at(1)->get_friendly_name(), "Y");
    EXPECT_EQ(additions.at(1)->get_output_tensor(0).get_names(), std::unordered_set<std::string>{"Y"});
}

NGRAPH_TEST(${BACKEND_NAME}, onnx_duplicated_output_name) {
    auto function = onnx_import::import_onnx_model(file_util::path_join(CommonTestUtils::getExecutableDirectory(),
                                                                        SERIALIZED_ZOO,
                                                                        "onnx/duplicated_output_name.onnx"));
    EXPECT_EQ(function->get_output_size(), 2);

    auto test_case = test::TestCase(function, s_device);
    test_case.add_multiple_inputs(Inputs{{1}, {2}, {3}});
    test_case.add_expected_output(Shape{1}, std::vector<float>{6});
    test_case.add_expected_output(Shape{1}, std::vector<float>{6});
    test_case.run();
}

NGRAPH_TEST(${BACKEND_NAME}, onnx_duplicated_more_output_names) {
    auto function = onnx_import::import_onnx_model(file_util::path_join(CommonTestUtils::getExecutableDirectory(),
                                                                        SERIALIZED_ZOO,
                                                                        "onnx/duplicated_more_output_names.onnx"));
    EXPECT_EQ(function->get_output_size(), 4);

    auto test_case = test::TestCase(function, s_device);
    test_case.add_multiple_inputs(Inputs{{1, 2}, {2}, {3}});
    test_case.add_expected_output(Shape{1}, std::vector<float>{6});
    test_case.add_expected_output(Shape{1}, std::vector<float>{6});
    test_case.add_expected_output(Shape{1}, std::vector<float>{7});
    test_case.add_expected_output(Shape{1}, std::vector<float>{6});
    test_case.run();
}

NGRAPH_TEST(${BACKEND_NAME}, onnx_model_binary_add_abc) {
    auto function = onnx_import::import_onnx_model(
        file_util::path_join(CommonTestUtils::getExecutableDirectory(), SERIALIZED_ZOO, "onnx/add_abc.onnx"));

    auto test_case = test::TestCase(function, s_device);
    test_case.add_multiple_inputs(Inputs{{1}, {2}, {3}});
    test_case.add_expected_output(Shape{1}, std::vector<float>{6});
    test_case.run();
}

NGRAPH_TEST(${BACKEND_NAME}, onnx_bool_const_op) {
    auto function = onnx_import::import_onnx_model(
        file_util::path_join(CommonTestUtils::getExecutableDirectory(), SERIALIZED_ZOO, "onnx/bool_const_op.onnx"));

    auto test_case = test::TestCase(function, s_device);
    test_case.add_expected_output(std::vector<bool>{1, 0, 0, 1});
    test_case.run();
}

NGRAPH_TEST(${BACKEND_NAME}, onnx_bool_init_and) {
    auto function = onnx_import::import_onnx_model(
        file_util::path_join(CommonTestUtils::getExecutableDirectory(), SERIALIZED_ZOO, "onnx/bool_init_and.onnx"));

    auto test_case = test::TestCase(function, s_device);
    test_case.add_expected_output(std::vector<bool>{1});
    test_case.run();
}

NGRAPH_TEST(${BACKEND_NAME}, onnx_bool_input_or) {
    auto function = onnx_import::import_onnx_model(
        file_util::path_join(CommonTestUtils::getExecutableDirectory(), SERIALIZED_ZOO, "onnx/bool_input_or.onnx"));

    auto test_case = test::TestCase(function, s_device);
    test_case.add_input(std::vector<bool>{true, false, true, false});
    test_case.add_input(std::vector<bool>{false, false, true, true});
    test_case.add_expected_output(std::vector<bool>{1, 0, 1, 1});
    test_case.run();
}

NGRAPH_TEST(${BACKEND_NAME}, onnx_bool_init_raw) {
    auto function = onnx_import::import_onnx_model(
        file_util::path_join(CommonTestUtils::getExecutableDirectory(), SERIALIZED_ZOO, "onnx/bool_init_raw.onnx"));

    auto test_case = test::TestCase(function, s_device);
    test_case.add_expected_output(std::vector<bool>{true, false, true});
    test_case.run();
}

NGRAPH_TEST(${BACKEND_NAME}, onnx_model_add_abc_initializers) {
    auto function = onnx_import::import_onnx_model(file_util::path_join(CommonTestUtils::getExecutableDirectory(),
                                                                        SERIALIZED_ZOO,
                                                                        "onnx/add_abc_initializers.onnx"));

    auto test_case = test::TestCase(function, s_device);
    test_case.add_input<float>({1, 2, 3, 4});
    test_case.add_expected_output<float>({3, 6, 9, 12});
    test_case.run();
}

NGRAPH_TEST(${BACKEND_NAME}, onnx_model_override_op) {
    onnx_import::register_operator("FalseAdd", 1, "", [](const onnx_import::Node& node) -> OutputVector {
        OutputVector ng_inputs{node.get_ng_inputs()};
        return {std::make_shared<ngraph::op::v1::Add>(ng_inputs.at(0), ng_inputs.at(1))};
    });

    onnx_import::register_operator("FalseAdd", 1, "", [](const onnx_import::Node& node) -> OutputVector {
        OutputVector ng_inputs{node.get_ng_inputs()};
        return {std::make_shared<ngraph::op::v1::Subtract>(ng_inputs.at(0), ng_inputs.at(1))};
    });

    auto function = onnx_import::import_onnx_model(
        file_util::path_join(CommonTestUtils::getExecutableDirectory(), SERIALIZED_ZOO, "onnx/override_op.onnx"));

    Inputs inputs;
    inputs.emplace_back(std::vector<float>{0.f, 1.f, 2.f, 3.f});
    inputs.emplace_back(std::vector<float>{3.f, 2.f, 1.f, 0.f});

    auto test_case = test::TestCase(function, s_device);
    test_case.add_multiple_inputs(inputs);
    test_case.add_expected_output<float>({-3.f, -1.f, 1.f, 3.f});
    test_case.run();
}

NGRAPH_TEST(${BACKEND_NAME}, onnx_import_non_existing_file) {
    try {
        onnx_import::import_onnx_model(
            file_util::path_join(CommonTestUtils::getExecutableDirectory(), SERIALIZED_ZOO, "onnx/i.dont.exist"));
    } catch (const std::runtime_error& exc) {
        // asserts that an exception was thrown and that the error message contains the file name
        std::string msg{exc.what()};
        EXPECT_TRUE(msg.find("i.dont.exist") != std::string::npos);
    }
}

NGRAPH_TEST(${BACKEND_NAME}, onnx_model_unsupported_op) {
    try {
        onnx_import::import_onnx_model(file_util::path_join(CommonTestUtils::getExecutableDirectory(),
                                                            SERIALIZED_ZOO,
                                                            "onnx/unsupported_op.onnx"));
        FAIL() << "Expected ngraph::ngraph_error";
    } catch (ngraph::ngraph_error const& err) {
        std::string what{err.what()};
        EXPECT_NE(what.find("OpenVINO does not support"), std::string::npos);
        EXPECT_NE(what.find("FakeOpName"), std::string::npos);
        EXPECT_NE(what.find("AnotherFakeOpName"), std::string::npos);
    } catch (...) {
        FAIL() << "Expected ngraph::ngraph_error";
    }
}

NGRAPH_TEST(${BACKEND_NAME}, onnx_model_custom_op) {
    onnx_import::register_operator("AddQ", 1, "com.intel.ai", [](const onnx_import::Node& node) -> OutputVector {
        OutputVector ng_inputs{node.get_ng_inputs()};
        return {std::make_shared<ngraph::op::v1::Add>(ng_inputs.at(0), ng_inputs.at(1))};
    });

    auto function = onnx_import::import_onnx_model(
        file_util::path_join(CommonTestUtils::getExecutableDirectory(), SERIALIZED_ZOO, "onnx/custom_operator.onnx"));

    auto test_case = test::TestCase(function, s_device);
    test_case.add_input<float>({1.f, 2.f, 3.f, 4.f});
    test_case.add_expected_output<float>({3.f, 6.f, 9.f, 12.f});
    test_case.run();
}

NGRAPH_TEST(${BACKEND_NAME}, onnx_model_custom_op_register_unregister) {
    onnx_import::register_operator("AddQ", 1, "com.intel.ai", [](const onnx_import::Node& node) -> OutputVector {
        OutputVector ng_inputs{node.get_ng_inputs()};
        return {std::make_shared<ngraph::op::v1::Add>(ng_inputs.at(0), ng_inputs.at(1))};
    });

    auto function = onnx_import::import_onnx_model(
        file_util::path_join(CommonTestUtils::getExecutableDirectory(), SERIALIZED_ZOO, "onnx/custom_operator.onnx"));

    auto test_case = test::TestCase(function, s_device);
    test_case.add_input<float>({1.f, 2.f, 3.f, 4.f});
    test_case.add_expected_output<float>({3.f, 6.f, 9.f, 12.f});
    test_case.run();

    onnx_import::unregister_operator("AddQ", 1, "com.intel.ai");
    try {
        auto function = onnx_import::import_onnx_model(file_util::path_join(CommonTestUtils::getExecutableDirectory(),
                                                                            SERIALIZED_ZOO,
                                                                            "onnx/custom_operator.onnx"));
        FAIL() << "Expected ngraph::ngraph_error";
    } catch (ngraph::ngraph_error const& err) {
        std::string what{err.what()};
        EXPECT_NE(what.find("Check 'unknown_operators.empty()' failed"), std::string::npos);
    } catch (...) {
        FAIL() << "Expected ngraph::ngraph_error";
    }
}

NGRAPH_TEST(${BACKEND_NAME}, onnx_model_custom_op_default_domain) {
    onnx_import::register_operator("AddQ", 1, "com.intel.ai", [](const onnx_import::Node& node) -> OutputVector {
        OutputVector ng_inputs{node.get_ng_inputs()};
        return {std::make_shared<ngraph::op::v1::Add>(ng_inputs.at(0), ng_inputs.at(1))};
    });

    auto function = onnx_import::import_onnx_model(file_util::path_join(CommonTestUtils::getExecutableDirectory(),
                                                                        SERIALIZED_ZOO,
                                                                        "onnx/custom_operator_default_domain.onnx"));

    auto test_case = test::TestCase(function, s_device);
    test_case.add_input<float>({1.f, 2.f, 3.f, 4.f});
    test_case.add_expected_output<float>({3.f, 6.f, 9.f, 12.f});
    test_case.run();
}

NGRAPH_TEST(${BACKEND_NAME}, onnx_is_op_supported) {
    // Simple case
    EXPECT_TRUE(onnx_import::is_operator_supported("Sum", 1, "ai.onnx"));
    // With fallback
    EXPECT_TRUE(onnx_import::is_operator_supported("Sum", 100, "ai.onnx"));

    // Different opset versions
    EXPECT_TRUE(onnx_import::is_operator_supported("Add", 1, "ai.onnx"));
    EXPECT_TRUE(onnx_import::is_operator_supported("Add", 7, "ai.onnx"));

    // Default domain name
    EXPECT_TRUE(onnx_import::is_operator_supported("Sum", 1));

    // Unregistered operator
    EXPECT_FALSE(onnx_import::is_operator_supported("DummyOp", 1));
    EXPECT_FALSE(onnx_import::is_operator_supported("DummyOp", 1, "ai.onnx"));
    EXPECT_FALSE(onnx_import::is_operator_supported("DummyOp", 10, "ai.onnx"));

    // Operator with bad domain name
    EXPECT_FALSE(onnx_import::is_operator_supported("Sum", 1, "bad.domain"));

    // Registered custom operator
    onnx_import::register_operator("AddQ", 1, "com.intel.ai", [](const onnx_import::Node& node) -> OutputVector {
        OutputVector ng_inputs{node.get_ng_inputs()};
        return {std::make_shared<ngraph::op::v1::Add>(ng_inputs.at(0), ng_inputs.at(1))};
    });
    EXPECT_TRUE(onnx_import::is_operator_supported("AddQ", 1, "com.intel.ai"));
}

NGRAPH_TEST(${BACKEND_NAME}, onnx_model_missing_op_domain) {
    onnx_import::register_operator("CustomAdd", 1, "custom.op", [](const onnx_import::Node& node) -> OutputVector {
        OutputVector ng_inputs{node.get_ng_inputs()};
        return {std::make_shared<ngraph::op::v1::Add>(ng_inputs.at(0), ng_inputs.at(1))};
    });

    EXPECT_TRUE(onnx_import::is_operator_supported("CustomAdd", 1, "custom.op"));

    auto function = onnx_import::import_onnx_model(
        file_util::path_join(CommonTestUtils::getExecutableDirectory(), SERIALIZED_ZOO, "onnx/missing_op_domain.onnx"));

    Inputs inputs;
    inputs.emplace_back(std::vector<float>{0.f, 1.f, 2.f, 3.f});
    inputs.emplace_back(std::vector<float>{0.f, 1.f, 2.f, 3.f});

    auto test_case = test::TestCase(function, s_device);
    test_case.add_multiple_inputs(inputs);
    test_case.add_expected_output<float>({0.f, 2.f, 4.f, 6.f});
    test_case.run();
}

NGRAPH_TEST(${BACKEND_NAME}, onnx_custom_op_in_supported_operators) {
    onnx_import::register_operator("CustomAdd", 1, "custom.op", [](const onnx_import::Node& node) -> OutputVector {
        OutputVector ng_inputs{node.get_ng_inputs()};
        return {std::make_shared<ngraph::op::v1::Add>(ng_inputs.at(0), ng_inputs.at(1))};
    });

    const auto& supported_ops = onnx_import::get_supported_operators(1, "custom.op");
    EXPECT_NE(std::find(std::begin(supported_ops), std::end(supported_ops), "CustomAdd"), std::end(supported_ops));
}

NGRAPH_TEST(${BACKEND_NAME}, onnx_model_unknown_domain) {
    // the importer should not throw when it encounters an unknown domain in the model
    EXPECT_NO_THROW(onnx_import::import_onnx_model(
        file_util::path_join(CommonTestUtils::getExecutableDirectory(), SERIALIZED_ZOO, "onnx/unknown_domain.onnx")));
}

NGRAPH_TEST(${BACKEND_NAME}, onnx_model_op_in_unknown_domain) {
    try {
        onnx_import::import_onnx_model(file_util::path_join(CommonTestUtils::getExecutableDirectory(),
                                                            SERIALIZED_ZOO,
                                                            "onnx/unknown_domain_add.onnx"));

        FAIL() << "The onnx_importer did not throw for unknown domain and op";
    } catch (const ngraph::ngraph_error& e) {
        const std::string msg = e.what();

        EXPECT_NE(msg.find("unknown.domain.Add"), std::string::npos)
            << "The error message should contain domain and op name: unknown.domain.Add";
    }
}

NGRAPH_TEST(${BACKEND_NAME}, onnx_model_missing_input) {
    onnx_import::register_operator("TestMissingInOut",
                                   1,
                                   "com.intel.ai",
                                   [](const onnx_import::Node& node) -> OutputVector {
                                       OutputVector ng_inputs{node.get_ng_inputs()};
                                       Output<ngraph::Node> A = ng_inputs.at(0);
                                       Output<ngraph::Node> B = ng_inputs.at(1);
                                       Output<ngraph::Node> C = ng_inputs.at(2);

                                       A = std::make_shared<op::v1::Multiply>(A, C);
                                       if (!ngraph::op::is_null(B)) {
                                           B = std::make_shared<op::v1::Divide>(B, C);
                                       }

                                       C = std::make_shared<ngraph::op::v1::Add>(C, C);
                                       return {A, B, C};
                                   });

    onnx_import::register_operator("TestMissingIn",
                                   1,
                                   "com.intel.ai",
                                   [](const onnx_import::Node& node) -> OutputVector {
                                       OutputVector ng_inputs{node.get_ng_inputs()};
                                       std::shared_ptr<ngraph::Node> result =
                                           std::make_shared<ngraph::op::Constant>(element::f32,
                                                                                  ngraph::Shape{2, 2},
                                                                                  std::vector<float>{1, 1, 1, 1});

                                       for (const auto& ng_input : ng_inputs) {
                                           if (!ngraph::op::is_null(ng_input)) {
                                               result = std::make_shared<op::v1::Multiply>(ng_input, result);
                                           }
                                       }

                                       return {result};
                                   });

    auto function = onnx_import::import_onnx_model(
        file_util::path_join(CommonTestUtils::getExecutableDirectory(), SERIALIZED_ZOO, "onnx/missing_input.onnx"));

    Inputs inputs{{1, 2, 3, 4}, {5, 6, 7, 8}};

    auto test_case = test::TestCase(function, s_device);
    test_case.add_multiple_inputs(inputs);
    test_case.add_expected_output<float>({50, 144, 294, 512});
    test_case.run();
}

NGRAPH_TEST(${BACKEND_NAME}, onnx_model_initializer_wo_input) {
    // This test checks a model which has an initializer, but no input with the same name
    auto function = onnx_import::import_onnx_model(file_util::path_join(CommonTestUtils::getExecutableDirectory(),
                                                                        SERIALIZED_ZOO,
                                                                        "onnx/initializer_wo_input.onnx"));

    auto test_case = test::TestCase(function, s_device);
    test_case.add_input<float>({0, 1, 2, 3, 4, 5});
    test_case.add_expected_output<float>({0, 2, 6, 12, 20, 30});
    test_case.run();
}

NGRAPH_TEST(${BACKEND_NAME}, onnx_expand_function_dependency_to_created_subgraph) {
    const auto function =
        onnx_import::import_onnx_model(file_util::path_join(CommonTestUtils::getExecutableDirectory(),
                                                            SERIALIZED_ZOO,
                                                            "onnx/transformations/greater_or_equal.onnx"));

    auto test_case = test::TestCase(function, s_device);
    test_case.add_input<float>(Shape{5}, {3.f, 5.f, 3.f, 3.f, 6.f});
    test_case.add_input<float>(Shape{5}, {1.f, 4.f, 3.f, 7.f, 8.f});
    test_case.add_expected_output<int32_t>(Shape{5}, {1, 1, 1, 0, 0});
    test_case.run();
}

NGRAPH_TEST(${BACKEND_NAME}, onnx_expand_function_greater_or_equal_inside_if) {
    const auto function =
        onnx_import::import_onnx_model(file_util::path_join(CommonTestUtils::getExecutableDirectory(),
                                                            SERIALIZED_ZOO,
                                                            "onnx/transformations/greater_or_equal_inside_if.onnx"));

    auto test_case = test::TestCase(function, s_device);

    // case when condition == true and any(x >= y)
    // expected value == x * y
    std::vector<float> x(40, 2);
    std::vector<float> y(40);
    std::iota(y.begin(), y.end(), -20);
    std::vector<float> expected;
    std::transform(x.begin(), x.end(), y.begin(), std::back_inserter(expected), [](float i, float j) -> float {
        return i * j;
    });
    test_case.add_input<bool>({true});  // condition
    test_case.add_input<float>(x);
    test_case.add_input<float>(y);
    test_case.add_expected_output<float>(expected);
    test_case.run();
}

NGRAPH_TEST(${BACKEND_NAME}, onnx_expand_context_dependent_function) {
    auto function =
        onnx_import::import_onnx_model(file_util::path_join(CommonTestUtils::getExecutableDirectory(),
                                                            SERIALIZED_ZOO,
                                                            "onnx/transformations/softmax_crossentropy_consumed.onnx"));

    auto test_case = test::TestCase(function, s_device);
    test_case.add_input<float>(Shape{3, 5},
                               {0.54881352186203,
                                0.7151893377304077,
                                0.6027633547782898,
                                0.5448831915855408,
                                0.42365479469299316,
                                0.6458941102027893,
                                0.4375872015953064,
                                0.891772985458374,
                                0.9636627435684204,
                                0.3834415078163147,
                                0.7917250394821167,
                                0.5288949012756348,
                                0.5680445432662964,
                                0.9255966544151306,
                                0.07103605568408966});
    test_case.add_input<int64_t>(Shape{3}, {1, 4, 3});
    test_case.add_expected_output<int32_t>(Shape{}, {1});
    test_case.run();
}

// ############################################################################ OPERATOR TESTS
NGRAPH_TEST(${BACKEND_NAME}, onnx_model_addmul_abc) {
    auto function = onnx_import::import_onnx_model(
        file_util::path_join(CommonTestUtils::getExecutableDirectory(), SERIALIZED_ZOO, "onnx/addmul_abc.onnx"));

    auto test_case = test::TestCase(function, s_device);
    test_case.add_input<float>({9, 10, 11, 12});
    test_case.add_input<float>({5, 6, 7, 8});
    test_case.add_input<float>({1, 2, 3, 4});
    test_case.add_expected_output<float>(Shape{1, 2, 2}, {46, 62, 80, 100});
    test_case.run();
}

NGRAPH_TEST(${BACKEND_NAME}, onnx_model_argmin_no_keepdims) {
    auto function = onnx_import::import_onnx_model(file_util::path_join(CommonTestUtils::getExecutableDirectory(),
                                                                        SERIALIZED_ZOO,
                                                                        "onnx/argmin_no_keepdims.onnx"));

    auto test_case = test::TestCase(function, s_device);
    test_case.add_input<float>({2, 1, 3, 10});
    test_case.add_expected_output<int64_t>(Shape{2}, {1, 0});
    test_case.run();
}

NGRAPH_TEST(${BACKEND_NAME}, onnx_model_batch_norm_default) {
    // Batch Normalization with default parameters
    auto function = onnx_import::import_onnx_model(
        file_util::path_join(CommonTestUtils::getExecutableDirectory(), SERIALIZED_ZOO, "onnx/batchnorm_default.onnx"));

    auto test_case = test::TestCase(function, s_device);
    test_case.add_input<float>({-1.f, 0.f, 1.f, 2.f, 3.f, 4.f});  // data {1, 2, 1, 3}
    test_case.add_input<float>({1.f, 1.5f});                      // scale
    test_case.add_input<float>({0.f, 1.f});                       // bias
    test_case.add_input<float>({0.f, 3.f});                       // mean
    test_case.add_input<float>({1.f, 1.5f});                      // var
    test_case.add_expected_output<float>(Shape{1, 2, 1, 3},
                                         {-0.999995f, 0.f, 0.999995f, -0.22474074f, 1.f, 2.2247407f});
    test_case.run();
}

NGRAPH_TEST(${BACKEND_NAME}, onnx_model_relu) {
    // Simple ReLU test
    auto function = onnx_import::import_onnx_model(
        file_util::path_join(CommonTestUtils::getExecutableDirectory(), SERIALIZED_ZOO, "onnx/relu.onnx"));

    auto test_case = test::TestCase(function, s_device);
    test_case.add_input<float>({-1, -2, 0, 1, 2, 3});
    test_case.add_expected_output<float>({0, 0, 0, 1, 2, 3});
    test_case.run();
}

NGRAPH_TEST(${BACKEND_NAME}, onnx_model_sum_opset1) {
    // Simple Sum test for opset1.
    auto function = onnx_import::import_onnx_model(
        file_util::path_join(CommonTestUtils::getExecutableDirectory(), SERIALIZED_ZOO, "onnx/sum_opset1.onnx"));

    auto test_case = test::TestCase(function, s_device);
    test_case.add_input<float>({3.f, 0.f, 2.f});
    test_case.add_input<float>({1.f, 3.f, 4.f});
    test_case.add_input<float>({2.f, 6.f, 6.f});
    test_case.add_expected_output<float>(Shape{3}, {6.f, 9.f, 12.f});
    test_case.run();
}

NGRAPH_TEST(${BACKEND_NAME}, onnx_model_sum) {
    // Simple Sum test for opset8.
    auto function = onnx_import::import_onnx_model(
        file_util::path_join(CommonTestUtils::getExecutableDirectory(), SERIALIZED_ZOO, "onnx/sum.onnx"));

    auto test_case = test::TestCase(function, s_device);
    test_case.add_input<float>({3.f});
    test_case.add_input<float>({1.f, 3.f, 4.f});
    test_case.add_input<float>({2.f, 6.f, 6.f});
    test_case.add_expected_output<float>(Shape{3}, {6.f, 12.f, 13.f});
    test_case.run();
}

NGRAPH_TEST(${BACKEND_NAME}, onnx_model_sum_one_input) {
    auto function = onnx_import::import_onnx_model(
        file_util::path_join(CommonTestUtils::getExecutableDirectory(), SERIALIZED_ZOO, "onnx/sum_one_input.onnx"));

    // input data shape (3, )
    auto test_case = test::TestCase(function, s_device);
    test_case.add_input<float>({3.f, 0.f, 2.f});
    test_case.add_expected_output<float>({3.f, 0.f, 2.f});
    test_case.run();
}

NGRAPH_TEST(${BACKEND_NAME}, onnx_model_cum_sum_1d) {
    auto function = onnx_import::import_onnx_model(
        file_util::path_join(CommonTestUtils::getExecutableDirectory(), SERIALIZED_ZOO, "onnx/cum_sum_1d.onnx"));

    auto test_case = test::TestCase(function, s_device);
    test_case.add_input<float>({1.f, 2.f, 3.f});
    test_case.add_expected_output<float>(Shape{3}, {1.f, 3.f, 6.f});
    test_case.run();
}

NGRAPH_TEST(${BACKEND_NAME}, onnx_model_cum_sum_2d_axis_input) {
    auto function = onnx_import::import_onnx_model(file_util::path_join(CommonTestUtils::getExecutableDirectory(),
                                                                        SERIALIZED_ZOO,
                                                                        "onnx/cum_sum_2d_axis_input.onnx"));

    auto test_case = test::TestCase(function, s_device);
    test_case.add_input<float>({1.f, 2.f, 3.f, 4.f, 5.f, 6.f});
    test_case.add_expected_output<float>(Shape{2, 3}, {1.f, 3.f, 6.f, 4.f, 9.f, 15.f});
    test_case.run();
}

NGRAPH_TEST(${BACKEND_NAME}, onnx_model_cum_sum_2d_dynamic_axis_input) {
    auto function = onnx_import::import_onnx_model(file_util::path_join(CommonTestUtils::getExecutableDirectory(),
                                                                        SERIALIZED_ZOO,
                                                                        "onnx/cum_sum_2d_dynamic_axis_input.onnx"));

    auto test_case = test::TestCase(function, s_device);
    test_case.add_input<float>({1.f, 2.f, 3.f, 4.f, 5.f, 6.f});
    test_case.add_input<std::int32_t>({1});
    test_case.add_expected_output<float>(Shape{2, 3}, {1.f, 3.f, 6.f, 4.f, 9.f, 15.f});
    test_case.run();
}

NGRAPH_TEST(${BACKEND_NAME}, onnx_model_cum_sum_3d_exclusive_reverse) {
    auto function = onnx_import::import_onnx_model(file_util::path_join(CommonTestUtils::getExecutableDirectory(),
                                                                        SERIALIZED_ZOO,
                                                                        "onnx/cum_sum_3d_exclusive_reverse.onnx"));

    auto test_case = test::TestCase(function, s_device);
    test_case.add_input<float>({1.f,  2.f,  3.f,  4.f,  5.f,  6.f,  7.f,  8.f,  9.f,  10.f, 11.f, 12.f,
                                13.f, 14.f, 15.f, 16.f, 17.f, 18.f, 19.f, 20.f, 21.f, 22.f, 23.f, 24.f});
    test_case.add_expected_output<float>(Shape{2, 3, 4},
                                         {13.f, 14.f, 15.f, 16.f, 17.f, 18.f, 19.f, 20.f, 21.f, 22.f, 23.f, 24.f,
                                          0.f,  0.f,  0.f,  0.f,  0.f,  0.f,  0.f,  0.f,  0.f,  0.f,  0.f,  0.f});
    test_case.run();
}

NGRAPH_TEST(${BACKEND_NAME}, onnx_model_min_two_inputs_opset1) {
    auto function = onnx_import::import_onnx_model(file_util::path_join(CommonTestUtils::getExecutableDirectory(),
                                                                        SERIALIZED_ZOO,
                                                                        "onnx/min_two_inputs_opset1.onnx"));

    // input data shape (3, )
    auto test_case = test::TestCase(function, s_device);
    test_case.add_input<float>({1.f, 2.f, 1.f});
    test_case.add_input<float>({1.f, 4.f, 4.f});
    test_case.add_expected_output<float>({1.f, 2.f, 1.f});
    test_case.run();
}

NGRAPH_TEST(${BACKEND_NAME}, onnx_model_min_two_inputs) {
    auto function = onnx_import::import_onnx_model(
        file_util::path_join(CommonTestUtils::getExecutableDirectory(), SERIALIZED_ZOO, "onnx/min_two_inputs.onnx"));

    // input data shape (3, )
    auto test_case = test::TestCase(function, s_device);
    test_case.add_input<float>({2.f});
    test_case.add_input<float>({1.f, 4.f, 4.f});
    test_case.add_expected_output<float>({1.f, 2.f, 2.f});
    test_case.run();
}

NGRAPH_TEST(${BACKEND_NAME}, onnx_model_max_opset1) {
    auto function = onnx_import::import_onnx_model(
        file_util::path_join(CommonTestUtils::getExecutableDirectory(), SERIALIZED_ZOO, "onnx/max_opset1.onnx"));

    // input data shape (3, )
    auto test_case = test::TestCase(function, s_device);
    test_case.add_input<float>({3.f, 2.f, 1.f});
    test_case.add_input<float>({1.f, 4.f, 4.f});
    test_case.add_input<float>({2.f, 5.f, 3.f});

    test_case.add_expected_output<float>({3.f, 5.f, 4.f});
    test_case.run();
}

NGRAPH_TEST(${BACKEND_NAME}, onnx_model_max) {
    auto function = onnx_import::import_onnx_model(
        file_util::path_join(CommonTestUtils::getExecutableDirectory(), SERIALIZED_ZOO, "onnx/max.onnx"));

    // input data shape (3, )
    auto test_case = test::TestCase(function, s_device);
    test_case.add_input<float>({1.f, 4.f, 4.f});
    test_case.add_input<float>({3.f});
    test_case.add_input<float>({2.f, 5.f, 3.f});

    test_case.add_expected_output<float>({3.f, 5.f, 4.f});
    test_case.run();
}

NGRAPH_TEST(${BACKEND_NAME}, onnx_model_mean_opset1) {
    auto function = onnx_import::import_onnx_model(
        file_util::path_join(CommonTestUtils::getExecutableDirectory(), SERIALIZED_ZOO, "onnx/mean_opset1.onnx"));

    // input data shape (3, )
    auto test_case = test::TestCase(function, s_device);
    test_case.add_input<float>({3.f, 0.f, 2.f});
    test_case.add_input<float>({1.f, 3.f, 4.f});
    test_case.add_input<float>({2.f, 6.f, 6.f});

    test_case.add_expected_output<float>({2.f, 3.f, 4.f});
    test_case.run();
}

NGRAPH_TEST(${BACKEND_NAME}, onnx_model_mean) {
    auto function = onnx_import::import_onnx_model(
        file_util::path_join(CommonTestUtils::getExecutableDirectory(), SERIALIZED_ZOO, "onnx/mean.onnx"));

    // input data shape (3, )
    auto test_case = test::TestCase(function, s_device);
    test_case.add_input<float>({3.f});
    test_case.add_input<float>({1.f, 2.f, 5.f});
    test_case.add_input<float>({2.f, 7.f, 7.f});

    test_case.add_expected_output<float>({2.f, 4.f, 5.f});
    test_case.run();
}

NGRAPH_TEST(${BACKEND_NAME}, onnx_model_gemm_abc) {
    auto function = onnx_import::import_onnx_model(
        file_util::path_join(CommonTestUtils::getExecutableDirectory(), SERIALIZED_ZOO, "onnx/gemm_abc.onnx"));

    Inputs inputs;
    inputs.emplace_back(
        test::NDArray<float, 2>({{1, 2, 3, 4, 5, 6}, {7, 8, 9, 10, 11, 12}, {13, 14, 15, 16, 17, 18}}).get_vector());

    inputs.emplace_back(test::NDArray<float, 2>({{19, 20, 21, 22},
                                                 {23, 24, 25, 26},
                                                 {27, 28, 29, 30},
                                                 {31, 32, 33, 34},
                                                 {35, 36, 37, 38},
                                                 {39, 40, 41, 42}})
                            .get_vector());

    inputs.emplace_back(test::NDArray<float, 2>({{1, 1, 1, 1}, {1, 1, 1, 1}, {1, 1, 1, 1}}).get_vector());

    auto expected_output =
        test::NDArray<float, 2>({{340, 350.5, 361, 371.5}, {862, 890.5, 919, 947.5}, {1384, 1430.5, 1477, 1523.5}})
            .get_vector();

    auto test_case = test::TestCase(function, s_device);
    test_case.add_multiple_inputs(inputs);
    test_case.add_expected_output(expected_output);
    test_case.run();
}

NGRAPH_TEST(${BACKEND_NAME}, onnx_model_matmul) {
    auto function = onnx_import::import_onnx_model(
        file_util::path_join(CommonTestUtils::getExecutableDirectory(), SERIALIZED_ZOO, "onnx/matmul.onnx"));

    std::vector<std::vector<float>> inputs;

    inputs.emplace_back(test::NDArray<float, 2>({{1, 2, 3, 4}, {5, 6, 7, 8}, {9, 10, 11, 12}}).get_vector());

    inputs.emplace_back(test::NDArray<float, 2>({{13, 14, 15}, {16, 17, 18}, {19, 20, 21}, {22, 23, 24}}).get_vector());

    auto expected_output = test::NDArray<float, 2>({{190, 200, 210}, {470, 496, 522}, {750, 792, 834}}).get_vector();

    auto test_case = test::TestCase(function, s_device);
    test_case.add_multiple_inputs(inputs);
    test_case.add_expected_output(expected_output);
    test_case.run();
}

NGRAPH_TEST(${BACKEND_NAME}, onnx_model_softmax_0D) {
    auto function = onnx_import::import_onnx_model(
        file_util::path_join(CommonTestUtils::getExecutableDirectory(), SERIALIZED_ZOO, "onnx/softmax_0D.onnx"));

    auto test_case = test::TestCase(function, s_device);
    test_case.add_expected_output<float>({1.0});
    test_case.run();
}

NGRAPH_TEST(${BACKEND_NAME}, onnx_model_softmax_1D) {
    auto function = onnx_import::import_onnx_model(
        file_util::path_join(CommonTestUtils::getExecutableDirectory(), SERIALIZED_ZOO, "onnx/softmax_1D.onnx"));

    auto test_case = test::TestCase(function, s_device);
    test_case.add_input<float>({-1.0, 0.0, 1.0});
    test_case.add_expected_output<float>({0.09003058, 0.24472848, 0.66524094});
    test_case.run();
}
namespace {
// common input for all Softmax 3D test cases (Shape = {3,4,5})
// clang-format off
const std::vector<float> SOFTMAX_INPUT = {
    2.75793882,  -0.50841322, 0.82013929,  -0.62409912, -0.96136118,
    0.21004745,  1.38337255,  1.19030397,  2.0940445,   -0.03551657,
    -0.78686039, 1.992782,    0.04300319,  -0.29230777, -0.56797112,
    -1.26732165, -0.61935399, 0.57670432,  0.92844898,  2.82469233,

    0.98721677,  -0.05100663, -1.21178917, -0.17530157, 1.40051805,
    -0.13259761, -1.14313018, 0.2673723,   -0.87996154, 1.29053106,
    1.55,        0.8396538,   1.20729817,  0.23727845,  -0.89113606,
    -1.70909842, 0.26460363,  -0.70566808, 2.383518,    1.07024615,

    -1.21722605, 0.82919357,  0.55765697,  0.12657686,  0.63432172,
    0.75425957,  -2.43721014, -1.24478184, 2.65316853,  1.19509542,
    -0.95523998, 0.5149006,   -0.01151649, 0.68327026,  -0.4589638,
    -0.46554745, 0.21055324,  0.39266729,  2.05098086,  1.83207919};
}  // namespace
// clang-format on

NGRAPH_TEST(${BACKEND_NAME}, onnx_model_softmax_axis_0) {
    auto function = onnx_import::import_onnx_model(
        file_util::path_join(CommonTestUtils::getExecutableDirectory(), SERIALIZED_ZOO, "onnx/softmax_axis_0.onnx"));

    auto test_case = test::TestCase(function, s_device);
    test_case.add_input<float>(SOFTMAX_INPUT);

    // clang-format off
    test_case.add_expected_output<float>(
        Shape{3, 4, 5},
        {0.09683057, 0.00369363, 0.01394559, 0.00329012, 0.00234823,
         0.00757665, 0.02449322, 0.02019284, 0.04985249, 0.00592694,
         0.00279593, 0.04505148, 0.00641108, 0.00458466, 0.00348007,
         0.00172928, 0.00330577, 0.01093237, 0.01554086, 0.10351497,

         0.01648154, 0.00583583, 0.00182802, 0.00515374, 0.02491679,
         0.00537859, 0.00195794, 0.00802367, 0.00254737, 0.0223216,
         0.02893419, 0.0142204,  0.02053893, 0.00778581, 0.00251907,
         0.00111174, 0.00800149, 0.0030324,  0.06658917, 0.0179084,

         0.00181811, 0.01407243, 0.01072611, 0.0069699,  0.01158077,
         0.01305647, 0.00053677, 0.0017687,  0.08719896, 0.02028982,
         0.00236265, 0.01027717, 0.0060709,  0.01216173, 0.00388087,
         0.00385541, 0.00758048, 0.00909469, 0.04775123, 0.03836337});
    // clang-format on

    test_case.run(6);
}

NGRAPH_TEST(${BACKEND_NAME}, onnx_model_softmax_axis_1) {
    auto function = onnx_import::import_onnx_model(
        file_util::path_join(CommonTestUtils::getExecutableDirectory(), SERIALIZED_ZOO, "onnx/softmax_axis_1.onnx"));

    auto test_case = test::TestCase(function, s_device);
    test_case.add_input<float>(SOFTMAX_INPUT);

    // clang-format off
    test_case.add_expected_output<float>(
        Shape{3, 4, 5},
        {0.22757064, 0.00868076, 0.03277484, 0.00773243, 0.0055188,
         0.0178066,  0.05756383, 0.04745709, 0.11716303, 0.01392945,
         0.00657097, 0.10587974, 0.01506727, 0.01077484, 0.00817884,
         0.00406413, 0.00776921, 0.0256932,  0.03652405, 0.24328028,

         0.06217413, 0.02201481, 0.00689594, 0.01944171, 0.09399488,
         0.02028993, 0.00738604, 0.03026811, 0.00960958, 0.08420492,
         0.10914991, 0.05364435, 0.07748005, 0.02937079, 0.0095028,
         0.00419387, 0.03018442, 0.01143929, 0.2511977,  0.06755678,

         0.00587593, 0.04548053, 0.0346656,  0.02252594, 0.03742775,
         0.04219705, 0.00173478, 0.00571623, 0.2818174,  0.06557446,
         0.00763582, 0.03321466, 0.01962049, 0.03930537, 0.01254255,
         0.01246025, 0.02449929, 0.02939305, 0.15432668, 0.12398617});
    // clang-format on

    test_case.run(4);
}

NGRAPH_TEST(${BACKEND_NAME}, onnx_model_softmax_axis_1_opset11) {
    auto function = onnx_import::import_onnx_model(file_util::path_join(CommonTestUtils::getExecutableDirectory(),
                                                                        SERIALIZED_ZOO,
                                                                        "onnx/softmax_axis_1_opset11.onnx"));

    auto test_case = test::TestCase(function, s_device);
    test_case.add_input<float>(SOFTMAX_INPUT);

    // clang-format off
    test_case.add_expected_output<float>(
        Shape{3, 4, 5},
        {0.88890495, 0.04825497, 0.27088348, 0.04490523, 0.02037154,
         0.06955369, 0.31998834, 0.39223197, 0.68041159, 0.05141776,
         0.02566661, 0.5885689,  0.12453075, 0.06257374, 0.03019055,
         0.01587475, 0.0431878,  0.21235381, 0.21210944, 0.89802015,

         0.31752626, 0.19442629, 0.0546935,  0.06279221, 0.36823282,
         0.10362164, 0.06523066, 0.24006419, 0.03103672, 0.32987983,
         0.55743381, 0.473766,   0.61451431, 0.09486084, 0.03722801,
         0.02141829, 0.26657706, 0.090728,   0.81131024, 0.26465935,

         0.08619648, 0.43343993, 0.3877785,  0.04523505, 0.15625437,
         0.61900597, 0.01653285, 0.06394322, 0.56592636, 0.27376196,
         0.11201305, 0.31654337, 0.21947994, 0.07893034, 0.05236297,
         0.18278451, 0.23348385, 0.32879834, 0.30990825, 0.5176207});
    // clang-format on

    test_case.run(4);
}

NGRAPH_TEST(${BACKEND_NAME}, onnx_model_softmax_axis_negative_1_opset11) {
    auto function = onnx_import::import_onnx_model(file_util::path_join(CommonTestUtils::getExecutableDirectory(),
                                                                        SERIALIZED_ZOO,
                                                                        "onnx/softmax_axis_negative_1_opset11.onnx"));

    auto test_case = test::TestCase(function);
    test_case.add_input<float>(SOFTMAX_INPUT);

    // clang-format off
    test_case.add_expected_output<float>(
        Shape{3, 4, 5},
        {0.80619484, 0.03075256, 0.1161086,  0.027393,   0.01955098,
         0.07012683, 0.22670066, 0.18689778, 0.4614171,  0.05485764,
         0.04486171, 0.7228683,  0.10286818, 0.07356264, 0.05583908,
         0.01280724, 0.02448298, 0.08096659, 0.11509769, 0.76664555,

         0.30399805, 0.10764059, 0.03371745, 0.09505949, 0.4595844,
         0.13369875, 0.04866969, 0.19944906, 0.0633215,  0.554861,
         0.39101103, 0.19217177, 0.27755913, 0.10521588, 0.03404216,
         0.01150354, 0.08279411, 0.03137731, 0.6890207,  0.18530433,

         0.0402528,  0.31156224, 0.23747502, 0.15431291, 0.25639707,
         0.10627912, 0.00436928, 0.01439711, 0.7097961,  0.16515835,
         0.06798343, 0.29571748, 0.17468554, 0.34994435, 0.11166911,
         0.03615172, 0.07108136, 0.08527993, 0.4477579,  0.35972902});
    // clang-format on

    test_case.run(6);
}

NGRAPH_TEST(${BACKEND_NAME}, onnx_model_softmax_axis_negative_1_opset13) {
    auto function = onnx_import::import_onnx_model(file_util::path_join(CommonTestUtils::getExecutableDirectory(),
                                                                        SERIALIZED_ZOO,
                                                                        "onnx/softmax_axis_negative_1_opset13.onnx"));

    auto test_case = test::TestCase(function);
    test_case.add_input<float>(SOFTMAX_INPUT);

    // clang-format off
    test_case.add_expected_output<float>(
        Shape{3, 4, 5},
        {0.80619484, 0.03075256, 0.1161086,  0.027393,   0.01955098,
         0.07012683, 0.22670066, 0.18689778, 0.4614171,  0.05485764,
         0.04486171, 0.7228683,  0.10286818, 0.07356264, 0.05583908,
         0.01280724, 0.02448298, 0.08096659, 0.11509769, 0.76664555,

         0.30399805, 0.10764059, 0.03371745, 0.09505949, 0.4595844,
         0.13369875, 0.04866969, 0.19944906, 0.0633215,  0.554861,
         0.39101103, 0.19217177, 0.27755913, 0.10521588, 0.03404216,
         0.01150354, 0.08279411, 0.03137731, 0.6890207,  0.18530433,

         0.0402528,  0.31156224, 0.23747502, 0.15431291, 0.25639707,
         0.10627912, 0.00436928, 0.01439711, 0.7097961,  0.16515835,
         0.06798343, 0.29571748, 0.17468554, 0.34994435, 0.11166911,
         0.03615172, 0.07108136, 0.08527993, 0.4477579,  0.35972902});
    // clang-format on

    test_case.run(6);
}

NGRAPH_TEST(${BACKEND_NAME}, onnx_model_sub) {
    auto function = onnx_import::import_onnx_model(
        file_util::path_join(CommonTestUtils::getExecutableDirectory(), SERIALIZED_ZOO, "onnx/sub.onnx"));

    Inputs inputs;
    inputs.emplace_back(test::NDArray<float, 3>({{{1, 2, 3}}}).get_vector());

    inputs.emplace_back(test::NDArray<float, 3>({{{4, 5, 7}}}).get_vector());

    auto expected_output = test::NDArray<float, 3>({{{-3, -3, -4}}}).get_vector();

    auto test_case = test::TestCase(function, s_device);
    test_case.add_multiple_inputs(inputs);
    test_case.add_expected_output(expected_output);
    test_case.run();
}

NGRAPH_TEST(${BACKEND_NAME}, onnx_model_div) {
    auto function = onnx_import::import_onnx_model(
        file_util::path_join(CommonTestUtils::getExecutableDirectory(), SERIALIZED_ZOO, "onnx/div.onnx"));

    Inputs inputs;
    inputs.emplace_back(test::NDArray<float, 3>({{{1, 2, 3}}}).get_vector());
    inputs.emplace_back(test::NDArray<float, 3>({{{1, 4, 12}}}).get_vector());

    auto expected_output = test::NDArray<float, 3>({{{1, 0.5, 0.25}}}).get_vector();

    auto test_case = test::TestCase(function, s_device);
    test_case.add_multiple_inputs(inputs);
    test_case.add_expected_output(expected_output);
    test_case.run();
}

NGRAPH_TEST(${BACKEND_NAME}, onnx_model_add_bcast) {
    auto function = onnx_import::import_onnx_model(
        file_util::path_join(CommonTestUtils::getExecutableDirectory(), SERIALIZED_ZOO, "onnx/add_bcast.onnx"));

    Inputs inputs;
    inputs.emplace_back(test::NDArray<float, 3>({{{1, 1, 1, 1, 1}, {1, 1, 1, 1, 1}, {1, 1, 1, 1, 1}, {1, 1, 1, 1, 1}},
                                                 {{1, 1, 1, 1, 1}, {1, 1, 1, 1, 1}, {1, 1, 1, 1, 1}, {1, 1, 1, 1, 1}},
                                                 {{1, 1, 1, 1, 1}, {1, 1, 1, 1, 1}, {1, 1, 1, 1, 1}, {1, 1, 1, 1, 1}}})
                            .get_vector());

    inputs.emplace_back(test::NDArray<float, 1>({1, 2, 3, 4, 5}).get_vector());

    auto expected_output =
        test::NDArray<float, 4>({{{{2, 3, 4, 5, 6}, {2, 3, 4, 5, 6}, {2, 3, 4, 5, 6}, {2, 3, 4, 5, 6}},
                                  {{2, 3, 4, 5, 6}, {2, 3, 4, 5, 6}, {2, 3, 4, 5, 6}, {2, 3, 4, 5, 6}},
                                  {{2, 3, 4, 5, 6}, {2, 3, 4, 5, 6}, {2, 3, 4, 5, 6}, {2, 3, 4, 5, 6}}}})
            .get_vector();

    auto test_case = test::TestCase(function, s_device);
    test_case.add_multiple_inputs(inputs);
    test_case.add_expected_output(expected_output);
    test_case.run();
}

NGRAPH_TEST(${BACKEND_NAME}, onnx_model_nonmaxsuppression_center_point_box_format) {
    auto function =
        onnx_import::import_onnx_model(file_util::path_join(CommonTestUtils::getExecutableDirectory(),
                                                            SERIALIZED_ZOO,
                                                            "onnx/nonmaxsuppression_center_point_box_format.onnx"));

    auto test_case = test::TestCase(function, s_device);

    test_case.add_input(
        std::vector<float>({0.5f, 0.5f,  1.0f, 1.0f, 0.5f, 0.6f,  1.0f, 1.0f, 0.5f, 0.4f,   1.0f, 1.0f,
                            0.5f, 10.5f, 1.0f, 1.0f, 0.5f, 10.6f, 1.0f, 1.0f, 0.5f, 100.5f, 1.0f, 1.0f}));  // boxes
    test_case.add_input(std::vector<float>({0.9f, 0.75f, 0.6f, 0.95f, 0.5f, 0.3f}));                        // scores
    test_case.add_input(std::vector<int64_t>({3}));   // max_output_boxes_per_class
    test_case.add_input(std::vector<float>({0.5f}));  // iou_threshold
    test_case.add_input(std::vector<float>({0.0f}));  // score_threshold

    test_case.add_expected_output<int64_t>(Shape{3, 3}, {0, 0, 3, 0, 0, 0, 0, 0, 5});
    test_case.run();
}

NGRAPH_TEST(${BACKEND_NAME}, onnx_model_nonmaxsuppression_single_box) {
    auto function = onnx_import::import_onnx_model(file_util::path_join(CommonTestUtils::getExecutableDirectory(),
                                                                        SERIALIZED_ZOO,
                                                                        "onnx/nonmaxsuppression_single_box.onnx"));

    auto test_case = test::TestCase(function, s_device);

    test_case.add_input(std::vector<float>({0.0f, 0.0f, 1.0f, 1.0f}));  // boxes
    test_case.add_input(std::vector<float>({0.9f}));                    // scores
    test_case.add_input(std::vector<int64_t>({3}));                     // max_output_boxes_per_class
    test_case.add_input(std::vector<float>({0.5f}));                    // iou_threshold
    test_case.add_input(std::vector<float>({0.0f}));                    // score_threshold

    test_case.add_expected_output<int64_t>(Shape{1, 3}, {0, 0, 0});
    test_case.run();
}

NGRAPH_TEST(${BACKEND_NAME}, onnx_model_nonmaxsuppression_v9_single_box) {
    auto function = onnx_import::import_onnx_model(file_util::path_join(CommonTestUtils::getExecutableDirectory(),
                                                                        SERIALIZED_ZOO,
                                                                        "onnx/nonmaxsuppression_v9_single_box.onnx"));

    auto test_case = test::TestCase(function, s_device);

    test_case.add_input(std::vector<float>({0.0f, 0.0f, 1.0f, 1.0f}));  // boxes
    test_case.add_input(std::vector<float>({0.9f}));                    // scores
    test_case.add_input(std::vector<int64_t>({3}));                     // max_output_boxes_per_class
    test_case.add_input(std::vector<float>({0.5f}));                    // iou_threshold
    test_case.add_input(std::vector<float>({0.0f}));                    // score_threshold

    test_case.add_expected_output<int64_t>(Shape{1, 3}, {0, 0, 0});
    test_case.run();
}

NGRAPH_TEST(${BACKEND_NAME}, onnx_model_reduce_log_sum) {
    auto function = onnx_import::import_onnx_model(
        file_util::path_join(CommonTestUtils::getExecutableDirectory(), SERIALIZED_ZOO, "onnx/reduce_log_sum.onnx"));

    // input data shape (1, 1, 4, 4)
    Inputs inputs{test::NDArray<float, 4>({{{{1, 1, 1, 1}, {1, 1, 1, 1}, {1, 1, 1, 1}, {1, 1, 1, 1}}}}).get_vector()};

    // output data shape (1,)
    auto expected_output = test::NDArray<float, 4>({{{{2.77258872f}}}}).get_vector();

    auto test_case = test::TestCase(function, s_device);
    test_case.add_multiple_inputs(inputs);
    test_case.add_expected_output(expected_output);
    test_case.run();
}

NGRAPH_TEST(${BACKEND_NAME}, onnx_model_reduce_log_sum_exp) {
    auto function = onnx_import::import_onnx_model(file_util::path_join(CommonTestUtils::getExecutableDirectory(),
                                                                        SERIALIZED_ZOO,
                                                                        "onnx/reduce_log_sum_exp.onnx"));

    // input data shape (1, 1, 4, 4)
    Inputs inputs{test::NDArray<float, 4>({{{{1, 1, 1, 1}, {1, 1, 1, 1}, {1, 1, 1, 1}, {1, 1, 1, 1}}}}).get_vector()};

    // output data shape (1,)
    auto expected_output = test::NDArray<float, 4>({{{{3.77258872f}}}}).get_vector();

    auto test_case = test::TestCase(function, s_device);
    test_case.add_multiple_inputs(inputs);
    test_case.add_expected_output(expected_output);
    test_case.run();
}

NGRAPH_TEST(${BACKEND_NAME}, onnx_model_reduce_l1) {
    auto function = onnx_import::import_onnx_model(
        file_util::path_join(CommonTestUtils::getExecutableDirectory(), SERIALIZED_ZOO, "onnx/reduce_l1.onnx"));

    // input data shape (1, 1, 4, 4)
    Inputs inputs{test::NDArray<float, 4>({{{{1, 1, 1, 1}, {1, 1, 1, 1}, {1, 1, 1, 1}, {1, 1, 1, 1}}}}).get_vector()};

    // output data shape (1,)
    auto expected_output = test::NDArray<float, 4>({{{{16}}}}).get_vector();

    auto test_case = test::TestCase(function, s_device);
    test_case.add_multiple_inputs(inputs);
    test_case.add_expected_output(expected_output);
    test_case.run();
}

NGRAPH_TEST(${BACKEND_NAME}, onnx_model_reduce_l2) {
    auto function = onnx_import::import_onnx_model(
        file_util::path_join(CommonTestUtils::getExecutableDirectory(), SERIALIZED_ZOO, "onnx/reduce_l2.onnx"));

    // input data shape (1, 1, 4, 4)
    Inputs inputs{test::NDArray<float, 4>({{{{1, 1, 1, 1}, {1, 1, 1, 1}, {1, 1, 1, 1}, {1, 1, 1, 1}}}}).get_vector()};

    // output data shape (1,)
    auto expected_output = test::NDArray<float, 4>({{{{4}}}}).get_vector();

    auto test_case = test::TestCase(function, s_device);
    test_case.add_multiple_inputs(inputs);
    test_case.add_expected_output(expected_output);
    test_case.run();
}

NGRAPH_TEST(${BACKEND_NAME}, onnx_model_reduce_max) {
    auto function = onnx_import::import_onnx_model(
        file_util::path_join(CommonTestUtils::getExecutableDirectory(), SERIALIZED_ZOO, "onnx/reduce_max.onnx"));

    // input data shape (1, 1, 4, 4)
    Inputs inputs{
        test::NDArray<float, 4>({{{{1, 2, 3, 4}, {5, 6, 7, 8}, {9, 10, 11, 12}, {13, 14, 15, 16}}}}).get_vector()};

    // output data shape (1,)
    auto expected_output = test::NDArray<float, 4>({{{{16}}}}).get_vector();

    auto test_case = test::TestCase(function, s_device);
    test_case.add_multiple_inputs(inputs);
    test_case.add_expected_output(expected_output);
    test_case.run();
}

NGRAPH_TEST(${BACKEND_NAME}, onnx_model_reduce_max_invalid_axes) {
    EXPECT_THROW(onnx_import::import_onnx_model(file_util::path_join(CommonTestUtils::getExecutableDirectory(),
                                                                     SERIALIZED_ZOO,
                                                                     "onnx/reduce_max_invalid_axes.onnx")),
                 ngraph::ngraph_error);
}

NGRAPH_TEST(${BACKEND_NAME}, onnx_model_reduce_mean) {
    auto function = onnx_import::import_onnx_model(
        file_util::path_join(CommonTestUtils::getExecutableDirectory(), SERIALIZED_ZOO, "onnx/reduce_mean.onnx"));

    // input data shape (1, 1, 4, 4)
    Inputs inputs{test::NDArray<float, 4>({{{{1, 1, 1, 1}, {1, 1, 1, 1}, {1, 1, 1, 1}, {1, 1, 1, 1}}}}).get_vector()};

    // output data shape (1,)
    auto expected_output = test::NDArray<float, 4>({{{{1}}}}).get_vector();

    auto test_case = test::TestCase(function, s_device);
    test_case.add_multiple_inputs(inputs);
    test_case.add_expected_output(Shape{}, expected_output);
    test_case.run();
}

NGRAPH_TEST(${BACKEND_NAME}, onnx_model_reduce_min) {
    auto function = onnx_import::import_onnx_model(
        file_util::path_join(CommonTestUtils::getExecutableDirectory(), SERIALIZED_ZOO, "onnx/reduce_min.onnx"));

    // input data shape (1, 1, 4, 4)
    Inputs inputs{
        test::NDArray<float, 4>({{{{1, 2, 3, 4}, {5, 6, 7, 8}, {9, 10, 11, 12}, {13, 14, 15, 16}}}}).get_vector()};

    // output data shape (1,)
    auto expected_output = test::NDArray<float, 4>({{{{1}}}}).get_vector();

    auto test_case = test::TestCase(function, s_device);
    test_case.add_multiple_inputs(inputs);
    test_case.add_expected_output(expected_output);
    test_case.run();
}

NGRAPH_TEST(${BACKEND_NAME}, onnx_model_reduce_prod) {
    auto function = onnx_import::import_onnx_model(
        file_util::path_join(CommonTestUtils::getExecutableDirectory(), SERIALIZED_ZOO, "onnx/reduce_prod.onnx"));

    // input data shape (1, 1, 4, 4)
    Inputs inputs{test::NDArray<float, 4>({{{{1, 1, 1, 1}, {1, 1, 1, 1}, {1, 1, 1, 1}, {1, 1, 1, 1}}}}).get_vector()};

    // output data shape (1,)
    auto expected_output = test::NDArray<float, 4>({{{{1}}}}).get_vector();

    auto test_case = test::TestCase(function, s_device);
    test_case.add_multiple_inputs(inputs);
    test_case.add_expected_output(expected_output);
    test_case.run();
}

NGRAPH_TEST(${BACKEND_NAME}, onnx_model_reduce_sum) {
    auto function = onnx_import::import_onnx_model(
        file_util::path_join(CommonTestUtils::getExecutableDirectory(), SERIALIZED_ZOO, "onnx/reduce_sum.onnx"));

    // input data shape (1, 1, 4, 4)
    Inputs inputs{test::NDArray<float, 4>({{{{1, 1, 1, 1}, {1, 1, 1, 1}, {1, 1, 1, 1}, {1, 1, 1, 1}}}}).get_vector()};

    // output data shape (1,)
    auto expected_output = test::NDArray<float, 4>({{{{16}}}}).get_vector();

    auto test_case = test::TestCase(function, s_device);
    test_case.add_multiple_inputs(inputs);
    test_case.add_expected_output(expected_output);
    test_case.run();
}

NGRAPH_TEST(${BACKEND_NAME}, onnx_model_reduce_sum_dynamic_rank_input) {
    auto function = onnx_import::import_onnx_model(file_util::path_join(CommonTestUtils::getExecutableDirectory(),
                                                                        SERIALIZED_ZOO,
                                                                        "onnx/reduce_sum_dynamic_rank_input.onnx"));
    auto test_case = test::TestCase(function, s_device);
    test_case.add_input<float>(
        Shape{1, 1, 4, 4},
        {1.0f, 1.0f, 1.0f, 1.0f, 1.0f, 1.0f, 1.0f, 1.0f, 1.0f, 1.0f, 1.0f, 1.0f, 1.0f, 1.0f, 1.0f, 1.0f});

    test_case.add_expected_output<float>(Shape{1, 1, 1, 1}, {16.0f});
    test_case.run();
}

NGRAPH_TEST(${BACKEND_NAME}, onnx_model_reduce_sum_square) {
    auto function = onnx_import::import_onnx_model(
        file_util::path_join(CommonTestUtils::getExecutableDirectory(), SERIALIZED_ZOO, "onnx/reduce_sum_square.onnx"));

    // input data shape (1, 1, 4, 4)
    Inputs inputs{test::NDArray<float, 4>({{{{1, 1, 1, 1}, {1, 1, 1, 1}, {1, 1, 1, 1}, {1, 1, 1, 1}}}}).get_vector()};

    // output data shape (1,)
    auto expected_output = test::NDArray<float, 4>({{{{16}}}}).get_vector();

    auto test_case = test::TestCase(function, s_device);
    test_case.add_multiple_inputs(inputs);
    test_case.add_expected_output(expected_output);
    test_case.run();
}

NGRAPH_TEST(${BACKEND_NAME}, onnx_model_reduce_sum_13_axes_as_constant) {
    auto function = onnx_import::import_onnx_model(file_util::path_join(CommonTestUtils::getExecutableDirectory(),
                                                                        SERIALIZED_ZOO,
                                                                        "onnx/reduce_sum_13_axes_as_constant.onnx"));

    Inputs inputs{test::NDArray<float, 4>({{{{1.0f, 1.0f, 1.0f, 1.0f},
                                             {1.0f, 1.0f, 1.0f, 1.0f},
                                             {1.0f, 1.0f, 1.0f, 1.0f},
                                             {1.0f, 1.0f, 1.0f, 1.0f}}}})
                      .get_vector()};

    auto test_case = test::TestCase(function, s_device);

    test_case.add_expected_output<float>(Shape{1, 1, 1, 1}, {16.0f});

    test_case.add_multiple_inputs(inputs);
    test_case.run();
}

NGRAPH_TEST(${BACKEND_NAME}, onnx_model_reduce_sum_13_axes_as_constant_single_axis) {
    auto function =
        onnx_import::import_onnx_model(file_util::path_join(CommonTestUtils::getExecutableDirectory(),
                                                            SERIALIZED_ZOO,
                                                            "onnx/reduce_sum_13_axes_as_constant_single_axis.onnx"));

    Inputs inputs{test::NDArray<float, 3>({{{1, 2, 3}, {4, 5, 6}}, {{7, 8, 9}, {10, 11, 12}}}).get_vector()};

    auto test_case = test::TestCase(function, s_device);

    test_case.add_expected_output<float>(Shape{2, 1, 3}, {5.0f, 7.0f, 9.0f, 17.0f, 19.0f, 21.0f});

    test_case.add_multiple_inputs(inputs);
    test_case.run();
}

NGRAPH_TEST(${BACKEND_NAME}, onnx_model_reduce_sum_13_axes_as_constant_keepdims_off) {
    auto function =
        onnx_import::import_onnx_model(file_util::path_join(CommonTestUtils::getExecutableDirectory(),
                                                            SERIALIZED_ZOO,
                                                            "onnx/reduce_sum_13_axes_as_constant_keepdims_off.onnx"));

    // input data shape (1, 1, 4, 4)
    Inputs inputs{test::NDArray<float, 4>({{{{1.0f, 1.0f, 1.0f, 1.0f},
                                             {1.0f, 1.0f, 1.0f, 1.0f},
                                             {1.0f, 1.0f, 1.0f, 1.0f},
                                             {1.0f, 1.0f, 1.0f, 1.0f}}}})
                      .get_vector()};

    auto test_case = test::TestCase(function, s_device);

    test_case.add_expected_output<float>(Shape{}, {16.0f});

    test_case.add_multiple_inputs(inputs);
    test_case.run();
}

NGRAPH_TEST(${BACKEND_NAME}, onnx_model_reduce_sum_13_axes_as_input) {
    auto function = onnx_import::import_onnx_model(file_util::path_join(CommonTestUtils::getExecutableDirectory(),
                                                                        SERIALIZED_ZOO,
                                                                        "onnx/reduce_sum_13_axes_as_input.onnx"));

    auto test_case = test::TestCase(function, s_device);
    test_case.add_input<float>({1.0f, 2.0f, 3.0f, 4.0f});
    test_case.add_input<int64_t>({1});

    test_case.add_expected_output<float>(Shape{2, 1}, {3.0f, 7.0f});
    test_case.run();
}

NGRAPH_TEST(${BACKEND_NAME}, onnx_model_reduce_sum_13_axes_as_0_dim_input) {
    auto function = onnx_import::import_onnx_model(file_util::path_join(CommonTestUtils::getExecutableDirectory(),
                                                                        SERIALIZED_ZOO,
                                                                        "onnx/reduce_sum_13_axes_as_0_dim_input.onnx"));

    auto test_case = test::TestCase(function, s_device);
    test_case.add_input<float>({1.0f, 2.0f, 3.0f, 4.0f, 5.0f, 6.0f, 7.0f, 8.0f, 9.0f, 10.0f, 11.0f, 12.0f});

    test_case.add_expected_output<float>(Shape{3, 2, 2},
                                         {1.0f, 2.0f, 3.0f, 4.0f, 5.0f, 6.0f, 7.0f, 8.0f, 9.0f, 10.0f, 11.0f, 12.0f});
    test_case.run();
}

NGRAPH_TEST(${BACKEND_NAME}, onnx_model_reduce_sum_13_input_dynamic) {
    auto function = onnx_import::import_onnx_model(file_util::path_join(CommonTestUtils::getExecutableDirectory(),
                                                                        SERIALIZED_ZOO,
                                                                        "onnx/reduce_sum_13_input_dynamic.onnx"));

    auto test_case = test::TestCase(function, s_device);
    test_case.add_input<int64_t>({1, 1, 1, 1, 1, 1, 1, 1, 1, 1, 1, 1, 1, 1, 1, 1});

    test_case.add_expected_output<int64_t>(Shape{1, 1, 1, 1, 1, 1, 1, 1, 1, 1, 1, 1, 1, 1, 1, 1}, {5});
    test_case.run();
}

NGRAPH_TEST(${BACKEND_NAME}, onnx_model_reduce_sum_13_axes_empty) {
    auto function = onnx_import::import_onnx_model(file_util::path_join(CommonTestUtils::getExecutableDirectory(),
                                                                        SERIALIZED_ZOO,
                                                                        "onnx/reduce_sum_13_axes_empty.onnx"));

    auto test_case = test::TestCase(function, s_device);
    test_case.add_input<float>(
        {1.0f, 1.0f, 1.0f, 1.0f, 1.0f, 1.0f, 1.0f, 1.0f, 1.0f, 1.0f, 1.0f, 1.0f, 1.0f, 1.0f, 1.0f, 1.0f});

    test_case.add_expected_output<float>(Shape{1, 1, 1, 1}, {16.0f});
    test_case.run();
}

NGRAPH_TEST(${BACKEND_NAME}, onnx_model_reduce_sum_13_axes_empty_dynamic_rank_input) {
    auto function =
        onnx_import::import_onnx_model(file_util::path_join(CommonTestUtils::getExecutableDirectory(),
                                                            SERIALIZED_ZOO,
                                                            "onnx/reduce_sum_13_axes_empty_dynamic_rank_input.onnx"));

    auto test_case = test::TestCase(function, s_device);
    test_case.add_input<float>(
        Shape{1, 1, 4, 4},
        {1.0f, 1.0f, 1.0f, 1.0f, 1.0f, 1.0f, 1.0f, 1.0f, 1.0f, 1.0f, 1.0f, 1.0f, 1.0f, 1.0f, 1.0f, 1.0f});

    test_case.add_expected_output<float>(Shape{1, 1, 1, 1}, {16.0f});
    test_case.run();
}

NGRAPH_TEST(${BACKEND_NAME}, onnx_model_reduce_sum_13_axes_empty_with_noop) {
    auto function =
        onnx_import::import_onnx_model(file_util::path_join(CommonTestUtils::getExecutableDirectory(),
                                                            SERIALIZED_ZOO,
                                                            "onnx/reduce_sum_13_axes_empty_with_noop.onnx"));

    auto test_case = test::TestCase(function, s_device);
    test_case.add_input<float>(
        {1.f, 1.0f, 1.0f, 1.0f, 1.0f, 1.0f, 1.0f, 1.0f, 1.0f, 1.0f, 1.0f, 1.0f, 1.0f, 1.0f, 1.0f, 1.0f});

    test_case.add_expected_output<float>(
        Shape{1, 1, 4, 4},
        {1.f, 1.0f, 1.0f, 1.0f, 1.0f, 1.0f, 1.0f, 1.0f, 1.0f, 1.0f, 1.0f, 1.0f, 1.0f, 1.0f, 1.0f, 1.0f});
    test_case.run();
}

NGRAPH_TEST(${BACKEND_NAME}, onnx_model_reduce_sum_13_axes_empty_without_noop) {
    auto function =
        onnx_import::import_onnx_model(file_util::path_join(CommonTestUtils::getExecutableDirectory(),
                                                            SERIALIZED_ZOO,
                                                            "onnx/reduce_sum_13_axes_empty_without_noop.onnx"));

    auto test_case = test::TestCase(function, s_device);
    test_case.add_input<float>(
        {1.f, 1.0f, 1.0f, 1.0f, 1.0f, 1.0f, 1.0f, 1.0f, 1.0f, 1.0f, 1.0f, 1.0f, 1.0f, 1.0f, 1.0f, 1.0f});

    test_case.add_expected_output<float>(Shape{1, 1, 1, 1}, {16.0f});
    test_case.run();
}

NGRAPH_TEST(${BACKEND_NAME}, onnx_resize10_asymertic_last_dim) {
    const auto function = onnx_import::import_onnx_model(file_util::path_join(CommonTestUtils::getExecutableDirectory(),
                                                                              SERIALIZED_ZOO,
                                                                              "onnx/resize10_asymertic_last_dim.onnx"));

    auto test_case = test::TestCase(function, s_device);
    std::vector<float> input_data{1.0f, 2.0f, 3.0f, 4.0f, 5.0f, 6.0f, 7.0f, 8.0f, 9.0f, 10.0f};
    test_case.add_input<float>(input_data);
    test_case.add_expected_output<float>(Shape{1, 1, 1, 19},
                                         {1.0f,
                                          1.0f,
                                          2.0f,
                                          2.0f,
                                          3.0f,
                                          3.0f,
                                          4.0f,
                                          4.0f,
                                          5.0f,
                                          5.0f,
                                          6.0f,
                                          6.0f,
                                          7.0f,
                                          7.0f,
                                          8.0f,
                                          8.0f,
                                          9.0f,
                                          9.0f,
                                          10.0f});
    test_case.run();
}

NGRAPH_TEST(${BACKEND_NAME}, onnx_resize10_asymertic_dim_in_the_middle) {
    const auto function =
        onnx_import::import_onnx_model(file_util::path_join(CommonTestUtils::getExecutableDirectory(),
                                                            SERIALIZED_ZOO,
                                                            "onnx/resize10_asymertic_dim_in_the_middle.onnx"));

    auto test_case = test::TestCase(function, s_device);
    std::vector<float> input_data{1.0f, 2.0f, 3.0f, 4.0f, 5.0f, 6.0f, 7.0f, 8.0f, 9.0f, 10.0f};
    test_case.add_input<float>(input_data);
    test_case.add_expected_output<float>(Shape{1, 1, 19, 1},
                                         {1.0f,
                                          1.0f,
                                          2.0f,
                                          2.0f,
                                          3.0f,
                                          3.0f,
                                          4.0f,
                                          4.0f,
                                          5.0f,
                                          5.0f,
                                          6.0f,
                                          6.0f,
                                          7.0f,
                                          7.0f,
                                          8.0f,
                                          8.0f,
                                          9.0f,
                                          9.0f,
                                          10.0f});
    test_case.run();
}

NGRAPH_TEST(${BACKEND_NAME}, onnx_resize11_empty_constant_as_input) {
    // this model contains a Constant node with an empty underlying tensor
    // this node is connected to the "roi" input of the Resize op but this input should be
    // ignored since the Resize coordinate_transformation_mode is set to asymmetric
    const auto function =
        onnx_import::import_onnx_model(file_util::path_join(CommonTestUtils::getExecutableDirectory(),
                                                            SERIALIZED_ZOO,
                                                            "onnx/resize11_empty_constant_as_input.onnx"));

    auto test_case = test::TestCase(function, s_device);
    std::vector<float> input_data{1.0f, 3.0f, 4.0f, 8.0f, 6.0f, 2.0f, 7.0f, 11.0f};
    test_case.add_input<float>(input_data);
    test_case.add_expected_output<float>(
        Shape{1, 2, 4, 8},
        {1.0f, 1.5f, 2.0f, 2.5f,  3.0f,  3.0f,  3.0f,  3.0f,  2.5f, 3.25f, 4.0f, 4.75f, 5.5f,  5.5f,  5.5f,  5.5f,
         4.0f, 5.0f, 6.0f, 7.0f,  8.0f,  8.0f,  8.0f,  8.0f,  4.0f, 5.0f,  6.0f, 7.0f,  8.0f,  8.0f,  8.0f,  8.0f,

         6.0f, 5.0f, 4.0f, 3.0f,  2.0f,  2.0f,  2.0f,  2.0f,  6.5f, 6.5f,  6.5f, 6.5f,  6.5f,  6.5f,  6.5f,  6.5f,
         7.0f, 8.0f, 9.0f, 10.0f, 11.0f, 11.0f, 11.0f, 11.0f, 7.0f, 8.0f,  9.0f, 10.0f, 11.0f, 11.0f, 11.0f, 11.0f});

    test_case.run();
}

NGRAPH_TEST(${BACKEND_NAME}, onnx_resize10_down_scales_const_nearest) {
    const auto function =
        onnx_import::import_onnx_model(file_util::path_join(CommonTestUtils::getExecutableDirectory(),
                                                            SERIALIZED_ZOO,
                                                            "onnx/resize10_down_scales_const_nearest.onnx"));

    // Input data shape (1, 1, 2, 4)
    // Input const scales values {1.0, 1.0, 0.6, 0.6}
    // mode: linear

    Shape expected_output_shape{1, 1, 1, 2};
    auto test_case = test::TestCase(function, s_device);
    test_case.add_input<float>({1.0, 2.0, 3.0, 4.0, 5.0, 6.0, 7.0, 8.0});
    test_case.add_expected_output<float>(expected_output_shape, {1.0, 3.0});
    test_case.run();
}

NGRAPH_TEST(${BACKEND_NAME}, onnx_resize10_up_scales_const_linear) {
    const auto function =
        onnx_import::import_onnx_model(file_util::path_join(CommonTestUtils::getExecutableDirectory(),
                                                            SERIALIZED_ZOO,
                                                            "onnx/resize10_up_scales_const_linear.onnx"));

    // Input data shape (1, 1, 2, 2)
    // Input const scales values {1.0, 1.0, 2.0, 2.0}
    // mode: nearest

    Shape expected_output_shape{1, 1, 4, 4};
    auto test_case = test::TestCase(function, s_device);
    test_case.add_input<float>({1.0, 2.0, 3.0, 4.0});
    test_case.add_expected_output<float>(
        expected_output_shape,
        {1.0, 1.5, 2.0, 2.0, 2.0, 2.5, 3.0, 3.0, 3.0, 3.5, 4.0, 4.0, 3.0, 3.5, 4.0, 4.0});
    test_case.run();
}

NGRAPH_TEST(${BACKEND_NAME}, onnx_resize10_up_scales_const_nearest) {
    const auto function =
        onnx_import::import_onnx_model(file_util::path_join(CommonTestUtils::getExecutableDirectory(),
                                                            SERIALIZED_ZOO,
                                                            "onnx/resize10_up_scales_const_nearest.onnx"));

    // Input data shape (1, 1, 2, 2)
    // Input const scales values {1.0, 1.0, 2.0, 3.0}
    // mode: linear

    Shape expected_output_shape{1, 1, 4, 6};
    auto test_case = test::TestCase(function, s_device);
    test_case.add_input<float>({1.0, 2.0, 3.0, 4.0});
    test_case.add_expected_output<float>(expected_output_shape,
                                         {1.0, 1.0, 1.0, 2.0, 2.0, 2.0, 1.0, 1.0, 1.0, 2.0, 2.0, 2.0,
                                          3.0, 3.0, 3.0, 4.0, 4.0, 4.0, 3.0, 3.0, 3.0, 4.0, 4.0, 4.0});

    test_case.run();
}

NGRAPH_TEST(${BACKEND_NAME}, onnx_resize11_down_scales_linear_asymmetric) {
    const auto function =
        onnx_import::import_onnx_model(file_util::path_join(CommonTestUtils::getExecutableDirectory(),
                                                            SERIALIZED_ZOO,
                                                            "onnx/resize11_down_scales_linear_asymmetric.onnx"));

    const Shape expected_output_shape{1, 1, 1, 2};
    auto test_case = test::TestCase(function, s_device);
    const size_t input_size = 8;
    std::vector<float> input_data(input_size);
    std::iota(std::begin(input_data), std::end(input_data), 1.0f);
    test_case.add_input<float>(input_data);
    test_case.add_expected_output<float>(expected_output_shape, {1.0f, 2.66666651f});

    test_case.run_with_tolerance_as_fp();
}

NGRAPH_TEST(${BACKEND_NAME}, onnx_resize11_scales_nearest_asymmetric_floor_dynamic_sizes) {
    const auto function = onnx_import::import_onnx_model(
        file_util::path_join(CommonTestUtils::getExecutableDirectory(),
                             SERIALIZED_ZOO,
                             "onnx/resize11_scales_nearest_asymmetric_floor_dynamic_scales.onnx"));

    const Shape expected_output_shape{2, 1, 4, 1};
    auto test_case = test::TestCase(function, s_device);
    const std::vector<float> input_data{1.0f, 3.0f, 4.0f, 8.0f, 6.0f, 2.0f, 7.0f, 11.0f};
    test_case.add_input<float>(input_data);
    test_case.add_input<float>(std::vector<float>{1.0f, 1.0f, 1.0f, 1.0f, 1.0f, 1.0f, 1.0f, 1.0f});  // roi
    test_case.add_input<float>(std::vector<float>{1.0f, 1.0f, 2.0f, 0.5f});                          // scales
    test_case.add_expected_output<float>(expected_output_shape, {1.0f, 1.0f, 4.0f, 4.0f, 6.0f, 6.0f, 7.0f, 7.0f});

    test_case.run_with_tolerance_as_fp();
}

NGRAPH_TEST(${BACKEND_NAME}, onnx_resize11_up_scales_linear_asymmetric) {
    const auto function =
        onnx_import::import_onnx_model(file_util::path_join(CommonTestUtils::getExecutableDirectory(),
                                                            SERIALIZED_ZOO,
                                                            "onnx/resize11_up_scales_linear_asymmetric.onnx"));

    const Shape expected_output_shape{2, 1, 4, 8};
    auto test_case = test::TestCase(function, s_device);
    std::vector<float> input_data{1.0f, 3.0f, 4.0f, 8.0f, 6.0f, 2.0f, 7.0f, 11.0f};
    test_case.add_input<float>(input_data);
    test_case.add_expected_output<float>(
        expected_output_shape,
        {1.0f, 1.5f, 2.0f, 2.5f,  3.0f,  3.0f,  3.0f,  3.0f,  2.5f, 3.25f, 4.0f, 4.75f, 5.5f,  5.5f,  5.5f,  5.5f,
         4.0f, 5.0f, 6.0f, 7.0f,  8.0f,  8.0f,  8.0f,  8.0f,  4.0f, 5.0f,  6.0f, 7.0f,  8.0f,  8.0f,  8.0f,  8.0f,

         6.0f, 5.0f, 4.0f, 3.0f,  2.0f,  2.0f,  2.0f,  2.0f,  6.5f, 6.5f,  6.5f, 6.5f,  6.5f,  6.5f,  6.5f,  6.5f,
         7.0f, 8.0f, 9.0f, 10.0f, 11.0f, 11.0f, 11.0f, 11.0f, 7.0f, 8.0f,  9.0f, 10.0f, 11.0f, 11.0f, 11.0f, 11.0f});

    test_case.run();
}

NGRAPH_TEST(${BACKEND_NAME}, onnx_resize11_scales_nearest_asymmetric_floor) {
    const auto function =
        onnx_import::import_onnx_model(file_util::path_join(CommonTestUtils::getExecutableDirectory(),
                                                            SERIALIZED_ZOO,
                                                            "onnx/resize11_scales_nearest_asymmetric_floor.onnx"));

    const Shape expected_output_shape{2, 1, 4, 1};
    auto test_case = test::TestCase(function, s_device);
    const std::vector<float> input_data{1.0f, 3.0f, 4.0f, 8.0f, 6.0f, 2.0f, 7.0f, 11.0f};
    test_case.add_input<float>(input_data);
    test_case.add_expected_output<float>(expected_output_shape, {1.0f, 1.0f, 4.0f, 4.0f, 6.0f, 6.0f, 7.0f, 7.0f});

    test_case.run();
}

NGRAPH_TEST(${BACKEND_NAME}, onnx_resize11_up_scales_cubic_align_corners) {
    const auto function =
        onnx_import::import_onnx_model(file_util::path_join(CommonTestUtils::getExecutableDirectory(),
                                                            SERIALIZED_ZOO,
                                                            "onnx/resize11_up_scales_cubic_align_corners.onnx"));

    const Shape expected_output_shape{1, 1, 8, 8};
    auto test_case = test::TestCase(function, s_device);
    std::vector<float> input_data{1.0f,
                                  2.0f,
                                  3.0f,
                                  4.0f,
                                  5.0f,
                                  6.0f,
                                  7.0f,
                                  8.0f,
                                  9.0f,
                                  10.0f,
                                  11.0f,
                                  12.0f,
                                  13.0f,
                                  14.0f,
                                  15.0f,
                                  16.0f};
    test_case.add_input<float>(input_data);
    test_case.add_expected_output<float>(
        expected_output_shape,
        {
            1.0f,         1.34110787f,  1.80029155f,  2.32944606f,  2.67055394f,  3.19970845f,  3.65889213f,
            4.0f,         2.36443149f,  2.70553936f,  3.16472303f,  3.69387755f,  4.03498542f,  4.56413994f,
            5.02332362f,  5.36443149f,  4.20116618f,  4.54227405f,  5.00145773f,  5.53061224f,  5.87172012f,
            6.40087464f,  6.86005831f,  7.20116618f,  6.31778426f,  6.65889213f,  7.1180758f,   7.64723032f,
            7.98833819f,  8.51749271f,  8.97667638f,  9.31778426f,  7.68221574f,  8.02332362f,  8.48250729f,
            9.01166181f,  9.35276968f,  9.8819242f,   10.34110787f, 10.68221574f, 9.79883382f,  10.13994169f,
            10.59912536f, 11.12827988f, 11.46938776f, 11.99854227f, 12.45772595f, 12.79883382f, 11.63556851f,
            11.97667638f, 12.43586006f, 12.96501458f, 13.30612245f, 13.83527697f, 14.29446064f, 14.6355685f,
            13.0f,        13.34110787f, 13.80029155f, 14.32944606f, 14.67055394f, 15.19970845f, 15.65889213f,
            16.0f,
        });
    test_case.run_with_tolerance_as_fp(2.0e-5f);
}

NGRAPH_TEST(${BACKEND_NAME}, onnx_resize11_up_scales_tf_half_pixel) {
    const auto function =
        onnx_import::import_onnx_model(file_util::path_join(CommonTestUtils::getExecutableDirectory(),
                                                            SERIALIZED_ZOO,
                                                            "onnx/resize11_up_scales_tf_half_pixel.onnx"));

    const Shape expected_output_shape{1, 1, 8, 8};
    auto test_case = test::TestCase(function, s_device);
    std::vector<float> input_data{1.0f,
                                  2.0f,
                                  3.0f,
                                  4.0f,
                                  5.0f,
                                  6.0f,
                                  7.0f,
                                  8.0f,
                                  9.0f,
                                  10.0f,
                                  11.0f,
                                  12.0f,
                                  13.0f,
                                  14.0f,
                                  15.0f,
                                  16.0f};
    test_case.add_input<float>(input_data);
    test_case.add_expected_output<float>(
        expected_output_shape,
        {1.95703f, 2.43359f, 3.0625f,  3.46875f, 4.09766f, 4.57422f, 4.87109f, 4.80078f, 3.86328f, 4.33984f, 4.96875f,
         5.375f,   6.00391f, 6.48047f, 6.77734f, 6.70703f, 6.37891f, 6.85547f, 7.48438f, 7.89063f, 8.51953f, 8.99609f,
         9.29297f, 9.22266f, 8.00391f, 8.48047f, 9.10938f, 9.51563f, 10.1445f, 10.6211f, 10.918f,  10.8477f, 10.5195f,
         10.9961f, 11.625f,  12.0313f, 12.6602f, 13.1367f, 13.4336f, 13.3633f, 12.4258f, 12.9023f, 13.5313f, 13.9375f,
         14.5664f, 15.043f,  15.3398f, 15.2695f, 13.6133f, 14.0898f, 14.7188f, 15.125f,  15.7539f, 16.2305f, 16.5273f,
         16.457f,  13.332f,  13.8086f, 14.4375f, 14.8438f, 15.4727f, 15.9492f, 16.2461f, 16.1758f});
    test_case.run_with_tolerance_as_fp(2.0e-2f);
}

NGRAPH_TEST(${BACKEND_NAME}, onnx_resize11_up_sizes_all_attributes_default) {
    const auto function =
        onnx_import::import_onnx_model(file_util::path_join(CommonTestUtils::getExecutableDirectory(),
                                                            SERIALIZED_ZOO,
                                                            "onnx/resize11_up_sizes_all_attributes_default.onnx"));

    const Shape expected_output_shape{1, 1, 7, 8};
    auto test_case = test::TestCase(function, s_device);
    std::vector<float> input_data{1.0f, 2.0f, 3.0f, 4.0f};
    test_case.add_input<float>(input_data);
    test_case.add_expected_output<float>(
        expected_output_shape,
        {1.0f, 1.0f, 1.0f, 1.0f, 2.0f, 2.0f, 2.0f, 2.0f, 1.0f, 1.0f, 1.0f, 1.0f, 2.0f, 2.0f,
         2.0f, 2.0f, 1.0f, 1.0f, 1.0f, 1.0f, 2.0f, 2.0f, 2.0f, 2.0f, 1.0f, 1.0f, 1.0f, 1.0f,
         2.0f, 2.0f, 2.0f, 2.0f, 3.0f, 3.0f, 3.0f, 3.0f, 4.0f, 4.0f, 4.0f, 4.0f, 3.0f, 3.0f,
         3.0f, 3.0f, 4.0f, 4.0f, 4.0f, 4.0f, 3.0f, 3.0f, 3.0f, 3.0f, 4.0f, 4.0f, 4.0f, 4.0f});
    test_case.run_with_tolerance_as_fp(2.0e-5f);
}

NGRAPH_TEST(${BACKEND_NAME}, onnx_resize11_sizes_nearest_asymmetric_floor) {
    const auto function =
        onnx_import::import_onnx_model(file_util::path_join(CommonTestUtils::getExecutableDirectory(),
                                                            SERIALIZED_ZOO,
                                                            "onnx/resize11_sizes_nearest_asymmetric_floor.onnx"));

    const Shape expected_output_shape{2, 1, 4, 1};
    auto test_case = test::TestCase(function, s_device);
    std::vector<float> input_data{1.0f, 3.0f, 4.0f, 8.0f, 6.0f, 2.0f, 7.0f, 11.0f};
    test_case.add_input<float>(input_data);
    test_case.add_expected_output<float>(expected_output_shape, {1.0f, 1.0f, 4.0f, 4.0f, 6.0f, 6.0f, 7.0f, 7.0f});

    test_case.run_with_tolerance_as_fp();
}

NGRAPH_TEST(${BACKEND_NAME}, onnx_resize11_up_sizes_linear_asymmetric) {
    const auto function =
        onnx_import::import_onnx_model(file_util::path_join(CommonTestUtils::getExecutableDirectory(),
                                                            SERIALIZED_ZOO,
                                                            "onnx/resize11_up_sizes_linear_asymmetric.onnx"));

    const Shape expected_output_shape{2, 1, 4, 8};
    auto test_case = test::TestCase(function, s_device);
    std::vector<float> input_data{2.0f, 4.0f, 1.0f, 3.0f, 7.0f, 8.0f, 9.0f, 6.0f};
    test_case.add_input<float>(input_data);
    test_case.add_expected_output<float>(
        expected_output_shape,
        {2.0f, 2.5f,  3.0f, 3.5f,  4.0f, 4.0f, 4.0f, 4.0f, 1.5f, 2.0f,  2.5f, 3.0f,  3.5f, 3.5f, 3.5f, 3.5f,
         1.0f, 1.5f,  2.0f, 2.5f,  3.0f, 3.0f, 3.0f, 3.0f, 1.0f, 1.5f,  2.0f, 2.5f,  3.0f, 3.0f, 3.0f, 3.0f,
         7.0f, 7.25f, 7.5f, 7.75f, 8.0f, 8.0f, 8.0f, 8.0f, 8.0f, 7.75f, 7.5f, 7.25f, 7.0f, 7.0f, 7.0f, 7.0f,
         9.0f, 8.25f, 7.5f, 6.75f, 6.0f, 6.0f, 6.0f, 6.0f, 9.0f, 8.25f, 7.5f, 6.75f, 6.0f, 6.0f, 6.0f, 6.0f});

    test_case.run_with_tolerance_as_fp(2.0e-5f);
}

NGRAPH_TEST(${BACKEND_NAME}, onnx_resize11_down_sizes_cubic_half_pixel) {
    const auto function =
        onnx_import::import_onnx_model(file_util::path_join(CommonTestUtils::getExecutableDirectory(),
                                                            SERIALIZED_ZOO,
                                                            "onnx/resize11_down_sizes_cubic_half_pixel.onnx"));

    const Shape expected_output_shape{1, 1, 3, 3};
    auto test_case = test::TestCase(function, s_device);
    std::vector<float> input_data{1.0f,
                                  2.0f,
                                  3.0f,
                                  4.0f,
                                  5.0f,
                                  6.0f,
                                  7.0f,
                                  8.0f,
                                  9.0f,
                                  10.0f,
                                  11.0f,
                                  12.0f,
                                  13.0f,
                                  14.0f,
                                  15.0f,
                                  16.0f};
    test_case.add_input<float>(input_data);
    test_case.add_expected_output<float>(
        expected_output_shape,
        {1.6307871, 3.0046299, 4.3784733, 7.1261587, 8.5, 9.873844, 12.621532, 13.995373, 15.369216});

    test_case.run_with_tolerance_as_fp(2.0e-5f);
}

NGRAPH_TEST(${BACKEND_NAME}, onnx_resize11_down_sizes_linear_pytorch_half_pixel) {
    const auto function =
        onnx_import::import_onnx_model(file_util::path_join(CommonTestUtils::getExecutableDirectory(),
                                                            SERIALIZED_ZOO,
                                                            "onnx/resize11_down_sizes_linear_pytorch_half_pixel.onnx"));

    const Shape expected_output_shape{1, 1, 3, 1};
    auto test_case = test::TestCase(function, s_device);
    std::vector<float> input_data{1.0f,
                                  2.0f,
                                  3.0f,
                                  4.0f,
                                  5.0f,
                                  6.0f,
                                  7.0f,
                                  8.0f,
                                  9.0f,
                                  10.0f,
                                  11.0f,
                                  12.0f,
                                  13.0f,
                                  14.0f,
                                  15.0f,
                                  16.0f};
    test_case.add_input<float>(input_data);
    test_case.add_expected_output<float>(expected_output_shape, {1.666666f, 7.0f, 12.333333f});

    test_case.run_with_tolerance_as_fp(2.0e-5f);
}

NGRAPH_TEST(${BACKEND_NAME}, onnx_resize11_up_sizes_cubic_half_pixel) {
    const auto function =
        onnx_import::import_onnx_model(file_util::path_join(CommonTestUtils::getExecutableDirectory(),
                                                            SERIALIZED_ZOO,
                                                            "onnx/resize11_up_sizes_cubic_half_pixel.onnx"));

    const Shape expected_output_shape{1, 1, 9, 10};
    auto test_case = test::TestCase(function, s_device);
    std::vector<float> input_data{1.0f,
                                  2.0f,
                                  3.0f,
                                  4.0f,
                                  5.0f,
                                  6.0f,
                                  7.0f,
                                  8.0f,
                                  9.0f,
                                  10.0f,
                                  11.0f,
                                  12.0f,
                                  13.0f,
                                  14.0f,
                                  15.0f,
                                  16.0f};
    test_case.add_input<float>(input_data);
    test_case.add_expected_output<float>(
        expected_output_shape,
        {0.45507922f,  0.64057922f,  0.97157922f,  1.42257922f,  1.90732922,   2.22332922f,  2.70807922f,  3.15907922f,
         3.49007922f,  3.67557922,   1.39437963f,  1.57987963f,  1.91087963f,  2.36187963f,  2.84662963,   3.16262963f,
         3.64737963f,  4.09837963f,  4.42937963f,  4.61487963,   2.95130693f,  3.13680693f,  3.46780693f,  3.91880693f,
         4.40355693,   4.71955693f,  5.20430693f,  5.65530693f,  5.98630693f,  6.17180693,   5.20525069f,  5.39075069f,
         5.72175069f,  6.17275069f,  6.65750069,   6.97350069f,  7.45825069f,  7.90925069f,  8.24025069f,  8.42575069,
         6.88975f,     7.07525f,     7.40625f,     7.85725f,     8.342,        8.658f,       9.14275f,     9.59375f,
         9.92475f,     10.11025f,    8.57424931f,  8.75974931f,  9.09074931f,  9.54174931f,  10.02649931,  10.34249931f,
         10.82724931f, 11.27824931f, 11.60924931f, 11.79474931,  10.82819307f, 11.01369307f, 11.34469307f, 11.79569307f,
         12.28044307,  12.59644307f, 13.08119307f, 13.53219307f, 13.86319307f, 14.04869307,  12.38512037f, 12.57062037f,
         12.90162037f, 13.35262037f, 13.83737037,  14.15337037f, 14.63812037f, 15.08912037f, 15.42012037f, 15.60562037,
         13.32442078f, 13.50992078f, 13.84092078f, 14.29192078f, 14.77667078,  15.09267078f, 15.57742078f, 16.02842078f,
         16.35942078f, 16.54492078});
    test_case.run_with_tolerance_as_fp(2.0e-5f);
}

NGRAPH_TEST(${BACKEND_NAME}, onnx_resize11_up_sizes_cubic_half_pixel_dynamic_sizes) {
    const auto function = onnx_import::import_onnx_model(
        file_util::path_join(CommonTestUtils::getExecutableDirectory(),
                             SERIALIZED_ZOO,
                             "onnx/resize11_up_sizes_cubic_half_pixel_dynamic_sizes.onnx"));

    const Shape expected_output_shape{1, 1, 9, 10};
    auto test_case = test::TestCase(function, s_device);
    std::vector<float> input_data{1.0f,
                                  2.0f,
                                  3.0f,
                                  4.0f,
                                  5.0f,
                                  6.0f,
                                  7.0f,
                                  8.0f,
                                  9.0f,
                                  10.0f,
                                  11.0f,
                                  12.0f,
                                  13.0f,
                                  14.0f,
                                  15.0f,
                                  16.0f};
    test_case.add_input<float>(input_data);
    test_case.add_input<float>(std::vector<float>{1, 1, 9, 10});  // sizes
    test_case.add_expected_output<float>(
        expected_output_shape,
        {0.45507922f,  0.64057922f,  0.97157922f,  1.42257922f,  1.90732922,   2.22332922f,  2.70807922f,  3.15907922f,
         3.49007922f,  3.67557922,   1.39437963f,  1.57987963f,  1.91087963f,  2.36187963f,  2.84662963,   3.16262963f,
         3.64737963f,  4.09837963f,  4.42937963f,  4.61487963,   2.95130693f,  3.13680693f,  3.46780693f,  3.91880693f,
         4.40355693,   4.71955693f,  5.20430693f,  5.65530693f,  5.98630693f,  6.17180693,   5.20525069f,  5.39075069f,
         5.72175069f,  6.17275069f,  6.65750069,   6.97350069f,  7.45825069f,  7.90925069f,  8.24025069f,  8.42575069,
         6.88975f,     7.07525f,     7.40625f,     7.85725f,     8.342,        8.658f,       9.14275f,     9.59375f,
         9.92475f,     10.11025f,    8.57424931f,  8.75974931f,  9.09074931f,  9.54174931f,  10.02649931,  10.34249931f,
         10.82724931f, 11.27824931f, 11.60924931f, 11.79474931,  10.82819307f, 11.01369307f, 11.34469307f, 11.79569307f,
         12.28044307,  12.59644307f, 13.08119307f, 13.53219307f, 13.86319307f, 14.04869307,  12.38512037f, 12.57062037f,
         12.90162037f, 13.35262037f, 13.83737037,  14.15337037f, 14.63812037f, 15.08912037f, 15.42012037f, 15.60562037,
         13.32442078f, 13.50992078f, 13.84092078f, 14.29192078f, 14.77667078,  15.09267078f, 15.57742078f, 16.02842078f,
         16.35942078f, 16.54492078});
    test_case.run_with_tolerance_as_fp(2.0e-5f);
}

NGRAPH_TEST(${BACKEND_NAME}, onnx_resize11_up_sizes_nearest_round_prefer_floor_half_pixel) {
    const auto function = onnx_import::import_onnx_model(
        file_util::path_join(CommonTestUtils::getExecutableDirectory(),
                             SERIALIZED_ZOO,
                             "onnx/resize11_up_sizes_nearest_round_prefer_floor_half_pixel.onnx"));

    const Shape expected_output_shape{1, 1, 7, 8};
    auto test_case = test::TestCase(function, s_device);
    std::vector<float> input_data{1.0f, 2.0f, 3.0f, 4.0f};
    test_case.add_input<float>(input_data);
    test_case.add_expected_output<float>(
        expected_output_shape,
        {1.0f, 1.0f, 1.0f, 1.0f, 2.0f, 2.0f, 2.0f, 2.0f, 1.0f, 1.0f, 1.0f, 1.0f, 2.0f, 2.0f,
         2.0f, 2.0f, 1.0f, 1.0f, 1.0f, 1.0f, 2.0f, 2.0f, 2.0f, 2.0f, 1.0f, 1.0f, 1.0f, 1.0f,
         2.0f, 2.0f, 2.0f, 2.0f, 3.0f, 3.0f, 3.0f, 3.0f, 4.0f, 4.0f, 4.0f, 4.0f, 3.0f, 3.0f,
         3.0f, 3.0f, 4.0f, 4.0f, 4.0f, 4.0f, 3.0f, 3.0f, 3.0f, 3.0f, 4.0f, 4.0f, 4.0f, 4.0f});
    test_case.run_with_tolerance_as_fp(2.0e-5f);
}

NGRAPH_TEST(${BACKEND_NAME}, onnx_resize11_up_sizes_nearest_prefer_ceil_asymmetric) {
    const auto function = onnx_import::import_onnx_model(
        file_util::path_join(CommonTestUtils::getExecutableDirectory(),
                             SERIALIZED_ZOO,
                             "onnx/resize11_up_sizes_nearest_prefer_ceil_asymmetric.onnx"));

    const Shape expected_output_shape{1, 1, 8, 8};
    auto test_case = test::TestCase(function, s_device);
    std::vector<float> input_data{1.0f,
                                  2.0f,
                                  3.0f,
                                  4.0f,
                                  5.0f,
                                  6.0f,
                                  7.0f,
                                  8.0f,
                                  9.0f,
                                  10.0f,
                                  11.0f,
                                  12.0f,
                                  13.0f,
                                  14.0f,
                                  15.0f,
                                  16.0f};
    test_case.add_input<float>(input_data);
    test_case.add_expected_output<float>(
        expected_output_shape,
        {
            1.0f,  2.0f,  2.0f,  3.0f,  3.0f,  4.0f,  4.0f,  4.0f,  5.0f,  6.0f,  6.0f,  7.0f,  7.0f,
            8.0f,  8.0f,  8.0f,  5.0f,  6.0f,  6.0f,  7.0f,  7.0f,  8.0f,  8.0f,  8.0f,  9.0f,  10.0f,
            10.0f, 11.0f, 11.0f, 12.0f, 12.0f, 12.0f, 9.0f,  10.0f, 10.0f, 11.0f, 11.0f, 12.0f, 12.0f,
            12.0f, 13.0f, 14.0f, 14.0f, 15.0f, 15.0f, 16.0f, 16.0f, 16.0f, 13.0f, 14.0f, 14.0f, 15.0f,
            15.0f, 16.0f, 16.0f, 16.0f, 13.0f, 14.0f, 14.0f, 15.0f, 15.0f, 16.0f, 16.0f, 16.0f,
        });
    test_case.run_with_tolerance_as_fp(2.0e-2f);
}

NGRAPH_TEST(${BACKEND_NAME}, onnx_resize11_up_sizes_nearest_ceil_half_pixel) {
    const auto function =
        onnx_import::import_onnx_model(file_util::path_join(CommonTestUtils::getExecutableDirectory(),
                                                            SERIALIZED_ZOO,
                                                            "onnx/resize11_up_sizes_nearest_ceil_half_pixel.onnx"));

    const Shape expected_output_shape{1, 1, 8, 8};
    auto test_case = test::TestCase(function, s_device);
    std::vector<float> input_data{1.0f,
                                  2.0f,
                                  3.0f,
                                  4.0f,
                                  5.0f,
                                  6.0f,
                                  7.0f,
                                  8.0f,
                                  9.0f,
                                  10.0f,
                                  11.0f,
                                  12.0f,
                                  13.0f,
                                  14.0f,
                                  15.0f,
                                  16.0f};
    test_case.add_input<float>(input_data);
    test_case.add_expected_output<float>(
        expected_output_shape,
        {1.0f,  2.0f,  2.0f,  3.0f,  3.0f,  4.0f,  4.0f,  4.0f,  5.0f,  6.0f,  6.0f,  7.0f,  7.0f,
         8.0f,  8.0f,  8.0f,  5.0f,  6.0f,  6.0f,  7.0f,  7.0f,  8.0f,  8.0f,  8.0f,  9.0f,  10.0f,
         10.0f, 11.0f, 11.0f, 12.0f, 12.0f, 12.0f, 9.0f,  10.0f, 10.0f, 11.0f, 11.0f, 12.0f, 12.0f,
         12.0f, 13.0f, 14.0f, 14.0f, 15.0f, 15.0f, 16.0f, 16.0f, 16.0f, 13.0f, 14.0f, 14.0f, 15.0f,
         15.0f, 16.0f, 16.0f, 16.0f, 13.0f, 14.0f, 14.0f, 15.0f, 15.0f, 16.0f, 16.0f, 16.0f});
    test_case.run_with_tolerance_as_fp(2.0e-2f);
}

NGRAPH_TEST(${BACKEND_NAME}, onnx_resize11_up_sizes_nearest_floor_align_corners) {
    const auto function =
        onnx_import::import_onnx_model(file_util::path_join(CommonTestUtils::getExecutableDirectory(),
                                                            SERIALIZED_ZOO,
                                                            "onnx/resize11_up_sizes_nearest_floor_align_corners.onnx"));

    const Shape expected_output_shape{1, 1, 8, 8};
    auto test_case = test::TestCase(function, s_device);
    std::vector<float> input_data{1.0f,
                                  2.0f,
                                  3.0f,
                                  4.0f,
                                  5.0f,
                                  6.0f,
                                  7.0f,
                                  8.0f,
                                  9.0f,
                                  10.0f,
                                  11.0f,
                                  12.0f,
                                  13.0f,
                                  14.0f,
                                  15.0f,
                                  16.0f};
    test_case.add_input<float>(input_data);
    test_case.add_expected_output<float>(
        expected_output_shape,
        {1.0f, 1.0f, 1.0f, 2.0f,  2.0f,  3.0f,  3.0f,  4.0f,  1.0f,  1.0f,  1.0f,  2.0f,  2.0f,  3.0f,  3.0f,  4.0f,
         1.0f, 1.0f, 1.0f, 2.0f,  2.0f,  3.0f,  3.0f,  4.0f,  5.0f,  5.0f,  5.0f,  6.0f,  6.0f,  7.0f,  7.0f,  8.0f,
         5.0f, 5.0f, 5.0f, 6.0f,  6.0f,  7.0f,  7.0f,  8.0f,  9.0f,  9.0f,  9.0f,  10.0f, 10.0f, 11.0f, 11.0f, 12.0f,
         9.0f, 9.0f, 9.0f, 10.0f, 10.0f, 11.0f, 11.0f, 12.0f, 13.0f, 13.0f, 13.0f, 14.0f, 14.0f, 15.0f, 15.0f, 16.0f});
    test_case.run_with_tolerance_as_fp(2.0e-2f);
}

NGRAPH_TEST(${BACKEND_NAME}, onnx_resize11_down_sizes_tf_half_pixel) {
    const auto function =
        onnx_import::import_onnx_model(file_util::path_join(CommonTestUtils::getExecutableDirectory(),
                                                            SERIALIZED_ZOO,
                                                            "onnx/resize11_down_sizes_tf_half_pixel.onnx"));

    const Shape expected_output_shape{1, 1, 3, 2};
    auto test_case = test::TestCase(function, s_device);
    std::vector<float> input_data{1.0f,
                                  2.0f,
                                  3.0f,
                                  4.0f,
                                  5.0f,
                                  6.0f,
                                  7.0f,
                                  8.0f,
                                  9.0f,
                                  10.0f,
                                  11.0f,
                                  12.0f,
                                  13.0f,
                                  14.0f,
                                  15.0f,
                                  16.0f};
    test_case.add_input<float>(input_data);
    test_case.add_expected_output<float>(expected_output_shape, {6.0f, 8.0f, 10.0f, 12.0f, 14.0f, 16.0f});
    test_case.run_with_tolerance_as_fp(2.0e-2f);
}

NGRAPH_TEST(${BACKEND_NAME}, onnx_model_shape) {
    auto function = onnx_import::import_onnx_model(
        file_util::path_join(CommonTestUtils::getExecutableDirectory(), SERIALIZED_ZOO, "onnx/shape.onnx"));

    Inputs inputs;
    inputs.emplace_back(test::NDArray<float, 3>({{{1, 1, 1, 1, 1}, {1, 1, 1, 1, 1}, {1, 1, 1, 1, 1}, {1, 1, 1, 1, 1}},
                                                 {{1, 1, 1, 1, 1}, {1, 1, 1, 1, 1}, {1, 1, 1, 1, 1}, {1, 1, 1, 1, 1}},
                                                 {{1, 1, 1, 1, 1}, {1, 1, 1, 1, 1}, {1, 1, 1, 1, 1}, {1, 1, 1, 1, 1}}})
                            .get_vector());

    auto test_case = test::TestCase(function, s_device);
    test_case.add_multiple_inputs(inputs);
    test_case.add_expected_output<int64_t>({3, 4, 5});
    test_case.run();
}

NGRAPH_TEST(${BACKEND_NAME}, onnx_model_elu) {
    auto function = onnx_import::import_onnx_model(
        file_util::path_join(CommonTestUtils::getExecutableDirectory(), SERIALIZED_ZOO, "onnx/elu.onnx"));

    Inputs inputs;
    inputs.emplace_back(
        test::NDArray<float, 3>({{{-9, -8, -7, -6, -5}, {-4, -3, -2, -1, 0}, {1, 2, 3, 4, 5}, {6, 7, 8, 9, 10}},
                                 {{-4, -3, -2, -1, 0}, {1, 2, 3, 4, 5}, {6, 7, 8, 9, 10}, {11, 12, 13, 14, 15}},
                                 {{1, 1, 1, 1, 1}, {-1, -1, -1, -1, -1}, {0, 0, 0, 0, 0}, {2, 2, 2, 2, 2}}})
            .get_vector());

    auto expected_output =
        test::NDArray<float, 3>(
            {{{-1.999753180391830f, -1.999329074744190f, -1.998176236068890f, -1.995042495646670f, -1.986524106001830f},
              {-1.963368722222530f, -1.900425863264270f, -1.729329433526770f, -1.264241117657120f, 0},
              {1, 2, 3, 4, 5},
              {6, 7, 8, 9, 10}},
             {{-1.963368722222530f, -1.900425863264270f, -1.729329433526770f, -1.264241117657120f, 0},
              {1, 2, 3, 4, 5},
              {6, 7, 8, 9, 10},
              {11, 12, 13, 14, 15}},
             {{1, 1, 1, 1, 1},
              {-1.264241117657120f, -1.264241117657120f, -1.264241117657120f, -1.264241117657120f, -1.264241117657120f},
              {0, 0, 0, 0, 0},
              {2, 2, 2, 2, 2}}})
            .get_vector();

    auto test_case = test::TestCase(function, s_device);
    test_case.add_multiple_inputs(inputs);
    test_case.add_expected_output(expected_output);
    test_case.run();
}

NGRAPH_TEST(${BACKEND_NAME}, onnx_model_leaky_relu) {
    auto function = onnx_import::import_onnx_model(
        file_util::path_join(CommonTestUtils::getExecutableDirectory(), SERIALIZED_ZOO, "onnx/leaky_relu.onnx"));

    Inputs inputs;
    inputs.emplace_back(
        test::NDArray<float, 3>({{{-9, -8, -7, -6, -5}, {-4, -3, -2, -1, 0}, {1, 2, 3, 4, 5}, {6, 7, 8, 9, 10}},
                                 {{-4, -3, -2, -1, 0}, {1, 2, 3, 4, 5}, {6, 7, 8, 9, 10}, {11, 12, 13, 14, 15}},
                                 {{1, 1, 1, 1, 1}, {-1, -1, -1, -1, -1}, {0, 0, 0, 0, 0}, {2, 2, 2, 2, 2}}})
            .get_vector());

    auto expected_output =
        test::NDArray<float, 3>(
            {{{-0.9f, -0.8f, -0.7f, -0.6f, -0.5f}, {-0.4f, -0.3f, -0.2f, -0.1f, 0}, {1, 2, 3, 4, 5}, {6, 7, 8, 9, 10}},
             {{-0.4f, -0.3f, -0.2f, -0.1f, 0}, {1, 2, 3, 4, 5}, {6, 7, 8, 9, 10}, {11, 12, 13, 14, 15}},
             {{1, 1, 1, 1, 1}, {-0.1f, -0.1f, -0.1f, -0.1f, -0.1f}, {0, 0, 0, 0, 0}, {2, 2, 2, 2, 2}}})
            .get_vector();

    auto test_case = test::TestCase(function, s_device);
    test_case.add_multiple_inputs(inputs);
    test_case.add_expected_output(expected_output);
    test_case.run();
}

NGRAPH_TEST(${BACKEND_NAME}, onnx_model_prelu_nd) {
    auto function = onnx_import::import_onnx_model(
        file_util::path_join(CommonTestUtils::getExecutableDirectory(), SERIALIZED_ZOO, "onnx/prelu.onnx"));

    Inputs inputs;
    inputs.emplace_back(
        test::NDArray<float, 3>({{{-9, -8, -7, -6, -5}, {-4, -3, -2, -1, 0}, {1, 2, 3, 4, 5}, {6, 7, 8, 9, 10}},
                                 {{-4, -3, -2, -1, 0}, {1, 2, 3, 4, 5}, {6, 7, 8, 9, 10}, {11, 12, 13, 14, 15}},
                                 {{1, 1, 1, 1, 1}, {-1, -1, -1, -1, -1}, {0, 0, 0, 0, 0}, {2, 2, 2, 2, 2}}})
            .get_vector());

    inputs.emplace_back(test::NDArray<float, 3>({{{1, 0, 1, 0, 1}, {0, 1, 0, 1, 0}, {1, 0, 1, 0, 1}, {0, 1, 0, 1, 0}},
                                                 {{0, 1, 0, 1, 0}, {1, 0, 1, 0, 1}, {0, 1, 0, 1, 0}, {1, 0, 1, 0, 1}},
                                                 {{1, 0, 1, 0, 1}, {0, 1, 0, 1, 0}, {1, 0, 1, 0, 1}, {0, 1, 0, 1, 0}}})
                            .get_vector());

    auto expected_output =
        test::NDArray<float, 3>({{{-9, 0, -7, 0, -5}, {0, -3, 0, -1, 0}, {1, 2, 3, 4, 5}, {6, 7, 8, 9, 10}},
                                 {{0, -3, 0, -1, 0}, {1, 2, 3, 4, 5}, {6, 7, 8, 9, 10}, {11, 12, 13, 14, 15}},
                                 {{1, 1, 1, 1, 1}, {0, -1, 0, -1, 0}, {0, 0, 0, 0, 0}, {2, 2, 2, 2, 2}}})
            .get_vector();

    auto test_case = test::TestCase(function, s_device);
    test_case.add_multiple_inputs(inputs);
    test_case.add_expected_output(expected_output);
    test_case.run();
}

NGRAPH_TEST(${BACKEND_NAME}, onnx_model_prelu_batch_nd_elementwise) {
    auto function = onnx_import::import_onnx_model(
        file_util::path_join(CommonTestUtils::getExecutableDirectory(), SERIALIZED_ZOO, "onnx/prelu_batch_nd.onnx"));

    Inputs inputs;
    // Shape{2, 3, 4, 5}
    inputs.emplace_back(std::vector<float>{
        -1., -1., -1., -1., -1., -1., -1., -1., -1., -1., -1., -1., -1., -1., -1., -1., -1., -1., -1., -1.,
        -1., -1., -1., -1., -1., -1., -1., -1., -1., -1., -1., -1., -1., -1., -1., -1., -1., -1., -1., -1.,
        -1., -1., -1., -1., -1., -1., -1., -1., -1., -1., -1., -1., -1., -1., -1., -1., -1., -1., -1., -1.,
        -1., -1., -1., -1., -1., -1., -1., -1., -1., -1., -1., -1., -1., -1., -1., -1., -1., -1., -1., -1.,
        -1., -1., -1., -1., -1., -1., -1., -1., -1., -1., -1., -1., -1., -1., -1., -1., -1., -1., -1., -1.,
        -1., -1., -1., -1., -1., -1., -1., -1., -1., -1., -1., -1., -1., -1., -1., -1., -1., -1., -1., -1.});

    // Shape{2, 3, 4, 5}
    std::vector<float> slope(shape_size(Shape{2, 3, 4, 5}));
    std::iota(std::begin(slope), std::end(slope), 0);
    inputs.emplace_back(slope);

    // Shape{2, 3, 4, 5}
    auto expected_output = std::vector<float>{
        -0.,   -1.,   -2.,   -3.,   -4.,   -5.,   -6.,   -7.,   -8.,   -9.,   -10.,  -11.,  -12.,  -13.,  -14.,
        -15.,  -16.,  -17.,  -18.,  -19.,  -20.,  -21.,  -22.,  -23.,  -24.,  -25.,  -26.,  -27.,  -28.,  -29.,
        -30.,  -31.,  -32.,  -33.,  -34.,  -35.,  -36.,  -37.,  -38.,  -39.,  -40.,  -41.,  -42.,  -43.,  -44.,
        -45.,  -46.,  -47.,  -48.,  -49.,  -50.,  -51.,  -52.,  -53.,  -54.,  -55.,  -56.,  -57.,  -58.,  -59.,
        -60.,  -61.,  -62.,  -63.,  -64.,  -65.,  -66.,  -67.,  -68.,  -69.,  -70.,  -71.,  -72.,  -73.,  -74.,
        -75.,  -76.,  -77.,  -78.,  -79.,  -80.,  -81.,  -82.,  -83.,  -84.,  -85.,  -86.,  -87.,  -88.,  -89.,
        -90.,  -91.,  -92.,  -93.,  -94.,  -95.,  -96.,  -97.,  -98.,  -99.,  -100., -101., -102., -103., -104.,
        -105., -106., -107., -108., -109., -110., -111., -112., -113., -114., -115., -116., -117., -118., -119.};

    auto test_case = test::TestCase(function, s_device);
    test_case.add_multiple_inputs(inputs);
    test_case.add_expected_output(expected_output);
    test_case.run();
}

NGRAPH_TEST(${BACKEND_NAME}, onnx_model_prelu_1d) {
    auto function = onnx_import::import_onnx_model(
        file_util::path_join(CommonTestUtils::getExecutableDirectory(), SERIALIZED_ZOO, "onnx/prelu_1d.onnx"));

    Inputs inputs;
    // Shape{2, 3, 4, 5}
    inputs.emplace_back(std::vector<float>{
        -1., -1., -1., -1., -1., -1., -1., -1., -1., -1., -1., -1., -1., -1., -1., -1., -1., -1., -1., -1.,
        -1., -1., -1., -1., -1., -1., -1., -1., -1., -1., -1., -1., -1., -1., -1., -1., -1., -1., -1., -1.,
        -1., -1., -1., -1., -1., -1., -1., -1., -1., -1., -1., -1., -1., -1., -1., -1., -1., -1., -1., -1.,
        -1., -1., -1., -1., -1., -1., -1., -1., -1., -1., -1., -1., -1., -1., -1., -1., -1., -1., -1., -1.,
        -1., -1., -1., -1., -1., -1., -1., -1., -1., -1., -1., -1., -1., -1., -1., -1., -1., -1., -1., -1.,
        -1., -1., -1., -1., -1., -1., -1., -1., -1., -1., -1., -1., -1., -1., -1., -1., -1., -1., -1., -1.});

    // Shape{5}
    inputs.emplace_back(std::vector<float>{0, 1, 2, 3, 4});

    // Shape{2, 3, 4, 5}
    auto expected_output = std::vector<float>{
        -0., -1., -2., -3., -4., -0., -1., -2., -3., -4., -0., -1., -2., -3., -4., -0., -1., -2., -3., -4.,
        -0., -1., -2., -3., -4., -0., -1., -2., -3., -4., -0., -1., -2., -3., -4., -0., -1., -2., -3., -4.,
        -0., -1., -2., -3., -4., -0., -1., -2., -3., -4., -0., -1., -2., -3., -4., -0., -1., -2., -3., -4.,
        -0., -1., -2., -3., -4., -0., -1., -2., -3., -4., -0., -1., -2., -3., -4., -0., -1., -2., -3., -4.,
        -0., -1., -2., -3., -4., -0., -1., -2., -3., -4., -0., -1., -2., -3., -4., -0., -1., -2., -3., -4.,
        -0., -1., -2., -3., -4., -0., -1., -2., -3., -4., -0., -1., -2., -3., -4., -0., -1., -2., -3., -4.};

    auto test_case = test::TestCase(function, s_device);
    test_case.add_multiple_inputs(inputs);
    test_case.add_expected_output(expected_output);
    test_case.run();
}

NGRAPH_TEST(${BACKEND_NAME}, onnx_model_prelu_C_1_1) {
    auto function = onnx_import::import_onnx_model(
        file_util::path_join(CommonTestUtils::getExecutableDirectory(), SERIALIZED_ZOO, "onnx/prelu_c_1_1.onnx"));

    Inputs inputs;
    // Shape{2, 3, 4, 5}
    inputs.emplace_back(std::vector<float>{
        -1., -1., -1., -1., -1., -1., -1., -1., -1., -1., -1., -1., -1., -1., -1., -1., -1., -1., -1., -1.,
        -1., -1., -1., -1., -1., -1., -1., -1., -1., -1., -1., -1., -1., -1., -1., -1., -1., -1., -1., -1.,
        -1., -1., -1., -1., -1., -1., -1., -1., -1., -1., -1., -1., -1., -1., -1., -1., -1., -1., -1., -1.,
        -1., -1., -1., -1., -1., -1., -1., -1., -1., -1., -1., -1., -1., -1., -1., -1., -1., -1., -1., -1.,
        -1., -1., -1., -1., -1., -1., -1., -1., -1., -1., -1., -1., -1., -1., -1., -1., -1., -1., -1., -1.,
        -1., -1., -1., -1., -1., -1., -1., -1., -1., -1., -1., -1., -1., -1., -1., -1., -1., -1., -1., -1.});

    // Shape{3, 1, 1}
    inputs.emplace_back(std::vector<float>{0, 1, 2});

    // Shape{2, 3, 4, 5}
    auto expected_output = std::vector<float>{
        -0., -0., -0., -0., -0., -0., -0., -0., -0., -0., -0., -0., -0., -0., -0., -0., -0., -0., -0., -0.,
        -1., -1., -1., -1., -1., -1., -1., -1., -1., -1., -1., -1., -1., -1., -1., -1., -1., -1., -1., -1.,
        -2., -2., -2., -2., -2., -2., -2., -2., -2., -2., -2., -2., -2., -2., -2., -2., -2., -2., -2., -2.,
        -0., -0., -0., -0., -0., -0., -0., -0., -0., -0., -0., -0., -0., -0., -0., -0., -0., -0., -0., -0.,
        -1., -1., -1., -1., -1., -1., -1., -1., -1., -1., -1., -1., -1., -1., -1., -1., -1., -1., -1., -1.,
        -2., -2., -2., -2., -2., -2., -2., -2., -2., -2., -2., -2., -2., -2., -2., -2., -2., -2., -2., -2.};

    auto test_case = test::TestCase(function, s_device);
    test_case.add_multiple_inputs(inputs);
    test_case.add_expected_output(expected_output);
    test_case.run();
}

NGRAPH_TEST(${BACKEND_NAME}, onnx_model_selu) {
    auto function = onnx_import::import_onnx_model(
        file_util::path_join(CommonTestUtils::getExecutableDirectory(), SERIALIZED_ZOO, "onnx/selu.onnx"));

    Inputs inputs;
    inputs.emplace_back(
        test::NDArray<float, 3>({{{-9, -8, -7, -6, -5}, {-4, -3, -2, -1, 0}, {1, 2, 3, 4, 5}, {6, 7, 8, 9, 10}},
                                 {{-4, -3, -2, -1, 0}, {1, 2, 3, 4, 5}, {6, 7, 8, 9, 10}, {11, 12, 13, 14, 15}},
                                 {{1, 1, 1, 1, 1}, {-1, -1, -1, -1, -1}, {0, 0, 0, 0, 0}, {2, 2, 2, 2, 2}}})
            .get_vector());

    auto expected_output =
        test::NDArray<float, 3>(
            {{{-5.99925954117548f, -5.99798722423258f, -5.99452870820667f, -5.98512748694000f, -5.95957231800549f},
              {-5.89010616666759f, -5.70127758979282f, -5.18798830058032f, -3.79272335297135f, 0},
              {3, 6, 9, 12, 15},
              {18, 21, 24, 27, 30}},
             {{-5.89010616666759f, -5.70127758979282f, -5.18798830058032f, -3.79272335297135f, 0},
              {3, 6, 9, 12, 15},
              {18, 21, 24, 27, 30},
              {33, 36, 39, 42, 45}},
             {{3, 3, 3, 3, 3},
              {-3.79272335297135f, -3.79272335297135f, -3.79272335297135f, -3.79272335297135f, -3.79272335297135f},
              {0, 0, 0, 0, 0},
              {6, 6, 6, 6, 6}}})
            .get_vector();

    auto test_case = test::TestCase(function, s_device);
    test_case.add_multiple_inputs(inputs);
    test_case.add_expected_output(expected_output);
    test_case.run();
}

NGRAPH_TEST(${BACKEND_NAME}, onnx_model_sigmoid) {
    auto function = onnx_import::import_onnx_model(
        file_util::path_join(CommonTestUtils::getExecutableDirectory(), SERIALIZED_ZOO, "onnx/sigmoid.onnx"));

    Inputs inputs;
    inputs.emplace_back(
        test::NDArray<float, 3>({{{-9, -8, -7, -6, -5}, {-4, -3, -2, -1, 0}, {1, 2, 3, 4, 5}, {6, 7, 8, 9, 10}},
                                 {{-4, -3, -2, -1, 0}, {1, 2, 3, 4, 5}, {6, 7, 8, 9, 10}, {11, 12, 13, 14, 15}},
                                 {{1, 1, 1, 1, 1}, {-1, -1, -1, -1, -1}, {0, 0, 0, 0, 0}, {2, 2, 2, 2, 2}}})
            .get_vector());

    auto expected_output =
        test::NDArray<float, 3>(
            {{{0.00012339457598623f,
               0.00033535013046648f,
               0.00091105119440065f,
               0.00247262315663477f,
               0.00669285092428486f},
              {0.01798620996209160f, 0.04742587317756680f, 0.119202922022118f, 0.268941421369995f, 0.5f},
              {0.731058578630005f, 0.880797077977882f, 0.952574126822433f, 0.982013790037908f, 0.993307149075715f},
              {0.997527376843365f, 0.999088948805599f, 0.999664649869534f, 0.999876605424014f, 0.999954602131298f}},
             {{0.01798620996209160f, 0.04742587317756680f, 0.119202922022118f, 0.268941421369995f, 0.5f},
              {0.731058578630005f, 0.880797077977882f, 0.952574126822433f, 0.982013790037908f, 0.993307149075715f},
              {0.997527376843365f, 0.999088948805599f, 0.999664649869534f, 0.999876605424014f, 0.999954602131298f},
              {0.999983298578152f, 0.999993855825398f, 0.999997739675702f, 0.999999168471972f, 0.999999694097773f}},
             {{0.731058578630005f, 0.731058578630005f, 0.731058578630005f, 0.731058578630005f, 0.731058578630005f},
              {0.268941421369995f, 0.268941421369995f, 0.268941421369995f, 0.268941421369995f, 0.268941421369995f},
              {0.5f, 0.5f, 0.5f, 0.5f, 0.5f},
              {0.880797077977882f, 0.880797077977882f, 0.880797077977882f, 0.880797077977882f, 0.880797077977882f}}})
            .get_vector();

    auto test_case = test::TestCase(function, s_device);
    test_case.add_multiple_inputs(inputs);
    test_case.add_expected_output(expected_output);
    test_case.run();
}

NGRAPH_TEST(${BACKEND_NAME}, onnx_model_tanh) {
    auto function = onnx_import::import_onnx_model(
        file_util::path_join(CommonTestUtils::getExecutableDirectory(), SERIALIZED_ZOO, "onnx/tanh.onnx"));

    Inputs inputs;
    inputs.emplace_back(
        test::NDArray<float, 3>({{{-9, -8, -7, -6, -5}, {-4, -3, -2, -1, 0}, {1, 2, 3, 4, 5}, {6, 7, 8, 9, 10}},
                                 {{-4, -3, -2, -1, 0}, {1, 2, 3, 4, 5}, {6, 7, 8, 9, 10}, {11, 12, 13, 14, 15}},
                                 {{1, 1, 1, 1, 1}, {-1, -1, -1, -1, -1}, {0, 0, 0, 0, 0}, {2, 2, 2, 2, 2}}})
            .get_vector());

    auto expected_output =
        test::NDArray<float, 3>(
            {{{-0.999999969540041f, -0.999999774929676f, -0.999998336943945f, -0.999987711650796f, -0.999909204262595f},
              {-0.999329299739067f, -0.995054753686731f, -0.964027580075817f, -0.761594155955765f, 0},
              {0.761594155955765f, 0.964027580075817f, 0.995054753686731f, 0.999329299739067f, 0.999909204262595f},
              {0.999987711650796f, 0.999998336943945f, 0.999999774929676f, 0.999999969540041f, 0.999999995877693f}},
             {{-0.999329299739067f, -0.995054753686731f, -0.964027580075817f, -0.761594155955765f, 0},
              {0.761594155955765f, 0.964027580075817f, 0.995054753686731f, 0.999329299739067f, 0.999909204262595f},
              {0.999987711650796f, 0.999998336943945f, 0.999999774929676f, 0.999999969540041f, 0.999999995877693f},
              {0.999999999442106f, 0.999999999924497f, 0.999999999989782f, 0.999999999998617f, 0.999999999999813f}},
             {{0.761594155955765f, 0.761594155955765f, 0.761594155955765f, 0.761594155955765f, 0.761594155955765f},
              {-0.761594155955765f, -0.761594155955765f, -0.761594155955765f, -0.761594155955765f, -0.761594155955765f},
              {0, 0, 0, 0, 0},
              {0.964027580075817f, 0.964027580075817f, 0.964027580075817f, 0.964027580075817f, 0.964027580075817f}}})
            .get_vector();

    auto test_case = test::TestCase(function, s_device);
    test_case.add_multiple_inputs(inputs);
    test_case.add_expected_output(expected_output);
    test_case.run();
}

NGRAPH_TEST(${BACKEND_NAME}, onnx_model_thresholded_relu) {
    auto function = onnx_import::import_onnx_model(
        file_util::path_join(CommonTestUtils::getExecutableDirectory(), SERIALIZED_ZOO, "onnx/thresholded_relu.onnx"));

    Inputs inputs;
    inputs.emplace_back(
        test::NDArray<float, 3>({{{-9, -8, -7, -6, -5}, {-4, -3, -2, -1, 0}, {1, 2, 3, 4, 5}, {6, 7, 8, 9, 10}},
                                 {{-4, -3, -2, -1, 0}, {1, 2, 3, 4, 5}, {6, 7, 8, 9, 10}, {11, 12, 13, 14, 15}},
                                 {{1, 1, 1, 1, 1}, {-1, -1, -1, -1, -1}, {0, 0, 0, 0, 0}, {2, 2, 2, 2, 2}}})
            .get_vector());

    auto expected_output =
        test::NDArray<float, 3>({{{0, 0, 0, 0, 0}, {0, 0, 0, 0, 0}, {0, 0, 3, 4, 5}, {6, 7, 8, 9, 10}},
                                 {{0, 0, 0, 0, 0}, {0, 0, 3, 4, 5}, {6, 7, 8, 9, 10}, {11, 12, 13, 14, 15}},
                                 {{0, 0, 0, 0, 0}, {0, 0, 0, 0, 0}, {0, 0, 0, 0, 0}, {0, 0, 0, 0, 0}}})
            .get_vector();

    auto test_case = test::TestCase(function, s_device);
    test_case.add_multiple_inputs(inputs);
    test_case.add_expected_output(expected_output);
    test_case.run();
}

NGRAPH_TEST(${BACKEND_NAME}, onnx_model_matmul_vec_ten3d) {
    auto function = onnx_import::import_onnx_model(
        file_util::path_join(CommonTestUtils::getExecutableDirectory(), SERIALIZED_ZOO, "onnx/matmul_vec_ten3d.onnx"));

    Inputs inputs;
    inputs.emplace_back(std::vector<float>{0.f, 1.f});
    inputs.emplace_back(test::NDArray<float, 3>{{{0.f}, {1.f}}, {{2.f}, {3.f}}, {{4.f}, {5.f}}}.get_vector());

    auto expected_output = test::NDArray<float, 2>{{1.f}, {3.f}, {5.f}}.get_vector();

    auto test_case = test::TestCase(function, s_device);
    test_case.add_multiple_inputs(inputs);
    test_case.add_expected_output(expected_output);
    test_case.run();
}

NGRAPH_TEST(${BACKEND_NAME}, onnx_model_softplus) {
    auto function = onnx_import::import_onnx_model(
        file_util::path_join(CommonTestUtils::getExecutableDirectory(), SERIALIZED_ZOO, "onnx/softplus.onnx"));

    // -1.0f, 0, 1.0f, 10.f,                    normal input values for activation
    // 100.0f, -100.0f, 1000.0f, -1000.0f,      input values that leads to exp() overflow
    // FLT_MIN, FLT_MIN / 16, -FLT_MIN / 16,    min, denorm, -denorm
    // FLT_MAX, -FLT_MAX,                       max, -max;
    Inputs inputs{std::vector<float>{-1.0f,
                                     0,
                                     1.0f,
                                     10.f,
                                     100.0f,
                                     -100.0f,
                                     1000.0f,
                                     -1000.0f,
                                     FLT_MIN,
                                     FLT_MIN / 16,
                                     -FLT_MIN / 16,
                                     FLT_MAX,
                                     -FLT_MAX}};

    const auto inf = std::numeric_limits<float>::infinity();
    std::vector<float> output{0.3132616579532623291,
                              0.6931471824645996094,
                              1.313261628150939941,
                              10.0000457763671875,
                              100.0,
                              0.0,
                              1000.0,
                              0.0,
                              0.6931471824645996094,
                              0.6931471824645996094,
                              0.6931471824645996094,
                              inf,
                              0.0};

    auto test_case = test::TestCase(function, s_device);
    test_case.add_multiple_inputs(inputs);
    test_case.add_expected_output(output);
    test_case.run();
}

NGRAPH_TEST(${BACKEND_NAME}, onnx_model_softplus_infinity) {
    auto function = onnx_import::import_onnx_model(
        file_util::path_join(CommonTestUtils::getExecutableDirectory(), SERIALIZED_ZOO, "onnx/softplus.onnx"));

    std::vector<float> input(13, std::numeric_limits<float>::infinity());
    std::vector<float> expected_output(13, std::numeric_limits<float>::infinity());

    auto test_case = test::TestCase(function, s_device);
    test_case.add_input(input);
    test_case.add_expected_output(expected_output);
    test_case.run();
}

NGRAPH_TEST(${BACKEND_NAME}, onnx_model_sum_opset8) {
    auto function = onnx_import::import_onnx_model(
        file_util::path_join(CommonTestUtils::getExecutableDirectory(), SERIALIZED_ZOO, "onnx/sum_opset8.onnx"));

    Inputs inputs;
    inputs.emplace_back(std::vector<float>{1.0f, 2.0f, 3.0f});
    inputs.emplace_back(test::NDArray<float, 2>{{10.0f}, {20.0f}, {30.0f}}.get_vector());
    inputs.emplace_back(test::NDArray<float, 3>{{{100.0f}}, {{200.0f}}, {{300.0f}}}.get_vector());

    auto expected_output =
        test::NDArray<float, 3>{{{111.0f, 112.0f, 113.0f}, {121.0f, 122.0f, 123.0f}, {131.0f, 132.0f, 133.0f}},

                                {{211.0f, 212.0f, 213.0f}, {221.0f, 222.0f, 223.0f}, {231.0f, 232.0f, 233.0f}},

                                {{311.0f, 312.0f, 313.0f}, {321.0f, 322.0f, 323.0f}, {331.0f, 332.0f, 333.0f}}}
            .get_vector();

    auto test_case = test::TestCase(function, s_device);
    test_case.add_multiple_inputs(inputs);
    test_case.add_expected_output(expected_output);
    test_case.run();
}

NGRAPH_TEST(${BACKEND_NAME}, onnx_model_argmax_int32) {
    auto function = onnx_import::import_onnx_model(
        file_util::path_join(CommonTestUtils::getExecutableDirectory(), SERIALIZED_ZOO, "onnx/argmax_int32.onnx"));

    auto test_case = test::TestCase(function, s_device);
    test_case.add_input<std::int32_t>({1, 2, 3, 4, 5, 6, 7, 8, 9, 10, 11, 12});
    test_case.add_expected_output<std::int64_t>({1, 1, 1, 1, 1, 1});
    test_case.run();
}

NGRAPH_TEST(${BACKEND_NAME}, onnx_model_argmin_int32) {
    auto function = onnx_import::import_onnx_model(
        file_util::path_join(CommonTestUtils::getExecutableDirectory(), SERIALIZED_ZOO, "onnx/argmin_int32.onnx"));

    auto test_case = test::TestCase(function, s_device);
    test_case.add_input<std::int32_t>({1, 2, 3, 4, 5, 6, 7, 8, 9, 10, 11, 12});
    test_case.add_expected_output<std::int64_t>({0, 0, 0, 0});
    test_case.run();
}

NGRAPH_TEST(${BACKEND_NAME}, onnx_model_argmax_float) {
    auto function = onnx_import::import_onnx_model(
        file_util::path_join(CommonTestUtils::getExecutableDirectory(), SERIALIZED_ZOO, "onnx/argmax_float.onnx"));

    auto test_case = test::TestCase(function, s_device);
    test_case.add_input<float>({4, 0.1, 2, 3, -3, 1, -0.9, 0, 1, 2, 3, 0});
    test_case.add_expected_output<std::int64_t>({0, 3, 0});
    test_case.run();
}

NGRAPH_TEST(${BACKEND_NAME}, onnx_model_argmin_float) {
    auto function = onnx_import::import_onnx_model(
        file_util::path_join(CommonTestUtils::getExecutableDirectory(), SERIALIZED_ZOO, "onnx/argmin_float.onnx"));

    auto test_case = test::TestCase(function, s_device);
    test_case.add_input<float>({4, 0.1, 2, 3, -3, 1, -0.9, 0, 1, 2, 3, 0});
    test_case.add_expected_output<std::int64_t>({1, 1, 0, 2});
    test_case.run();
}

NGRAPH_TEST(${BACKEND_NAME}, onnx_model_argmax_select_last_index) {
    auto function = onnx_import::import_onnx_model(file_util::path_join(CommonTestUtils::getExecutableDirectory(),
                                                                        SERIALIZED_ZOO,
                                                                        "onnx/argmax_select_last_index.onnx"));

    auto test_case = test::TestCase(function, s_device);
    test_case.add_input<float>(Shape{4, 3}, {1, 1, 1, 0.5, 3, 4, 0.5, 1, 1.1, 0, 3, 0});
    test_case.add_expected_output<std::int64_t>(Shape{1, 3}, {0, 3, 1});
    test_case.run();
}

NGRAPH_TEST(${BACKEND_NAME}, onnx_model_argmin_select_last_index) {
    auto function = onnx_import::import_onnx_model(file_util::path_join(CommonTestUtils::getExecutableDirectory(),
                                                                        SERIALIZED_ZOO,
                                                                        "onnx/argmin_select_last_index.onnx"));

    auto test_case = test::TestCase(function, s_device);
    test_case.add_input<float>(Shape{4, 3}, {1, 1, 1, 2, 3, 4, 2, 1, 1.1, 3, 3, 8});
    test_case.add_expected_output<std::int64_t>(Shape{4}, {2, 0, 1, 1});
    test_case.run();
}

NGRAPH_TEST(${BACKEND_NAME}, onnx_model_top_k) {
    auto function = onnx_import::import_onnx_model(
        file_util::path_join(CommonTestUtils::getExecutableDirectory(), SERIALIZED_ZOO, "onnx/top_k.onnx"));

    auto test_case = test::TestCase(function, s_device);
    test_case.add_input<float>({0, 1, 2, 3, 4, 5, 6, 7, 8, 9, 10, 11});
    test_case.add_expected_output<float>(Shape{3, 3}, {3, 2, 1, 7, 6, 5, 11, 10, 9});       // values
    test_case.add_expected_output<std::int64_t>(Shape{3, 3}, {3, 2, 1, 3, 2, 1, 3, 2, 1});  // indices
    test_case.run();
}

NGRAPH_TEST(${BACKEND_NAME}, onnx_top_k_opset_10) {
    auto function = onnx_import::import_onnx_model(
        file_util::path_join(CommonTestUtils::getExecutableDirectory(), SERIALIZED_ZOO, "onnx/top_k_opset_10.onnx"));

    auto test_case = test::TestCase(function, s_device);
    test_case.add_input<float>({0, 1, 2, 3, 4, 5, 6, 7, 8, 9, 10, 11});
    test_case.add_input<int64_t>({3});

    test_case.add_expected_output<float>(Shape{3, 3}, {3, 2, 1, 7, 6, 5, 11, 10, 9});       // values
    test_case.add_expected_output<std::int64_t>(Shape{3, 3}, {3, 2, 1, 3, 2, 1, 3, 2, 1});  // indices
    test_case.run();
}

NGRAPH_TEST(${BACKEND_NAME}, onnx_top_k_opset_10_const_k) {
    auto function = onnx_import::import_onnx_model(file_util::path_join(CommonTestUtils::getExecutableDirectory(),
                                                                        SERIALIZED_ZOO,
                                                                        "onnx/top_k_opset_10_const_k.onnx"));

    auto test_case = test::TestCase(function, s_device);
    test_case.add_input<float>({0, 1, 2, 3, 4, 5, 6, 7, 8, 9, 10, 11});

    test_case.add_expected_output<float>(Shape{3, 3}, {3, 2, 1, 7, 6, 5, 11, 10, 9});       // values
    test_case.add_expected_output<std::int64_t>(Shape{3, 3}, {3, 2, 1, 3, 2, 1, 3, 2, 1});  // indices
    test_case.run();
}

NGRAPH_TEST(${BACKEND_NAME}, onnx_top_k_opset_11_const_k_smallest) {
    auto function = onnx_import::import_onnx_model(file_util::path_join(CommonTestUtils::getExecutableDirectory(),
                                                                        SERIALIZED_ZOO,
                                                                        "onnx/top_k_opset_11_const_k_smallest.onnx"));

    auto test_case = test::TestCase(function, s_device);
    test_case.add_input<float>({0, 1, 2, 3, 4, 5, 6, 7, 11, 10, 9, 8});

    test_case.add_expected_output<float>(Shape{3, 3}, {0, 1, 2, 4, 5, 6, 8, 9, 10});        // values
    test_case.add_expected_output<std::int64_t>(Shape{3, 3}, {0, 1, 2, 0, 1, 2, 3, 2, 1});  // indices
    test_case.run();
}

NGRAPH_TEST(${BACKEND_NAME}, onnx_top_k_opset_11_const_k_smallest_negative_axis) {
    auto function =
        onnx_import::import_onnx_model(file_util::path_join(CommonTestUtils::getExecutableDirectory(),
                                                            SERIALIZED_ZOO,
                                                            "onnx/top_k_opset_11_const_k_smallest_negative_axis.onnx"));

    auto test_case = test::TestCase(function, s_device);
    test_case.add_input<float>({0, 1, 2, 3, 4, 5, 6, 7, 11, 10, 9, 8});

    test_case.add_expected_output<float>(Shape{3, 3}, {0, 1, 2, 4, 5, 6, 8, 9, 10});        // values
    test_case.add_expected_output<std::int64_t>(Shape{3, 3}, {0, 1, 2, 0, 1, 2, 3, 2, 1});  // indices
    test_case.run();
}

NGRAPH_TEST(${BACKEND_NAME}, onnx_model_acosh) {
    auto function = onnx_import::import_onnx_model(
        file_util::path_join(CommonTestUtils::getExecutableDirectory(), SERIALIZED_ZOO, "onnx/acosh.onnx"));

    auto test_case = test::TestCase(function, s_device);
    test_case.add_input<float>(Shape{1, 3}, {1.0f, 2.5f, 4.3f});
    test_case.add_expected_output<float>(Shape{1, 3}, {0.0f, 1.5667993f, 2.13795861f});

    test_case.run();
}

NGRAPH_TEST(${BACKEND_NAME}, onnx_model_asinh) {
    auto function = onnx_import::import_onnx_model(
        file_util::path_join(CommonTestUtils::getExecutableDirectory(), SERIALIZED_ZOO, "onnx/asinh.onnx"));

    auto test_case = test::TestCase(function, s_device);
    test_case.add_input<float>(Shape{1, 3}, {-1.0f, 0.0f, 1.0f});
    test_case.add_expected_output<float>(Shape{1, 3}, {-0.88137358f, 0.0f, 0.88137358f});

    test_case.run();
}

NGRAPH_TEST(${BACKEND_NAME}, onnx_model_atanh) {
    auto function = onnx_import::import_onnx_model(
        file_util::path_join(CommonTestUtils::getExecutableDirectory(), SERIALIZED_ZOO, "onnx/atanh.onnx"));

    auto test_case = test::TestCase(function, s_device);
    test_case.add_input<float>(Shape{1, 3}, {-0.9f, 0.0f, 0.9f});
    test_case.add_expected_output<float>(Shape{1, 3}, {-1.4722194f, 0.0f, 1.4722194f});

    test_case.run();
}

NGRAPH_TEST(${BACKEND_NAME}, onnx_model_sinh) {
    auto function = onnx_import::import_onnx_model(
        file_util::path_join(CommonTestUtils::getExecutableDirectory(), SERIALIZED_ZOO, "onnx/sinh.onnx"));

    auto test_case = test::TestCase(function, s_device);
    test_case.add_input<float>({-1.0f, 0.0f, 1.0f});
    test_case.add_expected_output<float>({-1.1752012f, 0.f, 1.1752012f});
    test_case.run();
}

NGRAPH_TEST(${BACKEND_NAME}, onnx_model_cosh) {
    auto function = onnx_import::import_onnx_model(
        file_util::path_join(CommonTestUtils::getExecutableDirectory(), SERIALIZED_ZOO, "onnx/cosh.onnx"));

    auto test_case = test::TestCase(function, s_device);
    test_case.add_input<float>({-1.0f, 0.0f, 1.0f});
    test_case.add_expected_output<float>({1.54308069f, 1.f, 1.54308069f});
    test_case.run();
}

NGRAPH_TEST(${BACKEND_NAME}, onnx_model_sign) {
    auto function = onnx_import::import_onnx_model(
        file_util::path_join(CommonTestUtils::getExecutableDirectory(), SERIALIZED_ZOO, "onnx/sign.onnx"));

    Inputs inputs{std::vector<float>{-std::numeric_limits<float>::infinity(),
                                     -3.141592f,
                                     0.0f,
                                     2.71828f,
                                     std::numeric_limits<float>::infinity()}};

    auto test_case = test::TestCase(function, s_device);
    test_case.add_multiple_inputs(inputs);
    test_case.add_expected_output<float>({-1.0f, -1.0f, 0.0f, 1.0f, 1.0f});
    test_case.run();
}

NGRAPH_TEST(${BACKEND_NAME}, onnx_model_one_hot_with_axis) {
    auto function = onnx_import::import_onnx_model(
        file_util::path_join(CommonTestUtils::getExecutableDirectory(), SERIALIZED_ZOO, "onnx/one_hot_axis.onnx"));

    Inputs inputs{{1.0, 9.0, 2.0, 4.0}, {1.0, 3.0}};
    std::vector<float> expected_output{{1.0, 1.0, 3.0, 1.0, 1.0, 1.0, 1.0, 1.0, 1.0, 1.0, 1.0, 1.0, 1.0, 1.0,
                                        1.0, 1.0, 1.0, 1.0, 1.0, 3.0, 1.0, 1.0, 1.0, 1.0, 3.0, 1.0, 1.0, 1.0,
                                        1.0, 3.0, 1.0, 1.0, 1.0, 1.0, 1.0, 1.0, 1.0, 1.0, 1.0, 1.0}};

    auto test_case = test::TestCase(function, s_device);
    test_case.add_multiple_inputs(inputs);
    test_case.add_expected_output(expected_output);
    test_case.run();
}

NGRAPH_TEST(${BACKEND_NAME}, onnx_model_one_hot_without_axis) {
    auto function = onnx_import::import_onnx_model(
        file_util::path_join(CommonTestUtils::getExecutableDirectory(), SERIALIZED_ZOO, "onnx/one_hot_no_axis.onnx"));

    std::vector<std::vector<std::int64_t>> inputs{{0, 7, 8}, {2, 5}};
    std::vector<std::int64_t> expected_output{5, 2, 2, 2, 2, 2, 2, 2, 2, 2, 2, 2, 2, 2, 2, 2, 2, 2,
                                              2, 5, 2, 2, 2, 2, 2, 2, 2, 2, 2, 2, 2, 2, 5, 2, 2, 2};

    auto test_case = test::TestCase(function, s_device);
    test_case.add_multiple_inputs(inputs);
    test_case.add_expected_output(expected_output);
    test_case.run();
}

NGRAPH_TEST(${BACKEND_NAME}, onnx_model_where) {
    auto function = onnx_import::import_onnx_model(
        file_util::path_join(CommonTestUtils::getExecutableDirectory(), SERIALIZED_ZOO, "onnx/where.onnx"));

    // conditions tensor - 3x3x3
    auto condition =
        std::vector<int>{{0, 1, 0, 1, 0, 1, 0, 1, 0, 0, 1, 0, 1, 0, 1, 0, 1, 0, 0, 1, 0, 1, 0, 1, 0, 1, 0}};

    // 1x3 tensor of "1"
    auto x1 = std::vector<int>{1, 1, 1};
    // 3x1 tensor of "2"
    auto x2 = std::vector<int>{2, 2, 2};

    std::vector<std::vector<int>> inputs;
    inputs.push_back(std::move(condition));
    inputs.push_back(std::move(x1));
    inputs.push_back(std::move(x2));

    // y = 3x3x3
    std::vector<int> expected_output{2, 1, 2, 1, 2, 1, 2, 1, 2, 2, 1, 2, 1, 2, 1, 2, 1, 2, 2, 1, 2, 1, 2, 1, 2, 1, 2};

    auto test_case = test::TestCase(function, s_device);
    test_case.add_multiple_inputs(inputs);
    test_case.add_expected_output(expected_output);
    test_case.run();
}

NGRAPH_TEST(${BACKEND_NAME}, onnx_model_erf) {
    const auto function = onnx_import::import_onnx_model(
        file_util::path_join(CommonTestUtils::getExecutableDirectory(), SERIALIZED_ZOO, "onnx/erf.onnx"));

    Inputs inputs;
    inputs.emplace_back(test::NDArray<float, 2>{
        {-std::numeric_limits<float>::infinity(), std::numeric_limits<float>::infinity()},
        {-3.141592f, 0.0f},
        {0.5f, 1.0f}}.get_vector());

    const std::vector<float> expected_output =
        test::NDArray<float, 2>{{-1.0f, 1.0f}, {-0.99999112f, 0.0f}, {0.52049988f, 0.84270079f}}.get_vector();

    auto test_case = test::TestCase(function, s_device);
    test_case.add_multiple_inputs(inputs);
    test_case.add_expected_output(expected_output);
    test_case.run();
}

NGRAPH_TEST(${BACKEND_NAME}, onnx_model_erf_int32) {
    const auto function = onnx_import::import_onnx_model(
        file_util::path_join(CommonTestUtils::getExecutableDirectory(), SERIALIZED_ZOO, "onnx/erf_int32.onnx"));

    const std::vector<std::vector<int32_t>> inputs{
        {-std::numeric_limits<int32_t>::max(), -1, 0, 1, std::numeric_limits<int32_t>::max()}};

    const std::vector<int32_t> expected_output{-1, -1, 0, 1, 1};

    auto test_case = test::TestCase(function, s_device);
    test_case.add_multiple_inputs(inputs);
    test_case.add_expected_output(expected_output);
    test_case.run();
}

NGRAPH_TEST(${BACKEND_NAME}, onnx_model_shrink_float) {
    const auto function = onnx_import::import_onnx_model(
        file_util::path_join(CommonTestUtils::getExecutableDirectory(), SERIALIZED_ZOO, "onnx/shrink_float.onnx"));

    auto test_case = test::TestCase(function, s_device);
    test_case.add_input<float>({-2.0f, -1.6f, -1.5f, -1.4f, -1.0f, 0.0f, 1.0f, 1.4f, 1.5f, 1.6f, 2.0f});
    test_case.add_expected_output<float>(Shape{11},
                                         {-1.5f, -1.1f, 0.0f, 0.0f, 0.0f, 0.0f, 0.0f, 0.0f, 0.0f, 1.1f, 1.5f});

    test_case.run();
}

NGRAPH_TEST(${BACKEND_NAME}, onnx_model_shrink_int) {
    const auto function = onnx_import::import_onnx_model(
        file_util::path_join(CommonTestUtils::getExecutableDirectory(), SERIALIZED_ZOO, "onnx/shrink_int.onnx"));

    auto test_case = test::TestCase(function, s_device);
    test_case.add_input<int>({-5, -4, -3, -2, -1, 0, 1, 2, 3, 4, 5});
    test_case.add_expected_output<int>(Shape{11}, {-4, -3, -2, -1, 0, 0, 0, 1, 2, 3, 4});

    test_case.run();
}

NGRAPH_TEST(${BACKEND_NAME}, onnx_model_lp_norm_p1) {
    const auto function = onnx_import::import_onnx_model(
        file_util::path_join(CommonTestUtils::getExecutableDirectory(), SERIALIZED_ZOO, "onnx/lp_norm_p1.onnx"));

    Shape data_shape{2, 3, 4};
    std::vector<float> data(shape_size(data_shape));
    std::iota(std::begin(data), std::end(data), 1);

    auto test_case = test::TestCase(function, s_device);
    test_case.add_input<float>(data);
    test_case.add_expected_output<float>(
        data_shape,
        {0.07142857f, 0.125f,  0.16666667f, 0.2f,        0.22727273f, 0.25f,   0.26923078f, 0.2857143f,
         0.3f,        0.3125f, 0.32352942f, 0.33333334f, 0.9285714f,  0.875f,  0.8333333f,  0.8f,
         0.77272725f, 0.75f,   0.7307692f,  0.71428573f, 0.7f,        0.6875f, 0.6764706f,  0.6666667f});

    test_case.run();
}

NGRAPH_TEST(${BACKEND_NAME}, onnx_model_lp_norm_p2) {
    const auto function = onnx_import::import_onnx_model(
        file_util::path_join(CommonTestUtils::getExecutableDirectory(), SERIALIZED_ZOO, "onnx/lp_norm_p2.onnx"));

    Shape data_shape{2, 3, 4};
    std::vector<float> data(shape_size(data_shape));
    std::iota(std::begin(data), std::end(data), 1);

    auto test_case = test::TestCase(function, s_device);
    test_case.add_input<float>(data);
    test_case.add_expected_output<float>(
        data_shape,
        {0.0766965f,  0.14142136f, 0.19611613f, 0.24253564f, 0.28216633f, 0.31622776f, 0.34570536f, 0.37139067f,
         0.39391932f, 0.41380295f, 0.4314555f,  0.4472136f,  0.9970545f,  0.98994946f, 0.9805807f,  0.97014254f,
         0.9593655f,  0.9486833f,  0.9383431f,  0.9284767f,  0.91914505f, 0.9103665f,  0.9021342f,  0.8944272f});

    test_case.run();
}

NGRAPH_TEST(${BACKEND_NAME}, onnx_model_lp_norm_default) {
    const auto function = onnx_import::import_onnx_model(
        file_util::path_join(CommonTestUtils::getExecutableDirectory(), SERIALIZED_ZOO, "onnx/lp_norm_default.onnx"));

    Shape data_shape{2, 3, 4};
    std::vector<float> data(shape_size(data_shape));
    std::iota(std::begin(data), std::end(data), 1);

    auto test_case = test::TestCase(function, s_device);
    test_case.add_input<float>(data);
    test_case.add_expected_output<float>(
        data_shape,
        {0.18257418f, 0.36514837f, 0.5477225f, 0.73029673f, 0.37904903f, 0.45485884f, 0.5306686f,  0.60647845f,
         0.42616236f, 0.47351375f, 0.5208651f, 0.5682165f,  0.4469492f,  0.48132992f, 0.51571065f, 0.5500913f,
         0.45862272f, 0.48560053f, 0.5125783f, 0.53955615f, 0.46609157f, 0.4882864f,  0.51048124f, 0.5326761f});

    test_case.run();
}

NGRAPH_TEST(${BACKEND_NAME}, onnx_model_lp_norm_default_dynamic) {
    const auto function = onnx_import::import_onnx_model(file_util::path_join(CommonTestUtils::getExecutableDirectory(),
                                                                              SERIALIZED_ZOO,
                                                                              "onnx/lp_norm_default_dynamic.onnx"));

    Shape data_shape{2, 3, 4};
    std::vector<float> data(shape_size(data_shape));
    std::iota(std::begin(data), std::end(data), 1);

    auto test_case = test::TestCase(function, s_device);
    test_case.add_input<float>(data_shape, data);
    test_case.add_expected_output<float>(
        data_shape,
        {0.18257418f, 0.36514837f, 0.5477225f, 0.73029673f, 0.37904903f, 0.45485884f, 0.5306686f,  0.60647845f,
         0.42616236f, 0.47351375f, 0.5208651f, 0.5682165f,  0.4469492f,  0.48132992f, 0.51571065f, 0.5500913f,
         0.45862272f, 0.48560053f, 0.5125783f, 0.53955615f, 0.46609157f, 0.4882864f,  0.51048124f, 0.5326761f});

    test_case.run();
}

NGRAPH_TEST(${BACKEND_NAME}, onnx_model_instance_normalization) {
    const auto function = onnx_import::import_onnx_model(
        file_util::path_join(CommonTestUtils::getExecutableDirectory(), SERIALIZED_ZOO, "onnx/instance_norm.onnx"));

    Shape data_shape{1, 2, 3, 4};
    std::vector<float> data(shape_size(data_shape));
    std::iota(std::begin(data), std::end(data), 1);

    auto test_case = test::TestCase(function, s_device);

    test_case.add_input<float>(data);
    test_case.add_input<float>(std::vector<float>{2.134f, 3.256f});
    test_case.add_input<float>(std::vector<float>{0.765f, 1.055f});
    test_case.add_expected_output<float>(
        data_shape,
        {-2.6335807f,  -2.015657f, -1.3977331f, -0.77980936f, -0.16188562f, 0.45603812f, 1.0739619f,  1.6918856f,
         2.3098092f,   2.927733f,  3.5456567f,  4.1635804f,   -4.130463f,   -3.1876516f, -2.2448401f, -1.3020288f,
         -0.35921717f, 0.5835942f, 1.5264057f,  2.469217f,    3.4120288f,   4.35484f,    5.2976513f,  6.240463f});
    const size_t tolerance_bits = 3;
    test_case.run(tolerance_bits);
}

NGRAPH_TEST(${BACKEND_NAME}, onnx_instance_normalization_dynamic) {
    auto function = onnx_import::import_onnx_model(file_util::path_join(CommonTestUtils::getExecutableDirectory(),
                                                                        SERIALIZED_ZOO,
                                                                        "onnx/instance_norm_dynamic.onnx"));

    auto test_case = test::TestCase(function, s_device);
    std::vector<float> input_data{1.f, 2.f, 3.f};
    test_case.add_input<float>(Shape{1, 3, 1, 1}, input_data);
    test_case.add_expected_output<float>(Shape{1, 3, 1, 1},
                                         {0.3341970741748809814, 0.3321160078048706055, 0.3407136797904968262});
    test_case.run();
}

NGRAPH_TEST(${BACKEND_NAME}, onnx_model_eye_like) {
    const auto function = onnx_import::import_onnx_model(
        file_util::path_join(CommonTestUtils::getExecutableDirectory(), SERIALIZED_ZOO, "onnx/eye_like.onnx"));

    auto test_case = test::TestCase(function, s_device);
    test_case.add_input<float>(Shape{3, 4}, {5.f, 5.f, 5.f, 5.f, 5.f, 5.f, 5.f, 5.f, 5.f, 5.f, 5.f, 5.f});
    test_case.add_expected_output<float>(Shape{3, 4}, {0.f, 0.f, 0.f, 0.f, 1.f, 0.f, 0.f, 0.f, 0.f, 1.f, 0.f, 0.f});

    test_case.run();
}

NGRAPH_TEST(${BACKEND_NAME}, onnx_model_reverse_sequence_0_batch_1) {
    const auto function =
        onnx_import::import_onnx_model(file_util::path_join(CommonTestUtils::getExecutableDirectory(),
                                                            SERIALIZED_ZOO,
                                                            "onnx/reverse_sequence_time_0_batch_1.onnx"));
    auto test_case = test::TestCase(function, s_device);

    test_case.add_input<float>({0.f, 4.f, 8.f, 12.f, 1.f, 5.f, 9.f, 13.f, 2.f, 6.f, 10.f, 14.f, 3.f, 7.f, 11.f, 15.f});
    test_case.add_input<int>({4, 3, 2, 1});
    test_case.add_expected_output<float>(
        Shape{4, 4},
        {3.f, 6.f, 9.f, 12.f, 2.f, 5.f, 8.f, 13.f, 1.f, 4.f, 10.f, 14.f, 0.f, 7.f, 11.f, 15.f});

    test_case.run();
}

NGRAPH_TEST(${BACKEND_NAME}, onnx_model_reverse_sequence_1_batch_0) {
    const auto function =
        onnx_import::import_onnx_model(file_util::path_join(CommonTestUtils::getExecutableDirectory(),
                                                            SERIALIZED_ZOO,
                                                            "onnx/reverse_sequence_time_1_batch_0.onnx"));
    auto test_case = test::TestCase(function, s_device);

    test_case.add_input<float>({0.f, 1.f, 2.f, 3.f, 4.f, 5.f, 6.f, 7.f, 8.f, 9.f, 10.f, 11.f, 12.f, 13.f, 14.f, 15.f});
    test_case.add_input<int>({1, 2, 3, 4});
    test_case.add_expected_output<float>(
        Shape{4, 4},
        {0.f, 1.f, 2.f, 3.f, 5.f, 4.f, 6.f, 7.f, 10.f, 9.f, 8.f, 11.f, 15.f, 14.f, 13.f, 12.f});

    test_case.run();
}

NGRAPH_TEST(${BACKEND_NAME}, onnx_model_reverse_sequence_incorrect_batch_axis) {
    EXPECT_THROW(
        onnx_import::import_onnx_model(file_util::path_join(CommonTestUtils::getExecutableDirectory(),
                                                            SERIALIZED_ZOO,
                                                            "onnx/reverse_sequence_incorrect_batch_axis.onnx")),
        ngraph_error)
        << "ReverseSequence batch_axis attribute can only equal 0 or 1. Value of '2' is not "
           "accepted.";
}

NGRAPH_TEST(${BACKEND_NAME}, onnx_model_reverse_sequence_incorrect_time_axis) {
    EXPECT_THROW(onnx_import::import_onnx_model(file_util::path_join(CommonTestUtils::getExecutableDirectory(),
                                                                     SERIALIZED_ZOO,
                                                                     "onnx/reverse_sequence_incorrect_time_axis.onnx")),
                 ngraph_error)
        << "ReverseSequence time_axis attribute can only equal 0 or 1. Value of '2' is not "
           "accepted.";
}

NGRAPH_TEST(${BACKEND_NAME}, onnx_model_reverse_sequence_time_and_batch_axis_equal) {
    EXPECT_THROW(
        onnx_import::import_onnx_model(file_util::path_join(CommonTestUtils::getExecutableDirectory(),
                                                            SERIALIZED_ZOO,
                                                            "onnx/reverse_sequence_time_and_batch_axis_equal.onnx")),
        ngraph_error)
        << "ReverseSequence 'time_axis' and 'batch_axis' can't be equal.";
}

NGRAPH_TEST(${BACKEND_NAME}, onnx_matmul_float_type) {
    auto function = onnx_import::import_onnx_model(
        file_util::path_join(CommonTestUtils::getExecutableDirectory(), SERIALIZED_ZOO, "onnx/matmul_float.onnx"));

    auto test_case = test::TestCase(function, s_device);
    test_case.add_input<float>(std::vector<float>{0, 1, 2, 3, 4, 5});
    test_case.add_input<float>(std::vector<float>{0, 1});
    test_case.add_expected_output<float>(Shape{3, 1}, std::vector<float>{1, 3, 5});

    test_case.run();
}

NGRAPH_TEST(${BACKEND_NAME}, onnx_model_mod_sign) {
    const auto function = onnx_import::import_onnx_model(
        file_util::path_join(CommonTestUtils::getExecutableDirectory(), SERIALIZED_ZOO, "onnx/mod_sign.onnx"));
    auto test_case = test::TestCase(function, s_device);

    test_case.add_input<int32_t>({-4, 7, 5, 4, -7, 8});
    test_case.add_input<int32_t>({2, -3, 8, -2, 3, 5});
    test_case.add_expected_output<int32_t>(Shape{6}, {0, -2, 5, 0, 2, 3});

    test_case.run();
}

NGRAPH_TEST(${BACKEND_NAME}, onnx_model_mod_sign_i64) {
    const auto function = onnx_import::import_onnx_model(
        file_util::path_join(CommonTestUtils::getExecutableDirectory(), SERIALIZED_ZOO, "onnx/mod_sign_i64.onnx"));
    auto test_case = test::TestCase(function, s_device);

    test_case.add_input<int64_t>({-4, 7, 5, 4, -7, 8});
    test_case.add_input<int64_t>({2, -3, 8, -2, 3, 5});
    test_case.add_expected_output<int64_t>(Shape{6}, {0, -2, 5, 0, 2, 3});

    test_case.run();
}

NGRAPH_TEST(${BACKEND_NAME}, onnx_model_mod_sign_broadcast) {
    const auto function = onnx_import::import_onnx_model(file_util::path_join(CommonTestUtils::getExecutableDirectory(),
                                                                              SERIALIZED_ZOO,
                                                                              "onnx/mod_sign_broadcast.onnx"));
    auto test_case = test::TestCase(function, s_device);

    test_case.add_input<int32_t>({-8, 3, 4, 9, -17, 1});
    test_case.add_input<int32_t>({3});
    test_case.add_expected_output<int32_t>(Shape{6}, {1, 0, 1, 0, 1, 1});

    test_case.run();
}

NGRAPH_TEST(${BACKEND_NAME}, onnx_model_mod_sign_f32) {
    try {
        const auto function = onnx_import::import_onnx_model(
            file_util::path_join(CommonTestUtils::getExecutableDirectory(), SERIALIZED_ZOO, "onnx/mod_sign_f32.onnx"));
        FAIL() << "Expected exception was not thrown";
    } catch (const ngraph::ngraph_error& e) {
        EXPECT_HAS_SUBSTRING(
            e.what(),
            std::string("If the input type is floating point, then `fmod` attribute must be set to 1."));
    } catch (...) {
        FAIL() << "Expected ngraph_error exception was not thrown";
    }
}

NGRAPH_TEST(${BACKEND_NAME}, onnx_model_mod_sign_fmod) {
    const auto function = onnx_import::import_onnx_model(
        file_util::path_join(CommonTestUtils::getExecutableDirectory(), SERIALIZED_ZOO, "onnx/mod_sign_fmod.onnx"));
    auto test_case = test::TestCase(function, s_device);

    test_case.add_input<int32_t>({-8, 3, 4, 9, -17, 1});
    test_case.add_input<int32_t>({22, -13, 8, -3, 7, 2});
    test_case.add_expected_output<int32_t>(Shape{6}, {-8, 3, 4, 0, -3, 1});

    test_case.run();
}

NGRAPH_TEST(${BACKEND_NAME}, onnx_model_mod_sign_fmod_broadcast) {
    const auto function = onnx_import::import_onnx_model(file_util::path_join(CommonTestUtils::getExecutableDirectory(),
                                                                              SERIALIZED_ZOO,
                                                                              "onnx/mod_sign_fmod_broadcast.onnx"));
    auto test_case = test::TestCase(function, s_device);

    test_case.add_input<int32_t>({-8, 3, 4, 9, -17, 1});
    test_case.add_input<int32_t>({3});
    test_case.add_expected_output<int32_t>(Shape{6}, {-2, 0, 1, 0, -2, 1});

    test_case.run();
}

NGRAPH_TEST(${BACKEND_NAME}, onnx_model_mod_sign_fmod_f32) {
    const auto function = onnx_import::import_onnx_model(
        file_util::path_join(CommonTestUtils::getExecutableDirectory(), SERIALIZED_ZOO, "onnx/mod_sign_fmod_f32.onnx"));
    auto test_case = test::TestCase(function, s_device);

    test_case.add_input<float>({-4.3, 7.2, 5.0, 4.3, -7.2, 8.0});
    test_case.add_input<float>({2.1, -3.4, 8.0, -2.1, 3.4, 5.0});
    test_case.add_expected_output<float>(Shape{6}, {-0.10000038, 0.39999962, 5., 0.10000038, -0.39999962, 3.});

    test_case.run();
}

NGRAPH_TEST(${BACKEND_NAME}, onnx_model_mod_incorrect_fmod) {
    try {
        const auto function =
            onnx_import::import_onnx_model(file_util::path_join(CommonTestUtils::getExecutableDirectory(),
                                                                SERIALIZED_ZOO,
                                                                "onnx/mod_incorrect_fmod.onnx"));
        FAIL() << "Expected exception was not thrown";
    } catch (const ngraph::ngraph_error& e) {
        EXPECT_HAS_SUBSTRING(e.what(), std::string("Unsupported value of 'fmod' attribute (should be: 0 or 1)"));
    } catch (...) {
        FAIL() << "Expected ngraph_error exception was not thrown";
    }
}

NGRAPH_TEST(${BACKEND_NAME}, onnx_model_scatterND_param_i64_indices) {
    const auto function =
        onnx_import::import_onnx_model(file_util::path_join(CommonTestUtils::getExecutableDirectory(),
                                                            SERIALIZED_ZOO,
                                                            "onnx/scatter_nd_param_i64_indices.onnx"));
    auto test_case = test::TestCase(function, s_device);

    test_case.add_input<float>({1.f, 2.f, 3.f, 4.f, 5.f, 6.f, 7.f, 8.f});
    test_case.add_input<int64_t>({4, 3, 1, 7});
    test_case.add_input<float>({9.f, 10.f, 11.f, 12.f});
    test_case.add_expected_output<float>(Shape{8}, {1.f, 11.f, 3.f, 10.f, 9.f, 6.f, 7.f, 12.f});

    test_case.run();
}

NGRAPH_TEST(${BACKEND_NAME}, onnx_model_scatterND_const_i32_indices) {
    const auto function =
        onnx_import::import_onnx_model(file_util::path_join(CommonTestUtils::getExecutableDirectory(),
                                                            SERIALIZED_ZOO,
                                                            "onnx/scatter_nd_const_i32_indices.onnx"));
    auto test_case = test::TestCase(function, s_device);

    test_case.add_input<float>({1.f, 2.f, 3.f, 4.f, 5.f, 6.f, 7.f, 8.f});
    test_case.add_input<float>({9.f, 10.f, 11.f, 12.f});
    test_case.add_expected_output<float>(Shape{8}, {1.f, 11.f, 3.f, 10.f, 9.f, 6.f, 7.f, 12.f});

    test_case.run();
}

NGRAPH_TEST(${BACKEND_NAME}, onnx_model_scatterND_opset16_reduction_none) {
    const auto function =
        onnx_import::import_onnx_model(file_util::path_join(CommonTestUtils::getExecutableDirectory(),
                                                            SERIALIZED_ZOO,
                                                            "onnx/scatter_nd_opset16_reduction_none.onnx"));
    auto test_case = test::TestCase(function, s_device);

    test_case.add_input<float>({1.f, 2.f, 3.f, 4.f, 5.f, 6.f, 7.f, 8.f});
    test_case.add_input<int64_t>({4, 3, 1, 7});
    test_case.add_input<float>({9.f, 10.f, 11.f, 12.f});
    test_case.add_expected_output<float>(Shape{8}, {1.f, 11.f, 3.f, 10.f, 9.f, 6.f, 7.f, 12.f});

    test_case.run();
}

NGRAPH_TEST(${BACKEND_NAME}, onnx_model_scatterND_opset16_reduction_add) {
    EXPECT_THROW(onnx_import::import_onnx_model(file_util::path_join(CommonTestUtils::getExecutableDirectory(),
                                                                     SERIALIZED_ZOO,
                                                                     "onnx/scatter_nd_opset16_reduction_add.onnx")),
                 ngraph_error)
        << "Unsupported type of attribute: `reduction`. Only `none` is supported";
}

NGRAPH_TEST(${BACKEND_NAME}, onnx_model_gather_float_1D) {
    const auto function = onnx_import::import_onnx_model(
        file_util::path_join(CommonTestUtils::getExecutableDirectory(), SERIALIZED_ZOO, "onnx/gather_float_1D.onnx"));
    auto test_case = test::TestCase(function, s_device);

    // clang-format off
    test_case.add_input<float>(Shape{3},
        {   5, 6, 7 });
    test_case.add_input<int64_t>(Shape{2, 2},
        {   0, 1,
            1, 2    });
    test_case.add_expected_output<float>(Shape{2, 2},
        {   5, 6,
            6, 7    });
    // clang-format on

    test_case.run();
}

NGRAPH_TEST(${BACKEND_NAME}, onnx_model_gather_int32_3D_axis_1) {
    const auto function = onnx_import::import_onnx_model(file_util::path_join(CommonTestUtils::getExecutableDirectory(),
                                                                              SERIALIZED_ZOO,
                                                                              "onnx/gather_int32_3D_axis_1.onnx"));
    auto test_case = test::TestCase(function, s_device);

    // clang-format off
    test_case.add_input<int32_t>(Shape{2, 2, 2},
        {   1, 2,
            3, 4,

            5, 6,
            7, 8    });
    test_case.add_input<int32_t>(Shape{4, 1},
        {   0,
            1,
            1,
            0       });
    test_case.add_expected_output<int32_t>(Shape{2, 4, 1, 2},
        {   1, 2,
            3, 4,
            3, 4,
            1, 2,

            5, 6,
            7, 8,
            7, 8,
            5, 6     });
    // clang-format on

    test_case.run();
}

NGRAPH_TEST(${BACKEND_NAME}, onnx_model_gather_int8_3D_axis_neg_1) {
    const auto function = onnx_import::import_onnx_model(file_util::path_join(CommonTestUtils::getExecutableDirectory(),
                                                                              SERIALIZED_ZOO,
                                                                              "onnx/gather_int8_3D_axis_neg_1.onnx"));
    auto test_case = test::TestCase(function, s_device);

    // clang-format off
    test_case.add_input<int8_t>(Shape{2, 2, 2},
        {   1, 2,
            3, 4,

            5, 6,
            7, 8            });
    test_case.add_input<int32_t>(Shape{4, 1},
        {   0, 1, 1, 0      });
    test_case.add_expected_output<int8_t>(Shape{2, 2, 4, 1},
        {   1, 2, 2, 1,
            3, 4, 4, 3,

            5, 6, 6, 5,
            7, 8, 8, 7      });
    // clang-format on

    test_case.run();
}

NGRAPH_TEST(${BACKEND_NAME}, onnx_model_gather_float_2D_neg_indices) {
    const auto function = onnx_import::import_onnx_model(file_util::path_join(CommonTestUtils::getExecutableDirectory(),
                                                                              SERIALIZED_ZOO,
                                                                              "onnx/gather_float_2D_axis_1.onnx"));
    auto test_case = test::TestCase(function, s_device);

    // clang-format off
    test_case.add_input<float>(Shape{3, 3},
        {   0.0, 0.1, 0.2,
            1.0, 1.1, 1.2,
            2.0, 2.1, 2.2   });
    test_case.add_input<int64_t>(Shape{2, 2},
        {   -1, -2,
            -3, -2      });
    test_case.add_expected_output<float>(Shape{3, 2, 2},
        {
            0.2, 0.1,
            0.0, 0.1,

            1.2, 1.1,
            1.0, 1.1,

            2.2, 2.1,
            2.0, 2.1    });
    // clang-format on

    test_case.run();
}

NGRAPH_TEST(${BACKEND_NAME}, onnx_model_gather_elements_float_1D) {
    const auto function = onnx_import::import_onnx_model(file_util::path_join(CommonTestUtils::getExecutableDirectory(),
                                                                              SERIALIZED_ZOO,
                                                                              "onnx/gather_elements_float_1D.onnx"));
    auto test_case = test::TestCase(function, s_device);

    test_case.add_input<float>(Shape{3}, {1, 2, 3});
    test_case.add_input<int64_t>(Shape{1}, {1});
    test_case.add_expected_output<float>(Shape{1}, {2});

    test_case.run();
}

NGRAPH_TEST(${BACKEND_NAME}, onnx_model_gather_elements_int8_axis_1) {
    const auto function = onnx_import::import_onnx_model(file_util::path_join(CommonTestUtils::getExecutableDirectory(),
                                                                              SERIALIZED_ZOO,
                                                                              "onnx/gather_elements_int8_axis_1.onnx"));
    auto test_case = test::TestCase(function, s_device);

    test_case.add_input<int8_t>(Shape{2, 2}, {1, 2, 3, 4});
    test_case.add_input<int32_t>(Shape{2, 2}, {0, 0, 1, 0});
    test_case.add_expected_output<int8_t>(Shape{2, 2}, {1, 1, 4, 3});

    test_case.run();
}

NGRAPH_TEST(${BACKEND_NAME}, onnx_model_gather_elements_int32_axis_0) {
    const auto function =
        onnx_import::import_onnx_model(file_util::path_join(CommonTestUtils::getExecutableDirectory(),
                                                            SERIALIZED_ZOO,
                                                            "onnx/gather_elements_int32_axis_0.onnx"));
    auto test_case = test::TestCase(function, s_device);

    test_case.add_input<int32_t>(Shape{3, 3}, {1, 2, 3, 4, 5, 6, 7, 8, 9});
    test_case.add_input<int64_t>(Shape{2, 3}, {1, 2, 0, 2, 0, 0});
    test_case.add_expected_output<int32_t>(Shape{2, 3}, {4, 8, 3, 7, 2, 3});

    test_case.run();
}

NGRAPH_TEST(${BACKEND_NAME}, onnx_model_gather_elements_float_negative_axis) {
    const auto function =
        onnx_import::import_onnx_model(file_util::path_join(CommonTestUtils::getExecutableDirectory(),
                                                            SERIALIZED_ZOO,
                                                            "onnx/gather_elements_float_negative_axis.onnx"));
    auto test_case = test::TestCase(function, s_device);

    test_case.add_input<float>(Shape{2, 2}, {1, 2, 3, 4});
    test_case.add_input<int64_t>(Shape{2, 2}, {1, 1, 1, 0});
    test_case.add_expected_output<float>(Shape{2, 2}, {2, 2, 4, 3});

    test_case.run();
}

NGRAPH_TEST(${BACKEND_NAME}, onnx_model_gather_elements_float_3D_axis_2) {
    const auto function =
        onnx_import::import_onnx_model(file_util::path_join(CommonTestUtils::getExecutableDirectory(),
                                                            SERIALIZED_ZOO,
                                                            "onnx/gather_elements_float_3D_axis_2.onnx"));
    auto test_case = test::TestCase(function, s_device);

    test_case.add_input<float>(Shape{2, 2, 2}, {1, 2, 3, 4, 5, 6, 7, 8});
    test_case.add_input<int64_t>(Shape{2, 2, 1}, {0, 1, 0, 1});
    test_case.add_expected_output<float>(Shape{2, 2, 1}, {1, 4, 5, 8});

    test_case.run();
}

NGRAPH_TEST(${BACKEND_NAME}, onnx_model_gatherND_int32) {
    const auto function = onnx_import::import_onnx_model(
        file_util::path_join(CommonTestUtils::getExecutableDirectory(), SERIALIZED_ZOO, "onnx/gatherND_int32.onnx"));
    auto test_case = test::TestCase(function, s_device);

    test_case.add_input<int32_t>({0, 1, 2, 3});
    test_case.add_input<int64_t>({1, 0});
    test_case.add_expected_output<int32_t>(Shape{2, 2}, {2, 3, 0, 1});

    test_case.run();
}

NGRAPH_TEST(${BACKEND_NAME}, onnx_model_gatherND_float) {
    const auto function = onnx_import::import_onnx_model(
        file_util::path_join(CommonTestUtils::getExecutableDirectory(), SERIALIZED_ZOO, "onnx/gatherND_float.onnx"));
    auto test_case = test::TestCase(function, s_device);

    test_case.add_input<float>({0.f, 1.f, 2.f, 3.f, 4.f, 5.f, 6.f, 7.f});
    test_case.add_input<int64_t>({0, 1, 1, 0});
    test_case.add_expected_output<float>(Shape{2, 2}, {2.f, 3.f, 4.f, 5.f});

    test_case.run();
}

NGRAPH_TEST(${BACKEND_NAME}, onnx_model_pad_constant) {
    const auto function = onnx_import::import_onnx_model(
        file_util::path_join(CommonTestUtils::getExecutableDirectory(), SERIALIZED_ZOO, "onnx/pad_constant.onnx"));
    auto test_case = test::TestCase(function, s_device);

    test_case.add_input<float>({1.f, 1.2f, 2.3f, 3.4f, 4.5f, 5.7f});
    test_case.add_expected_output<float>(Shape{3, 4},
                                         {0.f, 0.f, 1.f, 1.2f, 0.f, 0.f, 2.3f, 3.4f, 0.f, 0.f, 4.5f, 5.7f});

    test_case.run();
}

NGRAPH_TEST(${BACKEND_NAME}, onnx_model_pad_non_scalar_values) {
    const auto function = onnx_import::import_onnx_model(file_util::path_join(CommonTestUtils::getExecutableDirectory(),
                                                                              SERIALIZED_ZOO,
                                                                              "onnx/pad_non_scalar_values.onnx"));
    auto test_case = test::TestCase(function, s_device);

    test_case.add_input<float>({1.f, 1.2f, 2.3f, 3.4f, 4.5f, 5.7f});
    test_case.add_expected_output<float>(Shape{3, 4},
                                         {44.f, 44.f, 1.f, 1.2f, 44.f, 44.f, 2.3f, 3.4f, 44.f, 44.f, 4.5f, 5.7f});

    test_case.run();
}

NGRAPH_TEST(${BACKEND_NAME}, onnx_model_pad_optional_constant) {
    const auto function = onnx_import::import_onnx_model(file_util::path_join(CommonTestUtils::getExecutableDirectory(),
                                                                              SERIALIZED_ZOO,
                                                                              "onnx/pad_optional_constant.onnx"));
    auto test_case = test::TestCase(function, s_device);

    test_case.add_input<float>({1.f, 1.2f, 2.3f, 3.4f, 4.5f, 5.7f});
    test_case.add_expected_output<float>(Shape{3, 4},
                                         {0.f, 0.f, 1.f, 1.2f, 0.f, 0.f, 2.3f, 3.4f, 0.f, 0.f, 4.5f, 5.7f});

    test_case.run();
}

NGRAPH_TEST(${BACKEND_NAME}, onnx_model_pow_float32_float32) {
    const auto function = onnx_import::import_onnx_model(file_util::path_join(CommonTestUtils::getExecutableDirectory(),
                                                                              SERIALIZED_ZOO,
                                                                              "onnx/pow_float32_float32.onnx"));
    auto test_case = test::TestCase(function, s_device);

    test_case.add_input<float>({1.f, 2.f, 3.f, 4.f});  // base
    test_case.add_input<float>({3.5f});                // exponent

    test_case.add_expected_output<float>(Shape{1, 4}, {1.f, 11.313708f, 46.765373f, 128.f});

    test_case.run();
}

NGRAPH_TEST(${BACKEND_NAME}, onnx_model_pow_float32_int32) {
    const auto function = onnx_import::import_onnx_model(
        file_util::path_join(CommonTestUtils::getExecutableDirectory(), SERIALIZED_ZOO, "onnx/pow_float32_int32.onnx"));
    auto test_case = test::TestCase(function, s_device);

    test_case.add_input<float>({1.f, 2.f, 3.f, 4.f});  // base
    test_case.add_input<int>({3});                     // exponent

    test_case.add_expected_output<float>(Shape{1, 4}, {1.f, 8.f, 27.f, 64.f});

    test_case.run();
}

NGRAPH_TEST(${BACKEND_NAME}, onnx_model_pow_int32_float32) {
    const auto function = onnx_import::import_onnx_model(
        file_util::path_join(CommonTestUtils::getExecutableDirectory(), SERIALIZED_ZOO, "onnx/pow_int32_float32.onnx"));
    auto test_case = test::TestCase(function, s_device);

    test_case.add_input<int>({1, 2, 3, 4});  // base
    test_case.add_input<float>({3.5f});      // exponent

    test_case.add_expected_output<int>(Shape{1, 4}, {1, 11, 46, 128});

    test_case.run();
}

NGRAPH_TEST(${BACKEND_NAME}, onnx_model_reciprocal) {
    const auto function = onnx_import::import_onnx_model(
        file_util::path_join(CommonTestUtils::getExecutableDirectory(), SERIALIZED_ZOO, "onnx/reciprocal.onnx"));
    auto test_case = test::TestCase(function, s_device);

    test_case.add_input<float>({1.f, 2.f, 3.f, 4.f, 5.f, 6.f});
    test_case.add_expected_output<float>(Shape{3, 2}, {1.f, 1 / 2.f, 1 / 3.f, 1 / 4.f, 1 / 5.f, 1 / 6.f});

    test_case.run();
}

NGRAPH_TEST(${BACKEND_NAME}, onnx_model_round) {
    const auto function = onnx_import::import_onnx_model(
        file_util::path_join(CommonTestUtils::getExecutableDirectory(), SERIALIZED_ZOO, "onnx/round.onnx"));
    auto test_case = test::TestCase(function, s_device);

    test_case.add_input<float>({0.1f, 0.9f, 1.2f, 1.5f, 1.8f, 2.3f, 2.7f, -1.1f, -1.9f, -2.2f, -2.8f});
    test_case.add_expected_output<float>({0.f, 1.f, 1.f, 2.f, 2.f, 2.f, 3.f, -1.f, -2.f, -2.f, -3.f});

    test_case.run();
}

NGRAPH_TEST(${BACKEND_NAME}, onnx_model_round_half_nearest_even) {
    const auto function = onnx_import::import_onnx_model(file_util::path_join(CommonTestUtils::getExecutableDirectory(),
                                                                              SERIALIZED_ZOO,
                                                                              "onnx/round_half_nearest_even.onnx"));
    auto test_case = test::TestCase(function, s_device);

    test_case.add_input<float>({0.5f, 2.5f, -1.5f, -2.5f});
    test_case.add_expected_output<float>({0.f, 2.f, -2.f, -2.f});

    test_case.run();
}

NGRAPH_TEST(${BACKEND_NAME}, onnx_model_scatter10_import_only) {
    const auto scatter_fn = onnx_import::import_onnx_model(
        file_util::path_join(CommonTestUtils::getExecutableDirectory(), SERIALIZED_ZOO, "onnx/scatter_opset10.onnx"));

    const Shape data_shape{2, 2};

    EXPECT_EQ(scatter_fn->get_output_size(), 1);
    EXPECT_EQ(scatter_fn->get_output_shape(0), data_shape);
    EXPECT_EQ(count_ops_of_type<op::v3::ScatterElementsUpdate>(scatter_fn), 1);
    EXPECT_EQ(count_ops_of_type<op::v0::Constant>(scatter_fn), 4);
}

NGRAPH_TEST(${BACKEND_NAME}, onnx_model_scatter_elements_import_only) {
    const auto scatter_fn =
        onnx_import::import_onnx_model(file_util::path_join(CommonTestUtils::getExecutableDirectory(),
                                                            SERIALIZED_ZOO,
                                                            "onnx/scatter_elements_opset11.onnx"));

    const Shape data_shape{1, 5};

    EXPECT_EQ(scatter_fn->get_output_size(), 1);
    EXPECT_EQ(scatter_fn->get_output_shape(0), data_shape);
    EXPECT_EQ(count_ops_of_type<op::v3::ScatterElementsUpdate>(scatter_fn), 1);
    EXPECT_EQ(count_ops_of_type<op::v0::Constant>(scatter_fn), 4);
}

NGRAPH_TEST(${BACKEND_NAME}, onnx_model_scatter_elements_opset16_reduction_none) {
    const auto scatter_fn =
        onnx_import::import_onnx_model(file_util::path_join(CommonTestUtils::getExecutableDirectory(),
                                                            SERIALIZED_ZOO,
                                                            "onnx/scatter_elements_opset16_reduction_none.onnx"));

    const Shape data_shape{1, 5};

    EXPECT_EQ(scatter_fn->get_output_size(), 1);
    EXPECT_EQ(scatter_fn->get_output_shape(0), data_shape);
    EXPECT_EQ(count_ops_of_type<op::v3::ScatterElementsUpdate>(scatter_fn), 1);
    EXPECT_EQ(count_ops_of_type<op::v0::Constant>(scatter_fn), 4);
}

NGRAPH_TEST(${BACKEND_NAME}, onnx_model_scatter_elements_opset16_reduction_add) {
    const auto path = file_util::path_join(CommonTestUtils::getExecutableDirectory(),
                                           SERIALIZED_ZOO,
                                           "onnx/scatter_elements_opset16_reduction_add.onnx");
    EXPECT_THROW(onnx_import::import_onnx_model(path), ngraph_error)
        << "Unsupported type of attribute: `reduction`. Only `none` is supported";
}

NGRAPH_TEST(${BACKEND_NAME}, onnx_upsample6_nearest_infer) {
    // clang-format off
    const auto function = onnx_import::import_onnx_model(
        file_util::path_join(CommonTestUtils::getExecutableDirectory(), SERIALIZED_ZOO, "onnx/upsample6_nearest.onnx"));
    // height_scale: 2.0
    // width_scale: 3.0
    // mode: nearest
    const Shape input_shape          {1, 1, 2, 2};
    const Shape expected_output_shape{1, 1, 4, 6};

    auto test_case = test::TestCase(function, s_device);
    test_case.add_input<float>(input_shape,
        {   1.f, 2.f,
            3.f, 4.f    });
    test_case.add_expected_output<float>(expected_output_shape,
        {   1.f, 1.f, 1.f, 2.f, 2.f, 2.f,
            1.f, 1.f, 1.f, 2.f, 2.f, 2.f,
            3.f, 3.f, 3.f, 4.f, 4.f, 4.f,
            3.f, 3.f, 3.f, 4.f, 4.f, 4.f    });
    test_case.run();
    // clang-format on
}

NGRAPH_TEST(${BACKEND_NAME}, onnx_upsample6_bilinear_infer) {
    // clang-format off
    const auto function = onnx_import::import_onnx_model(
        file_util::path_join(CommonTestUtils::getExecutableDirectory(), SERIALIZED_ZOO, "onnx/upsample6_bilinear.onnx"));
    // height_scale: 2.0
    // width_scale: 3.0
    // mode: bilinear
    const Shape input_shape          {1, 1, 2, 2};
    const Shape expected_output_shape{1, 1, 4, 6};

    auto test_case = test::TestCase(function, s_device);
    test_case.add_input<float>(input_shape,
        {   1.f, 2.f,
            3.f, 4.f    });
    test_case.add_expected_output<float>(expected_output_shape,
        {   1.f,  4.f/3,  5.f/3, 2.f, 2.f, 2.f,
            2.f,  7.f/3,  8.f/3, 3.f, 3.f, 3.f,
            3.f, 10.f/3, 11.f/3, 4.f, 4.f, 4.f,
            3.f, 10.f/3, 11.f/3, 4.f, 4.f, 4.f  });
    test_case.run();
    // clang-format on
}

NGRAPH_TEST(${BACKEND_NAME}, onnx_upsample6_dynamic) {
    // clang-format off
    const auto function = onnx_import::import_onnx_model(
        file_util::path_join(CommonTestUtils::getExecutableDirectory(), SERIALIZED_ZOO, "onnx/upsample6_dynamic.onnx"));
    // height_scale: 1.5
    // width_scale: 2.5
    // mode: nearest
    //
    //  X ───╤══> Reshape ──R──> Upsample ──> Y
    //  S ───┘

    auto test_case = test::TestCase(function, s_device);

    test_case.add_input<float>(Shape {4},                      // X
        {   1.f, 2.f, 3.f, 4.f  });
    test_case.add_input<int64_t>(Shape {4},    {1, 1, 2, 2});  // S
    test_case.add_expected_output<float>(Shape {1, 1, 3, 5},   // Y
        {   1.f, 1.f, 1.f, 2.f, 2.f,
            1.f, 1.f, 1.f, 2.f, 2.f,
            3.f, 3.f, 3.f, 4.f, 4.f    });
    test_case.run();
    // clang-format on
}

NGRAPH_TEST(${BACKEND_NAME}, onnx_upsample8_nearest_infer) {
    const auto function = onnx_import::import_onnx_model(
        file_util::path_join(CommonTestUtils::getExecutableDirectory(), SERIALIZED_ZOO, "onnx/upsample8_nearest.onnx"));

    // Input data shape (1, 1, 2, 2)
    // Scales attribute values {1.0, 1.0, 2.0, 3.0}
    // mode: nearest

    const Shape expected_output_shape{1, 1, 4, 6};
    auto test_case = test::TestCase(function, s_device);
    test_case.add_input<float>({1.0, 2.0, 3.0, 4.0});
    test_case.add_expected_output<float>(expected_output_shape,
                                         {1.0, 1.0, 1.0, 2.0, 2.0, 2.0, 1.0, 1.0, 1.0, 2.0, 2.0, 2.0,
                                          3.0, 3.0, 3.0, 4.0, 4.0, 4.0, 3.0, 3.0, 3.0, 4.0, 4.0, 4.0});
    test_case.run();
}

NGRAPH_TEST(${BACKEND_NAME}, onnx_upsample8_linear_infer) {
    const auto function = onnx_import::import_onnx_model(
        file_util::path_join(CommonTestUtils::getExecutableDirectory(), SERIALIZED_ZOO, "onnx/upsample8_linear.onnx"));

    // Input data shape (1, 1, 2, 2)
    // Scales attribute values {1.0, 1.0, 2.0, 2.0}
    // mode: linear

    const Shape expected_output_shape{1, 1, 4, 4};
    auto test_case = test::TestCase(function, s_device);
    test_case.add_input<float>({1.0, 2.0, 3.0, 4.0});
    test_case.add_expected_output<float>(
        expected_output_shape,
        {1.0, 1.5, 2.0, 2.0, 2.0, 2.5, 3.0, 3.0, 3.0, 3.5, 4.0, 4.0, 3.0, 3.5, 4.0, 4.0});
    test_case.run();
}

NGRAPH_TEST(${BACKEND_NAME}, onnx_upsample9_scales_const_nearest_infer) {
    const auto function =
        onnx_import::import_onnx_model(file_util::path_join(CommonTestUtils::getExecutableDirectory(),
                                                            SERIALIZED_ZOO,
                                                            "onnx/upsample9_scales_const_nearest.onnx"));

    // Input data shape (1, 1, 2, 2)
    // Input const scales values {1.0, 1.0, 2.0, 3.0}
    // mode: nearest

    const Shape expected_output_shape{1, 1, 4, 6};
    auto test_case = test::TestCase(function, s_device);
    test_case.add_input<float>({1.0, 2.0, 3.0, 4.0});
    test_case.add_expected_output<float>(expected_output_shape,
                                         {1.0, 1.0, 1.0, 2.0, 2.0, 2.0, 1.0, 1.0, 1.0, 2.0, 2.0, 2.0,
                                          3.0, 3.0, 3.0, 4.0, 4.0, 4.0, 3.0, 3.0, 3.0, 4.0, 4.0, 4.0});
    test_case.run();
}

NGRAPH_TEST(${BACKEND_NAME}, onnx_upsample9_scales_const_linear_infer) {
    const auto function =
        onnx_import::import_onnx_model(file_util::path_join(CommonTestUtils::getExecutableDirectory(),
                                                            SERIALIZED_ZOO,
                                                            "onnx/upsample9_scales_const_linear.onnx"));

    // Input data shape (1, 1, 2, 2)
    // Input const scales values {1.0, 1.0, 2.0, 2.0}
    // mode: linear

    const Shape expected_output_shape{1, 1, 4, 4};
    auto test_case = test::TestCase(function, s_device);
    test_case.add_input<float>({1.0, 2.0, 3.0, 4.0});
    test_case.add_expected_output<float>(
        expected_output_shape,
        {1.0, 1.5, 2.0, 2.0, 2.0, 2.5, 3.0, 3.0, 3.0, 3.5, 4.0, 4.0, 3.0, 3.5, 4.0, 4.0});
    test_case.run();
}

NGRAPH_TEST(${BACKEND_NAME}, onnx_image_scaler) {
    const auto function = onnx_import::import_onnx_model(
        file_util::path_join(CommonTestUtils::getExecutableDirectory(), SERIALIZED_ZOO, "onnx/image_scaler.onnx"));

    auto test_case = test::TestCase(function, s_device);
    test_case.add_input<float>({1.0, 2.0, 3.0, 4.0, 10.0, 20.0, 30.0, 40.0});
    test_case.add_expected_output<float>(Shape{1, 2, 2, 2}, {12.0, 14.0, 16.0, 18.0, 21.0, 41.0, 61.0, 81.0});
    test_case.run();
}

NGRAPH_TEST(${BACKEND_NAME}, onnx_size_op_single) {
    const auto function = onnx_import::import_onnx_model(
        file_util::path_join(CommonTestUtils::getExecutableDirectory(), SERIALIZED_ZOO, "onnx/size_op_single.onnx"));

    auto test_case = test::TestCase(function, s_device);
    test_case.add_input<float>(Shape{2, 3}, {1.0, 2.0, 3.0, 4.0, 5.0, 6.0});
    test_case.add_expected_output<int64_t>(Shape{}, {6});
    test_case.run();
}

NGRAPH_TEST(${BACKEND_NAME}, onnx_size_op_graph_end) {
    const auto function = onnx_import::import_onnx_model(
        file_util::path_join(CommonTestUtils::getExecutableDirectory(), SERIALIZED_ZOO, "onnx/size_op_graph_end.onnx"));

    auto test_case = test::TestCase(function, s_device);
    test_case.add_input<float>({1.0, 2.0, 3.0, 4.0});
    test_case.add_expected_output<int64_t>(Shape{}, {4});
    test_case.run();
}

NGRAPH_TEST(${BACKEND_NAME}, onnx_size_op_graph_middle) {
    const auto function = onnx_import::import_onnx_model(file_util::path_join(CommonTestUtils::getExecutableDirectory(),
                                                                              SERIALIZED_ZOO,
                                                                              "onnx/size_op_graph_middle.onnx"));

    auto test_case = test::TestCase(function, s_device);
    test_case.add_input<float>({1.0, 2.0, 3.0, 4.0});
    test_case.add_expected_output<float>(Shape{}, {4.0});
    test_case.run();
}

NGRAPH_TEST(${BACKEND_NAME}, onnx_size_op_on_input_graph_middle) {
    const auto function =
        onnx_import::import_onnx_model(file_util::path_join(CommonTestUtils::getExecutableDirectory(),
                                                            SERIALIZED_ZOO,
                                                            "onnx/size_op_on_input_graph_middle.onnx"));

    auto test_case = test::TestCase(function, s_device);
    test_case.add_input<float>(Shape{1, 2, 4, 1, 3}, {0., 0., 0., 0., 0., 0., 0., 0., 0., 0., 0., 0.,
                                                      0., 0., 0., 0., 0., 0., 0., 0., 0., 0., 0., 0.});
    test_case.add_expected_output<float>(Shape{1, 2, 4, 1, 3},
                                         {24., 24., 24., 24., 24., 24., 24., 24., 24., 24., 24., 24.,
                                          24., 24., 24., 24., 24., 24., 24., 24., 24., 24., 24., 24.});
    test_case.run();
}

NGRAPH_TEST(${BACKEND_NAME}, onnx_empty_initializers_handling) {
    // int this test the "scales" input of the Resize operator is set to an empty initializer
    // this input should be ignored since the "sizes" optional input is provided
    // and the inference should use the data from the latter
    const auto function = onnx_import::import_onnx_model(file_util::path_join(CommonTestUtils::getExecutableDirectory(),
                                                                              SERIALIZED_ZOO,
                                                                              "onnx/empty_initializers_handling.onnx"));

    const Shape expected_output_shape{2, 1, 4, 8};
    auto test_case = test::TestCase(function, s_device);
    std::vector<float> input_data{2.0f, 4.0f, 1.0f, 3.0f, 7.0f, 8.0f, 9.0f, 6.0f};
    test_case.add_input<float>(input_data);
    test_case.add_expected_output<float>(
        expected_output_shape,
        {2.0f, 2.5f,  3.0f, 3.5f,  4.0f, 4.0f, 4.0f, 4.0f, 1.5f, 2.0f,  2.5f, 3.0f,  3.5f, 3.5f, 3.5f, 3.5f,
         1.0f, 1.5f,  2.0f, 2.5f,  3.0f, 3.0f, 3.0f, 3.0f, 1.0f, 1.5f,  2.0f, 2.5f,  3.0f, 3.0f, 3.0f, 3.0f,
         7.0f, 7.25f, 7.5f, 7.75f, 8.0f, 8.0f, 8.0f, 8.0f, 8.0f, 7.75f, 7.5f, 7.25f, 7.0f, 7.0f, 7.0f, 7.0f,
         9.0f, 8.25f, 7.5f, 6.75f, 6.0f, 6.0f, 6.0f, 6.0f, 9.0f, 8.25f, 7.5f, 6.75f, 6.0f, 6.0f, 6.0f, 6.0f});

    test_case.run_with_tolerance_as_fp(2.0e-5f);
}

NGRAPH_TEST(${BACKEND_NAME}, onnx_roi_align_f32) {
    const auto function = onnx_import::import_onnx_model(
        file_util::path_join(CommonTestUtils::getExecutableDirectory(), SERIALIZED_ZOO, "onnx/roi_align_f32.onnx"));

    auto test_case = test::TestCase(function, s_device);
    test_case.add_input<float>({0.,  1.,  2.,  3.,  4.,  5.,  6.,  7.,  8.,  9.,  10., 11., 12., 13., 14.,
                                15., 16., 17., 18., 19., 20., 21., 22., 23., 24., 25., 26., 27., 28., 29.,
                                30., 31., 32., 33., 34., 35., 36., 37., 38., 39., 40., 41., 42., 43., 44.,
                                45., 46., 47., 48., 49., 50., 51., 52., 53., 54., 55., 56., 57., 58., 59.,
                                60., 61., 62., 63., 64., 65., 66., 67., 68., 69., 70., 71., 72., 73., 74.});

    test_case.add_input<float>(
        {7., 5., 7., 5., -15., -15., -15., -15., -10., 21., -10., 21., 13., 8., 13., 8., -14., 19., -14., 19.});

    test_case.add_input<int32_t>({0, 0, 0, 0, 0});
    test_case.add_expected_output<float>(
        Shape{5, 3, 3, 4},
        {2.95833f, 3.20833f, 3.45833f, 3.70833f, 4.625f,   4.875f,   5.125f,   5.375f,   6.29167f, 6.54167f, 6.79167f,
         7.04167f, 27.9583f, 28.2083f, 28.4583f, 28.7083f, 29.625f,  29.875f,  30.125f,  30.375f,  31.2917f, 31.5417f,
         31.7917f, 32.0417f, 52.9583f, 53.2083f, 53.4583f, 53.7083f, 54.625f,  54.875f,  55.125f,  55.375f,  56.2917f,
         56.5417f, 56.7917f, 57.0417f, 0.f,      0.f,      0.f,      0.f,      0.f,      0.f,      0.f,      0.f,
         0.f,      0.f,      0.f,      0.f,      25.f,     25.f,     25.f,     25.f,     25.f,     25.f,     25.f,
         25.f,     25.f,     25.f,     25.f,     25.f,     50.f,     50.f,     50.f,     50.f,     50.f,     50.f,
         50.f,     50.f,     50.f,     50.f,     50.f,     50.f,     7.39583f, 7.39583f, 7.42708f, 7.64583f, 9.0625f,
         9.0625f,  9.09375f, 9.3125f,  10.7292f, 10.7292f, 10.7604f, 10.9792f, 32.3958f, 32.3958f, 32.4271f, 32.6458f,
         34.0625f, 34.0625f, 34.0938f, 34.3125f, 35.7292f, 35.7292f, 35.7604f, 35.9792f, 57.3958f, 57.3958f, 57.4271f,
         57.6458f, 59.0625f, 59.0625f, 59.0938f, 59.3125f, 60.7292f, 60.7292f, 60.7604f, 60.9792f, 4.27083f, 4.52083f,
         4.77083f, 5.02083f, 5.9375f,  6.1875f,  6.4375f,  6.6875f,  7.60417f, 7.85417f, 8.10417f, 8.35417f, 29.2708f,
         29.5208f, 29.7708f, 30.0208f, 30.9375f, 31.1875f, 31.4375f, 31.6875f, 32.6042f, 32.8542f, 33.1042f, 33.3542f,
         54.2708f, 54.5208f, 54.7708f, 55.0208f, 55.9375f, 56.1875f, 56.4375f, 56.6875f, 57.6042f, 57.8542f, 58.1042f,
         58.3542f, 6.77083f, 6.77083f, 6.77083f, 6.80208f, 8.4375f,  8.4375f,  8.4375f,  8.46875f, 10.1042f, 10.1042f,
         10.1042f, 10.1354f, 31.7708f, 31.7708f, 31.7708f, 31.8021f, 33.4375f, 33.4375f, 33.4375f, 33.4688f, 35.1042f,
         35.1042f, 35.1042f, 35.1354f, 56.7708f, 56.7708f, 56.7708f, 56.8021f, 58.4375f, 58.4375f, 58.4375f, 58.4688f,
         60.1042f, 60.1042f, 60.1042f, 60.1354f});
    test_case.run_with_tolerance_as_fp(1.0e-4f);
}

NGRAPH_TEST(${BACKEND_NAME}, onnx_roialign16_avg_out_half_pixel) {
    const auto function =
        onnx_import::import_onnx_model(file_util::path_join(CommonTestUtils::getExecutableDirectory(),
                                                            SERIALIZED_ZOO,
                                                            "onnx/roialign16_avg_out_half_pixel.onnx"));

    auto test_case = test::TestCase(function, s_device);
    test_case.add_input<float>(
        {1.1,   2.2,   3.3,   4.4,   5.5,   6.6,   7.7,   8.8,   9.9,   11.,   12.1,  13.2,  14.3,  15.4,  16.5,  17.6,
         18.7,  19.8,  20.9,  22.,   23.1,  24.2,  25.3,  26.4,  27.5,  28.6,  29.7,  30.8,  31.9,  33.,   34.1,  35.2,
         36.3,  37.4,  38.5,  39.6,  40.7,  41.8,  42.9,  44.,   45.1,  46.2,  47.3,  48.4,  49.5,  50.6,  51.7,  52.8,
         53.9,  55.,   56.1,  57.2,  58.3,  59.4,  60.5,  61.6,  62.7,  63.8,  64.9,  66.,   67.1,  68.2,  69.3,  70.4,
         71.5,  72.6,  73.7,  74.8,  75.9,  77.,   78.1,  79.2,  80.3,  81.4,  82.5,  83.6,  84.7,  85.8,  86.9,  88.,
         89.1,  90.2,  91.3,  92.4,  93.5,  94.6,  95.7,  96.8,  97.9,  99.,   100.1, 101.2, 102.3, 103.4, 104.5, 105.6,
         106.7, 107.8, 108.9, 110.,  111.1, 112.2, 113.3, 114.4, 115.5, 116.6, 117.7, 118.8, 119.9, 121.,  122.1, 123.2,
         124.3, 125.4, 126.5, 127.6, 128.7, 129.8, 130.9, 132.,  133.1, 134.2, 135.3, 136.4, 137.5, 138.6, 139.7, 140.8,
         141.9, 143.,  144.1, 145.2, 146.3, 147.4, 148.5, 149.6, 150.7, 151.8, 152.9, 154.,  155.1, 156.2, 157.3, 158.4,
         159.5, 160.6, 161.7, 162.8, 163.9, 165.,  166.1, 167.2, 168.3, 169.4, 170.5, 171.6, 172.7, 173.8, 174.9, 176.,
         177.1, 178.2, 179.3, 180.4, 181.5, 182.6, 183.7, 184.8, 185.9, 187.,  188.1, 189.2, 190.3, 191.4, 192.5, 193.6,
         194.7, 195.8, 196.9, 198.,  199.1, 200.2, 201.3, 202.4, 203.5, 204.6, 205.7, 206.8, 207.9, 209.,  210.1, 211.2,
         212.3, 213.4, 214.5, 215.6, 216.7, 217.8, 218.9, 220.,  221.1, 222.2, 223.3, 224.4, 225.5, 226.6, 227.7, 228.8,
         229.9, 231.,  232.1, 233.2, 234.3, 235.4, 236.5, 237.6});

    test_case.add_input<float>({0, 0, 0.75, 2.2, 1.2, 0.5, 2.8, 1.9, 0, 3, 0, 3});

    test_case.add_input<int64_t>({0, 2, 1});
    test_case.add_expected_output<float>(
        Shape{3, 2, 4, 4},
        {2.145,     2.42,      2.6950002, 2.9700003, 3.96,      4.235,    4.51,      4.7850003, 5.775,     6.05,
         6.325,     6.6000004, 7.59,      7.8650007, 8.14,      8.415001, 41.745003, 42.019997, 42.295,    42.57,
         43.56,     43.835,    44.11,     44.385002, 45.375,    45.65,    45.925003, 46.200005, 47.190002, 47.465004,
         47.74,     48.015,    162.77249, 163.0475,  163.32251, 163.5975, 164.42252, 164.69751, 164.9725,  165.2475,
         166.07251, 166.3475,  166.6225,  166.8975,  167.72249, 167.9975, 168.27249, 168.5475,  202.3725,  202.6475,
         202.9225,  203.19751, 204.02252, 204.2975,  204.57251, 204.8475, 205.6725,  205.94751, 206.2225,  206.4975,
         207.32251, 207.5975,  207.8725,  208.1475,  91.162506, 91.4375,  91.7125,   91.9875,   92.8125,   93.0875,
         93.3625,   93.6375,   94.4625,   94.7375,   95.0125,   95.28749, 96.1125,   96.3875,   96.6625,   96.9375,
         130.76251, 131.0375,  131.3125,  131.5875,  132.4125,  132.6875, 132.9625,  133.2375,  134.0625,  134.33751,
         134.6125,  134.88751, 135.7125,  135.9875,  136.26251, 136.53749});
    test_case.run();
}

NGRAPH_TEST(${BACKEND_NAME}, onnx_roialign16_avg_half_pixel) {
    const auto function = onnx_import::import_onnx_model(file_util::path_join(CommonTestUtils::getExecutableDirectory(),
                                                                              SERIALIZED_ZOO,
                                                                              "onnx/roialign16_avg_half_pixel.onnx"));

    auto test_case = test::TestCase(function, s_device);
    test_case.add_input<float>(
        {1.1,   2.2,   3.3,   4.4,   5.5,   6.6,   7.7,   8.8,   9.9,   11.,   12.1,  13.2,  14.3,  15.4,  16.5,  17.6,
         18.7,  19.8,  20.9,  22.,   23.1,  24.2,  25.3,  26.4,  27.5,  28.6,  29.7,  30.8,  31.9,  33.,   34.1,  35.2,
         36.3,  37.4,  38.5,  39.6,  40.7,  41.8,  42.9,  44.,   45.1,  46.2,  47.3,  48.4,  49.5,  50.6,  51.7,  52.8,
         53.9,  55.,   56.1,  57.2,  58.3,  59.4,  60.5,  61.6,  62.7,  63.8,  64.9,  66.,   67.1,  68.2,  69.3,  70.4,
         71.5,  72.6,  73.7,  74.8,  75.9,  77.,   78.1,  79.2,  80.3,  81.4,  82.5,  83.6,  84.7,  85.8,  86.9,  88.,
         89.1,  90.2,  91.3,  92.4,  93.5,  94.6,  95.7,  96.8,  97.9,  99.,   100.1, 101.2, 102.3, 103.4, 104.5, 105.6,
         106.7, 107.8, 108.9, 110.,  111.1, 112.2, 113.3, 114.4, 115.5, 116.6, 117.7, 118.8, 119.9, 121.,  122.1, 123.2,
         124.3, 125.4, 126.5, 127.6, 128.7, 129.8, 130.9, 132.,  133.1, 134.2, 135.3, 136.4, 137.5, 138.6, 139.7, 140.8,
         141.9, 143.,  144.1, 145.2, 146.3, 147.4, 148.5, 149.6, 150.7, 151.8, 152.9, 154.,  155.1, 156.2, 157.3, 158.4,
         159.5, 160.6, 161.7, 162.8, 163.9, 165.,  166.1, 167.2, 168.3, 169.4, 170.5, 171.6, 172.7, 173.8, 174.9, 176.,
         177.1, 178.2, 179.3, 180.4, 181.5, 182.6, 183.7, 184.8, 185.9, 187.,  188.1, 189.2, 190.3, 191.4, 192.5, 193.6,
         194.7, 195.8, 196.9, 198.,  199.1, 200.2, 201.3, 202.4, 203.5, 204.6, 205.7, 206.8, 207.9, 209.,  210.1, 211.2,
         212.3, 213.4, 214.5, 215.6, 216.7, 217.8, 218.9, 220.,  221.1, 222.2, 223.3, 224.4, 225.5, 226.6, 227.7, 228.8,
         229.9, 231.,  232.1, 233.2, 234.3, 235.4, 236.5, 237.6});

    test_case.add_input<float>({0, 0, 0.75, 2.2, 1.2, 0.5, 2.8, 1.9, 0, 3, 0, 3});

    test_case.add_input<int64_t>({0, 2, 1});
    test_case.add_expected_output<float>(
        Shape{3, 2, 4, 4},
        {1.1,       1.1,       1.1,       1.1,       1.1,       1.1,       1.1,       1.1,       2.3375,    2.3375,
         2.3375,    2.3375,    4.1525,    4.1525,    4.1525,    4.1525,    40.7,      40.7,      40.7,      40.7,
         40.7,      40.7,      40.7,      40.7,      41.9375,   41.9375,   41.9375,   41.9375,   43.7525,   43.7525,
         43.7525,   43.7525,   159.72,    159.94,    160.16,    160.38,    159.90562, 160.12563, 160.34563, 160.56563,
         160.9575,  161.1775,  161.3975,  161.61751, 162.1125,  162.3325,  162.55249, 162.77249, 199.32,    199.54001,
         199.76001, 199.97998, 199.50562, 199.72563, 199.94562, 200.16562, 200.5575,  200.7775,  200.9975,  201.2175,
         201.7125,  201.93251, 202.1525,  202.37251, 86.9,      86.9,      86.9,      86.9,      86.9,      86.9,
         86.9,      86.9,      86.9,      86.9,      86.9,      86.9,      86.9,      86.9,      86.9,      86.9,
         126.5,     126.5,     126.5,     126.5,     126.5,     126.5,     126.5,     126.5,     126.5,     126.5,
         126.5,     126.5,     126.5,     126.5,     126.5,     126.5});
    test_case.run_with_tolerance_as_fp(0.01f);
}

NGRAPH_TEST(${BACKEND_NAME}, quant_dequant_pattern) {
    const auto function = onnx_import::import_onnx_model(file_util::path_join(CommonTestUtils::getExecutableDirectory(),
                                                                              SERIALIZED_ZOO,
                                                                              "onnx/quant_dequant_pattern.onnx"));
    auto test_case = test::TestCase(function, s_device);
    // scale == 3.0
    // zero point == 10
    test_case.add_input<float>({9.0, 10.0, 15.0, 20.0, 30.0});
    test_case.add_input<float>({1});
    test_case.add_expected_output<float>(Shape{5}, {9.0, 9.0, 15.0, 21.0, 30.0});
    test_case.run();
}

NGRAPH_TEST(${BACKEND_NAME}, quant_dequant_pattern_axis) {
    const auto function = onnx_import::import_onnx_model(file_util::path_join(CommonTestUtils::getExecutableDirectory(),
                                                                              SERIALIZED_ZOO,
                                                                              "onnx/quant_dequant_pattern_axis.onnx"));
    auto test_case = test::TestCase(function, s_device);
    // axis = 1
    // scale == {2.0, 3.0, 4.0}
    // zero point == {10, 20, 30}
    test_case.add_input<float>({1.0, 2.0, 3.0, 10.0, 20.0, 30.0, 40.0, 50.0, 100.0});
    test_case.add_expected_output<float>(Shape{3, 3}, {0, 3, 4, 10, 21, 32, 40, 51, 100});
    test_case.add_input<float>({1});
    test_case.run();
}

NGRAPH_TEST(${BACKEND_NAME}, onnx_model_logsoftmax_0D) {
    auto function = onnx_import::import_onnx_model(
        file_util::path_join(CommonTestUtils::getExecutableDirectory(), SERIALIZED_ZOO, "onnx/softmax_0D.onnx"));

    auto test_case = test::TestCase(function, s_device);
    test_case.add_input<float>({3.141592});
    test_case.add_expected_output<float>({0.0});
    test_case.run();
}

NGRAPH_TEST(${BACKEND_NAME}, onnx_model_logsoftmax_1D) {
    const auto function = onnx_import::import_onnx_model(
        file_util::path_join(CommonTestUtils::getExecutableDirectory(), SERIALIZED_ZOO, "onnx/logsoftmax_1D.onnx"));
    auto test_case = test::TestCase(function, s_device);

    test_case.add_input<float>({-1.0f, 0.0f, 1.0f});
    test_case.add_expected_output<float>(Shape{3}, {-2.4076061, -1.407606, -0.407606});
    test_case.run();
}

NGRAPH_TEST(${BACKEND_NAME}, onnx_model_logsoftmax13_1D) {
    const auto function = onnx_import::import_onnx_model(
        file_util::path_join(CommonTestUtils::getExecutableDirectory(), SERIALIZED_ZOO, "onnx/logsoftmax13_1D.onnx"));
    auto test_case = test::TestCase(function, s_device);

    test_case.add_input<float>({-1.0f, 0.0f, 1.0f});
    test_case.add_expected_output<float>(Shape{3}, {-2.4076061, -1.407606, -0.407606});
    test_case.run();
}

NGRAPH_TEST(${BACKEND_NAME}, onnx_model_logsoftmax13_2D) {
    const auto function = onnx_import::import_onnx_model(
        file_util::path_join(CommonTestUtils::getExecutableDirectory(), SERIALIZED_ZOO, "onnx/logsoftmax13_2D.onnx"));
    auto test_case = test::TestCase(function, s_device);

    test_case.add_input<float>({0.0f, 1.0f, 2.0f, 3.0f, 10000, 10001, 10002, 10003});
    test_case.add_expected_output<float>(
        Shape{2, 4},
        {-3.4401896, -2.4401896, -1.4401896, -0.44018966, -3.4401896, -2.4401896, -1.4401896, -0.44018966});
    test_case.run_with_tolerance_as_fp();
}

NGRAPH_TEST(${BACKEND_NAME}, onnx_model_logsoftmax13_2D_reshape) {
    const auto function = onnx_import::import_onnx_model(
        file_util::path_join(CommonTestUtils::getExecutableDirectory(), SERIALIZED_ZOO, "onnx/logsoftmax13_2D.onnx"));
    InferenceEngine::CNNNetwork net(function);
    InferenceEngine::ICNNNetwork::InputShapes shapes = {};
    InferenceEngine::SizeVector shape = {1, 1, 4000};
    shapes[net.getInputsInfo().begin()->first] = shape;
    EXPECT_NO_THROW(net.reshape(shapes));
    ASSERT_EQ(shape, net.getOutputsInfo().begin()->second->getDims());
}

NGRAPH_TEST(${BACKEND_NAME}, onnx_model_hard_sigmoid) {
    auto function = onnx_import::import_onnx_model(
        file_util::path_join(CommonTestUtils::getExecutableDirectory(), SERIALIZED_ZOO, "onnx/hard_sigmoid.onnx"));

    const auto inf = std::numeric_limits<float>::infinity();
    const auto neg_inf = -std::numeric_limits<float>::infinity();

    auto test_case = test::TestCase(function, s_device);

    test_case.add_input<float>({inf, neg_inf, 0.0f, 1.0f});
    test_case.add_expected_output<float>(Shape{4}, {1.0f, 0.0f, 0.5f, 0.699999988079071f});
    test_case.run();
}

NGRAPH_TEST(${BACKEND_NAME}, onnx_model_mul_v6) {
    const auto function = onnx_import::import_onnx_model(
        file_util::path_join(CommonTestUtils::getExecutableDirectory(), SERIALIZED_ZOO, "onnx/mul_v6.onnx"));
    auto test_case = test::TestCase(function, s_device);

    test_case.add_input<float>({1.0f, 2.0f, 3.0f});
    test_case.add_input<float>({3.0f, 4.0f, 5.0f});
    test_case.add_expected_output<float>(Shape{3}, {3.0f, 8.0f, 15.0f});
    test_case.run();
}

NGRAPH_TEST(${BACKEND_NAME}, onnx_model_mul_v6_broadcast_axis_1) {
    const auto function = onnx_import::import_onnx_model(file_util::path_join(CommonTestUtils::getExecutableDirectory(),
                                                                              SERIALIZED_ZOO,
                                                                              "onnx/mul_v6_broadcast_axis_1.onnx"));
    auto test_case = test::TestCase(function, s_device);

    Shape shape{1, 3, 2, 2};
    std::vector<float> A(shape_size(shape));
    std::iota(A.begin(), A.end(), 1);
    test_case.add_input<float>(A);
    test_case.add_input<float>({3.0f, 4.0f, 5.0f});
    test_case.add_expected_output<float>(
        shape,
        {3.0f, 6.0f, 9.0f, 12.0f, 20.0f, 24.0f, 28.0f, 32.0f, 45.0f, 50.0f, 55.0f, 60.0f});
    test_case.run();
}

NGRAPH_TEST(${BACKEND_NAME}, onnx_model_mul_v6_broadcast_axes_1_2) {
    const auto function = onnx_import::import_onnx_model(file_util::path_join(CommonTestUtils::getExecutableDirectory(),
                                                                              SERIALIZED_ZOO,
                                                                              "onnx/mul_v6_broadcast_axes_1_2.onnx"));
    auto test_case = test::TestCase(function, s_device);

    Shape shape{1, 3, 2, 2};
    std::vector<float> A(shape_size(shape), -1.f);
    test_case.add_input<float>(A);
    test_case.add_input<float>({3.f, 4.f, 5.f, 6.f, 7.f, 8.f});
    test_case.add_expected_output<float>(shape,
                                         {-3.f, -3.f, -4.f, -4.f, -5.f, -5.f, -6.f, -6.f, -7.f, -7.f, -8.f, -8.f});
    test_case.run();
}

NGRAPH_TEST(${BACKEND_NAME}, onnx_model_mul_v6_broadcast_no_axis) {
    const auto function = onnx_import::import_onnx_model(file_util::path_join(CommonTestUtils::getExecutableDirectory(),
                                                                              SERIALIZED_ZOO,
                                                                              "onnx/mul_v6_broadcast_no_axis.onnx"));
    auto test_case = test::TestCase(function, s_device);

    Shape shape{2, 2};
    std::vector<float> A(shape_size(shape));
    std::iota(A.begin(), A.end(), 1);
    test_case.add_input<float>(A);
    test_case.add_input<float>({3.0f});
    test_case.add_expected_output<float>(shape, {3.0f, 6.0f, 9.0f, 12.0f});
    test_case.run();
}

NGRAPH_TEST(${BACKEND_NAME}, onnx_model_mul_v7) {
    const auto function = onnx_import::import_onnx_model(
        file_util::path_join(CommonTestUtils::getExecutableDirectory(), SERIALIZED_ZOO, "onnx/mul_v7.onnx"));
    auto test_case = test::TestCase(function, s_device);

    test_case.add_input<float>({1.0f, 2.0f, 3.0f});
    test_case.add_input<float>({3.0f, 4.0f, 5.0f});
    test_case.add_expected_output<float>(Shape{3}, {3.0f, 8.0f, 15.0f});
    test_case.run();
}

NGRAPH_TEST(${BACKEND_NAME}, onnx_model_mul_v7_broadcast) {
    const auto function = onnx_import::import_onnx_model(
        file_util::path_join(CommonTestUtils::getExecutableDirectory(), SERIALIZED_ZOO, "onnx/mul_v7_broadcast.onnx"));
    auto test_case = test::TestCase(function, s_device);

    Shape shape{1, 2, 3};
    std::vector<float> A(shape_size(shape));
    std::iota(A.begin(), A.end(), 1);
    test_case.add_input<float>(A);
    test_case.add_input<float>({3.0f, 4.0f, 5.0f});
    test_case.add_expected_output<float>(shape, {3.0f, 8.0f, 15.0f, 12.0f, 20.0f, 30.0f});
    test_case.run();
}

NGRAPH_TEST(${BACKEND_NAME}, onnx_model_add_v6_broadcast_axis_1) {
    const auto function = onnx_import::import_onnx_model(file_util::path_join(CommonTestUtils::getExecutableDirectory(),
                                                                              SERIALIZED_ZOO,
                                                                              "onnx/add_v6_broadcast_axis_1.onnx"));
    auto test_case = test::TestCase(function, s_device);

    Shape shape{1, 3, 2, 2};
    std::vector<float> A(shape_size(shape));
    std::iota(A.begin(), A.end(), 1);
    test_case.add_input<float>(A);
    test_case.add_input<float>({3.0f, 4.0f, 5.0f});
    test_case.add_expected_output<float>(
        shape,
        {4.0f, 5.0f, 6.0f, 7.0f, 9.0f, 10.0f, 11.0f, 12.0f, 14.0f, 15.0f, 16.0f, 17.0f});
    test_case.run();
}

NGRAPH_TEST(${BACKEND_NAME}, onnx_model_add_v6_broadcast_axes_1_2) {
    const auto function = onnx_import::import_onnx_model(file_util::path_join(CommonTestUtils::getExecutableDirectory(),
                                                                              SERIALIZED_ZOO,
                                                                              "onnx/add_v6_broadcast_axes_1_2.onnx"));
    auto test_case = test::TestCase(function, s_device);

    Shape shape{1, 3, 2, 2};
    std::vector<float> A(shape_size(shape), 0.f);
    test_case.add_input<float>(A);
    test_case.add_input<float>({3.f, 4.f, 5.f, 6.f, 7.f, 8.f});
    test_case.add_expected_output<float>(shape, {3.f, 3.f, 4.f, 4.f, 5.f, 5.f, 6.f, 6.f, 7.f, 7.f, 8.f, 8.f});
    test_case.run();
}

NGRAPH_TEST(${BACKEND_NAME}, onnx_model_add_v6_broadcast_no_axis) {
    const auto function = onnx_import::import_onnx_model(file_util::path_join(CommonTestUtils::getExecutableDirectory(),
                                                                              SERIALIZED_ZOO,
                                                                              "onnx/add_v6_broadcast_no_axis.onnx"));
    auto test_case = test::TestCase(function, s_device);

    Shape shape{2, 2};
    std::vector<float> A(shape_size(shape));
    std::iota(A.begin(), A.end(), 1);
    test_case.add_input<float>(A);
    test_case.add_input<float>({3.0f});
    test_case.add_expected_output<float>(shape, {4.0f, 5.0f, 6.0f, 7.0f});
    test_case.run();
}

NGRAPH_TEST(${BACKEND_NAME}, onnx_model_add_v7) {
    const auto function = onnx_import::import_onnx_model(
        file_util::path_join(CommonTestUtils::getExecutableDirectory(), SERIALIZED_ZOO, "onnx/add_v7.onnx"));
    auto test_case = test::TestCase(function, s_device);

    test_case.add_input<float>({1.0f, 2.0f, 3.0f});
    test_case.add_input<float>({3.0f, 4.0f, 5.0f});
    test_case.add_expected_output<float>(Shape{3}, {4.0f, 6.0f, 8.0f});
    test_case.run();
}

NGRAPH_TEST(${BACKEND_NAME}, onnx_model_sub_v6_broadcast_axis_1) {
    const auto function = onnx_import::import_onnx_model(file_util::path_join(CommonTestUtils::getExecutableDirectory(),
                                                                              SERIALIZED_ZOO,
                                                                              "onnx/sub_v6_broadcast_axis_1.onnx"));
    auto test_case = test::TestCase(function, s_device);

    Shape shape{1, 3, 2, 2};
    std::vector<float> A(shape_size(shape));
    std::iota(A.begin(), A.end(), 1);
    test_case.add_input<float>(A);
    test_case.add_input<float>({3.0f, 4.0f, 5.0f});
    test_case.add_expected_output<float>(shape,
                                         {-2.0f, -1.0f, 0.0f, 1.0f, 1.0f, 2.0f, 3.0f, 4.0f, 4.0f, 5.0f, 6.0f, 7.0f});
    test_case.run();
}

NGRAPH_TEST(${BACKEND_NAME}, onnx_model_sub_v6_broadcast_axes_1_2) {
    const auto function = onnx_import::import_onnx_model(file_util::path_join(CommonTestUtils::getExecutableDirectory(),
                                                                              SERIALIZED_ZOO,
                                                                              "onnx/sub_v6_broadcast_axes_1_2.onnx"));
    auto test_case = test::TestCase(function, s_device);

    Shape shape{1, 3, 2, 2};
    std::vector<float> A(shape_size(shape), 0.f);
    test_case.add_input<float>(A);
    test_case.add_input<float>({3.f, 4.f, 5.f, 6.f, 7.f, 8.f});
    test_case.add_expected_output<float>(shape,
                                         {-3.f, -3.f, -4.f, -4.f, -5.f, -5.f, -6.f, -6.f, -7.f, -7.f, -8.f, -8.f});
    test_case.run();
}

NGRAPH_TEST(${BACKEND_NAME}, onnx_model_sub_v6_broadcast_no_axis) {
    const auto function = onnx_import::import_onnx_model(file_util::path_join(CommonTestUtils::getExecutableDirectory(),
                                                                              SERIALIZED_ZOO,
                                                                              "onnx/sub_v6_broadcast_no_axis.onnx"));
    auto test_case = test::TestCase(function, s_device);

    Shape shape{2, 2};
    std::vector<float> A(shape_size(shape));
    std::iota(A.begin(), A.end(), 1);
    test_case.add_input<float>(A);
    test_case.add_input<float>({3.0f});
    test_case.add_expected_output<float>(shape, {-2.0f, -1.0f, 0.0f, 1.0f});
    test_case.run();
}

NGRAPH_TEST(${BACKEND_NAME}, onnx_model_sub_v7) {
    const auto function = onnx_import::import_onnx_model(
        file_util::path_join(CommonTestUtils::getExecutableDirectory(), SERIALIZED_ZOO, "onnx/sub_v7.onnx"));
    auto test_case = test::TestCase(function, s_device);

    test_case.add_input<float>({1.0f, 2.0f, 3.0f});
    test_case.add_input<float>({3.0f, 8.0f, 7.0f});
    test_case.add_expected_output<float>(Shape{3}, {-2.0f, -6.0f, -4.0f});
    test_case.run();
}

NGRAPH_TEST(${BACKEND_NAME}, onnx_model_sub_v7_broadcast) {
    const auto function = onnx_import::import_onnx_model(
        file_util::path_join(CommonTestUtils::getExecutableDirectory(), SERIALIZED_ZOO, "onnx/sub_v7_broadcast.onnx"));
    auto test_case = test::TestCase(function, s_device);

    Shape shape{1, 2, 3};
    std::vector<float> A(shape_size(shape));
    std::iota(A.begin(), A.end(), 1);
    test_case.add_input<float>(A);
    test_case.add_input<float>({3.0f, 4.0f, 5.0f});
    test_case.add_expected_output<float>(shape, {-2.0f, -2.0f, -2.0f, 1.0f, 1.0f, 1.0f});
    test_case.run();
}

NGRAPH_TEST(${BACKEND_NAME}, onnx_model_div_v6_broadcast_axis_1) {
    const auto function = onnx_import::import_onnx_model(file_util::path_join(CommonTestUtils::getExecutableDirectory(),
                                                                              SERIALIZED_ZOO,
                                                                              "onnx/div_v6_broadcast_axis_1.onnx"));
    auto test_case = test::TestCase(function, s_device);

    Shape shape{1, 3, 2, 2};
    std::vector<float> A(shape_size(shape));
    std::iota(A.begin(), A.end(), 1);
    test_case.add_input<float>(A);
    test_case.add_input<float>({3.0f, 4.0f, 5.0f});
    test_case.add_expected_output<float>(
        shape,
        {0.3333333f, 0.6666666f, 1.0f, 1.333333f, 1.25f, 1.5f, 1.75f, 2.0f, 1.8f, 2.0, 2.2f, 2.4f});
    test_case.run();
}

NGRAPH_TEST(${BACKEND_NAME}, onnx_model_div_v6_broadcast_axes_1_2) {
    const auto function = onnx_import::import_onnx_model(file_util::path_join(CommonTestUtils::getExecutableDirectory(),
                                                                              SERIALIZED_ZOO,
                                                                              "onnx/div_v6_broadcast_axes_1_2.onnx"));
    auto test_case = test::TestCase(function, s_device);

    Shape shape{1, 3, 2, 2};
    std::vector<float> A(shape_size(shape), 840.f);
    test_case.add_input<float>(A);
    test_case.add_input<float>({3.f, 4.f, 5.f, 6.f, 7.f, 8.f});
    test_case.add_expected_output<float>(
        shape,
        {280.f, 280.f, 210.f, 210.f, 168.f, 168.f, 140.f, 140.f, 120.f, 120.f, 105.f, 105.f});
    test_case.run();
}

NGRAPH_TEST(${BACKEND_NAME}, onnx_model_div_v6_broadcast_no_axis) {
    const auto function = onnx_import::import_onnx_model(file_util::path_join(CommonTestUtils::getExecutableDirectory(),
                                                                              SERIALIZED_ZOO,
                                                                              "onnx/div_v6_broadcast_no_axis.onnx"));
    auto test_case = test::TestCase(function, s_device);

    Shape shape{2, 2};
    std::vector<float> A(shape_size(shape));
    std::iota(A.begin(), A.end(), 1);
    test_case.add_input<float>(A);
    test_case.add_input<float>({2.0f});
    test_case.add_expected_output<float>(shape, {0.5f, 1.0f, 1.5f, 2.0f});
    test_case.run();
}

NGRAPH_TEST(${BACKEND_NAME}, onnx_model_div_v7) {
    const auto function = onnx_import::import_onnx_model(
        file_util::path_join(CommonTestUtils::getExecutableDirectory(), SERIALIZED_ZOO, "onnx/div_v7.onnx"));
    auto test_case = test::TestCase(function, s_device);

    test_case.add_input<float>({1.0f, 2.0f, 3.0f});
    test_case.add_input<float>({3.0f, 8.0f, 7.0f});
    test_case.add_expected_output<float>(Shape{3}, {0.3333333f, 0.25f, 0.4285714f});
    test_case.run();
}

NGRAPH_TEST(${BACKEND_NAME}, onnx_model_div_v7_broadcast) {
    const auto function = onnx_import::import_onnx_model(
        file_util::path_join(CommonTestUtils::getExecutableDirectory(), SERIALIZED_ZOO, "onnx/div_v7_broadcast.onnx"));
    auto test_case = test::TestCase(function, s_device);

    Shape shape{1, 2, 3};
    std::vector<float> A(shape_size(shape));
    std::iota(A.begin(), A.end(), 1);
    test_case.add_input<float>(A);
    test_case.add_input<float>({3.0f, 4.0f, 5.0f});
    test_case.add_expected_output<float>(shape, {0.3333333f, 0.5f, 0.6f, 1.3333333f, 1.25f, 1.2f});
    test_case.run();
}

NGRAPH_TEST(${BACKEND_NAME}, onnx_model_dangling_parameter) {
    auto function = onnx_import::import_onnx_model(file_util::path_join(CommonTestUtils::getExecutableDirectory(),
                                                                        SERIALIZED_ZOO,
                                                                        "onnx/dangling_parameter.onnx"));

    auto test_case = test::TestCase(function, s_device);

    test_case.add_input<float>({-1.0f, 2.0f, -3.0f});
    test_case.add_expected_output<float>(Shape{3}, {1.0f, 2.0f, 3.0f});
    test_case.run();
}

NGRAPH_TEST(${BACKEND_NAME}, onnx_clip_inbounds) {
    auto function = onnx_import::import_onnx_model(file_util::path_join(CommonTestUtils::getExecutableDirectory(),
                                                                        SERIALIZED_ZOO,
                                                                        "onnx/test_clip_inbounds.onnx"));

    auto test_case = test::TestCase(function, s_device);
    const std::vector<int32_t> data{-1, 0, 1, -9999, 9999};
    test_case.add_input<int32_t>(data);
    test_case.add_expected_output<int32_t>(Shape{data.size()}, data);
    test_case.run();
}

NGRAPH_TEST(${BACKEND_NAME}, onnx_clip_no_min_no_max) {
    auto function = onnx_import::import_onnx_model(file_util::path_join(CommonTestUtils::getExecutableDirectory(),
                                                                        SERIALIZED_ZOO,
                                                                        "onnx/clip_no_min_no_max.onnx"));

    auto test_case = test::TestCase(function, s_device);
    const std::vector<float> data{-1.6, -0.1, 10., 0., -10., 1.99, 2.015, 3.};

    test_case.add_input<float>(data);

    test_case.add_expected_output<float>(Shape{2, 4}, data);
    test_case.run();
}

NGRAPH_TEST(${BACKEND_NAME}, onnx_clip_no_min_no_max_inf) {
    auto function = onnx_import::import_onnx_model(file_util::path_join(CommonTestUtils::getExecutableDirectory(),
                                                                        SERIALIZED_ZOO,
                                                                        "onnx/clip_no_min_no_max.onnx"));

    auto test_case = test::TestCase(function, s_device);
    const std::vector<float> data{std::numeric_limits<float>::infinity(),
                                  -std::numeric_limits<float>::infinity(),
                                  static_cast<float>(std::numeric_limits<double>::max()),
                                  std::numeric_limits<float>::min(),
                                  std::numeric_limits<float>::max(),
                                  std::numeric_limits<float>::lowest(),
                                  0,
                                  -1};

    const std::vector<float> expected_output{std::numeric_limits<float>::max(),
                                             std::numeric_limits<float>::lowest(),
                                             std::numeric_limits<float>::max(),
                                             std::numeric_limits<float>::min(),
                                             std::numeric_limits<float>::max(),
                                             std::numeric_limits<float>::lowest(),
                                             0,
                                             -1};

    test_case.add_input<float>(data);

    test_case.add_expected_output<float>(Shape{2, 4}, expected_output);
    test_case.run_with_tolerance_as_fp(0);
}

NGRAPH_TEST(${BACKEND_NAME}, onnx_clip_no_min_set_max) {
    auto function = onnx_import::import_onnx_model(file_util::path_join(CommonTestUtils::getExecutableDirectory(),
                                                                        SERIALIZED_ZOO,
                                                                        "onnx/clip_no_min_set_max.onnx"));

    auto test_case = test::TestCase(function, s_device);
    const std::vector<float> data{-1.6, -0.1, 10., 0., -10., 1.99, 2.015, 3.};
    const std::vector<float> max_val{2.01};
    const std::vector<float> output{-1.6, -0.1, 2.01, 0., -10., 1.99, 2.01, 2.01};

    test_case.add_input<float>(data);
    test_case.add_input<float>(max_val);

    test_case.add_expected_output<float>(Shape{2, 4}, output);
    test_case.run();
}

NGRAPH_TEST(${BACKEND_NAME}, onnx_clip_set_min_no_max) {
    auto function = onnx_import::import_onnx_model(file_util::path_join(CommonTestUtils::getExecutableDirectory(),
                                                                        SERIALIZED_ZOO,
                                                                        "onnx/clip_set_min_no_max.onnx"));

    auto test_case = test::TestCase(function, s_device);
    const std::vector<float> data{-1.6, -0.1, 10., 0., -10., 1.99, 2.015, 3.};
    const std::vector<float> min_val{-1.59};
    const std::vector<float> output{-1.59, -0.1, 10., 0., -1.59, 1.99, 2.015, 3.};

    test_case.add_input<float>(data);
    test_case.add_input<float>(min_val);

    test_case.add_expected_output<float>(Shape{2, 4}, output);
    test_case.run();
}

NGRAPH_TEST(${BACKEND_NAME}, onnx_clip_no_min_no_max_int64) {
    auto function = onnx_import::import_onnx_model(file_util::path_join(CommonTestUtils::getExecutableDirectory(),
                                                                        SERIALIZED_ZOO,
                                                                        "onnx/clip_no_min_no_max_int64.onnx"));

    auto test_case = test::TestCase(function, s_device);
    const std::vector<int64_t> data{INT64_MAX, INT64_MIN, INT32_MAX, INT32_MIN, 0, -1, 1, 0};

    test_case.add_input<int64_t>(data);

    test_case.add_expected_output<int64_t>(Shape{2, 4}, data);
    test_case.run();
}

NGRAPH_TEST(${BACKEND_NAME}, onnx_clip_no_min_set_max_int64) {
    auto function = onnx_import::import_onnx_model(file_util::path_join(CommonTestUtils::getExecutableDirectory(),
                                                                        SERIALIZED_ZOO,
                                                                        "onnx/clip_no_min_set_max_int64.onnx"));

    auto test_case = test::TestCase(function, s_device);
    const std::vector<int64_t> data{INT64_MAX, INT64_MIN, INT32_MAX, INT32_MIN, 0, -1, 1, 0};
    const std::vector<int64_t> max_val{INT32_MAX};
    const std::vector<int64_t> output{INT32_MAX, INT64_MIN, INT32_MAX, INT32_MIN, 0, -1, 1, 0};

    test_case.add_input<int64_t>(data);
    test_case.add_input<int64_t>(max_val);

    test_case.add_expected_output<int64_t>(Shape{2, 4}, output);
    test_case.run();
}

NGRAPH_TEST(${BACKEND_NAME}, onnx_clip_set_min_no_max_initializers) {
    auto function = onnx_import::import_onnx_model(file_util::path_join(CommonTestUtils::getExecutableDirectory(),
                                                                        SERIALIZED_ZOO,
                                                                        "onnx/clip_set_min_no_max_initializers.onnx"));

    auto test_case = test::TestCase(function, s_device);
    const std::vector<float> data{-1.6, -0.1, 10., 0., -10., 1.99, 2.015, 3.};
    const std::vector<float> output{-1.59, -0.1, 10., 0., -1.59, 1.99, 2.015, 3.};

    test_case.add_input<float>(data);

    test_case.add_expected_output<float>(Shape{2, 4}, output);
    test_case.run();
}

NGRAPH_TEST(${BACKEND_NAME}, onnx_clip_set_min_set_max) {
    auto function = onnx_import::import_onnx_model(file_util::path_join(CommonTestUtils::getExecutableDirectory(),
                                                                        SERIALIZED_ZOO,
                                                                        "onnx/clip_set_min_set_max.onnx"));

    auto test_case = test::TestCase(function, s_device);
    const std::vector<float> data{-1.6, -0.1, 10., 0., -10., 1.99, 2.015, 3.};
    const std::vector<float> min_val{-1.59};
    const std::vector<float> max_val{2.01};
    const std::vector<float> output{-1.59, -0.1, 2.01, 0., -1.59, 1.99, 2.01, 2.01};

    test_case.add_input<float>(data);
    test_case.add_input<float>(min_val);
    test_case.add_input<float>(max_val);

    test_case.add_expected_output<float>(Shape{2, 4}, output);
    test_case.run();
}

NGRAPH_TEST(${BACKEND_NAME}, onnx_clip_set_min_set_max_initializers) {
    auto function = onnx_import::import_onnx_model(file_util::path_join(CommonTestUtils::getExecutableDirectory(),
                                                                        SERIALIZED_ZOO,
                                                                        "onnx/clip_set_min_set_max_initializers.onnx"));

    auto test_case = test::TestCase(function, s_device);
    const std::vector<float> data{-1.6, -0.1, 10., 0., -10., 1.99, 2.015, 3.};
    const std::vector<float> output{-1.59, -0.1, 2.01, 0., -1.59, 1.99, 2.01, 2.01};

    test_case.add_input<float>(data);

    test_case.add_expected_output<float>(Shape{2, 4}, output);
    test_case.run();
}

NGRAPH_TEST(${BACKEND_NAME}, onnx_mvn_v6) {
    auto function = onnx_import::import_onnx_model(
        file_util::path_join(CommonTestUtils::getExecutableDirectory(), SERIALIZED_ZOO, "onnx/mvn_v6.onnx"));

    auto test_case = test::TestCase(function, s_device);
    test_case.add_input<float>({0.8439683,  0.5665144, 0.05836735, 0.02916367, 0.12964272, 0.5060197, 0.79538304,
                                0.9411346,  0.9546573, 0.17730942, 0.46192095, 0.26480448, 0.6746842, 0.01665257,
                                0.62473077, 0.9240844, 0.9722341,  0.11965699, 0.41356155, 0.9129373, 0.59330076,
                                0.81929934, 0.7862604, 0.11799799, 0.69248444, 0.54119414, 0.07513223});
    test_case.add_expected_output<float>(
        Shape{3, 3, 3, 1},
        {1.3546423,  0.33053496, -1.5450814,  -1.2106764,  -0.8925952,  0.29888135, 0.38083088,
         0.81808794, 0.85865635, -1.1060555,  -0.05552877, -0.78310335, 0.83281356, -1.250282,
         0.67467856, 0.7669372,  0.9113869,   -1.6463585,  -0.23402764, 1.6092131,  0.42940593,
         1.2906139,  1.1860244,  -0.92945826, 0.0721334,   -0.38174,    -1.7799333});
    test_case.run();
}

NGRAPH_TEST(${BACKEND_NAME}, onnx_dropout1_no_training_no_return_mask) {
    auto function =
        onnx_import::import_onnx_model(file_util::path_join(CommonTestUtils::getExecutableDirectory(),
                                                            SERIALIZED_ZOO,
                                                            "onnx/dropout1_no_training_no_return_mask.onnx"));

    auto test_case = test::TestCase(function, s_device);
    const std::vector<float> data(3 * 4 * 5, 2.0f);
    test_case.add_input<float>(data);
    test_case.add_expected_output<float>(Shape{3, 4, 5}, data);
    test_case.run();
}

NGRAPH_TEST(${BACKEND_NAME}, onnx_dropout1_no_training_return_mask) {
    auto function = onnx_import::import_onnx_model(file_util::path_join(CommonTestUtils::getExecutableDirectory(),
                                                                        SERIALIZED_ZOO,
                                                                        "onnx/dropout1_no_training_return_mask.onnx"));

    auto test_case = test::TestCase(function, s_device);
    const std::vector<float> data(3 * 4 * 5, 2.0f);
    test_case.add_input<float>(data);
    test_case.add_expected_output<float>(Shape{3, 4, 5}, data);
    test_case.add_expected_output<int32_t>(Shape{3, 4, 5},
                                           std::vector<int32_t>(3 * 4 * 5, 1));  // // bool converted to i32
    test_case.run();
}

NGRAPH_TEST(${BACKEND_NAME}, onnx_dropout7_no_return_mask) {
    auto function = onnx_import::import_onnx_model(file_util::path_join(CommonTestUtils::getExecutableDirectory(),
                                                                        SERIALIZED_ZOO,
                                                                        "onnx/dropout7_no_return_mask.onnx"));

    auto test_case = test::TestCase(function, s_device);
    const std::vector<float> data(3 * 4 * 5, 2.0f);
    test_case.add_input<float>(data);
    test_case.add_expected_output<float>(Shape{3, 4, 5}, data);
    test_case.run();
}

NGRAPH_TEST(${BACKEND_NAME}, onnx_dropout12_no_training_no_return_mask) {
    auto function =
        onnx_import::import_onnx_model(file_util::path_join(CommonTestUtils::getExecutableDirectory(),
                                                            SERIALIZED_ZOO,
                                                            "onnx/dropout12_no_training_no_return_mask.onnx"));

    auto test_case = test::TestCase(function, s_device);
    const std::vector<float> data(3 * 4 * 5, 2.0f);
    test_case.add_input<float>(data);
    test_case.add_expected_output<float>(Shape{3, 4, 5}, data);
    test_case.run();
}

NGRAPH_TEST(${BACKEND_NAME}, onnx_dropout12_no_training_return_mask) {
    auto function = onnx_import::import_onnx_model(file_util::path_join(CommonTestUtils::getExecutableDirectory(),
                                                                        SERIALIZED_ZOO,
                                                                        "onnx/dropout12_no_training_return_mask.onnx"));

    auto test_case = test::TestCase(function, s_device);
    const std::vector<float> data(3 * 4 * 5, 2.0f);
    test_case.add_input<float>(data);
    test_case.add_expected_output<float>(Shape{3, 4, 5}, data);
    test_case.add_expected_output<int32_t>(Shape{3, 4, 5},
                                           std::vector<int32_t>(3 * 4 * 5, 1));  // bool converted to i32
    test_case.run();
}

NGRAPH_TEST(${BACKEND_NAME}, onnx_dropout12_no_traning_no_const_rato) {
    auto function =
        onnx_import::import_onnx_model(file_util::path_join(CommonTestUtils::getExecutableDirectory(),
                                                            SERIALIZED_ZOO,
                                                            "onnx/dropout12_no_traning_no_const_rato.onnx"));

    auto test_case = test::TestCase(function, s_device);
    test_case.add_input<float>({1, 2, 3, 4});
    // test_case.add_input<float>(Shape{}, {0.5}); // ratio input is ignored

    test_case.add_expected_output<float>(Shape{1, 4}, {1., 2., 3., 4.});
    test_case.run();
}

NGRAPH_TEST(${BACKEND_NAME}, onnx_dropout12_training_mode) {
    try {
        auto function = onnx_import::import_onnx_model(file_util::path_join(CommonTestUtils::getExecutableDirectory(),
                                                                            SERIALIZED_ZOO,
                                                                            "onnx/dropout12_training_mode.onnx"));
        FAIL() << "Expected exception was not thrown";
    } catch (const ngraph::ngraph_error& e) {
        EXPECT_HAS_SUBSTRING(e.what(), std::string("Training mode is not supported for Dropout op"));
    } catch (...) {
        FAIL() << "Expected ngraph_error exception was not thrown";
    }
}

NGRAPH_TEST(${BACKEND_NAME}, onnx_dropout12_not_const_training_mode) {
    try {
        auto function =
            onnx_import::import_onnx_model(file_util::path_join(CommonTestUtils::getExecutableDirectory(),
                                                                SERIALIZED_ZOO,
                                                                "onnx/dropout12_not_const_training_mode.onnx"));
        FAIL() << "Expected exception was not thrown";
    } catch (const ngraph::ngraph_error& e) {
        EXPECT_HAS_SUBSTRING(e.what(), std::string("Non-constant training_mode input is not supported."));
    } catch (...) {
        FAIL() << "Expected ngraph_error exception was not thrown";
    }
}

NGRAPH_TEST(${BACKEND_NAME}, onnx_multiple_slices_last_layer) {
    std::vector<float> data(1 * 30 * 320 * 320);
    std::fill(data.begin(), data.end(), 1);

    const auto function = onnx_import::import_onnx_model(file_util::path_join(CommonTestUtils::getExecutableDirectory(),
                                                                              SERIALIZED_ZOO,
                                                                              "onnx/multiple_slices_last_layer.onnx"));
    auto test_case = test::TestCase(function, s_device);
    std::vector<float> o1(1 * 320 * 320 * 21);
    std::fill(o1.begin(), o1.end(), 1);

    std::vector<float> o2(1 * 320 * 320 * 9);
    std::fill(o2.begin(), o2.end(), 1);

    test_case.add_input<float>(data);
    test_case.add_expected_output<float>(Shape{1, 320, 320, 21}, o1);
    test_case.add_expected_output<float>(Shape{1, 320, 320, 9}, o2);
    test_case.run();
}

NGRAPH_TEST(${BACKEND_NAME}, onnx_slice_const_axes_source) {
    auto function = onnx_import::import_onnx_model(file_util::path_join(CommonTestUtils::getExecutableDirectory(),
                                                                        SERIALIZED_ZOO,
                                                                        "onnx/slice_const_axes_source.onnx"));

    auto test_case = test::TestCase(function, s_device);
    test_case.add_input<float>(std::vector<float>{1.f, 2.f, 3.f, 4.f, 5.f, 6.f, 7.f, 8.f});
    test_case.add_expected_output<float>(Shape{2, 2}, {2.f, 3.f, 6.f, 7.f});
    test_case.run();
}

NGRAPH_TEST(${BACKEND_NAME}, onnx_softmax_crossentropy_loss_mean) {
    auto function = onnx_import::import_onnx_model(file_util::path_join(CommonTestUtils::getExecutableDirectory(),
                                                                        SERIALIZED_ZOO,
                                                                        "onnx/softmax_crossentropy_loss_mean.onnx"));

    auto test_case = test::TestCase(function, s_device);
    test_case.add_input<float>({0.54881352186203,
                                0.7151893377304077,
                                0.6027633547782898,
                                0.5448831915855408,
                                0.42365479469299316,
                                0.6458941102027893,
                                0.4375872015953064,
                                0.891772985458374,
                                0.9636627435684204,
                                0.3834415078163147,
                                0.7917250394821167,
                                0.5288949012756348,
                                0.5680445432662964,
                                0.9255966544151306,
                                0.07103605568408966});
    test_case.add_input<int64_t>({1, 4, 3});
    test_case.add_expected_output<float>(Shape{}, {1.561384797096252441});
    test_case.run();
}

NGRAPH_TEST(${BACKEND_NAME}, onnx_negativelog_likelihood_loss) {
    auto function = onnx_import::import_onnx_model(file_util::path_join(CommonTestUtils::getExecutableDirectory(),
                                                                        SERIALIZED_ZOO,
                                                                        "onnx/negativelog_likelihood_loss.onnx"));

    auto test_case = test::TestCase(function, s_device);
    test_case.add_input<float>({
        0.54881352186203,    0.7151893377304077,   0.6027633547782898, 0.5448831915855408, 0.42365479469299316,
        0.6458941102027893,  0.4375872015953064,   0.891772985458374,  0.9636627435684204, 0.3834415078163147,
        0.7917250394821167,  0.5288949012756348,   0.5680445432662964, 0.9255966544151306, 0.07103605568408966,
        0.08712930232286453, 0.020218396559357643, 0.832619845867157,  0.7781567573547363, 0.8700121641159058,
        0.978618323802948,   0.7991585731506348,   0.4614793658256531, 0.7805292010307312, 0.11827442795038223,
        0.6399210095405579,  0.14335328340530396,  0.9446688890457153, 0.5218483209609985, 0.4146619439125061,
    });
    test_case.add_input<int64_t>({3, 3, 2, 4, 2, 0});
    test_case.add_expected_output<float>(Shape{}, {-0.531306922435760498});
    test_case.run();
}

NGRAPH_TEST(${BACKEND_NAME}, onnx_constant_fill_input_as_shape_default_value) {
    auto function =
        onnx_import::import_onnx_model(file_util::path_join(CommonTestUtils::getExecutableDirectory(),
                                                            SERIALIZED_ZOO,
                                                            "onnx/constant_fill_input_as_shape_default_value.onnx"));

    auto test_case = test::TestCase(function, s_device);
    test_case.add_expected_output<float>(Shape{1, 2, 3}, {0.f, 0.f, 0.f, 0.f, 0.f, 0.f});
    test_case.run();
}

NGRAPH_TEST(${BACKEND_NAME}, onnx_constant_fill_input_as_shape_u8_type) {
    auto function =
        onnx_import::import_onnx_model(file_util::path_join(CommonTestUtils::getExecutableDirectory(),
                                                            SERIALIZED_ZOO,
                                                            "onnx/constant_fill_input_as_shape_u8_type.onnx"));

    auto test_case = test::TestCase(function, s_device);
    test_case.add_expected_output<uint8_t>(Shape{3, 1, 2}, {3, 3, 3, 3, 3, 3});
    test_case.run();
}

NGRAPH_TEST(${BACKEND_NAME}, onnx_constant_fill_extra_shape) {
    auto function = onnx_import::import_onnx_model(file_util::path_join(CommonTestUtils::getExecutableDirectory(),
                                                                        SERIALIZED_ZOO,
                                                                        "onnx/constant_fill_extra_shape.onnx"));

    auto test_case = test::TestCase(function, s_device);
    test_case.add_expected_output<float>(Shape{3, 1, 2, 2, 1}, std::vector<float>(12, 3.0f));
    test_case.run();
}

NGRAPH_TEST(${BACKEND_NAME}, onnx_constant_fill_shape_attribute) {
    auto function = onnx_import::import_onnx_model(file_util::path_join(CommonTestUtils::getExecutableDirectory(),
                                                                        SERIALIZED_ZOO,
                                                                        "onnx/constant_fill_shape_attribute.onnx"));

    auto test_case = test::TestCase(function, s_device);
    test_case.add_expected_output<int32_t>(Shape{2, 3, 4}, std::vector<int32_t>(24, 5));
    test_case.run();
}

NGRAPH_TEST(${BACKEND_NAME}, onnx_constant_float_tensor) {
    auto function = onnx_import::import_onnx_model(file_util::path_join(CommonTestUtils::getExecutableDirectory(),
                                                                        SERIALIZED_ZOO,
                                                                        "onnx/constant_float_tensor.onnx"));

    auto test_case = test::TestCase(function, s_device);
    test_case.add_expected_output<float>(Shape{2, 3}, {0.0f, 0.5f, 1.f, 1.5f, 2.f, 2.5f});
    test_case.run();
}

NGRAPH_TEST(${BACKEND_NAME}, onnx_constant_bfloat_tensor) {
    auto function = onnx_import::import_onnx_model(file_util::path_join(CommonTestUtils::getExecutableDirectory(),
                                                                        SERIALIZED_ZOO,
                                                                        "onnx/constant_bfloat_tensor.onnx"));

    auto test_case = test::TestCase(function, s_device);
    test_case.add_expected_output<bfloat16>(Shape{2, 3}, {0.f, 5.f, 10.f, 15.f, 20.f, 25.f});
    test_case.run();
}

NGRAPH_TEST(${BACKEND_NAME}, onnx_constant_float_scalar) {
    auto function = onnx_import::import_onnx_model(file_util::path_join(CommonTestUtils::getExecutableDirectory(),
                                                                        SERIALIZED_ZOO,
                                                                        "onnx/constant_float_scalar.onnx"));

    auto test_case = test::TestCase(function, s_device);
    test_case.add_expected_output<float>(Shape{}, {0.5f});
    test_case.run();
}

NGRAPH_TEST(${BACKEND_NAME}, onnx_constant_float_array) {
    auto function = onnx_import::import_onnx_model(file_util::path_join(CommonTestUtils::getExecutableDirectory(),
                                                                        SERIALIZED_ZOO,
                                                                        "onnx/constant_float_array.onnx"));

    auto test_case = test::TestCase(function, s_device);
    test_case.add_expected_output<float>(Shape{3}, {0.5f, 1.f, 1.5f});
    test_case.run();
}

NGRAPH_TEST(${BACKEND_NAME}, onnx_constant_integer_scalar) {
    auto function = onnx_import::import_onnx_model(file_util::path_join(CommonTestUtils::getExecutableDirectory(),
                                                                        SERIALIZED_ZOO,
                                                                        "onnx/constant_integer_scalar.onnx"));

    auto test_case = test::TestCase(function, s_device);
    test_case.add_expected_output<std::int64_t>(Shape{}, {1});
    test_case.run();
}

NGRAPH_TEST(${BACKEND_NAME}, onnx_constant_integer_array) {
    auto function = onnx_import::import_onnx_model(file_util::path_join(CommonTestUtils::getExecutableDirectory(),
                                                                        SERIALIZED_ZOO,
                                                                        "onnx/constant_integer_array.onnx"));

    auto test_case = test::TestCase(function, s_device);
    test_case.add_expected_output<std::int64_t>(Shape{3}, {0, 1, 2});
    test_case.run();
}

NGRAPH_TEST(${BACKEND_NAME}, onnx_constant_sparse_tensor_float_2x2) {
    auto function = onnx_import::import_onnx_model(file_util::path_join(CommonTestUtils::getExecutableDirectory(),
                                                                        SERIALIZED_ZOO,
                                                                        "onnx/constant_sparse_tensor.onnx"));

    auto test_case = test::TestCase(function, s_device);
    test_case.add_expected_output<float>(Shape{2, 2}, {0.f, 5.f, 0.f, 0.f});
    test_case.run();
}

NGRAPH_TEST(${BACKEND_NAME}, onnx_constant_sparse_tensor_float_3x4) {
    auto function = onnx_import::import_onnx_model(file_util::path_join(CommonTestUtils::getExecutableDirectory(),
                                                                        SERIALIZED_ZOO,
                                                                        "onnx/constant_sparse_tensor_float_3x4.onnx"));

    auto test_case = test::TestCase(function, s_device);
    test_case.add_expected_output<float>(Shape{3, 4}, {1.f, 0.f, 0.f, 8.f, 0.f, 0.f, 0.f, 0.f, 0.f, 0.f, 3.f, 0.f});
    test_case.run();
}

NGRAPH_TEST(${BACKEND_NAME}, onnx_constant_sparse_tensor_float_3x4_linearized_indices) {
    auto function = onnx_import::import_onnx_model(
        file_util::path_join(CommonTestUtils::getExecutableDirectory(),
                             SERIALIZED_ZOO,
                             "onnx/constant_sparse_tensor_float_3x4_linearized_indices.onnx"));

    auto test_case = test::TestCase(function, s_device);
    test_case.add_expected_output<float>(Shape{3, 4}, {1.f, 0.f, 0.f, 8.f, 0.f, 0.f, 0.f, 0.f, 0.f, 0.f, 3.f, 0.f});
    test_case.run();
}

NGRAPH_TEST(${BACKEND_NAME}, onnx_constant_sparse_tensor_int32_3x4) {
    auto function = onnx_import::import_onnx_model(file_util::path_join(CommonTestUtils::getExecutableDirectory(),
                                                                        SERIALIZED_ZOO,
                                                                        "onnx/constant_sparse_tensor_int32_3x4.onnx"));

    auto test_case = test::TestCase(function, s_device);
    test_case.add_expected_output<int32_t>(Shape{3, 4}, {1, 0, 0, 8, 0, 0, 0, 0, 0, 0, 3, 0});
    test_case.run();
}

NGRAPH_TEST(${BACKEND_NAME}, onnx_constant_sparse_tensor_int64_3x4) {
    auto function = onnx_import::import_onnx_model(file_util::path_join(CommonTestUtils::getExecutableDirectory(),
                                                                        SERIALIZED_ZOO,
                                                                        "onnx/constant_sparse_tensor_int64_3x4.onnx"));

    auto test_case = test::TestCase(function, s_device);
    test_case.add_expected_output<int64_t>(Shape{3, 4}, {1, 0, 0, 8, 0, 0, 0, 0, 0, 0, 3, 0});
    test_case.run();
}

NGRAPH_TEST(${BACKEND_NAME}, onnx_constant_sparse_tensor_boolean_3x4) {
    auto function =
        onnx_import::import_onnx_model(file_util::path_join(CommonTestUtils::getExecutableDirectory(),
                                                            SERIALIZED_ZOO,
                                                            "onnx/constant_sparse_tensor_boolean_3x4.onnx"));

    auto test_case = test::TestCase(function, s_device);
    test_case.add_expected_output<bool>(Shape{3, 4}, {1, 0, 0, 1, 0, 0, 0, 0, 0, 0, 1, 0});
    test_case.run();
}

NGRAPH_TEST(${BACKEND_NAME}, onnx_constant_sparse_tensor_float16_3x4) {
    auto function =
        onnx_import::import_onnx_model(file_util::path_join(CommonTestUtils::getExecutableDirectory(),
                                                            SERIALIZED_ZOO,
                                                            "onnx/constant_sparse_tensor_float16_3x4.onnx"));

    auto test_case = test::TestCase(function, s_device);
    test_case.add_expected_output<ngraph::float16>(Shape{3, 4}, {1, 0, 0, 8, 0, 0, 0, 0, 0, 0, 3, 0});
    test_case.run();
}

NGRAPH_TEST(${BACKEND_NAME}, onnx_constant_sparse_tensor_double_3x4) {
    auto function = onnx_import::import_onnx_model(file_util::path_join(CommonTestUtils::getExecutableDirectory(),
                                                                        SERIALIZED_ZOO,
                                                                        "onnx/constant_sparse_tensor_double_3x4.onnx"));

    auto test_case = test::TestCase(function, s_device);
    test_case.add_expected_output<double>(Shape{3, 4}, {1, 0, 0, 8, 0, 0, 0, 0, 0, 0, 3, 0});
    test_case.run();
}

NGRAPH_TEST(${BACKEND_NAME}, onnx_constant_sparse_tensor_int8_3x4) {
    auto function = onnx_import::import_onnx_model(file_util::path_join(CommonTestUtils::getExecutableDirectory(),
                                                                        SERIALIZED_ZOO,
                                                                        "onnx/constant_sparse_tensor_int8_3x4.onnx"));

    auto test_case = test::TestCase(function, s_device);
    test_case.add_expected_output<int8_t>(Shape{3, 4}, {1, 0, 0, 8, 0, 0, 0, 0, 0, 0, 3, 0});
    test_case.run();
}

NGRAPH_TEST(${BACKEND_NAME}, onnx_constant_sparse_tensor_int16_3x4) {
    auto function = onnx_import::import_onnx_model(file_util::path_join(CommonTestUtils::getExecutableDirectory(),
                                                                        SERIALIZED_ZOO,
                                                                        "onnx/constant_sparse_tensor_int16_3x4.onnx"));

    auto test_case = test::TestCase(function, s_device);
    test_case.add_expected_output<int16_t>(Shape{3, 4}, {1, 0, 0, 8, 0, 0, 0, 0, 0, 0, 3, 0});
    test_case.run();
}

NGRAPH_TEST(${BACKEND_NAME}, onnx_constant_sparse_tensor_uint8_3x4) {
    auto function = onnx_import::import_onnx_model(file_util::path_join(CommonTestUtils::getExecutableDirectory(),
                                                                        SERIALIZED_ZOO,
                                                                        "onnx/constant_sparse_tensor_uint8_3x4.onnx"));

    auto test_case = test::TestCase(function, s_device);
    test_case.add_expected_output<uint8_t>(Shape{3, 4}, {1, 0, 0, 8, 0, 0, 0, 0, 0, 0, 3, 0});
    test_case.run();
}

NGRAPH_TEST(${BACKEND_NAME}, onnx_constant_sparse_tensor_uint16_3x4) {
    auto function = onnx_import::import_onnx_model(file_util::path_join(CommonTestUtils::getExecutableDirectory(),
                                                                        SERIALIZED_ZOO,
                                                                        "onnx/constant_sparse_tensor_uint16_3x4.onnx"));

    auto test_case = test::TestCase(function, s_device);
    test_case.add_expected_output<uint16_t>(Shape{3, 4}, {1, 0, 0, 8, 0, 0, 0, 0, 0, 0, 3, 0});
    test_case.run();
}

NGRAPH_TEST(${BACKEND_NAME}, onnx_constant_sparse_tensor_uint32_3x4) {
    auto function = onnx_import::import_onnx_model(file_util::path_join(CommonTestUtils::getExecutableDirectory(),
                                                                        SERIALIZED_ZOO,
                                                                        "onnx/constant_sparse_tensor_uint32_3x4.onnx"));

    auto test_case = test::TestCase(function, s_device);
    test_case.add_expected_output<uint32_t>(Shape{3, 4}, {1, 0, 0, 8, 0, 0, 0, 0, 0, 0, 3, 0});
    test_case.run();
}

NGRAPH_TEST(${BACKEND_NAME}, onnx_constant_sparse_tensor_uint64_3x4) {
    auto function = onnx_import::import_onnx_model(file_util::path_join(CommonTestUtils::getExecutableDirectory(),
                                                                        SERIALIZED_ZOO,
                                                                        "onnx/constant_sparse_tensor_uint64_3x4.onnx"));

    auto test_case = test::TestCase(function, s_device);
    test_case.add_expected_output<uint64_t>(Shape{3, 4}, {1, 0, 0, 8, 0, 0, 0, 0, 0, 0, 3, 0});
    test_case.run();
}

NGRAPH_TEST(${BACKEND_NAME}, onnx_constant_sparse_tensor_bfloat16_3x4) {
    auto function =
        onnx_import::import_onnx_model(file_util::path_join(CommonTestUtils::getExecutableDirectory(),
                                                            SERIALIZED_ZOO,
                                                            "onnx/constant_sparse_tensor_bfloat16_3x4.onnx"));

    auto test_case = test::TestCase(function, s_device);
    test_case.add_expected_output<ngraph::bfloat16>(Shape{3, 4}, {1, 0, 0, 8, 0, 0, 0, 0, 0, 0, 3, 0});
    test_case.run();
}

NGRAPH_TEST(${BACKEND_NAME}, onnx_constant_sparse_tensor_float_8x17) {
    auto function = onnx_import::import_onnx_model(file_util::path_join(CommonTestUtils::getExecutableDirectory(),
                                                                        SERIALIZED_ZOO,
                                                                        "onnx/constant_sparse_tensor_float_8x17.onnx"));

    auto test_case = test::TestCase(function, s_device);
    test_case.add_expected_output<float>(
        Shape{8, 17},
        {0.f, 0.f, 0.f, 0.f, 0.f, 0.f, 0.f, 1.f, 0.f, 0.f, 0.f, 0.f, 0.f, 0.f, 0.f, 0.f, 0.f, 0.f, 0.f, 0.f,
         0.f, 0.f, 0.f, 1.f, 0.f, 1.f, 0.f, 0.f, 0.f, 0.f, 0.f, 0.f, 0.f, 0.f, 0.f, 0.f, 0.f, 0.f, 1.f, 1.f,
         0.f, 0.f, 0.f, 1.f, 1.f, 0.f, 0.f, 0.f, 0.f, 0.f, 0.f, 0.f, 0.f, 0.f, 1.f, 1.f, 0.f, 0.f, 0.f, 0.f,
         0.f, 1.f, 1.f, 0.f, 0.f, 0.f, 0.f, 0.f, 0.f, 0.f, 0.f, 1.f, 1.f, 0.f, 0.f, 0.f, 0.f, 0.f, 1.f, 1.f,
         0.f, 0.f, 0.f, 0.f, 0.f, 0.f, 0.f, 0.f, 0.f, 1.f, 1.f, 0.f, 0.f, 0.f, 1.f, 1.f, 0.f, 0.f, 0.f, 0.f,
         0.f, 0.f, 0.f, 0.f, 0.f, 0.f, 0.f, 0.f, 1.f, 0.f, 1.f, 0.f, 0.f, 0.f, 0.f, 0.f, 0.f, 0.f, 0.f, 0.f,
         0.f, 0.f, 0.f, 0.f, 0.f, 0.f, 1.f, 0.f, 0.f, 0.f, 0.f, 0.f, 0.f, 0.f, 0.f, 0.f});
    test_case.run();
}

NGRAPH_TEST(${BACKEND_NAME}, onnx_constant_sparse_tensor_float_2x3x4) {
    auto function =
        onnx_import::import_onnx_model(file_util::path_join(CommonTestUtils::getExecutableDirectory(),
                                                            SERIALIZED_ZOO,
                                                            "onnx/constant_sparse_tensor_float_2x3x4.onnx"));

    auto test_case = test::TestCase(function, s_device);
    test_case.add_expected_output<float>(Shape{2, 3, 4}, {1.f, 0.f, 0.f, 8.f, 0.f, 0.f, 0.f, 0.f, 0.f, 0.f, 3.f, 0.f,
                                                          0.f, 0.f, 0.f, 0.f, 0.f, 0.f, 1.f, 0.f, 0.f, 0.f, 3.f, 0.f});
    test_case.run();
}

NGRAPH_TEST(${BACKEND_NAME}, onnx_constant_sparse_tensor_float_2x2x3x4) {
    auto function =
        onnx_import::import_onnx_model(file_util::path_join(CommonTestUtils::getExecutableDirectory(),
                                                            SERIALIZED_ZOO,
                                                            "onnx/constant_sparse_tensor_float_2x2x3x4.onnx"));

    auto test_case = test::TestCase(function, s_device);
    test_case.add_expected_output<float>(
        Shape{2, 2, 3, 4},
        {0.f, 0.f, 0.f, 0.f, 0.f, 0.f, 0.f, 1.f, 0.f, 0.f, 2.f, 3.f, 0.f, 0.f, 0.f, 0.f,
         0.f, 0.f, 1.f, 0.f, 0.f, 0.f, 0.f, 0.f, 0.f, 0.f, 0.f, 8.f, 0.f, 1.f, 2.f, 0.f,
         0.f, 0.f, 3.f, 0.f, 1.f, 0.f, 0.f, 0.f, 0.f, 2.f, 0.f, 0.f, 0.f, 0.f, 0.f, 0.f});
    test_case.run();
}

NGRAPH_TEST(${BACKEND_NAME}, onnx_einsum_sum) {
    auto function = onnx_import::import_onnx_model(
        file_util::path_join(CommonTestUtils::getExecutableDirectory(), SERIALIZED_ZOO, "onnx/einsum_sum.onnx"));
    auto test_case = test::TestCase(function, s_device);
    test_case.add_input<float>(Shape{3, 4},
                               {1.764052345967664,
                                0.4001572083672233,
                                0.9787379841057392,
                                2.240893199201458,
                                1.8675579901499675,
                                -0.977277879876411,
                                0.9500884175255894,
                                -0.1513572082976979,
                                -0.10321885179355784,
                                0.41059850193837233,
                                0.144043571160878,
                                1.454273506962975});
    test_case.add_expected_output<float>(Shape{3}, {5.3838407376420845, 1.689011319501448, 1.9056967282686674});
    test_case.run();
}

NGRAPH_TEST(${BACKEND_NAME}, onnx_float16_tensor_as_int32) {
    const auto function = onnx_import::import_onnx_model(file_util::path_join(CommonTestUtils::getExecutableDirectory(),
                                                                              SERIALIZED_ZOO,
                                                                              "onnx/conv_fp16_W_as_int32.onnx"));

    auto test_case = test::TestCase(function, s_device);
    // clang-format off
    test_case.add_input<ngraph::float16>(Shape{1, 1, 4, 4},
            {   0,  1,  2,  3,
                4,  5,  6,  7,
                8,  9,  10, 11,
                12, 13, 14, 15  });
    /* filters
            [[[[0.25, 0.5, 0.25],
               [0.5,  1.0, 0.5],
               [0.25, 0.5, 0.25]]]] */
    test_case.add_expected_output<ngraph::float16>(Shape{1, 1, 2, 2},
            {   20, 24,
                36, 40  });
    // clang-format on
    test_case.run();
}

NGRAPH_TEST(${BACKEND_NAME}, onnx_model_max_pool_3d) {
    const auto function = onnx_import::import_onnx_model(
        file_util::path_join(CommonTestUtils::getExecutableDirectory(), SERIALIZED_ZOO, "onnx/max_pool_3d.onnx"));

    auto test_case = test::TestCase(function, s_device);
    test_case.add_input<int32_t>(Shape{1, 3, 3}, {-1, 0, 1, 20, -20, 10, 0, 2, 1});
    test_case.add_expected_output<int32_t>(Shape{1, 3, 2}, {0, 1, 20, 10, 2, 2});
    test_case.add_expected_output<int64_t>(Shape{1, 3, 2}, {1, 2, 3, 5, 7, 7});

    test_case.run();
}

NGRAPH_TEST(${BACKEND_NAME}, onnx_model_max_pool_4d_ceil_mode) {
    const auto function = onnx_import::import_onnx_model(file_util::path_join(CommonTestUtils::getExecutableDirectory(),
                                                                              SERIALIZED_ZOO,
                                                                              "onnx/max_pool_4d_ceil_mode.onnx"));

    auto test_case = test::TestCase(function, s_device);
    test_case.add_input<int32_t>(Shape{1, 1, 4, 4}, gen_range<int32_t>(16, 1));
    test_case.add_expected_output<int32_t>(Shape{1, 1, 2, 2}, {11, 12, 15, 16});
    test_case.add_expected_output<int64_t>(Shape{1, 1, 2, 2}, {10, 11, 14, 15});

    test_case.run();
}

NGRAPH_TEST(${BACKEND_NAME}, onnx_model_max_pool_4d_dilations) {
    const auto function = onnx_import::import_onnx_model(file_util::path_join(CommonTestUtils::getExecutableDirectory(),
                                                                              SERIALIZED_ZOO,
                                                                              "onnx/max_pool_4d_dilations.onnx"));

    auto test_case = test::TestCase(function, s_device);
    test_case.add_input<int32_t>(Shape{1, 1, 4, 4}, {9, 10, 11, 12, 1, 2, 3, 4, 16, 14, 15, 13, 5, 6, 8, 7});
    test_case.add_expected_output<int32_t>(Shape{1, 1, 2, 2}, {16, 14, 8, 7});
    test_case.add_expected_output<int64_t>(Shape{1, 1, 2, 2}, {8, 9, 14, 15});

    test_case.run();
}

NGRAPH_TEST(${BACKEND_NAME}, onnx_model_max_pool_4d_strides) {
    // kernel: 3x3
    // strides: 3, 3
    // explicit pads: 2, 2, 2, 2
    const auto function = onnx_import::import_onnx_model(file_util::path_join(CommonTestUtils::getExecutableDirectory(),
                                                                              SERIALIZED_ZOO,
                                                                              "onnx/max_pool_4d_strides.onnx"));

    auto test_case = test::TestCase(function, s_device);
    test_case.add_input<int8_t>(Shape{1, 1, 5, 5}, gen_range<int8_t>(25, 1));
    test_case.add_expected_output<int8_t>(Shape{1, 1, 3, 3}, {1, 4, 5, 16, 19, 20, 21, 24, 25});
    test_case.add_expected_output<int64_t>(Shape{1, 1, 3, 3}, {0, 3, 4, 15, 18, 19, 20, 23, 24});

    test_case.run();
}

NGRAPH_TEST(${BACKEND_NAME}, onnx_model_max_pool_4d_ceil_strides) {
    // kernel: 3x3
    // strides: 2, 2
    // ceil_mode: 1
    const auto function = onnx_import::import_onnx_model(file_util::path_join(CommonTestUtils::getExecutableDirectory(),
                                                                              SERIALIZED_ZOO,
                                                                              "onnx/max_pool_4d_ceil_strides.onnx"));

    auto test_case = test::TestCase(function, s_device);
    test_case.add_input<float>(
        Shape{1, 1, 4, 4},
        {1.0f, 2.0f, 3.0f, 4.0f, 5.0f, 6.0f, 7.0f, 8.0f, 9.0f, 10.0f, 11.0f, 12.0f, 13.0f, 14.0f, 15.0f, 16.0f});
    test_case.add_expected_output<float>(Shape{1, 1, 2, 2}, {11.0f, 12.0f, 15.0f, 16.0f});
    test_case.add_expected_output<int64_t>(Shape{1, 1, 2, 2}, {10, 11, 14, 15});

    test_case.run();
}

NGRAPH_TEST(${BACKEND_NAME}, onnx_model_random_uniform) {
    const auto function = onnx_import::import_onnx_model(
        file_util::path_join(CommonTestUtils::getExecutableDirectory(), SERIALIZED_ZOO, "onnx/random_uniform.onnx"));

    auto test_case = test::TestCase(function, s_device);
    test_case.add_expected_output<float>(Shape{2, 2}, {43.45518, 48.67585, 42.227386, 40.86294});
    test_case.run();
}

NGRAPH_TEST(${BACKEND_NAME}, onnx_model_random_uniform_like) {
    const auto function = onnx_import::import_onnx_model(file_util::path_join(CommonTestUtils::getExecutableDirectory(),
                                                                              SERIALIZED_ZOO,
                                                                              "onnx/random_uniform_like.onnx"));

    auto test_case = test::TestCase(function, s_device);
    test_case.add_input<float>(Shape{2, 2}, {41, 42, 43, 44});
    test_case.add_expected_output<float>(Shape{2, 2}, {43.45518, 48.67585, 42.227386, 40.86294});
    test_case.run();
}

NGRAPH_TEST(${BACKEND_NAME}, onnx_model_random_normal) {
    const auto function = onnx_import::import_onnx_model(
        file_util::path_join(CommonTestUtils::getExecutableDirectory(), SERIALIZED_ZOO, "onnx/random_normal.onnx"));

    auto test_case = test::TestCase(function, s_device);
    test_case.add_expected_output<float>(Shape{2, 2}, {13.459274, 41.75028, -19.311913, 131.79282});
    test_case.run();
}

NGRAPH_TEST(${BACKEND_NAME}, onnx_model_random_normal_like) {
    const auto function = onnx_import::import_onnx_model(file_util::path_join(CommonTestUtils::getExecutableDirectory(),
                                                                              SERIALIZED_ZOO,
                                                                              "onnx/random_normal_like.onnx"));

    auto test_case = test::TestCase(function, s_device);
    test_case.add_input<float>(Shape{2, 2}, {0, 0, 0, 0});
    test_case.add_expected_output<float>(Shape{2, 2}, {13.459274, 41.75028, -19.311913, 131.79282});
    test_case.run();
}

NGRAPH_TEST(${BACKEND_NAME}, onnx_aten_embedding_bag_packed_sum_2in) {
    const auto function =
        onnx_import::import_onnx_model(file_util::path_join(CommonTestUtils::getExecutableDirectory(),
                                                            SERIALIZED_ZOO,
                                                            "onnx/aten_embedding_sum_packed_2in.onnx"));

    auto test_case = test::TestCase(function, s_device);
    test_case.add_input<float>(Shape{5, 2}, {-0.2, -0.6, -0.1, -0.4, -1.9, -1.8, -1., 1.5, 0.8, -0.7});
    test_case.add_input<int32_t>(Shape{3, 2}, {0, 2, 1, 2, 3, 4});  // indices

    test_case.add_expected_output<float>(Shape{3, 2}, {-2.1, -2.4, -2., -2.2, -0.19999999, 0.8});
    test_case.run();
}

NGRAPH_TEST(${BACKEND_NAME}, onnx_aten_embedding_bag_packed_sum_3in_offsets_none) {
    const auto function =
        onnx_import::import_onnx_model(file_util::path_join(CommonTestUtils::getExecutableDirectory(),
                                                            SERIALIZED_ZOO,
                                                            "onnx/aten_embedding_sum_packed_3in_offset_none.onnx"));

    auto test_case = test::TestCase(function, s_device);
    test_case.add_input<float>(Shape{5, 2}, {-0.2, -0.6, -0.1, -0.4, -1.9, -1.8, -1., 1.5, 0.8, -0.7});
    test_case.add_input<int32_t>(Shape{3, 2}, {0, 2, 1, 2, 3, 4});  // indices

    test_case.add_expected_output<float>(Shape{3, 2}, {-2.1, -2.4, -2., -2.2, -0.19999999, 0.8});
    test_case.run();
}

NGRAPH_TEST(${BACKEND_NAME}, onnx_aten_embedding_bag_packed_sum_4in_per_sample_weights) {
    const auto function = onnx_import::import_onnx_model(
        file_util::path_join(CommonTestUtils::getExecutableDirectory(),
                             SERIALIZED_ZOO,
                             "onnx/aten_embedding_sum_packed_4in_per_sample_weights.onnx"));

    auto test_case = test::TestCase(function, s_device);
    test_case.add_input<float>(Shape{5, 2}, {-0.2, -0.6, -0.1, -0.4, -1.9, -1.8, -1., 1.5, 0.8, -0.7});
    test_case.add_input<int32_t>(Shape{3, 2}, {0, 2, 1, 2, 3, 4});            // indices
    test_case.add_input<float>(Shape{3, 2}, {0.5, 0.5, 0.5, 0.5, 0.5, 0.5});  // per_sample_weights

    test_case.add_expected_output<float>(Shape{3, 2}, {-1.05, -1.2, -1., -1.1, -0.09999999, 0.4});
    test_case.run();
}

NGRAPH_TEST(${BACKEND_NAME}, onnx_aten_embedding_bag_packed_sum_4in_two_none) {
    const auto function =
        onnx_import::import_onnx_model(file_util::path_join(CommonTestUtils::getExecutableDirectory(),
                                                            SERIALIZED_ZOO,
                                                            "onnx/aten_embedding_sum_packed_4in_two_none.onnx"));

    auto test_case = test::TestCase(function, s_device);
    test_case.add_input<float>(Shape{5, 2}, {-0.2, -0.6, -0.1, -0.4, -1.9, -1.8, -1., 1.5, 0.8, -0.7});
    test_case.add_input<int32_t>(Shape{3, 2}, {0, 2, 1, 2, 3, 4});  // indices

    test_case.add_expected_output<float>(Shape{3, 2}, {-2.1, -2.4, -2., -2.2, -0.19999999, 0.8});
    test_case.run();
}

NGRAPH_TEST(${BACKEND_NAME}, onnx_aten_embedding_bag_offsets_sum_3in) {
    const auto function =
        onnx_import::import_onnx_model(file_util::path_join(CommonTestUtils::getExecutableDirectory(),
                                                            SERIALIZED_ZOO,
                                                            "onnx/aten_embedding_sum_offset_3in.onnx"));

    auto test_case = test::TestCase(function, s_device);
    test_case.add_input<float>(Shape{5, 2}, {-0.2, -0.6, -0.1, -0.4, -1.9, -1.8, -1., 1.5, 0.8, -0.7});
    test_case.add_input<int32_t>(Shape{4}, {0, 2, 3, 4});  // indices
    test_case.add_input<int32_t>(Shape{3}, {0, 2, 2});     // offsets

    test_case.add_expected_output<float>(Shape{3, 2}, {-2.1, -2.4, 0, 0, -0.2, 0.8});
    test_case.run();
}

NGRAPH_TEST(${BACKEND_NAME}, onnx_aten_embedding_bag_offsets_sum_4in) {
    const auto function =
        onnx_import::import_onnx_model(file_util::path_join(CommonTestUtils::getExecutableDirectory(),
                                                            SERIALIZED_ZOO,
                                                            "onnx/aten_embedding_sum_offset_4in.onnx"));

    auto test_case = test::TestCase(function, s_device);
    test_case.add_input<float>(Shape{5, 2}, {-0.2, -0.6, -0.1, -0.4, -1.9, -1.8, -1., 1.5, 0.8, -0.7});
    test_case.add_input<int32_t>(Shape{4}, {0, 2, 3, 4});        // indices
    test_case.add_input<int32_t>(Shape{3}, {0, 2, 2});           // offsets
    test_case.add_input<float>(Shape{4}, {0.5, 0.5, 0.5, 0.5});  // per_sample_weights

    test_case.add_expected_output<float>(Shape{3, 2}, {-1.05, -1.2, 0., 0., -0.09999999, 0.4});
    test_case.run();
}

NGRAPH_TEST(${BACKEND_NAME}, onnx_aten_embedding_bag_many_node_outputs) {
    const auto function =
        onnx_import::import_onnx_model(file_util::path_join(CommonTestUtils::getExecutableDirectory(),
                                                            SERIALIZED_ZOO,
                                                            "onnx/aten_embedding_sum_many_outputs.onnx"));

    // 4 outputs in onnx Node (1 connected and 3 not connected)
    EXPECT_EQ(function->outputs().size(), 1);
    EXPECT_EQ(function->get_results().size(), 1);

    auto test_case = test::TestCase(function, s_device);
    test_case.add_input<float>(Shape{5, 2}, {-0.2, -0.6, -0.1, -0.4, -1.9, -1.8, -1., 1.5, 0.8, -0.7});
    test_case.add_input<int32_t>(Shape{4}, {0, 2, 3, 4});  // indices
    test_case.add_input<int32_t>(Shape{3}, {0, 2, 2});     // offsets

    test_case.add_expected_output<float>(Shape{3, 2}, {-2.1, -2.4, 0, 0, -0.2, 0.8});
    test_case.run();
}

NGRAPH_TEST(${BACKEND_NAME}, onnx_aten_unsupported_embedding_mode) {
    try {
        const auto function =
            onnx_import::import_onnx_model(file_util::path_join(CommonTestUtils::getExecutableDirectory(),
                                                                SERIALIZED_ZOO,
                                                                "onnx/aten_unsupported_embedding_mode.onnx"));
        FAIL() << "Expected exception was not thrown.";
    } catch (const ngraph::ngraph_error& e) {
        EXPECT_HAS_SUBSTRING(
            e.what(),
            std::string(
                "Unsupported mode, only `0` (sum) is supported as ATen embedding_bag `mode` attribute. Got: 1"));
    } catch (...) {
        FAIL() << "Other exception than expected was thrown.";
    }
}

NGRAPH_TEST(${BACKEND_NAME}, onnx_aten_unsupported_operator) {
    try {
        const auto function =
            onnx_import::import_onnx_model(file_util::path_join(CommonTestUtils::getExecutableDirectory(),
                                                                SERIALIZED_ZOO,
                                                                "onnx/aten_unsupported_operator.onnx"));
        FAIL() << "Expected exception was not thrown.";
    } catch (const ngraph::ngraph_error& e) {
        EXPECT_HAS_SUBSTRING(
            e.what(),
            std::string(
                "Only `embedding_bag` is supported as ATen `operator` attribute. Got: test_unsupported_operator"));
    } catch (...) {
        FAIL() << "Other exception than expected was thrown.";
    }
}

NGRAPH_TEST(${BACKEND_NAME}, onnx_model_unsqueeze_ai_onnx_domain) {
    auto function = onnx_import::import_onnx_model(file_util::path_join(CommonTestUtils::getExecutableDirectory(),
                                                                        SERIALIZED_ZOO,
                                                                        "onnx/unsqueeze_ai_onnx_domain.onnx"));

    auto input = test::NDArray<float, 3>({{{1, 1, 1, 1, 1}, {1, 1, 1, 1, 1}, {1, 1, 1, 1, 1}, {1, 1, 1, 1, 1}},
                                          {{1, 1, 1, 1, 1}, {1, 1, 1, 1, 1}, {1, 1, 1, 1, 1}, {1, 1, 1, 1, 1}},
                                          {{1, 1, 1, 1, 1}, {1, 1, 1, 1, 1}, {1, 1, 1, 1, 1}, {1, 1, 1, 1, 1}}})
                     .get_vector();

    auto expected_output =
        test::NDArray<float, 4>({{{{1, 1, 1, 1, 1}, {1, 1, 1, 1, 1}, {1, 1, 1, 1, 1}, {1, 1, 1, 1, 1}},
                                  {{1, 1, 1, 1, 1}, {1, 1, 1, 1, 1}, {1, 1, 1, 1, 1}, {1, 1, 1, 1, 1}},
                                  {{1, 1, 1, 1, 1}, {1, 1, 1, 1, 1}, {1, 1, 1, 1, 1}, {1, 1, 1, 1, 1}}}})
            .get_vector();

    auto test_case = test::TestCase(function, s_device);
    test_case.add_input(input);
    test_case.add_expected_output(expected_output);
    test_case.run();
}

NGRAPH_TEST(${BACKEND_NAME}, onnx_model_unsqueeze_default_domain) {
    auto function = onnx_import::import_onnx_model(file_util::path_join(CommonTestUtils::getExecutableDirectory(),
                                                                        SERIALIZED_ZOO,
                                                                        "onnx/unsqueeze_default_domain.onnx"));

    auto input = test::NDArray<float, 3>({{{1, 1, 1, 1, 1}, {1, 1, 1, 1, 1}, {1, 1, 1, 1, 1}, {1, 1, 1, 1, 1}},
                                          {{1, 1, 1, 1, 1}, {1, 1, 1, 1, 1}, {1, 1, 1, 1, 1}, {1, 1, 1, 1, 1}},
                                          {{1, 1, 1, 1, 1}, {1, 1, 1, 1, 1}, {1, 1, 1, 1, 1}, {1, 1, 1, 1, 1}}})
                     .get_vector();

    auto expected_output =
        test::NDArray<float, 4>({{{{1, 1, 1, 1, 1}, {1, 1, 1, 1, 1}, {1, 1, 1, 1, 1}, {1, 1, 1, 1, 1}},
                                  {{1, 1, 1, 1, 1}, {1, 1, 1, 1, 1}, {1, 1, 1, 1, 1}, {1, 1, 1, 1, 1}},
                                  {{1, 1, 1, 1, 1}, {1, 1, 1, 1, 1}, {1, 1, 1, 1, 1}, {1, 1, 1, 1, 1}}}})
            .get_vector();

    auto test_case = test::TestCase(function, s_device);
    test_case.add_input(input);
    test_case.add_expected_output(expected_output);
    test_case.run();
}

NGRAPH_TEST(${BACKEND_NAME}, onnx_model_unsqueeze_default_domain_opset13) {
    auto function = onnx_import::import_onnx_model(file_util::path_join(CommonTestUtils::getExecutableDirectory(),
                                                                        SERIALIZED_ZOO,
                                                                        "onnx/unsqueeze_default_domain_opset13.onnx"));

    auto input = test::NDArray<float, 3>({{{1, 1, 1, 1, 1}, {1, 1, 1, 1, 1}, {1, 1, 1, 1, 1}, {1, 1, 1, 1, 1}},
                                          {{1, 1, 1, 1, 1}, {1, 1, 1, 1, 1}, {1, 1, 1, 1, 1}, {1, 1, 1, 1, 1}},
                                          {{1, 1, 1, 1, 1}, {1, 1, 1, 1, 1}, {1, 1, 1, 1, 1}, {1, 1, 1, 1, 1}}})
                     .get_vector();
    auto expected_output =
        test::NDArray<float, 4>({{{{1, 1, 1, 1, 1}, {1, 1, 1, 1, 1}, {1, 1, 1, 1, 1}, {1, 1, 1, 1, 1}},
                                  {{1, 1, 1, 1, 1}, {1, 1, 1, 1, 1}, {1, 1, 1, 1, 1}, {1, 1, 1, 1, 1}},
                                  {{1, 1, 1, 1, 1}, {1, 1, 1, 1, 1}, {1, 1, 1, 1, 1}, {1, 1, 1, 1, 1}}}})
            .get_vector();

    auto test_case = test::TestCase(function, s_device);
    test_case.add_input(input);
    test_case.add_expected_output(expected_output);
    test_case.run();
}

NGRAPH_TEST(${BACKEND_NAME}, onnx_model_unsqueeze_ai_onnx_domain_opset13) {
    auto function = onnx_import::import_onnx_model(file_util::path_join(CommonTestUtils::getExecutableDirectory(),
                                                                        SERIALIZED_ZOO,
                                                                        "onnx/unsqueeze_ai_onnx_domain_opset13.onnx"));

    auto input = test::NDArray<float, 3>({{{1, 1, 1, 1, 1}, {1, 1, 1, 1, 1}, {1, 1, 1, 1, 1}, {1, 1, 1, 1, 1}},
                                          {{1, 1, 1, 1, 1}, {1, 1, 1, 1, 1}, {1, 1, 1, 1, 1}, {1, 1, 1, 1, 1}},
                                          {{1, 1, 1, 1, 1}, {1, 1, 1, 1, 1}, {1, 1, 1, 1, 1}, {1, 1, 1, 1, 1}}})
                     .get_vector();
    auto expected_output =
        test::NDArray<float, 4>({{{{1, 1, 1, 1, 1}, {1, 1, 1, 1, 1}, {1, 1, 1, 1, 1}, {1, 1, 1, 1, 1}},
                                  {{1, 1, 1, 1, 1}, {1, 1, 1, 1, 1}, {1, 1, 1, 1, 1}, {1, 1, 1, 1, 1}},
                                  {{1, 1, 1, 1, 1}, {1, 1, 1, 1, 1}, {1, 1, 1, 1, 1}, {1, 1, 1, 1, 1}}}})
            .get_vector();

    auto test_case = test::TestCase(function, s_device);
    test_case.add_input(input);
    test_case.add_expected_output(expected_output);
    test_case.run();
}

NGRAPH_TEST(${BACKEND_NAME}, onnx_model_expand_failsafe_node) {
    const auto function = onnx_import::import_onnx_model(file_util::path_join(CommonTestUtils::getExecutableDirectory(),
                                                                              SERIALIZED_ZOO,
                                                                              "onnx/expand_failsafe_node.onnx"));

    auto test_case = test::TestCase(function, s_device);
    const auto input_data = std::vector<float>{1.0f, 2.0f, 3.0f, 4.0f};
    test_case.add_input<float>(input_data);
    // the target shape is an empty constant so the Expand operation should not modify the input shape
    test_case.add_expected_output<float>(input_data);
    test_case.run();
}

NGRAPH_TEST(${BACKEND_NAME}, onnx_scan15_fib_like) {
    const auto function = onnx_import::import_onnx_model(
        file_util::path_join(CommonTestUtils::getExecutableDirectory(), SERIALIZED_ZOO, "onnx/scan15_fib_like.onnx"));

    auto test_case = test::TestCase(function, s_device);
    test_case.add_input<float>(Shape{}, {0});
    test_case.add_input<float>(Shape{}, {1});
    test_case.add_input<float>(Shape{10}, std::vector<float>(10, 1));

    test_case.add_expected_output<float>(Shape{}, {55});
    test_case.add_expected_output<float>(Shape{}, {89});
    test_case.add_expected_output<float>(Shape{10}, {1., 2., 3., 5., 8., 13., 21., 34., 55., 89.});
    test_case.run();
}

NGRAPH_TEST(${BACKEND_NAME}, onnx_scan15_fib_like_out_rev) {
    const auto function = onnx_import::import_onnx_model(file_util::path_join(CommonTestUtils::getExecutableDirectory(),
                                                                              SERIALIZED_ZOO,
                                                                              "onnx/scan15_fib_like_out_rev.onnx"));

    auto test_case = test::TestCase(function, s_device);
    test_case.add_input<float>(Shape{}, {0});
    test_case.add_input<float>(Shape{}, {1});
    test_case.add_input<float>(Shape{10}, std::vector<float>(10, 1));

    test_case.add_expected_output<float>(Shape{}, {55});
    test_case.add_expected_output<float>(Shape{}, {89});
    test_case.add_expected_output<float>(Shape{10}, {89., 55., 34., 21., 13., 8., 5., 3., 2., 1.});
    test_case.run();
}

NGRAPH_TEST(${BACKEND_NAME}, onnx_scan15_fib_like_input_rev) {
    const auto function = onnx_import::import_onnx_model(file_util::path_join(CommonTestUtils::getExecutableDirectory(),
                                                                              SERIALIZED_ZOO,
                                                                              "onnx/scan15_fib_like_input_rev.onnx"));

    auto test_case = test::TestCase(function, s_device);
    test_case.add_input<float>(Shape{}, {0});
    test_case.add_input<float>(Shape{}, {1});
    test_case.add_input<float>(Shape{10}, std::vector<float>{0., 0.1, 0.2, 0.3, 0.4, 0.5, 0.6, 0.7, 0.8, 0.9});

    test_case.add_expected_output<float>(Shape{}, {0.14897026});
    test_case.add_expected_output<float>(Shape{}, {0.});
    test_case.add_expected_output<float>(
        Shape{10},
        {0.9, 1.52, 1.694, 1.9284, 1.8112, 1.4958401, 0.9921121, 0.49759045, 0.14897026, 0.});
    test_case.run();
}

NGRAPH_TEST(${BACKEND_NAME}, onnx_scan15_fib_like_input_out_rev) {
    const auto function =
        onnx_import::import_onnx_model(file_util::path_join(CommonTestUtils::getExecutableDirectory(),
                                                            SERIALIZED_ZOO,
                                                            "onnx/scan15_fib_like_input_out_rev.onnx"));

    auto test_case = test::TestCase(function, s_device);
    test_case.add_input<float>(Shape{}, {0});
    test_case.add_input<float>(Shape{}, {1});
    test_case.add_input<float>(Shape{10}, std::vector<float>{0., 0.1, 0.2, 0.3, 0.4, 0.5, 0.6, 0.7, 0.8, 0.9});

    test_case.add_expected_output<float>(Shape{}, {0.14897026});
    test_case.add_expected_output<float>(Shape{}, {0.});
    test_case.add_expected_output<float>(
        Shape{10},
        {0., 0.14897026, 0.49759045, 0.9921121, 1.4958401, 1.8112, 1.9284, 1.694, 1.52, 0.9});
    test_case.run();
}

NGRAPH_TEST(${BACKEND_NAME}, onnx_scan15_ND_mixed_ones) {
    const auto function = onnx_import::import_onnx_model(
        file_util::path_join(CommonTestUtils::getExecutableDirectory(), SERIALIZED_ZOO, "onnx/scan15_ND_mixed.onnx"));

    auto test_case = test::TestCase(function, s_device);
    test_case.add_input<float>(Shape{1, 3, 2}, {0, 0, 0, 0, 0, 0});
    test_case.add_input<float>(Shape{1, 3, 2}, {1, 1, 1, 1, 1, 1});
    test_case.add_input<float>(Shape{1, 3, 5, 2}, std::vector<float>(30, 1));  // multiply by one
    test_case.add_input<float>(Shape{1, 5, 3, 2}, std::vector<float>(30, 1));  // div by one

    test_case.add_expected_output<float>(Shape{1, 3, 2}, {5., 5., 5., 5., 5., 5.});
    test_case.add_expected_output<float>(Shape{1, 3, 2}, {8., 8., 8., 8., 8., 8.});
    test_case.add_expected_output<float>(Shape{1, 3, 2, 5},
                                         {8., 5., 3., 2., 1., 8., 5., 3., 2., 1., 8., 5., 3., 2., 1.,
                                          8., 5., 3., 2., 1., 8., 5., 3., 2., 1., 8., 5., 3., 2., 1.});
    test_case.run();
}

NGRAPH_TEST(${BACKEND_NAME}, onnx_scan15_ND_mixed_vals) {
    const auto function = onnx_import::import_onnx_model(
        file_util::path_join(CommonTestUtils::getExecutableDirectory(), SERIALIZED_ZOO, "onnx/scan15_ND_mixed.onnx"));

    auto test_case = test::TestCase(function, s_device);
    test_case.add_input<float>(Shape{1, 3, 2}, {0, 0, 0, 0, 0, 0});
    test_case.add_input<float>(Shape{1, 3, 2}, {1, 1, 1, 1, 1, 1});
    std::vector<float> sequence_vals{0.1, 0.2, 0.3, 0.4, 0.5, 0.6, 0.7, 0.8, 0.9, 1.,  1.1, 1.2, 1.3, 1.4, 1.5,
                                     1.6, 1.7, 1.8, 1.9, 2.,  2.1, 2.2, 2.3, 2.4, 2.5, 2.6, 2.7, 2.8, 2.9, 3.};
    test_case.add_input<float>(Shape{1, 3, 5, 2}, sequence_vals);  // multiply factor (reverse)
    test_case.add_input<float>(Shape{1, 5, 3, 2}, sequence_vals);  // div factor

    test_case.add_expected_output<float>(Shape{1, 3, 2},
                                         {2.7327938, 2.1428573, 21.070545, 16.92727, 49.765778, 41.444443});
    test_case.add_expected_output<float>(Shape{1, 3, 2},
                                         {0.40161943, 0.5274726, 16.80789, 14.025973, 59.98805, 50.518517});
    test_case.add_expected_output<float>(
        Shape{1, 3, 2, 5},
        {0.40161943, 2.7327938, 7.3076925, 10.,       9.,       0.5274726, 2.1428573, 4.714286,  6.,        5.,
         16.80789,   21.070545, 20.185184, 13.851851, 6.333333, 14.025973, 16.92727,  15.799998, 10.799999, 5.,
         59.98805,   49.765778, 33.074867, 16.690908, 5.8,      50.518517, 41.444443, 27.444445, 14.,       5.});
    test_case.run();
}

NGRAPH_TEST(${BACKEND_NAME}, onnx_scan15_ND_mixed_vals_neg_axes) {
    // Negative indices for scan_input_axes and scan_output_axes attributes
    const auto function = onnx_import::import_onnx_model(file_util::path_join(CommonTestUtils::getExecutableDirectory(),
                                                                              SERIALIZED_ZOO,
                                                                              "onnx/scan15_ND_mixed_neg_axes.onnx"));

    auto test_case = test::TestCase(function, s_device);
    test_case.add_input<float>(Shape{1, 3, 2}, {0, 0, 0, 0, 0, 0});
    test_case.add_input<float>(Shape{1, 3, 2}, {1, 1, 1, 1, 1, 1});
    std::vector<float> sequence_vals{0.1, 0.2, 0.3, 0.4, 0.5, 0.6, 0.7, 0.8, 0.9, 1.,  1.1, 1.2, 1.3, 1.4, 1.5,
                                     1.6, 1.7, 1.8, 1.9, 2.,  2.1, 2.2, 2.3, 2.4, 2.5, 2.6, 2.7, 2.8, 2.9, 3.};
    test_case.add_input<float>(Shape{1, 3, 5, 2}, sequence_vals);  // multiply factor (reverse)
    test_case.add_input<float>(Shape{1, 5, 3, 2}, sequence_vals);  // div factor

    test_case.add_expected_output<float>(Shape{1, 3, 2},
                                         {2.7327938, 2.1428573, 21.070545, 16.92727, 49.765778, 41.444443});
    test_case.add_expected_output<float>(Shape{1, 3, 2},
                                         {0.40161943, 0.5274726, 16.80789, 14.025973, 59.98805, 50.518517});
    test_case.add_expected_output<float>(
        Shape{1, 3, 2, 5},
        {0.40161943, 2.7327938, 7.3076925, 10.,       9.,       0.5274726, 2.1428573, 4.714286,  6.,        5.,
         16.80789,   21.070545, 20.185184, 13.851851, 6.333333, 14.025973, 16.92727,  15.799998, 10.799999, 5.,
         59.98805,   49.765778, 33.074867, 16.690908, 5.8,      50.518517, 41.444443, 27.444445, 14.,       5.});
    test_case.run();
}

NGRAPH_TEST(${BACKEND_NAME}, onnx_scan15_dyn_rank_vals) {
    const auto function = onnx_import::import_onnx_model(
        file_util::path_join(CommonTestUtils::getExecutableDirectory(), SERIALIZED_ZOO, "onnx/scan15_dyn_rank.onnx"));

    auto test_case = test::TestCase(function, s_device);
    test_case.add_input<float>(Shape{1, 3, 2}, {0, 0, 0, 0, 0, 0});
    test_case.add_input<float>(Shape{1, 3, 2}, {1, 1, 1, 1, 1, 1});
    std::vector<float> sequence_vals{0.1, 0.2, 0.3, 0.4, 0.5, 0.6, 0.7, 0.8, 0.9, 1.,  1.1, 1.2, 1.3, 1.4, 1.5,
                                     1.6, 1.7, 1.8, 1.9, 2.,  2.1, 2.2, 2.3, 2.4, 2.5, 2.6, 2.7, 2.8, 2.9, 3.};
    test_case.add_input<float>(Shape{1, 3, 5, 2}, sequence_vals);  // multiply factor (reverse)
    test_case.add_input<float>(Shape{1, 5, 3, 2}, sequence_vals);  // div factor

    test_case.add_expected_output<float>(Shape{1, 3, 2},
                                         {2.7327938, 2.1428573, 21.070545, 16.92727, 49.765778, 41.444443});
    test_case.add_expected_output<float>(Shape{1, 3, 2},
                                         {0.40161943, 0.5274726, 16.80789, 14.025973, 59.98805, 50.518517});
    test_case.add_expected_output<float>(
        Shape{1, 3, 2, 5},
        {0.40161943, 2.7327938, 7.3076925, 10.,       9.,       0.5274726, 2.1428573, 4.714286,  6.,        5.,
         16.80789,   21.070545, 20.185184, 13.851851, 6.333333, 14.025973, 16.92727,  15.799998, 10.799999, 5.,
         59.98805,   49.765778, 33.074867, 16.690908, 5.8,      50.518517, 41.444443, 27.444445, 14.,       5.});
    test_case.run();
}

NGRAPH_TEST(${BACKEND_NAME}, onnx_scan15_dyn_rank_vals_neg_axes) {
    // Negative indices for scan_input_axes and scan_output_axes attributes
    try {
        const auto function =
            onnx_import::import_onnx_model(file_util::path_join(CommonTestUtils::getExecutableDirectory(),
                                                                SERIALIZED_ZOO,
                                                                "onnx/scan15_dyn_rank_neg_axes.onnx"));
    } catch (const ngraph::ngraph_error& e) {
        EXPECT_HAS_SUBSTRING(e.what(), std::string("Rank must be static in order to normalize negative axis"));
    } catch (...) {
        FAIL() << "Expected exception was not thrown.";
    }
}

NGRAPH_TEST(${BACKEND_NAME}, onnx_scan15_ND_b4_input_rev_vals) {
    const auto function = onnx_import::import_onnx_model(file_util::path_join(CommonTestUtils::getExecutableDirectory(),
                                                                              SERIALIZED_ZOO,
                                                                              "onnx/scan15_ND_b4_input_rev.onnx"));

    auto test_case = test::TestCase(function, s_device);
    test_case.add_input<float>(Shape{4, 3, 2}, std::vector<float>(24, 0));
    test_case.add_input<float>(Shape{4, 3, 2}, std::vector<float>(24, 1));
    std::vector<float> sequence_vals{
        0.1,  0.2, 0.3,  0.4,  0.5,  0.6,  0.7,  0.8,  0.9,  1.,   1.1,  1.2,  1.3,  1.4,  1.5,  1.6,  1.7,  1.8,
        1.9,  2.,  2.1,  2.2,  2.3,  2.4,  2.5,  2.6,  2.7,  2.8,  2.9,  3.,   3.1,  3.2,  3.3,  3.4,  3.5,  3.6,
        3.7,  3.8, 3.9,  4.,   4.1,  4.2,  4.3,  4.4,  4.5,  4.6,  4.7,  4.8,  4.9,  5.,   5.1,  5.2,  5.3,  5.4,
        5.5,  5.6, 5.7,  5.8,  5.9,  6.,   6.1,  6.2,  6.3,  6.4,  6.5,  6.6,  6.7,  6.8,  6.9,  7.,   7.1,  7.2,
        7.3,  7.4, 7.5,  7.6,  7.7,  7.8,  7.9,  8.,   8.1,  8.2,  8.3,  8.4,  8.5,  8.6,  8.7,  8.8,  8.9,  9.,
        9.1,  9.2, 9.3,  9.4,  9.5,  9.6,  9.7,  9.8,  9.9,  10.,  10.1, 10.2, 10.3, 10.4, 10.5, 10.6, 10.7, 10.8,
        10.9, 11., 11.1, 11.2, 11.3, 11.4, 11.5, 11.6, 11.7, 11.8, 11.9, 12.};
    test_case.add_input<float>(Shape{4, 5, 3, 2}, sequence_vals);  // multiply factor (reverse)
    test_case.add_input<float>(Shape{4, 5, 3, 2}, sequence_vals);  // div factor

    test_case.add_expected_output<float>(
        Shape{4, 3, 2},
        {61.210526, 33.2,      23.857145, 19.181818, 16.373913, 14.5,      6.8880844, 6.83,
         6.7754016, 6.7239814, 6.6754713, 6.6296296, 5.9686656, 5.953226,  5.9382715, 5.9237804,
         5.9097314, 5.896105,  5.652082,  5.645059,  5.638186,  5.6314588, 5.624872,  5.618421});
    test_case.add_expected_output<float>(
        Shape{4, 3, 2},
        {6.271278, 6.2461543, 6.2433867, 6.2545457, 6.2744985, 6.3,       6.9531364, 6.970527,
         6.987378, 7.003712,  7.019554,  7.034921,  7.30868,   7.3164845, 7.324116,  7.3315806,
         7.338885, 7.346032,  7.485426,  7.489783,  7.494067,  7.49828,   7.5024257, 7.506502});
    test_case.add_expected_output<float>(
        Shape{5, 4, 3, 2},
        {25.,       13.,       9.,        7.,        5.8,       5.,        1.7741936, 1.75,      1.7272727, 1.7058823,
         1.6857144, 1.6666667, 1.3934426, 1.3870969, 1.3809522, 1.375,     1.3692307, 1.3636364, 1.2637362, 1.2608696,
         1.2580644, 1.2553192, 1.2526315, 1.25,      70.57143,  35.,       23.333334, 17.6,      14.218181, 12.,
         3.6739323, 3.618421,  3.5664334, 3.5176468, 3.471777,  3.4285717, 2.822119,  2.8083491, 2.7950313, 2.7821426,
         2.7696643, 2.757576,  2.543786,  2.5377107, 2.5317693, 2.5259573, 2.520271,  2.514706,  95.57143,  47.999996,
         32.333336, 24.6,      20.01818,  17.,       5.448126,  5.368421,  5.293706,  5.223529,  5.157491,  5.0952387,
         4.215562,  4.195446,  4.1759834, 4.1571426, 4.138895,  4.1212125, 3.8075223, 3.7985802, 3.7898335, 3.7812767,
         3.7729027, 3.764706,  61.210526, 33.2,      23.857145, 19.181818, 16.373913, 14.5,      6.8880844, 6.83,
         6.7754016, 6.7239814, 6.6754713, 6.6296296, 5.9686656, 5.953226,  5.9382715, 5.9237804, 5.9097314, 5.896105,
         5.652082,  5.645059,  5.638186,  5.6314588, 5.624872,  5.618421,  6.271278,  6.2461543, 6.2433867, 6.2545457,
         6.2744985, 6.3,       6.9531364, 6.970527,  6.987378,  7.003712,  7.019554,  7.034921,  7.30868,   7.3164845,
         7.324116,  7.3315806, 7.338885,  7.346032,  7.485426,  7.489783,  7.494067,  7.49828,   7.5024257, 7.506502});
    test_case.run();
}

NGRAPH_TEST(${BACKEND_NAME}, onnx_scan8_ND_b4_ones) {
    const auto function = onnx_import::import_onnx_model(
        file_util::path_join(CommonTestUtils::getExecutableDirectory(), SERIALIZED_ZOO, "onnx/scan8_ND_b4.onnx"));

    auto test_case = test::TestCase(function, s_device);
    test_case.add_input<float>(Shape{4, 3, 2}, std::vector<float>(24, 0));
    test_case.add_input<float>(Shape{4, 3, 2}, std::vector<float>(24, 1));
    std::vector<float> sequence_vals(120, 1);
    test_case.add_input<float>(Shape{4, 5, 3, 2}, sequence_vals);  // multiply by one
    test_case.add_input<float>(Shape{4, 5, 3, 2}, sequence_vals);  // div by one

    test_case.add_expected_output<float>(Shape{4, 3, 2}, {5., 5., 5., 5., 5., 5., 5., 5., 5., 5., 5., 5.,
                                                          5., 5., 5., 5., 5., 5., 5., 5., 5., 5., 5., 5.});
    test_case.add_expected_output<float>(Shape{4, 3, 2}, {8., 8., 8., 8., 8., 8., 8., 8., 8., 8., 8., 8.,
                                                          8., 8., 8., 8., 8., 8., 8., 8., 8., 8., 8., 8.});
    test_case.add_expected_output<float>(
        Shape{4, 5, 3, 2},
        {1., 1., 1., 1., 1., 1., 2., 2., 2., 2., 2., 2., 3., 3., 3., 3., 3., 3., 5., 5., 5., 5., 5., 5.,
         8., 8., 8., 8., 8., 8., 1., 1., 1., 1., 1., 1., 2., 2., 2., 2., 2., 2., 3., 3., 3., 3., 3., 3.,
         5., 5., 5., 5., 5., 5., 8., 8., 8., 8., 8., 8., 1., 1., 1., 1., 1., 1., 2., 2., 2., 2., 2., 2.,
         3., 3., 3., 3., 3., 3., 5., 5., 5., 5., 5., 5., 8., 8., 8., 8., 8., 8., 1., 1., 1., 1., 1., 1.,
         2., 2., 2., 2., 2., 2., 3., 3., 3., 3., 3., 3., 5., 5., 5., 5., 5., 5., 8., 8., 8., 8., 8., 8.});
    test_case.run();
}

NGRAPH_TEST(${BACKEND_NAME}, onnx_scan8_ND_b4_input_rev_vals) {
    const auto function = onnx_import::import_onnx_model(file_util::path_join(CommonTestUtils::getExecutableDirectory(),
                                                                              SERIALIZED_ZOO,
                                                                              "onnx/scan8_ND_b4_input_rev.onnx"));

    auto test_case = test::TestCase(function, s_device);
    test_case.add_input<float>(Shape{4, 3, 2}, std::vector<float>(24, 0));
    test_case.add_input<float>(Shape{4, 3, 2}, std::vector<float>(24, 1));
    std::vector<float> sequence_vals{
        0.1,  0.2, 0.3,  0.4,  0.5,  0.6,  0.7,  0.8,  0.9,  1.,   1.1,  1.2,  1.3,  1.4,  1.5,  1.6,  1.7,  1.8,
        1.9,  2.,  2.1,  2.2,  2.3,  2.4,  2.5,  2.6,  2.7,  2.8,  2.9,  3.,   3.1,  3.2,  3.3,  3.4,  3.5,  3.6,
        3.7,  3.8, 3.9,  4.,   4.1,  4.2,  4.3,  4.4,  4.5,  4.6,  4.7,  4.8,  4.9,  5.,   5.1,  5.2,  5.3,  5.4,
        5.5,  5.6, 5.7,  5.8,  5.9,  6.,   6.1,  6.2,  6.3,  6.4,  6.5,  6.6,  6.7,  6.8,  6.9,  7.,   7.1,  7.2,
        7.3,  7.4, 7.5,  7.6,  7.7,  7.8,  7.9,  8.,   8.1,  8.2,  8.3,  8.4,  8.5,  8.6,  8.7,  8.8,  8.9,  9.,
        9.1,  9.2, 9.3,  9.4,  9.5,  9.6,  9.7,  9.8,  9.9,  10.,  10.1, 10.2, 10.3, 10.4, 10.5, 10.6, 10.7, 10.8,
        10.9, 11., 11.1, 11.2, 11.3, 11.4, 11.5, 11.6, 11.7, 11.8, 11.9, 12.};
    test_case.add_input<float>(Shape{4, 5, 3, 2}, sequence_vals);  // multiply factor (reverse)
    test_case.add_input<float>(Shape{4, 5, 3, 2}, sequence_vals);  // div factor

    test_case.add_expected_output<float>(
        Shape{4, 3, 2},
        {61.210526, 33.2,      23.857145, 19.181818, 16.373913, 14.5,      6.8880844, 6.83,
         6.7754016, 6.7239814, 6.6754713, 6.6296296, 5.9686656, 5.953226,  5.9382715, 5.9237804,
         5.9097314, 5.896105,  5.652082,  5.645059,  5.638186,  5.6314588, 5.624872,  5.618421});
    test_case.add_expected_output<float>(
        Shape{4, 3, 2},
        {6.271278, 6.2461543, 6.2433867, 6.2545457, 6.2744985, 6.3,       6.9531364, 6.970527,
         6.987378, 7.003712,  7.019554,  7.034921,  7.30868,   7.3164845, 7.324116,  7.3315806,
         7.338885, 7.346032,  7.485426,  7.489783,  7.494067,  7.49828,   7.5024257, 7.506502});
    test_case.add_expected_output<float>(
        Shape{4, 5, 3, 2},
        {25.,       13.,       9.,        7.,        5.8,       5.,        70.57143,  35.,       23.333334, 17.6,
         14.218181, 12.,       95.57143,  47.999996, 32.333336, 24.6,      20.01818,  17.,       61.210526, 33.2,
         23.857145, 19.181818, 16.373913, 14.5,      6.271278,  6.2461543, 6.2433867, 6.2545457, 6.2744985, 6.3,
         1.7741936, 1.75,      1.7272727, 1.7058823, 1.6857144, 1.6666667, 3.6739323, 3.618421,  3.5664334, 3.5176468,
         3.471777,  3.4285717, 5.448126,  5.368421,  5.293706,  5.223529,  5.157491,  5.0952387, 6.8880844, 6.83,
         6.7754016, 6.7239814, 6.6754713, 6.6296296, 6.9531364, 6.970527,  6.987378,  7.003712,  7.019554,  7.034921,
         1.3934426, 1.3870969, 1.3809522, 1.375,     1.3692307, 1.3636364, 2.822119,  2.8083491, 2.7950313, 2.7821426,
         2.7696643, 2.757576,  4.215562,  4.195446,  4.1759834, 4.1571426, 4.138895,  4.1212125, 5.9686656, 5.953226,
         5.9382715, 5.9237804, 5.9097314, 5.896105,  7.30868,   7.3164845, 7.324116,  7.3315806, 7.338885,  7.346032,
         1.2637362, 1.2608696, 1.2580644, 1.2553192, 1.2526315, 1.25,      2.543786,  2.5377107, 2.5317693, 2.5259573,
         2.520271,  2.514706,  3.8075223, 3.7985802, 3.7898335, 3.7812767, 3.7729027, 3.764706,  5.652082,  5.645059,
         5.638186,  5.6314588, 5.624872,  5.618421,  7.485426,  7.489783,  7.494067,  7.49828,   7.5024257, 7.506502});
    test_case.run();
}

NGRAPH_TEST(${BACKEND_NAME}, onnx_scan8_ND_b4_seq_lens) {
    // ONNX Scan-8 can has optional `sequence_lens` input, the input was removed since ONNX Scan-9
    try {
        const auto function =
            onnx_import::import_onnx_model(file_util::path_join(CommonTestUtils::getExecutableDirectory(),
                                                                SERIALIZED_ZOO,
                                                                "onnx/scan8_ND_b4_seq_lens.onnx"));
    } catch (const ngraph::ngraph_error& e) {
        EXPECT_HAS_SUBSTRING(e.what(), std::string(" ONNX Scan-8 `sequence_lens` input is not supported. "));
    } catch (...) {
        FAIL() << "Expected exception was not thrown.";
    }
}

NGRAPH_TEST(${BACKEND_NAME}, onnx_model_softsign) {
    auto model = onnx_import::import_onnx_model(
        file_util::path_join(CommonTestUtils::getExecutableDirectory(), SERIALIZED_ZOO, "onnx/softsign.onnx"));

    Inputs inputs{std::vector<float>{1.0, 0.1, 20.0, 12.0, -12.0, -0.2, 0.5, 100.0, 0.0, -1.0}};

    std::vector<float>
        output{0.5, 0.09090909, 0.95238096, 0.9230769, -0.9230769, -0.16666666, 0.33333334, 0.990099, 0., -0.5};

    auto test_case = test::TestCase(model, s_device);
    test_case.add_multiple_inputs(inputs);
    test_case.add_expected_output(output);
    test_case.run();
}

NGRAPH_TEST(${BACKEND_NAME}, onnx_grid_sample) {
    const auto function = onnx_import::import_onnx_model(
        file_util::path_join(CommonTestUtils::getExecutableDirectory(), SERIALIZED_ZOO, "onnx/grid_sample.onnx"));

    auto test_case = test::TestCase(function, s_device);
    test_case.add_input<float>(Shape{1, 1, 4, 4}, gen_range<float>(16));
    test_case.add_input<float>(
        Shape{1, 6, 6, 2},
        {-1.0000f, -1.0000f, -0.6000f, -1.0000f, -0.2000f, -1.0000f, 0.2000f,  -1.0000f, 0.6000f,  -1.0000f, 1.0000f,
         -1.0000f, -1.0000f, -0.6000f, -0.6000f, -0.6000f, -0.2000f, -0.6000f, 0.2000f,  -0.6000f, 0.6000f,  -0.6000f,
         1.0000f,  -0.6000f, -1.0000f, -0.2000f, -0.6000f, -0.2000f, -0.2000f, -0.2000f, 0.2000f,  -0.2000f, 0.6000f,
         -0.2000f, 1.0000f,  -0.2000f, -1.0000f, 0.2000f,  -0.6000f, 0.2000f,  -0.2000f, 0.2000f,  0.2000f,  0.2000f,
         0.6000f,  0.2000f,  1.0000f,  0.2000f,  -1.0000f, 0.6000f,  -0.6000f, 0.6000f,  -0.2000f, 0.6000f,  0.2000f,
         0.6000f,  0.6000f,  0.6000f,  1.0000f,  0.6000f,  -1.0000f, 1.0000f,  -0.6000f, 1.0000f,  -0.2000f, 1.0000f,
         0.2000f,  1.0000f,  0.6000f,  1.0000f,  1.0000f,  1.0000});

    test_case.add_expected_output<float>(
        Shape{1, 1, 6, 6},
        {0.0000f,  0.1500f,  0.5500f, 0.9500f, 1.3500f,  0.7500f, 0.6000f, 1.5000f,  2.3000f,
         3.1000f,  3.9000f,  2.1000f, 2.2000f, 4.7000f,  5.5000f, 6.3000f, 7.1000f,  3.7000f,
         3.8000f,  7.9000f,  8.7000f, 9.5000f, 10.3000f, 5.3000f, 5.4000f, 11.1000f, 11.9000f,
         12.7000f, 13.5000f, 6.9000f, 3.0000f, 6.1500f,  6.5500f, 6.9500f, 7.3500f,  3.7500});

    test_case.run();
}

NGRAPH_TEST(${BACKEND_NAME}, onnx_concat_empty_init) {
    const auto function = onnx_import::import_onnx_model(
        file_util::path_join(CommonTestUtils::getExecutableDirectory(), SERIALIZED_ZOO, "onnx/concat_empty_init.onnx"));

    auto test_case = test::TestCase(function, s_device);
    test_case.add_input<int64_t>(Shape{2}, std::vector<int64_t>{1, 2});
    test_case.add_expected_output<int64_t>(Shape{2}, std::vector<int64_t>{1, 2});
    test_case.run();
}

NGRAPH_TEST(${BACKEND_NAME}, onnx_trilu_basic) {
    const auto function = onnx_import::import_onnx_model(
        file_util::path_join(CommonTestUtils::getExecutableDirectory(), SERIALIZED_ZOO, "onnx/trilu_basic.onnx"));

    auto test_case = test::TestCase(function, s_device);
    // clang-format off
    test_case.add_input<float>(Shape{5, 5},
        std::vector<float>{ 1,  2,  3,  4,  5,
                            6,  7,  8,  9, 10,
                           11, 12, 13, 14, 15,
                           16, 17, 18, 19, 20,
                           21, 22, 23, 24, 25});
    test_case.add_expected_output<float>(Shape{5, 5},
        std::vector<float>{ 1,  0,  0,  0,  0,
                            6,  7,  0,  0,  0,
                           11, 12, 13,  0,  0,
                           16, 17, 18, 19,  0,
                           21, 22, 23, 24, 25});
    // clang-format on
    test_case.run();
}

NGRAPH_TEST(${BACKEND_NAME}, onnx_trilu_lower) {
    const auto function = onnx_import::import_onnx_model(
        file_util::path_join(CommonTestUtils::getExecutableDirectory(), SERIALIZED_ZOO, "onnx/trilu_lower.onnx"));

    auto test_case = test::TestCase(function, s_device);
    // clang-format off
    test_case.add_input<float>(Shape{4, 5},
        std::vector<float>{ 1,  2,  3,  4,  5,
                            6,  7,  8,  9, 10,
                           11, 12, 13, 14, 15,
                           16, 17, 18, 19, 20});
    test_case.add_input<int64_t>(Shape{}, {0}); // k
    test_case.add_expected_output<float>(Shape{4, 5},
        std::vector<float>{ 1,  0,  0,  0,  0,
                            6,  7,  0,  0,  0,
                           11, 12, 13,  0,  0,
                           16, 17, 18, 19,  0});
    test_case.run();

    test_case.add_input<float>(Shape{4, 5},
        std::vector<float>{ 1,  2,  3,  4,  5,
                            6,  7,  8,  9, 10,
                           11, 12, 13, 14, 15,
                           16, 17, 18, 19, 20});
    test_case.add_input<int64_t>(Shape{}, {2}); // k
    test_case.add_expected_output<float>(Shape{4, 5},
        std::vector<float>{ 1,  2,  3,  0,  0,
                            6,  7,  8,  9,  0,
                           11, 12, 13, 14, 15,
                           16, 17, 18, 19, 20});
    test_case.run();

    test_case.add_input<float>(Shape{4, 5},
        std::vector<float>{ 1,  2,  3,  4,  5,
                            6,  7,  8,  9, 10,
                           11, 12, 13, 14, 15,
                           16, 17, 18, 19, 20});
    test_case.add_input<int64_t>(Shape{}, {-2}); // k
    test_case.add_expected_output<float>(Shape{4, 5},
        std::vector<float>{ 0,  0,  0,  0,  0,
                            0,  0,  0,  0,  0,
                           11,  0,  0,  0,  0,
                           16, 17,  0,  0,  0});
    test_case.run();

    // clang-format on
}

NGRAPH_TEST(${BACKEND_NAME}, onnx_trilu_upper) {
    const auto function = onnx_import::import_onnx_model(
        file_util::path_join(CommonTestUtils::getExecutableDirectory(), SERIALIZED_ZOO, "onnx/trilu_upper.onnx"));

    auto test_case = test::TestCase(function, s_device);
    // clang-format off

    test_case.add_input<float>(Shape{5, 4},
        std::vector<float>{ 1,  2,  3,  4,
                            5,  6,  7,  8,
                            9, 10, 11, 12,
                           13, 14, 15, 16,
                           17, 18, 19, 20});
    test_case.add_input<int64_t>(Shape{}, {0}); // k
    test_case.add_expected_output<float>(Shape{5, 4},
        std::vector<float>{ 1,  2,  3,  4,
                            0,  6,  7,  8,
                            0,  0, 11, 12,
                            0,  0,  0, 16,
                            0,  0,  0,  0});
    test_case.run();

    test_case.add_input<float>(Shape{5, 4},
        std::vector<float>{ 1,  2,  3,  4,
                            5,  6,  7,  8,
                            9, 10, 11, 12,
                           13, 14, 15, 16,
                           17, 18, 19, 20});
    test_case.add_input<int64_t>(Shape{}, {1}); // k
    test_case.add_expected_output<float>(Shape{5, 4},
        std::vector<float>{ 0,  2,  3,  4,
                            0,  0,  7,  8,
                            0,  0,  0, 12,
                            0,  0,  0,  0,
                            0,  0,  0,  0});
    test_case.run();

    test_case.add_input<float>(Shape{5, 4},
        std::vector<float>{ 1,  2,  3,  4,
                            5,  6,  7,  8,
                            9, 10, 11, 12,
                           13, 14, 15, 16,
                           17, 18, 19, 20});
    test_case.add_input<int64_t>(Shape{}, {-1}); // k
    test_case.add_expected_output<float>(Shape{5, 4},
        std::vector<float>{ 1,  2,  3,  4,
                            5,  6,  7,  8,
                            0, 10, 11, 12,
                            0,  0, 15, 16,
                            0,  0,  0, 20});
    test_case.run();

    // clang-format on
}

NGRAPH_TEST(${BACKEND_NAME}, onnx_trilu_upper_3d) {
    const auto function = onnx_import::import_onnx_model(
        file_util::path_join(CommonTestUtils::getExecutableDirectory(), SERIALIZED_ZOO, "onnx/trilu_upper_3d.onnx"));

    auto test_case = test::TestCase(function, s_device);
    // clang-format off

    test_case.add_input<float>(Shape{2, 5, 4},
        std::vector<float>{ 1,  2,  3,  4,
                            5,  6,  7,  8,
                            9, 10, 11, 12,
                           13, 14, 15, 16,
                           17, 18, 19, 20,

                           21, 22, 23, 24,
                           25, 26, 27, 28,
                           29, 30, 31, 32,
                           33, 34, 35, 36,
                           37, 38, 39, 40});
    test_case.add_input<int64_t>(Shape{}, {0}); // k
    test_case.add_expected_output<float>(Shape{2, 5, 4},
        std::vector<float>{ 1,  2,  3,  4,
                            0,  6,  7,  8,
                            0,  0, 11, 12,
                            0,  0,  0, 16,
                            0,  0,  0,  0,

                           21, 22, 23, 24,
                            0, 26, 27, 28,
                            0,  0, 31, 32,
                            0,  0,  0, 36,
                            0,  0,  0,  0});
    test_case.run();

    test_case.add_input<float>(Shape{2, 5, 4},
        std::vector<float>{ 1,  2,  3,  4,
                            5,  6,  7,  8,
                            9, 10, 11, 12,
                           13, 14, 15, 16,
                           17, 18, 19, 20,

                           21, 22, 23, 24,
                           25, 26, 27, 28,
                           29, 30, 31, 32,
                           33, 34, 35, 36,
                           37, 38, 39, 40});
    test_case.add_input<int64_t>(Shape{}, {2}); // k
    test_case.add_expected_output<float>(Shape{2, 5, 4},
        std::vector<float>{ 0,  0,  3,  4,
                            0,  0,  0,  8,
                            0,  0,  0,  0,
                            0,  0,  0,  0,
                            0,  0,  0,  0,

                            0,  0, 23, 24,
                            0,  0,  0, 28,
                            0,  0,  0,  0,
                            0,  0,  0,  0,
                            0,  0,  0,  0});
    test_case.run();

    test_case.add_input<float>(Shape{2, 5, 4},
        std::vector<float>{ 1,  2,  3,  4,
                            5,  6,  7,  8,
                            9, 10, 11, 12,
                           13, 14, 15, 16,
                           17, 18, 19, 20,

                           21, 22, 23, 24,
                           25, 26, 27, 28,
                           29, 30, 31, 32,
                           33, 34, 35, 36,
                           37, 38, 39, 40});
    test_case.add_input<int64_t>(Shape{}, {-2}); // k
    test_case.add_expected_output<float>(Shape{2, 5, 4},
        std::vector<float>{ 1,  2,  3,  4,
                            5,  6,  7,  8,
                            9, 10, 11, 12,
                            0, 14, 15, 16,
                            0,  0, 19, 20,

                           21, 22, 23, 24,
                           25, 26, 27, 28,
                           29, 30, 31, 32,
                            0, 34, 35, 36,
                            0,  0, 39, 40});
    test_case.run();

    // clang-format on
}

NGRAPH_TEST(${BACKEND_NAME}, onnx_trilu_lower_4d) {
    const auto function = onnx_import::import_onnx_model(
        file_util::path_join(CommonTestUtils::getExecutableDirectory(), SERIALIZED_ZOO, "onnx/trilu_lower_4d.onnx"));

    auto test_case = test::TestCase(function, s_device);

    // clang-format off

    test_case.add_input<float>(Shape{2, 1, 4, 5},
        std::vector<float>{ 1,  2,  3,  4,  5,
                            6,  7,  8,  9, 10,
                           11, 12, 13, 14, 15,
                           16, 17, 18, 19, 20,

                           21, 22, 23, 24, 25,
                           26, 27, 28, 29, 30,
                           31, 32, 33, 34, 35,
                           36, 37, 38, 39, 40});
    test_case.add_input<int64_t>(Shape{}, {0}); // k
    test_case.add_expected_output<float>(Shape{2, 1, 4, 5},
        std::vector<float>{ 1,  0,  0,  0,  0,
                            6,  7,  0,  0,  0,
                           11, 12, 13,  0,  0,
                           16, 17, 18, 19,  0,

                           21,  0,  0,  0,  0,
                           26, 27,  0,  0,  0,
                           31, 32, 33,  0,  0,
                           36, 37, 38, 39,  0});
    test_case.run();

    test_case.add_input<float>(Shape{2, 1, 4, 5},
        std::vector<float>{ 1,  2,  3,  4,  5,
                            6,  7,  8,  9, 10,
                           11, 12, 13, 14, 15,
                           16, 17, 18, 19, 20,

                           21, 22, 23, 24, 25,
                           26, 27, 28, 29, 30,
                           31, 32, 33, 34, 35,
                           36, 37, 38, 39, 40});
    test_case.add_input<int64_t>(Shape{}, {1}); // k
    test_case.add_expected_output<float>(Shape{2, 1, 4, 5},
        std::vector<float>{ 1,  2,  0,  0,  0,
                            6,  7,  8,  0,  0,
                           11, 12, 13, 14,  0,
                           16, 17, 18, 19, 20,

                           21, 22,  0,  0,  0,
                           26, 27, 28,  0,  0,
                           31, 32, 33, 34,  0,
                           36, 37, 38, 39, 40});
    test_case.run();

    test_case.add_input<float>(Shape{2, 1, 4, 5},
        std::vector<float>{ 1,  2,  3,  4,  5,
                            6,  7,  8,  9, 10,
                           11, 12, 13, 14, 15,
                           16, 17, 18, 19, 20,

                           21, 22, 23, 24, 25,
                           26, 27, 28, 29, 30,
                           31, 32, 33, 34, 35,
                           36, 37, 38, 39, 40});
    test_case.add_input<int64_t>(Shape{}, {-1}); // k
    test_case.add_expected_output<float>(Shape{2, 1, 4, 5},
        std::vector<float>{ 0,  0,  0,  0,  0,
                            6,  0,  0,  0,  0,
                           11, 12,  0,  0,  0,
                           16, 17, 18,  0,  0,

                            0,  0,  0,  0,  0,
                           26,  0,  0,  0,  0,
                           31, 32,  0,  0,  0,
                           36, 37, 38,  0,  0});
    test_case.run();

    // clang-format on
}

NGRAPH_TEST(${BACKEND_NAME}, onnx_trilu_dynamic_shapes) {
    const auto function = onnx_import::import_onnx_model(file_util::path_join(CommonTestUtils::getExecutableDirectory(),
                                                                              SERIALIZED_ZOO,
                                                                              "onnx/dynamic_shapes/trilu_lower.onnx"));

    auto test_case = test::TestCase(function, s_device);

    // clang-format off

    test_case.add_input<float>(Shape{2, 1, 4, 5},
        std::vector<float>{ 1,  2,  3,  4,  5,
                            6,  7,  8,  9, 10,
                           11, 12, 13, 14, 15,
                           16, 17, 18, 19, 20,

                           21, 22, 23, 24, 25,
                           26, 27, 28, 29, 30,
                           31, 32, 33, 34, 35,
                           36, 37, 38, 39, 40});
    test_case.add_input<int64_t>(Shape{}, {1}); // k
    test_case.add_expected_output<float>(Shape{2, 1, 4, 5},
        std::vector<float>{ 1,  2,  0,  0,  0,
                            6,  7,  8,  0,  0,
                           11, 12, 13, 14,  0,
                           16, 17, 18, 19, 20,

                           21, 22,  0,  0,  0,
                           26, 27, 28,  0,  0,
                           31, 32, 33, 34,  0,
                           36, 37, 38, 39, 40});
    test_case.run();

    // clang-format on
}

NGRAPH_TEST(${BACKEND_NAME}, onnx_is_finite) {
    const auto function = onnx_import::import_onnx_model(
        file_util::path_join(CommonTestUtils::getExecutableDirectory(), SERIALIZED_ZOO, "onnx/is_finite.onnx"));

    auto test_case = test::TestCase(function, s_device);

    // clang-format off

    test_case.add_input<float>(Shape{1, 2, 3}, {std::nanf(""), std::numeric_limits<float>::infinity(), -0.6000f, -1.0000f, std::nanf(""), -1.0000f});

    test_case.add_expected_output<bool>(
        Shape{1, 2, 3},
        {false, false, true, true, false, true});

    test_case.run();

    // clang-format on
}

NGRAPH_TEST(${BACKEND_NAME}, onnx_is_inf_default) {
    const auto function = onnx_import::import_onnx_model(
        file_util::path_join(CommonTestUtils::getExecutableDirectory(), SERIALIZED_ZOO, "onnx/is_inf.onnx"));

    auto test_case = test::TestCase(function, s_device);

    // clang-format off

    test_case.add_input<float>(
        Shape{2, 2, 2},
        std::vector<float>{ std::numeric_limits<float>::infinity(), 0.0000f,
                            std::numeric_limits<float>::max(), -0.5000f,
                            -std::numeric_limits<float>::infinity(), 1.0000f,
                            std::numeric_limits<float>::min(), std::nanf("")});
    test_case.add_expected_output<bool>(
        Shape{2, 2, 2},
        std::vector<bool>{true, false,
                          false, false,
                          true, false,
                          false, false});
    test_case.run();

    // clang-format on
}

NGRAPH_TEST(${BACKEND_NAME}, onnx_is_inf_negative_only) {
    const auto function = onnx_import::import_onnx_model(
        file_util::path_join(CommonTestUtils::getExecutableDirectory(), SERIALIZED_ZOO, "onnx/is_inf_negative.onnx"));

    auto test_case = test::TestCase(function, s_device);

    // clang-format off

    test_case.add_input<float>(
        Shape{2, 2, 2},
        std::vector<float>{ std::numeric_limits<float>::infinity(), 0.0000f,
                            std::numeric_limits<float>::max(), -0.5000f,
                            -std::numeric_limits<float>::infinity(), 1.0000f,
                            std::numeric_limits<float>::min(), std::nanf("")});
    test_case.add_expected_output<bool>(
        Shape{2, 2, 2},
        std::vector<bool>{false, false,
                          false, false,
                          true, false,
                          false, false});
    test_case.run();

    // clang-format on
}

NGRAPH_TEST(${BACKEND_NAME}, onnx_is_inf_positive_only) {
    const auto function = onnx_import::import_onnx_model(
        file_util::path_join(CommonTestUtils::getExecutableDirectory(), SERIALIZED_ZOO, "onnx/is_inf_positive.onnx"));

    auto test_case = test::TestCase(function, s_device);

    // clang-format off

    test_case.add_input<float>(
        Shape{2, 2, 2},
        std::vector<float>{ std::numeric_limits<float>::infinity(), 0.0000f,
                            std::numeric_limits<float>::max(), -0.5000f,
                            -std::numeric_limits<float>::infinity(), 1.0000f,
                            std::numeric_limits<float>::min(), std::nanf("")});
    test_case.add_expected_output<bool>(
        Shape{2, 2, 2},
        std::vector<bool>{true, false,
                          false, false,
                          false, false,
                          false, false});
    test_case.run();

    // clang-format on
}

NGRAPH_TEST(${BACKEND_NAME}, onnx_is_inf_detect_none) {
    const auto function = onnx_import::import_onnx_model(
        file_util::path_join(CommonTestUtils::getExecutableDirectory(), SERIALIZED_ZOO, "onnx/is_inf_none.onnx"));

    auto test_case = test::TestCase(function, s_device);

    // clang-format off

    test_case.add_input<float>(
        Shape{2, 2, 2},
        std::vector<float>{ std::numeric_limits<float>::infinity(), 0.0000f,
                            std::numeric_limits<float>::max(), -0.5000f,
                            -std::numeric_limits<float>::infinity(), 1.0000f,
                            std::numeric_limits<float>::min(), std::nanf("")});
    test_case.add_expected_output<bool>(
        Shape{2, 2, 2},
        std::vector<bool>{false, false,
                          false, false,
                          false, false,
                          false, false});
    test_case.run();

    // clang-format on
}

NGRAPH_TEST(${BACKEND_NAME}, onnx_is_nan) {
    const auto function = onnx_import::import_onnx_model(
        file_util::path_join(CommonTestUtils::getExecutableDirectory(), SERIALIZED_ZOO, "onnx/is_nan.onnx"));

    auto test_case = test::TestCase(function, s_device);

    // clang-format off

    test_case.add_input<float>(Shape{1, 2, 3}, {std::nanf(""), std::nanf(""), -0.6000f, -1.0000f, std::nanf(""), -1.0000f});

    test_case.add_expected_output<bool>(
        Shape{1, 2, 3},
        {true, true, false, false, true, false});

    test_case.run();

    // clang-format on
}

NGRAPH_TEST(${BACKEND_NAME}, onnx_model_squeeze_default_domain_opset13) {
    auto function = onnx_import::import_onnx_model(file_util::path_join(CommonTestUtils::getExecutableDirectory(),
                                                                        SERIALIZED_ZOO,
                                                                        "onnx/squeeze_default_domain_opset13.onnx"));

    auto input =
        test::NDArray<float, 3>({{{1, 1, 1, 1, 1}, {1, 1, 1, 1, 1}, {1, 1, 1, 1, 1}, {1, 1, 1, 1, 1}}}).get_vector();
    auto expected_output =
        test::NDArray<float, 2>({{1, 1, 1, 1, 1}, {1, 1, 1, 1, 1}, {1, 1, 1, 1, 1}, {1, 1, 1, 1, 1}}).get_vector();

    auto test_case = test::TestCase(function, s_device);
    test_case.add_input(input);
    test_case.add_expected_output(expected_output);
    test_case.run();
}

<<<<<<< HEAD
NGRAPH_TEST(${BACKEND_NAME}, onnx_model_layer_norm) {
    const auto function = onnx_import::import_onnx_model(
        file_util::path_join(CommonTestUtils::getExecutableDirectory(), SERIALIZED_ZOO, "onnx/layer_norm.onnx"));

    auto test_case = test::TestCase(function, s_device);
    std::vector<float> input = {
        31.,
        245.,
        47.,
        239.,
        -106.,
        167.,
        33.,
        157.,
        59.,
        -193.,
        -103.,
        -246.,
    };

    std::vector<float> bias = {
        43.,
        -83.,
        -92.,
        12.,
    };

    std::vector<float> scale = {
        19.,
        68.,
        57.,
        59.,
    };

    std::vector<float> output = {
        22.538681,
        -13.113842,
        -144.41461,
        69.15499,
        14.064551,
        -19.023893,
        -107.303635,
        62.184105,
        72.52179,
        -125.468506,
        -83.254326,
        -51.877796,
    };

    test_case.add_input<float>(Shape{3, 4}, input);
    test_case.add_input<float>(scale);
    test_case.add_input<float>(bias);
    test_case.add_expected_output<float>(Shape{3, 4}, output);

    test_case.run_with_tolerance_as_fp(1e-5);
}

NGRAPH_TEST(${BACKEND_NAME}, onnx_model_layer_norm_dynamic_4d) {
    const auto function = onnx_import::import_onnx_model(file_util::path_join(CommonTestUtils::getExecutableDirectory(),
                                                                              SERIALIZED_ZOO,
                                                                              "onnx/layer_norm_dynamic_4d.onnx"));

    auto test_case = test::TestCase(function, s_device);
    std::vector<float> input = {
        159., 1.,   214.,  -12.,  -56.,  -165., -38.,  251.,  -226., -201., 113.,  101., -217., 167.,  -199., 230.,
        -13., 94.,  121.,  78.,   139.,  -56.,  -139., -204., -188., 56.,   -165., 59.,  113.,  229.,  -72.,  75.,
        -75., 202., -195., -102., -234., 237.,  210.,  -49.,  182.,  195.,  150.,  140., 108.,  -245., 63.,   -249.,
    };
    std::vector<float> scale = {
        -74.,
        -49.,
        46.,
        56.,
    };
    std::vector<float> bias = {
        119.,
        41.,
        -23.,
        71.,
    };
    std::vector<float> output = {
        6.7305779e+01,  8.5723816e+01,  3.4935467e+01,  1.2462846e+01, 1.4495818e+02,  9.2883873e+01,  -3.3757442e+01,
        1.6303590e+02,  1.9862335e+02,  8.6093529e+01,  2.4633244e+01, 1.2480267e+02,  1.9577968e+02,  -1.3956308e-01,
        -6.6680313e+01, 1.3526292e+02,  2.4104924e+02,  1.7631407e+01, 2.3617962e+01,  7.9902321e+01,  1.9151673e+00,
        3.7579597e+01,  -4.9401482e+01, 1.0627163e+01,  2.0007460e+02, -7.2534118e+00, -6.4377121e+01, 1.2757914e+02,
        1.0059356e+02,  -2.4040894e+01, -9.0688644e+01, 6.5141930e+01, 1.3524843e+02,  -3.9941471e+01, -7.0394051e+01,
        4.8488670e+01,  2.2384190e+02,  -8.4791994e+00, 1.7051153e+01, 4.5034241e+01,  6.8866104e+01,  -2.0495653e+01,
        -5.7229656e+01, 4.4509735e+00,  3.5370048e+01,  8.9188629e+01, 1.6592127e+01,  1.4586085e+01,
    };

    test_case.add_input<float>(Shape{2, 2, 3, 4}, input);
    test_case.add_input<float>(scale);
    test_case.add_input<float>(bias);
    test_case.add_expected_output<float>(Shape{2, 2, 3, 4}, output);

    test_case.run_with_tolerance_as_fp(1e-5);
}

NGRAPH_TEST(${BACKEND_NAME}, onnx_model_layer_norm_dynamic_4d_axis_minus1) {
    const auto function =
        onnx_import::import_onnx_model(file_util::path_join(CommonTestUtils::getExecutableDirectory(),
                                                            SERIALIZED_ZOO,
                                                            "onnx/layer_norm_dynamic_4d_axis_-1.onnx"));

    auto test_case = test::TestCase(function, s_device);
    std::vector<float> input = {
        159., 1.,   214.,  -12.,  -56.,  -165., -38.,  251.,  -226., -201., 113.,  101., -217., 167.,  -199., 230.,
        -13., 94.,  121.,  78.,   139.,  -56.,  -139., -204., -188., 56.,   -165., 59.,  113.,  229.,  -72.,  75.,
        -75., 202., -195., -102., -234., 237.,  210.,  -49.,  182.,  195.,  150.,  140., 108.,  -245., 63.,   -249.,
    };
    std::vector<float> scale = {
        -74.,
        -49.,
        46.,
        56.,
    };
    std::vector<float> bias = {
        119.,
        41.,
        -23.,
        71.,
    };
    std::vector<float> output = {
        6.7305779e+01,  8.5723816e+01,  3.4935467e+01,  1.2462846e+01, 1.4495818e+02,  9.2883873e+01,  -3.3757442e+01,
        1.6303590e+02,  1.9862335e+02,  8.6093529e+01,  2.4633244e+01, 1.2480267e+02,  1.9577968e+02,  -1.3956308e-01,
        -6.6680313e+01, 1.3526292e+02,  2.4104924e+02,  1.7631407e+01, 2.3617962e+01,  7.9902321e+01,  1.9151673e+00,
        3.7579597e+01,  -4.9401482e+01, 1.0627163e+01,  2.0007460e+02, -7.2534118e+00, -6.4377121e+01, 1.2757914e+02,
        1.0059356e+02,  -2.4040894e+01, -9.0688644e+01, 6.5141930e+01, 1.3524843e+02,  -3.9941471e+01, -7.0394051e+01,
        4.8488670e+01,  2.2384190e+02,  -8.4791994e+00, 1.7051153e+01, 4.5034241e+01,  6.8866104e+01,  -2.0495653e+01,
        -5.7229656e+01, 4.4509735e+00,  3.5370048e+01,  8.9188629e+01, 1.6592127e+01,  1.4586085e+01,
    };

    test_case.add_input<float>(Shape{2, 2, 3, 4}, input);
    test_case.add_input<float>(scale);
    test_case.add_input<float>(bias);
    test_case.add_expected_output<float>(Shape{2, 2, 3, 4}, output);

    test_case.run_with_tolerance_as_fp(1e-5);
=======
NGRAPH_TEST(${BACKEND_NAME}, onnx_constant_of_shape_empty_init) {
    auto function = onnx_import::import_onnx_model(file_util::path_join(CommonTestUtils::getExecutableDirectory(),
                                                                        SERIALIZED_ZOO,
                                                                        "onnx/constant_of_shape_empty_init.onnx"));
    auto test_case = test::TestCase(function, s_device);
    test_case.add_expected_output<int32_t>(Shape{}, {1});
    test_case.run();
}

NGRAPH_TEST(${BACKEND_NAME}, onnx_constant_of_shape_null_node) {
    auto function = onnx_import::import_onnx_model(file_util::path_join(CommonTestUtils::getExecutableDirectory(),
                                                                        SERIALIZED_ZOO,
                                                                        "onnx/constant_of_shape_null_node.onnx"));
    auto test_case = test::TestCase(function, s_device);
    test_case.add_expected_output<int32_t>(Shape{}, {1});
    test_case.run();
>>>>>>> 875a4b6e
}<|MERGE_RESOLUTION|>--- conflicted
+++ resolved
@@ -6124,7 +6124,6 @@
     test_case.run();
 }
 
-<<<<<<< HEAD
 NGRAPH_TEST(${BACKEND_NAME}, onnx_model_layer_norm) {
     const auto function = onnx_import::import_onnx_model(
         file_util::path_join(CommonTestUtils::getExecutableDirectory(), SERIALIZED_ZOO, "onnx/layer_norm.onnx"));
@@ -6263,7 +6262,8 @@
     test_case.add_expected_output<float>(Shape{2, 2, 3, 4}, output);
 
     test_case.run_with_tolerance_as_fp(1e-5);
-=======
+}
+
 NGRAPH_TEST(${BACKEND_NAME}, onnx_constant_of_shape_empty_init) {
     auto function = onnx_import::import_onnx_model(file_util::path_join(CommonTestUtils::getExecutableDirectory(),
                                                                         SERIALIZED_ZOO,
@@ -6280,5 +6280,4 @@
     auto test_case = test::TestCase(function, s_device);
     test_case.add_expected_output<int32_t>(Shape{}, {1});
     test_case.run();
->>>>>>> 875a4b6e
 }