--- conflicted
+++ resolved
@@ -5912,22 +5912,6 @@
     // clang-format on
 }
 
-<<<<<<< HEAD
-NGRAPH_TEST(${BACKEND_NAME}, onnx_model_squeeze_default_domain_opset13) {
-    auto function = onnx_import::import_onnx_model(file_util::path_join(CommonTestUtils::getExecutableDirectory(),
-                                                                        SERIALIZED_ZOO,
-                                                                        "onnx/squeeze_default_domain_opset13.onnx"));
-
-    auto input =
-        test::NDArray<float, 3>({{{1, 1, 1, 1, 1}, {1, 1, 1, 1, 1}, {1, 1, 1, 1, 1}, {1, 1, 1, 1, 1}}}).get_vector();
-    auto expected_output =
-        test::NDArray<float, 2>({{1, 1, 1, 1, 1}, {1, 1, 1, 1, 1}, {1, 1, 1, 1, 1}, {1, 1, 1, 1, 1}}).get_vector();
-
-    auto test_case = test::TestCase(function, s_device);
-    test_case.add_input(input);
-    test_case.add_expected_output(expected_output);
-    test_case.run();
-=======
 NGRAPH_TEST(${BACKEND_NAME}, onnx_is_inf_default) {
     const auto function = onnx_import::import_onnx_model(
         file_util::path_join(CommonTestUtils::getExecutableDirectory(), SERIALIZED_ZOO, "onnx/is_inf.onnx"));
@@ -6044,5 +6028,19 @@
     test_case.run();
 
     // clang-format on
->>>>>>> e8deefa9
-}+}
+
+NGRAPH_TEST(${BACKEND_NAME}, onnx_model_squeeze_default_domain_opset13) {
+    auto function = onnx_import::import_onnx_model(file_util::path_join(CommonTestUtils::getExecutableDirectory(),
+                                                                        SERIALIZED_ZOO,
+                                                                        "onnx/squeeze_default_domain_opset13.onnx"));
+
+    auto input =
+        test::NDArray<float, 3>({{{1, 1, 1, 1, 1}, {1, 1, 1, 1, 1}, {1, 1, 1, 1, 1}, {1, 1, 1, 1, 1}}}).get_vector();
+    auto expected_output =
+        test::NDArray<float, 2>({{1, 1, 1, 1, 1}, {1, 1, 1, 1, 1}, {1, 1, 1, 1, 1}, {1, 1, 1, 1, 1}}).get_vector();
+
+    auto test_case = test::TestCase(function, s_device);
+    test_case.add_input(input);
+    test_case.add_expected_output(expected_output);
+    test_case.run();