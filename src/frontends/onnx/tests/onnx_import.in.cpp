// Copyright (C) 2018-2024 Intel Corporation
// SPDX-License-Identifier: Apache-2.0
//

#include <algorithm>
#include <cmath>
#include <cstdint>
#include <fstream>
#include <iterator>
#include <limits>
#include <numeric>
#include <sstream>
#include <stdexcept>
#include <vector>

// clang-format off
#ifdef ${BACKEND_NAME}_FLOAT_TOLERANCE_BITS
#define DEFAULT_FLOAT_TOLERANCE_BITS ${BACKEND_NAME}_FLOAT_TOLERANCE_BITS
#endif
#ifdef ${BACKEND_NAME}_DOUBLE_TOLERANCE_BITS
#define DEFAULT_DOUBLE_TOLERANCE_BITS ${BACKEND_NAME}_DOUBLE_TOLERANCE_BITS
#endif
// clang-format on
#include "common_test_utils/all_close.hpp"
#include "common_test_utils/file_utils.hpp"
#include "common_test_utils/ndarray.hpp"
#include "common_test_utils/ov_test_utils.hpp"
#include "common_test_utils/test_case.hpp"
#include "common_test_utils/test_control.hpp"
#include "common_test_utils/test_tools.hpp"
#include "common_test_utils/type_prop.hpp"
#include "conversion_extension.hpp"
#include "gtest/gtest.h"
#include "onnx_utils.hpp"
#include "openvino/op/constant.hpp"
#include "openvino/op/scatter_elements_update.hpp"

using namespace ov;
using namespace ov::frontend::onnx::tests;

static std::string s_manifest = onnx_backend_manifest(MANIFEST);
static std::string s_device = backend_name_to_device("${BACKEND_NAME}");

using Inputs = std::vector<std::vector<float>>;
using Outputs = std::vector<std::vector<float>>;

// ############################################################################ CORE TESTS
OPENVINO_TEST(${BACKEND_NAME}, onnx_test_test_case) {
    auto model = convert_model("add_abc.onnx");

    auto test_case = ov::test::TestCase(model, s_device);
    test_case.add_input<float>({1});
    test_case.add_input<float>({2});
    test_case.add_input<float>({3});
    test_case.add_expected_output<float>(Shape{1}, {6});
    test_case.run();
}

OPENVINO_TEST(${BACKEND_NAME}, onnx_test_test_case_mutliple_inputs) {
    auto model = convert_model("add_abc.onnx");

    auto test_case = ov::test::TestCase(model, s_device);
    test_case.add_multiple_inputs(Inputs{{1}, {2}, {3}});
    test_case.add_expected_output(Shape{1}, std::vector<float>{6});
    test_case.run();
}

OPENVINO_TEST(${BACKEND_NAME}, onnx_output_names_check) {
    auto model = convert_model("split_equal_parts_default.onnx");

    std::size_t size = model->get_output_size();
    for (std::size_t i{0}; i < size; ++i) {
        std::shared_ptr<Node> node = model->get_output_op(i);
        EXPECT_EQ(node->get_friendly_name(), "output_" + std::to_string(i + 1) + "/sink_port_0");
    }
}

OPENVINO_TEST(${BACKEND_NAME}, onnx_node_names_check) {
    auto model = convert_model("add_abc.onnx");

    // Filter out Add nodes from the model graph
    std::vector<std::shared_ptr<Node>> additions;
    auto ordered_ops = model->get_ordered_ops();
    std::copy_if(ordered_ops.begin(), ordered_ops.end(), std::back_inserter(additions), [](std::shared_ptr<Node> op) {
        return std::string(op->get_type_name()) == "Add";
    });

    EXPECT_EQ(additions.size(), 2);
    EXPECT_EQ(additions.at(0)->get_friendly_name(), "add_node1");
    EXPECT_EQ(additions.at(0)->get_output_tensor(0).get_names(), std::unordered_set<std::string>{"X"});
    EXPECT_EQ(additions.at(1)->get_friendly_name(), "Y");
    EXPECT_EQ(additions.at(1)->get_output_tensor(0).get_names(), std::unordered_set<std::string>{"Y"});
}

OPENVINO_TEST(${BACKEND_NAME}, onnx_duplicated_output_name) {
    auto model = convert_model("duplicated_output_name.onnx");
    EXPECT_EQ(model->get_output_size(), 2);

    auto test_case = ov::test::TestCase(model, s_device);
    test_case.add_multiple_inputs(Inputs{{1}, {2}, {3}});
    test_case.add_expected_output(Shape{1}, std::vector<float>{6});
    test_case.add_expected_output(Shape{1}, std::vector<float>{6});
    test_case.run();
}

OPENVINO_TEST(${BACKEND_NAME}, onnx_duplicated_more_output_names) {
    auto model = convert_model("duplicated_more_output_names.onnx");
    EXPECT_EQ(model->get_output_size(), 4);

    auto test_case = ov::test::TestCase(model, s_device);
    test_case.add_multiple_inputs(Inputs{{1, 2}, {2}, {3}});
    test_case.add_expected_output(Shape{1}, std::vector<float>{6});
    test_case.add_expected_output(Shape{1}, std::vector<float>{6});
    test_case.add_expected_output(Shape{1}, std::vector<float>{7});
    test_case.add_expected_output(Shape{1}, std::vector<float>{6});
    test_case.run();
}

OPENVINO_TEST(${BACKEND_NAME}, onnx_model_binary_add_abc) {
    auto model = convert_model("add_abc.onnx");

    auto test_case = ov::test::TestCase(model, s_device);
    test_case.add_multiple_inputs(Inputs{{1}, {2}, {3}});
    test_case.add_expected_output(Shape{1}, std::vector<float>{6});
    test_case.run();
}

OPENVINO_TEST(${BACKEND_NAME}, onnx_bool_const_op) {
    auto model = convert_model("bool_const_op.onnx");

    auto test_case = ov::test::TestCase(model, s_device);
    test_case.add_expected_output(std::vector<bool>{1, 0, 0, 1});
    test_case.run();
}

OPENVINO_TEST(${BACKEND_NAME}, onnx_bool_init_and) {
    auto model = convert_model("bool_init_and.onnx");

    auto test_case = ov::test::TestCase(model, s_device);
    test_case.add_expected_output(std::vector<bool>{1});
    test_case.run();
}

OPENVINO_TEST(${BACKEND_NAME}, onnx_bool_input_or) {
    auto model = convert_model("bool_input_or.onnx");

    auto test_case = ov::test::TestCase(model, s_device);
    test_case.add_input(std::vector<bool>{true, false, true, false});
    test_case.add_input(std::vector<bool>{false, false, true, true});
    test_case.add_expected_output(std::vector<bool>{1, 0, 1, 1});
    test_case.run();
}

OPENVINO_TEST(${BACKEND_NAME}, onnx_bool_init_raw) {
    auto model = convert_model("bool_init_raw.onnx");

    auto test_case = ov::test::TestCase(model, s_device);
    test_case.add_expected_output(std::vector<bool>{true, false, true});
    test_case.run();
}

OPENVINO_TEST(${BACKEND_NAME}, onnx_model_add_abc_initializers) {
    auto model = convert_model("add_abc_initializers.onnx");

    auto test_case = ov::test::TestCase(model, s_device);
    test_case.add_input<float>({1, 2, 3, 4});
    test_case.add_expected_output<float>({3, 6, 9, 12});
    test_case.run();
}

OPENVINO_TEST(${BACKEND_NAME}, onnx_import_non_existing_file) {
    try {
        convert_model("i.dont.exist");
    } catch (const std::runtime_error& exc) {
        // asserts that an exception was thrown and that the error message contains the file name
        std::string msg{exc.what()};
        EXPECT_TRUE(msg.find("i.dont.exist") != std::string::npos);
    }
}

OPENVINO_TEST(${BACKEND_NAME}, onnx_model_unsupported_op) {
    try {
        convert_model("unsupported_op.onnx");
        FAIL() << "Expected ov::Exception";
    } catch (ov::Exception const& err) {
        std::string what{err.what()};
        EXPECT_NE(what.find("OpenVINO does not support"), std::string::npos);
        EXPECT_NE(what.find("FakeOpName"), std::string::npos);
        EXPECT_NE(what.find("AnotherFakeOpName"), std::string::npos);
    } catch (...) {
        FAIL() << "Expected ov::Exception";
    }
}

OPENVINO_TEST(${BACKEND_NAME}, onnx_model_unknown_domain) {
    // the importer should not throw when it encounters an unknown domain in the model
    EXPECT_NO_THROW(convert_model("unknown_domain.onnx"));
}

OPENVINO_TEST(${BACKEND_NAME}, onnx_model_op_in_unknown_domain) {
    try {
        convert_model("unknown_domain_add.onnx");

        FAIL() << "The onnx_importer did not throw for unknown domain and op";
    } catch (const ov::Exception& e) {
        const std::string msg = e.what();

        EXPECT_NE(msg.find("unknown.domain.Add"), std::string::npos)
            << "The error message should contain domain and op name: unknown.domain.Add";
    }
}

OPENVINO_TEST(${BACKEND_NAME}, onnx_model_initializer_wo_input) {
    // This test checks a model which has an initializer, but no input with the same name
    auto model = convert_model("initializer_wo_input.onnx");

    auto test_case = ov::test::TestCase(model, s_device);
    test_case.add_input<float>({0, 1, 2, 3, 4, 5});
    test_case.add_expected_output<float>({0, 2, 6, 12, 20, 30});
    test_case.run();
}

OPENVINO_TEST(${BACKEND_NAME}, onnx_expand_model_dependency_to_created_subgraph) {
    const auto model = convert_model("transformations/greater_or_equal.onnx");

    auto test_case = ov::test::TestCase(model, s_device);
    test_case.add_input<float>(Shape{5}, {3.f, 5.f, 3.f, 3.f, 6.f});
    test_case.add_input<float>(Shape{5}, {1.f, 4.f, 3.f, 7.f, 8.f});
    test_case.add_expected_output<int32_t>(Shape{5}, {1, 1, 1, 0, 0});
    test_case.run();
}

OPENVINO_TEST(${BACKEND_NAME}, onnx_expand_model_greater_or_equal_inside_if) {
    const auto model = convert_model("transformations/greater_or_equal_inside_if.onnx");

    auto test_case = ov::test::TestCase(model, s_device);

    // case when condition == true and any(x >= y)
    // expected value == x * y
    std::vector<float> x(40, 2);
    std::vector<float> y(40);
    std::iota(y.begin(), y.end(), -20.f);
    std::vector<float> expected;
    std::transform(x.begin(), x.end(), y.begin(), std::back_inserter(expected), [](float i, float j) -> float {
        return i * j;
    });
    test_case.add_input<bool>({true});  // condition
    test_case.add_input<float>(x);
    test_case.add_input<float>(y);
    test_case.add_expected_output<float>(expected);
    test_case.run();
}

OPENVINO_TEST(${BACKEND_NAME}, onnx_expand_context_dependent_model) {
    auto model = convert_model("transformations/softmax_crossentropy_consumed.onnx");

    auto test_case = ov::test::TestCase(model, s_device);
    test_case.add_input<float>(Shape{3, 5},
                               {0.54881352186203f,
                                0.7151893377304077f,
                                0.6027633547782898f,
                                0.5448831915855408f,
                                0.42365479469299316f,
                                0.6458941102027893f,
                                0.4375872015953064f,
                                0.891772985458374f,
                                0.9636627435684204f,
                                0.3834415078163147f,
                                0.7917250394821167f,
                                0.5288949012756348f,
                                0.5680445432662964f,
                                0.9255966544151306f,
                                0.07103605568408966f});
    test_case.add_input<int64_t>(Shape{3}, {1, 4, 3});
    test_case.add_expected_output<int32_t>(Shape{}, {1});
    test_case.run();
}

OPENVINO_TEST(${BACKEND_NAME}, onnx_expand_model_with_initializers) {
    const auto model = convert_model("transformations/celu_with_initializers.onnx");

    auto test_case = ov::test::TestCase(model, s_device);
    test_case.add_expected_output<float>({0.5, 1.0, 1.5, 2.0});
    test_case.run();
}

// ############################################################################ OPERATOR TESTS
OPENVINO_TEST(${BACKEND_NAME}, onnx_model_addmul_abc) {
    auto model = convert_model("addmul_abc.onnx");

    auto test_case = ov::test::TestCase(model, s_device);
    test_case.add_input<float>({9, 10, 11, 12});
    test_case.add_input<float>({5, 6, 7, 8});
    test_case.add_input<float>({1, 2, 3, 4});
    test_case.add_expected_output<float>(Shape{1, 2, 2}, {46, 62, 80, 100});
    test_case.run();
}

OPENVINO_TEST(${BACKEND_NAME}, onnx_model_argmin_no_keepdims) {
    auto model = convert_model("argmin_no_keepdims.onnx");

    auto test_case = ov::test::TestCase(model, s_device);
    test_case.add_input<float>({2, 1, 3, 10});
    test_case.add_expected_output<int64_t>(Shape{2}, {1, 0});
    test_case.run();
}

OPENVINO_TEST(${BACKEND_NAME}, onnx_model_batch_norm_default) {
    // Batch Normalization with default parameters
    auto model = convert_model("batchnorm_default.onnx");

    auto test_case = ov::test::TestCase(model, s_device);
    test_case.add_input<float>({-1.f, 0.f, 1.f, 2.f, 3.f, 4.f});  // data {1, 2, 1, 3}
    test_case.add_input<float>({1.f, 1.5f});                      // scale
    test_case.add_input<float>({0.f, 1.f});                       // bias
    test_case.add_input<float>({0.f, 3.f});                       // mean
    test_case.add_input<float>({1.f, 1.5f});                      // var
    test_case.add_expected_output<float>(Shape{1, 2, 1, 3},
                                         {-0.999995f, 0.f, 0.999995f, -0.22474074f, 1.f, 2.2247407f});
    test_case.run();
}

OPENVINO_TEST(${BACKEND_NAME}, onnx_model_batch_norm_opset1) {
    // Batch Normalization with default parameters
    auto model = convert_model("batchnorm_opset1.onnx");

    auto test_case = ov::test::TestCase(model, s_device);
    test_case.add_input<float>({-1.f, 0.f, 1.f, 2.f, 3.f, 4.f});  // data {1, 2, 1, 3}
    test_case.add_input<float>({1.f, 1.5f});                      // scale
    test_case.add_input<float>({0.f, 1.f});                       // bias
    test_case.add_input<float>({0.f, 3.f});                       // mean
    test_case.add_input<float>({1.f, 1.5f});                      // var
    test_case.add_expected_output<float>(Shape{1, 2, 1, 3},
                                         {-0.999995f, 0.f, 0.999995f, -0.22474074f, 1.f, 2.2247407f});
    test_case.run();
}

OPENVINO_TEST(${BACKEND_NAME}, onnx_model_batch_norm_opset6) {
    // Batch Normalization with default parameters
    auto model = convert_model("batchnorm_opset6.onnx");

    auto test_case = ov::test::TestCase(model, s_device);
    test_case.add_input<float>({-1.f, 0.f, 1.f, 2.f, 3.f, 4.f});  // data {1, 2, 1, 3}
    test_case.add_input<float>({1.f, 1.5f});                      // scale
    test_case.add_input<float>({0.f, 1.f});                       // bias
    test_case.add_input<float>({0.f, 3.f});                       // mean
    test_case.add_input<float>({1.f, 1.5f});                      // var
    test_case.add_expected_output<float>(Shape{1, 2, 1, 3},
                                         {-0.999995f, 0.f, 0.999995f, -0.22474074f, 1.f, 2.2247407f});
    test_case.run();
}

OPENVINO_TEST(${BACKEND_NAME}, onnx_model_batch_norm_opset7) {
    // Batch Normalization with default parameters
    auto model = convert_model("batchnorm_opset7.onnx");

    auto test_case = ov::test::TestCase(model, s_device);
    test_case.add_input<float>({-1.f, 0.f, 1.f, 2.f, 3.f, 4.f});  // data {1, 2, 1, 3}
    test_case.add_input<float>({1.f, 1.5f});                      // scale
    test_case.add_input<float>({0.f, 1.f});                       // bias
    test_case.add_input<float>({0.f, 3.f});                       // mean
    test_case.add_input<float>({1.f, 1.5f});                      // var
    test_case.add_expected_output<float>(Shape{1, 2, 1, 3},
                                         {-0.999995f, 0.f, 0.999995f, -0.22474074f, 1.f, 2.2247407f});
    test_case.run();
}
OPENVINO_TEST(${BACKEND_NAME}, onnx_model_batch_norm_opset9) {
    // Batch Normalization with default parameters
    auto model = convert_model("batchnorm_opset9.onnx");

    auto test_case = ov::test::TestCase(model, s_device);
    test_case.add_input<float>({-1.f, 0.f, 1.f, 2.f, 3.f, 4.f});  // data {1, 2, 1, 3}
    test_case.add_input<float>({1.f, 1.5f});                      // scale
    test_case.add_input<float>({0.f, 1.f});                       // bias
    test_case.add_input<float>({0.f, 3.f});                       // mean
    test_case.add_input<float>({1.f, 1.5f});                      // var
    test_case.add_expected_output<float>(Shape{1, 2, 1, 3},
                                         {-0.999995f, 0.f, 0.999995f, -0.22474074f, 1.f, 2.2247407f});
    test_case.run();
}

OPENVINO_TEST(${BACKEND_NAME}, onnx_model_batch_norm_opset14) {
    // Batch Normalization with default parameters
    auto model = convert_model("batchnorm_opset14.onnx");

    auto test_case = ov::test::TestCase(model, s_device);
    test_case.add_input<float>({-1.f, 0.f, 1.f, 2.f, 3.f, 4.f});  // data {1, 2, 1, 3}
    test_case.add_input<float>({1.f, 1.5f});                      // scale
    test_case.add_input<float>({0.f, 1.f});                       // bias
    test_case.add_input<float>({0.f, 3.f});                       // mean
    test_case.add_input<float>({1.f, 1.5f});                      // var
    test_case.add_expected_output<float>(Shape{1, 2, 1, 3},
                                         {-0.999995f, 0.f, 0.999995f, -0.22474074f, 1.f, 2.2247407f});
    test_case.run();
}

OPENVINO_TEST(${BACKEND_NAME}, onnx_model_batch_norm_opset15) {
    // Batch Normalization with default parameters
    auto model = convert_model("batchnorm_opset15.onnx");

    auto test_case = ov::test::TestCase(model, s_device);
    test_case.add_input<float>({-1.f, 0.f, 1.f, 2.f, 3.f, 4.f});  // data {1, 2, 1, 3}
    test_case.add_input<float>({1.f, 1.5f});                      // scale
    test_case.add_input<float>({0.f, 1.f});                       // bias
    test_case.add_input<float>({0.f, 3.f});                       // mean
    test_case.add_input<float>({1.f, 1.5f});                      // var
    test_case.add_expected_output<float>(Shape{1, 2, 1, 3},
                                         {-0.999995f, 0.f, 0.999995f, -0.22474074f, 1.f, 2.2247407f});
    test_case.run();
}

OPENVINO_TEST(${BACKEND_NAME}, onnx_model_relu) {
    // Simple ReLU test
    auto model = convert_model("relu.onnx");

    auto test_case = ov::test::TestCase(model, s_device);
    test_case.add_input<float>({-1, -2, 0, 1, 2, 3});
    test_case.add_expected_output<float>({0, 0, 0, 1, 2, 3});
    test_case.run();
}

OPENVINO_TEST(${BACKEND_NAME}, onnx_model_sum_opset1) {
    // Simple Sum test for opset1.
    auto model = convert_model("sum_opset1.onnx");

    auto test_case = ov::test::TestCase(model, s_device);
    test_case.add_input<float>({3.f, 0.f, 2.f});
    test_case.add_input<float>({1.f, 3.f, 4.f});
    test_case.add_input<float>({2.f, 6.f, 6.f});
    test_case.add_expected_output<float>(Shape{3}, {6.f, 9.f, 12.f});
    test_case.run();
}

OPENVINO_TEST(${BACKEND_NAME}, onnx_model_sum) {
    // Simple Sum test for opset8.
    auto model = convert_model("sum.onnx");

    auto test_case = ov::test::TestCase(model, s_device);
    test_case.add_input<float>({3.f});
    test_case.add_input<float>({1.f, 3.f, 4.f});
    test_case.add_input<float>({2.f, 6.f, 6.f});
    test_case.add_expected_output<float>(Shape{3}, {6.f, 12.f, 13.f});
    test_case.run();
}

OPENVINO_TEST(${BACKEND_NAME}, onnx_model_sum_one_input) {
    auto model = convert_model("sum_one_input.onnx");

    // input data shape (3, )
    auto test_case = ov::test::TestCase(model, s_device);
    test_case.add_input<float>({3.f, 0.f, 2.f});
    test_case.add_expected_output<float>({3.f, 0.f, 2.f});
    test_case.run();
}

OPENVINO_TEST(${BACKEND_NAME}, onnx_model_cum_sum_1d) {
    auto model = convert_model("cum_sum_1d.onnx");

    auto test_case = ov::test::TestCase(model, s_device);
    test_case.add_input<float>({1.f, 2.f, 3.f});
    test_case.add_expected_output<float>(Shape{3}, {1.f, 3.f, 6.f});
    test_case.run();
}

OPENVINO_TEST(${BACKEND_NAME}, onnx_model_cum_sum_2d_axis_input) {
    auto model = convert_model("cum_sum_2d_axis_input.onnx");

    auto test_case = ov::test::TestCase(model, s_device);
    test_case.add_input<float>({1.f, 2.f, 3.f, 4.f, 5.f, 6.f});
    test_case.add_expected_output<float>(Shape{2, 3}, {1.f, 3.f, 6.f, 4.f, 9.f, 15.f});
    test_case.run();
}

OPENVINO_TEST(${BACKEND_NAME}, onnx_model_cum_sum_2d_dynamic_axis_input) {
    auto model = convert_model("cum_sum_2d_dynamic_axis_input.onnx");

    auto test_case = ov::test::TestCase(model, s_device);
    test_case.add_input<float>({1.f, 2.f, 3.f, 4.f, 5.f, 6.f});
    test_case.add_input<std::int32_t>({1});
    test_case.add_expected_output<float>(Shape{2, 3}, {1.f, 3.f, 6.f, 4.f, 9.f, 15.f});
    test_case.run();
}

OPENVINO_TEST(${BACKEND_NAME}, onnx_model_cum_sum_2d_axis_input_1d) {
    auto model = convert_model("cum_sum_2d_axis_input_1d.onnx");

    auto test_case = ov::test::TestCase(model, s_device);
    test_case.add_input<float>({1.f, 2.f, 3.f, 4.f, 5.f, 6.f});
    test_case.add_expected_output<float>(Shape{2, 3}, {1.f, 3.f, 6.f, 4.f, 9.f, 15.f});
    test_case.run();
}

OPENVINO_TEST(${BACKEND_NAME}, onnx_model_cum_sum_2d_dynamic_axis_input_1d) {
    auto model = convert_model("cum_sum_2d_dynamic_axis_input_1d.onnx");

    auto test_case = ov::test::TestCase(model, s_device);
    test_case.add_input<float>({1.f, 2.f, 3.f, 4.f, 5.f, 6.f});
    test_case.add_input<std::int64_t>({0});
    test_case.add_expected_output<float>(Shape{2, 3}, {1.f, 2.f, 3.f, 5.f, 7.f, 9.f});
    test_case.run();
}

OPENVINO_TEST(${BACKEND_NAME}, onnx_model_cum_sum_3d_exclusive_reverse) {
    auto model = convert_model("cum_sum_3d_exclusive_reverse.onnx");

    auto test_case = ov::test::TestCase(model, s_device);
    test_case.add_input<float>({1.f,  2.f,  3.f,  4.f,  5.f,  6.f,  7.f,  8.f,  9.f,  10.f, 11.f, 12.f,
                                13.f, 14.f, 15.f, 16.f, 17.f, 18.f, 19.f, 20.f, 21.f, 22.f, 23.f, 24.f});
    test_case.add_expected_output<float>(Shape{2, 3, 4},
                                         {13.f, 14.f, 15.f, 16.f, 17.f, 18.f, 19.f, 20.f, 21.f, 22.f, 23.f, 24.f,
                                          0.f,  0.f,  0.f,  0.f,  0.f,  0.f,  0.f,  0.f,  0.f,  0.f,  0.f,  0.f});
    test_case.run();
}

OPENVINO_TEST(${BACKEND_NAME}, onnx_model_min_two_inputs_opset1) {
    auto model = convert_model("min_two_inputs_opset1.onnx");

    // input data shape (3, )
    auto test_case = ov::test::TestCase(model, s_device);
    test_case.add_input<float>({1.f, 2.f, 1.f});
    test_case.add_input<float>({1.f, 4.f, 4.f});
    test_case.add_expected_output<float>({1.f, 2.f, 1.f});
    test_case.run();
}

OPENVINO_TEST(${BACKEND_NAME}, onnx_model_min_two_inputs) {
    auto model = convert_model("min_two_inputs.onnx");

    // input data shape (3, )
    auto test_case = ov::test::TestCase(model, s_device);
    test_case.add_input<float>({2.f});
    test_case.add_input<float>({1.f, 4.f, 4.f});
    test_case.add_expected_output<float>({1.f, 2.f, 2.f});
    test_case.run();
}

OPENVINO_TEST(${BACKEND_NAME}, onnx_model_max_opset1) {
    auto model = convert_model("max_opset1.onnx");

    // input data shape (3, )
    auto test_case = ov::test::TestCase(model, s_device);
    test_case.add_input<float>({3.f, 2.f, 1.f});
    test_case.add_input<float>({1.f, 4.f, 4.f});
    test_case.add_input<float>({2.f, 5.f, 3.f});

    test_case.add_expected_output<float>({3.f, 5.f, 4.f});
    test_case.run();
}

OPENVINO_TEST(${BACKEND_NAME}, onnx_model_max) {
    auto model = convert_model("max.onnx");

    // input data shape (3, )
    auto test_case = ov::test::TestCase(model, s_device);
    test_case.add_input<float>({1.f, 4.f, 4.f});
    test_case.add_input<float>({3.f});
    test_case.add_input<float>({2.f, 5.f, 3.f});

    test_case.add_expected_output<float>({3.f, 5.f, 4.f});
    test_case.run();
}

OPENVINO_TEST(${BACKEND_NAME}, onnx_model_mean_opset1) {
    auto model = convert_model("mean_opset1.onnx");

    // input data shape (3, )
    auto test_case = ov::test::TestCase(model, s_device);
    test_case.add_input<float>({3.f, 0.f, 2.f});
    test_case.add_input<float>({1.f, 3.f, 4.f});
    test_case.add_input<float>({2.f, 6.f, 6.f});

    test_case.add_expected_output<float>({2.f, 3.f, 4.f});
    test_case.run();
}

OPENVINO_TEST(${BACKEND_NAME}, onnx_model_mean) {
    auto model = convert_model("mean.onnx");

    // input data shape (3, )
    auto test_case = ov::test::TestCase(model, s_device);
    test_case.add_input<float>({3.f});
    test_case.add_input<float>({1.f, 2.f, 5.f});
    test_case.add_input<float>({2.f, 7.f, 7.f});

    test_case.add_expected_output<float>({2.f, 4.f, 5.f});
    test_case.run();
}

OPENVINO_TEST(${BACKEND_NAME}, onnx_model_gemm_abc) {
    auto model = convert_model("gemm_abc.onnx");

    Inputs inputs;
    inputs.emplace_back(
        ov::test::NDArray<float, 2>({{1, 2, 3, 4, 5, 6}, {7, 8, 9, 10, 11, 12}, {13, 14, 15, 16, 17, 18}})
            .get_vector());

    inputs.emplace_back(ov::test::NDArray<float, 2>({{19, 20, 21, 22},
                                                     {23, 24, 25, 26},
                                                     {27, 28, 29, 30},
                                                     {31, 32, 33, 34},
                                                     {35, 36, 37, 38},
                                                     {39, 40, 41, 42}})
                            .get_vector());

    inputs.emplace_back(ov::test::NDArray<float, 2>({{1, 1, 1, 1}, {1, 1, 1, 1}, {1, 1, 1, 1}}).get_vector());

    auto expected_output =
        ov::test::NDArray<float, 2>({{340, 350.5, 361, 371.5}, {862, 890.5, 919, 947.5}, {1384, 1430.5, 1477, 1523.5}})
            .get_vector();

    auto test_case = ov::test::TestCase(model, s_device);
    test_case.add_multiple_inputs(inputs);
    test_case.add_expected_output(expected_output);
    test_case.run();
}

OPENVINO_TEST(${BACKEND_NAME}, onnx_model_matmul) {
    auto model = convert_model("matmul.onnx");

    std::vector<std::vector<float>> inputs;

    inputs.emplace_back(ov::test::NDArray<float, 2>({{1, 2, 3, 4}, {5, 6, 7, 8}, {9, 10, 11, 12}}).get_vector());

    inputs.emplace_back(
        ov::test::NDArray<float, 2>({{13, 14, 15}, {16, 17, 18}, {19, 20, 21}, {22, 23, 24}}).get_vector());

    auto expected_output =
        ov::test::NDArray<float, 2>({{190, 200, 210}, {470, 496, 522}, {750, 792, 834}}).get_vector();

    auto test_case = ov::test::TestCase(model, s_device);
    test_case.add_multiple_inputs(inputs);
    test_case.add_expected_output(expected_output);
    test_case.run();
}

OPENVINO_TEST(${BACKEND_NAME}, onnx_model_softmax_0D) {
    auto model = convert_model("softmax_0D.onnx");

    auto test_case = ov::test::TestCase(model, s_device);
    test_case.add_expected_output<float>({1.0});
    test_case.run();
}

OPENVINO_TEST(${BACKEND_NAME}, onnx_model_softmax_1D) {
    auto model = convert_model("softmax_1D.onnx");

    auto test_case = ov::test::TestCase(model, s_device);
    test_case.add_input<float>({-1.0, 0.0, 1.0});
    test_case.add_expected_output<float>({0.09003058f, 0.24472848f, 0.66524094f});
    test_case.run();
}
namespace {
// common input for all Softmax 3D test cases (Shape = {3,4,5})
// clang-format off
const std::vector<float> SOFTMAX_INPUT = {
    2.75793882f,  -0.50841322f, 0.82013929f,  -0.62409912f, -0.96136118f,
    0.21004745f,  1.38337255f,  1.19030397f,  2.0940445f,   -0.03551657f,
    -0.78686039f, 1.992782f,    0.04300319f,  -0.29230777f, -0.56797112f,
    -1.26732165f, -0.61935399f, 0.57670432f,  0.92844898f,  2.82469233f,

    0.98721677f,  -0.05100663f, -1.21178917f, -0.17530157f, 1.40051805f,
    -0.13259761f, -1.14313018f, 0.2673723f,   -0.87996154f, 1.29053106f,
    1.55f,        0.8396538f,   1.20729817f,  0.23727845f,  -0.89113606f,
    -1.70909842f, 0.26460363f,  -0.70566808f, 2.383518f,    1.07024615f,

    -1.21722605f, 0.82919357f,  0.55765697f,  0.12657686f,  0.63432172f,
    0.75425957f,  -2.43721014f, -1.24478184f, 2.65316853f,  1.19509542f,
    -0.95523998f, 0.5149006f,   -0.01151649f, 0.68327026f,  -0.4589638f,
    -0.46554745f, 0.21055324f,  0.39266729f,  2.05098086f,  1.83207919f};
}  // namespace
// clang-format on

OPENVINO_TEST(${BACKEND_NAME}, onnx_model_softmax_axis_0) {
    auto model = convert_model("softmax_axis_0.onnx");

    auto test_case = ov::test::TestCase(model, s_device);
    test_case.add_input<float>(SOFTMAX_INPUT);

    // clang-format off
    test_case.add_expected_output<float>(
        Shape{3, 4, 5},
        {0.09683057f, 0.00369363f, 0.01394559f, 0.00329012f, 0.00234823f,
         0.00757665f, 0.02449322f, 0.02019284f, 0.04985249f, 0.00592694f,
         0.00279593f, 0.04505148f, 0.00641108f, 0.00458466f, 0.00348007f,
         0.00172928f, 0.00330577f, 0.01093237f, 0.01554086f, 0.10351497f,

         0.01648154f, 0.00583583f, 0.00182802f, 0.00515374f, 0.02491679f,
         0.00537859f, 0.00195794f, 0.00802367f, 0.00254737f, 0.0223216f,
         0.02893419f, 0.0142204f,  0.02053893f, 0.00778581f, 0.00251907f,
         0.00111174f, 0.00800149f, 0.0030324f,  0.06658917f, 0.0179084f,

         0.00181811f, 0.01407243f, 0.01072611f, 0.0069699f,  0.01158077f,
         0.01305647f, 0.00053677f, 0.0017687f,  0.08719896f, 0.02028982f,
         0.00236265f, 0.01027717f, 0.0060709f,  0.01216173f, 0.00388087f,
         0.00385541f, 0.00758048f, 0.00909469f, 0.04775123f, 0.03836337f});
    // clang-format on

    test_case.run(6);
}

OPENVINO_TEST(${BACKEND_NAME}, onnx_model_softmax_axis_1) {
    auto model = convert_model("softmax_axis_1.onnx");

    auto test_case = ov::test::TestCase(model, s_device);
    test_case.add_input<float>(SOFTMAX_INPUT);

    // clang-format off
    test_case.add_expected_output<float>(
        Shape{3, 4, 5},
        {0.22757064f, 0.00868076f, 0.03277484f, 0.00773243f, 0.0055188f,
         0.0178066f,  0.05756383f, 0.04745709f, 0.11716303f, 0.01392945f,
         0.00657097f, 0.10587974f, 0.01506727f, 0.01077484f, 0.00817884f,
         0.00406413f, 0.00776921f, 0.0256932f,  0.03652405f, 0.24328028f,

         0.06217413f, 0.02201481f, 0.00689594f, 0.01944171f, 0.09399488f,
         0.02028993f, 0.00738604f, 0.03026811f, 0.00960958f, 0.08420492f,
         0.10914991f, 0.05364435f, 0.07748005f, 0.02937079f, 0.0095028f,
         0.00419387f, 0.03018442f, 0.01143929f, 0.2511977f,  0.06755678f,

         0.00587593f, 0.04548053f, 0.0346656f,  0.02252594f, 0.03742775f,
         0.04219705f, 0.00173478f, 0.00571623f, 0.2818174f,  0.06557446f,
         0.00763582f, 0.03321466f, 0.01962049f, 0.03930537f, 0.01254255f,
         0.01246025f, 0.02449929f, 0.02939305f, 0.15432668f, 0.12398617f});
    // clang-format on

    test_case.run(4);
}

OPENVINO_TEST(${BACKEND_NAME}, onnx_model_softmax_axis_1_opset11) {
    auto model = convert_model("softmax_axis_1_opset11.onnx");

    auto test_case = ov::test::TestCase(model, s_device);
    test_case.add_input<float>(SOFTMAX_INPUT);

    // clang-format off
    test_case.add_expected_output<float>(
        Shape{3, 4, 5},
        {0.88890495f, 0.04825497f, 0.27088348f, 0.04490523f, 0.02037154f,
         0.06955369f, 0.31998834f, 0.39223197f, 0.68041159f, 0.05141776f,
         0.02566661f, 0.5885689f,  0.12453075f, 0.06257374f, 0.03019055f,
         0.01587475f, 0.0431878f,  0.21235381f, 0.21210944f, 0.89802015f,

         0.31752626f, 0.19442629f, 0.0546935f,  0.06279221f, 0.36823282f,
         0.10362164f, 0.06523066f, 0.24006419f, 0.03103672f, 0.32987983f,
         0.55743381f, 0.473766f,   0.61451431f, 0.09486084f, 0.03722801f,
         0.02141829f, 0.26657706f, 0.090728f,   0.81131024f, 0.26465935f,

         0.08619648f, 0.43343993f, 0.3877785f,  0.04523505f, 0.15625437f,
         0.61900597f, 0.01653285f, 0.06394322f, 0.56592636f, 0.27376196f,
         0.11201305f, 0.31654337f, 0.21947994f, 0.07893034f, 0.05236297f,
         0.18278451f, 0.23348385f, 0.32879834f, 0.30990825f, 0.5176207f});
    // clang-format on

    test_case.run(4);
}

OPENVINO_TEST(${BACKEND_NAME}, onnx_model_softmax_axis_negative_1_opset11) {
    auto model = convert_model("softmax_axis_negative_1_opset11.onnx");

    auto test_case = ov::test::TestCase(model);
    test_case.add_input<float>(SOFTMAX_INPUT);

    // clang-format off
    test_case.add_expected_output<float>(
        Shape{3, 4, 5},
        {0.80619484f, 0.03075256f, 0.1161086f,  0.027393f,   0.01955098f,
         0.07012683f, 0.22670066f, 0.18689778f, 0.4614171f,  0.05485764f,
         0.04486171f, 0.7228683f,  0.10286818f, 0.07356264f, 0.05583908f,
         0.01280724f, 0.02448298f, 0.08096659f, 0.11509769f, 0.76664555f,

         0.30399805f, 0.10764059f, 0.03371745f, 0.09505949f, 0.4595844f,
         0.13369875f, 0.04866969f, 0.19944906f, 0.0633215f,  0.554861f,
         0.39101103f, 0.19217177f, 0.27755913f, 0.10521588f, 0.03404216f,
         0.01150354f, 0.08279411f, 0.03137731f, 0.6890207f,  0.18530433f,

         0.0402528f,  0.31156224f, 0.23747502f, 0.15431291f, 0.25639707f,
         0.10627912f, 0.00436928f, 0.01439711f, 0.7097961f,  0.16515835f,
         0.06798343f, 0.29571748f, 0.17468554f, 0.34994435f, 0.11166911f,
         0.03615172f, 0.07108136f, 0.08527993f, 0.4477579f,  0.35972902f});
    // clang-format on

    test_case.run(6);
}

OPENVINO_TEST(${BACKEND_NAME}, onnx_model_softmax_axis_negative_1_opset13) {
    auto model = convert_model("softmax_axis_negative_1_opset13.onnx");

    auto test_case = ov::test::TestCase(model);
    test_case.add_input<float>(SOFTMAX_INPUT);

    // clang-format off
    test_case.add_expected_output<float>(
        Shape{3, 4, 5},
        {0.80619484f, 0.03075256f, 0.1161086f,  0.027393f,   0.01955098f,
         0.07012683f, 0.22670066f, 0.18689778f, 0.4614171f,  0.05485764f,
         0.04486171f, 0.7228683f,  0.10286818f, 0.07356264f, 0.05583908f,
         0.01280724f, 0.02448298f, 0.08096659f, 0.11509769f, 0.76664555f,

         0.30399805f, 0.10764059f, 0.03371745f, 0.09505949f, 0.4595844f,
         0.13369875f, 0.04866969f, 0.19944906f, 0.0633215f,  0.554861f,
         0.39101103f, 0.19217177f, 0.27755913f, 0.10521588f, 0.03404216f,
         0.01150354f, 0.08279411f, 0.03137731f, 0.6890207f,  0.18530433f,

         0.0402528f,  0.31156224f, 0.23747502f, 0.15431291f, 0.25639707f,
         0.10627912f, 0.00436928f, 0.01439711f, 0.7097961f,  0.16515835f,
         0.06798343f, 0.29571748f, 0.17468554f, 0.34994435f, 0.11166911f,
         0.03615172f, 0.07108136f, 0.08527993f, 0.4477579f,  0.35972902f});
    // clang-format on

    test_case.run(6);
}

OPENVINO_TEST(${BACKEND_NAME}, onnx_model_sub) {
    auto model = convert_model("sub.onnx");

    Inputs inputs;
    inputs.emplace_back(ov::test::NDArray<float, 3>({{{1, 2, 3}}}).get_vector());

    inputs.emplace_back(ov::test::NDArray<float, 3>({{{4, 5, 7}}}).get_vector());

    auto expected_output = ov::test::NDArray<float, 3>({{{-3, -3, -4}}}).get_vector();

    auto test_case = ov::test::TestCase(model, s_device);
    test_case.add_multiple_inputs(inputs);
    test_case.add_expected_output(expected_output);
    test_case.run();
}

OPENVINO_TEST(${BACKEND_NAME}, onnx_model_div) {
    auto model = convert_model("div.onnx");

    Inputs inputs;
    inputs.emplace_back(ov::test::NDArray<float, 3>({{{1, 2, 3}}}).get_vector());
    inputs.emplace_back(ov::test::NDArray<float, 3>({{{1, 4, 12}}}).get_vector());

    auto expected_output = ov::test::NDArray<float, 3>({{{1, 0.5, 0.25}}}).get_vector();

    auto test_case = ov::test::TestCase(model, s_device);
    test_case.add_multiple_inputs(inputs);
    test_case.add_expected_output(expected_output);
    test_case.run();
}

OPENVINO_TEST(${BACKEND_NAME}, onnx_model_add_bcast) {
    auto model = convert_model("add_bcast.onnx");

    Inputs inputs;
    inputs.emplace_back(
        ov::test::NDArray<float, 3>({{{1, 1, 1, 1, 1}, {1, 1, 1, 1, 1}, {1, 1, 1, 1, 1}, {1, 1, 1, 1, 1}},
                                     {{1, 1, 1, 1, 1}, {1, 1, 1, 1, 1}, {1, 1, 1, 1, 1}, {1, 1, 1, 1, 1}},
                                     {{1, 1, 1, 1, 1}, {1, 1, 1, 1, 1}, {1, 1, 1, 1, 1}, {1, 1, 1, 1, 1}}})
            .get_vector());

    inputs.emplace_back(ov::test::NDArray<float, 1>({1, 2, 3, 4, 5}).get_vector());

    auto expected_output =
        ov::test::NDArray<float, 4>({{{{2, 3, 4, 5, 6}, {2, 3, 4, 5, 6}, {2, 3, 4, 5, 6}, {2, 3, 4, 5, 6}},
                                      {{2, 3, 4, 5, 6}, {2, 3, 4, 5, 6}, {2, 3, 4, 5, 6}, {2, 3, 4, 5, 6}},
                                      {{2, 3, 4, 5, 6}, {2, 3, 4, 5, 6}, {2, 3, 4, 5, 6}, {2, 3, 4, 5, 6}}}})
            .get_vector();

    auto test_case = ov::test::TestCase(model, s_device);
    test_case.add_multiple_inputs(inputs);
    test_case.add_expected_output(expected_output);
    test_case.run();
}

OPENVINO_TEST(${BACKEND_NAME}, onnx_model_nonmaxsuppression_center_point_box_format) {
    auto model = convert_model("nonmaxsuppression_center_point_box_format.onnx");

    auto test_case = ov::test::TestCase(model, s_device);

    test_case.add_input(
        std::vector<float>({0.5f, 0.5f,  1.0f, 1.0f, 0.5f, 0.6f,  1.0f, 1.0f, 0.5f, 0.4f,   1.0f, 1.0f,
                            0.5f, 10.5f, 1.0f, 1.0f, 0.5f, 10.6f, 1.0f, 1.0f, 0.5f, 100.5f, 1.0f, 1.0f}));  // boxes
    test_case.add_input(std::vector<float>({0.9f, 0.75f, 0.6f, 0.95f, 0.5f, 0.3f}));                        // scores
    test_case.add_input(std::vector<int64_t>({3}));   // max_output_boxes_per_class
    test_case.add_input(std::vector<float>({0.5f}));  // iou_threshold
    test_case.add_input(std::vector<float>({0.0f}));  // score_threshold

    test_case.add_expected_output<int64_t>(Shape{3, 3}, {0, 0, 3, 0, 0, 0, 0, 0, 5});
    test_case.run();
}

OPENVINO_TEST(${BACKEND_NAME}, onnx_model_nonmaxsuppression_single_box) {
    auto model = convert_model("nonmaxsuppression_single_box.onnx");

    auto test_case = ov::test::TestCase(model, s_device);

    test_case.add_input(std::vector<float>({0.0f, 0.0f, 1.0f, 1.0f}));  // boxes
    test_case.add_input(std::vector<float>({0.9f}));                    // scores
    test_case.add_input(std::vector<int64_t>({3}));                     // max_output_boxes_per_class
    test_case.add_input(std::vector<float>({0.5f}));                    // iou_threshold
    test_case.add_input(std::vector<float>({0.0f}));                    // score_threshold

    test_case.add_expected_output<int64_t>(Shape{1, 3}, {0, 0, 0});
    test_case.run();
}

OPENVINO_TEST(${BACKEND_NAME}, onnx_model_nonmaxsuppression_v9_single_box) {
    auto model = convert_model("nonmaxsuppression_v9_single_box.onnx");

    auto test_case = ov::test::TestCase(model, s_device);

    test_case.add_input(std::vector<float>({0.0f, 0.0f, 1.0f, 1.0f}));  // boxes
    test_case.add_input(std::vector<float>({0.9f}));                    // scores
    test_case.add_input(std::vector<int64_t>({3}));                     // max_output_boxes_per_class
    test_case.add_input(std::vector<float>({0.5f}));                    // iou_threshold
    test_case.add_input(std::vector<float>({0.0f}));                    // score_threshold

    test_case.add_expected_output<int64_t>(Shape{1, 3}, {0, 0, 0});
    test_case.run();
}

#if (defined _WIN32 || defined _WIN64)
// Ticket: 127743
OPENVINO_TEST(${BACKEND_NAME}, DISABLED_onnx_model_nonmaxsuppression_default_score_threshold) {
#else
OPENVINO_TEST(${BACKEND_NAME}, onnx_model_nonmaxsuppression_default_score_threshold) {
#endif
    auto model = convert_model("nms_default_score_threshold.onnx");
    auto test_case = ov::test::TestCase(model, s_device);

    test_case.add_input(
        Shape{1, 50, 4},
        std::vector<float>(
            {278.862060546875f,   453.5412902832031f,  295.09234619140625f, 470.2095031738281f,  225.9730682373047f,
             387.33990478515625f, 241.69297790527344f, 403.43377685546875f, 281.3062438964844f,  453.8412170410156f,
             298.6865539550781f,  470.9977111816406f,  216.9517364501953f,  450.6717529296875f,  232.95777893066406f,
             466.14276123046875f, 217.54473876953125f, 449.9130859375f,     233.97265625f,       466.1539306640625f,
             279.0079650878906f,  453.865234375f,      294.8210144042969f,  470.123046875f,      226.5626983642578f,
             388.5235290527344f,  242.2290496826172f,  404.2589416503906f,  216.49752807617188f, 450.7710876464844f,
             233.07443237304688f, 466.7010192871094f,  281.3638000488281f,  454.33892822265625f, 298.5252990722656f,
             471.1678466796875f,  217.3330841064453f,  451.484130859375f,   234.1898651123047f,  466.83148193359375f,
             187.2439727783203f,  466.8524475097656f,  208.7089385986328f,  489.7967224121094f,  257.8833923339844f,
             515.705322265625f,   280.8927917480469f,  539.775146484375f,   226.52525329589844f, 387.7011413574219f,
             241.6272430419922f,  403.7854919433594f,  187.38221740722656f, 466.5717468261719f,  209.05845642089844f,
             489.4494323730469f,  217.56448364257812f, 451.1393737792969f,  233.90216064453125f, 466.1475524902344f,
             279.45611572265625f, 454.00299072265625f, 296.16424560546875f, 471.84521484375f,    279.04486083984375f,
             453.9889221191406f,  295.2816162109375f,  470.4144592285156f,  187.18997192382812f, 466.4650573730469f,
             209.26266479492188f, 488.8149719238281f,  189.04197692871094f, 469.8923034667969f,  208.8195037841797f,
             491.5357971191406f,  216.47879028320312f, 450.1073303222656f,  233.21575927734375f, 466.9475402832031f,
             278.86163330078125f, 454.966552734375f,   296.38958740234375f, 471.9764404296875f,  259.4800720214844f,
             515.1390991210938f,  282.3655090332031f,  539.4806518554688f,  285.031494140625f,   389.0125427246094f,
             302.09747314453125f, 406.9799499511719f,  285.1270446777344f,  389.06890869140625f, 301.2108459472656f,
             405.7711181640625f,  188.17117309570312f, 467.71533203125f,    208.49929809570312f, 490.401611328125f,
             278.93292236328125f, 453.8080139160156f,  295.4295654296875f,  469.9015808105469f,  279.0393371582031f,
             454.2393798828125f,  296.3529357910156f,  471.6363525390625f,  187.29873657226562f, 467.9837951660156f,
             208.29107666015625f, 489.8014221191406f,  187.79478454589844f, 466.6510314941406f,  208.3644561767578f,
             490.2976989746094f,  188.4196014404297f,  468.3448486328125f,  209.06849670410156f, 491.94384765625f,
             281.4726867675781f,  454.0541687011719f,  298.2876892089844f,  470.2845764160156f,  225.8560333251953f,
             387.4819030761719f,  241.4767608642578f,  403.4317321777344f,  280.7021484375f,     455.43206787109375f,
             297.9931640625f,     471.99749755859375f, 226.0373077392578f,  387.4749450683594f,  241.48097229003906f,
             403.4716491699219f,  259.018310546875f,   515.3871459960938f,  281.7872314453125f,  540.0093383789062f,
             217.71246337890625f, 450.4556884765625f,  234.254150390625f,   467.68182373046875f, 257.5479736328125f,
             518.8912353515625f,  280.48260498046875f, 541.3863525390625f,  216.87359619140625f, 450.3395080566406f,
             232.39752197265625f, 465.5039367675781f,  258.2445068359375f,  515.2009887695312f,  280.29803466796875f,
             540.3602905273438f,  217.54478454589844f, 451.3944091796875f,  233.6602020263672f,  467.51971435546875f,
             258.30133056640625f, 515.2357788085938f,  280.1400146484375f,  541.3275756835938f,  217.05136108398438f,
             451.8975524902344f,  232.9573974609375f,  466.9907531738281f,  215.86386108398438f, 450.801025390625f,
             232.117919921875f,   466.3701171875f,     279.01593017578125f, 453.6647644042969f,  296.13372802734375f,
             471.4644470214844f,  280.1851806640625f,  454.41900634765625f, 296.481201171875f,   471.63104248046875f,
             259.1214904785156f,  516.8644409179688f,  281.7276306152344f,  541.0162963867188f,  285.2935485839844f,
             389.03515625f,       302.1134948730469f,  406.89373779296875f, 279.6715393066406f,  455.1846923828125f,
             296.6995544433594f,  471.5782470703125f,  258.1405029296875f,  518.9312744140625f,  281.019287109375f,
             541.5760498046875f,  187.80953979492188f, 466.8480224609375f,  208.54336547851562f, 489.9696044921875f}));
    test_case.add_input(
        Shape{1, 1, 50},
        std::vector<float>(
            {5.485373497009277f,  5.469169616699219f,  5.450349807739258f,  5.446445465087891f, 5.43833065032959f,
             5.407294273376465f,  5.3790669441223145f, 5.3575520515441895f, 5.348986625671387f, 5.309826850891113f,
             5.266261577606201f,  5.230800151824951f,  5.079848766326904f,  5.066829204559326f, 4.913329601287842f,
             4.895563125610352f,  4.8786115646362305f, 4.872953414916992f,  4.825906753540039f, 4.812736511230469f,
             4.761179447174072f,  4.657320022583008f,  4.640903949737549f,  4.63286828994751f,  4.600266933441162f,
             4.599870204925537f,  4.5536088943481445f, 4.521742820739746f,  4.465426445007324f, 4.4556074142456055f,
             4.451722621917725f,  4.416017055511475f,  4.410635471343994f,  4.403003215789795f, 4.387508392333984f,
             4.3634934425354f,    4.362300872802734f,  4.348748683929443f,  4.345107555389404f, 4.32416296005249f,
             4.3132781982421875f, 4.287333965301514f,  4.223401069641113f,  4.220005035400391f, 4.179988861083984f,
             4.099865436553955f,  4.097578048706055f,  4.075544357299805f,  4.0459885597229f}));

    test_case.add_expected_output<int64_t>(Shape{7, 3},
                                           {0, 0, 0, 0, 0, 1, 0, 0, 2, 0, 0, 3, 0, 0, 10, 0, 0, 11, 0, 0, 22});
    test_case.run();
}

OPENVINO_TEST(${BACKEND_NAME}, onnx_model_reduce_log_sum) {
    auto model = convert_model("reduce_log_sum.onnx");

    // input data shape (1, 1, 4, 4)
    Inputs inputs{
        ov::test::NDArray<float, 4>({{{{1, 1, 1, 1}, {1, 1, 1, 1}, {1, 1, 1, 1}, {1, 1, 1, 1}}}}).get_vector()};

    // output data shape (1,)
    auto expected_output = ov::test::NDArray<float, 4>({{{{2.77258872f}}}}).get_vector();

    auto test_case = ov::test::TestCase(model, s_device);
    test_case.add_multiple_inputs(inputs);
    test_case.add_expected_output(expected_output);
    test_case.run();
}

OPENVINO_TEST(${BACKEND_NAME}, onnx_model_reduce_log_sum_18) {
    auto model = convert_model("reduce_log_sum_18.onnx");

    // input data shape (1, 1, 4, 4)
    Inputs inputs{
        ov::test::NDArray<float, 4>({{{{1, 1, 1, 1}, {1, 1, 1, 1}, {1, 1, 1, 1}, {1, 1, 1, 1}}}}).get_vector()};

    // output data shape (1,)
    auto expected_output = ov::test::NDArray<float, 4>({{{{2.77258872f}}}}).get_vector();

    auto test_case = ov::test::TestCase(model, s_device);
    test_case.add_multiple_inputs(inputs);
    test_case.add_expected_output(expected_output);
    test_case.run();
}

OPENVINO_TEST(${BACKEND_NAME}, onnx_model_reduce_log_sum_18_axes_as_input) {
    auto model = convert_model("reduce_log_sum_18_axes_as_input.onnx");
    auto test_case = ov::test::TestCase(model, s_device);

    test_case.add_input<float>(Shape{1, 1, 4, 4}, {2, 1, 4, 2, 3, 1, 3, 2, 4, 2, 4, 2, 2, 2, 1, 4});
    test_case.add_input<int64_t>({3});

    test_case.add_expected_output(Shape{1, 1, 4, 1},
                                  std::vector<float>{2.19722458f, 2.19722458f, 2.48490665f, 2.19722458f});

    test_case.run();
}

OPENVINO_TEST(${BACKEND_NAME}, onnx_model_reduce_log_sum_exp) {
    auto model = convert_model("reduce_log_sum_exp.onnx");

    // input data shape (1, 1, 4, 4)
    Inputs inputs{
        ov::test::NDArray<float, 4>({{{{1, 1, 1, 1}, {1, 1, 1, 1}, {1, 1, 1, 1}, {1, 1, 1, 1}}}}).get_vector()};

    // output data shape (1,)
    auto expected_output = ov::test::NDArray<float, 4>({{{{3.77258872f}}}}).get_vector();

    auto test_case = ov::test::TestCase(model, s_device);
    test_case.add_multiple_inputs(inputs);
    test_case.add_expected_output(expected_output);
    test_case.run();
}

OPENVINO_TEST(${BACKEND_NAME}, onnx_model_reduce_l1) {
    auto model = convert_model("reduce_l1.onnx");

    // input data shape (1, 1, 4, 4)
    Inputs inputs{
        ov::test::NDArray<float, 4>({{{{1, 1, 1, 1}, {1, 1, 1, 1}, {1, 1, 1, 1}, {1, 1, 1, 1}}}}).get_vector()};

    // output data shape (1,)
    auto expected_output = ov::test::NDArray<float, 4>({{{{16}}}}).get_vector();

    auto test_case = ov::test::TestCase(model, s_device);
    test_case.add_multiple_inputs(inputs);
    test_case.add_expected_output(expected_output);
    test_case.run();
}

OPENVINO_TEST(${BACKEND_NAME}, onnx_model_reduce_l2) {
    auto model = convert_model("reduce_l2.onnx");

    // input data shape (1, 1, 4, 4)
    Inputs inputs{
        ov::test::NDArray<float, 4>({{{{1, 1, 1, 1}, {1, 1, 1, 1}, {1, 1, 1, 1}, {1, 1, 1, 1}}}}).get_vector()};

    // output data shape (1,)
    auto expected_output = ov::test::NDArray<float, 4>({{{{4}}}}).get_vector();

    auto test_case = ov::test::TestCase(model, s_device);
    test_case.add_multiple_inputs(inputs);
    test_case.add_expected_output(expected_output);
    test_case.run();
}

OPENVINO_TEST(${BACKEND_NAME}, onnx_model_reduce_max) {
    auto model = convert_model("reduce_max.onnx");

    // input data shape (1, 1, 4, 4)
    Inputs inputs{
        ov::test::NDArray<float, 4>({{{{1, 2, 3, 4}, {5, 6, 7, 8}, {9, 10, 11, 12}, {13, 14, 15, 16}}}}).get_vector()};

    // output data shape (1,)
    auto expected_output = ov::test::NDArray<float, 4>({{{{16}}}}).get_vector();

    auto test_case = ov::test::TestCase(model, s_device);
    test_case.add_multiple_inputs(inputs);
    test_case.add_expected_output(expected_output);
    test_case.run();
}

OPENVINO_TEST(${BACKEND_NAME}, onnx_model_reduce_max_18) {
    // TEMPLATE plugin has an issue with evaluation for u8 type
    if (std::string("${BACKEND_NAME}") == std::string("INTERPRETER")) {
        GTEST_SKIP();
    }

    auto model = convert_model("reduce_max_18.onnx");

    // input data shape (1, 1, 4, 4)
    std::vector<std::vector<uint8_t>> inputs{
        ov::test::NDArray<uint8_t, 4>({{{{1, 2, 3, 4}, {5, 6, 7, 8}, {9, 10, 11, 12}, {13, 14, 15, 16}}}})
            .get_vector()};

    // output data shape (1,)
    auto expected_output = ov::test::NDArray<uint8_t, 1>({13, 14, 15, 16}).get_vector();

    auto test_case = ov::test::TestCase(model, s_device);
    test_case.add_multiple_inputs(inputs);
    test_case.add_expected_output(expected_output);
    test_case.run();
}

OPENVINO_TEST(${BACKEND_NAME}, onnx_model_reduce_max_invalid_axes) {
    EXPECT_THROW(convert_model("reduce_max_invalid_axes.onnx"), ov::Exception);
}

OPENVINO_TEST(${BACKEND_NAME}, onnx_model_reduce_mean) {
    auto model = convert_model("reduce_mean.onnx");

    // input data shape (1, 1, 4, 4)
    Inputs inputs{
        ov::test::NDArray<float, 4>({{{{1, 1, 1, 1}, {1, 1, 1, 1}, {1, 1, 1, 1}, {1, 1, 1, 1}}}}).get_vector()};

    // output data shape (1,)
    auto expected_output = ov::test::NDArray<float, 4>({{{{1}}}}).get_vector();

    auto test_case = ov::test::TestCase(model, s_device);
    test_case.add_multiple_inputs(inputs);
    test_case.add_expected_output(Shape{}, expected_output);
    test_case.run();
}

OPENVINO_TEST(${BACKEND_NAME}, onnx_model_reduce_min) {
    auto model = convert_model("reduce_min.onnx");

    // input data shape (1, 1, 4, 4)
    Inputs inputs{
        ov::test::NDArray<float, 4>({{{{1, 2, 3, 4}, {5, 6, 7, 8}, {9, 10, 11, 12}, {13, 14, 15, 16}}}}).get_vector()};

    // output data shape (1,)
    auto expected_output = ov::test::NDArray<float, 4>({{{{1}}}}).get_vector();

    auto test_case = ov::test::TestCase(model, s_device);
    test_case.add_multiple_inputs(inputs);
    test_case.add_expected_output(expected_output);
    test_case.run();
}

OPENVINO_TEST(${BACKEND_NAME}, onnx_model_reduce_prod) {
    auto model = convert_model("reduce_prod.onnx");

    // input data shape (1, 1, 4, 4)
    Inputs inputs{
        ov::test::NDArray<float, 4>({{{{1, 1, 1, 1}, {1, 1, 1, 1}, {1, 1, 1, 1}, {1, 1, 1, 1}}}}).get_vector()};

    // output data shape (1,)
    auto expected_output = ov::test::NDArray<float, 4>({{{{1}}}}).get_vector();

    auto test_case = ov::test::TestCase(model, s_device);
    test_case.add_multiple_inputs(inputs);
    test_case.add_expected_output(expected_output);
    test_case.run();
}

OPENVINO_TEST(${BACKEND_NAME}, onnx_model_reduce_sum) {
    auto model = convert_model("reduce_sum.onnx");

    // input data shape (1, 1, 4, 4)
    Inputs inputs{
        ov::test::NDArray<float, 4>({{{{1, 1, 1, 1}, {1, 1, 1, 1}, {1, 1, 1, 1}, {1, 1, 1, 1}}}}).get_vector()};

    // output data shape (1,)
    auto expected_output = ov::test::NDArray<float, 4>({{{{16}}}}).get_vector();

    auto test_case = ov::test::TestCase(model, s_device);
    test_case.add_multiple_inputs(inputs);
    test_case.add_expected_output(expected_output);
    test_case.run();
}

OPENVINO_TEST(${BACKEND_NAME}, onnx_model_reduce_sum_dynamic_rank_input) {
    auto model = convert_model("reduce_sum_dynamic_rank_input.onnx");
    auto test_case = ov::test::TestCase(model, s_device);
    test_case.add_input<float>(
        Shape{1, 1, 4, 4},
        {1.0f, 1.0f, 1.0f, 1.0f, 1.0f, 1.0f, 1.0f, 1.0f, 1.0f, 1.0f, 1.0f, 1.0f, 1.0f, 1.0f, 1.0f, 1.0f});

    test_case.add_expected_output<float>(Shape{1, 1, 1, 1}, {16.0f});
    test_case.run();
}

OPENVINO_TEST(${BACKEND_NAME}, onnx_model_reduce_sum_square) {
    auto model = convert_model("reduce_sum_square.onnx");

    // input data shape (1, 1, 4, 4)
    Inputs inputs{
        ov::test::NDArray<float, 4>({{{{1, 1, 1, 1}, {1, 1, 1, 1}, {1, 1, 1, 1}, {1, 1, 1, 1}}}}).get_vector()};

    // output data shape (1,)
    auto expected_output = ov::test::NDArray<float, 4>({{{{16}}}}).get_vector();

    auto test_case = ov::test::TestCase(model, s_device);
    test_case.add_multiple_inputs(inputs);
    test_case.add_expected_output(expected_output);
    test_case.run();
}

OPENVINO_TEST(${BACKEND_NAME}, onnx_model_reduce_sum_13_axes_as_constant) {
    auto model = convert_model("reduce_sum_13_axes_as_constant.onnx");

    Inputs inputs{ov::test::NDArray<float, 4>({{{{1.0f, 1.0f, 1.0f, 1.0f},
                                                 {1.0f, 1.0f, 1.0f, 1.0f},
                                                 {1.0f, 1.0f, 1.0f, 1.0f},
                                                 {1.0f, 1.0f, 1.0f, 1.0f}}}})
                      .get_vector()};

    auto test_case = ov::test::TestCase(model, s_device);

    test_case.add_expected_output<float>(Shape{1, 1, 1, 1}, {16.0f});

    test_case.add_multiple_inputs(inputs);
    test_case.run();
}

OPENVINO_TEST(${BACKEND_NAME}, onnx_model_reduce_sum_13_axes_as_constant_single_axis) {
    auto model = convert_model("reduce_sum_13_axes_as_constant_single_axis.onnx");

    Inputs inputs{ov::test::NDArray<float, 3>({{{1, 2, 3}, {4, 5, 6}}, {{7, 8, 9}, {10, 11, 12}}}).get_vector()};

    auto test_case = ov::test::TestCase(model, s_device);

    test_case.add_expected_output<float>(Shape{2, 1, 3}, {5.0f, 7.0f, 9.0f, 17.0f, 19.0f, 21.0f});

    test_case.add_multiple_inputs(inputs);
    test_case.run();
}

OPENVINO_TEST(${BACKEND_NAME}, onnx_model_reduce_sum_13_axes_as_constant_keepdims_off) {
    auto model = convert_model("reduce_sum_13_axes_as_constant_keepdims_off.onnx");

    // input data shape (1, 1, 4, 4)
    Inputs inputs{ov::test::NDArray<float, 4>({{{{1.0f, 1.0f, 1.0f, 1.0f},
                                                 {1.0f, 1.0f, 1.0f, 1.0f},
                                                 {1.0f, 1.0f, 1.0f, 1.0f},
                                                 {1.0f, 1.0f, 1.0f, 1.0f}}}})
                      .get_vector()};

    auto test_case = ov::test::TestCase(model, s_device);

    test_case.add_expected_output<float>(Shape{}, {16.0f});

    test_case.add_multiple_inputs(inputs);
    test_case.run();
}

OPENVINO_TEST(${BACKEND_NAME}, onnx_model_reduce_sum_13_axes_as_input) {
    auto model = convert_model("reduce_sum_13_axes_as_input.onnx");

    auto test_case = ov::test::TestCase(model, s_device);
    test_case.add_input<float>({1.0f, 2.0f, 3.0f, 4.0f});
    test_case.add_input<int64_t>({1});

    test_case.add_expected_output<float>(Shape{2, 1}, {3.0f, 7.0f});
    test_case.run();
}

OPENVINO_TEST(${BACKEND_NAME}, onnx_model_reduce_sum_13_axes_as_0_dim_input) {
    auto model = convert_model("reduce_sum_13_axes_as_0_dim_input.onnx");

    auto test_case = ov::test::TestCase(model, s_device);
    test_case.add_input<float>({1.0f, 2.0f, 3.0f, 4.0f, 5.0f, 6.0f, 7.0f, 8.0f, 9.0f, 10.0f, 11.0f, 12.0f});

    test_case.add_expected_output<float>(Shape{3, 2, 2},
                                         {1.0f, 2.0f, 3.0f, 4.0f, 5.0f, 6.0f, 7.0f, 8.0f, 9.0f, 10.0f, 11.0f, 12.0f});
    test_case.run();
}

OPENVINO_TEST(${BACKEND_NAME}, onnx_model_reduce_sum_13_input_dynamic) {
    auto model = convert_model("reduce_sum_13_input_dynamic.onnx");

    auto test_case = ov::test::TestCase(model, s_device);
    test_case.add_input<int64_t>({1, 1, 1, 1, 1, 1, 1, 1, 1, 1, 1, 1, 1, 1, 1, 1});

    test_case.add_expected_output<int64_t>(Shape{1, 1, 1, 1, 1, 1, 1, 1, 1, 1, 1, 1, 1, 1, 1, 1}, {5});
    test_case.run();
}

OPENVINO_TEST(${BACKEND_NAME}, onnx_model_reduce_sum_13_axes_empty) {
    auto model = convert_model("reduce_sum_13_axes_empty.onnx");

    auto test_case = ov::test::TestCase(model, s_device);
    test_case.add_input<float>(
        {1.0f, 1.0f, 1.0f, 1.0f, 1.0f, 1.0f, 1.0f, 1.0f, 1.0f, 1.0f, 1.0f, 1.0f, 1.0f, 1.0f, 1.0f, 1.0f});

    test_case.add_expected_output<float>(Shape{1, 1, 1, 1}, {16.0f});
    test_case.run();
}

OPENVINO_TEST(${BACKEND_NAME}, onnx_model_reduce_sum_13_axes_empty_dynamic_rank_input) {
    auto model = convert_model("reduce_sum_13_axes_empty_dynamic_rank_input.onnx");

    auto test_case = ov::test::TestCase(model, s_device);
    test_case.add_input<float>(
        Shape{1, 1, 4, 4},
        {1.0f, 1.0f, 1.0f, 1.0f, 1.0f, 1.0f, 1.0f, 1.0f, 1.0f, 1.0f, 1.0f, 1.0f, 1.0f, 1.0f, 1.0f, 1.0f});

    test_case.add_expected_output<float>(Shape{1, 1, 1, 1}, {16.0f});
    test_case.run();
}

OPENVINO_TEST(${BACKEND_NAME}, onnx_model_reduce_sum_13_axes_empty_with_noop) {
    auto model = convert_model("reduce_sum_13_axes_empty_with_noop.onnx");

    auto test_case = ov::test::TestCase(model, s_device);
    test_case.add_input<float>(
        {1.f, 1.0f, 1.0f, 1.0f, 1.0f, 1.0f, 1.0f, 1.0f, 1.0f, 1.0f, 1.0f, 1.0f, 1.0f, 1.0f, 1.0f, 1.0f});

    test_case.add_expected_output<float>(
        Shape{1, 1, 4, 4},
        {1.f, 1.0f, 1.0f, 1.0f, 1.0f, 1.0f, 1.0f, 1.0f, 1.0f, 1.0f, 1.0f, 1.0f, 1.0f, 1.0f, 1.0f, 1.0f});
    test_case.run();
}

OPENVINO_TEST(${BACKEND_NAME}, onnx_model_reduce_sum_13_axes_empty_without_noop) {
    auto model = convert_model("reduce_sum_13_axes_empty_without_noop.onnx");

    auto test_case = ov::test::TestCase(model, s_device);
    test_case.add_input<float>(
        {1.f, 1.0f, 1.0f, 1.0f, 1.0f, 1.0f, 1.0f, 1.0f, 1.0f, 1.0f, 1.0f, 1.0f, 1.0f, 1.0f, 1.0f, 1.0f});

    test_case.add_expected_output<float>(Shape{1, 1, 1, 1}, {16.0f});
    test_case.run();
}

OPENVINO_TEST(${BACKEND_NAME}, onnx_resize10_asymertic_last_dim) {
    const auto model = convert_model("resize10_asymertic_last_dim.onnx");

    auto test_case = ov::test::TestCase(model, s_device);
    std::vector<float> input_data{1.0f, 2.0f, 3.0f, 4.0f, 5.0f, 6.0f, 7.0f, 8.0f, 9.0f, 10.0f};
    test_case.add_input<float>(input_data);
    test_case.add_expected_output<float>(Shape{1, 1, 1, 19},
                                         {1.0f,
                                          1.0f,
                                          2.0f,
                                          2.0f,
                                          3.0f,
                                          3.0f,
                                          4.0f,
                                          4.0f,
                                          5.0f,
                                          5.0f,
                                          6.0f,
                                          6.0f,
                                          7.0f,
                                          7.0f,
                                          8.0f,
                                          8.0f,
                                          9.0f,
                                          9.0f,
                                          10.0f});
    test_case.run();
}

OPENVINO_TEST(${BACKEND_NAME}, onnx_resize10_asymertic_dim_in_the_middle) {
    const auto model = convert_model("resize10_asymertic_dim_in_the_middle.onnx");

    auto test_case = ov::test::TestCase(model, s_device);
    std::vector<float> input_data{1.0f, 2.0f, 3.0f, 4.0f, 5.0f, 6.0f, 7.0f, 8.0f, 9.0f, 10.0f};
    test_case.add_input<float>(input_data);
    test_case.add_expected_output<float>(Shape{1, 1, 19, 1},
                                         {1.0f,
                                          1.0f,
                                          2.0f,
                                          2.0f,
                                          3.0f,
                                          3.0f,
                                          4.0f,
                                          4.0f,
                                          5.0f,
                                          5.0f,
                                          6.0f,
                                          6.0f,
                                          7.0f,
                                          7.0f,
                                          8.0f,
                                          8.0f,
                                          9.0f,
                                          9.0f,
                                          10.0f});
    test_case.run();
}

OPENVINO_TEST(${BACKEND_NAME}, onnx_resize11_empty_constant_as_input) {
    // this model contains a Constant node with an empty underlying tensor
    // this node is connected to the "roi" input of the Resize op but this input should be
    // ignored since the Resize coordinate_transformation_mode is set to asymmetric
    const auto model = convert_model("resize11_empty_constant_as_input.onnx");

    auto test_case = ov::test::TestCase(model, s_device);
    std::vector<float> input_data{1.0f, 3.0f, 4.0f, 8.0f, 6.0f, 2.0f, 7.0f, 11.0f};
    test_case.add_input<float>(input_data);
    test_case.add_expected_output<float>(
        Shape{1, 2, 4, 8},
        {1.0f, 1.5f, 2.0f, 2.5f,  3.0f,  3.0f,  3.0f,  3.0f,  2.5f, 3.25f, 4.0f, 4.75f, 5.5f,  5.5f,  5.5f,  5.5f,
         4.0f, 5.0f, 6.0f, 7.0f,  8.0f,  8.0f,  8.0f,  8.0f,  4.0f, 5.0f,  6.0f, 7.0f,  8.0f,  8.0f,  8.0f,  8.0f,

         6.0f, 5.0f, 4.0f, 3.0f,  2.0f,  2.0f,  2.0f,  2.0f,  6.5f, 6.5f,  6.5f, 6.5f,  6.5f,  6.5f,  6.5f,  6.5f,
         7.0f, 8.0f, 9.0f, 10.0f, 11.0f, 11.0f, 11.0f, 11.0f, 7.0f, 8.0f,  9.0f, 10.0f, 11.0f, 11.0f, 11.0f, 11.0f});

    test_case.run();
}

OPENVINO_TEST(${BACKEND_NAME}, onnx_resize10_down_scales_const_linear) {
    const auto model = convert_model("resize10_down_scales_const_linear.onnx");

    // Input data shape (1, 1, 2, 4)
    // Input const scales values {1.0, 1.0, 0.6, 0.6}
    // mode: linear

    Shape expected_output_shape{1, 1, 1, 2};
    auto test_case = ov::test::TestCase(model, s_device);
    test_case.add_input<float>({1.0, 2.0, 3.0, 4.0, 5.0, 6.0, 7.0, 8.0});
    test_case.add_expected_output<float>(expected_output_shape, {1.0f, 2.6666665f});
    test_case.run();
}

OPENVINO_TEST(${BACKEND_NAME}, onnx_resize10_down_scales_const_nearest) {
    const auto model = convert_model("resize10_down_scales_const_nearest.onnx");

    // Input data shape (1, 1, 2, 4)
    // Input const scales values {1.0, 1.0, 0.6, 0.6}
    // mode: nearest

    Shape expected_output_shape{1, 1, 1, 2};
    auto test_case = ov::test::TestCase(model, s_device);
    test_case.add_input<float>({1.0, 2.0, 3.0, 4.0, 5.0, 6.0, 7.0, 8.0});
    test_case.add_expected_output<float>(expected_output_shape, {1.0, 3.0});
    test_case.run();
}

OPENVINO_TEST(${BACKEND_NAME}, onnx_resize10_up_scales_const_linear) {
    const auto model = convert_model("resize10_up_scales_const_linear.onnx");

    // Input data shape (1, 1, 2, 2)
    // Input const scales values {1.0, 1.0, 2.0, 2.0}
    // mode: nearest

    Shape expected_output_shape{1, 1, 4, 4};
    auto test_case = ov::test::TestCase(model, s_device);
    test_case.add_input<float>({1.0, 2.0, 3.0, 4.0});
    test_case.add_expected_output<float>(
        expected_output_shape,
        {1.0, 1.5, 2.0, 2.0, 2.0, 2.5, 3.0, 3.0, 3.0, 3.5, 4.0, 4.0, 3.0, 3.5, 4.0, 4.0});
    test_case.run();
}

OPENVINO_TEST(${BACKEND_NAME}, onnx_resize10_up_scales_const_nearest) {
    const auto model = convert_model("resize10_up_scales_const_nearest.onnx");

    // Input data shape (1, 1, 2, 2)
    // Input const scales values {1.0, 1.0, 2.0, 3.0}
    // mode: linear

    Shape expected_output_shape{1, 1, 4, 6};
    auto test_case = ov::test::TestCase(model, s_device);
    test_case.add_input<float>({1.0, 2.0, 3.0, 4.0});
    test_case.add_expected_output<float>(expected_output_shape,
                                         {1.0, 1.0, 1.0, 2.0, 2.0, 2.0, 1.0, 1.0, 1.0, 2.0, 2.0, 2.0,
                                          3.0, 3.0, 3.0, 4.0, 4.0, 4.0, 3.0, 3.0, 3.0, 4.0, 4.0, 4.0});

    test_case.run();
}

OPENVINO_TEST(${BACKEND_NAME}, onnx_resize11_down_scales_linear_asymmetric) {
    const auto model = convert_model("resize11_down_scales_linear_asymmetric.onnx");

    const Shape expected_output_shape{1, 1, 1, 2};
    auto test_case = ov::test::TestCase(model, s_device);
    const size_t input_size = 8;
    std::vector<float> input_data(input_size);
    std::iota(std::begin(input_data), std::end(input_data), 1.0f);
    test_case.add_input<float>(input_data);
    test_case.add_expected_output<float>(expected_output_shape, {1.0f, 2.66666651f});

    test_case.run_with_tolerance_as_fp();
}

OPENVINO_TEST(${BACKEND_NAME}, onnx_resize11_scales_nearest_asymmetric_floor_dynamic_sizes) {
    const auto model = convert_model("resize11_scales_nearest_asymmetric_floor_dynamic_scales.onnx");

    const Shape expected_output_shape{2, 1, 4, 1};
    auto test_case = ov::test::TestCase(model, s_device);
    const std::vector<float> input_data{1.0f, 3.0f, 4.0f, 8.0f, 6.0f, 2.0f, 7.0f, 11.0f};
    test_case.add_input<float>(input_data);
    test_case.add_input<float>(std::vector<float>{1.0f, 1.0f, 1.0f, 1.0f, 1.0f, 1.0f, 1.0f, 1.0f});  // roi
    test_case.add_input<float>(std::vector<float>{1.0f, 1.0f, 2.0f, 0.5f});                          // scales
    test_case.add_expected_output<float>(expected_output_shape, {1.0f, 1.0f, 4.0f, 4.0f, 6.0f, 6.0f, 7.0f, 7.0f});

    test_case.run_with_tolerance_as_fp();
}

OPENVINO_TEST(${BACKEND_NAME}, onnx_resize11_up_scales_linear_asymmetric) {
    const auto model = convert_model("resize11_up_scales_linear_asymmetric.onnx");

    const Shape expected_output_shape{2, 1, 4, 8};
    auto test_case = ov::test::TestCase(model, s_device);
    std::vector<float> input_data{1.0f, 3.0f, 4.0f, 8.0f, 6.0f, 2.0f, 7.0f, 11.0f};
    test_case.add_input<float>(input_data);
    test_case.add_expected_output<float>(
        expected_output_shape,
        {1.0f, 1.5f, 2.0f, 2.5f,  3.0f,  3.0f,  3.0f,  3.0f,  2.5f, 3.25f, 4.0f, 4.75f, 5.5f,  5.5f,  5.5f,  5.5f,
         4.0f, 5.0f, 6.0f, 7.0f,  8.0f,  8.0f,  8.0f,  8.0f,  4.0f, 5.0f,  6.0f, 7.0f,  8.0f,  8.0f,  8.0f,  8.0f,

         6.0f, 5.0f, 4.0f, 3.0f,  2.0f,  2.0f,  2.0f,  2.0f,  6.5f, 6.5f,  6.5f, 6.5f,  6.5f,  6.5f,  6.5f,  6.5f,
         7.0f, 8.0f, 9.0f, 10.0f, 11.0f, 11.0f, 11.0f, 11.0f, 7.0f, 8.0f,  9.0f, 10.0f, 11.0f, 11.0f, 11.0f, 11.0f});

    test_case.run();
}

OPENVINO_TEST(${BACKEND_NAME}, onnx_resize11_scales_nearest_asymmetric_floor) {
    const auto model = convert_model("resize11_scales_nearest_asymmetric_floor.onnx");

    const Shape expected_output_shape{2, 1, 4, 1};
    auto test_case = ov::test::TestCase(model, s_device);
    const std::vector<float> input_data{1.0f, 3.0f, 4.0f, 8.0f, 6.0f, 2.0f, 7.0f, 11.0f};
    test_case.add_input<float>(input_data);
    test_case.add_expected_output<float>(expected_output_shape, {1.0f, 1.0f, 4.0f, 4.0f, 6.0f, 6.0f, 7.0f, 7.0f});

    test_case.run();
}

OPENVINO_TEST(${BACKEND_NAME}, onnx_resize11_up_scales_cubic_align_corners) {
    const auto model = convert_model("resize11_up_scales_cubic_align_corners.onnx");

    const Shape expected_output_shape{1, 1, 8, 8};
    auto test_case = ov::test::TestCase(model, s_device);
    std::vector<float> input_data{1.0f,
                                  2.0f,
                                  3.0f,
                                  4.0f,
                                  5.0f,
                                  6.0f,
                                  7.0f,
                                  8.0f,
                                  9.0f,
                                  10.0f,
                                  11.0f,
                                  12.0f,
                                  13.0f,
                                  14.0f,
                                  15.0f,
                                  16.0f};
    test_case.add_input<float>(input_data);
    test_case.add_expected_output<float>(
        expected_output_shape,
        {
            1.0f,         1.34110787f,  1.80029155f,  2.32944606f,  2.67055394f,  3.19970845f,  3.65889213f,
            4.0f,         2.36443149f,  2.70553936f,  3.16472303f,  3.69387755f,  4.03498542f,  4.56413994f,
            5.02332362f,  5.36443149f,  4.20116618f,  4.54227405f,  5.00145773f,  5.53061224f,  5.87172012f,
            6.40087464f,  6.86005831f,  7.20116618f,  6.31778426f,  6.65889213f,  7.1180758f,   7.64723032f,
            7.98833819f,  8.51749271f,  8.97667638f,  9.31778426f,  7.68221574f,  8.02332362f,  8.48250729f,
            9.01166181f,  9.35276968f,  9.8819242f,   10.34110787f, 10.68221574f, 9.79883382f,  10.13994169f,
            10.59912536f, 11.12827988f, 11.46938776f, 11.99854227f, 12.45772595f, 12.79883382f, 11.63556851f,
            11.97667638f, 12.43586006f, 12.96501458f, 13.30612245f, 13.83527697f, 14.29446064f, 14.6355685f,
            13.0f,        13.34110787f, 13.80029155f, 14.32944606f, 14.67055394f, 15.19970845f, 15.65889213f,
            16.0f,
        });
    test_case.run_with_tolerance_as_fp(2.0e-5f);
}

OPENVINO_TEST(${BACKEND_NAME}, onnx_resize11_up_scales_tf_half_pixel) {
    const auto model = convert_model("resize11_up_scales_tf_half_pixel.onnx");

    const Shape expected_output_shape{1, 1, 8, 8};
    auto test_case = ov::test::TestCase(model, s_device);
    std::vector<float> input_data{1.0f,
                                  2.0f,
                                  3.0f,
                                  4.0f,
                                  5.0f,
                                  6.0f,
                                  7.0f,
                                  8.0f,
                                  9.0f,
                                  10.0f,
                                  11.0f,
                                  12.0f,
                                  13.0f,
                                  14.0f,
                                  15.0f,
                                  16.0f};
    test_case.add_input<float>(input_data);
    test_case.add_expected_output<float>(
        expected_output_shape,
        {1.95703f, 2.43359f, 3.0625f,  3.46875f, 4.09766f, 4.57422f, 4.87109f, 4.80078f, 3.86328f, 4.33984f, 4.96875f,
         5.375f,   6.00391f, 6.48047f, 6.77734f, 6.70703f, 6.37891f, 6.85547f, 7.48438f, 7.89063f, 8.51953f, 8.99609f,
         9.29297f, 9.22266f, 8.00391f, 8.48047f, 9.10938f, 9.51563f, 10.1445f, 10.6211f, 10.918f,  10.8477f, 10.5195f,
         10.9961f, 11.625f,  12.0313f, 12.6602f, 13.1367f, 13.4336f, 13.3633f, 12.4258f, 12.9023f, 13.5313f, 13.9375f,
         14.5664f, 15.043f,  15.3398f, 15.2695f, 13.6133f, 14.0898f, 14.7188f, 15.125f,  15.7539f, 16.2305f, 16.5273f,
         16.457f,  13.332f,  13.8086f, 14.4375f, 14.8438f, 15.4727f, 15.9492f, 16.2461f, 16.1758f});
    test_case.run_with_tolerance_as_fp(2.0e-2f);
}

OPENVINO_TEST(${BACKEND_NAME}, onnx_resize11_up_sizes_all_attributes_default) {
    const auto model = convert_model("resize11_up_sizes_all_attributes_default.onnx");

    const Shape expected_output_shape{1, 1, 7, 8};
    auto test_case = ov::test::TestCase(model, s_device);
    std::vector<float> input_data{1.0f, 2.0f, 3.0f, 4.0f};
    test_case.add_input<float>(input_data);
    test_case.add_expected_output<float>(
        expected_output_shape,
        {1.0f, 1.0f, 1.0f, 1.0f, 2.0f, 2.0f, 2.0f, 2.0f, 1.0f, 1.0f, 1.0f, 1.0f, 2.0f, 2.0f,
         2.0f, 2.0f, 1.0f, 1.0f, 1.0f, 1.0f, 2.0f, 2.0f, 2.0f, 2.0f, 1.0f, 1.0f, 1.0f, 1.0f,
         2.0f, 2.0f, 2.0f, 2.0f, 3.0f, 3.0f, 3.0f, 3.0f, 4.0f, 4.0f, 4.0f, 4.0f, 3.0f, 3.0f,
         3.0f, 3.0f, 4.0f, 4.0f, 4.0f, 4.0f, 3.0f, 3.0f, 3.0f, 3.0f, 4.0f, 4.0f, 4.0f, 4.0f});
    test_case.run_with_tolerance_as_fp(2.0e-5f);
}

OPENVINO_TEST(${BACKEND_NAME}, onnx_resize11_sizes_nearest_asymmetric_floor) {
    const auto model = convert_model("resize11_sizes_nearest_asymmetric_floor.onnx");

    const Shape expected_output_shape{2, 1, 4, 1};
    auto test_case = ov::test::TestCase(model, s_device);
    std::vector<float> input_data{1.0f, 3.0f, 4.0f, 8.0f, 6.0f, 2.0f, 7.0f, 11.0f};
    test_case.add_input<float>(input_data);
    test_case.add_expected_output<float>(expected_output_shape, {1.0f, 1.0f, 4.0f, 4.0f, 6.0f, 6.0f, 7.0f, 7.0f});

    test_case.run_with_tolerance_as_fp();
}

OPENVINO_TEST(${BACKEND_NAME}, onnx_resize11_up_sizes_linear_asymmetric) {
    const auto model = convert_model("resize11_up_sizes_linear_asymmetric.onnx");

    const Shape expected_output_shape{2, 1, 4, 8};
    auto test_case = ov::test::TestCase(model, s_device);
    std::vector<float> input_data{2.0f, 4.0f, 1.0f, 3.0f, 7.0f, 8.0f, 9.0f, 6.0f};
    test_case.add_input<float>(input_data);
    test_case.add_expected_output<float>(
        expected_output_shape,
        {2.0f, 2.5f,  3.0f, 3.5f,  4.0f, 4.0f, 4.0f, 4.0f, 1.5f, 2.0f,  2.5f, 3.0f,  3.5f, 3.5f, 3.5f, 3.5f,
         1.0f, 1.5f,  2.0f, 2.5f,  3.0f, 3.0f, 3.0f, 3.0f, 1.0f, 1.5f,  2.0f, 2.5f,  3.0f, 3.0f, 3.0f, 3.0f,
         7.0f, 7.25f, 7.5f, 7.75f, 8.0f, 8.0f, 8.0f, 8.0f, 8.0f, 7.75f, 7.5f, 7.25f, 7.0f, 7.0f, 7.0f, 7.0f,
         9.0f, 8.25f, 7.5f, 6.75f, 6.0f, 6.0f, 6.0f, 6.0f, 9.0f, 8.25f, 7.5f, 6.75f, 6.0f, 6.0f, 6.0f, 6.0f});

    test_case.run_with_tolerance_as_fp(2.0e-5f);
}

OPENVINO_TEST(${BACKEND_NAME}, onnx_resize11_down_sizes_cubic_half_pixel) {
    const auto model = convert_model("resize11_down_sizes_cubic_half_pixel.onnx");

    const Shape expected_output_shape{1, 1, 3, 3};
    auto test_case = ov::test::TestCase(model, s_device);
    std::vector<float> input_data{1.0f,
                                  2.0f,
                                  3.0f,
                                  4.0f,
                                  5.0f,
                                  6.0f,
                                  7.0f,
                                  8.0f,
                                  9.0f,
                                  10.0f,
                                  11.0f,
                                  12.0f,
                                  13.0f,
                                  14.0f,
                                  15.0f,
                                  16.0f};
    test_case.add_input<float>(input_data);
    test_case.add_expected_output<float>(
        expected_output_shape,
        {1.6307871f, 3.0046299f, 4.3784733f, 7.1261587f, 8.5f, 9.873844f, 12.621532f, 13.995373f, 15.369216f});

    test_case.run_with_tolerance_as_fp(2.0e-5f);
}

OPENVINO_TEST(${BACKEND_NAME}, onnx_resize11_down_sizes_linear_pytorch_half_pixel) {
    const auto model = convert_model("resize11_down_sizes_linear_pytorch_half_pixel.onnx");

    const Shape expected_output_shape{1, 1, 3, 1};
    auto test_case = ov::test::TestCase(model, s_device);
    std::vector<float> input_data{1.0f,
                                  2.0f,
                                  3.0f,
                                  4.0f,
                                  5.0f,
                                  6.0f,
                                  7.0f,
                                  8.0f,
                                  9.0f,
                                  10.0f,
                                  11.0f,
                                  12.0f,
                                  13.0f,
                                  14.0f,
                                  15.0f,
                                  16.0f};
    test_case.add_input<float>(input_data);
    test_case.add_expected_output<float>(expected_output_shape, {1.666666f, 7.0f, 12.333333f});

    test_case.run_with_tolerance_as_fp(2.0e-5f);
}

OPENVINO_TEST(${BACKEND_NAME}, onnx_resize11_up_sizes_cubic_half_pixel) {
    const auto model = convert_model("resize11_up_sizes_cubic_half_pixel.onnx");

    const Shape expected_output_shape{1, 1, 9, 10};
    auto test_case = ov::test::TestCase(model, s_device);
    std::vector<float> input_data{1.0f,
                                  2.0f,
                                  3.0f,
                                  4.0f,
                                  5.0f,
                                  6.0f,
                                  7.0f,
                                  8.0f,
                                  9.0f,
                                  10.0f,
                                  11.0f,
                                  12.0f,
                                  13.0f,
                                  14.0f,
                                  15.0f,
                                  16.0f};
    test_case.add_input<float>(input_data);
    test_case.add_expected_output<float>(
        expected_output_shape,
        {0.45507922f,  0.64057922f,  0.97157922f,  1.42257922f,  1.90732922f,  2.22332922f,  2.70807922f,  3.15907922f,
         3.49007922f,  3.67557922f,  1.39437963f,  1.57987963f,  1.91087963f,  2.36187963f,  2.84662963f,  3.16262963f,
         3.64737963f,  4.09837963f,  4.42937963f,  4.61487963f,  2.95130693f,  3.13680693f,  3.46780693f,  3.91880693f,
         4.40355693f,  4.71955693f,  5.20430693f,  5.65530693f,  5.98630693f,  6.17180693f,  5.20525069f,  5.39075069f,
         5.72175069f,  6.17275069f,  6.65750069f,  6.97350069f,  7.45825069f,  7.90925069f,  8.24025069f,  8.42575069f,
         6.88975f,     7.07525f,     7.40625f,     7.85725f,     8.342f,       8.658f,       9.14275f,     9.59375f,
         9.92475f,     10.11025f,    8.57424931f,  8.75974931f,  9.09074931f,  9.54174931f,  10.02649931f, 10.34249931f,
         10.82724931f, 11.27824931f, 11.60924931f, 11.79474931f, 10.82819307f, 11.01369307f, 11.34469307f, 11.79569307f,
         12.28044307f, 12.59644307f, 13.08119307f, 13.53219307f, 13.86319307f, 14.04869307f, 12.38512037f, 12.57062037f,
         12.90162037f, 13.35262037f, 13.83737037f, 14.15337037f, 14.63812037f, 15.08912037f, 15.42012037f, 15.60562037f,
         13.32442078f, 13.50992078f, 13.84092078f, 14.29192078f, 14.77667078f, 15.09267078f, 15.57742078f, 16.02842078f,
         16.35942078f, 16.54492078f});
    test_case.run_with_tolerance_as_fp(2.0e-5f);
}

OPENVINO_TEST(${BACKEND_NAME}, onnx_resize11_up_sizes_cubic_half_pixel_dynamic_sizes) {
    const auto model = convert_model("resize11_up_sizes_cubic_half_pixel_dynamic_sizes.onnx");

    const Shape expected_output_shape{1, 1, 9, 10};
    auto test_case = ov::test::TestCase(model, s_device);
    std::vector<float> input_data{1.0f,
                                  2.0f,
                                  3.0f,
                                  4.0f,
                                  5.0f,
                                  6.0f,
                                  7.0f,
                                  8.0f,
                                  9.0f,
                                  10.0f,
                                  11.0f,
                                  12.0f,
                                  13.0f,
                                  14.0f,
                                  15.0f,
                                  16.0f};
    test_case.add_input<float>(input_data);
    test_case.add_input<float>(std::vector<float>{1, 1, 9, 10});  // sizes
    test_case.add_expected_output<float>(
        expected_output_shape,
        {0.45507922f,  0.64057922f,  0.97157922f,  1.42257922f,  1.90732922f,  2.22332922f,  2.70807922f,  3.15907922f,
         3.49007922f,  3.67557922f,  1.39437963f,  1.57987963f,  1.91087963f,  2.36187963f,  2.84662963f,  3.16262963f,
         3.64737963f,  4.09837963f,  4.42937963f,  4.61487963f,  2.95130693f,  3.13680693f,  3.46780693f,  3.91880693f,
         4.40355693f,  4.71955693f,  5.20430693f,  5.65530693f,  5.98630693f,  6.17180693f,  5.20525069f,  5.39075069f,
         5.72175069f,  6.17275069f,  6.65750069f,  6.97350069f,  7.45825069f,  7.90925069f,  8.24025069f,  8.42575069f,
         6.88975f,     7.07525f,     7.40625f,     7.85725f,     8.342f,       8.658f,       9.14275f,     9.59375f,
         9.92475f,     10.11025f,    8.57424931f,  8.75974931f,  9.09074931f,  9.54174931f,  10.02649931f, 10.34249931f,
         10.82724931f, 11.27824931f, 11.60924931f, 11.79474931f, 10.82819307f, 11.01369307f, 11.34469307f, 11.79569307f,
         12.28044307f, 12.59644307f, 13.08119307f, 13.53219307f, 13.86319307f, 14.04869307f, 12.38512037f, 12.57062037f,
         12.90162037f, 13.35262037f, 13.83737037f, 14.15337037f, 14.63812037f, 15.08912037f, 15.42012037f, 15.60562037f,
         13.32442078f, 13.50992078f, 13.84092078f, 14.29192078f, 14.77667078f, 15.09267078f, 15.57742078f, 16.02842078f,
         16.35942078f, 16.54492078f});
    test_case.run_with_tolerance_as_fp(2.0e-5f);
}

OPENVINO_TEST(${BACKEND_NAME}, onnx_resize11_up_sizes_nearest_round_prefer_floor_half_pixel) {
    const auto model = convert_model("resize11_up_sizes_nearest_round_prefer_floor_half_pixel.onnx");

    const Shape expected_output_shape{1, 1, 7, 8};
    auto test_case = ov::test::TestCase(model, s_device);
    std::vector<float> input_data{1.0f, 2.0f, 3.0f, 4.0f};
    test_case.add_input<float>(input_data);
    test_case.add_expected_output<float>(
        expected_output_shape,
        {1.0f, 1.0f, 1.0f, 1.0f, 2.0f, 2.0f, 2.0f, 2.0f, 1.0f, 1.0f, 1.0f, 1.0f, 2.0f, 2.0f,
         2.0f, 2.0f, 1.0f, 1.0f, 1.0f, 1.0f, 2.0f, 2.0f, 2.0f, 2.0f, 1.0f, 1.0f, 1.0f, 1.0f,
         2.0f, 2.0f, 2.0f, 2.0f, 3.0f, 3.0f, 3.0f, 3.0f, 4.0f, 4.0f, 4.0f, 4.0f, 3.0f, 3.0f,
         3.0f, 3.0f, 4.0f, 4.0f, 4.0f, 4.0f, 3.0f, 3.0f, 3.0f, 3.0f, 4.0f, 4.0f, 4.0f, 4.0f});
    test_case.run_with_tolerance_as_fp(2.0e-5f);
}

OPENVINO_TEST(${BACKEND_NAME}, onnx_resize11_up_sizes_nearest_prefer_ceil_asymmetric) {
    const auto model = convert_model("resize11_up_sizes_nearest_prefer_ceil_asymmetric.onnx");

    const Shape expected_output_shape{1, 1, 8, 8};
    auto test_case = ov::test::TestCase(model, s_device);
    std::vector<float> input_data{1.0f,
                                  2.0f,
                                  3.0f,
                                  4.0f,
                                  5.0f,
                                  6.0f,
                                  7.0f,
                                  8.0f,
                                  9.0f,
                                  10.0f,
                                  11.0f,
                                  12.0f,
                                  13.0f,
                                  14.0f,
                                  15.0f,
                                  16.0f};
    test_case.add_input<float>(input_data);
    test_case.add_expected_output<float>(
        expected_output_shape,
        {
            1.0f,  2.0f,  2.0f,  3.0f,  3.0f,  4.0f,  4.0f,  4.0f,  5.0f,  6.0f,  6.0f,  7.0f,  7.0f,
            8.0f,  8.0f,  8.0f,  5.0f,  6.0f,  6.0f,  7.0f,  7.0f,  8.0f,  8.0f,  8.0f,  9.0f,  10.0f,
            10.0f, 11.0f, 11.0f, 12.0f, 12.0f, 12.0f, 9.0f,  10.0f, 10.0f, 11.0f, 11.0f, 12.0f, 12.0f,
            12.0f, 13.0f, 14.0f, 14.0f, 15.0f, 15.0f, 16.0f, 16.0f, 16.0f, 13.0f, 14.0f, 14.0f, 15.0f,
            15.0f, 16.0f, 16.0f, 16.0f, 13.0f, 14.0f, 14.0f, 15.0f, 15.0f, 16.0f, 16.0f, 16.0f,
        });
    test_case.run_with_tolerance_as_fp(2.0e-2f);
}

OPENVINO_TEST(${BACKEND_NAME}, onnx_resize11_up_sizes_nearest_ceil_half_pixel) {
    const auto model = convert_model("resize11_up_sizes_nearest_ceil_half_pixel.onnx");

    const Shape expected_output_shape{1, 1, 8, 8};
    auto test_case = ov::test::TestCase(model, s_device);
    std::vector<float> input_data{1.0f,
                                  2.0f,
                                  3.0f,
                                  4.0f,
                                  5.0f,
                                  6.0f,
                                  7.0f,
                                  8.0f,
                                  9.0f,
                                  10.0f,
                                  11.0f,
                                  12.0f,
                                  13.0f,
                                  14.0f,
                                  15.0f,
                                  16.0f};
    test_case.add_input<float>(input_data);
    test_case.add_expected_output<float>(
        expected_output_shape,
        {1.0f,  2.0f,  2.0f,  3.0f,  3.0f,  4.0f,  4.0f,  4.0f,  5.0f,  6.0f,  6.0f,  7.0f,  7.0f,
         8.0f,  8.0f,  8.0f,  5.0f,  6.0f,  6.0f,  7.0f,  7.0f,  8.0f,  8.0f,  8.0f,  9.0f,  10.0f,
         10.0f, 11.0f, 11.0f, 12.0f, 12.0f, 12.0f, 9.0f,  10.0f, 10.0f, 11.0f, 11.0f, 12.0f, 12.0f,
         12.0f, 13.0f, 14.0f, 14.0f, 15.0f, 15.0f, 16.0f, 16.0f, 16.0f, 13.0f, 14.0f, 14.0f, 15.0f,
         15.0f, 16.0f, 16.0f, 16.0f, 13.0f, 14.0f, 14.0f, 15.0f, 15.0f, 16.0f, 16.0f, 16.0f});
    test_case.run_with_tolerance_as_fp(2.0e-2f);
}

OPENVINO_TEST(${BACKEND_NAME}, onnx_resize11_up_sizes_nearest_floor_align_corners) {
    const auto model = convert_model("resize11_up_sizes_nearest_floor_align_corners.onnx");

    const Shape expected_output_shape{1, 1, 8, 8};
    auto test_case = ov::test::TestCase(model, s_device);
    std::vector<float> input_data{1.0f,
                                  2.0f,
                                  3.0f,
                                  4.0f,
                                  5.0f,
                                  6.0f,
                                  7.0f,
                                  8.0f,
                                  9.0f,
                                  10.0f,
                                  11.0f,
                                  12.0f,
                                  13.0f,
                                  14.0f,
                                  15.0f,
                                  16.0f};
    test_case.add_input<float>(input_data);
    test_case.add_expected_output<float>(
        expected_output_shape,
        {1.0f, 1.0f, 1.0f, 2.0f,  2.0f,  3.0f,  3.0f,  4.0f,  1.0f,  1.0f,  1.0f,  2.0f,  2.0f,  3.0f,  3.0f,  4.0f,
         1.0f, 1.0f, 1.0f, 2.0f,  2.0f,  3.0f,  3.0f,  4.0f,  5.0f,  5.0f,  5.0f,  6.0f,  6.0f,  7.0f,  7.0f,  8.0f,
         5.0f, 5.0f, 5.0f, 6.0f,  6.0f,  7.0f,  7.0f,  8.0f,  9.0f,  9.0f,  9.0f,  10.0f, 10.0f, 11.0f, 11.0f, 12.0f,
         9.0f, 9.0f, 9.0f, 10.0f, 10.0f, 11.0f, 11.0f, 12.0f, 13.0f, 13.0f, 13.0f, 14.0f, 14.0f, 15.0f, 15.0f, 16.0f});
    test_case.run_with_tolerance_as_fp(2.0e-2f);
}

OPENVINO_TEST(${BACKEND_NAME}, onnx_resize11_down_sizes_tf_half_pixel) {
    const auto model = convert_model("resize11_down_sizes_tf_half_pixel.onnx");

    const Shape expected_output_shape{1, 1, 3, 2};
    auto test_case = ov::test::TestCase(model, s_device);
    std::vector<float> input_data{1.0f,
                                  2.0f,
                                  3.0f,
                                  4.0f,
                                  5.0f,
                                  6.0f,
                                  7.0f,
                                  8.0f,
                                  9.0f,
                                  10.0f,
                                  11.0f,
                                  12.0f,
                                  13.0f,
                                  14.0f,
                                  15.0f,
                                  16.0f};
    test_case.add_input<float>(input_data);
    test_case.add_expected_output<float>(expected_output_shape, {6.0f, 8.0f, 10.0f, 12.0f, 14.0f, 16.0f});
    test_case.run_with_tolerance_as_fp(2.0e-2f);
}

OPENVINO_TEST(${BACKEND_NAME}, onnx_model_shape) {
    auto model = convert_model("shape.onnx");

    Inputs inputs;
    inputs.emplace_back(
        ov::test::NDArray<float, 3>({{{1, 1, 1, 1, 1}, {1, 1, 1, 1, 1}, {1, 1, 1, 1, 1}, {1, 1, 1, 1, 1}},
                                     {{1, 1, 1, 1, 1}, {1, 1, 1, 1, 1}, {1, 1, 1, 1, 1}, {1, 1, 1, 1, 1}},
                                     {{1, 1, 1, 1, 1}, {1, 1, 1, 1, 1}, {1, 1, 1, 1, 1}, {1, 1, 1, 1, 1}}})
            .get_vector());

    auto test_case = ov::test::TestCase(model, s_device);
    test_case.add_multiple_inputs(inputs);
    test_case.add_expected_output<int64_t>({3, 4, 5});
    test_case.run();
}

OPENVINO_TEST(${BACKEND_NAME}, onnx_model_shape15_end_1) {
    // shape 15 tests
    auto model = convert_model("shape_opset15_end_1.onnx");

    Inputs inputs;
    inputs.emplace_back(
        ov::test::NDArray<float, 3>({{{1, 1, 1, 1, 1}, {1, 1, 1, 1, 1}, {1, 1, 1, 1, 1}, {1, 1, 1, 1, 1}},
                                     {{1, 1, 1, 1, 1}, {1, 1, 1, 1, 1}, {1, 1, 1, 1, 1}, {1, 1, 1, 1, 1}},
                                     {{1, 1, 1, 1, 1}, {1, 1, 1, 1, 1}, {1, 1, 1, 1, 1}, {1, 1, 1, 1, 1}}})
            .get_vector());

    auto test_case = ov::test::TestCase(model, s_device);
    test_case.add_multiple_inputs(inputs);
    test_case.add_expected_output<int64_t>({3});
    test_case.run();
}

OPENVINO_TEST(${BACKEND_NAME}, onnx_model_shape15_end_negative_1) {
    // shape 15 tests
    auto model = convert_model("shape_opset15_end_negative_1.onnx");

    Inputs inputs;
    inputs.emplace_back(
        ov::test::NDArray<float, 3>({{{1, 1, 1, 1, 1}, {1, 1, 1, 1, 1}, {1, 1, 1, 1, 1}, {1, 1, 1, 1, 1}},
                                     {{1, 1, 1, 1, 1}, {1, 1, 1, 1, 1}, {1, 1, 1, 1, 1}, {1, 1, 1, 1, 1}},
                                     {{1, 1, 1, 1, 1}, {1, 1, 1, 1, 1}, {1, 1, 1, 1, 1}, {1, 1, 1, 1, 1}}})
            .get_vector());

    auto test_case = ov::test::TestCase(model, s_device);
    test_case.add_multiple_inputs(inputs);
    test_case.add_expected_output<int64_t>({3, 4});
    test_case.run();
}

OPENVINO_TEST(${BACKEND_NAME}, onnx_model_shape15_start_1) {
    // shape 15 tests
    auto model = convert_model("shape_opset15_start_1.onnx");

    Inputs inputs;
    inputs.emplace_back(
        ov::test::NDArray<float, 3>({{{1, 1, 1, 1, 1}, {1, 1, 1, 1, 1}, {1, 1, 1, 1, 1}, {1, 1, 1, 1, 1}},
                                     {{1, 1, 1, 1, 1}, {1, 1, 1, 1, 1}, {1, 1, 1, 1, 1}, {1, 1, 1, 1, 1}},
                                     {{1, 1, 1, 1, 1}, {1, 1, 1, 1, 1}, {1, 1, 1, 1, 1}, {1, 1, 1, 1, 1}}})
            .get_vector());

    auto test_case = ov::test::TestCase(model, s_device);
    test_case.add_multiple_inputs(inputs);
    test_case.add_expected_output<int64_t>({4, 5});
    test_case.run();
}

OPENVINO_TEST(${BACKEND_NAME}, onnx_model_shape15_start_1_end_2) {
    // shape 15 tests
    auto model = convert_model("shape_opset15_start_1_end_2.onnx");

    Inputs inputs;
    inputs.emplace_back(
        ov::test::NDArray<float, 3>({{{1, 1, 1, 1, 1}, {1, 1, 1, 1, 1}, {1, 1, 1, 1, 1}, {1, 1, 1, 1, 1}},
                                     {{1, 1, 1, 1, 1}, {1, 1, 1, 1, 1}, {1, 1, 1, 1, 1}, {1, 1, 1, 1, 1}},
                                     {{1, 1, 1, 1, 1}, {1, 1, 1, 1, 1}, {1, 1, 1, 1, 1}, {1, 1, 1, 1, 1}}})
            .get_vector());

    auto test_case = ov::test::TestCase(model, s_device);
    test_case.add_multiple_inputs(inputs);
    test_case.add_expected_output<int64_t>({4});
    test_case.run();
}

OPENVINO_TEST(${BACKEND_NAME}, onnx_model_shape15_start_1_end_negative_1) {
    // shape 15 tests
    auto model = convert_model("shape_opset15_start_1_end_negative_1.onnx");

    Inputs inputs;
    inputs.emplace_back(
        ov::test::NDArray<float, 3>({{{1, 1, 1, 1, 1}, {1, 1, 1, 1, 1}, {1, 1, 1, 1, 1}, {1, 1, 1, 1, 1}},
                                     {{1, 1, 1, 1, 1}, {1, 1, 1, 1, 1}, {1, 1, 1, 1, 1}, {1, 1, 1, 1, 1}},
                                     {{1, 1, 1, 1, 1}, {1, 1, 1, 1, 1}, {1, 1, 1, 1, 1}, {1, 1, 1, 1, 1}}})
            .get_vector());

    auto test_case = ov::test::TestCase(model, s_device);
    test_case.add_multiple_inputs(inputs);
    test_case.add_expected_output<int64_t>({4});
    test_case.run();
}

OPENVINO_TEST(${BACKEND_NAME}, onnx_model_shape15_start_negative_1) {
    // shape 15 tests
    auto model = convert_model("shape_opset15_start_negative_1.onnx");

    Inputs inputs;
    inputs.emplace_back(
        ov::test::NDArray<float, 3>({{{1, 1, 1, 1, 1}, {1, 1, 1, 1, 1}, {1, 1, 1, 1, 1}, {1, 1, 1, 1, 1}},
                                     {{1, 1, 1, 1, 1}, {1, 1, 1, 1, 1}, {1, 1, 1, 1, 1}, {1, 1, 1, 1, 1}},
                                     {{1, 1, 1, 1, 1}, {1, 1, 1, 1, 1}, {1, 1, 1, 1, 1}, {1, 1, 1, 1, 1}}})
            .get_vector());

    auto test_case = ov::test::TestCase(model, s_device);
    test_case.add_multiple_inputs(inputs);
    test_case.add_expected_output<int64_t>({5});
    test_case.run();
}

OPENVINO_TEST(${BACKEND_NAME}, onnx_model_shape15_start_negative_2) {
    // shape 15 tests
    auto model = convert_model("shape_opset15_start_negative_2.onnx");

    Inputs inputs;
    inputs.emplace_back(
        ov::test::NDArray<float, 3>({{{1, 1, 1, 1, 1}, {1, 1, 1, 1, 1}, {1, 1, 1, 1, 1}, {1, 1, 1, 1, 1}},
                                     {{1, 1, 1, 1, 1}, {1, 1, 1, 1, 1}, {1, 1, 1, 1, 1}, {1, 1, 1, 1, 1}},
                                     {{1, 1, 1, 1, 1}, {1, 1, 1, 1, 1}, {1, 1, 1, 1, 1}, {1, 1, 1, 1, 1}}})
            .get_vector());

    auto test_case = ov::test::TestCase(model, s_device);
    test_case.add_multiple_inputs(inputs);
    test_case.add_expected_output<int64_t>({4, 5});
    test_case.run();
}

OPENVINO_TEST(${BACKEND_NAME}, onnx_model_shape15_end_negative_2) {
    // shape 15 tests
    auto model = convert_model("shape_opset15_end_negative_2.onnx");

    Inputs inputs;
    inputs.emplace_back(
        ov::test::NDArray<float, 3>({{{1, 1, 1, 1, 1}, {1, 1, 1, 1, 1}, {1, 1, 1, 1, 1}, {1, 1, 1, 1, 1}},
                                     {{1, 1, 1, 1, 1}, {1, 1, 1, 1, 1}, {1, 1, 1, 1, 1}, {1, 1, 1, 1, 1}},
                                     {{1, 1, 1, 1, 1}, {1, 1, 1, 1, 1}, {1, 1, 1, 1, 1}, {1, 1, 1, 1, 1}}})
            .get_vector());

    auto test_case = ov::test::TestCase(model, s_device);
    test_case.add_multiple_inputs(inputs);
    test_case.add_expected_output<int64_t>({3});
    test_case.run();
}

OPENVINO_TEST(${BACKEND_NAME}, onnx_model_elu) {
    auto model = convert_model("elu.onnx");

    Inputs inputs;
    inputs.emplace_back(
        ov::test::NDArray<float, 3>({{{-9, -8, -7, -6, -5}, {-4, -3, -2, -1, 0}, {1, 2, 3, 4, 5}, {6, 7, 8, 9, 10}},
                                     {{-4, -3, -2, -1, 0}, {1, 2, 3, 4, 5}, {6, 7, 8, 9, 10}, {11, 12, 13, 14, 15}},
                                     {{1, 1, 1, 1, 1}, {-1, -1, -1, -1, -1}, {0, 0, 0, 0, 0}, {2, 2, 2, 2, 2}}})
            .get_vector());

    auto expected_output =
        ov::test::NDArray<float, 3>(
            {{{-1.999753180391830f, -1.999329074744190f, -1.998176236068890f, -1.995042495646670f, -1.986524106001830f},
              {-1.963368722222530f, -1.900425863264270f, -1.729329433526770f, -1.264241117657120f, 0},
              {1, 2, 3, 4, 5},
              {6, 7, 8, 9, 10}},
             {{-1.963368722222530f, -1.900425863264270f, -1.729329433526770f, -1.264241117657120f, 0},
              {1, 2, 3, 4, 5},
              {6, 7, 8, 9, 10},
              {11, 12, 13, 14, 15}},
             {{1, 1, 1, 1, 1},
              {-1.264241117657120f, -1.264241117657120f, -1.264241117657120f, -1.264241117657120f, -1.264241117657120f},
              {0, 0, 0, 0, 0},
              {2, 2, 2, 2, 2}}})
            .get_vector();

    auto test_case = ov::test::TestCase(model, s_device);
    test_case.add_multiple_inputs(inputs);
    test_case.add_expected_output(expected_output);
    test_case.run();
}

OPENVINO_TEST(${BACKEND_NAME}, onnx_model_leaky_relu) {
    auto model = convert_model("leaky_relu.onnx");

    Inputs inputs;
    inputs.emplace_back(
        ov::test::NDArray<float, 3>({{{-9, -8, -7, -6, -5}, {-4, -3, -2, -1, 0}, {1, 2, 3, 4, 5}, {6, 7, 8, 9, 10}},
                                     {{-4, -3, -2, -1, 0}, {1, 2, 3, 4, 5}, {6, 7, 8, 9, 10}, {11, 12, 13, 14, 15}},
                                     {{1, 1, 1, 1, 1}, {-1, -1, -1, -1, -1}, {0, 0, 0, 0, 0}, {2, 2, 2, 2, 2}}})
            .get_vector());

    auto expected_output =
        ov::test::NDArray<float, 3>(
            {{{-0.9f, -0.8f, -0.7f, -0.6f, -0.5f}, {-0.4f, -0.3f, -0.2f, -0.1f, 0}, {1, 2, 3, 4, 5}, {6, 7, 8, 9, 10}},
             {{-0.4f, -0.3f, -0.2f, -0.1f, 0}, {1, 2, 3, 4, 5}, {6, 7, 8, 9, 10}, {11, 12, 13, 14, 15}},
             {{1, 1, 1, 1, 1}, {-0.1f, -0.1f, -0.1f, -0.1f, -0.1f}, {0, 0, 0, 0, 0}, {2, 2, 2, 2, 2}}})
            .get_vector();

    auto test_case = ov::test::TestCase(model, s_device);
    test_case.add_multiple_inputs(inputs);
    test_case.add_expected_output(expected_output);
    test_case.run();
}

OPENVINO_TEST(${BACKEND_NAME}, onnx_model_prelu_nd) {
    auto model = convert_model("prelu.onnx");

    Inputs inputs;
    inputs.emplace_back(
        ov::test::NDArray<float, 3>({{{-9, -8, -7, -6, -5}, {-4, -3, -2, -1, 0}, {1, 2, 3, 4, 5}, {6, 7, 8, 9, 10}},
                                     {{-4, -3, -2, -1, 0}, {1, 2, 3, 4, 5}, {6, 7, 8, 9, 10}, {11, 12, 13, 14, 15}},
                                     {{1, 1, 1, 1, 1}, {-1, -1, -1, -1, -1}, {0, 0, 0, 0, 0}, {2, 2, 2, 2, 2}}})
            .get_vector());

    inputs.emplace_back(
        ov::test::NDArray<float, 3>({{{1, 0, 1, 0, 1}, {0, 1, 0, 1, 0}, {1, 0, 1, 0, 1}, {0, 1, 0, 1, 0}},
                                     {{0, 1, 0, 1, 0}, {1, 0, 1, 0, 1}, {0, 1, 0, 1, 0}, {1, 0, 1, 0, 1}},
                                     {{1, 0, 1, 0, 1}, {0, 1, 0, 1, 0}, {1, 0, 1, 0, 1}, {0, 1, 0, 1, 0}}})
            .get_vector());

    auto expected_output =
        ov::test::NDArray<float, 3>({{{-9, 0, -7, 0, -5}, {0, -3, 0, -1, 0}, {1, 2, 3, 4, 5}, {6, 7, 8, 9, 10}},
                                     {{0, -3, 0, -1, 0}, {1, 2, 3, 4, 5}, {6, 7, 8, 9, 10}, {11, 12, 13, 14, 15}},
                                     {{1, 1, 1, 1, 1}, {0, -1, 0, -1, 0}, {0, 0, 0, 0, 0}, {2, 2, 2, 2, 2}}})
            .get_vector();

    auto test_case = ov::test::TestCase(model, s_device);
    test_case.add_multiple_inputs(inputs);
    test_case.add_expected_output(expected_output);
    test_case.run();
}

OPENVINO_TEST(${BACKEND_NAME}, onnx_model_prelu_batch_nd_elementwise) {
    auto model = convert_model("prelu_batch_nd.onnx");

    Inputs inputs;
    // Shape{2, 3, 4, 5}
    inputs.emplace_back(std::vector<float>{
        -1., -1., -1., -1., -1., -1., -1., -1., -1., -1., -1., -1., -1., -1., -1., -1., -1., -1., -1., -1.,
        -1., -1., -1., -1., -1., -1., -1., -1., -1., -1., -1., -1., -1., -1., -1., -1., -1., -1., -1., -1.,
        -1., -1., -1., -1., -1., -1., -1., -1., -1., -1., -1., -1., -1., -1., -1., -1., -1., -1., -1., -1.,
        -1., -1., -1., -1., -1., -1., -1., -1., -1., -1., -1., -1., -1., -1., -1., -1., -1., -1., -1., -1.,
        -1., -1., -1., -1., -1., -1., -1., -1., -1., -1., -1., -1., -1., -1., -1., -1., -1., -1., -1., -1.,
        -1., -1., -1., -1., -1., -1., -1., -1., -1., -1., -1., -1., -1., -1., -1., -1., -1., -1., -1., -1.});

    // Shape{2, 3, 4, 5}
    std::vector<float> slope(shape_size(Shape{2, 3, 4, 5}));
    std::iota(std::begin(slope), std::end(slope), 0.f);
    inputs.emplace_back(slope);

    // Shape{2, 3, 4, 5}
    auto expected_output = std::vector<float>{
        -0.,   -1.,   -2.,   -3.,   -4.,   -5.,   -6.,   -7.,   -8.,   -9.,   -10.,  -11.,  -12.,  -13.,  -14.,
        -15.,  -16.,  -17.,  -18.,  -19.,  -20.,  -21.,  -22.,  -23.,  -24.,  -25.,  -26.,  -27.,  -28.,  -29.,
        -30.,  -31.,  -32.,  -33.,  -34.,  -35.,  -36.,  -37.,  -38.,  -39.,  -40.,  -41.,  -42.,  -43.,  -44.,
        -45.,  -46.,  -47.,  -48.,  -49.,  -50.,  -51.,  -52.,  -53.,  -54.,  -55.,  -56.,  -57.,  -58.,  -59.,
        -60.,  -61.,  -62.,  -63.,  -64.,  -65.,  -66.,  -67.,  -68.,  -69.,  -70.,  -71.,  -72.,  -73.,  -74.,
        -75.,  -76.,  -77.,  -78.,  -79.,  -80.,  -81.,  -82.,  -83.,  -84.,  -85.,  -86.,  -87.,  -88.,  -89.,
        -90.,  -91.,  -92.,  -93.,  -94.,  -95.,  -96.,  -97.,  -98.,  -99.,  -100., -101., -102., -103., -104.,
        -105., -106., -107., -108., -109., -110., -111., -112., -113., -114., -115., -116., -117., -118., -119.};

    auto test_case = ov::test::TestCase(model, s_device);
    test_case.add_multiple_inputs(inputs);
    test_case.add_expected_output(expected_output);
    test_case.run();
}

OPENVINO_TEST(${BACKEND_NAME}, onnx_model_prelu_1d) {
    auto model = convert_model("prelu_1d.onnx");

    Inputs inputs;
    // Shape{2, 3, 4, 5}
    inputs.emplace_back(std::vector<float>{
        -1., -1., -1., -1., -1., -1., -1., -1., -1., -1., -1., -1., -1., -1., -1., -1., -1., -1., -1., -1.,
        -1., -1., -1., -1., -1., -1., -1., -1., -1., -1., -1., -1., -1., -1., -1., -1., -1., -1., -1., -1.,
        -1., -1., -1., -1., -1., -1., -1., -1., -1., -1., -1., -1., -1., -1., -1., -1., -1., -1., -1., -1.,
        -1., -1., -1., -1., -1., -1., -1., -1., -1., -1., -1., -1., -1., -1., -1., -1., -1., -1., -1., -1.,
        -1., -1., -1., -1., -1., -1., -1., -1., -1., -1., -1., -1., -1., -1., -1., -1., -1., -1., -1., -1.,
        -1., -1., -1., -1., -1., -1., -1., -1., -1., -1., -1., -1., -1., -1., -1., -1., -1., -1., -1., -1.});

    // Shape{5}
    inputs.emplace_back(std::vector<float>{0, 1, 2, 3, 4});

    // Shape{2, 3, 4, 5}
    auto expected_output = std::vector<float>{
        -0., -1., -2., -3., -4., -0., -1., -2., -3., -4., -0., -1., -2., -3., -4., -0., -1., -2., -3., -4.,
        -0., -1., -2., -3., -4., -0., -1., -2., -3., -4., -0., -1., -2., -3., -4., -0., -1., -2., -3., -4.,
        -0., -1., -2., -3., -4., -0., -1., -2., -3., -4., -0., -1., -2., -3., -4., -0., -1., -2., -3., -4.,
        -0., -1., -2., -3., -4., -0., -1., -2., -3., -4., -0., -1., -2., -3., -4., -0., -1., -2., -3., -4.,
        -0., -1., -2., -3., -4., -0., -1., -2., -3., -4., -0., -1., -2., -3., -4., -0., -1., -2., -3., -4.,
        -0., -1., -2., -3., -4., -0., -1., -2., -3., -4., -0., -1., -2., -3., -4., -0., -1., -2., -3., -4.};

    auto test_case = ov::test::TestCase(model, s_device);
    test_case.add_multiple_inputs(inputs);
    test_case.add_expected_output(expected_output);
    test_case.run();
}

OPENVINO_TEST(${BACKEND_NAME}, onnx_model_prelu_C_1_1) {
    auto model = convert_model("prelu_c_1_1.onnx");

    Inputs inputs;
    // Shape{2, 3, 4, 5}
    inputs.emplace_back(std::vector<float>{
        -1., -1., -1., -1., -1., -1., -1., -1., -1., -1., -1., -1., -1., -1., -1., -1., -1., -1., -1., -1.,
        -1., -1., -1., -1., -1., -1., -1., -1., -1., -1., -1., -1., -1., -1., -1., -1., -1., -1., -1., -1.,
        -1., -1., -1., -1., -1., -1., -1., -1., -1., -1., -1., -1., -1., -1., -1., -1., -1., -1., -1., -1.,
        -1., -1., -1., -1., -1., -1., -1., -1., -1., -1., -1., -1., -1., -1., -1., -1., -1., -1., -1., -1.,
        -1., -1., -1., -1., -1., -1., -1., -1., -1., -1., -1., -1., -1., -1., -1., -1., -1., -1., -1., -1.,
        -1., -1., -1., -1., -1., -1., -1., -1., -1., -1., -1., -1., -1., -1., -1., -1., -1., -1., -1., -1.});

    // Shape{3, 1, 1}
    inputs.emplace_back(std::vector<float>{0, 1, 2});

    // Shape{2, 3, 4, 5}
    auto expected_output = std::vector<float>{
        -0., -0., -0., -0., -0., -0., -0., -0., -0., -0., -0., -0., -0., -0., -0., -0., -0., -0., -0., -0.,
        -1., -1., -1., -1., -1., -1., -1., -1., -1., -1., -1., -1., -1., -1., -1., -1., -1., -1., -1., -1.,
        -2., -2., -2., -2., -2., -2., -2., -2., -2., -2., -2., -2., -2., -2., -2., -2., -2., -2., -2., -2.,
        -0., -0., -0., -0., -0., -0., -0., -0., -0., -0., -0., -0., -0., -0., -0., -0., -0., -0., -0., -0.,
        -1., -1., -1., -1., -1., -1., -1., -1., -1., -1., -1., -1., -1., -1., -1., -1., -1., -1., -1., -1.,
        -2., -2., -2., -2., -2., -2., -2., -2., -2., -2., -2., -2., -2., -2., -2., -2., -2., -2., -2., -2.};

    auto test_case = ov::test::TestCase(model, s_device);
    test_case.add_multiple_inputs(inputs);
    test_case.add_expected_output(expected_output);
    test_case.run();
}

OPENVINO_TEST(${BACKEND_NAME}, onnx_model_selu) {
    auto model = convert_model("selu.onnx");

    Inputs inputs;
    inputs.emplace_back(
        ov::test::NDArray<float, 3>({{{-9, -8, -7, -6, -5}, {-4, -3, -2, -1, 0}, {1, 2, 3, 4, 5}, {6, 7, 8, 9, 10}},
                                     {{-4, -3, -2, -1, 0}, {1, 2, 3, 4, 5}, {6, 7, 8, 9, 10}, {11, 12, 13, 14, 15}},
                                     {{1, 1, 1, 1, 1}, {-1, -1, -1, -1, -1}, {0, 0, 0, 0, 0}, {2, 2, 2, 2, 2}}})
            .get_vector());

    auto expected_output =
        ov::test::NDArray<float, 3>(
            {{{-5.99925954117548f, -5.99798722423258f, -5.99452870820667f, -5.98512748694000f, -5.95957231800549f},
              {-5.89010616666759f, -5.70127758979282f, -5.18798830058032f, -3.79272335297135f, 0},
              {3, 6, 9, 12, 15},
              {18, 21, 24, 27, 30}},
             {{-5.89010616666759f, -5.70127758979282f, -5.18798830058032f, -3.79272335297135f, 0},
              {3, 6, 9, 12, 15},
              {18, 21, 24, 27, 30},
              {33, 36, 39, 42, 45}},
             {{3, 3, 3, 3, 3},
              {-3.79272335297135f, -3.79272335297135f, -3.79272335297135f, -3.79272335297135f, -3.79272335297135f},
              {0, 0, 0, 0, 0},
              {6, 6, 6, 6, 6}}})
            .get_vector();

    auto test_case = ov::test::TestCase(model, s_device);
    test_case.add_multiple_inputs(inputs);
    test_case.add_expected_output(expected_output);
    test_case.run();
}

OPENVINO_TEST(${BACKEND_NAME}, onnx_model_sigmoid) {
    auto model = convert_model("sigmoid.onnx");

    Inputs inputs;
    inputs.emplace_back(
        ov::test::NDArray<float, 3>({{{-9, -8, -7, -6, -5}, {-4, -3, -2, -1, 0}, {1, 2, 3, 4, 5}, {6, 7, 8, 9, 10}},
                                     {{-4, -3, -2, -1, 0}, {1, 2, 3, 4, 5}, {6, 7, 8, 9, 10}, {11, 12, 13, 14, 15}},
                                     {{1, 1, 1, 1, 1}, {-1, -1, -1, -1, -1}, {0, 0, 0, 0, 0}, {2, 2, 2, 2, 2}}})
            .get_vector());

    auto expected_output =
        ov::test::NDArray<float, 3>(
            {{{0.00012339457598623f,
               0.00033535013046648f,
               0.00091105119440065f,
               0.00247262315663477f,
               0.00669285092428486f},
              {0.01798620996209160f, 0.04742587317756680f, 0.119202922022118f, 0.268941421369995f, 0.5f},
              {0.731058578630005f, 0.880797077977882f, 0.952574126822433f, 0.982013790037908f, 0.993307149075715f},
              {0.997527376843365f, 0.999088948805599f, 0.999664649869534f, 0.999876605424014f, 0.999954602131298f}},
             {{0.01798620996209160f, 0.04742587317756680f, 0.119202922022118f, 0.268941421369995f, 0.5f},
              {0.731058578630005f, 0.880797077977882f, 0.952574126822433f, 0.982013790037908f, 0.993307149075715f},
              {0.997527376843365f, 0.999088948805599f, 0.999664649869534f, 0.999876605424014f, 0.999954602131298f},
              {0.999983298578152f, 0.999993855825398f, 0.999997739675702f, 0.999999168471972f, 0.999999694097773f}},
             {{0.731058578630005f, 0.731058578630005f, 0.731058578630005f, 0.731058578630005f, 0.731058578630005f},
              {0.268941421369995f, 0.268941421369995f, 0.268941421369995f, 0.268941421369995f, 0.268941421369995f},
              {0.5f, 0.5f, 0.5f, 0.5f, 0.5f},
              {0.880797077977882f, 0.880797077977882f, 0.880797077977882f, 0.880797077977882f, 0.880797077977882f}}})
            .get_vector();

    auto test_case = ov::test::TestCase(model, s_device);
    test_case.add_multiple_inputs(inputs);
    test_case.add_expected_output(expected_output);
    test_case.run();
}

OPENVINO_TEST(${BACKEND_NAME}, onnx_model_tanh) {
    auto model = convert_model("tanh.onnx");

    Inputs inputs;
    inputs.emplace_back(
        ov::test::NDArray<float, 3>({{{-9, -8, -7, -6, -5}, {-4, -3, -2, -1, 0}, {1, 2, 3, 4, 5}, {6, 7, 8, 9, 10}},
                                     {{-4, -3, -2, -1, 0}, {1, 2, 3, 4, 5}, {6, 7, 8, 9, 10}, {11, 12, 13, 14, 15}},
                                     {{1, 1, 1, 1, 1}, {-1, -1, -1, -1, -1}, {0, 0, 0, 0, 0}, {2, 2, 2, 2, 2}}})
            .get_vector());

    auto expected_output =
        ov::test::NDArray<float, 3>(
            {{{-0.999999969540041f, -0.999999774929676f, -0.999998336943945f, -0.999987711650796f, -0.999909204262595f},
              {-0.999329299739067f, -0.995054753686731f, -0.964027580075817f, -0.761594155955765f, 0},
              {0.761594155955765f, 0.964027580075817f, 0.995054753686731f, 0.999329299739067f, 0.999909204262595f},
              {0.999987711650796f, 0.999998336943945f, 0.999999774929676f, 0.999999969540041f, 0.999999995877693f}},
             {{-0.999329299739067f, -0.995054753686731f, -0.964027580075817f, -0.761594155955765f, 0},
              {0.761594155955765f, 0.964027580075817f, 0.995054753686731f, 0.999329299739067f, 0.999909204262595f},
              {0.999987711650796f, 0.999998336943945f, 0.999999774929676f, 0.999999969540041f, 0.999999995877693f},
              {0.999999999442106f, 0.999999999924497f, 0.999999999989782f, 0.999999999998617f, 0.999999999999813f}},
             {{0.761594155955765f, 0.761594155955765f, 0.761594155955765f, 0.761594155955765f, 0.761594155955765f},
              {-0.761594155955765f, -0.761594155955765f, -0.761594155955765f, -0.761594155955765f, -0.761594155955765f},
              {0, 0, 0, 0, 0},
              {0.964027580075817f, 0.964027580075817f, 0.964027580075817f, 0.964027580075817f, 0.964027580075817f}}})
            .get_vector();

    auto test_case = ov::test::TestCase(model, s_device);
    test_case.add_multiple_inputs(inputs);
    test_case.add_expected_output(expected_output);
    test_case.run();
}

OPENVINO_TEST(${BACKEND_NAME}, onnx_model_thresholded_relu) {
    auto model = convert_model("thresholded_relu.onnx");

    Inputs inputs;
    inputs.emplace_back(
        ov::test::NDArray<float, 3>({{{-9, -8, -7, -6, -5}, {-4, -3, -2, -1, 0}, {1, 2, 3, 4, 5}, {6, 7, 8, 9, 10}},
                                     {{-4, -3, -2, -1, 0}, {1, 2, 3, 4, 5}, {6, 7, 8, 9, 10}, {11, 12, 13, 14, 15}},
                                     {{1, 1, 1, 1, 1}, {-1, -1, -1, -1, -1}, {0, 0, 0, 0, 0}, {2, 2, 2, 2, 2}}})
            .get_vector());

    auto expected_output =
        ov::test::NDArray<float, 3>({{{0, 0, 0, 0, 0}, {0, 0, 0, 0, 0}, {0, 0, 3, 4, 5}, {6, 7, 8, 9, 10}},
                                     {{0, 0, 0, 0, 0}, {0, 0, 3, 4, 5}, {6, 7, 8, 9, 10}, {11, 12, 13, 14, 15}},
                                     {{0, 0, 0, 0, 0}, {0, 0, 0, 0, 0}, {0, 0, 0, 0, 0}, {0, 0, 0, 0, 0}}})
            .get_vector();

    auto test_case = ov::test::TestCase(model, s_device);
    test_case.add_multiple_inputs(inputs);
    test_case.add_expected_output(expected_output);
    test_case.run();
}

OPENVINO_TEST(${BACKEND_NAME}, onnx_model_matmul_vec_ten3d) {
    auto model = convert_model("matmul_vec_ten3d.onnx");

    Inputs inputs;
    inputs.emplace_back(std::vector<float>{0.f, 1.f});
    inputs.emplace_back(ov::test::NDArray<float, 3>{{{0.f}, {1.f}}, {{2.f}, {3.f}}, {{4.f}, {5.f}}}.get_vector());

    auto expected_output = ov::test::NDArray<float, 2>{{1.f}, {3.f}, {5.f}}.get_vector();

    auto test_case = ov::test::TestCase(model, s_device);
    test_case.add_multiple_inputs(inputs);
    test_case.add_expected_output(expected_output);
    test_case.run();
}

OPENVINO_TEST(${BACKEND_NAME}, onnx_model_softplus) {
    auto model = convert_model("softplus.onnx");

    // -1.0f, 0, 1.0f, 10.f,                    normal input values for activation
    // 100.0f, -100.0f, 1000.0f, -1000.0f,      input values that leads to exp() overflow
    // FLT_MIN, FLT_MIN / 16, -FLT_MIN / 16,    min, denorm, -denorm
    // FLT_MAX, -FLT_MAX,                       max, -max;
    Inputs inputs{std::vector<float>{-1.0f,
                                     0,
                                     1.0f,
                                     10.f,
                                     100.0f,
                                     -100.0f,
                                     1000.0f,
                                     -1000.0f,
                                     FLT_MIN,
                                     FLT_MIN / 16,
                                     -FLT_MIN / 16,
                                     FLT_MAX,
                                     -FLT_MAX}};

    const auto inf = std::numeric_limits<float>::infinity();
    std::vector<float> output{0.3132616579532623291f,
                              0.6931471824645996094f,
                              1.313261628150939941f,
                              10.0000457763671875f,
                              100.0f,
                              0.0f,
                              1000.0f,
                              0.0f,
                              0.6931471824645996094f,
                              0.6931471824645996094f,
                              0.6931471824645996094f,
                              inf,
                              0.0f};

    auto test_case = ov::test::TestCase(model, s_device);
    test_case.add_multiple_inputs(inputs);
    test_case.add_expected_output(output);
    test_case.run();
}

OPENVINO_TEST(${BACKEND_NAME}, onnx_model_softplus_infinity) {
    auto model = convert_model("softplus.onnx");

    std::vector<float> input(13, std::numeric_limits<float>::infinity());
    std::vector<float> expected_output(13, std::numeric_limits<float>::infinity());

    auto test_case = ov::test::TestCase(model, s_device);
    test_case.add_input(input);
    test_case.add_expected_output(expected_output);
    test_case.run();
}

OPENVINO_TEST(${BACKEND_NAME}, onnx_model_sum_opset8) {
    auto model = convert_model("sum_opset8.onnx");

    Inputs inputs;
    inputs.emplace_back(std::vector<float>{1.0f, 2.0f, 3.0f});
    inputs.emplace_back(ov::test::NDArray<float, 2>{{10.0f}, {20.0f}, {30.0f}}.get_vector());
    inputs.emplace_back(ov::test::NDArray<float, 3>{{{100.0f}}, {{200.0f}}, {{300.0f}}}.get_vector());

    auto expected_output =
        ov::test::NDArray<float, 3>{{{111.0f, 112.0f, 113.0f}, {121.0f, 122.0f, 123.0f}, {131.0f, 132.0f, 133.0f}},

                                    {{211.0f, 212.0f, 213.0f}, {221.0f, 222.0f, 223.0f}, {231.0f, 232.0f, 233.0f}},

                                    {{311.0f, 312.0f, 313.0f}, {321.0f, 322.0f, 323.0f}, {331.0f, 332.0f, 333.0f}}}
            .get_vector();

    auto test_case = ov::test::TestCase(model, s_device);
    test_case.add_multiple_inputs(inputs);
    test_case.add_expected_output(expected_output);
    test_case.run();
}

OPENVINO_TEST(${BACKEND_NAME}, onnx_model_argmax_int32) {
    auto model = convert_model("argmax_int32.onnx");

    auto test_case = ov::test::TestCase(model, s_device);
    test_case.add_input<std::int32_t>({1, 2, 3, 4, 5, 6, 7, 8, 9, 10, 11, 12});
    test_case.add_expected_output<std::int64_t>({1, 1, 1, 1, 1, 1});
    test_case.run();
}

OPENVINO_TEST(${BACKEND_NAME}, onnx_model_argmin_int32) {
    auto model = convert_model("argmin_int32.onnx");

    auto test_case = ov::test::TestCase(model, s_device);
    test_case.add_input<std::int32_t>({1, 2, 3, 4, 5, 6, 7, 8, 9, 10, 11, 12});
    test_case.add_expected_output<std::int64_t>({0, 0, 0, 0});
    test_case.run();
}

OPENVINO_TEST(${BACKEND_NAME}, onnx_model_argmax_float) {
    auto model = convert_model("argmax_float.onnx");

    auto test_case = ov::test::TestCase(model, s_device);
    test_case.add_input<float>({4.f, 0.1f, 2.f, 3.f, -3.f, 1.f, -0.9f, 0.f, 1.f, 2.f, 3.f, 0.f});
    test_case.add_expected_output<std::int64_t>({0, 3, 0});
    test_case.run();
}

OPENVINO_TEST(${BACKEND_NAME}, onnx_model_argmin_float) {
    auto model = convert_model("argmin_float.onnx");

    auto test_case = ov::test::TestCase(model, s_device);
    test_case.add_input<float>({4.f, 0.1f, 2.f, 3.f, -3.f, 1.f, -0.9f, 0.f, 1.f, 2.f, 3.f, 0.f});
    test_case.add_expected_output<std::int64_t>({1, 1, 0, 2});
    test_case.run();
}

OPENVINO_TEST(${BACKEND_NAME}, onnx_model_argmax_select_last_index) {
    auto model = convert_model("argmax_select_last_index.onnx");

    auto test_case = ov::test::TestCase(model, s_device);
    test_case.add_input<float>(Shape{4, 3}, {1.f, 1.f, 1.f, 0.5f, 3.f, 4.f, 0.5f, 1.f, 1.1f, 0.f, 3.f, 0.f});
    test_case.add_expected_output<std::int64_t>(Shape{1, 3}, {0, 3, 1});
    test_case.run();
}

OPENVINO_TEST(${BACKEND_NAME}, onnx_model_argmin_select_last_index) {
    auto model = convert_model("argmin_select_last_index.onnx");

    auto test_case = ov::test::TestCase(model, s_device);
    test_case.add_input<float>(Shape{4, 3}, {1.f, 1.f, 1.f, 2.f, 3.f, 4.f, 2.f, 1.f, 1.1f, 3.f, 3.f, 8.f});
    test_case.add_expected_output<std::int64_t>(Shape{4}, {2, 0, 1, 1});
    test_case.run();
}

OPENVINO_TEST(${BACKEND_NAME}, onnx_model_top_k) {
    auto model = convert_model("top_k.onnx");

    auto test_case = ov::test::TestCase(model, s_device);
    test_case.add_input<float>({0, 1, 2, 3, 4, 5, 6, 7, 8, 9, 10, 11});
    test_case.add_expected_output<float>(Shape{3, 3}, {3, 2, 1, 7, 6, 5, 11, 10, 9});       // values
    test_case.add_expected_output<std::int64_t>(Shape{3, 3}, {3, 2, 1, 3, 2, 1, 3, 2, 1});  // indices
    test_case.run();
}

OPENVINO_TEST(${BACKEND_NAME}, onnx_top_k_opset_10) {
    auto model = convert_model("top_k_opset_10.onnx");

    auto test_case = ov::test::TestCase(model, s_device);
    test_case.add_input<float>({0, 1, 2, 3, 4, 5, 6, 7, 8, 9, 10, 11});
    test_case.add_input<int64_t>({3});

    test_case.add_expected_output<float>(Shape{3, 3}, {3, 2, 1, 7, 6, 5, 11, 10, 9});       // values
    test_case.add_expected_output<std::int64_t>(Shape{3, 3}, {3, 2, 1, 3, 2, 1, 3, 2, 1});  // indices
    test_case.run();
}

OPENVINO_TEST(${BACKEND_NAME}, onnx_top_k_opset_10_const_k) {
    auto model = convert_model("top_k_opset_10_const_k.onnx");

    auto test_case = ov::test::TestCase(model, s_device);
    test_case.add_input<float>({0, 1, 2, 3, 4, 5, 6, 7, 8, 9, 10, 11});

    test_case.add_expected_output<float>(Shape{3, 3}, {3, 2, 1, 7, 6, 5, 11, 10, 9});       // values
    test_case.add_expected_output<std::int64_t>(Shape{3, 3}, {3, 2, 1, 3, 2, 1, 3, 2, 1});  // indices
    test_case.run();
}

OPENVINO_TEST(${BACKEND_NAME}, onnx_top_k_opset_11_const_k_smallest) {
    auto model = convert_model("top_k_opset_11_const_k_smallest.onnx");

    auto test_case = ov::test::TestCase(model, s_device);
    test_case.add_input<float>({0, 1, 2, 3, 4, 5, 6, 7, 11, 10, 9, 8});

    test_case.add_expected_output<float>(Shape{3, 3}, {0, 1, 2, 4, 5, 6, 8, 9, 10});        // values
    test_case.add_expected_output<std::int64_t>(Shape{3, 3}, {0, 1, 2, 0, 1, 2, 3, 2, 1});  // indices
    test_case.run();
}

OPENVINO_TEST(${BACKEND_NAME}, onnx_top_k_opset_11_const_k_smallest_negative_axis) {
    auto model = convert_model("top_k_opset_11_const_k_smallest_negative_axis.onnx");

    auto test_case = ov::test::TestCase(model, s_device);
    test_case.add_input<float>({0, 1, 2, 3, 4, 5, 6, 7, 11, 10, 9, 8});

    test_case.add_expected_output<float>(Shape{3, 3}, {0, 1, 2, 4, 5, 6, 8, 9, 10});        // values
    test_case.add_expected_output<std::int64_t>(Shape{3, 3}, {0, 1, 2, 0, 1, 2, 3, 2, 1});  // indices
    test_case.run();
}

OPENVINO_TEST(${BACKEND_NAME}, onnx_model_top_k_repeating_1D) {
    auto model = convert_model("top_k_repeating_1D.onnx");

    auto test_case = ov::test::TestCase(model, s_device);
    test_case.add_input<int32_t>({1, 1, 2, 0, 2, 100});
    test_case.add_input<int64_t>({5});

    test_case.add_expected_output<int32_t>(Shape{5}, {100, 2, 2, 1, 1});
    test_case.add_expected_output<int64_t>(Shape{5}, {5, 2, 4, 0, 1});
    test_case.run();
}

OPENVINO_TEST(${BACKEND_NAME}, onnx_model_top_k_repeating) {
    auto model = convert_model("top_k_repeating.onnx");

    auto test_case = ov::test::TestCase(model, s_device);
    test_case.add_input<int32_t>(Shape{3, 6}, {100, 1, 1, 2, 0, 2, 1, 2, 3, 4, 5, 6, 100, 1, 1, 2, 0, 2});
    test_case.add_input<int64_t>({3});

    test_case.add_expected_output<int32_t>(Shape{3, 3}, {100, 2, 2, 6, 5, 4, 7, 2, 2});
    test_case.add_expected_output<int64_t>(Shape{3, 3}, {0, 3, 5, 5, 4, 3, 0, 2, 4});
    test_case.run();
}

OPENVINO_TEST(${BACKEND_NAME}, onnx_model_top_k_repeating_axis_0) {
    auto model = convert_model("top_k_repeating_axis_0.onnx");

    auto test_case = ov::test::TestCase(model, s_device);
    test_case.add_input<int32_t>(Shape{3, 6}, {100, 1, 1, 2, 0, 2, 1, 2, 3, 4, 5, 6, 7, 1, 2, 0, 2, 1});
    test_case.add_input<int64_t>({2});

    test_case.add_expected_output<int32_t>(Shape{2, 6}, {100, 2, 3, 4, 5, 6, 7, 1, 2, 2, 2, 2});
    test_case.add_expected_output<int64_t>(Shape{2, 6}, {0, 1, 1, 1, 1, 1, 2, 0, 2, 0, 2, 0});
    test_case.run();
}

OPENVINO_TEST(${BACKEND_NAME}, onnx_model_top_k_repeating_unsorted) {
    auto model = convert_model("top_k_repeating_unsorted.onnx");

    auto test_case = ov::test::TestCase(model, s_device);
    test_case.add_input<int32_t>(Shape{3, 6}, {100, 1, 1, 2, 0, 2, 1, 2, 3, 4, 5, 6, 7, 1, 2, 0, 2, 1});
    test_case.add_input<int64_t>({3});

    test_case.add_expected_output<int32_t>(Shape{3, 3}, {1, 1, 0, 3, 2, 1, 1, 1, 0});
    test_case.add_expected_output<int64_t>(Shape{3, 3}, {2, 1, 4, 2, 1, 0, 5, 1, 3});
    test_case.run();
}

OPENVINO_TEST(${BACKEND_NAME}, onnx_model_acosh) {
    auto model = convert_model("acosh.onnx");

    auto test_case = ov::test::TestCase(model, s_device);
    test_case.add_input<float>(Shape{1, 3}, {1.0f, 2.5f, 4.3f});
    test_case.add_expected_output<float>(Shape{1, 3}, {0.0f, 1.5667993f, 2.13795861f});

    test_case.run();
}

OPENVINO_TEST(${BACKEND_NAME}, onnx_model_asinh) {
    auto model = convert_model("asinh.onnx");

    auto test_case = ov::test::TestCase(model, s_device);
    test_case.add_input<float>(Shape{1, 3}, {-1.0f, 0.0f, 1.0f});
    test_case.add_expected_output<float>(Shape{1, 3}, {-0.88137358f, 0.0f, 0.88137358f});

    test_case.run();
}

OPENVINO_TEST(${BACKEND_NAME}, onnx_model_atanh) {
    auto model = convert_model("atanh.onnx");

    auto test_case = ov::test::TestCase(model, s_device);
    test_case.add_input<float>(Shape{1, 3}, {-0.9f, 0.0f, 0.9f});
    test_case.add_expected_output<float>(Shape{1, 3}, {-1.4722194f, 0.0f, 1.4722194f});

    test_case.run();
}

OPENVINO_TEST(${BACKEND_NAME}, onnx_model_sinh) {
    auto model = convert_model("sinh.onnx");

    auto test_case = ov::test::TestCase(model, s_device);
    test_case.add_input<float>({-1.0f, 0.0f, 1.0f});
    test_case.add_expected_output<float>({-1.1752012f, 0.f, 1.1752012f});
    test_case.run();
}

OPENVINO_TEST(${BACKEND_NAME}, onnx_model_cosh) {
    auto model = convert_model("cosh.onnx");

    auto test_case = ov::test::TestCase(model, s_device);
    test_case.add_input<float>({-1.0f, 0.0f, 1.0f});
    test_case.add_expected_output<float>({1.54308069f, 1.f, 1.54308069f});
    test_case.run();
}

OPENVINO_TEST(${BACKEND_NAME}, onnx_model_sign) {
    auto model = convert_model("sign.onnx");

    Inputs inputs{std::vector<float>{-std::numeric_limits<float>::infinity(),
                                     -3.141592f,
                                     0.0f,
                                     2.71828f,
                                     std::numeric_limits<float>::infinity()}};

    auto test_case = ov::test::TestCase(model, s_device);
    test_case.add_multiple_inputs(inputs);
    test_case.add_expected_output<float>({-1.0f, -1.0f, 0.0f, 1.0f, 1.0f});
    test_case.run();
}

OPENVINO_TEST(${BACKEND_NAME}, onnx_model_one_hot_with_axis) {
    auto model = convert_model("one_hot_axis.onnx");

    Inputs inputs{{1.0f, 9.0f, 2.0f, 4.0f}, {1.0f, 3.0f}};
    std::vector<float> expected_output{{1.0f, 1.0f, 3.0f, 1.0f, 1.0f, 1.0f, 1.0f, 1.0f, 1.0f, 1.0f,
                                        1.0f, 1.0f, 1.0f, 1.0f, 1.0f, 1.0f, 1.0f, 1.0f, 1.0f, 3.0f,
                                        1.0f, 1.0f, 1.0f, 1.0f, 3.0f, 1.0f, 1.0f, 1.0f, 1.0f, 3.0f,
                                        1.0f, 1.0f, 1.0f, 1.0f, 1.0f, 1.0f, 1.0f, 1.0f, 1.0f, 1.0f}};

    auto test_case = ov::test::TestCase(model, s_device);
    test_case.add_multiple_inputs(inputs);
    test_case.add_expected_output(expected_output);
    test_case.run();
}

OPENVINO_TEST(${BACKEND_NAME}, onnx_model_one_hot_without_axis) {
    auto model = convert_model("one_hot_no_axis.onnx");

    std::vector<std::vector<std::int64_t>> inputs{{0, 7, 8}, {2, 5}};
    std::vector<std::int64_t> expected_output{5, 2, 2, 2, 2, 2, 2, 2, 2, 2, 2, 2, 2, 2, 2, 2, 2, 2,
                                              2, 5, 2, 2, 2, 2, 2, 2, 2, 2, 2, 2, 2, 2, 5, 2, 2, 2};

    auto test_case = ov::test::TestCase(model, s_device);
    test_case.add_multiple_inputs(inputs);
    test_case.add_expected_output(expected_output);
    test_case.run();
}

OPENVINO_TEST(${BACKEND_NAME}, onnx_model_where) {
    auto model = convert_model("where.onnx");

    // conditions tensor - 3x3x3
    auto condition =
        std::vector<int>{{0, 1, 0, 1, 0, 1, 0, 1, 0, 0, 1, 0, 1, 0, 1, 0, 1, 0, 0, 1, 0, 1, 0, 1, 0, 1, 0}};

    // 1x3 tensor of "1"
    auto x1 = std::vector<int>{1, 1, 1};
    // 3x1 tensor of "2"
    auto x2 = std::vector<int>{2, 2, 2};

    std::vector<std::vector<int>> inputs;
    inputs.push_back(std::move(condition));
    inputs.push_back(std::move(x1));
    inputs.push_back(std::move(x2));

    // y = 3x3x3
    std::vector<int> expected_output{2, 1, 2, 1, 2, 1, 2, 1, 2, 2, 1, 2, 1, 2, 1, 2, 1, 2, 2, 1, 2, 1, 2, 1, 2, 1, 2};

    auto test_case = ov::test::TestCase(model, s_device);
    test_case.add_multiple_inputs(inputs);
    test_case.add_expected_output(expected_output);
    test_case.run();
}

OPENVINO_TEST(${BACKEND_NAME}, onnx_model_erf) {
    const auto model = convert_model("erf.onnx");

    Inputs inputs;
    inputs.emplace_back(ov::test::NDArray<float, 2>{
        {-std::numeric_limits<float>::infinity(), std::numeric_limits<float>::infinity()},
        {-3.141592f, 0.0f},
        {0.5f, 1.0f}}.get_vector());

    const std::vector<float> expected_output =
        ov::test::NDArray<float, 2>{{-1.0f, 1.0f}, {-0.99999112f, 0.0f}, {0.52049988f, 0.84270079f}}.get_vector();

    auto test_case = ov::test::TestCase(model, s_device);
    test_case.add_multiple_inputs(inputs);
    test_case.add_expected_output(expected_output);
    test_case.run();
}

OPENVINO_TEST(${BACKEND_NAME}, onnx_model_erf_int32) {
    const auto model = convert_model("erf_int32.onnx");

    const std::vector<std::vector<int32_t>> inputs{
        {-std::numeric_limits<int32_t>::max(), -1, 0, 1, std::numeric_limits<int32_t>::max()}};

    const std::vector<int32_t> expected_output{-1, -1, 0, 1, 1};

    auto test_case = ov::test::TestCase(model, s_device);
    test_case.add_multiple_inputs(inputs);
    test_case.add_expected_output(expected_output);
    test_case.run();
}

OPENVINO_TEST(${BACKEND_NAME}, onnx_model_shrink_float) {
    const auto model = convert_model("shrink_float.onnx");

    auto test_case = ov::test::TestCase(model, s_device);
    test_case.add_input<float>({-2.0f, -1.6f, -1.5f, -1.4f, -1.0f, 0.0f, 1.0f, 1.4f, 1.5f, 1.6f, 2.0f});
    test_case.add_expected_output<float>(Shape{11},
                                         {-1.5f, -1.1f, 0.0f, 0.0f, 0.0f, 0.0f, 0.0f, 0.0f, 0.0f, 1.1f, 1.5f});

    test_case.run();
}

OPENVINO_TEST(${BACKEND_NAME}, onnx_model_shrink_int) {
    const auto model = convert_model("shrink_int.onnx");

    auto test_case = ov::test::TestCase(model, s_device);
    test_case.add_input<int>({-5, -4, -3, -2, -1, 0, 1, 2, 3, 4, 5});
    test_case.add_expected_output<int>(Shape{11}, {-4, -3, -2, -1, 0, 0, 0, 1, 2, 3, 4});

    test_case.run();
}

OPENVINO_TEST(${BACKEND_NAME}, onnx_model_lp_norm_p1) {
    const auto model = convert_model("lp_norm_p1.onnx");

    Shape data_shape{2, 3, 4};
    std::vector<float> data(shape_size(data_shape));
    std::iota(std::begin(data), std::end(data), 1.f);

    auto test_case = ov::test::TestCase(model, s_device);
    test_case.add_input<float>(data);
    test_case.add_expected_output<float>(
        data_shape,
        {0.07142857f, 0.125f,  0.16666667f, 0.2f,        0.22727273f, 0.25f,   0.26923078f, 0.2857143f,
         0.3f,        0.3125f, 0.32352942f, 0.33333334f, 0.9285714f,  0.875f,  0.8333333f,  0.8f,
         0.77272725f, 0.75f,   0.7307692f,  0.71428573f, 0.7f,        0.6875f, 0.6764706f,  0.6666667f});

    test_case.run();
}

OPENVINO_TEST(${BACKEND_NAME}, onnx_model_lp_norm_p2) {
    const auto model = convert_model("lp_norm_p2.onnx");

    Shape data_shape{2, 3, 4};
    std::vector<float> data(shape_size(data_shape));
    std::iota(std::begin(data), std::end(data), 1.f);

    auto test_case = ov::test::TestCase(model, s_device);
    test_case.add_input<float>(data);
    test_case.add_expected_output<float>(
        data_shape,
        {0.0766965f,  0.14142136f, 0.19611613f, 0.24253564f, 0.28216633f, 0.31622776f, 0.34570536f, 0.37139067f,
         0.39391932f, 0.41380295f, 0.4314555f,  0.4472136f,  0.9970545f,  0.98994946f, 0.9805807f,  0.97014254f,
         0.9593655f,  0.9486833f,  0.9383431f,  0.9284767f,  0.91914505f, 0.9103665f,  0.9021342f,  0.8944272f});

    test_case.run();
}

OPENVINO_TEST(${BACKEND_NAME}, onnx_model_lp_norm_default) {
    const auto model = convert_model("lp_norm_default.onnx");

    Shape data_shape{2, 3, 4};
    std::vector<float> data(shape_size(data_shape));
    std::iota(std::begin(data), std::end(data), 1.f);

    auto test_case = ov::test::TestCase(model, s_device);
    test_case.add_input<float>(data);
    test_case.add_expected_output<float>(
        data_shape,
        {0.18257418f, 0.36514837f, 0.5477225f, 0.73029673f, 0.37904903f, 0.45485884f, 0.5306686f,  0.60647845f,
         0.42616236f, 0.47351375f, 0.5208651f, 0.5682165f,  0.4469492f,  0.48132992f, 0.51571065f, 0.5500913f,
         0.45862272f, 0.48560053f, 0.5125783f, 0.53955615f, 0.46609157f, 0.4882864f,  0.51048124f, 0.5326761f});

    test_case.run();
}

OPENVINO_TEST(${BACKEND_NAME}, onnx_model_lp_norm_default_dynamic) {
    const auto model = convert_model("lp_norm_default_dynamic.onnx");

    Shape data_shape{2, 3, 4};
    std::vector<float> data(shape_size(data_shape));
    std::iota(std::begin(data), std::end(data), 1.f);

    auto test_case = ov::test::TestCase(model, s_device);
    test_case.add_input<float>(data_shape, data);
    test_case.add_expected_output<float>(
        data_shape,
        {0.18257418f, 0.36514837f, 0.5477225f, 0.73029673f, 0.37904903f, 0.45485884f, 0.5306686f,  0.60647845f,
         0.42616236f, 0.47351375f, 0.5208651f, 0.5682165f,  0.4469492f,  0.48132992f, 0.51571065f, 0.5500913f,
         0.45862272f, 0.48560053f, 0.5125783f, 0.53955615f, 0.46609157f, 0.4882864f,  0.51048124f, 0.5326761f});

    test_case.run();
}

OPENVINO_TEST(${BACKEND_NAME}, onnx_model_instance_normalization) {
    const auto model = convert_model("instance_norm.onnx");

    Shape data_shape{1, 2, 3, 4};
    std::vector<float> data(shape_size(data_shape));
    std::iota(std::begin(data), std::end(data), 1.f);

    auto test_case = ov::test::TestCase(model, s_device);

    test_case.add_input<float>(data);
    test_case.add_input<float>(std::vector<float>{2.134f, 3.256f});
    test_case.add_input<float>(std::vector<float>{0.765f, 1.055f});
    test_case.add_expected_output<float>(
        data_shape,
        {-2.6335807f,  -2.015657f, -1.3977331f, -0.77980936f, -0.16188562f, 0.45603812f, 1.0739619f,  1.6918856f,
         2.3098092f,   2.927733f,  3.5456567f,  4.1635804f,   -4.130463f,   -3.1876516f, -2.2448401f, -1.3020288f,
         -0.35921717f, 0.5835942f, 1.5264057f,  2.469217f,    3.4120288f,   4.35484f,    5.2976513f,  6.240463f});
    const size_t tolerance_bits = 3;
    test_case.run(tolerance_bits);
}

OPENVINO_TEST(${BACKEND_NAME}, onnx_instance_normalization_dynamic) {
    auto model = convert_model("instance_norm_dynamic.onnx");

    auto test_case = ov::test::TestCase(model, s_device);
    std::vector<float> input_data{1.f, 2.f, 3.f};
    test_case.add_input<float>(Shape{1, 3, 1, 1}, input_data);
    test_case.add_expected_output<float>(Shape{1, 3, 1, 1},
                                         {0.3341970741748809814f, 0.3321160078048706055f, 0.3407136797904968262f});
    test_case.run();
}

OPENVINO_TEST(${BACKEND_NAME}, onnx_model_eye_like) {
    const auto model = convert_model("eye_like.onnx");

    auto test_case = ov::test::TestCase(model, s_device);
    test_case.add_input<float>(Shape{3, 4}, {5.f, 5.f, 5.f, 5.f, 5.f, 5.f, 5.f, 5.f, 5.f, 5.f, 5.f, 5.f});
    test_case.add_expected_output<float>(Shape{3, 4}, {0.f, 0.f, 0.f, 0.f, 1.f, 0.f, 0.f, 0.f, 0.f, 1.f, 0.f, 0.f});

    test_case.run();
}

OPENVINO_TEST(${BACKEND_NAME}, onnx_model_reverse_sequence_0_batch_1) {
    const auto model = convert_model("reverse_sequence_time_0_batch_1.onnx");
    auto test_case = ov::test::TestCase(model, s_device);

    test_case.add_input<float>({0.f, 4.f, 8.f, 12.f, 1.f, 5.f, 9.f, 13.f, 2.f, 6.f, 10.f, 14.f, 3.f, 7.f, 11.f, 15.f});
    test_case.add_input<int>({4, 3, 2, 1});
    test_case.add_expected_output<float>(
        Shape{4, 4},
        {3.f, 6.f, 9.f, 12.f, 2.f, 5.f, 8.f, 13.f, 1.f, 4.f, 10.f, 14.f, 0.f, 7.f, 11.f, 15.f});

    test_case.run();
}

OPENVINO_TEST(${BACKEND_NAME}, onnx_model_reverse_sequence_1_batch_0) {
    const auto model = convert_model("reverse_sequence_time_1_batch_0.onnx");
    auto test_case = ov::test::TestCase(model, s_device);

    test_case.add_input<float>({0.f, 1.f, 2.f, 3.f, 4.f, 5.f, 6.f, 7.f, 8.f, 9.f, 10.f, 11.f, 12.f, 13.f, 14.f, 15.f});
    test_case.add_input<int>({1, 2, 3, 4});
    test_case.add_expected_output<float>(
        Shape{4, 4},
        {0.f, 1.f, 2.f, 3.f, 5.f, 4.f, 6.f, 7.f, 10.f, 9.f, 8.f, 11.f, 15.f, 14.f, 13.f, 12.f});

    test_case.run();
}

OPENVINO_TEST(${BACKEND_NAME}, onnx_model_reverse_sequence_incorrect_batch_axis) {
    EXPECT_THROW(convert_model("reverse_sequence_incorrect_batch_axis.onnx"), ov::Exception)
        << "ReverseSequence batch_axis attribute can only equal 0 or 1. Value of '2' is not "
           "accepted.";
}

OPENVINO_TEST(${BACKEND_NAME}, onnx_model_reverse_sequence_incorrect_time_axis) {
    EXPECT_THROW(convert_model("reverse_sequence_incorrect_time_axis.onnx"), ov::Exception)
        << "ReverseSequence time_axis attribute can only equal 0 or 1. Value of '2' is not "
           "accepted.";
}

OPENVINO_TEST(${BACKEND_NAME}, onnx_model_reverse_sequence_time_and_batch_axis_equal) {
    EXPECT_THROW(convert_model("reverse_sequence_time_and_batch_axis_equal.onnx"), ov::Exception)
        << "ReverseSequence 'time_axis' and 'batch_axis' can't be equal.";
}

OPENVINO_TEST(${BACKEND_NAME}, onnx_matmul_float_type) {
    auto model = convert_model("matmul_float.onnx");

    auto test_case = ov::test::TestCase(model, s_device);
    test_case.add_input<float>(std::vector<float>{0, 1, 2, 3, 4, 5});
    test_case.add_input<float>(std::vector<float>{0, 1});
    test_case.add_expected_output<float>(Shape{3, 1}, std::vector<float>{1, 3, 5});

    test_case.run();
}

OPENVINO_TEST(${BACKEND_NAME}, onnx_model_mod_sign) {
    const auto model = convert_model("mod_sign.onnx");
    auto test_case = ov::test::TestCase(model, s_device);

    test_case.add_input<int32_t>({-4, 7, 5, 4, -7, 8});
    test_case.add_input<int32_t>({2, -3, 8, -2, 3, 5});
    test_case.add_expected_output<int32_t>(Shape{6}, {0, -2, 5, 0, 2, 3});

    test_case.run();
}

OPENVINO_TEST(${BACKEND_NAME}, onnx_model_mod_sign_i64) {
    const auto model = convert_model("mod_sign_i64.onnx");
    auto test_case = ov::test::TestCase(model, s_device);

    test_case.add_input<int64_t>({-4, 7, 5, 4, -7, 8});
    test_case.add_input<int64_t>({2, -3, 8, -2, 3, 5});
    test_case.add_expected_output<int64_t>(Shape{6}, {0, -2, 5, 0, 2, 3});

    test_case.run();
}

OPENVINO_TEST(${BACKEND_NAME}, onnx_model_mod_sign_broadcast) {
    const auto model = convert_model("mod_sign_broadcast.onnx");
    auto test_case = ov::test::TestCase(model, s_device);

    test_case.add_input<int32_t>({-8, 3, 4, 9, -17, 1});
    test_case.add_input<int32_t>({3});
    test_case.add_expected_output<int32_t>(Shape{6}, {1, 0, 1, 0, 1, 1});

    test_case.run();
}

OPENVINO_TEST(${BACKEND_NAME}, onnx_model_mod_sign_f32) {
    try {
        const auto model = convert_model("mod_sign_f32.onnx");
        FAIL() << "Expected exception was not thrown";
    } catch (const ov::Exception& e) {
        EXPECT_HAS_SUBSTRING(
            e.what(),
            std::string("If the input type is floating point, then `fmod` attribute must be set to 1."));
    } catch (...) {
        FAIL() << "Expected ov::Exception was not thrown";
    }
}

OPENVINO_TEST(${BACKEND_NAME}, onnx_model_mod_sign_fmod) {
    const auto model = convert_model("mod_sign_fmod.onnx");
    auto test_case = ov::test::TestCase(model, s_device);

    test_case.add_input<int32_t>({-8, 3, 4, 9, -17, 1});
    test_case.add_input<int32_t>({22, -13, 8, -3, 7, 2});
    test_case.add_expected_output<int32_t>(Shape{6}, {-8, 3, 4, 0, -3, 1});

    test_case.run();
}

OPENVINO_TEST(${BACKEND_NAME}, onnx_model_mod_sign_fmod_broadcast) {
    const auto model = convert_model("mod_sign_fmod_broadcast.onnx");
    auto test_case = ov::test::TestCase(model, s_device);

    test_case.add_input<int32_t>({-8, 3, 4, 9, -17, 1});
    test_case.add_input<int32_t>({3});
    test_case.add_expected_output<int32_t>(Shape{6}, {-2, 0, 1, 0, -2, 1});

    test_case.run();
}

OPENVINO_TEST(${BACKEND_NAME}, onnx_model_mod_sign_fmod_f32) {
    const auto model = convert_model("mod_sign_fmod_f32.onnx");
    auto test_case = ov::test::TestCase(model, s_device);

    test_case.add_input<float>({-4.3f, 7.2f, 5.0f, 4.3f, -7.2f, 8.0f});
    test_case.add_input<float>({2.1f, -3.4f, 8.0f, -2.1f, 3.4f, 5.0f});
    test_case.add_expected_output<float>(Shape{6}, {-0.10000038f, 0.39999962f, 5.f, 0.10000038f, -0.39999962f, 3.f});

    test_case.run();
}

OPENVINO_TEST(${BACKEND_NAME}, onnx_model_mod_incorrect_fmod) {
    try {
        const auto model = convert_model("mod_incorrect_fmod.onnx");
        FAIL() << "Expected exception was not thrown";
    } catch (const ov::Exception& e) {
        EXPECT_HAS_SUBSTRING(e.what(), std::string("Unsupported value of 'fmod' attribute (should be: 0 or 1)"));
    } catch (...) {
        FAIL() << "Expected ov::Exception was not thrown";
    }
}

OPENVINO_TEST(${BACKEND_NAME}, onnx_model_scatterND_param_i64_indices) {
    const auto model = convert_model("scatter_nd_param_i64_indices.onnx");
    auto test_case = ov::test::TestCase(model, s_device);

    test_case.add_input<float>({1.f, 2.f, 3.f, 4.f, 5.f, 6.f, 7.f, 8.f});
    test_case.add_input<int64_t>({4, 3, 1, 7});
    test_case.add_input<float>({9.f, 10.f, 11.f, 12.f});
    test_case.add_expected_output<float>(Shape{8}, {1.f, 11.f, 3.f, 10.f, 9.f, 6.f, 7.f, 12.f});

    test_case.run();
}

OPENVINO_TEST(${BACKEND_NAME}, onnx_model_scatterND_const_i32_indices) {
    const auto model = convert_model("scatter_nd_const_i32_indices.onnx");
    auto test_case = ov::test::TestCase(model, s_device);

    test_case.add_input<float>({1.f, 2.f, 3.f, 4.f, 5.f, 6.f, 7.f, 8.f});
    test_case.add_input<float>({9.f, 10.f, 11.f, 12.f});
    test_case.add_expected_output<float>(Shape{8}, {1.f, 11.f, 3.f, 10.f, 9.f, 6.f, 7.f, 12.f});

    test_case.run();
}

OPENVINO_TEST(${BACKEND_NAME}, onnx_model_scatterND_opset16_reduction_none) {
    const auto model = convert_model("scatter_nd_opset16_reduction_none.onnx");
    auto test_case = ov::test::TestCase(model, s_device);

    test_case.add_input<float>({1.f, 2.f, 3.f, 4.f, 5.f, 6.f, 7.f, 8.f});
    test_case.add_input<int64_t>({4, 3, 1, 7});
    test_case.add_input<float>({9.f, 10.f, 11.f, 12.f});
    test_case.add_expected_output<float>(Shape{8}, {1.f, 11.f, 3.f, 10.f, 9.f, 6.f, 7.f, 12.f});

    test_case.run();
}

OPENVINO_TEST(${BACKEND_NAME}, onnx_model_scatterND_opset16_reduction_add) {
    EXPECT_THROW(convert_model("scatter_nd_opset16_reduction_add.onnx"), ov::Exception)
        << "Unsupported type of attribute: `reduction`. Only `none` is supported";
}

OPENVINO_TEST(${BACKEND_NAME}, onnx_model_gather_float_1D) {
    const auto model = convert_model("gather_float_1D.onnx");
    auto test_case = ov::test::TestCase(model, s_device);

    // clang-format off
    test_case.add_input<float>(Shape{3},
        {   5, 6, 7 });
    test_case.add_input<int64_t>(Shape{2, 2},
        {   0, 1,
            1, 2    });
    test_case.add_expected_output<float>(Shape{2, 2},
        {   5, 6,
            6, 7    });
    // clang-format on

    test_case.run();
}

OPENVINO_TEST(${BACKEND_NAME}, onnx_model_gather_int32_3D_axis_1) {
    const auto model = convert_model("gather_int32_3D_axis_1.onnx");
    auto test_case = ov::test::TestCase(model, s_device);

    // clang-format off
    test_case.add_input<int32_t>(Shape{2, 2, 2},
        {   1, 2,
            3, 4,

            5, 6,
            7, 8    });
    test_case.add_input<int32_t>(Shape{4, 1},
        {   0,
            1,
            1,
            0       });
    test_case.add_expected_output<int32_t>(Shape{2, 4, 1, 2},
        {   1, 2,
            3, 4,
            3, 4,
            1, 2,

            5, 6,
            7, 8,
            7, 8,
            5, 6     });
    // clang-format on

    test_case.run();
}

OPENVINO_TEST(${BACKEND_NAME}, onnx_model_gather_int8_3D_axis_neg_1) {
    const auto model = convert_model("gather_int8_3D_axis_neg_1.onnx");
    auto test_case = ov::test::TestCase(model, s_device);

    // clang-format off
    test_case.add_input<int8_t>(Shape{2, 2, 2},
        {   1, 2,
            3, 4,

            5, 6,
            7, 8            });
    test_case.add_input<int32_t>(Shape{4, 1},
        {   0, 1, 1, 0      });
    test_case.add_expected_output<int8_t>(Shape{2, 2, 4, 1},
        {   1, 2, 2, 1,
            3, 4, 4, 3,

            5, 6, 6, 5,
            7, 8, 8, 7      });
    // clang-format on

    test_case.run();
}

OPENVINO_TEST(${BACKEND_NAME}, onnx_model_gather_float_2D_neg_indices) {
    const auto model = convert_model("gather_float_2D_axis_1.onnx");
    auto test_case = ov::test::TestCase(model, s_device);

    // clang-format off
    test_case.add_input<float>(Shape{3, 3},
        {   0.0f, 0.1f, 0.2f,
            1.0f, 1.1f, 1.2f,
            2.0f, 2.1f, 2.2f   });
    test_case.add_input<int64_t>(Shape{2, 2},
        {   -1, -2,
            -3, -2      });
    test_case.add_expected_output<float>(Shape{3, 2, 2},
        {
            0.2f, 0.1f,
            0.0f, 0.1f,

            1.2f, 1.1f,
            1.0f, 1.1f,

            2.2f, 2.1f,
            2.0f, 2.1f    });
    // clang-format on

    test_case.run();
}

OPENVINO_TEST(${BACKEND_NAME}, onnx_model_gather_elements_float_1D) {
    const auto model = convert_model("gather_elements_float_1D.onnx");
    auto test_case = ov::test::TestCase(model, s_device);

    test_case.add_input<float>(Shape{3}, {1, 2, 3});
    test_case.add_input<int64_t>(Shape{1}, {1});
    test_case.add_expected_output<float>(Shape{1}, {2});

    test_case.run();
}

OPENVINO_TEST(${BACKEND_NAME}, onnx_model_gather_elements_int8_axis_1) {
    const auto model = convert_model("gather_elements_int8_axis_1.onnx");
    auto test_case = ov::test::TestCase(model, s_device);

    test_case.add_input<int8_t>(Shape{2, 2}, {1, 2, 3, 4});
    test_case.add_input<int32_t>(Shape{2, 2}, {0, 0, 1, 0});
    test_case.add_expected_output<int8_t>(Shape{2, 2}, {1, 1, 4, 3});

    test_case.run();
}

OPENVINO_TEST(${BACKEND_NAME}, onnx_model_gather_elements_int32_axis_0) {
    const auto model = convert_model("gather_elements_int32_axis_0.onnx");
    auto test_case = ov::test::TestCase(model, s_device);

    test_case.add_input<int32_t>(Shape{3, 3}, {1, 2, 3, 4, 5, 6, 7, 8, 9});
    test_case.add_input<int64_t>(Shape{2, 3}, {1, 2, 0, 2, 0, 0});
    test_case.add_expected_output<int32_t>(Shape{2, 3}, {4, 8, 3, 7, 2, 3});

    test_case.run();
}

OPENVINO_TEST(${BACKEND_NAME}, onnx_model_gather_elements_float_negative_axis) {
    const auto model = convert_model("gather_elements_float_negative_axis.onnx");
    auto test_case = ov::test::TestCase(model, s_device);

    test_case.add_input<float>(Shape{2, 2}, {1, 2, 3, 4});
    test_case.add_input<int64_t>(Shape{2, 2}, {1, 1, 1, 0});
    test_case.add_expected_output<float>(Shape{2, 2}, {2, 2, 4, 3});

    test_case.run();
}

OPENVINO_TEST(${BACKEND_NAME}, onnx_model_gather_elements_float_3D_axis_2) {
    const auto model = convert_model("gather_elements_float_3D_axis_2.onnx");
    auto test_case = ov::test::TestCase(model, s_device);

    test_case.add_input<float>(Shape{2, 2, 2}, {1, 2, 3, 4, 5, 6, 7, 8});
    test_case.add_input<int64_t>(Shape{2, 2, 1}, {0, 1, 0, 1});
    test_case.add_expected_output<float>(Shape{2, 2, 1}, {1, 4, 5, 8});

    test_case.run();
}

OPENVINO_TEST(${BACKEND_NAME}, onnx_model_gatherND_int32) {
    const auto model = convert_model("gatherND_int32.onnx");
    auto test_case = ov::test::TestCase(model, s_device);

    test_case.add_input<int32_t>({0, 1, 2, 3});
    test_case.add_input<int64_t>({1, 0});
    test_case.add_expected_output<int32_t>(Shape{2, 2}, {2, 3, 0, 1});

    test_case.run();
}

OPENVINO_TEST(${BACKEND_NAME}, onnx_model_gatherND_float) {
    const auto model = convert_model("gatherND_float.onnx");
    auto test_case = ov::test::TestCase(model, s_device);

    test_case.add_input<float>({0.f, 1.f, 2.f, 3.f, 4.f, 5.f, 6.f, 7.f});
    test_case.add_input<int64_t>({0, 1, 1, 0});
    test_case.add_expected_output<float>(Shape{2, 2}, {2.f, 3.f, 4.f, 5.f});

    test_case.run();
}

OPENVINO_TEST(${BACKEND_NAME}, onnx_model_pad_constant) {
    const auto model = convert_model("pad_constant.onnx");
    auto test_case = ov::test::TestCase(model, s_device);

    test_case.add_input<float>({1.f, 1.2f, 2.3f, 3.4f, 4.5f, 5.7f});
    test_case.add_expected_output<float>(Shape{3, 4},
                                         {0.f, 0.f, 1.f, 1.2f, 0.f, 0.f, 2.3f, 3.4f, 0.f, 0.f, 4.5f, 5.7f});

    test_case.run();
}

OPENVINO_TEST(${BACKEND_NAME}, onnx_model_pad_non_scalar_values) {
    const auto model = convert_model("pad_non_scalar_values.onnx");
    auto test_case = ov::test::TestCase(model, s_device);

    test_case.add_input<float>({1.f, 1.2f, 2.3f, 3.4f, 4.5f, 5.7f});
    test_case.add_expected_output<float>(Shape{3, 4},
                                         {44.f, 44.f, 1.f, 1.2f, 44.f, 44.f, 2.3f, 3.4f, 44.f, 44.f, 4.5f, 5.7f});

    test_case.run();
}

OPENVINO_TEST(${BACKEND_NAME}, onnx_model_pad_optional_constant) {
    const auto model = convert_model("pad_optional_constant.onnx");
    auto test_case = ov::test::TestCase(model, s_device);

    test_case.add_input<float>({1.f, 1.2f, 2.3f, 3.4f, 4.5f, 5.7f});
    test_case.add_expected_output<float>(Shape{3, 4},
                                         {0.f, 0.f, 1.f, 1.2f, 0.f, 0.f, 2.3f, 3.4f, 0.f, 0.f, 4.5f, 5.7f});

    test_case.run();
}

OPENVINO_TEST(${BACKEND_NAME}, onnx_model_pad_constant_negative_begin_end) {
    const auto model = convert_model("pad_negative_begin_end.onnx");
    auto test_case = ov::test::TestCase(model, s_device);

    test_case.add_input<int32_t>({1, 2, 3, 4, 5, 6, 7, 8, 9, 10, 11, 12});
    test_case.add_input<int64_t>({-1, -1, -1, -1});
    test_case.add_expected_output<int32_t>(Shape{1, 2}, {6, 7});

    test_case.run();
}

OPENVINO_TEST(${BACKEND_NAME}, onnx_model_pow_float32_float32) {
    const auto model = convert_model("pow_float32_float32.onnx");
    auto test_case = ov::test::TestCase(model, s_device);

    test_case.add_input<float>({1.f, 2.f, 3.f, 4.f});  // base
    test_case.add_input<float>({3.5f});                // exponent

    test_case.add_expected_output<float>(Shape{1, 4}, {1.f, 11.313708f, 46.765373f, 128.f});

    test_case.run();
}

OPENVINO_TEST(${BACKEND_NAME}, onnx_model_pow_float32_int32) {
    const auto model = convert_model("pow_float32_int32.onnx");
    auto test_case = ov::test::TestCase(model, s_device);

    test_case.add_input<float>({1.f, 2.f, 3.f, 4.f});  // base
    test_case.add_input<int>({3});                     // exponent

    test_case.add_expected_output<float>(Shape{1, 4}, {1.f, 8.f, 27.f, 64.f});

    test_case.run();
}

OPENVINO_TEST(${BACKEND_NAME}, onnx_model_pow_int32_float32) {
    const auto model = convert_model("pow_int32_float32.onnx");
    auto test_case = ov::test::TestCase(model, s_device);

    test_case.add_input<int>({1, 2, 3, 4});  // base
    test_case.add_input<float>({3.5f});      // exponent

    test_case.add_expected_output<int>(Shape{1, 4}, {1, 11, 46, 128});

    test_case.run();
}

OPENVINO_TEST(${BACKEND_NAME}, onnx_model_reciprocal) {
    const auto model = convert_model("reciprocal.onnx");
    auto test_case = ov::test::TestCase(model, s_device);

    test_case.add_input<float>({1.f, 2.f, 3.f, 4.f, 5.f, 6.f});
    test_case.add_expected_output<float>(Shape{3, 2}, {1.f, 1 / 2.f, 1 / 3.f, 1 / 4.f, 1 / 5.f, 1 / 6.f});

    test_case.run();
}

OPENVINO_TEST(${BACKEND_NAME}, onnx_model_round) {
    const auto model = convert_model("round.onnx");
    auto test_case = ov::test::TestCase(model, s_device);

    test_case.add_input<float>({0.1f, 0.9f, 1.2f, 1.5f, 1.8f, 2.3f, 2.7f, -1.1f, -1.9f, -2.2f, -2.8f});
    test_case.add_expected_output<float>({0.f, 1.f, 1.f, 2.f, 2.f, 2.f, 3.f, -1.f, -2.f, -2.f, -3.f});

    test_case.run();
}

OPENVINO_TEST(${BACKEND_NAME}, onnx_model_round_half_nearest_even) {
    const auto model = convert_model("round_half_nearest_even.onnx");
    auto test_case = ov::test::TestCase(model, s_device);

    test_case.add_input<float>({0.5f, 2.5f, -1.5f, -2.5f});
    test_case.add_expected_output<float>({0.f, 2.f, -2.f, -2.f});

    test_case.run();
}

OPENVINO_TEST(${BACKEND_NAME}, onnx_model_scatter10) {
    const auto scatter_fn = convert_model("scatter_opset10.onnx");

    const Shape data_shape{2, 2};

    EXPECT_EQ(scatter_fn->get_output_size(), 1);
    EXPECT_EQ(scatter_fn->get_output_shape(0), data_shape);
    EXPECT_EQ(count_ops_of_type<op::v12::ScatterElementsUpdate>(scatter_fn), 1);
    EXPECT_EQ(count_ops_of_type<op::v0::Constant>(scatter_fn), 4);

    auto test_case = ov::test::TestCase(scatter_fn, s_device);
    test_case.add_expected_output<float>({12.01f, 3.f, 4.f, 13.99f});
    test_case.run();
}

OPENVINO_TEST(${BACKEND_NAME}, onnx_model_scatter_elements_opset11) {
    const auto scatter_fn = convert_model("scatter_elements_opset11.onnx");

    const Shape data_shape{1, 5};

    EXPECT_EQ(scatter_fn->get_output_size(), 1);
    EXPECT_EQ(scatter_fn->get_output_shape(0), data_shape);
    EXPECT_EQ(count_ops_of_type<op::v12::ScatterElementsUpdate>(scatter_fn), 1);
    EXPECT_EQ(count_ops_of_type<op::v0::Constant>(scatter_fn), 4);

    auto test_case = ov::test::TestCase(scatter_fn, s_device);
    test_case.add_expected_output<float>({1.f, 1.1f, 3.f, 2.1f, 5.f});
    test_case.run();
}

OPENVINO_TEST(${BACKEND_NAME}, onnx_model_scatter_elements_opset16_reduction_none) {
    const auto scatter_fn = convert_model("scatter_elements_opset16_reduction_none.onnx");

    const Shape data_shape{1, 5};

    EXPECT_EQ(scatter_fn->get_output_size(), 1);
    EXPECT_EQ(scatter_fn->get_output_shape(0), data_shape);
    EXPECT_EQ(count_ops_of_type<op::v12::ScatterElementsUpdate>(scatter_fn), 1);
    EXPECT_EQ(count_ops_of_type<op::v0::Constant>(scatter_fn), 4);

    auto test_case = ov::test::TestCase(scatter_fn, s_device);
    test_case.add_expected_output<float>({1.f, 1.1f, 3.f, 2.1f, 5.f});
    test_case.run();
}

OPENVINO_TEST(${BACKEND_NAME}, onnx_model_scatter_elements_opset16_reduction_add) {
    const auto scatter_fn = convert_model("scatter_elements_opset16_reduction_add.onnx");

    auto test_case = ov::test::TestCase(scatter_fn, s_device);
    test_case.add_expected_output<float>({1.f, 3.1f, 3.f, 6.1f, 5.f});
    test_case.run();
}

OPENVINO_TEST(${BACKEND_NAME}, onnx_model_scatter_elements_default_opset18) {
    const auto scatter_fn = convert_model("scatter_elements_default_opset18.onnx");

    auto test_case = ov::test::TestCase(scatter_fn, s_device);
    test_case.add_input<float>({1.f, 2.f, 3.f, 4.f, 5.f, 6.f, 7.f, 8.f, 9.f, 10.f});  // Shape: (2, 5)
    test_case.add_input<int64_t>({1, 3, 2, 4});                                       // Shape: (2, 2)
    test_case.add_input<float>({11.f, 12.f, 13.f, 14.f});                             // Shape: (2, 2)
    test_case.add_expected_output<float>({1.f, 11.f, 3.f, 12.f, 5.f, 6.f, 7.f, 13.f, 9.f, 14.f});
    test_case.run();
}

OPENVINO_TEST(${BACKEND_NAME}, onnx_model_scatter_elements_none_opset18) {
    const auto scatter_fn = convert_model("scatter_elements_none_opset18.onnx");

    auto test_case = ov::test::TestCase(scatter_fn, s_device);
    test_case.add_input<float>({1.f, 2.f, 3.f, 4.f, 5.f, 6.f, 7.f, 8.f, 9.f, 10.f});  // Shape: (2, 5)
    test_case.add_input<int64_t>({1, 3, 2, 4});                                       // Shape: (2, 2)
    test_case.add_input<float>({11.f, 12.f, 13.f, 14.f});                             // Shape: (2, 2)
    test_case.add_expected_output<float>({1.f, 11.f, 3.f, 12.f, 5.f, 6.f, 7.f, 13.f, 9.f, 14.f});
    test_case.run();
}

OPENVINO_TEST(${BACKEND_NAME}, onnx_model_scatter_elements_none_neg_ind_opset18) {
    const auto scatter_fn = convert_model("scatter_elements_none_opset18.onnx");

    auto test_case = ov::test::TestCase(scatter_fn, s_device);
    test_case.add_input<float>({1.f, 2.f, 3.f, 4.f, 5.f, 6.f, 7.f, 8.f, 9.f, 10.f});               // Shape: (2, 5)
    test_case.add_input<int64_t>({-4, -2, -3, -1});                                                // Shape: (2, 2)
    test_case.add_input<float>({11.f, 12.f, 13.f, 14.f});                                          // Shape: (2, 2)
    test_case.add_expected_output<float>({1.f, 11.f, 3.f, 12.f, 5.f, 6.f, 7.f, 13.f, 9.f, 14.f});  // Shape: (2, 5)
    test_case.run();
}

OPENVINO_TEST(${BACKEND_NAME}, onnx_model_scatter_elements_add_opset18) {
    const auto scatter_fn = convert_model("scatter_elements_add_opset18.onnx");

    auto test_case = ov::test::TestCase(scatter_fn, s_device);
    test_case.add_input<float>({1.f, 2.f, 3.f, 4.f, 5.f, 6.f, 7.f, 8.f, 9.f, 10.f});  // Shape: (2, 5)
    test_case.add_input<int64_t>({1, 3, 2, 4});                                       // Shape: (2, 2)
    test_case.add_input<float>({11.f, 12.f, 13.f, 14.f});                             // Shape: (2, 2)
    test_case.add_expected_output<float>({1.f, 13.f, 3.f, 16.f, 5.f, 6.f, 7.f, 21.f, 9.f, 24.f});
    test_case.run();
}

OPENVINO_TEST(${BACKEND_NAME}, onnx_model_scatter_elements_add_neg_ind_opset18) {
    const auto scatter_fn = convert_model("scatter_elements_add_opset18.onnx");

    auto test_case = ov::test::TestCase(scatter_fn, s_device);
    test_case.add_input<float>({1.f, 2.f, 3.f, 4.f, 5.f, 6.f, 7.f, 8.f, 9.f, 10.f});               // Shape: (2, 5)
    test_case.add_input<int64_t>({-4, -2, -3, -1});                                                // Shape: (2, 2)
    test_case.add_input<float>({11.f, 12.f, 13.f, 14.f});                                          // Shape: (2, 2)
    test_case.add_expected_output<float>({1.f, 13.f, 3.f, 16.f, 5.f, 6.f, 7.f, 21.f, 9.f, 24.f});  // Shape: (2, 5)
    test_case.run();
}

OPENVINO_TEST(${BACKEND_NAME}, onnx_model_scatter_elements_mul_opset18) {
    const auto scatter_fn = convert_model("scatter_elements_mul_opset18.onnx");

    auto test_case = ov::test::TestCase(scatter_fn, s_device);
    test_case.add_input<float>({1.f, 2.f, 3.f, 4.f, 5.f, 6.f, 7.f, 8.f, 9.f, 10.f});  // Shape: (2, 5)
    test_case.add_input<int64_t>({1, 3, 2, 4});                                       // Shape: (2, 2)
    test_case.add_input<float>({11.f, 12.f, 13.f, 14.f});                             // Shape: (2, 2)
    test_case.add_expected_output<float>({1.f, 22.f, 3.f, 48.f, 5.f, 6.f, 7.f, 104.f, 9.f, 140.f});
    test_case.run();
}

OPENVINO_TEST(${BACKEND_NAME}, onnx_model_scatter_elements_min_opset18) {
    const auto scatter_fn = convert_model("scatter_elements_min_opset18.onnx");

    auto test_case = ov::test::TestCase(scatter_fn, s_device);
    test_case.add_input<float>({1.f, 2.f, 3.f, 4.f, 5.f, 6.f, 7.f, 8.f, 9.f, 10.f});  // Shape: (2, 5)
    test_case.add_input<int64_t>({1, 3, 2, 4});                                       // Shape: (2, 2)
    test_case.add_input<float>({0.f, 100.f, -1.f, 200.f});                            // Shape: (2, 2)
    test_case.add_expected_output<float>({1.f, 0.f, 3.f, 4.f, 5.f, 6.f, 7.f, -1.f, 9.f, 10.f});
    test_case.run();
}

OPENVINO_TEST(${BACKEND_NAME}, onnx_model_scatter_elements_max_opset18) {
    const auto scatter_fn = convert_model("scatter_elements_max_opset18.onnx");

    auto test_case = ov::test::TestCase(scatter_fn, s_device);
    test_case.add_input<float>({1.f, 2.f, 3.f, 4.f, 5.f, 6.f, 7.f, 8.f, 9.f, 10.f});  // Shape: (2, 5)
    test_case.add_input<int64_t>({1, 3, 2, 4});                                       // Shape: (2, 2)
    test_case.add_input<float>({0.f, 100.f, -1.f, 200.f});                            // Shape: (2, 2)
    test_case.add_expected_output<float>({1.f, 2.f, 3.f, 100.f, 5.f, 6.f, 7.f, 8.f, 9.f, 200.f});
    test_case.run();
}

OPENVINO_TEST(${BACKEND_NAME}, onnx_upsample6_nearest_infer) {
    // clang-format off
    const auto model = convert_model("upsample6_nearest.onnx");
    // height_scale: 2.0
    // width_scale: 3.0
    // mode: nearest
    const Shape input_shape          {1, 1, 2, 2};
    const Shape expected_output_shape{1, 1, 4, 6};

    auto test_case = ov::test::TestCase(model, s_device);
    test_case.add_input<float>(input_shape,
        {   1.f, 2.f,
            3.f, 4.f    });
    test_case.add_expected_output<float>(expected_output_shape,
        {   1.f, 1.f, 1.f, 2.f, 2.f, 2.f,
            1.f, 1.f, 1.f, 2.f, 2.f, 2.f,
            3.f, 3.f, 3.f, 4.f, 4.f, 4.f,
            3.f, 3.f, 3.f, 4.f, 4.f, 4.f    });
    test_case.run();
    // clang-format on
}

OPENVINO_TEST(${BACKEND_NAME}, onnx_upsample6_bilinear_infer) {
    // clang-format off
    const auto model = convert_model("upsample6_bilinear.onnx");
    // height_scale: 2.0
    // width_scale: 3.0
    // mode: bilinear
    const Shape input_shape          {1, 1, 2, 2};
    const Shape expected_output_shape{1, 1, 4, 6};

    auto test_case = ov::test::TestCase(model, s_device);
    test_case.add_input<float>(input_shape,
        {   1.f, 2.f,
            3.f, 4.f    });
    test_case.add_expected_output<float>(expected_output_shape,
        {   1.f,  4.f/3,  5.f/3, 2.f, 2.f, 2.f,
            2.f,  7.f/3,  8.f/3, 3.f, 3.f, 3.f,
            3.f, 10.f/3, 11.f/3, 4.f, 4.f, 4.f,
            3.f, 10.f/3, 11.f/3, 4.f, 4.f, 4.f  });
    test_case.run();
    // clang-format on
}

OPENVINO_TEST(${BACKEND_NAME}, onnx_upsample6_dynamic) {
    // clang-format off
    const auto model = convert_model("upsample6_dynamic.onnx");
    // height_scale: 1.5
    // width_scale: 2.5
    // mode: nearest
    //
    //  X ───╤══> Reshape ──R──> Upsample ──> Y
    //  S ───┘

    auto test_case = ov::test::TestCase(model, s_device);

    test_case.add_input<float>(Shape {4},                      // X
        {   1.f, 2.f, 3.f, 4.f  });
    test_case.add_input<int64_t>(Shape {4},    {1, 1, 2, 2});  // S
    test_case.add_expected_output<float>(Shape {1, 1, 3, 5},   // Y
        {   1.f, 1.f, 1.f, 2.f, 2.f,
            1.f, 1.f, 1.f, 2.f, 2.f,
            3.f, 3.f, 3.f, 4.f, 4.f    });
    test_case.run();
    // clang-format on
}

OPENVINO_TEST(${BACKEND_NAME}, onnx_upsample8_nearest_infer) {
    const auto model = convert_model("upsample8_nearest.onnx");

    // Input data shape (1, 1, 2, 2)
    // Scales attribute values {1.0, 1.0, 2.0, 3.0}
    // mode: nearest

    const Shape expected_output_shape{1, 1, 4, 6};
    auto test_case = ov::test::TestCase(model, s_device);
    test_case.add_input<float>({1.0f, 2.0f, 3.0f, 4.0f});
    test_case.add_expected_output<float>(expected_output_shape,
                                         {1.0f, 1.0f, 1.0f, 2.0f, 2.0f, 2.0f, 1.0f, 1.0f, 1.0f, 2.0f, 2.0f, 2.0f,
                                          3.0f, 3.0f, 3.0f, 4.0f, 4.0f, 4.0f, 3.0f, 3.0f, 3.0f, 4.0f, 4.0f, 4.0f});
    test_case.run();
}

OPENVINO_TEST(${BACKEND_NAME}, onnx_upsample8_linear_infer) {
    const auto model = convert_model("upsample8_linear.onnx");

    // Input data shape (1, 1, 2, 2)
    // Scales attribute values {1.0, 1.0, 2.0, 2.0}
    // mode: linear

    const Shape expected_output_shape{1, 1, 4, 4};
    auto test_case = ov::test::TestCase(model, s_device);
    test_case.add_input<float>({1.0f, 2.0f, 3.0f, 4.0f});
    test_case.add_expected_output<float>(
        expected_output_shape,
        {1.0f, 1.5f, 2.0f, 2.0f, 2.0f, 2.5f, 3.0f, 3.0f, 3.0f, 3.5f, 4.0f, 4.0f, 3.0f, 3.5f, 4.0f, 4.0f});
    test_case.run();
}

OPENVINO_TEST(${BACKEND_NAME}, onnx_upsample9_scales_const_nearest_infer) {
    const auto model = convert_model("upsample9_scales_const_nearest.onnx");

    // Input data shape (1, 1, 2, 2)
    // Input const scales values {1.0, 1.0, 2.0, 3.0}
    // mode: nearest

    const Shape expected_output_shape{1, 1, 4, 6};
    auto test_case = ov::test::TestCase(model, s_device);
    test_case.add_input<float>({1.0f, 2.0f, 3.0f, 4.0f});
    test_case.add_expected_output<float>(expected_output_shape,
                                         {1.0f, 1.0f, 1.0f, 2.0f, 2.0f, 2.0f, 1.0f, 1.0f, 1.0f, 2.0f, 2.0f, 2.0f,
                                          3.0f, 3.0f, 3.0f, 4.0f, 4.0f, 4.0f, 3.0f, 3.0f, 3.0f, 4.0f, 4.0f, 4.0f});
    test_case.run();
}

OPENVINO_TEST(${BACKEND_NAME}, onnx_upsample9_scales_const_linear_infer) {
    const auto model = convert_model("upsample9_scales_const_linear.onnx");

    // Input data shape (1, 1, 2, 2)
    // Input const scales values {1.0, 1.0, 2.0, 2.0}
    // mode: linear

    const Shape expected_output_shape{1, 1, 4, 4};
    auto test_case = ov::test::TestCase(model, s_device);
    test_case.add_input<float>({1.0f, 2.0f, 3.0f, 4.0f});
    test_case.add_expected_output<float>(
        expected_output_shape,
        {1.0f, 1.5f, 2.0f, 2.0f, 2.0f, 2.5f, 3.0f, 3.0f, 3.0f, 3.5f, 4.0f, 4.0f, 3.0f, 3.5f, 4.0f, 4.0f});
    test_case.run();
}

OPENVINO_TEST(${BACKEND_NAME}, onnx_image_scaler) {
    const auto model = convert_model("image_scaler.onnx");

    auto test_case = ov::test::TestCase(model, s_device);
    test_case.add_input<float>({1.0f, 2.0f, 3.0f, 4.0f, 10.0f, 20.0f, 30.0f, 40.0f});
    test_case.add_expected_output<float>(Shape{1, 2, 2, 2}, {12.0f, 14.0f, 16.0f, 18.0f, 21.0f, 41.0f, 61.0f, 81.0f});
    test_case.run();
}

OPENVINO_TEST(${BACKEND_NAME}, onnx_size_op_single) {
    const auto model = convert_model("size_op_single.onnx");

    auto test_case = ov::test::TestCase(model, s_device);
    test_case.add_input<float>(Shape{2, 3}, {1.0f, 2.0f, 3.0f, 4.0f, 5.0f, 6.0f});
    test_case.add_expected_output<int64_t>(Shape{}, {6});
    test_case.run();
}

OPENVINO_TEST(${BACKEND_NAME}, onnx_size_op_graph_end) {
    const auto model = convert_model("size_op_graph_end.onnx");

    auto test_case = ov::test::TestCase(model, s_device);
    test_case.add_input<float>({1.0f, 2.0f, 3.0f, 4.0f});
    test_case.add_expected_output<int64_t>(Shape{}, {4});
    test_case.run();
}

OPENVINO_TEST(${BACKEND_NAME}, onnx_size_op_graph_middle) {
    const auto model = convert_model("size_op_graph_middle.onnx");

    auto test_case = ov::test::TestCase(model, s_device);
    test_case.add_input<float>({1.0f, 2.0f, 3.0f, 4.0f});
    test_case.add_expected_output<float>(Shape{}, {4.0f});
    test_case.run();
}

OPENVINO_TEST(${BACKEND_NAME}, onnx_size_op_on_input_graph_middle) {
    const auto model = convert_model("size_op_on_input_graph_middle.onnx");

    auto test_case = ov::test::TestCase(model, s_device);
    test_case.add_input<float>(Shape{1, 2, 4, 1, 3}, {0.f, 0.f, 0.f, 0.f, 0.f, 0.f, 0.f, 0.f, 0.f, 0.f, 0.f, 0.f,
                                                      0.f, 0.f, 0.f, 0.f, 0.f, 0.f, 0.f, 0.f, 0.f, 0.f, 0.f, 0.f});
    test_case.add_expected_output<float>(Shape{1, 2, 4, 1, 3},
                                         {24.f, 24.f, 24.f, 24.f, 24.f, 24.f, 24.f, 24.f, 24.f, 24.f, 24.f, 24.f,
                                          24.f, 24.f, 24.f, 24.f, 24.f, 24.f, 24.f, 24.f, 24.f, 24.f, 24.f, 24.f});
    test_case.run();
}

OPENVINO_TEST(${BACKEND_NAME}, onnx_empty_initializers_handling) {
    // int this test the "scales" input of the Resize operator is set to an empty initializer
    // this input should be ignored since the "sizes" optional input is provided
    // and the inference should use the data from the latter
    const auto model = convert_model("empty_initializers_handling.onnx");

    const Shape expected_output_shape{2, 1, 4, 8};
    auto test_case = ov::test::TestCase(model, s_device);
    std::vector<float> input_data{2.0f, 4.0f, 1.0f, 3.0f, 7.0f, 8.0f, 9.0f, 6.0f};
    test_case.add_input<float>(input_data);
    test_case.add_expected_output<float>(
        expected_output_shape,
        {2.0f, 2.5f,  3.0f, 3.5f,  4.0f, 4.0f, 4.0f, 4.0f, 1.5f, 2.0f,  2.5f, 3.0f,  3.5f, 3.5f, 3.5f, 3.5f,
         1.0f, 1.5f,  2.0f, 2.5f,  3.0f, 3.0f, 3.0f, 3.0f, 1.0f, 1.5f,  2.0f, 2.5f,  3.0f, 3.0f, 3.0f, 3.0f,
         7.0f, 7.25f, 7.5f, 7.75f, 8.0f, 8.0f, 8.0f, 8.0f, 8.0f, 7.75f, 7.5f, 7.25f, 7.0f, 7.0f, 7.0f, 7.0f,
         9.0f, 8.25f, 7.5f, 6.75f, 6.0f, 6.0f, 6.0f, 6.0f, 9.0f, 8.25f, 7.5f, 6.75f, 6.0f, 6.0f, 6.0f, 6.0f});

    test_case.run_with_tolerance_as_fp(2.0e-5f);
}

OPENVINO_TEST(${BACKEND_NAME}, onnx_roi_align_f32) {
    const auto model = convert_model("roi_align_f32.onnx");

    auto test_case = ov::test::TestCase(model, s_device);
    test_case.add_input<float>({0.,  1.,  2.,  3.,  4.,  5.,  6.,  7.,  8.,  9.,  10., 11., 12., 13., 14.,
                                15., 16., 17., 18., 19., 20., 21., 22., 23., 24., 25., 26., 27., 28., 29.,
                                30., 31., 32., 33., 34., 35., 36., 37., 38., 39., 40., 41., 42., 43., 44.,
                                45., 46., 47., 48., 49., 50., 51., 52., 53., 54., 55., 56., 57., 58., 59.,
                                60., 61., 62., 63., 64., 65., 66., 67., 68., 69., 70., 71., 72., 73., 74.});

    test_case.add_input<float>(
        {7., 5., 7., 5., -15., -15., -15., -15., -10., 21., -10., 21., 13., 8., 13., 8., -14., 19., -14., 19.});

    test_case.add_input<int32_t>({0, 0, 0, 0, 0});
    test_case.add_expected_output<float>(
        Shape{5, 3, 3, 4},
        {2.95833f, 3.20833f, 3.45833f, 3.70833f, 4.625f,   4.875f,   5.125f,   5.375f,   6.29167f, 6.54167f, 6.79167f,
         7.04167f, 27.9583f, 28.2083f, 28.4583f, 28.7083f, 29.625f,  29.875f,  30.125f,  30.375f,  31.2917f, 31.5417f,
         31.7917f, 32.0417f, 52.9583f, 53.2083f, 53.4583f, 53.7083f, 54.625f,  54.875f,  55.125f,  55.375f,  56.2917f,
         56.5417f, 56.7917f, 57.0417f, 0.f,      0.f,      0.f,      0.f,      0.f,      0.f,      0.f,      0.f,
         0.f,      0.f,      0.f,      0.f,      25.f,     25.f,     25.f,     25.f,     25.f,     25.f,     25.f,
         25.f,     25.f,     25.f,     25.f,     25.f,     50.f,     50.f,     50.f,     50.f,     50.f,     50.f,
         50.f,     50.f,     50.f,     50.f,     50.f,     50.f,     7.39583f, 7.39583f, 7.42708f, 7.64583f, 9.0625f,
         9.0625f,  9.09375f, 9.3125f,  10.7292f, 10.7292f, 10.7604f, 10.9792f, 32.3958f, 32.3958f, 32.4271f, 32.6458f,
         34.0625f, 34.0625f, 34.0938f, 34.3125f, 35.7292f, 35.7292f, 35.7604f, 35.9792f, 57.3958f, 57.3958f, 57.4271f,
         57.6458f, 59.0625f, 59.0625f, 59.0938f, 59.3125f, 60.7292f, 60.7292f, 60.7604f, 60.9792f, 4.27083f, 4.52083f,
         4.77083f, 5.02083f, 5.9375f,  6.1875f,  6.4375f,  6.6875f,  7.60417f, 7.85417f, 8.10417f, 8.35417f, 29.2708f,
         29.5208f, 29.7708f, 30.0208f, 30.9375f, 31.1875f, 31.4375f, 31.6875f, 32.6042f, 32.8542f, 33.1042f, 33.3542f,
         54.2708f, 54.5208f, 54.7708f, 55.0208f, 55.9375f, 56.1875f, 56.4375f, 56.6875f, 57.6042f, 57.8542f, 58.1042f,
         58.3542f, 6.77083f, 6.77083f, 6.77083f, 6.80208f, 8.4375f,  8.4375f,  8.4375f,  8.46875f, 10.1042f, 10.1042f,
         10.1042f, 10.1354f, 31.7708f, 31.7708f, 31.7708f, 31.8021f, 33.4375f, 33.4375f, 33.4375f, 33.4688f, 35.1042f,
         35.1042f, 35.1042f, 35.1354f, 56.7708f, 56.7708f, 56.7708f, 56.8021f, 58.4375f, 58.4375f, 58.4375f, 58.4688f,
         60.1042f, 60.1042f, 60.1042f, 60.1354f});
    test_case.run_with_tolerance_as_fp(1.0e-4f);
}

OPENVINO_TEST(${BACKEND_NAME}, onnx_roialign16_avg_out_half_pixel) {
    const auto model = convert_model("roialign16_avg_out_half_pixel.onnx");

    auto test_case = ov::test::TestCase(model, s_device);
    test_case.add_input<float>(
        {1.1f,   2.2f,   3.3f,   4.4f,   5.5f,   6.6f,   7.7f,   8.8f,   9.9f,   11.f,   12.1f,  13.2f,  14.3f,  15.4f,
         16.5f,  17.6f,  18.7f,  19.8f,  20.9f,  22.f,   23.1f,  24.2f,  25.3f,  26.4f,  27.5f,  28.6f,  29.7f,  30.8f,
         31.9f,  33.f,   34.1f,  35.2f,  36.3f,  37.4f,  38.5f,  39.6f,  40.7f,  41.8f,  42.9f,  44.f,   45.1f,  46.2f,
         47.3f,  48.4f,  49.5f,  50.6f,  51.7f,  52.8f,  53.9f,  55.f,   56.1f,  57.2f,  58.3f,  59.4f,  60.5f,  61.6f,
         62.7f,  63.8f,  64.9f,  66.f,   67.1f,  68.2f,  69.3f,  70.4f,  71.5f,  72.6f,  73.7f,  74.8f,  75.9f,  77.f,
         78.1f,  79.2f,  80.3f,  81.4f,  82.5f,  83.6f,  84.7f,  85.8f,  86.9f,  88.f,   89.1f,  90.2f,  91.3f,  92.4f,
         93.5f,  94.6f,  95.7f,  96.8f,  97.9f,  99.f,   100.1f, 101.2f, 102.3f, 103.4f, 104.5f, 105.6f, 106.7f, 107.8f,
         108.9f, 110.f,  111.1f, 112.2f, 113.3f, 114.4f, 115.5f, 116.6f, 117.7f, 118.8f, 119.9f, 121.f,  122.1f, 123.2f,
         124.3f, 125.4f, 126.5f, 127.6f, 128.7f, 129.8f, 130.9f, 132.f,  133.1f, 134.2f, 135.3f, 136.4f, 137.5f, 138.6f,
         139.7f, 140.8f, 141.9f, 143.f,  144.1f, 145.2f, 146.3f, 147.4f, 148.5f, 149.6f, 150.7f, 151.8f, 152.9f, 154.f,
         155.1f, 156.2f, 157.3f, 158.4f, 159.5f, 160.6f, 161.7f, 162.8f, 163.9f, 165.f,  166.1f, 167.2f, 168.3f, 169.4f,
         170.5f, 171.6f, 172.7f, 173.8f, 174.9f, 176.f,  177.1f, 178.2f, 179.3f, 180.4f, 181.5f, 182.6f, 183.7f, 184.8f,
         185.9f, 187.f,  188.1f, 189.2f, 190.3f, 191.4f, 192.5f, 193.6f, 194.7f, 195.8f, 196.9f, 198.f,  199.1f, 200.2f,
         201.3f, 202.4f, 203.5f, 204.6f, 205.7f, 206.8f, 207.9f, 209.f,  210.1f, 211.2f, 212.3f, 213.4f, 214.5f, 215.6f,
         216.7f, 217.8f, 218.9f, 220.f,  221.1f, 222.2f, 223.3f, 224.4f, 225.5f, 226.6f, 227.7f, 228.8f, 229.9f, 231.f,
         232.1f, 233.2f, 234.3f, 235.4f, 236.5f, 237.6f});

    test_case.add_input<float>({0.f, 0.f, 0.75f, 2.2f, 1.2f, 0.5f, 2.8f, 1.9f, 0.f, 3.f, 0.f, 3.f});

    test_case.add_input<int64_t>({0, 2, 1});
    test_case.add_expected_output<float>(
        Shape{3, 2, 4, 4},
        {2.145f,     2.42f,      2.6950002f, 2.9700003f, 3.96f,      4.235f,     4.51f,      4.7850003f, 5.775f,
         6.05f,      6.325f,     6.6000004f, 7.59f,      7.8650007f, 8.14f,      8.415001f,  41.745003f, 42.019997f,
         42.295f,    42.57f,     43.56f,     43.835f,    44.11f,     44.385002f, 45.375f,    45.65f,     45.925003f,
         46.200005f, 47.190002f, 47.465004f, 47.74f,     48.015f,    162.77249f, 163.0475f,  163.32251f, 163.5975f,
         164.42252f, 164.69751f, 164.9725f,  165.2475f,  166.07251f, 166.3475f,  166.6225f,  166.8975f,  167.72249f,
         167.9975f,  168.27249f, 168.5475f,  202.3725f,  202.6475f,  202.9225f,  203.19751f, 204.02252f, 204.2975f,
         204.57251f, 204.8475f,  205.6725f,  205.94751f, 206.2225f,  206.4975f,  207.32251f, 207.5975f,  207.8725f,
         208.1475f,  91.162506f, 91.4375f,   91.7125f,   91.9875f,   92.8125f,   93.0875f,   93.3625f,   93.6375f,
         94.4625f,   94.7375f,   95.0125f,   95.28749f,  96.1125f,   96.3875f,   96.6625f,   96.9375f,   130.76251f,
         131.0375f,  131.3125f,  131.5875f,  132.4125f,  132.6875f,  132.9625f,  133.2375f,  134.0625f,  134.33751f,
         134.6125f,  134.88751f, 135.7125f,  135.9875f,  136.26251f, 136.53749f});
    test_case.run();
}

OPENVINO_TEST(${BACKEND_NAME}, onnx_roialign16_avg_half_pixel) {
    const auto model = convert_model("roialign16_avg_half_pixel.onnx");

    auto test_case = ov::test::TestCase(model, s_device);
    test_case.add_input<float>(
        {1.1f,     2.2f,   3.3f,   4.4f,   5.5f,   6.6f,   7.7f,   8.8f,   9.9f,   11.f,   12.1f,  13.2f,  14.3f,
         15.4f,    16.5f,  17.6f,  18.7f,  19.8f,  20.9f,  22.f,   23.1f,  24.2f,  25.3f,  26.4f,  27.5f,  28.6f,
         29.7f,    30.8f,  31.9f,  33.f,   34.1f,  35.2f,  36.3f,  37.4f,  38.5f,  39.6f,  40.7f,  41.8f,  42.9f,
         44.f,     45.1f,  46.2f,  47.3f,  48.4f,  49.5f,  50.6f,  51.7f,  52.8f,  53.9f,  55.f,   56.1f,  57.2f,
         58.3f,    59.4f,  60.5f,  61.6f,  62.7f,  63.8f,  64.9f,  66.f,   67.1f,  68.2f,  69.3f,  70.4f,  71.5f,
         72.6f,    73.7f,  74.8f,  75.9f,  77.f,   78.1f,  79.2f,  80.3f,  81.4f,  82.5f,  83.6f,  84.7f,  85.8f,
         86.9f,    88.f,   89.1f,  90.2f,  91.3f,  92.4f,  93.5f,  94.6f,  95.7f,  96.8f,  97.9f,  99.f,   100.1f,
         101.2f,   102.3f, 103.4f, 104.5f, 105.6f, 106.7f, 107.8f, 108.9f, 110.f,  111.1f, 112.2f, 113.3f, 114.4f,
         115.5f,   116.6f, 117.7f, 118.8f, 119.9f, 121.f,  122.1f, 123.2f, 124.3f, 125.4f, 126.5f, 127.6f, 128.7f,
         129.8f,   130.9f, 132.f,  133.1f, 134.2f, 135.3f, 136.4f, 137.5f, 138.6f, 139.7f, 140.8f, 141.9f, 143.f,
         144.1f,   145.2f, 146.3f, 147.4f, 148.5f, 149.6f, 150.7f, 151.8f, 152.9f, 154.f,  155.1f, 156.2f, 157.3f,
         158.4f,   159.5f, 160.6f, 161.7f, 162.8f, 163.9f, 165.f,  166.1f, 167.2f, 168.3f, 169.4f, 170.5f, 171.6f,
         172.7f,   173.8f, 174.9f, 176.f,  177.1f, 178.2f, 179.3f, 180.4f, 181.5f, 182.6f, 183.7f, 184.8f, 185.9f,
         187.198f, 188.1f, 189.2f, 190.3f, 191.4f, 192.5f, 193.6f, 194.7f, 195.8f, 196.9f, 198.f,  199.1f, 200.2f,
         201.3f,   202.4f, 203.5f, 204.6f, 205.7f, 206.8f, 207.9f, 209.f,  210.1f, 211.2f, 212.3f, 213.4f, 214.5f,
         215.6f,   216.7f, 217.8f, 218.9f, 220.f,  221.1f, 222.2f, 223.3f, 224.4f, 225.5f, 226.6f, 227.7f, 228.8f,
         229.9f,   231.f,  232.1f, 233.2f, 234.3f, 235.4f, 236.5f, 237.6f});

    test_case.add_input<float>({0.f, 0.f, 0.75f, 2.2f, 1.2f, 0.5f, 2.8f, 1.9f, 0.f, 3.f, 0.f, 3.f});

    test_case.add_input<int64_t>({0, 2, 1});
    test_case.add_expected_output<float>(
        Shape{3, 2, 4, 4},
        {1.1f,       1.1f,       1.1f,       1.1f,       1.1f,       1.1f,       1.1f,       1.1f,       2.3375f,
         2.3375f,    2.3375f,    2.3375f,    4.1525f,    4.1525f,    4.1525f,    4.1525f,    40.7f,      40.7f,
         40.7f,      40.7f,      40.7f,      40.7f,      40.7f,      40.7f,      41.9375f,   41.9375f,   41.9375f,
         41.9375f,   43.7525f,   43.7525f,   43.7525f,   43.7525f,   159.72f,    159.94f,    160.16f,    160.38f,
         159.90562f, 160.12563f, 160.34563f, 160.56563f, 160.9575f,  161.1775f,  161.3975f,  161.61751f, 162.1125f,
         162.3325f,  162.55249f, 162.77249f, 199.32f,    199.54001f, 199.76001f, 199.97998f, 199.50562f, 199.72563f,
         199.94562f, 200.16562f, 200.5575f,  200.7775f,  200.9975f,  201.2175f,  201.7125f,  201.93251f, 202.1525f,
         202.37251f, 86.9f,      86.9f,      86.9f,      86.9f,      86.9f,      86.9f,      86.9f,      86.9f,
         86.9f,      86.9f,      86.9f,      86.9f,      86.9f,      86.9f,      86.9f,      86.9f,      126.5f,
         126.5f,     126.5f,     126.5f,     126.5f,     126.5f,     126.5f,     126.5f,     126.5f,     126.5f,
         126.5f,     126.5f,     126.5f,     126.5f,     126.5f,     126.5f});
    test_case.run_with_tolerance_as_fp(0.01f);
}

OPENVINO_TEST(${BACKEND_NAME}, quant_dequant_pattern) {
    const auto model = convert_model("quant_dequant_pattern.onnx");
    auto test_case = ov::test::TestCase(model, s_device);
    // scale == 3.0
    // zero point == 10
    test_case.add_input<float>({9.0f, 10.0f, 15.0f, 20.0f, 30.0f});
    test_case.add_input<float>({1.f});
    test_case.add_expected_output<float>(Shape{5}, {9.0f, 9.0f, 15.0f, 21.0f, 30.0f});
    test_case.run();
}

OPENVINO_TEST(${BACKEND_NAME}, quant_dequant_pattern_axis) {
    const auto model = convert_model("quant_dequant_pattern_axis.onnx");
    auto test_case = ov::test::TestCase(model, s_device);
    // axis = 1
    // scale == {2.0, 3.0, 4.0}
    // zero point == {10, 20, 30}
    test_case.add_input<float>({1.0f, 2.0f, 3.0f, 10.0f, 20.0f, 30.0f, 40.0f, 50.0f, 100.0f});
    test_case.add_expected_output<float>(Shape{3, 3}, {0.f, 3.f, 4.f, 10.f, 21.f, 32.f, 40.f, 51.f, 100.f});
    test_case.add_input<float>({1.f});
    test_case.run();
}

OPENVINO_TEST(${BACKEND_NAME}, onnx_model_logsoftmax_0D) {
    auto model = convert_model("softmax_0D.onnx");

    auto test_case = ov::test::TestCase(model, s_device);
    test_case.add_input<float>({3.141592f});
    test_case.add_expected_output<float>({0.0f});
    test_case.run();
}

OPENVINO_TEST(${BACKEND_NAME}, onnx_model_logsoftmax_1D) {
    const auto model = convert_model("logsoftmax_1D.onnx");
    auto test_case = ov::test::TestCase(model, s_device);

    test_case.add_input<float>({-1.0f, 0.0f, 1.0f});
    test_case.add_expected_output<float>(Shape{3}, {-2.4076061f, -1.407606f, -0.407606f});
    test_case.run();
}

OPENVINO_TEST(${BACKEND_NAME}, onnx_model_logsoftmax13_1D) {
    const auto model = convert_model("logsoftmax13_1D.onnx");
    auto test_case = ov::test::TestCase(model, s_device);

    test_case.add_input<float>({-1.0f, 0.0f, 1.0f});
    test_case.add_expected_output<float>(Shape{3}, {-2.4076061f, -1.407606f, -0.407606f});
    test_case.run();
}

OPENVINO_TEST(${BACKEND_NAME}, onnx_model_logsoftmax13_2D) {
    const auto model = convert_model("logsoftmax13_2D.onnx");
    auto test_case = ov::test::TestCase(model, s_device);

    test_case.add_input<float>({0.0f, 1.0f, 2.0f, 3.0f, 10000.f, 10001.f, 10002.f, 10003.f});
    test_case.add_expected_output<float>(
        Shape{2, 4},
        {-3.4401896f, -2.4401896f, -1.4401896f, -0.44018966f, -3.4401896f, -2.4401896f, -1.4401896f, -0.44018966f});
    test_case.run_with_tolerance_as_fp();
}

OPENVINO_TEST(${BACKEND_NAME}, onnx_model_logsoftmax13_2D_reshape) {
    const auto model = convert_model("logsoftmax13_2D.onnx");
    std::map<std::string, ov::PartialShape> shapes = {};
    ov::Shape shape = {1, 1, 4000};
    shapes[model->inputs().begin()->get_any_name()] = shape;
    EXPECT_NO_THROW(model->reshape(shapes));
    ASSERT_EQ(shape, model->outputs().begin()->get_shape());
}

OPENVINO_TEST(${BACKEND_NAME}, onnx_model_hard_sigmoid) {
    auto model = convert_model("hard_sigmoid.onnx");

    const auto inf = std::numeric_limits<float>::infinity();
    const auto neg_inf = -std::numeric_limits<float>::infinity();

    auto test_case = ov::test::TestCase(model, s_device);

    test_case.add_input<float>({inf, neg_inf, 0.0f, 1.0f});
    test_case.add_expected_output<float>(Shape{4}, {1.0f, 0.0f, 0.5f, 0.699999988079071f});
    test_case.run();
}

OPENVINO_TEST(${BACKEND_NAME}, onnx_model_mul_v6) {
    const auto model = convert_model("mul_v6.onnx");
    auto test_case = ov::test::TestCase(model, s_device);

    test_case.add_input<float>({1.0f, 2.0f, 3.0f});
    test_case.add_input<float>({3.0f, 4.0f, 5.0f});
    test_case.add_expected_output<float>(Shape{3}, {3.0f, 8.0f, 15.0f});
    test_case.run();
}

OPENVINO_TEST(${BACKEND_NAME}, onnx_model_mul_v6_broadcast_axis_1) {
    const auto model = convert_model("mul_v6_broadcast_axis_1.onnx");
    auto test_case = ov::test::TestCase(model, s_device);

    Shape shape{1, 3, 2, 2};
    std::vector<float> A(shape_size(shape));
    std::iota(A.begin(), A.end(), 1.f);
    test_case.add_input<float>(A);
    test_case.add_input<float>({3.0f, 4.0f, 5.0f});
    test_case.add_expected_output<float>(
        shape,
        {3.0f, 6.0f, 9.0f, 12.0f, 20.0f, 24.0f, 28.0f, 32.0f, 45.0f, 50.0f, 55.0f, 60.0f});
    test_case.run();
}

OPENVINO_TEST(${BACKEND_NAME}, onnx_model_mul_v6_broadcast_axes_1_2) {
    const auto model = convert_model("mul_v6_broadcast_axes_1_2.onnx");
    auto test_case = ov::test::TestCase(model, s_device);

    Shape shape{1, 3, 2, 2};
    std::vector<float> A(shape_size(shape), -1.f);
    test_case.add_input<float>(A);
    test_case.add_input<float>({3.f, 4.f, 5.f, 6.f, 7.f, 8.f});
    test_case.add_expected_output<float>(shape,
                                         {-3.f, -3.f, -4.f, -4.f, -5.f, -5.f, -6.f, -6.f, -7.f, -7.f, -8.f, -8.f});
    test_case.run();
}

OPENVINO_TEST(${BACKEND_NAME}, onnx_model_mul_v6_broadcast_no_axis) {
    const auto model = convert_model("mul_v6_broadcast_no_axis.onnx");
    auto test_case = ov::test::TestCase(model, s_device);

    Shape shape{2, 2};
    std::vector<float> A(shape_size(shape));
    std::iota(A.begin(), A.end(), 1.f);
    test_case.add_input<float>(A);
    test_case.add_input<float>({3.0f});
    test_case.add_expected_output<float>(shape, {3.0f, 6.0f, 9.0f, 12.0f});
    test_case.run();
}

OPENVINO_TEST(${BACKEND_NAME}, onnx_model_mul_v7) {
    const auto model = convert_model("mul_v7.onnx");
    auto test_case = ov::test::TestCase(model, s_device);

    test_case.add_input<float>({1.0f, 2.0f, 3.0f});
    test_case.add_input<float>({3.0f, 4.0f, 5.0f});
    test_case.add_expected_output<float>(Shape{3}, {3.0f, 8.0f, 15.0f});
    test_case.run();
}

OPENVINO_TEST(${BACKEND_NAME}, onnx_model_mul_v7_broadcast) {
    const auto model = convert_model("mul_v7_broadcast.onnx");
    auto test_case = ov::test::TestCase(model, s_device);

    Shape shape{1, 2, 3};
    std::vector<float> A(shape_size(shape));
    std::iota(A.begin(), A.end(), 1.f);
    test_case.add_input<float>(A);
    test_case.add_input<float>({3.0f, 4.0f, 5.0f});
    test_case.add_expected_output<float>(shape, {3.0f, 8.0f, 15.0f, 12.0f, 20.0f, 30.0f});
    test_case.run();
}

OPENVINO_TEST(${BACKEND_NAME}, onnx_model_add_v6_broadcast_axis_1) {
    const auto model = convert_model("add_v6_broadcast_axis_1.onnx");
    auto test_case = ov::test::TestCase(model, s_device);

    Shape shape{1, 3, 2, 2};
    std::vector<float> A(shape_size(shape));
    std::iota(A.begin(), A.end(), 1.f);
    test_case.add_input<float>(A);
    test_case.add_input<float>({3.0f, 4.0f, 5.0f});
    test_case.add_expected_output<float>(
        shape,
        {4.0f, 5.0f, 6.0f, 7.0f, 9.0f, 10.0f, 11.0f, 12.0f, 14.0f, 15.0f, 16.0f, 17.0f});
    test_case.run();
}

OPENVINO_TEST(${BACKEND_NAME}, onnx_model_add_v6_broadcast_axes_1_2) {
    const auto model = convert_model("add_v6_broadcast_axes_1_2.onnx");
    auto test_case = ov::test::TestCase(model, s_device);

    Shape shape{1, 3, 2, 2};
    std::vector<float> A(shape_size(shape), 0.f);
    test_case.add_input<float>(A);
    test_case.add_input<float>({3.f, 4.f, 5.f, 6.f, 7.f, 8.f});
    test_case.add_expected_output<float>(shape, {3.f, 3.f, 4.f, 4.f, 5.f, 5.f, 6.f, 6.f, 7.f, 7.f, 8.f, 8.f});
    test_case.run();
}

OPENVINO_TEST(${BACKEND_NAME}, onnx_model_add_v6_broadcast_no_axis) {
    const auto model = convert_model("add_v6_broadcast_no_axis.onnx");
    auto test_case = ov::test::TestCase(model, s_device);

    Shape shape{2, 2};
    std::vector<float> A(shape_size(shape));
    std::iota(A.begin(), A.end(), 1.f);
    test_case.add_input<float>(A);
    test_case.add_input<float>({3.0f});
    test_case.add_expected_output<float>(shape, {4.0f, 5.0f, 6.0f, 7.0f});
    test_case.run();
}

OPENVINO_TEST(${BACKEND_NAME}, onnx_model_add_v7) {
    const auto model = convert_model("add_v7.onnx");
    auto test_case = ov::test::TestCase(model, s_device);

    test_case.add_input<float>({1.0f, 2.0f, 3.0f});
    test_case.add_input<float>({3.0f, 4.0f, 5.0f});
    test_case.add_expected_output<float>(Shape{3}, {4.0f, 6.0f, 8.0f});
    test_case.run();
}

OPENVINO_TEST(${BACKEND_NAME}, onnx_model_sub_v6_broadcast_axis_1) {
    const auto model = convert_model("sub_v6_broadcast_axis_1.onnx");
    auto test_case = ov::test::TestCase(model, s_device);

    Shape shape{1, 3, 2, 2};
    std::vector<float> A(shape_size(shape));
    std::iota(A.begin(), A.end(), 1.f);
    test_case.add_input<float>(A);
    test_case.add_input<float>({3.0f, 4.0f, 5.0f});
    test_case.add_expected_output<float>(shape,
                                         {-2.0f, -1.0f, 0.0f, 1.0f, 1.0f, 2.0f, 3.0f, 4.0f, 4.0f, 5.0f, 6.0f, 7.0f});
    test_case.run();
}

OPENVINO_TEST(${BACKEND_NAME}, onnx_model_sub_v6_broadcast_axes_1_2) {
    const auto model = convert_model("sub_v6_broadcast_axes_1_2.onnx");
    auto test_case = ov::test::TestCase(model, s_device);

    Shape shape{1, 3, 2, 2};
    std::vector<float> A(shape_size(shape), 0.f);
    test_case.add_input<float>(A);
    test_case.add_input<float>({3.f, 4.f, 5.f, 6.f, 7.f, 8.f});
    test_case.add_expected_output<float>(shape,
                                         {-3.f, -3.f, -4.f, -4.f, -5.f, -5.f, -6.f, -6.f, -7.f, -7.f, -8.f, -8.f});
    test_case.run();
}

OPENVINO_TEST(${BACKEND_NAME}, onnx_model_sub_v6_broadcast_no_axis) {
    const auto model = convert_model("sub_v6_broadcast_no_axis.onnx");
    auto test_case = ov::test::TestCase(model, s_device);

    Shape shape{2, 2};
    std::vector<float> A(shape_size(shape));
    std::iota(A.begin(), A.end(), 1.f);
    test_case.add_input<float>(A);
    test_case.add_input<float>({3.0f});
    test_case.add_expected_output<float>(shape, {-2.0f, -1.0f, 0.0f, 1.0f});
    test_case.run();
}

OPENVINO_TEST(${BACKEND_NAME}, onnx_model_sub_v7) {
    const auto model = convert_model("sub_v7.onnx");
    auto test_case = ov::test::TestCase(model, s_device);

    test_case.add_input<float>({1.0f, 2.0f, 3.0f});
    test_case.add_input<float>({3.0f, 8.0f, 7.0f});
    test_case.add_expected_output<float>(Shape{3}, {-2.0f, -6.0f, -4.0f});
    test_case.run();
}

OPENVINO_TEST(${BACKEND_NAME}, onnx_model_sub_v7_broadcast) {
    const auto model = convert_model("sub_v7_broadcast.onnx");
    auto test_case = ov::test::TestCase(model, s_device);

    Shape shape{1, 2, 3};
    std::vector<float> A(shape_size(shape));
    std::iota(A.begin(), A.end(), 1.f);
    test_case.add_input<float>(A);
    test_case.add_input<float>({3.0f, 4.0f, 5.0f});
    test_case.add_expected_output<float>(shape, {-2.0f, -2.0f, -2.0f, 1.0f, 1.0f, 1.0f});
    test_case.run();
}

OPENVINO_TEST(${BACKEND_NAME}, onnx_model_div_v6_broadcast_axis_1) {
    const auto model = convert_model("div_v6_broadcast_axis_1.onnx");
    auto test_case = ov::test::TestCase(model, s_device);

    Shape shape{1, 3, 2, 2};
    std::vector<float> A(shape_size(shape));
    std::iota(A.begin(), A.end(), 1.f);
    test_case.add_input<float>(A);
    test_case.add_input<float>({3.0f, 4.0f, 5.0f});
    test_case.add_expected_output<float>(
        shape,
        {0.3333333f, 0.6666666f, 1.0f, 1.333333f, 1.25f, 1.5f, 1.75f, 2.0f, 1.8f, 2.0, 2.2f, 2.4f});
    test_case.run();
}

OPENVINO_TEST(${BACKEND_NAME}, onnx_model_div_v6_broadcast_axes_1_2) {
    const auto model = convert_model("div_v6_broadcast_axes_1_2.onnx");
    auto test_case = ov::test::TestCase(model, s_device);

    Shape shape{1, 3, 2, 2};
    std::vector<float> A(shape_size(shape), 840.f);
    test_case.add_input<float>(A);
    test_case.add_input<float>({3.f, 4.f, 5.f, 6.f, 7.f, 8.f});
    test_case.add_expected_output<float>(
        shape,
        {280.f, 280.f, 210.f, 210.f, 168.f, 168.f, 140.f, 140.f, 120.f, 120.f, 105.f, 105.f});
    test_case.run();
}

OPENVINO_TEST(${BACKEND_NAME}, onnx_model_div_v6_broadcast_no_axis) {
    const auto model = convert_model("div_v6_broadcast_no_axis.onnx");
    auto test_case = ov::test::TestCase(model, s_device);

    Shape shape{2, 2};
    std::vector<float> A(shape_size(shape));
    std::iota(A.begin(), A.end(), 1.f);
    test_case.add_input<float>(A);
    test_case.add_input<float>({2.0f});
    test_case.add_expected_output<float>(shape, {0.5f, 1.0f, 1.5f, 2.0f});
    test_case.run();
}

OPENVINO_TEST(${BACKEND_NAME}, onnx_model_div_v7) {
    const auto model = convert_model("div_v7.onnx");
    auto test_case = ov::test::TestCase(model, s_device);

    test_case.add_input<float>({1.0f, 2.0f, 3.0f});
    test_case.add_input<float>({3.0f, 8.0f, 7.0f});
    test_case.add_expected_output<float>(Shape{3}, {0.3333333f, 0.25f, 0.4285714f});
    test_case.run();
}

OPENVINO_TEST(${BACKEND_NAME}, onnx_model_div_v7_broadcast) {
    const auto model = convert_model("div_v7_broadcast.onnx");
    auto test_case = ov::test::TestCase(model, s_device);

    Shape shape{1, 2, 3};
    std::vector<float> A(shape_size(shape));
    std::iota(A.begin(), A.end(), 1.f);
    test_case.add_input<float>(A);
    test_case.add_input<float>({3.0f, 4.0f, 5.0f});
    test_case.add_expected_output<float>(shape, {0.3333333f, 0.5f, 0.6f, 1.3333333f, 1.25f, 1.2f});
    test_case.run();
}

OPENVINO_TEST(${BACKEND_NAME}, onnx_model_dangling_parameter) {
    auto model = convert_model("dangling_parameter.onnx");

    auto test_case = ov::test::TestCase(model, s_device);

    test_case.add_input<float>({-1.0f, 2.0f, -3.0f});
    test_case.add_expected_output<float>(Shape{3}, {1.0f, 2.0f, 3.0f});
    test_case.run();
}

OPENVINO_TEST(${BACKEND_NAME}, onnx_clip_inbounds) {
    auto model = convert_model("test_clip_inbounds.onnx");

    auto test_case = ov::test::TestCase(model, s_device);
    const std::vector<int32_t> data{-1, 0, 1, -9999, 9999};
    test_case.add_input<int32_t>(data);
    test_case.add_expected_output<int32_t>(Shape{data.size()}, data);
    test_case.run();
}

OPENVINO_TEST(${BACKEND_NAME}, onnx_clip_no_min_no_max) {
    auto model = convert_model("clip_no_min_no_max.onnx");

    auto test_case = ov::test::TestCase(model, s_device);
    const std::vector<float> data{-1.6f, -0.1f, 10.f, 0.f, -10.f, 1.99f, 2.015f, 3.f};

    test_case.add_input<float>(data);

    test_case.add_expected_output<float>(Shape{2, 4}, data);
    test_case.run();
}

OPENVINO_TEST(${BACKEND_NAME}, onnx_clip_no_min_no_max_inf) {
    auto model = convert_model("clip_no_min_no_max.onnx");

    auto test_case = ov::test::TestCase(model, s_device);
    const std::vector<float> data{std::numeric_limits<float>::infinity(),
                                  -std::numeric_limits<float>::infinity(),
                                  static_cast<float>(std::numeric_limits<float>::max()),
                                  std::numeric_limits<float>::min(),
                                  std::numeric_limits<float>::max(),
                                  std::numeric_limits<float>::lowest(),
                                  0.f,
                                  -1.f};

    const std::vector<float> expected_output{std::numeric_limits<float>::max(),
                                             std::numeric_limits<float>::lowest(),
                                             std::numeric_limits<float>::max(),
                                             std::numeric_limits<float>::min(),
                                             std::numeric_limits<float>::max(),
                                             std::numeric_limits<float>::lowest(),
                                             0.f,
                                             -1.f};

    test_case.add_input<float>(data);

    test_case.add_expected_output<float>(Shape{2, 4}, expected_output);
    test_case.run_with_tolerance_as_fp(0.f);
}

OPENVINO_TEST(${BACKEND_NAME}, onnx_clip_no_min_set_max) {
    auto model = convert_model("clip_no_min_set_max.onnx");

    auto test_case = ov::test::TestCase(model, s_device);
    const std::vector<float> data{-1.6f, -0.1f, 10.f, 0.f, -10.f, 1.99f, 2.015f, 3.f};
    const std::vector<float> max_val{2.01f};
    const std::vector<float> output{-1.6f, -0.1f, 2.01f, 0.f, -10.f, 1.99f, 2.01f, 2.01f};

    test_case.add_input<float>(data);
    test_case.add_input<float>(max_val);

    test_case.add_expected_output<float>(Shape{2, 4}, output);
    test_case.run();
}

OPENVINO_TEST(${BACKEND_NAME}, onnx_clip_set_min_no_max) {
    auto model = convert_model("clip_set_min_no_max.onnx");

    auto test_case = ov::test::TestCase(model, s_device);
    const std::vector<float> data{-1.6f, -0.1f, 10.f, 0.f, -10.f, 1.99f, 2.015f, 3.f};
    const std::vector<float> min_val{-1.59f};
    const std::vector<float> output{-1.59f, -0.1f, 10.f, 0.f, -1.59f, 1.99f, 2.015f, 3.f};

    test_case.add_input<float>(data);
    test_case.add_input<float>(min_val);

    test_case.add_expected_output<float>(Shape{2, 4}, output);
    test_case.run();
}

OPENVINO_TEST(${BACKEND_NAME}, onnx_clip_no_min_no_max_int64) {
    auto model = convert_model("clip_no_min_no_max_int64.onnx");

    auto test_case = ov::test::TestCase(model, s_device);
    const std::vector<int64_t> data{INT64_MAX, INT64_MIN, INT32_MAX, INT32_MIN, 0, -1, 1, 0};

    test_case.add_input<int64_t>(data);

    test_case.add_expected_output<int64_t>(Shape{2, 4}, data);
    test_case.run();
}

OPENVINO_TEST(${BACKEND_NAME}, onnx_clip_no_min_set_max_int64) {
    auto model = convert_model("clip_no_min_set_max_int64.onnx");

    auto test_case = ov::test::TestCase(model, s_device);
    const std::vector<int64_t> data{INT64_MAX, INT64_MIN, INT32_MAX, INT32_MIN, 0, -1, 1, 0};
    const std::vector<int64_t> max_val{INT32_MAX};
    const std::vector<int64_t> output{INT32_MAX, INT64_MIN, INT32_MAX, INT32_MIN, 0, -1, 1, 0};

    test_case.add_input<int64_t>(data);
    test_case.add_input<int64_t>(max_val);

    test_case.add_expected_output<int64_t>(Shape{2, 4}, output);
    test_case.run();
}

OPENVINO_TEST(${BACKEND_NAME}, onnx_clip_set_min_no_max_initializers) {
    auto model = convert_model("clip_set_min_no_max_initializers.onnx");

    auto test_case = ov::test::TestCase(model, s_device);
    const std::vector<float> data{-1.6f, -0.1f, 10.f, 0.f, -10.f, 1.99f, 2.015f, 3.f};
    const std::vector<float> output{-1.59f, -0.1f, 10.f, 0.f, -1.59f, 1.99f, 2.015f, 3.f};

    test_case.add_input<float>(data);

    test_case.add_expected_output<float>(Shape{2, 4}, output);
    test_case.run();
}

OPENVINO_TEST(${BACKEND_NAME}, onnx_clip_set_min_set_max) {
    auto model = convert_model("clip_set_min_set_max.onnx");

    auto test_case = ov::test::TestCase(model, s_device);
    const std::vector<float> data{-1.6f, -0.1f, 10.f, 0.f, -10.f, 1.99f, 2.015f, 3.f};
    const std::vector<float> min_val{-1.59f};
    const std::vector<float> max_val{2.01f};
    const std::vector<float> output{-1.59f, -0.1f, 2.01f, 0.f, -1.59f, 1.99f, 2.01f, 2.01f};

    test_case.add_input<float>(data);
    test_case.add_input<float>(min_val);
    test_case.add_input<float>(max_val);

    test_case.add_expected_output<float>(Shape{2, 4}, output);
    test_case.run();
}

OPENVINO_TEST(${BACKEND_NAME}, onnx_clip_set_min_set_max_initializers) {
    auto model = convert_model("clip_set_min_set_max_initializers.onnx");

    auto test_case = ov::test::TestCase(model, s_device);
    const std::vector<float> data{-1.6f, -0.1f, 10.f, 0.f, -10.f, 1.99f, 2.015f, 3.f};
    const std::vector<float> output{-1.59f, -0.1f, 2.01f, 0.f, -1.59f, 1.99f, 2.01f, 2.01f};

    test_case.add_input<float>(data);

    test_case.add_expected_output<float>(Shape{2, 4}, output);
    test_case.run();
}

OPENVINO_TEST(${BACKEND_NAME}, onnx_mvn_v6) {
    auto model = convert_model("mvn_v6.onnx");

    auto test_case = ov::test::TestCase(model, s_device);
    test_case.add_input<float>({0.8439683f,  0.5665144f, 0.05836735f, 0.02916367f, 0.12964272f, 0.5060197f, 0.79538304f,
                                0.9411346f,  0.9546573f, 0.17730942f, 0.46192095f, 0.26480448f, 0.6746842f, 0.01665257f,
                                0.62473077f, 0.9240844f, 0.9722341f,  0.11965699f, 0.41356155f, 0.9129373f, 0.59330076f,
                                0.81929934f, 0.7862604f, 0.11799799f, 0.69248444f, 0.54119414f, 0.07513223f});
    test_case.add_expected_output<float>(
        Shape{3, 3, 3, 1},
        {1.3546423f,  0.33053496f, -1.5450814f,  -1.2106764f,  -0.8925952f,  0.29888135f, 0.38083088f,
         0.81808794f, 0.85865635f, -1.1060555f,  -0.05552877f, -0.78310335f, 0.83281356f, -1.250282f,
         0.67467856f, 0.7669372f,  0.9113869f,   -1.6463585f,  -0.23402764f, 1.6092131f,  0.42940593f,
         1.2906139f,  1.1860244f,  -0.92945826f, 0.0721334f,   -0.38174f,    -1.7799333f});
    test_case.run();
}

OPENVINO_TEST(${BACKEND_NAME}, onnx_dropout1_no_training_no_return_mask) {
    auto model = convert_model("dropout1_no_training_no_return_mask.onnx");

    auto test_case = ov::test::TestCase(model, s_device);
    const std::vector<float> data(3 * 4 * 5, 2.0f);
    test_case.add_input<float>(data);
    test_case.add_expected_output<float>(Shape{3, 4, 5}, data);
    test_case.run();
}

OPENVINO_TEST(${BACKEND_NAME}, onnx_dropout1_no_training_return_mask) {
    auto model = convert_model("dropout1_no_training_return_mask.onnx");

    auto test_case = ov::test::TestCase(model, s_device);
    const std::vector<float> data(3 * 4 * 5, 2.0f);
    test_case.add_input<float>(data);
    test_case.add_expected_output<float>(Shape{3, 4, 5}, data);
    test_case.add_expected_output<int32_t>(Shape{3, 4, 5},
                                           std::vector<int32_t>(3 * 4 * 5, 1));  // // bool converted to i32
    test_case.run();
}

OPENVINO_TEST(${BACKEND_NAME}, onnx_dropout7_no_return_mask) {
    auto model = convert_model("dropout7_no_return_mask.onnx");

    auto test_case = ov::test::TestCase(model, s_device);
    const std::vector<float> data(3 * 4 * 5, 2.0f);
    test_case.add_input<float>(data);
    test_case.add_expected_output<float>(Shape{3, 4, 5}, data);
    test_case.run();
}

OPENVINO_TEST(${BACKEND_NAME}, onnx_dropout12_no_training_no_return_mask) {
    auto model = convert_model("dropout12_no_training_no_return_mask.onnx");

    auto test_case = ov::test::TestCase(model, s_device);
    const std::vector<float> data(3 * 4 * 5, 2.0f);
    test_case.add_input<float>(data);
    test_case.add_expected_output<float>(Shape{3, 4, 5}, data);
    test_case.run();
}

OPENVINO_TEST(${BACKEND_NAME}, onnx_dropout12_no_training_return_mask) {
    auto model = convert_model("dropout12_no_training_return_mask.onnx");

    auto test_case = ov::test::TestCase(model, s_device);
    const std::vector<float> data(3 * 4 * 5, 2.0f);
    test_case.add_input<float>(data);
    test_case.add_expected_output<float>(Shape{3, 4, 5}, data);
    test_case.add_expected_output<int32_t>(Shape{3, 4, 5},
                                           std::vector<int32_t>(3 * 4 * 5, 1));  // bool converted to i32
    test_case.run();
}

OPENVINO_TEST(${BACKEND_NAME}, onnx_dropout12_no_traning_no_const_rato) {
    auto model = convert_model("dropout12_no_traning_no_const_rato.onnx");

    auto test_case = ov::test::TestCase(model, s_device);
    test_case.add_input<float>({1, 2, 3, 4});
    // test_case.add_input<float>(Shape{}, {0.5}); // ratio input is ignored

    test_case.add_expected_output<float>(Shape{1, 4}, {1., 2., 3., 4.});
    test_case.run();
}

OPENVINO_TEST(${BACKEND_NAME}, onnx_dropout12_training_mode) {
    try {
        auto model = convert_model("dropout12_training_mode.onnx");
        FAIL() << "Expected exception was not thrown";
    } catch (const ov::Exception& e) {
        EXPECT_HAS_SUBSTRING(e.what(), std::string("Training mode is not supported for Dropout op"));
    } catch (...) {
        FAIL() << "Expected ov::Exception was not thrown";
    }
}

OPENVINO_TEST(${BACKEND_NAME}, onnx_dropout12_not_const_training_mode) {
    try {
        auto model = convert_model("dropout12_not_const_training_mode.onnx");
        FAIL() << "Expected exception was not thrown";
    } catch (const ov::Exception& e) {
        EXPECT_HAS_SUBSTRING(e.what(), std::string("Non-constant training_mode input is not supported."));
    } catch (...) {
        FAIL() << "Expected ov::Exception was not thrown";
    }
}

OPENVINO_TEST(${BACKEND_NAME}, onnx_multiple_slices_last_layer) {
    std::vector<float> data(1 * 30 * 320 * 320);
    std::fill(data.begin(), data.end(), 1.f);

    const auto model = convert_model("multiple_slices_last_layer.onnx");
    auto test_case = ov::test::TestCase(model, s_device);
    std::vector<float> o1(1 * 320 * 320 * 21);
    std::fill(o1.begin(), o1.end(), 1.f);

    std::vector<float> o2(1 * 320 * 320 * 9);
    std::fill(o2.begin(), o2.end(), 1.f);

    test_case.add_input<float>(data);
    test_case.add_expected_output<float>(Shape{1, 320, 320, 21}, o1);
    test_case.add_expected_output<float>(Shape{1, 320, 320, 9}, o2);
    test_case.run();
}

OPENVINO_TEST(${BACKEND_NAME}, onnx_slice_const_axes_source) {
    auto model = convert_model("slice_const_axes_source.onnx");

    auto test_case = ov::test::TestCase(model, s_device);
    test_case.add_input<float>(std::vector<float>{1.f, 2.f, 3.f, 4.f, 5.f, 6.f, 7.f, 8.f});
    test_case.add_expected_output<float>(Shape{2, 2}, {2.f, 3.f, 6.f, 7.f});
    test_case.run();
}

OPENVINO_TEST(${BACKEND_NAME}, onnx_softmax_crossentropy_loss_mean) {
    auto model = convert_model("softmax_crossentropy_loss_mean.onnx");

    auto test_case = ov::test::TestCase(model, s_device);
    test_case.add_input<float>({0.54881352186203f,
                                0.7151893377304077f,
                                0.6027633547782898f,
                                0.5448831915855408f,
                                0.42365479469299316f,
                                0.6458941102027893f,
                                0.4375872015953064f,
                                0.891772985458374f,
                                0.9636627435684204f,
                                0.3834415078163147f,
                                0.7917250394821167f,
                                0.5288949012756348f,
                                0.5680445432662964f,
                                0.9255966544151306f,
                                0.07103605568408966f});
    test_case.add_input<int64_t>({1, 4, 3});
    test_case.add_expected_output<float>(Shape{}, {1.561384797096252441f});
    test_case.run();
}

OPENVINO_TEST(${BACKEND_NAME}, onnx_negativelog_likelihood_loss) {
    auto model = convert_model("negativelog_likelihood_loss.onnx");

    auto test_case = ov::test::TestCase(model, s_device);
    test_case.add_input<float>({
        0.54881352186203f,    0.7151893377304077f,   0.6027633547782898f, 0.5448831915855408f, 0.42365479469299316f,
        0.6458941102027893f,  0.4375872015953064f,   0.891772985458374f,  0.9636627435684204f, 0.3834415078163147f,
        0.7917250394821167f,  0.5288949012756348f,   0.5680445432662964f, 0.9255966544151306f, 0.07103605568408966f,
        0.08712930232286453f, 0.020218396559357643f, 0.832619845867157f,  0.7781567573547363f, 0.8700121641159058f,
        0.978618323802948f,   0.7991585731506348f,   0.4614793658256531f, 0.7805292010307312f, 0.11827442795038223f,
        0.6399210095405579f,  0.14335328340530396f,  0.9446688890457153f, 0.5218483209609985f, 0.4146619439125061f,
    });
    test_case.add_input<int64_t>({3, 3, 2, 4, 2, 0});
    test_case.add_expected_output<float>(Shape{}, {-0.531306922435760498f});
    test_case.run();
}

OPENVINO_TEST(${BACKEND_NAME}, onnx_constant_fill_input_as_shape_default_value) {
    auto model = convert_model("constant_fill_input_as_shape_default_value.onnx");

    auto test_case = ov::test::TestCase(model, s_device);
    test_case.add_expected_output<float>(Shape{1, 2, 3}, {0.f, 0.f, 0.f, 0.f, 0.f, 0.f});
    test_case.run();
}

OPENVINO_TEST(${BACKEND_NAME}, onnx_constant_fill_input_as_shape_u8_type) {
    auto model = convert_model("constant_fill_input_as_shape_u8_type.onnx");

    auto test_case = ov::test::TestCase(model, s_device);
    test_case.add_expected_output<uint8_t>(Shape{3, 1, 2}, {3, 3, 3, 3, 3, 3});
    test_case.run();
}

OPENVINO_TEST(${BACKEND_NAME}, onnx_constant_fill_extra_shape) {
    auto model = convert_model("constant_fill_extra_shape.onnx");

    auto test_case = ov::test::TestCase(model, s_device);
    test_case.add_expected_output<float>(Shape{3, 1, 2, 2, 1}, std::vector<float>(12, 3.0f));
    test_case.run();
}

OPENVINO_TEST(${BACKEND_NAME}, onnx_constant_fill_shape_attribute) {
    auto model = convert_model("constant_fill_shape_attribute.onnx");

    auto test_case = ov::test::TestCase(model, s_device);
    test_case.add_expected_output<int32_t>(Shape{2, 3, 4}, std::vector<int32_t>(24, 5));
    test_case.run();
}

OPENVINO_TEST(${BACKEND_NAME}, onnx_constant_float_tensor) {
    auto model = convert_model("constant_float_tensor.onnx");

    auto test_case = ov::test::TestCase(model, s_device);
    test_case.add_expected_output<float>(Shape{2, 3}, {0.0f, 0.5f, 1.f, 1.5f, 2.f, 2.5f});
    test_case.run();
}

OPENVINO_TEST(${BACKEND_NAME}, onnx_constant_bfloat_tensor) {
    auto model = convert_model("constant_bfloat_tensor.onnx");

    auto test_case = ov::test::TestCase(model, s_device);
    test_case.add_expected_output<bfloat16>(Shape{2, 3}, {0.f, 5.f, 10.f, 15.f, 20.f, 25.f});
    test_case.run();
}

OPENVINO_TEST(${BACKEND_NAME}, onnx_constant_float_scalar) {
    auto model = convert_model("constant_float_scalar.onnx");

    auto test_case = ov::test::TestCase(model, s_device);
    test_case.add_expected_output<float>(Shape{}, {0.5f});
    test_case.run();
}

OPENVINO_TEST(${BACKEND_NAME}, onnx_constant_float_array) {
    auto model = convert_model("constant_float_array.onnx");

    auto test_case = ov::test::TestCase(model, s_device);
    test_case.add_expected_output<float>(Shape{3}, {0.5f, 1.f, 1.5f});
    test_case.run();
}

OPENVINO_TEST(${BACKEND_NAME}, onnx_constant_integer_scalar) {
    auto model = convert_model("constant_integer_scalar.onnx");

    auto test_case = ov::test::TestCase(model, s_device);
    test_case.add_expected_output<std::int64_t>(Shape{}, {1});
    test_case.run();
}

OPENVINO_TEST(${BACKEND_NAME}, onnx_constant_integer_array) {
    auto model = convert_model("constant_integer_array.onnx");

    auto test_case = ov::test::TestCase(model, s_device);
    test_case.add_expected_output<std::int64_t>(Shape{3}, {0, 1, 2});
    test_case.run();
}

OPENVINO_TEST(${BACKEND_NAME}, onnx_constant_sparse_tensor_float_2x2) {
    auto model = convert_model("constant_sparse_tensor.onnx");

    auto test_case = ov::test::TestCase(model, s_device);
    test_case.add_expected_output<float>(Shape{2, 2}, {0.f, 5.f, 0.f, 0.f});
    test_case.run();
}

OPENVINO_TEST(${BACKEND_NAME}, onnx_constant_sparse_tensor_float_3x4) {
    auto model = convert_model("constant_sparse_tensor_float_3x4.onnx");

    auto test_case = ov::test::TestCase(model, s_device);
    test_case.add_expected_output<float>(Shape{3, 4}, {1.f, 0.f, 0.f, 8.f, 0.f, 0.f, 0.f, 0.f, 0.f, 0.f, 3.f, 0.f});
    test_case.run();
}

OPENVINO_TEST(${BACKEND_NAME}, onnx_constant_sparse_tensor_float_3x4_linearized_indices) {
    auto model = convert_model("constant_sparse_tensor_float_3x4_linearized_indices.onnx");

    auto test_case = ov::test::TestCase(model, s_device);
    test_case.add_expected_output<float>(Shape{3, 4}, {1.f, 0.f, 0.f, 8.f, 0.f, 0.f, 0.f, 0.f, 0.f, 0.f, 3.f, 0.f});
    test_case.run();
}

OPENVINO_TEST(${BACKEND_NAME}, onnx_constant_sparse_tensor_int32_3x4) {
    auto model = convert_model("constant_sparse_tensor_int32_3x4.onnx");

    auto test_case = ov::test::TestCase(model, s_device);
    test_case.add_expected_output<int32_t>(Shape{3, 4}, {1, 0, 0, 8, 0, 0, 0, 0, 0, 0, 3, 0});
    test_case.run();
}

OPENVINO_TEST(${BACKEND_NAME}, onnx_constant_sparse_tensor_int64_3x4) {
    auto model = convert_model("constant_sparse_tensor_int64_3x4.onnx");

    auto test_case = ov::test::TestCase(model, s_device);
    test_case.add_expected_output<int64_t>(Shape{3, 4}, {1, 0, 0, 8, 0, 0, 0, 0, 0, 0, 3, 0});
    test_case.run();
}

OPENVINO_TEST(${BACKEND_NAME}, onnx_constant_sparse_tensor_boolean_3x4) {
    auto model = convert_model("constant_sparse_tensor_boolean_3x4.onnx");

    auto test_case = ov::test::TestCase(model, s_device);
    test_case.add_expected_output<bool>(Shape{3, 4}, {1, 0, 0, 1, 0, 0, 0, 0, 0, 0, 1, 0});
    test_case.run();
}

OPENVINO_TEST(${BACKEND_NAME}, onnx_constant_sparse_tensor_float16_3x4) {
    auto model = convert_model("constant_sparse_tensor_float16_3x4.onnx");

    auto test_case = ov::test::TestCase(model, s_device);
    test_case.add_expected_output<ov::float16>(Shape{3, 4}, {1, 0, 0, 8, 0, 0, 0, 0, 0, 0, 3, 0});
    test_case.run();
}

OPENVINO_TEST(${BACKEND_NAME}, onnx_constant_sparse_tensor_double_3x4) {
    auto model = convert_model("constant_sparse_tensor_double_3x4.onnx");

    auto test_case = ov::test::TestCase(model, s_device);
    test_case.add_expected_output<double>(Shape{3, 4}, {1, 0, 0, 8, 0, 0, 0, 0, 0, 0, 3, 0});
    test_case.run();
}

OPENVINO_TEST(${BACKEND_NAME}, onnx_constant_sparse_tensor_int8_3x4) {
    auto model = convert_model("constant_sparse_tensor_int8_3x4.onnx");

    auto test_case = ov::test::TestCase(model, s_device);
    test_case.add_expected_output<int8_t>(Shape{3, 4}, {1, 0, 0, 8, 0, 0, 0, 0, 0, 0, 3, 0});
    test_case.run();
}

OPENVINO_TEST(${BACKEND_NAME}, onnx_constant_sparse_tensor_int16_3x4) {
    auto model = convert_model("constant_sparse_tensor_int16_3x4.onnx");

    auto test_case = ov::test::TestCase(model, s_device);
    test_case.add_expected_output<int16_t>(Shape{3, 4}, {1, 0, 0, 8, 0, 0, 0, 0, 0, 0, 3, 0});
    test_case.run();
}

OPENVINO_TEST(${BACKEND_NAME}, onnx_constant_sparse_tensor_uint8_3x4) {
    auto model = convert_model("constant_sparse_tensor_uint8_3x4.onnx");

    auto test_case = ov::test::TestCase(model, s_device);
    test_case.add_expected_output<uint8_t>(Shape{3, 4}, {1, 0, 0, 8, 0, 0, 0, 0, 0, 0, 3, 0});
    test_case.run();
}

OPENVINO_TEST(${BACKEND_NAME}, onnx_constant_sparse_tensor_uint16_3x4) {
    auto model = convert_model("constant_sparse_tensor_uint16_3x4.onnx");

    auto test_case = ov::test::TestCase(model, s_device);
    test_case.add_expected_output<uint16_t>(Shape{3, 4}, {1, 0, 0, 8, 0, 0, 0, 0, 0, 0, 3, 0});
    test_case.run();
}

OPENVINO_TEST(${BACKEND_NAME}, onnx_constant_sparse_tensor_uint32_3x4) {
    auto model = convert_model("constant_sparse_tensor_uint32_3x4.onnx");

    auto test_case = ov::test::TestCase(model, s_device);
    test_case.add_expected_output<uint32_t>(Shape{3, 4}, {1, 0, 0, 8, 0, 0, 0, 0, 0, 0, 3, 0});
    test_case.run();
}

OPENVINO_TEST(${BACKEND_NAME}, onnx_constant_sparse_tensor_uint64_3x4) {
    auto model = convert_model("constant_sparse_tensor_uint64_3x4.onnx");

    auto test_case = ov::test::TestCase(model, s_device);
    test_case.add_expected_output<uint64_t>(Shape{3, 4}, {1, 0, 0, 8, 0, 0, 0, 0, 0, 0, 3, 0});
    test_case.run();
}

OPENVINO_TEST(${BACKEND_NAME}, onnx_constant_sparse_tensor_bfloat16_3x4) {
    auto model = convert_model("constant_sparse_tensor_bfloat16_3x4.onnx");

    auto test_case = ov::test::TestCase(model, s_device);
    test_case.add_expected_output<ov::bfloat16>(Shape{3, 4}, {1, 0, 0, 8, 0, 0, 0, 0, 0, 0, 3, 0});
    test_case.run();
}

OPENVINO_TEST(${BACKEND_NAME}, onnx_constant_sparse_tensor_float_8x17) {
    auto model = convert_model("constant_sparse_tensor_float_8x17.onnx");

    auto test_case = ov::test::TestCase(model, s_device);
    test_case.add_expected_output<float>(
        Shape{8, 17},
        {0.f, 0.f, 0.f, 0.f, 0.f, 0.f, 0.f, 1.f, 0.f, 0.f, 0.f, 0.f, 0.f, 0.f, 0.f, 0.f, 0.f, 0.f, 0.f, 0.f,
         0.f, 0.f, 0.f, 1.f, 0.f, 1.f, 0.f, 0.f, 0.f, 0.f, 0.f, 0.f, 0.f, 0.f, 0.f, 0.f, 0.f, 0.f, 1.f, 1.f,
         0.f, 0.f, 0.f, 1.f, 1.f, 0.f, 0.f, 0.f, 0.f, 0.f, 0.f, 0.f, 0.f, 0.f, 1.f, 1.f, 0.f, 0.f, 0.f, 0.f,
         0.f, 1.f, 1.f, 0.f, 0.f, 0.f, 0.f, 0.f, 0.f, 0.f, 0.f, 1.f, 1.f, 0.f, 0.f, 0.f, 0.f, 0.f, 1.f, 1.f,
         0.f, 0.f, 0.f, 0.f, 0.f, 0.f, 0.f, 0.f, 0.f, 1.f, 1.f, 0.f, 0.f, 0.f, 1.f, 1.f, 0.f, 0.f, 0.f, 0.f,
         0.f, 0.f, 0.f, 0.f, 0.f, 0.f, 0.f, 0.f, 1.f, 0.f, 1.f, 0.f, 0.f, 0.f, 0.f, 0.f, 0.f, 0.f, 0.f, 0.f,
         0.f, 0.f, 0.f, 0.f, 0.f, 0.f, 1.f, 0.f, 0.f, 0.f, 0.f, 0.f, 0.f, 0.f, 0.f, 0.f});
    test_case.run();
}

OPENVINO_TEST(${BACKEND_NAME}, onnx_constant_sparse_tensor_float_2x3x4) {
    auto model = convert_model("constant_sparse_tensor_float_2x3x4.onnx");

    auto test_case = ov::test::TestCase(model, s_device);
    test_case.add_expected_output<float>(Shape{2, 3, 4}, {1.f, 0.f, 0.f, 8.f, 0.f, 0.f, 0.f, 0.f, 0.f, 0.f, 3.f, 0.f,
                                                          0.f, 0.f, 0.f, 0.f, 0.f, 0.f, 1.f, 0.f, 0.f, 0.f, 3.f, 0.f});
    test_case.run();
}

OPENVINO_TEST(${BACKEND_NAME}, onnx_constant_sparse_tensor_float_2x2x3x4) {
    auto model = convert_model("constant_sparse_tensor_float_2x2x3x4.onnx");

    auto test_case = ov::test::TestCase(model, s_device);
    test_case.add_expected_output<float>(
        Shape{2, 2, 3, 4},
        {0.f, 0.f, 0.f, 0.f, 0.f, 0.f, 0.f, 1.f, 0.f, 0.f, 2.f, 3.f, 0.f, 0.f, 0.f, 0.f,
         0.f, 0.f, 1.f, 0.f, 0.f, 0.f, 0.f, 0.f, 0.f, 0.f, 0.f, 8.f, 0.f, 1.f, 2.f, 0.f,
         0.f, 0.f, 3.f, 0.f, 1.f, 0.f, 0.f, 0.f, 0.f, 2.f, 0.f, 0.f, 0.f, 0.f, 0.f, 0.f});
    test_case.run();
}

OPENVINO_TEST(${BACKEND_NAME}, onnx_einsum_sum) {
    auto model = convert_model("einsum_sum.onnx");
    auto test_case = ov::test::TestCase(model, s_device);
    test_case.add_input<float>(Shape{3, 4},
                               {1.764052345967664f,
                                0.4001572083672233f,
                                0.9787379841057392f,
                                2.240893199201458f,
                                1.8675579901499675f,
                                -0.977277879876411f,
                                0.9500884175255894f,
                                -0.1513572082976979f,
                                -0.10321885179355784f,
                                0.41059850193837233f,
                                0.144043571160878f,
                                1.454273506962975f});
    test_case.add_expected_output<float>(Shape{3}, {5.3838407376420845f, 1.689011319501448f, 1.9056967282686674f});
    test_case.run();
}

OPENVINO_TEST(${BACKEND_NAME}, onnx_float16_tensor_as_int32) {
    const auto model = convert_model("conv_fp16_W_as_int32.onnx");

    auto test_case = ov::test::TestCase(model, s_device);
    // clang-format off
    test_case.add_input<ov::float16>(Shape{1, 1, 4, 4},
            {   0,  1,  2,  3,
                4,  5,  6,  7,
                8,  9,  10, 11,
                12, 13, 14, 15  });
    /* filters
            [[[[0.25, 0.5, 0.25],
               [0.5,  1.0, 0.5],
               [0.25, 0.5, 0.25]]]] */
    test_case.add_expected_output<ov::float16>(Shape{1, 1, 2, 2},
            {   20, 24,
                36, 40  });
    // clang-format on
    test_case.run();
}

OPENVINO_TEST(${BACKEND_NAME}, onnx_model_max_pool_3d) {
    const auto model = convert_model("max_pool_3d.onnx");

    auto test_case = ov::test::TestCase(model, s_device);
    test_case.add_input<int32_t>(Shape{1, 3, 3}, {-1, 0, 1, 20, -20, 10, 0, 2, 1});
    test_case.add_expected_output<int32_t>(Shape{1, 3, 2}, {0, 1, 20, 10, 2, 2});
    test_case.add_expected_output<int64_t>(Shape{1, 3, 2}, {1, 2, 3, 5, 7, 7});

    test_case.run();
}

OPENVINO_TEST(${BACKEND_NAME}, onnx_model_max_pool_4d_ceil_mode) {
    const auto model = convert_model("max_pool_4d_ceil_mode.onnx");

    auto test_case = ov::test::TestCase(model, s_device);
    test_case.add_input<int32_t>(Shape{1, 1, 4, 4}, gen_range<int32_t>(16, 1));
    test_case.add_expected_output<int32_t>(Shape{1, 1, 2, 2}, {11, 12, 15, 16});
    test_case.add_expected_output<int64_t>(Shape{1, 1, 2, 2}, {10, 11, 14, 15});

    test_case.run();
}

OPENVINO_TEST(${BACKEND_NAME}, onnx_model_max_pool_4d_dilations) {
    const auto model = convert_model("max_pool_4d_dilations.onnx");

    auto test_case = ov::test::TestCase(model, s_device);
    test_case.add_input<int32_t>(Shape{1, 1, 4, 4}, {9, 10, 11, 12, 1, 2, 3, 4, 16, 14, 15, 13, 5, 6, 8, 7});
    test_case.add_expected_output<int32_t>(Shape{1, 1, 2, 2}, {16, 14, 8, 7});
    test_case.add_expected_output<int64_t>(Shape{1, 1, 2, 2}, {8, 9, 14, 15});

    test_case.run();
}

OPENVINO_TEST(${BACKEND_NAME}, onnx_model_max_pool_4d_strides) {
    // kernel: 3x3
    // strides: 3, 3
    // explicit pads: 2, 2, 2, 2
    const auto model = convert_model("max_pool_4d_strides.onnx");

    auto test_case = ov::test::TestCase(model, s_device);
    test_case.add_input<int8_t>(Shape{1, 1, 5, 5}, gen_range<int8_t>(25, 1));
    test_case.add_expected_output<int8_t>(Shape{1, 1, 3, 3}, {1, 4, 5, 16, 19, 20, 21, 24, 25});
    test_case.add_expected_output<int64_t>(Shape{1, 1, 3, 3}, {0, 3, 4, 15, 18, 19, 20, 23, 24});

    test_case.run();
}

OPENVINO_TEST(${BACKEND_NAME}, onnx_model_max_pool_4d_ceil_strides) {
    // kernel: 3x3
    // strides: 2, 2
    // ceil_mode: 1
    const auto model = convert_model("max_pool_4d_ceil_strides.onnx");

    auto test_case = ov::test::TestCase(model, s_device);
    test_case.add_input<float>(
        Shape{1, 1, 4, 4},
        {1.0f, 2.0f, 3.0f, 4.0f, 5.0f, 6.0f, 7.0f, 8.0f, 9.0f, 10.0f, 11.0f, 12.0f, 13.0f, 14.0f, 15.0f, 16.0f});
    test_case.add_expected_output<float>(Shape{1, 1, 2, 2}, {11.0f, 12.0f, 15.0f, 16.0f});
    test_case.add_expected_output<int64_t>(Shape{1, 1, 2, 2}, {10, 11, 14, 15});

    test_case.run();
}

OPENVINO_TEST(${BACKEND_NAME}, onnx_model_random_uniform) {
    const auto model = convert_model("random_uniform.onnx");

    auto test_case = ov::test::TestCase(model, s_device);
    test_case.add_expected_output<float>(Shape{2, 2}, {43.45518f, 48.67585f, 42.227386f, 40.86294f});
    test_case.run();
}

OPENVINO_TEST(${BACKEND_NAME}, onnx_model_random_uniform_like) {
    const auto model = convert_model("random_uniform_like.onnx");

    auto test_case = ov::test::TestCase(model, s_device);
    test_case.add_input<float>(Shape{2, 2}, {41, 42, 43, 44});
    test_case.add_expected_output<float>(Shape{2, 2}, {43.45518f, 48.67585f, 42.227386f, 40.86294f});
    test_case.run();
}

OPENVINO_TEST(${BACKEND_NAME}, onnx_model_random_normal) {
    const auto model = convert_model("random_normal.onnx");

    auto test_case = ov::test::TestCase(model, s_device);
    test_case.add_expected_output<float>(Shape{2, 2}, {83.052017f, 55.496368f, 119.31188f, -3.6946249f});
    test_case.run();
}

OPENVINO_TEST(${BACKEND_NAME}, onnx_model_random_normal_like) {
    const auto model = convert_model("random_normal_like.onnx");

    auto test_case = ov::test::TestCase(model, s_device);
    test_case.add_input<float>(Shape{2, 2}, {0, 0, 0, 0});
    test_case.add_expected_output<float>(Shape{2, 2}, {83.052017f, 55.496368f, 119.31188f, -3.6946249f});
    test_case.run();
}

OPENVINO_TEST(${BACKEND_NAME}, onnx_aten_embedding_bag_packed_sum_2fin) {
    const auto model = convert_model("aten_embedding_sum_packed_2in.onnx");

    auto test_case = ov::test::TestCase(model, s_device);
    test_case.add_input<float>(Shape{5, 2}, {-0.2f, -0.6f, -0.1f, -0.4f, -1.9f, -1.8f, -1.f, 1.5f, 0.8f, -0.7f});
    test_case.add_input<int32_t>(Shape{3, 2}, {0, 2, 1, 2, 3, 4});  // indices

    test_case.add_expected_output<float>(Shape{3, 2}, {-2.1f, -2.4f, -2.f, -2.2f, -0.19999999f, 0.8f});
    test_case.run();
}

OPENVINO_TEST(${BACKEND_NAME}, onnx_aten_embedding_bag_packed_sum_3fin_offsets_none) {
    const auto model = convert_model("aten_embedding_sum_packed_3in_offset_none.onnx");

    auto test_case = ov::test::TestCase(model, s_device);
    test_case.add_input<float>(Shape{5, 2}, {-0.2f, -0.6f, -0.1f, -0.4f, -1.9f, -1.8f, -1.f, 1.5f, 0.8f, -0.7f});
    test_case.add_input<int32_t>(Shape{3, 2}, {0, 2, 1, 2, 3, 4});  // indices

    test_case.add_expected_output<float>(Shape{3, 2}, {-2.1f, -2.4f, -2.f, -2.2f, -0.19999999f, 0.8f});
    test_case.run();
}

OPENVINO_TEST(${BACKEND_NAME}, onnx_aten_embedding_bag_packed_sum_4fin_per_sample_weights) {
    const auto model = convert_model("aten_embedding_sum_packed_4in_per_sample_weights.onnx");

    auto test_case = ov::test::TestCase(model, s_device);
    test_case.add_input<float>(Shape{5, 2}, {-0.2f, -0.6f, -0.1f, -0.4f, -1.9f, -1.8f, -1.f, 1.5f, 0.8f, -0.7f});
    test_case.add_input<int32_t>(Shape{3, 2}, {0, 2, 1, 2, 3, 4});                  // indices
    test_case.add_input<float>(Shape{3, 2}, {0.5f, 0.5f, 0.5f, 0.5f, 0.5f, 0.5f});  // per_sample_weights

    test_case.add_expected_output<float>(Shape{3, 2}, {-1.05f, -1.2f, -1.f, -1.1f, -0.09999999f, 0.4f});
    test_case.run();
}

OPENVINO_TEST(${BACKEND_NAME}, onnx_aten_embedding_bag_packed_sum_4in_two_none) {
    const auto model = convert_model("aten_embedding_sum_packed_4in_two_none.onnx");

    auto test_case = ov::test::TestCase(model, s_device);
    test_case.add_input<float>(Shape{5, 2}, {-0.2f, -0.6f, -0.1f, -0.4f, -1.9f, -1.8f, -1.f, 1.5f, 0.8f, -0.7f});
    test_case.add_input<int32_t>(Shape{3, 2}, {0, 2, 1, 2, 3, 4});  // indices

    test_case.add_expected_output<float>(Shape{3, 2}, {-2.1f, -2.4f, -2.f, -2.2f, -0.19999999f, 0.8f});
    test_case.run();
}

OPENVINO_TEST(${BACKEND_NAME}, onnx_aten_embedding_bag_offsets_sum_3in) {
    const auto model = convert_model("aten_embedding_sum_offset_3in.onnx");

    auto test_case = ov::test::TestCase(model, s_device);
    test_case.add_input<float>(Shape{5, 2}, {-0.2f, -0.6f, -0.1f, -0.4f, -1.9f, -1.8f, -1.f, 1.5f, 0.8f, -0.7f});
    test_case.add_input<int32_t>(Shape{4}, {0, 2, 3, 4});  // indices
    test_case.add_input<int32_t>(Shape{3}, {0, 2, 2});     // offsets

    test_case.add_expected_output<float>(Shape{3, 2}, {-2.1f, -2.4f, 0.f, 0.f, -0.2f, 0.8f});
    test_case.run();
}

OPENVINO_TEST(${BACKEND_NAME}, onnx_aten_embedding_bag_offsets_sum_4in) {
    const auto model = convert_model("aten_embedding_sum_offset_4in.onnx");

    auto test_case = ov::test::TestCase(model, s_device);
    test_case.add_input<float>(Shape{5, 2}, {-0.2f, -0.6f, -0.1f, -0.4f, -1.9f, -1.8f, -1.f, 1.5f, 0.8f, -0.7f});
    test_case.add_input<int32_t>(Shape{4}, {0, 2, 3, 4});            // indices
    test_case.add_input<int32_t>(Shape{3}, {0, 2, 2});               // offsets
    test_case.add_input<float>(Shape{4}, {0.5f, 0.5f, 0.5f, 0.5f});  // per_sample_weights

    test_case.add_expected_output<float>(Shape{3, 2}, {-1.05f, -1.2f, 0.f, 0.f, -0.09999999f, 0.4f});
    test_case.run();
}

OPENVINO_TEST(${BACKEND_NAME}, onnx_aten_embedding_bag_many_node_outputs) {
    const auto model = convert_model("aten_embedding_sum_many_outputs.onnx");

    // 4 outputs in onnx Node (1 connected and 3 not connected)
    EXPECT_EQ(model->outputs().size(), 1);
    EXPECT_EQ(model->get_results().size(), 1);

    auto test_case = ov::test::TestCase(model, s_device);
    test_case.add_input<float>(Shape{5, 2}, {-0.2f, -0.6f, -0.1f, -0.4f, -1.9f, -1.8f, -1.f, 1.5f, 0.8f, -0.7f});
    test_case.add_input<int32_t>(Shape{4}, {0, 2, 3, 4});  // indices
    test_case.add_input<int32_t>(Shape{3}, {0, 2, 2});     // offsets

    test_case.add_expected_output<float>(Shape{3, 2}, {-2.1f, -2.4f, 0.f, 0.f, -0.2f, 0.8f});
    test_case.run();
}

OPENVINO_TEST(${BACKEND_NAME}, onnx_aten_unsupported_embedding_mode) {
    try {
        const auto model = convert_model("aten_unsupported_embedding_mode.onnx");
        FAIL() << "Expected exception was not thrown.";
    } catch (const ov::Exception& e) {
        EXPECT_HAS_SUBSTRING(
            e.what(),
            std::string(
                "Unsupported mode, only `0` (sum) is supported as ATen embedding_bag `mode` attribute. Got: 1"));
    } catch (...) {
        FAIL() << "Other exception than expected was thrown.";
    }
}

OPENVINO_TEST(${BACKEND_NAME}, onnx_aten_unsupported_operator) {
    try {
        const auto model = convert_model("aten_unsupported_operator.onnx");
        FAIL() << "Expected exception was not thrown.";
    } catch (const ov::Exception& e) {
        EXPECT_HAS_SUBSTRING(
            e.what(),
            std::string(
                "Only `embedding_bag` is supported as ATen `operator` attribute. Got: test_unsupported_operator"));
    } catch (...) {
        FAIL() << "Other exception than expected was thrown.";
    }
}

OPENVINO_TEST(${BACKEND_NAME}, onnx_model_unsqueeze_ai_onnx_domain) {
    auto model = convert_model("unsqueeze_ai_onnx_domain.onnx");

    auto input = ov::test::NDArray<float, 3>({{{1, 1, 1, 1, 1}, {1, 1, 1, 1, 1}, {1, 1, 1, 1, 1}, {1, 1, 1, 1, 1}},
                                              {{1, 1, 1, 1, 1}, {1, 1, 1, 1, 1}, {1, 1, 1, 1, 1}, {1, 1, 1, 1, 1}},
                                              {{1, 1, 1, 1, 1}, {1, 1, 1, 1, 1}, {1, 1, 1, 1, 1}, {1, 1, 1, 1, 1}}})
                     .get_vector();

    auto expected_output =
        ov::test::NDArray<float, 4>({{{{1, 1, 1, 1, 1}, {1, 1, 1, 1, 1}, {1, 1, 1, 1, 1}, {1, 1, 1, 1, 1}},
                                      {{1, 1, 1, 1, 1}, {1, 1, 1, 1, 1}, {1, 1, 1, 1, 1}, {1, 1, 1, 1, 1}},
                                      {{1, 1, 1, 1, 1}, {1, 1, 1, 1, 1}, {1, 1, 1, 1, 1}, {1, 1, 1, 1, 1}}}})
            .get_vector();

    auto test_case = ov::test::TestCase(model, s_device);
    test_case.add_input(input);
    test_case.add_expected_output(expected_output);
    test_case.run();
}

OPENVINO_TEST(${BACKEND_NAME}, onnx_model_unsqueeze_default_domain) {
    auto model = convert_model("unsqueeze_default_domain.onnx");

    auto input = ov::test::NDArray<float, 3>({{{1, 1, 1, 1, 1}, {1, 1, 1, 1, 1}, {1, 1, 1, 1, 1}, {1, 1, 1, 1, 1}},
                                              {{1, 1, 1, 1, 1}, {1, 1, 1, 1, 1}, {1, 1, 1, 1, 1}, {1, 1, 1, 1, 1}},
                                              {{1, 1, 1, 1, 1}, {1, 1, 1, 1, 1}, {1, 1, 1, 1, 1}, {1, 1, 1, 1, 1}}})
                     .get_vector();

    auto expected_output =
        ov::test::NDArray<float, 4>({{{{1, 1, 1, 1, 1}, {1, 1, 1, 1, 1}, {1, 1, 1, 1, 1}, {1, 1, 1, 1, 1}},
                                      {{1, 1, 1, 1, 1}, {1, 1, 1, 1, 1}, {1, 1, 1, 1, 1}, {1, 1, 1, 1, 1}},
                                      {{1, 1, 1, 1, 1}, {1, 1, 1, 1, 1}, {1, 1, 1, 1, 1}, {1, 1, 1, 1, 1}}}})
            .get_vector();

    auto test_case = ov::test::TestCase(model, s_device);
    test_case.add_input(input);
    test_case.add_expected_output(expected_output);
    test_case.run();
}

OPENVINO_TEST(${BACKEND_NAME}, onnx_model_unsqueeze_default_domain_opset13) {
    auto model = convert_model("unsqueeze_default_domain_opset13.onnx");

    auto input = ov::test::NDArray<float, 3>({{{1, 1, 1, 1, 1}, {1, 1, 1, 1, 1}, {1, 1, 1, 1, 1}, {1, 1, 1, 1, 1}},
                                              {{1, 1, 1, 1, 1}, {1, 1, 1, 1, 1}, {1, 1, 1, 1, 1}, {1, 1, 1, 1, 1}},
                                              {{1, 1, 1, 1, 1}, {1, 1, 1, 1, 1}, {1, 1, 1, 1, 1}, {1, 1, 1, 1, 1}}})
                     .get_vector();
    auto expected_output =
        ov::test::NDArray<float, 4>({{{{1, 1, 1, 1, 1}, {1, 1, 1, 1, 1}, {1, 1, 1, 1, 1}, {1, 1, 1, 1, 1}},
                                      {{1, 1, 1, 1, 1}, {1, 1, 1, 1, 1}, {1, 1, 1, 1, 1}, {1, 1, 1, 1, 1}},
                                      {{1, 1, 1, 1, 1}, {1, 1, 1, 1, 1}, {1, 1, 1, 1, 1}, {1, 1, 1, 1, 1}}}})
            .get_vector();

    auto test_case = ov::test::TestCase(model, s_device);
    test_case.add_input(input);
    test_case.add_expected_output(expected_output);
    test_case.run();
}

OPENVINO_TEST(${BACKEND_NAME}, onnx_model_unsqueeze_ai_onnx_domain_opset13) {
    auto model = convert_model("unsqueeze_ai_onnx_domain_opset13.onnx");

    auto input = ov::test::NDArray<float, 3>({{{1, 1, 1, 1, 1}, {1, 1, 1, 1, 1}, {1, 1, 1, 1, 1}, {1, 1, 1, 1, 1}},
                                              {{1, 1, 1, 1, 1}, {1, 1, 1, 1, 1}, {1, 1, 1, 1, 1}, {1, 1, 1, 1, 1}},
                                              {{1, 1, 1, 1, 1}, {1, 1, 1, 1, 1}, {1, 1, 1, 1, 1}, {1, 1, 1, 1, 1}}})
                     .get_vector();
    auto expected_output =
        ov::test::NDArray<float, 4>({{{{1, 1, 1, 1, 1}, {1, 1, 1, 1, 1}, {1, 1, 1, 1, 1}, {1, 1, 1, 1, 1}},
                                      {{1, 1, 1, 1, 1}, {1, 1, 1, 1, 1}, {1, 1, 1, 1, 1}, {1, 1, 1, 1, 1}},
                                      {{1, 1, 1, 1, 1}, {1, 1, 1, 1, 1}, {1, 1, 1, 1, 1}, {1, 1, 1, 1, 1}}}})
            .get_vector();

    auto test_case = ov::test::TestCase(model, s_device);
    test_case.add_input(input);
    test_case.add_expected_output(expected_output);
    test_case.run();
}

OPENVINO_TEST(${BACKEND_NAME}, onnx_model_expand_failsafe_node) {
    const auto model = convert_model("expand_failsafe_node.onnx");

    auto test_case = ov::test::TestCase(model, s_device);
    const auto input_data = std::vector<float>{1.0f, 2.0f, 3.0f, 4.0f};
    test_case.add_input<float>(input_data);
    // the target shape is an empty constant so the Expand operation should not modify the input shape
    test_case.add_expected_output<float>(input_data);
    test_case.run();
}

OPENVINO_TEST(${BACKEND_NAME}, onnx_scan15_fib_like) {
    const auto model = convert_model("scan15_fib_like.onnx");

    auto test_case = ov::test::TestCase(model, s_device);
    test_case.add_input<float>(Shape{}, {0});
    test_case.add_input<float>(Shape{}, {1});
    test_case.add_input<float>(Shape{10}, std::vector<float>(10, 1));

    test_case.add_expected_output<float>(Shape{}, {55});
    test_case.add_expected_output<float>(Shape{}, {89});
    test_case.add_expected_output<float>(Shape{10}, {1., 2., 3., 5., 8., 13., 21., 34., 55., 89.});
    test_case.run();
}

OPENVINO_TEST(${BACKEND_NAME}, onnx_scan15_fib_like_out_rev) {
    const auto model = convert_model("scan15_fib_like_out_rev.onnx");

    auto test_case = ov::test::TestCase(model, s_device);
    test_case.add_input<float>(Shape{}, {0});
    test_case.add_input<float>(Shape{}, {1});
    test_case.add_input<float>(Shape{10}, std::vector<float>(10, 1));

    test_case.add_expected_output<float>(Shape{}, {55});
    test_case.add_expected_output<float>(Shape{}, {89});
    test_case.add_expected_output<float>(Shape{10}, {89., 55., 34., 21., 13., 8., 5., 3., 2., 1.});
    test_case.run();
}

OPENVINO_TEST(${BACKEND_NAME}, onnx_scan15_fib_like_input_rev) {
    const auto model = convert_model("scan15_fib_like_input_rev.onnx");

    auto test_case = ov::test::TestCase(model, s_device);
    test_case.add_input<float>(Shape{}, {0});
    test_case.add_input<float>(Shape{}, {1});
    test_case.add_input<float>(Shape{10},
                               std::vector<float>{0.f, 0.1f, 0.2f, 0.3f, 0.4f, 0.5f, 0.6f, 0.7f, 0.8f, 0.9f});

    test_case.add_expected_output<float>(Shape{}, {0.14897026f});
    test_case.add_expected_output<float>(Shape{}, {0.f});
    test_case.add_expected_output<float>(
        Shape{10},
        {0.9f, 1.52f, 1.694f, 1.9284f, 1.8112f, 1.4958401f, 0.9921121f, 0.49759045f, 0.14897026f, 0.f});
    test_case.run();
}

OPENVINO_TEST(${BACKEND_NAME}, onnx_scan15_fib_like_input_out_rev) {
    const auto model = convert_model("scan15_fib_like_input_out_rev.onnx");

    auto test_case = ov::test::TestCase(model, s_device);
    test_case.add_input<float>(Shape{}, {0});
    test_case.add_input<float>(Shape{}, {1});
    test_case.add_input<float>(Shape{10},
                               std::vector<float>{0.f, 0.1f, 0.2f, 0.3f, 0.4f, 0.5f, 0.6f, 0.7f, 0.8f, 0.9f});

    test_case.add_expected_output<float>(Shape{}, {0.14897026f});
    test_case.add_expected_output<float>(Shape{}, {0.});
    test_case.add_expected_output<float>(
        Shape{10},
        {0.f, 0.14897026f, 0.49759045f, 0.9921121f, 1.4958401f, 1.8112f, 1.9284f, 1.694f, 1.52f, 0.9f});
    test_case.run();
}

OPENVINO_TEST(${BACKEND_NAME}, onnx_scan15_ND_mixed_ones) {
    const auto model = convert_model("scan15_ND_mixed.onnx");

    auto test_case = ov::test::TestCase(model, s_device);
    test_case.add_input<float>(Shape{1, 3, 2}, {0, 0, 0, 0, 0, 0});
    test_case.add_input<float>(Shape{1, 3, 2}, {1, 1, 1, 1, 1, 1});
    test_case.add_input<float>(Shape{1, 3, 5, 2}, std::vector<float>(30, 1));  // multiply by one
    test_case.add_input<float>(Shape{1, 5, 3, 2}, std::vector<float>(30, 1));  // div by one

    test_case.add_expected_output<float>(Shape{1, 3, 2}, {5., 5., 5., 5., 5., 5.});
    test_case.add_expected_output<float>(Shape{1, 3, 2}, {8., 8., 8., 8., 8., 8.});
    test_case.add_expected_output<float>(Shape{1, 3, 2, 5},
                                         {8., 5., 3., 2., 1., 8., 5., 3., 2., 1., 8., 5., 3., 2., 1.,
                                          8., 5., 3., 2., 1., 8., 5., 3., 2., 1., 8., 5., 3., 2., 1.});
    test_case.run();
}

OPENVINO_TEST(${BACKEND_NAME}, onnx_scan15f_ND_mixed_vals) {
    const auto model = convert_model("scan15_ND_mixed.onnx");

    auto test_case = ov::test::TestCase(model, s_device);
    test_case.add_input<float>(Shape{1, 3, 2}, {0.f, 0.f, 0.f, 0.f, 0.f, 0.f});
    test_case.add_input<float>(Shape{1, 3, 2}, {1.f, 1.f, 1.f, 1.f, 1.f, 1.f});
    std::vector<float> sequence_vals{0.1f, 0.2f, 0.3f, 0.4f, 0.5f, 0.6f, 0.7f, 0.8f, 0.9f, 1.f,
                                     1.1f, 1.2f, 1.3f, 1.4f, 1.5f, 1.6f, 1.7f, 1.8f, 1.9f, 2.f,
                                     2.1f, 2.2f, 2.3f, 2.4f, 2.5f, 2.6f, 2.7f, 2.8f, 2.9f, 3.f};
    test_case.add_input<float>(Shape{1, 3, 5, 2}, sequence_vals);  // multiply factor (reverse)
    test_case.add_input<float>(Shape{1, 5, 3, 2}, sequence_vals);  // div factor

    test_case.add_expected_output<float>(Shape{1, 3, 2},
                                         {2.7327938f, 2.1428573f, 21.070545f, 16.92727f, 49.765778f, 41.444443f});
    test_case.add_expected_output<float>(Shape{1, 3, 2},
                                         {0.40161943f, 0.5274726f, 16.80789f, 14.025973f, 59.98805f, 50.518517f});
    test_case.add_expected_output<float>(
        Shape{1, 3, 2, 5},
        {0.40161943f, 2.7327938f, 7.3076925f, 10.f,       9.f,        0.5274726f, 2.1428573f, 4.714286f,
         6.f,         5.f,        16.80789f,  21.070545f, 20.185184f, 13.851851f, 6.333333f,  14.025973f,
         16.92727f,   15.799998f, 10.799999f, 5.f,        59.98805f,  49.765778f, 33.074867f, 16.690908f,
         5.8f,        50.518517f, 41.444443f, 27.444445f, 14.f,       5.f});
    test_case.run();
}

OPENVINO_TEST(${BACKEND_NAME}, onnx_scan15_ND_mixed_vals_neg_axes) {
    // Negative indices for scan_input_axes and scan_output_axes attributes
    const auto model = convert_model("scan15_ND_mixed_neg_axes.onnx");

    auto test_case = ov::test::TestCase(model, s_device);
    test_case.add_input<float>(Shape{1, 3, 2}, {0.f, 0.f, 0.f, 0.f, 0.f, 0.f});
    test_case.add_input<float>(Shape{1, 3, 2}, {1.f, 1.f, 1.f, 1.f, 1.f, 1.f});
    std::vector<float> sequence_vals{0.1f, 0.2f, 0.3f, 0.4f, 0.5f, 0.6f, 0.7f, 0.8f, 0.9f, 1.f,
                                     1.1f, 1.2f, 1.3f, 1.4f, 1.5f, 1.6f, 1.7f, 1.8f, 1.9f, 2.f,
                                     2.1f, 2.2f, 2.3f, 2.4f, 2.5f, 2.6f, 2.7f, 2.8f, 2.9f, 3.f};
    test_case.add_input<float>(Shape{1, 3, 5, 2}, sequence_vals);  // multiply factor (reverse)
    test_case.add_input<float>(Shape{1, 5, 3, 2}, sequence_vals);  // div factor

    test_case.add_expected_output<float>(Shape{1, 3, 2},
                                         {2.7327938f, 2.1428573f, 21.070545f, 16.92727f, 49.765778f, 41.444443f});
    test_case.add_expected_output<float>(Shape{1, 3, 2},
                                         {0.40161943f, 0.5274726f, 16.80789f, 14.025973f, 59.98805f, 50.518517f});
    test_case.add_expected_output<float>(
        Shape{1, 3, 2, 5},
        {0.40161943f, 2.7327938f, 7.3076925f, 10.f,       9.f,        0.5274726f, 2.1428573f, 4.714286f,
         6.f,         5.f,        16.80789f,  21.070545f, 20.185184f, 13.851851f, 6.333333f,  14.025973f,
         16.92727f,   15.799998f, 10.799999f, 5.f,        59.98805f,  49.765778f, 33.074867f, 16.690908f,
         5.8f,        50.518517f, 41.444443f, 27.444445f, 14.f,       5.f});
    test_case.run();
}

OPENVINO_TEST(${BACKEND_NAME}, onnx_scan15_dyn_rank_vals) {
    const auto model = convert_model("scan15_dyn_rank.onnx");

    auto test_case = ov::test::TestCase(model, s_device);
    test_case.add_input<float>(Shape{1, 3, 2}, {0.f, 0.f, 0.f, 0.f, 0.f, 0.f});
    test_case.add_input<float>(Shape{1, 3, 2}, {1.f, 1.f, 1.f, 1.f, 1.f, 1.f});
    std::vector<float> sequence_vals{0.1f, 0.2f, 0.3f, 0.4f, 0.5f, 0.6f, 0.7f, 0.8f, 0.9f, 1.f,
                                     1.1f, 1.2f, 1.3f, 1.4f, 1.5f, 1.6f, 1.7f, 1.8f, 1.9f, 2.f,
                                     2.1f, 2.2f, 2.3f, 2.4f, 2.5f, 2.6f, 2.7f, 2.8f, 2.9f, 3.f};
    test_case.add_input<float>(Shape{1, 3, 5, 2}, sequence_vals);  // multiply factor (reverse)
    test_case.add_input<float>(Shape{1, 5, 3, 2}, sequence_vals);  // div factor

    test_case.add_expected_output<float>(Shape{1, 3, 2},
                                         {2.7327938f, 2.1428573f, 21.070545f, 16.92727f, 49.765778f, 41.444443f});
    test_case.add_expected_output<float>(Shape{1, 3, 2},
                                         {0.40161943f, 0.5274726f, 16.80789f, 14.025973f, 59.98805f, 50.518517f});
    test_case.add_expected_output<float>(
        Shape{1, 3, 2, 5},
        {0.40161943f, 2.7327938f, 7.3076925f, 10.f,       9.f,        0.5274726f, 2.1428573f, 4.714286f,
         6.f,         5.f,        16.80789f,  21.070545f, 20.185184f, 13.851851f, 6.333333f,  14.025973f,
         16.92727f,   15.799998f, 10.799999f, 5.f,        59.98805f,  49.765778f, 33.074867f, 16.690908f,
         5.8f,        50.518517f, 41.444443f, 27.444445f, 14.f,       5.f});
    test_case.run();
}

OPENVINO_TEST(${BACKEND_NAME}, onnx_scan15_dyn_rank_vals_neg_axes) {
    // Negative indices for scan_input_axes and scan_output_axes attributes
    try {
        const auto model = convert_model("scan15_dyn_rank_neg_axes.onnx");
    } catch (const ov::Exception& e) {
        EXPECT_HAS_SUBSTRING(e.what(), std::string("Rank must be static in order to normalize negative axis"));
    } catch (...) {
        FAIL() << "Expected exception was not thrown.";
    }
}

OPENVINO_TEST(${BACKEND_NAME}, onnx_scan15_ND_b4_input_rev_vals) {
    const auto model = convert_model("scan15_ND_b4_input_rev.onnx");

    auto test_case = ov::test::TestCase(model, s_device);
    test_case.add_input<float>(Shape{4, 3, 2}, std::vector<float>(24, 0.f));
    test_case.add_input<float>(Shape{4, 3, 2}, std::vector<float>(24, 1.f));
    std::vector<float> sequence_vals{
        0.1f,  0.2f,  0.3f,  0.4f,  0.5f, 0.6f,  0.7f,  0.8f,  0.9f,  1.f,   1.1f,  1.2f,  1.3f,  1.4f,  1.5f,
        1.6f,  1.7f,  1.8f,  1.9f,  2.f,  2.1f,  2.2f,  2.3f,  2.4f,  2.5f,  2.6f,  2.7f,  2.8f,  2.9f,  3.f,
        3.1f,  3.2f,  3.3f,  3.4f,  3.5f, 3.6f,  3.7f,  3.8f,  3.9f,  4.f,   4.1f,  4.2f,  4.3f,  4.4f,  4.5f,
        4.6f,  4.7f,  4.8f,  4.9f,  5.f,  5.1f,  5.2f,  5.3f,  5.4f,  5.5f,  5.6f,  5.7f,  5.8f,  5.9f,  6.f,
        6.1f,  6.2f,  6.3f,  6.4f,  6.5f, 6.6f,  6.7f,  6.8f,  6.9f,  7.f,   7.1f,  7.2f,  7.3f,  7.4f,  7.5f,
        7.6f,  7.7f,  7.8f,  7.9f,  8.f,  8.1f,  8.2f,  8.3f,  8.4f,  8.5f,  8.6f,  8.7f,  8.8f,  8.9f,  9.f,
        9.1f,  9.2f,  9.3f,  9.4f,  9.5f, 9.6f,  9.7f,  9.8f,  9.9f,  10.f,  10.1f, 10.2f, 10.3f, 10.4f, 10.5f,
        10.6f, 10.7f, 10.8f, 10.9f, 11.f, 11.1f, 11.2f, 11.3f, 11.4f, 11.5f, 11.6f, 11.7f, 11.8f, 11.9f, 12.f};
    test_case.add_input<float>(Shape{4, 5, 3, 2}, sequence_vals);  // multiply factor (areverse)
    test_case.add_input<float>(Shape{4, 5, 3, 2}, sequence_vals);  // div factor

    test_case.add_expected_output<float>(
        Shape{4, 3, 2},
        {61.210526f, 33.2f,      23.857145f, 19.181818f, 16.373913f, 14.5f,      6.8880844f, 6.83f,
         6.7754016f, 6.7239814f, 6.6754713f, 6.6296296f, 5.9686656f, 5.953226f,  5.9382715f, 5.9237804f,
         5.9097314f, 5.896105f,  5.652082f,  5.645059f,  5.638186f,  5.6314588f, 5.624872f,  5.618421f});
    test_case.add_expected_output<float>(
        Shape{4, 3, 2},
        {6.271278f, 6.2461543f, 6.2433867f, 6.2545457f, 6.2744985f, 6.3f,       6.9531364f, 6.970527f,
         6.987378f, 7.003712f,  7.019554f,  7.034921f,  7.30868f,   7.3164845f, 7.324116f,  7.3315806f,
         7.338885f, 7.346032f,  7.485426f,  7.489783f,  7.494067f,  7.49828f,   7.5024257f, 7.506502f});
    test_case.add_expected_output<float>(
        Shape{5, 4, 3, 2},
        {25.f,       13.f,       9.f,        7.f,        5.8f,       5.f,        1.7741936f, 1.75f,      1.7272727f,
         1.7058823f, 1.6857144f, 1.6666667f, 1.3934426f, 1.3870969f, 1.3809522f, 1.375f,     1.3692307f, 1.3636364f,
         1.2637362f, 1.2608696f, 1.2580644f, 1.2553192f, 1.2526315f, 1.25f,      70.57143f,  35.f,       23.333334f,
         17.6f,      14.218181f, 12.f,       3.6739323f, 3.618421f,  3.5664334f, 3.5176468f, 3.471777f,  3.4285717f,
         2.822119f,  2.8083491f, 2.7950313f, 2.7821426f, 2.7696643f, 2.757576f,  2.543786f,  2.5377107f, 2.5317693f,
         2.5259573f, 2.520271f,  2.514706f,  95.57143f,  47.999996f, 32.333336f, 24.6f,      20.01818f,  17.f,
         5.448126f,  5.368421f,  5.293706f,  5.223529f,  5.157491f,  5.0952387f, 4.215562f,  4.195446f,  4.1759834f,
         4.1571426f, 4.138895f,  4.1212125f, 3.8075223f, 3.7985802f, 3.7898335f, 3.7812767f, 3.7729027f, 3.764706f,
         61.210526f, 33.2f,      23.857145f, 19.181818f, 16.373913f, 14.5f,      6.8880844f, 6.83f,      6.7754016f,
         6.7239814f, 6.6754713f, 6.6296296f, 5.9686656f, 5.953226f,  5.9382715f, 5.9237804f, 5.9097314f, 5.896105f,
         5.652082f,  5.645059f,  5.638186f,  5.6314588f, 5.624872f,  5.618421f,  6.271278f,  6.2461543f, 6.2433867f,
         6.2545457f, 6.2744985f, 6.3f,       6.9531364f, 6.970527f,  6.987378f,  7.003712f,  7.019554f,  7.034921f,
         7.30868f,   7.3164845f, 7.324116f,  7.3315806f, 7.338885f,  7.346032f,  7.485426f,  7.489783f,  7.494067f,
         7.49828f,   7.5024257f, 7.506502f});
    test_case.run();
}

OPENVINO_TEST(${BACKEND_NAME}, onnx_scan8_ND_b4_ones) {
    const auto model = convert_model("scan8_ND_b4.onnx");

    auto test_case = ov::test::TestCase(model, s_device);
    test_case.add_input<float>(Shape{4, 3, 2}, std::vector<float>(24, 0));
    test_case.add_input<float>(Shape{4, 3, 2}, std::vector<float>(24, 1));
    std::vector<float> sequence_vals(120, 1);
    test_case.add_input<float>(Shape{4, 5, 3, 2}, sequence_vals);  // multiply by one
    test_case.add_input<float>(Shape{4, 5, 3, 2}, sequence_vals);  // div by one

    test_case.add_expected_output<float>(Shape{4, 3, 2}, {5., 5., 5., 5., 5., 5., 5., 5., 5., 5., 5., 5.,
                                                          5., 5., 5., 5., 5., 5., 5., 5., 5., 5., 5., 5.});
    test_case.add_expected_output<float>(Shape{4, 3, 2}, {8., 8., 8., 8., 8., 8., 8., 8., 8., 8., 8., 8.,
                                                          8., 8., 8., 8., 8., 8., 8., 8., 8., 8., 8., 8.});
    test_case.add_expected_output<float>(
        Shape{4, 5, 3, 2},
        {1., 1., 1., 1., 1., 1., 2., 2., 2., 2., 2., 2., 3., 3., 3., 3., 3., 3., 5., 5., 5., 5., 5., 5.,
         8., 8., 8., 8., 8., 8., 1., 1., 1., 1., 1., 1., 2., 2., 2., 2., 2., 2., 3., 3., 3., 3., 3., 3.,
         5., 5., 5., 5., 5., 5., 8., 8., 8., 8., 8., 8., 1., 1., 1., 1., 1., 1., 2., 2., 2., 2., 2., 2.,
         3., 3., 3., 3., 3., 3., 5., 5., 5., 5., 5., 5., 8., 8., 8., 8., 8., 8., 1., 1., 1., 1., 1., 1.,
         2., 2., 2., 2., 2., 2., 3., 3., 3., 3., 3., 3., 5., 5., 5., 5., 5., 5., 8., 8., 8., 8., 8., 8.});
    test_case.run();
}

OPENVINO_TEST(${BACKEND_NAME}, onnx_scan8_ND_b4_input_rev_vals) {
    const auto model = convert_model("scan8_ND_b4_input_rev.onnx");

    auto test_case = ov::test::TestCase(model, s_device);
    test_case.add_input<float>(Shape{4, 3, 2}, std::vector<float>(24, 0.f));
    test_case.add_input<float>(Shape{4, 3, 2}, std::vector<float>(24, 1.f));
    std::vector<float> sequence_vals{
        0.1f,  0.2f,  0.3f,  0.4f,  0.5f, 0.6f,  0.7f,  0.8f,  0.9f,  1.f,   1.1f,  1.2f,  1.3f,  1.4f,  1.5f,
        1.6f,  1.7f,  1.8f,  1.9f,  2.f,  2.1f,  2.2f,  2.3f,  2.4f,  2.5f,  2.6f,  2.7f,  2.8f,  2.9f,  3.f,
        3.1f,  3.2f,  3.3f,  3.4f,  3.5f, 3.6f,  3.7f,  3.8f,  3.9f,  4.f,   4.1f,  4.2f,  4.3f,  4.4f,  4.5f,
        4.6f,  4.7f,  4.8f,  4.9f,  5.f,  5.1f,  5.2f,  5.3f,  5.4f,  5.5f,  5.6f,  5.7f,  5.8f,  5.9f,  6.f,
        6.1f,  6.2f,  6.3f,  6.4f,  6.5f, 6.6f,  6.7f,  6.8f,  6.9f,  7.f,   7.1f,  7.2f,  7.3f,  7.4f,  7.5f,
        7.6f,  7.7f,  7.8f,  7.9f,  8.f,  8.1f,  8.2f,  8.3f,  8.4f,  8.5f,  8.6f,  8.7f,  8.8f,  8.9f,  9.f,
        9.1f,  9.2f,  9.3f,  9.4f,  9.5f, 9.6f,  9.7f,  9.8f,  9.9f,  10.f,  10.1f, 10.2f, 10.3f, 10.4f, 10.5f,
        10.6f, 10.7f, 10.8f, 10.9f, 11.f, 11.1f, 11.2f, 11.3f, 11.4f, 11.5f, 11.6f, 11.7f, 11.8f, 11.9f, 12.f};
    test_case.add_input<float>(Shape{4, 5, 3, 2}, sequence_vals);  // multiply factor (reverse)
    test_case.add_input<float>(Shape{4, 5, 3, 2}, sequence_vals);  // div factor

    test_case.add_expected_output<float>(
        Shape{4, 3, 2},
        {61.210526f, 33.2f,      23.857145f, 19.181818f, 16.373913f, 14.5f,      6.8880844f, 6.83f,
         6.7754016f, 6.7239814f, 6.6754713f, 6.6296296f, 5.9686656f, 5.953226f,  5.9382715f, 5.9237804f,
         5.9097314f, 5.896105f,  5.652082f,  5.645059f,  5.638186f,  5.6314588f, 5.624872f,  5.618421f});
    test_case.add_expected_output<float>(
        Shape{4, 3, 2},
        {6.271278f, 6.2461543f, 6.2433867f, 6.2545457f, 6.2744985f, 6.3f,       6.9531364f, 6.970527f,
         6.987378f, 7.003712f,  7.019554f,  7.034921f,  7.30868f,   7.3164845f, 7.324116f,  7.3315806f,
         7.338885f, 7.346032f,  7.485426f,  7.489783f,  7.494067f,  7.49828f,   7.5024257f, 7.506502f});
    test_case.add_expected_output<float>(
        Shape{4, 5, 3, 2},
        {25.f,       13.f,       9.f,        7.f,        5.8f,       5.f,        70.57143f,  35.f,       23.333334f,
         17.6f,      14.218181f, 12.f,       95.57143f,  47.999996f, 32.333336f, 24.6f,      20.01818f,  17.f,
         61.210526f, 33.2f,      23.857145f, 19.181818f, 16.373913f, 14.5f,      6.271278f,  6.2461543f, 6.2433867f,
         6.2545457f, 6.2744985f, 6.3f,       1.7741936f, 1.75f,      1.7272727f, 1.7058823f, 1.6857144f, 1.6666667f,
         3.6739323f, 3.618421f,  3.5664334f, 3.5176468f, 3.471777f,  3.4285717f, 5.448126f,  5.368421f,  5.293706f,
         5.223529f,  5.157491f,  5.0952387f, 6.8880844f, 6.83f,      6.7754016f, 6.7239814f, 6.6754713f, 6.6296296f,
         6.9531364f, 6.970527f,  6.987378f,  7.003712f,  7.019554f,  7.034921f,  1.3934426f, 1.3870969f, 1.3809522f,
         1.375f,     1.3692307f, 1.3636364f, 2.822119f,  2.8083491f, 2.7950313f, 2.7821426f, 2.7696643f, 2.757576f,
         4.215562f,  4.195446f,  4.1759834f, 4.1571426f, 4.138895f,  4.1212125f, 5.9686656f, 5.953226f,  5.9382715f,
         5.9237804f, 5.9097314f, 5.896105f,  7.30868f,   7.3164845f, 7.324116f,  7.3315806f, 7.338885f,  7.346032f,
         1.2637362f, 1.2608696f, 1.2580644f, 1.2553192f, 1.2526315f, 1.25f,      2.543786f,  2.5377107f, 2.5317693f,
         2.5259573f, 2.520271f,  2.514706f,  3.8075223f, 3.7985802f, 3.7898335f, 3.7812767f, 3.7729027f, 3.764706f,
         5.652082f,  5.645059f,  5.638186f,  5.6314588f, 5.624872f,  5.618421f,  7.485426f,  7.489783f,  7.494067f,
         7.49828f,   7.5024257f, 7.506502f});
    test_case.run();
}

OPENVINO_TEST(${BACKEND_NAME}, onnx_scan8_ND_b4_seq_lens) {
    // ONNX Scan-8 can has optional `sequence_lens` input, the input was removed since ONNX Scan-9
    try {
        const auto model = convert_model("scan8_ND_b4_seq_lens.onnx");
    } catch (const ov::Exception& e) {
        EXPECT_HAS_SUBSTRING(e.what(), std::string(" ONNX Scan-8 `sequence_lens` input is not supported. "));
    } catch (...) {
        FAIL() << "Expected exception was not thrown.";
    }
}

OPENVINO_TEST(${BACKEND_NAME}, onnx_model_softsign) {
    auto model = convert_model("softsign.onnx");

    Inputs inputs{std::vector<float>{1.0f, 0.1f, 20.0f, 12.0f, -12.0f, -0.2f, 0.5f, 100.0f, 0.0f, -1.0f}};

    std::vector<float> output{0.5f,
                              0.09090909f,
                              0.95238096f,
                              0.9230769f,
                              -0.9230769f,
                              -0.16666666f,
                              0.33333334f,
                              0.990099f,
                              0.f,
                              -0.5f};

    auto test_case = ov::test::TestCase(model, s_device);
    test_case.add_multiple_inputs(inputs);
    test_case.add_expected_output(output);
    test_case.run();
}

OPENVINO_TEST(${BACKEND_NAME}, onnx_grid_sample) {
    const auto model = convert_model("grid_sample.onnx");

    auto test_case = ov::test::TestCase(model, s_device);
    test_case.add_input<float>(Shape{1, 1, 4, 4}, gen_range<float>(16));
    test_case.add_input<float>(
        Shape{1, 6, 6, 2},
        {-1.0000f, -1.0000f, -0.6000f, -1.0000f, -0.2000f, -1.0000f, 0.2000f,  -1.0000f, 0.6000f,  -1.0000f, 1.0000f,
         -1.0000f, -1.0000f, -0.6000f, -0.6000f, -0.6000f, -0.2000f, -0.6000f, 0.2000f,  -0.6000f, 0.6000f,  -0.6000f,
         1.0000f,  -0.6000f, -1.0000f, -0.2000f, -0.6000f, -0.2000f, -0.2000f, -0.2000f, 0.2000f,  -0.2000f, 0.6000f,
         -0.2000f, 1.0000f,  -0.2000f, -1.0000f, 0.2000f,  -0.6000f, 0.2000f,  -0.2000f, 0.2000f,  0.2000f,  0.2000f,
         0.6000f,  0.2000f,  1.0000f,  0.2000f,  -1.0000f, 0.6000f,  -0.6000f, 0.6000f,  -0.2000f, 0.6000f,  0.2000f,
         0.6000f,  0.6000f,  0.6000f,  1.0000f,  0.6000f,  -1.0000f, 1.0000f,  -0.6000f, 1.0000f,  -0.2000f, 1.0000f,
         0.2000f,  1.0000f,  0.6000f,  1.0000f,  1.0000f,  1.0000});

    test_case.add_expected_output<float>(
        Shape{1, 1, 6, 6},
        {0.0000f,  0.1500f,  0.5500f, 0.9500f, 1.3500f,  0.7500f, 0.6000f, 1.5000f,  2.3000f,
         3.1000f,  3.9000f,  2.1000f, 2.2000f, 4.7000f,  5.5000f, 6.3000f, 7.1000f,  3.7000f,
         3.8000f,  7.9000f,  8.7000f, 9.5000f, 10.3000f, 5.3000f, 5.4000f, 11.1000f, 11.9000f,
         12.7000f, 13.5000f, 6.9000f, 3.0000f, 6.1500f,  6.5500f, 6.9500f, 7.3500f,  3.7500});

    test_case.run();
}

OPENVINO_TEST(${BACKEND_NAME}, onnx_concat_empty_init) {
    const auto model = convert_model("concat_empty_init.onnx");

    auto test_case = ov::test::TestCase(model, s_device);
    test_case.add_input<int64_t>(Shape{2}, std::vector<int64_t>{1, 2});
    test_case.add_expected_output<int64_t>(Shape{2}, std::vector<int64_t>{1, 2});
    test_case.run();
}

OPENVINO_TEST(${BACKEND_NAME}, onnx_trilu_basic) {
    const auto model = convert_model("trilu_basic.onnx");

    auto test_case = ov::test::TestCase(model, s_device);
    // clang-format off
    test_case.add_input<float>(Shape{5, 5},
        std::vector<float>{ 1,  2,  3,  4,  5,
                            6,  7,  8,  9, 10,
                           11, 12, 13, 14, 15,
                           16, 17, 18, 19, 20,
                           21, 22, 23, 24, 25});
    test_case.add_expected_output<float>(Shape{5, 5},
        std::vector<float>{ 1,  0,  0,  0,  0,
                            6,  7,  0,  0,  0,
                           11, 12, 13,  0,  0,
                           16, 17, 18, 19,  0,
                           21, 22, 23, 24, 25});
    // clang-format on
    test_case.run();
}

OPENVINO_TEST(${BACKEND_NAME}, onnx_trilu_lower) {
    const auto model = convert_model("trilu_lower.onnx");

    auto test_case = ov::test::TestCase(model, s_device);
    // clang-format off
    test_case.add_input<float>(Shape{4, 5},
        std::vector<float>{ 1,  2,  3,  4,  5,
                            6,  7,  8,  9, 10,
                           11, 12, 13, 14, 15,
                           16, 17, 18, 19, 20});
    test_case.add_input<int64_t>(Shape{}, {0}); // k
    test_case.add_expected_output<float>(Shape{4, 5},
        std::vector<float>{ 1,  0,  0,  0,  0,
                            6,  7,  0,  0,  0,
                           11, 12, 13,  0,  0,
                           16, 17, 18, 19,  0});
    test_case.run();

    test_case.add_input<float>(Shape{4, 5},
        std::vector<float>{ 1,  2,  3,  4,  5,
                            6,  7,  8,  9, 10,
                           11, 12, 13, 14, 15,
                           16, 17, 18, 19, 20});
    test_case.add_input<int64_t>(Shape{}, {2}); // k
    test_case.add_expected_output<float>(Shape{4, 5},
        std::vector<float>{ 1,  2,  3,  0,  0,
                            6,  7,  8,  9,  0,
                           11, 12, 13, 14, 15,
                           16, 17, 18, 19, 20});
    test_case.run();

    test_case.add_input<float>(Shape{4, 5},
        std::vector<float>{ 1,  2,  3,  4,  5,
                            6,  7,  8,  9, 10,
                           11, 12, 13, 14, 15,
                           16, 17, 18, 19, 20});
    test_case.add_input<int64_t>(Shape{}, {-2}); // k
    test_case.add_expected_output<float>(Shape{4, 5},
        std::vector<float>{ 0,  0,  0,  0,  0,
                            0,  0,  0,  0,  0,
                           11,  0,  0,  0,  0,
                           16, 17,  0,  0,  0});
    test_case.run();

    // clang-format on
}

OPENVINO_TEST(${BACKEND_NAME}, onnx_trilu_upper) {
    const auto model = convert_model("trilu_upper.onnx");

    auto test_case = ov::test::TestCase(model, s_device);
    // clang-format off

    test_case.add_input<float>(Shape{5, 4},
        std::vector<float>{ 1,  2,  3,  4,
                            5,  6,  7,  8,
                            9, 10, 11, 12,
                           13, 14, 15, 16,
                           17, 18, 19, 20});
    test_case.add_input<int64_t>(Shape{}, {0}); // k
    test_case.add_expected_output<float>(Shape{5, 4},
        std::vector<float>{ 1,  2,  3,  4,
                            0,  6,  7,  8,
                            0,  0, 11, 12,
                            0,  0,  0, 16,
                            0,  0,  0,  0});
    test_case.run();

    test_case.add_input<float>(Shape{5, 4},
        std::vector<float>{ 1,  2,  3,  4,
                            5,  6,  7,  8,
                            9, 10, 11, 12,
                           13, 14, 15, 16,
                           17, 18, 19, 20});
    test_case.add_input<int64_t>(Shape{}, {1}); // k
    test_case.add_expected_output<float>(Shape{5, 4},
        std::vector<float>{ 0,  2,  3,  4,
                            0,  0,  7,  8,
                            0,  0,  0, 12,
                            0,  0,  0,  0,
                            0,  0,  0,  0});
    test_case.run();

    test_case.add_input<float>(Shape{5, 4},
        std::vector<float>{ 1,  2,  3,  4,
                            5,  6,  7,  8,
                            9, 10, 11, 12,
                           13, 14, 15, 16,
                           17, 18, 19, 20});
    test_case.add_input<int64_t>(Shape{}, {-1}); // k
    test_case.add_expected_output<float>(Shape{5, 4},
        std::vector<float>{ 1,  2,  3,  4,
                            5,  6,  7,  8,
                            0, 10, 11, 12,
                            0,  0, 15, 16,
                            0,  0,  0, 20});
    test_case.run();

    // clang-format on
}

OPENVINO_TEST(${BACKEND_NAME}, onnx_trilu_upper_3d) {
    const auto model = convert_model("trilu_upper_3d.onnx");

    auto test_case = ov::test::TestCase(model, s_device);
    // clang-format off

    test_case.add_input<float>(Shape{2, 5, 4},
        std::vector<float>{ 1,  2,  3,  4,
                            5,  6,  7,  8,
                            9, 10, 11, 12,
                           13, 14, 15, 16,
                           17, 18, 19, 20,

                           21, 22, 23, 24,
                           25, 26, 27, 28,
                           29, 30, 31, 32,
                           33, 34, 35, 36,
                           37, 38, 39, 40});
    test_case.add_input<int64_t>(Shape{}, {0}); // k
    test_case.add_expected_output<float>(Shape{2, 5, 4},
        std::vector<float>{ 1,  2,  3,  4,
                            0,  6,  7,  8,
                            0,  0, 11, 12,
                            0,  0,  0, 16,
                            0,  0,  0,  0,

                           21, 22, 23, 24,
                            0, 26, 27, 28,
                            0,  0, 31, 32,
                            0,  0,  0, 36,
                            0,  0,  0,  0});
    test_case.run();

    test_case.add_input<float>(Shape{2, 5, 4},
        std::vector<float>{ 1,  2,  3,  4,
                            5,  6,  7,  8,
                            9, 10, 11, 12,
                           13, 14, 15, 16,
                           17, 18, 19, 20,

                           21, 22, 23, 24,
                           25, 26, 27, 28,
                           29, 30, 31, 32,
                           33, 34, 35, 36,
                           37, 38, 39, 40});
    test_case.add_input<int64_t>(Shape{}, {2}); // k
    test_case.add_expected_output<float>(Shape{2, 5, 4},
        std::vector<float>{ 0,  0,  3,  4,
                            0,  0,  0,  8,
                            0,  0,  0,  0,
                            0,  0,  0,  0,
                            0,  0,  0,  0,

                            0,  0, 23, 24,
                            0,  0,  0, 28,
                            0,  0,  0,  0,
                            0,  0,  0,  0,
                            0,  0,  0,  0});
    test_case.run();

    test_case.add_input<float>(Shape{2, 5, 4},
        std::vector<float>{ 1,  2,  3,  4,
                            5,  6,  7,  8,
                            9, 10, 11, 12,
                           13, 14, 15, 16,
                           17, 18, 19, 20,

                           21, 22, 23, 24,
                           25, 26, 27, 28,
                           29, 30, 31, 32,
                           33, 34, 35, 36,
                           37, 38, 39, 40});
    test_case.add_input<int64_t>(Shape{}, {-2}); // k
    test_case.add_expected_output<float>(Shape{2, 5, 4},
        std::vector<float>{ 1,  2,  3,  4,
                            5,  6,  7,  8,
                            9, 10, 11, 12,
                            0, 14, 15, 16,
                            0,  0, 19, 20,

                           21, 22, 23, 24,
                           25, 26, 27, 28,
                           29, 30, 31, 32,
                            0, 34, 35, 36,
                            0,  0, 39, 40});
    test_case.run();

    // clang-format on
}

OPENVINO_TEST(${BACKEND_NAME}, onnx_trilu_lower_4d) {
    const auto model = convert_model("trilu_lower_4d.onnx");

    auto test_case = ov::test::TestCase(model, s_device);

    // clang-format off

    test_case.add_input<float>(Shape{2, 1, 4, 5},
        std::vector<float>{ 1,  2,  3,  4,  5,
                            6,  7,  8,  9, 10,
                           11, 12, 13, 14, 15,
                           16, 17, 18, 19, 20,

                           21, 22, 23, 24, 25,
                           26, 27, 28, 29, 30,
                           31, 32, 33, 34, 35,
                           36, 37, 38, 39, 40});
    test_case.add_input<int64_t>(Shape{}, {0}); // k
    test_case.add_expected_output<float>(Shape{2, 1, 4, 5},
        std::vector<float>{ 1,  0,  0,  0,  0,
                            6,  7,  0,  0,  0,
                           11, 12, 13,  0,  0,
                           16, 17, 18, 19,  0,

                           21,  0,  0,  0,  0,
                           26, 27,  0,  0,  0,
                           31, 32, 33,  0,  0,
                           36, 37, 38, 39,  0});
    test_case.run();

    test_case.add_input<float>(Shape{2, 1, 4, 5},
        std::vector<float>{ 1,  2,  3,  4,  5,
                            6,  7,  8,  9, 10,
                           11, 12, 13, 14, 15,
                           16, 17, 18, 19, 20,

                           21, 22, 23, 24, 25,
                           26, 27, 28, 29, 30,
                           31, 32, 33, 34, 35,
                           36, 37, 38, 39, 40});
    test_case.add_input<int64_t>(Shape{}, {1}); // k
    test_case.add_expected_output<float>(Shape{2, 1, 4, 5},
        std::vector<float>{ 1,  2,  0,  0,  0,
                            6,  7,  8,  0,  0,
                           11, 12, 13, 14,  0,
                           16, 17, 18, 19, 20,

                           21, 22,  0,  0,  0,
                           26, 27, 28,  0,  0,
                           31, 32, 33, 34,  0,
                           36, 37, 38, 39, 40});
    test_case.run();

    test_case.add_input<float>(Shape{2, 1, 4, 5},
        std::vector<float>{ 1,  2,  3,  4,  5,
                            6,  7,  8,  9, 10,
                           11, 12, 13, 14, 15,
                           16, 17, 18, 19, 20,

                           21, 22, 23, 24, 25,
                           26, 27, 28, 29, 30,
                           31, 32, 33, 34, 35,
                           36, 37, 38, 39, 40});
    test_case.add_input<int64_t>(Shape{}, {-1}); // k
    test_case.add_expected_output<float>(Shape{2, 1, 4, 5},
        std::vector<float>{ 0,  0,  0,  0,  0,
                            6,  0,  0,  0,  0,
                           11, 12,  0,  0,  0,
                           16, 17, 18,  0,  0,

                            0,  0,  0,  0,  0,
                           26,  0,  0,  0,  0,
                           31, 32,  0,  0,  0,
                           36, 37, 38,  0,  0});
    test_case.run();

    // clang-format on
}

OPENVINO_TEST(${BACKEND_NAME}, onnx_trilu_dynamic_shapes) {
    const auto model = convert_model("dynamic_shapes/trilu_lower.onnx");

    auto test_case = ov::test::TestCase(model, s_device);

    // clang-format off

    test_case.add_input<float>(Shape{2, 1, 4, 5},
        std::vector<float>{ 1,  2,  3,  4,  5,
                            6,  7,  8,  9, 10,
                           11, 12, 13, 14, 15,
                           16, 17, 18, 19, 20,

                           21, 22, 23, 24, 25,
                           26, 27, 28, 29, 30,
                           31, 32, 33, 34, 35,
                           36, 37, 38, 39, 40});
    test_case.add_input<int64_t>(Shape{}, {1}); // k
    test_case.add_expected_output<float>(Shape{2, 1, 4, 5},
        std::vector<float>{ 1,  2,  0,  0,  0,
                            6,  7,  8,  0,  0,
                           11, 12, 13, 14,  0,
                           16, 17, 18, 19, 20,

                           21, 22,  0,  0,  0,
                           26, 27, 28,  0,  0,
                           31, 32, 33, 34,  0,
                           36, 37, 38, 39, 40});
    test_case.run();

    // clang-format on
}

OPENVINO_TEST(${BACKEND_NAME}, onnx_is_finite) {
    const auto model = convert_model("is_finite.onnx");

    auto test_case = ov::test::TestCase(model, s_device);

    // clang-format off

    test_case.add_input<float>(Shape{1, 2, 3}, {std::nanf(""), std::numeric_limits<float>::infinity(), -0.6000f, -1.0000f, std::nanf(""), -1.0000f});

    test_case.add_expected_output<bool>(
        Shape{1, 2, 3},
        {false, false, true, true, false, true});

    test_case.run();

    // clang-format on
}

OPENVINO_TEST(${BACKEND_NAME}, onnx_is_inf_default) {
    const auto model = convert_model("is_inf.onnx");

    auto test_case = ov::test::TestCase(model, s_device);

    // clang-format off

    test_case.add_input<float>(
        Shape{2, 2, 2},
        std::vector<float>{ std::numeric_limits<float>::infinity(), 0.0000f,
                            std::numeric_limits<float>::max(), -0.5000f,
                            -std::numeric_limits<float>::infinity(), 1.0000f,
                            std::numeric_limits<float>::min(), std::nanf("")});
    test_case.add_expected_output<bool>(
        Shape{2, 2, 2},
        std::vector<bool>{true, false,
                          false, false,
                          true, false,
                          false, false});
    test_case.run();

    // clang-format on
}

OPENVINO_TEST(${BACKEND_NAME}, onnx_is_inf_negative_only) {
    const auto model = convert_model("is_inf_negative.onnx");

    auto test_case = ov::test::TestCase(model, s_device);

    // clang-format off

    test_case.add_input<float>(
        Shape{2, 2, 2},
        std::vector<float>{ std::numeric_limits<float>::infinity(), 0.0000f,
                            std::numeric_limits<float>::max(), -0.5000f,
                            -std::numeric_limits<float>::infinity(), 1.0000f,
                            std::numeric_limits<float>::min(), std::nanf("")});
    test_case.add_expected_output<bool>(
        Shape{2, 2, 2},
        std::vector<bool>{false, false,
                          false, false,
                          true, false,
                          false, false});
    test_case.run();

    // clang-format on
}

OPENVINO_TEST(${BACKEND_NAME}, onnx_is_inf_positive_only) {
    const auto model = convert_model("is_inf_positive.onnx");

    auto test_case = ov::test::TestCase(model, s_device);

    // clang-format off

    test_case.add_input<float>(
        Shape{2, 2, 2},
        std::vector<float>{ std::numeric_limits<float>::infinity(), 0.0000f,
                            std::numeric_limits<float>::max(), -0.5000f,
                            -std::numeric_limits<float>::infinity(), 1.0000f,
                            std::numeric_limits<float>::min(), std::nanf("")});
    test_case.add_expected_output<bool>(
        Shape{2, 2, 2},
        std::vector<bool>{true, false,
                          false, false,
                          false, false,
                          false, false});
    test_case.run();

    // clang-format on
}

OPENVINO_TEST(${BACKEND_NAME}, onnx_is_inf_detect_none) {
    const auto model = convert_model("is_inf_none.onnx");

    auto test_case = ov::test::TestCase(model, s_device);

    // clang-format off

    test_case.add_input<float>(
        Shape{2, 2, 2},
        std::vector<float>{ std::numeric_limits<float>::infinity(), 0.0000f,
                            std::numeric_limits<float>::max(), -0.5000f,
                            -std::numeric_limits<float>::infinity(), 1.0000f,
                            std::numeric_limits<float>::min(), std::nanf("")});
    test_case.add_expected_output<bool>(
        Shape{2, 2, 2},
        std::vector<bool>{false, false,
                          false, false,
                          false, false,
                          false, false});
    test_case.run();

    // clang-format on
}

OPENVINO_TEST(${BACKEND_NAME}, onnx_is_nan) {
    const auto model = convert_model("is_nan.onnx");

    auto test_case = ov::test::TestCase(model, s_device);

    // clang-format off

    test_case.add_input<float>(Shape{1, 2, 3}, {std::nanf(""), std::nanf(""), -0.6000f, -1.0000f, std::nanf(""), -1.0000f});

    test_case.add_expected_output<bool>(
        Shape{1, 2, 3},
        {true, true, false, false, true, false});

    test_case.run();

    // clang-format on
}

OPENVINO_TEST(${BACKEND_NAME}, onnx_model_squeeze_default_domain_opset13) {
    auto model = convert_model("squeeze_default_domain_opset13.onnx");

    auto input = ov::test::NDArray<float, 3>({{{1, 1, 1, 1, 1}, {1, 1, 1, 1, 1}, {1, 1, 1, 1, 1}, {1, 1, 1, 1, 1}}})
                     .get_vector();
    auto expected_output =
        ov::test::NDArray<float, 2>({{1, 1, 1, 1, 1}, {1, 1, 1, 1, 1}, {1, 1, 1, 1, 1}, {1, 1, 1, 1, 1}}).get_vector();

    auto test_case = ov::test::TestCase(model, s_device);
    test_case.add_input(input);
    test_case.add_expected_output(expected_output);
    test_case.run();
}

OPENVINO_TEST(${BACKEND_NAME}, onnx_constant_of_shape_empty_init) {
    auto model = convert_model("constant_of_shape_empty_init.onnx");
    auto test_case = ov::test::TestCase(model, s_device);
    test_case.add_expected_output<int32_t>(Shape{}, {1});
    test_case.run();
}

OPENVINO_TEST(${BACKEND_NAME}, onnx_constant_of_shape_null_node) {
    auto model = convert_model("constant_of_shape_null_node.onnx");
    auto test_case = ov::test::TestCase(model, s_device);
    test_case.add_expected_output<int32_t>(Shape{}, {1});
    test_case.run();
}

OPENVINO_TEST(${BACKEND_NAME}, castlike_float16_to_uint32) {
    auto model = convert_model("castlike_float16_to_uint32.onnx");

    auto test_case = ov::test::TestCase(model, s_device);

    test_case.add_input<ov::float16>(Shape{1, 1, 2, 2}, std::vector<ov::float16>{1.5f, 2.3f, 3.f, 4.f});
    test_case.add_input<uint32_t>(Shape{4}, {1, 2, 3, 4});
    test_case.add_expected_output<uint32_t>(std::vector<uint32_t>{1, 2, 3, 4});

    test_case.run();
}

OPENVINO_TEST(${BACKEND_NAME}, castlike_float16_to_int64) {
    auto model = convert_model("castlike_float16_to_int64.onnx");

    auto test_case = ov::test::TestCase(model, s_device);

    test_case.add_input<ov::float16>(Shape{1, 1, 2, 2}, std::vector<ov::float16>{1.5f, 2.3f, 3.f, 4.f});
    test_case.add_input<int64_t>(Shape{4}, {1, 2, 3, 4});
    test_case.add_expected_output<int64_t>(std::vector<int64_t>{1, 2, 3, 4});

    test_case.run();
}

OPENVINO_TEST(${BACKEND_NAME}, DISABLED_castlike_int8_to_uint16) {
    auto model = convert_model("castlike_int8_to_uint16.onnx");

    auto test_case = ov::test::TestCase(model, s_device);

    test_case.add_input<int8_t>(Shape{1, 1, 2, 2}, std::vector<int8_t>{-1, -2, 3, 4});
    test_case.add_input<uint16_t>(Shape{4}, {1, 2, 3, 4});
    test_case.add_expected_output<uint16_t>(std::vector<uint16_t>{65535, 65534, 3, 4});

    test_case.run();
}

OPENVINO_TEST(${BACKEND_NAME}, castlike_float64_to_int64) {
    auto model = convert_model("castlike_float64_to_int64.onnx");

    auto test_case = ov::test::TestCase(model, s_device);

    test_case.add_input<double>(Shape{1, 1, 2, 2}, std::vector<double>{1.5, 2.3, 3, 4});
    test_case.add_input<int64_t>(Shape{4}, {1, 2, 3, 4});
    test_case.add_expected_output<int64_t>(std::vector<int64_t>{1, 2, 3, 4});

    test_case.run();
}

OPENVINO_TEST(${BACKEND_NAME}, castlike_int8_to_float16) {
    auto model = convert_model("castlike_int8_to_float16.onnx");

    auto test_case = ov::test::TestCase(model, s_device);

    test_case.add_input<int8_t>(Shape{1, 1, 2, 2}, std::vector<int8_t>{-127, -2, 3, 4});
    test_case.add_input<ov::float16>(Shape{4}, {1, 2, 3, 4});
    test_case.add_expected_output<ov::float16>(std::vector<ov::float16>{-127.0, -2.0, 3.0, 4.0});

    test_case.run();
}

OPENVINO_TEST(${BACKEND_NAME}, castlike_int32_to_float) {
    auto model = convert_model("castlike_int32_to_float64.onnx");

    auto test_case = ov::test::TestCase(model, s_device);

    test_case.add_input<int32_t>(Shape{1, 1, 2, 2}, std::vector<int32_t>{-1, 2, 3, 4});
    test_case.add_input<float>(Shape{4}, {1, 2, 3, 4});
    test_case.add_expected_output<float>(std::vector<float>{-1.0f, 2.0f, 3.0f, 4.0f});

    test_case.run();
}

OPENVINO_TEST(${BACKEND_NAME}, castlike_float64_to_int32) {
    auto model = convert_model("castlike_float64_to_int32.onnx");

    auto test_case = ov::test::TestCase(model, s_device);

    test_case.add_input<float>(Shape{1, 1, 2, 2}, std::vector<float>{-107374.9876543f, -2.2f, 3.3f, 4.4f});
    test_case.add_input<int32_t>(Shape{4}, {1, 2, 3, 4});
    test_case.add_expected_output<int32_t>(std::vector<int32_t>{-107374, -2, 3, 4});

    test_case.run();
}

OPENVINO_TEST(${BACKEND_NAME}, DISABLED_castlike_float32_to_bfloat16) {
    auto model = convert_model("castlike_float32_to_bfloat16.onnx");

    auto test_case = ov::test::TestCase(model, s_device);

    test_case.add_input<float>(
        Shape{3, 4},
        std::vector<float>{121.5f, 122.7f, 3.f, 4.f, 5.f, 6.f, 7.f, 8.8f, 9.f, 10.f, 11.f, 12.f});
    test_case.add_input<bfloat16>(Shape{3, 4},
                                  {1.5f, 2.5f, 3.5f, 4.5f, 5.5f, 6.5f, 7.5f, 8.5f, 9.5f, 10.5f, 11.5f, 12.5f});
    test_case.add_expected_output<bfloat16>(
        std::vector<bfloat16>{121.5f, 122.7f, 3.f, 4.f, 5.f, 6.f, 7.f, 8.8f, 9.f, 10.f, 11.f, 12.f});

    test_case.run();
}

OPENVINO_TEST(${BACKEND_NAME}, DISABLED_castlike_bfloat16_to_float32) {
    auto model = convert_model("castlike_bfloat16_to_float32.onnx");

    auto test_case = ov::test::TestCase(model, s_device);

    test_case.add_input<bfloat16>(
        Shape{3, 4},
        std::vector<bfloat16>{121.5f, 122.7f, 3.f, 4.f, 5.f, 6.f, 7.f, 8.8f, 9.f, 10.f, 11.f, 12.f});
    test_case.add_input<float>(Shape{3, 4}, {1, 2, 3, 4, 5, 6, 7, 8, 9, 10, 11, 12});
    test_case.add_expected_output<float>(
        std::vector<float>{121.5f, 122.7f, 3.f, 4.f, 5.f, 6.f, 7.f, 8.75f, 9.f, 10.f, 11.f, 12.f});

    test_case.run();
}

OPENVINO_TEST(${BACKEND_NAME}, onnx_model_unique_3d_default_attributes) {
    auto model = convert_model("unique_3d_default_attributes.onnx");

    auto test_case = ov::test::TestCase(model, s_device);

    test_case.add_input<int32_t>({9, 12, 3, 121, 5, 4, 10, 9});
    test_case.add_expected_output<int32_t>(Shape{7}, {3, 4, 5, 9, 10, 12, 121});
    test_case.add_expected_output<int64_t>(Shape{7}, {2, 5, 4, 0, 6, 1, 3});
    test_case.add_expected_output<int64_t>(Shape{8}, {3, 5, 0, 6, 2, 1, 4, 3});
    test_case.add_expected_output<int64_t>(Shape{7}, {1, 1, 1, 2, 1, 1, 1});

    test_case.run();
}

OPENVINO_TEST(${BACKEND_NAME}, onnx_model_unique_1d_no_duplicates) {
    auto model = convert_model("unique_1d_no_duplicates.onnx");

    auto test_case = ov::test::TestCase(model, s_device);

    test_case.add_input<int32_t>({5, 4, 3, 2, 1});
    test_case.add_expected_output<int32_t>(Shape{5}, {5, 4, 3, 2, 1});
    test_case.add_expected_output<int64_t>(Shape{5}, {0, 1, 2, 3, 4});
    test_case.add_expected_output<int64_t>(Shape{5}, {0, 1, 2, 3, 4});
    test_case.add_expected_output<int64_t>(Shape{5}, {1, 1, 1, 1, 1});

    test_case.run();
}

OPENVINO_TEST(${BACKEND_NAME}, onnx_model_unique_1d_no_duplicates_sorted) {
    auto model = convert_model("unique_1d_no_duplicates_sorted.onnx");

    auto test_case = ov::test::TestCase(model, s_device);

    test_case.add_input<int32_t>({5, 4, 3, 2, 1});
    test_case.add_expected_output<int32_t>(Shape{5}, {1, 2, 3, 4, 5});
    test_case.add_expected_output<int64_t>(Shape{5}, {4, 3, 2, 1, 0});
    test_case.add_expected_output<int64_t>(Shape{5}, {4, 3, 2, 1, 0});
    test_case.add_expected_output<int64_t>(Shape{5}, {1, 1, 1, 1, 1});

    test_case.run();
}

OPENVINO_TEST(${BACKEND_NAME}, onnx_model_unique_3d_with_duplicates_and_axis) {
    auto model = convert_model("unique_3d_with_duplicates_and_axis.onnx");

    auto test_case = ov::test::TestCase(model, s_device);

    test_case.add_input<int32_t>({1, 2, 3, 4, 5, 6, 1, 2, 3, 4, 5, 6});
    test_case.add_expected_output<int32_t>(Shape{1, 2, 3}, {1, 2, 3, 4, 5, 6});
    test_case.add_expected_output<int64_t>(Shape{1}, {0});
    test_case.add_expected_output<int64_t>(Shape{2}, {0, 0});
    test_case.add_expected_output<int64_t>(Shape{1}, {2});

    test_case.run();
}

OPENVINO_TEST(${BACKEND_NAME}, onnx_model_unique_3d_with_duplicates_and_axis_2) {
    auto model = convert_model("unique_3d_with_duplicates_and_axis_2.onnx");

    auto test_case = ov::test::TestCase(model, s_device);

    test_case.add_input<int32_t>({-1, 2, -1, 5, -3, 5, 7, -8, 7, 4, 4, 4});
    test_case.add_expected_output<int32_t>(Shape{2, 2, 2}, {-1, 2, 5, -3, 7, -8, 4, 4});
    test_case.add_expected_output<int64_t>(Shape{2}, {0, 1});
    test_case.add_expected_output<int64_t>(Shape{3}, {0, 1, 0});
    test_case.add_expected_output<int64_t>(Shape{2}, {2, 1});

    test_case.run();
}

OPENVINO_TEST(${BACKEND_NAME}, onnx_model_blackmanwindow_periodic) {
    auto model = convert_model("blackmanwindow_periodic.onnx");

    auto test_case = ov::test::TestCase(model, s_device);

    test_case.add_input<int64_t>({10});
    test_case.add_expected_output<float>(Shape{10},
                                         {-0.000000014901161f,
                                          0.040212844f,
                                          0.20077012f,
                                          0.50978714f,
                                          0.8492299f,
                                          0.99999994f,
                                          0.84922975f,
                                          0.5097869f,
                                          0.20077008f,
                                          0.040212862f});

    // GPU has an accuracy drop, need to use different tolerance
    if (std::string("${BACKEND_NAME}") != std::string("IE_GPU")) {
        test_case.run_with_tolerance_as_fp();
    } else {
        test_case.run_with_tolerance_as_fp(0.01f);
    }
}

OPENVINO_TEST(${BACKEND_NAME}, onnx_model_blackmanwindow_symmetric) {
    auto model = convert_model("blackmanwindow_symmetric.onnx");

    auto test_case = ov::test::TestCase(model, s_device);

    test_case.add_input<int64_t>({10});
    test_case.add_expected_output<float>(Shape{10},
                                         {-0.00000001f,
                                          0.05086961f,
                                          0.25800052f,
                                          0.63000000f,
                                          0.95112991f,
                                          0.95112979f,
                                          0.62999994f,
                                          0.25800028f,
                                          0.05086958f,
                                          -0.00000001f});

    // GPU has an accuracy drop, need to use different tolerance
    if (std::string("${BACKEND_NAME}") != std::string("IE_GPU")) {
        test_case.run_with_tolerance_as_fp();
    } else {
        test_case.run_with_tolerance_as_fp(0.01f);
    }
}

OPENVINO_TEST(${BACKEND_NAME}, onnx_model_hammingwindow_periodic) {
    auto model = convert_model("hammingwindow_periodic.onnx");

    auto test_case = ov::test::TestCase(model, s_device);

    test_case.add_input<int64_t>({10});
    test_case.add_expected_output<float>(Shape{10},
                                         {0.08695650f,
                                          0.17414439f,
                                          0.40240526f,
                                          0.68455124f,
                                          0.91281211f,
                                          1.00000000f,
                                          0.91281211f,
                                          0.68455112f,
                                          0.40240520f,
                                          0.17414442f});

    // GPU has an accuracy drop, need to use different tolerance
    if (std::string("${BACKEND_NAME}") != std::string("IE_GPU")) {
        test_case.run_with_tolerance_as_fp();
    } else {
        test_case.run_with_tolerance_as_fp(0.01f);
    }
}

OPENVINO_TEST(${BACKEND_NAME}, onnx_model_hammingwindow_symmetric) {
    auto model = convert_model("hammingwindow_symmetric.onnx");

    auto test_case = ov::test::TestCase(model, s_device);

    test_case.add_input<int64_t>({10});
    test_case.add_expected_output<float>(Shape{10},
                                         {0.08695650f,
                                          0.19376230f,
                                          0.46420413f,
                                          0.77173913f,
                                          0.97246838f,
                                          0.97246838f,
                                          0.77173907f,
                                          0.46420389f,
                                          0.19376221f,
                                          0.08695650f});

    // GPU has an accuracy drop, need to use different tolerance
    if (std::string("${BACKEND_NAME}") != std::string("IE_GPU")) {
        test_case.run_with_tolerance_as_fp();
    } else {
        test_case.run_with_tolerance_as_fp(0.01f);
    }
}

OPENVINO_TEST(${BACKEND_NAME}, onnx_model_hannwindow_periodic) {
    auto model = convert_model("hannwindow_periodic.onnx");

    auto test_case = ov::test::TestCase(model, s_device);

    test_case.add_input<int64_t>({10});
    test_case.add_expected_output<float>(Shape{10},
                                         {0.00000000f,
                                          0.09549150f,
                                          0.34549153f,
                                          0.65450853f,
                                          0.90450847f,
                                          1.00000000f,
                                          0.90450847f,
                                          0.65450835f,
                                          0.34549144f,
                                          0.09549153f});

    // GPU has an accuracy drop, need to use different tolerance
    if (std::string("${BACKEND_NAME}") != std::string("IE_GPU")) {
        test_case.run_with_tolerance_as_fp();
    } else {
        test_case.run_with_tolerance_as_fp(0.01f);
    }
}

OPENVINO_TEST(${BACKEND_NAME}, onnx_model_hannwindow_symmetric) {
    auto model = convert_model("hannwindow_symmetric.onnx");

    auto test_case = ov::test::TestCase(model, s_device);

    test_case.add_input<int64_t>({10});
    test_case.add_expected_output<float>(Shape{10},
                                         {0.00000000f,
                                          0.11697778f,
                                          0.41317594f,
                                          0.75000000f,
                                          0.96984637f,
                                          0.96984625f,
                                          0.74999994f,
                                          0.41317570f,
                                          0.11697769f,
                                          0.00000000f});

    // GPU has an accuracy drop, need to use different tolerance
    if (std::string("${BACKEND_NAME}") != std::string("IE_GPU")) {
        test_case.run_with_tolerance_as_fp();
    } else {
        test_case.run_with_tolerance_as_fp(0.01f);
    }
}

OPENVINO_TEST(${BACKEND_NAME}, onnx_group_normalization_3grp_default_eps) {
    auto model = convert_model("group_normalization_3grp.onnx");

    auto test_case = ov::test::TestCase(model, s_device);
    test_case.add_input<float>(
        {-0.2261407f, -1.8793484f,  -0.37692875f, 0.8860143f,   0.05993791f,  -0.7634332f,  0.61080337f,  0.09776749f,
         0.5835062f,  -0.32338685f, -0.23485906f, -0.04752525f, 2.4905143f,   -0.11199934f, -0.20539412f, -2.4455426f,
         -0.5437323f, 0.51794696f,  -0.44127423f, 0.09666952f,  -0.09539367f, -1.962784f,   0.25065672f,  1.5909688f,
         0.927671f,   -0.46812922f, 0.2925484f,   -1.1766007f,  0.7675745f,   -0.94145614f, 1.1552521f,   1.6375796f,
         0.0198675f,  -0.45938072f, 0.43037328f,  0.37999842f,  -0.45021877f, -0.84925014f, 1.6790043f,   -1.0172538f,
         0.0493111f,  -0.53391f,    -0.08101435f, 0.14738432f,  -0.58910686f, 0.51673824f,  -1.7001126f,  -1.888597f});
    test_case.add_input<float>({2.4556813f, 0.12371606f, 1.5681714f});
    test_case.add_input<float>({0.79260737f, -0.74518913f, 1.370796f});

    test_case.add_expected_output<float>(
        Shape{2, 6, 2, 2},
        {0.70938545f,  -4.3442307f,  0.24844825f,  4.109082f,   1.5838864f,   -0.93303996f, 3.267802f,    1.6995258f,
         -0.6843487f,  -0.7732928f,  -0.76461035f, -0.7462375f, -0.49731785f, -0.75256085f, -0.7617206f,  -0.9814244f,
         0.5922366f,   2.3495553f,   0.76182777f,  1.652246f,   1.3343381f,   -1.7566144f,  1.9071295f,   4.1256485f,
         2.4563973f,   -1.0979934f,  0.8390641f,   -2.9021082f, 2.0487132f,   -2.3033152f,  3.03593f,     4.2641716f,
         -0.73710674f, -0.80988204f, -0.6747702f,  -0.6824198f, -0.8084908f,  -0.86908495f, -0.48516175f, -0.8945968f,
         2.4475086f,   1.3245938f,   2.1965842f,   2.6363354f,  1.2183195f,   3.3474774f,   -0.92077446f, -1.2836761f});

    test_case.run_with_tolerance_as_fp(0.000001f);
}

OPENVINO_TEST(${BACKEND_NAME}, onnx_group_normalization_3grp_custom_eps) {
    auto model = convert_model("group_normalization_custom_eps.onnx");

    auto test_case = ov::test::TestCase(model, s_device);
    test_case.add_input<float>(
        {1.8079232f,  -0.2892469f,  2.0915377f,   -1.8837914f, 0.25869793f,  0.80542284f,  2.9528935f,  0.16081251f,
         0.10507602f, -1.7271832f,  -1.0217364f,  -1.1528395f, -0.69146425f, -2.4292548f,  -0.4232518f, 0.33357796f,
         -1.4946569f, -0.08947915f, -0.7962127f,  1.3765403f,  -0.1947846f,  0.30173305f,  0.08576944f, 0.8134404f,
         0.62960416f, -1.0745901f,  -0.27037576f, -0.3607608f, 0.14347585f,  1.4590056f,   -1.1309915f, 0.88850766f,
         0.5367185f,  -0.7771955f,  0.81048864f,  0.45839247f, 1.0398412f,   -0.21019235f, -1.037122f,  -0.36852306f,
         2.7608335f,  0.3126114f,   0.336343f,    0.76919895f, 0.58595645f,  0.71894723f,  -1.2922621f, -0.542859f});
    test_case.add_input<float>({-0.05215209f, -0.5643389f, -0.6959881f});
    test_case.add_input<float>({1.4327786f, 0.01641126f, -1.471873f});

    test_case.add_expected_output<float>(
        Shape{2, 6, 2, 2},
        {1.3937842f,   1.4702199f,  1.3834473f,   1.5283363f,   1.4502488f,   1.4303224f,  1.3520534f,   1.4538165f,
         -0.628196f,   0.5758153f,  0.11225323f,  0.19840352f,  -0.10477467f, 1.0371594f,  -0.281022f,   -0.77834874f,
         -0.22489226f, -1.3969909f, -0.8074844f,  -2.6198394f,  -1.3091526f,  -1.7233121f, -1.5431708f,  -2.1501417f,
         1.3968898f,   1.4998344f,  1.4512546f,   1.4567144f,   1.4262552f,   1.3467885f,  1.5032414f,   1.3812504f,
         -0.36344206f, 0.6759755f,  -0.58001745f, -0.30147952f, -0.7614548f,  0.22742787f, 0.8815994f,   0.35268092f,
         -2.9372354f,  -1.3806448f, -1.3957335f,  -1.6709452f,  -1.5544388f,  -1.6389949f, -0.36025894f, -0.83673286f});

    test_case.run_with_tolerance_as_fp(0.000001f);
}

OPENVINO_TEST(${BACKEND_NAME}, onnx_group_normalization_2grp_custom_eps) {
    auto model = convert_model("group_normalization_2grp.onnx");

    auto test_case = ov::test::TestCase(model, s_device);
    test_case.add_input<float>({-0.424049f, 1.7215315f,  1.429421f,   0.52730036f,  2.0628972f,  -0.15856522f,
                                2.274094f,  -1.9989003f, -1.7827071f, -0.87104136f, -1.2995626f, 0.16800839f,
                                0.5934625f, 1.553442f,   -0.5482905f, 0.6079124f,   0.3598974f,  -0.15221423f,
                                1.1135519f, -1.2533926f, -1.019778f,  -1.9142767f,  -1.2984604f, 0.5587884f});
    test_case.add_input<float>({-1.4678609f, -1.8223071f});
    test_case.add_input<float>({1.1155374f, -0.6101201f});

    test_case.add_expected_output<float>(
        Shape{1, 4, 2, 3},
        {1.694167f,   -0.51719165f, -0.21612573f, 0.71365166f, -0.86902285f, 1.4205441f, -1.0866947f, 3.3172996f,
         3.0944781f,  2.154863f,    2.5965219f,   1.0839586f,  -1.8562672f,  -3.540983f, 0.14745194f, -1.8816261f,
         -1.4463723f, -0.547642f,   -2.768998f,   1.3848708f,  0.97488886f,  2.5446892f, 1.4639623f,  -1.7954159f});

    test_case.run_with_tolerance_as_fp(0.000001f);
}

OPENVINO_TEST(${BACKEND_NAME}, onnx_model_mm_nms_rotated) {
    auto model = convert_model("mm_nms_rotated.onnx");

    auto test_case = ov::test::TestCase(model, s_device);
    test_case.add_input(Shape{1, 4, 5},
                        std::vector<float>({23.0f, 10.5f, 4.0f, 15.0f, 2.5f,  11.0f, 15.0f, 4.0f, 2.0f, 0.7854f,
                                            20.0f, 4.5f,  4.0f, 3.0f,  -5.3f, 8.0f,  11.5f, 4.0f, 3.0f, -0.5236f}));
    test_case.add_input(Shape{1, 1, 4}, std::vector<float>({0.6f, 0.8f, 0.5f, 0.7f}));
    test_case.add_expected_output<int64_t>(Shape{4, 3}, {0, 0, 1, 0, 0, 3, 0, 0, 0, 0, 0, 2});

    test_case.run();
}

OPENVINO_TEST(${BACKEND_NAME}, onnx_model_less_or_equal) {
    auto model = convert_model("less_or_equal.onnx");

    auto test_case = ov::test::TestCase(model, s_device);
    test_case.add_input<float>(Shape{5}, {1., 2., 3., 4., 5.});
    test_case.add_input<float>(Shape{5}, {3., 3., 3., 3., 3.});
    test_case.add_expected_output<bool>(Shape{5}, {true, true, true, false, false});

    test_case.run();
}

OPENVINO_TEST(${BACKEND_NAME}, onnx_model_less_or_equal_broadcast) {
    auto model = convert_model("less_or_equal_broadcast.onnx");

    auto test_case = ov::test::TestCase(model, s_device);
    test_case.add_input<float>(Shape{5}, {1., 2., 3., 4., 5.});
    test_case.add_input<float>(Shape{1}, {3.});
    test_case.add_expected_output<bool>(Shape{5}, {true, true, true, false, false});

    test_case.run();
}

OPENVINO_TEST(${BACKEND_NAME}, onnx_model_greater_or_equal_int) {
    auto model = convert_model("greater_or_equal_int.onnx");

    auto test_case = ov::test::TestCase(model, s_device);

    test_case.add_input<int64_t>(Shape{2}, {10, 20});
    test_case.add_input<int64_t>(Shape{2}, {15, 15});
    test_case.add_expected_output<bool>(Shape{2}, {false, true});

    test_case.run();
}

OPENVINO_TEST(${BACKEND_NAME}, onnx_model_greater_or_equal_float) {
    auto model = convert_model("greater_or_equal_float.onnx");

    auto test_case = ov::test::TestCase(model, s_device);

    test_case.add_input<float>(Shape{2}, {12.03513f, 22.03513f});
    test_case.add_input<float>(Shape{2}, {5.84916f, 22.03513f});
    test_case.add_expected_output<bool>(Shape{2}, {true, true});

    test_case.run();
}

OPENVINO_TEST(${BACKEND_NAME}, onnx_model_bitwise_and) {
    auto model = convert_model("bitwise_and.onnx");

    auto test_case = ov::test::TestCase(model, s_device);
    test_case.add_input<int>(Shape{5}, {1, 2, 3, 4, 5});
    test_case.add_input<int>(Shape{5}, {5, 5, 5, 5, 5});
    test_case.add_expected_output<int>(Shape{5}, {1, 0, 1, 4, 5});

    test_case.run();
}

OPENVINO_TEST(${BACKEND_NAME}, onnx_model_bitwise_and_broadcast_condition) {
    auto model = convert_model("bitwise_and_broadcast_condition.onnx");

    auto test_case = ov::test::TestCase(model, s_device);
    test_case.add_input<int>(Shape{5}, {1, 2, 3, 4, 5});
    test_case.add_input<int>(Shape{1}, {4});
    test_case.add_expected_output<int>(Shape{5}, {0, 0, 0, 4, 4});

    test_case.run();
}

OPENVINO_TEST(${BACKEND_NAME}, onnx_model_bitwise_or) {
    auto model = convert_model("bitwise_or.onnx");

    auto test_case = ov::test::TestCase(model, s_device);
    test_case.add_input<int>(Shape{5}, {1, 2, 3, 4, 5});
    test_case.add_input<int>(Shape{5}, {5, 5, 5, 5, 5});
    test_case.add_expected_output<int>(Shape{5}, {5, 7, 7, 5, 5});

    test_case.run();
}

OPENVINO_TEST(${BACKEND_NAME}, onnx_model_bitwise_or_broadcast_condition) {
    auto model = convert_model("bitwise_or_broadcast_condition.onnx");

    auto test_case = ov::test::TestCase(model, s_device);
    test_case.add_input<int>(Shape{5}, {1, 2, 3, 4, 5});
    test_case.add_input<int>(Shape{1}, {4});
    test_case.add_expected_output<int>(Shape{5}, {5, 6, 7, 4, 5});

    test_case.run();
}

OPENVINO_TEST(${BACKEND_NAME}, onnx_model_max_roi_pool_region_divisible_by_output_shape) {
    auto model = convert_model("max_roi_pool_divisible.onnx");

    auto test_case = ov::test::TestCase(model, s_device);
    test_case.add_input<float>(Shape{1, 1, 5, 5}, {1.,  2.,  3.,  4.,  5.,  6.,  7.,  8.,  9.,  10., 11., 12., 13.,
                                                   14., 15., 16., 17., 18., 19., 20., 21., 22., 23., 24., 25.});
    test_case.add_input<float>({0, 0, 0, 3, 3});
    test_case.add_expected_output<float>(Shape{1, 1, 2, 2}, {7., 9., 17., 19.});

    test_case.run();
}

OPENVINO_TEST(${BACKEND_NAME}, onnx_model_max_roi_pool_region_not_divisible_by_output_shape) {
    auto model = convert_model("max_roi_pool_non_divisible.onnx");

    auto test_case = ov::test::TestCase(model, s_device);
    test_case.add_input<float>(Shape{1, 1, 5, 5}, {1.,  2.,  3.,  4.,  5.,  6.,  7.,  8.,  9.,  10., 11., 12., 13.,
                                                   14., 15., 16., 17., 18., 19., 20., 21., 22., 23., 24., 25.});
    test_case.add_input<float>({0, 0, 0, 4, 4});
    test_case.add_expected_output<float>(Shape{1, 1, 2, 2}, {13., 15., 23., 25.});

    test_case.run();
}

OPENVINO_TEST(${BACKEND_NAME}, onnx_model_max_roi_pool_with_spatial_scale) {
    auto model = convert_model("max_roi_pool_spatial_scale.onnx");

    auto test_case = ov::test::TestCase(model, s_device);
    test_case.add_input<float>(Shape{1, 1, 5, 5}, {1.,  2.,  3.,  4.,  5.,  6.,  7.,  8.,  9.,  10., 11., 12., 13.,
                                                   14., 15., 16., 17., 18., 19., 20., 21., 22., 23., 24., 25.});
    test_case.add_input<float>({0, 0, 0, 2, 2});
    test_case.add_expected_output<float>(Shape{1, 1, 2, 2}, {1., 2., 6., 7.});

    test_case.run();
}

OPENVINO_TEST(${BACKEND_NAME}, onnx_model_bitwise_xor) {
    auto model = convert_model("bitwise_xor.onnx");

    auto test_case = ov::test::TestCase(model, s_device);
    test_case.add_input<int>(Shape{5}, {1, 2, 3, 4, 5});
    test_case.add_input<int>(Shape{5}, {5, 5, 5, 5, 5});
    test_case.add_expected_output<int>(Shape{5}, {4, 7, 6, 1, 0});

    test_case.run();
}

OPENVINO_TEST(${BACKEND_NAME}, onnx_model_bitwise_xor_broadcast_condition) {
    auto model = convert_model("bitwise_xor_broadcast_condition.onnx");

    auto test_case = ov::test::TestCase(model, s_device);
    test_case.add_input<int>(Shape{5}, {1, 2, 3, 4, 5});
    test_case.add_input<int>(Shape{1}, {4});
    test_case.add_expected_output<int>(Shape{5}, {5, 6, 7, 0, 1});

    test_case.run();
}

OPENVINO_TEST(${BACKEND_NAME}, onnx_model_bitwise_not) {
    auto model = convert_model("bitwise_not.onnx");

    auto test_case = ov::test::TestCase(model, s_device);
    test_case.add_input<int64_t>(Shape{5}, {5, 10, 200, 35, 1});
    test_case.add_expected_output<int64_t>(Shape{5}, {-6, -11, -201, -36, -2});

    test_case.run();
}

OPENVINO_TEST(${BACKEND_NAME}, onnx_model_celu_float) {
    auto model = convert_model("celu_float.onnx");

    auto test_case = ov::test::TestCase(model, s_device);
    test_case.add_input<float>(Shape{2}, {-45.f, 22.98f});
    test_case.add_expected_output<float>(Shape{2}, {-1.f, 22.98f});

    test_case.run();
}

OPENVINO_TEST(${BACKEND_NAME}, onnx_model_celu_float_alpha) {
    auto model = convert_model("celu_float_alpha.onnx");

    auto test_case = ov::test::TestCase(model, s_device);
    test_case.add_input<float>(Shape{4}, {-5.f, -4.25f, -10.f, 7.3f});
    test_case.add_expected_output<float>(Shape{4}, {-2.43337319f, -2.27243678f, -2.89297802f, 7.3f});

    test_case.run();
}

OPENVINO_TEST(${BACKEND_NAME}, onnx_model_gelu_float) {
    auto model = convert_model("gelu_float.onnx");

    auto test_case = ov::test::TestCase(model, s_device);
    test_case.add_input<float>(Shape{2}, {-16.13f, 24.33f});
    test_case.add_expected_output<float>(Shape{2}, {0.0f, 24.33f});

    test_case.run();
}

OPENVINO_TEST(${BACKEND_NAME}, onnx_model_gelu_float_tanh) {
    auto model = convert_model("gelu_float_tanh.onnx");

    auto test_case = ov::test::TestCase(model, s_device);
    test_case.add_input<float>(Shape{2}, {-0.5f, 24.33f});
    test_case.add_expected_output<float>(Shape{2}, {-0.15428598f, 24.f});
}

OPENVINO_TEST(${BACKEND_NAME}, onnx_model_mish_activation) {
    auto model = convert_model("mish.onnx");

    auto test_case = ov::test::TestCase(model, s_device);
    test_case.add_input<float>({1.8079f, -0.2892f, 2.0915f,  12.5101f, -1.8837f, 0.2586f, 2.9528f,  0.001f,
                                6.0296f, -1.0745f, -0.2703f, 1.319f,   -3.3607f, 0.1434f, -8.4590f, 0.0f,
                                2.7608f, 0.3126f,  0.3f,     3.0f,     7.6919f,  0.5859f, -11.992f, -37.8f});

    test_case.add_expected_output<float>({1.737521f,  -0.146684f, 2.041557f,  12.5101f,   -0.264820f, 0.176079f,
                                          2.938304f,  0.0006f,    6.029531f,  -0.306873f, -0.138725f, 1.206575f,
                                          -0.114629f, 0.092553f,  -0.001792f, 0.0f,       2.741334f,  0.217909f,
                                          0.208001f,  2.986535f,  7.691896f,  0.453058f,  -0.000074f, 0.0f});

    test_case.run_with_tolerance_as_fp(0.000001f);
}

<<<<<<< HEAD
OPENVINO_TEST(${BACKEND_NAME}, onnx_model_multinomial_13_param_inputs) {
    auto model = convert_model("multinomial.onnx");

    auto test_case = ov::test::TestCase(model, s_device);

    test_case.add_input<float>({0.1f, 0.2f, 0.3f, 0.4f});
    test_case.add_input<int>({3});

    test_case.add_expected_output<int>({1, 0, 2, 1});

    test_case.run();
}

OPENVINO_TEST(${BACKEND_NAME}, onnx_model_multinomial_13_const_inputs) {
    auto model = convert_model("multinomial.onnx");

    auto test_case = ov::test::TestCase(model, s_device);

    test_case.add_input<float>({0.4f, 0.5f, 0.1f, 0.3f, 0.2f, 0.5f});
    test_case.add_input<int>({3});

    test_case.add_expected_output<int>({1, 0, 2, 1});

=======
OPENVINO_TEST(${BACKEND_NAME}, onnx_model_reduce_min_18) {
    // Credit: This function is a modified version of PR 23475's test function.
    // TEMPLATE plugin has an issue with evaluation for u8 type
    if (std::string("${BACKEND_NAME}") == std::string("INTERPRETER")) {
        GTEST_SKIP();
    }

    auto model = convert_model("reduce_min_18.onnx");

    // input data shape (1, 1, 4, 4)
    std::vector<std::vector<uint8_t>> inputs{
        ov::test::NDArray<uint8_t, 4>({{{{1, 2, 3, 4}, {5, 6, 7, 8}, {9, 10, 11, 12}, {13, 14, 15, 16}}}})
            .get_vector()};

    // output data shape (1,)
    auto expected_output = ov::test::NDArray<uint8_t, 1>({1, 2, 3, 4}).get_vector();

    auto test_case = ov::test::TestCase(model, s_device);
    test_case.add_multiple_inputs(inputs);
    test_case.add_expected_output(expected_output);
    test_case.run();
}

OPENVINO_TEST(${BACKEND_NAME}, onnx_model_reduce_min_20_boolean) {
    // Credit: This function is a modified version of PR 23475's test function.
    // TEMPLATE plugin has an issue with evaluation for u8 type
    if (std::string("${BACKEND_NAME}") == std::string("INTERPRETER")) {
        GTEST_SKIP();
    }

    auto model = convert_model("reduce_min_20.onnx");

    // input data shape (1, 1, 4, 4)
    std::vector<std::vector<bool>> inputs{ov::test::NDArray<bool, 4>({{{{true, true, false, false},
                                                                        {true, false, false, false},
                                                                        {true, false, false, false},
                                                                        {true, true, false, false}}}})
                                              .get_vector()};

    // output data shape (1,)
    auto expected_output = ov::test::NDArray<uint8_t, 1>({1, 0, 0, 0}).get_vector();

    auto test_case = ov::test::TestCase(model, s_device);
    test_case.add_multiple_inputs(inputs);
    test_case.add_expected_output(expected_output);
>>>>>>> 176e63c5
    test_case.run();
}<|MERGE_RESOLUTION|>--- conflicted
+++ resolved
@@ -6558,31 +6558,6 @@
     test_case.run_with_tolerance_as_fp(0.000001f);
 }
 
-<<<<<<< HEAD
-OPENVINO_TEST(${BACKEND_NAME}, onnx_model_multinomial_13_param_inputs) {
-    auto model = convert_model("multinomial.onnx");
-
-    auto test_case = ov::test::TestCase(model, s_device);
-
-    test_case.add_input<float>({0.1f, 0.2f, 0.3f, 0.4f});
-    test_case.add_input<int>({3});
-
-    test_case.add_expected_output<int>({1, 0, 2, 1});
-
-    test_case.run();
-}
-
-OPENVINO_TEST(${BACKEND_NAME}, onnx_model_multinomial_13_const_inputs) {
-    auto model = convert_model("multinomial.onnx");
-
-    auto test_case = ov::test::TestCase(model, s_device);
-
-    test_case.add_input<float>({0.4f, 0.5f, 0.1f, 0.3f, 0.2f, 0.5f});
-    test_case.add_input<int>({3});
-
-    test_case.add_expected_output<int>({1, 0, 2, 1});
-
-=======
 OPENVINO_TEST(${BACKEND_NAME}, onnx_model_reduce_min_18) {
     // Credit: This function is a modified version of PR 23475's test function.
     // TEMPLATE plugin has an issue with evaluation for u8 type
@@ -6628,6 +6603,31 @@
     auto test_case = ov::test::TestCase(model, s_device);
     test_case.add_multiple_inputs(inputs);
     test_case.add_expected_output(expected_output);
->>>>>>> 176e63c5
+    test_case.run();
+}
+
+OPENVINO_TEST(${BACKEND_NAME}, onnx_model_multinomial_13_param_inputs) {
+    auto model = convert_model("multinomial.onnx");
+
+    auto test_case = ov::test::TestCase(model, s_device);
+
+    test_case.add_input<float>({0.1f, 0.2f, 0.3f, 0.4f});
+    test_case.add_input<int>({3});
+
+    test_case.add_expected_output<int>({1, 0, 2, 1});
+
+    test_case.run();
+}
+
+OPENVINO_TEST(${BACKEND_NAME}, onnx_model_multinomial_13_const_inputs) {
+    auto model = convert_model("multinomial.onnx");
+
+    auto test_case = ov::test::TestCase(model, s_device);
+
+    test_case.add_input<float>({0.4f, 0.5f, 0.1f, 0.3f, 0.2f, 0.5f});
+    test_case.add_input<int>({3});
+
+    test_case.add_expected_output<int>({1, 0, 2, 1});
+
     test_case.run();
 }