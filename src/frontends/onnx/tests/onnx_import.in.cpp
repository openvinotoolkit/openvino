// Copyright (C) 2018-2023 Intel Corporation
// SPDX-License-Identifier: Apache-2.0
//

#include <cpp/ie_cnn_network.h>

#include <algorithm>
#include <cmath>
#include <cstdint>
#include <fstream>
#include <iterator>
#include <limits>
#include <numeric>
#include <sstream>
#include <stdexcept>
#include <vector>

// clang-format off
#ifdef ${BACKEND_NAME}_FLOAT_TOLERANCE_BITS
#define DEFAULT_FLOAT_TOLERANCE_BITS ${BACKEND_NAME}_FLOAT_TOLERANCE_BITS
#endif
#ifdef ${BACKEND_NAME}_DOUBLE_TOLERANCE_BITS
#define DEFAULT_DOUBLE_TOLERANCE_BITS ${BACKEND_NAME}_DOUBLE_TOLERANCE_BITS
#endif
// clang-format on
#include "common_test_utils/file_utils.hpp"
#include "common_test_utils/ov_test_utils.hpp"
#include "ngraph/file_util.hpp"
#include "default_opset.hpp"
#include "openvino/opsets/opset12.hpp"
#include "common_test_utils/test_case.hpp"
#include "gtest/gtest.h"
#include "ngraph/ngraph.hpp"
#include "ngraph/pass/constant_folding.hpp"
#include "ngraph/pass/manager.hpp"
#include "onnx_import/core/null_node.hpp"
#include "onnx_import/onnx.hpp"
#include "onnx_import/onnx_utils.hpp"
#include "common_test_utils/all_close.hpp"
#include "common_test_utils/ndarray.hpp"
#include "common_test_utils/test_control.hpp"
#include "common_test_utils/test_tools.hpp"
#include "common_test_utils/type_prop.hpp"
#include "onnx_utils.hpp"

OPENVINO_SUPPRESS_DEPRECATED_START

using namespace ngraph;

static std::string s_manifest = ngraph::file_util::path_join(ov::test::utils::getExecutableDirectory(), MANIFEST);
static std::string s_device = backend_name_to_device("${BACKEND_NAME}");

using Inputs = std::vector<std::vector<float>>;
using Outputs = std::vector<std::vector<float>>;

// ############################################################################ CORE TESTS
OPENVINO_TEST(${BACKEND_NAME}, onnx_test_test_case) {
    auto function = onnx_import::import_onnx_model(
        file_util::path_join(ov::test::utils::getExecutableDirectory(), SERIALIZED_ZOO, "onnx/add_abc.onnx"));

    auto test_case = ov::test::TestCase(function, s_device);
    test_case.add_input<float>({1});
    test_case.add_input<float>({2});
    test_case.add_input<float>({3});
    test_case.add_expected_output<float>(Shape{1}, {6});
    test_case.run();
}

OPENVINO_TEST(${BACKEND_NAME}, onnx_test_test_case_mutliple_inputs) {
    auto function = onnx_import::import_onnx_model(
        file_util::path_join(ov::test::utils::getExecutableDirectory(), SERIALIZED_ZOO, "onnx/add_abc.onnx"));

    auto test_case = ov::test::TestCase(function, s_device);
    test_case.add_multiple_inputs(Inputs{{1}, {2}, {3}});
    test_case.add_expected_output(Shape{1}, std::vector<float>{6});
    test_case.run();
}

OPENVINO_TEST(${BACKEND_NAME}, onnx_output_names_check) {
    auto function = onnx_import::import_onnx_model(file_util::path_join(ov::test::utils::getExecutableDirectory(),
                                                                        SERIALIZED_ZOO,
                                                                        "onnx/split_equal_parts_default.onnx"));

    std::size_t size = function->get_output_size();
    for (std::size_t i{0}; i < size; ++i) {
        std::shared_ptr<Node> node = function->get_output_op(i);
        EXPECT_EQ(node->get_friendly_name(), "output_" + std::to_string(i + 1) + "/sink_port_0");
    }
}

OPENVINO_TEST(${BACKEND_NAME}, onnx_node_names_check) {
    auto function = onnx_import::import_onnx_model(
        file_util::path_join(ov::test::utils::getExecutableDirectory(), SERIALIZED_ZOO, "onnx/add_abc.onnx"));

    // Filter out Add nodes from the function graph
    std::vector<std::shared_ptr<Node>> additions;
    auto ordered_ops = function->get_ordered_ops();
    std::copy_if(ordered_ops.begin(), ordered_ops.end(), std::back_inserter(additions), [](std::shared_ptr<Node> op) {
        return std::string(op->get_type_name()) == "Add";
    });

    EXPECT_EQ(additions.size(), 2);
    EXPECT_EQ(additions.at(0)->get_friendly_name(), "add_node1");
    EXPECT_EQ(additions.at(0)->get_output_tensor(0).get_names(), std::unordered_set<std::string>{"X"});
    EXPECT_EQ(additions.at(1)->get_friendly_name(), "Y");
    EXPECT_EQ(additions.at(1)->get_output_tensor(0).get_names(), std::unordered_set<std::string>{"Y"});
}

OPENVINO_TEST(${BACKEND_NAME}, onnx_duplicated_output_name) {
    auto function = onnx_import::import_onnx_model(file_util::path_join(ov::test::utils::getExecutableDirectory(),
                                                                        SERIALIZED_ZOO,
                                                                        "onnx/duplicated_output_name.onnx"));
    EXPECT_EQ(function->get_output_size(), 2);

    auto test_case = ov::test::TestCase(function, s_device);
    test_case.add_multiple_inputs(Inputs{{1}, {2}, {3}});
    test_case.add_expected_output(Shape{1}, std::vector<float>{6});
    test_case.add_expected_output(Shape{1}, std::vector<float>{6});
    test_case.run();
}

OPENVINO_TEST(${BACKEND_NAME}, onnx_duplicated_more_output_names) {
    auto function = onnx_import::import_onnx_model(file_util::path_join(ov::test::utils::getExecutableDirectory(),
                                                                        SERIALIZED_ZOO,
                                                                        "onnx/duplicated_more_output_names.onnx"));
    EXPECT_EQ(function->get_output_size(), 4);

    auto test_case = ov::test::TestCase(function, s_device);
    test_case.add_multiple_inputs(Inputs{{1, 2}, {2}, {3}});
    test_case.add_expected_output(Shape{1}, std::vector<float>{6});
    test_case.add_expected_output(Shape{1}, std::vector<float>{6});
    test_case.add_expected_output(Shape{1}, std::vector<float>{7});
    test_case.add_expected_output(Shape{1}, std::vector<float>{6});
    test_case.run();
}

OPENVINO_TEST(${BACKEND_NAME}, onnx_model_binary_add_abc) {
    auto function = onnx_import::import_onnx_model(
        file_util::path_join(ov::test::utils::getExecutableDirectory(), SERIALIZED_ZOO, "onnx/add_abc.onnx"));

    auto test_case = ov::test::TestCase(function, s_device);
    test_case.add_multiple_inputs(Inputs{{1}, {2}, {3}});
    test_case.add_expected_output(Shape{1}, std::vector<float>{6});
    test_case.run();
}

OPENVINO_TEST(${BACKEND_NAME}, onnx_bool_const_op) {
    auto function = onnx_import::import_onnx_model(
        file_util::path_join(ov::test::utils::getExecutableDirectory(), SERIALIZED_ZOO, "onnx/bool_const_op.onnx"));

    auto test_case = ov::test::TestCase(function, s_device);
    test_case.add_expected_output(std::vector<bool>{1, 0, 0, 1});
    test_case.run();
}

OPENVINO_TEST(${BACKEND_NAME}, onnx_bool_init_and) {
    auto function = onnx_import::import_onnx_model(
        file_util::path_join(ov::test::utils::getExecutableDirectory(), SERIALIZED_ZOO, "onnx/bool_init_and.onnx"));

    auto test_case = ov::test::TestCase(function, s_device);
    test_case.add_expected_output(std::vector<bool>{1});
    test_case.run();
}

OPENVINO_TEST(${BACKEND_NAME}, onnx_bool_input_or) {
    auto function = onnx_import::import_onnx_model(
        file_util::path_join(ov::test::utils::getExecutableDirectory(), SERIALIZED_ZOO, "onnx/bool_input_or.onnx"));

    auto test_case = ov::test::TestCase(function, s_device);
    test_case.add_input(std::vector<bool>{true, false, true, false});
    test_case.add_input(std::vector<bool>{false, false, true, true});
    test_case.add_expected_output(std::vector<bool>{1, 0, 1, 1});
    test_case.run();
}

OPENVINO_TEST(${BACKEND_NAME}, onnx_bool_init_raw) {
    auto function = onnx_import::import_onnx_model(
        file_util::path_join(ov::test::utils::getExecutableDirectory(), SERIALIZED_ZOO, "onnx/bool_init_raw.onnx"));

    auto test_case = ov::test::TestCase(function, s_device);
    test_case.add_expected_output(std::vector<bool>{true, false, true});
    test_case.run();
}

OPENVINO_TEST(${BACKEND_NAME}, onnx_model_add_abc_initializers) {
    auto function = onnx_import::import_onnx_model(file_util::path_join(ov::test::utils::getExecutableDirectory(),
                                                                        SERIALIZED_ZOO,
                                                                        "onnx/add_abc_initializers.onnx"));

    auto test_case = ov::test::TestCase(function, s_device);
    test_case.add_input<float>({1, 2, 3, 4});
    test_case.add_expected_output<float>({3, 6, 9, 12});
    test_case.run();
}

OPENVINO_TEST(${BACKEND_NAME}, onnx_model_override_op) {
    onnx_import::register_operator("FalseAdd", 1, "", [](const onnx_import::Node& node) -> OutputVector {
        OutputVector ng_inputs{node.get_ng_inputs()};
        return {std::make_shared<ngraph::op::v1::Add>(ng_inputs.at(0), ng_inputs.at(1))};
    });

    onnx_import::register_operator("FalseAdd", 1, "", [](const onnx_import::Node& node) -> OutputVector {
        OutputVector ng_inputs{node.get_ng_inputs()};
        return {std::make_shared<ngraph::op::v1::Subtract>(ng_inputs.at(0), ng_inputs.at(1))};
    });

    auto function = onnx_import::import_onnx_model(
        file_util::path_join(ov::test::utils::getExecutableDirectory(), SERIALIZED_ZOO, "onnx/override_op.onnx"));

    Inputs inputs;
    inputs.emplace_back(std::vector<float>{0.f, 1.f, 2.f, 3.f});
    inputs.emplace_back(std::vector<float>{3.f, 2.f, 1.f, 0.f});

    auto test_case = ov::test::TestCase(function, s_device);
    test_case.add_multiple_inputs(inputs);
    test_case.add_expected_output<float>({-3.f, -1.f, 1.f, 3.f});
    test_case.run();
}

OPENVINO_TEST(${BACKEND_NAME}, onnx_import_non_existing_file) {
    try {
        onnx_import::import_onnx_model(
            file_util::path_join(ov::test::utils::getExecutableDirectory(), SERIALIZED_ZOO, "onnx/i.dont.exist"));
    } catch (const std::runtime_error& exc) {
        // asserts that an exception was thrown and that the error message contains the file name
        std::string msg{exc.what()};
        EXPECT_TRUE(msg.find("i.dont.exist") != std::string::npos);
    }
}

OPENVINO_TEST(${BACKEND_NAME}, onnx_model_unsupported_op) {
    try {
        onnx_import::import_onnx_model(file_util::path_join(ov::test::utils::getExecutableDirectory(),
                                                            SERIALIZED_ZOO,
                                                            "onnx/unsupported_op.onnx"));
        FAIL() << "Expected ngraph::ngraph_error";
    } catch (ngraph::ngraph_error const& err) {
        std::string what{err.what()};
        EXPECT_NE(what.find("OpenVINO does not support"), std::string::npos);
        EXPECT_NE(what.find("FakeOpName"), std::string::npos);
        EXPECT_NE(what.find("AnotherFakeOpName"), std::string::npos);
    } catch (...) {
        FAIL() << "Expected ngraph::ngraph_error";
    }
}

OPENVINO_TEST(${BACKEND_NAME}, onnx_model_custom_op) {
    onnx_import::register_operator("AddQ", 1, "com.intel.ai", [](const onnx_import::Node& node) -> OutputVector {
        OutputVector ng_inputs{node.get_ng_inputs()};
        return {std::make_shared<ngraph::op::v1::Add>(ng_inputs.at(0), ng_inputs.at(1))};
    });

    auto function = onnx_import::import_onnx_model(
        file_util::path_join(ov::test::utils::getExecutableDirectory(), SERIALIZED_ZOO, "onnx/custom_operator.onnx"));

    auto test_case = ov::test::TestCase(function, s_device);
    test_case.add_input<float>({1.f, 2.f, 3.f, 4.f});
    test_case.add_expected_output<float>({3.f, 6.f, 9.f, 12.f});
    test_case.run();
}

OPENVINO_TEST(${BACKEND_NAME}, onnx_model_custom_op_register_unregister) {
    onnx_import::register_operator("AddQ", 1, "com.intel.ai", [](const onnx_import::Node& node) -> OutputVector {
        OutputVector ng_inputs{node.get_ng_inputs()};
        return {std::make_shared<ngraph::op::v1::Add>(ng_inputs.at(0), ng_inputs.at(1))};
    });

    auto function = onnx_import::import_onnx_model(
        file_util::path_join(ov::test::utils::getExecutableDirectory(), SERIALIZED_ZOO, "onnx/custom_operator.onnx"));

    auto test_case = ov::test::TestCase(function, s_device);
    test_case.add_input<float>({1.f, 2.f, 3.f, 4.f});
    test_case.add_expected_output<float>({3.f, 6.f, 9.f, 12.f});
    test_case.run();

    onnx_import::unregister_operator("AddQ", 1, "com.intel.ai");
    try {
        auto function = onnx_import::import_onnx_model(file_util::path_join(ov::test::utils::getExecutableDirectory(),
                                                                            SERIALIZED_ZOO,
                                                                            "onnx/custom_operator.onnx"));
        FAIL() << "Expected ngraph::ngraph_error";
    } catch (ngraph::ngraph_error const& err) {
        std::string what{err.what()};
        EXPECT_NE(what.find("OpenVINO does not support the following ONNX operations:"), std::string::npos);
    } catch (...) {
        FAIL() << "Expected ngraph::ngraph_error";
    }
}

OPENVINO_TEST(${BACKEND_NAME}, onnx_model_custom_op_default_domain) {
    onnx_import::register_operator("AddQ", 1, "com.intel.ai", [](const onnx_import::Node& node) -> OutputVector {
        OutputVector ng_inputs{node.get_ng_inputs()};
        return {std::make_shared<ngraph::op::v1::Add>(ng_inputs.at(0), ng_inputs.at(1))};
    });

    auto function = onnx_import::import_onnx_model(file_util::path_join(ov::test::utils::getExecutableDirectory(),
                                                                        SERIALIZED_ZOO,
                                                                        "onnx/custom_operator_default_domain.onnx"));

    auto test_case = ov::test::TestCase(function, s_device);
    test_case.add_input<float>({1.f, 2.f, 3.f, 4.f});
    test_case.add_expected_output<float>({3.f, 6.f, 9.f, 12.f});
    test_case.run();
}

OPENVINO_TEST(${BACKEND_NAME}, onnx_is_op_supported) {
    // Simple case
    EXPECT_TRUE(onnx_import::is_operator_supported("Sum", 1, "ai.onnx"));
    // With fallback
    EXPECT_TRUE(onnx_import::is_operator_supported("Sum", 100, "ai.onnx"));

    // Different opset versions
    EXPECT_TRUE(onnx_import::is_operator_supported("Add", 1, "ai.onnx"));
    EXPECT_TRUE(onnx_import::is_operator_supported("Add", 7, "ai.onnx"));

    // Default domain name
    EXPECT_TRUE(onnx_import::is_operator_supported("Sum", 1));

    // Unregistered operator
    EXPECT_FALSE(onnx_import::is_operator_supported("DummyOp", 1));
    EXPECT_FALSE(onnx_import::is_operator_supported("DummyOp", 1, "ai.onnx"));
    EXPECT_FALSE(onnx_import::is_operator_supported("DummyOp", 10, "ai.onnx"));

    // Operator with bad domain name
    EXPECT_FALSE(onnx_import::is_operator_supported("Sum", 1, "bad.domain"));

    // Registered custom operator
    onnx_import::register_operator("AddQ", 1, "com.intel.ai", [](const onnx_import::Node& node) -> OutputVector {
        OutputVector ng_inputs{node.get_ng_inputs()};
        return {std::make_shared<ngraph::op::v1::Add>(ng_inputs.at(0), ng_inputs.at(1))};
    });
    EXPECT_TRUE(onnx_import::is_operator_supported("AddQ", 1, "com.intel.ai"));
}

OPENVINO_TEST(${BACKEND_NAME}, onnx_model_missing_op_domain) {
    onnx_import::register_operator("CustomAdd", 1, "custom.op", [](const onnx_import::Node& node) -> OutputVector {
        OutputVector ng_inputs{node.get_ng_inputs()};
        return {std::make_shared<ngraph::op::v1::Add>(ng_inputs.at(0), ng_inputs.at(1))};
    });

    EXPECT_TRUE(onnx_import::is_operator_supported("CustomAdd", 1, "custom.op"));

    auto function = onnx_import::import_onnx_model(
        file_util::path_join(ov::test::utils::getExecutableDirectory(), SERIALIZED_ZOO, "onnx/missing_op_domain.onnx"));

    Inputs inputs;
    inputs.emplace_back(std::vector<float>{0.f, 1.f, 2.f, 3.f});
    inputs.emplace_back(std::vector<float>{0.f, 1.f, 2.f, 3.f});

    auto test_case = ov::test::TestCase(function, s_device);
    test_case.add_multiple_inputs(inputs);
    test_case.add_expected_output<float>({0.f, 2.f, 4.f, 6.f});
    test_case.run();
}

OPENVINO_TEST(${BACKEND_NAME}, onnx_custom_op_in_supported_operators) {
    onnx_import::register_operator("CustomAdd", 1, "custom.op", [](const onnx_import::Node& node) -> OutputVector {
        OutputVector ng_inputs{node.get_ng_inputs()};
        return {std::make_shared<ngraph::op::v1::Add>(ng_inputs.at(0), ng_inputs.at(1))};
    });

    const auto& supported_ops = onnx_import::get_supported_operators(1, "custom.op");
    EXPECT_NE(std::find(std::begin(supported_ops), std::end(supported_ops), "CustomAdd"), std::end(supported_ops));
}

OPENVINO_TEST(${BACKEND_NAME}, onnx_model_unknown_domain) {
    // the importer should not throw when it encounters an unknown domain in the model
    EXPECT_NO_THROW(onnx_import::import_onnx_model(
        file_util::path_join(ov::test::utils::getExecutableDirectory(), SERIALIZED_ZOO, "onnx/unknown_domain.onnx")));
}

OPENVINO_TEST(${BACKEND_NAME}, onnx_model_op_in_unknown_domain) {
    try {
        onnx_import::import_onnx_model(file_util::path_join(ov::test::utils::getExecutableDirectory(),
                                                            SERIALIZED_ZOO,
                                                            "onnx/unknown_domain_add.onnx"));

        FAIL() << "The onnx_importer did not throw for unknown domain and op";
    } catch (const ngraph::ngraph_error& e) {
        const std::string msg = e.what();

        EXPECT_NE(msg.find("unknown.domain.Add"), std::string::npos)
            << "The error message should contain domain and op name: unknown.domain.Add";
    }
}

OPENVINO_TEST(${BACKEND_NAME}, onnx_model_missing_input) {
    onnx_import::register_operator("TestMissingInOut",
                                   1,
                                   "com.intel.ai",
                                   [](const onnx_import::Node& node) -> OutputVector {
                                       OutputVector ng_inputs{node.get_ng_inputs()};
                                       Output<ngraph::Node> A = ng_inputs.at(0);
                                       Output<ngraph::Node> B = ng_inputs.at(1);
                                       Output<ngraph::Node> C = ng_inputs.at(2);

                                       A = std::make_shared<op::v1::Multiply>(A, C);
                                       if (!ngraph::op::is_null(B)) {
                                           B = std::make_shared<op::v1::Divide>(B, C);
                                       }

                                       C = std::make_shared<ngraph::op::v1::Add>(C, C);
                                       return {A, B, C};
                                   });

    onnx_import::register_operator("TestMissingIn",
                                   1,
                                   "com.intel.ai",
                                   [](const onnx_import::Node& node) -> OutputVector {
                                       OutputVector ng_inputs{node.get_ng_inputs()};
                                       std::shared_ptr<ngraph::Node> result =
                                           std::make_shared<ngraph::op::Constant>(element::f32,
                                                                                  ngraph::Shape{2, 2},
                                                                                  std::vector<float>{1, 1, 1, 1});

                                       for (const auto& ng_input : ng_inputs) {
                                           if (!ngraph::op::is_null(ng_input)) {
                                               result = std::make_shared<op::v1::Multiply>(ng_input, result);
                                           }
                                       }

                                       return {result};
                                   });

    auto function = onnx_import::import_onnx_model(
        file_util::path_join(ov::test::utils::getExecutableDirectory(), SERIALIZED_ZOO, "onnx/missing_input.onnx"));

    Inputs inputs{{1, 2, 3, 4}, {5, 6, 7, 8}};

    auto test_case = ov::test::TestCase(function, s_device);
    test_case.add_multiple_inputs(inputs);
    test_case.add_expected_output<float>({50, 144, 294, 512});
    test_case.run();
}

OPENVINO_TEST(${BACKEND_NAME}, onnx_model_initializer_wo_input) {
    // This test checks a model which has an initializer, but no input with the same name
    auto function = onnx_import::import_onnx_model(file_util::path_join(ov::test::utils::getExecutableDirectory(),
                                                                        SERIALIZED_ZOO,
                                                                        "onnx/initializer_wo_input.onnx"));

    auto test_case = ov::test::TestCase(function, s_device);
    test_case.add_input<float>({0, 1, 2, 3, 4, 5});
    test_case.add_expected_output<float>({0, 2, 6, 12, 20, 30});
    test_case.run();
}

OPENVINO_TEST(${BACKEND_NAME}, onnx_expand_function_dependency_to_created_subgraph) {
    const auto function =
        onnx_import::import_onnx_model(file_util::path_join(ov::test::utils::getExecutableDirectory(),
                                                            SERIALIZED_ZOO,
                                                            "onnx/transformations/greater_or_equal.onnx"));

    auto test_case = ov::test::TestCase(function, s_device);
    test_case.add_input<float>(Shape{5}, {3.f, 5.f, 3.f, 3.f, 6.f});
    test_case.add_input<float>(Shape{5}, {1.f, 4.f, 3.f, 7.f, 8.f});
    test_case.add_expected_output<int32_t>(Shape{5}, {1, 1, 1, 0, 0});
    test_case.run();
}

OPENVINO_TEST(${BACKEND_NAME}, onnx_expand_function_greater_or_equal_inside_if) {
    const auto function =
        onnx_import::import_onnx_model(file_util::path_join(ov::test::utils::getExecutableDirectory(),
                                                            SERIALIZED_ZOO,
                                                            "onnx/transformations/greater_or_equal_inside_if.onnx"));

    auto test_case = ov::test::TestCase(function, s_device);

    // case when condition == true and any(x >= y)
    // expected value == x * y
    std::vector<float> x(40, 2);
    std::vector<float> y(40);
    std::iota(y.begin(), y.end(), -20.f);
    std::vector<float> expected;
    std::transform(x.begin(), x.end(), y.begin(), std::back_inserter(expected), [](float i, float j) -> float {
        return i * j;
    });
    test_case.add_input<bool>({true});  // condition
    test_case.add_input<float>(x);
    test_case.add_input<float>(y);
    test_case.add_expected_output<float>(expected);
    test_case.run();
}

OPENVINO_TEST(${BACKEND_NAME}, onnx_expand_context_dependent_function) {
    auto function =
        onnx_import::import_onnx_model(file_util::path_join(ov::test::utils::getExecutableDirectory(),
                                                            SERIALIZED_ZOO,
                                                            "onnx/transformations/softmax_crossentropy_consumed.onnx"));

    auto test_case = ov::test::TestCase(function, s_device);
    test_case.add_input<float>(Shape{3, 5},
                               {0.54881352186203f,
                                0.7151893377304077f,
                                0.6027633547782898f,
                                0.5448831915855408f,
                                0.42365479469299316f,
                                0.6458941102027893f,
                                0.4375872015953064f,
                                0.891772985458374f,
                                0.9636627435684204f,
                                0.3834415078163147f,
                                0.7917250394821167f,
                                0.5288949012756348f,
                                0.5680445432662964f,
                                0.9255966544151306f,
                                0.07103605568408966f});
    test_case.add_input<int64_t>(Shape{3}, {1, 4, 3});
    test_case.add_expected_output<int32_t>(Shape{}, {1});
    test_case.run();
}

OPENVINO_TEST(${BACKEND_NAME}, onnx_expand_function_with_initializers) {
    const auto function =
        onnx_import::import_onnx_model(file_util::path_join(ov::test::utils::getExecutableDirectory(),
                                                            SERIALIZED_ZOO,
                                                            "onnx/transformations/celu_with_initializers.onnx"));

    auto test_case = ov::test::TestCase(function, s_device);
    test_case.add_expected_output<float>({0.5, 1.0, 1.5, 2.0});
    test_case.run();
}

// ############################################################################ OPERATOR TESTS
OPENVINO_TEST(${BACKEND_NAME}, onnx_model_addmul_abc) {
    auto function = onnx_import::import_onnx_model(
        file_util::path_join(ov::test::utils::getExecutableDirectory(), SERIALIZED_ZOO, "onnx/addmul_abc.onnx"));

    auto test_case = ov::test::TestCase(function, s_device);
    test_case.add_input<float>({9, 10, 11, 12});
    test_case.add_input<float>({5, 6, 7, 8});
    test_case.add_input<float>({1, 2, 3, 4});
    test_case.add_expected_output<float>(Shape{1, 2, 2}, {46, 62, 80, 100});
    test_case.run();
}

OPENVINO_TEST(${BACKEND_NAME}, onnx_model_argmin_no_keepdims) {
    auto function = onnx_import::import_onnx_model(file_util::path_join(ov::test::utils::getExecutableDirectory(),
                                                                        SERIALIZED_ZOO,
                                                                        "onnx/argmin_no_keepdims.onnx"));

    auto test_case = ov::test::TestCase(function, s_device);
    test_case.add_input<float>({2, 1, 3, 10});
    test_case.add_expected_output<int64_t>(Shape{2}, {1, 0});
    test_case.run();
}

OPENVINO_TEST(${BACKEND_NAME}, onnx_model_batch_norm_default) {
    // Batch Normalization with default parameters
    auto function = onnx_import::import_onnx_model(
        file_util::path_join(ov::test::utils::getExecutableDirectory(), SERIALIZED_ZOO, "onnx/batchnorm_default.onnx"));

    auto test_case = ov::test::TestCase(function, s_device);
    test_case.add_input<float>({-1.f, 0.f, 1.f, 2.f, 3.f, 4.f});  // data {1, 2, 1, 3}
    test_case.add_input<float>({1.f, 1.5f});                      // scale
    test_case.add_input<float>({0.f, 1.f});                       // bias
    test_case.add_input<float>({0.f, 3.f});                       // mean
    test_case.add_input<float>({1.f, 1.5f});                      // var
    test_case.add_expected_output<float>(Shape{1, 2, 1, 3},
                                         {-0.999995f, 0.f, 0.999995f, -0.22474074f, 1.f, 2.2247407f});
    test_case.run();
}

OPENVINO_TEST(${BACKEND_NAME}, onnx_model_relu) {
    // Simple ReLU test
    auto function = onnx_import::import_onnx_model(
        file_util::path_join(ov::test::utils::getExecutableDirectory(), SERIALIZED_ZOO, "onnx/relu.onnx"));

    auto test_case = ov::test::TestCase(function, s_device);
    test_case.add_input<float>({-1, -2, 0, 1, 2, 3});
    test_case.add_expected_output<float>({0, 0, 0, 1, 2, 3});
    test_case.run();
}

OPENVINO_TEST(${BACKEND_NAME}, onnx_model_sum_opset1) {
    // Simple Sum test for opset1.
    auto function = onnx_import::import_onnx_model(
        file_util::path_join(ov::test::utils::getExecutableDirectory(), SERIALIZED_ZOO, "onnx/sum_opset1.onnx"));

    auto test_case = ov::test::TestCase(function, s_device);
    test_case.add_input<float>({3.f, 0.f, 2.f});
    test_case.add_input<float>({1.f, 3.f, 4.f});
    test_case.add_input<float>({2.f, 6.f, 6.f});
    test_case.add_expected_output<float>(Shape{3}, {6.f, 9.f, 12.f});
    test_case.run();
}

OPENVINO_TEST(${BACKEND_NAME}, onnx_model_sum) {
    // Simple Sum test for opset8.
    auto function = onnx_import::import_onnx_model(
        file_util::path_join(ov::test::utils::getExecutableDirectory(), SERIALIZED_ZOO, "onnx/sum.onnx"));

    auto test_case = ov::test::TestCase(function, s_device);
    test_case.add_input<float>({3.f});
    test_case.add_input<float>({1.f, 3.f, 4.f});
    test_case.add_input<float>({2.f, 6.f, 6.f});
    test_case.add_expected_output<float>(Shape{3}, {6.f, 12.f, 13.f});
    test_case.run();
}

OPENVINO_TEST(${BACKEND_NAME}, onnx_model_sum_one_input) {
    auto function = onnx_import::import_onnx_model(
        file_util::path_join(ov::test::utils::getExecutableDirectory(), SERIALIZED_ZOO, "onnx/sum_one_input.onnx"));

    // input data shape (3, )
    auto test_case = ov::test::TestCase(function, s_device);
    test_case.add_input<float>({3.f, 0.f, 2.f});
    test_case.add_expected_output<float>({3.f, 0.f, 2.f});
    test_case.run();
}

OPENVINO_TEST(${BACKEND_NAME}, onnx_model_cum_sum_1d) {
    auto function = onnx_import::import_onnx_model(
        file_util::path_join(ov::test::utils::getExecutableDirectory(), SERIALIZED_ZOO, "onnx/cum_sum_1d.onnx"));

    auto test_case = ov::test::TestCase(function, s_device);
    test_case.add_input<float>({1.f, 2.f, 3.f});
    test_case.add_expected_output<float>(Shape{3}, {1.f, 3.f, 6.f});
    test_case.run();
}

OPENVINO_TEST(${BACKEND_NAME}, onnx_model_cum_sum_2d_axis_input) {
    auto function = onnx_import::import_onnx_model(file_util::path_join(ov::test::utils::getExecutableDirectory(),
                                                                        SERIALIZED_ZOO,
                                                                        "onnx/cum_sum_2d_axis_input.onnx"));

    auto test_case = ov::test::TestCase(function, s_device);
    test_case.add_input<float>({1.f, 2.f, 3.f, 4.f, 5.f, 6.f});
    test_case.add_expected_output<float>(Shape{2, 3}, {1.f, 3.f, 6.f, 4.f, 9.f, 15.f});
    test_case.run();
}

OPENVINO_TEST(${BACKEND_NAME}, onnx_model_cum_sum_2d_dynamic_axis_input) {
    auto function = onnx_import::import_onnx_model(file_util::path_join(ov::test::utils::getExecutableDirectory(),
                                                                        SERIALIZED_ZOO,
                                                                        "onnx/cum_sum_2d_dynamic_axis_input.onnx"));

    auto test_case = ov::test::TestCase(function, s_device);
    test_case.add_input<float>({1.f, 2.f, 3.f, 4.f, 5.f, 6.f});
    test_case.add_input<std::int32_t>({1});
    test_case.add_expected_output<float>(Shape{2, 3}, {1.f, 3.f, 6.f, 4.f, 9.f, 15.f});
    test_case.run();
}

OPENVINO_TEST(${BACKEND_NAME}, onnx_model_cum_sum_2d_axis_input_1d) {
    auto function = onnx_import::import_onnx_model(file_util::path_join(ov::test::utils::getExecutableDirectory(),
                                                                        SERIALIZED_ZOO,
                                                                        "onnx/cum_sum_2d_axis_input_1d.onnx"));

    auto test_case = ov::test::TestCase(function, s_device);
    test_case.add_input<float>({1.f, 2.f, 3.f, 4.f, 5.f, 6.f});
    test_case.add_expected_output<float>(Shape{2, 3}, {1.f, 3.f, 6.f, 4.f, 9.f, 15.f});
    test_case.run();
}

OPENVINO_TEST(${BACKEND_NAME}, onnx_model_cum_sum_2d_dynamic_axis_input_1d) {
    auto function = onnx_import::import_onnx_model(file_util::path_join(ov::test::utils::getExecutableDirectory(),
                                                                        SERIALIZED_ZOO,
                                                                        "onnx/cum_sum_2d_dynamic_axis_input_1d.onnx"));

    auto test_case = ov::test::TestCase(function, s_device);
    test_case.add_input<float>({1.f, 2.f, 3.f, 4.f, 5.f, 6.f});
    test_case.add_input<std::int64_t>({0});
    test_case.add_expected_output<float>(Shape{2, 3}, {1.f, 2.f, 3.f, 5.f, 7.f, 9.f});
    test_case.run();
}

OPENVINO_TEST(${BACKEND_NAME}, onnx_model_cum_sum_3d_exclusive_reverse) {
    auto function = onnx_import::import_onnx_model(file_util::path_join(ov::test::utils::getExecutableDirectory(),
                                                                        SERIALIZED_ZOO,
                                                                        "onnx/cum_sum_3d_exclusive_reverse.onnx"));

    auto test_case = ov::test::TestCase(function, s_device);
    test_case.add_input<float>({1.f,  2.f,  3.f,  4.f,  5.f,  6.f,  7.f,  8.f,  9.f,  10.f, 11.f, 12.f,
                                13.f, 14.f, 15.f, 16.f, 17.f, 18.f, 19.f, 20.f, 21.f, 22.f, 23.f, 24.f});
    test_case.add_expected_output<float>(Shape{2, 3, 4},
                                         {13.f, 14.f, 15.f, 16.f, 17.f, 18.f, 19.f, 20.f, 21.f, 22.f, 23.f, 24.f,
                                          0.f,  0.f,  0.f,  0.f,  0.f,  0.f,  0.f,  0.f,  0.f,  0.f,  0.f,  0.f});
    test_case.run();
}

OPENVINO_TEST(${BACKEND_NAME}, onnx_model_min_two_inputs_opset1) {
    auto function = onnx_import::import_onnx_model(file_util::path_join(ov::test::utils::getExecutableDirectory(),
                                                                        SERIALIZED_ZOO,
                                                                        "onnx/min_two_inputs_opset1.onnx"));

    // input data shape (3, )
    auto test_case = ov::test::TestCase(function, s_device);
    test_case.add_input<float>({1.f, 2.f, 1.f});
    test_case.add_input<float>({1.f, 4.f, 4.f});
    test_case.add_expected_output<float>({1.f, 2.f, 1.f});
    test_case.run();
}

OPENVINO_TEST(${BACKEND_NAME}, onnx_model_min_two_inputs) {
    auto function = onnx_import::import_onnx_model(
        file_util::path_join(ov::test::utils::getExecutableDirectory(), SERIALIZED_ZOO, "onnx/min_two_inputs.onnx"));

    // input data shape (3, )
    auto test_case = ov::test::TestCase(function, s_device);
    test_case.add_input<float>({2.f});
    test_case.add_input<float>({1.f, 4.f, 4.f});
    test_case.add_expected_output<float>({1.f, 2.f, 2.f});
    test_case.run();
}

OPENVINO_TEST(${BACKEND_NAME}, onnx_model_max_opset1) {
    auto function = onnx_import::import_onnx_model(
        file_util::path_join(ov::test::utils::getExecutableDirectory(), SERIALIZED_ZOO, "onnx/max_opset1.onnx"));

    // input data shape (3, )
    auto test_case = ov::test::TestCase(function, s_device);
    test_case.add_input<float>({3.f, 2.f, 1.f});
    test_case.add_input<float>({1.f, 4.f, 4.f});
    test_case.add_input<float>({2.f, 5.f, 3.f});

    test_case.add_expected_output<float>({3.f, 5.f, 4.f});
    test_case.run();
}

OPENVINO_TEST(${BACKEND_NAME}, onnx_model_max) {
    auto function = onnx_import::import_onnx_model(
        file_util::path_join(ov::test::utils::getExecutableDirectory(), SERIALIZED_ZOO, "onnx/max.onnx"));

    // input data shape (3, )
    auto test_case = ov::test::TestCase(function, s_device);
    test_case.add_input<float>({1.f, 4.f, 4.f});
    test_case.add_input<float>({3.f});
    test_case.add_input<float>({2.f, 5.f, 3.f});

    test_case.add_expected_output<float>({3.f, 5.f, 4.f});
    test_case.run();
}

OPENVINO_TEST(${BACKEND_NAME}, onnx_model_mean_opset1) {
    auto function = onnx_import::import_onnx_model(
        file_util::path_join(ov::test::utils::getExecutableDirectory(), SERIALIZED_ZOO, "onnx/mean_opset1.onnx"));

    // input data shape (3, )
    auto test_case = ov::test::TestCase(function, s_device);
    test_case.add_input<float>({3.f, 0.f, 2.f});
    test_case.add_input<float>({1.f, 3.f, 4.f});
    test_case.add_input<float>({2.f, 6.f, 6.f});

    test_case.add_expected_output<float>({2.f, 3.f, 4.f});
    test_case.run();
}

OPENVINO_TEST(${BACKEND_NAME}, onnx_model_mean) {
    auto function = onnx_import::import_onnx_model(
        file_util::path_join(ov::test::utils::getExecutableDirectory(), SERIALIZED_ZOO, "onnx/mean.onnx"));

    // input data shape (3, )
    auto test_case = ov::test::TestCase(function, s_device);
    test_case.add_input<float>({3.f});
    test_case.add_input<float>({1.f, 2.f, 5.f});
    test_case.add_input<float>({2.f, 7.f, 7.f});

    test_case.add_expected_output<float>({2.f, 4.f, 5.f});
    test_case.run();
}

OPENVINO_TEST(${BACKEND_NAME}, onnx_model_gemm_abc) {
    auto function = onnx_import::import_onnx_model(
        file_util::path_join(ov::test::utils::getExecutableDirectory(), SERIALIZED_ZOO, "onnx/gemm_abc.onnx"));

    Inputs inputs;
    inputs.emplace_back(
        ov::test::NDArray<float, 2>({{1, 2, 3, 4, 5, 6}, {7, 8, 9, 10, 11, 12}, {13, 14, 15, 16, 17, 18}})
            .get_vector());

    inputs.emplace_back(ov::test::NDArray<float, 2>({{19, 20, 21, 22},
                                                     {23, 24, 25, 26},
                                                     {27, 28, 29, 30},
                                                     {31, 32, 33, 34},
                                                     {35, 36, 37, 38},
                                                     {39, 40, 41, 42}})
                            .get_vector());

    inputs.emplace_back(ov::test::NDArray<float, 2>({{1, 1, 1, 1}, {1, 1, 1, 1}, {1, 1, 1, 1}}).get_vector());

    auto expected_output =
        ov::test::NDArray<float, 2>({{340, 350.5, 361, 371.5}, {862, 890.5, 919, 947.5}, {1384, 1430.5, 1477, 1523.5}})
            .get_vector();

    auto test_case = ov::test::TestCase(function, s_device);
    test_case.add_multiple_inputs(inputs);
    test_case.add_expected_output(expected_output);
    test_case.run();
}

OPENVINO_TEST(${BACKEND_NAME}, onnx_model_matmul) {
    auto function = onnx_import::import_onnx_model(
        file_util::path_join(ov::test::utils::getExecutableDirectory(), SERIALIZED_ZOO, "onnx/matmul.onnx"));

    std::vector<std::vector<float>> inputs;

    inputs.emplace_back(ov::test::NDArray<float, 2>({{1, 2, 3, 4}, {5, 6, 7, 8}, {9, 10, 11, 12}}).get_vector());

    inputs.emplace_back(
        ov::test::NDArray<float, 2>({{13, 14, 15}, {16, 17, 18}, {19, 20, 21}, {22, 23, 24}}).get_vector());

    auto expected_output =
        ov::test::NDArray<float, 2>({{190, 200, 210}, {470, 496, 522}, {750, 792, 834}}).get_vector();

    auto test_case = ov::test::TestCase(function, s_device);
    test_case.add_multiple_inputs(inputs);
    test_case.add_expected_output(expected_output);
    test_case.run();
}

OPENVINO_TEST(${BACKEND_NAME}, onnx_model_softmax_0D) {
    auto function = onnx_import::import_onnx_model(
        file_util::path_join(ov::test::utils::getExecutableDirectory(), SERIALIZED_ZOO, "onnx/softmax_0D.onnx"));

    auto test_case = ov::test::TestCase(function, s_device);
    test_case.add_expected_output<float>({1.0});
    test_case.run();
}

OPENVINO_TEST(${BACKEND_NAME}, onnx_model_softmax_1D) {
    auto function = onnx_import::import_onnx_model(
        file_util::path_join(ov::test::utils::getExecutableDirectory(), SERIALIZED_ZOO, "onnx/softmax_1D.onnx"));

    auto test_case = ov::test::TestCase(function, s_device);
    test_case.add_input<float>({-1.0, 0.0, 1.0});
    test_case.add_expected_output<float>({0.09003058f, 0.24472848f, 0.66524094f});
    test_case.run();
}
namespace {
// common input for all Softmax 3D test cases (Shape = {3,4,5})
// clang-format off
const std::vector<float> SOFTMAX_INPUT = {
    2.75793882f,  -0.50841322f, 0.82013929f,  -0.62409912f, -0.96136118f,
    0.21004745f,  1.38337255f,  1.19030397f,  2.0940445f,   -0.03551657f,
    -0.78686039f, 1.992782f,    0.04300319f,  -0.29230777f, -0.56797112f,
    -1.26732165f, -0.61935399f, 0.57670432f,  0.92844898f,  2.82469233f,

    0.98721677f,  -0.05100663f, -1.21178917f, -0.17530157f, 1.40051805f,
    -0.13259761f, -1.14313018f, 0.2673723f,   -0.87996154f, 1.29053106f,
    1.55f,        0.8396538f,   1.20729817f,  0.23727845f,  -0.89113606f,
    -1.70909842f, 0.26460363f,  -0.70566808f, 2.383518f,    1.07024615f,

    -1.21722605f, 0.82919357f,  0.55765697f,  0.12657686f,  0.63432172f,
    0.75425957f,  -2.43721014f, -1.24478184f, 2.65316853f,  1.19509542f,
    -0.95523998f, 0.5149006f,   -0.01151649f, 0.68327026f,  -0.4589638f,
    -0.46554745f, 0.21055324f,  0.39266729f,  2.05098086f,  1.83207919f};
}  // namespace
// clang-format on

OPENVINO_TEST(${BACKEND_NAME}, onnx_model_softmax_axis_0) {
    auto function = onnx_import::import_onnx_model(
        file_util::path_join(ov::test::utils::getExecutableDirectory(), SERIALIZED_ZOO, "onnx/softmax_axis_0.onnx"));

    auto test_case = ov::test::TestCase(function, s_device);
    test_case.add_input<float>(SOFTMAX_INPUT);

    // clang-format off
    test_case.add_expected_output<float>(
        Shape{3, 4, 5},
        {0.09683057f, 0.00369363f, 0.01394559f, 0.00329012f, 0.00234823f,
         0.00757665f, 0.02449322f, 0.02019284f, 0.04985249f, 0.00592694f,
         0.00279593f, 0.04505148f, 0.00641108f, 0.00458466f, 0.00348007f,
         0.00172928f, 0.00330577f, 0.01093237f, 0.01554086f, 0.10351497f,

         0.01648154f, 0.00583583f, 0.00182802f, 0.00515374f, 0.02491679f,
         0.00537859f, 0.00195794f, 0.00802367f, 0.00254737f, 0.0223216f,
         0.02893419f, 0.0142204f,  0.02053893f, 0.00778581f, 0.00251907f,
         0.00111174f, 0.00800149f, 0.0030324f,  0.06658917f, 0.0179084f,

         0.00181811f, 0.01407243f, 0.01072611f, 0.0069699f,  0.01158077f,
         0.01305647f, 0.00053677f, 0.0017687f,  0.08719896f, 0.02028982f,
         0.00236265f, 0.01027717f, 0.0060709f,  0.01216173f, 0.00388087f,
         0.00385541f, 0.00758048f, 0.00909469f, 0.04775123f, 0.03836337f});
    // clang-format on

    test_case.run(6);
}

OPENVINO_TEST(${BACKEND_NAME}, onnx_model_softmax_axis_1) {
    auto function = onnx_import::import_onnx_model(
        file_util::path_join(ov::test::utils::getExecutableDirectory(), SERIALIZED_ZOO, "onnx/softmax_axis_1.onnx"));

    auto test_case = ov::test::TestCase(function, s_device);
    test_case.add_input<float>(SOFTMAX_INPUT);

    // clang-format off
    test_case.add_expected_output<float>(
        Shape{3, 4, 5},
        {0.22757064f, 0.00868076f, 0.03277484f, 0.00773243f, 0.0055188f,
         0.0178066f,  0.05756383f, 0.04745709f, 0.11716303f, 0.01392945f,
         0.00657097f, 0.10587974f, 0.01506727f, 0.01077484f, 0.00817884f,
         0.00406413f, 0.00776921f, 0.0256932f,  0.03652405f, 0.24328028f,

         0.06217413f, 0.02201481f, 0.00689594f, 0.01944171f, 0.09399488f,
         0.02028993f, 0.00738604f, 0.03026811f, 0.00960958f, 0.08420492f,
         0.10914991f, 0.05364435f, 0.07748005f, 0.02937079f, 0.0095028f,
         0.00419387f, 0.03018442f, 0.01143929f, 0.2511977f,  0.06755678f,

         0.00587593f, 0.04548053f, 0.0346656f,  0.02252594f, 0.03742775f,
         0.04219705f, 0.00173478f, 0.00571623f, 0.2818174f,  0.06557446f,
         0.00763582f, 0.03321466f, 0.01962049f, 0.03930537f, 0.01254255f,
         0.01246025f, 0.02449929f, 0.02939305f, 0.15432668f, 0.12398617f});
    // clang-format on

    test_case.run(4);
}

OPENVINO_TEST(${BACKEND_NAME}, onnx_model_softmax_axis_1_opset11) {
    auto function = onnx_import::import_onnx_model(file_util::path_join(ov::test::utils::getExecutableDirectory(),
                                                                        SERIALIZED_ZOO,
                                                                        "onnx/softmax_axis_1_opset11.onnx"));

    auto test_case = ov::test::TestCase(function, s_device);
    test_case.add_input<float>(SOFTMAX_INPUT);

    // clang-format off
    test_case.add_expected_output<float>(
        Shape{3, 4, 5},
        {0.88890495f, 0.04825497f, 0.27088348f, 0.04490523f, 0.02037154f,
         0.06955369f, 0.31998834f, 0.39223197f, 0.68041159f, 0.05141776f,
         0.02566661f, 0.5885689f,  0.12453075f, 0.06257374f, 0.03019055f,
         0.01587475f, 0.0431878f,  0.21235381f, 0.21210944f, 0.89802015f,

         0.31752626f, 0.19442629f, 0.0546935f,  0.06279221f, 0.36823282f,
         0.10362164f, 0.06523066f, 0.24006419f, 0.03103672f, 0.32987983f,
         0.55743381f, 0.473766f,   0.61451431f, 0.09486084f, 0.03722801f,
         0.02141829f, 0.26657706f, 0.090728f,   0.81131024f, 0.26465935f,

         0.08619648f, 0.43343993f, 0.3877785f,  0.04523505f, 0.15625437f,
         0.61900597f, 0.01653285f, 0.06394322f, 0.56592636f, 0.27376196f,
         0.11201305f, 0.31654337f, 0.21947994f, 0.07893034f, 0.05236297f,
         0.18278451f, 0.23348385f, 0.32879834f, 0.30990825f, 0.5176207f});
    // clang-format on

    test_case.run(4);
}

OPENVINO_TEST(${BACKEND_NAME}, onnx_model_softmax_axis_negative_1_opset11) {
    auto function = onnx_import::import_onnx_model(file_util::path_join(ov::test::utils::getExecutableDirectory(),
                                                                        SERIALIZED_ZOO,
                                                                        "onnx/softmax_axis_negative_1_opset11.onnx"));

    auto test_case = ov::test::TestCase(function);
    test_case.add_input<float>(SOFTMAX_INPUT);

    // clang-format off
    test_case.add_expected_output<float>(
        Shape{3, 4, 5},
        {0.80619484f, 0.03075256f, 0.1161086f,  0.027393f,   0.01955098f,
         0.07012683f, 0.22670066f, 0.18689778f, 0.4614171f,  0.05485764f,
         0.04486171f, 0.7228683f,  0.10286818f, 0.07356264f, 0.05583908f,
         0.01280724f, 0.02448298f, 0.08096659f, 0.11509769f, 0.76664555f,

         0.30399805f, 0.10764059f, 0.03371745f, 0.09505949f, 0.4595844f,
         0.13369875f, 0.04866969f, 0.19944906f, 0.0633215f,  0.554861f,
         0.39101103f, 0.19217177f, 0.27755913f, 0.10521588f, 0.03404216f,
         0.01150354f, 0.08279411f, 0.03137731f, 0.6890207f,  0.18530433f,

         0.0402528f,  0.31156224f, 0.23747502f, 0.15431291f, 0.25639707f,
         0.10627912f, 0.00436928f, 0.01439711f, 0.7097961f,  0.16515835f,
         0.06798343f, 0.29571748f, 0.17468554f, 0.34994435f, 0.11166911f,
         0.03615172f, 0.07108136f, 0.08527993f, 0.4477579f,  0.35972902f});
    // clang-format on

    test_case.run(6);
}

OPENVINO_TEST(${BACKEND_NAME}, onnx_model_softmax_axis_negative_1_opset13) {
    auto function = onnx_import::import_onnx_model(file_util::path_join(ov::test::utils::getExecutableDirectory(),
                                                                        SERIALIZED_ZOO,
                                                                        "onnx/softmax_axis_negative_1_opset13.onnx"));

    auto test_case = ov::test::TestCase(function);
    test_case.add_input<float>(SOFTMAX_INPUT);

    // clang-format off
    test_case.add_expected_output<float>(
        Shape{3, 4, 5},
        {0.80619484f, 0.03075256f, 0.1161086f,  0.027393f,   0.01955098f,
         0.07012683f, 0.22670066f, 0.18689778f, 0.4614171f,  0.05485764f,
         0.04486171f, 0.7228683f,  0.10286818f, 0.07356264f, 0.05583908f,
         0.01280724f, 0.02448298f, 0.08096659f, 0.11509769f, 0.76664555f,

         0.30399805f, 0.10764059f, 0.03371745f, 0.09505949f, 0.4595844f,
         0.13369875f, 0.04866969f, 0.19944906f, 0.0633215f,  0.554861f,
         0.39101103f, 0.19217177f, 0.27755913f, 0.10521588f, 0.03404216f,
         0.01150354f, 0.08279411f, 0.03137731f, 0.6890207f,  0.18530433f,

         0.0402528f,  0.31156224f, 0.23747502f, 0.15431291f, 0.25639707f,
         0.10627912f, 0.00436928f, 0.01439711f, 0.7097961f,  0.16515835f,
         0.06798343f, 0.29571748f, 0.17468554f, 0.34994435f, 0.11166911f,
         0.03615172f, 0.07108136f, 0.08527993f, 0.4477579f,  0.35972902f});
    // clang-format on

    test_case.run(6);
}

OPENVINO_TEST(${BACKEND_NAME}, onnx_model_sub) {
    auto function = onnx_import::import_onnx_model(
        file_util::path_join(ov::test::utils::getExecutableDirectory(), SERIALIZED_ZOO, "onnx/sub.onnx"));

    Inputs inputs;
    inputs.emplace_back(ov::test::NDArray<float, 3>({{{1, 2, 3}}}).get_vector());

    inputs.emplace_back(ov::test::NDArray<float, 3>({{{4, 5, 7}}}).get_vector());

    auto expected_output = ov::test::NDArray<float, 3>({{{-3, -3, -4}}}).get_vector();

    auto test_case = ov::test::TestCase(function, s_device);
    test_case.add_multiple_inputs(inputs);
    test_case.add_expected_output(expected_output);
    test_case.run();
}

OPENVINO_TEST(${BACKEND_NAME}, onnx_model_div) {
    auto function = onnx_import::import_onnx_model(
        file_util::path_join(ov::test::utils::getExecutableDirectory(), SERIALIZED_ZOO, "onnx/div.onnx"));

    Inputs inputs;
    inputs.emplace_back(ov::test::NDArray<float, 3>({{{1, 2, 3}}}).get_vector());
    inputs.emplace_back(ov::test::NDArray<float, 3>({{{1, 4, 12}}}).get_vector());

    auto expected_output = ov::test::NDArray<float, 3>({{{1, 0.5, 0.25}}}).get_vector();

    auto test_case = ov::test::TestCase(function, s_device);
    test_case.add_multiple_inputs(inputs);
    test_case.add_expected_output(expected_output);
    test_case.run();
}

OPENVINO_TEST(${BACKEND_NAME}, onnx_model_add_bcast) {
    auto function = onnx_import::import_onnx_model(
        file_util::path_join(ov::test::utils::getExecutableDirectory(), SERIALIZED_ZOO, "onnx/add_bcast.onnx"));

    Inputs inputs;
    inputs.emplace_back(
        ov::test::NDArray<float, 3>({{{1, 1, 1, 1, 1}, {1, 1, 1, 1, 1}, {1, 1, 1, 1, 1}, {1, 1, 1, 1, 1}},
                                     {{1, 1, 1, 1, 1}, {1, 1, 1, 1, 1}, {1, 1, 1, 1, 1}, {1, 1, 1, 1, 1}},
                                     {{1, 1, 1, 1, 1}, {1, 1, 1, 1, 1}, {1, 1, 1, 1, 1}, {1, 1, 1, 1, 1}}})
            .get_vector());

    inputs.emplace_back(ov::test::NDArray<float, 1>({1, 2, 3, 4, 5}).get_vector());

    auto expected_output =
        ov::test::NDArray<float, 4>({{{{2, 3, 4, 5, 6}, {2, 3, 4, 5, 6}, {2, 3, 4, 5, 6}, {2, 3, 4, 5, 6}},
                                      {{2, 3, 4, 5, 6}, {2, 3, 4, 5, 6}, {2, 3, 4, 5, 6}, {2, 3, 4, 5, 6}},
                                      {{2, 3, 4, 5, 6}, {2, 3, 4, 5, 6}, {2, 3, 4, 5, 6}, {2, 3, 4, 5, 6}}}})
            .get_vector();

    auto test_case = ov::test::TestCase(function, s_device);
    test_case.add_multiple_inputs(inputs);
    test_case.add_expected_output(expected_output);
    test_case.run();
}

OPENVINO_TEST(${BACKEND_NAME}, onnx_model_nonmaxsuppression_center_point_box_format) {
    auto function =
        onnx_import::import_onnx_model(file_util::path_join(ov::test::utils::getExecutableDirectory(),
                                                            SERIALIZED_ZOO,
                                                            "onnx/nonmaxsuppression_center_point_box_format.onnx"));

    auto test_case = ov::test::TestCase(function, s_device);

    test_case.add_input(
        std::vector<float>({0.5f, 0.5f,  1.0f, 1.0f, 0.5f, 0.6f,  1.0f, 1.0f, 0.5f, 0.4f,   1.0f, 1.0f,
                            0.5f, 10.5f, 1.0f, 1.0f, 0.5f, 10.6f, 1.0f, 1.0f, 0.5f, 100.5f, 1.0f, 1.0f}));  // boxes
    test_case.add_input(std::vector<float>({0.9f, 0.75f, 0.6f, 0.95f, 0.5f, 0.3f}));                        // scores
    test_case.add_input(std::vector<int64_t>({3}));   // max_output_boxes_per_class
    test_case.add_input(std::vector<float>({0.5f}));  // iou_threshold
    test_case.add_input(std::vector<float>({0.0f}));  // score_threshold

    test_case.add_expected_output<int64_t>(Shape{3, 3}, {0, 0, 3, 0, 0, 0, 0, 0, 5});
    test_case.run();
}

OPENVINO_TEST(${BACKEND_NAME}, onnx_model_nonmaxsuppression_single_box) {
    auto function = onnx_import::import_onnx_model(file_util::path_join(ov::test::utils::getExecutableDirectory(),
                                                                        SERIALIZED_ZOO,
                                                                        "onnx/nonmaxsuppression_single_box.onnx"));

    auto test_case = ov::test::TestCase(function, s_device);

    test_case.add_input(std::vector<float>({0.0f, 0.0f, 1.0f, 1.0f}));  // boxes
    test_case.add_input(std::vector<float>({0.9f}));                    // scores
    test_case.add_input(std::vector<int64_t>({3}));                     // max_output_boxes_per_class
    test_case.add_input(std::vector<float>({0.5f}));                    // iou_threshold
    test_case.add_input(std::vector<float>({0.0f}));                    // score_threshold

    test_case.add_expected_output<int64_t>(Shape{1, 3}, {0, 0, 0});
    test_case.run();
}

OPENVINO_TEST(${BACKEND_NAME}, onnx_model_nonmaxsuppression_v9_single_box) {
    auto function = onnx_import::import_onnx_model(file_util::path_join(ov::test::utils::getExecutableDirectory(),
                                                                        SERIALIZED_ZOO,
                                                                        "onnx/nonmaxsuppression_v9_single_box.onnx"));

    auto test_case = ov::test::TestCase(function, s_device);

    test_case.add_input(std::vector<float>({0.0f, 0.0f, 1.0f, 1.0f}));  // boxes
    test_case.add_input(std::vector<float>({0.9f}));                    // scores
    test_case.add_input(std::vector<int64_t>({3}));                     // max_output_boxes_per_class
    test_case.add_input(std::vector<float>({0.5f}));                    // iou_threshold
    test_case.add_input(std::vector<float>({0.0f}));                    // score_threshold

    test_case.add_expected_output<int64_t>(Shape{1, 3}, {0, 0, 0});
    test_case.run();
}

OPENVINO_TEST(${BACKEND_NAME}, onnx_model_nonmaxsuppression_default_score_threshold) {
    auto function = onnx_import::import_onnx_model(file_util::path_join(ov::test::utils::getExecutableDirectory(),
                                                                        SERIALIZED_ZOO,
                                                                        "onnx/nms_default_score_threshold.onnx"));

    auto test_case = ov::test::TestCase(function, s_device);

    test_case.add_input(
        Shape{1, 50, 4},
        std::vector<float>(
            {278.862060546875f,   453.5412902832031f,  295.09234619140625f, 470.2095031738281f,  225.9730682373047f,
             387.33990478515625f, 241.69297790527344f, 403.43377685546875f, 281.3062438964844f,  453.8412170410156f,
             298.6865539550781f,  470.9977111816406f,  216.9517364501953f,  450.6717529296875f,  232.95777893066406f,
             466.14276123046875f, 217.54473876953125f, 449.9130859375f,     233.97265625f,       466.1539306640625f,
             279.0079650878906f,  453.865234375f,      294.8210144042969f,  470.123046875f,      226.5626983642578f,
             388.5235290527344f,  242.2290496826172f,  404.2589416503906f,  216.49752807617188f, 450.7710876464844f,
             233.07443237304688f, 466.7010192871094f,  281.3638000488281f,  454.33892822265625f, 298.5252990722656f,
             471.1678466796875f,  217.3330841064453f,  451.484130859375f,   234.1898651123047f,  466.83148193359375f,
             187.2439727783203f,  466.8524475097656f,  208.7089385986328f,  489.7967224121094f,  257.8833923339844f,
             515.705322265625f,   280.8927917480469f,  539.775146484375f,   226.52525329589844f, 387.7011413574219f,
             241.6272430419922f,  403.7854919433594f,  187.38221740722656f, 466.5717468261719f,  209.05845642089844f,
             489.4494323730469f,  217.56448364257812f, 451.1393737792969f,  233.90216064453125f, 466.1475524902344f,
             279.45611572265625f, 454.00299072265625f, 296.16424560546875f, 471.84521484375f,    279.04486083984375f,
             453.9889221191406f,  295.2816162109375f,  470.4144592285156f,  187.18997192382812f, 466.4650573730469f,
             209.26266479492188f, 488.8149719238281f,  189.04197692871094f, 469.8923034667969f,  208.8195037841797f,
             491.5357971191406f,  216.47879028320312f, 450.1073303222656f,  233.21575927734375f, 466.9475402832031f,
             278.86163330078125f, 454.966552734375f,   296.38958740234375f, 471.9764404296875f,  259.4800720214844f,
             515.1390991210938f,  282.3655090332031f,  539.4806518554688f,  285.031494140625f,   389.0125427246094f,
             302.09747314453125f, 406.9799499511719f,  285.1270446777344f,  389.06890869140625f, 301.2108459472656f,
             405.7711181640625f,  188.17117309570312f, 467.71533203125f,    208.49929809570312f, 490.401611328125f,
             278.93292236328125f, 453.8080139160156f,  295.4295654296875f,  469.9015808105469f,  279.0393371582031f,
             454.2393798828125f,  296.3529357910156f,  471.6363525390625f,  187.29873657226562f, 467.9837951660156f,
             208.29107666015625f, 489.8014221191406f,  187.79478454589844f, 466.6510314941406f,  208.3644561767578f,
             490.2976989746094f,  188.4196014404297f,  468.3448486328125f,  209.06849670410156f, 491.94384765625f,
             281.4726867675781f,  454.0541687011719f,  298.2876892089844f,  470.2845764160156f,  225.8560333251953f,
             387.4819030761719f,  241.4767608642578f,  403.4317321777344f,  280.7021484375f,     455.43206787109375f,
             297.9931640625f,     471.99749755859375f, 226.0373077392578f,  387.4749450683594f,  241.48097229003906f,
             403.4716491699219f,  259.018310546875f,   515.3871459960938f,  281.7872314453125f,  540.0093383789062f,
             217.71246337890625f, 450.4556884765625f,  234.254150390625f,   467.68182373046875f, 257.5479736328125f,
             518.8912353515625f,  280.48260498046875f, 541.3863525390625f,  216.87359619140625f, 450.3395080566406f,
             232.39752197265625f, 465.5039367675781f,  258.2445068359375f,  515.2009887695312f,  280.29803466796875f,
             540.3602905273438f,  217.54478454589844f, 451.3944091796875f,  233.6602020263672f,  467.51971435546875f,
             258.30133056640625f, 515.2357788085938f,  280.1400146484375f,  541.3275756835938f,  217.05136108398438f,
             451.8975524902344f,  232.9573974609375f,  466.9907531738281f,  215.86386108398438f, 450.801025390625f,
             232.117919921875f,   466.3701171875f,     279.01593017578125f, 453.6647644042969f,  296.13372802734375f,
             471.4644470214844f,  280.1851806640625f,  454.41900634765625f, 296.481201171875f,   471.63104248046875f,
             259.1214904785156f,  516.8644409179688f,  281.7276306152344f,  541.0162963867188f,  285.2935485839844f,
             389.03515625f,       302.1134948730469f,  406.89373779296875f, 279.6715393066406f,  455.1846923828125f,
             296.6995544433594f,  471.5782470703125f,  258.1405029296875f,  518.9312744140625f,  281.019287109375f,
             541.5760498046875f,  187.80953979492188f, 466.8480224609375f,  208.54336547851562f, 489.9696044921875f}));
    test_case.add_input(
        Shape{1, 1, 50},
        std::vector<float>(
            {5.485373497009277f,  5.469169616699219f,  5.450349807739258f,  5.446445465087891f, 5.43833065032959f,
             5.407294273376465f,  5.3790669441223145f, 5.3575520515441895f, 5.348986625671387f, 5.309826850891113f,
             5.266261577606201f,  5.230800151824951f,  5.079848766326904f,  5.066829204559326f, 4.913329601287842f,
             4.895563125610352f,  4.8786115646362305f, 4.872953414916992f,  4.825906753540039f, 4.812736511230469f,
             4.761179447174072f,  4.657320022583008f,  4.640903949737549f,  4.63286828994751f,  4.600266933441162f,
             4.599870204925537f,  4.5536088943481445f, 4.521742820739746f,  4.465426445007324f, 4.4556074142456055f,
             4.451722621917725f,  4.416017055511475f,  4.410635471343994f,  4.403003215789795f, 4.387508392333984f,
             4.3634934425354f,    4.362300872802734f,  4.348748683929443f,  4.345107555389404f, 4.32416296005249f,
             4.3132781982421875f, 4.287333965301514f,  4.223401069641113f,  4.220005035400391f, 4.179988861083984f,
             4.099865436553955f,  4.097578048706055f,  4.075544357299805f,  4.0459885597229f}));

    test_case.add_expected_output<int64_t>(Shape{7, 3},
                                           {0, 0, 0, 0, 0, 1, 0, 0, 2, 0, 0, 3, 0, 0, 10, 0, 0, 11, 0, 0, 22});
    test_case.run();
}

OPENVINO_TEST(${BACKEND_NAME}, onnx_model_reduce_log_sum) {
    auto function = onnx_import::import_onnx_model(
        file_util::path_join(ov::test::utils::getExecutableDirectory(), SERIALIZED_ZOO, "onnx/reduce_log_sum.onnx"));

    // input data shape (1, 1, 4, 4)
    Inputs inputs{
        ov::test::NDArray<float, 4>({{{{1, 1, 1, 1}, {1, 1, 1, 1}, {1, 1, 1, 1}, {1, 1, 1, 1}}}}).get_vector()};

    // output data shape (1,)
    auto expected_output = ov::test::NDArray<float, 4>({{{{2.77258872f}}}}).get_vector();

    auto test_case = ov::test::TestCase(function, s_device);
    test_case.add_multiple_inputs(inputs);
    test_case.add_expected_output(expected_output);
    test_case.run();
}

OPENVINO_TEST(${BACKEND_NAME}, onnx_model_reduce_log_sum_exp) {
    auto function = onnx_import::import_onnx_model(file_util::path_join(ov::test::utils::getExecutableDirectory(),
                                                                        SERIALIZED_ZOO,
                                                                        "onnx/reduce_log_sum_exp.onnx"));

    // input data shape (1, 1, 4, 4)
    Inputs inputs{
        ov::test::NDArray<float, 4>({{{{1, 1, 1, 1}, {1, 1, 1, 1}, {1, 1, 1, 1}, {1, 1, 1, 1}}}}).get_vector()};

    // output data shape (1,)
    auto expected_output = ov::test::NDArray<float, 4>({{{{3.77258872f}}}}).get_vector();

    auto test_case = ov::test::TestCase(function, s_device);
    test_case.add_multiple_inputs(inputs);
    test_case.add_expected_output(expected_output);
    test_case.run();
}

OPENVINO_TEST(${BACKEND_NAME}, onnx_model_reduce_l1) {
    auto function = onnx_import::import_onnx_model(
        file_util::path_join(ov::test::utils::getExecutableDirectory(), SERIALIZED_ZOO, "onnx/reduce_l1.onnx"));

    // input data shape (1, 1, 4, 4)
    Inputs inputs{
        ov::test::NDArray<float, 4>({{{{1, 1, 1, 1}, {1, 1, 1, 1}, {1, 1, 1, 1}, {1, 1, 1, 1}}}}).get_vector()};

    // output data shape (1,)
    auto expected_output = ov::test::NDArray<float, 4>({{{{16}}}}).get_vector();

    auto test_case = ov::test::TestCase(function, s_device);
    test_case.add_multiple_inputs(inputs);
    test_case.add_expected_output(expected_output);
    test_case.run();
}

OPENVINO_TEST(${BACKEND_NAME}, onnx_model_reduce_l2) {
    auto function = onnx_import::import_onnx_model(
        file_util::path_join(ov::test::utils::getExecutableDirectory(), SERIALIZED_ZOO, "onnx/reduce_l2.onnx"));

    // input data shape (1, 1, 4, 4)
    Inputs inputs{
        ov::test::NDArray<float, 4>({{{{1, 1, 1, 1}, {1, 1, 1, 1}, {1, 1, 1, 1}, {1, 1, 1, 1}}}}).get_vector()};

    // output data shape (1,)
    auto expected_output = ov::test::NDArray<float, 4>({{{{4}}}}).get_vector();

    auto test_case = ov::test::TestCase(function, s_device);
    test_case.add_multiple_inputs(inputs);
    test_case.add_expected_output(expected_output);
    test_case.run();
}

OPENVINO_TEST(${BACKEND_NAME}, onnx_model_reduce_max) {
    auto function = onnx_import::import_onnx_model(
        file_util::path_join(ov::test::utils::getExecutableDirectory(), SERIALIZED_ZOO, "onnx/reduce_max.onnx"));

    // input data shape (1, 1, 4, 4)
    Inputs inputs{
        ov::test::NDArray<float, 4>({{{{1, 2, 3, 4}, {5, 6, 7, 8}, {9, 10, 11, 12}, {13, 14, 15, 16}}}}).get_vector()};

    // output data shape (1,)
    auto expected_output = ov::test::NDArray<float, 4>({{{{16}}}}).get_vector();

    auto test_case = ov::test::TestCase(function, s_device);
    test_case.add_multiple_inputs(inputs);
    test_case.add_expected_output(expected_output);
    test_case.run();
}

OPENVINO_TEST(${BACKEND_NAME}, onnx_model_reduce_max_invalid_axes) {
    EXPECT_THROW(onnx_import::import_onnx_model(file_util::path_join(ov::test::utils::getExecutableDirectory(),
                                                                     SERIALIZED_ZOO,
                                                                     "onnx/reduce_max_invalid_axes.onnx")),
                 ngraph::ngraph_error);
}

OPENVINO_TEST(${BACKEND_NAME}, onnx_model_reduce_mean) {
    auto function = onnx_import::import_onnx_model(
        file_util::path_join(ov::test::utils::getExecutableDirectory(), SERIALIZED_ZOO, "onnx/reduce_mean.onnx"));

    // input data shape (1, 1, 4, 4)
    Inputs inputs{
        ov::test::NDArray<float, 4>({{{{1, 1, 1, 1}, {1, 1, 1, 1}, {1, 1, 1, 1}, {1, 1, 1, 1}}}}).get_vector()};

    // output data shape (1,)
    auto expected_output = ov::test::NDArray<float, 4>({{{{1}}}}).get_vector();

    auto test_case = ov::test::TestCase(function, s_device);
    test_case.add_multiple_inputs(inputs);
    test_case.add_expected_output(Shape{}, expected_output);
    test_case.run();
}

OPENVINO_TEST(${BACKEND_NAME}, onnx_model_reduce_min) {
    auto function = onnx_import::import_onnx_model(
        file_util::path_join(ov::test::utils::getExecutableDirectory(), SERIALIZED_ZOO, "onnx/reduce_min.onnx"));

    // input data shape (1, 1, 4, 4)
    Inputs inputs{
        ov::test::NDArray<float, 4>({{{{1, 2, 3, 4}, {5, 6, 7, 8}, {9, 10, 11, 12}, {13, 14, 15, 16}}}}).get_vector()};

    // output data shape (1,)
    auto expected_output = ov::test::NDArray<float, 4>({{{{1}}}}).get_vector();

    auto test_case = ov::test::TestCase(function, s_device);
    test_case.add_multiple_inputs(inputs);
    test_case.add_expected_output(expected_output);
    test_case.run();
}

OPENVINO_TEST(${BACKEND_NAME}, onnx_model_reduce_prod) {
    auto function = onnx_import::import_onnx_model(
        file_util::path_join(ov::test::utils::getExecutableDirectory(), SERIALIZED_ZOO, "onnx/reduce_prod.onnx"));

    // input data shape (1, 1, 4, 4)
    Inputs inputs{
        ov::test::NDArray<float, 4>({{{{1, 1, 1, 1}, {1, 1, 1, 1}, {1, 1, 1, 1}, {1, 1, 1, 1}}}}).get_vector()};

    // output data shape (1,)
    auto expected_output = ov::test::NDArray<float, 4>({{{{1}}}}).get_vector();

    auto test_case = ov::test::TestCase(function, s_device);
    test_case.add_multiple_inputs(inputs);
    test_case.add_expected_output(expected_output);
    test_case.run();
}

OPENVINO_TEST(${BACKEND_NAME}, onnx_model_reduce_sum) {
    auto function = onnx_import::import_onnx_model(
        file_util::path_join(ov::test::utils::getExecutableDirectory(), SERIALIZED_ZOO, "onnx/reduce_sum.onnx"));

    // input data shape (1, 1, 4, 4)
    Inputs inputs{
        ov::test::NDArray<float, 4>({{{{1, 1, 1, 1}, {1, 1, 1, 1}, {1, 1, 1, 1}, {1, 1, 1, 1}}}}).get_vector()};

    // output data shape (1,)
    auto expected_output = ov::test::NDArray<float, 4>({{{{16}}}}).get_vector();

    auto test_case = ov::test::TestCase(function, s_device);
    test_case.add_multiple_inputs(inputs);
    test_case.add_expected_output(expected_output);
    test_case.run();
}

OPENVINO_TEST(${BACKEND_NAME}, onnx_model_reduce_sum_dynamic_rank_input) {
    auto function = onnx_import::import_onnx_model(file_util::path_join(ov::test::utils::getExecutableDirectory(),
                                                                        SERIALIZED_ZOO,
                                                                        "onnx/reduce_sum_dynamic_rank_input.onnx"));
    auto test_case = ov::test::TestCase(function, s_device);
    test_case.add_input<float>(
        Shape{1, 1, 4, 4},
        {1.0f, 1.0f, 1.0f, 1.0f, 1.0f, 1.0f, 1.0f, 1.0f, 1.0f, 1.0f, 1.0f, 1.0f, 1.0f, 1.0f, 1.0f, 1.0f});

    test_case.add_expected_output<float>(Shape{1, 1, 1, 1}, {16.0f});
    test_case.run();
}

OPENVINO_TEST(${BACKEND_NAME}, onnx_model_reduce_sum_square) {
    auto function = onnx_import::import_onnx_model(
        file_util::path_join(ov::test::utils::getExecutableDirectory(), SERIALIZED_ZOO, "onnx/reduce_sum_square.onnx"));

    // input data shape (1, 1, 4, 4)
    Inputs inputs{
        ov::test::NDArray<float, 4>({{{{1, 1, 1, 1}, {1, 1, 1, 1}, {1, 1, 1, 1}, {1, 1, 1, 1}}}}).get_vector()};

    // output data shape (1,)
    auto expected_output = ov::test::NDArray<float, 4>({{{{16}}}}).get_vector();

    auto test_case = ov::test::TestCase(function, s_device);
    test_case.add_multiple_inputs(inputs);
    test_case.add_expected_output(expected_output);
    test_case.run();
}

OPENVINO_TEST(${BACKEND_NAME}, onnx_model_reduce_sum_13_axes_as_constant) {
    auto function = onnx_import::import_onnx_model(file_util::path_join(ov::test::utils::getExecutableDirectory(),
                                                                        SERIALIZED_ZOO,
                                                                        "onnx/reduce_sum_13_axes_as_constant.onnx"));

    Inputs inputs{ov::test::NDArray<float, 4>({{{{1.0f, 1.0f, 1.0f, 1.0f},
                                                 {1.0f, 1.0f, 1.0f, 1.0f},
                                                 {1.0f, 1.0f, 1.0f, 1.0f},
                                                 {1.0f, 1.0f, 1.0f, 1.0f}}}})
                      .get_vector()};

    auto test_case = ov::test::TestCase(function, s_device);

    test_case.add_expected_output<float>(Shape{1, 1, 1, 1}, {16.0f});

    test_case.add_multiple_inputs(inputs);
    test_case.run();
}

OPENVINO_TEST(${BACKEND_NAME}, onnx_model_reduce_sum_13_axes_as_constant_single_axis) {
    auto function =
        onnx_import::import_onnx_model(file_util::path_join(ov::test::utils::getExecutableDirectory(),
                                                            SERIALIZED_ZOO,
                                                            "onnx/reduce_sum_13_axes_as_constant_single_axis.onnx"));

    Inputs inputs{ov::test::NDArray<float, 3>({{{1, 2, 3}, {4, 5, 6}}, {{7, 8, 9}, {10, 11, 12}}}).get_vector()};

    auto test_case = ov::test::TestCase(function, s_device);

    test_case.add_expected_output<float>(Shape{2, 1, 3}, {5.0f, 7.0f, 9.0f, 17.0f, 19.0f, 21.0f});

    test_case.add_multiple_inputs(inputs);
    test_case.run();
}

OPENVINO_TEST(${BACKEND_NAME}, onnx_model_reduce_sum_13_axes_as_constant_keepdims_off) {
    auto function =
        onnx_import::import_onnx_model(file_util::path_join(ov::test::utils::getExecutableDirectory(),
                                                            SERIALIZED_ZOO,
                                                            "onnx/reduce_sum_13_axes_as_constant_keepdims_off.onnx"));

    // input data shape (1, 1, 4, 4)
    Inputs inputs{ov::test::NDArray<float, 4>({{{{1.0f, 1.0f, 1.0f, 1.0f},
                                                 {1.0f, 1.0f, 1.0f, 1.0f},
                                                 {1.0f, 1.0f, 1.0f, 1.0f},
                                                 {1.0f, 1.0f, 1.0f, 1.0f}}}})
                      .get_vector()};

    auto test_case = ov::test::TestCase(function, s_device);

    test_case.add_expected_output<float>(Shape{}, {16.0f});

    test_case.add_multiple_inputs(inputs);
    test_case.run();
}

OPENVINO_TEST(${BACKEND_NAME}, onnx_model_reduce_sum_13_axes_as_input) {
    auto function = onnx_import::import_onnx_model(file_util::path_join(ov::test::utils::getExecutableDirectory(),
                                                                        SERIALIZED_ZOO,
                                                                        "onnx/reduce_sum_13_axes_as_input.onnx"));

    auto test_case = ov::test::TestCase(function, s_device);
    test_case.add_input<float>({1.0f, 2.0f, 3.0f, 4.0f});
    test_case.add_input<int64_t>({1});

    test_case.add_expected_output<float>(Shape{2, 1}, {3.0f, 7.0f});
    test_case.run();
}

OPENVINO_TEST(${BACKEND_NAME}, onnx_model_reduce_sum_13_axes_as_0_dim_input) {
    auto function = onnx_import::import_onnx_model(file_util::path_join(ov::test::utils::getExecutableDirectory(),
                                                                        SERIALIZED_ZOO,
                                                                        "onnx/reduce_sum_13_axes_as_0_dim_input.onnx"));

    auto test_case = ov::test::TestCase(function, s_device);
    test_case.add_input<float>({1.0f, 2.0f, 3.0f, 4.0f, 5.0f, 6.0f, 7.0f, 8.0f, 9.0f, 10.0f, 11.0f, 12.0f});

    test_case.add_expected_output<float>(Shape{3, 2, 2},
                                         {1.0f, 2.0f, 3.0f, 4.0f, 5.0f, 6.0f, 7.0f, 8.0f, 9.0f, 10.0f, 11.0f, 12.0f});
    test_case.run();
}

OPENVINO_TEST(${BACKEND_NAME}, onnx_model_reduce_sum_13_input_dynamic) {
    auto function = onnx_import::import_onnx_model(file_util::path_join(ov::test::utils::getExecutableDirectory(),
                                                                        SERIALIZED_ZOO,
                                                                        "onnx/reduce_sum_13_input_dynamic.onnx"));

    auto test_case = ov::test::TestCase(function, s_device);
    test_case.add_input<int64_t>({1, 1, 1, 1, 1, 1, 1, 1, 1, 1, 1, 1, 1, 1, 1, 1});

    test_case.add_expected_output<int64_t>(Shape{1, 1, 1, 1, 1, 1, 1, 1, 1, 1, 1, 1, 1, 1, 1, 1}, {5});
    test_case.run();
}

OPENVINO_TEST(${BACKEND_NAME}, onnx_model_reduce_sum_13_axes_empty) {
    auto function = onnx_import::import_onnx_model(file_util::path_join(ov::test::utils::getExecutableDirectory(),
                                                                        SERIALIZED_ZOO,
                                                                        "onnx/reduce_sum_13_axes_empty.onnx"));

    auto test_case = ov::test::TestCase(function, s_device);
    test_case.add_input<float>(
        {1.0f, 1.0f, 1.0f, 1.0f, 1.0f, 1.0f, 1.0f, 1.0f, 1.0f, 1.0f, 1.0f, 1.0f, 1.0f, 1.0f, 1.0f, 1.0f});

    test_case.add_expected_output<float>(Shape{1, 1, 1, 1}, {16.0f});
    test_case.run();
}

OPENVINO_TEST(${BACKEND_NAME}, onnx_model_reduce_sum_13_axes_empty_dynamic_rank_input) {
    auto function =
        onnx_import::import_onnx_model(file_util::path_join(ov::test::utils::getExecutableDirectory(),
                                                            SERIALIZED_ZOO,
                                                            "onnx/reduce_sum_13_axes_empty_dynamic_rank_input.onnx"));

    auto test_case = ov::test::TestCase(function, s_device);
    test_case.add_input<float>(
        Shape{1, 1, 4, 4},
        {1.0f, 1.0f, 1.0f, 1.0f, 1.0f, 1.0f, 1.0f, 1.0f, 1.0f, 1.0f, 1.0f, 1.0f, 1.0f, 1.0f, 1.0f, 1.0f});

    test_case.add_expected_output<float>(Shape{1, 1, 1, 1}, {16.0f});
    test_case.run();
}

OPENVINO_TEST(${BACKEND_NAME}, onnx_model_reduce_sum_13_axes_empty_with_noop) {
    auto function =
        onnx_import::import_onnx_model(file_util::path_join(ov::test::utils::getExecutableDirectory(),
                                                            SERIALIZED_ZOO,
                                                            "onnx/reduce_sum_13_axes_empty_with_noop.onnx"));

    auto test_case = ov::test::TestCase(function, s_device);
    test_case.add_input<float>(
        {1.f, 1.0f, 1.0f, 1.0f, 1.0f, 1.0f, 1.0f, 1.0f, 1.0f, 1.0f, 1.0f, 1.0f, 1.0f, 1.0f, 1.0f, 1.0f});

    test_case.add_expected_output<float>(
        Shape{1, 1, 4, 4},
        {1.f, 1.0f, 1.0f, 1.0f, 1.0f, 1.0f, 1.0f, 1.0f, 1.0f, 1.0f, 1.0f, 1.0f, 1.0f, 1.0f, 1.0f, 1.0f});
    test_case.run();
}

OPENVINO_TEST(${BACKEND_NAME}, onnx_model_reduce_sum_13_axes_empty_without_noop) {
    auto function =
        onnx_import::import_onnx_model(file_util::path_join(ov::test::utils::getExecutableDirectory(),
                                                            SERIALIZED_ZOO,
                                                            "onnx/reduce_sum_13_axes_empty_without_noop.onnx"));

    auto test_case = ov::test::TestCase(function, s_device);
    test_case.add_input<float>(
        {1.f, 1.0f, 1.0f, 1.0f, 1.0f, 1.0f, 1.0f, 1.0f, 1.0f, 1.0f, 1.0f, 1.0f, 1.0f, 1.0f, 1.0f, 1.0f});

    test_case.add_expected_output<float>(Shape{1, 1, 1, 1}, {16.0f});
    test_case.run();
}

OPENVINO_TEST(${BACKEND_NAME}, onnx_resize10_asymertic_last_dim) {
    const auto function = onnx_import::import_onnx_model(file_util::path_join(ov::test::utils::getExecutableDirectory(),
                                                                              SERIALIZED_ZOO,
                                                                              "onnx/resize10_asymertic_last_dim.onnx"));

    auto test_case = ov::test::TestCase(function, s_device);
    std::vector<float> input_data{1.0f, 2.0f, 3.0f, 4.0f, 5.0f, 6.0f, 7.0f, 8.0f, 9.0f, 10.0f};
    test_case.add_input<float>(input_data);
    test_case.add_expected_output<float>(Shape{1, 1, 1, 19},
                                         {1.0f,
                                          1.0f,
                                          2.0f,
                                          2.0f,
                                          3.0f,
                                          3.0f,
                                          4.0f,
                                          4.0f,
                                          5.0f,
                                          5.0f,
                                          6.0f,
                                          6.0f,
                                          7.0f,
                                          7.0f,
                                          8.0f,
                                          8.0f,
                                          9.0f,
                                          9.0f,
                                          10.0f});
    test_case.run();
}

OPENVINO_TEST(${BACKEND_NAME}, onnx_resize10_asymertic_dim_in_the_middle) {
    const auto function =
        onnx_import::import_onnx_model(file_util::path_join(ov::test::utils::getExecutableDirectory(),
                                                            SERIALIZED_ZOO,
                                                            "onnx/resize10_asymertic_dim_in_the_middle.onnx"));

    auto test_case = ov::test::TestCase(function, s_device);
    std::vector<float> input_data{1.0f, 2.0f, 3.0f, 4.0f, 5.0f, 6.0f, 7.0f, 8.0f, 9.0f, 10.0f};
    test_case.add_input<float>(input_data);
    test_case.add_expected_output<float>(Shape{1, 1, 19, 1},
                                         {1.0f,
                                          1.0f,
                                          2.0f,
                                          2.0f,
                                          3.0f,
                                          3.0f,
                                          4.0f,
                                          4.0f,
                                          5.0f,
                                          5.0f,
                                          6.0f,
                                          6.0f,
                                          7.0f,
                                          7.0f,
                                          8.0f,
                                          8.0f,
                                          9.0f,
                                          9.0f,
                                          10.0f});
    test_case.run();
}

OPENVINO_TEST(${BACKEND_NAME}, onnx_resize11_empty_constant_as_input) {
    // this model contains a Constant node with an empty underlying tensor
    // this node is connected to the "roi" input of the Resize op but this input should be
    // ignored since the Resize coordinate_transformation_mode is set to asymmetric
    const auto function =
        onnx_import::import_onnx_model(file_util::path_join(ov::test::utils::getExecutableDirectory(),
                                                            SERIALIZED_ZOO,
                                                            "onnx/resize11_empty_constant_as_input.onnx"));

    auto test_case = ov::test::TestCase(function, s_device);
    std::vector<float> input_data{1.0f, 3.0f, 4.0f, 8.0f, 6.0f, 2.0f, 7.0f, 11.0f};
    test_case.add_input<float>(input_data);
    test_case.add_expected_output<float>(
        Shape{1, 2, 4, 8},
        {1.0f, 1.5f, 2.0f, 2.5f,  3.0f,  3.0f,  3.0f,  3.0f,  2.5f, 3.25f, 4.0f, 4.75f, 5.5f,  5.5f,  5.5f,  5.5f,
         4.0f, 5.0f, 6.0f, 7.0f,  8.0f,  8.0f,  8.0f,  8.0f,  4.0f, 5.0f,  6.0f, 7.0f,  8.0f,  8.0f,  8.0f,  8.0f,

         6.0f, 5.0f, 4.0f, 3.0f,  2.0f,  2.0f,  2.0f,  2.0f,  6.5f, 6.5f,  6.5f, 6.5f,  6.5f,  6.5f,  6.5f,  6.5f,
         7.0f, 8.0f, 9.0f, 10.0f, 11.0f, 11.0f, 11.0f, 11.0f, 7.0f, 8.0f,  9.0f, 10.0f, 11.0f, 11.0f, 11.0f, 11.0f});

    test_case.run();
}

OPENVINO_TEST(${BACKEND_NAME}, onnx_resize10_down_scales_const_linear) {
    const auto function =
        onnx_import::import_onnx_model(file_util::path_join(ov::test::utils::getExecutableDirectory(),
                                                            SERIALIZED_ZOO,
                                                            "onnx/resize10_down_scales_const_linear.onnx"));

    // Input data shape (1, 1, 2, 4)
    // Input const scales values {1.0, 1.0, 0.6, 0.6}
    // mode: linear

    Shape expected_output_shape{1, 1, 1, 2};
    auto test_case = ov::test::TestCase(function, s_device);
    test_case.add_input<float>({1.0, 2.0, 3.0, 4.0, 5.0, 6.0, 7.0, 8.0});
    test_case.add_expected_output<float>(expected_output_shape, {1.0f, 2.6666665f});
    test_case.run();
}

OPENVINO_TEST(${BACKEND_NAME}, onnx_resize10_down_scales_const_nearest) {
    const auto function =
        onnx_import::import_onnx_model(file_util::path_join(ov::test::utils::getExecutableDirectory(),
                                                            SERIALIZED_ZOO,
                                                            "onnx/resize10_down_scales_const_nearest.onnx"));

    // Input data shape (1, 1, 2, 4)
    // Input const scales values {1.0, 1.0, 0.6, 0.6}
    // mode: nearest

    Shape expected_output_shape{1, 1, 1, 2};
    auto test_case = ov::test::TestCase(function, s_device);
    test_case.add_input<float>({1.0, 2.0, 3.0, 4.0, 5.0, 6.0, 7.0, 8.0});
    test_case.add_expected_output<float>(expected_output_shape, {1.0, 3.0});
    test_case.run();
}

OPENVINO_TEST(${BACKEND_NAME}, onnx_resize10_up_scales_const_linear) {
    const auto function =
        onnx_import::import_onnx_model(file_util::path_join(ov::test::utils::getExecutableDirectory(),
                                                            SERIALIZED_ZOO,
                                                            "onnx/resize10_up_scales_const_linear.onnx"));

    // Input data shape (1, 1, 2, 2)
    // Input const scales values {1.0, 1.0, 2.0, 2.0}
    // mode: nearest

    Shape expected_output_shape{1, 1, 4, 4};
    auto test_case = ov::test::TestCase(function, s_device);
    test_case.add_input<float>({1.0, 2.0, 3.0, 4.0});
    test_case.add_expected_output<float>(
        expected_output_shape,
        {1.0, 1.5, 2.0, 2.0, 2.0, 2.5, 3.0, 3.0, 3.0, 3.5, 4.0, 4.0, 3.0, 3.5, 4.0, 4.0});
    test_case.run();
}

OPENVINO_TEST(${BACKEND_NAME}, onnx_resize10_up_scales_const_nearest) {
    const auto function =
        onnx_import::import_onnx_model(file_util::path_join(ov::test::utils::getExecutableDirectory(),
                                                            SERIALIZED_ZOO,
                                                            "onnx/resize10_up_scales_const_nearest.onnx"));

    // Input data shape (1, 1, 2, 2)
    // Input const scales values {1.0, 1.0, 2.0, 3.0}
    // mode: linear

    Shape expected_output_shape{1, 1, 4, 6};
    auto test_case = ov::test::TestCase(function, s_device);
    test_case.add_input<float>({1.0, 2.0, 3.0, 4.0});
    test_case.add_expected_output<float>(expected_output_shape,
                                         {1.0, 1.0, 1.0, 2.0, 2.0, 2.0, 1.0, 1.0, 1.0, 2.0, 2.0, 2.0,
                                          3.0, 3.0, 3.0, 4.0, 4.0, 4.0, 3.0, 3.0, 3.0, 4.0, 4.0, 4.0});

    test_case.run();
}

OPENVINO_TEST(${BACKEND_NAME}, onnx_resize11_down_scales_linear_asymmetric) {
    const auto function =
        onnx_import::import_onnx_model(file_util::path_join(ov::test::utils::getExecutableDirectory(),
                                                            SERIALIZED_ZOO,
                                                            "onnx/resize11_down_scales_linear_asymmetric.onnx"));

    const Shape expected_output_shape{1, 1, 1, 2};
    auto test_case = ov::test::TestCase(function, s_device);
    const size_t input_size = 8;
    std::vector<float> input_data(input_size);
    std::iota(std::begin(input_data), std::end(input_data), 1.0f);
    test_case.add_input<float>(input_data);
    test_case.add_expected_output<float>(expected_output_shape, {1.0f, 2.66666651f});

    test_case.run_with_tolerance_as_fp();
}

OPENVINO_TEST(${BACKEND_NAME}, onnx_resize11_scales_nearest_asymmetric_floor_dynamic_sizes) {
    const auto function = onnx_import::import_onnx_model(
        file_util::path_join(ov::test::utils::getExecutableDirectory(),
                             SERIALIZED_ZOO,
                             "onnx/resize11_scales_nearest_asymmetric_floor_dynamic_scales.onnx"));

    const Shape expected_output_shape{2, 1, 4, 1};
    auto test_case = ov::test::TestCase(function, s_device);
    const std::vector<float> input_data{1.0f, 3.0f, 4.0f, 8.0f, 6.0f, 2.0f, 7.0f, 11.0f};
    test_case.add_input<float>(input_data);
    test_case.add_input<float>(std::vector<float>{1.0f, 1.0f, 1.0f, 1.0f, 1.0f, 1.0f, 1.0f, 1.0f});  // roi
    test_case.add_input<float>(std::vector<float>{1.0f, 1.0f, 2.0f, 0.5f});                          // scales
    test_case.add_expected_output<float>(expected_output_shape, {1.0f, 1.0f, 4.0f, 4.0f, 6.0f, 6.0f, 7.0f, 7.0f});

    test_case.run_with_tolerance_as_fp();
}

OPENVINO_TEST(${BACKEND_NAME}, onnx_resize11_up_scales_linear_asymmetric) {
    const auto function =
        onnx_import::import_onnx_model(file_util::path_join(ov::test::utils::getExecutableDirectory(),
                                                            SERIALIZED_ZOO,
                                                            "onnx/resize11_up_scales_linear_asymmetric.onnx"));

    const Shape expected_output_shape{2, 1, 4, 8};
    auto test_case = ov::test::TestCase(function, s_device);
    std::vector<float> input_data{1.0f, 3.0f, 4.0f, 8.0f, 6.0f, 2.0f, 7.0f, 11.0f};
    test_case.add_input<float>(input_data);
    test_case.add_expected_output<float>(
        expected_output_shape,
        {1.0f, 1.5f, 2.0f, 2.5f,  3.0f,  3.0f,  3.0f,  3.0f,  2.5f, 3.25f, 4.0f, 4.75f, 5.5f,  5.5f,  5.5f,  5.5f,
         4.0f, 5.0f, 6.0f, 7.0f,  8.0f,  8.0f,  8.0f,  8.0f,  4.0f, 5.0f,  6.0f, 7.0f,  8.0f,  8.0f,  8.0f,  8.0f,

         6.0f, 5.0f, 4.0f, 3.0f,  2.0f,  2.0f,  2.0f,  2.0f,  6.5f, 6.5f,  6.5f, 6.5f,  6.5f,  6.5f,  6.5f,  6.5f,
         7.0f, 8.0f, 9.0f, 10.0f, 11.0f, 11.0f, 11.0f, 11.0f, 7.0f, 8.0f,  9.0f, 10.0f, 11.0f, 11.0f, 11.0f, 11.0f});

    test_case.run();
}

OPENVINO_TEST(${BACKEND_NAME}, onnx_resize11_scales_nearest_asymmetric_floor) {
    const auto function =
        onnx_import::import_onnx_model(file_util::path_join(ov::test::utils::getExecutableDirectory(),
                                                            SERIALIZED_ZOO,
                                                            "onnx/resize11_scales_nearest_asymmetric_floor.onnx"));

    const Shape expected_output_shape{2, 1, 4, 1};
    auto test_case = ov::test::TestCase(function, s_device);
    const std::vector<float> input_data{1.0f, 3.0f, 4.0f, 8.0f, 6.0f, 2.0f, 7.0f, 11.0f};
    test_case.add_input<float>(input_data);
    test_case.add_expected_output<float>(expected_output_shape, {1.0f, 1.0f, 4.0f, 4.0f, 6.0f, 6.0f, 7.0f, 7.0f});

    test_case.run();
}

OPENVINO_TEST(${BACKEND_NAME}, onnx_resize11_up_scales_cubic_align_corners) {
    const auto function =
        onnx_import::import_onnx_model(file_util::path_join(ov::test::utils::getExecutableDirectory(),
                                                            SERIALIZED_ZOO,
                                                            "onnx/resize11_up_scales_cubic_align_corners.onnx"));

    const Shape expected_output_shape{1, 1, 8, 8};
    auto test_case = ov::test::TestCase(function, s_device);
    std::vector<float> input_data{1.0f,
                                  2.0f,
                                  3.0f,
                                  4.0f,
                                  5.0f,
                                  6.0f,
                                  7.0f,
                                  8.0f,
                                  9.0f,
                                  10.0f,
                                  11.0f,
                                  12.0f,
                                  13.0f,
                                  14.0f,
                                  15.0f,
                                  16.0f};
    test_case.add_input<float>(input_data);
    test_case.add_expected_output<float>(
        expected_output_shape,
        {
            1.0f,         1.34110787f,  1.80029155f,  2.32944606f,  2.67055394f,  3.19970845f,  3.65889213f,
            4.0f,         2.36443149f,  2.70553936f,  3.16472303f,  3.69387755f,  4.03498542f,  4.56413994f,
            5.02332362f,  5.36443149f,  4.20116618f,  4.54227405f,  5.00145773f,  5.53061224f,  5.87172012f,
            6.40087464f,  6.86005831f,  7.20116618f,  6.31778426f,  6.65889213f,  7.1180758f,   7.64723032f,
            7.98833819f,  8.51749271f,  8.97667638f,  9.31778426f,  7.68221574f,  8.02332362f,  8.48250729f,
            9.01166181f,  9.35276968f,  9.8819242f,   10.34110787f, 10.68221574f, 9.79883382f,  10.13994169f,
            10.59912536f, 11.12827988f, 11.46938776f, 11.99854227f, 12.45772595f, 12.79883382f, 11.63556851f,
            11.97667638f, 12.43586006f, 12.96501458f, 13.30612245f, 13.83527697f, 14.29446064f, 14.6355685f,
            13.0f,        13.34110787f, 13.80029155f, 14.32944606f, 14.67055394f, 15.19970845f, 15.65889213f,
            16.0f,
        });
    test_case.run_with_tolerance_as_fp(2.0e-5f);
}

OPENVINO_TEST(${BACKEND_NAME}, onnx_resize11_up_scales_tf_half_pixel) {
    const auto function =
        onnx_import::import_onnx_model(file_util::path_join(ov::test::utils::getExecutableDirectory(),
                                                            SERIALIZED_ZOO,
                                                            "onnx/resize11_up_scales_tf_half_pixel.onnx"));

    const Shape expected_output_shape{1, 1, 8, 8};
    auto test_case = ov::test::TestCase(function, s_device);
    std::vector<float> input_data{1.0f,
                                  2.0f,
                                  3.0f,
                                  4.0f,
                                  5.0f,
                                  6.0f,
                                  7.0f,
                                  8.0f,
                                  9.0f,
                                  10.0f,
                                  11.0f,
                                  12.0f,
                                  13.0f,
                                  14.0f,
                                  15.0f,
                                  16.0f};
    test_case.add_input<float>(input_data);
    test_case.add_expected_output<float>(
        expected_output_shape,
        {1.95703f, 2.43359f, 3.0625f,  3.46875f, 4.09766f, 4.57422f, 4.87109f, 4.80078f, 3.86328f, 4.33984f, 4.96875f,
         5.375f,   6.00391f, 6.48047f, 6.77734f, 6.70703f, 6.37891f, 6.85547f, 7.48438f, 7.89063f, 8.51953f, 8.99609f,
         9.29297f, 9.22266f, 8.00391f, 8.48047f, 9.10938f, 9.51563f, 10.1445f, 10.6211f, 10.918f,  10.8477f, 10.5195f,
         10.9961f, 11.625f,  12.0313f, 12.6602f, 13.1367f, 13.4336f, 13.3633f, 12.4258f, 12.9023f, 13.5313f, 13.9375f,
         14.5664f, 15.043f,  15.3398f, 15.2695f, 13.6133f, 14.0898f, 14.7188f, 15.125f,  15.7539f, 16.2305f, 16.5273f,
         16.457f,  13.332f,  13.8086f, 14.4375f, 14.8438f, 15.4727f, 15.9492f, 16.2461f, 16.1758f});
    test_case.run_with_tolerance_as_fp(2.0e-2f);
}

OPENVINO_TEST(${BACKEND_NAME}, onnx_resize11_up_sizes_all_attributes_default) {
    const auto function =
        onnx_import::import_onnx_model(file_util::path_join(ov::test::utils::getExecutableDirectory(),
                                                            SERIALIZED_ZOO,
                                                            "onnx/resize11_up_sizes_all_attributes_default.onnx"));

    const Shape expected_output_shape{1, 1, 7, 8};
    auto test_case = ov::test::TestCase(function, s_device);
    std::vector<float> input_data{1.0f, 2.0f, 3.0f, 4.0f};
    test_case.add_input<float>(input_data);
    test_case.add_expected_output<float>(
        expected_output_shape,
        {1.0f, 1.0f, 1.0f, 1.0f, 2.0f, 2.0f, 2.0f, 2.0f, 1.0f, 1.0f, 1.0f, 1.0f, 2.0f, 2.0f,
         2.0f, 2.0f, 1.0f, 1.0f, 1.0f, 1.0f, 2.0f, 2.0f, 2.0f, 2.0f, 1.0f, 1.0f, 1.0f, 1.0f,
         2.0f, 2.0f, 2.0f, 2.0f, 3.0f, 3.0f, 3.0f, 3.0f, 4.0f, 4.0f, 4.0f, 4.0f, 3.0f, 3.0f,
         3.0f, 3.0f, 4.0f, 4.0f, 4.0f, 4.0f, 3.0f, 3.0f, 3.0f, 3.0f, 4.0f, 4.0f, 4.0f, 4.0f});
    test_case.run_with_tolerance_as_fp(2.0e-5f);
}

OPENVINO_TEST(${BACKEND_NAME}, onnx_resize11_sizes_nearest_asymmetric_floor) {
    const auto function =
        onnx_import::import_onnx_model(file_util::path_join(ov::test::utils::getExecutableDirectory(),
                                                            SERIALIZED_ZOO,
                                                            "onnx/resize11_sizes_nearest_asymmetric_floor.onnx"));

    const Shape expected_output_shape{2, 1, 4, 1};
    auto test_case = ov::test::TestCase(function, s_device);
    std::vector<float> input_data{1.0f, 3.0f, 4.0f, 8.0f, 6.0f, 2.0f, 7.0f, 11.0f};
    test_case.add_input<float>(input_data);
    test_case.add_expected_output<float>(expected_output_shape, {1.0f, 1.0f, 4.0f, 4.0f, 6.0f, 6.0f, 7.0f, 7.0f});

    test_case.run_with_tolerance_as_fp();
}

OPENVINO_TEST(${BACKEND_NAME}, onnx_resize11_up_sizes_linear_asymmetric) {
    const auto function =
        onnx_import::import_onnx_model(file_util::path_join(ov::test::utils::getExecutableDirectory(),
                                                            SERIALIZED_ZOO,
                                                            "onnx/resize11_up_sizes_linear_asymmetric.onnx"));

    const Shape expected_output_shape{2, 1, 4, 8};
    auto test_case = ov::test::TestCase(function, s_device);
    std::vector<float> input_data{2.0f, 4.0f, 1.0f, 3.0f, 7.0f, 8.0f, 9.0f, 6.0f};
    test_case.add_input<float>(input_data);
    test_case.add_expected_output<float>(
        expected_output_shape,
        {2.0f, 2.5f,  3.0f, 3.5f,  4.0f, 4.0f, 4.0f, 4.0f, 1.5f, 2.0f,  2.5f, 3.0f,  3.5f, 3.5f, 3.5f, 3.5f,
         1.0f, 1.5f,  2.0f, 2.5f,  3.0f, 3.0f, 3.0f, 3.0f, 1.0f, 1.5f,  2.0f, 2.5f,  3.0f, 3.0f, 3.0f, 3.0f,
         7.0f, 7.25f, 7.5f, 7.75f, 8.0f, 8.0f, 8.0f, 8.0f, 8.0f, 7.75f, 7.5f, 7.25f, 7.0f, 7.0f, 7.0f, 7.0f,
         9.0f, 8.25f, 7.5f, 6.75f, 6.0f, 6.0f, 6.0f, 6.0f, 9.0f, 8.25f, 7.5f, 6.75f, 6.0f, 6.0f, 6.0f, 6.0f});

    test_case.run_with_tolerance_as_fp(2.0e-5f);
}

OPENVINO_TEST(${BACKEND_NAME}, onnx_resize11_down_sizes_cubic_half_pixel) {
    const auto function =
        onnx_import::import_onnx_model(file_util::path_join(ov::test::utils::getExecutableDirectory(),
                                                            SERIALIZED_ZOO,
                                                            "onnx/resize11_down_sizes_cubic_half_pixel.onnx"));

    const Shape expected_output_shape{1, 1, 3, 3};
    auto test_case = ov::test::TestCase(function, s_device);
    std::vector<float> input_data{1.0f,
                                  2.0f,
                                  3.0f,
                                  4.0f,
                                  5.0f,
                                  6.0f,
                                  7.0f,
                                  8.0f,
                                  9.0f,
                                  10.0f,
                                  11.0f,
                                  12.0f,
                                  13.0f,
                                  14.0f,
                                  15.0f,
                                  16.0f};
    test_case.add_input<float>(input_data);
    test_case.add_expected_output<float>(
        expected_output_shape,
        {1.6307871f, 3.0046299f, 4.3784733f, 7.1261587f, 8.5f, 9.873844f, 12.621532f, 13.995373f, 15.369216f});

    test_case.run_with_tolerance_as_fp(2.0e-5f);
}

OPENVINO_TEST(${BACKEND_NAME}, onnx_resize11_down_sizes_linear_pytorch_half_pixel) {
    const auto function =
        onnx_import::import_onnx_model(file_util::path_join(ov::test::utils::getExecutableDirectory(),
                                                            SERIALIZED_ZOO,
                                                            "onnx/resize11_down_sizes_linear_pytorch_half_pixel.onnx"));

    const Shape expected_output_shape{1, 1, 3, 1};
    auto test_case = ov::test::TestCase(function, s_device);
    std::vector<float> input_data{1.0f,
                                  2.0f,
                                  3.0f,
                                  4.0f,
                                  5.0f,
                                  6.0f,
                                  7.0f,
                                  8.0f,
                                  9.0f,
                                  10.0f,
                                  11.0f,
                                  12.0f,
                                  13.0f,
                                  14.0f,
                                  15.0f,
                                  16.0f};
    test_case.add_input<float>(input_data);
    test_case.add_expected_output<float>(expected_output_shape, {1.666666f, 7.0f, 12.333333f});

    test_case.run_with_tolerance_as_fp(2.0e-5f);
}

OPENVINO_TEST(${BACKEND_NAME}, onnx_resize11_up_sizes_cubic_half_pixel) {
    const auto function =
        onnx_import::import_onnx_model(file_util::path_join(ov::test::utils::getExecutableDirectory(),
                                                            SERIALIZED_ZOO,
                                                            "onnx/resize11_up_sizes_cubic_half_pixel.onnx"));

    const Shape expected_output_shape{1, 1, 9, 10};
    auto test_case = ov::test::TestCase(function, s_device);
    std::vector<float> input_data{1.0f,
                                  2.0f,
                                  3.0f,
                                  4.0f,
                                  5.0f,
                                  6.0f,
                                  7.0f,
                                  8.0f,
                                  9.0f,
                                  10.0f,
                                  11.0f,
                                  12.0f,
                                  13.0f,
                                  14.0f,
                                  15.0f,
                                  16.0f};
    test_case.add_input<float>(input_data);
    test_case.add_expected_output<float>(
        expected_output_shape,
        {0.45507922f,  0.64057922f,  0.97157922f,  1.42257922f,  1.90732922f,  2.22332922f,  2.70807922f,  3.15907922f,
         3.49007922f,  3.67557922f,  1.39437963f,  1.57987963f,  1.91087963f,  2.36187963f,  2.84662963f,  3.16262963f,
         3.64737963f,  4.09837963f,  4.42937963f,  4.61487963f,  2.95130693f,  3.13680693f,  3.46780693f,  3.91880693f,
         4.40355693f,  4.71955693f,  5.20430693f,  5.65530693f,  5.98630693f,  6.17180693f,  5.20525069f,  5.39075069f,
         5.72175069f,  6.17275069f,  6.65750069f,  6.97350069f,  7.45825069f,  7.90925069f,  8.24025069f,  8.42575069f,
         6.88975f,     7.07525f,     7.40625f,     7.85725f,     8.342f,       8.658f,       9.14275f,     9.59375f,
         9.92475f,     10.11025f,    8.57424931f,  8.75974931f,  9.09074931f,  9.54174931f,  10.02649931f, 10.34249931f,
         10.82724931f, 11.27824931f, 11.60924931f, 11.79474931f, 10.82819307f, 11.01369307f, 11.34469307f, 11.79569307f,
         12.28044307f, 12.59644307f, 13.08119307f, 13.53219307f, 13.86319307f, 14.04869307f, 12.38512037f, 12.57062037f,
         12.90162037f, 13.35262037f, 13.83737037f, 14.15337037f, 14.63812037f, 15.08912037f, 15.42012037f, 15.60562037f,
         13.32442078f, 13.50992078f, 13.84092078f, 14.29192078f, 14.77667078f, 15.09267078f, 15.57742078f, 16.02842078f,
         16.35942078f, 16.54492078f});
    test_case.run_with_tolerance_as_fp(2.0e-5f);
}

OPENVINO_TEST(${BACKEND_NAME}, onnx_resize11_up_sizes_cubic_half_pixel_dynamic_sizes) {
    const auto function = onnx_import::import_onnx_model(
        file_util::path_join(ov::test::utils::getExecutableDirectory(),
                             SERIALIZED_ZOO,
                             "onnx/resize11_up_sizes_cubic_half_pixel_dynamic_sizes.onnx"));

    const Shape expected_output_shape{1, 1, 9, 10};
    auto test_case = ov::test::TestCase(function, s_device);
    std::vector<float> input_data{1.0f,
                                  2.0f,
                                  3.0f,
                                  4.0f,
                                  5.0f,
                                  6.0f,
                                  7.0f,
                                  8.0f,
                                  9.0f,
                                  10.0f,
                                  11.0f,
                                  12.0f,
                                  13.0f,
                                  14.0f,
                                  15.0f,
                                  16.0f};
    test_case.add_input<float>(input_data);
    test_case.add_input<float>(std::vector<float>{1, 1, 9, 10});  // sizes
    test_case.add_expected_output<float>(
        expected_output_shape,
        {0.45507922f,  0.64057922f,  0.97157922f,  1.42257922f,  1.90732922f,  2.22332922f,  2.70807922f,  3.15907922f,
         3.49007922f,  3.67557922f,  1.39437963f,  1.57987963f,  1.91087963f,  2.36187963f,  2.84662963f,  3.16262963f,
         3.64737963f,  4.09837963f,  4.42937963f,  4.61487963f,  2.95130693f,  3.13680693f,  3.46780693f,  3.91880693f,
         4.40355693f,  4.71955693f,  5.20430693f,  5.65530693f,  5.98630693f,  6.17180693f,  5.20525069f,  5.39075069f,
         5.72175069f,  6.17275069f,  6.65750069f,  6.97350069f,  7.45825069f,  7.90925069f,  8.24025069f,  8.42575069f,
         6.88975f,     7.07525f,     7.40625f,     7.85725f,     8.342f,       8.658f,       9.14275f,     9.59375f,
         9.92475f,     10.11025f,    8.57424931f,  8.75974931f,  9.09074931f,  9.54174931f,  10.02649931f, 10.34249931f,
         10.82724931f, 11.27824931f, 11.60924931f, 11.79474931f, 10.82819307f, 11.01369307f, 11.34469307f, 11.79569307f,
         12.28044307f, 12.59644307f, 13.08119307f, 13.53219307f, 13.86319307f, 14.04869307f, 12.38512037f, 12.57062037f,
         12.90162037f, 13.35262037f, 13.83737037f, 14.15337037f, 14.63812037f, 15.08912037f, 15.42012037f, 15.60562037f,
         13.32442078f, 13.50992078f, 13.84092078f, 14.29192078f, 14.77667078f, 15.09267078f, 15.57742078f, 16.02842078f,
         16.35942078f, 16.54492078f});
    test_case.run_with_tolerance_as_fp(2.0e-5f);
}

OPENVINO_TEST(${BACKEND_NAME}, onnx_resize11_up_sizes_nearest_round_prefer_floor_half_pixel) {
    const auto function = onnx_import::import_onnx_model(
        file_util::path_join(ov::test::utils::getExecutableDirectory(),
                             SERIALIZED_ZOO,
                             "onnx/resize11_up_sizes_nearest_round_prefer_floor_half_pixel.onnx"));

    const Shape expected_output_shape{1, 1, 7, 8};
    auto test_case = ov::test::TestCase(function, s_device);
    std::vector<float> input_data{1.0f, 2.0f, 3.0f, 4.0f};
    test_case.add_input<float>(input_data);
    test_case.add_expected_output<float>(
        expected_output_shape,
        {1.0f, 1.0f, 1.0f, 1.0f, 2.0f, 2.0f, 2.0f, 2.0f, 1.0f, 1.0f, 1.0f, 1.0f, 2.0f, 2.0f,
         2.0f, 2.0f, 1.0f, 1.0f, 1.0f, 1.0f, 2.0f, 2.0f, 2.0f, 2.0f, 1.0f, 1.0f, 1.0f, 1.0f,
         2.0f, 2.0f, 2.0f, 2.0f, 3.0f, 3.0f, 3.0f, 3.0f, 4.0f, 4.0f, 4.0f, 4.0f, 3.0f, 3.0f,
         3.0f, 3.0f, 4.0f, 4.0f, 4.0f, 4.0f, 3.0f, 3.0f, 3.0f, 3.0f, 4.0f, 4.0f, 4.0f, 4.0f});
    test_case.run_with_tolerance_as_fp(2.0e-5f);
}

OPENVINO_TEST(${BACKEND_NAME}, onnx_resize11_up_sizes_nearest_prefer_ceil_asymmetric) {
    const auto function = onnx_import::import_onnx_model(
        file_util::path_join(ov::test::utils::getExecutableDirectory(),
                             SERIALIZED_ZOO,
                             "onnx/resize11_up_sizes_nearest_prefer_ceil_asymmetric.onnx"));

    const Shape expected_output_shape{1, 1, 8, 8};
    auto test_case = ov::test::TestCase(function, s_device);
    std::vector<float> input_data{1.0f,
                                  2.0f,
                                  3.0f,
                                  4.0f,
                                  5.0f,
                                  6.0f,
                                  7.0f,
                                  8.0f,
                                  9.0f,
                                  10.0f,
                                  11.0f,
                                  12.0f,
                                  13.0f,
                                  14.0f,
                                  15.0f,
                                  16.0f};
    test_case.add_input<float>(input_data);
    test_case.add_expected_output<float>(
        expected_output_shape,
        {
            1.0f,  2.0f,  2.0f,  3.0f,  3.0f,  4.0f,  4.0f,  4.0f,  5.0f,  6.0f,  6.0f,  7.0f,  7.0f,
            8.0f,  8.0f,  8.0f,  5.0f,  6.0f,  6.0f,  7.0f,  7.0f,  8.0f,  8.0f,  8.0f,  9.0f,  10.0f,
            10.0f, 11.0f, 11.0f, 12.0f, 12.0f, 12.0f, 9.0f,  10.0f, 10.0f, 11.0f, 11.0f, 12.0f, 12.0f,
            12.0f, 13.0f, 14.0f, 14.0f, 15.0f, 15.0f, 16.0f, 16.0f, 16.0f, 13.0f, 14.0f, 14.0f, 15.0f,
            15.0f, 16.0f, 16.0f, 16.0f, 13.0f, 14.0f, 14.0f, 15.0f, 15.0f, 16.0f, 16.0f, 16.0f,
        });
    test_case.run_with_tolerance_as_fp(2.0e-2f);
}

OPENVINO_TEST(${BACKEND_NAME}, onnx_resize11_up_sizes_nearest_ceil_half_pixel) {
    const auto function =
        onnx_import::import_onnx_model(file_util::path_join(ov::test::utils::getExecutableDirectory(),
                                                            SERIALIZED_ZOO,
                                                            "onnx/resize11_up_sizes_nearest_ceil_half_pixel.onnx"));

    const Shape expected_output_shape{1, 1, 8, 8};
    auto test_case = ov::test::TestCase(function, s_device);
    std::vector<float> input_data{1.0f,
                                  2.0f,
                                  3.0f,
                                  4.0f,
                                  5.0f,
                                  6.0f,
                                  7.0f,
                                  8.0f,
                                  9.0f,
                                  10.0f,
                                  11.0f,
                                  12.0f,
                                  13.0f,
                                  14.0f,
                                  15.0f,
                                  16.0f};
    test_case.add_input<float>(input_data);
    test_case.add_expected_output<float>(
        expected_output_shape,
        {1.0f,  2.0f,  2.0f,  3.0f,  3.0f,  4.0f,  4.0f,  4.0f,  5.0f,  6.0f,  6.0f,  7.0f,  7.0f,
         8.0f,  8.0f,  8.0f,  5.0f,  6.0f,  6.0f,  7.0f,  7.0f,  8.0f,  8.0f,  8.0f,  9.0f,  10.0f,
         10.0f, 11.0f, 11.0f, 12.0f, 12.0f, 12.0f, 9.0f,  10.0f, 10.0f, 11.0f, 11.0f, 12.0f, 12.0f,
         12.0f, 13.0f, 14.0f, 14.0f, 15.0f, 15.0f, 16.0f, 16.0f, 16.0f, 13.0f, 14.0f, 14.0f, 15.0f,
         15.0f, 16.0f, 16.0f, 16.0f, 13.0f, 14.0f, 14.0f, 15.0f, 15.0f, 16.0f, 16.0f, 16.0f});
    test_case.run_with_tolerance_as_fp(2.0e-2f);
}

OPENVINO_TEST(${BACKEND_NAME}, onnx_resize11_up_sizes_nearest_floor_align_corners) {
    const auto function =
        onnx_import::import_onnx_model(file_util::path_join(ov::test::utils::getExecutableDirectory(),
                                                            SERIALIZED_ZOO,
                                                            "onnx/resize11_up_sizes_nearest_floor_align_corners.onnx"));

    const Shape expected_output_shape{1, 1, 8, 8};
    auto test_case = ov::test::TestCase(function, s_device);
    std::vector<float> input_data{1.0f,
                                  2.0f,
                                  3.0f,
                                  4.0f,
                                  5.0f,
                                  6.0f,
                                  7.0f,
                                  8.0f,
                                  9.0f,
                                  10.0f,
                                  11.0f,
                                  12.0f,
                                  13.0f,
                                  14.0f,
                                  15.0f,
                                  16.0f};
    test_case.add_input<float>(input_data);
    test_case.add_expected_output<float>(
        expected_output_shape,
        {1.0f, 1.0f, 1.0f, 2.0f,  2.0f,  3.0f,  3.0f,  4.0f,  1.0f,  1.0f,  1.0f,  2.0f,  2.0f,  3.0f,  3.0f,  4.0f,
         1.0f, 1.0f, 1.0f, 2.0f,  2.0f,  3.0f,  3.0f,  4.0f,  5.0f,  5.0f,  5.0f,  6.0f,  6.0f,  7.0f,  7.0f,  8.0f,
         5.0f, 5.0f, 5.0f, 6.0f,  6.0f,  7.0f,  7.0f,  8.0f,  9.0f,  9.0f,  9.0f,  10.0f, 10.0f, 11.0f, 11.0f, 12.0f,
         9.0f, 9.0f, 9.0f, 10.0f, 10.0f, 11.0f, 11.0f, 12.0f, 13.0f, 13.0f, 13.0f, 14.0f, 14.0f, 15.0f, 15.0f, 16.0f});
    test_case.run_with_tolerance_as_fp(2.0e-2f);
}

OPENVINO_TEST(${BACKEND_NAME}, onnx_resize11_down_sizes_tf_half_pixel) {
    const auto function =
        onnx_import::import_onnx_model(file_util::path_join(ov::test::utils::getExecutableDirectory(),
                                                            SERIALIZED_ZOO,
                                                            "onnx/resize11_down_sizes_tf_half_pixel.onnx"));

    const Shape expected_output_shape{1, 1, 3, 2};
    auto test_case = ov::test::TestCase(function, s_device);
    std::vector<float> input_data{1.0f,
                                  2.0f,
                                  3.0f,
                                  4.0f,
                                  5.0f,
                                  6.0f,
                                  7.0f,
                                  8.0f,
                                  9.0f,
                                  10.0f,
                                  11.0f,
                                  12.0f,
                                  13.0f,
                                  14.0f,
                                  15.0f,
                                  16.0f};
    test_case.add_input<float>(input_data);
    test_case.add_expected_output<float>(expected_output_shape, {6.0f, 8.0f, 10.0f, 12.0f, 14.0f, 16.0f});
    test_case.run_with_tolerance_as_fp(2.0e-2f);
}

OPENVINO_TEST(${BACKEND_NAME}, onnx_model_shape) {
    auto function = onnx_import::import_onnx_model(
        file_util::path_join(ov::test::utils::getExecutableDirectory(), SERIALIZED_ZOO, "onnx/shape.onnx"));

    Inputs inputs;
    inputs.emplace_back(
        ov::test::NDArray<float, 3>({{{1, 1, 1, 1, 1}, {1, 1, 1, 1, 1}, {1, 1, 1, 1, 1}, {1, 1, 1, 1, 1}},
                                     {{1, 1, 1, 1, 1}, {1, 1, 1, 1, 1}, {1, 1, 1, 1, 1}, {1, 1, 1, 1, 1}},
                                     {{1, 1, 1, 1, 1}, {1, 1, 1, 1, 1}, {1, 1, 1, 1, 1}, {1, 1, 1, 1, 1}}})
            .get_vector());

    auto test_case = ov::test::TestCase(function, s_device);
    test_case.add_multiple_inputs(inputs);
    test_case.add_expected_output<int64_t>({3, 4, 5});
    test_case.run();
}

OPENVINO_TEST(${BACKEND_NAME}, onnx_model_elu) {
    auto function = onnx_import::import_onnx_model(
        file_util::path_join(ov::test::utils::getExecutableDirectory(), SERIALIZED_ZOO, "onnx/elu.onnx"));

    Inputs inputs;
    inputs.emplace_back(
        ov::test::NDArray<float, 3>({{{-9, -8, -7, -6, -5}, {-4, -3, -2, -1, 0}, {1, 2, 3, 4, 5}, {6, 7, 8, 9, 10}},
                                     {{-4, -3, -2, -1, 0}, {1, 2, 3, 4, 5}, {6, 7, 8, 9, 10}, {11, 12, 13, 14, 15}},
                                     {{1, 1, 1, 1, 1}, {-1, -1, -1, -1, -1}, {0, 0, 0, 0, 0}, {2, 2, 2, 2, 2}}})
            .get_vector());

    auto expected_output =
        ov::test::NDArray<float, 3>(
            {{{-1.999753180391830f, -1.999329074744190f, -1.998176236068890f, -1.995042495646670f, -1.986524106001830f},
              {-1.963368722222530f, -1.900425863264270f, -1.729329433526770f, -1.264241117657120f, 0},
              {1, 2, 3, 4, 5},
              {6, 7, 8, 9, 10}},
             {{-1.963368722222530f, -1.900425863264270f, -1.729329433526770f, -1.264241117657120f, 0},
              {1, 2, 3, 4, 5},
              {6, 7, 8, 9, 10},
              {11, 12, 13, 14, 15}},
             {{1, 1, 1, 1, 1},
              {-1.264241117657120f, -1.264241117657120f, -1.264241117657120f, -1.264241117657120f, -1.264241117657120f},
              {0, 0, 0, 0, 0},
              {2, 2, 2, 2, 2}}})
            .get_vector();

    auto test_case = ov::test::TestCase(function, s_device);
    test_case.add_multiple_inputs(inputs);
    test_case.add_expected_output(expected_output);
    test_case.run();
}

OPENVINO_TEST(${BACKEND_NAME}, onnx_model_leaky_relu) {
    auto function = onnx_import::import_onnx_model(
        file_util::path_join(ov::test::utils::getExecutableDirectory(), SERIALIZED_ZOO, "onnx/leaky_relu.onnx"));

    Inputs inputs;
    inputs.emplace_back(
        ov::test::NDArray<float, 3>({{{-9, -8, -7, -6, -5}, {-4, -3, -2, -1, 0}, {1, 2, 3, 4, 5}, {6, 7, 8, 9, 10}},
                                     {{-4, -3, -2, -1, 0}, {1, 2, 3, 4, 5}, {6, 7, 8, 9, 10}, {11, 12, 13, 14, 15}},
                                     {{1, 1, 1, 1, 1}, {-1, -1, -1, -1, -1}, {0, 0, 0, 0, 0}, {2, 2, 2, 2, 2}}})
            .get_vector());

    auto expected_output =
        ov::test::NDArray<float, 3>(
            {{{-0.9f, -0.8f, -0.7f, -0.6f, -0.5f}, {-0.4f, -0.3f, -0.2f, -0.1f, 0}, {1, 2, 3, 4, 5}, {6, 7, 8, 9, 10}},
             {{-0.4f, -0.3f, -0.2f, -0.1f, 0}, {1, 2, 3, 4, 5}, {6, 7, 8, 9, 10}, {11, 12, 13, 14, 15}},
             {{1, 1, 1, 1, 1}, {-0.1f, -0.1f, -0.1f, -0.1f, -0.1f}, {0, 0, 0, 0, 0}, {2, 2, 2, 2, 2}}})
            .get_vector();

    auto test_case = ov::test::TestCase(function, s_device);
    test_case.add_multiple_inputs(inputs);
    test_case.add_expected_output(expected_output);
    test_case.run();
}

OPENVINO_TEST(${BACKEND_NAME}, onnx_model_prelu_nd) {
    auto function = onnx_import::import_onnx_model(
        file_util::path_join(ov::test::utils::getExecutableDirectory(), SERIALIZED_ZOO, "onnx/prelu.onnx"));

    Inputs inputs;
    inputs.emplace_back(
        ov::test::NDArray<float, 3>({{{-9, -8, -7, -6, -5}, {-4, -3, -2, -1, 0}, {1, 2, 3, 4, 5}, {6, 7, 8, 9, 10}},
                                     {{-4, -3, -2, -1, 0}, {1, 2, 3, 4, 5}, {6, 7, 8, 9, 10}, {11, 12, 13, 14, 15}},
                                     {{1, 1, 1, 1, 1}, {-1, -1, -1, -1, -1}, {0, 0, 0, 0, 0}, {2, 2, 2, 2, 2}}})
            .get_vector());

    inputs.emplace_back(
        ov::test::NDArray<float, 3>({{{1, 0, 1, 0, 1}, {0, 1, 0, 1, 0}, {1, 0, 1, 0, 1}, {0, 1, 0, 1, 0}},
                                     {{0, 1, 0, 1, 0}, {1, 0, 1, 0, 1}, {0, 1, 0, 1, 0}, {1, 0, 1, 0, 1}},
                                     {{1, 0, 1, 0, 1}, {0, 1, 0, 1, 0}, {1, 0, 1, 0, 1}, {0, 1, 0, 1, 0}}})
            .get_vector());

    auto expected_output =
        ov::test::NDArray<float, 3>({{{-9, 0, -7, 0, -5}, {0, -3, 0, -1, 0}, {1, 2, 3, 4, 5}, {6, 7, 8, 9, 10}},
                                     {{0, -3, 0, -1, 0}, {1, 2, 3, 4, 5}, {6, 7, 8, 9, 10}, {11, 12, 13, 14, 15}},
                                     {{1, 1, 1, 1, 1}, {0, -1, 0, -1, 0}, {0, 0, 0, 0, 0}, {2, 2, 2, 2, 2}}})
            .get_vector();

    auto test_case = ov::test::TestCase(function, s_device);
    test_case.add_multiple_inputs(inputs);
    test_case.add_expected_output(expected_output);
    test_case.run();
}

OPENVINO_TEST(${BACKEND_NAME}, onnx_model_prelu_batch_nd_elementwise) {
    auto function = onnx_import::import_onnx_model(
        file_util::path_join(ov::test::utils::getExecutableDirectory(), SERIALIZED_ZOO, "onnx/prelu_batch_nd.onnx"));

    Inputs inputs;
    // Shape{2, 3, 4, 5}
    inputs.emplace_back(std::vector<float>{
        -1., -1., -1., -1., -1., -1., -1., -1., -1., -1., -1., -1., -1., -1., -1., -1., -1., -1., -1., -1.,
        -1., -1., -1., -1., -1., -1., -1., -1., -1., -1., -1., -1., -1., -1., -1., -1., -1., -1., -1., -1.,
        -1., -1., -1., -1., -1., -1., -1., -1., -1., -1., -1., -1., -1., -1., -1., -1., -1., -1., -1., -1.,
        -1., -1., -1., -1., -1., -1., -1., -1., -1., -1., -1., -1., -1., -1., -1., -1., -1., -1., -1., -1.,
        -1., -1., -1., -1., -1., -1., -1., -1., -1., -1., -1., -1., -1., -1., -1., -1., -1., -1., -1., -1.,
        -1., -1., -1., -1., -1., -1., -1., -1., -1., -1., -1., -1., -1., -1., -1., -1., -1., -1., -1., -1.});

    // Shape{2, 3, 4, 5}
    std::vector<float> slope(shape_size(Shape{2, 3, 4, 5}));
    std::iota(std::begin(slope), std::end(slope), 0.f);
    inputs.emplace_back(slope);

    // Shape{2, 3, 4, 5}
    auto expected_output = std::vector<float>{
        -0.,   -1.,   -2.,   -3.,   -4.,   -5.,   -6.,   -7.,   -8.,   -9.,   -10.,  -11.,  -12.,  -13.,  -14.,
        -15.,  -16.,  -17.,  -18.,  -19.,  -20.,  -21.,  -22.,  -23.,  -24.,  -25.,  -26.,  -27.,  -28.,  -29.,
        -30.,  -31.,  -32.,  -33.,  -34.,  -35.,  -36.,  -37.,  -38.,  -39.,  -40.,  -41.,  -42.,  -43.,  -44.,
        -45.,  -46.,  -47.,  -48.,  -49.,  -50.,  -51.,  -52.,  -53.,  -54.,  -55.,  -56.,  -57.,  -58.,  -59.,
        -60.,  -61.,  -62.,  -63.,  -64.,  -65.,  -66.,  -67.,  -68.,  -69.,  -70.,  -71.,  -72.,  -73.,  -74.,
        -75.,  -76.,  -77.,  -78.,  -79.,  -80.,  -81.,  -82.,  -83.,  -84.,  -85.,  -86.,  -87.,  -88.,  -89.,
        -90.,  -91.,  -92.,  -93.,  -94.,  -95.,  -96.,  -97.,  -98.,  -99.,  -100., -101., -102., -103., -104.,
        -105., -106., -107., -108., -109., -110., -111., -112., -113., -114., -115., -116., -117., -118., -119.};

    auto test_case = ov::test::TestCase(function, s_device);
    test_case.add_multiple_inputs(inputs);
    test_case.add_expected_output(expected_output);
    test_case.run();
}

OPENVINO_TEST(${BACKEND_NAME}, onnx_model_prelu_1d) {
    auto function = onnx_import::import_onnx_model(
        file_util::path_join(ov::test::utils::getExecutableDirectory(), SERIALIZED_ZOO, "onnx/prelu_1d.onnx"));

    Inputs inputs;
    // Shape{2, 3, 4, 5}
    inputs.emplace_back(std::vector<float>{
        -1., -1., -1., -1., -1., -1., -1., -1., -1., -1., -1., -1., -1., -1., -1., -1., -1., -1., -1., -1.,
        -1., -1., -1., -1., -1., -1., -1., -1., -1., -1., -1., -1., -1., -1., -1., -1., -1., -1., -1., -1.,
        -1., -1., -1., -1., -1., -1., -1., -1., -1., -1., -1., -1., -1., -1., -1., -1., -1., -1., -1., -1.,
        -1., -1., -1., -1., -1., -1., -1., -1., -1., -1., -1., -1., -1., -1., -1., -1., -1., -1., -1., -1.,
        -1., -1., -1., -1., -1., -1., -1., -1., -1., -1., -1., -1., -1., -1., -1., -1., -1., -1., -1., -1.,
        -1., -1., -1., -1., -1., -1., -1., -1., -1., -1., -1., -1., -1., -1., -1., -1., -1., -1., -1., -1.});

    // Shape{5}
    inputs.emplace_back(std::vector<float>{0, 1, 2, 3, 4});

    // Shape{2, 3, 4, 5}
    auto expected_output = std::vector<float>{
        -0., -1., -2., -3., -4., -0., -1., -2., -3., -4., -0., -1., -2., -3., -4., -0., -1., -2., -3., -4.,
        -0., -1., -2., -3., -4., -0., -1., -2., -3., -4., -0., -1., -2., -3., -4., -0., -1., -2., -3., -4.,
        -0., -1., -2., -3., -4., -0., -1., -2., -3., -4., -0., -1., -2., -3., -4., -0., -1., -2., -3., -4.,
        -0., -1., -2., -3., -4., -0., -1., -2., -3., -4., -0., -1., -2., -3., -4., -0., -1., -2., -3., -4.,
        -0., -1., -2., -3., -4., -0., -1., -2., -3., -4., -0., -1., -2., -3., -4., -0., -1., -2., -3., -4.,
        -0., -1., -2., -3., -4., -0., -1., -2., -3., -4., -0., -1., -2., -3., -4., -0., -1., -2., -3., -4.};

    auto test_case = ov::test::TestCase(function, s_device);
    test_case.add_multiple_inputs(inputs);
    test_case.add_expected_output(expected_output);
    test_case.run();
}

OPENVINO_TEST(${BACKEND_NAME}, onnx_model_prelu_C_1_1) {
    auto function = onnx_import::import_onnx_model(
        file_util::path_join(ov::test::utils::getExecutableDirectory(), SERIALIZED_ZOO, "onnx/prelu_c_1_1.onnx"));

    Inputs inputs;
    // Shape{2, 3, 4, 5}
    inputs.emplace_back(std::vector<float>{
        -1., -1., -1., -1., -1., -1., -1., -1., -1., -1., -1., -1., -1., -1., -1., -1., -1., -1., -1., -1.,
        -1., -1., -1., -1., -1., -1., -1., -1., -1., -1., -1., -1., -1., -1., -1., -1., -1., -1., -1., -1.,
        -1., -1., -1., -1., -1., -1., -1., -1., -1., -1., -1., -1., -1., -1., -1., -1., -1., -1., -1., -1.,
        -1., -1., -1., -1., -1., -1., -1., -1., -1., -1., -1., -1., -1., -1., -1., -1., -1., -1., -1., -1.,
        -1., -1., -1., -1., -1., -1., -1., -1., -1., -1., -1., -1., -1., -1., -1., -1., -1., -1., -1., -1.,
        -1., -1., -1., -1., -1., -1., -1., -1., -1., -1., -1., -1., -1., -1., -1., -1., -1., -1., -1., -1.});

    // Shape{3, 1, 1}
    inputs.emplace_back(std::vector<float>{0, 1, 2});

    // Shape{2, 3, 4, 5}
    auto expected_output = std::vector<float>{
        -0., -0., -0., -0., -0., -0., -0., -0., -0., -0., -0., -0., -0., -0., -0., -0., -0., -0., -0., -0.,
        -1., -1., -1., -1., -1., -1., -1., -1., -1., -1., -1., -1., -1., -1., -1., -1., -1., -1., -1., -1.,
        -2., -2., -2., -2., -2., -2., -2., -2., -2., -2., -2., -2., -2., -2., -2., -2., -2., -2., -2., -2.,
        -0., -0., -0., -0., -0., -0., -0., -0., -0., -0., -0., -0., -0., -0., -0., -0., -0., -0., -0., -0.,
        -1., -1., -1., -1., -1., -1., -1., -1., -1., -1., -1., -1., -1., -1., -1., -1., -1., -1., -1., -1.,
        -2., -2., -2., -2., -2., -2., -2., -2., -2., -2., -2., -2., -2., -2., -2., -2., -2., -2., -2., -2.};

    auto test_case = ov::test::TestCase(function, s_device);
    test_case.add_multiple_inputs(inputs);
    test_case.add_expected_output(expected_output);
    test_case.run();
}

OPENVINO_TEST(${BACKEND_NAME}, onnx_model_selu) {
    auto function = onnx_import::import_onnx_model(
        file_util::path_join(ov::test::utils::getExecutableDirectory(), SERIALIZED_ZOO, "onnx/selu.onnx"));

    Inputs inputs;
    inputs.emplace_back(
        ov::test::NDArray<float, 3>({{{-9, -8, -7, -6, -5}, {-4, -3, -2, -1, 0}, {1, 2, 3, 4, 5}, {6, 7, 8, 9, 10}},
                                     {{-4, -3, -2, -1, 0}, {1, 2, 3, 4, 5}, {6, 7, 8, 9, 10}, {11, 12, 13, 14, 15}},
                                     {{1, 1, 1, 1, 1}, {-1, -1, -1, -1, -1}, {0, 0, 0, 0, 0}, {2, 2, 2, 2, 2}}})
            .get_vector());

    auto expected_output =
        ov::test::NDArray<float, 3>(
            {{{-5.99925954117548f, -5.99798722423258f, -5.99452870820667f, -5.98512748694000f, -5.95957231800549f},
              {-5.89010616666759f, -5.70127758979282f, -5.18798830058032f, -3.79272335297135f, 0},
              {3, 6, 9, 12, 15},
              {18, 21, 24, 27, 30}},
             {{-5.89010616666759f, -5.70127758979282f, -5.18798830058032f, -3.79272335297135f, 0},
              {3, 6, 9, 12, 15},
              {18, 21, 24, 27, 30},
              {33, 36, 39, 42, 45}},
             {{3, 3, 3, 3, 3},
              {-3.79272335297135f, -3.79272335297135f, -3.79272335297135f, -3.79272335297135f, -3.79272335297135f},
              {0, 0, 0, 0, 0},
              {6, 6, 6, 6, 6}}})
            .get_vector();

    auto test_case = ov::test::TestCase(function, s_device);
    test_case.add_multiple_inputs(inputs);
    test_case.add_expected_output(expected_output);
    test_case.run();
}

OPENVINO_TEST(${BACKEND_NAME}, onnx_model_sigmoid) {
    auto function = onnx_import::import_onnx_model(
        file_util::path_join(ov::test::utils::getExecutableDirectory(), SERIALIZED_ZOO, "onnx/sigmoid.onnx"));

    Inputs inputs;
    inputs.emplace_back(
        ov::test::NDArray<float, 3>({{{-9, -8, -7, -6, -5}, {-4, -3, -2, -1, 0}, {1, 2, 3, 4, 5}, {6, 7, 8, 9, 10}},
                                     {{-4, -3, -2, -1, 0}, {1, 2, 3, 4, 5}, {6, 7, 8, 9, 10}, {11, 12, 13, 14, 15}},
                                     {{1, 1, 1, 1, 1}, {-1, -1, -1, -1, -1}, {0, 0, 0, 0, 0}, {2, 2, 2, 2, 2}}})
            .get_vector());

    auto expected_output =
        ov::test::NDArray<float, 3>(
            {{{0.00012339457598623f,
               0.00033535013046648f,
               0.00091105119440065f,
               0.00247262315663477f,
               0.00669285092428486f},
              {0.01798620996209160f, 0.04742587317756680f, 0.119202922022118f, 0.268941421369995f, 0.5f},
              {0.731058578630005f, 0.880797077977882f, 0.952574126822433f, 0.982013790037908f, 0.993307149075715f},
              {0.997527376843365f, 0.999088948805599f, 0.999664649869534f, 0.999876605424014f, 0.999954602131298f}},
             {{0.01798620996209160f, 0.04742587317756680f, 0.119202922022118f, 0.268941421369995f, 0.5f},
              {0.731058578630005f, 0.880797077977882f, 0.952574126822433f, 0.982013790037908f, 0.993307149075715f},
              {0.997527376843365f, 0.999088948805599f, 0.999664649869534f, 0.999876605424014f, 0.999954602131298f},
              {0.999983298578152f, 0.999993855825398f, 0.999997739675702f, 0.999999168471972f, 0.999999694097773f}},
             {{0.731058578630005f, 0.731058578630005f, 0.731058578630005f, 0.731058578630005f, 0.731058578630005f},
              {0.268941421369995f, 0.268941421369995f, 0.268941421369995f, 0.268941421369995f, 0.268941421369995f},
              {0.5f, 0.5f, 0.5f, 0.5f, 0.5f},
              {0.880797077977882f, 0.880797077977882f, 0.880797077977882f, 0.880797077977882f, 0.880797077977882f}}})
            .get_vector();

    auto test_case = ov::test::TestCase(function, s_device);
    test_case.add_multiple_inputs(inputs);
    test_case.add_expected_output(expected_output);
    test_case.run();
}

OPENVINO_TEST(${BACKEND_NAME}, onnx_model_tanh) {
    auto function = onnx_import::import_onnx_model(
        file_util::path_join(ov::test::utils::getExecutableDirectory(), SERIALIZED_ZOO, "onnx/tanh.onnx"));

    Inputs inputs;
    inputs.emplace_back(
        ov::test::NDArray<float, 3>({{{-9, -8, -7, -6, -5}, {-4, -3, -2, -1, 0}, {1, 2, 3, 4, 5}, {6, 7, 8, 9, 10}},
                                     {{-4, -3, -2, -1, 0}, {1, 2, 3, 4, 5}, {6, 7, 8, 9, 10}, {11, 12, 13, 14, 15}},
                                     {{1, 1, 1, 1, 1}, {-1, -1, -1, -1, -1}, {0, 0, 0, 0, 0}, {2, 2, 2, 2, 2}}})
            .get_vector());

    auto expected_output =
        ov::test::NDArray<float, 3>(
            {{{-0.999999969540041f, -0.999999774929676f, -0.999998336943945f, -0.999987711650796f, -0.999909204262595f},
              {-0.999329299739067f, -0.995054753686731f, -0.964027580075817f, -0.761594155955765f, 0},
              {0.761594155955765f, 0.964027580075817f, 0.995054753686731f, 0.999329299739067f, 0.999909204262595f},
              {0.999987711650796f, 0.999998336943945f, 0.999999774929676f, 0.999999969540041f, 0.999999995877693f}},
             {{-0.999329299739067f, -0.995054753686731f, -0.964027580075817f, -0.761594155955765f, 0},
              {0.761594155955765f, 0.964027580075817f, 0.995054753686731f, 0.999329299739067f, 0.999909204262595f},
              {0.999987711650796f, 0.999998336943945f, 0.999999774929676f, 0.999999969540041f, 0.999999995877693f},
              {0.999999999442106f, 0.999999999924497f, 0.999999999989782f, 0.999999999998617f, 0.999999999999813f}},
             {{0.761594155955765f, 0.761594155955765f, 0.761594155955765f, 0.761594155955765f, 0.761594155955765f},
              {-0.761594155955765f, -0.761594155955765f, -0.761594155955765f, -0.761594155955765f, -0.761594155955765f},
              {0, 0, 0, 0, 0},
              {0.964027580075817f, 0.964027580075817f, 0.964027580075817f, 0.964027580075817f, 0.964027580075817f}}})
            .get_vector();

    auto test_case = ov::test::TestCase(function, s_device);
    test_case.add_multiple_inputs(inputs);
    test_case.add_expected_output(expected_output);
    test_case.run();
}

OPENVINO_TEST(${BACKEND_NAME}, onnx_model_thresholded_relu) {
    auto function = onnx_import::import_onnx_model(
        file_util::path_join(ov::test::utils::getExecutableDirectory(), SERIALIZED_ZOO, "onnx/thresholded_relu.onnx"));

    Inputs inputs;
    inputs.emplace_back(
        ov::test::NDArray<float, 3>({{{-9, -8, -7, -6, -5}, {-4, -3, -2, -1, 0}, {1, 2, 3, 4, 5}, {6, 7, 8, 9, 10}},
                                     {{-4, -3, -2, -1, 0}, {1, 2, 3, 4, 5}, {6, 7, 8, 9, 10}, {11, 12, 13, 14, 15}},
                                     {{1, 1, 1, 1, 1}, {-1, -1, -1, -1, -1}, {0, 0, 0, 0, 0}, {2, 2, 2, 2, 2}}})
            .get_vector());

    auto expected_output =
        ov::test::NDArray<float, 3>({{{0, 0, 0, 0, 0}, {0, 0, 0, 0, 0}, {0, 0, 3, 4, 5}, {6, 7, 8, 9, 10}},
                                     {{0, 0, 0, 0, 0}, {0, 0, 3, 4, 5}, {6, 7, 8, 9, 10}, {11, 12, 13, 14, 15}},
                                     {{0, 0, 0, 0, 0}, {0, 0, 0, 0, 0}, {0, 0, 0, 0, 0}, {0, 0, 0, 0, 0}}})
            .get_vector();

    auto test_case = ov::test::TestCase(function, s_device);
    test_case.add_multiple_inputs(inputs);
    test_case.add_expected_output(expected_output);
    test_case.run();
}

OPENVINO_TEST(${BACKEND_NAME}, onnx_model_matmul_vec_ten3d) {
    auto function = onnx_import::import_onnx_model(
        file_util::path_join(ov::test::utils::getExecutableDirectory(), SERIALIZED_ZOO, "onnx/matmul_vec_ten3d.onnx"));

    Inputs inputs;
    inputs.emplace_back(std::vector<float>{0.f, 1.f});
    inputs.emplace_back(ov::test::NDArray<float, 3>{{{0.f}, {1.f}}, {{2.f}, {3.f}}, {{4.f}, {5.f}}}.get_vector());

    auto expected_output = ov::test::NDArray<float, 2>{{1.f}, {3.f}, {5.f}}.get_vector();

    auto test_case = ov::test::TestCase(function, s_device);
    test_case.add_multiple_inputs(inputs);
    test_case.add_expected_output(expected_output);
    test_case.run();
}

OPENVINO_TEST(${BACKEND_NAME}, onnx_model_softplus) {
    auto function = onnx_import::import_onnx_model(
        file_util::path_join(ov::test::utils::getExecutableDirectory(), SERIALIZED_ZOO, "onnx/softplus.onnx"));

    // -1.0f, 0, 1.0f, 10.f,                    normal input values for activation
    // 100.0f, -100.0f, 1000.0f, -1000.0f,      input values that leads to exp() overflow
    // FLT_MIN, FLT_MIN / 16, -FLT_MIN / 16,    min, denorm, -denorm
    // FLT_MAX, -FLT_MAX,                       max, -max;
    Inputs inputs{std::vector<float>{-1.0f,
                                     0,
                                     1.0f,
                                     10.f,
                                     100.0f,
                                     -100.0f,
                                     1000.0f,
                                     -1000.0f,
                                     FLT_MIN,
                                     FLT_MIN / 16,
                                     -FLT_MIN / 16,
                                     FLT_MAX,
                                     -FLT_MAX}};

    const auto inf = std::numeric_limits<float>::infinity();
    std::vector<float> output{0.3132616579532623291f,
                              0.6931471824645996094f,
                              1.313261628150939941f,
                              10.0000457763671875f,
                              100.0f,
                              0.0f,
                              1000.0f,
                              0.0f,
                              0.6931471824645996094f,
                              0.6931471824645996094f,
                              0.6931471824645996094f,
                              inf,
                              0.0f};

    auto test_case = ov::test::TestCase(function, s_device);
    test_case.add_multiple_inputs(inputs);
    test_case.add_expected_output(output);
    test_case.run();
}

OPENVINO_TEST(${BACKEND_NAME}, onnx_model_softplus_infinity) {
    auto function = onnx_import::import_onnx_model(
        file_util::path_join(ov::test::utils::getExecutableDirectory(), SERIALIZED_ZOO, "onnx/softplus.onnx"));

    std::vector<float> input(13, std::numeric_limits<float>::infinity());
    std::vector<float> expected_output(13, std::numeric_limits<float>::infinity());

    auto test_case = ov::test::TestCase(function, s_device);
    test_case.add_input(input);
    test_case.add_expected_output(expected_output);
    test_case.run();
}

OPENVINO_TEST(${BACKEND_NAME}, onnx_model_sum_opset8) {
    auto function = onnx_import::import_onnx_model(
        file_util::path_join(ov::test::utils::getExecutableDirectory(), SERIALIZED_ZOO, "onnx/sum_opset8.onnx"));

    Inputs inputs;
    inputs.emplace_back(std::vector<float>{1.0f, 2.0f, 3.0f});
    inputs.emplace_back(ov::test::NDArray<float, 2>{{10.0f}, {20.0f}, {30.0f}}.get_vector());
    inputs.emplace_back(ov::test::NDArray<float, 3>{{{100.0f}}, {{200.0f}}, {{300.0f}}}.get_vector());

    auto expected_output =
        ov::test::NDArray<float, 3>{{{111.0f, 112.0f, 113.0f}, {121.0f, 122.0f, 123.0f}, {131.0f, 132.0f, 133.0f}},

                                    {{211.0f, 212.0f, 213.0f}, {221.0f, 222.0f, 223.0f}, {231.0f, 232.0f, 233.0f}},

                                    {{311.0f, 312.0f, 313.0f}, {321.0f, 322.0f, 323.0f}, {331.0f, 332.0f, 333.0f}}}
            .get_vector();

    auto test_case = ov::test::TestCase(function, s_device);
    test_case.add_multiple_inputs(inputs);
    test_case.add_expected_output(expected_output);
    test_case.run();
}

OPENVINO_TEST(${BACKEND_NAME}, onnx_model_argmax_int32) {
    auto function = onnx_import::import_onnx_model(
        file_util::path_join(ov::test::utils::getExecutableDirectory(), SERIALIZED_ZOO, "onnx/argmax_int32.onnx"));

    auto test_case = ov::test::TestCase(function, s_device);
    test_case.add_input<std::int32_t>({1, 2, 3, 4, 5, 6, 7, 8, 9, 10, 11, 12});
    test_case.add_expected_output<std::int64_t>({1, 1, 1, 1, 1, 1});
    test_case.run();
}

OPENVINO_TEST(${BACKEND_NAME}, onnx_model_argmin_int32) {
    auto function = onnx_import::import_onnx_model(
        file_util::path_join(ov::test::utils::getExecutableDirectory(), SERIALIZED_ZOO, "onnx/argmin_int32.onnx"));

    auto test_case = ov::test::TestCase(function, s_device);
    test_case.add_input<std::int32_t>({1, 2, 3, 4, 5, 6, 7, 8, 9, 10, 11, 12});
    test_case.add_expected_output<std::int64_t>({0, 0, 0, 0});
    test_case.run();
}

OPENVINO_TEST(${BACKEND_NAME}, onnx_model_argmax_float) {
    auto function = onnx_import::import_onnx_model(
        file_util::path_join(ov::test::utils::getExecutableDirectory(), SERIALIZED_ZOO, "onnx/argmax_float.onnx"));

    auto test_case = ov::test::TestCase(function, s_device);
    test_case.add_input<float>({4.f, 0.1f, 2.f, 3.f, -3.f, 1.f, -0.9f, 0.f, 1.f, 2.f, 3.f, 0.f});
    test_case.add_expected_output<std::int64_t>({0, 3, 0});
    test_case.run();
}

OPENVINO_TEST(${BACKEND_NAME}, onnx_model_argmin_float) {
    auto function = onnx_import::import_onnx_model(
        file_util::path_join(ov::test::utils::getExecutableDirectory(), SERIALIZED_ZOO, "onnx/argmin_float.onnx"));

    auto test_case = ov::test::TestCase(function, s_device);
    test_case.add_input<float>({4.f, 0.1f, 2.f, 3.f, -3.f, 1.f, -0.9f, 0.f, 1.f, 2.f, 3.f, 0.f});
    test_case.add_expected_output<std::int64_t>({1, 1, 0, 2});
    test_case.run();
}

OPENVINO_TEST(${BACKEND_NAME}, onnx_model_argmax_select_last_index) {
    auto function = onnx_import::import_onnx_model(file_util::path_join(ov::test::utils::getExecutableDirectory(),
                                                                        SERIALIZED_ZOO,
                                                                        "onnx/argmax_select_last_index.onnx"));

    auto test_case = ov::test::TestCase(function, s_device);
    test_case.add_input<float>(Shape{4, 3}, {1.f, 1.f, 1.f, 0.5f, 3.f, 4.f, 0.5f, 1.f, 1.1f, 0.f, 3.f, 0.f});
    test_case.add_expected_output<std::int64_t>(Shape{1, 3}, {0, 3, 1});
    test_case.run();
}

OPENVINO_TEST(${BACKEND_NAME}, onnx_model_argmin_select_last_index) {
    auto function = onnx_import::import_onnx_model(file_util::path_join(ov::test::utils::getExecutableDirectory(),
                                                                        SERIALIZED_ZOO,
                                                                        "onnx/argmin_select_last_index.onnx"));

    auto test_case = ov::test::TestCase(function, s_device);
    test_case.add_input<float>(Shape{4, 3}, {1.f, 1.f, 1.f, 2.f, 3.f, 4.f, 2.f, 1.f, 1.1f, 3.f, 3.f, 8.f});
    test_case.add_expected_output<std::int64_t>(Shape{4}, {2, 0, 1, 1});
    test_case.run();
}

OPENVINO_TEST(${BACKEND_NAME}, onnx_model_top_k) {
    auto function = onnx_import::import_onnx_model(
        file_util::path_join(ov::test::utils::getExecutableDirectory(), SERIALIZED_ZOO, "onnx/top_k.onnx"));

    auto test_case = ov::test::TestCase(function, s_device);
    test_case.add_input<float>({0, 1, 2, 3, 4, 5, 6, 7, 8, 9, 10, 11});
    test_case.add_expected_output<float>(Shape{3, 3}, {3, 2, 1, 7, 6, 5, 11, 10, 9});       // values
    test_case.add_expected_output<std::int64_t>(Shape{3, 3}, {3, 2, 1, 3, 2, 1, 3, 2, 1});  // indices
    test_case.run();
}

OPENVINO_TEST(${BACKEND_NAME}, onnx_top_k_opset_10) {
    auto function = onnx_import::import_onnx_model(
        file_util::path_join(ov::test::utils::getExecutableDirectory(), SERIALIZED_ZOO, "onnx/top_k_opset_10.onnx"));

    auto test_case = ov::test::TestCase(function, s_device);
    test_case.add_input<float>({0, 1, 2, 3, 4, 5, 6, 7, 8, 9, 10, 11});
    test_case.add_input<int64_t>({3});

    test_case.add_expected_output<float>(Shape{3, 3}, {3, 2, 1, 7, 6, 5, 11, 10, 9});       // values
    test_case.add_expected_output<std::int64_t>(Shape{3, 3}, {3, 2, 1, 3, 2, 1, 3, 2, 1});  // indices
    test_case.run();
}

OPENVINO_TEST(${BACKEND_NAME}, onnx_top_k_opset_10_const_k) {
    auto function = onnx_import::import_onnx_model(file_util::path_join(ov::test::utils::getExecutableDirectory(),
                                                                        SERIALIZED_ZOO,
                                                                        "onnx/top_k_opset_10_const_k.onnx"));

    auto test_case = ov::test::TestCase(function, s_device);
    test_case.add_input<float>({0, 1, 2, 3, 4, 5, 6, 7, 8, 9, 10, 11});

    test_case.add_expected_output<float>(Shape{3, 3}, {3, 2, 1, 7, 6, 5, 11, 10, 9});       // values
    test_case.add_expected_output<std::int64_t>(Shape{3, 3}, {3, 2, 1, 3, 2, 1, 3, 2, 1});  // indices
    test_case.run();
}

OPENVINO_TEST(${BACKEND_NAME}, onnx_top_k_opset_11_const_k_smallest) {
    auto function = onnx_import::import_onnx_model(file_util::path_join(ov::test::utils::getExecutableDirectory(),
                                                                        SERIALIZED_ZOO,
                                                                        "onnx/top_k_opset_11_const_k_smallest.onnx"));

    auto test_case = ov::test::TestCase(function, s_device);
    test_case.add_input<float>({0, 1, 2, 3, 4, 5, 6, 7, 11, 10, 9, 8});

    test_case.add_expected_output<float>(Shape{3, 3}, {0, 1, 2, 4, 5, 6, 8, 9, 10});        // values
    test_case.add_expected_output<std::int64_t>(Shape{3, 3}, {0, 1, 2, 0, 1, 2, 3, 2, 1});  // indices
    test_case.run();
}

OPENVINO_TEST(${BACKEND_NAME}, onnx_top_k_opset_11_const_k_smallest_negative_axis) {
    auto function =
        onnx_import::import_onnx_model(file_util::path_join(ov::test::utils::getExecutableDirectory(),
                                                            SERIALIZED_ZOO,
                                                            "onnx/top_k_opset_11_const_k_smallest_negative_axis.onnx"));

    auto test_case = ov::test::TestCase(function, s_device);
    test_case.add_input<float>({0, 1, 2, 3, 4, 5, 6, 7, 11, 10, 9, 8});

    test_case.add_expected_output<float>(Shape{3, 3}, {0, 1, 2, 4, 5, 6, 8, 9, 10});        // values
    test_case.add_expected_output<std::int64_t>(Shape{3, 3}, {0, 1, 2, 0, 1, 2, 3, 2, 1});  // indices
    test_case.run();
}

OPENVINO_TEST(${BACKEND_NAME}, onnx_model_top_k_repeating_1D) {
    auto function = onnx_import::import_onnx_model(file_util::path_join(ov::test::utils::getExecutableDirectory(),
                                                                        SERIALIZED_ZOO,
                                                                        "onnx/top_k_repeating_1D.onnx"));

    auto test_case = ov::test::TestCase(function, s_device);
    test_case.add_input<int32_t>({1, 1, 2, 0, 2, 100});
    test_case.add_input<int64_t>({5});

    test_case.add_expected_output<int32_t>(Shape{5}, {100, 2, 2, 1, 1});
    test_case.add_expected_output<int64_t>(Shape{5}, {5, 2, 4, 0, 1});
    test_case.run();
}

OPENVINO_TEST(${BACKEND_NAME}, onnx_model_top_k_repeating) {
    auto function = onnx_import::import_onnx_model(
        file_util::path_join(ov::test::utils::getExecutableDirectory(), SERIALIZED_ZOO, "onnx/top_k_repeating.onnx"));

    auto test_case = ov::test::TestCase(function, s_device);
    test_case.add_input<int32_t>(Shape{3, 6}, {100, 1, 1, 2, 0, 2, 1, 2, 3, 4, 5, 6, 100, 1, 1, 2, 0, 2});
    test_case.add_input<int64_t>({3});

    test_case.add_expected_output<int32_t>(Shape{3, 3}, {100, 2, 2, 6, 5, 4, 7, 2, 2});
    test_case.add_expected_output<int64_t>(Shape{3, 3}, {0, 3, 5, 5, 4, 3, 0, 2, 4});
    test_case.run();
}

OPENVINO_TEST(${BACKEND_NAME}, onnx_model_top_k_repeating_axis_0) {
    auto function = onnx_import::import_onnx_model(file_util::path_join(ov::test::utils::getExecutableDirectory(),
                                                                        SERIALIZED_ZOO,
                                                                        "onnx/top_k_repeating_axis_0.onnx"));

    auto test_case = ov::test::TestCase(function, s_device);
    test_case.add_input<int32_t>(Shape{3, 6}, {100, 1, 1, 2, 0, 2, 1, 2, 3, 4, 5, 6, 7, 1, 2, 0, 2, 1});
    test_case.add_input<int64_t>({2});

    test_case.add_expected_output<int32_t>(Shape{2, 6}, {100, 2, 3, 4, 5, 6, 7, 1, 2, 2, 2, 2});
    test_case.add_expected_output<int64_t>(Shape{2, 6}, {0, 1, 1, 1, 1, 1, 2, 0, 2, 0, 2, 0});
    test_case.run();
}

OPENVINO_TEST(${BACKEND_NAME}, onnx_model_top_k_repeating_unsorted) {
    auto function = onnx_import::import_onnx_model(file_util::path_join(ov::test::utils::getExecutableDirectory(),
                                                                        SERIALIZED_ZOO,
                                                                        "onnx/top_k_repeating_unsorted.onnx"));

    auto test_case = ov::test::TestCase(function, s_device);
    test_case.add_input<int32_t>(Shape{3, 6}, {100, 1, 1, 2, 0, 2, 1, 2, 3, 4, 5, 6, 7, 1, 2, 0, 2, 1});
    test_case.add_input<int64_t>({3});

    test_case.add_expected_output<int32_t>(Shape{3, 3}, {1, 1, 0, 3, 2, 1, 1, 1, 0});
    test_case.add_expected_output<int64_t>(Shape{3, 3}, {2, 1, 4, 2, 1, 0, 5, 1, 3});
    test_case.run();
}

OPENVINO_TEST(${BACKEND_NAME}, onnx_model_acosh) {
    auto function = onnx_import::import_onnx_model(
        file_util::path_join(ov::test::utils::getExecutableDirectory(), SERIALIZED_ZOO, "onnx/acosh.onnx"));

    auto test_case = ov::test::TestCase(function, s_device);
    test_case.add_input<float>(Shape{1, 3}, {1.0f, 2.5f, 4.3f});
    test_case.add_expected_output<float>(Shape{1, 3}, {0.0f, 1.5667993f, 2.13795861f});

    test_case.run();
}

OPENVINO_TEST(${BACKEND_NAME}, onnx_model_asinh) {
    auto function = onnx_import::import_onnx_model(
        file_util::path_join(ov::test::utils::getExecutableDirectory(), SERIALIZED_ZOO, "onnx/asinh.onnx"));

    auto test_case = ov::test::TestCase(function, s_device);
    test_case.add_input<float>(Shape{1, 3}, {-1.0f, 0.0f, 1.0f});
    test_case.add_expected_output<float>(Shape{1, 3}, {-0.88137358f, 0.0f, 0.88137358f});

    test_case.run();
}

OPENVINO_TEST(${BACKEND_NAME}, onnx_model_atanh) {
    auto function = onnx_import::import_onnx_model(
        file_util::path_join(ov::test::utils::getExecutableDirectory(), SERIALIZED_ZOO, "onnx/atanh.onnx"));

    auto test_case = ov::test::TestCase(function, s_device);
    test_case.add_input<float>(Shape{1, 3}, {-0.9f, 0.0f, 0.9f});
    test_case.add_expected_output<float>(Shape{1, 3}, {-1.4722194f, 0.0f, 1.4722194f});

    test_case.run();
}

OPENVINO_TEST(${BACKEND_NAME}, onnx_model_sinh) {
    auto function = onnx_import::import_onnx_model(
        file_util::path_join(ov::test::utils::getExecutableDirectory(), SERIALIZED_ZOO, "onnx/sinh.onnx"));

    auto test_case = ov::test::TestCase(function, s_device);
    test_case.add_input<float>({-1.0f, 0.0f, 1.0f});
    test_case.add_expected_output<float>({-1.1752012f, 0.f, 1.1752012f});
    test_case.run();
}

OPENVINO_TEST(${BACKEND_NAME}, onnx_model_cosh) {
    auto function = onnx_import::import_onnx_model(
        file_util::path_join(ov::test::utils::getExecutableDirectory(), SERIALIZED_ZOO, "onnx/cosh.onnx"));

    auto test_case = ov::test::TestCase(function, s_device);
    test_case.add_input<float>({-1.0f, 0.0f, 1.0f});
    test_case.add_expected_output<float>({1.54308069f, 1.f, 1.54308069f});
    test_case.run();
}

OPENVINO_TEST(${BACKEND_NAME}, onnx_model_sign) {
    auto function = onnx_import::import_onnx_model(
        file_util::path_join(ov::test::utils::getExecutableDirectory(), SERIALIZED_ZOO, "onnx/sign.onnx"));

    Inputs inputs{std::vector<float>{-std::numeric_limits<float>::infinity(),
                                     -3.141592f,
                                     0.0f,
                                     2.71828f,
                                     std::numeric_limits<float>::infinity()}};

    auto test_case = ov::test::TestCase(function, s_device);
    test_case.add_multiple_inputs(inputs);
    test_case.add_expected_output<float>({-1.0f, -1.0f, 0.0f, 1.0f, 1.0f});
    test_case.run();
}

OPENVINO_TEST(${BACKEND_NAME}, onnx_model_one_hot_with_axis) {
    auto function = onnx_import::import_onnx_model(
        file_util::path_join(ov::test::utils::getExecutableDirectory(), SERIALIZED_ZOO, "onnx/one_hot_axis.onnx"));

    Inputs inputs{{1.0f, 9.0f, 2.0f, 4.0f}, {1.0f, 3.0f}};
    std::vector<float> expected_output{{1.0f, 1.0f, 3.0f, 1.0f, 1.0f, 1.0f, 1.0f, 1.0f, 1.0f, 1.0f,
                                        1.0f, 1.0f, 1.0f, 1.0f, 1.0f, 1.0f, 1.0f, 1.0f, 1.0f, 3.0f,
                                        1.0f, 1.0f, 1.0f, 1.0f, 3.0f, 1.0f, 1.0f, 1.0f, 1.0f, 3.0f,
                                        1.0f, 1.0f, 1.0f, 1.0f, 1.0f, 1.0f, 1.0f, 1.0f, 1.0f, 1.0f}};

    auto test_case = ov::test::TestCase(function, s_device);
    test_case.add_multiple_inputs(inputs);
    test_case.add_expected_output(expected_output);
    test_case.run();
}

OPENVINO_TEST(${BACKEND_NAME}, onnx_model_one_hot_without_axis) {
    auto function = onnx_import::import_onnx_model(
        file_util::path_join(ov::test::utils::getExecutableDirectory(), SERIALIZED_ZOO, "onnx/one_hot_no_axis.onnx"));

    std::vector<std::vector<std::int64_t>> inputs{{0, 7, 8}, {2, 5}};
    std::vector<std::int64_t> expected_output{5, 2, 2, 2, 2, 2, 2, 2, 2, 2, 2, 2, 2, 2, 2, 2, 2, 2,
                                              2, 5, 2, 2, 2, 2, 2, 2, 2, 2, 2, 2, 2, 2, 5, 2, 2, 2};

    auto test_case = ov::test::TestCase(function, s_device);
    test_case.add_multiple_inputs(inputs);
    test_case.add_expected_output(expected_output);
    test_case.run();
}

OPENVINO_TEST(${BACKEND_NAME}, onnx_model_where) {
    auto function = onnx_import::import_onnx_model(
        file_util::path_join(ov::test::utils::getExecutableDirectory(), SERIALIZED_ZOO, "onnx/where.onnx"));

    // conditions tensor - 3x3x3
    auto condition =
        std::vector<int>{{0, 1, 0, 1, 0, 1, 0, 1, 0, 0, 1, 0, 1, 0, 1, 0, 1, 0, 0, 1, 0, 1, 0, 1, 0, 1, 0}};

    // 1x3 tensor of "1"
    auto x1 = std::vector<int>{1, 1, 1};
    // 3x1 tensor of "2"
    auto x2 = std::vector<int>{2, 2, 2};

    std::vector<std::vector<int>> inputs;
    inputs.push_back(std::move(condition));
    inputs.push_back(std::move(x1));
    inputs.push_back(std::move(x2));

    // y = 3x3x3
    std::vector<int> expected_output{2, 1, 2, 1, 2, 1, 2, 1, 2, 2, 1, 2, 1, 2, 1, 2, 1, 2, 2, 1, 2, 1, 2, 1, 2, 1, 2};

    auto test_case = ov::test::TestCase(function, s_device);
    test_case.add_multiple_inputs(inputs);
    test_case.add_expected_output(expected_output);
    test_case.run();
}

OPENVINO_TEST(${BACKEND_NAME}, onnx_model_erf) {
    const auto function = onnx_import::import_onnx_model(
        file_util::path_join(ov::test::utils::getExecutableDirectory(), SERIALIZED_ZOO, "onnx/erf.onnx"));

    Inputs inputs;
    inputs.emplace_back(ov::test::NDArray<float, 2>{
        {-std::numeric_limits<float>::infinity(), std::numeric_limits<float>::infinity()},
        {-3.141592f, 0.0f},
        {0.5f, 1.0f}}.get_vector());

    const std::vector<float> expected_output =
        ov::test::NDArray<float, 2>{{-1.0f, 1.0f}, {-0.99999112f, 0.0f}, {0.52049988f, 0.84270079f}}.get_vector();

    auto test_case = ov::test::TestCase(function, s_device);
    test_case.add_multiple_inputs(inputs);
    test_case.add_expected_output(expected_output);
    test_case.run();
}

OPENVINO_TEST(${BACKEND_NAME}, onnx_model_erf_int32) {
    const auto function = onnx_import::import_onnx_model(
        file_util::path_join(ov::test::utils::getExecutableDirectory(), SERIALIZED_ZOO, "onnx/erf_int32.onnx"));

    const std::vector<std::vector<int32_t>> inputs{
        {-std::numeric_limits<int32_t>::max(), -1, 0, 1, std::numeric_limits<int32_t>::max()}};

    const std::vector<int32_t> expected_output{-1, -1, 0, 1, 1};

    auto test_case = ov::test::TestCase(function, s_device);
    test_case.add_multiple_inputs(inputs);
    test_case.add_expected_output(expected_output);
    test_case.run();
}

OPENVINO_TEST(${BACKEND_NAME}, onnx_model_shrink_float) {
    const auto function = onnx_import::import_onnx_model(
        file_util::path_join(ov::test::utils::getExecutableDirectory(), SERIALIZED_ZOO, "onnx/shrink_float.onnx"));

    auto test_case = ov::test::TestCase(function, s_device);
    test_case.add_input<float>({-2.0f, -1.6f, -1.5f, -1.4f, -1.0f, 0.0f, 1.0f, 1.4f, 1.5f, 1.6f, 2.0f});
    test_case.add_expected_output<float>(Shape{11},
                                         {-1.5f, -1.1f, 0.0f, 0.0f, 0.0f, 0.0f, 0.0f, 0.0f, 0.0f, 1.1f, 1.5f});

    test_case.run();
}

OPENVINO_TEST(${BACKEND_NAME}, onnx_model_shrink_int) {
    const auto function = onnx_import::import_onnx_model(
        file_util::path_join(ov::test::utils::getExecutableDirectory(), SERIALIZED_ZOO, "onnx/shrink_int.onnx"));

    auto test_case = ov::test::TestCase(function, s_device);
    test_case.add_input<int>({-5, -4, -3, -2, -1, 0, 1, 2, 3, 4, 5});
    test_case.add_expected_output<int>(Shape{11}, {-4, -3, -2, -1, 0, 0, 0, 1, 2, 3, 4});

    test_case.run();
}

OPENVINO_TEST(${BACKEND_NAME}, onnx_model_lp_norm_p1) {
    const auto function = onnx_import::import_onnx_model(
        file_util::path_join(ov::test::utils::getExecutableDirectory(), SERIALIZED_ZOO, "onnx/lp_norm_p1.onnx"));

    Shape data_shape{2, 3, 4};
    std::vector<float> data(shape_size(data_shape));
    std::iota(std::begin(data), std::end(data), 1.f);

    auto test_case = ov::test::TestCase(function, s_device);
    test_case.add_input<float>(data);
    test_case.add_expected_output<float>(
        data_shape,
        {0.07142857f, 0.125f,  0.16666667f, 0.2f,        0.22727273f, 0.25f,   0.26923078f, 0.2857143f,
         0.3f,        0.3125f, 0.32352942f, 0.33333334f, 0.9285714f,  0.875f,  0.8333333f,  0.8f,
         0.77272725f, 0.75f,   0.7307692f,  0.71428573f, 0.7f,        0.6875f, 0.6764706f,  0.6666667f});

    test_case.run();
}

OPENVINO_TEST(${BACKEND_NAME}, onnx_model_lp_norm_p2) {
    const auto function = onnx_import::import_onnx_model(
        file_util::path_join(ov::test::utils::getExecutableDirectory(), SERIALIZED_ZOO, "onnx/lp_norm_p2.onnx"));

    Shape data_shape{2, 3, 4};
    std::vector<float> data(shape_size(data_shape));
    std::iota(std::begin(data), std::end(data), 1.f);

    auto test_case = ov::test::TestCase(function, s_device);
    test_case.add_input<float>(data);
    test_case.add_expected_output<float>(
        data_shape,
        {0.0766965f,  0.14142136f, 0.19611613f, 0.24253564f, 0.28216633f, 0.31622776f, 0.34570536f, 0.37139067f,
         0.39391932f, 0.41380295f, 0.4314555f,  0.4472136f,  0.9970545f,  0.98994946f, 0.9805807f,  0.97014254f,
         0.9593655f,  0.9486833f,  0.9383431f,  0.9284767f,  0.91914505f, 0.9103665f,  0.9021342f,  0.8944272f});

    test_case.run();
}

OPENVINO_TEST(${BACKEND_NAME}, onnx_model_lp_norm_default) {
    const auto function = onnx_import::import_onnx_model(
        file_util::path_join(ov::test::utils::getExecutableDirectory(), SERIALIZED_ZOO, "onnx/lp_norm_default.onnx"));

    Shape data_shape{2, 3, 4};
    std::vector<float> data(shape_size(data_shape));
    std::iota(std::begin(data), std::end(data), 1.f);

    auto test_case = ov::test::TestCase(function, s_device);
    test_case.add_input<float>(data);
    test_case.add_expected_output<float>(
        data_shape,
        {0.18257418f, 0.36514837f, 0.5477225f, 0.73029673f, 0.37904903f, 0.45485884f, 0.5306686f,  0.60647845f,
         0.42616236f, 0.47351375f, 0.5208651f, 0.5682165f,  0.4469492f,  0.48132992f, 0.51571065f, 0.5500913f,
         0.45862272f, 0.48560053f, 0.5125783f, 0.53955615f, 0.46609157f, 0.4882864f,  0.51048124f, 0.5326761f});

    test_case.run();
}

OPENVINO_TEST(${BACKEND_NAME}, onnx_model_lp_norm_default_dynamic) {
    const auto function = onnx_import::import_onnx_model(file_util::path_join(ov::test::utils::getExecutableDirectory(),
                                                                              SERIALIZED_ZOO,
                                                                              "onnx/lp_norm_default_dynamic.onnx"));

    Shape data_shape{2, 3, 4};
    std::vector<float> data(shape_size(data_shape));
    std::iota(std::begin(data), std::end(data), 1.f);

    auto test_case = ov::test::TestCase(function, s_device);
    test_case.add_input<float>(data_shape, data);
    test_case.add_expected_output<float>(
        data_shape,
        {0.18257418f, 0.36514837f, 0.5477225f, 0.73029673f, 0.37904903f, 0.45485884f, 0.5306686f,  0.60647845f,
         0.42616236f, 0.47351375f, 0.5208651f, 0.5682165f,  0.4469492f,  0.48132992f, 0.51571065f, 0.5500913f,
         0.45862272f, 0.48560053f, 0.5125783f, 0.53955615f, 0.46609157f, 0.4882864f,  0.51048124f, 0.5326761f});

    test_case.run();
}

OPENVINO_TEST(${BACKEND_NAME}, onnx_model_instance_normalization) {
    const auto function = onnx_import::import_onnx_model(
        file_util::path_join(ov::test::utils::getExecutableDirectory(), SERIALIZED_ZOO, "onnx/instance_norm.onnx"));

    Shape data_shape{1, 2, 3, 4};
    std::vector<float> data(shape_size(data_shape));
    std::iota(std::begin(data), std::end(data), 1.f);

    auto test_case = ov::test::TestCase(function, s_device);

    test_case.add_input<float>(data);
    test_case.add_input<float>(std::vector<float>{2.134f, 3.256f});
    test_case.add_input<float>(std::vector<float>{0.765f, 1.055f});
    test_case.add_expected_output<float>(
        data_shape,
        {-2.6335807f,  -2.015657f, -1.3977331f, -0.77980936f, -0.16188562f, 0.45603812f, 1.0739619f,  1.6918856f,
         2.3098092f,   2.927733f,  3.5456567f,  4.1635804f,   -4.130463f,   -3.1876516f, -2.2448401f, -1.3020288f,
         -0.35921717f, 0.5835942f, 1.5264057f,  2.469217f,    3.4120288f,   4.35484f,    5.2976513f,  6.240463f});
    const size_t tolerance_bits = 3;
    test_case.run(tolerance_bits);
}

OPENVINO_TEST(${BACKEND_NAME}, onnx_instance_normalization_dynamic) {
    auto function = onnx_import::import_onnx_model(file_util::path_join(ov::test::utils::getExecutableDirectory(),
                                                                        SERIALIZED_ZOO,
                                                                        "onnx/instance_norm_dynamic.onnx"));

    auto test_case = ov::test::TestCase(function, s_device);
    std::vector<float> input_data{1.f, 2.f, 3.f};
    test_case.add_input<float>(Shape{1, 3, 1, 1}, input_data);
    test_case.add_expected_output<float>(Shape{1, 3, 1, 1},
                                         {0.3341970741748809814f, 0.3321160078048706055f, 0.3407136797904968262f});
    test_case.run();
}

OPENVINO_TEST(${BACKEND_NAME}, onnx_model_eye_like) {
    const auto function = onnx_import::import_onnx_model(
        file_util::path_join(ov::test::utils::getExecutableDirectory(), SERIALIZED_ZOO, "onnx/eye_like.onnx"));

    auto test_case = ov::test::TestCase(function, s_device);
    test_case.add_input<float>(Shape{3, 4}, {5.f, 5.f, 5.f, 5.f, 5.f, 5.f, 5.f, 5.f, 5.f, 5.f, 5.f, 5.f});
    test_case.add_expected_output<float>(Shape{3, 4}, {0.f, 0.f, 0.f, 0.f, 1.f, 0.f, 0.f, 0.f, 0.f, 1.f, 0.f, 0.f});

    test_case.run();
}

OPENVINO_TEST(${BACKEND_NAME}, onnx_model_reverse_sequence_0_batch_1) {
    const auto function =
        onnx_import::import_onnx_model(file_util::path_join(ov::test::utils::getExecutableDirectory(),
                                                            SERIALIZED_ZOO,
                                                            "onnx/reverse_sequence_time_0_batch_1.onnx"));
    auto test_case = ov::test::TestCase(function, s_device);

    test_case.add_input<float>({0.f, 4.f, 8.f, 12.f, 1.f, 5.f, 9.f, 13.f, 2.f, 6.f, 10.f, 14.f, 3.f, 7.f, 11.f, 15.f});
    test_case.add_input<int>({4, 3, 2, 1});
    test_case.add_expected_output<float>(
        Shape{4, 4},
        {3.f, 6.f, 9.f, 12.f, 2.f, 5.f, 8.f, 13.f, 1.f, 4.f, 10.f, 14.f, 0.f, 7.f, 11.f, 15.f});

    test_case.run();
}

OPENVINO_TEST(${BACKEND_NAME}, onnx_model_reverse_sequence_1_batch_0) {
    const auto function =
        onnx_import::import_onnx_model(file_util::path_join(ov::test::utils::getExecutableDirectory(),
                                                            SERIALIZED_ZOO,
                                                            "onnx/reverse_sequence_time_1_batch_0.onnx"));
    auto test_case = ov::test::TestCase(function, s_device);

    test_case.add_input<float>({0.f, 1.f, 2.f, 3.f, 4.f, 5.f, 6.f, 7.f, 8.f, 9.f, 10.f, 11.f, 12.f, 13.f, 14.f, 15.f});
    test_case.add_input<int>({1, 2, 3, 4});
    test_case.add_expected_output<float>(
        Shape{4, 4},
        {0.f, 1.f, 2.f, 3.f, 5.f, 4.f, 6.f, 7.f, 10.f, 9.f, 8.f, 11.f, 15.f, 14.f, 13.f, 12.f});

    test_case.run();
}

OPENVINO_TEST(${BACKEND_NAME}, onnx_model_reverse_sequence_incorrect_batch_axis) {
    EXPECT_THROW(
        onnx_import::import_onnx_model(file_util::path_join(ov::test::utils::getExecutableDirectory(),
                                                            SERIALIZED_ZOO,
                                                            "onnx/reverse_sequence_incorrect_batch_axis.onnx")),
        ngraph_error)
        << "ReverseSequence batch_axis attribute can only equal 0 or 1. Value of '2' is not "
           "accepted.";
}

OPENVINO_TEST(${BACKEND_NAME}, onnx_model_reverse_sequence_incorrect_time_axis) {
    EXPECT_THROW(onnx_import::import_onnx_model(file_util::path_join(ov::test::utils::getExecutableDirectory(),
                                                                     SERIALIZED_ZOO,
                                                                     "onnx/reverse_sequence_incorrect_time_axis.onnx")),
                 ngraph_error)
        << "ReverseSequence time_axis attribute can only equal 0 or 1. Value of '2' is not "
           "accepted.";
}

OPENVINO_TEST(${BACKEND_NAME}, onnx_model_reverse_sequence_time_and_batch_axis_equal) {
    EXPECT_THROW(
        onnx_import::import_onnx_model(file_util::path_join(ov::test::utils::getExecutableDirectory(),
                                                            SERIALIZED_ZOO,
                                                            "onnx/reverse_sequence_time_and_batch_axis_equal.onnx")),
        ngraph_error)
        << "ReverseSequence 'time_axis' and 'batch_axis' can't be equal.";
}

OPENVINO_TEST(${BACKEND_NAME}, onnx_matmul_float_type) {
    auto function = onnx_import::import_onnx_model(
        file_util::path_join(ov::test::utils::getExecutableDirectory(), SERIALIZED_ZOO, "onnx/matmul_float.onnx"));

    auto test_case = ov::test::TestCase(function, s_device);
    test_case.add_input<float>(std::vector<float>{0, 1, 2, 3, 4, 5});
    test_case.add_input<float>(std::vector<float>{0, 1});
    test_case.add_expected_output<float>(Shape{3, 1}, std::vector<float>{1, 3, 5});

    test_case.run();
}

OPENVINO_TEST(${BACKEND_NAME}, onnx_model_mod_sign) {
    const auto function = onnx_import::import_onnx_model(
        file_util::path_join(ov::test::utils::getExecutableDirectory(), SERIALIZED_ZOO, "onnx/mod_sign.onnx"));
    auto test_case = ov::test::TestCase(function, s_device);

    test_case.add_input<int32_t>({-4, 7, 5, 4, -7, 8});
    test_case.add_input<int32_t>({2, -3, 8, -2, 3, 5});
    test_case.add_expected_output<int32_t>(Shape{6}, {0, -2, 5, 0, 2, 3});

    test_case.run();
}

OPENVINO_TEST(${BACKEND_NAME}, onnx_model_mod_sign_i64) {
    const auto function = onnx_import::import_onnx_model(
        file_util::path_join(ov::test::utils::getExecutableDirectory(), SERIALIZED_ZOO, "onnx/mod_sign_i64.onnx"));
    auto test_case = ov::test::TestCase(function, s_device);

    test_case.add_input<int64_t>({-4, 7, 5, 4, -7, 8});
    test_case.add_input<int64_t>({2, -3, 8, -2, 3, 5});
    test_case.add_expected_output<int64_t>(Shape{6}, {0, -2, 5, 0, 2, 3});

    test_case.run();
}

OPENVINO_TEST(${BACKEND_NAME}, onnx_model_mod_sign_broadcast) {
    const auto function = onnx_import::import_onnx_model(file_util::path_join(ov::test::utils::getExecutableDirectory(),
                                                                              SERIALIZED_ZOO,
                                                                              "onnx/mod_sign_broadcast.onnx"));
    auto test_case = ov::test::TestCase(function, s_device);

    test_case.add_input<int32_t>({-8, 3, 4, 9, -17, 1});
    test_case.add_input<int32_t>({3});
    test_case.add_expected_output<int32_t>(Shape{6}, {1, 0, 1, 0, 1, 1});

    test_case.run();
}

OPENVINO_TEST(${BACKEND_NAME}, onnx_model_mod_sign_f32) {
    try {
        const auto function = onnx_import::import_onnx_model(
            file_util::path_join(ov::test::utils::getExecutableDirectory(), SERIALIZED_ZOO, "onnx/mod_sign_f32.onnx"));
        FAIL() << "Expected exception was not thrown";
    } catch (const ngraph::ngraph_error& e) {
        EXPECT_HAS_SUBSTRING(
            e.what(),
            std::string("If the input type is floating point, then `fmod` attribute must be set to 1."));
    } catch (...) {
        FAIL() << "Expected ngraph_error exception was not thrown";
    }
}

OPENVINO_TEST(${BACKEND_NAME}, onnx_model_mod_sign_fmod) {
    const auto function = onnx_import::import_onnx_model(
        file_util::path_join(ov::test::utils::getExecutableDirectory(), SERIALIZED_ZOO, "onnx/mod_sign_fmod.onnx"));
    auto test_case = ov::test::TestCase(function, s_device);

    test_case.add_input<int32_t>({-8, 3, 4, 9, -17, 1});
    test_case.add_input<int32_t>({22, -13, 8, -3, 7, 2});
    test_case.add_expected_output<int32_t>(Shape{6}, {-8, 3, 4, 0, -3, 1});

    test_case.run();
}

OPENVINO_TEST(${BACKEND_NAME}, onnx_model_mod_sign_fmod_broadcast) {
    const auto function = onnx_import::import_onnx_model(file_util::path_join(ov::test::utils::getExecutableDirectory(),
                                                                              SERIALIZED_ZOO,
                                                                              "onnx/mod_sign_fmod_broadcast.onnx"));
    auto test_case = ov::test::TestCase(function, s_device);

    test_case.add_input<int32_t>({-8, 3, 4, 9, -17, 1});
    test_case.add_input<int32_t>({3});
    test_case.add_expected_output<int32_t>(Shape{6}, {-2, 0, 1, 0, -2, 1});

    test_case.run();
}

OPENVINO_TEST(${BACKEND_NAME}, onnx_model_mod_sign_fmod_f32) {
    const auto function = onnx_import::import_onnx_model(
        file_util::path_join(ov::test::utils::getExecutableDirectory(), SERIALIZED_ZOO, "onnx/mod_sign_fmod_f32.onnx"));
    auto test_case = ov::test::TestCase(function, s_device);

    test_case.add_input<float>({-4.3f, 7.2f, 5.0f, 4.3f, -7.2f, 8.0f});
    test_case.add_input<float>({2.1f, -3.4f, 8.0f, -2.1f, 3.4f, 5.0f});
    test_case.add_expected_output<float>(Shape{6}, {-0.10000038f, 0.39999962f, 5.f, 0.10000038f, -0.39999962f, 3.f});

    test_case.run();
}

OPENVINO_TEST(${BACKEND_NAME}, onnx_model_mod_incorrect_fmod) {
    try {
        const auto function =
            onnx_import::import_onnx_model(file_util::path_join(ov::test::utils::getExecutableDirectory(),
                                                                SERIALIZED_ZOO,
                                                                "onnx/mod_incorrect_fmod.onnx"));
        FAIL() << "Expected exception was not thrown";
    } catch (const ngraph::ngraph_error& e) {
        EXPECT_HAS_SUBSTRING(e.what(), std::string("Unsupported value of 'fmod' attribute (should be: 0 or 1)"));
    } catch (...) {
        FAIL() << "Expected ngraph_error exception was not thrown";
    }
}

OPENVINO_TEST(${BACKEND_NAME}, onnx_model_scatterND_param_i64_indices) {
    const auto function =
        onnx_import::import_onnx_model(file_util::path_join(ov::test::utils::getExecutableDirectory(),
                                                            SERIALIZED_ZOO,
                                                            "onnx/scatter_nd_param_i64_indices.onnx"));
    auto test_case = ov::test::TestCase(function, s_device);

    test_case.add_input<float>({1.f, 2.f, 3.f, 4.f, 5.f, 6.f, 7.f, 8.f});
    test_case.add_input<int64_t>({4, 3, 1, 7});
    test_case.add_input<float>({9.f, 10.f, 11.f, 12.f});
    test_case.add_expected_output<float>(Shape{8}, {1.f, 11.f, 3.f, 10.f, 9.f, 6.f, 7.f, 12.f});

    test_case.run();
}

OPENVINO_TEST(${BACKEND_NAME}, onnx_model_scatterND_const_i32_indices) {
    const auto function =
        onnx_import::import_onnx_model(file_util::path_join(ov::test::utils::getExecutableDirectory(),
                                                            SERIALIZED_ZOO,
                                                            "onnx/scatter_nd_const_i32_indices.onnx"));
    auto test_case = ov::test::TestCase(function, s_device);

    test_case.add_input<float>({1.f, 2.f, 3.f, 4.f, 5.f, 6.f, 7.f, 8.f});
    test_case.add_input<float>({9.f, 10.f, 11.f, 12.f});
    test_case.add_expected_output<float>(Shape{8}, {1.f, 11.f, 3.f, 10.f, 9.f, 6.f, 7.f, 12.f});

    test_case.run();
}

OPENVINO_TEST(${BACKEND_NAME}, onnx_model_scatterND_opset16_reduction_none) {
    const auto function =
        onnx_import::import_onnx_model(file_util::path_join(ov::test::utils::getExecutableDirectory(),
                                                            SERIALIZED_ZOO,
                                                            "onnx/scatter_nd_opset16_reduction_none.onnx"));
    auto test_case = ov::test::TestCase(function, s_device);

    test_case.add_input<float>({1.f, 2.f, 3.f, 4.f, 5.f, 6.f, 7.f, 8.f});
    test_case.add_input<int64_t>({4, 3, 1, 7});
    test_case.add_input<float>({9.f, 10.f, 11.f, 12.f});
    test_case.add_expected_output<float>(Shape{8}, {1.f, 11.f, 3.f, 10.f, 9.f, 6.f, 7.f, 12.f});

    test_case.run();
}

OPENVINO_TEST(${BACKEND_NAME}, onnx_model_scatterND_opset16_reduction_add) {
    EXPECT_THROW(onnx_import::import_onnx_model(file_util::path_join(ov::test::utils::getExecutableDirectory(),
                                                                     SERIALIZED_ZOO,
                                                                     "onnx/scatter_nd_opset16_reduction_add.onnx")),
                 ngraph_error)
        << "Unsupported type of attribute: `reduction`. Only `none` is supported";
}

OPENVINO_TEST(${BACKEND_NAME}, onnx_model_gather_float_1D) {
    const auto function = onnx_import::import_onnx_model(
        file_util::path_join(ov::test::utils::getExecutableDirectory(), SERIALIZED_ZOO, "onnx/gather_float_1D.onnx"));
    auto test_case = ov::test::TestCase(function, s_device);

    // clang-format off
    test_case.add_input<float>(Shape{3},
        {   5, 6, 7 });
    test_case.add_input<int64_t>(Shape{2, 2},
        {   0, 1,
            1, 2    });
    test_case.add_expected_output<float>(Shape{2, 2},
        {   5, 6,
            6, 7    });
    // clang-format on

    test_case.run();
}

OPENVINO_TEST(${BACKEND_NAME}, onnx_model_gather_int32_3D_axis_1) {
    const auto function = onnx_import::import_onnx_model(file_util::path_join(ov::test::utils::getExecutableDirectory(),
                                                                              SERIALIZED_ZOO,
                                                                              "onnx/gather_int32_3D_axis_1.onnx"));
    auto test_case = ov::test::TestCase(function, s_device);

    // clang-format off
    test_case.add_input<int32_t>(Shape{2, 2, 2},
        {   1, 2,
            3, 4,

            5, 6,
            7, 8    });
    test_case.add_input<int32_t>(Shape{4, 1},
        {   0,
            1,
            1,
            0       });
    test_case.add_expected_output<int32_t>(Shape{2, 4, 1, 2},
        {   1, 2,
            3, 4,
            3, 4,
            1, 2,

            5, 6,
            7, 8,
            7, 8,
            5, 6     });
    // clang-format on

    test_case.run();
}

OPENVINO_TEST(${BACKEND_NAME}, onnx_model_gather_int8_3D_axis_neg_1) {
    const auto function = onnx_import::import_onnx_model(file_util::path_join(ov::test::utils::getExecutableDirectory(),
                                                                              SERIALIZED_ZOO,
                                                                              "onnx/gather_int8_3D_axis_neg_1.onnx"));
    auto test_case = ov::test::TestCase(function, s_device);

    // clang-format off
    test_case.add_input<int8_t>(Shape{2, 2, 2},
        {   1, 2,
            3, 4,

            5, 6,
            7, 8            });
    test_case.add_input<int32_t>(Shape{4, 1},
        {   0, 1, 1, 0      });
    test_case.add_expected_output<int8_t>(Shape{2, 2, 4, 1},
        {   1, 2, 2, 1,
            3, 4, 4, 3,

            5, 6, 6, 5,
            7, 8, 8, 7      });
    // clang-format on

    test_case.run();
}

OPENVINO_TEST(${BACKEND_NAME}, onnx_model_gather_float_2D_neg_indices) {
    const auto function = onnx_import::import_onnx_model(file_util::path_join(ov::test::utils::getExecutableDirectory(),
                                                                              SERIALIZED_ZOO,
                                                                              "onnx/gather_float_2D_axis_1.onnx"));
    auto test_case = ov::test::TestCase(function, s_device);

    // clang-format off
    test_case.add_input<float>(Shape{3, 3},
        {   0.0f, 0.1f, 0.2f,
            1.0f, 1.1f, 1.2f,
            2.0f, 2.1f, 2.2f   });
    test_case.add_input<int64_t>(Shape{2, 2},
        {   -1, -2,
            -3, -2      });
    test_case.add_expected_output<float>(Shape{3, 2, 2},
        {
            0.2f, 0.1f,
            0.0f, 0.1f,

            1.2f, 1.1f,
            1.0f, 1.1f,

            2.2f, 2.1f,
            2.0f, 2.1f    });
    // clang-format on

    test_case.run();
}

OPENVINO_TEST(${BACKEND_NAME}, onnx_model_gather_elements_float_1D) {
    const auto function = onnx_import::import_onnx_model(file_util::path_join(ov::test::utils::getExecutableDirectory(),
                                                                              SERIALIZED_ZOO,
                                                                              "onnx/gather_elements_float_1D.onnx"));
    auto test_case = ov::test::TestCase(function, s_device);

    test_case.add_input<float>(Shape{3}, {1, 2, 3});
    test_case.add_input<int64_t>(Shape{1}, {1});
    test_case.add_expected_output<float>(Shape{1}, {2});

    test_case.run();
}

OPENVINO_TEST(${BACKEND_NAME}, onnx_model_gather_elements_int8_axis_1) {
    const auto function = onnx_import::import_onnx_model(file_util::path_join(ov::test::utils::getExecutableDirectory(),
                                                                              SERIALIZED_ZOO,
                                                                              "onnx/gather_elements_int8_axis_1.onnx"));
    auto test_case = ov::test::TestCase(function, s_device);

    test_case.add_input<int8_t>(Shape{2, 2}, {1, 2, 3, 4});
    test_case.add_input<int32_t>(Shape{2, 2}, {0, 0, 1, 0});
    test_case.add_expected_output<int8_t>(Shape{2, 2}, {1, 1, 4, 3});

    test_case.run();
}

OPENVINO_TEST(${BACKEND_NAME}, onnx_model_gather_elements_int32_axis_0) {
    const auto function =
        onnx_import::import_onnx_model(file_util::path_join(ov::test::utils::getExecutableDirectory(),
                                                            SERIALIZED_ZOO,
                                                            "onnx/gather_elements_int32_axis_0.onnx"));
    auto test_case = ov::test::TestCase(function, s_device);

    test_case.add_input<int32_t>(Shape{3, 3}, {1, 2, 3, 4, 5, 6, 7, 8, 9});
    test_case.add_input<int64_t>(Shape{2, 3}, {1, 2, 0, 2, 0, 0});
    test_case.add_expected_output<int32_t>(Shape{2, 3}, {4, 8, 3, 7, 2, 3});

    test_case.run();
}

OPENVINO_TEST(${BACKEND_NAME}, onnx_model_gather_elements_float_negative_axis) {
    const auto function =
        onnx_import::import_onnx_model(file_util::path_join(ov::test::utils::getExecutableDirectory(),
                                                            SERIALIZED_ZOO,
                                                            "onnx/gather_elements_float_negative_axis.onnx"));
    auto test_case = ov::test::TestCase(function, s_device);

    test_case.add_input<float>(Shape{2, 2}, {1, 2, 3, 4});
    test_case.add_input<int64_t>(Shape{2, 2}, {1, 1, 1, 0});
    test_case.add_expected_output<float>(Shape{2, 2}, {2, 2, 4, 3});

    test_case.run();
}

OPENVINO_TEST(${BACKEND_NAME}, onnx_model_gather_elements_float_3D_axis_2) {
    const auto function =
        onnx_import::import_onnx_model(file_util::path_join(ov::test::utils::getExecutableDirectory(),
                                                            SERIALIZED_ZOO,
                                                            "onnx/gather_elements_float_3D_axis_2.onnx"));
    auto test_case = ov::test::TestCase(function, s_device);

    test_case.add_input<float>(Shape{2, 2, 2}, {1, 2, 3, 4, 5, 6, 7, 8});
    test_case.add_input<int64_t>(Shape{2, 2, 1}, {0, 1, 0, 1});
    test_case.add_expected_output<float>(Shape{2, 2, 1}, {1, 4, 5, 8});

    test_case.run();
}

OPENVINO_TEST(${BACKEND_NAME}, onnx_model_gatherND_int32) {
    const auto function = onnx_import::import_onnx_model(
        file_util::path_join(ov::test::utils::getExecutableDirectory(), SERIALIZED_ZOO, "onnx/gatherND_int32.onnx"));
    auto test_case = ov::test::TestCase(function, s_device);

    test_case.add_input<int32_t>({0, 1, 2, 3});
    test_case.add_input<int64_t>({1, 0});
    test_case.add_expected_output<int32_t>(Shape{2, 2}, {2, 3, 0, 1});

    test_case.run();
}

OPENVINO_TEST(${BACKEND_NAME}, onnx_model_gatherND_float) {
    const auto function = onnx_import::import_onnx_model(
        file_util::path_join(ov::test::utils::getExecutableDirectory(), SERIALIZED_ZOO, "onnx/gatherND_float.onnx"));
    auto test_case = ov::test::TestCase(function, s_device);

    test_case.add_input<float>({0.f, 1.f, 2.f, 3.f, 4.f, 5.f, 6.f, 7.f});
    test_case.add_input<int64_t>({0, 1, 1, 0});
    test_case.add_expected_output<float>(Shape{2, 2}, {2.f, 3.f, 4.f, 5.f});

    test_case.run();
}

OPENVINO_TEST(${BACKEND_NAME}, onnx_model_pad_constant) {
    const auto function = onnx_import::import_onnx_model(
        file_util::path_join(ov::test::utils::getExecutableDirectory(), SERIALIZED_ZOO, "onnx/pad_constant.onnx"));
    auto test_case = ov::test::TestCase(function, s_device);

    test_case.add_input<float>({1.f, 1.2f, 2.3f, 3.4f, 4.5f, 5.7f});
    test_case.add_expected_output<float>(Shape{3, 4},
                                         {0.f, 0.f, 1.f, 1.2f, 0.f, 0.f, 2.3f, 3.4f, 0.f, 0.f, 4.5f, 5.7f});

    test_case.run();
}

OPENVINO_TEST(${BACKEND_NAME}, onnx_model_pad_non_scalar_values) {
    const auto function = onnx_import::import_onnx_model(file_util::path_join(ov::test::utils::getExecutableDirectory(),
                                                                              SERIALIZED_ZOO,
                                                                              "onnx/pad_non_scalar_values.onnx"));
    auto test_case = ov::test::TestCase(function, s_device);

    test_case.add_input<float>({1.f, 1.2f, 2.3f, 3.4f, 4.5f, 5.7f});
    test_case.add_expected_output<float>(Shape{3, 4},
                                         {44.f, 44.f, 1.f, 1.2f, 44.f, 44.f, 2.3f, 3.4f, 44.f, 44.f, 4.5f, 5.7f});

    test_case.run();
}

OPENVINO_TEST(${BACKEND_NAME}, onnx_model_pad_optional_constant) {
    const auto function = onnx_import::import_onnx_model(file_util::path_join(ov::test::utils::getExecutableDirectory(),
                                                                              SERIALIZED_ZOO,
                                                                              "onnx/pad_optional_constant.onnx"));
    auto test_case = ov::test::TestCase(function, s_device);

    test_case.add_input<float>({1.f, 1.2f, 2.3f, 3.4f, 4.5f, 5.7f});
    test_case.add_expected_output<float>(Shape{3, 4},
                                         {0.f, 0.f, 1.f, 1.2f, 0.f, 0.f, 2.3f, 3.4f, 0.f, 0.f, 4.5f, 5.7f});

    test_case.run();
}

OPENVINO_TEST(${BACKEND_NAME}, onnx_model_pad_constant_negative_begin_end) {
    const auto function = onnx_import::import_onnx_model(file_util::path_join(ov::test::utils::getExecutableDirectory(),
                                                                              SERIALIZED_ZOO,
                                                                              "onnx/pad_negative_begin_end.onnx"));
    auto test_case = ov::test::TestCase(function, s_device);

    test_case.add_input<int32_t>({1, 2, 3, 4, 5, 6, 7, 8, 9, 10, 11, 12});
    test_case.add_input<int64_t>({-1, -1, -1, -1});
    test_case.add_expected_output<int32_t>(Shape{1, 2}, {6, 7});

    test_case.run();
}

OPENVINO_TEST(${BACKEND_NAME}, onnx_model_pow_float32_float32) {
    const auto function = onnx_import::import_onnx_model(file_util::path_join(ov::test::utils::getExecutableDirectory(),
                                                                              SERIALIZED_ZOO,
                                                                              "onnx/pow_float32_float32.onnx"));
    auto test_case = ov::test::TestCase(function, s_device);

    test_case.add_input<float>({1.f, 2.f, 3.f, 4.f});  // base
    test_case.add_input<float>({3.5f});                // exponent

    test_case.add_expected_output<float>(Shape{1, 4}, {1.f, 11.313708f, 46.765373f, 128.f});

    test_case.run();
}

OPENVINO_TEST(${BACKEND_NAME}, onnx_model_pow_float32_int32) {
    const auto function = onnx_import::import_onnx_model(
        file_util::path_join(ov::test::utils::getExecutableDirectory(), SERIALIZED_ZOO, "onnx/pow_float32_int32.onnx"));
    auto test_case = ov::test::TestCase(function, s_device);

    test_case.add_input<float>({1.f, 2.f, 3.f, 4.f});  // base
    test_case.add_input<int>({3});                     // exponent

    test_case.add_expected_output<float>(Shape{1, 4}, {1.f, 8.f, 27.f, 64.f});

    test_case.run();
}

OPENVINO_TEST(${BACKEND_NAME}, onnx_model_pow_int32_float32) {
    const auto function = onnx_import::import_onnx_model(
        file_util::path_join(ov::test::utils::getExecutableDirectory(), SERIALIZED_ZOO, "onnx/pow_int32_float32.onnx"));
    auto test_case = ov::test::TestCase(function, s_device);

    test_case.add_input<int>({1, 2, 3, 4});  // base
    test_case.add_input<float>({3.5f});      // exponent

    test_case.add_expected_output<int>(Shape{1, 4}, {1, 11, 46, 128});

    test_case.run();
}

OPENVINO_TEST(${BACKEND_NAME}, onnx_model_reciprocal) {
    const auto function = onnx_import::import_onnx_model(
        file_util::path_join(ov::test::utils::getExecutableDirectory(), SERIALIZED_ZOO, "onnx/reciprocal.onnx"));
    auto test_case = ov::test::TestCase(function, s_device);

    test_case.add_input<float>({1.f, 2.f, 3.f, 4.f, 5.f, 6.f});
    test_case.add_expected_output<float>(Shape{3, 2}, {1.f, 1 / 2.f, 1 / 3.f, 1 / 4.f, 1 / 5.f, 1 / 6.f});

    test_case.run();
}

OPENVINO_TEST(${BACKEND_NAME}, onnx_model_round) {
    const auto function = onnx_import::import_onnx_model(
        file_util::path_join(ov::test::utils::getExecutableDirectory(), SERIALIZED_ZOO, "onnx/round.onnx"));
    auto test_case = ov::test::TestCase(function, s_device);

    test_case.add_input<float>({0.1f, 0.9f, 1.2f, 1.5f, 1.8f, 2.3f, 2.7f, -1.1f, -1.9f, -2.2f, -2.8f});
    test_case.add_expected_output<float>({0.f, 1.f, 1.f, 2.f, 2.f, 2.f, 3.f, -1.f, -2.f, -2.f, -3.f});

    test_case.run();
}

OPENVINO_TEST(${BACKEND_NAME}, onnx_model_round_half_nearest_even) {
    const auto function = onnx_import::import_onnx_model(file_util::path_join(ov::test::utils::getExecutableDirectory(),
                                                                              SERIALIZED_ZOO,
                                                                              "onnx/round_half_nearest_even.onnx"));
    auto test_case = ov::test::TestCase(function, s_device);

    test_case.add_input<float>({0.5f, 2.5f, -1.5f, -2.5f});
    test_case.add_expected_output<float>({0.f, 2.f, -2.f, -2.f});

    test_case.run();
}

OPENVINO_TEST(${BACKEND_NAME}, onnx_model_scatter10) {
    const auto scatter_fn = onnx_import::import_onnx_model(
        file_util::path_join(ov::test::utils::getExecutableDirectory(), SERIALIZED_ZOO, "onnx/scatter_opset10.onnx"));

    const Shape data_shape{2, 2};

    EXPECT_EQ(scatter_fn->get_output_size(), 1);
    EXPECT_EQ(scatter_fn->get_output_shape(0), data_shape);
    EXPECT_EQ(count_ops_of_type<ov::op::v12::ScatterElementsUpdate>(scatter_fn), 1);
    EXPECT_EQ(count_ops_of_type<op::v0::Constant>(scatter_fn), 4);

    auto test_case = ov::test::TestCase(scatter_fn, s_device);
    test_case.add_expected_output<float>({12.01f, 3.f, 4.f, 13.99f});
    test_case.run();
}

OPENVINO_TEST(${BACKEND_NAME}, onnx_model_scatter_elements_opset11) {
    const auto scatter_fn =
        onnx_import::import_onnx_model(file_util::path_join(ov::test::utils::getExecutableDirectory(),
                                                            SERIALIZED_ZOO,
                                                            "onnx/scatter_elements_opset11.onnx"));

    const Shape data_shape{1, 5};

    EXPECT_EQ(scatter_fn->get_output_size(), 1);
    EXPECT_EQ(scatter_fn->get_output_shape(0), data_shape);
    EXPECT_EQ(count_ops_of_type<ov::op::v12::ScatterElementsUpdate>(scatter_fn), 1);
    EXPECT_EQ(count_ops_of_type<op::v0::Constant>(scatter_fn), 4);

    auto test_case = ov::test::TestCase(scatter_fn, s_device);
    test_case.add_expected_output<float>({1.f, 1.1f, 3.f, 2.1f, 5.f});
    test_case.run();
}

OPENVINO_TEST(${BACKEND_NAME}, onnx_model_scatter_elements_opset16_reduction_none) {
    const auto scatter_fn =
        onnx_import::import_onnx_model(file_util::path_join(ov::test::utils::getExecutableDirectory(),
                                                            SERIALIZED_ZOO,
                                                            "onnx/scatter_elements_opset16_reduction_none.onnx"));

    const Shape data_shape{1, 5};

    EXPECT_EQ(scatter_fn->get_output_size(), 1);
    EXPECT_EQ(scatter_fn->get_output_shape(0), data_shape);
    EXPECT_EQ(count_ops_of_type<ov::op::v12::ScatterElementsUpdate>(scatter_fn), 1);
    EXPECT_EQ(count_ops_of_type<op::v0::Constant>(scatter_fn), 4);

    auto test_case = ov::test::TestCase(scatter_fn, s_device);
    test_case.add_expected_output<float>({1.f, 1.1f, 3.f, 2.1f, 5.f});
    test_case.run();
}

OPENVINO_TEST(${BACKEND_NAME}, onnx_model_scatter_elements_opset16_reduction_add) {
    const auto scatter_fn =
        onnx_import::import_onnx_model(file_util::path_join(ov::test::utils::getExecutableDirectory(),
                                                            SERIALIZED_ZOO,
                                                            "onnx/scatter_elements_opset16_reduction_add.onnx"));

    auto test_case = ov::test::TestCase(scatter_fn, s_device);
    test_case.add_expected_output<float>({1.f, 3.1f, 3.f, 6.1f, 5.f});
    test_case.run();
}

OPENVINO_TEST(${BACKEND_NAME}, onnx_model_scatter_elements_default_opset18) {
    const auto scatter_fn =
        onnx_import::import_onnx_model(file_util::path_join(ov::test::utils::getExecutableDirectory(),
                                                            SERIALIZED_ZOO,
                                                            "onnx/scatter_elements_default_opset18.onnx"));

    auto test_case = ov::test::TestCase(scatter_fn, s_device);
    test_case.add_input<float>({1.f, 2.f, 3.f, 4.f, 5.f, 6.f, 7.f, 8.f, 9.f, 10.f});  // Shape: (2, 5)
    test_case.add_input<int64_t>({1, 3, 2, 4});                                       // Shape: (2, 2)
    test_case.add_input<float>({11.f, 12.f, 13.f, 14.f});                             // Shape: (2, 2)
    test_case.add_expected_output<float>({1.f, 11.f, 3.f, 12.f, 5.f, 6.f, 7.f, 13.f, 9.f, 14.f});
    test_case.run();
}

OPENVINO_TEST(${BACKEND_NAME}, onnx_model_scatter_elements_none_opset18) {
    const auto scatter_fn =
        onnx_import::import_onnx_model(file_util::path_join(ov::test::utils::getExecutableDirectory(),
                                                            SERIALIZED_ZOO,
                                                            "onnx/scatter_elements_none_opset18.onnx"));

    auto test_case = ov::test::TestCase(scatter_fn, s_device);
    test_case.add_input<float>({1.f, 2.f, 3.f, 4.f, 5.f, 6.f, 7.f, 8.f, 9.f, 10.f});  // Shape: (2, 5)
    test_case.add_input<int64_t>({1, 3, 2, 4});                                       // Shape: (2, 2)
    test_case.add_input<float>({11.f, 12.f, 13.f, 14.f});                             // Shape: (2, 2)
    test_case.add_expected_output<float>({1.f, 11.f, 3.f, 12.f, 5.f, 6.f, 7.f, 13.f, 9.f, 14.f});
    test_case.run();
}

OPENVINO_TEST(${BACKEND_NAME}, onnx_model_scatter_elements_none_neg_ind_opset18) {
    const auto scatter_fn =
        onnx_import::import_onnx_model(file_util::path_join(ov::test::utils::getExecutableDirectory(),
                                                            SERIALIZED_ZOO,
                                                            "onnx/scatter_elements_none_opset18.onnx"));

    auto test_case = ov::test::TestCase(scatter_fn, s_device);
    test_case.add_input<float>({1.f, 2.f, 3.f, 4.f, 5.f, 6.f, 7.f, 8.f, 9.f, 10.f});               // Shape: (2, 5)
    test_case.add_input<int64_t>({-4, -2, -3, -1});                                                // Shape: (2, 2)
    test_case.add_input<float>({11.f, 12.f, 13.f, 14.f});                                          // Shape: (2, 2)
    test_case.add_expected_output<float>({1.f, 11.f, 3.f, 12.f, 5.f, 6.f, 7.f, 13.f, 9.f, 14.f});  // Shape: (2, 5)
    test_case.run();
}

OPENVINO_TEST(${BACKEND_NAME}, onnx_model_scatter_elements_add_opset18) {
    const auto scatter_fn =
        onnx_import::import_onnx_model(file_util::path_join(ov::test::utils::getExecutableDirectory(),
                                                            SERIALIZED_ZOO,
                                                            "onnx/scatter_elements_add_opset18.onnx"));

    auto test_case = ov::test::TestCase(scatter_fn, s_device);
    test_case.add_input<float>({1.f, 2.f, 3.f, 4.f, 5.f, 6.f, 7.f, 8.f, 9.f, 10.f});  // Shape: (2, 5)
    test_case.add_input<int64_t>({1, 3, 2, 4});                                       // Shape: (2, 2)
    test_case.add_input<float>({11.f, 12.f, 13.f, 14.f});                             // Shape: (2, 2)
    test_case.add_expected_output<float>({1.f, 13.f, 3.f, 16.f, 5.f, 6.f, 7.f, 21.f, 9.f, 24.f});
    test_case.run();
}

OPENVINO_TEST(${BACKEND_NAME}, onnx_model_scatter_elements_add_neg_ind_opset18) {
    const auto scatter_fn =
        onnx_import::import_onnx_model(file_util::path_join(ov::test::utils::getExecutableDirectory(),
                                                            SERIALIZED_ZOO,
                                                            "onnx/scatter_elements_add_opset18.onnx"));

    auto test_case = ov::test::TestCase(scatter_fn, s_device);
    test_case.add_input<float>({1.f, 2.f, 3.f, 4.f, 5.f, 6.f, 7.f, 8.f, 9.f, 10.f});               // Shape: (2, 5)
    test_case.add_input<int64_t>({-4, -2, -3, -1});                                                // Shape: (2, 2)
    test_case.add_input<float>({11.f, 12.f, 13.f, 14.f});                                          // Shape: (2, 2)
    test_case.add_expected_output<float>({1.f, 13.f, 3.f, 16.f, 5.f, 6.f, 7.f, 21.f, 9.f, 24.f});  // Shape: (2, 5)
    test_case.run();
}

OPENVINO_TEST(${BACKEND_NAME}, onnx_model_scatter_elements_mul_opset18) {
    const auto scatter_fn =
        onnx_import::import_onnx_model(file_util::path_join(ov::test::utils::getExecutableDirectory(),
                                                            SERIALIZED_ZOO,
                                                            "onnx/scatter_elements_mul_opset18.onnx"));

    auto test_case = ov::test::TestCase(scatter_fn, s_device);
    test_case.add_input<float>({1.f, 2.f, 3.f, 4.f, 5.f, 6.f, 7.f, 8.f, 9.f, 10.f});  // Shape: (2, 5)
    test_case.add_input<int64_t>({1, 3, 2, 4});                                       // Shape: (2, 2)
    test_case.add_input<float>({11.f, 12.f, 13.f, 14.f});                             // Shape: (2, 2)
    test_case.add_expected_output<float>({1.f, 22.f, 3.f, 48.f, 5.f, 6.f, 7.f, 104.f, 9.f, 140.f});
    test_case.run();
}

OPENVINO_TEST(${BACKEND_NAME}, onnx_model_scatter_elements_min_opset18) {
    const auto scatter_fn =
        onnx_import::import_onnx_model(file_util::path_join(ov::test::utils::getExecutableDirectory(),
                                                            SERIALIZED_ZOO,
                                                            "onnx/scatter_elements_min_opset18.onnx"));

    auto test_case = ov::test::TestCase(scatter_fn, s_device);
    test_case.add_input<float>({1.f, 2.f, 3.f, 4.f, 5.f, 6.f, 7.f, 8.f, 9.f, 10.f});  // Shape: (2, 5)
    test_case.add_input<int64_t>({1, 3, 2, 4});                                       // Shape: (2, 2)
    test_case.add_input<float>({0.f, 100.f, -1.f, 200.f});                            // Shape: (2, 2)
    test_case.add_expected_output<float>({1.f, 0.f, 3.f, 4.f, 5.f, 6.f, 7.f, -1.f, 9.f, 10.f});
    test_case.run();
}

OPENVINO_TEST(${BACKEND_NAME}, onnx_model_scatter_elements_max_opset18) {
    const auto scatter_fn =
        onnx_import::import_onnx_model(file_util::path_join(ov::test::utils::getExecutableDirectory(),
                                                            SERIALIZED_ZOO,
                                                            "onnx/scatter_elements_max_opset18.onnx"));

    auto test_case = ov::test::TestCase(scatter_fn, s_device);
    test_case.add_input<float>({1.f, 2.f, 3.f, 4.f, 5.f, 6.f, 7.f, 8.f, 9.f, 10.f});  // Shape: (2, 5)
    test_case.add_input<int64_t>({1, 3, 2, 4});                                       // Shape: (2, 2)
    test_case.add_input<float>({0.f, 100.f, -1.f, 200.f});                            // Shape: (2, 2)
    test_case.add_expected_output<float>({1.f, 2.f, 3.f, 100.f, 5.f, 6.f, 7.f, 8.f, 9.f, 200.f});
    test_case.run();
}

OPENVINO_TEST(${BACKEND_NAME}, onnx_upsample6_nearest_infer) {
    // clang-format off
    const auto function = onnx_import::import_onnx_model(
        file_util::path_join(ov::test::utils::getExecutableDirectory(), SERIALIZED_ZOO, "onnx/upsample6_nearest.onnx"));
    // height_scale: 2.0
    // width_scale: 3.0
    // mode: nearest
    const Shape input_shape          {1, 1, 2, 2};
    const Shape expected_output_shape{1, 1, 4, 6};

    auto test_case = ov::test::TestCase(function, s_device);
    test_case.add_input<float>(input_shape,
        {   1.f, 2.f,
            3.f, 4.f    });
    test_case.add_expected_output<float>(expected_output_shape,
        {   1.f, 1.f, 1.f, 2.f, 2.f, 2.f,
            1.f, 1.f, 1.f, 2.f, 2.f, 2.f,
            3.f, 3.f, 3.f, 4.f, 4.f, 4.f,
            3.f, 3.f, 3.f, 4.f, 4.f, 4.f    });
    test_case.run();
    // clang-format on
}

OPENVINO_TEST(${BACKEND_NAME}, onnx_upsample6_bilinear_infer) {
    // clang-format off
    const auto function = onnx_import::import_onnx_model(
        file_util::path_join(ov::test::utils::getExecutableDirectory(), SERIALIZED_ZOO, "onnx/upsample6_bilinear.onnx"));
    // height_scale: 2.0
    // width_scale: 3.0
    // mode: bilinear
    const Shape input_shape          {1, 1, 2, 2};
    const Shape expected_output_shape{1, 1, 4, 6};

    auto test_case = ov::test::TestCase(function, s_device);
    test_case.add_input<float>(input_shape,
        {   1.f, 2.f,
            3.f, 4.f    });
    test_case.add_expected_output<float>(expected_output_shape,
        {   1.f,  4.f/3,  5.f/3, 2.f, 2.f, 2.f,
            2.f,  7.f/3,  8.f/3, 3.f, 3.f, 3.f,
            3.f, 10.f/3, 11.f/3, 4.f, 4.f, 4.f,
            3.f, 10.f/3, 11.f/3, 4.f, 4.f, 4.f  });
    test_case.run();
    // clang-format on
}

OPENVINO_TEST(${BACKEND_NAME}, onnx_upsample6_dynamic) {
    // clang-format off
    const auto function = onnx_import::import_onnx_model(
        file_util::path_join(ov::test::utils::getExecutableDirectory(), SERIALIZED_ZOO, "onnx/upsample6_dynamic.onnx"));
    // height_scale: 1.5
    // width_scale: 2.5
    // mode: nearest
    //
    //  X ───╤══> Reshape ──R──> Upsample ──> Y
    //  S ───┘

    auto test_case = ov::test::TestCase(function, s_device);

    test_case.add_input<float>(Shape {4},                      // X
        {   1.f, 2.f, 3.f, 4.f  });
    test_case.add_input<int64_t>(Shape {4},    {1, 1, 2, 2});  // S
    test_case.add_expected_output<float>(Shape {1, 1, 3, 5},   // Y
        {   1.f, 1.f, 1.f, 2.f, 2.f,
            1.f, 1.f, 1.f, 2.f, 2.f,
            3.f, 3.f, 3.f, 4.f, 4.f    });
    test_case.run();
    // clang-format on
}

OPENVINO_TEST(${BACKEND_NAME}, onnx_upsample8_nearest_infer) {
    const auto function = onnx_import::import_onnx_model(
        file_util::path_join(ov::test::utils::getExecutableDirectory(), SERIALIZED_ZOO, "onnx/upsample8_nearest.onnx"));

    // Input data shape (1, 1, 2, 2)
    // Scales attribute values {1.0, 1.0, 2.0, 3.0}
    // mode: nearest

    const Shape expected_output_shape{1, 1, 4, 6};
    auto test_case = ov::test::TestCase(function, s_device);
    test_case.add_input<float>({1.0f, 2.0f, 3.0f, 4.0f});
    test_case.add_expected_output<float>(expected_output_shape,
                                         {1.0f, 1.0f, 1.0f, 2.0f, 2.0f, 2.0f, 1.0f, 1.0f, 1.0f, 2.0f, 2.0f, 2.0f,
                                          3.0f, 3.0f, 3.0f, 4.0f, 4.0f, 4.0f, 3.0f, 3.0f, 3.0f, 4.0f, 4.0f, 4.0f});
    test_case.run();
}

OPENVINO_TEST(${BACKEND_NAME}, onnx_upsample8_linear_infer) {
    const auto function = onnx_import::import_onnx_model(
        file_util::path_join(ov::test::utils::getExecutableDirectory(), SERIALIZED_ZOO, "onnx/upsample8_linear.onnx"));

    // Input data shape (1, 1, 2, 2)
    // Scales attribute values {1.0, 1.0, 2.0, 2.0}
    // mode: linear

    const Shape expected_output_shape{1, 1, 4, 4};
    auto test_case = ov::test::TestCase(function, s_device);
    test_case.add_input<float>({1.0f, 2.0f, 3.0f, 4.0f});
    test_case.add_expected_output<float>(
        expected_output_shape,
        {1.0f, 1.5f, 2.0f, 2.0f, 2.0f, 2.5f, 3.0f, 3.0f, 3.0f, 3.5f, 4.0f, 4.0f, 3.0f, 3.5f, 4.0f, 4.0f});
    test_case.run();
}

OPENVINO_TEST(${BACKEND_NAME}, onnx_upsample9_scales_const_nearest_infer) {
    const auto function =
        onnx_import::import_onnx_model(file_util::path_join(ov::test::utils::getExecutableDirectory(),
                                                            SERIALIZED_ZOO,
                                                            "onnx/upsample9_scales_const_nearest.onnx"));

    // Input data shape (1, 1, 2, 2)
    // Input const scales values {1.0, 1.0, 2.0, 3.0}
    // mode: nearest

    const Shape expected_output_shape{1, 1, 4, 6};
    auto test_case = ov::test::TestCase(function, s_device);
    test_case.add_input<float>({1.0f, 2.0f, 3.0f, 4.0f});
    test_case.add_expected_output<float>(expected_output_shape,
                                         {1.0f, 1.0f, 1.0f, 2.0f, 2.0f, 2.0f, 1.0f, 1.0f, 1.0f, 2.0f, 2.0f, 2.0f,
                                          3.0f, 3.0f, 3.0f, 4.0f, 4.0f, 4.0f, 3.0f, 3.0f, 3.0f, 4.0f, 4.0f, 4.0f});
    test_case.run();
}

OPENVINO_TEST(${BACKEND_NAME}, onnx_upsample9_scales_const_linear_infer) {
    const auto function =
        onnx_import::import_onnx_model(file_util::path_join(ov::test::utils::getExecutableDirectory(),
                                                            SERIALIZED_ZOO,
                                                            "onnx/upsample9_scales_const_linear.onnx"));

    // Input data shape (1, 1, 2, 2)
    // Input const scales values {1.0, 1.0, 2.0, 2.0}
    // mode: linear

    const Shape expected_output_shape{1, 1, 4, 4};
    auto test_case = ov::test::TestCase(function, s_device);
    test_case.add_input<float>({1.0f, 2.0f, 3.0f, 4.0f});
    test_case.add_expected_output<float>(
        expected_output_shape,
        {1.0f, 1.5f, 2.0f, 2.0f, 2.0f, 2.5f, 3.0f, 3.0f, 3.0f, 3.5f, 4.0f, 4.0f, 3.0f, 3.5f, 4.0f, 4.0f});
    test_case.run();
}

OPENVINO_TEST(${BACKEND_NAME}, onnx_image_scaler) {
    const auto function = onnx_import::import_onnx_model(
        file_util::path_join(ov::test::utils::getExecutableDirectory(), SERIALIZED_ZOO, "onnx/image_scaler.onnx"));

    auto test_case = ov::test::TestCase(function, s_device);
    test_case.add_input<float>({1.0f, 2.0f, 3.0f, 4.0f, 10.0f, 20.0f, 30.0f, 40.0f});
    test_case.add_expected_output<float>(Shape{1, 2, 2, 2}, {12.0f, 14.0f, 16.0f, 18.0f, 21.0f, 41.0f, 61.0f, 81.0f});
    test_case.run();
}

OPENVINO_TEST(${BACKEND_NAME}, onnx_size_op_single) {
    const auto function = onnx_import::import_onnx_model(
        file_util::path_join(ov::test::utils::getExecutableDirectory(), SERIALIZED_ZOO, "onnx/size_op_single.onnx"));

    auto test_case = ov::test::TestCase(function, s_device);
    test_case.add_input<float>(Shape{2, 3}, {1.0f, 2.0f, 3.0f, 4.0f, 5.0f, 6.0f});
    test_case.add_expected_output<int64_t>(Shape{}, {6});
    test_case.run();
}

OPENVINO_TEST(${BACKEND_NAME}, onnx_size_op_graph_end) {
    const auto function = onnx_import::import_onnx_model(
        file_util::path_join(ov::test::utils::getExecutableDirectory(), SERIALIZED_ZOO, "onnx/size_op_graph_end.onnx"));

    auto test_case = ov::test::TestCase(function, s_device);
    test_case.add_input<float>({1.0f, 2.0f, 3.0f, 4.0f});
    test_case.add_expected_output<int64_t>(Shape{}, {4});
    test_case.run();
}

OPENVINO_TEST(${BACKEND_NAME}, onnx_size_op_graph_middle) {
    const auto function = onnx_import::import_onnx_model(file_util::path_join(ov::test::utils::getExecutableDirectory(),
                                                                              SERIALIZED_ZOO,
                                                                              "onnx/size_op_graph_middle.onnx"));

    auto test_case = ov::test::TestCase(function, s_device);
    test_case.add_input<float>({1.0f, 2.0f, 3.0f, 4.0f});
    test_case.add_expected_output<float>(Shape{}, {4.0f});
    test_case.run();
}

OPENVINO_TEST(${BACKEND_NAME}, onnx_size_op_on_input_graph_middle) {
    const auto function =
        onnx_import::import_onnx_model(file_util::path_join(ov::test::utils::getExecutableDirectory(),
                                                            SERIALIZED_ZOO,
                                                            "onnx/size_op_on_input_graph_middle.onnx"));

    auto test_case = ov::test::TestCase(function, s_device);
    test_case.add_input<float>(Shape{1, 2, 4, 1, 3}, {0.f, 0.f, 0.f, 0.f, 0.f, 0.f, 0.f, 0.f, 0.f, 0.f, 0.f, 0.f,
                                                      0.f, 0.f, 0.f, 0.f, 0.f, 0.f, 0.f, 0.f, 0.f, 0.f, 0.f, 0.f});
    test_case.add_expected_output<float>(Shape{1, 2, 4, 1, 3},
                                         {24.f, 24.f, 24.f, 24.f, 24.f, 24.f, 24.f, 24.f, 24.f, 24.f, 24.f, 24.f,
                                          24.f, 24.f, 24.f, 24.f, 24.f, 24.f, 24.f, 24.f, 24.f, 24.f, 24.f, 24.f});
    test_case.run();
}

OPENVINO_TEST(${BACKEND_NAME}, onnx_empty_initializers_handling) {
    // int this test the "scales" input of the Resize operator is set to an empty initializer
    // this input should be ignored since the "sizes" optional input is provided
    // and the inference should use the data from the latter
    const auto function = onnx_import::import_onnx_model(file_util::path_join(ov::test::utils::getExecutableDirectory(),
                                                                              SERIALIZED_ZOO,
                                                                              "onnx/empty_initializers_handling.onnx"));

    const Shape expected_output_shape{2, 1, 4, 8};
    auto test_case = ov::test::TestCase(function, s_device);
    std::vector<float> input_data{2.0f, 4.0f, 1.0f, 3.0f, 7.0f, 8.0f, 9.0f, 6.0f};
    test_case.add_input<float>(input_data);
    test_case.add_expected_output<float>(
        expected_output_shape,
        {2.0f, 2.5f,  3.0f, 3.5f,  4.0f, 4.0f, 4.0f, 4.0f, 1.5f, 2.0f,  2.5f, 3.0f,  3.5f, 3.5f, 3.5f, 3.5f,
         1.0f, 1.5f,  2.0f, 2.5f,  3.0f, 3.0f, 3.0f, 3.0f, 1.0f, 1.5f,  2.0f, 2.5f,  3.0f, 3.0f, 3.0f, 3.0f,
         7.0f, 7.25f, 7.5f, 7.75f, 8.0f, 8.0f, 8.0f, 8.0f, 8.0f, 7.75f, 7.5f, 7.25f, 7.0f, 7.0f, 7.0f, 7.0f,
         9.0f, 8.25f, 7.5f, 6.75f, 6.0f, 6.0f, 6.0f, 6.0f, 9.0f, 8.25f, 7.5f, 6.75f, 6.0f, 6.0f, 6.0f, 6.0f});

    test_case.run_with_tolerance_as_fp(2.0e-5f);
}

OPENVINO_TEST(${BACKEND_NAME}, onnx_roi_align_f32) {
    const auto function = onnx_import::import_onnx_model(
        file_util::path_join(ov::test::utils::getExecutableDirectory(), SERIALIZED_ZOO, "onnx/roi_align_f32.onnx"));

    auto test_case = ov::test::TestCase(function, s_device);
    test_case.add_input<float>({0.,  1.,  2.,  3.,  4.,  5.,  6.,  7.,  8.,  9.,  10., 11., 12., 13., 14.,
                                15., 16., 17., 18., 19., 20., 21., 22., 23., 24., 25., 26., 27., 28., 29.,
                                30., 31., 32., 33., 34., 35., 36., 37., 38., 39., 40., 41., 42., 43., 44.,
                                45., 46., 47., 48., 49., 50., 51., 52., 53., 54., 55., 56., 57., 58., 59.,
                                60., 61., 62., 63., 64., 65., 66., 67., 68., 69., 70., 71., 72., 73., 74.});

    test_case.add_input<float>(
        {7., 5., 7., 5., -15., -15., -15., -15., -10., 21., -10., 21., 13., 8., 13., 8., -14., 19., -14., 19.});

    test_case.add_input<int32_t>({0, 0, 0, 0, 0});
    test_case.add_expected_output<float>(
        Shape{5, 3, 3, 4},
        {2.95833f, 3.20833f, 3.45833f, 3.70833f, 4.625f,   4.875f,   5.125f,   5.375f,   6.29167f, 6.54167f, 6.79167f,
         7.04167f, 27.9583f, 28.2083f, 28.4583f, 28.7083f, 29.625f,  29.875f,  30.125f,  30.375f,  31.2917f, 31.5417f,
         31.7917f, 32.0417f, 52.9583f, 53.2083f, 53.4583f, 53.7083f, 54.625f,  54.875f,  55.125f,  55.375f,  56.2917f,
         56.5417f, 56.7917f, 57.0417f, 0.f,      0.f,      0.f,      0.f,      0.f,      0.f,      0.f,      0.f,
         0.f,      0.f,      0.f,      0.f,      25.f,     25.f,     25.f,     25.f,     25.f,     25.f,     25.f,
         25.f,     25.f,     25.f,     25.f,     25.f,     50.f,     50.f,     50.f,     50.f,     50.f,     50.f,
         50.f,     50.f,     50.f,     50.f,     50.f,     50.f,     7.39583f, 7.39583f, 7.42708f, 7.64583f, 9.0625f,
         9.0625f,  9.09375f, 9.3125f,  10.7292f, 10.7292f, 10.7604f, 10.9792f, 32.3958f, 32.3958f, 32.4271f, 32.6458f,
         34.0625f, 34.0625f, 34.0938f, 34.3125f, 35.7292f, 35.7292f, 35.7604f, 35.9792f, 57.3958f, 57.3958f, 57.4271f,
         57.6458f, 59.0625f, 59.0625f, 59.0938f, 59.3125f, 60.7292f, 60.7292f, 60.7604f, 60.9792f, 4.27083f, 4.52083f,
         4.77083f, 5.02083f, 5.9375f,  6.1875f,  6.4375f,  6.6875f,  7.60417f, 7.85417f, 8.10417f, 8.35417f, 29.2708f,
         29.5208f, 29.7708f, 30.0208f, 30.9375f, 31.1875f, 31.4375f, 31.6875f, 32.6042f, 32.8542f, 33.1042f, 33.3542f,
         54.2708f, 54.5208f, 54.7708f, 55.0208f, 55.9375f, 56.1875f, 56.4375f, 56.6875f, 57.6042f, 57.8542f, 58.1042f,
         58.3542f, 6.77083f, 6.77083f, 6.77083f, 6.80208f, 8.4375f,  8.4375f,  8.4375f,  8.46875f, 10.1042f, 10.1042f,
         10.1042f, 10.1354f, 31.7708f, 31.7708f, 31.7708f, 31.8021f, 33.4375f, 33.4375f, 33.4375f, 33.4688f, 35.1042f,
         35.1042f, 35.1042f, 35.1354f, 56.7708f, 56.7708f, 56.7708f, 56.8021f, 58.4375f, 58.4375f, 58.4375f, 58.4688f,
         60.1042f, 60.1042f, 60.1042f, 60.1354f});
    test_case.run_with_tolerance_as_fp(1.0e-4f);
}

OPENVINO_TEST(${BACKEND_NAME}, onnx_roialign16_avg_out_half_pixel) {
    const auto function =
        onnx_import::import_onnx_model(file_util::path_join(ov::test::utils::getExecutableDirectory(),
                                                            SERIALIZED_ZOO,
                                                            "onnx/roialign16_avg_out_half_pixel.onnx"));

    auto test_case = ov::test::TestCase(function, s_device);
    test_case.add_input<float>(
        {1.1f,   2.2f,   3.3f,   4.4f,   5.5f,   6.6f,   7.7f,   8.8f,   9.9f,   11.f,   12.1f,  13.2f,  14.3f,  15.4f,
         16.5f,  17.6f,  18.7f,  19.8f,  20.9f,  22.f,   23.1f,  24.2f,  25.3f,  26.4f,  27.5f,  28.6f,  29.7f,  30.8f,
         31.9f,  33.f,   34.1f,  35.2f,  36.3f,  37.4f,  38.5f,  39.6f,  40.7f,  41.8f,  42.9f,  44.f,   45.1f,  46.2f,
         47.3f,  48.4f,  49.5f,  50.6f,  51.7f,  52.8f,  53.9f,  55.f,   56.1f,  57.2f,  58.3f,  59.4f,  60.5f,  61.6f,
         62.7f,  63.8f,  64.9f,  66.f,   67.1f,  68.2f,  69.3f,  70.4f,  71.5f,  72.6f,  73.7f,  74.8f,  75.9f,  77.f,
         78.1f,  79.2f,  80.3f,  81.4f,  82.5f,  83.6f,  84.7f,  85.8f,  86.9f,  88.f,   89.1f,  90.2f,  91.3f,  92.4f,
         93.5f,  94.6f,  95.7f,  96.8f,  97.9f,  99.f,   100.1f, 101.2f, 102.3f, 103.4f, 104.5f, 105.6f, 106.7f, 107.8f,
         108.9f, 110.f,  111.1f, 112.2f, 113.3f, 114.4f, 115.5f, 116.6f, 117.7f, 118.8f, 119.9f, 121.f,  122.1f, 123.2f,
         124.3f, 125.4f, 126.5f, 127.6f, 128.7f, 129.8f, 130.9f, 132.f,  133.1f, 134.2f, 135.3f, 136.4f, 137.5f, 138.6f,
         139.7f, 140.8f, 141.9f, 143.f,  144.1f, 145.2f, 146.3f, 147.4f, 148.5f, 149.6f, 150.7f, 151.8f, 152.9f, 154.f,
         155.1f, 156.2f, 157.3f, 158.4f, 159.5f, 160.6f, 161.7f, 162.8f, 163.9f, 165.f,  166.1f, 167.2f, 168.3f, 169.4f,
         170.5f, 171.6f, 172.7f, 173.8f, 174.9f, 176.f,  177.1f, 178.2f, 179.3f, 180.4f, 181.5f, 182.6f, 183.7f, 184.8f,
         185.9f, 187.f,  188.1f, 189.2f, 190.3f, 191.4f, 192.5f, 193.6f, 194.7f, 195.8f, 196.9f, 198.f,  199.1f, 200.2f,
         201.3f, 202.4f, 203.5f, 204.6f, 205.7f, 206.8f, 207.9f, 209.f,  210.1f, 211.2f, 212.3f, 213.4f, 214.5f, 215.6f,
         216.7f, 217.8f, 218.9f, 220.f,  221.1f, 222.2f, 223.3f, 224.4f, 225.5f, 226.6f, 227.7f, 228.8f, 229.9f, 231.f,
         232.1f, 233.2f, 234.3f, 235.4f, 236.5f, 237.6f});

    test_case.add_input<float>({0.f, 0.f, 0.75f, 2.2f, 1.2f, 0.5f, 2.8f, 1.9f, 0.f, 3.f, 0.f, 3.f});

    test_case.add_input<int64_t>({0, 2, 1});
    test_case.add_expected_output<float>(
        Shape{3, 2, 4, 4},
        {2.145f,     2.42f,      2.6950002f, 2.9700003f, 3.96f,      4.235f,     4.51f,      4.7850003f, 5.775f,
         6.05f,      6.325f,     6.6000004f, 7.59f,      7.8650007f, 8.14f,      8.415001f,  41.745003f, 42.019997f,
         42.295f,    42.57f,     43.56f,     43.835f,    44.11f,     44.385002f, 45.375f,    45.65f,     45.925003f,
         46.200005f, 47.190002f, 47.465004f, 47.74f,     48.015f,    162.77249f, 163.0475f,  163.32251f, 163.5975f,
         164.42252f, 164.69751f, 164.9725f,  165.2475f,  166.07251f, 166.3475f,  166.6225f,  166.8975f,  167.72249f,
         167.9975f,  168.27249f, 168.5475f,  202.3725f,  202.6475f,  202.9225f,  203.19751f, 204.02252f, 204.2975f,
         204.57251f, 204.8475f,  205.6725f,  205.94751f, 206.2225f,  206.4975f,  207.32251f, 207.5975f,  207.8725f,
         208.1475f,  91.162506f, 91.4375f,   91.7125f,   91.9875f,   92.8125f,   93.0875f,   93.3625f,   93.6375f,
         94.4625f,   94.7375f,   95.0125f,   95.28749f,  96.1125f,   96.3875f,   96.6625f,   96.9375f,   130.76251f,
         131.0375f,  131.3125f,  131.5875f,  132.4125f,  132.6875f,  132.9625f,  133.2375f,  134.0625f,  134.33751f,
         134.6125f,  134.88751f, 135.7125f,  135.9875f,  136.26251f, 136.53749f});
    test_case.run();
}

OPENVINO_TEST(${BACKEND_NAME}, onnx_roialign16_avg_half_pixel) {
    const auto function = onnx_import::import_onnx_model(file_util::path_join(ov::test::utils::getExecutableDirectory(),
                                                                              SERIALIZED_ZOO,
                                                                              "onnx/roialign16_avg_half_pixel.onnx"));

    auto test_case = ov::test::TestCase(function, s_device);
    test_case.add_input<float>(
        {1.1f,     2.2f,   3.3f,   4.4f,   5.5f,   6.6f,   7.7f,   8.8f,   9.9f,   11.f,   12.1f,  13.2f,  14.3f,
         15.4f,    16.5f,  17.6f,  18.7f,  19.8f,  20.9f,  22.f,   23.1f,  24.2f,  25.3f,  26.4f,  27.5f,  28.6f,
         29.7f,    30.8f,  31.9f,  33.f,   34.1f,  35.2f,  36.3f,  37.4f,  38.5f,  39.6f,  40.7f,  41.8f,  42.9f,
         44.f,     45.1f,  46.2f,  47.3f,  48.4f,  49.5f,  50.6f,  51.7f,  52.8f,  53.9f,  55.f,   56.1f,  57.2f,
         58.3f,    59.4f,  60.5f,  61.6f,  62.7f,  63.8f,  64.9f,  66.f,   67.1f,  68.2f,  69.3f,  70.4f,  71.5f,
         72.6f,    73.7f,  74.8f,  75.9f,  77.f,   78.1f,  79.2f,  80.3f,  81.4f,  82.5f,  83.6f,  84.7f,  85.8f,
         86.9f,    88.f,   89.1f,  90.2f,  91.3f,  92.4f,  93.5f,  94.6f,  95.7f,  96.8f,  97.9f,  99.f,   100.1f,
         101.2f,   102.3f, 103.4f, 104.5f, 105.6f, 106.7f, 107.8f, 108.9f, 110.f,  111.1f, 112.2f, 113.3f, 114.4f,
         115.5f,   116.6f, 117.7f, 118.8f, 119.9f, 121.f,  122.1f, 123.2f, 124.3f, 125.4f, 126.5f, 127.6f, 128.7f,
         129.8f,   130.9f, 132.f,  133.1f, 134.2f, 135.3f, 136.4f, 137.5f, 138.6f, 139.7f, 140.8f, 141.9f, 143.f,
         144.1f,   145.2f, 146.3f, 147.4f, 148.5f, 149.6f, 150.7f, 151.8f, 152.9f, 154.f,  155.1f, 156.2f, 157.3f,
         158.4f,   159.5f, 160.6f, 161.7f, 162.8f, 163.9f, 165.f,  166.1f, 167.2f, 168.3f, 169.4f, 170.5f, 171.6f,
         172.7f,   173.8f, 174.9f, 176.f,  177.1f, 178.2f, 179.3f, 180.4f, 181.5f, 182.6f, 183.7f, 184.8f, 185.9f,
         187.198f, 188.1f, 189.2f, 190.3f, 191.4f, 192.5f, 193.6f, 194.7f, 195.8f, 196.9f, 198.f,  199.1f, 200.2f,
         201.3f,   202.4f, 203.5f, 204.6f, 205.7f, 206.8f, 207.9f, 209.f,  210.1f, 211.2f, 212.3f, 213.4f, 214.5f,
         215.6f,   216.7f, 217.8f, 218.9f, 220.f,  221.1f, 222.2f, 223.3f, 224.4f, 225.5f, 226.6f, 227.7f, 228.8f,
         229.9f,   231.f,  232.1f, 233.2f, 234.3f, 235.4f, 236.5f, 237.6f});

    test_case.add_input<float>({0.f, 0.f, 0.75f, 2.2f, 1.2f, 0.5f, 2.8f, 1.9f, 0.f, 3.f, 0.f, 3.f});

    test_case.add_input<int64_t>({0, 2, 1});
    test_case.add_expected_output<float>(
        Shape{3, 2, 4, 4},
        {1.1f,       1.1f,       1.1f,       1.1f,       1.1f,       1.1f,       1.1f,       1.1f,       2.3375f,
         2.3375f,    2.3375f,    2.3375f,    4.1525f,    4.1525f,    4.1525f,    4.1525f,    40.7f,      40.7f,
         40.7f,      40.7f,      40.7f,      40.7f,      40.7f,      40.7f,      41.9375f,   41.9375f,   41.9375f,
         41.9375f,   43.7525f,   43.7525f,   43.7525f,   43.7525f,   159.72f,    159.94f,    160.16f,    160.38f,
         159.90562f, 160.12563f, 160.34563f, 160.56563f, 160.9575f,  161.1775f,  161.3975f,  161.61751f, 162.1125f,
         162.3325f,  162.55249f, 162.77249f, 199.32f,    199.54001f, 199.76001f, 199.97998f, 199.50562f, 199.72563f,
         199.94562f, 200.16562f, 200.5575f,  200.7775f,  200.9975f,  201.2175f,  201.7125f,  201.93251f, 202.1525f,
         202.37251f, 86.9f,      86.9f,      86.9f,      86.9f,      86.9f,      86.9f,      86.9f,      86.9f,
         86.9f,      86.9f,      86.9f,      86.9f,      86.9f,      86.9f,      86.9f,      86.9f,      126.5f,
         126.5f,     126.5f,     126.5f,     126.5f,     126.5f,     126.5f,     126.5f,     126.5f,     126.5f,
         126.5f,     126.5f,     126.5f,     126.5f,     126.5f,     126.5f});
    test_case.run_with_tolerance_as_fp(0.01f);
}

OPENVINO_TEST(${BACKEND_NAME}, quant_dequant_pattern) {
    const auto function = onnx_import::import_onnx_model(file_util::path_join(ov::test::utils::getExecutableDirectory(),
                                                                              SERIALIZED_ZOO,
                                                                              "onnx/quant_dequant_pattern.onnx"));
    auto test_case = ov::test::TestCase(function, s_device);
    // scale == 3.0
    // zero point == 10
    test_case.add_input<float>({9.0f, 10.0f, 15.0f, 20.0f, 30.0f});
    test_case.add_input<float>({1.f});
    test_case.add_expected_output<float>(Shape{5}, {9.0f, 9.0f, 15.0f, 21.0f, 30.0f});
    test_case.run();
}

OPENVINO_TEST(${BACKEND_NAME}, quant_dequant_pattern_axis) {
    const auto function = onnx_import::import_onnx_model(file_util::path_join(ov::test::utils::getExecutableDirectory(),
                                                                              SERIALIZED_ZOO,
                                                                              "onnx/quant_dequant_pattern_axis.onnx"));
    auto test_case = ov::test::TestCase(function, s_device);
    // axis = 1
    // scale == {2.0, 3.0, 4.0}
    // zero point == {10, 20, 30}
    test_case.add_input<float>({1.0f, 2.0f, 3.0f, 10.0f, 20.0f, 30.0f, 40.0f, 50.0f, 100.0f});
    test_case.add_expected_output<float>(Shape{3, 3}, {0.f, 3.f, 4.f, 10.f, 21.f, 32.f, 40.f, 51.f, 100.f});
    test_case.add_input<float>({1.f});
    test_case.run();
}

OPENVINO_TEST(${BACKEND_NAME}, onnx_model_logsoftmax_0D) {
    auto function = onnx_import::import_onnx_model(
        file_util::path_join(ov::test::utils::getExecutableDirectory(), SERIALIZED_ZOO, "onnx/softmax_0D.onnx"));

    auto test_case = ov::test::TestCase(function, s_device);
    test_case.add_input<float>({3.141592f});
    test_case.add_expected_output<float>({0.0f});
    test_case.run();
}

OPENVINO_TEST(${BACKEND_NAME}, onnx_model_logsoftmax_1D) {
    const auto function = onnx_import::import_onnx_model(
        file_util::path_join(ov::test::utils::getExecutableDirectory(), SERIALIZED_ZOO, "onnx/logsoftmax_1D.onnx"));
    auto test_case = ov::test::TestCase(function, s_device);

    test_case.add_input<float>({-1.0f, 0.0f, 1.0f});
    test_case.add_expected_output<float>(Shape{3}, {-2.4076061f, -1.407606f, -0.407606f});
    test_case.run();
}

OPENVINO_TEST(${BACKEND_NAME}, onnx_model_logsoftmax13_1D) {
    const auto function = onnx_import::import_onnx_model(
        file_util::path_join(ov::test::utils::getExecutableDirectory(), SERIALIZED_ZOO, "onnx/logsoftmax13_1D.onnx"));
    auto test_case = ov::test::TestCase(function, s_device);

    test_case.add_input<float>({-1.0f, 0.0f, 1.0f});
    test_case.add_expected_output<float>(Shape{3}, {-2.4076061f, -1.407606f, -0.407606f});
    test_case.run();
}

OPENVINO_TEST(${BACKEND_NAME}, onnx_model_logsoftmax13_2D) {
    const auto function = onnx_import::import_onnx_model(
        file_util::path_join(ov::test::utils::getExecutableDirectory(), SERIALIZED_ZOO, "onnx/logsoftmax13_2D.onnx"));
    auto test_case = ov::test::TestCase(function, s_device);

    test_case.add_input<float>({0.0f, 1.0f, 2.0f, 3.0f, 10000.f, 10001.f, 10002.f, 10003.f});
    test_case.add_expected_output<float>(
        Shape{2, 4},
        {-3.4401896f, -2.4401896f, -1.4401896f, -0.44018966f, -3.4401896f, -2.4401896f, -1.4401896f, -0.44018966f});
    test_case.run_with_tolerance_as_fp();
}

OPENVINO_TEST(${BACKEND_NAME}, onnx_model_logsoftmax13_2D_reshape) {
    const auto function = onnx_import::import_onnx_model(
        file_util::path_join(ov::test::utils::getExecutableDirectory(), SERIALIZED_ZOO, "onnx/logsoftmax13_2D.onnx"));
    InferenceEngine::CNNNetwork net(function);
    InferenceEngine::ICNNNetwork::InputShapes shapes = {};
    InferenceEngine::SizeVector shape = {1, 1, 4000};
    shapes[net.getInputsInfo().begin()->first] = shape;
    EXPECT_NO_THROW(net.reshape(shapes));
    ASSERT_EQ(shape, net.getOutputsInfo().begin()->second->getDims());
}

OPENVINO_TEST(${BACKEND_NAME}, onnx_model_hard_sigmoid) {
    auto function = onnx_import::import_onnx_model(
        file_util::path_join(ov::test::utils::getExecutableDirectory(), SERIALIZED_ZOO, "onnx/hard_sigmoid.onnx"));

    const auto inf = std::numeric_limits<float>::infinity();
    const auto neg_inf = -std::numeric_limits<float>::infinity();

    auto test_case = ov::test::TestCase(function, s_device);

    test_case.add_input<float>({inf, neg_inf, 0.0f, 1.0f});
    test_case.add_expected_output<float>(Shape{4}, {1.0f, 0.0f, 0.5f, 0.699999988079071f});
    test_case.run();
}

OPENVINO_TEST(${BACKEND_NAME}, onnx_model_mul_v6) {
    const auto function = onnx_import::import_onnx_model(
        file_util::path_join(ov::test::utils::getExecutableDirectory(), SERIALIZED_ZOO, "onnx/mul_v6.onnx"));
    auto test_case = ov::test::TestCase(function, s_device);

    test_case.add_input<float>({1.0f, 2.0f, 3.0f});
    test_case.add_input<float>({3.0f, 4.0f, 5.0f});
    test_case.add_expected_output<float>(Shape{3}, {3.0f, 8.0f, 15.0f});
    test_case.run();
}

OPENVINO_TEST(${BACKEND_NAME}, onnx_model_mul_v6_broadcast_axis_1) {
    const auto function = onnx_import::import_onnx_model(file_util::path_join(ov::test::utils::getExecutableDirectory(),
                                                                              SERIALIZED_ZOO,
                                                                              "onnx/mul_v6_broadcast_axis_1.onnx"));
    auto test_case = ov::test::TestCase(function, s_device);

    Shape shape{1, 3, 2, 2};
    std::vector<float> A(shape_size(shape));
    std::iota(A.begin(), A.end(), 1.f);
    test_case.add_input<float>(A);
    test_case.add_input<float>({3.0f, 4.0f, 5.0f});
    test_case.add_expected_output<float>(
        shape,
        {3.0f, 6.0f, 9.0f, 12.0f, 20.0f, 24.0f, 28.0f, 32.0f, 45.0f, 50.0f, 55.0f, 60.0f});
    test_case.run();
}

OPENVINO_TEST(${BACKEND_NAME}, onnx_model_mul_v6_broadcast_axes_1_2) {
    const auto function = onnx_import::import_onnx_model(file_util::path_join(ov::test::utils::getExecutableDirectory(),
                                                                              SERIALIZED_ZOO,
                                                                              "onnx/mul_v6_broadcast_axes_1_2.onnx"));
    auto test_case = ov::test::TestCase(function, s_device);

    Shape shape{1, 3, 2, 2};
    std::vector<float> A(shape_size(shape), -1.f);
    test_case.add_input<float>(A);
    test_case.add_input<float>({3.f, 4.f, 5.f, 6.f, 7.f, 8.f});
    test_case.add_expected_output<float>(shape,
                                         {-3.f, -3.f, -4.f, -4.f, -5.f, -5.f, -6.f, -6.f, -7.f, -7.f, -8.f, -8.f});
    test_case.run();
}

OPENVINO_TEST(${BACKEND_NAME}, onnx_model_mul_v6_broadcast_no_axis) {
    const auto function = onnx_import::import_onnx_model(file_util::path_join(ov::test::utils::getExecutableDirectory(),
                                                                              SERIALIZED_ZOO,
                                                                              "onnx/mul_v6_broadcast_no_axis.onnx"));
    auto test_case = ov::test::TestCase(function, s_device);

    Shape shape{2, 2};
    std::vector<float> A(shape_size(shape));
    std::iota(A.begin(), A.end(), 1.f);
    test_case.add_input<float>(A);
    test_case.add_input<float>({3.0f});
    test_case.add_expected_output<float>(shape, {3.0f, 6.0f, 9.0f, 12.0f});
    test_case.run();
}

OPENVINO_TEST(${BACKEND_NAME}, onnx_model_mul_v7) {
    const auto function = onnx_import::import_onnx_model(
        file_util::path_join(ov::test::utils::getExecutableDirectory(), SERIALIZED_ZOO, "onnx/mul_v7.onnx"));
    auto test_case = ov::test::TestCase(function, s_device);

    test_case.add_input<float>({1.0f, 2.0f, 3.0f});
    test_case.add_input<float>({3.0f, 4.0f, 5.0f});
    test_case.add_expected_output<float>(Shape{3}, {3.0f, 8.0f, 15.0f});
    test_case.run();
}

OPENVINO_TEST(${BACKEND_NAME}, onnx_model_mul_v7_broadcast) {
    const auto function = onnx_import::import_onnx_model(
        file_util::path_join(ov::test::utils::getExecutableDirectory(), SERIALIZED_ZOO, "onnx/mul_v7_broadcast.onnx"));
    auto test_case = ov::test::TestCase(function, s_device);

    Shape shape{1, 2, 3};
    std::vector<float> A(shape_size(shape));
    std::iota(A.begin(), A.end(), 1.f);
    test_case.add_input<float>(A);
    test_case.add_input<float>({3.0f, 4.0f, 5.0f});
    test_case.add_expected_output<float>(shape, {3.0f, 8.0f, 15.0f, 12.0f, 20.0f, 30.0f});
    test_case.run();
}

OPENVINO_TEST(${BACKEND_NAME}, onnx_model_add_v6_broadcast_axis_1) {
    const auto function = onnx_import::import_onnx_model(file_util::path_join(ov::test::utils::getExecutableDirectory(),
                                                                              SERIALIZED_ZOO,
                                                                              "onnx/add_v6_broadcast_axis_1.onnx"));
    auto test_case = ov::test::TestCase(function, s_device);

    Shape shape{1, 3, 2, 2};
    std::vector<float> A(shape_size(shape));
    std::iota(A.begin(), A.end(), 1.f);
    test_case.add_input<float>(A);
    test_case.add_input<float>({3.0f, 4.0f, 5.0f});
    test_case.add_expected_output<float>(
        shape,
        {4.0f, 5.0f, 6.0f, 7.0f, 9.0f, 10.0f, 11.0f, 12.0f, 14.0f, 15.0f, 16.0f, 17.0f});
    test_case.run();
}

OPENVINO_TEST(${BACKEND_NAME}, onnx_model_add_v6_broadcast_axes_1_2) {
    const auto function = onnx_import::import_onnx_model(file_util::path_join(ov::test::utils::getExecutableDirectory(),
                                                                              SERIALIZED_ZOO,
                                                                              "onnx/add_v6_broadcast_axes_1_2.onnx"));
    auto test_case = ov::test::TestCase(function, s_device);

    Shape shape{1, 3, 2, 2};
    std::vector<float> A(shape_size(shape), 0.f);
    test_case.add_input<float>(A);
    test_case.add_input<float>({3.f, 4.f, 5.f, 6.f, 7.f, 8.f});
    test_case.add_expected_output<float>(shape, {3.f, 3.f, 4.f, 4.f, 5.f, 5.f, 6.f, 6.f, 7.f, 7.f, 8.f, 8.f});
    test_case.run();
}

OPENVINO_TEST(${BACKEND_NAME}, onnx_model_add_v6_broadcast_no_axis) {
    const auto function = onnx_import::import_onnx_model(file_util::path_join(ov::test::utils::getExecutableDirectory(),
                                                                              SERIALIZED_ZOO,
                                                                              "onnx/add_v6_broadcast_no_axis.onnx"));
    auto test_case = ov::test::TestCase(function, s_device);

    Shape shape{2, 2};
    std::vector<float> A(shape_size(shape));
    std::iota(A.begin(), A.end(), 1.f);
    test_case.add_input<float>(A);
    test_case.add_input<float>({3.0f});
    test_case.add_expected_output<float>(shape, {4.0f, 5.0f, 6.0f, 7.0f});
    test_case.run();
}

OPENVINO_TEST(${BACKEND_NAME}, onnx_model_add_v7) {
    const auto function = onnx_import::import_onnx_model(
        file_util::path_join(ov::test::utils::getExecutableDirectory(), SERIALIZED_ZOO, "onnx/add_v7.onnx"));
    auto test_case = ov::test::TestCase(function, s_device);

    test_case.add_input<float>({1.0f, 2.0f, 3.0f});
    test_case.add_input<float>({3.0f, 4.0f, 5.0f});
    test_case.add_expected_output<float>(Shape{3}, {4.0f, 6.0f, 8.0f});
    test_case.run();
}

OPENVINO_TEST(${BACKEND_NAME}, onnx_model_sub_v6_broadcast_axis_1) {
    const auto function = onnx_import::import_onnx_model(file_util::path_join(ov::test::utils::getExecutableDirectory(),
                                                                              SERIALIZED_ZOO,
                                                                              "onnx/sub_v6_broadcast_axis_1.onnx"));
    auto test_case = ov::test::TestCase(function, s_device);

    Shape shape{1, 3, 2, 2};
    std::vector<float> A(shape_size(shape));
    std::iota(A.begin(), A.end(), 1.f);
    test_case.add_input<float>(A);
    test_case.add_input<float>({3.0f, 4.0f, 5.0f});
    test_case.add_expected_output<float>(shape,
                                         {-2.0f, -1.0f, 0.0f, 1.0f, 1.0f, 2.0f, 3.0f, 4.0f, 4.0f, 5.0f, 6.0f, 7.0f});
    test_case.run();
}

OPENVINO_TEST(${BACKEND_NAME}, onnx_model_sub_v6_broadcast_axes_1_2) {
    const auto function = onnx_import::import_onnx_model(file_util::path_join(ov::test::utils::getExecutableDirectory(),
                                                                              SERIALIZED_ZOO,
                                                                              "onnx/sub_v6_broadcast_axes_1_2.onnx"));
    auto test_case = ov::test::TestCase(function, s_device);

    Shape shape{1, 3, 2, 2};
    std::vector<float> A(shape_size(shape), 0.f);
    test_case.add_input<float>(A);
    test_case.add_input<float>({3.f, 4.f, 5.f, 6.f, 7.f, 8.f});
    test_case.add_expected_output<float>(shape,
                                         {-3.f, -3.f, -4.f, -4.f, -5.f, -5.f, -6.f, -6.f, -7.f, -7.f, -8.f, -8.f});
    test_case.run();
}

OPENVINO_TEST(${BACKEND_NAME}, onnx_model_sub_v6_broadcast_no_axis) {
    const auto function = onnx_import::import_onnx_model(file_util::path_join(ov::test::utils::getExecutableDirectory(),
                                                                              SERIALIZED_ZOO,
                                                                              "onnx/sub_v6_broadcast_no_axis.onnx"));
    auto test_case = ov::test::TestCase(function, s_device);

    Shape shape{2, 2};
    std::vector<float> A(shape_size(shape));
    std::iota(A.begin(), A.end(), 1.f);
    test_case.add_input<float>(A);
    test_case.add_input<float>({3.0f});
    test_case.add_expected_output<float>(shape, {-2.0f, -1.0f, 0.0f, 1.0f});
    test_case.run();
}

OPENVINO_TEST(${BACKEND_NAME}, onnx_model_sub_v7) {
    const auto function = onnx_import::import_onnx_model(
        file_util::path_join(ov::test::utils::getExecutableDirectory(), SERIALIZED_ZOO, "onnx/sub_v7.onnx"));
    auto test_case = ov::test::TestCase(function, s_device);

    test_case.add_input<float>({1.0f, 2.0f, 3.0f});
    test_case.add_input<float>({3.0f, 8.0f, 7.0f});
    test_case.add_expected_output<float>(Shape{3}, {-2.0f, -6.0f, -4.0f});
    test_case.run();
}

OPENVINO_TEST(${BACKEND_NAME}, onnx_model_sub_v7_broadcast) {
    const auto function = onnx_import::import_onnx_model(
        file_util::path_join(ov::test::utils::getExecutableDirectory(), SERIALIZED_ZOO, "onnx/sub_v7_broadcast.onnx"));
    auto test_case = ov::test::TestCase(function, s_device);

    Shape shape{1, 2, 3};
    std::vector<float> A(shape_size(shape));
    std::iota(A.begin(), A.end(), 1.f);
    test_case.add_input<float>(A);
    test_case.add_input<float>({3.0f, 4.0f, 5.0f});
    test_case.add_expected_output<float>(shape, {-2.0f, -2.0f, -2.0f, 1.0f, 1.0f, 1.0f});
    test_case.run();
}

OPENVINO_TEST(${BACKEND_NAME}, onnx_model_div_v6_broadcast_axis_1) {
    const auto function = onnx_import::import_onnx_model(file_util::path_join(ov::test::utils::getExecutableDirectory(),
                                                                              SERIALIZED_ZOO,
                                                                              "onnx/div_v6_broadcast_axis_1.onnx"));
    auto test_case = ov::test::TestCase(function, s_device);

    Shape shape{1, 3, 2, 2};
    std::vector<float> A(shape_size(shape));
    std::iota(A.begin(), A.end(), 1.f);
    test_case.add_input<float>(A);
    test_case.add_input<float>({3.0f, 4.0f, 5.0f});
    test_case.add_expected_output<float>(
        shape,
        {0.3333333f, 0.6666666f, 1.0f, 1.333333f, 1.25f, 1.5f, 1.75f, 2.0f, 1.8f, 2.0, 2.2f, 2.4f});
    test_case.run();
}

OPENVINO_TEST(${BACKEND_NAME}, onnx_model_div_v6_broadcast_axes_1_2) {
    const auto function = onnx_import::import_onnx_model(file_util::path_join(ov::test::utils::getExecutableDirectory(),
                                                                              SERIALIZED_ZOO,
                                                                              "onnx/div_v6_broadcast_axes_1_2.onnx"));
    auto test_case = ov::test::TestCase(function, s_device);

    Shape shape{1, 3, 2, 2};
    std::vector<float> A(shape_size(shape), 840.f);
    test_case.add_input<float>(A);
    test_case.add_input<float>({3.f, 4.f, 5.f, 6.f, 7.f, 8.f});
    test_case.add_expected_output<float>(
        shape,
        {280.f, 280.f, 210.f, 210.f, 168.f, 168.f, 140.f, 140.f, 120.f, 120.f, 105.f, 105.f});
    test_case.run();
}

OPENVINO_TEST(${BACKEND_NAME}, onnx_model_div_v6_broadcast_no_axis) {
    const auto function = onnx_import::import_onnx_model(file_util::path_join(ov::test::utils::getExecutableDirectory(),
                                                                              SERIALIZED_ZOO,
                                                                              "onnx/div_v6_broadcast_no_axis.onnx"));
    auto test_case = ov::test::TestCase(function, s_device);

    Shape shape{2, 2};
    std::vector<float> A(shape_size(shape));
    std::iota(A.begin(), A.end(), 1.f);
    test_case.add_input<float>(A);
    test_case.add_input<float>({2.0f});
    test_case.add_expected_output<float>(shape, {0.5f, 1.0f, 1.5f, 2.0f});
    test_case.run();
}

OPENVINO_TEST(${BACKEND_NAME}, onnx_model_div_v7) {
    const auto function = onnx_import::import_onnx_model(
        file_util::path_join(ov::test::utils::getExecutableDirectory(), SERIALIZED_ZOO, "onnx/div_v7.onnx"));
    auto test_case = ov::test::TestCase(function, s_device);

    test_case.add_input<float>({1.0f, 2.0f, 3.0f});
    test_case.add_input<float>({3.0f, 8.0f, 7.0f});
    test_case.add_expected_output<float>(Shape{3}, {0.3333333f, 0.25f, 0.4285714f});
    test_case.run();
}

OPENVINO_TEST(${BACKEND_NAME}, onnx_model_div_v7_broadcast) {
    const auto function = onnx_import::import_onnx_model(
        file_util::path_join(ov::test::utils::getExecutableDirectory(), SERIALIZED_ZOO, "onnx/div_v7_broadcast.onnx"));
    auto test_case = ov::test::TestCase(function, s_device);

    Shape shape{1, 2, 3};
    std::vector<float> A(shape_size(shape));
    std::iota(A.begin(), A.end(), 1.f);
    test_case.add_input<float>(A);
    test_case.add_input<float>({3.0f, 4.0f, 5.0f});
    test_case.add_expected_output<float>(shape, {0.3333333f, 0.5f, 0.6f, 1.3333333f, 1.25f, 1.2f});
    test_case.run();
}

OPENVINO_TEST(${BACKEND_NAME}, onnx_model_dangling_parameter) {
    auto function = onnx_import::import_onnx_model(file_util::path_join(ov::test::utils::getExecutableDirectory(),
                                                                        SERIALIZED_ZOO,
                                                                        "onnx/dangling_parameter.onnx"));

    auto test_case = ov::test::TestCase(function, s_device);

    test_case.add_input<float>({-1.0f, 2.0f, -3.0f});
    test_case.add_expected_output<float>(Shape{3}, {1.0f, 2.0f, 3.0f});
    test_case.run();
}

OPENVINO_TEST(${BACKEND_NAME}, onnx_clip_inbounds) {
    auto function = onnx_import::import_onnx_model(file_util::path_join(ov::test::utils::getExecutableDirectory(),
                                                                        SERIALIZED_ZOO,
                                                                        "onnx/test_clip_inbounds.onnx"));

    auto test_case = ov::test::TestCase(function, s_device);
    const std::vector<int32_t> data{-1, 0, 1, -9999, 9999};
    test_case.add_input<int32_t>(data);
    test_case.add_expected_output<int32_t>(Shape{data.size()}, data);
    test_case.run();
}

OPENVINO_TEST(${BACKEND_NAME}, onnx_clip_no_min_no_max) {
    auto function = onnx_import::import_onnx_model(file_util::path_join(ov::test::utils::getExecutableDirectory(),
                                                                        SERIALIZED_ZOO,
                                                                        "onnx/clip_no_min_no_max.onnx"));

    auto test_case = ov::test::TestCase(function, s_device);
    const std::vector<float> data{-1.6f, -0.1f, 10.f, 0.f, -10.f, 1.99f, 2.015f, 3.f};

    test_case.add_input<float>(data);

    test_case.add_expected_output<float>(Shape{2, 4}, data);
    test_case.run();
}

OPENVINO_TEST(${BACKEND_NAME}, onnx_clip_no_min_no_max_inf) {
    auto function = onnx_import::import_onnx_model(file_util::path_join(ov::test::utils::getExecutableDirectory(),
                                                                        SERIALIZED_ZOO,
                                                                        "onnx/clip_no_min_no_max.onnx"));

    auto test_case = ov::test::TestCase(function, s_device);
    const std::vector<float> data{std::numeric_limits<float>::infinity(),
                                  -std::numeric_limits<float>::infinity(),
                                  static_cast<float>(std::numeric_limits<float>::max()),
                                  std::numeric_limits<float>::min(),
                                  std::numeric_limits<float>::max(),
                                  std::numeric_limits<float>::lowest(),
                                  0.f,
                                  -1.f};

    const std::vector<float> expected_output{std::numeric_limits<float>::max(),
                                             std::numeric_limits<float>::lowest(),
                                             std::numeric_limits<float>::max(),
                                             std::numeric_limits<float>::min(),
                                             std::numeric_limits<float>::max(),
                                             std::numeric_limits<float>::lowest(),
                                             0.f,
                                             -1.f};

    test_case.add_input<float>(data);

    test_case.add_expected_output<float>(Shape{2, 4}, expected_output);
    test_case.run_with_tolerance_as_fp(0.f);
}

OPENVINO_TEST(${BACKEND_NAME}, onnx_clip_no_min_set_max) {
    auto function = onnx_import::import_onnx_model(file_util::path_join(ov::test::utils::getExecutableDirectory(),
                                                                        SERIALIZED_ZOO,
                                                                        "onnx/clip_no_min_set_max.onnx"));

    auto test_case = ov::test::TestCase(function, s_device);
    const std::vector<float> data{-1.6f, -0.1f, 10.f, 0.f, -10.f, 1.99f, 2.015f, 3.f};
    const std::vector<float> max_val{2.01f};
    const std::vector<float> output{-1.6f, -0.1f, 2.01f, 0.f, -10.f, 1.99f, 2.01f, 2.01f};

    test_case.add_input<float>(data);
    test_case.add_input<float>(max_val);

    test_case.add_expected_output<float>(Shape{2, 4}, output);
    test_case.run();
}

OPENVINO_TEST(${BACKEND_NAME}, onnx_clip_set_min_no_max) {
    auto function = onnx_import::import_onnx_model(file_util::path_join(ov::test::utils::getExecutableDirectory(),
                                                                        SERIALIZED_ZOO,
                                                                        "onnx/clip_set_min_no_max.onnx"));

    auto test_case = ov::test::TestCase(function, s_device);
    const std::vector<float> data{-1.6f, -0.1f, 10.f, 0.f, -10.f, 1.99f, 2.015f, 3.f};
    const std::vector<float> min_val{-1.59f};
    const std::vector<float> output{-1.59f, -0.1f, 10.f, 0.f, -1.59f, 1.99f, 2.015f, 3.f};

    test_case.add_input<float>(data);
    test_case.add_input<float>(min_val);

    test_case.add_expected_output<float>(Shape{2, 4}, output);
    test_case.run();
}

OPENVINO_TEST(${BACKEND_NAME}, onnx_clip_no_min_no_max_int64) {
    auto function = onnx_import::import_onnx_model(file_util::path_join(ov::test::utils::getExecutableDirectory(),
                                                                        SERIALIZED_ZOO,
                                                                        "onnx/clip_no_min_no_max_int64.onnx"));

    auto test_case = ov::test::TestCase(function, s_device);
    const std::vector<int64_t> data{INT64_MAX, INT64_MIN, INT32_MAX, INT32_MIN, 0, -1, 1, 0};

    test_case.add_input<int64_t>(data);

    test_case.add_expected_output<int64_t>(Shape{2, 4}, data);
    test_case.run();
}

OPENVINO_TEST(${BACKEND_NAME}, onnx_clip_no_min_set_max_int64) {
    auto function = onnx_import::import_onnx_model(file_util::path_join(ov::test::utils::getExecutableDirectory(),
                                                                        SERIALIZED_ZOO,
                                                                        "onnx/clip_no_min_set_max_int64.onnx"));

    auto test_case = ov::test::TestCase(function, s_device);
    const std::vector<int64_t> data{INT64_MAX, INT64_MIN, INT32_MAX, INT32_MIN, 0, -1, 1, 0};
    const std::vector<int64_t> max_val{INT32_MAX};
    const std::vector<int64_t> output{INT32_MAX, INT64_MIN, INT32_MAX, INT32_MIN, 0, -1, 1, 0};

    test_case.add_input<int64_t>(data);
    test_case.add_input<int64_t>(max_val);

    test_case.add_expected_output<int64_t>(Shape{2, 4}, output);
    test_case.run();
}

OPENVINO_TEST(${BACKEND_NAME}, onnx_clip_set_min_no_max_initializers) {
    auto function = onnx_import::import_onnx_model(file_util::path_join(ov::test::utils::getExecutableDirectory(),
                                                                        SERIALIZED_ZOO,
                                                                        "onnx/clip_set_min_no_max_initializers.onnx"));

    auto test_case = ov::test::TestCase(function, s_device);
    const std::vector<float> data{-1.6f, -0.1f, 10.f, 0.f, -10.f, 1.99f, 2.015f, 3.f};
    const std::vector<float> output{-1.59f, -0.1f, 10.f, 0.f, -1.59f, 1.99f, 2.015f, 3.f};

    test_case.add_input<float>(data);

    test_case.add_expected_output<float>(Shape{2, 4}, output);
    test_case.run();
}

OPENVINO_TEST(${BACKEND_NAME}, onnx_clip_set_min_set_max) {
    auto function = onnx_import::import_onnx_model(file_util::path_join(ov::test::utils::getExecutableDirectory(),
                                                                        SERIALIZED_ZOO,
                                                                        "onnx/clip_set_min_set_max.onnx"));

    auto test_case = ov::test::TestCase(function, s_device);
    const std::vector<float> data{-1.6f, -0.1f, 10.f, 0.f, -10.f, 1.99f, 2.015f, 3.f};
    const std::vector<float> min_val{-1.59f};
    const std::vector<float> max_val{2.01f};
    const std::vector<float> output{-1.59f, -0.1f, 2.01f, 0.f, -1.59f, 1.99f, 2.01f, 2.01f};

    test_case.add_input<float>(data);
    test_case.add_input<float>(min_val);
    test_case.add_input<float>(max_val);

    test_case.add_expected_output<float>(Shape{2, 4}, output);
    test_case.run();
}

OPENVINO_TEST(${BACKEND_NAME}, onnx_clip_set_min_set_max_initializers) {
    auto function = onnx_import::import_onnx_model(file_util::path_join(ov::test::utils::getExecutableDirectory(),
                                                                        SERIALIZED_ZOO,
                                                                        "onnx/clip_set_min_set_max_initializers.onnx"));

    auto test_case = ov::test::TestCase(function, s_device);
    const std::vector<float> data{-1.6f, -0.1f, 10.f, 0.f, -10.f, 1.99f, 2.015f, 3.f};
    const std::vector<float> output{-1.59f, -0.1f, 2.01f, 0.f, -1.59f, 1.99f, 2.01f, 2.01f};

    test_case.add_input<float>(data);

    test_case.add_expected_output<float>(Shape{2, 4}, output);
    test_case.run();
}

OPENVINO_TEST(${BACKEND_NAME}, onnx_mvn_v6) {
    auto function = onnx_import::import_onnx_model(
        file_util::path_join(ov::test::utils::getExecutableDirectory(), SERIALIZED_ZOO, "onnx/mvn_v6.onnx"));

    auto test_case = ov::test::TestCase(function, s_device);
    test_case.add_input<float>({0.8439683f,  0.5665144f, 0.05836735f, 0.02916367f, 0.12964272f, 0.5060197f, 0.79538304f,
                                0.9411346f,  0.9546573f, 0.17730942f, 0.46192095f, 0.26480448f, 0.6746842f, 0.01665257f,
                                0.62473077f, 0.9240844f, 0.9722341f,  0.11965699f, 0.41356155f, 0.9129373f, 0.59330076f,
                                0.81929934f, 0.7862604f, 0.11799799f, 0.69248444f, 0.54119414f, 0.07513223f});
    test_case.add_expected_output<float>(
        Shape{3, 3, 3, 1},
        {1.3546423f,  0.33053496f, -1.5450814f,  -1.2106764f,  -0.8925952f,  0.29888135f, 0.38083088f,
         0.81808794f, 0.85865635f, -1.1060555f,  -0.05552877f, -0.78310335f, 0.83281356f, -1.250282f,
         0.67467856f, 0.7669372f,  0.9113869f,   -1.6463585f,  -0.23402764f, 1.6092131f,  0.42940593f,
         1.2906139f,  1.1860244f,  -0.92945826f, 0.0721334f,   -0.38174f,    -1.7799333f});
    test_case.run();
}

OPENVINO_TEST(${BACKEND_NAME}, onnx_dropout1_no_training_no_return_mask) {
    auto function =
        onnx_import::import_onnx_model(file_util::path_join(ov::test::utils::getExecutableDirectory(),
                                                            SERIALIZED_ZOO,
                                                            "onnx/dropout1_no_training_no_return_mask.onnx"));

    auto test_case = ov::test::TestCase(function, s_device);
    const std::vector<float> data(3 * 4 * 5, 2.0f);
    test_case.add_input<float>(data);
    test_case.add_expected_output<float>(Shape{3, 4, 5}, data);
    test_case.run();
}

OPENVINO_TEST(${BACKEND_NAME}, onnx_dropout1_no_training_return_mask) {
    auto function = onnx_import::import_onnx_model(file_util::path_join(ov::test::utils::getExecutableDirectory(),
                                                                        SERIALIZED_ZOO,
                                                                        "onnx/dropout1_no_training_return_mask.onnx"));

    auto test_case = ov::test::TestCase(function, s_device);
    const std::vector<float> data(3 * 4 * 5, 2.0f);
    test_case.add_input<float>(data);
    test_case.add_expected_output<float>(Shape{3, 4, 5}, data);
    test_case.add_expected_output<int32_t>(Shape{3, 4, 5},
                                           std::vector<int32_t>(3 * 4 * 5, 1));  // // bool converted to i32
    test_case.run();
}

OPENVINO_TEST(${BACKEND_NAME}, onnx_dropout7_no_return_mask) {
    auto function = onnx_import::import_onnx_model(file_util::path_join(ov::test::utils::getExecutableDirectory(),
                                                                        SERIALIZED_ZOO,
                                                                        "onnx/dropout7_no_return_mask.onnx"));

    auto test_case = ov::test::TestCase(function, s_device);
    const std::vector<float> data(3 * 4 * 5, 2.0f);
    test_case.add_input<float>(data);
    test_case.add_expected_output<float>(Shape{3, 4, 5}, data);
    test_case.run();
}

OPENVINO_TEST(${BACKEND_NAME}, onnx_dropout12_no_training_no_return_mask) {
    auto function =
        onnx_import::import_onnx_model(file_util::path_join(ov::test::utils::getExecutableDirectory(),
                                                            SERIALIZED_ZOO,
                                                            "onnx/dropout12_no_training_no_return_mask.onnx"));

    auto test_case = ov::test::TestCase(function, s_device);
    const std::vector<float> data(3 * 4 * 5, 2.0f);
    test_case.add_input<float>(data);
    test_case.add_expected_output<float>(Shape{3, 4, 5}, data);
    test_case.run();
}

OPENVINO_TEST(${BACKEND_NAME}, onnx_dropout12_no_training_return_mask) {
    auto function = onnx_import::import_onnx_model(file_util::path_join(ov::test::utils::getExecutableDirectory(),
                                                                        SERIALIZED_ZOO,
                                                                        "onnx/dropout12_no_training_return_mask.onnx"));

    auto test_case = ov::test::TestCase(function, s_device);
    const std::vector<float> data(3 * 4 * 5, 2.0f);
    test_case.add_input<float>(data);
    test_case.add_expected_output<float>(Shape{3, 4, 5}, data);
    test_case.add_expected_output<int32_t>(Shape{3, 4, 5},
                                           std::vector<int32_t>(3 * 4 * 5, 1));  // bool converted to i32
    test_case.run();
}

OPENVINO_TEST(${BACKEND_NAME}, onnx_dropout12_no_traning_no_const_rato) {
    auto function =
        onnx_import::import_onnx_model(file_util::path_join(ov::test::utils::getExecutableDirectory(),
                                                            SERIALIZED_ZOO,
                                                            "onnx/dropout12_no_traning_no_const_rato.onnx"));

    auto test_case = ov::test::TestCase(function, s_device);
    test_case.add_input<float>({1, 2, 3, 4});
    // test_case.add_input<float>(Shape{}, {0.5}); // ratio input is ignored

    test_case.add_expected_output<float>(Shape{1, 4}, {1., 2., 3., 4.});
    test_case.run();
}

OPENVINO_TEST(${BACKEND_NAME}, onnx_dropout12_training_mode) {
    try {
        auto function = onnx_import::import_onnx_model(file_util::path_join(ov::test::utils::getExecutableDirectory(),
                                                                            SERIALIZED_ZOO,
                                                                            "onnx/dropout12_training_mode.onnx"));
        FAIL() << "Expected exception was not thrown";
    } catch (const ngraph::ngraph_error& e) {
        EXPECT_HAS_SUBSTRING(e.what(), std::string("Training mode is not supported for Dropout op"));
    } catch (...) {
        FAIL() << "Expected ngraph_error exception was not thrown";
    }
}

OPENVINO_TEST(${BACKEND_NAME}, onnx_dropout12_not_const_training_mode) {
    try {
        auto function =
            onnx_import::import_onnx_model(file_util::path_join(ov::test::utils::getExecutableDirectory(),
                                                                SERIALIZED_ZOO,
                                                                "onnx/dropout12_not_const_training_mode.onnx"));
        FAIL() << "Expected exception was not thrown";
    } catch (const ngraph::ngraph_error& e) {
        EXPECT_HAS_SUBSTRING(e.what(), std::string("Non-constant training_mode input is not supported."));
    } catch (...) {
        FAIL() << "Expected ngraph_error exception was not thrown";
    }
}

OPENVINO_TEST(${BACKEND_NAME}, onnx_multiple_slices_last_layer) {
    std::vector<float> data(1 * 30 * 320 * 320);
    std::fill(data.begin(), data.end(), 1.f);

    const auto function = onnx_import::import_onnx_model(file_util::path_join(ov::test::utils::getExecutableDirectory(),
                                                                              SERIALIZED_ZOO,
                                                                              "onnx/multiple_slices_last_layer.onnx"));
    auto test_case = ov::test::TestCase(function, s_device);
    std::vector<float> o1(1 * 320 * 320 * 21);
    std::fill(o1.begin(), o1.end(), 1.f);

    std::vector<float> o2(1 * 320 * 320 * 9);
    std::fill(o2.begin(), o2.end(), 1.f);

    test_case.add_input<float>(data);
    test_case.add_expected_output<float>(Shape{1, 320, 320, 21}, o1);
    test_case.add_expected_output<float>(Shape{1, 320, 320, 9}, o2);
    test_case.run();
}

OPENVINO_TEST(${BACKEND_NAME}, onnx_slice_const_axes_source) {
    auto function = onnx_import::import_onnx_model(file_util::path_join(ov::test::utils::getExecutableDirectory(),
                                                                        SERIALIZED_ZOO,
                                                                        "onnx/slice_const_axes_source.onnx"));

    auto test_case = ov::test::TestCase(function, s_device);
    test_case.add_input<float>(std::vector<float>{1.f, 2.f, 3.f, 4.f, 5.f, 6.f, 7.f, 8.f});
    test_case.add_expected_output<float>(Shape{2, 2}, {2.f, 3.f, 6.f, 7.f});
    test_case.run();
}

OPENVINO_TEST(${BACKEND_NAME}, onnx_softmax_crossentropy_loss_mean) {
    auto function = onnx_import::import_onnx_model(file_util::path_join(ov::test::utils::getExecutableDirectory(),
                                                                        SERIALIZED_ZOO,
                                                                        "onnx/softmax_crossentropy_loss_mean.onnx"));

    auto test_case = ov::test::TestCase(function, s_device);
    test_case.add_input<float>({0.54881352186203f,
                                0.7151893377304077f,
                                0.6027633547782898f,
                                0.5448831915855408f,
                                0.42365479469299316f,
                                0.6458941102027893f,
                                0.4375872015953064f,
                                0.891772985458374f,
                                0.9636627435684204f,
                                0.3834415078163147f,
                                0.7917250394821167f,
                                0.5288949012756348f,
                                0.5680445432662964f,
                                0.9255966544151306f,
                                0.07103605568408966f});
    test_case.add_input<int64_t>({1, 4, 3});
    test_case.add_expected_output<float>(Shape{}, {1.561384797096252441f});
    test_case.run();
}

OPENVINO_TEST(${BACKEND_NAME}, onnx_negativelog_likelihood_loss) {
    auto function = onnx_import::import_onnx_model(file_util::path_join(ov::test::utils::getExecutableDirectory(),
                                                                        SERIALIZED_ZOO,
                                                                        "onnx/negativelog_likelihood_loss.onnx"));

    auto test_case = ov::test::TestCase(function, s_device);
    test_case.add_input<float>({
        0.54881352186203f,    0.7151893377304077f,   0.6027633547782898f, 0.5448831915855408f, 0.42365479469299316f,
        0.6458941102027893f,  0.4375872015953064f,   0.891772985458374f,  0.9636627435684204f, 0.3834415078163147f,
        0.7917250394821167f,  0.5288949012756348f,   0.5680445432662964f, 0.9255966544151306f, 0.07103605568408966f,
        0.08712930232286453f, 0.020218396559357643f, 0.832619845867157f,  0.7781567573547363f, 0.8700121641159058f,
        0.978618323802948f,   0.7991585731506348f,   0.4614793658256531f, 0.7805292010307312f, 0.11827442795038223f,
        0.6399210095405579f,  0.14335328340530396f,  0.9446688890457153f, 0.5218483209609985f, 0.4146619439125061f,
    });
    test_case.add_input<int64_t>({3, 3, 2, 4, 2, 0});
    test_case.add_expected_output<float>(Shape{}, {-0.531306922435760498f});
    test_case.run();
}

OPENVINO_TEST(${BACKEND_NAME}, onnx_constant_fill_input_as_shape_default_value) {
    auto function =
        onnx_import::import_onnx_model(file_util::path_join(ov::test::utils::getExecutableDirectory(),
                                                            SERIALIZED_ZOO,
                                                            "onnx/constant_fill_input_as_shape_default_value.onnx"));

    auto test_case = ov::test::TestCase(function, s_device);
    test_case.add_expected_output<float>(Shape{1, 2, 3}, {0.f, 0.f, 0.f, 0.f, 0.f, 0.f});
    test_case.run();
}

OPENVINO_TEST(${BACKEND_NAME}, onnx_constant_fill_input_as_shape_u8_type) {
    auto function =
        onnx_import::import_onnx_model(file_util::path_join(ov::test::utils::getExecutableDirectory(),
                                                            SERIALIZED_ZOO,
                                                            "onnx/constant_fill_input_as_shape_u8_type.onnx"));

    auto test_case = ov::test::TestCase(function, s_device);
    test_case.add_expected_output<uint8_t>(Shape{3, 1, 2}, {3, 3, 3, 3, 3, 3});
    test_case.run();
}

OPENVINO_TEST(${BACKEND_NAME}, onnx_constant_fill_extra_shape) {
    auto function = onnx_import::import_onnx_model(file_util::path_join(ov::test::utils::getExecutableDirectory(),
                                                                        SERIALIZED_ZOO,
                                                                        "onnx/constant_fill_extra_shape.onnx"));

    auto test_case = ov::test::TestCase(function, s_device);
    test_case.add_expected_output<float>(Shape{3, 1, 2, 2, 1}, std::vector<float>(12, 3.0f));
    test_case.run();
}

OPENVINO_TEST(${BACKEND_NAME}, onnx_constant_fill_shape_attribute) {
    auto function = onnx_import::import_onnx_model(file_util::path_join(ov::test::utils::getExecutableDirectory(),
                                                                        SERIALIZED_ZOO,
                                                                        "onnx/constant_fill_shape_attribute.onnx"));

    auto test_case = ov::test::TestCase(function, s_device);
    test_case.add_expected_output<int32_t>(Shape{2, 3, 4}, std::vector<int32_t>(24, 5));
    test_case.run();
}

OPENVINO_TEST(${BACKEND_NAME}, onnx_constant_float_tensor) {
    auto function = onnx_import::import_onnx_model(file_util::path_join(ov::test::utils::getExecutableDirectory(),
                                                                        SERIALIZED_ZOO,
                                                                        "onnx/constant_float_tensor.onnx"));

    auto test_case = ov::test::TestCase(function, s_device);
    test_case.add_expected_output<float>(Shape{2, 3}, {0.0f, 0.5f, 1.f, 1.5f, 2.f, 2.5f});
    test_case.run();
}

OPENVINO_TEST(${BACKEND_NAME}, onnx_constant_bfloat_tensor) {
    auto function = onnx_import::import_onnx_model(file_util::path_join(ov::test::utils::getExecutableDirectory(),
                                                                        SERIALIZED_ZOO,
                                                                        "onnx/constant_bfloat_tensor.onnx"));

    auto test_case = ov::test::TestCase(function, s_device);
    test_case.add_expected_output<bfloat16>(Shape{2, 3}, {0.f, 5.f, 10.f, 15.f, 20.f, 25.f});
    test_case.run();
}

OPENVINO_TEST(${BACKEND_NAME}, onnx_constant_float_scalar) {
    auto function = onnx_import::import_onnx_model(file_util::path_join(ov::test::utils::getExecutableDirectory(),
                                                                        SERIALIZED_ZOO,
                                                                        "onnx/constant_float_scalar.onnx"));

    auto test_case = ov::test::TestCase(function, s_device);
    test_case.add_expected_output<float>(Shape{}, {0.5f});
    test_case.run();
}

OPENVINO_TEST(${BACKEND_NAME}, onnx_constant_float_array) {
    auto function = onnx_import::import_onnx_model(file_util::path_join(ov::test::utils::getExecutableDirectory(),
                                                                        SERIALIZED_ZOO,
                                                                        "onnx/constant_float_array.onnx"));

    auto test_case = ov::test::TestCase(function, s_device);
    test_case.add_expected_output<float>(Shape{3}, {0.5f, 1.f, 1.5f});
    test_case.run();
}

OPENVINO_TEST(${BACKEND_NAME}, onnx_constant_integer_scalar) {
    auto function = onnx_import::import_onnx_model(file_util::path_join(ov::test::utils::getExecutableDirectory(),
                                                                        SERIALIZED_ZOO,
                                                                        "onnx/constant_integer_scalar.onnx"));

    auto test_case = ov::test::TestCase(function, s_device);
    test_case.add_expected_output<std::int64_t>(Shape{}, {1});
    test_case.run();
}

OPENVINO_TEST(${BACKEND_NAME}, onnx_constant_integer_array) {
    auto function = onnx_import::import_onnx_model(file_util::path_join(ov::test::utils::getExecutableDirectory(),
                                                                        SERIALIZED_ZOO,
                                                                        "onnx/constant_integer_array.onnx"));

    auto test_case = ov::test::TestCase(function, s_device);
    test_case.add_expected_output<std::int64_t>(Shape{3}, {0, 1, 2});
    test_case.run();
}

OPENVINO_TEST(${BACKEND_NAME}, onnx_constant_sparse_tensor_float_2x2) {
    auto function = onnx_import::import_onnx_model(file_util::path_join(ov::test::utils::getExecutableDirectory(),
                                                                        SERIALIZED_ZOO,
                                                                        "onnx/constant_sparse_tensor.onnx"));

    auto test_case = ov::test::TestCase(function, s_device);
    test_case.add_expected_output<float>(Shape{2, 2}, {0.f, 5.f, 0.f, 0.f});
    test_case.run();
}

OPENVINO_TEST(${BACKEND_NAME}, onnx_constant_sparse_tensor_float_3x4) {
    auto function = onnx_import::import_onnx_model(file_util::path_join(ov::test::utils::getExecutableDirectory(),
                                                                        SERIALIZED_ZOO,
                                                                        "onnx/constant_sparse_tensor_float_3x4.onnx"));

    auto test_case = ov::test::TestCase(function, s_device);
    test_case.add_expected_output<float>(Shape{3, 4}, {1.f, 0.f, 0.f, 8.f, 0.f, 0.f, 0.f, 0.f, 0.f, 0.f, 3.f, 0.f});
    test_case.run();
}

OPENVINO_TEST(${BACKEND_NAME}, onnx_constant_sparse_tensor_float_3x4_linearized_indices) {
    auto function = onnx_import::import_onnx_model(
        file_util::path_join(ov::test::utils::getExecutableDirectory(),
                             SERIALIZED_ZOO,
                             "onnx/constant_sparse_tensor_float_3x4_linearized_indices.onnx"));

    auto test_case = ov::test::TestCase(function, s_device);
    test_case.add_expected_output<float>(Shape{3, 4}, {1.f, 0.f, 0.f, 8.f, 0.f, 0.f, 0.f, 0.f, 0.f, 0.f, 3.f, 0.f});
    test_case.run();
}

OPENVINO_TEST(${BACKEND_NAME}, onnx_constant_sparse_tensor_int32_3x4) {
    auto function = onnx_import::import_onnx_model(file_util::path_join(ov::test::utils::getExecutableDirectory(),
                                                                        SERIALIZED_ZOO,
                                                                        "onnx/constant_sparse_tensor_int32_3x4.onnx"));

    auto test_case = ov::test::TestCase(function, s_device);
    test_case.add_expected_output<int32_t>(Shape{3, 4}, {1, 0, 0, 8, 0, 0, 0, 0, 0, 0, 3, 0});
    test_case.run();
}

OPENVINO_TEST(${BACKEND_NAME}, onnx_constant_sparse_tensor_int64_3x4) {
    auto function = onnx_import::import_onnx_model(file_util::path_join(ov::test::utils::getExecutableDirectory(),
                                                                        SERIALIZED_ZOO,
                                                                        "onnx/constant_sparse_tensor_int64_3x4.onnx"));

    auto test_case = ov::test::TestCase(function, s_device);
    test_case.add_expected_output<int64_t>(Shape{3, 4}, {1, 0, 0, 8, 0, 0, 0, 0, 0, 0, 3, 0});
    test_case.run();
}

OPENVINO_TEST(${BACKEND_NAME}, onnx_constant_sparse_tensor_boolean_3x4) {
    auto function =
        onnx_import::import_onnx_model(file_util::path_join(ov::test::utils::getExecutableDirectory(),
                                                            SERIALIZED_ZOO,
                                                            "onnx/constant_sparse_tensor_boolean_3x4.onnx"));

    auto test_case = ov::test::TestCase(function, s_device);
    test_case.add_expected_output<bool>(Shape{3, 4}, {1, 0, 0, 1, 0, 0, 0, 0, 0, 0, 1, 0});
    test_case.run();
}

OPENVINO_TEST(${BACKEND_NAME}, onnx_constant_sparse_tensor_float16_3x4) {
    auto function =
        onnx_import::import_onnx_model(file_util::path_join(ov::test::utils::getExecutableDirectory(),
                                                            SERIALIZED_ZOO,
                                                            "onnx/constant_sparse_tensor_float16_3x4.onnx"));

    auto test_case = ov::test::TestCase(function, s_device);
    test_case.add_expected_output<ngraph::float16>(Shape{3, 4}, {1, 0, 0, 8, 0, 0, 0, 0, 0, 0, 3, 0});
    test_case.run();
}

OPENVINO_TEST(${BACKEND_NAME}, onnx_constant_sparse_tensor_double_3x4) {
    auto function = onnx_import::import_onnx_model(file_util::path_join(ov::test::utils::getExecutableDirectory(),
                                                                        SERIALIZED_ZOO,
                                                                        "onnx/constant_sparse_tensor_double_3x4.onnx"));

    auto test_case = ov::test::TestCase(function, s_device);
    test_case.add_expected_output<double>(Shape{3, 4}, {1, 0, 0, 8, 0, 0, 0, 0, 0, 0, 3, 0});
    test_case.run();
}

OPENVINO_TEST(${BACKEND_NAME}, onnx_constant_sparse_tensor_int8_3x4) {
    auto function = onnx_import::import_onnx_model(file_util::path_join(ov::test::utils::getExecutableDirectory(),
                                                                        SERIALIZED_ZOO,
                                                                        "onnx/constant_sparse_tensor_int8_3x4.onnx"));

    auto test_case = ov::test::TestCase(function, s_device);
    test_case.add_expected_output<int8_t>(Shape{3, 4}, {1, 0, 0, 8, 0, 0, 0, 0, 0, 0, 3, 0});
    test_case.run();
}

OPENVINO_TEST(${BACKEND_NAME}, onnx_constant_sparse_tensor_int16_3x4) {
    auto function = onnx_import::import_onnx_model(file_util::path_join(ov::test::utils::getExecutableDirectory(),
                                                                        SERIALIZED_ZOO,
                                                                        "onnx/constant_sparse_tensor_int16_3x4.onnx"));

    auto test_case = ov::test::TestCase(function, s_device);
    test_case.add_expected_output<int16_t>(Shape{3, 4}, {1, 0, 0, 8, 0, 0, 0, 0, 0, 0, 3, 0});
    test_case.run();
}

OPENVINO_TEST(${BACKEND_NAME}, onnx_constant_sparse_tensor_uint8_3x4) {
    auto function = onnx_import::import_onnx_model(file_util::path_join(ov::test::utils::getExecutableDirectory(),
                                                                        SERIALIZED_ZOO,
                                                                        "onnx/constant_sparse_tensor_uint8_3x4.onnx"));

    auto test_case = ov::test::TestCase(function, s_device);
    test_case.add_expected_output<uint8_t>(Shape{3, 4}, {1, 0, 0, 8, 0, 0, 0, 0, 0, 0, 3, 0});
    test_case.run();
}

OPENVINO_TEST(${BACKEND_NAME}, onnx_constant_sparse_tensor_uint16_3x4) {
    auto function = onnx_import::import_onnx_model(file_util::path_join(ov::test::utils::getExecutableDirectory(),
                                                                        SERIALIZED_ZOO,
                                                                        "onnx/constant_sparse_tensor_uint16_3x4.onnx"));

    auto test_case = ov::test::TestCase(function, s_device);
    test_case.add_expected_output<uint16_t>(Shape{3, 4}, {1, 0, 0, 8, 0, 0, 0, 0, 0, 0, 3, 0});
    test_case.run();
}

OPENVINO_TEST(${BACKEND_NAME}, onnx_constant_sparse_tensor_uint32_3x4) {
    auto function = onnx_import::import_onnx_model(file_util::path_join(ov::test::utils::getExecutableDirectory(),
                                                                        SERIALIZED_ZOO,
                                                                        "onnx/constant_sparse_tensor_uint32_3x4.onnx"));

    auto test_case = ov::test::TestCase(function, s_device);
    test_case.add_expected_output<uint32_t>(Shape{3, 4}, {1, 0, 0, 8, 0, 0, 0, 0, 0, 0, 3, 0});
    test_case.run();
}

OPENVINO_TEST(${BACKEND_NAME}, onnx_constant_sparse_tensor_uint64_3x4) {
    auto function = onnx_import::import_onnx_model(file_util::path_join(ov::test::utils::getExecutableDirectory(),
                                                                        SERIALIZED_ZOO,
                                                                        "onnx/constant_sparse_tensor_uint64_3x4.onnx"));

    auto test_case = ov::test::TestCase(function, s_device);
    test_case.add_expected_output<uint64_t>(Shape{3, 4}, {1, 0, 0, 8, 0, 0, 0, 0, 0, 0, 3, 0});
    test_case.run();
}

OPENVINO_TEST(${BACKEND_NAME}, onnx_constant_sparse_tensor_bfloat16_3x4) {
    auto function =
        onnx_import::import_onnx_model(file_util::path_join(ov::test::utils::getExecutableDirectory(),
                                                            SERIALIZED_ZOO,
                                                            "onnx/constant_sparse_tensor_bfloat16_3x4.onnx"));

    auto test_case = ov::test::TestCase(function, s_device);
    test_case.add_expected_output<ngraph::bfloat16>(Shape{3, 4}, {1, 0, 0, 8, 0, 0, 0, 0, 0, 0, 3, 0});
    test_case.run();
}

OPENVINO_TEST(${BACKEND_NAME}, onnx_constant_sparse_tensor_float_8x17) {
    auto function = onnx_import::import_onnx_model(file_util::path_join(ov::test::utils::getExecutableDirectory(),
                                                                        SERIALIZED_ZOO,
                                                                        "onnx/constant_sparse_tensor_float_8x17.onnx"));

    auto test_case = ov::test::TestCase(function, s_device);
    test_case.add_expected_output<float>(
        Shape{8, 17},
        {0.f, 0.f, 0.f, 0.f, 0.f, 0.f, 0.f, 1.f, 0.f, 0.f, 0.f, 0.f, 0.f, 0.f, 0.f, 0.f, 0.f, 0.f, 0.f, 0.f,
         0.f, 0.f, 0.f, 1.f, 0.f, 1.f, 0.f, 0.f, 0.f, 0.f, 0.f, 0.f, 0.f, 0.f, 0.f, 0.f, 0.f, 0.f, 1.f, 1.f,
         0.f, 0.f, 0.f, 1.f, 1.f, 0.f, 0.f, 0.f, 0.f, 0.f, 0.f, 0.f, 0.f, 0.f, 1.f, 1.f, 0.f, 0.f, 0.f, 0.f,
         0.f, 1.f, 1.f, 0.f, 0.f, 0.f, 0.f, 0.f, 0.f, 0.f, 0.f, 1.f, 1.f, 0.f, 0.f, 0.f, 0.f, 0.f, 1.f, 1.f,
         0.f, 0.f, 0.f, 0.f, 0.f, 0.f, 0.f, 0.f, 0.f, 1.f, 1.f, 0.f, 0.f, 0.f, 1.f, 1.f, 0.f, 0.f, 0.f, 0.f,
         0.f, 0.f, 0.f, 0.f, 0.f, 0.f, 0.f, 0.f, 1.f, 0.f, 1.f, 0.f, 0.f, 0.f, 0.f, 0.f, 0.f, 0.f, 0.f, 0.f,
         0.f, 0.f, 0.f, 0.f, 0.f, 0.f, 1.f, 0.f, 0.f, 0.f, 0.f, 0.f, 0.f, 0.f, 0.f, 0.f});
    test_case.run();
}

OPENVINO_TEST(${BACKEND_NAME}, onnx_constant_sparse_tensor_float_2x3x4) {
    auto function =
        onnx_import::import_onnx_model(file_util::path_join(ov::test::utils::getExecutableDirectory(),
                                                            SERIALIZED_ZOO,
                                                            "onnx/constant_sparse_tensor_float_2x3x4.onnx"));

    auto test_case = ov::test::TestCase(function, s_device);
    test_case.add_expected_output<float>(Shape{2, 3, 4}, {1.f, 0.f, 0.f, 8.f, 0.f, 0.f, 0.f, 0.f, 0.f, 0.f, 3.f, 0.f,
                                                          0.f, 0.f, 0.f, 0.f, 0.f, 0.f, 1.f, 0.f, 0.f, 0.f, 3.f, 0.f});
    test_case.run();
}

OPENVINO_TEST(${BACKEND_NAME}, onnx_constant_sparse_tensor_float_2x2x3x4) {
    auto function =
        onnx_import::import_onnx_model(file_util::path_join(ov::test::utils::getExecutableDirectory(),
                                                            SERIALIZED_ZOO,
                                                            "onnx/constant_sparse_tensor_float_2x2x3x4.onnx"));

    auto test_case = ov::test::TestCase(function, s_device);
    test_case.add_expected_output<float>(
        Shape{2, 2, 3, 4},
        {0.f, 0.f, 0.f, 0.f, 0.f, 0.f, 0.f, 1.f, 0.f, 0.f, 2.f, 3.f, 0.f, 0.f, 0.f, 0.f,
         0.f, 0.f, 1.f, 0.f, 0.f, 0.f, 0.f, 0.f, 0.f, 0.f, 0.f, 8.f, 0.f, 1.f, 2.f, 0.f,
         0.f, 0.f, 3.f, 0.f, 1.f, 0.f, 0.f, 0.f, 0.f, 2.f, 0.f, 0.f, 0.f, 0.f, 0.f, 0.f});
    test_case.run();
}

OPENVINO_TEST(${BACKEND_NAME}, onnx_einsum_sum) {
    auto function = onnx_import::import_onnx_model(
        file_util::path_join(ov::test::utils::getExecutableDirectory(), SERIALIZED_ZOO, "onnx/einsum_sum.onnx"));
    auto test_case = ov::test::TestCase(function, s_device);
    test_case.add_input<float>(Shape{3, 4},
                               {1.764052345967664f,
                                0.4001572083672233f,
                                0.9787379841057392f,
                                2.240893199201458f,
                                1.8675579901499675f,
                                -0.977277879876411f,
                                0.9500884175255894f,
                                -0.1513572082976979f,
                                -0.10321885179355784f,
                                0.41059850193837233f,
                                0.144043571160878f,
                                1.454273506962975f});
    test_case.add_expected_output<float>(Shape{3}, {5.3838407376420845f, 1.689011319501448f, 1.9056967282686674f});
    test_case.run();
}

OPENVINO_TEST(${BACKEND_NAME}, onnx_float16_tensor_as_int32) {
    const auto function = onnx_import::import_onnx_model(file_util::path_join(ov::test::utils::getExecutableDirectory(),
                                                                              SERIALIZED_ZOO,
                                                                              "onnx/conv_fp16_W_as_int32.onnx"));

    auto test_case = ov::test::TestCase(function, s_device);
    // clang-format off
    test_case.add_input<ngraph::float16>(Shape{1, 1, 4, 4},
            {   0,  1,  2,  3,
                4,  5,  6,  7,
                8,  9,  10, 11,
                12, 13, 14, 15  });
    /* filters
            [[[[0.25, 0.5, 0.25],
               [0.5,  1.0, 0.5],
               [0.25, 0.5, 0.25]]]] */
    test_case.add_expected_output<ngraph::float16>(Shape{1, 1, 2, 2},
            {   20, 24,
                36, 40  });
    // clang-format on
    test_case.run();
}

OPENVINO_TEST(${BACKEND_NAME}, onnx_model_max_pool_3d) {
    const auto function = onnx_import::import_onnx_model(
        file_util::path_join(ov::test::utils::getExecutableDirectory(), SERIALIZED_ZOO, "onnx/max_pool_3d.onnx"));

    auto test_case = ov::test::TestCase(function, s_device);
    test_case.add_input<int32_t>(Shape{1, 3, 3}, {-1, 0, 1, 20, -20, 10, 0, 2, 1});
    test_case.add_expected_output<int32_t>(Shape{1, 3, 2}, {0, 1, 20, 10, 2, 2});
    test_case.add_expected_output<int64_t>(Shape{1, 3, 2}, {1, 2, 3, 5, 7, 7});

    test_case.run();
}

OPENVINO_TEST(${BACKEND_NAME}, onnx_model_max_pool_4d_ceil_mode) {
    const auto function = onnx_import::import_onnx_model(file_util::path_join(ov::test::utils::getExecutableDirectory(),
                                                                              SERIALIZED_ZOO,
                                                                              "onnx/max_pool_4d_ceil_mode.onnx"));

    auto test_case = ov::test::TestCase(function, s_device);
    test_case.add_input<int32_t>(Shape{1, 1, 4, 4}, gen_range<int32_t>(16, 1));
    test_case.add_expected_output<int32_t>(Shape{1, 1, 2, 2}, {11, 12, 15, 16});
    test_case.add_expected_output<int64_t>(Shape{1, 1, 2, 2}, {10, 11, 14, 15});

    test_case.run();
}

OPENVINO_TEST(${BACKEND_NAME}, onnx_model_max_pool_4d_dilations) {
    const auto function = onnx_import::import_onnx_model(file_util::path_join(ov::test::utils::getExecutableDirectory(),
                                                                              SERIALIZED_ZOO,
                                                                              "onnx/max_pool_4d_dilations.onnx"));

    auto test_case = ov::test::TestCase(function, s_device);
    test_case.add_input<int32_t>(Shape{1, 1, 4, 4}, {9, 10, 11, 12, 1, 2, 3, 4, 16, 14, 15, 13, 5, 6, 8, 7});
    test_case.add_expected_output<int32_t>(Shape{1, 1, 2, 2}, {16, 14, 8, 7});
    test_case.add_expected_output<int64_t>(Shape{1, 1, 2, 2}, {8, 9, 14, 15});

    test_case.run();
}

OPENVINO_TEST(${BACKEND_NAME}, onnx_model_max_pool_4d_strides) {
    // kernel: 3x3
    // strides: 3, 3
    // explicit pads: 2, 2, 2, 2
    const auto function = onnx_import::import_onnx_model(file_util::path_join(ov::test::utils::getExecutableDirectory(),
                                                                              SERIALIZED_ZOO,
                                                                              "onnx/max_pool_4d_strides.onnx"));

    auto test_case = ov::test::TestCase(function, s_device);
    test_case.add_input<int8_t>(Shape{1, 1, 5, 5}, gen_range<int8_t>(25, 1));
    test_case.add_expected_output<int8_t>(Shape{1, 1, 3, 3}, {1, 4, 5, 16, 19, 20, 21, 24, 25});
    test_case.add_expected_output<int64_t>(Shape{1, 1, 3, 3}, {0, 3, 4, 15, 18, 19, 20, 23, 24});

    test_case.run();
}

OPENVINO_TEST(${BACKEND_NAME}, onnx_model_max_pool_4d_ceil_strides) {
    // kernel: 3x3
    // strides: 2, 2
    // ceil_mode: 1
    const auto function = onnx_import::import_onnx_model(file_util::path_join(ov::test::utils::getExecutableDirectory(),
                                                                              SERIALIZED_ZOO,
                                                                              "onnx/max_pool_4d_ceil_strides.onnx"));

    auto test_case = ov::test::TestCase(function, s_device);
    test_case.add_input<float>(
        Shape{1, 1, 4, 4},
        {1.0f, 2.0f, 3.0f, 4.0f, 5.0f, 6.0f, 7.0f, 8.0f, 9.0f, 10.0f, 11.0f, 12.0f, 13.0f, 14.0f, 15.0f, 16.0f});
    test_case.add_expected_output<float>(Shape{1, 1, 2, 2}, {11.0f, 12.0f, 15.0f, 16.0f});
    test_case.add_expected_output<int64_t>(Shape{1, 1, 2, 2}, {10, 11, 14, 15});

    test_case.run();
}

OPENVINO_TEST(${BACKEND_NAME}, onnx_model_random_uniform) {
    const auto function = onnx_import::import_onnx_model(
        file_util::path_join(ov::test::utils::getExecutableDirectory(), SERIALIZED_ZOO, "onnx/random_uniform.onnx"));

    auto test_case = ov::test::TestCase(function, s_device);
    test_case.add_expected_output<float>(Shape{2, 2}, {43.45518f, 48.67585f, 42.227386f, 40.86294f});
    test_case.run();
}

OPENVINO_TEST(${BACKEND_NAME}, onnx_model_random_uniform_like) {
    const auto function = onnx_import::import_onnx_model(file_util::path_join(ov::test::utils::getExecutableDirectory(),
                                                                              SERIALIZED_ZOO,
                                                                              "onnx/random_uniform_like.onnx"));

    auto test_case = ov::test::TestCase(function, s_device);
    test_case.add_input<float>(Shape{2, 2}, {41, 42, 43, 44});
    test_case.add_expected_output<float>(Shape{2, 2}, {43.45518f, 48.67585f, 42.227386f, 40.86294f});
    test_case.run();
}

OPENVINO_TEST(${BACKEND_NAME}, onnx_model_random_normal) {
    const auto function = onnx_import::import_onnx_model(
        file_util::path_join(ov::test::utils::getExecutableDirectory(), SERIALIZED_ZOO, "onnx/random_normal.onnx"));

    auto test_case = ov::test::TestCase(function, s_device);
    test_case.add_expected_output<float>(Shape{2, 2}, {13.459274f, 41.75028f, -19.311913f, 131.79282f});
    test_case.run();
}

OPENVINO_TEST(${BACKEND_NAME}, onnx_model_random_normal_like) {
    const auto function = onnx_import::import_onnx_model(file_util::path_join(ov::test::utils::getExecutableDirectory(),
                                                                              SERIALIZED_ZOO,
                                                                              "onnx/random_normal_like.onnx"));

    auto test_case = ov::test::TestCase(function, s_device);
    test_case.add_input<float>(Shape{2, 2}, {0, 0, 0, 0});
    test_case.add_expected_output<float>(Shape{2, 2}, {13.459274f, 41.75028f, -19.311913f, 131.79282f});
    test_case.run();
}

OPENVINO_TEST(${BACKEND_NAME}, onnx_aten_embedding_bag_packed_sum_2fin) {
    const auto function =
        onnx_import::import_onnx_model(file_util::path_join(ov::test::utils::getExecutableDirectory(),
                                                            SERIALIZED_ZOO,
                                                            "onnx/aten_embedding_sum_packed_2in.onnx"));

    auto test_case = ov::test::TestCase(function, s_device);
    test_case.add_input<float>(Shape{5, 2}, {-0.2f, -0.6f, -0.1f, -0.4f, -1.9f, -1.8f, -1.f, 1.5f, 0.8f, -0.7f});
    test_case.add_input<int32_t>(Shape{3, 2}, {0, 2, 1, 2, 3, 4});  // indices

    test_case.add_expected_output<float>(Shape{3, 2}, {-2.1f, -2.4f, -2.f, -2.2f, -0.19999999f, 0.8f});
    test_case.run();
}

OPENVINO_TEST(${BACKEND_NAME}, onnx_aten_embedding_bag_packed_sum_3fin_offsets_none) {
    const auto function =
        onnx_import::import_onnx_model(file_util::path_join(ov::test::utils::getExecutableDirectory(),
                                                            SERIALIZED_ZOO,
                                                            "onnx/aten_embedding_sum_packed_3in_offset_none.onnx"));

    auto test_case = ov::test::TestCase(function, s_device);
    test_case.add_input<float>(Shape{5, 2}, {-0.2f, -0.6f, -0.1f, -0.4f, -1.9f, -1.8f, -1.f, 1.5f, 0.8f, -0.7f});
    test_case.add_input<int32_t>(Shape{3, 2}, {0, 2, 1, 2, 3, 4});  // indices

    test_case.add_expected_output<float>(Shape{3, 2}, {-2.1f, -2.4f, -2.f, -2.2f, -0.19999999f, 0.8f});
    test_case.run();
}

OPENVINO_TEST(${BACKEND_NAME}, onnx_aten_embedding_bag_packed_sum_4fin_per_sample_weights) {
    const auto function = onnx_import::import_onnx_model(
        file_util::path_join(ov::test::utils::getExecutableDirectory(),
                             SERIALIZED_ZOO,
                             "onnx/aten_embedding_sum_packed_4in_per_sample_weights.onnx"));

    auto test_case = ov::test::TestCase(function, s_device);
    test_case.add_input<float>(Shape{5, 2}, {-0.2f, -0.6f, -0.1f, -0.4f, -1.9f, -1.8f, -1.f, 1.5f, 0.8f, -0.7f});
    test_case.add_input<int32_t>(Shape{3, 2}, {0, 2, 1, 2, 3, 4});                  // indices
    test_case.add_input<float>(Shape{3, 2}, {0.5f, 0.5f, 0.5f, 0.5f, 0.5f, 0.5f});  // per_sample_weights

    test_case.add_expected_output<float>(Shape{3, 2}, {-1.05f, -1.2f, -1.f, -1.1f, -0.09999999f, 0.4f});
    test_case.run();
}

OPENVINO_TEST(${BACKEND_NAME}, onnx_aten_embedding_bag_packed_sum_4in_two_none) {
    const auto function =
        onnx_import::import_onnx_model(file_util::path_join(ov::test::utils::getExecutableDirectory(),
                                                            SERIALIZED_ZOO,
                                                            "onnx/aten_embedding_sum_packed_4in_two_none.onnx"));

    auto test_case = ov::test::TestCase(function, s_device);
    test_case.add_input<float>(Shape{5, 2}, {-0.2f, -0.6f, -0.1f, -0.4f, -1.9f, -1.8f, -1.f, 1.5f, 0.8f, -0.7f});
    test_case.add_input<int32_t>(Shape{3, 2}, {0, 2, 1, 2, 3, 4});  // indices

    test_case.add_expected_output<float>(Shape{3, 2}, {-2.1f, -2.4f, -2.f, -2.2f, -0.19999999f, 0.8f});
    test_case.run();
}

OPENVINO_TEST(${BACKEND_NAME}, onnx_aten_embedding_bag_offsets_sum_3in) {
    const auto function =
        onnx_import::import_onnx_model(file_util::path_join(ov::test::utils::getExecutableDirectory(),
                                                            SERIALIZED_ZOO,
                                                            "onnx/aten_embedding_sum_offset_3in.onnx"));

    auto test_case = ov::test::TestCase(function, s_device);
    test_case.add_input<float>(Shape{5, 2}, {-0.2f, -0.6f, -0.1f, -0.4f, -1.9f, -1.8f, -1.f, 1.5f, 0.8f, -0.7f});
    test_case.add_input<int32_t>(Shape{4}, {0, 2, 3, 4});  // indices
    test_case.add_input<int32_t>(Shape{3}, {0, 2, 2});     // offsets

    test_case.add_expected_output<float>(Shape{3, 2}, {-2.1f, -2.4f, 0.f, 0.f, -0.2f, 0.8f});
    test_case.run();
}

OPENVINO_TEST(${BACKEND_NAME}, onnx_aten_embedding_bag_offsets_sum_4in) {
    const auto function =
        onnx_import::import_onnx_model(file_util::path_join(ov::test::utils::getExecutableDirectory(),
                                                            SERIALIZED_ZOO,
                                                            "onnx/aten_embedding_sum_offset_4in.onnx"));

    auto test_case = ov::test::TestCase(function, s_device);
    test_case.add_input<float>(Shape{5, 2}, {-0.2f, -0.6f, -0.1f, -0.4f, -1.9f, -1.8f, -1.f, 1.5f, 0.8f, -0.7f});
    test_case.add_input<int32_t>(Shape{4}, {0, 2, 3, 4});            // indices
    test_case.add_input<int32_t>(Shape{3}, {0, 2, 2});               // offsets
    test_case.add_input<float>(Shape{4}, {0.5f, 0.5f, 0.5f, 0.5f});  // per_sample_weights

    test_case.add_expected_output<float>(Shape{3, 2}, {-1.05f, -1.2f, 0.f, 0.f, -0.09999999f, 0.4f});
    test_case.run();
}

OPENVINO_TEST(${BACKEND_NAME}, onnx_aten_embedding_bag_many_node_outputs) {
    const auto function =
        onnx_import::import_onnx_model(file_util::path_join(ov::test::utils::getExecutableDirectory(),
                                                            SERIALIZED_ZOO,
                                                            "onnx/aten_embedding_sum_many_outputs.onnx"));

    // 4 outputs in onnx Node (1 connected and 3 not connected)
    EXPECT_EQ(function->outputs().size(), 1);
    EXPECT_EQ(function->get_results().size(), 1);

    auto test_case = ov::test::TestCase(function, s_device);
    test_case.add_input<float>(Shape{5, 2}, {-0.2f, -0.6f, -0.1f, -0.4f, -1.9f, -1.8f, -1.f, 1.5f, 0.8f, -0.7f});
    test_case.add_input<int32_t>(Shape{4}, {0, 2, 3, 4});  // indices
    test_case.add_input<int32_t>(Shape{3}, {0, 2, 2});     // offsets

    test_case.add_expected_output<float>(Shape{3, 2}, {-2.1f, -2.4f, 0.f, 0.f, -0.2f, 0.8f});
    test_case.run();
}

OPENVINO_TEST(${BACKEND_NAME}, onnx_aten_unsupported_embedding_mode) {
    try {
        const auto function =
            onnx_import::import_onnx_model(file_util::path_join(ov::test::utils::getExecutableDirectory(),
                                                                SERIALIZED_ZOO,
                                                                "onnx/aten_unsupported_embedding_mode.onnx"));
        FAIL() << "Expected exception was not thrown.";
    } catch (const ngraph::ngraph_error& e) {
        EXPECT_HAS_SUBSTRING(
            e.what(),
            std::string(
                "Unsupported mode, only `0` (sum) is supported as ATen embedding_bag `mode` attribute. Got: 1"));
    } catch (...) {
        FAIL() << "Other exception than expected was thrown.";
    }
}

OPENVINO_TEST(${BACKEND_NAME}, onnx_aten_unsupported_operator) {
    try {
        const auto function =
            onnx_import::import_onnx_model(file_util::path_join(ov::test::utils::getExecutableDirectory(),
                                                                SERIALIZED_ZOO,
                                                                "onnx/aten_unsupported_operator.onnx"));
        FAIL() << "Expected exception was not thrown.";
    } catch (const ngraph::ngraph_error& e) {
        EXPECT_HAS_SUBSTRING(
            e.what(),
            std::string(
                "Only `embedding_bag` is supported as ATen `operator` attribute. Got: test_unsupported_operator"));
    } catch (...) {
        FAIL() << "Other exception than expected was thrown.";
    }
}

OPENVINO_TEST(${BACKEND_NAME}, onnx_model_unsqueeze_ai_onnx_domain) {
    auto function = onnx_import::import_onnx_model(file_util::path_join(ov::test::utils::getExecutableDirectory(),
                                                                        SERIALIZED_ZOO,
                                                                        "onnx/unsqueeze_ai_onnx_domain.onnx"));

    auto input = ov::test::NDArray<float, 3>({{{1, 1, 1, 1, 1}, {1, 1, 1, 1, 1}, {1, 1, 1, 1, 1}, {1, 1, 1, 1, 1}},
                                              {{1, 1, 1, 1, 1}, {1, 1, 1, 1, 1}, {1, 1, 1, 1, 1}, {1, 1, 1, 1, 1}},
                                              {{1, 1, 1, 1, 1}, {1, 1, 1, 1, 1}, {1, 1, 1, 1, 1}, {1, 1, 1, 1, 1}}})
                     .get_vector();

    auto expected_output =
        ov::test::NDArray<float, 4>({{{{1, 1, 1, 1, 1}, {1, 1, 1, 1, 1}, {1, 1, 1, 1, 1}, {1, 1, 1, 1, 1}},
                                      {{1, 1, 1, 1, 1}, {1, 1, 1, 1, 1}, {1, 1, 1, 1, 1}, {1, 1, 1, 1, 1}},
                                      {{1, 1, 1, 1, 1}, {1, 1, 1, 1, 1}, {1, 1, 1, 1, 1}, {1, 1, 1, 1, 1}}}})
            .get_vector();

    auto test_case = ov::test::TestCase(function, s_device);
    test_case.add_input(input);
    test_case.add_expected_output(expected_output);
    test_case.run();
}

OPENVINO_TEST(${BACKEND_NAME}, onnx_model_unsqueeze_default_domain) {
    auto function = onnx_import::import_onnx_model(file_util::path_join(ov::test::utils::getExecutableDirectory(),
                                                                        SERIALIZED_ZOO,
                                                                        "onnx/unsqueeze_default_domain.onnx"));

    auto input = ov::test::NDArray<float, 3>({{{1, 1, 1, 1, 1}, {1, 1, 1, 1, 1}, {1, 1, 1, 1, 1}, {1, 1, 1, 1, 1}},
                                              {{1, 1, 1, 1, 1}, {1, 1, 1, 1, 1}, {1, 1, 1, 1, 1}, {1, 1, 1, 1, 1}},
                                              {{1, 1, 1, 1, 1}, {1, 1, 1, 1, 1}, {1, 1, 1, 1, 1}, {1, 1, 1, 1, 1}}})
                     .get_vector();

    auto expected_output =
        ov::test::NDArray<float, 4>({{{{1, 1, 1, 1, 1}, {1, 1, 1, 1, 1}, {1, 1, 1, 1, 1}, {1, 1, 1, 1, 1}},
                                      {{1, 1, 1, 1, 1}, {1, 1, 1, 1, 1}, {1, 1, 1, 1, 1}, {1, 1, 1, 1, 1}},
                                      {{1, 1, 1, 1, 1}, {1, 1, 1, 1, 1}, {1, 1, 1, 1, 1}, {1, 1, 1, 1, 1}}}})
            .get_vector();

    auto test_case = ov::test::TestCase(function, s_device);
    test_case.add_input(input);
    test_case.add_expected_output(expected_output);
    test_case.run();
}

OPENVINO_TEST(${BACKEND_NAME}, onnx_model_unsqueeze_default_domain_opset13) {
    auto function = onnx_import::import_onnx_model(file_util::path_join(ov::test::utils::getExecutableDirectory(),
                                                                        SERIALIZED_ZOO,
                                                                        "onnx/unsqueeze_default_domain_opset13.onnx"));

    auto input = ov::test::NDArray<float, 3>({{{1, 1, 1, 1, 1}, {1, 1, 1, 1, 1}, {1, 1, 1, 1, 1}, {1, 1, 1, 1, 1}},
                                              {{1, 1, 1, 1, 1}, {1, 1, 1, 1, 1}, {1, 1, 1, 1, 1}, {1, 1, 1, 1, 1}},
                                              {{1, 1, 1, 1, 1}, {1, 1, 1, 1, 1}, {1, 1, 1, 1, 1}, {1, 1, 1, 1, 1}}})
                     .get_vector();
    auto expected_output =
        ov::test::NDArray<float, 4>({{{{1, 1, 1, 1, 1}, {1, 1, 1, 1, 1}, {1, 1, 1, 1, 1}, {1, 1, 1, 1, 1}},
                                      {{1, 1, 1, 1, 1}, {1, 1, 1, 1, 1}, {1, 1, 1, 1, 1}, {1, 1, 1, 1, 1}},
                                      {{1, 1, 1, 1, 1}, {1, 1, 1, 1, 1}, {1, 1, 1, 1, 1}, {1, 1, 1, 1, 1}}}})
            .get_vector();

    auto test_case = ov::test::TestCase(function, s_device);
    test_case.add_input(input);
    test_case.add_expected_output(expected_output);
    test_case.run();
}

OPENVINO_TEST(${BACKEND_NAME}, onnx_model_unsqueeze_ai_onnx_domain_opset13) {
    auto function = onnx_import::import_onnx_model(file_util::path_join(ov::test::utils::getExecutableDirectory(),
                                                                        SERIALIZED_ZOO,
                                                                        "onnx/unsqueeze_ai_onnx_domain_opset13.onnx"));

    auto input = ov::test::NDArray<float, 3>({{{1, 1, 1, 1, 1}, {1, 1, 1, 1, 1}, {1, 1, 1, 1, 1}, {1, 1, 1, 1, 1}},
                                              {{1, 1, 1, 1, 1}, {1, 1, 1, 1, 1}, {1, 1, 1, 1, 1}, {1, 1, 1, 1, 1}},
                                              {{1, 1, 1, 1, 1}, {1, 1, 1, 1, 1}, {1, 1, 1, 1, 1}, {1, 1, 1, 1, 1}}})
                     .get_vector();
    auto expected_output =
        ov::test::NDArray<float, 4>({{{{1, 1, 1, 1, 1}, {1, 1, 1, 1, 1}, {1, 1, 1, 1, 1}, {1, 1, 1, 1, 1}},
                                      {{1, 1, 1, 1, 1}, {1, 1, 1, 1, 1}, {1, 1, 1, 1, 1}, {1, 1, 1, 1, 1}},
                                      {{1, 1, 1, 1, 1}, {1, 1, 1, 1, 1}, {1, 1, 1, 1, 1}, {1, 1, 1, 1, 1}}}})
            .get_vector();

    auto test_case = ov::test::TestCase(function, s_device);
    test_case.add_input(input);
    test_case.add_expected_output(expected_output);
    test_case.run();
}

OPENVINO_TEST(${BACKEND_NAME}, onnx_model_expand_failsafe_node) {
    const auto function = onnx_import::import_onnx_model(file_util::path_join(ov::test::utils::getExecutableDirectory(),
                                                                              SERIALIZED_ZOO,
                                                                              "onnx/expand_failsafe_node.onnx"));

    auto test_case = ov::test::TestCase(function, s_device);
    const auto input_data = std::vector<float>{1.0f, 2.0f, 3.0f, 4.0f};
    test_case.add_input<float>(input_data);
    // the target shape is an empty constant so the Expand operation should not modify the input shape
    test_case.add_expected_output<float>(input_data);
    test_case.run();
}

OPENVINO_TEST(${BACKEND_NAME}, onnx_scan15_fib_like) {
    const auto function = onnx_import::import_onnx_model(
        file_util::path_join(ov::test::utils::getExecutableDirectory(), SERIALIZED_ZOO, "onnx/scan15_fib_like.onnx"));

    auto test_case = ov::test::TestCase(function, s_device);
    test_case.add_input<float>(Shape{}, {0});
    test_case.add_input<float>(Shape{}, {1});
    test_case.add_input<float>(Shape{10}, std::vector<float>(10, 1));

    test_case.add_expected_output<float>(Shape{}, {55});
    test_case.add_expected_output<float>(Shape{}, {89});
    test_case.add_expected_output<float>(Shape{10}, {1., 2., 3., 5., 8., 13., 21., 34., 55., 89.});
    test_case.run();
}

OPENVINO_TEST(${BACKEND_NAME}, onnx_scan15_fib_like_out_rev) {
    const auto function = onnx_import::import_onnx_model(file_util::path_join(ov::test::utils::getExecutableDirectory(),
                                                                              SERIALIZED_ZOO,
                                                                              "onnx/scan15_fib_like_out_rev.onnx"));

    auto test_case = ov::test::TestCase(function, s_device);
    test_case.add_input<float>(Shape{}, {0});
    test_case.add_input<float>(Shape{}, {1});
    test_case.add_input<float>(Shape{10}, std::vector<float>(10, 1));

    test_case.add_expected_output<float>(Shape{}, {55});
    test_case.add_expected_output<float>(Shape{}, {89});
    test_case.add_expected_output<float>(Shape{10}, {89., 55., 34., 21., 13., 8., 5., 3., 2., 1.});
    test_case.run();
}

OPENVINO_TEST(${BACKEND_NAME}, onnx_scan15_fib_like_input_rev) {
    const auto function = onnx_import::import_onnx_model(file_util::path_join(ov::test::utils::getExecutableDirectory(),
                                                                              SERIALIZED_ZOO,
                                                                              "onnx/scan15_fib_like_input_rev.onnx"));

    auto test_case = ov::test::TestCase(function, s_device);
    test_case.add_input<float>(Shape{}, {0});
    test_case.add_input<float>(Shape{}, {1});
    test_case.add_input<float>(Shape{10},
                               std::vector<float>{0.f, 0.1f, 0.2f, 0.3f, 0.4f, 0.5f, 0.6f, 0.7f, 0.8f, 0.9f});

    test_case.add_expected_output<float>(Shape{}, {0.14897026f});
    test_case.add_expected_output<float>(Shape{}, {0.f});
    test_case.add_expected_output<float>(
        Shape{10},
        {0.9f, 1.52f, 1.694f, 1.9284f, 1.8112f, 1.4958401f, 0.9921121f, 0.49759045f, 0.14897026f, 0.f});
    test_case.run();
}

OPENVINO_TEST(${BACKEND_NAME}, onnx_scan15_fib_like_input_out_rev) {
    const auto function =
        onnx_import::import_onnx_model(file_util::path_join(ov::test::utils::getExecutableDirectory(),
                                                            SERIALIZED_ZOO,
                                                            "onnx/scan15_fib_like_input_out_rev.onnx"));

    auto test_case = ov::test::TestCase(function, s_device);
    test_case.add_input<float>(Shape{}, {0});
    test_case.add_input<float>(Shape{}, {1});
    test_case.add_input<float>(Shape{10},
                               std::vector<float>{0.f, 0.1f, 0.2f, 0.3f, 0.4f, 0.5f, 0.6f, 0.7f, 0.8f, 0.9f});

    test_case.add_expected_output<float>(Shape{}, {0.14897026f});
    test_case.add_expected_output<float>(Shape{}, {0.});
    test_case.add_expected_output<float>(
        Shape{10},
        {0.f, 0.14897026f, 0.49759045f, 0.9921121f, 1.4958401f, 1.8112f, 1.9284f, 1.694f, 1.52f, 0.9f});
    test_case.run();
}

OPENVINO_TEST(${BACKEND_NAME}, onnx_scan15_ND_mixed_ones) {
    const auto function = onnx_import::import_onnx_model(
        file_util::path_join(ov::test::utils::getExecutableDirectory(), SERIALIZED_ZOO, "onnx/scan15_ND_mixed.onnx"));

    auto test_case = ov::test::TestCase(function, s_device);
    test_case.add_input<float>(Shape{1, 3, 2}, {0, 0, 0, 0, 0, 0});
    test_case.add_input<float>(Shape{1, 3, 2}, {1, 1, 1, 1, 1, 1});
    test_case.add_input<float>(Shape{1, 3, 5, 2}, std::vector<float>(30, 1));  // multiply by one
    test_case.add_input<float>(Shape{1, 5, 3, 2}, std::vector<float>(30, 1));  // div by one

    test_case.add_expected_output<float>(Shape{1, 3, 2}, {5., 5., 5., 5., 5., 5.});
    test_case.add_expected_output<float>(Shape{1, 3, 2}, {8., 8., 8., 8., 8., 8.});
    test_case.add_expected_output<float>(Shape{1, 3, 2, 5},
                                         {8., 5., 3., 2., 1., 8., 5., 3., 2., 1., 8., 5., 3., 2., 1.,
                                          8., 5., 3., 2., 1., 8., 5., 3., 2., 1., 8., 5., 3., 2., 1.});
    test_case.run();
}

OPENVINO_TEST(${BACKEND_NAME}, onnx_scan15f_ND_mixed_vals) {
    const auto function = onnx_import::import_onnx_model(
        file_util::path_join(ov::test::utils::getExecutableDirectory(), SERIALIZED_ZOO, "onnx/scan15_ND_mixed.onnx"));

    auto test_case = ov::test::TestCase(function, s_device);
    test_case.add_input<float>(Shape{1, 3, 2}, {0.f, 0.f, 0.f, 0.f, 0.f, 0.f});
    test_case.add_input<float>(Shape{1, 3, 2}, {1.f, 1.f, 1.f, 1.f, 1.f, 1.f});
    std::vector<float> sequence_vals{0.1f, 0.2f, 0.3f, 0.4f, 0.5f, 0.6f, 0.7f, 0.8f, 0.9f, 1.f,
                                     1.1f, 1.2f, 1.3f, 1.4f, 1.5f, 1.6f, 1.7f, 1.8f, 1.9f, 2.f,
                                     2.1f, 2.2f, 2.3f, 2.4f, 2.5f, 2.6f, 2.7f, 2.8f, 2.9f, 3.f};
    test_case.add_input<float>(Shape{1, 3, 5, 2}, sequence_vals);  // multiply factor (reverse)
    test_case.add_input<float>(Shape{1, 5, 3, 2}, sequence_vals);  // div factor

    test_case.add_expected_output<float>(Shape{1, 3, 2},
                                         {2.7327938f, 2.1428573f, 21.070545f, 16.92727f, 49.765778f, 41.444443f});
    test_case.add_expected_output<float>(Shape{1, 3, 2},
                                         {0.40161943f, 0.5274726f, 16.80789f, 14.025973f, 59.98805f, 50.518517f});
    test_case.add_expected_output<float>(
        Shape{1, 3, 2, 5},
        {0.40161943f, 2.7327938f, 7.3076925f, 10.f,       9.f,        0.5274726f, 2.1428573f, 4.714286f,
         6.f,         5.f,        16.80789f,  21.070545f, 20.185184f, 13.851851f, 6.333333f,  14.025973f,
         16.92727f,   15.799998f, 10.799999f, 5.f,        59.98805f,  49.765778f, 33.074867f, 16.690908f,
         5.8f,        50.518517f, 41.444443f, 27.444445f, 14.f,       5.f});
    test_case.run();
}

OPENVINO_TEST(${BACKEND_NAME}, onnx_scan15_ND_mixed_vals_neg_axes) {
    // Negative indices for scan_input_axes and scan_output_axes attributes
    const auto function = onnx_import::import_onnx_model(file_util::path_join(ov::test::utils::getExecutableDirectory(),
                                                                              SERIALIZED_ZOO,
                                                                              "onnx/scan15_ND_mixed_neg_axes.onnx"));

    auto test_case = ov::test::TestCase(function, s_device);
    test_case.add_input<float>(Shape{1, 3, 2}, {0.f, 0.f, 0.f, 0.f, 0.f, 0.f});
    test_case.add_input<float>(Shape{1, 3, 2}, {1.f, 1.f, 1.f, 1.f, 1.f, 1.f});
    std::vector<float> sequence_vals{0.1f, 0.2f, 0.3f, 0.4f, 0.5f, 0.6f, 0.7f, 0.8f, 0.9f, 1.f,
                                     1.1f, 1.2f, 1.3f, 1.4f, 1.5f, 1.6f, 1.7f, 1.8f, 1.9f, 2.f,
                                     2.1f, 2.2f, 2.3f, 2.4f, 2.5f, 2.6f, 2.7f, 2.8f, 2.9f, 3.f};
    test_case.add_input<float>(Shape{1, 3, 5, 2}, sequence_vals);  // multiply factor (reverse)
    test_case.add_input<float>(Shape{1, 5, 3, 2}, sequence_vals);  // div factor

    test_case.add_expected_output<float>(Shape{1, 3, 2},
                                         {2.7327938f, 2.1428573f, 21.070545f, 16.92727f, 49.765778f, 41.444443f});
    test_case.add_expected_output<float>(Shape{1, 3, 2},
                                         {0.40161943f, 0.5274726f, 16.80789f, 14.025973f, 59.98805f, 50.518517f});
    test_case.add_expected_output<float>(
        Shape{1, 3, 2, 5},
        {0.40161943f, 2.7327938f, 7.3076925f, 10.f,       9.f,        0.5274726f, 2.1428573f, 4.714286f,
         6.f,         5.f,        16.80789f,  21.070545f, 20.185184f, 13.851851f, 6.333333f,  14.025973f,
         16.92727f,   15.799998f, 10.799999f, 5.f,        59.98805f,  49.765778f, 33.074867f, 16.690908f,
         5.8f,        50.518517f, 41.444443f, 27.444445f, 14.f,       5.f});
    test_case.run();
}

OPENVINO_TEST(${BACKEND_NAME}, onnx_scan15_dyn_rank_vals) {
    const auto function = onnx_import::import_onnx_model(
        file_util::path_join(ov::test::utils::getExecutableDirectory(), SERIALIZED_ZOO, "onnx/scan15_dyn_rank.onnx"));

    auto test_case = ov::test::TestCase(function, s_device);
    test_case.add_input<float>(Shape{1, 3, 2}, {0.f, 0.f, 0.f, 0.f, 0.f, 0.f});
    test_case.add_input<float>(Shape{1, 3, 2}, {1.f, 1.f, 1.f, 1.f, 1.f, 1.f});
    std::vector<float> sequence_vals{0.1f, 0.2f, 0.3f, 0.4f, 0.5f, 0.6f, 0.7f, 0.8f, 0.9f, 1.f,
                                     1.1f, 1.2f, 1.3f, 1.4f, 1.5f, 1.6f, 1.7f, 1.8f, 1.9f, 2.f,
                                     2.1f, 2.2f, 2.3f, 2.4f, 2.5f, 2.6f, 2.7f, 2.8f, 2.9f, 3.f};
    test_case.add_input<float>(Shape{1, 3, 5, 2}, sequence_vals);  // multiply factor (reverse)
    test_case.add_input<float>(Shape{1, 5, 3, 2}, sequence_vals);  // div factor

    test_case.add_expected_output<float>(Shape{1, 3, 2},
                                         {2.7327938f, 2.1428573f, 21.070545f, 16.92727f, 49.765778f, 41.444443f});
    test_case.add_expected_output<float>(Shape{1, 3, 2},
                                         {0.40161943f, 0.5274726f, 16.80789f, 14.025973f, 59.98805f, 50.518517f});
    test_case.add_expected_output<float>(
        Shape{1, 3, 2, 5},
        {0.40161943f, 2.7327938f, 7.3076925f, 10.f,       9.f,        0.5274726f, 2.1428573f, 4.714286f,
         6.f,         5.f,        16.80789f,  21.070545f, 20.185184f, 13.851851f, 6.333333f,  14.025973f,
         16.92727f,   15.799998f, 10.799999f, 5.f,        59.98805f,  49.765778f, 33.074867f, 16.690908f,
         5.8f,        50.518517f, 41.444443f, 27.444445f, 14.f,       5.f});
    test_case.run();
}

OPENVINO_TEST(${BACKEND_NAME}, onnx_scan15_dyn_rank_vals_neg_axes) {
    // Negative indices for scan_input_axes and scan_output_axes attributes
    try {
        const auto function =
            onnx_import::import_onnx_model(file_util::path_join(ov::test::utils::getExecutableDirectory(),
                                                                SERIALIZED_ZOO,
                                                                "onnx/scan15_dyn_rank_neg_axes.onnx"));
    } catch (const ngraph::ngraph_error& e) {
        EXPECT_HAS_SUBSTRING(e.what(), std::string("Rank must be static in order to normalize negative axis"));
    } catch (...) {
        FAIL() << "Expected exception was not thrown.";
    }
}

OPENVINO_TEST(${BACKEND_NAME}, onnx_scan15_ND_b4_input_rev_vals) {
    const auto function = onnx_import::import_onnx_model(file_util::path_join(ov::test::utils::getExecutableDirectory(),
                                                                              SERIALIZED_ZOO,
                                                                              "onnx/scan15_ND_b4_input_rev.onnx"));

    auto test_case = ov::test::TestCase(function, s_device);
    test_case.add_input<float>(Shape{4, 3, 2}, std::vector<float>(24, 0.f));
    test_case.add_input<float>(Shape{4, 3, 2}, std::vector<float>(24, 1.f));
    std::vector<float> sequence_vals{
        0.1f,  0.2f,  0.3f,  0.4f,  0.5f, 0.6f,  0.7f,  0.8f,  0.9f,  1.f,   1.1f,  1.2f,  1.3f,  1.4f,  1.5f,
        1.6f,  1.7f,  1.8f,  1.9f,  2.f,  2.1f,  2.2f,  2.3f,  2.4f,  2.5f,  2.6f,  2.7f,  2.8f,  2.9f,  3.f,
        3.1f,  3.2f,  3.3f,  3.4f,  3.5f, 3.6f,  3.7f,  3.8f,  3.9f,  4.f,   4.1f,  4.2f,  4.3f,  4.4f,  4.5f,
        4.6f,  4.7f,  4.8f,  4.9f,  5.f,  5.1f,  5.2f,  5.3f,  5.4f,  5.5f,  5.6f,  5.7f,  5.8f,  5.9f,  6.f,
        6.1f,  6.2f,  6.3f,  6.4f,  6.5f, 6.6f,  6.7f,  6.8f,  6.9f,  7.f,   7.1f,  7.2f,  7.3f,  7.4f,  7.5f,
        7.6f,  7.7f,  7.8f,  7.9f,  8.f,  8.1f,  8.2f,  8.3f,  8.4f,  8.5f,  8.6f,  8.7f,  8.8f,  8.9f,  9.f,
        9.1f,  9.2f,  9.3f,  9.4f,  9.5f, 9.6f,  9.7f,  9.8f,  9.9f,  10.f,  10.1f, 10.2f, 10.3f, 10.4f, 10.5f,
        10.6f, 10.7f, 10.8f, 10.9f, 11.f, 11.1f, 11.2f, 11.3f, 11.4f, 11.5f, 11.6f, 11.7f, 11.8f, 11.9f, 12.f};
    test_case.add_input<float>(Shape{4, 5, 3, 2}, sequence_vals);  // multiply factor (areverse)
    test_case.add_input<float>(Shape{4, 5, 3, 2}, sequence_vals);  // div factor

    test_case.add_expected_output<float>(
        Shape{4, 3, 2},
        {61.210526f, 33.2f,      23.857145f, 19.181818f, 16.373913f, 14.5f,      6.8880844f, 6.83f,
         6.7754016f, 6.7239814f, 6.6754713f, 6.6296296f, 5.9686656f, 5.953226f,  5.9382715f, 5.9237804f,
         5.9097314f, 5.896105f,  5.652082f,  5.645059f,  5.638186f,  5.6314588f, 5.624872f,  5.618421f});
    test_case.add_expected_output<float>(
        Shape{4, 3, 2},
        {6.271278f, 6.2461543f, 6.2433867f, 6.2545457f, 6.2744985f, 6.3f,       6.9531364f, 6.970527f,
         6.987378f, 7.003712f,  7.019554f,  7.034921f,  7.30868f,   7.3164845f, 7.324116f,  7.3315806f,
         7.338885f, 7.346032f,  7.485426f,  7.489783f,  7.494067f,  7.49828f,   7.5024257f, 7.506502f});
    test_case.add_expected_output<float>(
        Shape{5, 4, 3, 2},
        {25.f,       13.f,       9.f,        7.f,        5.8f,       5.f,        1.7741936f, 1.75f,      1.7272727f,
         1.7058823f, 1.6857144f, 1.6666667f, 1.3934426f, 1.3870969f, 1.3809522f, 1.375f,     1.3692307f, 1.3636364f,
         1.2637362f, 1.2608696f, 1.2580644f, 1.2553192f, 1.2526315f, 1.25f,      70.57143f,  35.f,       23.333334f,
         17.6f,      14.218181f, 12.f,       3.6739323f, 3.618421f,  3.5664334f, 3.5176468f, 3.471777f,  3.4285717f,
         2.822119f,  2.8083491f, 2.7950313f, 2.7821426f, 2.7696643f, 2.757576f,  2.543786f,  2.5377107f, 2.5317693f,
         2.5259573f, 2.520271f,  2.514706f,  95.57143f,  47.999996f, 32.333336f, 24.6f,      20.01818f,  17.f,
         5.448126f,  5.368421f,  5.293706f,  5.223529f,  5.157491f,  5.0952387f, 4.215562f,  4.195446f,  4.1759834f,
         4.1571426f, 4.138895f,  4.1212125f, 3.8075223f, 3.7985802f, 3.7898335f, 3.7812767f, 3.7729027f, 3.764706f,
         61.210526f, 33.2f,      23.857145f, 19.181818f, 16.373913f, 14.5f,      6.8880844f, 6.83f,      6.7754016f,
         6.7239814f, 6.6754713f, 6.6296296f, 5.9686656f, 5.953226f,  5.9382715f, 5.9237804f, 5.9097314f, 5.896105f,
         5.652082f,  5.645059f,  5.638186f,  5.6314588f, 5.624872f,  5.618421f,  6.271278f,  6.2461543f, 6.2433867f,
         6.2545457f, 6.2744985f, 6.3f,       6.9531364f, 6.970527f,  6.987378f,  7.003712f,  7.019554f,  7.034921f,
         7.30868f,   7.3164845f, 7.324116f,  7.3315806f, 7.338885f,  7.346032f,  7.485426f,  7.489783f,  7.494067f,
         7.49828f,   7.5024257f, 7.506502f});
    test_case.run();
}

OPENVINO_TEST(${BACKEND_NAME}, onnx_scan8_ND_b4_ones) {
    const auto function = onnx_import::import_onnx_model(
        file_util::path_join(ov::test::utils::getExecutableDirectory(), SERIALIZED_ZOO, "onnx/scan8_ND_b4.onnx"));

    auto test_case = ov::test::TestCase(function, s_device);
    test_case.add_input<float>(Shape{4, 3, 2}, std::vector<float>(24, 0));
    test_case.add_input<float>(Shape{4, 3, 2}, std::vector<float>(24, 1));
    std::vector<float> sequence_vals(120, 1);
    test_case.add_input<float>(Shape{4, 5, 3, 2}, sequence_vals);  // multiply by one
    test_case.add_input<float>(Shape{4, 5, 3, 2}, sequence_vals);  // div by one

    test_case.add_expected_output<float>(Shape{4, 3, 2}, {5., 5., 5., 5., 5., 5., 5., 5., 5., 5., 5., 5.,
                                                          5., 5., 5., 5., 5., 5., 5., 5., 5., 5., 5., 5.});
    test_case.add_expected_output<float>(Shape{4, 3, 2}, {8., 8., 8., 8., 8., 8., 8., 8., 8., 8., 8., 8.,
                                                          8., 8., 8., 8., 8., 8., 8., 8., 8., 8., 8., 8.});
    test_case.add_expected_output<float>(
        Shape{4, 5, 3, 2},
        {1., 1., 1., 1., 1., 1., 2., 2., 2., 2., 2., 2., 3., 3., 3., 3., 3., 3., 5., 5., 5., 5., 5., 5.,
         8., 8., 8., 8., 8., 8., 1., 1., 1., 1., 1., 1., 2., 2., 2., 2., 2., 2., 3., 3., 3., 3., 3., 3.,
         5., 5., 5., 5., 5., 5., 8., 8., 8., 8., 8., 8., 1., 1., 1., 1., 1., 1., 2., 2., 2., 2., 2., 2.,
         3., 3., 3., 3., 3., 3., 5., 5., 5., 5., 5., 5., 8., 8., 8., 8., 8., 8., 1., 1., 1., 1., 1., 1.,
         2., 2., 2., 2., 2., 2., 3., 3., 3., 3., 3., 3., 5., 5., 5., 5., 5., 5., 8., 8., 8., 8., 8., 8.});
    test_case.run();
}

OPENVINO_TEST(${BACKEND_NAME}, onnx_scan8_ND_b4_input_rev_vals) {
    const auto function = onnx_import::import_onnx_model(file_util::path_join(ov::test::utils::getExecutableDirectory(),
                                                                              SERIALIZED_ZOO,
                                                                              "onnx/scan8_ND_b4_input_rev.onnx"));

    auto test_case = ov::test::TestCase(function, s_device);
    test_case.add_input<float>(Shape{4, 3, 2}, std::vector<float>(24, 0.f));
    test_case.add_input<float>(Shape{4, 3, 2}, std::vector<float>(24, 1.f));
    std::vector<float> sequence_vals{
        0.1f,  0.2f,  0.3f,  0.4f,  0.5f, 0.6f,  0.7f,  0.8f,  0.9f,  1.f,   1.1f,  1.2f,  1.3f,  1.4f,  1.5f,
        1.6f,  1.7f,  1.8f,  1.9f,  2.f,  2.1f,  2.2f,  2.3f,  2.4f,  2.5f,  2.6f,  2.7f,  2.8f,  2.9f,  3.f,
        3.1f,  3.2f,  3.3f,  3.4f,  3.5f, 3.6f,  3.7f,  3.8f,  3.9f,  4.f,   4.1f,  4.2f,  4.3f,  4.4f,  4.5f,
        4.6f,  4.7f,  4.8f,  4.9f,  5.f,  5.1f,  5.2f,  5.3f,  5.4f,  5.5f,  5.6f,  5.7f,  5.8f,  5.9f,  6.f,
        6.1f,  6.2f,  6.3f,  6.4f,  6.5f, 6.6f,  6.7f,  6.8f,  6.9f,  7.f,   7.1f,  7.2f,  7.3f,  7.4f,  7.5f,
        7.6f,  7.7f,  7.8f,  7.9f,  8.f,  8.1f,  8.2f,  8.3f,  8.4f,  8.5f,  8.6f,  8.7f,  8.8f,  8.9f,  9.f,
        9.1f,  9.2f,  9.3f,  9.4f,  9.5f, 9.6f,  9.7f,  9.8f,  9.9f,  10.f,  10.1f, 10.2f, 10.3f, 10.4f, 10.5f,
        10.6f, 10.7f, 10.8f, 10.9f, 11.f, 11.1f, 11.2f, 11.3f, 11.4f, 11.5f, 11.6f, 11.7f, 11.8f, 11.9f, 12.f};
    test_case.add_input<float>(Shape{4, 5, 3, 2}, sequence_vals);  // multiply factor (reverse)
    test_case.add_input<float>(Shape{4, 5, 3, 2}, sequence_vals);  // div factor

    test_case.add_expected_output<float>(
        Shape{4, 3, 2},
        {61.210526f, 33.2f,      23.857145f, 19.181818f, 16.373913f, 14.5f,      6.8880844f, 6.83f,
         6.7754016f, 6.7239814f, 6.6754713f, 6.6296296f, 5.9686656f, 5.953226f,  5.9382715f, 5.9237804f,
         5.9097314f, 5.896105f,  5.652082f,  5.645059f,  5.638186f,  5.6314588f, 5.624872f,  5.618421f});
    test_case.add_expected_output<float>(
        Shape{4, 3, 2},
        {6.271278f, 6.2461543f, 6.2433867f, 6.2545457f, 6.2744985f, 6.3f,       6.9531364f, 6.970527f,
         6.987378f, 7.003712f,  7.019554f,  7.034921f,  7.30868f,   7.3164845f, 7.324116f,  7.3315806f,
         7.338885f, 7.346032f,  7.485426f,  7.489783f,  7.494067f,  7.49828f,   7.5024257f, 7.506502f});
    test_case.add_expected_output<float>(
        Shape{4, 5, 3, 2},
        {25.f,       13.f,       9.f,        7.f,        5.8f,       5.f,        70.57143f,  35.f,       23.333334f,
         17.6f,      14.218181f, 12.f,       95.57143f,  47.999996f, 32.333336f, 24.6f,      20.01818f,  17.f,
         61.210526f, 33.2f,      23.857145f, 19.181818f, 16.373913f, 14.5f,      6.271278f,  6.2461543f, 6.2433867f,
         6.2545457f, 6.2744985f, 6.3f,       1.7741936f, 1.75f,      1.7272727f, 1.7058823f, 1.6857144f, 1.6666667f,
         3.6739323f, 3.618421f,  3.5664334f, 3.5176468f, 3.471777f,  3.4285717f, 5.448126f,  5.368421f,  5.293706f,
         5.223529f,  5.157491f,  5.0952387f, 6.8880844f, 6.83f,      6.7754016f, 6.7239814f, 6.6754713f, 6.6296296f,
         6.9531364f, 6.970527f,  6.987378f,  7.003712f,  7.019554f,  7.034921f,  1.3934426f, 1.3870969f, 1.3809522f,
         1.375f,     1.3692307f, 1.3636364f, 2.822119f,  2.8083491f, 2.7950313f, 2.7821426f, 2.7696643f, 2.757576f,
         4.215562f,  4.195446f,  4.1759834f, 4.1571426f, 4.138895f,  4.1212125f, 5.9686656f, 5.953226f,  5.9382715f,
         5.9237804f, 5.9097314f, 5.896105f,  7.30868f,   7.3164845f, 7.324116f,  7.3315806f, 7.338885f,  7.346032f,
         1.2637362f, 1.2608696f, 1.2580644f, 1.2553192f, 1.2526315f, 1.25f,      2.543786f,  2.5377107f, 2.5317693f,
         2.5259573f, 2.520271f,  2.514706f,  3.8075223f, 3.7985802f, 3.7898335f, 3.7812767f, 3.7729027f, 3.764706f,
         5.652082f,  5.645059f,  5.638186f,  5.6314588f, 5.624872f,  5.618421f,  7.485426f,  7.489783f,  7.494067f,
         7.49828f,   7.5024257f, 7.506502f});
    test_case.run();
}

OPENVINO_TEST(${BACKEND_NAME}, onnx_scan8_ND_b4_seq_lens) {
    // ONNX Scan-8 can has optional `sequence_lens` input, the input was removed since ONNX Scan-9
    try {
        const auto function =
            onnx_import::import_onnx_model(file_util::path_join(ov::test::utils::getExecutableDirectory(),
                                                                SERIALIZED_ZOO,
                                                                "onnx/scan8_ND_b4_seq_lens.onnx"));
    } catch (const ngraph::ngraph_error& e) {
        EXPECT_HAS_SUBSTRING(e.what(), std::string(" ONNX Scan-8 `sequence_lens` input is not supported. "));
    } catch (...) {
        FAIL() << "Expected exception was not thrown.";
    }
}

OPENVINO_TEST(${BACKEND_NAME}, onnx_model_softsign) {
    auto model = onnx_import::import_onnx_model(
        file_util::path_join(ov::test::utils::getExecutableDirectory(), SERIALIZED_ZOO, "onnx/softsign.onnx"));

    Inputs inputs{std::vector<float>{1.0f, 0.1f, 20.0f, 12.0f, -12.0f, -0.2f, 0.5f, 100.0f, 0.0f, -1.0f}};

    std::vector<float> output{0.5f,
                              0.09090909f,
                              0.95238096f,
                              0.9230769f,
                              -0.9230769f,
                              -0.16666666f,
                              0.33333334f,
                              0.990099f,
                              0.f,
                              -0.5f};

    auto test_case = ov::test::TestCase(model, s_device);
    test_case.add_multiple_inputs(inputs);
    test_case.add_expected_output(output);
    test_case.run();
}

OPENVINO_TEST(${BACKEND_NAME}, onnx_grid_sample) {
    const auto function = onnx_import::import_onnx_model(
        file_util::path_join(ov::test::utils::getExecutableDirectory(), SERIALIZED_ZOO, "onnx/grid_sample.onnx"));

    auto test_case = ov::test::TestCase(function, s_device);
    test_case.add_input<float>(Shape{1, 1, 4, 4}, gen_range<float>(16));
    test_case.add_input<float>(
        Shape{1, 6, 6, 2},
        {-1.0000f, -1.0000f, -0.6000f, -1.0000f, -0.2000f, -1.0000f, 0.2000f,  -1.0000f, 0.6000f,  -1.0000f, 1.0000f,
         -1.0000f, -1.0000f, -0.6000f, -0.6000f, -0.6000f, -0.2000f, -0.6000f, 0.2000f,  -0.6000f, 0.6000f,  -0.6000f,
         1.0000f,  -0.6000f, -1.0000f, -0.2000f, -0.6000f, -0.2000f, -0.2000f, -0.2000f, 0.2000f,  -0.2000f, 0.6000f,
         -0.2000f, 1.0000f,  -0.2000f, -1.0000f, 0.2000f,  -0.6000f, 0.2000f,  -0.2000f, 0.2000f,  0.2000f,  0.2000f,
         0.6000f,  0.2000f,  1.0000f,  0.2000f,  -1.0000f, 0.6000f,  -0.6000f, 0.6000f,  -0.2000f, 0.6000f,  0.2000f,
         0.6000f,  0.6000f,  0.6000f,  1.0000f,  0.6000f,  -1.0000f, 1.0000f,  -0.6000f, 1.0000f,  -0.2000f, 1.0000f,
         0.2000f,  1.0000f,  0.6000f,  1.0000f,  1.0000f,  1.0000});

    test_case.add_expected_output<float>(
        Shape{1, 1, 6, 6},
        {0.0000f,  0.1500f,  0.5500f, 0.9500f, 1.3500f,  0.7500f, 0.6000f, 1.5000f,  2.3000f,
         3.1000f,  3.9000f,  2.1000f, 2.2000f, 4.7000f,  5.5000f, 6.3000f, 7.1000f,  3.7000f,
         3.8000f,  7.9000f,  8.7000f, 9.5000f, 10.3000f, 5.3000f, 5.4000f, 11.1000f, 11.9000f,
         12.7000f, 13.5000f, 6.9000f, 3.0000f, 6.1500f,  6.5500f, 6.9500f, 7.3500f,  3.7500});

    test_case.run();
}

OPENVINO_TEST(${BACKEND_NAME}, onnx_concat_empty_init) {
    const auto function = onnx_import::import_onnx_model(
        file_util::path_join(ov::test::utils::getExecutableDirectory(), SERIALIZED_ZOO, "onnx/concat_empty_init.onnx"));

    auto test_case = ov::test::TestCase(function, s_device);
    test_case.add_input<int64_t>(Shape{2}, std::vector<int64_t>{1, 2});
    test_case.add_expected_output<int64_t>(Shape{2}, std::vector<int64_t>{1, 2});
    test_case.run();
}

OPENVINO_TEST(${BACKEND_NAME}, onnx_trilu_basic) {
    const auto function = onnx_import::import_onnx_model(
        file_util::path_join(ov::test::utils::getExecutableDirectory(), SERIALIZED_ZOO, "onnx/trilu_basic.onnx"));

    auto test_case = ov::test::TestCase(function, s_device);
    // clang-format off
    test_case.add_input<float>(Shape{5, 5},
        std::vector<float>{ 1,  2,  3,  4,  5,
                            6,  7,  8,  9, 10,
                           11, 12, 13, 14, 15,
                           16, 17, 18, 19, 20,
                           21, 22, 23, 24, 25});
    test_case.add_expected_output<float>(Shape{5, 5},
        std::vector<float>{ 1,  0,  0,  0,  0,
                            6,  7,  0,  0,  0,
                           11, 12, 13,  0,  0,
                           16, 17, 18, 19,  0,
                           21, 22, 23, 24, 25});
    // clang-format on
    test_case.run();
}

OPENVINO_TEST(${BACKEND_NAME}, onnx_trilu_lower) {
    const auto function = onnx_import::import_onnx_model(
        file_util::path_join(ov::test::utils::getExecutableDirectory(), SERIALIZED_ZOO, "onnx/trilu_lower.onnx"));

    auto test_case = ov::test::TestCase(function, s_device);
    // clang-format off
    test_case.add_input<float>(Shape{4, 5},
        std::vector<float>{ 1,  2,  3,  4,  5,
                            6,  7,  8,  9, 10,
                           11, 12, 13, 14, 15,
                           16, 17, 18, 19, 20});
    test_case.add_input<int64_t>(Shape{}, {0}); // k
    test_case.add_expected_output<float>(Shape{4, 5},
        std::vector<float>{ 1,  0,  0,  0,  0,
                            6,  7,  0,  0,  0,
                           11, 12, 13,  0,  0,
                           16, 17, 18, 19,  0});
    test_case.run();

    test_case.add_input<float>(Shape{4, 5},
        std::vector<float>{ 1,  2,  3,  4,  5,
                            6,  7,  8,  9, 10,
                           11, 12, 13, 14, 15,
                           16, 17, 18, 19, 20});
    test_case.add_input<int64_t>(Shape{}, {2}); // k
    test_case.add_expected_output<float>(Shape{4, 5},
        std::vector<float>{ 1,  2,  3,  0,  0,
                            6,  7,  8,  9,  0,
                           11, 12, 13, 14, 15,
                           16, 17, 18, 19, 20});
    test_case.run();

    test_case.add_input<float>(Shape{4, 5},
        std::vector<float>{ 1,  2,  3,  4,  5,
                            6,  7,  8,  9, 10,
                           11, 12, 13, 14, 15,
                           16, 17, 18, 19, 20});
    test_case.add_input<int64_t>(Shape{}, {-2}); // k
    test_case.add_expected_output<float>(Shape{4, 5},
        std::vector<float>{ 0,  0,  0,  0,  0,
                            0,  0,  0,  0,  0,
                           11,  0,  0,  0,  0,
                           16, 17,  0,  0,  0});
    test_case.run();

    // clang-format on
}

OPENVINO_TEST(${BACKEND_NAME}, onnx_trilu_upper) {
    const auto function = onnx_import::import_onnx_model(
        file_util::path_join(ov::test::utils::getExecutableDirectory(), SERIALIZED_ZOO, "onnx/trilu_upper.onnx"));

    auto test_case = ov::test::TestCase(function, s_device);
    // clang-format off

    test_case.add_input<float>(Shape{5, 4},
        std::vector<float>{ 1,  2,  3,  4,
                            5,  6,  7,  8,
                            9, 10, 11, 12,
                           13, 14, 15, 16,
                           17, 18, 19, 20});
    test_case.add_input<int64_t>(Shape{}, {0}); // k
    test_case.add_expected_output<float>(Shape{5, 4},
        std::vector<float>{ 1,  2,  3,  4,
                            0,  6,  7,  8,
                            0,  0, 11, 12,
                            0,  0,  0, 16,
                            0,  0,  0,  0});
    test_case.run();

    test_case.add_input<float>(Shape{5, 4},
        std::vector<float>{ 1,  2,  3,  4,
                            5,  6,  7,  8,
                            9, 10, 11, 12,
                           13, 14, 15, 16,
                           17, 18, 19, 20});
    test_case.add_input<int64_t>(Shape{}, {1}); // k
    test_case.add_expected_output<float>(Shape{5, 4},
        std::vector<float>{ 0,  2,  3,  4,
                            0,  0,  7,  8,
                            0,  0,  0, 12,
                            0,  0,  0,  0,
                            0,  0,  0,  0});
    test_case.run();

    test_case.add_input<float>(Shape{5, 4},
        std::vector<float>{ 1,  2,  3,  4,
                            5,  6,  7,  8,
                            9, 10, 11, 12,
                           13, 14, 15, 16,
                           17, 18, 19, 20});
    test_case.add_input<int64_t>(Shape{}, {-1}); // k
    test_case.add_expected_output<float>(Shape{5, 4},
        std::vector<float>{ 1,  2,  3,  4,
                            5,  6,  7,  8,
                            0, 10, 11, 12,
                            0,  0, 15, 16,
                            0,  0,  0, 20});
    test_case.run();

    // clang-format on
}

OPENVINO_TEST(${BACKEND_NAME}, onnx_trilu_upper_3d) {
    const auto function = onnx_import::import_onnx_model(
        file_util::path_join(ov::test::utils::getExecutableDirectory(), SERIALIZED_ZOO, "onnx/trilu_upper_3d.onnx"));

    auto test_case = ov::test::TestCase(function, s_device);
    // clang-format off

    test_case.add_input<float>(Shape{2, 5, 4},
        std::vector<float>{ 1,  2,  3,  4,
                            5,  6,  7,  8,
                            9, 10, 11, 12,
                           13, 14, 15, 16,
                           17, 18, 19, 20,

                           21, 22, 23, 24,
                           25, 26, 27, 28,
                           29, 30, 31, 32,
                           33, 34, 35, 36,
                           37, 38, 39, 40});
    test_case.add_input<int64_t>(Shape{}, {0}); // k
    test_case.add_expected_output<float>(Shape{2, 5, 4},
        std::vector<float>{ 1,  2,  3,  4,
                            0,  6,  7,  8,
                            0,  0, 11, 12,
                            0,  0,  0, 16,
                            0,  0,  0,  0,

                           21, 22, 23, 24,
                            0, 26, 27, 28,
                            0,  0, 31, 32,
                            0,  0,  0, 36,
                            0,  0,  0,  0});
    test_case.run();

    test_case.add_input<float>(Shape{2, 5, 4},
        std::vector<float>{ 1,  2,  3,  4,
                            5,  6,  7,  8,
                            9, 10, 11, 12,
                           13, 14, 15, 16,
                           17, 18, 19, 20,

                           21, 22, 23, 24,
                           25, 26, 27, 28,
                           29, 30, 31, 32,
                           33, 34, 35, 36,
                           37, 38, 39, 40});
    test_case.add_input<int64_t>(Shape{}, {2}); // k
    test_case.add_expected_output<float>(Shape{2, 5, 4},
        std::vector<float>{ 0,  0,  3,  4,
                            0,  0,  0,  8,
                            0,  0,  0,  0,
                            0,  0,  0,  0,
                            0,  0,  0,  0,

                            0,  0, 23, 24,
                            0,  0,  0, 28,
                            0,  0,  0,  0,
                            0,  0,  0,  0,
                            0,  0,  0,  0});
    test_case.run();

    test_case.add_input<float>(Shape{2, 5, 4},
        std::vector<float>{ 1,  2,  3,  4,
                            5,  6,  7,  8,
                            9, 10, 11, 12,
                           13, 14, 15, 16,
                           17, 18, 19, 20,

                           21, 22, 23, 24,
                           25, 26, 27, 28,
                           29, 30, 31, 32,
                           33, 34, 35, 36,
                           37, 38, 39, 40});
    test_case.add_input<int64_t>(Shape{}, {-2}); // k
    test_case.add_expected_output<float>(Shape{2, 5, 4},
        std::vector<float>{ 1,  2,  3,  4,
                            5,  6,  7,  8,
                            9, 10, 11, 12,
                            0, 14, 15, 16,
                            0,  0, 19, 20,

                           21, 22, 23, 24,
                           25, 26, 27, 28,
                           29, 30, 31, 32,
                            0, 34, 35, 36,
                            0,  0, 39, 40});
    test_case.run();

    // clang-format on
}

OPENVINO_TEST(${BACKEND_NAME}, onnx_trilu_lower_4d) {
    const auto function = onnx_import::import_onnx_model(
        file_util::path_join(ov::test::utils::getExecutableDirectory(), SERIALIZED_ZOO, "onnx/trilu_lower_4d.onnx"));

    auto test_case = ov::test::TestCase(function, s_device);

    // clang-format off

    test_case.add_input<float>(Shape{2, 1, 4, 5},
        std::vector<float>{ 1,  2,  3,  4,  5,
                            6,  7,  8,  9, 10,
                           11, 12, 13, 14, 15,
                           16, 17, 18, 19, 20,

                           21, 22, 23, 24, 25,
                           26, 27, 28, 29, 30,
                           31, 32, 33, 34, 35,
                           36, 37, 38, 39, 40});
    test_case.add_input<int64_t>(Shape{}, {0}); // k
    test_case.add_expected_output<float>(Shape{2, 1, 4, 5},
        std::vector<float>{ 1,  0,  0,  0,  0,
                            6,  7,  0,  0,  0,
                           11, 12, 13,  0,  0,
                           16, 17, 18, 19,  0,

                           21,  0,  0,  0,  0,
                           26, 27,  0,  0,  0,
                           31, 32, 33,  0,  0,
                           36, 37, 38, 39,  0});
    test_case.run();

    test_case.add_input<float>(Shape{2, 1, 4, 5},
        std::vector<float>{ 1,  2,  3,  4,  5,
                            6,  7,  8,  9, 10,
                           11, 12, 13, 14, 15,
                           16, 17, 18, 19, 20,

                           21, 22, 23, 24, 25,
                           26, 27, 28, 29, 30,
                           31, 32, 33, 34, 35,
                           36, 37, 38, 39, 40});
    test_case.add_input<int64_t>(Shape{}, {1}); // k
    test_case.add_expected_output<float>(Shape{2, 1, 4, 5},
        std::vector<float>{ 1,  2,  0,  0,  0,
                            6,  7,  8,  0,  0,
                           11, 12, 13, 14,  0,
                           16, 17, 18, 19, 20,

                           21, 22,  0,  0,  0,
                           26, 27, 28,  0,  0,
                           31, 32, 33, 34,  0,
                           36, 37, 38, 39, 40});
    test_case.run();

    test_case.add_input<float>(Shape{2, 1, 4, 5},
        std::vector<float>{ 1,  2,  3,  4,  5,
                            6,  7,  8,  9, 10,
                           11, 12, 13, 14, 15,
                           16, 17, 18, 19, 20,

                           21, 22, 23, 24, 25,
                           26, 27, 28, 29, 30,
                           31, 32, 33, 34, 35,
                           36, 37, 38, 39, 40});
    test_case.add_input<int64_t>(Shape{}, {-1}); // k
    test_case.add_expected_output<float>(Shape{2, 1, 4, 5},
        std::vector<float>{ 0,  0,  0,  0,  0,
                            6,  0,  0,  0,  0,
                           11, 12,  0,  0,  0,
                           16, 17, 18,  0,  0,

                            0,  0,  0,  0,  0,
                           26,  0,  0,  0,  0,
                           31, 32,  0,  0,  0,
                           36, 37, 38,  0,  0});
    test_case.run();

    // clang-format on
}

OPENVINO_TEST(${BACKEND_NAME}, onnx_trilu_dynamic_shapes) {
    const auto function = onnx_import::import_onnx_model(file_util::path_join(ov::test::utils::getExecutableDirectory(),
                                                                              SERIALIZED_ZOO,
                                                                              "onnx/dynamic_shapes/trilu_lower.onnx"));

    auto test_case = ov::test::TestCase(function, s_device);

    // clang-format off

    test_case.add_input<float>(Shape{2, 1, 4, 5},
        std::vector<float>{ 1,  2,  3,  4,  5,
                            6,  7,  8,  9, 10,
                           11, 12, 13, 14, 15,
                           16, 17, 18, 19, 20,

                           21, 22, 23, 24, 25,
                           26, 27, 28, 29, 30,
                           31, 32, 33, 34, 35,
                           36, 37, 38, 39, 40});
    test_case.add_input<int64_t>(Shape{}, {1}); // k
    test_case.add_expected_output<float>(Shape{2, 1, 4, 5},
        std::vector<float>{ 1,  2,  0,  0,  0,
                            6,  7,  8,  0,  0,
                           11, 12, 13, 14,  0,
                           16, 17, 18, 19, 20,

                           21, 22,  0,  0,  0,
                           26, 27, 28,  0,  0,
                           31, 32, 33, 34,  0,
                           36, 37, 38, 39, 40});
    test_case.run();

    // clang-format on
}

OPENVINO_TEST(${BACKEND_NAME}, onnx_is_finite) {
    const auto function = onnx_import::import_onnx_model(
        file_util::path_join(ov::test::utils::getExecutableDirectory(), SERIALIZED_ZOO, "onnx/is_finite.onnx"));

    auto test_case = ov::test::TestCase(function, s_device);

    // clang-format off

    test_case.add_input<float>(Shape{1, 2, 3}, {std::nanf(""), std::numeric_limits<float>::infinity(), -0.6000f, -1.0000f, std::nanf(""), -1.0000f});

    test_case.add_expected_output<bool>(
        Shape{1, 2, 3},
        {false, false, true, true, false, true});

    test_case.run();

    // clang-format on
}

OPENVINO_TEST(${BACKEND_NAME}, onnx_is_inf_default) {
    const auto function = onnx_import::import_onnx_model(
        file_util::path_join(ov::test::utils::getExecutableDirectory(), SERIALIZED_ZOO, "onnx/is_inf.onnx"));

    auto test_case = ov::test::TestCase(function, s_device);

    // clang-format off

    test_case.add_input<float>(
        Shape{2, 2, 2},
        std::vector<float>{ std::numeric_limits<float>::infinity(), 0.0000f,
                            std::numeric_limits<float>::max(), -0.5000f,
                            -std::numeric_limits<float>::infinity(), 1.0000f,
                            std::numeric_limits<float>::min(), std::nanf("")});
    test_case.add_expected_output<bool>(
        Shape{2, 2, 2},
        std::vector<bool>{true, false,
                          false, false,
                          true, false,
                          false, false});
    test_case.run();

    // clang-format on
}

OPENVINO_TEST(${BACKEND_NAME}, onnx_is_inf_negative_only) {
    const auto function = onnx_import::import_onnx_model(
        file_util::path_join(ov::test::utils::getExecutableDirectory(), SERIALIZED_ZOO, "onnx/is_inf_negative.onnx"));

    auto test_case = ov::test::TestCase(function, s_device);

    // clang-format off

    test_case.add_input<float>(
        Shape{2, 2, 2},
        std::vector<float>{ std::numeric_limits<float>::infinity(), 0.0000f,
                            std::numeric_limits<float>::max(), -0.5000f,
                            -std::numeric_limits<float>::infinity(), 1.0000f,
                            std::numeric_limits<float>::min(), std::nanf("")});
    test_case.add_expected_output<bool>(
        Shape{2, 2, 2},
        std::vector<bool>{false, false,
                          false, false,
                          true, false,
                          false, false});
    test_case.run();

    // clang-format on
}

OPENVINO_TEST(${BACKEND_NAME}, onnx_is_inf_positive_only) {
    const auto function = onnx_import::import_onnx_model(
        file_util::path_join(ov::test::utils::getExecutableDirectory(), SERIALIZED_ZOO, "onnx/is_inf_positive.onnx"));

    auto test_case = ov::test::TestCase(function, s_device);

    // clang-format off

    test_case.add_input<float>(
        Shape{2, 2, 2},
        std::vector<float>{ std::numeric_limits<float>::infinity(), 0.0000f,
                            std::numeric_limits<float>::max(), -0.5000f,
                            -std::numeric_limits<float>::infinity(), 1.0000f,
                            std::numeric_limits<float>::min(), std::nanf("")});
    test_case.add_expected_output<bool>(
        Shape{2, 2, 2},
        std::vector<bool>{true, false,
                          false, false,
                          false, false,
                          false, false});
    test_case.run();

    // clang-format on
}

OPENVINO_TEST(${BACKEND_NAME}, onnx_is_inf_detect_none) {
    const auto function = onnx_import::import_onnx_model(
        file_util::path_join(ov::test::utils::getExecutableDirectory(), SERIALIZED_ZOO, "onnx/is_inf_none.onnx"));

    auto test_case = ov::test::TestCase(function, s_device);

    // clang-format off

    test_case.add_input<float>(
        Shape{2, 2, 2},
        std::vector<float>{ std::numeric_limits<float>::infinity(), 0.0000f,
                            std::numeric_limits<float>::max(), -0.5000f,
                            -std::numeric_limits<float>::infinity(), 1.0000f,
                            std::numeric_limits<float>::min(), std::nanf("")});
    test_case.add_expected_output<bool>(
        Shape{2, 2, 2},
        std::vector<bool>{false, false,
                          false, false,
                          false, false,
                          false, false});
    test_case.run();

    // clang-format on
}

OPENVINO_TEST(${BACKEND_NAME}, onnx_is_nan) {
    const auto function = onnx_import::import_onnx_model(
        file_util::path_join(ov::test::utils::getExecutableDirectory(), SERIALIZED_ZOO, "onnx/is_nan.onnx"));

    auto test_case = ov::test::TestCase(function, s_device);

    // clang-format off

    test_case.add_input<float>(Shape{1, 2, 3}, {std::nanf(""), std::nanf(""), -0.6000f, -1.0000f, std::nanf(""), -1.0000f});

    test_case.add_expected_output<bool>(
        Shape{1, 2, 3},
        {true, true, false, false, true, false});

    test_case.run();

    // clang-format on
}

OPENVINO_TEST(${BACKEND_NAME}, onnx_model_squeeze_default_domain_opset13) {
    auto function = onnx_import::import_onnx_model(file_util::path_join(ov::test::utils::getExecutableDirectory(),
                                                                        SERIALIZED_ZOO,
                                                                        "onnx/squeeze_default_domain_opset13.onnx"));

    auto input = ov::test::NDArray<float, 3>({{{1, 1, 1, 1, 1}, {1, 1, 1, 1, 1}, {1, 1, 1, 1, 1}, {1, 1, 1, 1, 1}}})
                     .get_vector();
    auto expected_output =
        ov::test::NDArray<float, 2>({{1, 1, 1, 1, 1}, {1, 1, 1, 1, 1}, {1, 1, 1, 1, 1}, {1, 1, 1, 1, 1}}).get_vector();

    auto test_case = ov::test::TestCase(function, s_device);
    test_case.add_input(input);
    test_case.add_expected_output(expected_output);
    test_case.run();
}

OPENVINO_TEST(${BACKEND_NAME}, onnx_constant_of_shape_empty_init) {
    auto function = onnx_import::import_onnx_model(file_util::path_join(ov::test::utils::getExecutableDirectory(),
                                                                        SERIALIZED_ZOO,
                                                                        "onnx/constant_of_shape_empty_init.onnx"));
    auto test_case = ov::test::TestCase(function, s_device);
    test_case.add_expected_output<int32_t>(Shape{}, {1});
    test_case.run();
}

OPENVINO_TEST(${BACKEND_NAME}, onnx_constant_of_shape_null_node) {
    auto function = onnx_import::import_onnx_model(file_util::path_join(ov::test::utils::getExecutableDirectory(),
                                                                        SERIALIZED_ZOO,
                                                                        "onnx/constant_of_shape_null_node.onnx"));
    auto test_case = ov::test::TestCase(function, s_device);
    test_case.add_expected_output<int32_t>(Shape{}, {1});
    test_case.run();
}

OPENVINO_TEST(${BACKEND_NAME}, castlike_float16_to_uint32) {
    auto function = onnx_import::import_onnx_model(file_util::path_join(ov::test::utils::getExecutableDirectory(),
                                                                        SERIALIZED_ZOO,
                                                                        "onnx/castlike_float16_to_uint32.onnx"));

    auto test_case = ov::test::TestCase(function, s_device);

    test_case.add_input<ngraph::float16>(Shape{1, 1, 2, 2}, std::vector<ngraph::float16>{1.5f, 2.3f, 3.f, 4.f});
    test_case.add_input<uint32_t>(Shape{4}, {1, 2, 3, 4});
    test_case.add_expected_output<uint32_t>(std::vector<uint32_t>{1, 2, 3, 4});

    test_case.run();
}

OPENVINO_TEST(${BACKEND_NAME}, castlike_float16_to_int64) {
    auto function = onnx_import::import_onnx_model(file_util::path_join(ov::test::utils::getExecutableDirectory(),
                                                                        SERIALIZED_ZOO,
                                                                        "onnx/castlike_float16_to_int64.onnx"));

    auto test_case = ov::test::TestCase(function, s_device);

    test_case.add_input<ngraph::float16>(Shape{1, 1, 2, 2}, std::vector<ngraph::float16>{1.5f, 2.3f, 3.f, 4.f});
    test_case.add_input<int64_t>(Shape{4}, {1, 2, 3, 4});
    test_case.add_expected_output<int64_t>(std::vector<int64_t>{1, 2, 3, 4});

    test_case.run();
}

OPENVINO_TEST(${BACKEND_NAME}, DISABLED_castlike_int8_to_uint16) {
    auto function = onnx_import::import_onnx_model(file_util::path_join(ov::test::utils::getExecutableDirectory(),
                                                                        SERIALIZED_ZOO,
                                                                        "onnx/castlike_int8_to_uint16.onnx"));

    auto test_case = ov::test::TestCase(function, s_device);

    test_case.add_input<int8_t>(Shape{1, 1, 2, 2}, std::vector<int8_t>{-1, -2, 3, 4});
    test_case.add_input<uint16_t>(Shape{4}, {1, 2, 3, 4});
    test_case.add_expected_output<uint16_t>(std::vector<uint16_t>{65535, 65534, 3, 4});

    test_case.run();
}

OPENVINO_TEST(${BACKEND_NAME}, castlike_float64_to_int64) {
    auto function = onnx_import::import_onnx_model(file_util::path_join(ov::test::utils::getExecutableDirectory(),
                                                                        SERIALIZED_ZOO,
                                                                        "onnx/castlike_float64_to_int64.onnx"));

    auto test_case = ov::test::TestCase(function, s_device);

    test_case.add_input<double>(Shape{1, 1, 2, 2}, std::vector<double>{1.5, 2.3, 3, 4});
    test_case.add_input<int64_t>(Shape{4}, {1, 2, 3, 4});
    test_case.add_expected_output<int64_t>(std::vector<int64_t>{1, 2, 3, 4});

    test_case.run();
}

OPENVINO_TEST(${BACKEND_NAME}, castlike_int8_to_float16) {
    auto function = onnx_import::import_onnx_model(file_util::path_join(ov::test::utils::getExecutableDirectory(),
                                                                        SERIALIZED_ZOO,
                                                                        "onnx/castlike_int8_to_float16.onnx"));

    auto test_case = ov::test::TestCase(function, s_device);

    test_case.add_input<int8_t>(Shape{1, 1, 2, 2}, std::vector<int8_t>{-127, -2, 3, 4});
    test_case.add_input<ngraph::float16>(Shape{4}, {1, 2, 3, 4});
    test_case.add_expected_output<ngraph::float16>(std::vector<ngraph::float16>{-127.0, -2.0, 3.0, 4.0});

    test_case.run();
}

OPENVINO_TEST(${BACKEND_NAME}, castlike_int32_to_float) {
    auto function = onnx_import::import_onnx_model(file_util::path_join(ov::test::utils::getExecutableDirectory(),
                                                                        SERIALIZED_ZOO,
                                                                        "onnx/castlike_int32_to_float64.onnx"));

    auto test_case = ov::test::TestCase(function, s_device);

    test_case.add_input<int32_t>(Shape{1, 1, 2, 2}, std::vector<int32_t>{-1, 2, 3, 4});
    test_case.add_input<float>(Shape{4}, {1, 2, 3, 4});
    test_case.add_expected_output<float>(std::vector<float>{-1.0f, 2.0f, 3.0f, 4.0f});

    test_case.run();
}

OPENVINO_TEST(${BACKEND_NAME}, castlike_float64_to_int32) {
    auto function = onnx_import::import_onnx_model(file_util::path_join(ov::test::utils::getExecutableDirectory(),
                                                                        SERIALIZED_ZOO,
                                                                        "onnx/castlike_float64_to_int32.onnx"));

    auto test_case = ov::test::TestCase(function, s_device);

    test_case.add_input<float>(Shape{1, 1, 2, 2}, std::vector<float>{-107374.9876543f, -2.2f, 3.3f, 4.4f});
    test_case.add_input<int32_t>(Shape{4}, {1, 2, 3, 4});
    test_case.add_expected_output<int32_t>(std::vector<int32_t>{-107374, -2, 3, 4});

    test_case.run();
}

OPENVINO_TEST(${BACKEND_NAME}, DISABLED_castlike_float32_to_bfloat16) {
    auto function = onnx_import::import_onnx_model(file_util::path_join(ov::test::utils::getExecutableDirectory(),
                                                                        SERIALIZED_ZOO,
                                                                        "onnx/castlike_float32_to_bfloat16.onnx"));

    auto test_case = ov::test::TestCase(function, s_device);

    test_case.add_input<float>(
        Shape{3, 4},
        std::vector<float>{121.5f, 122.7f, 3.f, 4.f, 5.f, 6.f, 7.f, 8.8f, 9.f, 10.f, 11.f, 12.f});
    test_case.add_input<bfloat16>(Shape{3, 4},
                                  {1.5f, 2.5f, 3.5f, 4.5f, 5.5f, 6.5f, 7.5f, 8.5f, 9.5f, 10.5f, 11.5f, 12.5f});
    test_case.add_expected_output<bfloat16>(
        std::vector<bfloat16>{121.5f, 122.7f, 3.f, 4.f, 5.f, 6.f, 7.f, 8.8f, 9.f, 10.f, 11.f, 12.f});

    test_case.run();
}

OPENVINO_TEST(${BACKEND_NAME}, DISABLED_castlike_bfloat16_to_float32) {
    auto function = onnx_import::import_onnx_model(file_util::path_join(ov::test::utils::getExecutableDirectory(),
                                                                        SERIALIZED_ZOO,
                                                                        "onnx/castlike_bfloat16_to_float32.onnx"));

    auto test_case = ov::test::TestCase(function, s_device);

    test_case.add_input<bfloat16>(
        Shape{3, 4},
        std::vector<bfloat16>{121.5f, 122.7f, 3.f, 4.f, 5.f, 6.f, 7.f, 8.8f, 9.f, 10.f, 11.f, 12.f});
    test_case.add_input<float>(Shape{3, 4}, {1, 2, 3, 4, 5, 6, 7, 8, 9, 10, 11, 12});
    test_case.add_expected_output<float>(
        std::vector<float>{121.5f, 122.7f, 3.f, 4.f, 5.f, 6.f, 7.f, 8.75f, 9.f, 10.f, 11.f, 12.f});

    test_case.run();
}

OPENVINO_TEST(${BACKEND_NAME}, onnx_model_unique_3d_default_attributes) {
    auto function = onnx_import::import_onnx_model(file_util::path_join(ov::test::utils::getExecutableDirectory(),
                                                                        SERIALIZED_ZOO,
                                                                        "onnx/unique_3d_default_attributes.onnx"));

    auto test_case = ov::test::TestCase(function, s_device);

    test_case.add_input<int32_t>({9, 12, 3, 121, 5, 4, 10, 9});
    test_case.add_expected_output<int32_t>(Shape{7}, {3, 4, 5, 9, 10, 12, 121});
    test_case.add_expected_output<int64_t>(Shape{7}, {2, 5, 4, 0, 6, 1, 3});
    test_case.add_expected_output<int64_t>(Shape{8}, {3, 5, 0, 6, 2, 1, 4, 3});
    test_case.add_expected_output<int64_t>(Shape{7}, {1, 1, 1, 2, 1, 1, 1});

    test_case.run();
}

OPENVINO_TEST(${BACKEND_NAME}, onnx_model_unique_1d_no_duplicates) {
    auto function = onnx_import::import_onnx_model(file_util::path_join(ov::test::utils::getExecutableDirectory(),
                                                                        SERIALIZED_ZOO,
                                                                        "onnx/unique_1d_no_duplicates.onnx"));

    auto test_case = ov::test::TestCase(function, s_device);

    test_case.add_input<int32_t>({5, 4, 3, 2, 1});
    test_case.add_expected_output<int32_t>(Shape{5}, {5, 4, 3, 2, 1});
    test_case.add_expected_output<int64_t>(Shape{5}, {0, 1, 2, 3, 4});
    test_case.add_expected_output<int64_t>(Shape{5}, {0, 1, 2, 3, 4});
    test_case.add_expected_output<int64_t>(Shape{5}, {1, 1, 1, 1, 1});

    test_case.run();
}

OPENVINO_TEST(${BACKEND_NAME}, onnx_model_unique_1d_no_duplicates_sorted) {
    auto function = onnx_import::import_onnx_model(file_util::path_join(ov::test::utils::getExecutableDirectory(),
                                                                        SERIALIZED_ZOO,
                                                                        "onnx/unique_1d_no_duplicates_sorted.onnx"));

    auto test_case = ov::test::TestCase(function, s_device);

    test_case.add_input<int32_t>({5, 4, 3, 2, 1});
    test_case.add_expected_output<int32_t>(Shape{5}, {1, 2, 3, 4, 5});
    test_case.add_expected_output<int64_t>(Shape{5}, {4, 3, 2, 1, 0});
    test_case.add_expected_output<int64_t>(Shape{5}, {4, 3, 2, 1, 0});
    test_case.add_expected_output<int64_t>(Shape{5}, {1, 1, 1, 1, 1});

    test_case.run();
}

OPENVINO_TEST(${BACKEND_NAME}, onnx_model_unique_3d_with_duplicates_and_axis) {
    auto function =
        onnx_import::import_onnx_model(file_util::path_join(ov::test::utils::getExecutableDirectory(),
                                                            SERIALIZED_ZOO,
                                                            "onnx/unique_3d_with_duplicates_and_axis.onnx"));

    auto test_case = ov::test::TestCase(function, s_device);

    test_case.add_input<int32_t>({1, 2, 3, 4, 5, 6, 1, 2, 3, 4, 5, 6});
    test_case.add_expected_output<int32_t>(Shape{1, 2, 3}, {1, 2, 3, 4, 5, 6});
    test_case.add_expected_output<int64_t>(Shape{1}, {0});
    test_case.add_expected_output<int64_t>(Shape{2}, {0, 0});
    test_case.add_expected_output<int64_t>(Shape{1}, {2});

    test_case.run();
}

OPENVINO_TEST(${BACKEND_NAME}, onnx_model_unique_3d_with_duplicates_and_axis_2) {
    auto function =
        onnx_import::import_onnx_model(file_util::path_join(ov::test::utils::getExecutableDirectory(),
                                                            SERIALIZED_ZOO,
                                                            "onnx/unique_3d_with_duplicates_and_axis_2.onnx"));

    auto test_case = ov::test::TestCase(function, s_device);

    test_case.add_input<int32_t>({-1, 2, -1, 5, -3, 5, 7, -8, 7, 4, 4, 4});
    test_case.add_expected_output<int32_t>(Shape{2, 2, 2}, {-1, 2, 5, -3, 7, -8, 4, 4});
    test_case.add_expected_output<int64_t>(Shape{2}, {0, 1});
    test_case.add_expected_output<int64_t>(Shape{3}, {0, 1, 0});
    test_case.add_expected_output<int64_t>(Shape{2}, {2, 1});

    test_case.run();
}

OPENVINO_TEST(${BACKEND_NAME}, onnx_model_blackmanwindow_periodic) {
    auto function = onnx_import::import_onnx_model(file_util::path_join(ov::test::utils::getExecutableDirectory(),
                                                                        SERIALIZED_ZOO,
                                                                        "onnx/blackmanwindow_periodic.onnx"));

    auto test_case = ov::test::TestCase(function, s_device);

    test_case.add_input<int64_t>({10});
    test_case.add_expected_output<float>(Shape{10},
                                         {-0.000000014901161f,
                                          0.040212844f,
                                          0.20077012f,
                                          0.50978714f,
                                          0.8492299f,
                                          0.99999994f,
                                          0.84922975f,
                                          0.5097869f,
                                          0.20077008f,
                                          0.040212862f});

    // GPU has an accuracy drop, need to use different tolerance
    if (std::string("${BACKEND_NAME}") != std::string("IE_GPU")) {
        test_case.run_with_tolerance_as_fp();
    } else {
        test_case.run_with_tolerance_as_fp(0.01f);
    }
}

OPENVINO_TEST(${BACKEND_NAME}, onnx_model_blackmanwindow_symmetric) {
    auto function = onnx_import::import_onnx_model(file_util::path_join(ov::test::utils::getExecutableDirectory(),
                                                                        SERIALIZED_ZOO,
                                                                        "onnx/blackmanwindow_symmetric.onnx"));

    auto test_case = ov::test::TestCase(function, s_device);

    test_case.add_input<int64_t>({10});
    test_case.add_expected_output<float>(Shape{10},
                                         {-0.00000001f,
                                          0.05086961f,
                                          0.25800052f,
                                          0.63000000f,
                                          0.95112991f,
                                          0.95112979f,
                                          0.62999994f,
                                          0.25800028f,
                                          0.05086958f,
                                          -0.00000001f});

    // GPU has an accuracy drop, need to use different tolerance
    if (std::string("${BACKEND_NAME}") != std::string("IE_GPU")) {
        test_case.run_with_tolerance_as_fp();
    } else {
        test_case.run_with_tolerance_as_fp(0.01f);
    }
}

OPENVINO_TEST(${BACKEND_NAME}, onnx_model_hammingwindow_periodic) {
    auto function = onnx_import::import_onnx_model(file_util::path_join(ov::test::utils::getExecutableDirectory(),
                                                                        SERIALIZED_ZOO,
                                                                        "onnx/hammingwindow_periodic.onnx"));

    auto test_case = ov::test::TestCase(function, s_device);

    test_case.add_input<int64_t>({10});
    test_case.add_expected_output<float>(Shape{10},
                                         {0.08695650f,
                                          0.17414439f,
                                          0.40240526f,
                                          0.68455124f,
                                          0.91281211f,
                                          1.00000000f,
                                          0.91281211f,
                                          0.68455112f,
                                          0.40240520f,
                                          0.17414442f});

    // GPU has an accuracy drop, need to use different tolerance
    if (std::string("${BACKEND_NAME}") != std::string("IE_GPU")) {
        test_case.run_with_tolerance_as_fp();
    } else {
        test_case.run_with_tolerance_as_fp(0.01f);
    }
}

OPENVINO_TEST(${BACKEND_NAME}, onnx_model_hammingwindow_symmetric) {
    auto function = onnx_import::import_onnx_model(file_util::path_join(ov::test::utils::getExecutableDirectory(),
                                                                        SERIALIZED_ZOO,
                                                                        "onnx/hammingwindow_symmetric.onnx"));

    auto test_case = ov::test::TestCase(function, s_device);

    test_case.add_input<int64_t>({10});
    test_case.add_expected_output<float>(Shape{10},
                                         {0.08695650f,
                                          0.19376230f,
                                          0.46420413f,
                                          0.77173913f,
                                          0.97246838f,
                                          0.97246838f,
                                          0.77173907f,
                                          0.46420389f,
                                          0.19376221f,
                                          0.08695650f});

    // GPU has an accuracy drop, need to use different tolerance
    if (std::string("${BACKEND_NAME}") != std::string("IE_GPU")) {
        test_case.run_with_tolerance_as_fp();
    } else {
        test_case.run_with_tolerance_as_fp(0.01f);
    }
}

OPENVINO_TEST(${BACKEND_NAME}, onnx_model_hannwindow_periodic) {
    auto function = onnx_import::import_onnx_model(file_util::path_join(ov::test::utils::getExecutableDirectory(),
                                                                        SERIALIZED_ZOO,
                                                                        "onnx/hannwindow_periodic.onnx"));

    auto test_case = ov::test::TestCase(function, s_device);

    test_case.add_input<int64_t>({10});
    test_case.add_expected_output<float>(Shape{10},
                                         {0.00000000f,
                                          0.09549150f,
                                          0.34549153f,
                                          0.65450853f,
                                          0.90450847f,
                                          1.00000000f,
                                          0.90450847f,
                                          0.65450835f,
                                          0.34549144f,
                                          0.09549153f});

    // GPU has an accuracy drop, need to use different tolerance
    if (std::string("${BACKEND_NAME}") != std::string("IE_GPU")) {
        test_case.run_with_tolerance_as_fp();
    } else {
        test_case.run_with_tolerance_as_fp(0.01f);
    }
}

OPENVINO_TEST(${BACKEND_NAME}, onnx_model_hannwindow_symmetric) {
    auto function = onnx_import::import_onnx_model(file_util::path_join(ov::test::utils::getExecutableDirectory(),
                                                                        SERIALIZED_ZOO,
                                                                        "onnx/hannwindow_symmetric.onnx"));

    auto test_case = ov::test::TestCase(function, s_device);

    test_case.add_input<int64_t>({10});
    test_case.add_expected_output<float>(Shape{10},
                                         {0.00000000f,
                                          0.11697778f,
                                          0.41317594f,
                                          0.75000000f,
                                          0.96984637f,
                                          0.96984625f,
                                          0.74999994f,
                                          0.41317570f,
                                          0.11697769f,
                                          0.00000000f});

    // GPU has an accuracy drop, need to use different tolerance
    if (std::string("${BACKEND_NAME}") != std::string("IE_GPU")) {
        test_case.run_with_tolerance_as_fp();
    } else {
        test_case.run_with_tolerance_as_fp(0.01f);
    }
}

<<<<<<< HEAD
OPENVINO_TEST(${BACKEND_NAME}, onnx_model_mm_nms_rotated) {
    auto function = onnx_import::import_onnx_model(
        file_util::path_join(ov::test::utils::getExecutableDirectory(), SERIALIZED_ZOO, "onnx/mm_nms_rotated.onnx"));

    auto test_case = ov::test::TestCase(function, s_device);
    test_case.add_input(Shape{1, 4, 5},
                        std::vector<float>({23.0f, 10.5f, 4.0f, 15.0f, 2.5f,  11.0f, 15.0f, 4.0f, 2.0f, 0.7854f,
                                            20.0f, 4.5f,  4.0f, 3.0f,  -5.3f, 8.0f,  11.5f, 4.0f, 3.0f, -0.5236f}));
    test_case.add_input(Shape{1, 1, 4}, std::vector<float>({0.6f, 0.8f, 0.5f, 0.7f}));
    test_case.add_expected_output<int64_t>(Shape{4, 3}, {0, 0, f, 0, 0, 3, 0, 0, 0, 0, 0, 2});

    test_case.run();
=======
OPENVINO_TEST(${BACKEND_NAME}, onnx_group_normalization_3grp_default_eps) {
    auto function = onnx_import::import_onnx_model(file_util::path_join(ov::test::utils::getExecutableDirectory(),
                                                                        SERIALIZED_ZOO,
                                                                        "onnx/group_normalization_3grp.onnx"));

    auto test_case = ov::test::TestCase(function, s_device);
    test_case.add_input<float>(
        {-0.2261407f, -1.8793484f,  -0.37692875f, 0.8860143f,   0.05993791f,  -0.7634332f,  0.61080337f,  0.09776749f,
         0.5835062f,  -0.32338685f, -0.23485906f, -0.04752525f, 2.4905143f,   -0.11199934f, -0.20539412f, -2.4455426f,
         -0.5437323f, 0.51794696f,  -0.44127423f, 0.09666952f,  -0.09539367f, -1.962784f,   0.25065672f,  1.5909688f,
         0.927671f,   -0.46812922f, 0.2925484f,   -1.1766007f,  0.7675745f,   -0.94145614f, 1.1552521f,   1.6375796f,
         0.0198675f,  -0.45938072f, 0.43037328f,  0.37999842f,  -0.45021877f, -0.84925014f, 1.6790043f,   -1.0172538f,
         0.0493111f,  -0.53391f,    -0.08101435f, 0.14738432f,  -0.58910686f, 0.51673824f,  -1.7001126f,  -1.888597f});
    test_case.add_input<float>({2.4556813f, 0.12371606f, 1.5681714f});
    test_case.add_input<float>({0.79260737f, -0.74518913f, 1.370796f});

    test_case.add_expected_output<float>(
        Shape{2, 6, 2, 2},
        {0.70938545f,  -4.3442307f,  0.24844825f,  4.109082f,   1.5838864f,   -0.93303996f, 3.267802f,    1.6995258f,
         -0.6843487f,  -0.7732928f,  -0.76461035f, -0.7462375f, -0.49731785f, -0.75256085f, -0.7617206f,  -0.9814244f,
         0.5922366f,   2.3495553f,   0.76182777f,  1.652246f,   1.3343381f,   -1.7566144f,  1.9071295f,   4.1256485f,
         2.4563973f,   -1.0979934f,  0.8390641f,   -2.9021082f, 2.0487132f,   -2.3033152f,  3.03593f,     4.2641716f,
         -0.73710674f, -0.80988204f, -0.6747702f,  -0.6824198f, -0.8084908f,  -0.86908495f, -0.48516175f, -0.8945968f,
         2.4475086f,   1.3245938f,   2.1965842f,   2.6363354f,  1.2183195f,   3.3474774f,   -0.92077446f, -1.2836761f});

    test_case.run_with_tolerance_as_fp(0.000001f);
}

OPENVINO_TEST(${BACKEND_NAME}, onnx_group_normalization_3grp_custom_eps) {
    auto function = onnx_import::import_onnx_model(file_util::path_join(ov::test::utils::getExecutableDirectory(),
                                                                        SERIALIZED_ZOO,
                                                                        "onnx/group_normalization_custom_eps.onnx"));

    auto test_case = ov::test::TestCase(function, s_device);
    test_case.add_input<float>(
        {1.8079232f,  -0.2892469f,  2.0915377f,   -1.8837914f, 0.25869793f,  0.80542284f,  2.9528935f,  0.16081251f,
         0.10507602f, -1.7271832f,  -1.0217364f,  -1.1528395f, -0.69146425f, -2.4292548f,  -0.4232518f, 0.33357796f,
         -1.4946569f, -0.08947915f, -0.7962127f,  1.3765403f,  -0.1947846f,  0.30173305f,  0.08576944f, 0.8134404f,
         0.62960416f, -1.0745901f,  -0.27037576f, -0.3607608f, 0.14347585f,  1.4590056f,   -1.1309915f, 0.88850766f,
         0.5367185f,  -0.7771955f,  0.81048864f,  0.45839247f, 1.0398412f,   -0.21019235f, -1.037122f,  -0.36852306f,
         2.7608335f,  0.3126114f,   0.336343f,    0.76919895f, 0.58595645f,  0.71894723f,  -1.2922621f, -0.542859f});
    test_case.add_input<float>({-0.05215209f, -0.5643389f, -0.6959881f});
    test_case.add_input<float>({1.4327786f, 0.01641126f, -1.471873f});

    test_case.add_expected_output<float>(
        Shape{2, 6, 2, 2},
        {1.3937842f,   1.4702199f,  1.3834473f,   1.5283363f,   1.4502488f,   1.4303224f,  1.3520534f,   1.4538165f,
         -0.628196f,   0.5758153f,  0.11225323f,  0.19840352f,  -0.10477467f, 1.0371594f,  -0.281022f,   -0.77834874f,
         -0.22489226f, -1.3969909f, -0.8074844f,  -2.6198394f,  -1.3091526f,  -1.7233121f, -1.5431708f,  -2.1501417f,
         1.3968898f,   1.4998344f,  1.4512546f,   1.4567144f,   1.4262552f,   1.3467885f,  1.5032414f,   1.3812504f,
         -0.36344206f, 0.6759755f,  -0.58001745f, -0.30147952f, -0.7614548f,  0.22742787f, 0.8815994f,   0.35268092f,
         -2.9372354f,  -1.3806448f, -1.3957335f,  -1.6709452f,  -1.5544388f,  -1.6389949f, -0.36025894f, -0.83673286f});

    test_case.run_with_tolerance_as_fp(0.000001f);
}

OPENVINO_TEST(${BACKEND_NAME}, onnx_group_normalization_2grp_custom_eps) {
    auto function = onnx_import::import_onnx_model(file_util::path_join(ov::test::utils::getExecutableDirectory(),
                                                                        SERIALIZED_ZOO,
                                                                        "onnx/group_normalization_2grp.onnx"));

    auto test_case = ov::test::TestCase(function, s_device);
    test_case.add_input<float>({-0.424049f, 1.7215315f,  1.429421f,   0.52730036f,  2.0628972f,  -0.15856522f,
                                2.274094f,  -1.9989003f, -1.7827071f, -0.87104136f, -1.2995626f, 0.16800839f,
                                0.5934625f, 1.553442f,   -0.5482905f, 0.6079124f,   0.3598974f,  -0.15221423f,
                                1.1135519f, -1.2533926f, -1.019778f,  -1.9142767f,  -1.2984604f, 0.5587884f});
    test_case.add_input<float>({-1.4678609f, -1.8223071f});
    test_case.add_input<float>({1.1155374f, -0.6101201f});

    test_case.add_expected_output<float>(
        Shape{1, 4, 2, 3},
        {1.694167f,   -0.51719165f, -0.21612573f, 0.71365166f, -0.86902285f, 1.4205441f, -1.0866947f, 3.3172996f,
         3.0944781f,  2.154863f,    2.5965219f,   1.0839586f,  -1.8562672f,  -3.540983f, 0.14745194f, -1.8816261f,
         -1.4463723f, -0.547642f,   -2.768998f,   1.3848708f,  0.97488886f,  2.5446892f, 1.4639623f,  -1.7954159f});

    test_case.run_with_tolerance_as_fp(0.000001f);
>>>>>>> 0139fffc
}<|MERGE_RESOLUTION|>--- conflicted
+++ resolved
@@ -6885,20 +6885,6 @@
     }
 }
 
-<<<<<<< HEAD
-OPENVINO_TEST(${BACKEND_NAME}, onnx_model_mm_nms_rotated) {
-    auto function = onnx_import::import_onnx_model(
-        file_util::path_join(ov::test::utils::getExecutableDirectory(), SERIALIZED_ZOO, "onnx/mm_nms_rotated.onnx"));
-
-    auto test_case = ov::test::TestCase(function, s_device);
-    test_case.add_input(Shape{1, 4, 5},
-                        std::vector<float>({23.0f, 10.5f, 4.0f, 15.0f, 2.5f,  11.0f, 15.0f, 4.0f, 2.0f, 0.7854f,
-                                            20.0f, 4.5f,  4.0f, 3.0f,  -5.3f, 8.0f,  11.5f, 4.0f, 3.0f, -0.5236f}));
-    test_case.add_input(Shape{1, 1, 4}, std::vector<float>({0.6f, 0.8f, 0.5f, 0.7f}));
-    test_case.add_expected_output<int64_t>(Shape{4, 3}, {0, 0, f, 0, 0, 3, 0, 0, 0, 0, 0, 2});
-
-    test_case.run();
-=======
 OPENVINO_TEST(${BACKEND_NAME}, onnx_group_normalization_3grp_default_eps) {
     auto function = onnx_import::import_onnx_model(file_util::path_join(ov::test::utils::getExecutableDirectory(),
                                                                         SERIALIZED_ZOO,
@@ -6975,5 +6961,18 @@
          -1.4463723f, -0.547642f,   -2.768998f,   1.3848708f,  0.97488886f,  2.5446892f, 1.4639623f,  -1.7954159f});
 
     test_case.run_with_tolerance_as_fp(0.000001f);
->>>>>>> 0139fffc
+}
+
+OPENVINO_TEST(${BACKEND_NAME}, onnx_model_mm_nms_rotated) {
+    auto function = onnx_import::import_onnx_model(
+        file_util::path_join(ov::test::utils::getExecutableDirectory(), SERIALIZED_ZOO, "onnx/mm_nms_rotated.onnx"));
+
+    auto test_case = ov::test::TestCase(function, s_device);
+    test_case.add_input(Shape{1, 4, 5},
+                        std::vector<float>({23.0f, 10.5f, 4.0f, 15.0f, 2.5f,  11.0f, 15.0f, 4.0f, 2.0f, 0.7854f,
+                                            20.0f, 4.5f,  4.0f, 3.0f,  -5.3f, 8.0f,  11.5f, 4.0f, 3.0f, -0.5236f}));
+    test_case.add_input(Shape{1, 1, 4}, std::vector<float>({0.6f, 0.8f, 0.5f, 0.7f}));
+    test_case.add_expected_output<int64_t>(Shape{4, 3}, {0, 0, f, 0, 0, 3, 0, 0, 0, 0, 0, 2});
+
+    test_case.run();
 }