--- conflicted
+++ resolved
@@ -6220,7 +6220,6 @@
     test_case.run();
 }
 
-<<<<<<< HEAD
 OPENVINO_TEST(${BACKEND_NAME}, onnx_model_celu_float) {
     auto model = convert_model("celu_float.onnx");
 
@@ -6237,14 +6236,13 @@
     auto test_case = ov::test::TestCase(model, s_device);
     test_case.add_input<int>(Shape{4}, {-5, -4, -10, 7});
     test_case.add_expected_output<float>(Shape{4}, {-0.99326205, -0.98168436, -0.9999546, 7.});
-=======
+
 OPENVINO_TEST(${BACKEND_NAME}, onnx_model_bitwise_not) {
     auto model = convert_model("bitwise_not.onnx");
 
     auto test_case = ov::test::TestCase(model, s_device);
     test_case.add_input<int64_t>(Shape{5}, {5, 10, 200, 35, 1});
     test_case.add_expected_output<int64_t>(Shape{5}, {-6, -11, -201, -36, -2});
->>>>>>> 7052c23b
 
     test_case.run();
 }