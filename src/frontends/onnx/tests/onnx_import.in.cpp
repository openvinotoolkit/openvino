// Copyright (C) 2018-2023 Intel Corporation
// SPDX-License-Identifier: Apache-2.0
//

#include <cpp/ie_cnn_network.h>

#include <algorithm>
#include <cmath>
#include <cstdint>
#include <fstream>
#include <iterator>
#include <limits>
#include <numeric>
#include <sstream>
#include <stdexcept>
#include <vector>

// clang-format off
#ifdef ${BACKEND_NAME}_FLOAT_TOLERANCE_BITS
#define DEFAULT_FLOAT_TOLERANCE_BITS ${BACKEND_NAME}_FLOAT_TOLERANCE_BITS
#endif
#ifdef ${BACKEND_NAME}_DOUBLE_TOLERANCE_BITS
#define DEFAULT_DOUBLE_TOLERANCE_BITS ${BACKEND_NAME}_DOUBLE_TOLERANCE_BITS
#endif
// clang-format on
#include "common_test_utils/file_utils.hpp"
#include "common_test_utils/ngraph_test_utils.hpp"
#include "default_opset.hpp"
#include "engines_util/test_case.hpp"
#include "engines_util/test_engines.hpp"
#include "gtest/gtest.h"
#include "ngraph/ngraph.hpp"
#include "ngraph/pass/constant_folding.hpp"
#include "ngraph/pass/manager.hpp"
#include "onnx_import/core/null_node.hpp"
#include "onnx_import/onnx.hpp"
#include "onnx_import/onnx_utils.hpp"
#include "util/all_close.hpp"
#include "util/all_close_f.hpp"
#include "util/ndarray.hpp"
#include "util/test_control.hpp"
#include "util/test_tools.hpp"
#include "util/type_prop.hpp"

NGRAPH_SUPPRESS_DEPRECATED_START

using namespace ngraph;

static std::string s_manifest = "${MANIFEST}";
static std::string s_device = test::backend_name_to_device("${BACKEND_NAME}");

using Inputs = std::vector<std::vector<float>>;
using Outputs = std::vector<std::vector<float>>;

// ############################################################################ CORE TESTS
NGRAPH_TEST(${BACKEND_NAME}, onnx_test_test_case) {
    auto function = onnx_import::import_onnx_model(
        file_util::path_join(CommonTestUtils::getExecutableDirectory(), SERIALIZED_ZOO, "onnx/add_abc.onnx"));

    auto test_case = test::TestCase(function, s_device);
    test_case.add_input<float>({1});
    test_case.add_input<float>({2});
    test_case.add_input<float>({3});
    test_case.add_expected_output<float>(Shape{1}, {6});
    test_case.run();
}

NGRAPH_TEST(${BACKEND_NAME}, onnx_test_test_case_mutliple_inputs) {
    auto function = onnx_import::import_onnx_model(
        file_util::path_join(CommonTestUtils::getExecutableDirectory(), SERIALIZED_ZOO, "onnx/add_abc.onnx"));

    auto test_case = test::TestCase(function, s_device);
    test_case.add_multiple_inputs(Inputs{{1}, {2}, {3}});
    test_case.add_expected_output(Shape{1}, std::vector<float>{6});
    test_case.run();
}

NGRAPH_TEST(${BACKEND_NAME}, onnx_output_names_check) {
    auto function = onnx_import::import_onnx_model(file_util::path_join(CommonTestUtils::getExecutableDirectory(),
                                                                        SERIALIZED_ZOO,
                                                                        "onnx/split_equal_parts_default.onnx"));

    std::size_t size = function->get_output_size();
    for (std::size_t i{0}; i < size; ++i) {
        std::shared_ptr<Node> node = function->get_output_op(i);
        EXPECT_EQ(node->get_friendly_name(), "output_" + std::to_string(i + 1) + "/sink_port_0");
    }
}

NGRAPH_TEST(${BACKEND_NAME}, onnx_node_names_check) {
    auto function = onnx_import::import_onnx_model(
        file_util::path_join(CommonTestUtils::getExecutableDirectory(), SERIALIZED_ZOO, "onnx/add_abc.onnx"));

    // Filter out Add nodes from the function graph
    std::vector<std::shared_ptr<Node>> additions;
    auto ordered_ops = function->get_ordered_ops();
    std::copy_if(ordered_ops.begin(), ordered_ops.end(), std::back_inserter(additions), [](std::shared_ptr<Node> op) {
        return std::string(op->get_type_name()) == "Add";
    });

    EXPECT_EQ(additions.size(), 2);
    EXPECT_EQ(additions.at(0)->get_friendly_name(), "add_node1");
    EXPECT_EQ(additions.at(0)->get_output_tensor(0).get_names(), std::unordered_set<std::string>{"X"});
    EXPECT_EQ(additions.at(1)->get_friendly_name(), "Y");
    EXPECT_EQ(additions.at(1)->get_output_tensor(0).get_names(), std::unordered_set<std::string>{"Y"});
}

NGRAPH_TEST(${BACKEND_NAME}, onnx_duplicated_output_name) {
    auto function = onnx_import::import_onnx_model(file_util::path_join(CommonTestUtils::getExecutableDirectory(),
                                                                        SERIALIZED_ZOO,
                                                                        "onnx/duplicated_output_name.onnx"));
    EXPECT_EQ(function->get_output_size(), 2);

    auto test_case = test::TestCase(function, s_device);
    test_case.add_multiple_inputs(Inputs{{1}, {2}, {3}});
    test_case.add_expected_output(Shape{1}, std::vector<float>{6});
    test_case.add_expected_output(Shape{1}, std::vector<float>{6});
    test_case.run();
}

NGRAPH_TEST(${BACKEND_NAME}, onnx_duplicated_more_output_names) {
    auto function = onnx_import::import_onnx_model(file_util::path_join(CommonTestUtils::getExecutableDirectory(),
                                                                        SERIALIZED_ZOO,
                                                                        "onnx/duplicated_more_output_names.onnx"));
    EXPECT_EQ(function->get_output_size(), 4);

    auto test_case = test::TestCase(function, s_device);
    test_case.add_multiple_inputs(Inputs{{1, 2}, {2}, {3}});
    test_case.add_expected_output(Shape{1}, std::vector<float>{6});
    test_case.add_expected_output(Shape{1}, std::vector<float>{6});
    test_case.add_expected_output(Shape{1}, std::vector<float>{7});
    test_case.add_expected_output(Shape{1}, std::vector<float>{6});
    test_case.run();
}

NGRAPH_TEST(${BACKEND_NAME}, onnx_model_binary_add_abc) {
    auto function = onnx_import::import_onnx_model(
        file_util::path_join(CommonTestUtils::getExecutableDirectory(), SERIALIZED_ZOO, "onnx/add_abc.onnx"));

    auto test_case = test::TestCase(function, s_device);
    test_case.add_multiple_inputs(Inputs{{1}, {2}, {3}});
    test_case.add_expected_output(Shape{1}, std::vector<float>{6});
    test_case.run();
}

NGRAPH_TEST(${BACKEND_NAME}, onnx_bool_const_op) {
    auto function = onnx_import::import_onnx_model(
        file_util::path_join(CommonTestUtils::getExecutableDirectory(), SERIALIZED_ZOO, "onnx/bool_const_op.onnx"));

    auto test_case = test::TestCase(function, s_device);
    test_case.add_expected_output(std::vector<bool>{1, 0, 0, 1});
    test_case.run();
}

NGRAPH_TEST(${BACKEND_NAME}, onnx_bool_init_and) {
    auto function = onnx_import::import_onnx_model(
        file_util::path_join(CommonTestUtils::getExecutableDirectory(), SERIALIZED_ZOO, "onnx/bool_init_and.onnx"));

    auto test_case = test::TestCase(function, s_device);
    test_case.add_expected_output(std::vector<bool>{1});
    test_case.run();
}

NGRAPH_TEST(${BACKEND_NAME}, onnx_bool_input_or) {
    auto function = onnx_import::import_onnx_model(
        file_util::path_join(CommonTestUtils::getExecutableDirectory(), SERIALIZED_ZOO, "onnx/bool_input_or.onnx"));

    auto test_case = test::TestCase(function, s_device);
    test_case.add_input(std::vector<bool>{true, false, true, false});
    test_case.add_input(std::vector<bool>{false, false, true, true});
    test_case.add_expected_output(std::vector<bool>{1, 0, 1, 1});
    test_case.run();
}

NGRAPH_TEST(${BACKEND_NAME}, onnx_bool_init_raw) {
    auto function = onnx_import::import_onnx_model(
        file_util::path_join(CommonTestUtils::getExecutableDirectory(), SERIALIZED_ZOO, "onnx/bool_init_raw.onnx"));

    auto test_case = test::TestCase(function, s_device);
    test_case.add_expected_output(std::vector<bool>{true, false, true});
    test_case.run();
}

NGRAPH_TEST(${BACKEND_NAME}, onnx_model_add_abc_initializers) {
    auto function = onnx_import::import_onnx_model(file_util::path_join(CommonTestUtils::getExecutableDirectory(),
                                                                        SERIALIZED_ZOO,
                                                                        "onnx/add_abc_initializers.onnx"));

    auto test_case = test::TestCase(function, s_device);
    test_case.add_input<float>({1, 2, 3, 4});
    test_case.add_expected_output<float>({3, 6, 9, 12});
    test_case.run();
}

NGRAPH_TEST(${BACKEND_NAME}, onnx_model_override_op) {
    onnx_import::register_operator("FalseAdd", 1, "", [](const onnx_import::Node& node) -> OutputVector {
        OutputVector ng_inputs{node.get_ng_inputs()};
        return {std::make_shared<ngraph::op::v1::Add>(ng_inputs.at(0), ng_inputs.at(1))};
    });

    onnx_import::register_operator("FalseAdd", 1, "", [](const onnx_import::Node& node) -> OutputVector {
        OutputVector ng_inputs{node.get_ng_inputs()};
        return {std::make_shared<ngraph::op::v1::Subtract>(ng_inputs.at(0), ng_inputs.at(1))};
    });

    auto function = onnx_import::import_onnx_model(
        file_util::path_join(CommonTestUtils::getExecutableDirectory(), SERIALIZED_ZOO, "onnx/override_op.onnx"));

    Inputs inputs;
    inputs.emplace_back(std::vector<float>{0.f, 1.f, 2.f, 3.f});
    inputs.emplace_back(std::vector<float>{3.f, 2.f, 1.f, 0.f});

    auto test_case = test::TestCase(function, s_device);
    test_case.add_multiple_inputs(inputs);
    test_case.add_expected_output<float>({-3.f, -1.f, 1.f, 3.f});
    test_case.run();
}

NGRAPH_TEST(${BACKEND_NAME}, onnx_import_non_existing_file) {
    try {
        onnx_import::import_onnx_model(
            file_util::path_join(CommonTestUtils::getExecutableDirectory(), SERIALIZED_ZOO, "onnx/i.dont.exist"));
    } catch (const std::runtime_error& exc) {
        // asserts that an exception was thrown and that the error message contains the file name
        std::string msg{exc.what()};
        EXPECT_TRUE(msg.find("i.dont.exist") != std::string::npos);
    }
}

NGRAPH_TEST(${BACKEND_NAME}, onnx_model_unsupported_op) {
    try {
        onnx_import::import_onnx_model(file_util::path_join(CommonTestUtils::getExecutableDirectory(),
                                                            SERIALIZED_ZOO,
                                                            "onnx/unsupported_op.onnx"));
        FAIL() << "Expected ngraph::ngraph_error";
    } catch (ngraph::ngraph_error const& err) {
        std::string what{err.what()};
        EXPECT_NE(what.find("OpenVINO does not support"), std::string::npos);
        EXPECT_NE(what.find("FakeOpName"), std::string::npos);
        EXPECT_NE(what.find("AnotherFakeOpName"), std::string::npos);
    } catch (...) {
        FAIL() << "Expected ngraph::ngraph_error";
    }
}

NGRAPH_TEST(${BACKEND_NAME}, onnx_model_custom_op) {
    onnx_import::register_operator("AddQ", 1, "com.intel.ai", [](const onnx_import::Node& node) -> OutputVector {
        OutputVector ng_inputs{node.get_ng_inputs()};
        return {std::make_shared<ngraph::op::v1::Add>(ng_inputs.at(0), ng_inputs.at(1))};
    });

    auto function = onnx_import::import_onnx_model(
        file_util::path_join(CommonTestUtils::getExecutableDirectory(), SERIALIZED_ZOO, "onnx/custom_operator.onnx"));

    auto test_case = test::TestCase(function, s_device);
    test_case.add_input<float>({1.f, 2.f, 3.f, 4.f});
    test_case.add_expected_output<float>({3.f, 6.f, 9.f, 12.f});
    test_case.run();
}

NGRAPH_TEST(${BACKEND_NAME}, onnx_model_custom_op_register_unregister) {
    onnx_import::register_operator("AddQ", 1, "com.intel.ai", [](const onnx_import::Node& node) -> OutputVector {
        OutputVector ng_inputs{node.get_ng_inputs()};
        return {std::make_shared<ngraph::op::v1::Add>(ng_inputs.at(0), ng_inputs.at(1))};
    });

    auto function = onnx_import::import_onnx_model(
        file_util::path_join(CommonTestUtils::getExecutableDirectory(), SERIALIZED_ZOO, "onnx/custom_operator.onnx"));

    auto test_case = test::TestCase(function, s_device);
    test_case.add_input<float>({1.f, 2.f, 3.f, 4.f});
    test_case.add_expected_output<float>({3.f, 6.f, 9.f, 12.f});
    test_case.run();

    onnx_import::unregister_operator("AddQ", 1, "com.intel.ai");
    try {
        auto function = onnx_import::import_onnx_model(file_util::path_join(CommonTestUtils::getExecutableDirectory(),
                                                                            SERIALIZED_ZOO,
                                                                            "onnx/custom_operator.onnx"));
        FAIL() << "Expected ngraph::ngraph_error";
    } catch (ngraph::ngraph_error const& err) {
        std::string what{err.what()};
        EXPECT_NE(what.find("Check 'unknown_operators.empty()' failed"), std::string::npos);
    } catch (...) {
        FAIL() << "Expected ngraph::ngraph_error";
    }
}

NGRAPH_TEST(${BACKEND_NAME}, onnx_model_custom_op_default_domain) {
    onnx_import::register_operator("AddQ", 1, "com.intel.ai", [](const onnx_import::Node& node) -> OutputVector {
        OutputVector ng_inputs{node.get_ng_inputs()};
        return {std::make_shared<ngraph::op::v1::Add>(ng_inputs.at(0), ng_inputs.at(1))};
    });

    auto function = onnx_import::import_onnx_model(file_util::path_join(CommonTestUtils::getExecutableDirectory(),
                                                                        SERIALIZED_ZOO,
                                                                        "onnx/custom_operator_default_domain.onnx"));

    auto test_case = test::TestCase(function, s_device);
    test_case.add_input<float>({1.f, 2.f, 3.f, 4.f});
    test_case.add_expected_output<float>({3.f, 6.f, 9.f, 12.f});
    test_case.run();
}

NGRAPH_TEST(${BACKEND_NAME}, onnx_is_op_supported) {
    // Simple case
    EXPECT_TRUE(onnx_import::is_operator_supported("Sum", 1, "ai.onnx"));
    // With fallback
    EXPECT_TRUE(onnx_import::is_operator_supported("Sum", 100, "ai.onnx"));

    // Different opset versions
    EXPECT_TRUE(onnx_import::is_operator_supported("Add", 1, "ai.onnx"));
    EXPECT_TRUE(onnx_import::is_operator_supported("Add", 7, "ai.onnx"));

    // Default domain name
    EXPECT_TRUE(onnx_import::is_operator_supported("Sum", 1));

    // Unregistered operator
    EXPECT_FALSE(onnx_import::is_operator_supported("DummyOp", 1));
    EXPECT_FALSE(onnx_import::is_operator_supported("DummyOp", 1, "ai.onnx"));
    EXPECT_FALSE(onnx_import::is_operator_supported("DummyOp", 10, "ai.onnx"));

    // Operator with bad domain name
    EXPECT_FALSE(onnx_import::is_operator_supported("Sum", 1, "bad.domain"));

    // Registered custom operator
    onnx_import::register_operator("AddQ", 1, "com.intel.ai", [](const onnx_import::Node& node) -> OutputVector {
        OutputVector ng_inputs{node.get_ng_inputs()};
        return {std::make_shared<ngraph::op::v1::Add>(ng_inputs.at(0), ng_inputs.at(1))};
    });
    EXPECT_TRUE(onnx_import::is_operator_supported("AddQ", 1, "com.intel.ai"));
}

NGRAPH_TEST(${BACKEND_NAME}, onnx_model_missing_op_domain) {
    onnx_import::register_operator("CustomAdd", 1, "custom.op", [](const onnx_import::Node& node) -> OutputVector {
        OutputVector ng_inputs{node.get_ng_inputs()};
        return {std::make_shared<ngraph::op::v1::Add>(ng_inputs.at(0), ng_inputs.at(1))};
    });

    EXPECT_TRUE(onnx_import::is_operator_supported("CustomAdd", 1, "custom.op"));

    auto function = onnx_import::import_onnx_model(
        file_util::path_join(CommonTestUtils::getExecutableDirectory(), SERIALIZED_ZOO, "onnx/missing_op_domain.onnx"));

    Inputs inputs;
    inputs.emplace_back(std::vector<float>{0.f, 1.f, 2.f, 3.f});
    inputs.emplace_back(std::vector<float>{0.f, 1.f, 2.f, 3.f});

    auto test_case = test::TestCase(function, s_device);
    test_case.add_multiple_inputs(inputs);
    test_case.add_expected_output<float>({0.f, 2.f, 4.f, 6.f});
    test_case.run();
}

NGRAPH_TEST(${BACKEND_NAME}, onnx_custom_op_in_supported_operators) {
    onnx_import::register_operator("CustomAdd", 1, "custom.op", [](const onnx_import::Node& node) -> OutputVector {
        OutputVector ng_inputs{node.get_ng_inputs()};
        return {std::make_shared<ngraph::op::v1::Add>(ng_inputs.at(0), ng_inputs.at(1))};
    });

    const auto& supported_ops = onnx_import::get_supported_operators(1, "custom.op");
    EXPECT_NE(std::find(std::begin(supported_ops), std::end(supported_ops), "CustomAdd"), std::end(supported_ops));
}

NGRAPH_TEST(${BACKEND_NAME}, onnx_model_unknown_domain) {
    // the importer should not throw when it encounters an unknown domain in the model
    EXPECT_NO_THROW(onnx_import::import_onnx_model(
        file_util::path_join(CommonTestUtils::getExecutableDirectory(), SERIALIZED_ZOO, "onnx/unknown_domain.onnx")));
}

NGRAPH_TEST(${BACKEND_NAME}, onnx_model_op_in_unknown_domain) {
    try {
        onnx_import::import_onnx_model(file_util::path_join(CommonTestUtils::getExecutableDirectory(),
                                                            SERIALIZED_ZOO,
                                                            "onnx/unknown_domain_add.onnx"));

        FAIL() << "The onnx_importer did not throw for unknown domain and op";
    } catch (const ngraph::ngraph_error& e) {
        const std::string msg = e.what();

        EXPECT_NE(msg.find("unknown.domain.Add"), std::string::npos)
            << "The error message should contain domain and op name: unknown.domain.Add";
    }
}

NGRAPH_TEST(${BACKEND_NAME}, onnx_model_missing_input) {
    onnx_import::register_operator("TestMissingInOut",
                                   1,
                                   "com.intel.ai",
                                   [](const onnx_import::Node& node) -> OutputVector {
                                       OutputVector ng_inputs{node.get_ng_inputs()};
                                       Output<ngraph::Node> A = ng_inputs.at(0);
                                       Output<ngraph::Node> B = ng_inputs.at(1);
                                       Output<ngraph::Node> C = ng_inputs.at(2);

                                       A = std::make_shared<op::v1::Multiply>(A, C);
                                       if (!ngraph::op::is_null(B)) {
                                           B = std::make_shared<op::v1::Divide>(B, C);
                                       }

                                       C = std::make_shared<ngraph::op::v1::Add>(C, C);
                                       return {A, B, C};
                                   });

    onnx_import::register_operator("TestMissingIn",
                                   1,
                                   "com.intel.ai",
                                   [](const onnx_import::Node& node) -> OutputVector {
                                       OutputVector ng_inputs{node.get_ng_inputs()};
                                       std::shared_ptr<ngraph::Node> result =
                                           std::make_shared<ngraph::op::Constant>(element::f32,
                                                                                  ngraph::Shape{2, 2},
                                                                                  std::vector<float>{1, 1, 1, 1});

                                       for (const auto& ng_input : ng_inputs) {
                                           if (!ngraph::op::is_null(ng_input)) {
                                               result = std::make_shared<op::v1::Multiply>(ng_input, result);
                                           }
                                       }

                                       return {result};
                                   });

    auto function = onnx_import::import_onnx_model(
        file_util::path_join(CommonTestUtils::getExecutableDirectory(), SERIALIZED_ZOO, "onnx/missing_input.onnx"));

    Inputs inputs{{1, 2, 3, 4}, {5, 6, 7, 8}};

    auto test_case = test::TestCase(function, s_device);
    test_case.add_multiple_inputs(inputs);
    test_case.add_expected_output<float>({50, 144, 294, 512});
    test_case.run();
}

NGRAPH_TEST(${BACKEND_NAME}, onnx_model_initializer_wo_input) {
    // This test checks a model which has an initializer, but no input with the same name
    auto function = onnx_import::import_onnx_model(file_util::path_join(CommonTestUtils::getExecutableDirectory(),
                                                                        SERIALIZED_ZOO,
                                                                        "onnx/initializer_wo_input.onnx"));

    auto test_case = test::TestCase(function, s_device);
    test_case.add_input<float>({0, 1, 2, 3, 4, 5});
    test_case.add_expected_output<float>({0, 2, 6, 12, 20, 30});
    test_case.run();
}

NGRAPH_TEST(${BACKEND_NAME}, onnx_expand_function_dependency_to_created_subgraph) {
    const auto function =
        onnx_import::import_onnx_model(file_util::path_join(CommonTestUtils::getExecutableDirectory(),
                                                            SERIALIZED_ZOO,
                                                            "onnx/transformations/greater_or_equal.onnx"));

    auto test_case = test::TestCase(function, s_device);
    test_case.add_input<float>(Shape{5}, {3.f, 5.f, 3.f, 3.f, 6.f});
    test_case.add_input<float>(Shape{5}, {1.f, 4.f, 3.f, 7.f, 8.f});
    test_case.add_expected_output<int32_t>(Shape{5}, {1, 1, 1, 0, 0});
    test_case.run();
}

NGRAPH_TEST(${BACKEND_NAME}, onnx_expand_function_greater_or_equal_inside_if) {
    const auto function =
        onnx_import::import_onnx_model(file_util::path_join(CommonTestUtils::getExecutableDirectory(),
                                                            SERIALIZED_ZOO,
                                                            "onnx/transformations/greater_or_equal_inside_if.onnx"));

    auto test_case = test::TestCase(function, s_device);

    // case when condition == true and any(x >= y)
    // expected value == x * y
    std::vector<float> x(40, 2);
    std::vector<float> y(40);
    std::iota(y.begin(), y.end(), -20);
    std::vector<float> expected;
    std::transform(x.begin(), x.end(), y.begin(), std::back_inserter(expected), [](float i, float j) -> float {
        return i * j;
    });
    test_case.add_input<bool>({true});  // condition
    test_case.add_input<float>(x);
    test_case.add_input<float>(y);
    test_case.add_expected_output<float>(expected);
    test_case.run();
}

NGRAPH_TEST(${BACKEND_NAME}, onnx_expand_context_dependent_function) {
    auto function =
        onnx_import::import_onnx_model(file_util::path_join(CommonTestUtils::getExecutableDirectory(),
                                                            SERIALIZED_ZOO,
                                                            "onnx/transformations/softmax_crossentropy_consumed.onnx"));

    auto test_case = test::TestCase(function, s_device);
    test_case.add_input<float>(Shape{3, 5},
                               {0.54881352186203,
                                0.7151893377304077,
                                0.6027633547782898,
                                0.5448831915855408,
                                0.42365479469299316,
                                0.6458941102027893,
                                0.4375872015953064,
                                0.891772985458374,
                                0.9636627435684204,
                                0.3834415078163147,
                                0.7917250394821167,
                                0.5288949012756348,
                                0.5680445432662964,
                                0.9255966544151306,
                                0.07103605568408966});
    test_case.add_input<int64_t>(Shape{3}, {1, 4, 3});
    test_case.add_expected_output<int32_t>(Shape{}, {1});
    test_case.run();
}

// ############################################################################ OPERATOR TESTS
NGRAPH_TEST(${BACKEND_NAME}, onnx_model_addmul_abc) {
    auto function = onnx_import::import_onnx_model(
        file_util::path_join(CommonTestUtils::getExecutableDirectory(), SERIALIZED_ZOO, "onnx/addmul_abc.onnx"));

    auto test_case = test::TestCase(function, s_device);
    test_case.add_input<float>({9, 10, 11, 12});
    test_case.add_input<float>({5, 6, 7, 8});
    test_case.add_input<float>({1, 2, 3, 4});
    test_case.add_expected_output<float>(Shape{1, 2, 2}, {46, 62, 80, 100});
    test_case.run();
}

NGRAPH_TEST(${BACKEND_NAME}, onnx_model_argmin_no_keepdims) {
    auto function = onnx_import::import_onnx_model(file_util::path_join(CommonTestUtils::getExecutableDirectory(),
                                                                        SERIALIZED_ZOO,
                                                                        "onnx/argmin_no_keepdims.onnx"));

    auto test_case = test::TestCase(function, s_device);
    test_case.add_input<float>({2, 1, 3, 10});
    test_case.add_expected_output<int64_t>(Shape{2}, {1, 0});
    test_case.run();
}

NGRAPH_TEST(${BACKEND_NAME}, onnx_model_batch_norm_default) {
    // Batch Normalization with default parameters
    auto function = onnx_import::import_onnx_model(
        file_util::path_join(CommonTestUtils::getExecutableDirectory(), SERIALIZED_ZOO, "onnx/batchnorm_default.onnx"));

    auto test_case = test::TestCase(function, s_device);
    test_case.add_input<float>({-1.f, 0.f, 1.f, 2.f, 3.f, 4.f});  // data {1, 2, 1, 3}
    test_case.add_input<float>({1.f, 1.5f});                      // scale
    test_case.add_input<float>({0.f, 1.f});                       // bias
    test_case.add_input<float>({0.f, 3.f});                       // mean
    test_case.add_input<float>({1.f, 1.5f});                      // var
    test_case.add_expected_output<float>(Shape{1, 2, 1, 3},
                                         {-0.999995f, 0.f, 0.999995f, -0.22474074f, 1.f, 2.2247407f});
    test_case.run();
}

NGRAPH_TEST(${BACKEND_NAME}, onnx_model_relu) {
    // Simple ReLU test
    auto function = onnx_import::import_onnx_model(
        file_util::path_join(CommonTestUtils::getExecutableDirectory(), SERIALIZED_ZOO, "onnx/relu.onnx"));

    auto test_case = test::TestCase(function, s_device);
    test_case.add_input<float>({-1, -2, 0, 1, 2, 3});
    test_case.add_expected_output<float>({0, 0, 0, 1, 2, 3});
    test_case.run();
}

NGRAPH_TEST(${BACKEND_NAME}, onnx_model_sum_opset1) {
    // Simple Sum test for opset1.
    auto function = onnx_import::import_onnx_model(
        file_util::path_join(CommonTestUtils::getExecutableDirectory(), SERIALIZED_ZOO, "onnx/sum_opset1.onnx"));

    auto test_case = test::TestCase(function, s_device);
    test_case.add_input<float>({3.f, 0.f, 2.f});
    test_case.add_input<float>({1.f, 3.f, 4.f});
    test_case.add_input<float>({2.f, 6.f, 6.f});
    test_case.add_expected_output<float>(Shape{3}, {6.f, 9.f, 12.f});
    test_case.run();
}

NGRAPH_TEST(${BACKEND_NAME}, onnx_model_sum) {
    // Simple Sum test for opset8.
    auto function = onnx_import::import_onnx_model(
        file_util::path_join(CommonTestUtils::getExecutableDirectory(), SERIALIZED_ZOO, "onnx/sum.onnx"));

    auto test_case = test::TestCase(function, s_device);
    test_case.add_input<float>({3.f});
    test_case.add_input<float>({1.f, 3.f, 4.f});
    test_case.add_input<float>({2.f, 6.f, 6.f});
    test_case.add_expected_output<float>(Shape{3}, {6.f, 12.f, 13.f});
    test_case.run();
}

NGRAPH_TEST(${BACKEND_NAME}, onnx_model_sum_one_input) {
    auto function = onnx_import::import_onnx_model(
        file_util::path_join(CommonTestUtils::getExecutableDirectory(), SERIALIZED_ZOO, "onnx/sum_one_input.onnx"));

    // input data shape (3, )
    auto test_case = test::TestCase(function, s_device);
    test_case.add_input<float>({3.f, 0.f, 2.f});
    test_case.add_expected_output<float>({3.f, 0.f, 2.f});
    test_case.run();
}

NGRAPH_TEST(${BACKEND_NAME}, onnx_model_cum_sum_1d) {
    auto function = onnx_import::import_onnx_model(
        file_util::path_join(CommonTestUtils::getExecutableDirectory(), SERIALIZED_ZOO, "onnx/cum_sum_1d.onnx"));

    auto test_case = test::TestCase(function, s_device);
    test_case.add_input<float>({1.f, 2.f, 3.f});
    test_case.add_expected_output<float>(Shape{3}, {1.f, 3.f, 6.f});
    test_case.run();
}

NGRAPH_TEST(${BACKEND_NAME}, onnx_model_cum_sum_2d_axis_input) {
    auto function = onnx_import::import_onnx_model(file_util::path_join(CommonTestUtils::getExecutableDirectory(),
                                                                        SERIALIZED_ZOO,
                                                                        "onnx/cum_sum_2d_axis_input.onnx"));

    auto test_case = test::TestCase(function, s_device);
    test_case.add_input<float>({1.f, 2.f, 3.f, 4.f, 5.f, 6.f});
    test_case.add_expected_output<float>(Shape{2, 3}, {1.f, 3.f, 6.f, 4.f, 9.f, 15.f});
    test_case.run();
}

NGRAPH_TEST(${BACKEND_NAME}, onnx_model_cum_sum_2d_dynamic_axis_input) {
    auto function = onnx_import::import_onnx_model(file_util::path_join(CommonTestUtils::getExecutableDirectory(),
                                                                        SERIALIZED_ZOO,
                                                                        "onnx/cum_sum_2d_dynamic_axis_input.onnx"));

    auto test_case = test::TestCase(function, s_device);
    test_case.add_input<float>({1.f, 2.f, 3.f, 4.f, 5.f, 6.f});
    test_case.add_input<std::int32_t>({1});
    test_case.add_expected_output<float>(Shape{2, 3}, {1.f, 3.f, 6.f, 4.f, 9.f, 15.f});
    test_case.run();
}

NGRAPH_TEST(${BACKEND_NAME}, onnx_model_cum_sum_3d_exclusive_reverse) {
    auto function = onnx_import::import_onnx_model(file_util::path_join(CommonTestUtils::getExecutableDirectory(),
                                                                        SERIALIZED_ZOO,
                                                                        "onnx/cum_sum_3d_exclusive_reverse.onnx"));

    auto test_case = test::TestCase(function, s_device);
    test_case.add_input<float>({1.f,  2.f,  3.f,  4.f,  5.f,  6.f,  7.f,  8.f,  9.f,  10.f, 11.f, 12.f,
                                13.f, 14.f, 15.f, 16.f, 17.f, 18.f, 19.f, 20.f, 21.f, 22.f, 23.f, 24.f});
    test_case.add_expected_output<float>(Shape{2, 3, 4},
                                         {13.f, 14.f, 15.f, 16.f, 17.f, 18.f, 19.f, 20.f, 21.f, 22.f, 23.f, 24.f,
                                          0.f,  0.f,  0.f,  0.f,  0.f,  0.f,  0.f,  0.f,  0.f,  0.f,  0.f,  0.f});
    test_case.run();
}

NGRAPH_TEST(${BACKEND_NAME}, onnx_model_min_two_inputs_opset1) {
    auto function = onnx_import::import_onnx_model(file_util::path_join(CommonTestUtils::getExecutableDirectory(),
                                                                        SERIALIZED_ZOO,
                                                                        "onnx/min_two_inputs_opset1.onnx"));

    // input data shape (3, )
    auto test_case = test::TestCase(function, s_device);
    test_case.add_input<float>({1.f, 2.f, 1.f});
    test_case.add_input<float>({1.f, 4.f, 4.f});
    test_case.add_expected_output<float>({1.f, 2.f, 1.f});
    test_case.run();
}

NGRAPH_TEST(${BACKEND_NAME}, onnx_model_min_two_inputs) {
    auto function = onnx_import::import_onnx_model(
        file_util::path_join(CommonTestUtils::getExecutableDirectory(), SERIALIZED_ZOO, "onnx/min_two_inputs.onnx"));

    // input data shape (3, )
    auto test_case = test::TestCase(function, s_device);
    test_case.add_input<float>({2.f});
    test_case.add_input<float>({1.f, 4.f, 4.f});
    test_case.add_expected_output<float>({1.f, 2.f, 2.f});
    test_case.run();
}

NGRAPH_TEST(${BACKEND_NAME}, onnx_model_max_opset1) {
    auto function = onnx_import::import_onnx_model(
        file_util::path_join(CommonTestUtils::getExecutableDirectory(), SERIALIZED_ZOO, "onnx/max_opset1.onnx"));

    // input data shape (3, )
    auto test_case = test::TestCase(function, s_device);
    test_case.add_input<float>({3.f, 2.f, 1.f});
    test_case.add_input<float>({1.f, 4.f, 4.f});
    test_case.add_input<float>({2.f, 5.f, 3.f});

    test_case.add_expected_output<float>({3.f, 5.f, 4.f});
    test_case.run();
}

NGRAPH_TEST(${BACKEND_NAME}, onnx_model_max) {
    auto function = onnx_import::import_onnx_model(
        file_util::path_join(CommonTestUtils::getExecutableDirectory(), SERIALIZED_ZOO, "onnx/max.onnx"));

    // input data shape (3, )
    auto test_case = test::TestCase(function, s_device);
    test_case.add_input<float>({1.f, 4.f, 4.f});
    test_case.add_input<float>({3.f});
    test_case.add_input<float>({2.f, 5.f, 3.f});

    test_case.add_expected_output<float>({3.f, 5.f, 4.f});
    test_case.run();
}

NGRAPH_TEST(${BACKEND_NAME}, onnx_model_mean_opset1) {
    auto function = onnx_import::import_onnx_model(
        file_util::path_join(CommonTestUtils::getExecutableDirectory(), SERIALIZED_ZOO, "onnx/mean_opset1.onnx"));

    // input data shape (3, )
    auto test_case = test::TestCase(function, s_device);
    test_case.add_input<float>({3.f, 0.f, 2.f});
    test_case.add_input<float>({1.f, 3.f, 4.f});
    test_case.add_input<float>({2.f, 6.f, 6.f});

    test_case.add_expected_output<float>({2.f, 3.f, 4.f});
    test_case.run();
}

NGRAPH_TEST(${BACKEND_NAME}, onnx_model_mean) {
    auto function = onnx_import::import_onnx_model(
        file_util::path_join(CommonTestUtils::getExecutableDirectory(), SERIALIZED_ZOO, "onnx/mean.onnx"));

    // input data shape (3, )
    auto test_case = test::TestCase(function, s_device);
    test_case.add_input<float>({3.f});
    test_case.add_input<float>({1.f, 2.f, 5.f});
    test_case.add_input<float>({2.f, 7.f, 7.f});

    test_case.add_expected_output<float>({2.f, 4.f, 5.f});
    test_case.run();
}

NGRAPH_TEST(${BACKEND_NAME}, onnx_model_gemm_abc) {
    auto function = onnx_import::import_onnx_model(
        file_util::path_join(CommonTestUtils::getExecutableDirectory(), SERIALIZED_ZOO, "onnx/gemm_abc.onnx"));

    Inputs inputs;
    inputs.emplace_back(
        test::NDArray<float, 2>({{1, 2, 3, 4, 5, 6}, {7, 8, 9, 10, 11, 12}, {13, 14, 15, 16, 17, 18}}).get_vector());

    inputs.emplace_back(test::NDArray<float, 2>({{19, 20, 21, 22},
                                                 {23, 24, 25, 26},
                                                 {27, 28, 29, 30},
                                                 {31, 32, 33, 34},
                                                 {35, 36, 37, 38},
                                                 {39, 40, 41, 42}})
                            .get_vector());

    inputs.emplace_back(test::NDArray<float, 2>({{1, 1, 1, 1}, {1, 1, 1, 1}, {1, 1, 1, 1}}).get_vector());

    auto expected_output =
        test::NDArray<float, 2>({{340, 350.5, 361, 371.5}, {862, 890.5, 919, 947.5}, {1384, 1430.5, 1477, 1523.5}})
            .get_vector();

    auto test_case = test::TestCase(function, s_device);
    test_case.add_multiple_inputs(inputs);
    test_case.add_expected_output(expected_output);
    test_case.run();
}

NGRAPH_TEST(${BACKEND_NAME}, onnx_model_matmul) {
    auto function = onnx_import::import_onnx_model(
        file_util::path_join(CommonTestUtils::getExecutableDirectory(), SERIALIZED_ZOO, "onnx/matmul.onnx"));

    std::vector<std::vector<float>> inputs;

    inputs.emplace_back(test::NDArray<float, 2>({{1, 2, 3, 4}, {5, 6, 7, 8}, {9, 10, 11, 12}}).get_vector());

    inputs.emplace_back(test::NDArray<float, 2>({{13, 14, 15}, {16, 17, 18}, {19, 20, 21}, {22, 23, 24}}).get_vector());

    auto expected_output = test::NDArray<float, 2>({{190, 200, 210}, {470, 496, 522}, {750, 792, 834}}).get_vector();

    auto test_case = test::TestCase(function, s_device);
    test_case.add_multiple_inputs(inputs);
    test_case.add_expected_output(expected_output);
    test_case.run();
}

NGRAPH_TEST(${BACKEND_NAME}, onnx_model_softmax_0D) {
    auto function = onnx_import::import_onnx_model(
        file_util::path_join(CommonTestUtils::getExecutableDirectory(), SERIALIZED_ZOO, "onnx/softmax_0D.onnx"));

    auto test_case = test::TestCase(function, s_device);
    test_case.add_expected_output<float>({1.0});
    test_case.run();
}

NGRAPH_TEST(${BACKEND_NAME}, onnx_model_softmax_1D) {
    auto function = onnx_import::import_onnx_model(
        file_util::path_join(CommonTestUtils::getExecutableDirectory(), SERIALIZED_ZOO, "onnx/softmax_1D.onnx"));

    auto test_case = test::TestCase(function, s_device);
    test_case.add_input<float>({-1.0, 0.0, 1.0});
    test_case.add_expected_output<float>({0.09003058, 0.24472848, 0.66524094});
    test_case.run();
}
namespace {
// common input for all Softmax 3D test cases (Shape = {3,4,5})
// clang-format off
const std::vector<float> SOFTMAX_INPUT = {
    2.75793882,  -0.50841322, 0.82013929,  -0.62409912, -0.96136118,
    0.21004745,  1.38337255,  1.19030397,  2.0940445,   -0.03551657,
    -0.78686039, 1.992782,    0.04300319,  -0.29230777, -0.56797112,
    -1.26732165, -0.61935399, 0.57670432,  0.92844898,  2.82469233,

    0.98721677,  -0.05100663, -1.21178917, -0.17530157, 1.40051805,
    -0.13259761, -1.14313018, 0.2673723,   -0.87996154, 1.29053106,
    1.55,        0.8396538,   1.20729817,  0.23727845,  -0.89113606,
    -1.70909842, 0.26460363,  -0.70566808, 2.383518,    1.07024615,

    -1.21722605, 0.82919357,  0.55765697,  0.12657686,  0.63432172,
    0.75425957,  -2.43721014, -1.24478184, 2.65316853,  1.19509542,
    -0.95523998, 0.5149006,   -0.01151649, 0.68327026,  -0.4589638,
    -0.46554745, 0.21055324,  0.39266729,  2.05098086,  1.83207919};
}  // namespace
// clang-format on

NGRAPH_TEST(${BACKEND_NAME}, onnx_model_softmax_axis_0) {
    auto function = onnx_import::import_onnx_model(
        file_util::path_join(CommonTestUtils::getExecutableDirectory(), SERIALIZED_ZOO, "onnx/softmax_axis_0.onnx"));

    auto test_case = test::TestCase(function, s_device);
    test_case.add_input<float>(SOFTMAX_INPUT);

    // clang-format off
    test_case.add_expected_output<float>(
        Shape{3, 4, 5},
        {0.09683057, 0.00369363, 0.01394559, 0.00329012, 0.00234823,
         0.00757665, 0.02449322, 0.02019284, 0.04985249, 0.00592694,
         0.00279593, 0.04505148, 0.00641108, 0.00458466, 0.00348007,
         0.00172928, 0.00330577, 0.01093237, 0.01554086, 0.10351497,

         0.01648154, 0.00583583, 0.00182802, 0.00515374, 0.02491679,
         0.00537859, 0.00195794, 0.00802367, 0.00254737, 0.0223216,
         0.02893419, 0.0142204,  0.02053893, 0.00778581, 0.00251907,
         0.00111174, 0.00800149, 0.0030324,  0.06658917, 0.0179084,

         0.00181811, 0.01407243, 0.01072611, 0.0069699,  0.01158077,
         0.01305647, 0.00053677, 0.0017687,  0.08719896, 0.02028982,
         0.00236265, 0.01027717, 0.0060709,  0.01216173, 0.00388087,
         0.00385541, 0.00758048, 0.00909469, 0.04775123, 0.03836337});
    // clang-format on

    test_case.run(6);
}

NGRAPH_TEST(${BACKEND_NAME}, onnx_model_softmax_axis_1) {
    auto function = onnx_import::import_onnx_model(
        file_util::path_join(CommonTestUtils::getExecutableDirectory(), SERIALIZED_ZOO, "onnx/softmax_axis_1.onnx"));

    auto test_case = test::TestCase(function, s_device);
    test_case.add_input<float>(SOFTMAX_INPUT);

    // clang-format off
    test_case.add_expected_output<float>(
        Shape{3, 4, 5},
        {0.22757064, 0.00868076, 0.03277484, 0.00773243, 0.0055188,
         0.0178066,  0.05756383, 0.04745709, 0.11716303, 0.01392945,
         0.00657097, 0.10587974, 0.01506727, 0.01077484, 0.00817884,
         0.00406413, 0.00776921, 0.0256932,  0.03652405, 0.24328028,

         0.06217413, 0.02201481, 0.00689594, 0.01944171, 0.09399488,
         0.02028993, 0.00738604, 0.03026811, 0.00960958, 0.08420492,
         0.10914991, 0.05364435, 0.07748005, 0.02937079, 0.0095028,
         0.00419387, 0.03018442, 0.01143929, 0.2511977,  0.06755678,

         0.00587593, 0.04548053, 0.0346656,  0.02252594, 0.03742775,
         0.04219705, 0.00173478, 0.00571623, 0.2818174,  0.06557446,
         0.00763582, 0.03321466, 0.01962049, 0.03930537, 0.01254255,
         0.01246025, 0.02449929, 0.02939305, 0.15432668, 0.12398617});
    // clang-format on

    test_case.run(4);
}

NGRAPH_TEST(${BACKEND_NAME}, onnx_model_softmax_axis_1_opset11) {
    auto function = onnx_import::import_onnx_model(file_util::path_join(CommonTestUtils::getExecutableDirectory(),
                                                                        SERIALIZED_ZOO,
                                                                        "onnx/softmax_axis_1_opset11.onnx"));

    auto test_case = test::TestCase(function, s_device);
    test_case.add_input<float>(SOFTMAX_INPUT);

    // clang-format off
    test_case.add_expected_output<float>(
        Shape{3, 4, 5},
        {0.88890495, 0.04825497, 0.27088348, 0.04490523, 0.02037154,
         0.06955369, 0.31998834, 0.39223197, 0.68041159, 0.05141776,
         0.02566661, 0.5885689,  0.12453075, 0.06257374, 0.03019055,
         0.01587475, 0.0431878,  0.21235381, 0.21210944, 0.89802015,

         0.31752626, 0.19442629, 0.0546935,  0.06279221, 0.36823282,
         0.10362164, 0.06523066, 0.24006419, 0.03103672, 0.32987983,
         0.55743381, 0.473766,   0.61451431, 0.09486084, 0.03722801,
         0.02141829, 0.26657706, 0.090728,   0.81131024, 0.26465935,

         0.08619648, 0.43343993, 0.3877785,  0.04523505, 0.15625437,
         0.61900597, 0.01653285, 0.06394322, 0.56592636, 0.27376196,
         0.11201305, 0.31654337, 0.21947994, 0.07893034, 0.05236297,
         0.18278451, 0.23348385, 0.32879834, 0.30990825, 0.5176207});
    // clang-format on

    test_case.run(4);
}

NGRAPH_TEST(${BACKEND_NAME}, onnx_model_softmax_axis_negative_1_opset11) {
    auto function = onnx_import::import_onnx_model(file_util::path_join(CommonTestUtils::getExecutableDirectory(),
                                                                        SERIALIZED_ZOO,
                                                                        "onnx/softmax_axis_negative_1_opset11.onnx"));

    auto test_case = test::TestCase(function);
    test_case.add_input<float>(SOFTMAX_INPUT);

    // clang-format off
    test_case.add_expected_output<float>(
        Shape{3, 4, 5},
        {0.80619484, 0.03075256, 0.1161086,  0.027393,   0.01955098,
         0.07012683, 0.22670066, 0.18689778, 0.4614171,  0.05485764,
         0.04486171, 0.7228683,  0.10286818, 0.07356264, 0.05583908,
         0.01280724, 0.02448298, 0.08096659, 0.11509769, 0.76664555,

         0.30399805, 0.10764059, 0.03371745, 0.09505949, 0.4595844,
         0.13369875, 0.04866969, 0.19944906, 0.0633215,  0.554861,
         0.39101103, 0.19217177, 0.27755913, 0.10521588, 0.03404216,
         0.01150354, 0.08279411, 0.03137731, 0.6890207,  0.18530433,

         0.0402528,  0.31156224, 0.23747502, 0.15431291, 0.25639707,
         0.10627912, 0.00436928, 0.01439711, 0.7097961,  0.16515835,
         0.06798343, 0.29571748, 0.17468554, 0.34994435, 0.11166911,
         0.03615172, 0.07108136, 0.08527993, 0.4477579,  0.35972902});
    // clang-format on

    test_case.run(6);
}

NGRAPH_TEST(${BACKEND_NAME}, onnx_model_softmax_axis_negative_1_opset13) {
    auto function = onnx_import::import_onnx_model(file_util::path_join(CommonTestUtils::getExecutableDirectory(),
                                                                        SERIALIZED_ZOO,
                                                                        "onnx/softmax_axis_negative_1_opset13.onnx"));

    auto test_case = test::TestCase(function);
    test_case.add_input<float>(SOFTMAX_INPUT);

    // clang-format off
    test_case.add_expected_output<float>(
        Shape{3, 4, 5},
        {0.80619484, 0.03075256, 0.1161086,  0.027393,   0.01955098,
         0.07012683, 0.22670066, 0.18689778, 0.4614171,  0.05485764,
         0.04486171, 0.7228683,  0.10286818, 0.07356264, 0.05583908,
         0.01280724, 0.02448298, 0.08096659, 0.11509769, 0.76664555,

         0.30399805, 0.10764059, 0.03371745, 0.09505949, 0.4595844,
         0.13369875, 0.04866969, 0.19944906, 0.0633215,  0.554861,
         0.39101103, 0.19217177, 0.27755913, 0.10521588, 0.03404216,
         0.01150354, 0.08279411, 0.03137731, 0.6890207,  0.18530433,

         0.0402528,  0.31156224, 0.23747502, 0.15431291, 0.25639707,
         0.10627912, 0.00436928, 0.01439711, 0.7097961,  0.16515835,
         0.06798343, 0.29571748, 0.17468554, 0.34994435, 0.11166911,
         0.03615172, 0.07108136, 0.08527993, 0.4477579,  0.35972902});
    // clang-format on

    test_case.run(6);
}

NGRAPH_TEST(${BACKEND_NAME}, onnx_model_sub) {
    auto function = onnx_import::import_onnx_model(
        file_util::path_join(CommonTestUtils::getExecutableDirectory(), SERIALIZED_ZOO, "onnx/sub.onnx"));

    Inputs inputs;
    inputs.emplace_back(test::NDArray<float, 3>({{{1, 2, 3}}}).get_vector());

    inputs.emplace_back(test::NDArray<float, 3>({{{4, 5, 7}}}).get_vector());

    auto expected_output = test::NDArray<float, 3>({{{-3, -3, -4}}}).get_vector();

    auto test_case = test::TestCase(function, s_device);
    test_case.add_multiple_inputs(inputs);
    test_case.add_expected_output(expected_output);
    test_case.run();
}

NGRAPH_TEST(${BACKEND_NAME}, onnx_model_div) {
    auto function = onnx_import::import_onnx_model(
        file_util::path_join(CommonTestUtils::getExecutableDirectory(), SERIALIZED_ZOO, "onnx/div.onnx"));

    Inputs inputs;
    inputs.emplace_back(test::NDArray<float, 3>({{{1, 2, 3}}}).get_vector());
    inputs.emplace_back(test::NDArray<float, 3>({{{1, 4, 12}}}).get_vector());

    auto expected_output = test::NDArray<float, 3>({{{1, 0.5, 0.25}}}).get_vector();

    auto test_case = test::TestCase(function, s_device);
    test_case.add_multiple_inputs(inputs);
    test_case.add_expected_output(expected_output);
    test_case.run();
}

NGRAPH_TEST(${BACKEND_NAME}, onnx_model_add_bcast) {
    auto function = onnx_import::import_onnx_model(
        file_util::path_join(CommonTestUtils::getExecutableDirectory(), SERIALIZED_ZOO, "onnx/add_bcast.onnx"));

    Inputs inputs;
    inputs.emplace_back(test::NDArray<float, 3>({{{1, 1, 1, 1, 1}, {1, 1, 1, 1, 1}, {1, 1, 1, 1, 1}, {1, 1, 1, 1, 1}},
                                                 {{1, 1, 1, 1, 1}, {1, 1, 1, 1, 1}, {1, 1, 1, 1, 1}, {1, 1, 1, 1, 1}},
                                                 {{1, 1, 1, 1, 1}, {1, 1, 1, 1, 1}, {1, 1, 1, 1, 1}, {1, 1, 1, 1, 1}}})
                            .get_vector());

    inputs.emplace_back(test::NDArray<float, 1>({1, 2, 3, 4, 5}).get_vector());

    auto expected_output =
        test::NDArray<float, 4>({{{{2, 3, 4, 5, 6}, {2, 3, 4, 5, 6}, {2, 3, 4, 5, 6}, {2, 3, 4, 5, 6}},
                                  {{2, 3, 4, 5, 6}, {2, 3, 4, 5, 6}, {2, 3, 4, 5, 6}, {2, 3, 4, 5, 6}},
                                  {{2, 3, 4, 5, 6}, {2, 3, 4, 5, 6}, {2, 3, 4, 5, 6}, {2, 3, 4, 5, 6}}}})
            .get_vector();

    auto test_case = test::TestCase(function, s_device);
    test_case.add_multiple_inputs(inputs);
    test_case.add_expected_output(expected_output);
    test_case.run();
}

NGRAPH_TEST(${BACKEND_NAME}, onnx_model_nonmaxsuppression_center_point_box_format) {
    auto function =
        onnx_import::import_onnx_model(file_util::path_join(CommonTestUtils::getExecutableDirectory(),
                                                            SERIALIZED_ZOO,
                                                            "onnx/nonmaxsuppression_center_point_box_format.onnx"));

    auto test_case = test::TestCase(function, s_device);

    test_case.add_input(
        std::vector<float>({0.5f, 0.5f,  1.0f, 1.0f, 0.5f, 0.6f,  1.0f, 1.0f, 0.5f, 0.4f,   1.0f, 1.0f,
                            0.5f, 10.5f, 1.0f, 1.0f, 0.5f, 10.6f, 1.0f, 1.0f, 0.5f, 100.5f, 1.0f, 1.0f}));  // boxes
    test_case.add_input(std::vector<float>({0.9f, 0.75f, 0.6f, 0.95f, 0.5f, 0.3f}));                        // scores
    test_case.add_input(std::vector<int64_t>({3}));   // max_output_boxes_per_class
    test_case.add_input(std::vector<float>({0.5f}));  // iou_threshold
    test_case.add_input(std::vector<float>({0.0f}));  // score_threshold

    test_case.add_expected_output<int64_t>(Shape{3, 3}, {0, 0, 3, 0, 0, 0, 0, 0, 5});
    test_case.run();
}

NGRAPH_TEST(${BACKEND_NAME}, onnx_model_nonmaxsuppression_single_box) {
    auto function = onnx_import::import_onnx_model(file_util::path_join(CommonTestUtils::getExecutableDirectory(),
                                                                        SERIALIZED_ZOO,
                                                                        "onnx/nonmaxsuppression_single_box.onnx"));

    auto test_case = test::TestCase(function, s_device);

    test_case.add_input(std::vector<float>({0.0f, 0.0f, 1.0f, 1.0f}));  // boxes
    test_case.add_input(std::vector<float>({0.9f}));                    // scores
    test_case.add_input(std::vector<int64_t>({3}));                     // max_output_boxes_per_class
    test_case.add_input(std::vector<float>({0.5f}));                    // iou_threshold
    test_case.add_input(std::vector<float>({0.0f}));                    // score_threshold

    test_case.add_expected_output<int64_t>(Shape{1, 3}, {0, 0, 0});
    test_case.run();
}

NGRAPH_TEST(${BACKEND_NAME}, onnx_model_nonmaxsuppression_v9_single_box) {
    auto function = onnx_import::import_onnx_model(file_util::path_join(CommonTestUtils::getExecutableDirectory(),
                                                                        SERIALIZED_ZOO,
                                                                        "onnx/nonmaxsuppression_v9_single_box.onnx"));

    auto test_case = test::TestCase(function, s_device);

    test_case.add_input(std::vector<float>({0.0f, 0.0f, 1.0f, 1.0f}));  // boxes
    test_case.add_input(std::vector<float>({0.9f}));                    // scores
    test_case.add_input(std::vector<int64_t>({3}));                     // max_output_boxes_per_class
    test_case.add_input(std::vector<float>({0.5f}));                    // iou_threshold
    test_case.add_input(std::vector<float>({0.0f}));                    // score_threshold

    test_case.add_expected_output<int64_t>(Shape{1, 3}, {0, 0, 0});
    test_case.run();
}

NGRAPH_TEST(${BACKEND_NAME}, onnx_model_reduce_log_sum) {
    auto function = onnx_import::import_onnx_model(
        file_util::path_join(CommonTestUtils::getExecutableDirectory(), SERIALIZED_ZOO, "onnx/reduce_log_sum.onnx"));

    // input data shape (1, 1, 4, 4)
    Inputs inputs{test::NDArray<float, 4>({{{{1, 1, 1, 1}, {1, 1, 1, 1}, {1, 1, 1, 1}, {1, 1, 1, 1}}}}).get_vector()};

    // output data shape (1,)
    auto expected_output = test::NDArray<float, 4>({{{{2.77258872f}}}}).get_vector();

    auto test_case = test::TestCase(function, s_device);
    test_case.add_multiple_inputs(inputs);
    test_case.add_expected_output(expected_output);
    test_case.run();
}

NGRAPH_TEST(${BACKEND_NAME}, onnx_model_reduce_log_sum_exp) {
    auto function = onnx_import::import_onnx_model(file_util::path_join(CommonTestUtils::getExecutableDirectory(),
                                                                        SERIALIZED_ZOO,
                                                                        "onnx/reduce_log_sum_exp.onnx"));

    // input data shape (1, 1, 4, 4)
    Inputs inputs{test::NDArray<float, 4>({{{{1, 1, 1, 1}, {1, 1, 1, 1}, {1, 1, 1, 1}, {1, 1, 1, 1}}}}).get_vector()};

    // output data shape (1,)
    auto expected_output = test::NDArray<float, 4>({{{{3.77258872f}}}}).get_vector();

    auto test_case = test::TestCase(function, s_device);
    test_case.add_multiple_inputs(inputs);
    test_case.add_expected_output(expected_output);
    test_case.run();
}

NGRAPH_TEST(${BACKEND_NAME}, onnx_model_reduce_l1) {
    auto function = onnx_import::import_onnx_model(
        file_util::path_join(CommonTestUtils::getExecutableDirectory(), SERIALIZED_ZOO, "onnx/reduce_l1.onnx"));

    // input data shape (1, 1, 4, 4)
    Inputs inputs{test::NDArray<float, 4>({{{{1, 1, 1, 1}, {1, 1, 1, 1}, {1, 1, 1, 1}, {1, 1, 1, 1}}}}).get_vector()};

    // output data shape (1,)
    auto expected_output = test::NDArray<float, 4>({{{{16}}}}).get_vector();

    auto test_case = test::TestCase(function, s_device);
    test_case.add_multiple_inputs(inputs);
    test_case.add_expected_output(expected_output);
    test_case.run();
}

NGRAPH_TEST(${BACKEND_NAME}, onnx_model_reduce_l2) {
    auto function = onnx_import::import_onnx_model(
        file_util::path_join(CommonTestUtils::getExecutableDirectory(), SERIALIZED_ZOO, "onnx/reduce_l2.onnx"));

    // input data shape (1, 1, 4, 4)
    Inputs inputs{test::NDArray<float, 4>({{{{1, 1, 1, 1}, {1, 1, 1, 1}, {1, 1, 1, 1}, {1, 1, 1, 1}}}}).get_vector()};

    // output data shape (1,)
    auto expected_output = test::NDArray<float, 4>({{{{4}}}}).get_vector();

    auto test_case = test::TestCase(function, s_device);
    test_case.add_multiple_inputs(inputs);
    test_case.add_expected_output(expected_output);
    test_case.run();
}

NGRAPH_TEST(${BACKEND_NAME}, onnx_model_reduce_max) {
    auto function = onnx_import::import_onnx_model(
        file_util::path_join(CommonTestUtils::getExecutableDirectory(), SERIALIZED_ZOO, "onnx/reduce_max.onnx"));

    // input data shape (1, 1, 4, 4)
    Inputs inputs{
        test::NDArray<float, 4>({{{{1, 2, 3, 4}, {5, 6, 7, 8}, {9, 10, 11, 12}, {13, 14, 15, 16}}}}).get_vector()};

    // output data shape (1,)
    auto expected_output = test::NDArray<float, 4>({{{{16}}}}).get_vector();

    auto test_case = test::TestCase(function, s_device);
    test_case.add_multiple_inputs(inputs);
    test_case.add_expected_output(expected_output);
    test_case.run();
}

NGRAPH_TEST(${BACKEND_NAME}, onnx_model_reduce_max_invalid_axes) {
    EXPECT_THROW(onnx_import::import_onnx_model(file_util::path_join(CommonTestUtils::getExecutableDirectory(),
                                                                     SERIALIZED_ZOO,
                                                                     "onnx/reduce_max_invalid_axes.onnx")),
                 ngraph::ngraph_error);
}

NGRAPH_TEST(${BACKEND_NAME}, onnx_model_reduce_mean) {
    auto function = onnx_import::import_onnx_model(
        file_util::path_join(CommonTestUtils::getExecutableDirectory(), SERIALIZED_ZOO, "onnx/reduce_mean.onnx"));

    // input data shape (1, 1, 4, 4)
    Inputs inputs{test::NDArray<float, 4>({{{{1, 1, 1, 1}, {1, 1, 1, 1}, {1, 1, 1, 1}, {1, 1, 1, 1}}}}).get_vector()};

    // output data shape (1,)
    auto expected_output = test::NDArray<float, 4>({{{{1}}}}).get_vector();

    auto test_case = test::TestCase(function, s_device);
    test_case.add_multiple_inputs(inputs);
    test_case.add_expected_output(Shape{}, expected_output);
    test_case.run();
}

NGRAPH_TEST(${BACKEND_NAME}, onnx_model_reduce_min) {
    auto function = onnx_import::import_onnx_model(
        file_util::path_join(CommonTestUtils::getExecutableDirectory(), SERIALIZED_ZOO, "onnx/reduce_min.onnx"));

    // input data shape (1, 1, 4, 4)
    Inputs inputs{
        test::NDArray<float, 4>({{{{1, 2, 3, 4}, {5, 6, 7, 8}, {9, 10, 11, 12}, {13, 14, 15, 16}}}}).get_vector()};

    // output data shape (1,)
    auto expected_output = test::NDArray<float, 4>({{{{1}}}}).get_vector();

    auto test_case = test::TestCase(function, s_device);
    test_case.add_multiple_inputs(inputs);
    test_case.add_expected_output(expected_output);
    test_case.run();
}

NGRAPH_TEST(${BACKEND_NAME}, onnx_model_reduce_prod) {
    auto function = onnx_import::import_onnx_model(
        file_util::path_join(CommonTestUtils::getExecutableDirectory(), SERIALIZED_ZOO, "onnx/reduce_prod.onnx"));

    // input data shape (1, 1, 4, 4)
    Inputs inputs{test::NDArray<float, 4>({{{{1, 1, 1, 1}, {1, 1, 1, 1}, {1, 1, 1, 1}, {1, 1, 1, 1}}}}).get_vector()};

    // output data shape (1,)
    auto expected_output = test::NDArray<float, 4>({{{{1}}}}).get_vector();

    auto test_case = test::TestCase(function, s_device);
    test_case.add_multiple_inputs(inputs);
    test_case.add_expected_output(expected_output);
    test_case.run();
}

NGRAPH_TEST(${BACKEND_NAME}, onnx_model_reduce_sum) {
    auto function = onnx_import::import_onnx_model(
        file_util::path_join(CommonTestUtils::getExecutableDirectory(), SERIALIZED_ZOO, "onnx/reduce_sum.onnx"));

    // input data shape (1, 1, 4, 4)
    Inputs inputs{test::NDArray<float, 4>({{{{1, 1, 1, 1}, {1, 1, 1, 1}, {1, 1, 1, 1}, {1, 1, 1, 1}}}}).get_vector()};

    // output data shape (1,)
    auto expected_output = test::NDArray<float, 4>({{{{16}}}}).get_vector();

    auto test_case = test::TestCase(function, s_device);
    test_case.add_multiple_inputs(inputs);
    test_case.add_expected_output(expected_output);
    test_case.run();
}

NGRAPH_TEST(${BACKEND_NAME}, onnx_model_reduce_sum_dynamic_rank_input) {
    auto function = onnx_import::import_onnx_model(file_util::path_join(CommonTestUtils::getExecutableDirectory(),
                                                                        SERIALIZED_ZOO,
                                                                        "onnx/reduce_sum_dynamic_rank_input.onnx"));
    auto test_case = test::TestCase(function, s_device);
    test_case.add_input<float>(
        Shape{1, 1, 4, 4},
        {1.0f, 1.0f, 1.0f, 1.0f, 1.0f, 1.0f, 1.0f, 1.0f, 1.0f, 1.0f, 1.0f, 1.0f, 1.0f, 1.0f, 1.0f, 1.0f});

    test_case.add_expected_output<float>(Shape{1, 1, 1, 1}, {16.0f});
    test_case.run();
}

NGRAPH_TEST(${BACKEND_NAME}, onnx_model_reduce_sum_square) {
    auto function = onnx_import::import_onnx_model(
        file_util::path_join(CommonTestUtils::getExecutableDirectory(), SERIALIZED_ZOO, "onnx/reduce_sum_square.onnx"));

    // input data shape (1, 1, 4, 4)
    Inputs inputs{test::NDArray<float, 4>({{{{1, 1, 1, 1}, {1, 1, 1, 1}, {1, 1, 1, 1}, {1, 1, 1, 1}}}}).get_vector()};

    // output data shape (1,)
    auto expected_output = test::NDArray<float, 4>({{{{16}}}}).get_vector();

    auto test_case = test::TestCase(function, s_device);
    test_case.add_multiple_inputs(inputs);
    test_case.add_expected_output(expected_output);
    test_case.run();
}

NGRAPH_TEST(${BACKEND_NAME}, onnx_model_reduce_sum_13_axes_as_constant) {
    auto function = onnx_import::import_onnx_model(file_util::path_join(CommonTestUtils::getExecutableDirectory(),
                                                                        SERIALIZED_ZOO,
                                                                        "onnx/reduce_sum_13_axes_as_constant.onnx"));

    Inputs inputs{test::NDArray<float, 4>({{{{1.0f, 1.0f, 1.0f, 1.0f},
                                             {1.0f, 1.0f, 1.0f, 1.0f},
                                             {1.0f, 1.0f, 1.0f, 1.0f},
                                             {1.0f, 1.0f, 1.0f, 1.0f}}}})
                      .get_vector()};

    auto test_case = test::TestCase(function, s_device);

    test_case.add_expected_output<float>(Shape{1, 1, 1, 1}, {16.0f});

    test_case.add_multiple_inputs(inputs);
    test_case.run();
}

NGRAPH_TEST(${BACKEND_NAME}, onnx_model_reduce_sum_13_axes_as_constant_single_axis) {
    auto function =
        onnx_import::import_onnx_model(file_util::path_join(CommonTestUtils::getExecutableDirectory(),
                                                            SERIALIZED_ZOO,
                                                            "onnx/reduce_sum_13_axes_as_constant_single_axis.onnx"));

    Inputs inputs{test::NDArray<float, 3>({{{1, 2, 3}, {4, 5, 6}}, {{7, 8, 9}, {10, 11, 12}}}).get_vector()};

    auto test_case = test::TestCase(function, s_device);

    test_case.add_expected_output<float>(Shape{2, 1, 3}, {5.0f, 7.0f, 9.0f, 17.0f, 19.0f, 21.0f});

    test_case.add_multiple_inputs(inputs);
    test_case.run();
}

NGRAPH_TEST(${BACKEND_NAME}, onnx_model_reduce_sum_13_axes_as_constant_keepdims_off) {
    auto function =
        onnx_import::import_onnx_model(file_util::path_join(CommonTestUtils::getExecutableDirectory(),
                                                            SERIALIZED_ZOO,
                                                            "onnx/reduce_sum_13_axes_as_constant_keepdims_off.onnx"));

    // input data shape (1, 1, 4, 4)
    Inputs inputs{test::NDArray<float, 4>({{{{1.0f, 1.0f, 1.0f, 1.0f},
                                             {1.0f, 1.0f, 1.0f, 1.0f},
                                             {1.0f, 1.0f, 1.0f, 1.0f},
                                             {1.0f, 1.0f, 1.0f, 1.0f}}}})
                      .get_vector()};

    auto test_case = test::TestCase(function, s_device);

    test_case.add_expected_output<float>(Shape{}, {16.0f});

    test_case.add_multiple_inputs(inputs);
    test_case.run();
}

NGRAPH_TEST(${BACKEND_NAME}, onnx_model_reduce_sum_13_axes_as_input) {
    auto function = onnx_import::import_onnx_model(file_util::path_join(CommonTestUtils::getExecutableDirectory(),
                                                                        SERIALIZED_ZOO,
                                                                        "onnx/reduce_sum_13_axes_as_input.onnx"));

    auto test_case = test::TestCase(function, s_device);
    test_case.add_input<float>({1.0f, 2.0f, 3.0f, 4.0f});
    test_case.add_input<int64_t>({1});

    test_case.add_expected_output<float>(Shape{2, 1}, {3.0f, 7.0f});
    test_case.run();
}

NGRAPH_TEST(${BACKEND_NAME}, onnx_model_reduce_sum_13_axes_as_0_dim_input) {
    auto function = onnx_import::import_onnx_model(file_util::path_join(CommonTestUtils::getExecutableDirectory(),
                                                                        SERIALIZED_ZOO,
                                                                        "onnx/reduce_sum_13_axes_as_0_dim_input.onnx"));

    auto test_case = test::TestCase(function, s_device);
    test_case.add_input<float>({1.0f, 2.0f, 3.0f, 4.0f, 5.0f, 6.0f, 7.0f, 8.0f, 9.0f, 10.0f, 11.0f, 12.0f});

    test_case.add_expected_output<float>(Shape{3, 2, 2},
                                         {1.0f, 2.0f, 3.0f, 4.0f, 5.0f, 6.0f, 7.0f, 8.0f, 9.0f, 10.0f, 11.0f, 12.0f});
    test_case.run();
}

NGRAPH_TEST(${BACKEND_NAME}, onnx_model_reduce_sum_13_input_dynamic) {
    auto function = onnx_import::import_onnx_model(file_util::path_join(CommonTestUtils::getExecutableDirectory(),
                                                                        SERIALIZED_ZOO,
                                                                        "onnx/reduce_sum_13_input_dynamic.onnx"));

    auto test_case = test::TestCase(function, s_device);
    test_case.add_input<int64_t>({1, 1, 1, 1, 1, 1, 1, 1, 1, 1, 1, 1, 1, 1, 1, 1});

    test_case.add_expected_output<int64_t>(Shape{1, 1, 1, 1, 1, 1, 1, 1, 1, 1, 1, 1, 1, 1, 1, 1}, {5});
    test_case.run();
}

NGRAPH_TEST(${BACKEND_NAME}, onnx_model_reduce_sum_13_axes_empty) {
    auto function = onnx_import::import_onnx_model(file_util::path_join(CommonTestUtils::getExecutableDirectory(),
                                                                        SERIALIZED_ZOO,
                                                                        "onnx/reduce_sum_13_axes_empty.onnx"));

    auto test_case = test::TestCase(function, s_device);
    test_case.add_input<float>(
        {1.0f, 1.0f, 1.0f, 1.0f, 1.0f, 1.0f, 1.0f, 1.0f, 1.0f, 1.0f, 1.0f, 1.0f, 1.0f, 1.0f, 1.0f, 1.0f});

    test_case.add_expected_output<float>(Shape{1, 1, 1, 1}, {16.0f});
    test_case.run();
}

NGRAPH_TEST(${BACKEND_NAME}, onnx_model_reduce_sum_13_axes_empty_dynamic_rank_input) {
    auto function =
        onnx_import::import_onnx_model(file_util::path_join(CommonTestUtils::getExecutableDirectory(),
                                                            SERIALIZED_ZOO,
                                                            "onnx/reduce_sum_13_axes_empty_dynamic_rank_input.onnx"));

    auto test_case = test::TestCase(function, s_device);
    test_case.add_input<float>(
        Shape{1, 1, 4, 4},
        {1.0f, 1.0f, 1.0f, 1.0f, 1.0f, 1.0f, 1.0f, 1.0f, 1.0f, 1.0f, 1.0f, 1.0f, 1.0f, 1.0f, 1.0f, 1.0f});

    test_case.add_expected_output<float>(Shape{1, 1, 1, 1}, {16.0f});
    test_case.run();
}

NGRAPH_TEST(${BACKEND_NAME}, onnx_model_reduce_sum_13_axes_empty_with_noop) {
    auto function =
        onnx_import::import_onnx_model(file_util::path_join(CommonTestUtils::getExecutableDirectory(),
                                                            SERIALIZED_ZOO,
                                                            "onnx/reduce_sum_13_axes_empty_with_noop.onnx"));

    auto test_case = test::TestCase(function, s_device);
    test_case.add_input<float>(
        {1.f, 1.0f, 1.0f, 1.0f, 1.0f, 1.0f, 1.0f, 1.0f, 1.0f, 1.0f, 1.0f, 1.0f, 1.0f, 1.0f, 1.0f, 1.0f});

    test_case.add_expected_output<float>(
        Shape{1, 1, 4, 4},
        {1.f, 1.0f, 1.0f, 1.0f, 1.0f, 1.0f, 1.0f, 1.0f, 1.0f, 1.0f, 1.0f, 1.0f, 1.0f, 1.0f, 1.0f, 1.0f});
    test_case.run();
}

NGRAPH_TEST(${BACKEND_NAME}, onnx_model_reduce_sum_13_axes_empty_without_noop) {
    auto function =
        onnx_import::import_onnx_model(file_util::path_join(CommonTestUtils::getExecutableDirectory(),
                                                            SERIALIZED_ZOO,
                                                            "onnx/reduce_sum_13_axes_empty_without_noop.onnx"));

    auto test_case = test::TestCase(function, s_device);
    test_case.add_input<float>(
        {1.f, 1.0f, 1.0f, 1.0f, 1.0f, 1.0f, 1.0f, 1.0f, 1.0f, 1.0f, 1.0f, 1.0f, 1.0f, 1.0f, 1.0f, 1.0f});

    test_case.add_expected_output<float>(Shape{1, 1, 1, 1}, {16.0f});
    test_case.run();
}

NGRAPH_TEST(${BACKEND_NAME}, onnx_resize10_asymertic_last_dim) {
    const auto function = onnx_import::import_onnx_model(file_util::path_join(CommonTestUtils::getExecutableDirectory(),
                                                                              SERIALIZED_ZOO,
                                                                              "onnx/resize10_asymertic_last_dim.onnx"));

    auto test_case = test::TestCase(function, s_device);
    std::vector<float> input_data{1.0f, 2.0f, 3.0f, 4.0f, 5.0f, 6.0f, 7.0f, 8.0f, 9.0f, 10.0f};
    test_case.add_input<float>(input_data);
    test_case.add_expected_output<float>(Shape{1, 1, 1, 19},
                                         {1.0f,
                                          1.0f,
                                          2.0f,
                                          2.0f,
                                          3.0f,
                                          3.0f,
                                          4.0f,
                                          4.0f,
                                          5.0f,
                                          5.0f,
                                          6.0f,
                                          6.0f,
                                          7.0f,
                                          7.0f,
                                          8.0f,
                                          8.0f,
                                          9.0f,
                                          9.0f,
                                          10.0f});
    test_case.run();
}

NGRAPH_TEST(${BACKEND_NAME}, onnx_resize10_asymertic_dim_in_the_middle) {
    const auto function =
        onnx_import::import_onnx_model(file_util::path_join(CommonTestUtils::getExecutableDirectory(),
                                                            SERIALIZED_ZOO,
                                                            "onnx/resize10_asymertic_dim_in_the_middle.onnx"));

    auto test_case = test::TestCase(function, s_device);
    std::vector<float> input_data{1.0f, 2.0f, 3.0f, 4.0f, 5.0f, 6.0f, 7.0f, 8.0f, 9.0f, 10.0f};
    test_case.add_input<float>(input_data);
    test_case.add_expected_output<float>(Shape{1, 1, 19, 1},
                                         {1.0f,
                                          1.0f,
                                          2.0f,
                                          2.0f,
                                          3.0f,
                                          3.0f,
                                          4.0f,
                                          4.0f,
                                          5.0f,
                                          5.0f,
                                          6.0f,
                                          6.0f,
                                          7.0f,
                                          7.0f,
                                          8.0f,
                                          8.0f,
                                          9.0f,
                                          9.0f,
                                          10.0f});
    test_case.run();
}

NGRAPH_TEST(${BACKEND_NAME}, onnx_resize11_empty_constant_as_input) {
    // this model contains a Constant node with an empty underlying tensor
    // this node is connected to the "roi" input of the Resize op but this input should be
    // ignored since the Resize coordinate_transformation_mode is set to asymmetric
    const auto function =
        onnx_import::import_onnx_model(file_util::path_join(CommonTestUtils::getExecutableDirectory(),
                                                            SERIALIZED_ZOO,
                                                            "onnx/resize11_empty_constant_as_input.onnx"));

    auto test_case = test::TestCase(function, s_device);
    std::vector<float> input_data{1.0f, 3.0f, 4.0f, 8.0f, 6.0f, 2.0f, 7.0f, 11.0f};
    test_case.add_input<float>(input_data);
    test_case.add_expected_output<float>(
        Shape{1, 2, 4, 8},
        {1.0f, 1.5f, 2.0f, 2.5f,  3.0f,  3.0f,  3.0f,  3.0f,  2.5f, 3.25f, 4.0f, 4.75f, 5.5f,  5.5f,  5.5f,  5.5f,
         4.0f, 5.0f, 6.0f, 7.0f,  8.0f,  8.0f,  8.0f,  8.0f,  4.0f, 5.0f,  6.0f, 7.0f,  8.0f,  8.0f,  8.0f,  8.0f,

         6.0f, 5.0f, 4.0f, 3.0f,  2.0f,  2.0f,  2.0f,  2.0f,  6.5f, 6.5f,  6.5f, 6.5f,  6.5f,  6.5f,  6.5f,  6.5f,
         7.0f, 8.0f, 9.0f, 10.0f, 11.0f, 11.0f, 11.0f, 11.0f, 7.0f, 8.0f,  9.0f, 10.0f, 11.0f, 11.0f, 11.0f, 11.0f});

    test_case.run();
}

NGRAPH_TEST(${BACKEND_NAME}, onnx_resize10_down_scales_const_nearest) {
    const auto function =
        onnx_import::import_onnx_model(file_util::path_join(CommonTestUtils::getExecutableDirectory(),
                                                            SERIALIZED_ZOO,
                                                            "onnx/resize10_down_scales_const_nearest.onnx"));

    // Input data shape (1, 1, 2, 4)
    // Input const scales values {1.0, 1.0, 0.6, 0.6}
    // mode: linear

    Shape expected_output_shape{1, 1, 1, 2};
    auto test_case = test::TestCase(function, s_device);
    test_case.add_input<float>({1.0, 2.0, 3.0, 4.0, 5.0, 6.0, 7.0, 8.0});
    test_case.add_expected_output<float>(expected_output_shape, {1.0, 3.0});
    test_case.run();
}

NGRAPH_TEST(${BACKEND_NAME}, onnx_resize10_up_scales_const_linear) {
    const auto function =
        onnx_import::import_onnx_model(file_util::path_join(CommonTestUtils::getExecutableDirectory(),
                                                            SERIALIZED_ZOO,
                                                            "onnx/resize10_up_scales_const_linear.onnx"));

    // Input data shape (1, 1, 2, 2)
    // Input const scales values {1.0, 1.0, 2.0, 2.0}
    // mode: nearest

    Shape expected_output_shape{1, 1, 4, 4};
    auto test_case = test::TestCase(function, s_device);
    test_case.add_input<float>({1.0, 2.0, 3.0, 4.0});
    test_case.add_expected_output<float>(
        expected_output_shape,
        {1.0, 1.5, 2.0, 2.0, 2.0, 2.5, 3.0, 3.0, 3.0, 3.5, 4.0, 4.0, 3.0, 3.5, 4.0, 4.0});
    test_case.run();
}

NGRAPH_TEST(${BACKEND_NAME}, onnx_resize10_up_scales_const_nearest) {
    const auto function =
        onnx_import::import_onnx_model(file_util::path_join(CommonTestUtils::getExecutableDirectory(),
                                                            SERIALIZED_ZOO,
                                                            "onnx/resize10_up_scales_const_nearest.onnx"));

    // Input data shape (1, 1, 2, 2)
    // Input const scales values {1.0, 1.0, 2.0, 3.0}
    // mode: linear

    Shape expected_output_shape{1, 1, 4, 6};
    auto test_case = test::TestCase(function, s_device);
    test_case.add_input<float>({1.0, 2.0, 3.0, 4.0});
    test_case.add_expected_output<float>(expected_output_shape,
                                         {1.0, 1.0, 1.0, 2.0, 2.0, 2.0, 1.0, 1.0, 1.0, 2.0, 2.0, 2.0,
                                          3.0, 3.0, 3.0, 4.0, 4.0, 4.0, 3.0, 3.0, 3.0, 4.0, 4.0, 4.0});

    test_case.run();
}

NGRAPH_TEST(${BACKEND_NAME}, onnx_resize11_down_scales_linear_asymmetric) {
    const auto function =
        onnx_import::import_onnx_model(file_util::path_join(CommonTestUtils::getExecutableDirectory(),
                                                            SERIALIZED_ZOO,
                                                            "onnx/resize11_down_scales_linear_asymmetric.onnx"));

    const Shape expected_output_shape{1, 1, 1, 2};
    auto test_case = test::TestCase(function, s_device);
    const size_t input_size = 8;
    std::vector<float> input_data(input_size);
    std::iota(std::begin(input_data), std::end(input_data), 1.0f);
    test_case.add_input<float>(input_data);
    test_case.add_expected_output<float>(expected_output_shape, {1.0f, 2.66666651f});

    test_case.run_with_tolerance_as_fp();
}

NGRAPH_TEST(${BACKEND_NAME}, onnx_resize11_scales_nearest_asymmetric_floor_dynamic_sizes) {
    const auto function = onnx_import::import_onnx_model(
        file_util::path_join(CommonTestUtils::getExecutableDirectory(),
                             SERIALIZED_ZOO,
                             "onnx/resize11_scales_nearest_asymmetric_floor_dynamic_scales.onnx"));

    const Shape expected_output_shape{2, 1, 4, 1};
    auto test_case = test::TestCase(function, s_device);
    const std::vector<float> input_data{1.0f, 3.0f, 4.0f, 8.0f, 6.0f, 2.0f, 7.0f, 11.0f};
    test_case.add_input<float>(input_data);
    test_case.add_input<float>(std::vector<float>{1.0f, 1.0f, 1.0f, 1.0f, 1.0f, 1.0f, 1.0f, 1.0f});  // roi
    test_case.add_input<float>(std::vector<float>{1.0f, 1.0f, 2.0f, 0.5f});                          // scales
    test_case.add_expected_output<float>(expected_output_shape, {1.0f, 1.0f, 4.0f, 4.0f, 6.0f, 6.0f, 7.0f, 7.0f});

    test_case.run_with_tolerance_as_fp();
}

NGRAPH_TEST(${BACKEND_NAME}, onnx_resize11_up_scales_linear_asymmetric) {
    const auto function =
        onnx_import::import_onnx_model(file_util::path_join(CommonTestUtils::getExecutableDirectory(),
                                                            SERIALIZED_ZOO,
                                                            "onnx/resize11_up_scales_linear_asymmetric.onnx"));

    const Shape expected_output_shape{2, 1, 4, 8};
    auto test_case = test::TestCase(function, s_device);
    std::vector<float> input_data{1.0f, 3.0f, 4.0f, 8.0f, 6.0f, 2.0f, 7.0f, 11.0f};
    test_case.add_input<float>(input_data);
    test_case.add_expected_output<float>(
        expected_output_shape,
        {1.0f, 1.5f, 2.0f, 2.5f,  3.0f,  3.0f,  3.0f,  3.0f,  2.5f, 3.25f, 4.0f, 4.75f, 5.5f,  5.5f,  5.5f,  5.5f,
         4.0f, 5.0f, 6.0f, 7.0f,  8.0f,  8.0f,  8.0f,  8.0f,  4.0f, 5.0f,  6.0f, 7.0f,  8.0f,  8.0f,  8.0f,  8.0f,

         6.0f, 5.0f, 4.0f, 3.0f,  2.0f,  2.0f,  2.0f,  2.0f,  6.5f, 6.5f,  6.5f, 6.5f,  6.5f,  6.5f,  6.5f,  6.5f,
         7.0f, 8.0f, 9.0f, 10.0f, 11.0f, 11.0f, 11.0f, 11.0f, 7.0f, 8.0f,  9.0f, 10.0f, 11.0f, 11.0f, 11.0f, 11.0f});

    test_case.run();
}

NGRAPH_TEST(${BACKEND_NAME}, onnx_resize11_scales_nearest_asymmetric_floor) {
    const auto function =
        onnx_import::import_onnx_model(file_util::path_join(CommonTestUtils::getExecutableDirectory(),
                                                            SERIALIZED_ZOO,
                                                            "onnx/resize11_scales_nearest_asymmetric_floor.onnx"));

    const Shape expected_output_shape{2, 1, 4, 1};
    auto test_case = test::TestCase(function, s_device);
    const std::vector<float> input_data{1.0f, 3.0f, 4.0f, 8.0f, 6.0f, 2.0f, 7.0f, 11.0f};
    test_case.add_input<float>(input_data);
    test_case.add_expected_output<float>(expected_output_shape, {1.0f, 1.0f, 4.0f, 4.0f, 6.0f, 6.0f, 7.0f, 7.0f});

    test_case.run();
}

NGRAPH_TEST(${BACKEND_NAME}, onnx_resize11_up_scales_cubic_align_corners) {
    const auto function =
        onnx_import::import_onnx_model(file_util::path_join(CommonTestUtils::getExecutableDirectory(),
                                                            SERIALIZED_ZOO,
                                                            "onnx/resize11_up_scales_cubic_align_corners.onnx"));

    const Shape expected_output_shape{1, 1, 8, 8};
    auto test_case = test::TestCase(function, s_device);
    std::vector<float> input_data{1.0f,
                                  2.0f,
                                  3.0f,
                                  4.0f,
                                  5.0f,
                                  6.0f,
                                  7.0f,
                                  8.0f,
                                  9.0f,
                                  10.0f,
                                  11.0f,
                                  12.0f,
                                  13.0f,
                                  14.0f,
                                  15.0f,
                                  16.0f};
    test_case.add_input<float>(input_data);
    test_case.add_expected_output<float>(
        expected_output_shape,
        {
            1.0f,         1.34110787f,  1.80029155f,  2.32944606f,  2.67055394f,  3.19970845f,  3.65889213f,
            4.0f,         2.36443149f,  2.70553936f,  3.16472303f,  3.69387755f,  4.03498542f,  4.56413994f,
            5.02332362f,  5.36443149f,  4.20116618f,  4.54227405f,  5.00145773f,  5.53061224f,  5.87172012f,
            6.40087464f,  6.86005831f,  7.20116618f,  6.31778426f,  6.65889213f,  7.1180758f,   7.64723032f,
            7.98833819f,  8.51749271f,  8.97667638f,  9.31778426f,  7.68221574f,  8.02332362f,  8.48250729f,
            9.01166181f,  9.35276968f,  9.8819242f,   10.34110787f, 10.68221574f, 9.79883382f,  10.13994169f,
            10.59912536f, 11.12827988f, 11.46938776f, 11.99854227f, 12.45772595f, 12.79883382f, 11.63556851f,
            11.97667638f, 12.43586006f, 12.96501458f, 13.30612245f, 13.83527697f, 14.29446064f, 14.6355685f,
            13.0f,        13.34110787f, 13.80029155f, 14.32944606f, 14.67055394f, 15.19970845f, 15.65889213f,
            16.0f,
        });
    test_case.run_with_tolerance_as_fp(2.0e-5f);
}

NGRAPH_TEST(${BACKEND_NAME}, onnx_resize11_up_scales_tf_half_pixel) {
    const auto function =
        onnx_import::import_onnx_model(file_util::path_join(CommonTestUtils::getExecutableDirectory(),
                                                            SERIALIZED_ZOO,
                                                            "onnx/resize11_up_scales_tf_half_pixel.onnx"));

    const Shape expected_output_shape{1, 1, 8, 8};
    auto test_case = test::TestCase(function, s_device);
    std::vector<float> input_data{1.0f,
                                  2.0f,
                                  3.0f,
                                  4.0f,
                                  5.0f,
                                  6.0f,
                                  7.0f,
                                  8.0f,
                                  9.0f,
                                  10.0f,
                                  11.0f,
                                  12.0f,
                                  13.0f,
                                  14.0f,
                                  15.0f,
                                  16.0f};
    test_case.add_input<float>(input_data);
    test_case.add_expected_output<float>(
        expected_output_shape,
        {1.95703f, 2.43359f, 3.0625f,  3.46875f, 4.09766f, 4.57422f, 4.87109f, 4.80078f, 3.86328f, 4.33984f, 4.96875f,
         5.375f,   6.00391f, 6.48047f, 6.77734f, 6.70703f, 6.37891f, 6.85547f, 7.48438f, 7.89063f, 8.51953f, 8.99609f,
         9.29297f, 9.22266f, 8.00391f, 8.48047f, 9.10938f, 9.51563f, 10.1445f, 10.6211f, 10.918f,  10.8477f, 10.5195f,
         10.9961f, 11.625f,  12.0313f, 12.6602f, 13.1367f, 13.4336f, 13.3633f, 12.4258f, 12.9023f, 13.5313f, 13.9375f,
         14.5664f, 15.043f,  15.3398f, 15.2695f, 13.6133f, 14.0898f, 14.7188f, 15.125f,  15.7539f, 16.2305f, 16.5273f,
         16.457f,  13.332f,  13.8086f, 14.4375f, 14.8438f, 15.4727f, 15.9492f, 16.2461f, 16.1758f});
    test_case.run_with_tolerance_as_fp(2.0e-2f);
}

NGRAPH_TEST(${BACKEND_NAME}, onnx_resize11_up_sizes_all_attributes_default) {
    const auto function =
        onnx_import::import_onnx_model(file_util::path_join(CommonTestUtils::getExecutableDirectory(),
                                                            SERIALIZED_ZOO,
                                                            "onnx/resize11_up_sizes_all_attributes_default.onnx"));

    const Shape expected_output_shape{1, 1, 7, 8};
    auto test_case = test::TestCase(function, s_device);
    std::vector<float> input_data{1.0f, 2.0f, 3.0f, 4.0f};
    test_case.add_input<float>(input_data);
    test_case.add_expected_output<float>(
        expected_output_shape,
        {1.0f, 1.0f, 1.0f, 1.0f, 2.0f, 2.0f, 2.0f, 2.0f, 1.0f, 1.0f, 1.0f, 1.0f, 2.0f, 2.0f,
         2.0f, 2.0f, 1.0f, 1.0f, 1.0f, 1.0f, 2.0f, 2.0f, 2.0f, 2.0f, 1.0f, 1.0f, 1.0f, 1.0f,
         2.0f, 2.0f, 2.0f, 2.0f, 3.0f, 3.0f, 3.0f, 3.0f, 4.0f, 4.0f, 4.0f, 4.0f, 3.0f, 3.0f,
         3.0f, 3.0f, 4.0f, 4.0f, 4.0f, 4.0f, 3.0f, 3.0f, 3.0f, 3.0f, 4.0f, 4.0f, 4.0f, 4.0f});
    test_case.run_with_tolerance_as_fp(2.0e-5f);
}

NGRAPH_TEST(${BACKEND_NAME}, onnx_resize11_sizes_nearest_asymmetric_floor) {
    const auto function =
        onnx_import::import_onnx_model(file_util::path_join(CommonTestUtils::getExecutableDirectory(),
                                                            SERIALIZED_ZOO,
                                                            "onnx/resize11_sizes_nearest_asymmetric_floor.onnx"));

    const Shape expected_output_shape{2, 1, 4, 1};
    auto test_case = test::TestCase(function, s_device);
    std::vector<float> input_data{1.0f, 3.0f, 4.0f, 8.0f, 6.0f, 2.0f, 7.0f, 11.0f};
    test_case.add_input<float>(input_data);
    test_case.add_expected_output<float>(expected_output_shape, {1.0f, 1.0f, 4.0f, 4.0f, 6.0f, 6.0f, 7.0f, 7.0f});

    test_case.run_with_tolerance_as_fp();
}

NGRAPH_TEST(${BACKEND_NAME}, onnx_resize11_up_sizes_linear_asymmetric) {
    const auto function =
        onnx_import::import_onnx_model(file_util::path_join(CommonTestUtils::getExecutableDirectory(),
                                                            SERIALIZED_ZOO,
                                                            "onnx/resize11_up_sizes_linear_asymmetric.onnx"));

    const Shape expected_output_shape{2, 1, 4, 8};
    auto test_case = test::TestCase(function, s_device);
    std::vector<float> input_data{2.0f, 4.0f, 1.0f, 3.0f, 7.0f, 8.0f, 9.0f, 6.0f};
    test_case.add_input<float>(input_data);
    test_case.add_expected_output<float>(
        expected_output_shape,
        {2.0f, 2.5f,  3.0f, 3.5f,  4.0f, 4.0f, 4.0f, 4.0f, 1.5f, 2.0f,  2.5f, 3.0f,  3.5f, 3.5f, 3.5f, 3.5f,
         1.0f, 1.5f,  2.0f, 2.5f,  3.0f, 3.0f, 3.0f, 3.0f, 1.0f, 1.5f,  2.0f, 2.5f,  3.0f, 3.0f, 3.0f, 3.0f,
         7.0f, 7.25f, 7.5f, 7.75f, 8.0f, 8.0f, 8.0f, 8.0f, 8.0f, 7.75f, 7.5f, 7.25f, 7.0f, 7.0f, 7.0f, 7.0f,
         9.0f, 8.25f, 7.5f, 6.75f, 6.0f, 6.0f, 6.0f, 6.0f, 9.0f, 8.25f, 7.5f, 6.75f, 6.0f, 6.0f, 6.0f, 6.0f});

    test_case.run_with_tolerance_as_fp(2.0e-5f);
}

NGRAPH_TEST(${BACKEND_NAME}, onnx_resize11_down_sizes_cubic_half_pixel) {
    const auto function =
        onnx_import::import_onnx_model(file_util::path_join(CommonTestUtils::getExecutableDirectory(),
                                                            SERIALIZED_ZOO,
                                                            "onnx/resize11_down_sizes_cubic_half_pixel.onnx"));

    const Shape expected_output_shape{1, 1, 3, 3};
    auto test_case = test::TestCase(function, s_device);
    std::vector<float> input_data{1.0f,
                                  2.0f,
                                  3.0f,
                                  4.0f,
                                  5.0f,
                                  6.0f,
                                  7.0f,
                                  8.0f,
                                  9.0f,
                                  10.0f,
                                  11.0f,
                                  12.0f,
                                  13.0f,
                                  14.0f,
                                  15.0f,
                                  16.0f};
    test_case.add_input<float>(input_data);
    test_case.add_expected_output<float>(
        expected_output_shape,
        {1.6307871, 3.0046299, 4.3784733, 7.1261587, 8.5, 9.873844, 12.621532, 13.995373, 15.369216});

    test_case.run_with_tolerance_as_fp(2.0e-5f);
}

NGRAPH_TEST(${BACKEND_NAME}, onnx_resize11_down_sizes_linear_pytorch_half_pixel) {
    const auto function =
        onnx_import::import_onnx_model(file_util::path_join(CommonTestUtils::getExecutableDirectory(),
                                                            SERIALIZED_ZOO,
                                                            "onnx/resize11_down_sizes_linear_pytorch_half_pixel.onnx"));

    const Shape expected_output_shape{1, 1, 3, 1};
    auto test_case = test::TestCase(function, s_device);
    std::vector<float> input_data{1.0f,
                                  2.0f,
                                  3.0f,
                                  4.0f,
                                  5.0f,
                                  6.0f,
                                  7.0f,
                                  8.0f,
                                  9.0f,
                                  10.0f,
                                  11.0f,
                                  12.0f,
                                  13.0f,
                                  14.0f,
                                  15.0f,
                                  16.0f};
    test_case.add_input<float>(input_data);
    test_case.add_expected_output<float>(expected_output_shape, {1.666666f, 7.0f, 12.333333f});

    test_case.run_with_tolerance_as_fp(2.0e-5f);
}

NGRAPH_TEST(${BACKEND_NAME}, onnx_resize11_up_sizes_cubic_half_pixel) {
    const auto function =
        onnx_import::import_onnx_model(file_util::path_join(CommonTestUtils::getExecutableDirectory(),
                                                            SERIALIZED_ZOO,
                                                            "onnx/resize11_up_sizes_cubic_half_pixel.onnx"));

    const Shape expected_output_shape{1, 1, 9, 10};
    auto test_case = test::TestCase(function, s_device);
    std::vector<float> input_data{1.0f,
                                  2.0f,
                                  3.0f,
                                  4.0f,
                                  5.0f,
                                  6.0f,
                                  7.0f,
                                  8.0f,
                                  9.0f,
                                  10.0f,
                                  11.0f,
                                  12.0f,
                                  13.0f,
                                  14.0f,
                                  15.0f,
                                  16.0f};
    test_case.add_input<float>(input_data);
    test_case.add_expected_output<float>(
        expected_output_shape,
        {0.45507922f,  0.64057922f,  0.97157922f,  1.42257922f,  1.90732922,   2.22332922f,  2.70807922f,  3.15907922f,
         3.49007922f,  3.67557922,   1.39437963f,  1.57987963f,  1.91087963f,  2.36187963f,  2.84662963,   3.16262963f,
         3.64737963f,  4.09837963f,  4.42937963f,  4.61487963,   2.95130693f,  3.13680693f,  3.46780693f,  3.91880693f,
         4.40355693,   4.71955693f,  5.20430693f,  5.65530693f,  5.98630693f,  6.17180693,   5.20525069f,  5.39075069f,
         5.72175069f,  6.17275069f,  6.65750069,   6.97350069f,  7.45825069f,  7.90925069f,  8.24025069f,  8.42575069,
         6.88975f,     7.07525f,     7.40625f,     7.85725f,     8.342,        8.658f,       9.14275f,     9.59375f,
         9.92475f,     10.11025f,    8.57424931f,  8.75974931f,  9.09074931f,  9.54174931f,  10.02649931,  10.34249931f,
         10.82724931f, 11.27824931f, 11.60924931f, 11.79474931,  10.82819307f, 11.01369307f, 11.34469307f, 11.79569307f,
         12.28044307,  12.59644307f, 13.08119307f, 13.53219307f, 13.86319307f, 14.04869307,  12.38512037f, 12.57062037f,
         12.90162037f, 13.35262037f, 13.83737037,  14.15337037f, 14.63812037f, 15.08912037f, 15.42012037f, 15.60562037,
         13.32442078f, 13.50992078f, 13.84092078f, 14.29192078f, 14.77667078,  15.09267078f, 15.57742078f, 16.02842078f,
         16.35942078f, 16.54492078});
    test_case.run_with_tolerance_as_fp(2.0e-5f);
}

NGRAPH_TEST(${BACKEND_NAME}, onnx_resize11_up_sizes_cubic_half_pixel_dynamic_sizes) {
    const auto function = onnx_import::import_onnx_model(
        file_util::path_join(CommonTestUtils::getExecutableDirectory(),
                             SERIALIZED_ZOO,
                             "onnx/resize11_up_sizes_cubic_half_pixel_dynamic_sizes.onnx"));

    const Shape expected_output_shape{1, 1, 9, 10};
    auto test_case = test::TestCase(function, s_device);
    std::vector<float> input_data{1.0f,
                                  2.0f,
                                  3.0f,
                                  4.0f,
                                  5.0f,
                                  6.0f,
                                  7.0f,
                                  8.0f,
                                  9.0f,
                                  10.0f,
                                  11.0f,
                                  12.0f,
                                  13.0f,
                                  14.0f,
                                  15.0f,
                                  16.0f};
    test_case.add_input<float>(input_data);
    test_case.add_input<float>(std::vector<float>{1, 1, 9, 10});  // sizes
    test_case.add_expected_output<float>(
        expected_output_shape,
        {0.45507922f,  0.64057922f,  0.97157922f,  1.42257922f,  1.90732922,   2.22332922f,  2.70807922f,  3.15907922f,
         3.49007922f,  3.67557922,   1.39437963f,  1.57987963f,  1.91087963f,  2.36187963f,  2.84662963,   3.16262963f,
         3.64737963f,  4.09837963f,  4.42937963f,  4.61487963,   2.95130693f,  3.13680693f,  3.46780693f,  3.91880693f,
         4.40355693,   4.71955693f,  5.20430693f,  5.65530693f,  5.98630693f,  6.17180693,   5.20525069f,  5.39075069f,
         5.72175069f,  6.17275069f,  6.65750069,   6.97350069f,  7.45825069f,  7.90925069f,  8.24025069f,  8.42575069,
         6.88975f,     7.07525f,     7.40625f,     7.85725f,     8.342,        8.658f,       9.14275f,     9.59375f,
         9.92475f,     10.11025f,    8.57424931f,  8.75974931f,  9.09074931f,  9.54174931f,  10.02649931,  10.34249931f,
         10.82724931f, 11.27824931f, 11.60924931f, 11.79474931,  10.82819307f, 11.01369307f, 11.34469307f, 11.79569307f,
         12.28044307,  12.59644307f, 13.08119307f, 13.53219307f, 13.86319307f, 14.04869307,  12.38512037f, 12.57062037f,
         12.90162037f, 13.35262037f, 13.83737037,  14.15337037f, 14.63812037f, 15.08912037f, 15.42012037f, 15.60562037,
         13.32442078f, 13.50992078f, 13.84092078f, 14.29192078f, 14.77667078,  15.09267078f, 15.57742078f, 16.02842078f,
         16.35942078f, 16.54492078});
    test_case.run_with_tolerance_as_fp(2.0e-5f);
}

NGRAPH_TEST(${BACKEND_NAME}, onnx_resize11_up_sizes_nearest_round_prefer_floor_half_pixel) {
    const auto function = onnx_import::import_onnx_model(
        file_util::path_join(CommonTestUtils::getExecutableDirectory(),
                             SERIALIZED_ZOO,
                             "onnx/resize11_up_sizes_nearest_round_prefer_floor_half_pixel.onnx"));

    const Shape expected_output_shape{1, 1, 7, 8};
    auto test_case = test::TestCase(function, s_device);
    std::vector<float> input_data{1.0f, 2.0f, 3.0f, 4.0f};
    test_case.add_input<float>(input_data);
    test_case.add_expected_output<float>(
        expected_output_shape,
        {1.0f, 1.0f, 1.0f, 1.0f, 2.0f, 2.0f, 2.0f, 2.0f, 1.0f, 1.0f, 1.0f, 1.0f, 2.0f, 2.0f,
         2.0f, 2.0f, 1.0f, 1.0f, 1.0f, 1.0f, 2.0f, 2.0f, 2.0f, 2.0f, 1.0f, 1.0f, 1.0f, 1.0f,
         2.0f, 2.0f, 2.0f, 2.0f, 3.0f, 3.0f, 3.0f, 3.0f, 4.0f, 4.0f, 4.0f, 4.0f, 3.0f, 3.0f,
         3.0f, 3.0f, 4.0f, 4.0f, 4.0f, 4.0f, 3.0f, 3.0f, 3.0f, 3.0f, 4.0f, 4.0f, 4.0f, 4.0f});
    test_case.run_with_tolerance_as_fp(2.0e-5f);
}

NGRAPH_TEST(${BACKEND_NAME}, onnx_resize11_up_sizes_nearest_prefer_ceil_asymmetric) {
    const auto function = onnx_import::import_onnx_model(
        file_util::path_join(CommonTestUtils::getExecutableDirectory(),
                             SERIALIZED_ZOO,
                             "onnx/resize11_up_sizes_nearest_prefer_ceil_asymmetric.onnx"));

    const Shape expected_output_shape{1, 1, 8, 8};
    auto test_case = test::TestCase(function, s_device);
    std::vector<float> input_data{1.0f,
                                  2.0f,
                                  3.0f,
                                  4.0f,
                                  5.0f,
                                  6.0f,
                                  7.0f,
                                  8.0f,
                                  9.0f,
                                  10.0f,
                                  11.0f,
                                  12.0f,
                                  13.0f,
                                  14.0f,
                                  15.0f,
                                  16.0f};
    test_case.add_input<float>(input_data);
    test_case.add_expected_output<float>(
        expected_output_shape,
        {
            1.0f,  2.0f,  2.0f,  3.0f,  3.0f,  4.0f,  4.0f,  4.0f,  5.0f,  6.0f,  6.0f,  7.0f,  7.0f,
            8.0f,  8.0f,  8.0f,  5.0f,  6.0f,  6.0f,  7.0f,  7.0f,  8.0f,  8.0f,  8.0f,  9.0f,  10.0f,
            10.0f, 11.0f, 11.0f, 12.0f, 12.0f, 12.0f, 9.0f,  10.0f, 10.0f, 11.0f, 11.0f, 12.0f, 12.0f,
            12.0f, 13.0f, 14.0f, 14.0f, 15.0f, 15.0f, 16.0f, 16.0f, 16.0f, 13.0f, 14.0f, 14.0f, 15.0f,
            15.0f, 16.0f, 16.0f, 16.0f, 13.0f, 14.0f, 14.0f, 15.0f, 15.0f, 16.0f, 16.0f, 16.0f,
        });
    test_case.run_with_tolerance_as_fp(2.0e-2f);
}

NGRAPH_TEST(${BACKEND_NAME}, onnx_resize11_up_sizes_nearest_ceil_half_pixel) {
    const auto function =
        onnx_import::import_onnx_model(file_util::path_join(CommonTestUtils::getExecutableDirectory(),
                                                            SERIALIZED_ZOO,
                                                            "onnx/resize11_up_sizes_nearest_ceil_half_pixel.onnx"));

    const Shape expected_output_shape{1, 1, 8, 8};
    auto test_case = test::TestCase(function, s_device);
    std::vector<float> input_data{1.0f,
                                  2.0f,
                                  3.0f,
                                  4.0f,
                                  5.0f,
                                  6.0f,
                                  7.0f,
                                  8.0f,
                                  9.0f,
                                  10.0f,
                                  11.0f,
                                  12.0f,
                                  13.0f,
                                  14.0f,
                                  15.0f,
                                  16.0f};
    test_case.add_input<float>(input_data);
    test_case.add_expected_output<float>(
        expected_output_shape,
        {1.0f,  2.0f,  2.0f,  3.0f,  3.0f,  4.0f,  4.0f,  4.0f,  5.0f,  6.0f,  6.0f,  7.0f,  7.0f,
         8.0f,  8.0f,  8.0f,  5.0f,  6.0f,  6.0f,  7.0f,  7.0f,  8.0f,  8.0f,  8.0f,  9.0f,  10.0f,
         10.0f, 11.0f, 11.0f, 12.0f, 12.0f, 12.0f, 9.0f,  10.0f, 10.0f, 11.0f, 11.0f, 12.0f, 12.0f,
         12.0f, 13.0f, 14.0f, 14.0f, 15.0f, 15.0f, 16.0f, 16.0f, 16.0f, 13.0f, 14.0f, 14.0f, 15.0f,
         15.0f, 16.0f, 16.0f, 16.0f, 13.0f, 14.0f, 14.0f, 15.0f, 15.0f, 16.0f, 16.0f, 16.0f});
    test_case.run_with_tolerance_as_fp(2.0e-2f);
}

NGRAPH_TEST(${BACKEND_NAME}, onnx_resize11_up_sizes_nearest_floor_align_corners) {
    const auto function =
        onnx_import::import_onnx_model(file_util::path_join(CommonTestUtils::getExecutableDirectory(),
                                                            SERIALIZED_ZOO,
                                                            "onnx/resize11_up_sizes_nearest_floor_align_corners.onnx"));

    const Shape expected_output_shape{1, 1, 8, 8};
    auto test_case = test::TestCase(function, s_device);
    std::vector<float> input_data{1.0f,
                                  2.0f,
                                  3.0f,
                                  4.0f,
                                  5.0f,
                                  6.0f,
                                  7.0f,
                                  8.0f,
                                  9.0f,
                                  10.0f,
                                  11.0f,
                                  12.0f,
                                  13.0f,
                                  14.0f,
                                  15.0f,
                                  16.0f};
    test_case.add_input<float>(input_data);
    test_case.add_expected_output<float>(
        expected_output_shape,
        {1.0f, 1.0f, 1.0f, 2.0f,  2.0f,  3.0f,  3.0f,  4.0f,  1.0f,  1.0f,  1.0f,  2.0f,  2.0f,  3.0f,  3.0f,  4.0f,
         1.0f, 1.0f, 1.0f, 2.0f,  2.0f,  3.0f,  3.0f,  4.0f,  5.0f,  5.0f,  5.0f,  6.0f,  6.0f,  7.0f,  7.0f,  8.0f,
         5.0f, 5.0f, 5.0f, 6.0f,  6.0f,  7.0f,  7.0f,  8.0f,  9.0f,  9.0f,  9.0f,  10.0f, 10.0f, 11.0f, 11.0f, 12.0f,
         9.0f, 9.0f, 9.0f, 10.0f, 10.0f, 11.0f, 11.0f, 12.0f, 13.0f, 13.0f, 13.0f, 14.0f, 14.0f, 15.0f, 15.0f, 16.0f});
    test_case.run_with_tolerance_as_fp(2.0e-2f);
}

NGRAPH_TEST(${BACKEND_NAME}, onnx_resize11_down_sizes_tf_half_pixel) {
    const auto function =
        onnx_import::import_onnx_model(file_util::path_join(CommonTestUtils::getExecutableDirectory(),
                                                            SERIALIZED_ZOO,
                                                            "onnx/resize11_down_sizes_tf_half_pixel.onnx"));

    const Shape expected_output_shape{1, 1, 3, 2};
    auto test_case = test::TestCase(function, s_device);
    std::vector<float> input_data{1.0f,
                                  2.0f,
                                  3.0f,
                                  4.0f,
                                  5.0f,
                                  6.0f,
                                  7.0f,
                                  8.0f,
                                  9.0f,
                                  10.0f,
                                  11.0f,
                                  12.0f,
                                  13.0f,
                                  14.0f,
                                  15.0f,
                                  16.0f};
    test_case.add_input<float>(input_data);
    test_case.add_expected_output<float>(expected_output_shape, {6.0f, 8.0f, 10.0f, 12.0f, 14.0f, 16.0f});
    test_case.run_with_tolerance_as_fp(2.0e-2f);
}

NGRAPH_TEST(${BACKEND_NAME}, onnx_model_shape) {
    auto function = onnx_import::import_onnx_model(
        file_util::path_join(CommonTestUtils::getExecutableDirectory(), SERIALIZED_ZOO, "onnx/shape.onnx"));

    Inputs inputs;
    inputs.emplace_back(test::NDArray<float, 3>({{{1, 1, 1, 1, 1}, {1, 1, 1, 1, 1}, {1, 1, 1, 1, 1}, {1, 1, 1, 1, 1}},
                                                 {{1, 1, 1, 1, 1}, {1, 1, 1, 1, 1}, {1, 1, 1, 1, 1}, {1, 1, 1, 1, 1}},
                                                 {{1, 1, 1, 1, 1}, {1, 1, 1, 1, 1}, {1, 1, 1, 1, 1}, {1, 1, 1, 1, 1}}})
                            .get_vector());

    auto test_case = test::TestCase(function, s_device);
    test_case.add_multiple_inputs(inputs);
    test_case.add_expected_output<int64_t>({3, 4, 5});
    test_case.run();
}

NGRAPH_TEST(${BACKEND_NAME}, onnx_model_elu) {
    auto function = onnx_import::import_onnx_model(
        file_util::path_join(CommonTestUtils::getExecutableDirectory(), SERIALIZED_ZOO, "onnx/elu.onnx"));

    Inputs inputs;
    inputs.emplace_back(
        test::NDArray<float, 3>({{{-9, -8, -7, -6, -5}, {-4, -3, -2, -1, 0}, {1, 2, 3, 4, 5}, {6, 7, 8, 9, 10}},
                                 {{-4, -3, -2, -1, 0}, {1, 2, 3, 4, 5}, {6, 7, 8, 9, 10}, {11, 12, 13, 14, 15}},
                                 {{1, 1, 1, 1, 1}, {-1, -1, -1, -1, -1}, {0, 0, 0, 0, 0}, {2, 2, 2, 2, 2}}})
            .get_vector());

    auto expected_output =
        test::NDArray<float, 3>(
            {{{-1.999753180391830f, -1.999329074744190f, -1.998176236068890f, -1.995042495646670f, -1.986524106001830f},
              {-1.963368722222530f, -1.900425863264270f, -1.729329433526770f, -1.264241117657120f, 0},
              {1, 2, 3, 4, 5},
              {6, 7, 8, 9, 10}},
             {{-1.963368722222530f, -1.900425863264270f, -1.729329433526770f, -1.264241117657120f, 0},
              {1, 2, 3, 4, 5},
              {6, 7, 8, 9, 10},
              {11, 12, 13, 14, 15}},
             {{1, 1, 1, 1, 1},
              {-1.264241117657120f, -1.264241117657120f, -1.264241117657120f, -1.264241117657120f, -1.264241117657120f},
              {0, 0, 0, 0, 0},
              {2, 2, 2, 2, 2}}})
            .get_vector();

    auto test_case = test::TestCase(function, s_device);
    test_case.add_multiple_inputs(inputs);
    test_case.add_expected_output(expected_output);
    test_case.run();
}

NGRAPH_TEST(${BACKEND_NAME}, onnx_model_leaky_relu) {
    auto function = onnx_import::import_onnx_model(
        file_util::path_join(CommonTestUtils::getExecutableDirectory(), SERIALIZED_ZOO, "onnx/leaky_relu.onnx"));

    Inputs inputs;
    inputs.emplace_back(
        test::NDArray<float, 3>({{{-9, -8, -7, -6, -5}, {-4, -3, -2, -1, 0}, {1, 2, 3, 4, 5}, {6, 7, 8, 9, 10}},
                                 {{-4, -3, -2, -1, 0}, {1, 2, 3, 4, 5}, {6, 7, 8, 9, 10}, {11, 12, 13, 14, 15}},
                                 {{1, 1, 1, 1, 1}, {-1, -1, -1, -1, -1}, {0, 0, 0, 0, 0}, {2, 2, 2, 2, 2}}})
            .get_vector());

    auto expected_output =
        test::NDArray<float, 3>(
            {{{-0.9f, -0.8f, -0.7f, -0.6f, -0.5f}, {-0.4f, -0.3f, -0.2f, -0.1f, 0}, {1, 2, 3, 4, 5}, {6, 7, 8, 9, 10}},
             {{-0.4f, -0.3f, -0.2f, -0.1f, 0}, {1, 2, 3, 4, 5}, {6, 7, 8, 9, 10}, {11, 12, 13, 14, 15}},
             {{1, 1, 1, 1, 1}, {-0.1f, -0.1f, -0.1f, -0.1f, -0.1f}, {0, 0, 0, 0, 0}, {2, 2, 2, 2, 2}}})
            .get_vector();

    auto test_case = test::TestCase(function, s_device);
    test_case.add_multiple_inputs(inputs);
    test_case.add_expected_output(expected_output);
    test_case.run();
}

NGRAPH_TEST(${BACKEND_NAME}, onnx_model_prelu_nd) {
    auto function = onnx_import::import_onnx_model(
        file_util::path_join(CommonTestUtils::getExecutableDirectory(), SERIALIZED_ZOO, "onnx/prelu.onnx"));

    Inputs inputs;
    inputs.emplace_back(
        test::NDArray<float, 3>({{{-9, -8, -7, -6, -5}, {-4, -3, -2, -1, 0}, {1, 2, 3, 4, 5}, {6, 7, 8, 9, 10}},
                                 {{-4, -3, -2, -1, 0}, {1, 2, 3, 4, 5}, {6, 7, 8, 9, 10}, {11, 12, 13, 14, 15}},
                                 {{1, 1, 1, 1, 1}, {-1, -1, -1, -1, -1}, {0, 0, 0, 0, 0}, {2, 2, 2, 2, 2}}})
            .get_vector());

    inputs.emplace_back(test::NDArray<float, 3>({{{1, 0, 1, 0, 1}, {0, 1, 0, 1, 0}, {1, 0, 1, 0, 1}, {0, 1, 0, 1, 0}},
                                                 {{0, 1, 0, 1, 0}, {1, 0, 1, 0, 1}, {0, 1, 0, 1, 0}, {1, 0, 1, 0, 1}},
                                                 {{1, 0, 1, 0, 1}, {0, 1, 0, 1, 0}, {1, 0, 1, 0, 1}, {0, 1, 0, 1, 0}}})
                            .get_vector());

    auto expected_output =
        test::NDArray<float, 3>({{{-9, 0, -7, 0, -5}, {0, -3, 0, -1, 0}, {1, 2, 3, 4, 5}, {6, 7, 8, 9, 10}},
                                 {{0, -3, 0, -1, 0}, {1, 2, 3, 4, 5}, {6, 7, 8, 9, 10}, {11, 12, 13, 14, 15}},
                                 {{1, 1, 1, 1, 1}, {0, -1, 0, -1, 0}, {0, 0, 0, 0, 0}, {2, 2, 2, 2, 2}}})
            .get_vector();

    auto test_case = test::TestCase(function, s_device);
    test_case.add_multiple_inputs(inputs);
    test_case.add_expected_output(expected_output);
    test_case.run();
}

NGRAPH_TEST(${BACKEND_NAME}, onnx_model_prelu_batch_nd_elementwise) {
    auto function = onnx_import::import_onnx_model(
        file_util::path_join(CommonTestUtils::getExecutableDirectory(), SERIALIZED_ZOO, "onnx/prelu_batch_nd.onnx"));

    Inputs inputs;
    // Shape{2, 3, 4, 5}
    inputs.emplace_back(std::vector<float>{
        -1., -1., -1., -1., -1., -1., -1., -1., -1., -1., -1., -1., -1., -1., -1., -1., -1., -1., -1., -1.,
        -1., -1., -1., -1., -1., -1., -1., -1., -1., -1., -1., -1., -1., -1., -1., -1., -1., -1., -1., -1.,
        -1., -1., -1., -1., -1., -1., -1., -1., -1., -1., -1., -1., -1., -1., -1., -1., -1., -1., -1., -1.,
        -1., -1., -1., -1., -1., -1., -1., -1., -1., -1., -1., -1., -1., -1., -1., -1., -1., -1., -1., -1.,
        -1., -1., -1., -1., -1., -1., -1., -1., -1., -1., -1., -1., -1., -1., -1., -1., -1., -1., -1., -1.,
        -1., -1., -1., -1., -1., -1., -1., -1., -1., -1., -1., -1., -1., -1., -1., -1., -1., -1., -1., -1.});

    // Shape{2, 3, 4, 5}
    std::vector<float> slope(shape_size(Shape{2, 3, 4, 5}));
    std::iota(std::begin(slope), std::end(slope), 0);
    inputs.emplace_back(slope);

    // Shape{2, 3, 4, 5}
    auto expected_output = std::vector<float>{
        -0.,   -1.,   -2.,   -3.,   -4.,   -5.,   -6.,   -7.,   -8.,   -9.,   -10.,  -11.,  -12.,  -13.,  -14.,
        -15.,  -16.,  -17.,  -18.,  -19.,  -20.,  -21.,  -22.,  -23.,  -24.,  -25.,  -26.,  -27.,  -28.,  -29.,
        -30.,  -31.,  -32.,  -33.,  -34.,  -35.,  -36.,  -37.,  -38.,  -39.,  -40.,  -41.,  -42.,  -43.,  -44.,
        -45.,  -46.,  -47.,  -48.,  -49.,  -50.,  -51.,  -52.,  -53.,  -54.,  -55.,  -56.,  -57.,  -58.,  -59.,
        -60.,  -61.,  -62.,  -63.,  -64.,  -65.,  -66.,  -67.,  -68.,  -69.,  -70.,  -71.,  -72.,  -73.,  -74.,
        -75.,  -76.,  -77.,  -78.,  -79.,  -80.,  -81.,  -82.,  -83.,  -84.,  -85.,  -86.,  -87.,  -88.,  -89.,
        -90.,  -91.,  -92.,  -93.,  -94.,  -95.,  -96.,  -97.,  -98.,  -99.,  -100., -101., -102., -103., -104.,
        -105., -106., -107., -108., -109., -110., -111., -112., -113., -114., -115., -116., -117., -118., -119.};

    auto test_case = test::TestCase(function, s_device);
    test_case.add_multiple_inputs(inputs);
    test_case.add_expected_output(expected_output);
    test_case.run();
}

NGRAPH_TEST(${BACKEND_NAME}, onnx_model_prelu_1d) {
    auto function = onnx_import::import_onnx_model(
        file_util::path_join(CommonTestUtils::getExecutableDirectory(), SERIALIZED_ZOO, "onnx/prelu_1d.onnx"));

    Inputs inputs;
    // Shape{2, 3, 4, 5}
    inputs.emplace_back(std::vector<float>{
        -1., -1., -1., -1., -1., -1., -1., -1., -1., -1., -1., -1., -1., -1., -1., -1., -1., -1., -1., -1.,
        -1., -1., -1., -1., -1., -1., -1., -1., -1., -1., -1., -1., -1., -1., -1., -1., -1., -1., -1., -1.,
        -1., -1., -1., -1., -1., -1., -1., -1., -1., -1., -1., -1., -1., -1., -1., -1., -1., -1., -1., -1.,
        -1., -1., -1., -1., -1., -1., -1., -1., -1., -1., -1., -1., -1., -1., -1., -1., -1., -1., -1., -1.,
        -1., -1., -1., -1., -1., -1., -1., -1., -1., -1., -1., -1., -1., -1., -1., -1., -1., -1., -1., -1.,
        -1., -1., -1., -1., -1., -1., -1., -1., -1., -1., -1., -1., -1., -1., -1., -1., -1., -1., -1., -1.});

    // Shape{5}
    inputs.emplace_back(std::vector<float>{0, 1, 2, 3, 4});

    // Shape{2, 3, 4, 5}
    auto expected_output = std::vector<float>{
        -0., -1., -2., -3., -4., -0., -1., -2., -3., -4., -0., -1., -2., -3., -4., -0., -1., -2., -3., -4.,
        -0., -1., -2., -3., -4., -0., -1., -2., -3., -4., -0., -1., -2., -3., -4., -0., -1., -2., -3., -4.,
        -0., -1., -2., -3., -4., -0., -1., -2., -3., -4., -0., -1., -2., -3., -4., -0., -1., -2., -3., -4.,
        -0., -1., -2., -3., -4., -0., -1., -2., -3., -4., -0., -1., -2., -3., -4., -0., -1., -2., -3., -4.,
        -0., -1., -2., -3., -4., -0., -1., -2., -3., -4., -0., -1., -2., -3., -4., -0., -1., -2., -3., -4.,
        -0., -1., -2., -3., -4., -0., -1., -2., -3., -4., -0., -1., -2., -3., -4., -0., -1., -2., -3., -4.};

    auto test_case = test::TestCase(function, s_device);
    test_case.add_multiple_inputs(inputs);
    test_case.add_expected_output(expected_output);
    test_case.run();
}

NGRAPH_TEST(${BACKEND_NAME}, onnx_model_prelu_C_1_1) {
    auto function = onnx_import::import_onnx_model(
        file_util::path_join(CommonTestUtils::getExecutableDirectory(), SERIALIZED_ZOO, "onnx/prelu_c_1_1.onnx"));

    Inputs inputs;
    // Shape{2, 3, 4, 5}
    inputs.emplace_back(std::vector<float>{
        -1., -1., -1., -1., -1., -1., -1., -1., -1., -1., -1., -1., -1., -1., -1., -1., -1., -1., -1., -1.,
        -1., -1., -1., -1., -1., -1., -1., -1., -1., -1., -1., -1., -1., -1., -1., -1., -1., -1., -1., -1.,
        -1., -1., -1., -1., -1., -1., -1., -1., -1., -1., -1., -1., -1., -1., -1., -1., -1., -1., -1., -1.,
        -1., -1., -1., -1., -1., -1., -1., -1., -1., -1., -1., -1., -1., -1., -1., -1., -1., -1., -1., -1.,
        -1., -1., -1., -1., -1., -1., -1., -1., -1., -1., -1., -1., -1., -1., -1., -1., -1., -1., -1., -1.,
        -1., -1., -1., -1., -1., -1., -1., -1., -1., -1., -1., -1., -1., -1., -1., -1., -1., -1., -1., -1.});

    // Shape{3, 1, 1}
    inputs.emplace_back(std::vector<float>{0, 1, 2});

    // Shape{2, 3, 4, 5}
    auto expected_output = std::vector<float>{
        -0., -0., -0., -0., -0., -0., -0., -0., -0., -0., -0., -0., -0., -0., -0., -0., -0., -0., -0., -0.,
        -1., -1., -1., -1., -1., -1., -1., -1., -1., -1., -1., -1., -1., -1., -1., -1., -1., -1., -1., -1.,
        -2., -2., -2., -2., -2., -2., -2., -2., -2., -2., -2., -2., -2., -2., -2., -2., -2., -2., -2., -2.,
        -0., -0., -0., -0., -0., -0., -0., -0., -0., -0., -0., -0., -0., -0., -0., -0., -0., -0., -0., -0.,
        -1., -1., -1., -1., -1., -1., -1., -1., -1., -1., -1., -1., -1., -1., -1., -1., -1., -1., -1., -1.,
        -2., -2., -2., -2., -2., -2., -2., -2., -2., -2., -2., -2., -2., -2., -2., -2., -2., -2., -2., -2.};

    auto test_case = test::TestCase(function, s_device);
    test_case.add_multiple_inputs(inputs);
    test_case.add_expected_output(expected_output);
    test_case.run();
}

NGRAPH_TEST(${BACKEND_NAME}, onnx_model_selu) {
    auto function = onnx_import::import_onnx_model(
        file_util::path_join(CommonTestUtils::getExecutableDirectory(), SERIALIZED_ZOO, "onnx/selu.onnx"));

    Inputs inputs;
    inputs.emplace_back(
        test::NDArray<float, 3>({{{-9, -8, -7, -6, -5}, {-4, -3, -2, -1, 0}, {1, 2, 3, 4, 5}, {6, 7, 8, 9, 10}},
                                 {{-4, -3, -2, -1, 0}, {1, 2, 3, 4, 5}, {6, 7, 8, 9, 10}, {11, 12, 13, 14, 15}},
                                 {{1, 1, 1, 1, 1}, {-1, -1, -1, -1, -1}, {0, 0, 0, 0, 0}, {2, 2, 2, 2, 2}}})
            .get_vector());

    auto expected_output =
        test::NDArray<float, 3>(
            {{{-5.99925954117548f, -5.99798722423258f, -5.99452870820667f, -5.98512748694000f, -5.95957231800549f},
              {-5.89010616666759f, -5.70127758979282f, -5.18798830058032f, -3.79272335297135f, 0},
              {3, 6, 9, 12, 15},
              {18, 21, 24, 27, 30}},
             {{-5.89010616666759f, -5.70127758979282f, -5.18798830058032f, -3.79272335297135f, 0},
              {3, 6, 9, 12, 15},
              {18, 21, 24, 27, 30},
              {33, 36, 39, 42, 45}},
             {{3, 3, 3, 3, 3},
              {-3.79272335297135f, -3.79272335297135f, -3.79272335297135f, -3.79272335297135f, -3.79272335297135f},
              {0, 0, 0, 0, 0},
              {6, 6, 6, 6, 6}}})
            .get_vector();

    auto test_case = test::TestCase(function, s_device);
    test_case.add_multiple_inputs(inputs);
    test_case.add_expected_output(expected_output);
    test_case.run();
}

NGRAPH_TEST(${BACKEND_NAME}, onnx_model_sigmoid) {
    auto function = onnx_import::import_onnx_model(
        file_util::path_join(CommonTestUtils::getExecutableDirectory(), SERIALIZED_ZOO, "onnx/sigmoid.onnx"));

    Inputs inputs;
    inputs.emplace_back(
        test::NDArray<float, 3>({{{-9, -8, -7, -6, -5}, {-4, -3, -2, -1, 0}, {1, 2, 3, 4, 5}, {6, 7, 8, 9, 10}},
                                 {{-4, -3, -2, -1, 0}, {1, 2, 3, 4, 5}, {6, 7, 8, 9, 10}, {11, 12, 13, 14, 15}},
                                 {{1, 1, 1, 1, 1}, {-1, -1, -1, -1, -1}, {0, 0, 0, 0, 0}, {2, 2, 2, 2, 2}}})
            .get_vector());

    auto expected_output =
        test::NDArray<float, 3>(
            {{{0.00012339457598623f,
               0.00033535013046648f,
               0.00091105119440065f,
               0.00247262315663477f,
               0.00669285092428486f},
              {0.01798620996209160f, 0.04742587317756680f, 0.119202922022118f, 0.268941421369995f, 0.5f},
              {0.731058578630005f, 0.880797077977882f, 0.952574126822433f, 0.982013790037908f, 0.993307149075715f},
              {0.997527376843365f, 0.999088948805599f, 0.999664649869534f, 0.999876605424014f, 0.999954602131298f}},
             {{0.01798620996209160f, 0.04742587317756680f, 0.119202922022118f, 0.268941421369995f, 0.5f},
              {0.731058578630005f, 0.880797077977882f, 0.952574126822433f, 0.982013790037908f, 0.993307149075715f},
              {0.997527376843365f, 0.999088948805599f, 0.999664649869534f, 0.999876605424014f, 0.999954602131298f},
              {0.999983298578152f, 0.999993855825398f, 0.999997739675702f, 0.999999168471972f, 0.999999694097773f}},
             {{0.731058578630005f, 0.731058578630005f, 0.731058578630005f, 0.731058578630005f, 0.731058578630005f},
              {0.268941421369995f, 0.268941421369995f, 0.268941421369995f, 0.268941421369995f, 0.268941421369995f},
              {0.5f, 0.5f, 0.5f, 0.5f, 0.5f},
              {0.880797077977882f, 0.880797077977882f, 0.880797077977882f, 0.880797077977882f, 0.880797077977882f}}})
            .get_vector();

    auto test_case = test::TestCase(function, s_device);
    test_case.add_multiple_inputs(inputs);
    test_case.add_expected_output(expected_output);
    test_case.run();
}

NGRAPH_TEST(${BACKEND_NAME}, onnx_model_tanh) {
    auto function = onnx_import::import_onnx_model(
        file_util::path_join(CommonTestUtils::getExecutableDirectory(), SERIALIZED_ZOO, "onnx/tanh.onnx"));

    Inputs inputs;
    inputs.emplace_back(
        test::NDArray<float, 3>({{{-9, -8, -7, -6, -5}, {-4, -3, -2, -1, 0}, {1, 2, 3, 4, 5}, {6, 7, 8, 9, 10}},
                                 {{-4, -3, -2, -1, 0}, {1, 2, 3, 4, 5}, {6, 7, 8, 9, 10}, {11, 12, 13, 14, 15}},
                                 {{1, 1, 1, 1, 1}, {-1, -1, -1, -1, -1}, {0, 0, 0, 0, 0}, {2, 2, 2, 2, 2}}})
            .get_vector());

    auto expected_output =
        test::NDArray<float, 3>(
            {{{-0.999999969540041f, -0.999999774929676f, -0.999998336943945f, -0.999987711650796f, -0.999909204262595f},
              {-0.999329299739067f, -0.995054753686731f, -0.964027580075817f, -0.761594155955765f, 0},
              {0.761594155955765f, 0.964027580075817f, 0.995054753686731f, 0.999329299739067f, 0.999909204262595f},
              {0.999987711650796f, 0.999998336943945f, 0.999999774929676f, 0.999999969540041f, 0.999999995877693f}},
             {{-0.999329299739067f, -0.995054753686731f, -0.964027580075817f, -0.761594155955765f, 0},
              {0.761594155955765f, 0.964027580075817f, 0.995054753686731f, 0.999329299739067f, 0.999909204262595f},
              {0.999987711650796f, 0.999998336943945f, 0.999999774929676f, 0.999999969540041f, 0.999999995877693f},
              {0.999999999442106f, 0.999999999924497f, 0.999999999989782f, 0.999999999998617f, 0.999999999999813f}},
             {{0.761594155955765f, 0.761594155955765f, 0.761594155955765f, 0.761594155955765f, 0.761594155955765f},
              {-0.761594155955765f, -0.761594155955765f, -0.761594155955765f, -0.761594155955765f, -0.761594155955765f},
              {0, 0, 0, 0, 0},
              {0.964027580075817f, 0.964027580075817f, 0.964027580075817f, 0.964027580075817f, 0.964027580075817f}}})
            .get_vector();

    auto test_case = test::TestCase(function, s_device);
    test_case.add_multiple_inputs(inputs);
    test_case.add_expected_output(expected_output);
    test_case.run();
}

NGRAPH_TEST(${BACKEND_NAME}, onnx_model_thresholded_relu) {
    auto function = onnx_import::import_onnx_model(
        file_util::path_join(CommonTestUtils::getExecutableDirectory(), SERIALIZED_ZOO, "onnx/thresholded_relu.onnx"));

    Inputs inputs;
    inputs.emplace_back(
        test::NDArray<float, 3>({{{-9, -8, -7, -6, -5}, {-4, -3, -2, -1, 0}, {1, 2, 3, 4, 5}, {6, 7, 8, 9, 10}},
                                 {{-4, -3, -2, -1, 0}, {1, 2, 3, 4, 5}, {6, 7, 8, 9, 10}, {11, 12, 13, 14, 15}},
                                 {{1, 1, 1, 1, 1}, {-1, -1, -1, -1, -1}, {0, 0, 0, 0, 0}, {2, 2, 2, 2, 2}}})
            .get_vector());

    auto expected_output =
        test::NDArray<float, 3>({{{0, 0, 0, 0, 0}, {0, 0, 0, 0, 0}, {0, 0, 3, 4, 5}, {6, 7, 8, 9, 10}},
                                 {{0, 0, 0, 0, 0}, {0, 0, 3, 4, 5}, {6, 7, 8, 9, 10}, {11, 12, 13, 14, 15}},
                                 {{0, 0, 0, 0, 0}, {0, 0, 0, 0, 0}, {0, 0, 0, 0, 0}, {0, 0, 0, 0, 0}}})
            .get_vector();

    auto test_case = test::TestCase(function, s_device);
    test_case.add_multiple_inputs(inputs);
    test_case.add_expected_output(expected_output);
    test_case.run();
}

NGRAPH_TEST(${BACKEND_NAME}, onnx_model_matmul_vec_ten3d) {
    auto function = onnx_import::import_onnx_model(
        file_util::path_join(CommonTestUtils::getExecutableDirectory(), SERIALIZED_ZOO, "onnx/matmul_vec_ten3d.onnx"));

    Inputs inputs;
    inputs.emplace_back(std::vector<float>{0.f, 1.f});
    inputs.emplace_back(test::NDArray<float, 3>{{{0.f}, {1.f}}, {{2.f}, {3.f}}, {{4.f}, {5.f}}}.get_vector());

    auto expected_output = test::NDArray<float, 2>{{1.f}, {3.f}, {5.f}}.get_vector();

    auto test_case = test::TestCase(function, s_device);
    test_case.add_multiple_inputs(inputs);
    test_case.add_expected_output(expected_output);
    test_case.run();
}

NGRAPH_TEST(${BACKEND_NAME}, onnx_model_softplus) {
    auto function = onnx_import::import_onnx_model(
        file_util::path_join(CommonTestUtils::getExecutableDirectory(), SERIALIZED_ZOO, "onnx/softplus.onnx"));

    // -1.0f, 0, 1.0f, 10.f,                    normal input values for activation
    // 100.0f, -100.0f, 1000.0f, -1000.0f,      input values that leads to exp() overflow
    // FLT_MIN, FLT_MIN / 16, -FLT_MIN / 16,    min, denorm, -denorm
    // FLT_MAX, -FLT_MAX,                       max, -max;
    Inputs inputs{std::vector<float>{-1.0f,
                                     0,
                                     1.0f,
                                     10.f,
                                     100.0f,
                                     -100.0f,
                                     1000.0f,
                                     -1000.0f,
                                     FLT_MIN,
                                     FLT_MIN / 16,
                                     -FLT_MIN / 16,
                                     FLT_MAX,
                                     -FLT_MAX}};

    const auto inf = std::numeric_limits<float>::infinity();
    std::vector<float> output{0.3132616579532623291,
                              0.6931471824645996094,
                              1.313261628150939941,
                              10.0000457763671875,
                              100.0,
                              0.0,
                              1000.0,
                              0.0,
                              0.6931471824645996094,
                              0.6931471824645996094,
                              0.6931471824645996094,
                              inf,
                              0.0};

    auto test_case = test::TestCase(function, s_device);
    test_case.add_multiple_inputs(inputs);
    test_case.add_expected_output(output);
    test_case.run();
}

NGRAPH_TEST(${BACKEND_NAME}, onnx_model_softplus_infinity) {
    auto function = onnx_import::import_onnx_model(
        file_util::path_join(CommonTestUtils::getExecutableDirectory(), SERIALIZED_ZOO, "onnx/softplus.onnx"));

    std::vector<float> input(13, std::numeric_limits<float>::infinity());
    std::vector<float> expected_output(13, std::numeric_limits<float>::infinity());

    auto test_case = test::TestCase(function, s_device);
    test_case.add_input(input);
    test_case.add_expected_output(expected_output);
    test_case.run();
}

NGRAPH_TEST(${BACKEND_NAME}, onnx_model_sum_opset8) {
    auto function = onnx_import::import_onnx_model(
        file_util::path_join(CommonTestUtils::getExecutableDirectory(), SERIALIZED_ZOO, "onnx/sum_opset8.onnx"));

    Inputs inputs;
    inputs.emplace_back(std::vector<float>{1.0f, 2.0f, 3.0f});
    inputs.emplace_back(test::NDArray<float, 2>{{10.0f}, {20.0f}, {30.0f}}.get_vector());
    inputs.emplace_back(test::NDArray<float, 3>{{{100.0f}}, {{200.0f}}, {{300.0f}}}.get_vector());

    auto expected_output =
        test::NDArray<float, 3>{{{111.0f, 112.0f, 113.0f}, {121.0f, 122.0f, 123.0f}, {131.0f, 132.0f, 133.0f}},

                                {{211.0f, 212.0f, 213.0f}, {221.0f, 222.0f, 223.0f}, {231.0f, 232.0f, 233.0f}},

                                {{311.0f, 312.0f, 313.0f}, {321.0f, 322.0f, 323.0f}, {331.0f, 332.0f, 333.0f}}}
            .get_vector();

    auto test_case = test::TestCase(function, s_device);
    test_case.add_multiple_inputs(inputs);
    test_case.add_expected_output(expected_output);
    test_case.run();
}

NGRAPH_TEST(${BACKEND_NAME}, onnx_model_argmax_int32) {
    auto function = onnx_import::import_onnx_model(
        file_util::path_join(CommonTestUtils::getExecutableDirectory(), SERIALIZED_ZOO, "onnx/argmax_int32.onnx"));

    auto test_case = test::TestCase(function, s_device);
    test_case.add_input<std::int32_t>({1, 2, 3, 4, 5, 6, 7, 8, 9, 10, 11, 12});
    test_case.add_expected_output<std::int64_t>({1, 1, 1, 1, 1, 1});
    test_case.run();
}

NGRAPH_TEST(${BACKEND_NAME}, onnx_model_argmin_int32) {
    auto function = onnx_import::import_onnx_model(
        file_util::path_join(CommonTestUtils::getExecutableDirectory(), SERIALIZED_ZOO, "onnx/argmin_int32.onnx"));

    auto test_case = test::TestCase(function, s_device);
    test_case.add_input<std::int32_t>({1, 2, 3, 4, 5, 6, 7, 8, 9, 10, 11, 12});
    test_case.add_expected_output<std::int64_t>({0, 0, 0, 0});
    test_case.run();
}

NGRAPH_TEST(${BACKEND_NAME}, onnx_model_argmax_float) {
    auto function = onnx_import::import_onnx_model(
        file_util::path_join(CommonTestUtils::getExecutableDirectory(), SERIALIZED_ZOO, "onnx/argmax_float.onnx"));

    auto test_case = test::TestCase(function, s_device);
    test_case.add_input<float>({4, 0.1, 2, 3, -3, 1, -0.9, 0, 1, 2, 3, 0});
    test_case.add_expected_output<std::int64_t>({0, 3, 0});
    test_case.run();
}

NGRAPH_TEST(${BACKEND_NAME}, onnx_model_argmin_float) {
    auto function = onnx_import::import_onnx_model(
        file_util::path_join(CommonTestUtils::getExecutableDirectory(), SERIALIZED_ZOO, "onnx/argmin_float.onnx"));

    auto test_case = test::TestCase(function, s_device);
    test_case.add_input<float>({4, 0.1, 2, 3, -3, 1, -0.9, 0, 1, 2, 3, 0});
    test_case.add_expected_output<std::int64_t>({1, 1, 0, 2});
    test_case.run();
}

NGRAPH_TEST(${BACKEND_NAME}, onnx_model_argmax_select_last_index) {
    auto function = onnx_import::import_onnx_model(file_util::path_join(CommonTestUtils::getExecutableDirectory(),
                                                                        SERIALIZED_ZOO,
                                                                        "onnx/argmax_select_last_index.onnx"));

    auto test_case = test::TestCase(function, s_device);
    test_case.add_input<float>(Shape{4, 3}, {1, 1, 1, 0.5, 3, 4, 0.5, 1, 1.1, 0, 3, 0});
    test_case.add_expected_output<std::int64_t>(Shape{1, 3}, {0, 3, 1});
    test_case.run();
}

NGRAPH_TEST(${BACKEND_NAME}, onnx_model_argmin_select_last_index) {
    auto function = onnx_import::import_onnx_model(file_util::path_join(CommonTestUtils::getExecutableDirectory(),
                                                                        SERIALIZED_ZOO,
                                                                        "onnx/argmin_select_last_index.onnx"));

    auto test_case = test::TestCase(function, s_device);
    test_case.add_input<float>(Shape{4, 3}, {1, 1, 1, 2, 3, 4, 2, 1, 1.1, 3, 3, 8});
    test_case.add_expected_output<std::int64_t>(Shape{4}, {2, 0, 1, 1});
    test_case.run();
}

NGRAPH_TEST(${BACKEND_NAME}, onnx_model_top_k) {
    auto function = onnx_import::import_onnx_model(
        file_util::path_join(CommonTestUtils::getExecutableDirectory(), SERIALIZED_ZOO, "onnx/top_k.onnx"));

    auto test_case = test::TestCase(function, s_device);
    test_case.add_input<float>({0, 1, 2, 3, 4, 5, 6, 7, 8, 9, 10, 11});
    test_case.add_expected_output<float>(Shape{3, 3}, {3, 2, 1, 7, 6, 5, 11, 10, 9});       // values
    test_case.add_expected_output<std::int64_t>(Shape{3, 3}, {3, 2, 1, 3, 2, 1, 3, 2, 1});  // indices
    test_case.run();
}

NGRAPH_TEST(${BACKEND_NAME}, onnx_top_k_opset_10) {
    auto function = onnx_import::import_onnx_model(
        file_util::path_join(CommonTestUtils::getExecutableDirectory(), SERIALIZED_ZOO, "onnx/top_k_opset_10.onnx"));

    auto test_case = test::TestCase(function, s_device);
    test_case.add_input<float>({0, 1, 2, 3, 4, 5, 6, 7, 8, 9, 10, 11});
    test_case.add_input<int64_t>({3});

    test_case.add_expected_output<float>(Shape{3, 3}, {3, 2, 1, 7, 6, 5, 11, 10, 9});       // values
    test_case.add_expected_output<std::int64_t>(Shape{3, 3}, {3, 2, 1, 3, 2, 1, 3, 2, 1});  // indices
    test_case.run();
}

NGRAPH_TEST(${BACKEND_NAME}, onnx_top_k_opset_10_const_k) {
    auto function = onnx_import::import_onnx_model(file_util::path_join(CommonTestUtils::getExecutableDirectory(),
                                                                        SERIALIZED_ZOO,
                                                                        "onnx/top_k_opset_10_const_k.onnx"));

    auto test_case = test::TestCase(function, s_device);
    test_case.add_input<float>({0, 1, 2, 3, 4, 5, 6, 7, 8, 9, 10, 11});

    test_case.add_expected_output<float>(Shape{3, 3}, {3, 2, 1, 7, 6, 5, 11, 10, 9});       // values
    test_case.add_expected_output<std::int64_t>(Shape{3, 3}, {3, 2, 1, 3, 2, 1, 3, 2, 1});  // indices
    test_case.run();
}

NGRAPH_TEST(${BACKEND_NAME}, onnx_top_k_opset_11_const_k_smallest) {
    auto function = onnx_import::import_onnx_model(file_util::path_join(CommonTestUtils::getExecutableDirectory(),
                                                                        SERIALIZED_ZOO,
                                                                        "onnx/top_k_opset_11_const_k_smallest.onnx"));

    auto test_case = test::TestCase(function, s_device);
    test_case.add_input<float>({0, 1, 2, 3, 4, 5, 6, 7, 11, 10, 9, 8});

    test_case.add_expected_output<float>(Shape{3, 3}, {0, 1, 2, 4, 5, 6, 8, 9, 10});        // values
    test_case.add_expected_output<std::int64_t>(Shape{3, 3}, {0, 1, 2, 0, 1, 2, 3, 2, 1});  // indices
    test_case.run();
}

NGRAPH_TEST(${BACKEND_NAME}, onnx_top_k_opset_11_const_k_smallest_negative_axis) {
    auto function =
        onnx_import::import_onnx_model(file_util::path_join(CommonTestUtils::getExecutableDirectory(),
                                                            SERIALIZED_ZOO,
                                                            "onnx/top_k_opset_11_const_k_smallest_negative_axis.onnx"));

    auto test_case = test::TestCase(function, s_device);
    test_case.add_input<float>({0, 1, 2, 3, 4, 5, 6, 7, 11, 10, 9, 8});

    test_case.add_expected_output<float>(Shape{3, 3}, {0, 1, 2, 4, 5, 6, 8, 9, 10});        // values
    test_case.add_expected_output<std::int64_t>(Shape{3, 3}, {0, 1, 2, 0, 1, 2, 3, 2, 1});  // indices
    test_case.run();
}

NGRAPH_TEST(${BACKEND_NAME}, onnx_model_acosh) {
    auto function = onnx_import::import_onnx_model(
        file_util::path_join(CommonTestUtils::getExecutableDirectory(), SERIALIZED_ZOO, "onnx/acosh.onnx"));

    auto test_case = test::TestCase(function, s_device);
    test_case.add_input<float>(Shape{1, 3}, {1.0f, 2.5f, 4.3f});
    test_case.add_expected_output<float>(Shape{1, 3}, {0.0f, 1.5667993f, 2.13795861f});

    test_case.run();
}

NGRAPH_TEST(${BACKEND_NAME}, onnx_model_asinh) {
    auto function = onnx_import::import_onnx_model(
        file_util::path_join(CommonTestUtils::getExecutableDirectory(), SERIALIZED_ZOO, "onnx/asinh.onnx"));

    auto test_case = test::TestCase(function, s_device);
    test_case.add_input<float>(Shape{1, 3}, {-1.0f, 0.0f, 1.0f});
    test_case.add_expected_output<float>(Shape{1, 3}, {-0.88137358f, 0.0f, 0.88137358f});

    test_case.run();
}

NGRAPH_TEST(${BACKEND_NAME}, onnx_model_atanh) {
    auto function = onnx_import::import_onnx_model(
        file_util::path_join(CommonTestUtils::getExecutableDirectory(), SERIALIZED_ZOO, "onnx/atanh.onnx"));

    auto test_case = test::TestCase(function, s_device);
    test_case.add_input<float>(Shape{1, 3}, {-0.9f, 0.0f, 0.9f});
    test_case.add_expected_output<float>(Shape{1, 3}, {-1.4722194f, 0.0f, 1.4722194f});

    test_case.run();
}

NGRAPH_TEST(${BACKEND_NAME}, onnx_model_sinh) {
    auto function = onnx_import::import_onnx_model(
        file_util::path_join(CommonTestUtils::getExecutableDirectory(), SERIALIZED_ZOO, "onnx/sinh.onnx"));

    auto test_case = test::TestCase(function, s_device);
    test_case.add_input<float>({-1.0f, 0.0f, 1.0f});
    test_case.add_expected_output<float>({-1.1752012f, 0.f, 1.1752012f});
    test_case.run();
}

NGRAPH_TEST(${BACKEND_NAME}, onnx_model_cosh) {
    auto function = onnx_import::import_onnx_model(
        file_util::path_join(CommonTestUtils::getExecutableDirectory(), SERIALIZED_ZOO, "onnx/cosh.onnx"));

    auto test_case = test::TestCase(function, s_device);
    test_case.add_input<float>({-1.0f, 0.0f, 1.0f});
    test_case.add_expected_output<float>({1.54308069f, 1.f, 1.54308069f});
    test_case.run();
}

NGRAPH_TEST(${BACKEND_NAME}, onnx_model_sign) {
    auto function = onnx_import::import_onnx_model(
        file_util::path_join(CommonTestUtils::getExecutableDirectory(), SERIALIZED_ZOO, "onnx/sign.onnx"));

    Inputs inputs{std::vector<float>{-std::numeric_limits<float>::infinity(),
                                     -3.141592f,
                                     0.0f,
                                     2.71828f,
                                     std::numeric_limits<float>::infinity()}};

    auto test_case = test::TestCase(function, s_device);
    test_case.add_multiple_inputs(inputs);
    test_case.add_expected_output<float>({-1.0f, -1.0f, 0.0f, 1.0f, 1.0f});
    test_case.run();
}

NGRAPH_TEST(${BACKEND_NAME}, onnx_model_one_hot_with_axis) {
    auto function = onnx_import::import_onnx_model(
        file_util::path_join(CommonTestUtils::getExecutableDirectory(), SERIALIZED_ZOO, "onnx/one_hot_axis.onnx"));

    Inputs inputs{{1.0, 9.0, 2.0, 4.0}, {1.0, 3.0}};
    std::vector<float> expected_output{{1.0, 1.0, 3.0, 1.0, 1.0, 1.0, 1.0, 1.0, 1.0, 1.0, 1.0, 1.0, 1.0, 1.0,
                                        1.0, 1.0, 1.0, 1.0, 1.0, 3.0, 1.0, 1.0, 1.0, 1.0, 3.0, 1.0, 1.0, 1.0,
                                        1.0, 3.0, 1.0, 1.0, 1.0, 1.0, 1.0, 1.0, 1.0, 1.0, 1.0, 1.0}};

    auto test_case = test::TestCase(function, s_device);
    test_case.add_multiple_inputs(inputs);
    test_case.add_expected_output(expected_output);
    test_case.run();
}

NGRAPH_TEST(${BACKEND_NAME}, onnx_model_one_hot_without_axis) {
    auto function = onnx_import::import_onnx_model(
        file_util::path_join(CommonTestUtils::getExecutableDirectory(), SERIALIZED_ZOO, "onnx/one_hot_no_axis.onnx"));

    std::vector<std::vector<std::int64_t>> inputs{{0, 7, 8}, {2, 5}};
    std::vector<std::int64_t> expected_output{5, 2, 2, 2, 2, 2, 2, 2, 2, 2, 2, 2, 2, 2, 2, 2, 2, 2,
                                              2, 5, 2, 2, 2, 2, 2, 2, 2, 2, 2, 2, 2, 2, 5, 2, 2, 2};

    auto test_case = test::TestCase(function, s_device);
    test_case.add_multiple_inputs(inputs);
    test_case.add_expected_output(expected_output);
    test_case.run();
}

NGRAPH_TEST(${BACKEND_NAME}, onnx_model_where) {
    auto function = onnx_import::import_onnx_model(
        file_util::path_join(CommonTestUtils::getExecutableDirectory(), SERIALIZED_ZOO, "onnx/where.onnx"));

    // conditions tensor - 3x3x3
    auto condition =
        std::vector<int>{{0, 1, 0, 1, 0, 1, 0, 1, 0, 0, 1, 0, 1, 0, 1, 0, 1, 0, 0, 1, 0, 1, 0, 1, 0, 1, 0}};

    // 1x3 tensor of "1"
    auto x1 = std::vector<int>{1, 1, 1};
    // 3x1 tensor of "2"
    auto x2 = std::vector<int>{2, 2, 2};

    std::vector<std::vector<int>> inputs;
    inputs.push_back(std::move(condition));
    inputs.push_back(std::move(x1));
    inputs.push_back(std::move(x2));

    // y = 3x3x3
    std::vector<int> expected_output{2, 1, 2, 1, 2, 1, 2, 1, 2, 2, 1, 2, 1, 2, 1, 2, 1, 2, 2, 1, 2, 1, 2, 1, 2, 1, 2};

    auto test_case = test::TestCase(function, s_device);
    test_case.add_multiple_inputs(inputs);
    test_case.add_expected_output(expected_output);
    test_case.run();
}

NGRAPH_TEST(${BACKEND_NAME}, onnx_model_erf) {
    const auto function = onnx_import::import_onnx_model(
        file_util::path_join(CommonTestUtils::getExecutableDirectory(), SERIALIZED_ZOO, "onnx/erf.onnx"));

    Inputs inputs;
    inputs.emplace_back(test::NDArray<float, 2>{
        {-std::numeric_limits<float>::infinity(), std::numeric_limits<float>::infinity()},
        {-3.141592f, 0.0f},
        {0.5f, 1.0f}}.get_vector());

    const std::vector<float> expected_output =
        test::NDArray<float, 2>{{-1.0f, 1.0f}, {-0.99999112f, 0.0f}, {0.52049988f, 0.84270079f}}.get_vector();

    auto test_case = test::TestCase(function, s_device);
    test_case.add_multiple_inputs(inputs);
    test_case.add_expected_output(expected_output);
    test_case.run();
}

NGRAPH_TEST(${BACKEND_NAME}, onnx_model_erf_int32) {
    const auto function = onnx_import::import_onnx_model(
        file_util::path_join(CommonTestUtils::getExecutableDirectory(), SERIALIZED_ZOO, "onnx/erf_int32.onnx"));

    const std::vector<std::vector<int32_t>> inputs{
        {-std::numeric_limits<int32_t>::max(), -1, 0, 1, std::numeric_limits<int32_t>::max()}};

    const std::vector<int32_t> expected_output{-1, -1, 0, 1, 1};

    auto test_case = test::TestCase(function, s_device);
    test_case.add_multiple_inputs(inputs);
    test_case.add_expected_output(expected_output);
    test_case.run();
}

NGRAPH_TEST(${BACKEND_NAME}, onnx_model_shrink_float) {
    const auto function = onnx_import::import_onnx_model(
        file_util::path_join(CommonTestUtils::getExecutableDirectory(), SERIALIZED_ZOO, "onnx/shrink_float.onnx"));

    auto test_case = test::TestCase(function, s_device);
    test_case.add_input<float>({-2.0f, -1.6f, -1.5f, -1.4f, -1.0f, 0.0f, 1.0f, 1.4f, 1.5f, 1.6f, 2.0f});
    test_case.add_expected_output<float>(Shape{11},
                                         {-1.5f, -1.1f, 0.0f, 0.0f, 0.0f, 0.0f, 0.0f, 0.0f, 0.0f, 1.1f, 1.5f});

    test_case.run();
}

NGRAPH_TEST(${BACKEND_NAME}, onnx_model_shrink_int) {
    const auto function = onnx_import::import_onnx_model(
        file_util::path_join(CommonTestUtils::getExecutableDirectory(), SERIALIZED_ZOO, "onnx/shrink_int.onnx"));

    auto test_case = test::TestCase(function, s_device);
    test_case.add_input<int>({-5, -4, -3, -2, -1, 0, 1, 2, 3, 4, 5});
    test_case.add_expected_output<int>(Shape{11}, {-4, -3, -2, -1, 0, 0, 0, 1, 2, 3, 4});

    test_case.run();
}

NGRAPH_TEST(${BACKEND_NAME}, onnx_model_lp_norm_p1) {
    const auto function = onnx_import::import_onnx_model(
        file_util::path_join(CommonTestUtils::getExecutableDirectory(), SERIALIZED_ZOO, "onnx/lp_norm_p1.onnx"));

    Shape data_shape{2, 3, 4};
    std::vector<float> data(shape_size(data_shape));
    std::iota(std::begin(data), std::end(data), 1);

    auto test_case = test::TestCase(function, s_device);
    test_case.add_input<float>(data);
    test_case.add_expected_output<float>(
        data_shape,
        {0.07142857f, 0.125f,  0.16666667f, 0.2f,        0.22727273f, 0.25f,   0.26923078f, 0.2857143f,
         0.3f,        0.3125f, 0.32352942f, 0.33333334f, 0.9285714f,  0.875f,  0.8333333f,  0.8f,
         0.77272725f, 0.75f,   0.7307692f,  0.71428573f, 0.7f,        0.6875f, 0.6764706f,  0.6666667f});

    test_case.run();
}

NGRAPH_TEST(${BACKEND_NAME}, onnx_model_lp_norm_p2) {
    const auto function = onnx_import::import_onnx_model(
        file_util::path_join(CommonTestUtils::getExecutableDirectory(), SERIALIZED_ZOO, "onnx/lp_norm_p2.onnx"));

    Shape data_shape{2, 3, 4};
    std::vector<float> data(shape_size(data_shape));
    std::iota(std::begin(data), std::end(data), 1);

    auto test_case = test::TestCase(function, s_device);
    test_case.add_input<float>(data);
    test_case.add_expected_output<float>(
        data_shape,
        {0.0766965f,  0.14142136f, 0.19611613f, 0.24253564f, 0.28216633f, 0.31622776f, 0.34570536f, 0.37139067f,
         0.39391932f, 0.41380295f, 0.4314555f,  0.4472136f,  0.9970545f,  0.98994946f, 0.9805807f,  0.97014254f,
         0.9593655f,  0.9486833f,  0.9383431f,  0.9284767f,  0.91914505f, 0.9103665f,  0.9021342f,  0.8944272f});

    test_case.run();
}

NGRAPH_TEST(${BACKEND_NAME}, onnx_model_lp_norm_default) {
    const auto function = onnx_import::import_onnx_model(
        file_util::path_join(CommonTestUtils::getExecutableDirectory(), SERIALIZED_ZOO, "onnx/lp_norm_default.onnx"));

    Shape data_shape{2, 3, 4};
    std::vector<float> data(shape_size(data_shape));
    std::iota(std::begin(data), std::end(data), 1);

    auto test_case = test::TestCase(function, s_device);
    test_case.add_input<float>(data);
    test_case.add_expected_output<float>(
        data_shape,
        {0.18257418f, 0.36514837f, 0.5477225f, 0.73029673f, 0.37904903f, 0.45485884f, 0.5306686f,  0.60647845f,
         0.42616236f, 0.47351375f, 0.5208651f, 0.5682165f,  0.4469492f,  0.48132992f, 0.51571065f, 0.5500913f,
         0.45862272f, 0.48560053f, 0.5125783f, 0.53955615f, 0.46609157f, 0.4882864f,  0.51048124f, 0.5326761f});

    test_case.run();
}

NGRAPH_TEST(${BACKEND_NAME}, onnx_model_lp_norm_default_dynamic) {
    const auto function = onnx_import::import_onnx_model(file_util::path_join(CommonTestUtils::getExecutableDirectory(),
                                                                              SERIALIZED_ZOO,
                                                                              "onnx/lp_norm_default_dynamic.onnx"));

    Shape data_shape{2, 3, 4};
    std::vector<float> data(shape_size(data_shape));
    std::iota(std::begin(data), std::end(data), 1);

    auto test_case = test::TestCase(function, s_device);
    test_case.add_input<float>(data_shape, data);
    test_case.add_expected_output<float>(
        data_shape,
        {0.18257418f, 0.36514837f, 0.5477225f, 0.73029673f, 0.37904903f, 0.45485884f, 0.5306686f,  0.60647845f,
         0.42616236f, 0.47351375f, 0.5208651f, 0.5682165f,  0.4469492f,  0.48132992f, 0.51571065f, 0.5500913f,
         0.45862272f, 0.48560053f, 0.5125783f, 0.53955615f, 0.46609157f, 0.4882864f,  0.51048124f, 0.5326761f});

    test_case.run();
}

NGRAPH_TEST(${BACKEND_NAME}, onnx_model_instance_normalization) {
    const auto function = onnx_import::import_onnx_model(
        file_util::path_join(CommonTestUtils::getExecutableDirectory(), SERIALIZED_ZOO, "onnx/instance_norm.onnx"));

    Shape data_shape{1, 2, 3, 4};
    std::vector<float> data(shape_size(data_shape));
    std::iota(std::begin(data), std::end(data), 1);

    auto test_case = test::TestCase(function, s_device);

    test_case.add_input<float>(data);
    test_case.add_input<float>(std::vector<float>{2.134f, 3.256f});
    test_case.add_input<float>(std::vector<float>{0.765f, 1.055f});
    test_case.add_expected_output<float>(
        data_shape,
        {-2.6335807f,  -2.015657f, -1.3977331f, -0.77980936f, -0.16188562f, 0.45603812f, 1.0739619f,  1.6918856f,
         2.3098092f,   2.927733f,  3.5456567f,  4.1635804f,   -4.130463f,   -3.1876516f, -2.2448401f, -1.3020288f,
         -0.35921717f, 0.5835942f, 1.5264057f,  2.469217f,    3.4120288f,   4.35484f,    5.2976513f,  6.240463f});
    const size_t tolerance_bits = 3;
    test_case.run(tolerance_bits);
}

NGRAPH_TEST(${BACKEND_NAME}, onnx_instance_normalization_dynamic) {
    auto function = onnx_import::import_onnx_model(file_util::path_join(CommonTestUtils::getExecutableDirectory(),
                                                                        SERIALIZED_ZOO,
                                                                        "onnx/instance_norm_dynamic.onnx"));

    auto test_case = test::TestCase(function, s_device);
    std::vector<float> input_data{1.f, 2.f, 3.f};
    test_case.add_input<float>(Shape{1, 3, 1, 1}, input_data);
    test_case.add_expected_output<float>(Shape{1, 3, 1, 1},
                                         {0.3341970741748809814, 0.3321160078048706055, 0.3407136797904968262});
    test_case.run();
}

NGRAPH_TEST(${BACKEND_NAME}, onnx_model_eye_like) {
    const auto function = onnx_import::import_onnx_model(
        file_util::path_join(CommonTestUtils::getExecutableDirectory(), SERIALIZED_ZOO, "onnx/eye_like.onnx"));

    auto test_case = test::TestCase(function, s_device);
    test_case.add_input<float>(Shape{3, 4}, {5.f, 5.f, 5.f, 5.f, 5.f, 5.f, 5.f, 5.f, 5.f, 5.f, 5.f, 5.f});
    test_case.add_expected_output<float>(Shape{3, 4}, {0.f, 0.f, 0.f, 0.f, 1.f, 0.f, 0.f, 0.f, 0.f, 1.f, 0.f, 0.f});

    test_case.run();
}

NGRAPH_TEST(${BACKEND_NAME}, onnx_model_reverse_sequence_0_batch_1) {
    const auto function =
        onnx_import::import_onnx_model(file_util::path_join(CommonTestUtils::getExecutableDirectory(),
                                                            SERIALIZED_ZOO,
                                                            "onnx/reverse_sequence_time_0_batch_1.onnx"));
    auto test_case = test::TestCase(function, s_device);

    test_case.add_input<float>({0.f, 4.f, 8.f, 12.f, 1.f, 5.f, 9.f, 13.f, 2.f, 6.f, 10.f, 14.f, 3.f, 7.f, 11.f, 15.f});
    test_case.add_input<int>({4, 3, 2, 1});
    test_case.add_expected_output<float>(
        Shape{4, 4},
        {3.f, 6.f, 9.f, 12.f, 2.f, 5.f, 8.f, 13.f, 1.f, 4.f, 10.f, 14.f, 0.f, 7.f, 11.f, 15.f});

    test_case.run();
}

NGRAPH_TEST(${BACKEND_NAME}, onnx_model_reverse_sequence_1_batch_0) {
    const auto function =
        onnx_import::import_onnx_model(file_util::path_join(CommonTestUtils::getExecutableDirectory(),
                                                            SERIALIZED_ZOO,
                                                            "onnx/reverse_sequence_time_1_batch_0.onnx"));
    auto test_case = test::TestCase(function, s_device);

    test_case.add_input<float>({0.f, 1.f, 2.f, 3.f, 4.f, 5.f, 6.f, 7.f, 8.f, 9.f, 10.f, 11.f, 12.f, 13.f, 14.f, 15.f});
    test_case.add_input<int>({1, 2, 3, 4});
    test_case.add_expected_output<float>(
        Shape{4, 4},
        {0.f, 1.f, 2.f, 3.f, 5.f, 4.f, 6.f, 7.f, 10.f, 9.f, 8.f, 11.f, 15.f, 14.f, 13.f, 12.f});

    test_case.run();
}

NGRAPH_TEST(${BACKEND_NAME}, onnx_model_reverse_sequence_incorrect_batch_axis) {
    EXPECT_THROW(
        onnx_import::import_onnx_model(file_util::path_join(CommonTestUtils::getExecutableDirectory(),
                                                            SERIALIZED_ZOO,
                                                            "onnx/reverse_sequence_incorrect_batch_axis.onnx")),
        ngraph_error)
        << "ReverseSequence batch_axis attribute can only equal 0 or 1. Value of '2' is not "
           "accepted.";
}

NGRAPH_TEST(${BACKEND_NAME}, onnx_model_reverse_sequence_incorrect_time_axis) {
    EXPECT_THROW(onnx_import::import_onnx_model(file_util::path_join(CommonTestUtils::getExecutableDirectory(),
                                                                     SERIALIZED_ZOO,
                                                                     "onnx/reverse_sequence_incorrect_time_axis.onnx")),
                 ngraph_error)
        << "ReverseSequence time_axis attribute can only equal 0 or 1. Value of '2' is not "
           "accepted.";
}

NGRAPH_TEST(${BACKEND_NAME}, onnx_model_reverse_sequence_time_and_batch_axis_equal) {
    EXPECT_THROW(
        onnx_import::import_onnx_model(file_util::path_join(CommonTestUtils::getExecutableDirectory(),
                                                            SERIALIZED_ZOO,
                                                            "onnx/reverse_sequence_time_and_batch_axis_equal.onnx")),
        ngraph_error)
        << "ReverseSequence 'time_axis' and 'batch_axis' can't be equal.";
}

NGRAPH_TEST(${BACKEND_NAME}, onnx_matmul_float_type) {
    auto function = onnx_import::import_onnx_model(
        file_util::path_join(CommonTestUtils::getExecutableDirectory(), SERIALIZED_ZOO, "onnx/matmul_float.onnx"));

    auto test_case = test::TestCase(function, s_device);
    test_case.add_input<float>(std::vector<float>{0, 1, 2, 3, 4, 5});
    test_case.add_input<float>(std::vector<float>{0, 1});
    test_case.add_expected_output<float>(Shape{3, 1}, std::vector<float>{1, 3, 5});

    test_case.run();
}

NGRAPH_TEST(${BACKEND_NAME}, onnx_model_mod_sign) {
    const auto function = onnx_import::import_onnx_model(
        file_util::path_join(CommonTestUtils::getExecutableDirectory(), SERIALIZED_ZOO, "onnx/mod_sign.onnx"));
    auto test_case = test::TestCase(function, s_device);

    test_case.add_input<int32_t>({-4, 7, 5, 4, -7, 8});
    test_case.add_input<int32_t>({2, -3, 8, -2, 3, 5});
    test_case.add_expected_output<int32_t>(Shape{6}, {0, -2, 5, 0, 2, 3});

    test_case.run();
}

NGRAPH_TEST(${BACKEND_NAME}, onnx_model_mod_sign_i64) {
    const auto function = onnx_import::import_onnx_model(
        file_util::path_join(CommonTestUtils::getExecutableDirectory(), SERIALIZED_ZOO, "onnx/mod_sign_i64.onnx"));
    auto test_case = test::TestCase(function, s_device);

    test_case.add_input<int64_t>({-4, 7, 5, 4, -7, 8});
    test_case.add_input<int64_t>({2, -3, 8, -2, 3, 5});
    test_case.add_expected_output<int64_t>(Shape{6}, {0, -2, 5, 0, 2, 3});

    test_case.run();
}

NGRAPH_TEST(${BACKEND_NAME}, onnx_model_mod_sign_broadcast) {
    const auto function = onnx_import::import_onnx_model(file_util::path_join(CommonTestUtils::getExecutableDirectory(),
                                                                              SERIALIZED_ZOO,
                                                                              "onnx/mod_sign_broadcast.onnx"));
    auto test_case = test::TestCase(function, s_device);

    test_case.add_input<int32_t>({-8, 3, 4, 9, -17, 1});
    test_case.add_input<int32_t>({3});
    test_case.add_expected_output<int32_t>(Shape{6}, {1, 0, 1, 0, 1, 1});

    test_case.run();
}

NGRAPH_TEST(${BACKEND_NAME}, onnx_model_mod_sign_f32) {
    try {
        const auto function = onnx_import::import_onnx_model(
            file_util::path_join(CommonTestUtils::getExecutableDirectory(), SERIALIZED_ZOO, "onnx/mod_sign_f32.onnx"));
        FAIL() << "Expected exception was not thrown";
    } catch (const ngraph::ngraph_error& e) {
        EXPECT_HAS_SUBSTRING(
            e.what(),
            std::string("If the input type is floating point, then `fmod` attribute must be set to 1."));
    } catch (...) {
        FAIL() << "Expected ngraph_error exception was not thrown";
    }
}

NGRAPH_TEST(${BACKEND_NAME}, onnx_model_mod_sign_fmod) {
    const auto function = onnx_import::import_onnx_model(
        file_util::path_join(CommonTestUtils::getExecutableDirectory(), SERIALIZED_ZOO, "onnx/mod_sign_fmod.onnx"));
    auto test_case = test::TestCase(function, s_device);

    test_case.add_input<int32_t>({-8, 3, 4, 9, -17, 1});
    test_case.add_input<int32_t>({22, -13, 8, -3, 7, 2});
    test_case.add_expected_output<int32_t>(Shape{6}, {-8, 3, 4, 0, -3, 1});

    test_case.run();
}

NGRAPH_TEST(${BACKEND_NAME}, onnx_model_mod_sign_fmod_broadcast) {
    const auto function = onnx_import::import_onnx_model(file_util::path_join(CommonTestUtils::getExecutableDirectory(),
                                                                              SERIALIZED_ZOO,
                                                                              "onnx/mod_sign_fmod_broadcast.onnx"));
    auto test_case = test::TestCase(function, s_device);

    test_case.add_input<int32_t>({-8, 3, 4, 9, -17, 1});
    test_case.add_input<int32_t>({3});
    test_case.add_expected_output<int32_t>(Shape{6}, {-2, 0, 1, 0, -2, 1});

    test_case.run();
}

NGRAPH_TEST(${BACKEND_NAME}, onnx_model_mod_sign_fmod_f32) {
    const auto function = onnx_import::import_onnx_model(
        file_util::path_join(CommonTestUtils::getExecutableDirectory(), SERIALIZED_ZOO, "onnx/mod_sign_fmod_f32.onnx"));
    auto test_case = test::TestCase(function, s_device);

    test_case.add_input<float>({-4.3, 7.2, 5.0, 4.3, -7.2, 8.0});
    test_case.add_input<float>({2.1, -3.4, 8.0, -2.1, 3.4, 5.0});
    test_case.add_expected_output<float>(Shape{6}, {-0.10000038, 0.39999962, 5., 0.10000038, -0.39999962, 3.});

    test_case.run();
}

NGRAPH_TEST(${BACKEND_NAME}, onnx_model_mod_incorrect_fmod) {
    try {
        const auto function =
            onnx_import::import_onnx_model(file_util::path_join(CommonTestUtils::getExecutableDirectory(),
                                                                SERIALIZED_ZOO,
                                                                "onnx/mod_incorrect_fmod.onnx"));
        FAIL() << "Expected exception was not thrown";
    } catch (const ngraph::ngraph_error& e) {
        EXPECT_HAS_SUBSTRING(e.what(), std::string("Unsupported value of 'fmod' attribute (should be: 0 or 1)"));
    } catch (...) {
        FAIL() << "Expected ngraph_error exception was not thrown";
    }
}

NGRAPH_TEST(${BACKEND_NAME}, onnx_model_scatterND_param_i64_indices) {
    const auto function =
        onnx_import::import_onnx_model(file_util::path_join(CommonTestUtils::getExecutableDirectory(),
                                                            SERIALIZED_ZOO,
                                                            "onnx/scatter_nd_param_i64_indices.onnx"));
    auto test_case = test::TestCase(function, s_device);

    test_case.add_input<float>({1.f, 2.f, 3.f, 4.f, 5.f, 6.f, 7.f, 8.f});
    test_case.add_input<int64_t>({4, 3, 1, 7});
    test_case.add_input<float>({9.f, 10.f, 11.f, 12.f});
    test_case.add_expected_output<float>(Shape{8}, {1.f, 11.f, 3.f, 10.f, 9.f, 6.f, 7.f, 12.f});

    test_case.run();
}

NGRAPH_TEST(${BACKEND_NAME}, onnx_model_scatterND_const_i32_indices) {
    const auto function =
        onnx_import::import_onnx_model(file_util::path_join(CommonTestUtils::getExecutableDirectory(),
                                                            SERIALIZED_ZOO,
                                                            "onnx/scatter_nd_const_i32_indices.onnx"));
    auto test_case = test::TestCase(function, s_device);

    test_case.add_input<float>({1.f, 2.f, 3.f, 4.f, 5.f, 6.f, 7.f, 8.f});
    test_case.add_input<float>({9.f, 10.f, 11.f, 12.f});
    test_case.add_expected_output<float>(Shape{8}, {1.f, 11.f, 3.f, 10.f, 9.f, 6.f, 7.f, 12.f});

    test_case.run();
}

NGRAPH_TEST(${BACKEND_NAME}, onnx_model_scatterND_opset16_reduction_none) {
    const auto function =
        onnx_import::import_onnx_model(file_util::path_join(CommonTestUtils::getExecutableDirectory(),
                                                            SERIALIZED_ZOO,
                                                            "onnx/scatter_nd_opset16_reduction_none.onnx"));
    auto test_case = test::TestCase(function, s_device);

    test_case.add_input<float>({1.f, 2.f, 3.f, 4.f, 5.f, 6.f, 7.f, 8.f});
    test_case.add_input<int64_t>({4, 3, 1, 7});
    test_case.add_input<float>({9.f, 10.f, 11.f, 12.f});
    test_case.add_expected_output<float>(Shape{8}, {1.f, 11.f, 3.f, 10.f, 9.f, 6.f, 7.f, 12.f});

    test_case.run();
}

NGRAPH_TEST(${BACKEND_NAME}, onnx_model_scatterND_opset16_reduction_add) {
    EXPECT_THROW(onnx_import::import_onnx_model(file_util::path_join(CommonTestUtils::getExecutableDirectory(),
                                                                     SERIALIZED_ZOO,
                                                                     "onnx/scatter_nd_opset16_reduction_add.onnx")),
                 ngraph_error)
        << "Unsupported type of attribute: `reduction`. Only `none` is supported";
}

NGRAPH_TEST(${BACKEND_NAME}, onnx_model_gather_float_1D) {
    const auto function = onnx_import::import_onnx_model(
        file_util::path_join(CommonTestUtils::getExecutableDirectory(), SERIALIZED_ZOO, "onnx/gather_float_1D.onnx"));
    auto test_case = test::TestCase(function, s_device);

    // clang-format off
    test_case.add_input<float>(Shape{3},
        {   5, 6, 7 });
    test_case.add_input<int64_t>(Shape{2, 2},
        {   0, 1,
            1, 2    });
    test_case.add_expected_output<float>(Shape{2, 2},
        {   5, 6,
            6, 7    });
    // clang-format on

    test_case.run();
}

NGRAPH_TEST(${BACKEND_NAME}, onnx_model_gather_int32_3D_axis_1) {
    const auto function = onnx_import::import_onnx_model(file_util::path_join(CommonTestUtils::getExecutableDirectory(),
                                                                              SERIALIZED_ZOO,
                                                                              "onnx/gather_int32_3D_axis_1.onnx"));
    auto test_case = test::TestCase(function, s_device);

    // clang-format off
    test_case.add_input<int32_t>(Shape{2, 2, 2},
        {   1, 2,
            3, 4,

            5, 6,
            7, 8    });
    test_case.add_input<int32_t>(Shape{4, 1},
        {   0,
            1,
            1,
            0       });
    test_case.add_expected_output<int32_t>(Shape{2, 4, 1, 2},
        {   1, 2,
            3, 4,
            3, 4,
            1, 2,

            5, 6,
            7, 8,
            7, 8,
            5, 6     });
    // clang-format on

    test_case.run();
}

NGRAPH_TEST(${BACKEND_NAME}, onnx_model_gather_int8_3D_axis_neg_1) {
    const auto function = onnx_import::import_onnx_model(file_util::path_join(CommonTestUtils::getExecutableDirectory(),
                                                                              SERIALIZED_ZOO,
                                                                              "onnx/gather_int8_3D_axis_neg_1.onnx"));
    auto test_case = test::TestCase(function, s_device);

    // clang-format off
    test_case.add_input<int8_t>(Shape{2, 2, 2},
        {   1, 2,
            3, 4,

            5, 6,
            7, 8            });
    test_case.add_input<int32_t>(Shape{4, 1},
        {   0, 1, 1, 0      });
    test_case.add_expected_output<int8_t>(Shape{2, 2, 4, 1},
        {   1, 2, 2, 1,
            3, 4, 4, 3,

            5, 6, 6, 5,
            7, 8, 8, 7      });
    // clang-format on

    test_case.run();
}

NGRAPH_TEST(${BACKEND_NAME}, onnx_model_gather_float_2D_neg_indices) {
    const auto function = onnx_import::import_onnx_model(file_util::path_join(CommonTestUtils::getExecutableDirectory(),
                                                                              SERIALIZED_ZOO,
                                                                              "onnx/gather_float_2D_axis_1.onnx"));
    auto test_case = test::TestCase(function, s_device);

    // clang-format off
    test_case.add_input<float>(Shape{3, 3},
        {   0.0, 0.1, 0.2,
            1.0, 1.1, 1.2,
            2.0, 2.1, 2.2   });
    test_case.add_input<int64_t>(Shape{2, 2},
        {   -1, -2,
            -3, -2      });
    test_case.add_expected_output<float>(Shape{3, 2, 2},
        {
            0.2, 0.1,
            0.0, 0.1,

            1.2, 1.1,
            1.0, 1.1,

            2.2, 2.1,
            2.0, 2.1    });
    // clang-format on

    test_case.run();
}

NGRAPH_TEST(${BACKEND_NAME}, onnx_model_gather_elements_float_1D) {
    const auto function = onnx_import::import_onnx_model(file_util::path_join(CommonTestUtils::getExecutableDirectory(),
                                                                              SERIALIZED_ZOO,
                                                                              "onnx/gather_elements_float_1D.onnx"));
    auto test_case = test::TestCase(function, s_device);

    test_case.add_input<float>(Shape{3}, {1, 2, 3});
    test_case.add_input<int64_t>(Shape{1}, {1});
    test_case.add_expected_output<float>(Shape{1}, {2});

    test_case.run();
}

NGRAPH_TEST(${BACKEND_NAME}, onnx_model_gather_elements_int8_axis_1) {
    const auto function = onnx_import::import_onnx_model(file_util::path_join(CommonTestUtils::getExecutableDirectory(),
                                                                              SERIALIZED_ZOO,
                                                                              "onnx/gather_elements_int8_axis_1.onnx"));
    auto test_case = test::TestCase(function, s_device);

    test_case.add_input<int8_t>(Shape{2, 2}, {1, 2, 3, 4});
    test_case.add_input<int32_t>(Shape{2, 2}, {0, 0, 1, 0});
    test_case.add_expected_output<int8_t>(Shape{2, 2}, {1, 1, 4, 3});

    test_case.run();
}

NGRAPH_TEST(${BACKEND_NAME}, onnx_model_gather_elements_int32_axis_0) {
    const auto function =
        onnx_import::import_onnx_model(file_util::path_join(CommonTestUtils::getExecutableDirectory(),
                                                            SERIALIZED_ZOO,
                                                            "onnx/gather_elements_int32_axis_0.onnx"));
    auto test_case = test::TestCase(function, s_device);

    test_case.add_input<int32_t>(Shape{3, 3}, {1, 2, 3, 4, 5, 6, 7, 8, 9});
    test_case.add_input<int64_t>(Shape{2, 3}, {1, 2, 0, 2, 0, 0});
    test_case.add_expected_output<int32_t>(Shape{2, 3}, {4, 8, 3, 7, 2, 3});

    test_case.run();
}

NGRAPH_TEST(${BACKEND_NAME}, onnx_model_gather_elements_float_negative_axis) {
    const auto function =
        onnx_import::import_onnx_model(file_util::path_join(CommonTestUtils::getExecutableDirectory(),
                                                            SERIALIZED_ZOO,
                                                            "onnx/gather_elements_float_negative_axis.onnx"));
    auto test_case = test::TestCase(function, s_device);

    test_case.add_input<float>(Shape{2, 2}, {1, 2, 3, 4});
    test_case.add_input<int64_t>(Shape{2, 2}, {1, 1, 1, 0});
    test_case.add_expected_output<float>(Shape{2, 2}, {2, 2, 4, 3});

    test_case.run();
}

NGRAPH_TEST(${BACKEND_NAME}, onnx_model_gather_elements_float_3D_axis_2) {
    const auto function =
        onnx_import::import_onnx_model(file_util::path_join(CommonTestUtils::getExecutableDirectory(),
                                                            SERIALIZED_ZOO,
                                                            "onnx/gather_elements_float_3D_axis_2.onnx"));
    auto test_case = test::TestCase(function, s_device);

    test_case.add_input<float>(Shape{2, 2, 2}, {1, 2, 3, 4, 5, 6, 7, 8});
    test_case.add_input<int64_t>(Shape{2, 2, 1}, {0, 1, 0, 1});
    test_case.add_expected_output<float>(Shape{2, 2, 1}, {1, 4, 5, 8});

    test_case.run();
}

NGRAPH_TEST(${BACKEND_NAME}, onnx_model_gatherND_int32) {
    const auto function = onnx_import::import_onnx_model(
        file_util::path_join(CommonTestUtils::getExecutableDirectory(), SERIALIZED_ZOO, "onnx/gatherND_int32.onnx"));
    auto test_case = test::TestCase(function, s_device);

    test_case.add_input<int32_t>({0, 1, 2, 3});
    test_case.add_input<int64_t>({1, 0});
    test_case.add_expected_output<int32_t>(Shape{2, 2}, {2, 3, 0, 1});

    test_case.run();
}

NGRAPH_TEST(${BACKEND_NAME}, onnx_model_gatherND_float) {
    const auto function = onnx_import::import_onnx_model(
        file_util::path_join(CommonTestUtils::getExecutableDirectory(), SERIALIZED_ZOO, "onnx/gatherND_float.onnx"));
    auto test_case = test::TestCase(function, s_device);

    test_case.add_input<float>({0.f, 1.f, 2.f, 3.f, 4.f, 5.f, 6.f, 7.f});
    test_case.add_input<int64_t>({0, 1, 1, 0});
    test_case.add_expected_output<float>(Shape{2, 2}, {2.f, 3.f, 4.f, 5.f});

    test_case.run();
}

NGRAPH_TEST(${BACKEND_NAME}, onnx_model_pad_constant) {
    const auto function = onnx_import::import_onnx_model(
        file_util::path_join(CommonTestUtils::getExecutableDirectory(), SERIALIZED_ZOO, "onnx/pad_constant.onnx"));
    auto test_case = test::TestCase(function, s_device);

    test_case.add_input<float>({1.f, 1.2f, 2.3f, 3.4f, 4.5f, 5.7f});
    test_case.add_expected_output<float>(Shape{3, 4},
                                         {0.f, 0.f, 1.f, 1.2f, 0.f, 0.f, 2.3f, 3.4f, 0.f, 0.f, 4.5f, 5.7f});

    test_case.run();
}

NGRAPH_TEST(${BACKEND_NAME}, onnx_model_pad_non_scalar_values) {
    const auto function = onnx_import::import_onnx_model(file_util::path_join(CommonTestUtils::getExecutableDirectory(),
                                                                              SERIALIZED_ZOO,
                                                                              "onnx/pad_non_scalar_values.onnx"));
    auto test_case = test::TestCase(function, s_device);

    test_case.add_input<float>({1.f, 1.2f, 2.3f, 3.4f, 4.5f, 5.7f});
    test_case.add_expected_output<float>(Shape{3, 4},
                                         {44.f, 44.f, 1.f, 1.2f, 44.f, 44.f, 2.3f, 3.4f, 44.f, 44.f, 4.5f, 5.7f});

    test_case.run();
}

NGRAPH_TEST(${BACKEND_NAME}, onnx_model_pad_optional_constant) {
    const auto function = onnx_import::import_onnx_model(file_util::path_join(CommonTestUtils::getExecutableDirectory(),
                                                                              SERIALIZED_ZOO,
                                                                              "onnx/pad_optional_constant.onnx"));
    auto test_case = test::TestCase(function, s_device);

    test_case.add_input<float>({1.f, 1.2f, 2.3f, 3.4f, 4.5f, 5.7f});
    test_case.add_expected_output<float>(Shape{3, 4},
                                         {0.f, 0.f, 1.f, 1.2f, 0.f, 0.f, 2.3f, 3.4f, 0.f, 0.f, 4.5f, 5.7f});

    test_case.run();
}

NGRAPH_TEST(${BACKEND_NAME}, onnx_model_pow_float32_float32) {
    const auto function = onnx_import::import_onnx_model(file_util::path_join(CommonTestUtils::getExecutableDirectory(),
                                                                              SERIALIZED_ZOO,
                                                                              "onnx/pow_float32_float32.onnx"));
    auto test_case = test::TestCase(function, s_device);

    test_case.add_input<float>({1.f, 2.f, 3.f, 4.f});  // base
    test_case.add_input<float>({3.5f});                // exponent

    test_case.add_expected_output<float>(Shape{1, 4}, {1.f, 11.313708f, 46.765373f, 128.f});

    test_case.run();
}

NGRAPH_TEST(${BACKEND_NAME}, onnx_model_pow_float32_int32) {
    const auto function = onnx_import::import_onnx_model(
        file_util::path_join(CommonTestUtils::getExecutableDirectory(), SERIALIZED_ZOO, "onnx/pow_float32_int32.onnx"));
    auto test_case = test::TestCase(function, s_device);

    test_case.add_input<float>({1.f, 2.f, 3.f, 4.f});  // base
    test_case.add_input<int>({3});                     // exponent

    test_case.add_expected_output<float>(Shape{1, 4}, {1.f, 8.f, 27.f, 64.f});

    test_case.run();
}

NGRAPH_TEST(${BACKEND_NAME}, onnx_model_pow_int32_float32) {
    const auto function = onnx_import::import_onnx_model(
        file_util::path_join(CommonTestUtils::getExecutableDirectory(), SERIALIZED_ZOO, "onnx/pow_int32_float32.onnx"));
    auto test_case = test::TestCase(function, s_device);

    test_case.add_input<int>({1, 2, 3, 4});  // base
    test_case.add_input<float>({3.5f});      // exponent

    test_case.add_expected_output<int>(Shape{1, 4}, {1, 11, 46, 128});

    test_case.run();
}

NGRAPH_TEST(${BACKEND_NAME}, onnx_model_reciprocal) {
    const auto function = onnx_import::import_onnx_model(
        file_util::path_join(CommonTestUtils::getExecutableDirectory(), SERIALIZED_ZOO, "onnx/reciprocal.onnx"));
    auto test_case = test::TestCase(function, s_device);

    test_case.add_input<float>({1.f, 2.f, 3.f, 4.f, 5.f, 6.f});
    test_case.add_expected_output<float>(Shape{3, 2}, {1.f, 1 / 2.f, 1 / 3.f, 1 / 4.f, 1 / 5.f, 1 / 6.f});

    test_case.run();
}

NGRAPH_TEST(${BACKEND_NAME}, onnx_model_round) {
    const auto function = onnx_import::import_onnx_model(
        file_util::path_join(CommonTestUtils::getExecutableDirectory(), SERIALIZED_ZOO, "onnx/round.onnx"));
    auto test_case = test::TestCase(function, s_device);

    test_case.add_input<float>({0.1f, 0.9f, 1.2f, 1.5f, 1.8f, 2.3f, 2.7f, -1.1f, -1.9f, -2.2f, -2.8f});
    test_case.add_expected_output<float>({0.f, 1.f, 1.f, 2.f, 2.f, 2.f, 3.f, -1.f, -2.f, -2.f, -3.f});

    test_case.run();
}

NGRAPH_TEST(${BACKEND_NAME}, onnx_model_round_half_nearest_even) {
    const auto function = onnx_import::import_onnx_model(file_util::path_join(CommonTestUtils::getExecutableDirectory(),
                                                                              SERIALIZED_ZOO,
                                                                              "onnx/round_half_nearest_even.onnx"));
    auto test_case = test::TestCase(function, s_device);

    test_case.add_input<float>({0.5f, 2.5f, -1.5f, -2.5f});
    test_case.add_expected_output<float>({0.f, 2.f, -2.f, -2.f});

    test_case.run();
}

NGRAPH_TEST(${BACKEND_NAME}, onnx_model_scatter10_import_only) {
    const auto scatter_fn = onnx_import::import_onnx_model(
        file_util::path_join(CommonTestUtils::getExecutableDirectory(), SERIALIZED_ZOO, "onnx/scatter_opset10.onnx"));

    const Shape data_shape{2, 2};

    EXPECT_EQ(scatter_fn->get_output_size(), 1);
    EXPECT_EQ(scatter_fn->get_output_shape(0), data_shape);
    EXPECT_EQ(count_ops_of_type<op::v3::ScatterElementsUpdate>(scatter_fn), 1);
    EXPECT_EQ(count_ops_of_type<op::v0::Constant>(scatter_fn), 4);
}

NGRAPH_TEST(${BACKEND_NAME}, onnx_model_scatter_elements_import_only) {
    const auto scatter_fn =
        onnx_import::import_onnx_model(file_util::path_join(CommonTestUtils::getExecutableDirectory(),
                                                            SERIALIZED_ZOO,
                                                            "onnx/scatter_elements_opset11.onnx"));

    const Shape data_shape{1, 5};

    EXPECT_EQ(scatter_fn->get_output_size(), 1);
    EXPECT_EQ(scatter_fn->get_output_shape(0), data_shape);
    EXPECT_EQ(count_ops_of_type<op::v3::ScatterElementsUpdate>(scatter_fn), 1);
    EXPECT_EQ(count_ops_of_type<op::v0::Constant>(scatter_fn), 4);
}

NGRAPH_TEST(${BACKEND_NAME}, onnx_model_scatter_elements_opset16_reduction_none) {
    const auto scatter_fn =
        onnx_import::import_onnx_model(file_util::path_join(CommonTestUtils::getExecutableDirectory(),
                                                            SERIALIZED_ZOO,
                                                            "onnx/scatter_elements_opset16_reduction_none.onnx"));

    const Shape data_shape{1, 5};

    EXPECT_EQ(scatter_fn->get_output_size(), 1);
    EXPECT_EQ(scatter_fn->get_output_shape(0), data_shape);
    EXPECT_EQ(count_ops_of_type<op::v3::ScatterElementsUpdate>(scatter_fn), 1);
    EXPECT_EQ(count_ops_of_type<op::v0::Constant>(scatter_fn), 4);
}

NGRAPH_TEST(${BACKEND_NAME}, onnx_model_scatter_elements_opset16_reduction_add) {
    const auto path = file_util::path_join(CommonTestUtils::getExecutableDirectory(),
                                           SERIALIZED_ZOO,
                                           "onnx/scatter_elements_opset16_reduction_add.onnx");
    EXPECT_THROW(onnx_import::import_onnx_model(path), ngraph_error)
        << "Unsupported type of attribute: `reduction`. Only `none` is supported";
}

NGRAPH_TEST(${BACKEND_NAME}, onnx_upsample6_nearest_infer) {
    // clang-format off
    const auto function = onnx_import::import_onnx_model(
        file_util::path_join(CommonTestUtils::getExecutableDirectory(), SERIALIZED_ZOO, "onnx/upsample6_nearest.onnx"));
    // height_scale: 2.0
    // width_scale: 3.0
    // mode: nearest
    const Shape input_shape          {1, 1, 2, 2};
    const Shape expected_output_shape{1, 1, 4, 6};

    auto test_case = test::TestCase(function, s_device);
    test_case.add_input<float>(input_shape,
        {   1.f, 2.f,
            3.f, 4.f    });
    test_case.add_expected_output<float>(expected_output_shape,
        {   1.f, 1.f, 1.f, 2.f, 2.f, 2.f,
            1.f, 1.f, 1.f, 2.f, 2.f, 2.f,
            3.f, 3.f, 3.f, 4.f, 4.f, 4.f,
            3.f, 3.f, 3.f, 4.f, 4.f, 4.f    });
    test_case.run();
    // clang-format on
}

NGRAPH_TEST(${BACKEND_NAME}, onnx_upsample6_bilinear_infer) {
    // clang-format off
    const auto function = onnx_import::import_onnx_model(
        file_util::path_join(CommonTestUtils::getExecutableDirectory(), SERIALIZED_ZOO, "onnx/upsample6_bilinear.onnx"));
    // height_scale: 2.0
    // width_scale: 3.0
    // mode: bilinear
    const Shape input_shape          {1, 1, 2, 2};
    const Shape expected_output_shape{1, 1, 4, 6};

    auto test_case = test::TestCase(function, s_device);
    test_case.add_input<float>(input_shape,
        {   1.f, 2.f,
            3.f, 4.f    });
    test_case.add_expected_output<float>(expected_output_shape,
        {   1.f,  4.f/3,  5.f/3, 2.f, 2.f, 2.f,
            2.f,  7.f/3,  8.f/3, 3.f, 3.f, 3.f,
            3.f, 10.f/3, 11.f/3, 4.f, 4.f, 4.f,
            3.f, 10.f/3, 11.f/3, 4.f, 4.f, 4.f  });
    test_case.run();
    // clang-format on
}

NGRAPH_TEST(${BACKEND_NAME}, onnx_upsample6_dynamic) {
    // clang-format off
    const auto function = onnx_import::import_onnx_model(
        file_util::path_join(CommonTestUtils::getExecutableDirectory(), SERIALIZED_ZOO, "onnx/upsample6_dynamic.onnx"));
    // height_scale: 1.5
    // width_scale: 2.5
    // mode: nearest
    //
    //  X ───╤══> Reshape ──R──> Upsample ──> Y
    //  S ───┘

    auto test_case = test::TestCase(function, s_device);

    test_case.add_input<float>(Shape {4},                      // X
        {   1.f, 2.f, 3.f, 4.f  });
    test_case.add_input<int64_t>(Shape {4},    {1, 1, 2, 2});  // S
    test_case.add_expected_output<float>(Shape {1, 1, 3, 5},   // Y
        {   1.f, 1.f, 1.f, 2.f, 2.f,
            1.f, 1.f, 1.f, 2.f, 2.f,
            3.f, 3.f, 3.f, 4.f, 4.f    });
    test_case.run();
    // clang-format on
}

NGRAPH_TEST(${BACKEND_NAME}, onnx_upsample8_nearest_infer) {
    const auto function = onnx_import::import_onnx_model(
        file_util::path_join(CommonTestUtils::getExecutableDirectory(), SERIALIZED_ZOO, "onnx/upsample8_nearest.onnx"));

    // Input data shape (1, 1, 2, 2)
    // Scales attribute values {1.0, 1.0, 2.0, 3.0}
    // mode: nearest

    const Shape expected_output_shape{1, 1, 4, 6};
    auto test_case = test::TestCase(function, s_device);
    test_case.add_input<float>({1.0, 2.0, 3.0, 4.0});
    test_case.add_expected_output<float>(expected_output_shape,
                                         {1.0, 1.0, 1.0, 2.0, 2.0, 2.0, 1.0, 1.0, 1.0, 2.0, 2.0, 2.0,
                                          3.0, 3.0, 3.0, 4.0, 4.0, 4.0, 3.0, 3.0, 3.0, 4.0, 4.0, 4.0});
    test_case.run();
}

NGRAPH_TEST(${BACKEND_NAME}, onnx_upsample8_linear_infer) {
    const auto function = onnx_import::import_onnx_model(
        file_util::path_join(CommonTestUtils::getExecutableDirectory(), SERIALIZED_ZOO, "onnx/upsample8_linear.onnx"));

    // Input data shape (1, 1, 2, 2)
    // Scales attribute values {1.0, 1.0, 2.0, 2.0}
    // mode: linear

    const Shape expected_output_shape{1, 1, 4, 4};
    auto test_case = test::TestCase(function, s_device);
    test_case.add_input<float>({1.0, 2.0, 3.0, 4.0});
    test_case.add_expected_output<float>(
        expected_output_shape,
        {1.0, 1.5, 2.0, 2.0, 2.0, 2.5, 3.0, 3.0, 3.0, 3.5, 4.0, 4.0, 3.0, 3.5, 4.0, 4.0});
    test_case.run();
}

NGRAPH_TEST(${BACKEND_NAME}, onnx_upsample9_scales_const_nearest_infer) {
    const auto function =
        onnx_import::import_onnx_model(file_util::path_join(CommonTestUtils::getExecutableDirectory(),
                                                            SERIALIZED_ZOO,
                                                            "onnx/upsample9_scales_const_nearest.onnx"));

    // Input data shape (1, 1, 2, 2)
    // Input const scales values {1.0, 1.0, 2.0, 3.0}
    // mode: nearest

    const Shape expected_output_shape{1, 1, 4, 6};
    auto test_case = test::TestCase(function, s_device);
    test_case.add_input<float>({1.0, 2.0, 3.0, 4.0});
    test_case.add_expected_output<float>(expected_output_shape,
                                         {1.0, 1.0, 1.0, 2.0, 2.0, 2.0, 1.0, 1.0, 1.0, 2.0, 2.0, 2.0,
                                          3.0, 3.0, 3.0, 4.0, 4.0, 4.0, 3.0, 3.0, 3.0, 4.0, 4.0, 4.0});
    test_case.run();
}

NGRAPH_TEST(${BACKEND_NAME}, onnx_upsample9_scales_const_linear_infer) {
    const auto function =
        onnx_import::import_onnx_model(file_util::path_join(CommonTestUtils::getExecutableDirectory(),
                                                            SERIALIZED_ZOO,
                                                            "onnx/upsample9_scales_const_linear.onnx"));

    // Input data shape (1, 1, 2, 2)
    // Input const scales values {1.0, 1.0, 2.0, 2.0}
    // mode: linear

    const Shape expected_output_shape{1, 1, 4, 4};
    auto test_case = test::TestCase(function, s_device);
    test_case.add_input<float>({1.0, 2.0, 3.0, 4.0});
    test_case.add_expected_output<float>(
        expected_output_shape,
        {1.0, 1.5, 2.0, 2.0, 2.0, 2.5, 3.0, 3.0, 3.0, 3.5, 4.0, 4.0, 3.0, 3.5, 4.0, 4.0});
    test_case.run();
}

NGRAPH_TEST(${BACKEND_NAME}, onnx_image_scaler) {
    const auto function = onnx_import::import_onnx_model(
        file_util::path_join(CommonTestUtils::getExecutableDirectory(), SERIALIZED_ZOO, "onnx/image_scaler.onnx"));

    auto test_case = test::TestCase(function, s_device);
    test_case.add_input<float>({1.0, 2.0, 3.0, 4.0, 10.0, 20.0, 30.0, 40.0});
    test_case.add_expected_output<float>(Shape{1, 2, 2, 2}, {12.0, 14.0, 16.0, 18.0, 21.0, 41.0, 61.0, 81.0});
    test_case.run();
}

NGRAPH_TEST(${BACKEND_NAME}, onnx_size_op_single) {
    const auto function = onnx_import::import_onnx_model(
        file_util::path_join(CommonTestUtils::getExecutableDirectory(), SERIALIZED_ZOO, "onnx/size_op_single.onnx"));

    auto test_case = test::TestCase(function, s_device);
    test_case.add_input<float>(Shape{2, 3}, {1.0, 2.0, 3.0, 4.0, 5.0, 6.0});
    test_case.add_expected_output<int64_t>(Shape{}, {6});
    test_case.run();
}

NGRAPH_TEST(${BACKEND_NAME}, onnx_size_op_graph_end) {
    const auto function = onnx_import::import_onnx_model(
        file_util::path_join(CommonTestUtils::getExecutableDirectory(), SERIALIZED_ZOO, "onnx/size_op_graph_end.onnx"));

    auto test_case = test::TestCase(function, s_device);
    test_case.add_input<float>({1.0, 2.0, 3.0, 4.0});
    test_case.add_expected_output<int64_t>(Shape{}, {4});
    test_case.run();
}

NGRAPH_TEST(${BACKEND_NAME}, onnx_size_op_graph_middle) {
    const auto function = onnx_import::import_onnx_model(file_util::path_join(CommonTestUtils::getExecutableDirectory(),
                                                                              SERIALIZED_ZOO,
                                                                              "onnx/size_op_graph_middle.onnx"));

    auto test_case = test::TestCase(function, s_device);
    test_case.add_input<float>({1.0, 2.0, 3.0, 4.0});
    test_case.add_expected_output<float>(Shape{}, {4.0});
    test_case.run();
}

NGRAPH_TEST(${BACKEND_NAME}, onnx_size_op_on_input_graph_middle) {
    const auto function =
        onnx_import::import_onnx_model(file_util::path_join(CommonTestUtils::getExecutableDirectory(),
                                                            SERIALIZED_ZOO,
                                                            "onnx/size_op_on_input_graph_middle.onnx"));

    auto test_case = test::TestCase(function, s_device);
    test_case.add_input<float>(Shape{1, 2, 4, 1, 3}, {0., 0., 0., 0., 0., 0., 0., 0., 0., 0., 0., 0.,
                                                      0., 0., 0., 0., 0., 0., 0., 0., 0., 0., 0., 0.});
    test_case.add_expected_output<float>(Shape{1, 2, 4, 1, 3},
                                         {24., 24., 24., 24., 24., 24., 24., 24., 24., 24., 24., 24.,
                                          24., 24., 24., 24., 24., 24., 24., 24., 24., 24., 24., 24.});
    test_case.run();
}

NGRAPH_TEST(${BACKEND_NAME}, onnx_empty_initializers_handling) {
    // int this test the "scales" input of the Resize operator is set to an empty initializer
    // this input should be ignored since the "sizes" optional input is provided
    // and the inference should use the data from the latter
    const auto function = onnx_import::import_onnx_model(file_util::path_join(CommonTestUtils::getExecutableDirectory(),
                                                                              SERIALIZED_ZOO,
                                                                              "onnx/empty_initializers_handling.onnx"));

    const Shape expected_output_shape{2, 1, 4, 8};
    auto test_case = test::TestCase(function, s_device);
    std::vector<float> input_data{2.0f, 4.0f, 1.0f, 3.0f, 7.0f, 8.0f, 9.0f, 6.0f};
    test_case.add_input<float>(input_data);
    test_case.add_expected_output<float>(
        expected_output_shape,
        {2.0f, 2.5f,  3.0f, 3.5f,  4.0f, 4.0f, 4.0f, 4.0f, 1.5f, 2.0f,  2.5f, 3.0f,  3.5f, 3.5f, 3.5f, 3.5f,
         1.0f, 1.5f,  2.0f, 2.5f,  3.0f, 3.0f, 3.0f, 3.0f, 1.0f, 1.5f,  2.0f, 2.5f,  3.0f, 3.0f, 3.0f, 3.0f,
         7.0f, 7.25f, 7.5f, 7.75f, 8.0f, 8.0f, 8.0f, 8.0f, 8.0f, 7.75f, 7.5f, 7.25f, 7.0f, 7.0f, 7.0f, 7.0f,
         9.0f, 8.25f, 7.5f, 6.75f, 6.0f, 6.0f, 6.0f, 6.0f, 9.0f, 8.25f, 7.5f, 6.75f, 6.0f, 6.0f, 6.0f, 6.0f});

    test_case.run_with_tolerance_as_fp(2.0e-5f);
}

NGRAPH_TEST(${BACKEND_NAME}, onnx_roi_align_f32) {
    const auto function = onnx_import::import_onnx_model(
        file_util::path_join(CommonTestUtils::getExecutableDirectory(), SERIALIZED_ZOO, "onnx/roi_align_f32.onnx"));

    auto test_case = test::TestCase(function, s_device);
    test_case.add_input<float>({0.,  1.,  2.,  3.,  4.,  5.,  6.,  7.,  8.,  9.,  10., 11., 12., 13., 14.,
                                15., 16., 17., 18., 19., 20., 21., 22., 23., 24., 25., 26., 27., 28., 29.,
                                30., 31., 32., 33., 34., 35., 36., 37., 38., 39., 40., 41., 42., 43., 44.,
                                45., 46., 47., 48., 49., 50., 51., 52., 53., 54., 55., 56., 57., 58., 59.,
                                60., 61., 62., 63., 64., 65., 66., 67., 68., 69., 70., 71., 72., 73., 74.});

    test_case.add_input<float>(
        {7., 5., 7., 5., -15., -15., -15., -15., -10., 21., -10., 21., 13., 8., 13., 8., -14., 19., -14., 19.});

    test_case.add_input<int32_t>({0, 0, 0, 0, 0});
    test_case.add_expected_output<float>(
        Shape{5, 3, 3, 4},
        {2.95833f, 3.20833f, 3.45833f, 3.70833f, 4.625f,   4.875f,   5.125f,   5.375f,   6.29167f, 6.54167f, 6.79167f,
         7.04167f, 27.9583f, 28.2083f, 28.4583f, 28.7083f, 29.625f,  29.875f,  30.125f,  30.375f,  31.2917f, 31.5417f,
         31.7917f, 32.0417f, 52.9583f, 53.2083f, 53.4583f, 53.7083f, 54.625f,  54.875f,  55.125f,  55.375f,  56.2917f,
         56.5417f, 56.7917f, 57.0417f, 0.f,      0.f,      0.f,      0.f,      0.f,      0.f,      0.f,      0.f,
         0.f,      0.f,      0.f,      0.f,      25.f,     25.f,     25.f,     25.f,     25.f,     25.f,     25.f,
         25.f,     25.f,     25.f,     25.f,     25.f,     50.f,     50.f,     50.f,     50.f,     50.f,     50.f,
         50.f,     50.f,     50.f,     50.f,     50.f,     50.f,     7.39583f, 7.39583f, 7.42708f, 7.64583f, 9.0625f,
         9.0625f,  9.09375f, 9.3125f,  10.7292f, 10.7292f, 10.7604f, 10.9792f, 32.3958f, 32.3958f, 32.4271f, 32.6458f,
         34.0625f, 34.0625f, 34.0938f, 34.3125f, 35.7292f, 35.7292f, 35.7604f, 35.9792f, 57.3958f, 57.3958f, 57.4271f,
         57.6458f, 59.0625f, 59.0625f, 59.0938f, 59.3125f, 60.7292f, 60.7292f, 60.7604f, 60.9792f, 4.27083f, 4.52083f,
         4.77083f, 5.02083f, 5.9375f,  6.1875f,  6.4375f,  6.6875f,  7.60417f, 7.85417f, 8.10417f, 8.35417f, 29.2708f,
         29.5208f, 29.7708f, 30.0208f, 30.9375f, 31.1875f, 31.4375f, 31.6875f, 32.6042f, 32.8542f, 33.1042f, 33.3542f,
         54.2708f, 54.5208f, 54.7708f, 55.0208f, 55.9375f, 56.1875f, 56.4375f, 56.6875f, 57.6042f, 57.8542f, 58.1042f,
         58.3542f, 6.77083f, 6.77083f, 6.77083f, 6.80208f, 8.4375f,  8.4375f,  8.4375f,  8.46875f, 10.1042f, 10.1042f,
         10.1042f, 10.1354f, 31.7708f, 31.7708f, 31.7708f, 31.8021f, 33.4375f, 33.4375f, 33.4375f, 33.4688f, 35.1042f,
         35.1042f, 35.1042f, 35.1354f, 56.7708f, 56.7708f, 56.7708f, 56.8021f, 58.4375f, 58.4375f, 58.4375f, 58.4688f,
         60.1042f, 60.1042f, 60.1042f, 60.1354f});
    test_case.run_with_tolerance_as_fp(1.0e-4f);
}

NGRAPH_TEST(${BACKEND_NAME}, onnx_roialign16_avg_out_half_pixel) {
    const auto function =
        onnx_import::import_onnx_model(file_util::path_join(CommonTestUtils::getExecutableDirectory(),
                                                            SERIALIZED_ZOO,
                                                            "onnx/roialign16_avg_out_half_pixel.onnx"));

    auto test_case = test::TestCase(function, s_device);
    test_case.add_input<float>(
        {1.1,   2.2,   3.3,   4.4,   5.5,   6.6,   7.7,   8.8,   9.9,   11.,   12.1,  13.2,  14.3,  15.4,  16.5,  17.6,
         18.7,  19.8,  20.9,  22.,   23.1,  24.2,  25.3,  26.4,  27.5,  28.6,  29.7,  30.8,  31.9,  33.,   34.1,  35.2,
         36.3,  37.4,  38.5,  39.6,  40.7,  41.8,  42.9,  44.,   45.1,  46.2,  47.3,  48.4,  49.5,  50.6,  51.7,  52.8,
         53.9,  55.,   56.1,  57.2,  58.3,  59.4,  60.5,  61.6,  62.7,  63.8,  64.9,  66.,   67.1,  68.2,  69.3,  70.4,
         71.5,  72.6,  73.7,  74.8,  75.9,  77.,   78.1,  79.2,  80.3,  81.4,  82.5,  83.6,  84.7,  85.8,  86.9,  88.,
         89.1,  90.2,  91.3,  92.4,  93.5,  94.6,  95.7,  96.8,  97.9,  99.,   100.1, 101.2, 102.3, 103.4, 104.5, 105.6,
         106.7, 107.8, 108.9, 110.,  111.1, 112.2, 113.3, 114.4, 115.5, 116.6, 117.7, 118.8, 119.9, 121.,  122.1, 123.2,
         124.3, 125.4, 126.5, 127.6, 128.7, 129.8, 130.9, 132.,  133.1, 134.2, 135.3, 136.4, 137.5, 138.6, 139.7, 140.8,
         141.9, 143.,  144.1, 145.2, 146.3, 147.4, 148.5, 149.6, 150.7, 151.8, 152.9, 154.,  155.1, 156.2, 157.3, 158.4,
         159.5, 160.6, 161.7, 162.8, 163.9, 165.,  166.1, 167.2, 168.3, 169.4, 170.5, 171.6, 172.7, 173.8, 174.9, 176.,
         177.1, 178.2, 179.3, 180.4, 181.5, 182.6, 183.7, 184.8, 185.9, 187.,  188.1, 189.2, 190.3, 191.4, 192.5, 193.6,
         194.7, 195.8, 196.9, 198.,  199.1, 200.2, 201.3, 202.4, 203.5, 204.6, 205.7, 206.8, 207.9, 209.,  210.1, 211.2,
         212.3, 213.4, 214.5, 215.6, 216.7, 217.8, 218.9, 220.,  221.1, 222.2, 223.3, 224.4, 225.5, 226.6, 227.7, 228.8,
         229.9, 231.,  232.1, 233.2, 234.3, 235.4, 236.5, 237.6});

    test_case.add_input<float>({0, 0, 0.75, 2.2, 1.2, 0.5, 2.8, 1.9, 0, 3, 0, 3});

    test_case.add_input<int64_t>({0, 2, 1});
    test_case.add_expected_output<float>(
        Shape{3, 2, 4, 4},
        {2.145,     2.42,      2.6950002, 2.9700003, 3.96,      4.235,    4.51,      4.7850003, 5.775,     6.05,
         6.325,     6.6000004, 7.59,      7.8650007, 8.14,      8.415001, 41.745003, 42.019997, 42.295,    42.57,
         43.56,     43.835,    44.11,     44.385002, 45.375,    45.65,    45.925003, 46.200005, 47.190002, 47.465004,
         47.74,     48.015,    162.77249, 163.0475,  163.32251, 163.5975, 164.42252, 164.69751, 164.9725,  165.2475,
         166.07251, 166.3475,  166.6225,  166.8975,  167.72249, 167.9975, 168.27249, 168.5475,  202.3725,  202.6475,
         202.9225,  203.19751, 204.02252, 204.2975,  204.57251, 204.8475, 205.6725,  205.94751, 206.2225,  206.4975,
         207.32251, 207.5975,  207.8725,  208.1475,  91.162506, 91.4375,  91.7125,   91.9875,   92.8125,   93.0875,
         93.3625,   93.6375,   94.4625,   94.7375,   95.0125,   95.28749, 96.1125,   96.3875,   96.6625,   96.9375,
         130.76251, 131.0375,  131.3125,  131.5875,  132.4125,  132.6875, 132.9625,  133.2375,  134.0625,  134.33751,
         134.6125,  134.88751, 135.7125,  135.9875,  136.26251, 136.53749});
    test_case.run();
}

NGRAPH_TEST(${BACKEND_NAME}, onnx_roialign16_avg_half_pixel) {
    const auto function = onnx_import::import_onnx_model(file_util::path_join(CommonTestUtils::getExecutableDirectory(),
                                                                              SERIALIZED_ZOO,
                                                                              "onnx/roialign16_avg_half_pixel.onnx"));

    auto test_case = test::TestCase(function, s_device);
    test_case.add_input<float>(
        {1.1,   2.2,   3.3,   4.4,   5.5,   6.6,   7.7,   8.8,   9.9,   11.,   12.1,  13.2,  14.3,  15.4,  16.5,  17.6,
         18.7,  19.8,  20.9,  22.,   23.1,  24.2,  25.3,  26.4,  27.5,  28.6,  29.7,  30.8,  31.9,  33.,   34.1,  35.2,
         36.3,  37.4,  38.5,  39.6,  40.7,  41.8,  42.9,  44.,   45.1,  46.2,  47.3,  48.4,  49.5,  50.6,  51.7,  52.8,
         53.9,  55.,   56.1,  57.2,  58.3,  59.4,  60.5,  61.6,  62.7,  63.8,  64.9,  66.,   67.1,  68.2,  69.3,  70.4,
         71.5,  72.6,  73.7,  74.8,  75.9,  77.,   78.1,  79.2,  80.3,  81.4,  82.5,  83.6,  84.7,  85.8,  86.9,  88.,
         89.1,  90.2,  91.3,  92.4,  93.5,  94.6,  95.7,  96.8,  97.9,  99.,   100.1, 101.2, 102.3, 103.4, 104.5, 105.6,
         106.7, 107.8, 108.9, 110.,  111.1, 112.2, 113.3, 114.4, 115.5, 116.6, 117.7, 118.8, 119.9, 121.,  122.1, 123.2,
         124.3, 125.4, 126.5, 127.6, 128.7, 129.8, 130.9, 132.,  133.1, 134.2, 135.3, 136.4, 137.5, 138.6, 139.7, 140.8,
         141.9, 143.,  144.1, 145.2, 146.3, 147.4, 148.5, 149.6, 150.7, 151.8, 152.9, 154.,  155.1, 156.2, 157.3, 158.4,
         159.5, 160.6, 161.7, 162.8, 163.9, 165.,  166.1, 167.2, 168.3, 169.4, 170.5, 171.6, 172.7, 173.8, 174.9, 176.,
         177.1, 178.2, 179.3, 180.4, 181.5, 182.6, 183.7, 184.8, 185.9, 187.,  188.1, 189.2, 190.3, 191.4, 192.5, 193.6,
         194.7, 195.8, 196.9, 198.,  199.1, 200.2, 201.3, 202.4, 203.5, 204.6, 205.7, 206.8, 207.9, 209.,  210.1, 211.2,
         212.3, 213.4, 214.5, 215.6, 216.7, 217.8, 218.9, 220.,  221.1, 222.2, 223.3, 224.4, 225.5, 226.6, 227.7, 228.8,
         229.9, 231.,  232.1, 233.2, 234.3, 235.4, 236.5, 237.6});

    test_case.add_input<float>({0, 0, 0.75, 2.2, 1.2, 0.5, 2.8, 1.9, 0, 3, 0, 3});

    test_case.add_input<int64_t>({0, 2, 1});
    test_case.add_expected_output<float>(
        Shape{3, 2, 4, 4},
        {1.1,       1.1,       1.1,       1.1,       1.1,       1.1,       1.1,       1.1,       2.3375,    2.3375,
         2.3375,    2.3375,    4.1525,    4.1525,    4.1525,    4.1525,    40.7,      40.7,      40.7,      40.7,
         40.7,      40.7,      40.7,      40.7,      41.9375,   41.9375,   41.9375,   41.9375,   43.7525,   43.7525,
         43.7525,   43.7525,   159.72,    159.94,    160.16,    160.38,    159.90562, 160.12563, 160.34563, 160.56563,
         160.9575,  161.1775,  161.3975,  161.61751, 162.1125,  162.3325,  162.55249, 162.77249, 199.32,    199.54001,
         199.76001, 199.97998, 199.50562, 199.72563, 199.94562, 200.16562, 200.5575,  200.7775,  200.9975,  201.2175,
         201.7125,  201.93251, 202.1525,  202.37251, 86.9,      86.9,      86.9,      86.9,      86.9,      86.9,
         86.9,      86.9,      86.9,      86.9,      86.9,      86.9,      86.9,      86.9,      86.9,      86.9,
         126.5,     126.5,     126.5,     126.5,     126.5,     126.5,     126.5,     126.5,     126.5,     126.5,
         126.5,     126.5,     126.5,     126.5,     126.5,     126.5});
    test_case.run_with_tolerance_as_fp(0.01f);
}

NGRAPH_TEST(${BACKEND_NAME}, quant_dequant_pattern) {
    const auto function = onnx_import::import_onnx_model(file_util::path_join(CommonTestUtils::getExecutableDirectory(),
                                                                              SERIALIZED_ZOO,
                                                                              "onnx/quant_dequant_pattern.onnx"));
    auto test_case = test::TestCase(function, s_device);
    // scale == 3.0
    // zero point == 10
    test_case.add_input<float>({9.0, 10.0, 15.0, 20.0, 30.0});
    test_case.add_input<float>({1});
    test_case.add_expected_output<float>(Shape{5}, {9.0, 9.0, 15.0, 21.0, 30.0});
    test_case.run();
}

NGRAPH_TEST(${BACKEND_NAME}, quant_dequant_pattern_axis) {
    const auto function = onnx_import::import_onnx_model(file_util::path_join(CommonTestUtils::getExecutableDirectory(),
                                                                              SERIALIZED_ZOO,
                                                                              "onnx/quant_dequant_pattern_axis.onnx"));
    auto test_case = test::TestCase(function, s_device);
    // axis = 1
    // scale == {2.0, 3.0, 4.0}
    // zero point == {10, 20, 30}
    test_case.add_input<float>({1.0, 2.0, 3.0, 10.0, 20.0, 30.0, 40.0, 50.0, 100.0});
    test_case.add_expected_output<float>(Shape{3, 3}, {0, 3, 4, 10, 21, 32, 40, 51, 100});
    test_case.add_input<float>({1});
    test_case.run();
}

NGRAPH_TEST(${BACKEND_NAME}, onnx_model_logsoftmax_0D) {
    auto function = onnx_import::import_onnx_model(
        file_util::path_join(CommonTestUtils::getExecutableDirectory(), SERIALIZED_ZOO, "onnx/softmax_0D.onnx"));

    auto test_case = test::TestCase(function, s_device);
    test_case.add_input<float>({3.141592});
    test_case.add_expected_output<float>({0.0});
    test_case.run();
}

NGRAPH_TEST(${BACKEND_NAME}, onnx_model_logsoftmax_1D) {
    const auto function = onnx_import::import_onnx_model(
        file_util::path_join(CommonTestUtils::getExecutableDirectory(), SERIALIZED_ZOO, "onnx/logsoftmax_1D.onnx"));
    auto test_case = test::TestCase(function, s_device);

    test_case.add_input<float>({-1.0f, 0.0f, 1.0f});
    test_case.add_expected_output<float>(Shape{3}, {-2.4076061, -1.407606, -0.407606});
    test_case.run();
}

NGRAPH_TEST(${BACKEND_NAME}, onnx_model_logsoftmax13_1D) {
    const auto function = onnx_import::import_onnx_model(
        file_util::path_join(CommonTestUtils::getExecutableDirectory(), SERIALIZED_ZOO, "onnx/logsoftmax13_1D.onnx"));
    auto test_case = test::TestCase(function, s_device);

    test_case.add_input<float>({-1.0f, 0.0f, 1.0f});
    test_case.add_expected_output<float>(Shape{3}, {-2.4076061, -1.407606, -0.407606});
    test_case.run();
}

NGRAPH_TEST(${BACKEND_NAME}, onnx_model_logsoftmax13_2D) {
    const auto function = onnx_import::import_onnx_model(
        file_util::path_join(CommonTestUtils::getExecutableDirectory(), SERIALIZED_ZOO, "onnx/logsoftmax13_2D.onnx"));
    auto test_case = test::TestCase(function, s_device);

    test_case.add_input<float>({0.0f, 1.0f, 2.0f, 3.0f, 10000, 10001, 10002, 10003});
    test_case.add_expected_output<float>(
        Shape{2, 4},
        {-3.4401896, -2.4401896, -1.4401896, -0.44018966, -3.4401896, -2.4401896, -1.4401896, -0.44018966});
    test_case.run_with_tolerance_as_fp();
}

NGRAPH_TEST(${BACKEND_NAME}, onnx_model_logsoftmax13_2D_reshape) {
    const auto function = onnx_import::import_onnx_model(
        file_util::path_join(CommonTestUtils::getExecutableDirectory(), SERIALIZED_ZOO, "onnx/logsoftmax13_2D.onnx"));
    InferenceEngine::CNNNetwork net(function);
    InferenceEngine::ICNNNetwork::InputShapes shapes = {};
    InferenceEngine::SizeVector shape = {1, 1, 4000};
    shapes[net.getInputsInfo().begin()->first] = shape;
    EXPECT_NO_THROW(net.reshape(shapes));
    ASSERT_EQ(shape, net.getOutputsInfo().begin()->second->getDims());
}

NGRAPH_TEST(${BACKEND_NAME}, onnx_model_hard_sigmoid) {
    auto function = onnx_import::import_onnx_model(
        file_util::path_join(CommonTestUtils::getExecutableDirectory(), SERIALIZED_ZOO, "onnx/hard_sigmoid.onnx"));

    const auto inf = std::numeric_limits<float>::infinity();
    const auto neg_inf = -std::numeric_limits<float>::infinity();

    auto test_case = test::TestCase(function, s_device);

    test_case.add_input<float>({inf, neg_inf, 0.0f, 1.0f});
    test_case.add_expected_output<float>(Shape{4}, {1.0f, 0.0f, 0.5f, 0.699999988079071f});
    test_case.run();
}

NGRAPH_TEST(${BACKEND_NAME}, onnx_model_mul_v6) {
    const auto function = onnx_import::import_onnx_model(
        file_util::path_join(CommonTestUtils::getExecutableDirectory(), SERIALIZED_ZOO, "onnx/mul_v6.onnx"));
    auto test_case = test::TestCase(function, s_device);

    test_case.add_input<float>({1.0f, 2.0f, 3.0f});
    test_case.add_input<float>({3.0f, 4.0f, 5.0f});
    test_case.add_expected_output<float>(Shape{3}, {3.0f, 8.0f, 15.0f});
    test_case.run();
}

NGRAPH_TEST(${BACKEND_NAME}, onnx_model_mul_v6_broadcast_axis_1) {
    const auto function = onnx_import::import_onnx_model(file_util::path_join(CommonTestUtils::getExecutableDirectory(),
                                                                              SERIALIZED_ZOO,
                                                                              "onnx/mul_v6_broadcast_axis_1.onnx"));
    auto test_case = test::TestCase(function, s_device);

    Shape shape{1, 3, 2, 2};
    std::vector<float> A(shape_size(shape));
    std::iota(A.begin(), A.end(), 1);
    test_case.add_input<float>(A);
    test_case.add_input<float>({3.0f, 4.0f, 5.0f});
    test_case.add_expected_output<float>(
        shape,
        {3.0f, 6.0f, 9.0f, 12.0f, 20.0f, 24.0f, 28.0f, 32.0f, 45.0f, 50.0f, 55.0f, 60.0f});
    test_case.run();
}

NGRAPH_TEST(${BACKEND_NAME}, onnx_model_mul_v6_broadcast_axes_1_2) {
    const auto function = onnx_import::import_onnx_model(file_util::path_join(CommonTestUtils::getExecutableDirectory(),
                                                                              SERIALIZED_ZOO,
                                                                              "onnx/mul_v6_broadcast_axes_1_2.onnx"));
    auto test_case = test::TestCase(function, s_device);

    Shape shape{1, 3, 2, 2};
    std::vector<float> A(shape_size(shape), -1.f);
    test_case.add_input<float>(A);
    test_case.add_input<float>({3.f, 4.f, 5.f, 6.f, 7.f, 8.f});
    test_case.add_expected_output<float>(shape,
                                         {-3.f, -3.f, -4.f, -4.f, -5.f, -5.f, -6.f, -6.f, -7.f, -7.f, -8.f, -8.f});
    test_case.run();
}

NGRAPH_TEST(${BACKEND_NAME}, onnx_model_mul_v6_broadcast_no_axis) {
    const auto function = onnx_import::import_onnx_model(file_util::path_join(CommonTestUtils::getExecutableDirectory(),
                                                                              SERIALIZED_ZOO,
                                                                              "onnx/mul_v6_broadcast_no_axis.onnx"));
    auto test_case = test::TestCase(function, s_device);

    Shape shape{2, 2};
    std::vector<float> A(shape_size(shape));
    std::iota(A.begin(), A.end(), 1);
    test_case.add_input<float>(A);
    test_case.add_input<float>({3.0f});
    test_case.add_expected_output<float>(shape, {3.0f, 6.0f, 9.0f, 12.0f});
    test_case.run();
}

NGRAPH_TEST(${BACKEND_NAME}, onnx_model_mul_v7) {
    const auto function = onnx_import::import_onnx_model(
        file_util::path_join(CommonTestUtils::getExecutableDirectory(), SERIALIZED_ZOO, "onnx/mul_v7.onnx"));
    auto test_case = test::TestCase(function, s_device);

    test_case.add_input<float>({1.0f, 2.0f, 3.0f});
    test_case.add_input<float>({3.0f, 4.0f, 5.0f});
    test_case.add_expected_output<float>(Shape{3}, {3.0f, 8.0f, 15.0f});
    test_case.run();
}

NGRAPH_TEST(${BACKEND_NAME}, onnx_model_mul_v7_broadcast) {
    const auto function = onnx_import::import_onnx_model(
        file_util::path_join(CommonTestUtils::getExecutableDirectory(), SERIALIZED_ZOO, "onnx/mul_v7_broadcast.onnx"));
    auto test_case = test::TestCase(function, s_device);

    Shape shape{1, 2, 3};
    std::vector<float> A(shape_size(shape));
    std::iota(A.begin(), A.end(), 1);
    test_case.add_input<float>(A);
    test_case.add_input<float>({3.0f, 4.0f, 5.0f});
    test_case.add_expected_output<float>(shape, {3.0f, 8.0f, 15.0f, 12.0f, 20.0f, 30.0f});
    test_case.run();
}

NGRAPH_TEST(${BACKEND_NAME}, onnx_model_add_v6_broadcast_axis_1) {
    const auto function = onnx_import::import_onnx_model(file_util::path_join(CommonTestUtils::getExecutableDirectory(),
                                                                              SERIALIZED_ZOO,
                                                                              "onnx/add_v6_broadcast_axis_1.onnx"));
    auto test_case = test::TestCase(function, s_device);

    Shape shape{1, 3, 2, 2};
    std::vector<float> A(shape_size(shape));
    std::iota(A.begin(), A.end(), 1);
    test_case.add_input<float>(A);
    test_case.add_input<float>({3.0f, 4.0f, 5.0f});
    test_case.add_expected_output<float>(
        shape,
        {4.0f, 5.0f, 6.0f, 7.0f, 9.0f, 10.0f, 11.0f, 12.0f, 14.0f, 15.0f, 16.0f, 17.0f});
    test_case.run();
}

NGRAPH_TEST(${BACKEND_NAME}, onnx_model_add_v6_broadcast_axes_1_2) {
    const auto function = onnx_import::import_onnx_model(file_util::path_join(CommonTestUtils::getExecutableDirectory(),
                                                                              SERIALIZED_ZOO,
                                                                              "onnx/add_v6_broadcast_axes_1_2.onnx"));
    auto test_case = test::TestCase(function, s_device);

    Shape shape{1, 3, 2, 2};
    std::vector<float> A(shape_size(shape), 0.f);
    test_case.add_input<float>(A);
    test_case.add_input<float>({3.f, 4.f, 5.f, 6.f, 7.f, 8.f});
    test_case.add_expected_output<float>(shape, {3.f, 3.f, 4.f, 4.f, 5.f, 5.f, 6.f, 6.f, 7.f, 7.f, 8.f, 8.f});
    test_case.run();
}

NGRAPH_TEST(${BACKEND_NAME}, onnx_model_add_v6_broadcast_no_axis) {
    const auto function = onnx_import::import_onnx_model(file_util::path_join(CommonTestUtils::getExecutableDirectory(),
                                                                              SERIALIZED_ZOO,
                                                                              "onnx/add_v6_broadcast_no_axis.onnx"));
    auto test_case = test::TestCase(function, s_device);

    Shape shape{2, 2};
    std::vector<float> A(shape_size(shape));
    std::iota(A.begin(), A.end(), 1);
    test_case.add_input<float>(A);
    test_case.add_input<float>({3.0f});
    test_case.add_expected_output<float>(shape, {4.0f, 5.0f, 6.0f, 7.0f});
    test_case.run();
}

NGRAPH_TEST(${BACKEND_NAME}, onnx_model_add_v7) {
    const auto function = onnx_import::import_onnx_model(
        file_util::path_join(CommonTestUtils::getExecutableDirectory(), SERIALIZED_ZOO, "onnx/add_v7.onnx"));
    auto test_case = test::TestCase(function, s_device);

    test_case.add_input<float>({1.0f, 2.0f, 3.0f});
    test_case.add_input<float>({3.0f, 4.0f, 5.0f});
    test_case.add_expected_output<float>(Shape{3}, {4.0f, 6.0f, 8.0f});
    test_case.run();
}

NGRAPH_TEST(${BACKEND_NAME}, onnx_model_sub_v6_broadcast_axis_1) {
    const auto function = onnx_import::import_onnx_model(file_util::path_join(CommonTestUtils::getExecutableDirectory(),
                                                                              SERIALIZED_ZOO,
                                                                              "onnx/sub_v6_broadcast_axis_1.onnx"));
    auto test_case = test::TestCase(function, s_device);

    Shape shape{1, 3, 2, 2};
    std::vector<float> A(shape_size(shape));
    std::iota(A.begin(), A.end(), 1);
    test_case.add_input<float>(A);
    test_case.add_input<float>({3.0f, 4.0f, 5.0f});
    test_case.add_expected_output<float>(shape,
                                         {-2.0f, -1.0f, 0.0f, 1.0f, 1.0f, 2.0f, 3.0f, 4.0f, 4.0f, 5.0f, 6.0f, 7.0f});
    test_case.run();
}

NGRAPH_TEST(${BACKEND_NAME}, onnx_model_sub_v6_broadcast_axes_1_2) {
    const auto function = onnx_import::import_onnx_model(file_util::path_join(CommonTestUtils::getExecutableDirectory(),
                                                                              SERIALIZED_ZOO,
                                                                              "onnx/sub_v6_broadcast_axes_1_2.onnx"));
    auto test_case = test::TestCase(function, s_device);

    Shape shape{1, 3, 2, 2};
    std::vector<float> A(shape_size(shape), 0.f);
    test_case.add_input<float>(A);
    test_case.add_input<float>({3.f, 4.f, 5.f, 6.f, 7.f, 8.f});
    test_case.add_expected_output<float>(shape,
                                         {-3.f, -3.f, -4.f, -4.f, -5.f, -5.f, -6.f, -6.f, -7.f, -7.f, -8.f, -8.f});
    test_case.run();
}

NGRAPH_TEST(${BACKEND_NAME}, onnx_model_sub_v6_broadcast_no_axis) {
    const auto function = onnx_import::import_onnx_model(file_util::path_join(CommonTestUtils::getExecutableDirectory(),
                                                                              SERIALIZED_ZOO,
                                                                              "onnx/sub_v6_broadcast_no_axis.onnx"));
    auto test_case = test::TestCase(function, s_device);

    Shape shape{2, 2};
    std::vector<float> A(shape_size(shape));
    std::iota(A.begin(), A.end(), 1);
    test_case.add_input<float>(A);
    test_case.add_input<float>({3.0f});
    test_case.add_expected_output<float>(shape, {-2.0f, -1.0f, 0.0f, 1.0f});
    test_case.run();
}

NGRAPH_TEST(${BACKEND_NAME}, onnx_model_sub_v7) {
    const auto function = onnx_import::import_onnx_model(
        file_util::path_join(CommonTestUtils::getExecutableDirectory(), SERIALIZED_ZOO, "onnx/sub_v7.onnx"));
    auto test_case = test::TestCase(function, s_device);

    test_case.add_input<float>({1.0f, 2.0f, 3.0f});
    test_case.add_input<float>({3.0f, 8.0f, 7.0f});
    test_case.add_expected_output<float>(Shape{3}, {-2.0f, -6.0f, -4.0f});
    test_case.run();
}

NGRAPH_TEST(${BACKEND_NAME}, onnx_model_sub_v7_broadcast) {
    const auto function = onnx_import::import_onnx_model(
        file_util::path_join(CommonTestUtils::getExecutableDirectory(), SERIALIZED_ZOO, "onnx/sub_v7_broadcast.onnx"));
    auto test_case = test::TestCase(function, s_device);

    Shape shape{1, 2, 3};
    std::vector<float> A(shape_size(shape));
    std::iota(A.begin(), A.end(), 1);
    test_case.add_input<float>(A);
    test_case.add_input<float>({3.0f, 4.0f, 5.0f});
    test_case.add_expected_output<float>(shape, {-2.0f, -2.0f, -2.0f, 1.0f, 1.0f, 1.0f});
    test_case.run();
}

NGRAPH_TEST(${BACKEND_NAME}, onnx_model_div_v6_broadcast_axis_1) {
    const auto function = onnx_import::import_onnx_model(file_util::path_join(CommonTestUtils::getExecutableDirectory(),
                                                                              SERIALIZED_ZOO,
                                                                              "onnx/div_v6_broadcast_axis_1.onnx"));
    auto test_case = test::TestCase(function, s_device);

    Shape shape{1, 3, 2, 2};
    std::vector<float> A(shape_size(shape));
    std::iota(A.begin(), A.end(), 1);
    test_case.add_input<float>(A);
    test_case.add_input<float>({3.0f, 4.0f, 5.0f});
    test_case.add_expected_output<float>(
        shape,
        {0.3333333f, 0.6666666f, 1.0f, 1.333333f, 1.25f, 1.5f, 1.75f, 2.0f, 1.8f, 2.0, 2.2f, 2.4f});
    test_case.run();
}

NGRAPH_TEST(${BACKEND_NAME}, onnx_model_div_v6_broadcast_axes_1_2) {
    const auto function = onnx_import::import_onnx_model(file_util::path_join(CommonTestUtils::getExecutableDirectory(),
                                                                              SERIALIZED_ZOO,
                                                                              "onnx/div_v6_broadcast_axes_1_2.onnx"));
    auto test_case = test::TestCase(function, s_device);

    Shape shape{1, 3, 2, 2};
    std::vector<float> A(shape_size(shape), 840.f);
    test_case.add_input<float>(A);
    test_case.add_input<float>({3.f, 4.f, 5.f, 6.f, 7.f, 8.f});
    test_case.add_expected_output<float>(
        shape,
        {280.f, 280.f, 210.f, 210.f, 168.f, 168.f, 140.f, 140.f, 120.f, 120.f, 105.f, 105.f});
    test_case.run();
}

NGRAPH_TEST(${BACKEND_NAME}, onnx_model_div_v6_broadcast_no_axis) {
    const auto function = onnx_import::import_onnx_model(file_util::path_join(CommonTestUtils::getExecutableDirectory(),
                                                                              SERIALIZED_ZOO,
                                                                              "onnx/div_v6_broadcast_no_axis.onnx"));
    auto test_case = test::TestCase(function, s_device);

    Shape shape{2, 2};
    std::vector<float> A(shape_size(shape));
    std::iota(A.begin(), A.end(), 1);
    test_case.add_input<float>(A);
    test_case.add_input<float>({2.0f});
    test_case.add_expected_output<float>(shape, {0.5f, 1.0f, 1.5f, 2.0f});
    test_case.run();
}

NGRAPH_TEST(${BACKEND_NAME}, onnx_model_div_v7) {
    const auto function = onnx_import::import_onnx_model(
        file_util::path_join(CommonTestUtils::getExecutableDirectory(), SERIALIZED_ZOO, "onnx/div_v7.onnx"));
    auto test_case = test::TestCase(function, s_device);

    test_case.add_input<float>({1.0f, 2.0f, 3.0f});
    test_case.add_input<float>({3.0f, 8.0f, 7.0f});
    test_case.add_expected_output<float>(Shape{3}, {0.3333333f, 0.25f, 0.4285714f});
    test_case.run();
}

NGRAPH_TEST(${BACKEND_NAME}, onnx_model_div_v7_broadcast) {
    const auto function = onnx_import::import_onnx_model(
        file_util::path_join(CommonTestUtils::getExecutableDirectory(), SERIALIZED_ZOO, "onnx/div_v7_broadcast.onnx"));
    auto test_case = test::TestCase(function, s_device);

    Shape shape{1, 2, 3};
    std::vector<float> A(shape_size(shape));
    std::iota(A.begin(), A.end(), 1);
    test_case.add_input<float>(A);
    test_case.add_input<float>({3.0f, 4.0f, 5.0f});
    test_case.add_expected_output<float>(shape, {0.3333333f, 0.5f, 0.6f, 1.3333333f, 1.25f, 1.2f});
    test_case.run();
}

NGRAPH_TEST(${BACKEND_NAME}, onnx_model_dangling_parameter) {
    auto function = onnx_import::import_onnx_model(file_util::path_join(CommonTestUtils::getExecutableDirectory(),
                                                                        SERIALIZED_ZOO,
                                                                        "onnx/dangling_parameter.onnx"));

    auto test_case = test::TestCase(function, s_device);

    test_case.add_input<float>({-1.0f, 2.0f, -3.0f});
    test_case.add_expected_output<float>(Shape{3}, {1.0f, 2.0f, 3.0f});
    test_case.run();
}

NGRAPH_TEST(${BACKEND_NAME}, onnx_clip_inbounds) {
    auto function = onnx_import::import_onnx_model(file_util::path_join(CommonTestUtils::getExecutableDirectory(),
                                                                        SERIALIZED_ZOO,
                                                                        "onnx/test_clip_inbounds.onnx"));

    auto test_case = test::TestCase(function, s_device);
    const std::vector<int32_t> data{-1, 0, 1, -9999, 9999};
    test_case.add_input<int32_t>(data);
    test_case.add_expected_output<int32_t>(Shape{data.size()}, data);
    test_case.run();
}

NGRAPH_TEST(${BACKEND_NAME}, onnx_clip_no_min_no_max) {
    auto function = onnx_import::import_onnx_model(file_util::path_join(CommonTestUtils::getExecutableDirectory(),
                                                                        SERIALIZED_ZOO,
                                                                        "onnx/clip_no_min_no_max.onnx"));

    auto test_case = test::TestCase(function, s_device);
    const std::vector<float> data{-1.6, -0.1, 10., 0., -10., 1.99, 2.015, 3.};

    test_case.add_input<float>(data);

    test_case.add_expected_output<float>(Shape{2, 4}, data);
    test_case.run();
}

NGRAPH_TEST(${BACKEND_NAME}, onnx_clip_no_min_no_max_inf) {
    auto function = onnx_import::import_onnx_model(file_util::path_join(CommonTestUtils::getExecutableDirectory(),
                                                                        SERIALIZED_ZOO,
                                                                        "onnx/clip_no_min_no_max.onnx"));

    auto test_case = test::TestCase(function, s_device);
    const std::vector<float> data{std::numeric_limits<float>::infinity(),
                                  -std::numeric_limits<float>::infinity(),
                                  static_cast<float>(std::numeric_limits<double>::max()),
                                  std::numeric_limits<float>::min(),
                                  std::numeric_limits<float>::max(),
                                  std::numeric_limits<float>::lowest(),
                                  0,
                                  -1};

    const std::vector<float> expected_output{std::numeric_limits<float>::max(),
                                             std::numeric_limits<float>::lowest(),
                                             std::numeric_limits<float>::max(),
                                             std::numeric_limits<float>::min(),
                                             std::numeric_limits<float>::max(),
                                             std::numeric_limits<float>::lowest(),
                                             0,
                                             -1};

    test_case.add_input<float>(data);

    test_case.add_expected_output<float>(Shape{2, 4}, expected_output);
    test_case.run_with_tolerance_as_fp(0);
}

NGRAPH_TEST(${BACKEND_NAME}, onnx_clip_no_min_set_max) {
    auto function = onnx_import::import_onnx_model(file_util::path_join(CommonTestUtils::getExecutableDirectory(),
                                                                        SERIALIZED_ZOO,
                                                                        "onnx/clip_no_min_set_max.onnx"));

    auto test_case = test::TestCase(function, s_device);
    const std::vector<float> data{-1.6, -0.1, 10., 0., -10., 1.99, 2.015, 3.};
    const std::vector<float> max_val{2.01};
    const std::vector<float> output{-1.6, -0.1, 2.01, 0., -10., 1.99, 2.01, 2.01};

    test_case.add_input<float>(data);
    test_case.add_input<float>(max_val);

    test_case.add_expected_output<float>(Shape{2, 4}, output);
    test_case.run();
}

NGRAPH_TEST(${BACKEND_NAME}, onnx_clip_set_min_no_max) {
    auto function = onnx_import::import_onnx_model(file_util::path_join(CommonTestUtils::getExecutableDirectory(),
                                                                        SERIALIZED_ZOO,
                                                                        "onnx/clip_set_min_no_max.onnx"));

    auto test_case = test::TestCase(function, s_device);
    const std::vector<float> data{-1.6, -0.1, 10., 0., -10., 1.99, 2.015, 3.};
    const std::vector<float> min_val{-1.59};
    const std::vector<float> output{-1.59, -0.1, 10., 0., -1.59, 1.99, 2.015, 3.};

    test_case.add_input<float>(data);
    test_case.add_input<float>(min_val);

    test_case.add_expected_output<float>(Shape{2, 4}, output);
    test_case.run();
}

NGRAPH_TEST(${BACKEND_NAME}, onnx_clip_no_min_no_max_int64) {
    auto function = onnx_import::import_onnx_model(file_util::path_join(CommonTestUtils::getExecutableDirectory(),
                                                                        SERIALIZED_ZOO,
                                                                        "onnx/clip_no_min_no_max_int64.onnx"));

    auto test_case = test::TestCase(function, s_device);
    const std::vector<int64_t> data{INT64_MAX, INT64_MIN, INT32_MAX, INT32_MIN, 0, -1, 1, 0};

    test_case.add_input<int64_t>(data);

    test_case.add_expected_output<int64_t>(Shape{2, 4}, data);
    test_case.run();
}

NGRAPH_TEST(${BACKEND_NAME}, onnx_clip_no_min_set_max_int64) {
    auto function = onnx_import::import_onnx_model(file_util::path_join(CommonTestUtils::getExecutableDirectory(),
                                                                        SERIALIZED_ZOO,
                                                                        "onnx/clip_no_min_set_max_int64.onnx"));

    auto test_case = test::TestCase(function, s_device);
    const std::vector<int64_t> data{INT64_MAX, INT64_MIN, INT32_MAX, INT32_MIN, 0, -1, 1, 0};
    const std::vector<int64_t> max_val{INT32_MAX};
    const std::vector<int64_t> output{INT32_MAX, INT64_MIN, INT32_MAX, INT32_MIN, 0, -1, 1, 0};

    test_case.add_input<int64_t>(data);
    test_case.add_input<int64_t>(max_val);

    test_case.add_expected_output<int64_t>(Shape{2, 4}, output);
    test_case.run();
}

NGRAPH_TEST(${BACKEND_NAME}, onnx_clip_set_min_no_max_initializers) {
    auto function = onnx_import::import_onnx_model(file_util::path_join(CommonTestUtils::getExecutableDirectory(),
                                                                        SERIALIZED_ZOO,
                                                                        "onnx/clip_set_min_no_max_initializers.onnx"));

    auto test_case = test::TestCase(function, s_device);
    const std::vector<float> data{-1.6, -0.1, 10., 0., -10., 1.99, 2.015, 3.};
    const std::vector<float> output{-1.59, -0.1, 10., 0., -1.59, 1.99, 2.015, 3.};

    test_case.add_input<float>(data);

    test_case.add_expected_output<float>(Shape{2, 4}, output);
    test_case.run();
}

NGRAPH_TEST(${BACKEND_NAME}, onnx_clip_set_min_set_max) {
    auto function = onnx_import::import_onnx_model(file_util::path_join(CommonTestUtils::getExecutableDirectory(),
                                                                        SERIALIZED_ZOO,
                                                                        "onnx/clip_set_min_set_max.onnx"));

    auto test_case = test::TestCase(function, s_device);
    const std::vector<float> data{-1.6, -0.1, 10., 0., -10., 1.99, 2.015, 3.};
    const std::vector<float> min_val{-1.59};
    const std::vector<float> max_val{2.01};
    const std::vector<float> output{-1.59, -0.1, 2.01, 0., -1.59, 1.99, 2.01, 2.01};

    test_case.add_input<float>(data);
    test_case.add_input<float>(min_val);
    test_case.add_input<float>(max_val);

    test_case.add_expected_output<float>(Shape{2, 4}, output);
    test_case.run();
}

NGRAPH_TEST(${BACKEND_NAME}, onnx_clip_set_min_set_max_initializers) {
    auto function = onnx_import::import_onnx_model(file_util::path_join(CommonTestUtils::getExecutableDirectory(),
                                                                        SERIALIZED_ZOO,
                                                                        "onnx/clip_set_min_set_max_initializers.onnx"));

    auto test_case = test::TestCase(function, s_device);
    const std::vector<float> data{-1.6, -0.1, 10., 0., -10., 1.99, 2.015, 3.};
    const std::vector<float> output{-1.59, -0.1, 2.01, 0., -1.59, 1.99, 2.01, 2.01};

    test_case.add_input<float>(data);

    test_case.add_expected_output<float>(Shape{2, 4}, output);
    test_case.run();
}

NGRAPH_TEST(${BACKEND_NAME}, onnx_mvn_v6) {
    auto function = onnx_import::import_onnx_model(
        file_util::path_join(CommonTestUtils::getExecutableDirectory(), SERIALIZED_ZOO, "onnx/mvn_v6.onnx"));

    auto test_case = test::TestCase(function, s_device);
    test_case.add_input<float>({0.8439683,  0.5665144, 0.05836735, 0.02916367, 0.12964272, 0.5060197, 0.79538304,
                                0.9411346,  0.9546573, 0.17730942, 0.46192095, 0.26480448, 0.6746842, 0.01665257,
                                0.62473077, 0.9240844, 0.9722341,  0.11965699, 0.41356155, 0.9129373, 0.59330076,
                                0.81929934, 0.7862604, 0.11799799, 0.69248444, 0.54119414, 0.07513223});
    test_case.add_expected_output<float>(
        Shape{3, 3, 3, 1},
        {1.3546423,  0.33053496, -1.5450814,  -1.2106764,  -0.8925952,  0.29888135, 0.38083088,
         0.81808794, 0.85865635, -1.1060555,  -0.05552877, -0.78310335, 0.83281356, -1.250282,
         0.67467856, 0.7669372,  0.9113869,   -1.6463585,  -0.23402764, 1.6092131,  0.42940593,
         1.2906139,  1.1860244,  -0.92945826, 0.0721334,   -0.38174,    -1.7799333});
    test_case.run();
}

NGRAPH_TEST(${BACKEND_NAME}, onnx_dropout1_no_training_no_return_mask) {
    auto function =
        onnx_import::import_onnx_model(file_util::path_join(CommonTestUtils::getExecutableDirectory(),
                                                            SERIALIZED_ZOO,
                                                            "onnx/dropout1_no_training_no_return_mask.onnx"));

    auto test_case = test::TestCase(function, s_device);
    const std::vector<float> data(3 * 4 * 5, 2.0f);
    test_case.add_input<float>(data);
    test_case.add_expected_output<float>(Shape{3, 4, 5}, data);
    test_case.run();
}

NGRAPH_TEST(${BACKEND_NAME}, onnx_dropout1_no_training_return_mask) {
    auto function = onnx_import::import_onnx_model(file_util::path_join(CommonTestUtils::getExecutableDirectory(),
                                                                        SERIALIZED_ZOO,
                                                                        "onnx/dropout1_no_training_return_mask.onnx"));

    auto test_case = test::TestCase(function, s_device);
    const std::vector<float> data(3 * 4 * 5, 2.0f);
    test_case.add_input<float>(data);
    test_case.add_expected_output<float>(Shape{3, 4, 5}, data);
    test_case.add_expected_output<int32_t>(Shape{3, 4, 5},
                                           std::vector<int32_t>(3 * 4 * 5, 1));  // // bool converted to i32
    test_case.run();
}

NGRAPH_TEST(${BACKEND_NAME}, onnx_dropout7_no_return_mask) {
    auto function = onnx_import::import_onnx_model(file_util::path_join(CommonTestUtils::getExecutableDirectory(),
                                                                        SERIALIZED_ZOO,
                                                                        "onnx/dropout7_no_return_mask.onnx"));

    auto test_case = test::TestCase(function, s_device);
    const std::vector<float> data(3 * 4 * 5, 2.0f);
    test_case.add_input<float>(data);
    test_case.add_expected_output<float>(Shape{3, 4, 5}, data);
    test_case.run();
}

NGRAPH_TEST(${BACKEND_NAME}, onnx_dropout12_no_training_no_return_mask) {
    auto function =
        onnx_import::import_onnx_model(file_util::path_join(CommonTestUtils::getExecutableDirectory(),
                                                            SERIALIZED_ZOO,
                                                            "onnx/dropout12_no_training_no_return_mask.onnx"));

    auto test_case = test::TestCase(function, s_device);
    const std::vector<float> data(3 * 4 * 5, 2.0f);
    test_case.add_input<float>(data);
    test_case.add_expected_output<float>(Shape{3, 4, 5}, data);
    test_case.run();
}

NGRAPH_TEST(${BACKEND_NAME}, onnx_dropout12_no_training_return_mask) {
    auto function = onnx_import::import_onnx_model(file_util::path_join(CommonTestUtils::getExecutableDirectory(),
                                                                        SERIALIZED_ZOO,
                                                                        "onnx/dropout12_no_training_return_mask.onnx"));

    auto test_case = test::TestCase(function, s_device);
    const std::vector<float> data(3 * 4 * 5, 2.0f);
    test_case.add_input<float>(data);
    test_case.add_expected_output<float>(Shape{3, 4, 5}, data);
    test_case.add_expected_output<int32_t>(Shape{3, 4, 5},
                                           std::vector<int32_t>(3 * 4 * 5, 1));  // bool converted to i32
    test_case.run();
}

NGRAPH_TEST(${BACKEND_NAME}, onnx_dropout12_no_traning_no_const_rato) {
    auto function =
        onnx_import::import_onnx_model(file_util::path_join(CommonTestUtils::getExecutableDirectory(),
                                                            SERIALIZED_ZOO,
                                                            "onnx/dropout12_no_traning_no_const_rato.onnx"));

    auto test_case = test::TestCase(function, s_device);
    test_case.add_input<float>({1, 2, 3, 4});
    // test_case.add_input<float>(Shape{}, {0.5}); // ratio input is ignored

    test_case.add_expected_output<float>(Shape{1, 4}, {1., 2., 3., 4.});
    test_case.run();
}

NGRAPH_TEST(${BACKEND_NAME}, onnx_dropout12_training_mode) {
    try {
        auto function = onnx_import::import_onnx_model(file_util::path_join(CommonTestUtils::getExecutableDirectory(),
                                                                            SERIALIZED_ZOO,
                                                                            "onnx/dropout12_training_mode.onnx"));
        FAIL() << "Expected exception was not thrown";
    } catch (const ngraph::ngraph_error& e) {
        EXPECT_HAS_SUBSTRING(e.what(), std::string("Training mode is not supported for Dropout op"));
    } catch (...) {
        FAIL() << "Expected ngraph_error exception was not thrown";
    }
}

NGRAPH_TEST(${BACKEND_NAME}, onnx_dropout12_not_const_training_mode) {
    try {
        auto function =
            onnx_import::import_onnx_model(file_util::path_join(CommonTestUtils::getExecutableDirectory(),
                                                                SERIALIZED_ZOO,
                                                                "onnx/dropout12_not_const_training_mode.onnx"));
        FAIL() << "Expected exception was not thrown";
    } catch (const ngraph::ngraph_error& e) {
        EXPECT_HAS_SUBSTRING(e.what(), std::string("Non-constant training_mode input is not supported."));
    } catch (...) {
        FAIL() << "Expected ngraph_error exception was not thrown";
    }
}

NGRAPH_TEST(${BACKEND_NAME}, onnx_multiple_slices_last_layer) {
    std::vector<float> data(1 * 30 * 320 * 320);
    std::fill(data.begin(), data.end(), 1);

    const auto function = onnx_import::import_onnx_model(file_util::path_join(CommonTestUtils::getExecutableDirectory(),
                                                                              SERIALIZED_ZOO,
                                                                              "onnx/multiple_slices_last_layer.onnx"));
    auto test_case = test::TestCase(function, s_device);
    std::vector<float> o1(1 * 320 * 320 * 21);
    std::fill(o1.begin(), o1.end(), 1);

    std::vector<float> o2(1 * 320 * 320 * 9);
    std::fill(o2.begin(), o2.end(), 1);

    test_case.add_input<float>(data);
    test_case.add_expected_output<float>(Shape{1, 320, 320, 21}, o1);
    test_case.add_expected_output<float>(Shape{1, 320, 320, 9}, o2);
    test_case.run();
}

NGRAPH_TEST(${BACKEND_NAME}, onnx_slice_const_axes_source) {
    auto function = onnx_import::import_onnx_model(file_util::path_join(CommonTestUtils::getExecutableDirectory(),
                                                                        SERIALIZED_ZOO,
                                                                        "onnx/slice_const_axes_source.onnx"));

    auto test_case = test::TestCase(function, s_device);
    test_case.add_input<float>(std::vector<float>{1.f, 2.f, 3.f, 4.f, 5.f, 6.f, 7.f, 8.f});
    test_case.add_expected_output<float>(Shape{2, 2}, {2.f, 3.f, 6.f, 7.f});
    test_case.run();
}

NGRAPH_TEST(${BACKEND_NAME}, onnx_softmax_crossentropy_loss_mean) {
    auto function = onnx_import::import_onnx_model(file_util::path_join(CommonTestUtils::getExecutableDirectory(),
                                                                        SERIALIZED_ZOO,
                                                                        "onnx/softmax_crossentropy_loss_mean.onnx"));

    auto test_case = test::TestCase(function, s_device);
    test_case.add_input<float>({0.54881352186203,
                                0.7151893377304077,
                                0.6027633547782898,
                                0.5448831915855408,
                                0.42365479469299316,
                                0.6458941102027893,
                                0.4375872015953064,
                                0.891772985458374,
                                0.9636627435684204,
                                0.3834415078163147,
                                0.7917250394821167,
                                0.5288949012756348,
                                0.5680445432662964,
                                0.9255966544151306,
                                0.07103605568408966});
    test_case.add_input<int64_t>({1, 4, 3});
    test_case.add_expected_output<float>(Shape{}, {1.561384797096252441});
    test_case.run();
}

NGRAPH_TEST(${BACKEND_NAME}, onnx_negativelog_likelihood_loss) {
    auto function = onnx_import::import_onnx_model(file_util::path_join(CommonTestUtils::getExecutableDirectory(),
                                                                        SERIALIZED_ZOO,
                                                                        "onnx/negativelog_likelihood_loss.onnx"));

    auto test_case = test::TestCase(function, s_device);
    test_case.add_input<float>({
        0.54881352186203,    0.7151893377304077,   0.6027633547782898, 0.5448831915855408, 0.42365479469299316,
        0.6458941102027893,  0.4375872015953064,   0.891772985458374,  0.9636627435684204, 0.3834415078163147,
        0.7917250394821167,  0.5288949012756348,   0.5680445432662964, 0.9255966544151306, 0.07103605568408966,
        0.08712930232286453, 0.020218396559357643, 0.832619845867157,  0.7781567573547363, 0.8700121641159058,
        0.978618323802948,   0.7991585731506348,   0.4614793658256531, 0.7805292010307312, 0.11827442795038223,
        0.6399210095405579,  0.14335328340530396,  0.9446688890457153, 0.5218483209609985, 0.4146619439125061,
    });
    test_case.add_input<int64_t>({3, 3, 2, 4, 2, 0});
    test_case.add_expected_output<float>(Shape{}, {-0.531306922435760498});
    test_case.run();
}

NGRAPH_TEST(${BACKEND_NAME}, onnx_constant_fill_input_as_shape_default_value) {
    auto function =
        onnx_import::import_onnx_model(file_util::path_join(CommonTestUtils::getExecutableDirectory(),
                                                            SERIALIZED_ZOO,
                                                            "onnx/constant_fill_input_as_shape_default_value.onnx"));

    auto test_case = test::TestCase(function, s_device);
    test_case.add_expected_output<float>(Shape{1, 2, 3}, {0.f, 0.f, 0.f, 0.f, 0.f, 0.f});
    test_case.run();
}

NGRAPH_TEST(${BACKEND_NAME}, onnx_constant_fill_input_as_shape_u8_type) {
    auto function =
        onnx_import::import_onnx_model(file_util::path_join(CommonTestUtils::getExecutableDirectory(),
                                                            SERIALIZED_ZOO,
                                                            "onnx/constant_fill_input_as_shape_u8_type.onnx"));

    auto test_case = test::TestCase(function, s_device);
    test_case.add_expected_output<uint8_t>(Shape{3, 1, 2}, {3, 3, 3, 3, 3, 3});
    test_case.run();
}

NGRAPH_TEST(${BACKEND_NAME}, onnx_constant_fill_extra_shape) {
    auto function = onnx_import::import_onnx_model(file_util::path_join(CommonTestUtils::getExecutableDirectory(),
                                                                        SERIALIZED_ZOO,
                                                                        "onnx/constant_fill_extra_shape.onnx"));

    auto test_case = test::TestCase(function, s_device);
    test_case.add_expected_output<float>(Shape{3, 1, 2, 2, 1}, std::vector<float>(12, 3.0f));
    test_case.run();
}

NGRAPH_TEST(${BACKEND_NAME}, onnx_constant_fill_shape_attribute) {
    auto function = onnx_import::import_onnx_model(file_util::path_join(CommonTestUtils::getExecutableDirectory(),
                                                                        SERIALIZED_ZOO,
                                                                        "onnx/constant_fill_shape_attribute.onnx"));

    auto test_case = test::TestCase(function, s_device);
    test_case.add_expected_output<int32_t>(Shape{2, 3, 4}, std::vector<int32_t>(24, 5));
    test_case.run();
}

NGRAPH_TEST(${BACKEND_NAME}, onnx_constant_float_tensor) {
    auto function = onnx_import::import_onnx_model(file_util::path_join(CommonTestUtils::getExecutableDirectory(),
                                                                        SERIALIZED_ZOO,
                                                                        "onnx/constant_float_tensor.onnx"));

    auto test_case = test::TestCase(function, s_device);
    test_case.add_expected_output<float>(Shape{2, 3}, {0.0f, 0.5f, 1.f, 1.5f, 2.f, 2.5f});
    test_case.run();
}

NGRAPH_TEST(${BACKEND_NAME}, onnx_constant_bfloat_tensor) {
    auto function = onnx_import::import_onnx_model(file_util::path_join(CommonTestUtils::getExecutableDirectory(),
                                                                        SERIALIZED_ZOO,
                                                                        "onnx/constant_bfloat_tensor.onnx"));

    auto test_case = test::TestCase(function, s_device);
    test_case.add_expected_output<bfloat16>(Shape{2, 3}, {0.f, 5.f, 10.f, 15.f, 20.f, 25.f});
    test_case.run();
}

NGRAPH_TEST(${BACKEND_NAME}, onnx_constant_float_scalar) {
    auto function = onnx_import::import_onnx_model(file_util::path_join(CommonTestUtils::getExecutableDirectory(),
                                                                        SERIALIZED_ZOO,
                                                                        "onnx/constant_float_scalar.onnx"));

    auto test_case = test::TestCase(function, s_device);
    test_case.add_expected_output<float>(Shape{}, {0.5f});
    test_case.run();
}

NGRAPH_TEST(${BACKEND_NAME}, onnx_constant_float_array) {
    auto function = onnx_import::import_onnx_model(file_util::path_join(CommonTestUtils::getExecutableDirectory(),
                                                                        SERIALIZED_ZOO,
                                                                        "onnx/constant_float_array.onnx"));

    auto test_case = test::TestCase(function, s_device);
    test_case.add_expected_output<float>(Shape{3}, {0.5f, 1.f, 1.5f});
    test_case.run();
}

NGRAPH_TEST(${BACKEND_NAME}, onnx_constant_integer_scalar) {
    auto function = onnx_import::import_onnx_model(file_util::path_join(CommonTestUtils::getExecutableDirectory(),
                                                                        SERIALIZED_ZOO,
                                                                        "onnx/constant_integer_scalar.onnx"));

    auto test_case = test::TestCase(function, s_device);
    test_case.add_expected_output<std::int64_t>(Shape{}, {1});
    test_case.run();
}

NGRAPH_TEST(${BACKEND_NAME}, onnx_constant_integer_array) {
    auto function = onnx_import::import_onnx_model(file_util::path_join(CommonTestUtils::getExecutableDirectory(),
                                                                        SERIALIZED_ZOO,
                                                                        "onnx/constant_integer_array.onnx"));

    auto test_case = test::TestCase(function, s_device);
    test_case.add_expected_output<std::int64_t>(Shape{3}, {0, 1, 2});
    test_case.run();
}

NGRAPH_TEST(${BACKEND_NAME}, onnx_constant_sparse_tensor_float_2x2) {
    auto function = onnx_import::import_onnx_model(file_util::path_join(CommonTestUtils::getExecutableDirectory(),
                                                                        SERIALIZED_ZOO,
                                                                        "onnx/constant_sparse_tensor.onnx"));

    auto test_case = test::TestCase(function, s_device);
    test_case.add_expected_output<float>(Shape{2, 2}, {0.f, 5.f, 0.f, 0.f});
    test_case.run();
}

NGRAPH_TEST(${BACKEND_NAME}, onnx_constant_sparse_tensor_float_3x4) {
    auto function = onnx_import::import_onnx_model(file_util::path_join(CommonTestUtils::getExecutableDirectory(),
                                                                        SERIALIZED_ZOO,
                                                                        "onnx/constant_sparse_tensor_float_3x4.onnx"));

    auto test_case = test::TestCase(function, s_device);
    test_case.add_expected_output<float>(Shape{3, 4}, {1.f, 0.f, 0.f, 8.f, 0.f, 0.f, 0.f, 0.f, 0.f, 0.f, 3.f, 0.f});
    test_case.run();
}

NGRAPH_TEST(${BACKEND_NAME}, onnx_constant_sparse_tensor_float_3x4_linearized_indices) {
    auto function = onnx_import::import_onnx_model(
        file_util::path_join(CommonTestUtils::getExecutableDirectory(),
                             SERIALIZED_ZOO,
                             "onnx/constant_sparse_tensor_float_3x4_linearized_indices.onnx"));

    auto test_case = test::TestCase(function, s_device);
    test_case.add_expected_output<float>(Shape{3, 4}, {1.f, 0.f, 0.f, 8.f, 0.f, 0.f, 0.f, 0.f, 0.f, 0.f, 3.f, 0.f});
    test_case.run();
}

NGRAPH_TEST(${BACKEND_NAME}, onnx_constant_sparse_tensor_int32_3x4) {
    auto function = onnx_import::import_onnx_model(file_util::path_join(CommonTestUtils::getExecutableDirectory(),
                                                                        SERIALIZED_ZOO,
                                                                        "onnx/constant_sparse_tensor_int32_3x4.onnx"));

    auto test_case = test::TestCase(function, s_device);
    test_case.add_expected_output<int32_t>(Shape{3, 4}, {1, 0, 0, 8, 0, 0, 0, 0, 0, 0, 3, 0});
    test_case.run();
}

NGRAPH_TEST(${BACKEND_NAME}, onnx_constant_sparse_tensor_int64_3x4) {
    auto function = onnx_import::import_onnx_model(file_util::path_join(CommonTestUtils::getExecutableDirectory(),
                                                                        SERIALIZED_ZOO,
                                                                        "onnx/constant_sparse_tensor_int64_3x4.onnx"));

    auto test_case = test::TestCase(function, s_device);
    test_case.add_expected_output<int64_t>(Shape{3, 4}, {1, 0, 0, 8, 0, 0, 0, 0, 0, 0, 3, 0});
    test_case.run();
}

NGRAPH_TEST(${BACKEND_NAME}, onnx_constant_sparse_tensor_boolean_3x4) {
    auto function =
        onnx_import::import_onnx_model(file_util::path_join(CommonTestUtils::getExecutableDirectory(),
                                                            SERIALIZED_ZOO,
                                                            "onnx/constant_sparse_tensor_boolean_3x4.onnx"));

    auto test_case = test::TestCase(function, s_device);
    test_case.add_expected_output<bool>(Shape{3, 4}, {1, 0, 0, 1, 0, 0, 0, 0, 0, 0, 1, 0});
    test_case.run();
}

NGRAPH_TEST(${BACKEND_NAME}, onnx_constant_sparse_tensor_float16_3x4) {
    auto function =
        onnx_import::import_onnx_model(file_util::path_join(CommonTestUtils::getExecutableDirectory(),
                                                            SERIALIZED_ZOO,
                                                            "onnx/constant_sparse_tensor_float16_3x4.onnx"));

    auto test_case = test::TestCase(function, s_device);
    test_case.add_expected_output<ngraph::float16>(Shape{3, 4}, {1, 0, 0, 8, 0, 0, 0, 0, 0, 0, 3, 0});
    test_case.run();
}

NGRAPH_TEST(${BACKEND_NAME}, onnx_constant_sparse_tensor_double_3x4) {
    auto function = onnx_import::import_onnx_model(file_util::path_join(CommonTestUtils::getExecutableDirectory(),
                                                                        SERIALIZED_ZOO,
                                                                        "onnx/constant_sparse_tensor_double_3x4.onnx"));

    auto test_case = test::TestCase(function, s_device);
    test_case.add_expected_output<double>(Shape{3, 4}, {1, 0, 0, 8, 0, 0, 0, 0, 0, 0, 3, 0});
    test_case.run();
}

NGRAPH_TEST(${BACKEND_NAME}, onnx_constant_sparse_tensor_int8_3x4) {
    auto function = onnx_import::import_onnx_model(file_util::path_join(CommonTestUtils::getExecutableDirectory(),
                                                                        SERIALIZED_ZOO,
                                                                        "onnx/constant_sparse_tensor_int8_3x4.onnx"));

    auto test_case = test::TestCase(function, s_device);
    test_case.add_expected_output<int8_t>(Shape{3, 4}, {1, 0, 0, 8, 0, 0, 0, 0, 0, 0, 3, 0});
    test_case.run();
}

NGRAPH_TEST(${BACKEND_NAME}, onnx_constant_sparse_tensor_int16_3x4) {
    auto function = onnx_import::import_onnx_model(file_util::path_join(CommonTestUtils::getExecutableDirectory(),
                                                                        SERIALIZED_ZOO,
                                                                        "onnx/constant_sparse_tensor_int16_3x4.onnx"));

    auto test_case = test::TestCase(function, s_device);
    test_case.add_expected_output<int16_t>(Shape{3, 4}, {1, 0, 0, 8, 0, 0, 0, 0, 0, 0, 3, 0});
    test_case.run();
}

NGRAPH_TEST(${BACKEND_NAME}, onnx_constant_sparse_tensor_uint8_3x4) {
    auto function = onnx_import::import_onnx_model(file_util::path_join(CommonTestUtils::getExecutableDirectory(),
                                                                        SERIALIZED_ZOO,
                                                                        "onnx/constant_sparse_tensor_uint8_3x4.onnx"));

    auto test_case = test::TestCase(function, s_device);
    test_case.add_expected_output<uint8_t>(Shape{3, 4}, {1, 0, 0, 8, 0, 0, 0, 0, 0, 0, 3, 0});
    test_case.run();
}

NGRAPH_TEST(${BACKEND_NAME}, onnx_constant_sparse_tensor_uint16_3x4) {
    auto function = onnx_import::import_onnx_model(file_util::path_join(CommonTestUtils::getExecutableDirectory(),
                                                                        SERIALIZED_ZOO,
                                                                        "onnx/constant_sparse_tensor_uint16_3x4.onnx"));

    auto test_case = test::TestCase(function, s_device);
    test_case.add_expected_output<uint16_t>(Shape{3, 4}, {1, 0, 0, 8, 0, 0, 0, 0, 0, 0, 3, 0});
    test_case.run();
}

NGRAPH_TEST(${BACKEND_NAME}, onnx_constant_sparse_tensor_uint32_3x4) {
    auto function = onnx_import::import_onnx_model(file_util::path_join(CommonTestUtils::getExecutableDirectory(),
                                                                        SERIALIZED_ZOO,
                                                                        "onnx/constant_sparse_tensor_uint32_3x4.onnx"));

    auto test_case = test::TestCase(function, s_device);
    test_case.add_expected_output<uint32_t>(Shape{3, 4}, {1, 0, 0, 8, 0, 0, 0, 0, 0, 0, 3, 0});
    test_case.run();
}

NGRAPH_TEST(${BACKEND_NAME}, onnx_constant_sparse_tensor_uint64_3x4) {
    auto function = onnx_import::import_onnx_model(file_util::path_join(CommonTestUtils::getExecutableDirectory(),
                                                                        SERIALIZED_ZOO,
                                                                        "onnx/constant_sparse_tensor_uint64_3x4.onnx"));

    auto test_case = test::TestCase(function, s_device);
    test_case.add_expected_output<uint64_t>(Shape{3, 4}, {1, 0, 0, 8, 0, 0, 0, 0, 0, 0, 3, 0});
    test_case.run();
}

NGRAPH_TEST(${BACKEND_NAME}, onnx_constant_sparse_tensor_bfloat16_3x4) {
    auto function =
        onnx_import::import_onnx_model(file_util::path_join(CommonTestUtils::getExecutableDirectory(),
                                                            SERIALIZED_ZOO,
                                                            "onnx/constant_sparse_tensor_bfloat16_3x4.onnx"));

    auto test_case = test::TestCase(function, s_device);
    test_case.add_expected_output<ngraph::bfloat16>(Shape{3, 4}, {1, 0, 0, 8, 0, 0, 0, 0, 0, 0, 3, 0});
    test_case.run();
}

NGRAPH_TEST(${BACKEND_NAME}, onnx_constant_sparse_tensor_float_8x17) {
    auto function = onnx_import::import_onnx_model(file_util::path_join(CommonTestUtils::getExecutableDirectory(),
                                                                        SERIALIZED_ZOO,
                                                                        "onnx/constant_sparse_tensor_float_8x17.onnx"));

    auto test_case = test::TestCase(function, s_device);
    test_case.add_expected_output<float>(
        Shape{8, 17},
        {0.f, 0.f, 0.f, 0.f, 0.f, 0.f, 0.f, 1.f, 0.f, 0.f, 0.f, 0.f, 0.f, 0.f, 0.f, 0.f, 0.f, 0.f, 0.f, 0.f,
         0.f, 0.f, 0.f, 1.f, 0.f, 1.f, 0.f, 0.f, 0.f, 0.f, 0.f, 0.f, 0.f, 0.f, 0.f, 0.f, 0.f, 0.f, 1.f, 1.f,
         0.f, 0.f, 0.f, 1.f, 1.f, 0.f, 0.f, 0.f, 0.f, 0.f, 0.f, 0.f, 0.f, 0.f, 1.f, 1.f, 0.f, 0.f, 0.f, 0.f,
         0.f, 1.f, 1.f, 0.f, 0.f, 0.f, 0.f, 0.f, 0.f, 0.f, 0.f, 1.f, 1.f, 0.f, 0.f, 0.f, 0.f, 0.f, 1.f, 1.f,
         0.f, 0.f, 0.f, 0.f, 0.f, 0.f, 0.f, 0.f, 0.f, 1.f, 1.f, 0.f, 0.f, 0.f, 1.f, 1.f, 0.f, 0.f, 0.f, 0.f,
         0.f, 0.f, 0.f, 0.f, 0.f, 0.f, 0.f, 0.f, 1.f, 0.f, 1.f, 0.f, 0.f, 0.f, 0.f, 0.f, 0.f, 0.f, 0.f, 0.f,
         0.f, 0.f, 0.f, 0.f, 0.f, 0.f, 1.f, 0.f, 0.f, 0.f, 0.f, 0.f, 0.f, 0.f, 0.f, 0.f});
    test_case.run();
}

NGRAPH_TEST(${BACKEND_NAME}, onnx_constant_sparse_tensor_float_2x3x4) {
    auto function =
        onnx_import::import_onnx_model(file_util::path_join(CommonTestUtils::getExecutableDirectory(),
                                                            SERIALIZED_ZOO,
                                                            "onnx/constant_sparse_tensor_float_2x3x4.onnx"));

    auto test_case = test::TestCase(function, s_device);
    test_case.add_expected_output<float>(Shape{2, 3, 4}, {1.f, 0.f, 0.f, 8.f, 0.f, 0.f, 0.f, 0.f, 0.f, 0.f, 3.f, 0.f,
                                                          0.f, 0.f, 0.f, 0.f, 0.f, 0.f, 1.f, 0.f, 0.f, 0.f, 3.f, 0.f});
    test_case.run();
}

NGRAPH_TEST(${BACKEND_NAME}, onnx_constant_sparse_tensor_float_2x2x3x4) {
    auto function =
        onnx_import::import_onnx_model(file_util::path_join(CommonTestUtils::getExecutableDirectory(),
                                                            SERIALIZED_ZOO,
                                                            "onnx/constant_sparse_tensor_float_2x2x3x4.onnx"));

    auto test_case = test::TestCase(function, s_device);
    test_case.add_expected_output<float>(
        Shape{2, 2, 3, 4},
        {0.f, 0.f, 0.f, 0.f, 0.f, 0.f, 0.f, 1.f, 0.f, 0.f, 2.f, 3.f, 0.f, 0.f, 0.f, 0.f,
         0.f, 0.f, 1.f, 0.f, 0.f, 0.f, 0.f, 0.f, 0.f, 0.f, 0.f, 8.f, 0.f, 1.f, 2.f, 0.f,
         0.f, 0.f, 3.f, 0.f, 1.f, 0.f, 0.f, 0.f, 0.f, 2.f, 0.f, 0.f, 0.f, 0.f, 0.f, 0.f});
    test_case.run();
}

NGRAPH_TEST(${BACKEND_NAME}, onnx_einsum_sum) {
    auto function = onnx_import::import_onnx_model(
        file_util::path_join(CommonTestUtils::getExecutableDirectory(), SERIALIZED_ZOO, "onnx/einsum_sum.onnx"));
    auto test_case = test::TestCase(function, s_device);
    test_case.add_input<float>(Shape{3, 4},
                               {1.764052345967664,
                                0.4001572083672233,
                                0.9787379841057392,
                                2.240893199201458,
                                1.8675579901499675,
                                -0.977277879876411,
                                0.9500884175255894,
                                -0.1513572082976979,
                                -0.10321885179355784,
                                0.41059850193837233,
                                0.144043571160878,
                                1.454273506962975});
    test_case.add_expected_output<float>(Shape{3}, {5.3838407376420845, 1.689011319501448, 1.9056967282686674});
    test_case.run();
}

NGRAPH_TEST(${BACKEND_NAME}, onnx_float16_tensor_as_int32) {
    const auto function = onnx_import::import_onnx_model(file_util::path_join(CommonTestUtils::getExecutableDirectory(),
                                                                              SERIALIZED_ZOO,
                                                                              "onnx/conv_fp16_W_as_int32.onnx"));

    auto test_case = test::TestCase(function, s_device);
    // clang-format off
    test_case.add_input<ngraph::float16>(Shape{1, 1, 4, 4},
            {   0,  1,  2,  3,
                4,  5,  6,  7,
                8,  9,  10, 11,
                12, 13, 14, 15  });
    /* filters
            [[[[0.25, 0.5, 0.25],
               [0.5,  1.0, 0.5],
               [0.25, 0.5, 0.25]]]] */
    test_case.add_expected_output<ngraph::float16>(Shape{1, 1, 2, 2},
            {   20, 24,
                36, 40  });
    // clang-format on
    test_case.run();
}

NGRAPH_TEST(${BACKEND_NAME}, onnx_model_max_pool_3d) {
    const auto function = onnx_import::import_onnx_model(
        file_util::path_join(CommonTestUtils::getExecutableDirectory(), SERIALIZED_ZOO, "onnx/max_pool_3d.onnx"));

    auto test_case = test::TestCase(function, s_device);
    test_case.add_input<int32_t>(Shape{1, 3, 3}, {-1, 0, 1, 20, -20, 10, 0, 2, 1});
    test_case.add_expected_output<int32_t>(Shape{1, 3, 2}, {0, 1, 20, 10, 2, 2});
    test_case.add_expected_output<int64_t>(Shape{1, 3, 2}, {1, 2, 3, 5, 7, 7});

    test_case.run();
}

NGRAPH_TEST(${BACKEND_NAME}, onnx_model_max_pool_4d_ceil_mode) {
    const auto function = onnx_import::import_onnx_model(file_util::path_join(CommonTestUtils::getExecutableDirectory(),
                                                                              SERIALIZED_ZOO,
                                                                              "onnx/max_pool_4d_ceil_mode.onnx"));

    auto test_case = test::TestCase(function, s_device);
    test_case.add_input<int32_t>(Shape{1, 1, 4, 4}, gen_range<int32_t>(16, 1));
    test_case.add_expected_output<int32_t>(Shape{1, 1, 2, 2}, {11, 12, 15, 16});
    test_case.add_expected_output<int64_t>(Shape{1, 1, 2, 2}, {10, 11, 14, 15});

    test_case.run();
}

NGRAPH_TEST(${BACKEND_NAME}, onnx_model_max_pool_4d_dilations) {
    const auto function = onnx_import::import_onnx_model(file_util::path_join(CommonTestUtils::getExecutableDirectory(),
                                                                              SERIALIZED_ZOO,
                                                                              "onnx/max_pool_4d_dilations.onnx"));

    auto test_case = test::TestCase(function, s_device);
    test_case.add_input<int32_t>(Shape{1, 1, 4, 4}, {9, 10, 11, 12, 1, 2, 3, 4, 16, 14, 15, 13, 5, 6, 8, 7});
    test_case.add_expected_output<int32_t>(Shape{1, 1, 2, 2}, {16, 14, 8, 7});
    test_case.add_expected_output<int64_t>(Shape{1, 1, 2, 2}, {8, 9, 14, 15});

    test_case.run();
}

NGRAPH_TEST(${BACKEND_NAME}, onnx_model_max_pool_4d_strides) {
    // kernel: 3x3
    // strides: 3, 3
    // explicit pads: 2, 2, 2, 2
    const auto function = onnx_import::import_onnx_model(file_util::path_join(CommonTestUtils::getExecutableDirectory(),
                                                                              SERIALIZED_ZOO,
                                                                              "onnx/max_pool_4d_strides.onnx"));

    auto test_case = test::TestCase(function, s_device);
    test_case.add_input<int8_t>(Shape{1, 1, 5, 5}, gen_range<int8_t>(25, 1));
    test_case.add_expected_output<int8_t>(Shape{1, 1, 3, 3}, {1, 4, 5, 16, 19, 20, 21, 24, 25});
    test_case.add_expected_output<int64_t>(Shape{1, 1, 3, 3}, {0, 3, 4, 15, 18, 19, 20, 23, 24});

    test_case.run();
}

NGRAPH_TEST(${BACKEND_NAME}, onnx_model_max_pool_4d_ceil_strides) {
    // kernel: 3x3
    // strides: 2, 2
    // ceil_mode: 1
    const auto function = onnx_import::import_onnx_model(file_util::path_join(CommonTestUtils::getExecutableDirectory(),
                                                                              SERIALIZED_ZOO,
                                                                              "onnx/max_pool_4d_ceil_strides.onnx"));

    auto test_case = test::TestCase(function, s_device);
    test_case.add_input<float>(
        Shape{1, 1, 4, 4},
        {1.0f, 2.0f, 3.0f, 4.0f, 5.0f, 6.0f, 7.0f, 8.0f, 9.0f, 10.0f, 11.0f, 12.0f, 13.0f, 14.0f, 15.0f, 16.0f});
    test_case.add_expected_output<float>(Shape{1, 1, 2, 2}, {11.0f, 12.0f, 15.0f, 16.0f});
    test_case.add_expected_output<int64_t>(Shape{1, 1, 2, 2}, {10, 11, 14, 15});

    test_case.run();
}

NGRAPH_TEST(${BACKEND_NAME}, onnx_model_random_uniform) {
    const auto function = onnx_import::import_onnx_model(
        file_util::path_join(CommonTestUtils::getExecutableDirectory(), SERIALIZED_ZOO, "onnx/random_uniform.onnx"));

    auto test_case = test::TestCase(function, s_device);
    test_case.add_expected_output<float>(Shape{2, 2}, {43.45518, 48.67585, 42.227386, 40.86294});
    test_case.run();
}

NGRAPH_TEST(${BACKEND_NAME}, onnx_model_random_uniform_like) {
    const auto function = onnx_import::import_onnx_model(file_util::path_join(CommonTestUtils::getExecutableDirectory(),
                                                                              SERIALIZED_ZOO,
                                                                              "onnx/random_uniform_like.onnx"));

    auto test_case = test::TestCase(function, s_device);
    test_case.add_input<float>(Shape{2, 2}, {41, 42, 43, 44});
    test_case.add_expected_output<float>(Shape{2, 2}, {43.45518, 48.67585, 42.227386, 40.86294});
    test_case.run();
}

NGRAPH_TEST(${BACKEND_NAME}, onnx_model_random_normal) {
    const auto function = onnx_import::import_onnx_model(
        file_util::path_join(CommonTestUtils::getExecutableDirectory(), SERIALIZED_ZOO, "onnx/random_normal.onnx"));

    auto test_case = test::TestCase(function, s_device);
    test_case.add_expected_output<float>(Shape{2, 2}, {13.459274, 41.75028, -19.311913, 131.79282});
    test_case.run();
}

NGRAPH_TEST(${BACKEND_NAME}, onnx_model_random_normal_like) {
    const auto function = onnx_import::import_onnx_model(file_util::path_join(CommonTestUtils::getExecutableDirectory(),
                                                                              SERIALIZED_ZOO,
                                                                              "onnx/random_normal_like.onnx"));

    auto test_case = test::TestCase(function, s_device);
    test_case.add_input<float>(Shape{2, 2}, {0, 0, 0, 0});
    test_case.add_expected_output<float>(Shape{2, 2}, {13.459274, 41.75028, -19.311913, 131.79282});
    test_case.run();
}

NGRAPH_TEST(${BACKEND_NAME}, onnx_aten_embedding_bag_packed_sum_2in) {
    const auto function =
        onnx_import::import_onnx_model(file_util::path_join(CommonTestUtils::getExecutableDirectory(),
                                                            SERIALIZED_ZOO,
                                                            "onnx/aten_embedding_sum_packed_2in.onnx"));

    auto test_case = test::TestCase(function, s_device);
    test_case.add_input<float>(Shape{5, 2}, {-0.2, -0.6, -0.1, -0.4, -1.9, -1.8, -1., 1.5, 0.8, -0.7});
    test_case.add_input<int32_t>(Shape{3, 2}, {0, 2, 1, 2, 3, 4});  // indices

    test_case.add_expected_output<float>(Shape{3, 2}, {-2.1, -2.4, -2., -2.2, -0.19999999, 0.8});
    test_case.run();
}

NGRAPH_TEST(${BACKEND_NAME}, onnx_aten_embedding_bag_packed_sum_3in_offsets_none) {
    const auto function =
        onnx_import::import_onnx_model(file_util::path_join(CommonTestUtils::getExecutableDirectory(),
                                                            SERIALIZED_ZOO,
                                                            "onnx/aten_embedding_sum_packed_3in_offset_none.onnx"));

    auto test_case = test::TestCase(function, s_device);
    test_case.add_input<float>(Shape{5, 2}, {-0.2, -0.6, -0.1, -0.4, -1.9, -1.8, -1., 1.5, 0.8, -0.7});
    test_case.add_input<int32_t>(Shape{3, 2}, {0, 2, 1, 2, 3, 4});  // indices

    test_case.add_expected_output<float>(Shape{3, 2}, {-2.1, -2.4, -2., -2.2, -0.19999999, 0.8});
    test_case.run();
}

NGRAPH_TEST(${BACKEND_NAME}, onnx_aten_embedding_bag_packed_sum_4in_per_sample_weights) {
    const auto function = onnx_import::import_onnx_model(
        file_util::path_join(CommonTestUtils::getExecutableDirectory(),
                             SERIALIZED_ZOO,
                             "onnx/aten_embedding_sum_packed_4in_per_sample_weights.onnx"));

    auto test_case = test::TestCase(function, s_device);
    test_case.add_input<float>(Shape{5, 2}, {-0.2, -0.6, -0.1, -0.4, -1.9, -1.8, -1., 1.5, 0.8, -0.7});
    test_case.add_input<int32_t>(Shape{3, 2}, {0, 2, 1, 2, 3, 4});            // indices
    test_case.add_input<float>(Shape{3, 2}, {0.5, 0.5, 0.5, 0.5, 0.5, 0.5});  // per_sample_weights

    test_case.add_expected_output<float>(Shape{3, 2}, {-1.05, -1.2, -1., -1.1, -0.09999999, 0.4});
    test_case.run();
}

NGRAPH_TEST(${BACKEND_NAME}, onnx_aten_embedding_bag_packed_sum_4in_two_none) {
    const auto function =
        onnx_import::import_onnx_model(file_util::path_join(CommonTestUtils::getExecutableDirectory(),
                                                            SERIALIZED_ZOO,
                                                            "onnx/aten_embedding_sum_packed_4in_two_none.onnx"));

    auto test_case = test::TestCase(function, s_device);
    test_case.add_input<float>(Shape{5, 2}, {-0.2, -0.6, -0.1, -0.4, -1.9, -1.8, -1., 1.5, 0.8, -0.7});
    test_case.add_input<int32_t>(Shape{3, 2}, {0, 2, 1, 2, 3, 4});  // indices

    test_case.add_expected_output<float>(Shape{3, 2}, {-2.1, -2.4, -2., -2.2, -0.19999999, 0.8});
    test_case.run();
}

NGRAPH_TEST(${BACKEND_NAME}, onnx_aten_embedding_bag_offsets_sum_3in) {
    const auto function =
        onnx_import::import_onnx_model(file_util::path_join(CommonTestUtils::getExecutableDirectory(),
                                                            SERIALIZED_ZOO,
                                                            "onnx/aten_embedding_sum_offset_3in.onnx"));

    auto test_case = test::TestCase(function, s_device);
    test_case.add_input<float>(Shape{5, 2}, {-0.2, -0.6, -0.1, -0.4, -1.9, -1.8, -1., 1.5, 0.8, -0.7});
    test_case.add_input<int32_t>(Shape{4}, {0, 2, 3, 4});  // indices
    test_case.add_input<int32_t>(Shape{3}, {0, 2, 2});     // offsets

    test_case.add_expected_output<float>(Shape{3, 2}, {-2.1, -2.4, 0, 0, -0.2, 0.8});
    test_case.run();
}

NGRAPH_TEST(${BACKEND_NAME}, onnx_aten_embedding_bag_offsets_sum_4in) {
    const auto function =
        onnx_import::import_onnx_model(file_util::path_join(CommonTestUtils::getExecutableDirectory(),
                                                            SERIALIZED_ZOO,
                                                            "onnx/aten_embedding_sum_offset_4in.onnx"));

    auto test_case = test::TestCase(function, s_device);
    test_case.add_input<float>(Shape{5, 2}, {-0.2, -0.6, -0.1, -0.4, -1.9, -1.8, -1., 1.5, 0.8, -0.7});
    test_case.add_input<int32_t>(Shape{4}, {0, 2, 3, 4});        // indices
    test_case.add_input<int32_t>(Shape{3}, {0, 2, 2});           // offsets
    test_case.add_input<float>(Shape{4}, {0.5, 0.5, 0.5, 0.5});  // per_sample_weights

    test_case.add_expected_output<float>(Shape{3, 2}, {-1.05, -1.2, 0., 0., -0.09999999, 0.4});
    test_case.run();
}

NGRAPH_TEST(${BACKEND_NAME}, onnx_aten_embedding_bag_many_node_outputs) {
    const auto function =
        onnx_import::import_onnx_model(file_util::path_join(CommonTestUtils::getExecutableDirectory(),
                                                            SERIALIZED_ZOO,
                                                            "onnx/aten_embedding_sum_many_outputs.onnx"));

    // 4 outputs in onnx Node (1 connected and 3 not connected)
    EXPECT_EQ(function->outputs().size(), 1);
    EXPECT_EQ(function->get_results().size(), 1);

    auto test_case = test::TestCase(function, s_device);
    test_case.add_input<float>(Shape{5, 2}, {-0.2, -0.6, -0.1, -0.4, -1.9, -1.8, -1., 1.5, 0.8, -0.7});
    test_case.add_input<int32_t>(Shape{4}, {0, 2, 3, 4});  // indices
    test_case.add_input<int32_t>(Shape{3}, {0, 2, 2});     // offsets

    test_case.add_expected_output<float>(Shape{3, 2}, {-2.1, -2.4, 0, 0, -0.2, 0.8});
    test_case.run();
}

NGRAPH_TEST(${BACKEND_NAME}, onnx_aten_unsupported_embedding_mode) {
    try {
        const auto function =
            onnx_import::import_onnx_model(file_util::path_join(CommonTestUtils::getExecutableDirectory(),
                                                                SERIALIZED_ZOO,
                                                                "onnx/aten_unsupported_embedding_mode.onnx"));
        FAIL() << "Expected exception was not thrown.";
    } catch (const ngraph::ngraph_error& e) {
        EXPECT_HAS_SUBSTRING(
            e.what(),
            std::string(
                "Unsupported mode, only `0` (sum) is supported as ATen embedding_bag `mode` attribute. Got: 1"));
    } catch (...) {
        FAIL() << "Other exception than expected was thrown.";
    }
}

NGRAPH_TEST(${BACKEND_NAME}, onnx_aten_unsupported_operator) {
    try {
        const auto function =
            onnx_import::import_onnx_model(file_util::path_join(CommonTestUtils::getExecutableDirectory(),
                                                                SERIALIZED_ZOO,
                                                                "onnx/aten_unsupported_operator.onnx"));
        FAIL() << "Expected exception was not thrown.";
    } catch (const ngraph::ngraph_error& e) {
        EXPECT_HAS_SUBSTRING(
            e.what(),
            std::string(
                "Only `embedding_bag` is supported as ATen `operator` attribute. Got: test_unsupported_operator"));
    } catch (...) {
        FAIL() << "Other exception than expected was thrown.";
    }
}

NGRAPH_TEST(${BACKEND_NAME}, onnx_model_unsqueeze_ai_onnx_domain) {
    auto function = onnx_import::import_onnx_model(file_util::path_join(CommonTestUtils::getExecutableDirectory(),
                                                                        SERIALIZED_ZOO,
                                                                        "onnx/unsqueeze_ai_onnx_domain.onnx"));

    auto input = test::NDArray<float, 3>({{{1, 1, 1, 1, 1}, {1, 1, 1, 1, 1}, {1, 1, 1, 1, 1}, {1, 1, 1, 1, 1}},
                                          {{1, 1, 1, 1, 1}, {1, 1, 1, 1, 1}, {1, 1, 1, 1, 1}, {1, 1, 1, 1, 1}},
                                          {{1, 1, 1, 1, 1}, {1, 1, 1, 1, 1}, {1, 1, 1, 1, 1}, {1, 1, 1, 1, 1}}})
                     .get_vector();

    auto expected_output =
        test::NDArray<float, 4>({{{{1, 1, 1, 1, 1}, {1, 1, 1, 1, 1}, {1, 1, 1, 1, 1}, {1, 1, 1, 1, 1}},
                                  {{1, 1, 1, 1, 1}, {1, 1, 1, 1, 1}, {1, 1, 1, 1, 1}, {1, 1, 1, 1, 1}},
                                  {{1, 1, 1, 1, 1}, {1, 1, 1, 1, 1}, {1, 1, 1, 1, 1}, {1, 1, 1, 1, 1}}}})
            .get_vector();

    auto test_case = test::TestCase(function, s_device);
    test_case.add_input(input);
    test_case.add_expected_output(expected_output);
    test_case.run();
}

NGRAPH_TEST(${BACKEND_NAME}, onnx_model_unsqueeze_default_domain) {
    auto function = onnx_import::import_onnx_model(file_util::path_join(CommonTestUtils::getExecutableDirectory(),
                                                                        SERIALIZED_ZOO,
                                                                        "onnx/unsqueeze_default_domain.onnx"));

    auto input = test::NDArray<float, 3>({{{1, 1, 1, 1, 1}, {1, 1, 1, 1, 1}, {1, 1, 1, 1, 1}, {1, 1, 1, 1, 1}},
                                          {{1, 1, 1, 1, 1}, {1, 1, 1, 1, 1}, {1, 1, 1, 1, 1}, {1, 1, 1, 1, 1}},
                                          {{1, 1, 1, 1, 1}, {1, 1, 1, 1, 1}, {1, 1, 1, 1, 1}, {1, 1, 1, 1, 1}}})
                     .get_vector();

    auto expected_output =
        test::NDArray<float, 4>({{{{1, 1, 1, 1, 1}, {1, 1, 1, 1, 1}, {1, 1, 1, 1, 1}, {1, 1, 1, 1, 1}},
                                  {{1, 1, 1, 1, 1}, {1, 1, 1, 1, 1}, {1, 1, 1, 1, 1}, {1, 1, 1, 1, 1}},
                                  {{1, 1, 1, 1, 1}, {1, 1, 1, 1, 1}, {1, 1, 1, 1, 1}, {1, 1, 1, 1, 1}}}})
            .get_vector();

    auto test_case = test::TestCase(function, s_device);
    test_case.add_input(input);
    test_case.add_expected_output(expected_output);
    test_case.run();
}

NGRAPH_TEST(${BACKEND_NAME}, onnx_model_unsqueeze_default_domain_opset13) {
    auto function = onnx_import::import_onnx_model(file_util::path_join(CommonTestUtils::getExecutableDirectory(),
                                                                        SERIALIZED_ZOO,
                                                                        "onnx/unsqueeze_default_domain_opset13.onnx"));

    auto input = test::NDArray<float, 3>({{{1, 1, 1, 1, 1}, {1, 1, 1, 1, 1}, {1, 1, 1, 1, 1}, {1, 1, 1, 1, 1}},
                                          {{1, 1, 1, 1, 1}, {1, 1, 1, 1, 1}, {1, 1, 1, 1, 1}, {1, 1, 1, 1, 1}},
                                          {{1, 1, 1, 1, 1}, {1, 1, 1, 1, 1}, {1, 1, 1, 1, 1}, {1, 1, 1, 1, 1}}})
                     .get_vector();
    auto expected_output =
        test::NDArray<float, 4>({{{{1, 1, 1, 1, 1}, {1, 1, 1, 1, 1}, {1, 1, 1, 1, 1}, {1, 1, 1, 1, 1}},
                                  {{1, 1, 1, 1, 1}, {1, 1, 1, 1, 1}, {1, 1, 1, 1, 1}, {1, 1, 1, 1, 1}},
                                  {{1, 1, 1, 1, 1}, {1, 1, 1, 1, 1}, {1, 1, 1, 1, 1}, {1, 1, 1, 1, 1}}}})
            .get_vector();

    auto test_case = test::TestCase(function, s_device);
    test_case.add_input(input);
    test_case.add_expected_output(expected_output);
    test_case.run();
}

NGRAPH_TEST(${BACKEND_NAME}, onnx_model_unsqueeze_ai_onnx_domain_opset13) {
    auto function = onnx_import::import_onnx_model(file_util::path_join(CommonTestUtils::getExecutableDirectory(),
                                                                        SERIALIZED_ZOO,
                                                                        "onnx/unsqueeze_ai_onnx_domain_opset13.onnx"));

    auto input = test::NDArray<float, 3>({{{1, 1, 1, 1, 1}, {1, 1, 1, 1, 1}, {1, 1, 1, 1, 1}, {1, 1, 1, 1, 1}},
                                          {{1, 1, 1, 1, 1}, {1, 1, 1, 1, 1}, {1, 1, 1, 1, 1}, {1, 1, 1, 1, 1}},
                                          {{1, 1, 1, 1, 1}, {1, 1, 1, 1, 1}, {1, 1, 1, 1, 1}, {1, 1, 1, 1, 1}}})
                     .get_vector();
    auto expected_output =
        test::NDArray<float, 4>({{{{1, 1, 1, 1, 1}, {1, 1, 1, 1, 1}, {1, 1, 1, 1, 1}, {1, 1, 1, 1, 1}},
                                  {{1, 1, 1, 1, 1}, {1, 1, 1, 1, 1}, {1, 1, 1, 1, 1}, {1, 1, 1, 1, 1}},
                                  {{1, 1, 1, 1, 1}, {1, 1, 1, 1, 1}, {1, 1, 1, 1, 1}, {1, 1, 1, 1, 1}}}})
            .get_vector();

    auto test_case = test::TestCase(function, s_device);
    test_case.add_input(input);
    test_case.add_expected_output(expected_output);
    test_case.run();
}

NGRAPH_TEST(${BACKEND_NAME}, onnx_model_expand_failsafe_node) {
    const auto function = onnx_import::import_onnx_model(file_util::path_join(CommonTestUtils::getExecutableDirectory(),
                                                                              SERIALIZED_ZOO,
                                                                              "onnx/expand_failsafe_node.onnx"));

    auto test_case = test::TestCase(function, s_device);
    const auto input_data = std::vector<float>{1.0f, 2.0f, 3.0f, 4.0f};
    test_case.add_input<float>(input_data);
    // the target shape is an empty constant so the Expand operation should not modify the input shape
    test_case.add_expected_output<float>(input_data);
    test_case.run();
}

NGRAPH_TEST(${BACKEND_NAME}, onnx_scan15_fib_like) {
    const auto function = onnx_import::import_onnx_model(
        file_util::path_join(CommonTestUtils::getExecutableDirectory(), SERIALIZED_ZOO, "onnx/scan15_fib_like.onnx"));

    auto test_case = test::TestCase(function, s_device);
    test_case.add_input<float>(Shape{}, {0});
    test_case.add_input<float>(Shape{}, {1});
    test_case.add_input<float>(Shape{10}, std::vector<float>(10, 1));

    test_case.add_expected_output<float>(Shape{}, {55});
    test_case.add_expected_output<float>(Shape{}, {89});
    test_case.add_expected_output<float>(Shape{10}, {1., 2., 3., 5., 8., 13., 21., 34., 55., 89.});
    test_case.run();
}

NGRAPH_TEST(${BACKEND_NAME}, onnx_scan15_fib_like_out_rev) {
    const auto function = onnx_import::import_onnx_model(file_util::path_join(CommonTestUtils::getExecutableDirectory(),
                                                                              SERIALIZED_ZOO,
                                                                              "onnx/scan15_fib_like_out_rev.onnx"));

    auto test_case = test::TestCase(function, s_device);
    test_case.add_input<float>(Shape{}, {0});
    test_case.add_input<float>(Shape{}, {1});
    test_case.add_input<float>(Shape{10}, std::vector<float>(10, 1));

    test_case.add_expected_output<float>(Shape{}, {55});
    test_case.add_expected_output<float>(Shape{}, {89});
    test_case.add_expected_output<float>(Shape{10}, {89., 55., 34., 21., 13., 8., 5., 3., 2., 1.});
    test_case.run();
}

NGRAPH_TEST(${BACKEND_NAME}, onnx_scan15_fib_like_input_rev) {
    const auto function = onnx_import::import_onnx_model(file_util::path_join(CommonTestUtils::getExecutableDirectory(),
                                                                              SERIALIZED_ZOO,
                                                                              "onnx/scan15_fib_like_input_rev.onnx"));

    auto test_case = test::TestCase(function, s_device);
    test_case.add_input<float>(Shape{}, {0});
    test_case.add_input<float>(Shape{}, {1});
    test_case.add_input<float>(Shape{10}, std::vector<float>{0., 0.1, 0.2, 0.3, 0.4, 0.5, 0.6, 0.7, 0.8, 0.9});

    test_case.add_expected_output<float>(Shape{}, {0.14897026});
    test_case.add_expected_output<float>(Shape{}, {0.});
    test_case.add_expected_output<float>(
        Shape{10},
        {0.9, 1.52, 1.694, 1.9284, 1.8112, 1.4958401, 0.9921121, 0.49759045, 0.14897026, 0.});
    test_case.run();
}

NGRAPH_TEST(${BACKEND_NAME}, onnx_scan15_fib_like_input_out_rev) {
    const auto function =
        onnx_import::import_onnx_model(file_util::path_join(CommonTestUtils::getExecutableDirectory(),
                                                            SERIALIZED_ZOO,
                                                            "onnx/scan15_fib_like_input_out_rev.onnx"));

    auto test_case = test::TestCase(function, s_device);
    test_case.add_input<float>(Shape{}, {0});
    test_case.add_input<float>(Shape{}, {1});
    test_case.add_input<float>(Shape{10}, std::vector<float>{0., 0.1, 0.2, 0.3, 0.4, 0.5, 0.6, 0.7, 0.8, 0.9});

    test_case.add_expected_output<float>(Shape{}, {0.14897026});
    test_case.add_expected_output<float>(Shape{}, {0.});
    test_case.add_expected_output<float>(
        Shape{10},
        {0., 0.14897026, 0.49759045, 0.9921121, 1.4958401, 1.8112, 1.9284, 1.694, 1.52, 0.9});
    test_case.run();
}

NGRAPH_TEST(${BACKEND_NAME}, onnx_scan15_ND_mixed_ones) {
    const auto function = onnx_import::import_onnx_model(
        file_util::path_join(CommonTestUtils::getExecutableDirectory(), SERIALIZED_ZOO, "onnx/scan15_ND_mixed.onnx"));

    auto test_case = test::TestCase(function, s_device);
    test_case.add_input<float>(Shape{1, 3, 2}, {0, 0, 0, 0, 0, 0});
    test_case.add_input<float>(Shape{1, 3, 2}, {1, 1, 1, 1, 1, 1});
    test_case.add_input<float>(Shape{1, 3, 5, 2}, std::vector<float>(30, 1));  // multiply by one
    test_case.add_input<float>(Shape{1, 5, 3, 2}, std::vector<float>(30, 1));  // div by one

    test_case.add_expected_output<float>(Shape{1, 3, 2}, {5., 5., 5., 5., 5., 5.});
    test_case.add_expected_output<float>(Shape{1, 3, 2}, {8., 8., 8., 8., 8., 8.});
    test_case.add_expected_output<float>(Shape{1, 3, 2, 5},
                                         {8., 5., 3., 2., 1., 8., 5., 3., 2., 1., 8., 5., 3., 2., 1.,
                                          8., 5., 3., 2., 1., 8., 5., 3., 2., 1., 8., 5., 3., 2., 1.});
    test_case.run();
}

NGRAPH_TEST(${BACKEND_NAME}, onnx_scan15_ND_mixed_vals) {
    const auto function = onnx_import::import_onnx_model(
        file_util::path_join(CommonTestUtils::getExecutableDirectory(), SERIALIZED_ZOO, "onnx/scan15_ND_mixed.onnx"));

    auto test_case = test::TestCase(function, s_device);
    test_case.add_input<float>(Shape{1, 3, 2}, {0, 0, 0, 0, 0, 0});
    test_case.add_input<float>(Shape{1, 3, 2}, {1, 1, 1, 1, 1, 1});
    std::vector<float> sequence_vals{0.1, 0.2, 0.3, 0.4, 0.5, 0.6, 0.7, 0.8, 0.9, 1.,  1.1, 1.2, 1.3, 1.4, 1.5,
                                     1.6, 1.7, 1.8, 1.9, 2.,  2.1, 2.2, 2.3, 2.4, 2.5, 2.6, 2.7, 2.8, 2.9, 3.};
    test_case.add_input<float>(Shape{1, 3, 5, 2}, sequence_vals);  // multiply factor (reverse)
    test_case.add_input<float>(Shape{1, 5, 3, 2}, sequence_vals);  // div factor

    test_case.add_expected_output<float>(Shape{1, 3, 2},
                                         {2.7327938, 2.1428573, 21.070545, 16.92727, 49.765778, 41.444443});
    test_case.add_expected_output<float>(Shape{1, 3, 2},
                                         {0.40161943, 0.5274726, 16.80789, 14.025973, 59.98805, 50.518517});
    test_case.add_expected_output<float>(
        Shape{1, 3, 2, 5},
        {0.40161943, 2.7327938, 7.3076925, 10.,       9.,       0.5274726, 2.1428573, 4.714286,  6.,        5.,
         16.80789,   21.070545, 20.185184, 13.851851, 6.333333, 14.025973, 16.92727,  15.799998, 10.799999, 5.,
         59.98805,   49.765778, 33.074867, 16.690908, 5.8,      50.518517, 41.444443, 27.444445, 14.,       5.});
    test_case.run();
}

NGRAPH_TEST(${BACKEND_NAME}, onnx_scan15_ND_mixed_vals_neg_axes) {
    // Negative indices for scan_input_axes and scan_output_axes attributes
    const auto function = onnx_import::import_onnx_model(file_util::path_join(CommonTestUtils::getExecutableDirectory(),
                                                                              SERIALIZED_ZOO,
                                                                              "onnx/scan15_ND_mixed_neg_axes.onnx"));

    auto test_case = test::TestCase(function, s_device);
    test_case.add_input<float>(Shape{1, 3, 2}, {0, 0, 0, 0, 0, 0});
    test_case.add_input<float>(Shape{1, 3, 2}, {1, 1, 1, 1, 1, 1});
    std::vector<float> sequence_vals{0.1, 0.2, 0.3, 0.4, 0.5, 0.6, 0.7, 0.8, 0.9, 1.,  1.1, 1.2, 1.3, 1.4, 1.5,
                                     1.6, 1.7, 1.8, 1.9, 2.,  2.1, 2.2, 2.3, 2.4, 2.5, 2.6, 2.7, 2.8, 2.9, 3.};
    test_case.add_input<float>(Shape{1, 3, 5, 2}, sequence_vals);  // multiply factor (reverse)
    test_case.add_input<float>(Shape{1, 5, 3, 2}, sequence_vals);  // div factor

    test_case.add_expected_output<float>(Shape{1, 3, 2},
                                         {2.7327938, 2.1428573, 21.070545, 16.92727, 49.765778, 41.444443});
    test_case.add_expected_output<float>(Shape{1, 3, 2},
                                         {0.40161943, 0.5274726, 16.80789, 14.025973, 59.98805, 50.518517});
    test_case.add_expected_output<float>(
        Shape{1, 3, 2, 5},
        {0.40161943, 2.7327938, 7.3076925, 10.,       9.,       0.5274726, 2.1428573, 4.714286,  6.,        5.,
         16.80789,   21.070545, 20.185184, 13.851851, 6.333333, 14.025973, 16.92727,  15.799998, 10.799999, 5.,
         59.98805,   49.765778, 33.074867, 16.690908, 5.8,      50.518517, 41.444443, 27.444445, 14.,       5.});
    test_case.run();
}

NGRAPH_TEST(${BACKEND_NAME}, onnx_scan15_dyn_rank_vals) {
    const auto function = onnx_import::import_onnx_model(
        file_util::path_join(CommonTestUtils::getExecutableDirectory(), SERIALIZED_ZOO, "onnx/scan15_dyn_rank.onnx"));

    auto test_case = test::TestCase(function, s_device);
    test_case.add_input<float>(Shape{1, 3, 2}, {0, 0, 0, 0, 0, 0});
    test_case.add_input<float>(Shape{1, 3, 2}, {1, 1, 1, 1, 1, 1});
    std::vector<float> sequence_vals{0.1, 0.2, 0.3, 0.4, 0.5, 0.6, 0.7, 0.8, 0.9, 1.,  1.1, 1.2, 1.3, 1.4, 1.5,
                                     1.6, 1.7, 1.8, 1.9, 2.,  2.1, 2.2, 2.3, 2.4, 2.5, 2.6, 2.7, 2.8, 2.9, 3.};
    test_case.add_input<float>(Shape{1, 3, 5, 2}, sequence_vals);  // multiply factor (reverse)
    test_case.add_input<float>(Shape{1, 5, 3, 2}, sequence_vals);  // div factor

    test_case.add_expected_output<float>(Shape{1, 3, 2},
                                         {2.7327938, 2.1428573, 21.070545, 16.92727, 49.765778, 41.444443});
    test_case.add_expected_output<float>(Shape{1, 3, 2},
                                         {0.40161943, 0.5274726, 16.80789, 14.025973, 59.98805, 50.518517});
    test_case.add_expected_output<float>(
        Shape{1, 3, 2, 5},
        {0.40161943, 2.7327938, 7.3076925, 10.,       9.,       0.5274726, 2.1428573, 4.714286,  6.,        5.,
         16.80789,   21.070545, 20.185184, 13.851851, 6.333333, 14.025973, 16.92727,  15.799998, 10.799999, 5.,
         59.98805,   49.765778, 33.074867, 16.690908, 5.8,      50.518517, 41.444443, 27.444445, 14.,       5.});
    test_case.run();
}

NGRAPH_TEST(${BACKEND_NAME}, onnx_scan15_dyn_rank_vals_neg_axes) {
    // Negative indices for scan_input_axes and scan_output_axes attributes
    try {
        const auto function =
            onnx_import::import_onnx_model(file_util::path_join(CommonTestUtils::getExecutableDirectory(),
                                                                SERIALIZED_ZOO,
                                                                "onnx/scan15_dyn_rank_neg_axes.onnx"));
    } catch (const ngraph::ngraph_error& e) {
        EXPECT_HAS_SUBSTRING(e.what(), std::string("Rank must be static in order to normalize negative axis"));
    } catch (...) {
        FAIL() << "Expected exception was not thrown.";
    }
}

NGRAPH_TEST(${BACKEND_NAME}, onnx_scan15_ND_b4_input_rev_vals) {
    const auto function = onnx_import::import_onnx_model(file_util::path_join(CommonTestUtils::getExecutableDirectory(),
                                                                              SERIALIZED_ZOO,
                                                                              "onnx/scan15_ND_b4_input_rev.onnx"));

    auto test_case = test::TestCase(function, s_device);
    test_case.add_input<float>(Shape{4, 3, 2}, std::vector<float>(24, 0));
    test_case.add_input<float>(Shape{4, 3, 2}, std::vector<float>(24, 1));
    std::vector<float> sequence_vals{
        0.1,  0.2, 0.3,  0.4,  0.5,  0.6,  0.7,  0.8,  0.9,  1.,   1.1,  1.2,  1.3,  1.4,  1.5,  1.6,  1.7,  1.8,
        1.9,  2.,  2.1,  2.2,  2.3,  2.4,  2.5,  2.6,  2.7,  2.8,  2.9,  3.,   3.1,  3.2,  3.3,  3.4,  3.5,  3.6,
        3.7,  3.8, 3.9,  4.,   4.1,  4.2,  4.3,  4.4,  4.5,  4.6,  4.7,  4.8,  4.9,  5.,   5.1,  5.2,  5.3,  5.4,
        5.5,  5.6, 5.7,  5.8,  5.9,  6.,   6.1,  6.2,  6.3,  6.4,  6.5,  6.6,  6.7,  6.8,  6.9,  7.,   7.1,  7.2,
        7.3,  7.4, 7.5,  7.6,  7.7,  7.8,  7.9,  8.,   8.1,  8.2,  8.3,  8.4,  8.5,  8.6,  8.7,  8.8,  8.9,  9.,
        9.1,  9.2, 9.3,  9.4,  9.5,  9.6,  9.7,  9.8,  9.9,  10.,  10.1, 10.2, 10.3, 10.4, 10.5, 10.6, 10.7, 10.8,
        10.9, 11., 11.1, 11.2, 11.3, 11.4, 11.5, 11.6, 11.7, 11.8, 11.9, 12.};
    test_case.add_input<float>(Shape{4, 5, 3, 2}, sequence_vals);  // multiply factor (reverse)
    test_case.add_input<float>(Shape{4, 5, 3, 2}, sequence_vals);  // div factor

    test_case.add_expected_output<float>(
        Shape{4, 3, 2},
        {61.210526, 33.2,      23.857145, 19.181818, 16.373913, 14.5,      6.8880844, 6.83,
         6.7754016, 6.7239814, 6.6754713, 6.6296296, 5.9686656, 5.953226,  5.9382715, 5.9237804,
         5.9097314, 5.896105,  5.652082,  5.645059,  5.638186,  5.6314588, 5.624872,  5.618421});
    test_case.add_expected_output<float>(
        Shape{4, 3, 2},
        {6.271278, 6.2461543, 6.2433867, 6.2545457, 6.2744985, 6.3,       6.9531364, 6.970527,
         6.987378, 7.003712,  7.019554,  7.034921,  7.30868,   7.3164845, 7.324116,  7.3315806,
         7.338885, 7.346032,  7.485426,  7.489783,  7.494067,  7.49828,   7.5024257, 7.506502});
    test_case.add_expected_output<float>(
        Shape{5, 4, 3, 2},
        {25.,       13.,       9.,        7.,        5.8,       5.,        1.7741936, 1.75,      1.7272727, 1.7058823,
         1.6857144, 1.6666667, 1.3934426, 1.3870969, 1.3809522, 1.375,     1.3692307, 1.3636364, 1.2637362, 1.2608696,
         1.2580644, 1.2553192, 1.2526315, 1.25,      70.57143,  35.,       23.333334, 17.6,      14.218181, 12.,
         3.6739323, 3.618421,  3.5664334, 3.5176468, 3.471777,  3.4285717, 2.822119,  2.8083491, 2.7950313, 2.7821426,
         2.7696643, 2.757576,  2.543786,  2.5377107, 2.5317693, 2.5259573, 2.520271,  2.514706,  95.57143,  47.999996,
         32.333336, 24.6,      20.01818,  17.,       5.448126,  5.368421,  5.293706,  5.223529,  5.157491,  5.0952387,
         4.215562,  4.195446,  4.1759834, 4.1571426, 4.138895,  4.1212125, 3.8075223, 3.7985802, 3.7898335, 3.7812767,
         3.7729027, 3.764706,  61.210526, 33.2,      23.857145, 19.181818, 16.373913, 14.5,      6.8880844, 6.83,
         6.7754016, 6.7239814, 6.6754713, 6.6296296, 5.9686656, 5.953226,  5.9382715, 5.9237804, 5.9097314, 5.896105,
         5.652082,  5.645059,  5.638186,  5.6314588, 5.624872,  5.618421,  6.271278,  6.2461543, 6.2433867, 6.2545457,
         6.2744985, 6.3,       6.9531364, 6.970527,  6.987378,  7.003712,  7.019554,  7.034921,  7.30868,   7.3164845,
         7.324116,  7.3315806, 7.338885,  7.346032,  7.485426,  7.489783,  7.494067,  7.49828,   7.5024257, 7.506502});
    test_case.run();
}

NGRAPH_TEST(${BACKEND_NAME}, onnx_scan8_ND_b4_ones) {
    const auto function = onnx_import::import_onnx_model(
        file_util::path_join(CommonTestUtils::getExecutableDirectory(), SERIALIZED_ZOO, "onnx/scan8_ND_b4.onnx"));

    auto test_case = test::TestCase(function, s_device);
    test_case.add_input<float>(Shape{4, 3, 2}, std::vector<float>(24, 0));
    test_case.add_input<float>(Shape{4, 3, 2}, std::vector<float>(24, 1));
    std::vector<float> sequence_vals(120, 1);
    test_case.add_input<float>(Shape{4, 5, 3, 2}, sequence_vals);  // multiply by one
    test_case.add_input<float>(Shape{4, 5, 3, 2}, sequence_vals);  // div by one

    test_case.add_expected_output<float>(Shape{4, 3, 2}, {5., 5., 5., 5., 5., 5., 5., 5., 5., 5., 5., 5.,
                                                          5., 5., 5., 5., 5., 5., 5., 5., 5., 5., 5., 5.});
    test_case.add_expected_output<float>(Shape{4, 3, 2}, {8., 8., 8., 8., 8., 8., 8., 8., 8., 8., 8., 8.,
                                                          8., 8., 8., 8., 8., 8., 8., 8., 8., 8., 8., 8.});
    test_case.add_expected_output<float>(
        Shape{4, 5, 3, 2},
        {1., 1., 1., 1., 1., 1., 2., 2., 2., 2., 2., 2., 3., 3., 3., 3., 3., 3., 5., 5., 5., 5., 5., 5.,
         8., 8., 8., 8., 8., 8., 1., 1., 1., 1., 1., 1., 2., 2., 2., 2., 2., 2., 3., 3., 3., 3., 3., 3.,
         5., 5., 5., 5., 5., 5., 8., 8., 8., 8., 8., 8., 1., 1., 1., 1., 1., 1., 2., 2., 2., 2., 2., 2.,
         3., 3., 3., 3., 3., 3., 5., 5., 5., 5., 5., 5., 8., 8., 8., 8., 8., 8., 1., 1., 1., 1., 1., 1.,
         2., 2., 2., 2., 2., 2., 3., 3., 3., 3., 3., 3., 5., 5., 5., 5., 5., 5., 8., 8., 8., 8., 8., 8.});
    test_case.run();
}

NGRAPH_TEST(${BACKEND_NAME}, onnx_scan8_ND_b4_input_rev_vals) {
    const auto function = onnx_import::import_onnx_model(file_util::path_join(CommonTestUtils::getExecutableDirectory(),
                                                                              SERIALIZED_ZOO,
                                                                              "onnx/scan8_ND_b4_input_rev.onnx"));

    auto test_case = test::TestCase(function, s_device);
    test_case.add_input<float>(Shape{4, 3, 2}, std::vector<float>(24, 0));
    test_case.add_input<float>(Shape{4, 3, 2}, std::vector<float>(24, 1));
    std::vector<float> sequence_vals{
        0.1,  0.2, 0.3,  0.4,  0.5,  0.6,  0.7,  0.8,  0.9,  1.,   1.1,  1.2,  1.3,  1.4,  1.5,  1.6,  1.7,  1.8,
        1.9,  2.,  2.1,  2.2,  2.3,  2.4,  2.5,  2.6,  2.7,  2.8,  2.9,  3.,   3.1,  3.2,  3.3,  3.4,  3.5,  3.6,
        3.7,  3.8, 3.9,  4.,   4.1,  4.2,  4.3,  4.4,  4.5,  4.6,  4.7,  4.8,  4.9,  5.,   5.1,  5.2,  5.3,  5.4,
        5.5,  5.6, 5.7,  5.8,  5.9,  6.,   6.1,  6.2,  6.3,  6.4,  6.5,  6.6,  6.7,  6.8,  6.9,  7.,   7.1,  7.2,
        7.3,  7.4, 7.5,  7.6,  7.7,  7.8,  7.9,  8.,   8.1,  8.2,  8.3,  8.4,  8.5,  8.6,  8.7,  8.8,  8.9,  9.,
        9.1,  9.2, 9.3,  9.4,  9.5,  9.6,  9.7,  9.8,  9.9,  10.,  10.1, 10.2, 10.3, 10.4, 10.5, 10.6, 10.7, 10.8,
        10.9, 11., 11.1, 11.2, 11.3, 11.4, 11.5, 11.6, 11.7, 11.8, 11.9, 12.};
    test_case.add_input<float>(Shape{4, 5, 3, 2}, sequence_vals);  // multiply factor (reverse)
    test_case.add_input<float>(Shape{4, 5, 3, 2}, sequence_vals);  // div factor

    test_case.add_expected_output<float>(
        Shape{4, 3, 2},
        {61.210526, 33.2,      23.857145, 19.181818, 16.373913, 14.5,      6.8880844, 6.83,
         6.7754016, 6.7239814, 6.6754713, 6.6296296, 5.9686656, 5.953226,  5.9382715, 5.9237804,
         5.9097314, 5.896105,  5.652082,  5.645059,  5.638186,  5.6314588, 5.624872,  5.618421});
    test_case.add_expected_output<float>(
        Shape{4, 3, 2},
        {6.271278, 6.2461543, 6.2433867, 6.2545457, 6.2744985, 6.3,       6.9531364, 6.970527,
         6.987378, 7.003712,  7.019554,  7.034921,  7.30868,   7.3164845, 7.324116,  7.3315806,
         7.338885, 7.346032,  7.485426,  7.489783,  7.494067,  7.49828,   7.5024257, 7.506502});
    test_case.add_expected_output<float>(
        Shape{4, 5, 3, 2},
        {25.,       13.,       9.,        7.,        5.8,       5.,        70.57143,  35.,       23.333334, 17.6,
         14.218181, 12.,       95.57143,  47.999996, 32.333336, 24.6,      20.01818,  17.,       61.210526, 33.2,
         23.857145, 19.181818, 16.373913, 14.5,      6.271278,  6.2461543, 6.2433867, 6.2545457, 6.2744985, 6.3,
         1.7741936, 1.75,      1.7272727, 1.7058823, 1.6857144, 1.6666667, 3.6739323, 3.618421,  3.5664334, 3.5176468,
         3.471777,  3.4285717, 5.448126,  5.368421,  5.293706,  5.223529,  5.157491,  5.0952387, 6.8880844, 6.83,
         6.7754016, 6.7239814, 6.6754713, 6.6296296, 6.9531364, 6.970527,  6.987378,  7.003712,  7.019554,  7.034921,
         1.3934426, 1.3870969, 1.3809522, 1.375,     1.3692307, 1.3636364, 2.822119,  2.8083491, 2.7950313, 2.7821426,
         2.7696643, 2.757576,  4.215562,  4.195446,  4.1759834, 4.1571426, 4.138895,  4.1212125, 5.9686656, 5.953226,
         5.9382715, 5.9237804, 5.9097314, 5.896105,  7.30868,   7.3164845, 7.324116,  7.3315806, 7.338885,  7.346032,
         1.2637362, 1.2608696, 1.2580644, 1.2553192, 1.2526315, 1.25,      2.543786,  2.5377107, 2.5317693, 2.5259573,
         2.520271,  2.514706,  3.8075223, 3.7985802, 3.7898335, 3.7812767, 3.7729027, 3.764706,  5.652082,  5.645059,
         5.638186,  5.6314588, 5.624872,  5.618421,  7.485426,  7.489783,  7.494067,  7.49828,   7.5024257, 7.506502});
    test_case.run();
}

NGRAPH_TEST(${BACKEND_NAME}, onnx_scan8_ND_b4_seq_lens) {
    // ONNX Scan-8 can has optional `sequence_lens` input, the input was removed since ONNX Scan-9
    try {
        const auto function =
            onnx_import::import_onnx_model(file_util::path_join(CommonTestUtils::getExecutableDirectory(),
                                                                SERIALIZED_ZOO,
                                                                "onnx/scan8_ND_b4_seq_lens.onnx"));
    } catch (const ngraph::ngraph_error& e) {
        EXPECT_HAS_SUBSTRING(e.what(), std::string(" ONNX Scan-8 `sequence_lens` input is not supported. "));
    } catch (...) {
        FAIL() << "Expected exception was not thrown.";
    }
}

NGRAPH_TEST(${BACKEND_NAME}, onnx_model_softsign) {
    auto model = onnx_import::import_onnx_model(
        file_util::path_join(CommonTestUtils::getExecutableDirectory(), SERIALIZED_ZOO, "onnx/softsign.onnx"));

    Inputs inputs{std::vector<float>{1.0, 0.1, 20.0, 12.0, -12.0, -0.2, 0.5, 100.0, 0.0, -1.0}};

    std::vector<float>
        output{0.5, 0.09090909, 0.95238096, 0.9230769, -0.9230769, -0.16666666, 0.33333334, 0.990099, 0., -0.5};

    auto test_case = test::TestCase(model, s_device);
    test_case.add_multiple_inputs(inputs);
    test_case.add_expected_output(output);
    test_case.run();
}

NGRAPH_TEST(${BACKEND_NAME}, onnx_grid_sample) {
    const auto function = onnx_import::import_onnx_model(
        file_util::path_join(CommonTestUtils::getExecutableDirectory(), SERIALIZED_ZOO, "onnx/grid_sample.onnx"));

    auto test_case = test::TestCase(function, s_device);
    test_case.add_input<float>(Shape{1, 1, 4, 4}, gen_range<float>(16));
    test_case.add_input<float>(
        Shape{1, 6, 6, 2},
        {-1.0000f, -1.0000f, -0.6000f, -1.0000f, -0.2000f, -1.0000f, 0.2000f,  -1.0000f, 0.6000f,  -1.0000f, 1.0000f,
         -1.0000f, -1.0000f, -0.6000f, -0.6000f, -0.6000f, -0.2000f, -0.6000f, 0.2000f,  -0.6000f, 0.6000f,  -0.6000f,
         1.0000f,  -0.6000f, -1.0000f, -0.2000f, -0.6000f, -0.2000f, -0.2000f, -0.2000f, 0.2000f,  -0.2000f, 0.6000f,
         -0.2000f, 1.0000f,  -0.2000f, -1.0000f, 0.2000f,  -0.6000f, 0.2000f,  -0.2000f, 0.2000f,  0.2000f,  0.2000f,
         0.6000f,  0.2000f,  1.0000f,  0.2000f,  -1.0000f, 0.6000f,  -0.6000f, 0.6000f,  -0.2000f, 0.6000f,  0.2000f,
         0.6000f,  0.6000f,  0.6000f,  1.0000f,  0.6000f,  -1.0000f, 1.0000f,  -0.6000f, 1.0000f,  -0.2000f, 1.0000f,
         0.2000f,  1.0000f,  0.6000f,  1.0000f,  1.0000f,  1.0000});

    test_case.add_expected_output<float>(
        Shape{1, 1, 6, 6},
        {0.0000f,  0.1500f,  0.5500f, 0.9500f, 1.3500f,  0.7500f, 0.6000f, 1.5000f,  2.3000f,
         3.1000f,  3.9000f,  2.1000f, 2.2000f, 4.7000f,  5.5000f, 6.3000f, 7.1000f,  3.7000f,
         3.8000f,  7.9000f,  8.7000f, 9.5000f, 10.3000f, 5.3000f, 5.4000f, 11.1000f, 11.9000f,
         12.7000f, 13.5000f, 6.9000f, 3.0000f, 6.1500f,  6.5500f, 6.9500f, 7.3500f,  3.7500});

    test_case.run();
}

NGRAPH_TEST(${BACKEND_NAME}, onnx_concat_empty_init) {
    const auto function = onnx_import::import_onnx_model(
        file_util::path_join(CommonTestUtils::getExecutableDirectory(), SERIALIZED_ZOO, "onnx/concat_empty_init.onnx"));

    auto test_case = test::TestCase(function, s_device);
    test_case.add_input<int64_t>(Shape{2}, std::vector<int64_t>{1, 2});
    test_case.add_expected_output<int64_t>(Shape{2}, std::vector<int64_t>{1, 2});
    test_case.run();
}

NGRAPH_TEST(${BACKEND_NAME}, onnx_trilu_basic) {
    const auto function = onnx_import::import_onnx_model(
        file_util::path_join(CommonTestUtils::getExecutableDirectory(), SERIALIZED_ZOO, "onnx/trilu_basic.onnx"));

    auto test_case = test::TestCase(function, s_device);
    // clang-format off
    test_case.add_input<float>(Shape{5, 5},
        std::vector<float>{ 1,  2,  3,  4,  5,
                            6,  7,  8,  9, 10,
                           11, 12, 13, 14, 15,
                           16, 17, 18, 19, 20,
                           21, 22, 23, 24, 25});
    test_case.add_expected_output<float>(Shape{5, 5},
        std::vector<float>{ 1,  0,  0,  0,  0,
                            6,  7,  0,  0,  0,
                           11, 12, 13,  0,  0,
                           16, 17, 18, 19,  0,
                           21, 22, 23, 24, 25});
    // clang-format on
    test_case.run();
}

NGRAPH_TEST(${BACKEND_NAME}, onnx_trilu_lower) {
    const auto function = onnx_import::import_onnx_model(
        file_util::path_join(CommonTestUtils::getExecutableDirectory(), SERIALIZED_ZOO, "onnx/trilu_lower.onnx"));

    auto test_case = test::TestCase(function, s_device);
    // clang-format off
    test_case.add_input<float>(Shape{4, 5},
        std::vector<float>{ 1,  2,  3,  4,  5,
                            6,  7,  8,  9, 10,
                           11, 12, 13, 14, 15,
                           16, 17, 18, 19, 20});
    test_case.add_input<int64_t>(Shape{}, {0}); // k
    test_case.add_expected_output<float>(Shape{4, 5},
        std::vector<float>{ 1,  0,  0,  0,  0,
                            6,  7,  0,  0,  0,
                           11, 12, 13,  0,  0,
                           16, 17, 18, 19,  0});
    test_case.run();

    test_case.add_input<float>(Shape{4, 5},
        std::vector<float>{ 1,  2,  3,  4,  5,
                            6,  7,  8,  9, 10,
                           11, 12, 13, 14, 15,
                           16, 17, 18, 19, 20});
    test_case.add_input<int64_t>(Shape{}, {2}); // k
    test_case.add_expected_output<float>(Shape{4, 5},
        std::vector<float>{ 1,  2,  3,  0,  0,
                            6,  7,  8,  9,  0,
                           11, 12, 13, 14, 15,
                           16, 17, 18, 19, 20});
    test_case.run();

    test_case.add_input<float>(Shape{4, 5},
        std::vector<float>{ 1,  2,  3,  4,  5,
                            6,  7,  8,  9, 10,
                           11, 12, 13, 14, 15,
                           16, 17, 18, 19, 20});
    test_case.add_input<int64_t>(Shape{}, {-2}); // k
    test_case.add_expected_output<float>(Shape{4, 5},
        std::vector<float>{ 0,  0,  0,  0,  0,
                            0,  0,  0,  0,  0,
                           11,  0,  0,  0,  0,
                           16, 17,  0,  0,  0});
    test_case.run();

    // clang-format on
}

NGRAPH_TEST(${BACKEND_NAME}, onnx_trilu_upper) {
    const auto function = onnx_import::import_onnx_model(
        file_util::path_join(CommonTestUtils::getExecutableDirectory(), SERIALIZED_ZOO, "onnx/trilu_upper.onnx"));

    auto test_case = test::TestCase(function, s_device);
    // clang-format off

    test_case.add_input<float>(Shape{5, 4},
        std::vector<float>{ 1,  2,  3,  4,
                            5,  6,  7,  8,
                            9, 10, 11, 12,
                           13, 14, 15, 16,
                           17, 18, 19, 20});
    test_case.add_input<int64_t>(Shape{}, {0}); // k
    test_case.add_expected_output<float>(Shape{5, 4},
        std::vector<float>{ 1,  2,  3,  4,
                            0,  6,  7,  8,
                            0,  0, 11, 12,
                            0,  0,  0, 16,
                            0,  0,  0,  0});
    test_case.run();

    test_case.add_input<float>(Shape{5, 4},
        std::vector<float>{ 1,  2,  3,  4,
                            5,  6,  7,  8,
                            9, 10, 11, 12,
                           13, 14, 15, 16,
                           17, 18, 19, 20});
    test_case.add_input<int64_t>(Shape{}, {1}); // k
    test_case.add_expected_output<float>(Shape{5, 4},
        std::vector<float>{ 0,  2,  3,  4,
                            0,  0,  7,  8,
                            0,  0,  0, 12,
                            0,  0,  0,  0,
                            0,  0,  0,  0});
    test_case.run();

    test_case.add_input<float>(Shape{5, 4},
        std::vector<float>{ 1,  2,  3,  4,
                            5,  6,  7,  8,
                            9, 10, 11, 12,
                           13, 14, 15, 16,
                           17, 18, 19, 20});
    test_case.add_input<int64_t>(Shape{}, {-1}); // k
    test_case.add_expected_output<float>(Shape{5, 4},
        std::vector<float>{ 1,  2,  3,  4,
                            5,  6,  7,  8,
                            0, 10, 11, 12,
                            0,  0, 15, 16,
                            0,  0,  0, 20});
    test_case.run();

    // clang-format on
}

NGRAPH_TEST(${BACKEND_NAME}, onnx_trilu_upper_3d) {
    const auto function = onnx_import::import_onnx_model(
        file_util::path_join(CommonTestUtils::getExecutableDirectory(), SERIALIZED_ZOO, "onnx/trilu_upper_3d.onnx"));

    auto test_case = test::TestCase(function, s_device);
    // clang-format off

    test_case.add_input<float>(Shape{2, 5, 4},
        std::vector<float>{ 1,  2,  3,  4,
                            5,  6,  7,  8,
                            9, 10, 11, 12,
                           13, 14, 15, 16,
                           17, 18, 19, 20,

                           21, 22, 23, 24,
                           25, 26, 27, 28,
                           29, 30, 31, 32,
                           33, 34, 35, 36,
                           37, 38, 39, 40});
    test_case.add_input<int64_t>(Shape{}, {0}); // k
    test_case.add_expected_output<float>(Shape{2, 5, 4},
        std::vector<float>{ 1,  2,  3,  4,
                            0,  6,  7,  8,
                            0,  0, 11, 12,
                            0,  0,  0, 16,
                            0,  0,  0,  0,

                           21, 22, 23, 24,
                            0, 26, 27, 28,
                            0,  0, 31, 32,
                            0,  0,  0, 36,
                            0,  0,  0,  0});
    test_case.run();

    test_case.add_input<float>(Shape{2, 5, 4},
        std::vector<float>{ 1,  2,  3,  4,
                            5,  6,  7,  8,
                            9, 10, 11, 12,
                           13, 14, 15, 16,
                           17, 18, 19, 20,

                           21, 22, 23, 24,
                           25, 26, 27, 28,
                           29, 30, 31, 32,
                           33, 34, 35, 36,
                           37, 38, 39, 40});
    test_case.add_input<int64_t>(Shape{}, {2}); // k
    test_case.add_expected_output<float>(Shape{2, 5, 4},
        std::vector<float>{ 0,  0,  3,  4,
                            0,  0,  0,  8,
                            0,  0,  0,  0,
                            0,  0,  0,  0,
                            0,  0,  0,  0,

                            0,  0, 23, 24,
                            0,  0,  0, 28,
                            0,  0,  0,  0,
                            0,  0,  0,  0,
                            0,  0,  0,  0});
    test_case.run();

    test_case.add_input<float>(Shape{2, 5, 4},
        std::vector<float>{ 1,  2,  3,  4,
                            5,  6,  7,  8,
                            9, 10, 11, 12,
                           13, 14, 15, 16,
                           17, 18, 19, 20,

                           21, 22, 23, 24,
                           25, 26, 27, 28,
                           29, 30, 31, 32,
                           33, 34, 35, 36,
                           37, 38, 39, 40});
    test_case.add_input<int64_t>(Shape{}, {-2}); // k
    test_case.add_expected_output<float>(Shape{2, 5, 4},
        std::vector<float>{ 1,  2,  3,  4,
                            5,  6,  7,  8,
                            9, 10, 11, 12,
                            0, 14, 15, 16,
                            0,  0, 19, 20,

                           21, 22, 23, 24,
                           25, 26, 27, 28,
                           29, 30, 31, 32,
                            0, 34, 35, 36,
                            0,  0, 39, 40});
    test_case.run();

    // clang-format on
}

NGRAPH_TEST(${BACKEND_NAME}, onnx_trilu_lower_4d) {
    const auto function = onnx_import::import_onnx_model(
        file_util::path_join(CommonTestUtils::getExecutableDirectory(), SERIALIZED_ZOO, "onnx/trilu_lower_4d.onnx"));

    auto test_case = test::TestCase(function, s_device);

    // clang-format off

    test_case.add_input<float>(Shape{2, 1, 4, 5},
        std::vector<float>{ 1,  2,  3,  4,  5,
                            6,  7,  8,  9, 10,
                           11, 12, 13, 14, 15,
                           16, 17, 18, 19, 20,

                           21, 22, 23, 24, 25,
                           26, 27, 28, 29, 30,
                           31, 32, 33, 34, 35,
                           36, 37, 38, 39, 40});
    test_case.add_input<int64_t>(Shape{}, {0}); // k
    test_case.add_expected_output<float>(Shape{2, 1, 4, 5},
        std::vector<float>{ 1,  0,  0,  0,  0,
                            6,  7,  0,  0,  0,
                           11, 12, 13,  0,  0,
                           16, 17, 18, 19,  0,

                           21,  0,  0,  0,  0,
                           26, 27,  0,  0,  0,
                           31, 32, 33,  0,  0,
                           36, 37, 38, 39,  0});
    test_case.run();

    test_case.add_input<float>(Shape{2, 1, 4, 5},
        std::vector<float>{ 1,  2,  3,  4,  5,
                            6,  7,  8,  9, 10,
                           11, 12, 13, 14, 15,
                           16, 17, 18, 19, 20,

                           21, 22, 23, 24, 25,
                           26, 27, 28, 29, 30,
                           31, 32, 33, 34, 35,
                           36, 37, 38, 39, 40});
    test_case.add_input<int64_t>(Shape{}, {1}); // k
    test_case.add_expected_output<float>(Shape{2, 1, 4, 5},
        std::vector<float>{ 1,  2,  0,  0,  0,
                            6,  7,  8,  0,  0,
                           11, 12, 13, 14,  0,
                           16, 17, 18, 19, 20,

                           21, 22,  0,  0,  0,
                           26, 27, 28,  0,  0,
                           31, 32, 33, 34,  0,
                           36, 37, 38, 39, 40});
    test_case.run();

    test_case.add_input<float>(Shape{2, 1, 4, 5},
        std::vector<float>{ 1,  2,  3,  4,  5,
                            6,  7,  8,  9, 10,
                           11, 12, 13, 14, 15,
                           16, 17, 18, 19, 20,

                           21, 22, 23, 24, 25,
                           26, 27, 28, 29, 30,
                           31, 32, 33, 34, 35,
                           36, 37, 38, 39, 40});
    test_case.add_input<int64_t>(Shape{}, {-1}); // k
    test_case.add_expected_output<float>(Shape{2, 1, 4, 5},
        std::vector<float>{ 0,  0,  0,  0,  0,
                            6,  0,  0,  0,  0,
                           11, 12,  0,  0,  0,
                           16, 17, 18,  0,  0,

                            0,  0,  0,  0,  0,
                           26,  0,  0,  0,  0,
                           31, 32,  0,  0,  0,
                           36, 37, 38,  0,  0});
    test_case.run();

    // clang-format on
}

NGRAPH_TEST(${BACKEND_NAME}, onnx_trilu_dynamic_shapes) {
    const auto function = onnx_import::import_onnx_model(file_util::path_join(CommonTestUtils::getExecutableDirectory(),
                                                                              SERIALIZED_ZOO,
                                                                              "onnx/dynamic_shapes/trilu_lower.onnx"));

    auto test_case = test::TestCase(function, s_device);

    // clang-format off

    test_case.add_input<float>(Shape{2, 1, 4, 5},
        std::vector<float>{ 1,  2,  3,  4,  5,
                            6,  7,  8,  9, 10,
                           11, 12, 13, 14, 15,
                           16, 17, 18, 19, 20,

                           21, 22, 23, 24, 25,
                           26, 27, 28, 29, 30,
                           31, 32, 33, 34, 35,
                           36, 37, 38, 39, 40});
    test_case.add_input<int64_t>(Shape{}, {1}); // k
    test_case.add_expected_output<float>(Shape{2, 1, 4, 5},
        std::vector<float>{ 1,  2,  0,  0,  0,
                            6,  7,  8,  0,  0,
                           11, 12, 13, 14,  0,
                           16, 17, 18, 19, 20,

                           21, 22,  0,  0,  0,
                           26, 27, 28,  0,  0,
                           31, 32, 33, 34,  0,
                           36, 37, 38, 39, 40});
    test_case.run();

    // clang-format on
}

NGRAPH_TEST(${BACKEND_NAME}, onnx_is_finite) {
    const auto function = onnx_import::import_onnx_model(
        file_util::path_join(CommonTestUtils::getExecutableDirectory(), SERIALIZED_ZOO, "onnx/is_finite.onnx"));

    auto test_case = test::TestCase(function, s_device);

    // clang-format off

    test_case.add_input<float>(Shape{1, 2, 3}, {std::nanf(""), std::numeric_limits<float>::infinity(), -0.6000f, -1.0000f, std::nanf(""), -1.0000f});

    test_case.add_expected_output<bool>(
        Shape{1, 2, 3},
        {false, false, true, true, false, true});

    test_case.run();

    // clang-format on
}

NGRAPH_TEST(${BACKEND_NAME}, onnx_is_inf_default) {
    const auto function = onnx_import::import_onnx_model(
        file_util::path_join(CommonTestUtils::getExecutableDirectory(), SERIALIZED_ZOO, "onnx/is_inf.onnx"));

    auto test_case = test::TestCase(function, s_device);

    // clang-format off

    test_case.add_input<float>(
        Shape{2, 2, 2},
        std::vector<float>{ std::numeric_limits<float>::infinity(), 0.0000f,
                            std::numeric_limits<float>::max(), -0.5000f,
                            -std::numeric_limits<float>::infinity(), 1.0000f,
                            std::numeric_limits<float>::min(), std::nanf("")});
    test_case.add_expected_output<bool>(
        Shape{2, 2, 2},
        std::vector<bool>{true, false,
                          false, false,
                          true, false,
                          false, false});
    test_case.run();

    // clang-format on
}

NGRAPH_TEST(${BACKEND_NAME}, onnx_is_inf_negative_only) {
    const auto function = onnx_import::import_onnx_model(
        file_util::path_join(CommonTestUtils::getExecutableDirectory(), SERIALIZED_ZOO, "onnx/is_inf_negative.onnx"));

    auto test_case = test::TestCase(function, s_device);

    // clang-format off

    test_case.add_input<float>(
        Shape{2, 2, 2},
        std::vector<float>{ std::numeric_limits<float>::infinity(), 0.0000f,
                            std::numeric_limits<float>::max(), -0.5000f,
                            -std::numeric_limits<float>::infinity(), 1.0000f,
                            std::numeric_limits<float>::min(), std::nanf("")});
    test_case.add_expected_output<bool>(
        Shape{2, 2, 2},
        std::vector<bool>{false, false,
                          false, false,
                          true, false,
                          false, false});
    test_case.run();

    // clang-format on
}

NGRAPH_TEST(${BACKEND_NAME}, onnx_is_inf_positive_only) {
    const auto function = onnx_import::import_onnx_model(
        file_util::path_join(CommonTestUtils::getExecutableDirectory(), SERIALIZED_ZOO, "onnx/is_inf_positive.onnx"));

    auto test_case = test::TestCase(function, s_device);

    // clang-format off

    test_case.add_input<float>(
        Shape{2, 2, 2},
        std::vector<float>{ std::numeric_limits<float>::infinity(), 0.0000f,
                            std::numeric_limits<float>::max(), -0.5000f,
                            -std::numeric_limits<float>::infinity(), 1.0000f,
                            std::numeric_limits<float>::min(), std::nanf("")});
    test_case.add_expected_output<bool>(
        Shape{2, 2, 2},
        std::vector<bool>{true, false,
                          false, false,
                          false, false,
                          false, false});
    test_case.run();

    // clang-format on
}

NGRAPH_TEST(${BACKEND_NAME}, onnx_is_inf_detect_none) {
    const auto function = onnx_import::import_onnx_model(
        file_util::path_join(CommonTestUtils::getExecutableDirectory(), SERIALIZED_ZOO, "onnx/is_inf_none.onnx"));

    auto test_case = test::TestCase(function, s_device);

    // clang-format off

    test_case.add_input<float>(
        Shape{2, 2, 2},
        std::vector<float>{ std::numeric_limits<float>::infinity(), 0.0000f,
                            std::numeric_limits<float>::max(), -0.5000f,
                            -std::numeric_limits<float>::infinity(), 1.0000f,
                            std::numeric_limits<float>::min(), std::nanf("")});
    test_case.add_expected_output<bool>(
        Shape{2, 2, 2},
        std::vector<bool>{false, false,
                          false, false,
                          false, false,
                          false, false});
    test_case.run();

    // clang-format on
}

NGRAPH_TEST(${BACKEND_NAME}, onnx_is_nan) {
    const auto function = onnx_import::import_onnx_model(
        file_util::path_join(CommonTestUtils::getExecutableDirectory(), SERIALIZED_ZOO, "onnx/is_nan.onnx"));

    auto test_case = test::TestCase(function, s_device);

    // clang-format off

    test_case.add_input<float>(Shape{1, 2, 3}, {std::nanf(""), std::nanf(""), -0.6000f, -1.0000f, std::nanf(""), -1.0000f});

    test_case.add_expected_output<bool>(
        Shape{1, 2, 3},
        {true, true, false, false, true, false});

    test_case.run();

    // clang-format on
}

NGRAPH_TEST(${BACKEND_NAME}, onnx_model_squeeze_default_domain_opset13) {
    auto function = onnx_import::import_onnx_model(file_util::path_join(CommonTestUtils::getExecutableDirectory(),
                                                                        SERIALIZED_ZOO,
                                                                        "onnx/squeeze_default_domain_opset13.onnx"));

    auto input =
        test::NDArray<float, 3>({{{1, 1, 1, 1, 1}, {1, 1, 1, 1, 1}, {1, 1, 1, 1, 1}, {1, 1, 1, 1, 1}}}).get_vector();
    auto expected_output =
        test::NDArray<float, 2>({{1, 1, 1, 1, 1}, {1, 1, 1, 1, 1}, {1, 1, 1, 1, 1}, {1, 1, 1, 1, 1}}).get_vector();

    auto test_case = test::TestCase(function, s_device);
    test_case.add_input(input);
    test_case.add_expected_output(expected_output);
    test_case.run();
}

NGRAPH_TEST(${BACKEND_NAME}, onnx_constant_of_shape_empty_init) {
    auto function = onnx_import::import_onnx_model(file_util::path_join(CommonTestUtils::getExecutableDirectory(),
                                                                        SERIALIZED_ZOO,
                                                                        "onnx/constant_of_shape_empty_init.onnx"));
    auto test_case = test::TestCase(function, s_device);
    test_case.add_expected_output<int32_t>(Shape{}, {1});
    test_case.run();
}

NGRAPH_TEST(${BACKEND_NAME}, onnx_constant_of_shape_null_node) {
    auto function = onnx_import::import_onnx_model(file_util::path_join(CommonTestUtils::getExecutableDirectory(),
                                                                        SERIALIZED_ZOO,
                                                                        "onnx/constant_of_shape_null_node.onnx"));
    auto test_case = test::TestCase(function, s_device);
    test_case.add_expected_output<int32_t>(Shape{}, {1});
    test_case.run();
}

<<<<<<< HEAD
NGRAPH_TEST(${BACKEND_NAME}, onnx_model_layer_norm) {
    const auto function = onnx_import::import_onnx_model(
        file_util::path_join(CommonTestUtils::getExecutableDirectory(), SERIALIZED_ZOO, "onnx/layer_norm.onnx"));

    auto test_case = test::TestCase(function, s_device);
    std::vector<float> input = {
        31.,
        245.,
        47.,
        239.,
        -106.,
        167.,
        33.,
        157.,
        59.,
        -193.,
        -103.,
        -246.,
    };

    std::vector<float> bias = {
        43.,
        -83.,
        -92.,
        12.,
    };

    std::vector<float> scale = {
        19.,
        68.,
        57.,
        59.,
    };

    std::vector<float> output = {
        22.538681,
        -13.113842,
        -144.41461,
        69.15499,
        14.064551,
        -19.023893,
        -107.303635,
        62.184105,
        72.52179,
        -125.468506,
        -83.254326,
        -51.877796,
    };

    test_case.add_input<float>(Shape{3, 4}, input);
    test_case.add_input<float>(scale);
    test_case.add_input<float>(bias);
    test_case.add_expected_output<float>(Shape{3, 4}, output);

    test_case.run_with_tolerance_as_fp(1e-5);
}

NGRAPH_TEST(${BACKEND_NAME}, onnx_model_layer_norm_dynamic_4d) {
    const auto function = onnx_import::import_onnx_model(file_util::path_join(CommonTestUtils::getExecutableDirectory(),
                                                                              SERIALIZED_ZOO,
                                                                              "onnx/layer_norm_dynamic_4d.onnx"));

    auto test_case = test::TestCase(function, s_device);
    std::vector<float> input = {
        159., 1.,   214.,  -12.,  -56.,  -165., -38.,  251.,  -226., -201., 113.,  101., -217., 167.,  -199., 230.,
        -13., 94.,  121.,  78.,   139.,  -56.,  -139., -204., -188., 56.,   -165., 59.,  113.,  229.,  -72.,  75.,
        -75., 202., -195., -102., -234., 237.,  210.,  -49.,  182.,  195.,  150.,  140., 108.,  -245., 63.,   -249.,
    };
    std::vector<float> scale = {
        -74.,
        -49.,
        46.,
        56.,
    };
    std::vector<float> bias = {
        119.,
        41.,
        -23.,
        71.,
    };
    std::vector<float> output = {
        6.7305779e+01,  8.5723816e+01,  3.4935467e+01,  1.2462846e+01, 1.4495818e+02,  9.2883873e+01,  -3.3757442e+01,
        1.6303590e+02,  1.9862335e+02,  8.6093529e+01,  2.4633244e+01, 1.2480267e+02,  1.9577968e+02,  -1.3956308e-01,
        -6.6680313e+01, 1.3526292e+02,  2.4104924e+02,  1.7631407e+01, 2.3617962e+01,  7.9902321e+01,  1.9151673e+00,
        3.7579597e+01,  -4.9401482e+01, 1.0627163e+01,  2.0007460e+02, -7.2534118e+00, -6.4377121e+01, 1.2757914e+02,
        1.0059356e+02,  -2.4040894e+01, -9.0688644e+01, 6.5141930e+01, 1.3524843e+02,  -3.9941471e+01, -7.0394051e+01,
        4.8488670e+01,  2.2384190e+02,  -8.4791994e+00, 1.7051153e+01, 4.5034241e+01,  6.8866104e+01,  -2.0495653e+01,
        -5.7229656e+01, 4.4509735e+00,  3.5370048e+01,  8.9188629e+01, 1.6592127e+01,  1.4586085e+01,
    };

    test_case.add_input<float>(Shape{2, 2, 3, 4}, input);
    test_case.add_input<float>(scale);
    test_case.add_input<float>(bias);
    test_case.add_expected_output<float>(Shape{2, 2, 3, 4}, output);

    test_case.run_with_tolerance_as_fp(1e-5);
}

NGRAPH_TEST(${BACKEND_NAME}, onnx_model_layer_norm_dynamic_4d_axis_minus1) {
    const auto function =
        onnx_import::import_onnx_model(file_util::path_join(CommonTestUtils::getExecutableDirectory(),
                                                            SERIALIZED_ZOO,
                                                            "onnx/layer_norm_dynamic_4d_axis_-1.onnx"));

    auto test_case = test::TestCase(function, s_device);
    std::vector<float> input = {
        159., 1.,   214.,  -12.,  -56.,  -165., -38.,  251.,  -226., -201., 113.,  101., -217., 167.,  -199., 230.,
        -13., 94.,  121.,  78.,   139.,  -56.,  -139., -204., -188., 56.,   -165., 59.,  113.,  229.,  -72.,  75.,
        -75., 202., -195., -102., -234., 237.,  210.,  -49.,  182.,  195.,  150.,  140., 108.,  -245., 63.,   -249.,
    };
    std::vector<float> scale = {
        -74.,
        -49.,
        46.,
        56.,
    };
    std::vector<float> bias = {
        119.,
        41.,
        -23.,
        71.,
    };
    std::vector<float> output = {
        6.7305779e+01,  8.5723816e+01,  3.4935467e+01,  1.2462846e+01, 1.4495818e+02,  9.2883873e+01,  -3.3757442e+01,
        1.6303590e+02,  1.9862335e+02,  8.6093529e+01,  2.4633244e+01, 1.2480267e+02,  1.9577968e+02,  -1.3956308e-01,
        -6.6680313e+01, 1.3526292e+02,  2.4104924e+02,  1.7631407e+01, 2.3617962e+01,  7.9902321e+01,  1.9151673e+00,
        3.7579597e+01,  -4.9401482e+01, 1.0627163e+01,  2.0007460e+02, -7.2534118e+00, -6.4377121e+01, 1.2757914e+02,
        1.0059356e+02,  -2.4040894e+01, -9.0688644e+01, 6.5141930e+01, 1.3524843e+02,  -3.9941471e+01, -7.0394051e+01,
        4.8488670e+01,  2.2384190e+02,  -8.4791994e+00, 1.7051153e+01, 4.5034241e+01,  6.8866104e+01,  -2.0495653e+01,
        -5.7229656e+01, 4.4509735e+00,  3.5370048e+01,  8.9188629e+01, 1.6592127e+01,  1.4586085e+01,
    };

    test_case.add_input<float>(Shape{2, 2, 3, 4}, input);
    test_case.add_input<float>(scale);
    test_case.add_input<float>(bias);
    test_case.add_expected_output<float>(Shape{2, 2, 3, 4}, output);

    test_case.run_with_tolerance_as_fp(1e-5);
=======
NGRAPH_TEST(${BACKEND_NAME}, castlike_float16_to_uint32) {
    auto function = onnx_import::import_onnx_model(file_util::path_join(CommonTestUtils::getExecutableDirectory(),
                                                                        SERIALIZED_ZOO,
                                                                        "onnx/castlike_float16_to_uint32.onnx"));

    auto test_case = test::TestCase(function, s_device);

    test_case.add_input<ngraph::float16>(Shape{1, 1, 2, 2}, std::vector<ngraph::float16>{1.5, 2.3, 3, 4});
    test_case.add_input<uint32_t>(Shape{4}, {1, 2, 3, 4});
    test_case.add_expected_output<uint32_t>(std::vector<uint32_t>{1, 2, 3, 4});

    test_case.run();
}

NGRAPH_TEST(${BACKEND_NAME}, castlike_float16_to_int64) {
    auto function = onnx_import::import_onnx_model(file_util::path_join(CommonTestUtils::getExecutableDirectory(),
                                                                        SERIALIZED_ZOO,
                                                                        "onnx/castlike_float16_to_int64.onnx"));

    auto test_case = test::TestCase(function, s_device);

    test_case.add_input<ngraph::float16>(Shape{1, 1, 2, 2}, std::vector<ngraph::float16>{1.5, 2.3, 3, 4});
    test_case.add_input<int64_t>(Shape{4}, {1, 2, 3, 4});
    test_case.add_expected_output<int64_t>(std::vector<int64_t>{1, 2, 3, 4});

    test_case.run();
}

NGRAPH_TEST(${BACKEND_NAME}, DISABLED_castlike_int8_to_uint16) {
    auto function = onnx_import::import_onnx_model(file_util::path_join(CommonTestUtils::getExecutableDirectory(),
                                                                        SERIALIZED_ZOO,
                                                                        "onnx/castlike_int8_to_uint16.onnx"));

    auto test_case = test::TestCase(function, s_device);

    test_case.add_input<int8_t>(Shape{1, 1, 2, 2}, std::vector<int8_t>{-1, -2, 3, 4});
    test_case.add_input<uint16_t>(Shape{4}, {1, 2, 3, 4});
    test_case.add_expected_output<uint16_t>(std::vector<uint16_t>{65535, 65534, 3, 4});

    test_case.run();
}

NGRAPH_TEST(${BACKEND_NAME}, castlike_float64_to_int64) {
    auto function = onnx_import::import_onnx_model(file_util::path_join(CommonTestUtils::getExecutableDirectory(),
                                                                        SERIALIZED_ZOO,
                                                                        "onnx/castlike_float64_to_int64.onnx"));

    auto test_case = test::TestCase(function, s_device);

    test_case.add_input<double>(Shape{1, 1, 2, 2}, std::vector<double>{1.5, 2.3, 3, 4});
    test_case.add_input<int64_t>(Shape{4}, {1, 2, 3, 4});
    test_case.add_expected_output<int64_t>(std::vector<int64_t>{1, 2, 3, 4});

    test_case.run();
}

NGRAPH_TEST(${BACKEND_NAME}, castlike_int8_to_float16) {
    auto function = onnx_import::import_onnx_model(file_util::path_join(CommonTestUtils::getExecutableDirectory(),
                                                                        SERIALIZED_ZOO,
                                                                        "onnx/castlike_int8_to_float16.onnx"));

    auto test_case = test::TestCase(function, s_device);

    test_case.add_input<int8_t>(Shape{1, 1, 2, 2}, std::vector<int8_t>{-127, -2, 3, 4});
    test_case.add_input<ngraph::float16>(Shape{4}, {1, 2, 3, 4});
    test_case.add_expected_output<ngraph::float16>(std::vector<ngraph::float16>{-127.0, -2.0, 3.0, 4.0});

    test_case.run();
}

NGRAPH_TEST(${BACKEND_NAME}, castlike_int32_to_float) {
    auto function = onnx_import::import_onnx_model(file_util::path_join(CommonTestUtils::getExecutableDirectory(),
                                                                        SERIALIZED_ZOO,
                                                                        "onnx/castlike_int32_to_float64.onnx"));

    auto test_case = test::TestCase(function, s_device);

    test_case.add_input<int32_t>(Shape{1, 1, 2, 2}, std::vector<int32_t>{-1, 2, 3, 4});
    test_case.add_input<float>(Shape{4}, {1, 2, 3, 4});
    test_case.add_expected_output<float>(std::vector<float>{-1.0, 2.0, 3.0, 4.0});

    test_case.run();
}

NGRAPH_TEST(${BACKEND_NAME}, castlike_float64_to_int32) {
    auto function = onnx_import::import_onnx_model(file_util::path_join(CommonTestUtils::getExecutableDirectory(),
                                                                        SERIALIZED_ZOO,
                                                                        "onnx/castlike_float64_to_int32.onnx"));

    auto test_case = test::TestCase(function, s_device);

    test_case.add_input<float>(Shape{1, 1, 2, 2}, std::vector<float>{-107374.9876543, -2.2, 3.3, 4.4});
    test_case.add_input<int32_t>(Shape{4}, {1, 2, 3, 4});
    test_case.add_expected_output<int32_t>(std::vector<int32_t>{-107374, -2, 3, 4});

    test_case.run();
}

NGRAPH_TEST(${BACKEND_NAME}, DISABLED_castlike_float32_to_bfloat16) {
    auto function = onnx_import::import_onnx_model(file_util::path_join(CommonTestUtils::getExecutableDirectory(),
                                                                        SERIALIZED_ZOO,
                                                                        "onnx/castlike_float32_to_bfloat16.onnx"));

    auto test_case = test::TestCase(function, s_device);

    test_case.add_input<float>(Shape{3, 4}, std::vector<float>{121.5, 122.7, 3, 4, 5, 6, 7, 8.8, 9, 10, 11, 12});
    test_case.add_input<bfloat16>(Shape{3, 4}, {1, 2, 3, 4, 5, 6, 7, 8, 9, 10, 11, 12});
    test_case.add_expected_output<bfloat16>(std::vector<bfloat16>{121.5, 122.7, 3, 4, 5, 6, 7, 8.8, 9, 10, 11, 12});

    test_case.run();
}

NGRAPH_TEST(${BACKEND_NAME}, DISABLED_castlike_bfloat16_to_float32) {
    auto function = onnx_import::import_onnx_model(file_util::path_join(CommonTestUtils::getExecutableDirectory(),
                                                                        SERIALIZED_ZOO,
                                                                        "onnx/castlike_bfloat16_to_float32.onnx"));

    auto test_case = test::TestCase(function, s_device);

    test_case.add_input<bfloat16>(Shape{3, 4}, std::vector<bfloat16>{121.5, 122.7, 3, 4, 5, 6, 7, 8.8, 9, 10, 11, 12});
    test_case.add_input<float>(Shape{3, 4}, {1, 2, 3, 4, 5, 6, 7, 8, 9, 10, 11, 12});
    test_case.add_expected_output<float>(std::vector<float>{121.5, 122.7, 3, 4, 5, 6, 7, 8.75, 9, 10, 11, 12});

    test_case.run();
>>>>>>> 4be48457
}<|MERGE_RESOLUTION|>--- conflicted
+++ resolved
@@ -6142,7 +6142,132 @@
     test_case.run();
 }
 
-<<<<<<< HEAD
+NGRAPH_TEST(${BACKEND_NAME}, castlike_float16_to_uint32) {
+    auto function = onnx_import::import_onnx_model(file_util::path_join(CommonTestUtils::getExecutableDirectory(),
+                                                                        SERIALIZED_ZOO,
+                                                                        "onnx/castlike_float16_to_uint32.onnx"));
+
+    auto test_case = test::TestCase(function, s_device);
+
+    test_case.add_input<ngraph::float16>(Shape{1, 1, 2, 2}, std::vector<ngraph::float16>{1.5, 2.3, 3, 4});
+    test_case.add_input<uint32_t>(Shape{4}, {1, 2, 3, 4});
+    test_case.add_expected_output<uint32_t>(std::vector<uint32_t>{1, 2, 3, 4});
+
+    test_case.run();
+}
+
+NGRAPH_TEST(${BACKEND_NAME}, castlike_float16_to_int64) {
+    auto function = onnx_import::import_onnx_model(file_util::path_join(CommonTestUtils::getExecutableDirectory(),
+                                                                        SERIALIZED_ZOO,
+                                                                        "onnx/castlike_float16_to_int64.onnx"));
+
+    auto test_case = test::TestCase(function, s_device);
+
+    test_case.add_input<ngraph::float16>(Shape{1, 1, 2, 2}, std::vector<ngraph::float16>{1.5, 2.3, 3, 4});
+    test_case.add_input<int64_t>(Shape{4}, {1, 2, 3, 4});
+    test_case.add_expected_output<int64_t>(std::vector<int64_t>{1, 2, 3, 4});
+
+    test_case.run();
+}
+
+NGRAPH_TEST(${BACKEND_NAME}, DISABLED_castlike_int8_to_uint16) {
+    auto function = onnx_import::import_onnx_model(file_util::path_join(CommonTestUtils::getExecutableDirectory(),
+                                                                        SERIALIZED_ZOO,
+                                                                        "onnx/castlike_int8_to_uint16.onnx"));
+
+    auto test_case = test::TestCase(function, s_device);
+
+    test_case.add_input<int8_t>(Shape{1, 1, 2, 2}, std::vector<int8_t>{-1, -2, 3, 4});
+    test_case.add_input<uint16_t>(Shape{4}, {1, 2, 3, 4});
+    test_case.add_expected_output<uint16_t>(std::vector<uint16_t>{65535, 65534, 3, 4});
+
+    test_case.run();
+}
+
+NGRAPH_TEST(${BACKEND_NAME}, castlike_float64_to_int64) {
+    auto function = onnx_import::import_onnx_model(file_util::path_join(CommonTestUtils::getExecutableDirectory(),
+                                                                        SERIALIZED_ZOO,
+                                                                        "onnx/castlike_float64_to_int64.onnx"));
+
+    auto test_case = test::TestCase(function, s_device);
+
+    test_case.add_input<double>(Shape{1, 1, 2, 2}, std::vector<double>{1.5, 2.3, 3, 4});
+    test_case.add_input<int64_t>(Shape{4}, {1, 2, 3, 4});
+    test_case.add_expected_output<int64_t>(std::vector<int64_t>{1, 2, 3, 4});
+
+    test_case.run();
+}
+
+NGRAPH_TEST(${BACKEND_NAME}, castlike_int8_to_float16) {
+    auto function = onnx_import::import_onnx_model(file_util::path_join(CommonTestUtils::getExecutableDirectory(),
+                                                                        SERIALIZED_ZOO,
+                                                                        "onnx/castlike_int8_to_float16.onnx"));
+
+    auto test_case = test::TestCase(function, s_device);
+
+    test_case.add_input<int8_t>(Shape{1, 1, 2, 2}, std::vector<int8_t>{-127, -2, 3, 4});
+    test_case.add_input<ngraph::float16>(Shape{4}, {1, 2, 3, 4});
+    test_case.add_expected_output<ngraph::float16>(std::vector<ngraph::float16>{-127.0, -2.0, 3.0, 4.0});
+
+    test_case.run();
+}
+
+NGRAPH_TEST(${BACKEND_NAME}, castlike_int32_to_float) {
+    auto function = onnx_import::import_onnx_model(file_util::path_join(CommonTestUtils::getExecutableDirectory(),
+                                                                        SERIALIZED_ZOO,
+                                                                        "onnx/castlike_int32_to_float64.onnx"));
+
+    auto test_case = test::TestCase(function, s_device);
+
+    test_case.add_input<int32_t>(Shape{1, 1, 2, 2}, std::vector<int32_t>{-1, 2, 3, 4});
+    test_case.add_input<float>(Shape{4}, {1, 2, 3, 4});
+    test_case.add_expected_output<float>(std::vector<float>{-1.0, 2.0, 3.0, 4.0});
+
+    test_case.run();
+}
+
+NGRAPH_TEST(${BACKEND_NAME}, castlike_float64_to_int32) {
+    auto function = onnx_import::import_onnx_model(file_util::path_join(CommonTestUtils::getExecutableDirectory(),
+                                                                        SERIALIZED_ZOO,
+                                                                        "onnx/castlike_float64_to_int32.onnx"));
+
+    auto test_case = test::TestCase(function, s_device);
+
+    test_case.add_input<float>(Shape{1, 1, 2, 2}, std::vector<float>{-107374.9876543, -2.2, 3.3, 4.4});
+    test_case.add_input<int32_t>(Shape{4}, {1, 2, 3, 4});
+    test_case.add_expected_output<int32_t>(std::vector<int32_t>{-107374, -2, 3, 4});
+
+    test_case.run();
+}
+
+NGRAPH_TEST(${BACKEND_NAME}, DISABLED_castlike_float32_to_bfloat16) {
+    auto function = onnx_import::import_onnx_model(file_util::path_join(CommonTestUtils::getExecutableDirectory(),
+                                                                        SERIALIZED_ZOO,
+                                                                        "onnx/castlike_float32_to_bfloat16.onnx"));
+
+    auto test_case = test::TestCase(function, s_device);
+
+    test_case.add_input<float>(Shape{3, 4}, std::vector<float>{121.5, 122.7, 3, 4, 5, 6, 7, 8.8, 9, 10, 11, 12});
+    test_case.add_input<bfloat16>(Shape{3, 4}, {1, 2, 3, 4, 5, 6, 7, 8, 9, 10, 11, 12});
+    test_case.add_expected_output<bfloat16>(std::vector<bfloat16>{121.5, 122.7, 3, 4, 5, 6, 7, 8.8, 9, 10, 11, 12});
+
+    test_case.run();
+}
+
+NGRAPH_TEST(${BACKEND_NAME}, DISABLED_castlike_bfloat16_to_float32) {
+    auto function = onnx_import::import_onnx_model(file_util::path_join(CommonTestUtils::getExecutableDirectory(),
+                                                                        SERIALIZED_ZOO,
+                                                                        "onnx/castlike_bfloat16_to_float32.onnx"));
+
+    auto test_case = test::TestCase(function, s_device);
+
+    test_case.add_input<bfloat16>(Shape{3, 4}, std::vector<bfloat16>{121.5, 122.7, 3, 4, 5, 6, 7, 8.8, 9, 10, 11, 12});
+    test_case.add_input<float>(Shape{3, 4}, {1, 2, 3, 4, 5, 6, 7, 8, 9, 10, 11, 12});
+    test_case.add_expected_output<float>(std::vector<float>{121.5, 122.7, 3, 4, 5, 6, 7, 8.75, 9, 10, 11, 12});
+
+    test_case.run();
+}
+
 NGRAPH_TEST(${BACKEND_NAME}, onnx_model_layer_norm) {
     const auto function = onnx_import::import_onnx_model(
         file_util::path_join(CommonTestUtils::getExecutableDirectory(), SERIALIZED_ZOO, "onnx/layer_norm.onnx"));
@@ -6281,130 +6406,4 @@
     test_case.add_expected_output<float>(Shape{2, 2, 3, 4}, output);
 
     test_case.run_with_tolerance_as_fp(1e-5);
-=======
-NGRAPH_TEST(${BACKEND_NAME}, castlike_float16_to_uint32) {
-    auto function = onnx_import::import_onnx_model(file_util::path_join(CommonTestUtils::getExecutableDirectory(),
-                                                                        SERIALIZED_ZOO,
-                                                                        "onnx/castlike_float16_to_uint32.onnx"));
-
-    auto test_case = test::TestCase(function, s_device);
-
-    test_case.add_input<ngraph::float16>(Shape{1, 1, 2, 2}, std::vector<ngraph::float16>{1.5, 2.3, 3, 4});
-    test_case.add_input<uint32_t>(Shape{4}, {1, 2, 3, 4});
-    test_case.add_expected_output<uint32_t>(std::vector<uint32_t>{1, 2, 3, 4});
-
-    test_case.run();
-}
-
-NGRAPH_TEST(${BACKEND_NAME}, castlike_float16_to_int64) {
-    auto function = onnx_import::import_onnx_model(file_util::path_join(CommonTestUtils::getExecutableDirectory(),
-                                                                        SERIALIZED_ZOO,
-                                                                        "onnx/castlike_float16_to_int64.onnx"));
-
-    auto test_case = test::TestCase(function, s_device);
-
-    test_case.add_input<ngraph::float16>(Shape{1, 1, 2, 2}, std::vector<ngraph::float16>{1.5, 2.3, 3, 4});
-    test_case.add_input<int64_t>(Shape{4}, {1, 2, 3, 4});
-    test_case.add_expected_output<int64_t>(std::vector<int64_t>{1, 2, 3, 4});
-
-    test_case.run();
-}
-
-NGRAPH_TEST(${BACKEND_NAME}, DISABLED_castlike_int8_to_uint16) {
-    auto function = onnx_import::import_onnx_model(file_util::path_join(CommonTestUtils::getExecutableDirectory(),
-                                                                        SERIALIZED_ZOO,
-                                                                        "onnx/castlike_int8_to_uint16.onnx"));
-
-    auto test_case = test::TestCase(function, s_device);
-
-    test_case.add_input<int8_t>(Shape{1, 1, 2, 2}, std::vector<int8_t>{-1, -2, 3, 4});
-    test_case.add_input<uint16_t>(Shape{4}, {1, 2, 3, 4});
-    test_case.add_expected_output<uint16_t>(std::vector<uint16_t>{65535, 65534, 3, 4});
-
-    test_case.run();
-}
-
-NGRAPH_TEST(${BACKEND_NAME}, castlike_float64_to_int64) {
-    auto function = onnx_import::import_onnx_model(file_util::path_join(CommonTestUtils::getExecutableDirectory(),
-                                                                        SERIALIZED_ZOO,
-                                                                        "onnx/castlike_float64_to_int64.onnx"));
-
-    auto test_case = test::TestCase(function, s_device);
-
-    test_case.add_input<double>(Shape{1, 1, 2, 2}, std::vector<double>{1.5, 2.3, 3, 4});
-    test_case.add_input<int64_t>(Shape{4}, {1, 2, 3, 4});
-    test_case.add_expected_output<int64_t>(std::vector<int64_t>{1, 2, 3, 4});
-
-    test_case.run();
-}
-
-NGRAPH_TEST(${BACKEND_NAME}, castlike_int8_to_float16) {
-    auto function = onnx_import::import_onnx_model(file_util::path_join(CommonTestUtils::getExecutableDirectory(),
-                                                                        SERIALIZED_ZOO,
-                                                                        "onnx/castlike_int8_to_float16.onnx"));
-
-    auto test_case = test::TestCase(function, s_device);
-
-    test_case.add_input<int8_t>(Shape{1, 1, 2, 2}, std::vector<int8_t>{-127, -2, 3, 4});
-    test_case.add_input<ngraph::float16>(Shape{4}, {1, 2, 3, 4});
-    test_case.add_expected_output<ngraph::float16>(std::vector<ngraph::float16>{-127.0, -2.0, 3.0, 4.0});
-
-    test_case.run();
-}
-
-NGRAPH_TEST(${BACKEND_NAME}, castlike_int32_to_float) {
-    auto function = onnx_import::import_onnx_model(file_util::path_join(CommonTestUtils::getExecutableDirectory(),
-                                                                        SERIALIZED_ZOO,
-                                                                        "onnx/castlike_int32_to_float64.onnx"));
-
-    auto test_case = test::TestCase(function, s_device);
-
-    test_case.add_input<int32_t>(Shape{1, 1, 2, 2}, std::vector<int32_t>{-1, 2, 3, 4});
-    test_case.add_input<float>(Shape{4}, {1, 2, 3, 4});
-    test_case.add_expected_output<float>(std::vector<float>{-1.0, 2.0, 3.0, 4.0});
-
-    test_case.run();
-}
-
-NGRAPH_TEST(${BACKEND_NAME}, castlike_float64_to_int32) {
-    auto function = onnx_import::import_onnx_model(file_util::path_join(CommonTestUtils::getExecutableDirectory(),
-                                                                        SERIALIZED_ZOO,
-                                                                        "onnx/castlike_float64_to_int32.onnx"));
-
-    auto test_case = test::TestCase(function, s_device);
-
-    test_case.add_input<float>(Shape{1, 1, 2, 2}, std::vector<float>{-107374.9876543, -2.2, 3.3, 4.4});
-    test_case.add_input<int32_t>(Shape{4}, {1, 2, 3, 4});
-    test_case.add_expected_output<int32_t>(std::vector<int32_t>{-107374, -2, 3, 4});
-
-    test_case.run();
-}
-
-NGRAPH_TEST(${BACKEND_NAME}, DISABLED_castlike_float32_to_bfloat16) {
-    auto function = onnx_import::import_onnx_model(file_util::path_join(CommonTestUtils::getExecutableDirectory(),
-                                                                        SERIALIZED_ZOO,
-                                                                        "onnx/castlike_float32_to_bfloat16.onnx"));
-
-    auto test_case = test::TestCase(function, s_device);
-
-    test_case.add_input<float>(Shape{3, 4}, std::vector<float>{121.5, 122.7, 3, 4, 5, 6, 7, 8.8, 9, 10, 11, 12});
-    test_case.add_input<bfloat16>(Shape{3, 4}, {1, 2, 3, 4, 5, 6, 7, 8, 9, 10, 11, 12});
-    test_case.add_expected_output<bfloat16>(std::vector<bfloat16>{121.5, 122.7, 3, 4, 5, 6, 7, 8.8, 9, 10, 11, 12});
-
-    test_case.run();
-}
-
-NGRAPH_TEST(${BACKEND_NAME}, DISABLED_castlike_bfloat16_to_float32) {
-    auto function = onnx_import::import_onnx_model(file_util::path_join(CommonTestUtils::getExecutableDirectory(),
-                                                                        SERIALIZED_ZOO,
-                                                                        "onnx/castlike_bfloat16_to_float32.onnx"));
-
-    auto test_case = test::TestCase(function, s_device);
-
-    test_case.add_input<bfloat16>(Shape{3, 4}, std::vector<bfloat16>{121.5, 122.7, 3, 4, 5, 6, 7, 8.8, 9, 10, 11, 12});
-    test_case.add_input<float>(Shape{3, 4}, {1, 2, 3, 4, 5, 6, 7, 8, 9, 10, 11, 12});
-    test_case.add_expected_output<float>(std::vector<float>{121.5, 122.7, 3, 4, 5, 6, 7, 8.75, 9, 10, 11, 12});
-
-    test_case.run();
->>>>>>> 4be48457
 }