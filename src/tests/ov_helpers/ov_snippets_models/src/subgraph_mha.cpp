--- conflicted
+++ resolved
@@ -901,38 +901,8 @@
             ov::op::TemporaryReplaceOutputType(transpose0, element::f32).get(),
             ov::op::TemporaryReplaceOutputType(brgemm1Param, element::f32).get(), transA, transB);
 
-<<<<<<< HEAD
-    auto decomposed_fq =
-        [](const ov::Output<ov::Node>& input, const ov::element::Type& out_precision, float il, float ih, float scale, bool do_rounding, bool do_dequantize) {
-            const auto input_low = ov::op::v0::Constant::create(ov::element::f32, {1}, {il});
-            const auto input_high = ov::op::v0::Constant::create(ov::element::f32, {1}, {ih});
-            const auto output_scale = ov::op::v0::Constant::create(ov::element::f32, {1}, {scale});
-            const auto max = std::make_shared<ov::op::v1::Maximum>(input, input_low);
-            const auto min = std::make_shared<ov::op::v1::Minimum>(max, input_high);
-            const auto mul = std::make_shared<ov::op::v1::Multiply>(min, output_scale);
-            std::shared_ptr<ov::Node> res = mul;
-            if (do_dequantize) {
-                res = std::make_shared<ov::op::v1::Subtract>(mul, input_low);
-            }
-            if (do_rounding) {
-                res = std::make_shared<ov::op::v5::Round>(res, ov::op::v5::Round::RoundMode::HALF_TO_EVEN);
-            }
-            if (do_dequantize) {
-                const auto mul_scale = ov::op::v0::Constant::create(ov::element::f32, {1}, {1});
-                const auto mul2 = std::make_shared<ov::op::v1::Multiply>(res, mul_scale);
-                const auto add_shift = ov::op::v0::Constant::create(ov::element::f32, {1}, {-128});
-                const auto add2 = std::make_shared<ov::op::v1::Add>(mul2, add_shift);
-                res = add2;
-            }
-            return std::make_shared<ov::snippets::op::ConvertSaturation>(res, out_precision);
-        };
-
-    const auto fq3 = decomposed_fq(
-            matMul0, ov::element::i8, fq_signed_params.inputLowValues[0], fq_signed_params.inputHighValues[0], 0.00346764503f, true, true);
-=======
     const auto fq3 = FakeQuantizeFunction::getDecomposedFakeQuantizeOps(
-        matMul0, ov::element::i8, fq_signed_params.inputLowValues[0], fq_signed_params.inputHighValues[0], 0.00346764503f);
->>>>>>> 55efa68c
+        matMul0, ov::element::i8, fq_signed_params.inputLowValues[0], fq_signed_params.inputHighValues[0], 0.00346764503f, true, true);
     const auto add = std::make_shared<op::TypeRelaxed<ov::op::v1::Add>>(
             std::vector<element::Type>{ element::f32, element::f32 },
             std::vector<element::Type>{ element::f32 },
@@ -946,11 +916,7 @@
             ov::op::TemporaryReplaceOutputType(deq, element::f32).get());
 
     const auto softMax = std::make_shared<ov::opset1::Softmax>(deq_mul, 3);
-<<<<<<< HEAD
-    const auto fq4 = decomposed_fq(softMax, ov::element::u8, 0.f, 0.245f, 1040.81628f, false, false);
-=======
-    const auto fq4 = FakeQuantizeFunction::getDecomposedFakeQuantizeOps(softMax, ov::element::u8, 0.f, 0.245f, 1040.81628f);
->>>>>>> 55efa68c
+    const auto fq4 = FakeQuantizeFunction::getDecomposedFakeQuantizeOps(softMax, ov::element::u8, 0.f, 0.245f, 1040.81628f, false, false);
 
     const auto transpose2 = std::make_shared<ov::op::v1::Transpose>(transpose2Param, transpose2Const);
     const auto matMul1 = std::make_shared<op::TypeRelaxed<op::v0::MatMul>>(
@@ -958,13 +924,8 @@
             std::vector<element::Type>{ element::f32 },
             ov::op::TemporaryReplaceOutputType(fq4, element::f32).get(),
             ov::op::TemporaryReplaceOutputType(transpose2, element::f32).get(), transA, transB);
-<<<<<<< HEAD
-    const auto fq5 = decomposed_fq(
+    const auto fq5 = FakeQuantizeFunction::getDecomposedFakeQuantizeOps(
         matMul1, ov::element::i8, fq_signed_params.inputLowValues[0], fq_signed_params.inputHighValues[0], 0.00346764503f, true, true);
-=======
-    const auto fq5 = FakeQuantizeFunction::getDecomposedFakeQuantizeOps(
-        matMul1, ov::element::i8, fq_signed_params.inputLowValues[0], fq_signed_params.inputHighValues[0], 0.00346764503f);
->>>>>>> 55efa68c
 
     auto subgraph =
         std::make_shared<ov::snippets::op::Subgraph>(subgraph_inputs,
