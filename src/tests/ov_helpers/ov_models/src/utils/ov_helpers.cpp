--- conflicted
+++ resolved
@@ -198,13 +198,8 @@
                         " types");
     }
 
-<<<<<<< HEAD
     std::vector<ov::element::Type> paramElementTypes;
-    std::vector<PartialShape> paramShapes;
-=======
-    std::vector<element::Type> paramElementTypes;
     std::vector<ov::PartialShape> paramShapes;
->>>>>>> db24bab9
     std::vector<std::vector<std::uint8_t>> vecTmpConvertedInputs;
     vecTmpConvertedInputs.reserve(inputs.size());
 
