--- conflicted
+++ resolved
@@ -141,10 +141,7 @@
                                                  const element::Type_t& toPrecision,
                                                  const size_t elementsCount);
 
-<<<<<<< HEAD
-=======
 // todo: remove the following function from the source code after cleaning up VPU repo
->>>>>>> 51da30b4
 void resize_function(std::shared_ptr<ov::Model> function, const std::vector<ov::Shape>& targetInputStaticShapes);
 
 using ov::test::utils::operator<<;
