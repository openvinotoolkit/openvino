--- conflicted
+++ resolved
@@ -52,8 +52,7 @@
         return std::make_shared<ov::opset1::Add>(dequantization, addConstant);
     }
     if (transformationName == "AvgPoolTransformation") {
-<<<<<<< HEAD
-        const auto dequantization = makeDequantization(parent, { {element::f32}, {}, { 0.1f } });
+        const auto dequantization = makeDequantization(parent, { {ov::element::f32}, {}, { 0.1f } });
         return std::make_shared<ov::opset1::AvgPool>(dequantization,
                                                      Strides{1, 1},
                                                      Shape{1, 1},
@@ -61,17 +60,6 @@
                                                      Shape{2, 2},
                                                      true,
                                                      ov::op::RoundingType::FLOOR);
-=======
-        const auto dequantization = makeDequantization(parent, {{ov::element::f32}, {}, {0.1f}});
-        return std::make_shared<ov::opset1::AvgPool>(
-            dequantization,
-            Strides{ 1, 1 },
-            Shape{ 1, 1 },
-            Shape{ 0, 0 },
-            Shape{ 2, 2 },
-            true,
-            op::RoundingType::FLOOR);
->>>>>>> aefe19ca
     }
     if (transformationName == "ClampTransformation") {
         const auto dequantization = makeDequantization(parent, {{ov::element::f32}, {}, {0.1f}});
