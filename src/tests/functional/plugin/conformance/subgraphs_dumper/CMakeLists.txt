--- conflicted
+++ resolved
@@ -4,15 +4,7 @@
 
 set(TARGET_NAME subgraphsDumper)
 
-<<<<<<< HEAD
-if(NOT TARGET gflags)
-    find_package(gflags REQUIRED COMPONENTS nothreads_shared)
-endif()
-
-list(APPEND DEPENDENCIES
-=======
 list(APPEND LIBRARIES
->>>>>>> 86495ceb
         gflags
         inference_engine
         funcTestUtils
