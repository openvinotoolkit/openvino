// Copyright (C) 2018-2022 Intel Corporation
// SPDX-License-Identifier: Apache-2.0
//

#include "behavior/plugin/caching_tests.hpp"
#include <ngraph_ops/nms_ie_internal.hpp>
#include "api_conformance_helpers.hpp"

namespace {
using namespace ov::test::conformance;
using namespace LayerTestsDefinitions;
using namespace ngraph;

static const std::vector<ov::element::Type> precisionsTemplate = {
        ov::element::f64,
        ov::element::f32,
        ov::element::f16,
        ov::element::i64,
        ov::element::i32,
        ov::element::i16,
        ov::element::i8,
        ov::element::u64,
        ov::element::u32,
        ov::element::u16,
        ov::element::u8,
        ov::element::boolean,
};

static const std::vector<std::size_t> batchSizesTemplate = {
        1, 2
};

INSTANTIATE_TEST_SUITE_P(ie_plugin, LoadNetworkCacheTestBase,
                         ::testing::Combine(
                                 ::testing::ValuesIn(LoadNetworkCacheTestBase::getStandardFunctions()),
                                 ::testing::ValuesIn(precisionsTemplate),
                                 ::testing::ValuesIn(batchSizesTemplate),
<<<<<<< HEAD
                                 ::testing::Values(ov::test::conformance::targetDevice),
                                 ::testing::Values(std::map<std::string, std::string>())),
=======
                                 ::testing::ValuesIn(return_all_possible_device_combination())),
>>>>>>> 4da0941c
                         LoadNetworkCacheTestBase::getTestCaseName);
} // namespace<|MERGE_RESOLUTION|>--- conflicted
+++ resolved
@@ -35,11 +35,7 @@
                                  ::testing::ValuesIn(LoadNetworkCacheTestBase::getStandardFunctions()),
                                  ::testing::ValuesIn(precisionsTemplate),
                                  ::testing::ValuesIn(batchSizesTemplate),
-<<<<<<< HEAD
-                                 ::testing::Values(ov::test::conformance::targetDevice),
+                                 ::testing::ValuesIn(return_all_possible_device_combination()),
                                  ::testing::Values(std::map<std::string, std::string>())),
-=======
-                                 ::testing::ValuesIn(return_all_possible_device_combination())),
->>>>>>> 4da0941c
                          LoadNetworkCacheTestBase::getTestCaseName);
 } // namespace