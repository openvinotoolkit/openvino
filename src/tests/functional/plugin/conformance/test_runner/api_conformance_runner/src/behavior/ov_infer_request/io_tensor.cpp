--- conflicted
+++ resolved
@@ -14,13 +14,8 @@
 namespace {
 INSTANTIATE_TEST_SUITE_P(smoke_BehaviorTests, OVInferRequestIOTensorTest,
                         ::testing::Combine(
-<<<<<<< HEAD
-                                ::testing::Values(ConformanceTests::targetDevice),
+                                ::testing::Values(ov::test::conformance::targetDevice),
                                 ::testing::ValuesIn(empty_config)),
-=======
-                                ::testing::Values(ov::test::conformance::targetDevice),
-                                ::testing::ValuesIn(emptyConfig)),
->>>>>>> 413fee2a
                         OVInferRequestIOTensorTest::getTestCaseName);
 
 INSTANTIATE_TEST_SUITE_P(smoke_Multi_BehaviorTests, OVInferRequestIOTensorTest,
@@ -63,13 +58,8 @@
 INSTANTIATE_TEST_SUITE_P(smoke_BehaviorTests, OVInferRequestIOTensorSetPrecisionTest,
                          ::testing::Combine(
                                  ::testing::ValuesIn(ovIOTensorElemTypes),
-<<<<<<< HEAD
                                  ::testing::Values(ConformanceTests::targetDevice),
                                  ::testing::ValuesIn(empty_config)),
-=======
-                                 ::testing::Values(ov::test::conformance::targetDevice),
-                                 ::testing::ValuesIn(emptyConfig)),
->>>>>>> 413fee2a
                          OVInferRequestIOTensorSetPrecisionTest::getTestCaseName);
 
 INSTANTIATE_TEST_SUITE_P(smoke_Multi_BehaviorTests, OVInferRequestIOTensorSetPrecisionTest,
