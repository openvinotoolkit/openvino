--- conflicted
+++ resolved
@@ -23,15 +23,9 @@
         ov_plugin, OVClassNetworkTestP,
         ::testing::ValuesIn(return_all_possible_device_combination()));
 
-<<<<<<< HEAD
-//INSTANTIATE_TEST_SUITE_P(
-//        smoke_OVClassImportExportTestP_, OVClassImportExportTestP,
-//        ::testing::Values(ov::test::conformance::targetDevice, generate_complex_device_name(CommonTestUtils::DEVICE_HETERO)));
-=======
 INSTANTIATE_TEST_SUITE_P(
-        ov_plugin, OVClassImportExportTestP,
-        ::testing::ValuesIn(return_all_possible_device_combination()));
->>>>>>> 64c0af35
+        smoke_OVClassImportExportTestP, OVClassImportExportTestP,
+        ::testing::Values(generate_complex_device_name(ov::test::conformance::targetDevice)));
 
 //
 // IE Class GetMetric
