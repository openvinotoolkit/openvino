--- conflicted
+++ resolved
@@ -89,20 +89,11 @@
         OVCheckChangePropComplieModleGetPropTests_DEVICE_ID::getTestCaseName);
 
 /* Add prefix mandatory_ to suffix (getTestCaseName) of HW plugin test cases */
-<<<<<<< HEAD
-INSTANTIATE_TEST_SUITE_P(ov_plugin,
-                         OVCheckChangePropComplieModleGetPropTests_InferencePrecision,
-                         ::testing::Combine(::testing::Values(ov::test::utils::target_device),
-                                            ::testing::Values(ov::AnyMap({}))),
-                         MARK_MANDATORY_PROPERTY_FOR_HW_DEVICE(
-                             OVCheckChangePropComplieModleGetPropTests_InferencePrecision::getTestCaseName));
-=======
 INSTANTIATE_TEST_SUITE_P(
     ov_plugin,
     OVCheckChangePropComplieModleGetPropTests_InferencePrecision,
     ::testing::Combine(::testing::Values(ov::test::utils::target_device), ::testing::Values(ov::AnyMap({}))),
     MARK_MANDATORY_PROPERTY_FOR_HW_DEVICE(OVCheckChangePropComplieModleGetPropTests_InferencePrecision::getTestCaseName));
->>>>>>> 55723afb
 
 INSTANTIATE_TEST_SUITE_P(ov_plugin, OVCheckMetricsPropsTests_ModelDependceProps,
         ::testing::Combine(
