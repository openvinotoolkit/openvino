# Copyright (C) 2018-2023 Intel Corporation
# SPDX-License-Identifier: Apache-2.0
#

set(TARGET_NAME subgraphsDumper)

list(APPEND LIBRARIES
        gflags
<<<<<<< HEAD
        inference_engine
        funcTestUtils
=======
        openvino::runtime
        func_test_utils
>>>>>>> 12a7ed9b
        openvino::pugixml
)

addIeTargetTest(
        NAME ${TARGET_NAME}
        ROOT ${CMAKE_CURRENT_SOURCE_DIR}/src
        INCLUDES
            PRIVATE
                ${CMAKE_CURRENT_SOURCE_DIR}/include
        LINK_LIBRARIES
            PRIVATE
                ${LIBRARIES}
        DEPENDENCIES
            ${DEPENDENCIES}
        ADD_CPPLINT
)

ie_faster_build(${TARGET_NAME} UNITY)<|MERGE_RESOLUTION|>--- conflicted
+++ resolved
@@ -6,13 +6,8 @@
 
 list(APPEND LIBRARIES
         gflags
-<<<<<<< HEAD
-        inference_engine
-        funcTestUtils
-=======
         openvino::runtime
         func_test_utils
->>>>>>> 12a7ed9b
         openvino::pugixml
 )
 
