--- conflicted
+++ resolved
@@ -15,18 +15,12 @@
 
 namespace LayerTestsDefinitions {
 
-<<<<<<< HEAD
-typedef std::
-    tuple<ov::element::Type, PartialShape, std::string, ngraph::builder::subgraph::DequantizationOperations, bool>
-        FuseConvertTransformationParams;
-=======
 typedef std::tuple <
-    element::Type,
+    ov::element::Type,
     PartialShape,
     std::string,
     ov::builder::subgraph::DequantizationOperations,
     bool> FuseConvertTransformationParams;
->>>>>>> 7d7c077e
 
 class FuseConvertTransformation :
         public testing::WithParamInterface<FuseConvertTransformationParams>,
