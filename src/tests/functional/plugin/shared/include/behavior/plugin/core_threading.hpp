--- conflicted
+++ resolved
@@ -341,23 +341,6 @@
     }, numIterations, numThreads);
 }
 
-<<<<<<< HEAD
-=======
-// tested function: single IECore ReadNetwork, SetConfig, LoadNetwork, AddExtension
-TEST_P(CoreThreadingTestsWithIterations, smoke_LoadNetwork_SingleIECore) {
-    std::atomic<unsigned int> counter{0u};
-    InferenceEngine::Core ie;
-
-    SetupNetworks();
-
-    runParallel([&] () {
-        auto value = counter++;
-        ie.SetConfig(config, target_device);
-        (void)ie.LoadNetwork(networks[value % networks.size()], target_device);
-    }, numIterations, numThreads);
-}
-
->>>>>>> 17f49d80
 // tested function: ReadNetwork, SetConfig, LoadNetwork, AddExtension
 TEST_P(CoreThreadingTestsWithIterations, smoke_LoadNetwork_MultipleIECores) {
     std::atomic<unsigned int> counter{0u};
