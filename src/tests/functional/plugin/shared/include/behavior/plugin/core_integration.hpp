--- conflicted
+++ resolved
@@ -25,7 +25,7 @@
 #define ASSERT_METRIC_SUPPORTED_IE(metricName)                       \
 {                                                                    \
     std::vector<std::string> metrics =                               \
-        ie.GetMetric(target_device, METRIC_KEY(SUPPORTED_METRICS));     \
+        ie.GetMetric(target_device, METRIC_KEY(SUPPORTED_METRICS));  \
     auto it = std::find(metrics.begin(), metrics.end(), metricName); \
     ASSERT_NE(metrics.end(), it);                                    \
 }
@@ -33,6 +33,7 @@
 class IEClassBasicTestP : public BehaviorTestsUtils::IEPluginTestBase,
                           public ::testing::WithParamInterface<std::pair<std::string, std::string> > {
 protected:
+    std::string deviceName;
     std::string pluginName;
 
 public:
@@ -165,7 +166,6 @@
     ASSERT_THROW(InferenceEngine::Core  ie(filename), InferenceEngine::Exception);
     CommonTestUtils::removeFile(filename.c_str());
 }
-
 #ifdef OPENVINO_ENABLE_UNICODE_PATH_SUPPORT
 
 TEST_P(IEClassBasicTestP, smoke_registerPluginsXMLUnicodePath) {
@@ -189,15 +189,8 @@
             GTEST_COUT << "Core created " << testIndex << std::endl;
             ASSERT_NO_THROW(ie.RegisterPlugins(ov::util::wstring_to_string(pluginsXmlW)));
             CommonTestUtils::removeFile(pluginsXmlW);
-<<<<<<< HEAD
-#if defined __linux__  && !defined(__APPLE__)
-            ASSERT_NO_THROW(ie.GetVersions("mock")); // from pluginXML
-#endif
+            ASSERT_NO_THROW(ie.GetVersions("mock")); // from pluginXM
             ASSERT_NO_THROW(ie.GetVersions(target_device));
-=======
-            ASSERT_NO_THROW(ie.GetVersions("mock")); // from pluginXM
-            ASSERT_NO_THROW(ie.GetVersions(deviceName));
->>>>>>> 2e92d33a
             GTEST_COUT << "Plugin created " << testIndex << std::endl;
 
             ASSERT_NO_THROW(ie.RegisterPlugin(pluginName, "TEST_DEVICE"));
