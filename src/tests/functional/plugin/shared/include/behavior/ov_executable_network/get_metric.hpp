// Copyright (C) 2018-2023 Intel Corporation
// SPDX-License-Identifier: Apache-2.0
//

#pragma once

#include <gtest/gtest.h>

#include <base/ov_behavior_test_utils.hpp>

#ifdef OPENVINO_ENABLE_UNICODE_PATH_SUPPORT
#    include <iostream>
#    define GTEST_COUT std::cerr << "[          ] [ INFO ] "
#    include <codecvt>
#    include <functional_test_utils/skip_tests_config.hpp>

#endif

namespace ov {
namespace test {
namespace behavior {

#define ASSERT_EXEC_METRIC_SUPPORTED(property)                                                \
    {                                                                                           \
        auto properties = compiled_model.get_property(ov::supported_properties);\
        auto it = std::find(properties.begin(), properties.end(), property);                        \
        ASSERT_NE(properties.end(), it);                                                           \
    }

using OVCompiledModelClassBaseTest = OVCompiledModelClassBaseTestP;
using OVClassExecutableNetworkImportExportTestP = OVCompiledModelClassBaseTestP;
using OVClassExecutableNetworkGetMetricTest_SUPPORTED_CONFIG_KEYS = OVCompiledModelClassBaseTestP;
using OVClassExecutableNetworkGetMetricTest_SUPPORTED_METRICS = OVCompiledModelClassBaseTestP;
using OVClassExecutableNetworkGetMetricTest_NETWORK_NAME = OVCompiledModelClassBaseTestP;
using OVClassExecutableNetworkGetMetricTest_OPTIMAL_NUMBER_OF_INFER_REQUESTS = OVCompiledModelClassBaseTestP;
using OVClassExecutableNetworkGetMetricTest_ThrowsUnsupported = OVCompiledModelClassBaseTestP;
using OVClassExecutableNetworkGetConfigTest = OVCompiledModelClassBaseTestP;
using OVClassExecutableNetworkSetConfigTest = OVCompiledModelClassBaseTestP;
using OVClassExecutableNetworkGetConfigTest = OVCompiledModelClassBaseTestP;

class OVClassExecutableNetworkGetMetricTestForSpecificConfig :
        public OVClassNetworkTest,
        public ::testing::WithParamInterface<std::tuple<std::string, std::pair<std::string, std::string>>>,
        public OVCompiledNetworkTestBase {
protected:
    std::string configKey;
    ov::Any configValue;

public:
    void SetUp() override {
        target_device = std::get<0>(GetParam());
        std::tie(configKey, configValue) = std::get<1>(GetParam());
        SKIP_IF_CURRENT_TEST_IS_DISABLED();
        APIBaseTest::SetUp();
        OVClassNetworkTest::SetUp();
    }
};

using OVClassExecutableNetworkSupportedConfigTest = OVClassExecutableNetworkGetMetricTestForSpecificConfig;
using OVClassExecutableNetworkUnsupportedConfigTest = OVClassExecutableNetworkGetMetricTestForSpecificConfig;

//
// Hetero Executable network case
//
class OVClassHeteroExecutableNetworkGetMetricTest :
        public OVClassNetworkTest,
        public ::testing::WithParamInterface<std::string>,
        public OVCompiledNetworkTestBase {
protected:
    std::string heteroDeviceName;
    void SetCpuAffinity(ov::Core& core, std::vector<std::string>& expectedTargets);

public:
    void SetUp() override {
        target_device = GetParam();
        heteroDeviceName = CommonTestUtils::DEVICE_HETERO + std::string(":") + target_device;
        SKIP_IF_CURRENT_TEST_IS_DISABLED();
        APIBaseTest::SetUp();
        OVClassNetworkTest::SetUp();
    }
};
using OVClassHeteroExecutableNetworkGetMetricTest_SUPPORTED_CONFIG_KEYS = OVClassHeteroExecutableNetworkGetMetricTest;
using OVClassHeteroExecutableNetworkGetMetricTest_SUPPORTED_METRICS = OVClassHeteroExecutableNetworkGetMetricTest;
using OVClassHeteroExecutableNetworkGetMetricTest_NETWORK_NAME = OVClassHeteroExecutableNetworkGetMetricTest;
using OVClassHeteroExecutableNetworkGetMetricTest_TARGET_FALLBACK = OVClassHeteroExecutableNetworkGetMetricTest;
using OVClassHeteroExecutableNetworkGetMetricTest_EXEC_DEVICES = OVClassHeteroExecutableNetworkGetMetricTest;

<<<<<<< HEAD
//
// ImportExportNetwork
//

TEST_P(OVClassExecutableNetworkImportExportTestP, smoke_ImportNetworkNoThrowWithDeviceName) {
    ov::Core ie = createCoreWithTemplate();
    std::stringstream strm;
    ov::CompiledModel executableNetwork;
    OV_ASSERT_NO_THROW(executableNetwork = ie.compile_model(actualNetwork, target_device));
    OV_ASSERT_NO_THROW(executableNetwork.export_model(strm));
    OV_ASSERT_NO_THROW(executableNetwork = ie.import_model(strm, target_device));
    OV_ASSERT_NO_THROW(executableNetwork.create_infer_request());
}

//
// ExecutableNetwork GetMetric / GetConfig
//
TEST_P(OVClassExecutableNetworkGetMetricTest_SUPPORTED_CONFIG_KEYS, GetMetricNoThrow) {
    ov::Core ie = createCoreWithTemplate();

    auto compiled_model = ie.compile_model(simpleNetwork, target_device);

    std::vector<ov::PropertyName> supported_properties;
    OV_ASSERT_NO_THROW(supported_properties = compiled_model.get_property(ov::supported_properties));

    std::cout << "Supported RW keys: " << std::endl;
    for (auto&& conf : supported_properties) if (conf.is_mutable()) {
        std::cout << conf << std::endl;
        ASSERT_LT(0, conf.size());
    }
    ASSERT_LE(0, supported_properties.size());
    ASSERT_EXEC_METRIC_SUPPORTED(ov::supported_properties);
}

TEST_P(OVClassExecutableNetworkGetMetricTest_SUPPORTED_METRICS, GetMetricNoThrow) {
    ov::Core ie = createCoreWithTemplate();

    auto compiled_model = ie.compile_model(simpleNetwork, target_device);

    std::vector<ov::PropertyName> supported_properties;
    OV_ASSERT_NO_THROW(supported_properties = compiled_model.get_property(ov::supported_properties));

    std::cout << "Supported RO keys: " << std::endl;
    for (auto&& conf : supported_properties) if (!conf.is_mutable()) {
        std::cout << conf << std::endl;
        ASSERT_LT(0, conf.size());
    }
    ASSERT_LE(0, supported_properties.size());
    ASSERT_EXEC_METRIC_SUPPORTED(ov::supported_properties);
}

TEST_P(OVClassExecutableNetworkGetMetricTest_NETWORK_NAME, GetMetricNoThrow) {
    ov::Core ie = createCoreWithTemplate();

    auto compiled_model = ie.compile_model(simpleNetwork, target_device);

    std::string model_name;
    OV_ASSERT_NO_THROW(model_name = compiled_model.get_property(ov::model_name));

    std::cout << "Compiled model name: " << std::endl << model_name << std::endl;
    ASSERT_EQ(simpleNetwork->get_friendly_name(), model_name);
    ASSERT_EXEC_METRIC_SUPPORTED(ov::model_name);
}

TEST_P(OVClassExecutableNetworkGetMetricTest_OPTIMAL_NUMBER_OF_INFER_REQUESTS, GetMetricNoThrow) {
    ov::Core ie = createCoreWithTemplate();

    auto compiled_model = ie.compile_model(simpleNetwork, target_device);

    unsigned int value = 0;
    OV_ASSERT_NO_THROW(value = compiled_model.get_property(ov::optimal_number_of_infer_requests));

    std::cout << "Optimal number of Inference Requests: " << value << std::endl;
    ASSERT_GE(value, 1u);
    ASSERT_EXEC_METRIC_SUPPORTED(ov::optimal_number_of_infer_requests);
}
TEST_P(OVClassExecutableNetworkGetMetricTest_MODEL_PRIORITY, GetMetricNoThrow) {
    ov::Core ie = createCoreWithTemplate();
    auto compiled_model = ie.compile_model(simpleNetwork, target_device, configuration);

    ov::hint::Priority value;
    OV_ASSERT_NO_THROW(value = compiled_model.get_property(ov::hint::model_priority));
    ASSERT_EQ(value, configuration[ov::hint::model_priority.name()].as<ov::hint::Priority>());
}

TEST_P(OVClassExecutableNetworkGetMetricTest_DEVICE_PRIORITY, GetMetricNoThrow) {
    ov::Core ie = createCoreWithTemplate();
    auto compiled_model = ie.compile_model(simpleNetwork, target_device, configuration);

    std::string value;
    OV_ASSERT_NO_THROW(value = compiled_model.get_property(ov::device::priorities));
    ASSERT_EQ(value, configuration[ov::device::priorities.name()].as<std::string>());
}

TEST_P(OVClassExecutableNetworkGetMetricTest_PERFORMANCE_HINT, GetMetricNoThrow) {
    ov::Core ie = createCoreWithTemplate();
    auto compiled_model = ie.compile_model(simpleNetwork, target_device, configuration);

    ov::hint::PerformanceMode value;
    OV_ASSERT_NO_THROW(value = compiled_model.get_property(ov::hint::performance_mode));
    ASSERT_EQ(value, configuration[ov::hint::performance_mode.name()].as<ov::hint::PerformanceMode>());
}

TEST_P(OVClassExecutableNetworkGetMetricTest_ThrowsUnsupported, GetMetricThrow) {
    ov::Core ie = createCoreWithTemplate();

    auto compiled_model = ie.compile_model(simpleNetwork, target_device);

    ASSERT_THROW(compiled_model.get_property("unsupported_property"), ov::Exception);
}

TEST_P(OVClassExecutableNetworkGetConfigTest, GetConfigNoThrow) {
    ov::Core ie = createCoreWithTemplate();

    auto compiled_model = ie.compile_model(simpleNetwork, target_device);

    std::vector<ov::PropertyName> property_names;
    OV_ASSERT_NO_THROW(property_names = compiled_model.get_property(ov::supported_properties));

    for (auto&& property : property_names) {
        ov::Any defaultValue;
        OV_ASSERT_NO_THROW(defaultValue = compiled_model.get_property(property));
        ASSERT_FALSE(defaultValue.empty());
    }
}

TEST_P(OVClassExecutableNetworkGetConfigTest, GetConfigThrows) {
    ov::Core ie = createCoreWithTemplate();
    ov::Any p;

    auto compiled_model = ie.compile_model(simpleNetwork, target_device);

    ASSERT_THROW(compiled_model.get_property("unsupported_property"), ov::Exception);
}

TEST_P(OVClassExecutableNetworkSetConfigTest, SetConfigThrows) {
    ov::Core ie = createCoreWithTemplate();

    auto compiled_model = ie.compile_model(simpleNetwork, target_device);

    ASSERT_THROW(compiled_model.set_property({{"unsupported_config", "some_value"}}), ov::Exception);
}

TEST_P(OVClassExecutableNetworkSupportedConfigTest, SupportedConfigWorks) {
    ov::Core ie = createCoreWithTemplate();
    ov::Any p;

    auto compiled_model = ie.compile_model(simpleNetwork, target_device);
    OV_ASSERT_NO_THROW(compiled_model.set_property({{configKey, configValue}}));
    OV_ASSERT_NO_THROW(p = compiled_model.get_property(configKey));
    ASSERT_EQ(p, configValue);
}

TEST_P(OVClassExecutableNetworkUnsupportedConfigTest, UnsupportedConfigThrows) {
    ov::Core ie = createCoreWithTemplate();

    auto compiled_model = ie.compile_model(simpleNetwork, target_device);

    ASSERT_THROW(compiled_model.set_property({{configKey, configValue}}), ov::Exception);
}

TEST_P(OVClassExecutableNetworkGetConfigTest, GetConfigNoEmptyNoThrow) {
    ov::Core ie = createCoreWithTemplate();

    std::vector<ov::PropertyName> dev_property_names;
    OV_ASSERT_NO_THROW(dev_property_names = ie.get_property(target_device, ov::supported_properties));

    auto compiled_model = ie.compile_model(simpleNetwork, target_device);

    std::vector<ov::PropertyName> model_property_names;
    OV_ASSERT_NO_THROW(model_property_names = compiled_model.get_property(ov::supported_properties));
}

TEST_P(OVClassHeteroExecutableNetworkGetMetricTest_SUPPORTED_CONFIG_KEYS, GetMetricNoThrow) {
    ov::Core ie = createCoreWithTemplate();

    auto heteroExeNetwork = ie.compile_model(actualNetwork, heteroDeviceName);
    auto deviceExeNetwork = ie.compile_model(actualNetwork, target_device);

    std::vector<ov::PropertyName> heteroConfigValues, deviceConfigValues;
    OV_ASSERT_NO_THROW(heteroConfigValues = heteroExeNetwork.get_property(ov::supported_properties));
    OV_ASSERT_NO_THROW(deviceConfigValues = deviceExeNetwork.get_property(ov::supported_properties));

    std::cout << "Supported config keys: " << std::endl;
    for (auto&& conf : heteroConfigValues) {
        std::cout << conf << std::endl;
        ASSERT_LT(0, conf.size());
    }
    ASSERT_LE(0, heteroConfigValues.size());

    // check that all device config values are present in hetero case
    for (auto&& deviceConf : deviceConfigValues) {
        auto it = std::find(heteroConfigValues.begin(), heteroConfigValues.end(), deviceConf);
        ASSERT_TRUE(it != heteroConfigValues.end());

        ov::Any heteroConfigValue = heteroExeNetwork.get_property(deviceConf);
        ov::Any deviceConfigValue = deviceExeNetwork.get_property(deviceConf);

        if (CONFIG_KEY(EXCLUSIVE_ASYNC_REQUESTS) != deviceConf &&
            ov::supported_properties.name() != deviceConf) {
            std::stringstream strm;
            deviceConfigValue.print(strm);
            strm << " ";
            heteroConfigValue.print(strm);
            ASSERT_EQ(deviceConfigValue, heteroConfigValue) << deviceConf << " " << strm.str();
        }
    }
}

TEST_P(OVClassHeteroExecutableNetworkGetMetricTest_SUPPORTED_METRICS, GetMetricNoThrow) {
    ov::Core ie = createCoreWithTemplate();

    auto heteroExeNetwork = ie.compile_model(actualNetwork, heteroDeviceName);
    auto deviceExeNetwork = ie.compile_model(actualNetwork, target_device);

    std::vector<ov::PropertyName> heteroConfigValues, deviceConfigValues;
    OV_ASSERT_NO_THROW(heteroConfigValues = heteroExeNetwork.get_property(ov::supported_properties));
    OV_ASSERT_NO_THROW(deviceConfigValues = deviceExeNetwork.get_property(ov::supported_properties));

    std::cout << "Supported config keys: " << std::endl;
    for (auto&& conf : heteroConfigValues) {
        std::cout << conf << std::endl;
        ASSERT_LT(0, conf.size());
    }
    ASSERT_LE(0, heteroConfigValues.size());

    // check that all device config values are present in hetero case
    for (auto&& deviceConf : deviceConfigValues) {
        auto it = std::find(heteroConfigValues.begin(), heteroConfigValues.end(), deviceConf);
        ASSERT_TRUE(it != heteroConfigValues.end());

        ov::Any heteroConfigValue = heteroExeNetwork.get_property(deviceConf);
        ov::Any deviceConfigValue = deviceExeNetwork.get_property(deviceConf);

        // HETERO returns EXCLUSIVE_ASYNC_REQUESTS as a boolean value
        if (CONFIG_KEY(EXCLUSIVE_ASYNC_REQUESTS) != deviceConf) {
            std::stringstream strm;
            deviceConfigValue.print(strm);
            strm << " ";
            heteroConfigValue.print(strm);
            ASSERT_EQ(deviceConfigValue, heteroConfigValue) << deviceConf << " " << strm.str();
        }
    }
}

TEST_P(OVClassHeteroExecutableNetworkGetMetricTest_NETWORK_NAME, GetMetricNoThrow) {
    ov::Core ie = createCoreWithTemplate();

    auto compiled_model = ie.compile_model(actualNetwork, heteroDeviceName);

    std::string model_name;
    OV_ASSERT_NO_THROW(model_name = compiled_model.get_property(ov::model_name));

    std::cout << "Compiled model name: " << std::endl << model_name << std::endl;
}

TEST_P(OVClassHeteroExecutableNetworkGetMetricTest_TARGET_FALLBACK, GetMetricNoThrow) {
    ov::Core ie = createCoreWithTemplate();

    setHeteroNetworkAffinity(target_device);

    auto compiled_model = ie.compile_model(actualNetwork, heteroDeviceName);

    std::string targets;
    OV_ASSERT_NO_THROW(targets = compiled_model.get_property(ov::device::priorities));
    auto expectedTargets = target_device;

    std::cout << "Compiled model fallback targets: " << targets << std::endl;
    ASSERT_EQ(expectedTargets, targets);
}

TEST_P(OVClassHeteroExecutableNetworkGetMetricTest_EXEC_DEVICES, GetMetricNoThrow) {
    ov::Core ie = createCoreWithTemplate();
    std::vector<std::string> expectedTargets = {target_device};
#ifdef ENABLE_INTEL_CPU
    auto layermap = ie.query_model(actualNetwork, heteroDeviceName);
    for (auto &iter : layermap) {
        if (iter.first.find("Concat") != std::string::npos)
            layermap[iter.first] = CommonTestUtils::DEVICE_CPU;
    }
    for (auto& node : actualNetwork->get_ops()) {
        auto affinity = layermap[node->get_friendly_name()];
        node->get_rt_info()["affinity"] = affinity;
    }
    if (target_device.find(CommonTestUtils::DEVICE_CPU) == std::string::npos)
        expectedTargets = {target_device, CommonTestUtils::DEVICE_CPU};
#endif
    auto compiled_model = ie.compile_model(actualNetwork, heteroDeviceName);

    std::vector<std::string> exeTargets;
    OV_ASSERT_NO_THROW(exeTargets = compiled_model.get_property(ov::execution_devices));

    ASSERT_EQ(expectedTargets, exeTargets);
}
=======
>>>>>>> 7b6eefbb
}  // namespace behavior
}  // namespace test
}  // namespace ov<|MERGE_RESOLUTION|>--- conflicted
+++ resolved
@@ -85,303 +85,6 @@
 using OVClassHeteroExecutableNetworkGetMetricTest_TARGET_FALLBACK = OVClassHeteroExecutableNetworkGetMetricTest;
 using OVClassHeteroExecutableNetworkGetMetricTest_EXEC_DEVICES = OVClassHeteroExecutableNetworkGetMetricTest;
 
-<<<<<<< HEAD
-//
-// ImportExportNetwork
-//
-
-TEST_P(OVClassExecutableNetworkImportExportTestP, smoke_ImportNetworkNoThrowWithDeviceName) {
-    ov::Core ie = createCoreWithTemplate();
-    std::stringstream strm;
-    ov::CompiledModel executableNetwork;
-    OV_ASSERT_NO_THROW(executableNetwork = ie.compile_model(actualNetwork, target_device));
-    OV_ASSERT_NO_THROW(executableNetwork.export_model(strm));
-    OV_ASSERT_NO_THROW(executableNetwork = ie.import_model(strm, target_device));
-    OV_ASSERT_NO_THROW(executableNetwork.create_infer_request());
-}
-
-//
-// ExecutableNetwork GetMetric / GetConfig
-//
-TEST_P(OVClassExecutableNetworkGetMetricTest_SUPPORTED_CONFIG_KEYS, GetMetricNoThrow) {
-    ov::Core ie = createCoreWithTemplate();
-
-    auto compiled_model = ie.compile_model(simpleNetwork, target_device);
-
-    std::vector<ov::PropertyName> supported_properties;
-    OV_ASSERT_NO_THROW(supported_properties = compiled_model.get_property(ov::supported_properties));
-
-    std::cout << "Supported RW keys: " << std::endl;
-    for (auto&& conf : supported_properties) if (conf.is_mutable()) {
-        std::cout << conf << std::endl;
-        ASSERT_LT(0, conf.size());
-    }
-    ASSERT_LE(0, supported_properties.size());
-    ASSERT_EXEC_METRIC_SUPPORTED(ov::supported_properties);
-}
-
-TEST_P(OVClassExecutableNetworkGetMetricTest_SUPPORTED_METRICS, GetMetricNoThrow) {
-    ov::Core ie = createCoreWithTemplate();
-
-    auto compiled_model = ie.compile_model(simpleNetwork, target_device);
-
-    std::vector<ov::PropertyName> supported_properties;
-    OV_ASSERT_NO_THROW(supported_properties = compiled_model.get_property(ov::supported_properties));
-
-    std::cout << "Supported RO keys: " << std::endl;
-    for (auto&& conf : supported_properties) if (!conf.is_mutable()) {
-        std::cout << conf << std::endl;
-        ASSERT_LT(0, conf.size());
-    }
-    ASSERT_LE(0, supported_properties.size());
-    ASSERT_EXEC_METRIC_SUPPORTED(ov::supported_properties);
-}
-
-TEST_P(OVClassExecutableNetworkGetMetricTest_NETWORK_NAME, GetMetricNoThrow) {
-    ov::Core ie = createCoreWithTemplate();
-
-    auto compiled_model = ie.compile_model(simpleNetwork, target_device);
-
-    std::string model_name;
-    OV_ASSERT_NO_THROW(model_name = compiled_model.get_property(ov::model_name));
-
-    std::cout << "Compiled model name: " << std::endl << model_name << std::endl;
-    ASSERT_EQ(simpleNetwork->get_friendly_name(), model_name);
-    ASSERT_EXEC_METRIC_SUPPORTED(ov::model_name);
-}
-
-TEST_P(OVClassExecutableNetworkGetMetricTest_OPTIMAL_NUMBER_OF_INFER_REQUESTS, GetMetricNoThrow) {
-    ov::Core ie = createCoreWithTemplate();
-
-    auto compiled_model = ie.compile_model(simpleNetwork, target_device);
-
-    unsigned int value = 0;
-    OV_ASSERT_NO_THROW(value = compiled_model.get_property(ov::optimal_number_of_infer_requests));
-
-    std::cout << "Optimal number of Inference Requests: " << value << std::endl;
-    ASSERT_GE(value, 1u);
-    ASSERT_EXEC_METRIC_SUPPORTED(ov::optimal_number_of_infer_requests);
-}
-TEST_P(OVClassExecutableNetworkGetMetricTest_MODEL_PRIORITY, GetMetricNoThrow) {
-    ov::Core ie = createCoreWithTemplate();
-    auto compiled_model = ie.compile_model(simpleNetwork, target_device, configuration);
-
-    ov::hint::Priority value;
-    OV_ASSERT_NO_THROW(value = compiled_model.get_property(ov::hint::model_priority));
-    ASSERT_EQ(value, configuration[ov::hint::model_priority.name()].as<ov::hint::Priority>());
-}
-
-TEST_P(OVClassExecutableNetworkGetMetricTest_DEVICE_PRIORITY, GetMetricNoThrow) {
-    ov::Core ie = createCoreWithTemplate();
-    auto compiled_model = ie.compile_model(simpleNetwork, target_device, configuration);
-
-    std::string value;
-    OV_ASSERT_NO_THROW(value = compiled_model.get_property(ov::device::priorities));
-    ASSERT_EQ(value, configuration[ov::device::priorities.name()].as<std::string>());
-}
-
-TEST_P(OVClassExecutableNetworkGetMetricTest_PERFORMANCE_HINT, GetMetricNoThrow) {
-    ov::Core ie = createCoreWithTemplate();
-    auto compiled_model = ie.compile_model(simpleNetwork, target_device, configuration);
-
-    ov::hint::PerformanceMode value;
-    OV_ASSERT_NO_THROW(value = compiled_model.get_property(ov::hint::performance_mode));
-    ASSERT_EQ(value, configuration[ov::hint::performance_mode.name()].as<ov::hint::PerformanceMode>());
-}
-
-TEST_P(OVClassExecutableNetworkGetMetricTest_ThrowsUnsupported, GetMetricThrow) {
-    ov::Core ie = createCoreWithTemplate();
-
-    auto compiled_model = ie.compile_model(simpleNetwork, target_device);
-
-    ASSERT_THROW(compiled_model.get_property("unsupported_property"), ov::Exception);
-}
-
-TEST_P(OVClassExecutableNetworkGetConfigTest, GetConfigNoThrow) {
-    ov::Core ie = createCoreWithTemplate();
-
-    auto compiled_model = ie.compile_model(simpleNetwork, target_device);
-
-    std::vector<ov::PropertyName> property_names;
-    OV_ASSERT_NO_THROW(property_names = compiled_model.get_property(ov::supported_properties));
-
-    for (auto&& property : property_names) {
-        ov::Any defaultValue;
-        OV_ASSERT_NO_THROW(defaultValue = compiled_model.get_property(property));
-        ASSERT_FALSE(defaultValue.empty());
-    }
-}
-
-TEST_P(OVClassExecutableNetworkGetConfigTest, GetConfigThrows) {
-    ov::Core ie = createCoreWithTemplate();
-    ov::Any p;
-
-    auto compiled_model = ie.compile_model(simpleNetwork, target_device);
-
-    ASSERT_THROW(compiled_model.get_property("unsupported_property"), ov::Exception);
-}
-
-TEST_P(OVClassExecutableNetworkSetConfigTest, SetConfigThrows) {
-    ov::Core ie = createCoreWithTemplate();
-
-    auto compiled_model = ie.compile_model(simpleNetwork, target_device);
-
-    ASSERT_THROW(compiled_model.set_property({{"unsupported_config", "some_value"}}), ov::Exception);
-}
-
-TEST_P(OVClassExecutableNetworkSupportedConfigTest, SupportedConfigWorks) {
-    ov::Core ie = createCoreWithTemplate();
-    ov::Any p;
-
-    auto compiled_model = ie.compile_model(simpleNetwork, target_device);
-    OV_ASSERT_NO_THROW(compiled_model.set_property({{configKey, configValue}}));
-    OV_ASSERT_NO_THROW(p = compiled_model.get_property(configKey));
-    ASSERT_EQ(p, configValue);
-}
-
-TEST_P(OVClassExecutableNetworkUnsupportedConfigTest, UnsupportedConfigThrows) {
-    ov::Core ie = createCoreWithTemplate();
-
-    auto compiled_model = ie.compile_model(simpleNetwork, target_device);
-
-    ASSERT_THROW(compiled_model.set_property({{configKey, configValue}}), ov::Exception);
-}
-
-TEST_P(OVClassExecutableNetworkGetConfigTest, GetConfigNoEmptyNoThrow) {
-    ov::Core ie = createCoreWithTemplate();
-
-    std::vector<ov::PropertyName> dev_property_names;
-    OV_ASSERT_NO_THROW(dev_property_names = ie.get_property(target_device, ov::supported_properties));
-
-    auto compiled_model = ie.compile_model(simpleNetwork, target_device);
-
-    std::vector<ov::PropertyName> model_property_names;
-    OV_ASSERT_NO_THROW(model_property_names = compiled_model.get_property(ov::supported_properties));
-}
-
-TEST_P(OVClassHeteroExecutableNetworkGetMetricTest_SUPPORTED_CONFIG_KEYS, GetMetricNoThrow) {
-    ov::Core ie = createCoreWithTemplate();
-
-    auto heteroExeNetwork = ie.compile_model(actualNetwork, heteroDeviceName);
-    auto deviceExeNetwork = ie.compile_model(actualNetwork, target_device);
-
-    std::vector<ov::PropertyName> heteroConfigValues, deviceConfigValues;
-    OV_ASSERT_NO_THROW(heteroConfigValues = heteroExeNetwork.get_property(ov::supported_properties));
-    OV_ASSERT_NO_THROW(deviceConfigValues = deviceExeNetwork.get_property(ov::supported_properties));
-
-    std::cout << "Supported config keys: " << std::endl;
-    for (auto&& conf : heteroConfigValues) {
-        std::cout << conf << std::endl;
-        ASSERT_LT(0, conf.size());
-    }
-    ASSERT_LE(0, heteroConfigValues.size());
-
-    // check that all device config values are present in hetero case
-    for (auto&& deviceConf : deviceConfigValues) {
-        auto it = std::find(heteroConfigValues.begin(), heteroConfigValues.end(), deviceConf);
-        ASSERT_TRUE(it != heteroConfigValues.end());
-
-        ov::Any heteroConfigValue = heteroExeNetwork.get_property(deviceConf);
-        ov::Any deviceConfigValue = deviceExeNetwork.get_property(deviceConf);
-
-        if (CONFIG_KEY(EXCLUSIVE_ASYNC_REQUESTS) != deviceConf &&
-            ov::supported_properties.name() != deviceConf) {
-            std::stringstream strm;
-            deviceConfigValue.print(strm);
-            strm << " ";
-            heteroConfigValue.print(strm);
-            ASSERT_EQ(deviceConfigValue, heteroConfigValue) << deviceConf << " " << strm.str();
-        }
-    }
-}
-
-TEST_P(OVClassHeteroExecutableNetworkGetMetricTest_SUPPORTED_METRICS, GetMetricNoThrow) {
-    ov::Core ie = createCoreWithTemplate();
-
-    auto heteroExeNetwork = ie.compile_model(actualNetwork, heteroDeviceName);
-    auto deviceExeNetwork = ie.compile_model(actualNetwork, target_device);
-
-    std::vector<ov::PropertyName> heteroConfigValues, deviceConfigValues;
-    OV_ASSERT_NO_THROW(heteroConfigValues = heteroExeNetwork.get_property(ov::supported_properties));
-    OV_ASSERT_NO_THROW(deviceConfigValues = deviceExeNetwork.get_property(ov::supported_properties));
-
-    std::cout << "Supported config keys: " << std::endl;
-    for (auto&& conf : heteroConfigValues) {
-        std::cout << conf << std::endl;
-        ASSERT_LT(0, conf.size());
-    }
-    ASSERT_LE(0, heteroConfigValues.size());
-
-    // check that all device config values are present in hetero case
-    for (auto&& deviceConf : deviceConfigValues) {
-        auto it = std::find(heteroConfigValues.begin(), heteroConfigValues.end(), deviceConf);
-        ASSERT_TRUE(it != heteroConfigValues.end());
-
-        ov::Any heteroConfigValue = heteroExeNetwork.get_property(deviceConf);
-        ov::Any deviceConfigValue = deviceExeNetwork.get_property(deviceConf);
-
-        // HETERO returns EXCLUSIVE_ASYNC_REQUESTS as a boolean value
-        if (CONFIG_KEY(EXCLUSIVE_ASYNC_REQUESTS) != deviceConf) {
-            std::stringstream strm;
-            deviceConfigValue.print(strm);
-            strm << " ";
-            heteroConfigValue.print(strm);
-            ASSERT_EQ(deviceConfigValue, heteroConfigValue) << deviceConf << " " << strm.str();
-        }
-    }
-}
-
-TEST_P(OVClassHeteroExecutableNetworkGetMetricTest_NETWORK_NAME, GetMetricNoThrow) {
-    ov::Core ie = createCoreWithTemplate();
-
-    auto compiled_model = ie.compile_model(actualNetwork, heteroDeviceName);
-
-    std::string model_name;
-    OV_ASSERT_NO_THROW(model_name = compiled_model.get_property(ov::model_name));
-
-    std::cout << "Compiled model name: " << std::endl << model_name << std::endl;
-}
-
-TEST_P(OVClassHeteroExecutableNetworkGetMetricTest_TARGET_FALLBACK, GetMetricNoThrow) {
-    ov::Core ie = createCoreWithTemplate();
-
-    setHeteroNetworkAffinity(target_device);
-
-    auto compiled_model = ie.compile_model(actualNetwork, heteroDeviceName);
-
-    std::string targets;
-    OV_ASSERT_NO_THROW(targets = compiled_model.get_property(ov::device::priorities));
-    auto expectedTargets = target_device;
-
-    std::cout << "Compiled model fallback targets: " << targets << std::endl;
-    ASSERT_EQ(expectedTargets, targets);
-}
-
-TEST_P(OVClassHeteroExecutableNetworkGetMetricTest_EXEC_DEVICES, GetMetricNoThrow) {
-    ov::Core ie = createCoreWithTemplate();
-    std::vector<std::string> expectedTargets = {target_device};
-#ifdef ENABLE_INTEL_CPU
-    auto layermap = ie.query_model(actualNetwork, heteroDeviceName);
-    for (auto &iter : layermap) {
-        if (iter.first.find("Concat") != std::string::npos)
-            layermap[iter.first] = CommonTestUtils::DEVICE_CPU;
-    }
-    for (auto& node : actualNetwork->get_ops()) {
-        auto affinity = layermap[node->get_friendly_name()];
-        node->get_rt_info()["affinity"] = affinity;
-    }
-    if (target_device.find(CommonTestUtils::DEVICE_CPU) == std::string::npos)
-        expectedTargets = {target_device, CommonTestUtils::DEVICE_CPU};
-#endif
-    auto compiled_model = ie.compile_model(actualNetwork, heteroDeviceName);
-
-    std::vector<std::string> exeTargets;
-    OV_ASSERT_NO_THROW(exeTargets = compiled_model.get_property(ov::execution_devices));
-
-    ASSERT_EQ(expectedTargets, exeTargets);
-}
-=======
->>>>>>> 7b6eefbb
 }  // namespace behavior
 }  // namespace test
 }  // namespace ov