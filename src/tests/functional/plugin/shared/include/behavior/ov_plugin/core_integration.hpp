--- conflicted
+++ resolved
@@ -461,12 +461,6 @@
 //
 
 TEST_P(OVClassNetworkTestP, QueryNetworkActualThrows) {
-    if (target_device.find(CommonTestUtils::DEVICE_HETERO) != std::string::npos ||
-        target_device.find(CommonTestUtils::DEVICE_MULTI) != std::string::npos ||
-        target_device.find(CommonTestUtils::DEVICE_AUTO) != std::string::npos ||
-        target_device.find(CommonTestUtils::DEVICE_BATCH) != std::string::npos) {
-        GTEST_SKIP() << "Not applicable scenario for device: " << target_device;
-    }
     ov::Core ie = createCoreWithTemplate();
     OV_ASSERT_NO_THROW(ie.query_model(actualNetwork, CommonTestUtils::DEVICE_HETERO + std::string(":") + target_device));
 }
@@ -593,12 +587,6 @@
 }
 
 TEST_P(OVClassNetworkTestP, QueryNetworkHeteroActualNoThrow) {
-    if (target_device.find(CommonTestUtils::DEVICE_HETERO) != std::string::npos ||
-        target_device.find(CommonTestUtils::DEVICE_MULTI) != std::string::npos ||
-        target_device.find(CommonTestUtils::DEVICE_AUTO) != std::string::npos ||
-        target_device.find(CommonTestUtils::DEVICE_BATCH) != std::string::npos) {
-        GTEST_SKIP() << "Not applicable scenario for device: " << target_device;
-    }
     ov::Core ie = createCoreWithTemplate();
     ov::SupportedOpsMap res;
     OV_ASSERT_NO_THROW(
@@ -606,27 +594,9 @@
     ASSERT_LT(0, res.size());
 }
 
-<<<<<<< HEAD
 TEST_P(OVClassNetworkTestP, QueryNetworkMultiThrows) {
-    if (target_device.find(CommonTestUtils::DEVICE_HETERO) != std::string::npos ||
-        target_device.find(CommonTestUtils::DEVICE_MULTI) != std::string::npos ||
-        target_device.find(CommonTestUtils::DEVICE_AUTO) != std::string::npos ||
-        target_device.find(CommonTestUtils::DEVICE_BATCH) != std::string::npos) {
-        GTEST_SKIP() << "Not applicable scenario for device: " << target_device;
-    }
-=======
-TEST_P(OVClassNetworkTestP, DISABLED_QueryNetworkMultiThrows) {
->>>>>>> febead7e
-    ov::Core ie = createCoreWithTemplate();
-    try {
-        ie.query_model(actualNetwork, CommonTestUtils::DEVICE_MULTI);
-    } catch (ov::Exception& error) {
-        EXPECT_PRED_FORMAT2(testing::IsSubstring,
-                            std::string("KEY_MULTI_DEVICE_PRIORITIES key is not set for"),
-                            error.what());
-    } catch (...) {
-        FAIL() << "query_model failed for unexpected reson.";
-    }
+    ov::Core ie = createCoreWithTemplate();
+    ASSERT_THROW(ie.query_model(actualNetwork, CommonTestUtils::DEVICE_MULTI), ov::Exception);
 }
 
 TEST(OVClassBasicTest, smoke_GetMetricSupportedMetricsHeteroNoThrow) {
@@ -834,12 +804,6 @@
 }
 
 TEST_P(OVClassGetConfigTest_ThrowUnsupported, GetConfigHeteroWithDeviceThrow) {
-    if (target_device.find(CommonTestUtils::DEVICE_HETERO) != std::string::npos ||
-        target_device.find(CommonTestUtils::DEVICE_MULTI) != std::string::npos ||
-        target_device.find(CommonTestUtils::DEVICE_AUTO) != std::string::npos ||
-        target_device.find(CommonTestUtils::DEVICE_BATCH) != std::string::npos) {
-        GTEST_SKIP() << "Not applicable scenario for device: " << target_device;
-    }
     ov::Core ie = createCoreWithTemplate();
 
     ASSERT_THROW(ie.get_property(CommonTestUtils::DEVICE_HETERO + std::string(":") + target_device,
@@ -905,12 +869,6 @@
 // QueryNetwork with HETERO on particular device
 //
 TEST_P(OVClassQueryNetworkTest, QueryNetworkHETEROWithDeviceIDNoThrow) {
-    if (target_device.find(CommonTestUtils::DEVICE_HETERO) != std::string::npos ||
-        target_device.find(CommonTestUtils::DEVICE_MULTI) != std::string::npos ||
-        target_device.find(CommonTestUtils::DEVICE_AUTO) != std::string::npos ||
-        target_device.find(CommonTestUtils::DEVICE_BATCH) != std::string::npos) {
-        GTEST_SKIP() << "Not applicable scenario for device: " << target_device;
-    }
     ov::Core ie = createCoreWithTemplate();
 
     if (supportsDeviceID(ie, target_device)) {
@@ -961,12 +919,6 @@
 }
 
 TEST_P(OVClassQueryNetworkTest, QueryNetworkHETEROWithBigDeviceIDThrows) {
-    if (target_device.find(CommonTestUtils::DEVICE_HETERO) != std::string::npos ||
-        target_device.find(CommonTestUtils::DEVICE_MULTI) != std::string::npos ||
-        target_device.find(CommonTestUtils::DEVICE_AUTO) != std::string::npos ||
-        target_device.find(CommonTestUtils::DEVICE_BATCH) != std::string::npos) {
-        GTEST_SKIP() << "Not applicable scenario for device: " << target_device;
-    }
     ov::Core ie = createCoreWithTemplate();
 
     if (supportsDeviceID(ie, target_device)) {
@@ -990,48 +942,17 @@
     OV_ASSERT_NO_THROW(ie.compile_model(actualNetwork, target_device));
 }
 
-TEST_P(OVClassNetworkTestP, LoadNetworkMultiWithoutSettingDevicePrioritiesThrows) {
-    ov::Core ie = createCoreWithTemplate();
-    try {
-        ie.compile_model(actualNetwork, CommonTestUtils::DEVICE_MULTI);
-    } catch (ov::Exception& error) {
-        EXPECT_PRED_FORMAT2(testing::IsSubstring,
-                            std::string("KEY_MULTI_DEVICE_PRIORITIES key is not set for"),
-                            error.what());
-    } catch (...) {
-        FAIL() << "compile_model failed for unexpected reson.";
-    }
-}
-
 TEST_P(OVClassNetworkTestP, LoadNetworkActualHeteroDeviceNoThrow) {
-    if (target_device.find(CommonTestUtils::DEVICE_HETERO) != std::string::npos ||
-        target_device.find(CommonTestUtils::DEVICE_MULTI) != std::string::npos ||
-        target_device.find(CommonTestUtils::DEVICE_AUTO) != std::string::npos ||
-        target_device.find(CommonTestUtils::DEVICE_BATCH) != std::string::npos) {
-        GTEST_SKIP() << "Not applicable scenario for device: " << target_device;
-    }
     ov::Core ie = createCoreWithTemplate();
     OV_ASSERT_NO_THROW(ie.compile_model(actualNetwork, CommonTestUtils::DEVICE_HETERO + std::string(":") + target_device));
 }
 
 TEST_P(OVClassNetworkTestP, LoadNetworkActualHeteroDevice2NoThrow) {
-    if (target_device.find(CommonTestUtils::DEVICE_HETERO) != std::string::npos ||
-        target_device.find(CommonTestUtils::DEVICE_MULTI) != std::string::npos ||
-        target_device.find(CommonTestUtils::DEVICE_AUTO) != std::string::npos ||
-        target_device.find(CommonTestUtils::DEVICE_BATCH) != std::string::npos) {
-        GTEST_SKIP() << "Not applicable scenario for device: " << target_device;
-    }
     ov::Core ie = createCoreWithTemplate();
     OV_ASSERT_NO_THROW(ie.compile_model(actualNetwork, CommonTestUtils::DEVICE_HETERO, ov::device::priorities(target_device)));
 }
 
 TEST_P(OVClassNetworkTestP, LoadNetworkActualHeteroDeviceUsingDevicePropertiesNoThrow) {
-    if (target_device.find(CommonTestUtils::DEVICE_HETERO) != std::string::npos ||
-        target_device.find(CommonTestUtils::DEVICE_MULTI) != std::string::npos ||
-        target_device.find(CommonTestUtils::DEVICE_AUTO) != std::string::npos ||
-        target_device.find(CommonTestUtils::DEVICE_BATCH) != std::string::npos) {
-        GTEST_SKIP() << "Not applicable scenario for device: " << target_device;
-    }
     ov::Core ie = createCoreWithTemplate();
     OV_ASSERT_NO_THROW(ie.compile_model(actualNetwork,
         CommonTestUtils::DEVICE_HETERO,
