--- conflicted
+++ resolved
@@ -63,13 +63,8 @@
         LINK_LIBRARIES
             PUBLIC
                 openvino::pugixml
-<<<<<<< HEAD
-                funcTestUtils
-                common_test_utils
-=======
                 common_test_utils
                 func_test_utils
->>>>>>> 1b49a3c6
                 ngraphFunctions
                 lptNgraphFunctions
                 sharedTestClasses
