// Copyright (C) 2018-2022 Intel Corporation
// SPDX-License-Identifier: Apache-2.0
//

#include <single_layer_tests/op_impl_check/op_impl_check.hpp>
#include <single_layer_tests/op_impl_check/single_op_graph.hpp>

namespace ov {
namespace test {
namespace subgraph {

namespace {
std::shared_ptr<ov::Model> generate(const std::shared_ptr<ov::op::Op> &node) {
    return nullptr;
}

std::shared_ptr<ov::Model> generate(const std::shared_ptr<ov::op::v8::AdaptiveAvgPool> &node) {
    const auto data = std::make_shared<ov::op::v0::Parameter>(ov::element::f16, ov::PartialShape{1, 6, 8, 9});
    const auto out_shape = ov::op::v0::Constant::create<int32_t>(ov::element::i32, {2}, {5, 7});
    const auto adaptiveAvgPoolNode = std::make_shared<ov::op::v8::AdaptiveAvgPool>(data, out_shape);
    ov::ResultVector results{std::make_shared<ov::op::v0::Result>(adaptiveAvgPoolNode)};
    return std::make_shared<ov::Model>(results, ov::ParameterVector{data}, "AdaptiveAvgPoolGraph");
}

std::shared_ptr<ov::Model> generate(const std::shared_ptr<ov::op::v8::AdaptiveMaxPool> &node) {
    const auto data = std::make_shared<ov::op::v0::Parameter>(ov::element::f16, ov::PartialShape{1, 6, 8, 9});
    const auto out_shape = ov::op::v0::Constant::create<int32_t>(ov::element::i32, {2}, {5, 7});
    const auto adaptiveMaxPoolNode = std::make_shared<ov::op::v8::AdaptiveMaxPool>(data, out_shape, ov::element::i32);
    ov::ResultVector results{std::make_shared<ov::op::v0::Result>(adaptiveMaxPoolNode)};
    return std::make_shared<ov::Model>(results, ov::ParameterVector{data}, "AdaptiveMaxPoolGraph");
}

std::shared_ptr<ov::Model> generate(const std::shared_ptr<ov::op::v1::AvgPool> &node) {
    const auto data = std::make_shared<ov::op::v0::Parameter>(ov::element::f16, ov::PartialShape{1, 3, 32});
    const ov::Strides strides{1};
    const ov::Shape pads_begin{0};
    const ov::Shape pads_end{0};
    const ov::Shape kernel{2};
    const auto exclude_pad = false;
    const auto rounding_type = ov::op::RoundingType::FLOOR;
    const auto auto_pad = ov::op::PadType::SAME_LOWER;
    const auto avgPoolNode = std::make_shared<ov::op::v1::AvgPool>(data,
                                                                   strides,
                                                                   pads_begin,
                                                                   pads_end,
                                                                   kernel,
                                                                   exclude_pad,
                                                                   rounding_type,
                                                                   auto_pad);
    ov::ResultVector results{std::make_shared<ov::op::v0::Result>(avgPoolNode)};
    return std::make_shared<ov::Model>(results, ov::ParameterVector{data}, "AvgPoolGraph");
}

std::shared_ptr<ov::Model> generate(const std::shared_ptr<ov::op::v0::BatchNormInference> &node) {
    const auto data = std::make_shared<ov::op::v0::Parameter>(ov::element::f16, ov::PartialShape{2, 3});
    const auto gamma = std::make_shared<ov::op::v0::Parameter>(ov::element::f16, ov::PartialShape{3});
    const auto beta = std::make_shared<ov::op::v0::Parameter>(ov::element::f16, ov::PartialShape{3});
    const auto mean = std::make_shared<ov::op::v0::Parameter>(ov::element::f16, ov::PartialShape{3});
    const auto variance = std::make_shared<ov::op::v0::Parameter>(ov::element::f16, ov::PartialShape{3});
    const auto epsilon = 0.25f;
    const auto batchNormInterferenceNode = std::make_shared<ov::op::v0::BatchNormInference>(data,
                                                                                            gamma,
                                                                                            beta,
                                                                                            mean,
                                                                                            variance,
                                                                                            epsilon);
    ov::ResultVector results{std::make_shared<ov::op::v0::Result>(batchNormInterferenceNode)};
    return std::make_shared<ov::Model>(results,
                                       ov::ParameterVector{data, gamma, beta, mean, variance},
                                       "BatchNormInterferenceGraph");
}

std::shared_ptr<ov::Model> generate(const std::shared_ptr<ov::op::v5::BatchNormInference> &node) {
    const auto data = std::make_shared<ov::op::v0::Parameter>(ov::element::f16, ov::PartialShape{2, 3});
    const auto gamma = std::make_shared<ov::op::v0::Parameter>(ov::element::f16, ov::PartialShape{3});
    const auto beta = std::make_shared<ov::op::v0::Parameter>(ov::element::f16, ov::PartialShape{3});
    const auto mean = std::make_shared<ov::op::v0::Parameter>(ov::element::f16, ov::PartialShape{3});
    const auto variance = std::make_shared<ov::op::v0::Parameter>(ov::element::f16, ov::PartialShape{3});
    const auto epsilon = 0.25f;
    const auto batchNormInterferenceNode = std::make_shared<ov::op::v5::BatchNormInference>(data,
                                                                                            gamma,
                                                                                            beta,
                                                                                            mean,
                                                                                            variance,
                                                                                            epsilon);
    ov::ResultVector results{std::make_shared<ov::op::v0::Result>(batchNormInterferenceNode)};
    return std::make_shared<ov::Model>(results,
                                       ov::ParameterVector{data, gamma, beta, mean, variance},
                                       "BatchNormInterferenceGraph");
}

std::shared_ptr<ov::Model> generate(const std::shared_ptr<ov::op::v1::BatchToSpace> &node) {
    const auto data = std::make_shared<ov::op::v0::Parameter>(ov::element::f16, ov::PartialShape{4, 1, 1, 3});
    const auto block_shape = ov::op::v0::Constant::create(ov::element::i64, {4}, {1, 1, 1, 2});
    const auto crops_begin = ov::op::v0::Constant::create(ov::element::i64, {4}, {0, 0, 0, 0});
    const auto crops_end = ov::op::v0::Constant::create(ov::element::i64, {4}, {0, 0, 0, 0});
    const auto batchToSpaceNode = std::make_shared<ov::op::v1::BatchToSpace>(data,
                                                                             block_shape,
                                                                             crops_begin,
                                                                             crops_end);
    ov::ResultVector results{std::make_shared<ov::op::v0::Result>(batchToSpaceNode)};
    return std::make_shared<ov::Model>(results, ov::ParameterVector{data}, "BatchToSpaceGraph");
}

std::shared_ptr<ov::Model> generate(const std::shared_ptr<ov::op::v1::BinaryConvolution> &node) {
    const auto data = std::make_shared<ov::op::v0::Parameter>(ov::element::f16, ov::PartialShape{1, 1, 5, 5});
    const auto kernel = std::make_shared<ov::op::v0::Parameter>(ov::element::f16, ov::PartialShape{1, 1, 3, 3});
    const ov::Strides strides{1, 1};
    const ov::CoordinateDiff pads_begin{0, 0};
    const ov::CoordinateDiff pads_end{0, 0};
    const ov::Strides dilations{1, 1};
    const auto mode = ov::op::v1::BinaryConvolution::BinaryConvolutionMode::XNOR_POPCOUNT;
    const auto pad_value = 1.0f;
    const auto auto_pad = ov::op::PadType::SAME_LOWER;
    const auto binaryConvolutionNode = std::make_shared<ov::op::v1::BinaryConvolution>(data,
                                                                                       kernel,
                                                                                       strides,
                                                                                       pads_begin,
                                                                                       pads_end,
                                                                                       dilations,
                                                                                       mode,
                                                                                       pad_value,
                                                                                       auto_pad);
    ov::ResultVector results{std::make_shared<ov::op::v0::Result>(binaryConvolutionNode)};
    return std::make_shared<ov::Model>(results, ov::ParameterVector{data, kernel}, "BinaryConvolutionGraph");
}

std::shared_ptr<ov::Model> generate(const std::shared_ptr<ov::op::v3::Bucketize> &node) {
    const auto data = std::make_shared<ov::op::v0::Parameter>(ov::element::f16, ov::PartialShape{2, 3, 2});
    const auto buckets = std::make_shared<ov::op::v0::Parameter>(ov::element::f16, ov::PartialShape{4});
    const auto bucketizeNode = std::make_shared<ov::op::v3::Bucketize>(data, buckets);
    ov::ResultVector results{std::make_shared<ov::op::v0::Result>(bucketizeNode)};
    return std::make_shared<ov::Model>(results, ov::ParameterVector{data, buckets}, "BucketizeGraph");
}

std::shared_ptr<ov::Model> generate(const std::shared_ptr<ov::op::v0::CTCGreedyDecoder> &node) {
    const auto data = std::make_shared<ov::op::v0::Parameter>(ov::element::f16, ov::PartialShape{100, 3, 1200});
    const auto sequence_mask = std::make_shared<ov::op::v0::Parameter>(ov::element::f16, ov::PartialShape{100, 3});
    const auto CTCGreedyDecoderNode = std::make_shared<ov::op::v0::CTCGreedyDecoder>(data, sequence_mask, false);
    ov::ResultVector results{std::make_shared<ov::op::v0::Result>(CTCGreedyDecoderNode)};
    return std::make_shared<ov::Model>(results, ov::ParameterVector{data, sequence_mask}, "CTCGreedyDecoderGraph");
}

std::shared_ptr<ov::Model> generate(const std::shared_ptr<ov::op::v6::CTCGreedyDecoderSeqLen> &node) {
    const auto data = std::make_shared<ov::op::v0::Parameter>(ov::element::f16, ov::PartialShape{3, 100, 1200});
    const auto sequence_length = std::make_shared<ov::op::v0::Parameter>(ov::element::i32, ov::PartialShape{3});
    const auto CTCGreedyDecoderSeqLenNode = std::make_shared<ov::op::v6::CTCGreedyDecoderSeqLen>(data, sequence_length);
    ov::ResultVector results{std::make_shared<ov::op::v0::Result>(CTCGreedyDecoderSeqLenNode)};
    return std::make_shared<ov::Model>(results, ov::ParameterVector{data, sequence_length}, "CTCGreedyDecoderSeqLenGraph");
}

std::shared_ptr<ov::Model> generate(const std::shared_ptr<ov::op::v4::CTCLoss> &node) {
    const auto logits = std::make_shared<ov::op::v0::Parameter>(ov::element::f16, ov::PartialShape{10, 120, 28});
    const auto logit_length = std::make_shared<ov::op::v0::Parameter>(ov::element::i32, ov::PartialShape{10});
    const auto labels = std::make_shared<ov::op::v0::Parameter>(ov::element::i32, ov::PartialShape{10, 120});
    const auto label_length = std::make_shared<ov::op::v0::Parameter>(ov::element::i32, ov::PartialShape{10});
    const auto blank_index = std::make_shared<ov::op::v0::Parameter>(ov::element::i32, ov::PartialShape{});
    const auto CTCLossNode = std::make_shared<ov::op::v4::CTCLoss>(logits, logit_length, labels, label_length, blank_index);
    ov::ResultVector results{std::make_shared<ov::op::v0::Result>(CTCLossNode)};
    return std::make_shared<ov::Model>(results,
                                       ov::ParameterVector{logits, logit_length, labels, label_length, blank_index},
                                       "CTCLossGraph");
}

std::shared_ptr<ov::Model> generate(const std::shared_ptr<ov::op::v0::Clamp> &node) {
    const auto data = std::make_shared<ov::op::v0::Parameter>(ov::element::f16, ov::PartialShape{10, 120, 28});
    const auto clampNode = std::make_shared<ov::op::v0::Clamp>(data, 0.0, 2.1);
    ov::ResultVector results{std::make_shared<ov::op::v0::Result>(clampNode)};
    return std::make_shared<ov::Model>(results, ov::ParameterVector{data}, "ClampGraph");
}

std::shared_ptr<ov::Model> generate(const std::shared_ptr<ov::op::v0::Concat> &node) {
    const auto params = ngraph::builder::makeDynamicParams(ov::element::f16, {{2, 3, 4}, {2, 7, 4}, {2, 2, 4}});
    const auto concatNode = std::make_shared<ov::op::v0::Concat>(ov::NodeVector{params[0], params[1], params[2]}, 1);
    ov::ResultVector results{std::make_shared<ov::op::v0::Result>(concatNode)};
    return std::make_shared<ov::Model>(results, params, "ConcatGraph");
}

std::shared_ptr<ov::Model> generate(const std::shared_ptr<ov::op::v0::Constant> &node) {
<<<<<<< HEAD
    const auto params = ngraph::builder::makeDynamicParams(ov::element::f32, {{2, 2}});
    const auto A = std::make_shared<ov::op::v0::Constant>(ov::element::f32, ov::Shape{2, 2}, 2.0);
    const auto eltwiseNode = std::make_shared<ov::op::v1::Add>(params.at(0), A);
    return std::make_shared<ov::Model>(A, params, "ConstantGraph");
=======
    const auto A = ov::op::v0::Constant::create(ov::element::f16, {2, 2}, {1, 2, 3, 4});
    const auto B = ov::op::v0::Constant::create(ov::element::f16, {2, 2}, {1, 2, 3, 4});
    return std::make_shared<ov::Model>(ov::NodeVector{A, B}, ov::ParameterVector{}, "ConstantGraph");
>>>>>>> 714d7a79
}

std::shared_ptr<ov::Model> generate(const std::shared_ptr<ov::op::v0::Convert> &node) {
    const auto param = std::make_shared<ov::op::v0::Parameter>(ov::element::f16, ov::PartialShape{2, 3, 4});
    const auto convertNode = std::make_shared<ov::op::v0::Convert>(param, ov::element::i32);
    ov::ResultVector results{std::make_shared<ov::op::v0::Result>(convertNode)};
    return std::make_shared<ov::Model>(results, ov::ParameterVector{param}, "ConvertGraph");
}

std::shared_ptr<ov::Model> generate(const std::shared_ptr<ov::op::v1::ConvertLike> &node) {
    const auto data = std::make_shared<ov::op::v0::Parameter>(ov::element::i32, ov::PartialShape{256, 56});
    const auto like = std::make_shared<ov::op::v0::Parameter>(ov::element::f16, ov::PartialShape{3});
    const auto convertNode = std::make_shared<ov::op::v1::ConvertLike>(data, like);
    ov::ResultVector results{std::make_shared<ov::op::v0::Result>(convertNode)};
    return std::make_shared<ov::Model>(results, ov::ParameterVector{data, like}, "ConvertLikeGraph");
}

std::shared_ptr<ov::Model> generate(const std::shared_ptr<ov::op::v1::Convolution> &node) {
    const auto data = std::make_shared<ov::op::v0::Parameter>(ov::element::f16, ov::PartialShape{1, 1, 5, 5});
    const auto kernel = std::make_shared<ov::op::v0::Parameter>(ov::element::f16, ov::PartialShape{1, 1, 3, 3});
    const ov::Strides strides{1, 1};
    const ov::CoordinateDiff pads_begin{0, 0};
    const ov::CoordinateDiff pads_end{0, 0};
    const ov::Strides dilations{1, 1};
    const auto auto_pad = ov::op::PadType::SAME_LOWER;
    const auto convolutionNode = std::make_shared<ov::op::v1::Convolution>(data,
                                                                           kernel,
                                                                           strides,
                                                                           pads_begin,
                                                                           pads_end,
                                                                           dilations,
                                                                           auto_pad);
    ov::ResultVector results{std::make_shared<ov::op::v0::Result>(convolutionNode)};
    return std::make_shared<ov::Model>(results, ov::ParameterVector{data, kernel}, "ConvolutionGraph");
}

std::shared_ptr<ov::Model> generate(const std::shared_ptr<ov::op::v1::ConvolutionBackpropData> &node) {
    const auto data = std::make_shared<ov::op::v0::Parameter>(ov::element::f16, ov::PartialShape{1, 512, 1, 37});
    const auto kernel = std::make_shared<ov::op::v0::Parameter>(ov::element::f16, ov::PartialShape{512, 256, 1, 1});
    const auto output_shape = ov::op::v0::Constant::create(ov::element::i64, {2}, {1, 74});
    const ov::Strides strides{1, 2};
    const ov::CoordinateDiff pads_begin{0, 0};
    const ov::CoordinateDiff pads_end{0, 0};
    const ov::Strides dilations{1, 1};
    const auto auto_pad = ov::op::PadType::SAME_LOWER;
    const auto convolutionBackpropDataNode = std::make_shared<ov::op::v1::ConvolutionBackpropData>(data,
                                                                                                   kernel,
                                                                                                   output_shape,
                                                                                                   strides,
                                                                                                   pads_begin,
                                                                                                   pads_end,
                                                                                                   dilations,
                                                                                                   auto_pad);
    ov::ResultVector results{std::make_shared<ov::op::v0::Result>(convolutionBackpropDataNode)};
    return std::make_shared<ov::Model>(results, ov::ParameterVector{data, kernel}, "ConvolutionBackpropDataGraph");
}

std::shared_ptr<ov::Model> generate(const std::shared_ptr<ov::op::v0::CumSum> &node) {
    const auto data = std::make_shared<ov::op::v0::Parameter>(ov::element::f16, ov::PartialShape{1, 2});
    const auto cumSumNode = std::make_shared<ov::op::v0::CumSum>(data);
    ov::ResultVector results{std::make_shared<ov::op::v0::Result>(cumSumNode)};
    return std::make_shared<ov::Model>(results, ov::ParameterVector{data}, "CumSumGraph");
}

std::shared_ptr<ov::Model> generate(const std::shared_ptr<ov::op::v1::DeformablePSROIPooling> &node) {
    const auto data = std::make_shared<ov::op::v0::Parameter>(ov::element::f16, ov::PartialShape{2, 7938, 63, 38});
    const auto coord = std::make_shared<ov::op::v0::Parameter>(ov::element::f16, ov::PartialShape{300, 5});
    const auto deformablePSROIPoolingNode = std::make_shared<ov::op::v1::DeformablePSROIPooling>(data, coord, 882, 0.0625, 3);
    ov::ResultVector results{std::make_shared<ov::op::v0::Result>(deformablePSROIPoolingNode)};
    return std::make_shared<ov::Model>(results, ov::ParameterVector{data, coord}, "DeformablePSROIPoolingGraph");
}

std::shared_ptr<ov::Model> generate(const std::shared_ptr<ov::op::v0::DepthToSpace> &node) {
    const auto data = std::make_shared<ov::op::v0::Parameter>(ov::element::f16, ov::PartialShape{1, 16, 3, 1080, 1616});
    const auto depthToSpaceNode = std::make_shared<ov::op::v0::DepthToSpace>(data, ov::op::v0::DepthToSpace::DepthToSpaceMode::DEPTH_FIRST, 2);
    ov::ResultVector results{std::make_shared<ov::op::v0::Result>(depthToSpaceNode)};
    return std::make_shared<ov::Model>(results, ov::ParameterVector{data}, "DepthToSpaceGraph");
}

std::shared_ptr<ov::Model> generate(const std::shared_ptr<ov::op::v7::Einsum> &node) {
    const auto params = ngraph::builder::makeDynamicParams(ov::element::f16, {{3}, {3}});
    const auto einsumNode = std::make_shared<ov::op::v7::Einsum>(ov::OutputVector{params.front(), params.back()}, "i,i->");
    ov::ResultVector results{std::make_shared<ov::op::v0::Result>(einsumNode)};
    return std::make_shared<ov::Model>(results, params, "EinsumGraph");
}

std::shared_ptr<ov::Model> generate(const std::shared_ptr<ov::op::v0::Elu> &node) {
    const auto params = ngraph::builder::makeDynamicParams(ov::element::f16, {{3, 2}});
    const auto elu = std::make_shared<ov::op::v0::Elu>(params[0], 0.5f);
    ov::ResultVector results{std::make_shared<ov::op::v0::Result>(elu)};
    return std::make_shared<ov::Model>(results, params, "ElueGraph");
}

std::shared_ptr<ov::Model> generate(const std::shared_ptr<ov::op::v3::EmbeddingSegmentsSum> &node) {
    const auto params = ngraph::builder::makeDynamicParams(ov::element::f16, {{5, 2}});
    const auto indices = ngraph::builder::makeConstant<int32_t>(ov::element::i32, {4}, {0, 2, 3, 4});
    const auto segment_ids = ngraph::builder::makeConstant<int32_t>(ov::element::i32, {4}, {0, 0, 2, 2});
    const auto num_segments = ngraph::builder::makeConstant<int32_t>(ov::element::i32, {}, {3});
    const auto default_index = ngraph::builder::makeConstant<int32_t>(ov::element::i32, {}, {0});
    const auto per_sample_weights =
        ngraph::builder::makeConstant<float16>(ov::element::f16, {4}, {0.5, 0.5, 0.5, 0.5});
    const auto embed_seg_sum = std::make_shared<ov::op::v3::EmbeddingSegmentsSum>(params[0],
                                                                                    indices,
                                                                                    segment_ids,
                                                                                    num_segments,
                                                                                    default_index,
                                                                                    per_sample_weights);
    ov::ResultVector results{std::make_shared<ov::op::v0::Result>(embed_seg_sum)};
    return std::make_shared<ov::Model>(results, params, "EmbeddingSegmentsSum");
}

std::shared_ptr<ov::Model> generate(const std::shared_ptr<ov::op::v6::ExperimentalDetectronDetectionOutput> &node) {
<<<<<<< HEAD
    const auto params =
        ngraph::builder::makeDynamicParams(ov::element::f32, {{16, 4}, {16, 8}, {16, 2}, {1, 3}});
=======
    const auto rois = ngraph::builder::makeConstant<float16>(
        ov::element::f16,
        {{16, 4}},
        {1.0f, 1.0f, 10.0f, 10.0f, 1.0f, 1.0f, 1.0f, 1.0f, 1.0f, 1.0f, 1.0f, 1.0f, 1.0f, 1.0f, 1.0f, 1.0f,
         4.0f, 1.0f, 8.0f,  5.0f,  1.0f, 1.0f, 1.0f, 1.0f, 1.0f, 1.0f, 1.0f, 1.0f, 1.0f, 1.0f, 1.0f, 1.0f,
         1.0f, 1.0f, 1.0f,  1.0f,  1.0f, 1.0f, 1.0f, 1.0f, 1.0f, 1.0f, 1.0f, 1.0f, 1.0f, 1.0f, 1.0f, 1.0f,
         1.0f, 1.0f, 1.0f,  1.0f,  1.0f, 1.0f, 1.0f, 1.0f, 1.0f, 1.0f, 1.0f, 1.0f, 1.0f, 1.0f, 1.0f, 1.0f});
    const auto deltas = ngraph::builder::makeConstant<float16>(
        ov::element::f16,
        {{16, 8}},
        {5.0f, 1.0f, 1.0f, 1.0f, 1.0f, 1.0f, 1.0f, 1.0f, 1.0f, 1.0f, 1.0f, 1.0f, 1.0f, 1.0f, 1.0f, 1.0f,
         1.0f, 1.0f, 1.0f, 1.0f, 4.0f, 1.0f, 1.0f, 1.0f, 1.0f, 1.0f, 1.0f, 1.0f, 1.0f, 1.0f, 1.0f, 1.0f,
         1.0f, 1.0f, 8.0f, 1.0f, 1.0f, 1.0f, 1.0f, 1.0f, 1.0f, 1.0f, 1.0f, 1.0f, 1.0f, 1.0f, 1.0f, 1.0f,
         1.0f, 1.0f, 1.0f, 1.0f, 1.0f, 1.0f, 1.0f, 1.0f, 1.0f, 1.0f, 1.0f, 1.0f, 1.0f, 1.0f, 1.0f, 1.0f,

         1.0f, 1.0f, 1.0f, 1.0f, 1.0f, 1.0f, 1.0f, 1.0f, 1.0f, 1.0f, 1.0f, 1.0f, 1.0f, 1.0f, 1.0f, 1.0f,
         1.0f, 1.0f, 1.0f, 1.0f, 1.0f, 1.0f, 1.0f, 1.0f, 1.0f, 1.0f, 1.0f, 1.0f, 1.0f, 1.0f, 1.0f, 1.0f,
         1.0f, 1.0f, 1.0f, 1.0f, 1.0f, 1.0f, 1.0f, 1.0f, 1.0f, 1.0f, 1.0f, 1.0f, 1.0f, 1.0f, 1.0f, 1.0f,
         1.0f, 1.0f, 1.0f, 1.0f, 1.0f, 1.0f, 1.0f, 1.0f, 1.0f, 1.0f, 1.0f, 1.0f, 1.0f, 1.0f, 1.0f, 1.0f});
    const auto scores = ngraph::builder::makeConstant<float16>(
        ov::element::f16,
        {{16, 2}},
        {1.0f, 1.0f, 1.0f, 1.0f, 1.0f, 1.0f, 1.0f, 1.0f, 1.0f, 1.0f, 1.0f, 1.0f, 1.0f, 1.0f, 1.0f, 1.0f,
         1.0f, 1.0f, 1.0f, 1.0f, 1.0f, 1.0f, 1.0f, 1.0f, 1.0f, 1.0f, 1.0f, 1.0f, 1.0f, 1.0f, 1.0f, 1.0f});
    const auto im_info = ngraph::builder::makeConstant<float16>(ov::element::f16, {{1, 3}}, {1.0f, 1.0f, 1.0f});
>>>>>>> 714d7a79
    const auto attrs = ov::op::v6::ExperimentalDetectronDetectionOutput::Attributes{0.01000000074505806f,
                                                                                    0.2f,
                                                                                    2.0f,
                                                                                    2,
                                                                                    500,
                                                                                    5,
                                                                                    true,
                                                                                    {10.0f, 10.0f, 5.0f, 5.0f}};
    const auto exp_detection_output =
        std::make_shared<ov::op::v6::ExperimentalDetectronDetectionOutput>(params.at(0), params.at(1), params.at(2), params.at(3), attrs);
    ov::ResultVector results{std::make_shared<ov::op::v0::Result>(exp_detection_output)};
    return std::make_shared<ov::Model>(results, params, "ExperimentalDetectronDetectionOutput");
}

std::shared_ptr<ov::Model> generate(
    const std::shared_ptr<ov::op::v6::ExperimentalDetectronGenerateProposalsSingleImage> &node) {
<<<<<<< HEAD
    const auto params =
        ngraph::builder::makeDynamicParams(ov::element::f32, {{3}, {36, 4}, {12, 2, 6}, {3, 2, 6}});
=======
    const auto im_info = ngraph::builder::makeConstant<float16>(ov::element::f16, {3}, {1.0f, 1.0f, 1.0f});
    const auto anchors = ngraph::builder::makeConstant<float16>(
        ov::element::f16,
        {{36, 4}},
        {1.0f, 1.0f, 1.0f, 1.0f, 1.0f, 1.0f, 1.0f, 1.0f, 1.0f, 1.0f, 1.0f, 1.0f, 1.0f, 1.0f, 1.0f, 1.0f,
         1.0f, 1.0f, 1.0f, 1.0f, 1.0f, 1.0f, 1.0f, 1.0f, 1.0f, 1.0f, 1.0f, 1.0f, 1.0f, 1.0f, 1.0f, 1.0f,
         1.0f, 1.0f, 1.0f, 1.0f, 1.0f, 1.0f, 1.0f, 1.0f, 1.0f, 1.0f, 1.0f, 1.0f, 1.0f, 1.0f, 1.0f, 1.0f,
         1.0f, 1.0f, 1.0f, 1.0f, 1.0f, 1.0f, 1.0f, 1.0f, 1.0f, 1.0f, 1.0f, 1.0f, 1.0f, 1.0f, 1.0f, 1.0f,

         1.0f, 1.0f, 1.0f, 1.0f, 1.0f, 1.0f, 1.0f, 1.0f, 1.0f, 1.0f, 1.0f, 1.0f, 1.0f, 1.0f, 1.0f, 1.0f,
         1.0f, 1.0f, 1.0f, 1.0f, 1.0f, 1.0f, 1.0f, 1.0f, 1.0f, 1.0f, 1.0f, 1.0f, 1.0f, 1.0f, 1.0f, 1.0f,
         1.0f, 1.0f, 1.0f, 1.0f, 1.0f, 1.0f, 1.0f, 1.0f, 1.0f, 1.0f, 1.0f, 1.0f, 1.0f, 1.0f, 1.0f, 1.0f,
         1.0f, 1.0f, 1.0f, 1.0f, 1.0f, 1.0f, 1.0f, 1.0f, 1.0f, 1.0f, 1.0f, 1.0f, 1.0f, 1.0f, 1.0f, 1.0f,

         1.0f, 1.0f, 1.0f, 1.0f, 1.0f, 1.0f, 1.0f, 1.0f, 1.0f, 1.0f, 1.0f, 1.0f, 1.0f, 1.0f, 1.0f, 1.0f});
    const auto deltas = ngraph::builder::makeConstant<float16>(
        ov::element::f16,
        {{12, 2, 6}},
        {1.0f, 1.0f, 1.0f, 1.0f, 1.0f, 1.0f, 1.0f, 1.0f, 1.0f, 1.0f, 1.0f, 1.0f, 1.0f, 1.0f, 1.0f, 1.0f,
         1.0f, 1.0f, 1.0f, 1.0f, 1.0f, 1.0f, 1.0f, 1.0f, 1.0f, 1.0f, 1.0f, 1.0f, 1.0f, 1.0f, 1.0f, 1.0f,
         1.0f, 1.0f, 1.0f, 1.0f, 1.0f, 1.0f, 1.0f, 1.0f, 1.0f, 1.0f, 1.0f, 1.0f, 1.0f, 1.0f, 1.0f, 1.0f,
         1.0f, 1.0f, 1.0f, 1.0f, 1.0f, 1.0f, 1.0f, 1.0f, 1.0f, 1.0f, 1.0f, 1.0f, 1.0f, 1.0f, 1.0f, 1.0f,

         1.0f, 1.0f, 1.0f, 1.0f, 1.0f, 1.0f, 1.0f, 1.0f, 1.0f, 1.0f, 1.0f, 1.0f, 1.0f, 1.0f, 1.0f, 1.0f,
         1.0f, 1.0f, 1.0f, 1.0f, 1.0f, 1.0f, 1.0f, 1.0f, 1.0f, 1.0f, 1.0f, 1.0f, 1.0f, 1.0f, 1.0f, 1.0f,
         1.0f, 1.0f, 1.0f, 1.0f, 1.0f, 1.0f, 1.0f, 1.0f, 1.0f, 1.0f, 1.0f, 1.0f, 1.0f, 1.0f, 1.0f, 1.0f,
         1.0f, 1.0f, 1.0f, 1.0f, 1.0f, 1.0f, 1.0f, 1.0f, 1.0f, 1.0f, 1.0f, 1.0f, 1.0f, 1.0f, 1.0f, 1.0f,

         1.0f, 1.0f, 1.0f, 1.0f, 1.0f, 1.0f, 1.0f, 1.0f, 1.0f, 1.0f, 1.0f, 1.0f, 1.0f, 1.0f, 1.0f, 1.0f});
    const auto scores = ngraph::builder::makeConstant<float16>(
        ov::element::f16,
        {{3, 2, 6}},
        {5.0f, 1.0f, 1.0f, 1.0f, 1.0f, 1.0f, 1.0f, 1.0f, 1.0f, 1.0f, 1.0f, 1.0f,
         1.0f, 1.0f, 1.0f, 1.0f, 1.0f, 1.0f, 1.0f, 1.0f, 4.0f, 1.0f, 1.0f, 1.0f,
         1.0f, 1.0f, 1.0f, 1.0f, 1.0f, 1.0f, 1.0f, 1.0f, 1.0f, 1.0f, 8.0f, 1.0f});
>>>>>>> 714d7a79
    const auto attrs =
        ov::op::v6::ExperimentalDetectronGenerateProposalsSingleImage::Attributes{0, 0.699999988079071, 6, 1000};
    const auto exp_gen_prop_sing_img =
        std::make_shared<ov::op::v6::ExperimentalDetectronGenerateProposalsSingleImage>(params.at(0),
                                                                                        params.at(1),
                                                                                        params.at(2),
                                                                                        params.at(3),
                                                                                        attrs);
    ov::ResultVector results{std::make_shared<ov::op::v0::Result>(exp_gen_prop_sing_img)};
    return std::make_shared<ov::Model>(results, params, "ExperimentalDetectronGenerateProposalsSingleImage");
}

std::shared_ptr<ov::Model> generate(
    const std::shared_ptr<ov::op::v6::ExperimentalDetectronPriorGridGenerator> &node) {
    const auto params =
        ngraph::builder::makeDynamicParams(ov::element::f16, {{3, 4}, {1, 16, 4, 5}, {1, 3, 100, 200}});
    const auto attrs = ov::op::v6::ExperimentalDetectronPriorGridGenerator::Attributes{true, 0, 0, 4.0f, 4.0f};
    const auto exp_prior_grid_gen = std::make_shared<ov::op::v6::ExperimentalDetectronPriorGridGenerator>(params[0],
                                                                                                            params[1],
                                                                                                            params[2],
                                                                                                            attrs);
    ov::ResultVector results{std::make_shared<ov::op::v0::Result>(exp_prior_grid_gen)};
    return std::make_shared<ov::Model>(results, params, "ExperimentalDetectronPriorGridGenerator");
}

std::shared_ptr<ov::Model> generate(
    const std::shared_ptr<ov::op::v6::ExperimentalDetectronROIFeatureExtractor> &node) {
    const auto params = ngraph::builder::makeDynamicParams(ov::element::f16, {{2, 4}, {1, 2, 2, 3}});
    const auto attrs = ov::op::v6::ExperimentalDetectronROIFeatureExtractor::Attributes{3, 2, {4}, false};
    const auto exp_roi_feature_ext =
        std::make_shared<ov::op::v6::ExperimentalDetectronROIFeatureExtractor>(NodeVector{params[0], params[1]},
                                                                                attrs);
    ov::ResultVector results{std::make_shared<ov::op::v0::Result>(exp_roi_feature_ext)};
    return std::make_shared<ov::Model>(results, params, "ExperimentalDetectronROIFeatureExtractor");
}

std::shared_ptr<ov::Model> generate(const std::shared_ptr<ov::op::v6::ExperimentalDetectronTopKROIs> &node) {
    const auto params = ngraph::builder::makeDynamicParams(ov::element::f16, {{2, 4}, {2}});
    const auto exp_topk_rois = std::make_shared<ov::op::v6::ExperimentalDetectronTopKROIs>(params[0], params[1], 1);
    ov::ResultVector results{std::make_shared<ov::op::v0::Result>(exp_topk_rois)};
    return std::make_shared<ov::Model>(results, params, "ExperimentalDetectronTopKROIs");
}

std::shared_ptr<ov::Model> generate(const std::shared_ptr<ov::op::v3::ExtractImagePatches> &node) {
    const auto params = ngraph::builder::makeDynamicParams(ov::element::f16, {{1, 1, 10, 10}});
    const auto ext_img_patch = std::make_shared<ov::op::v3::ExtractImagePatches>(params[0],
                                                                                 ov::Shape{3, 3},
                                                                                 ov::Strides{5, 5},
                                                                                 ov::Shape{1, 1},
                                                                                 ov::op::PadType::VALID);
    ov::ResultVector results{std::make_shared<ov::op::v0::Result>(ext_img_patch)};
    return std::make_shared<ov::Model>(results, params, "ExtractImagePatches");
}

std::shared_ptr<ov::Model> generate(const std::shared_ptr<ov::op::v0::FakeQuantize> &node) {
    const auto params = ngraph::builder::makeDynamicParams(ov::element::f16, {{1, 2, 3, 4}});
    const auto input_low = ngraph::builder::makeConstant<float16>(ov::element::f16, {}, {0.f});
    const auto input_high = ngraph::builder::makeConstant<float16>(ov::element::f16, {}, {23.f});
    const auto output_low = ngraph::builder::makeConstant<float16>(ov::element::f16, {}, {2.f});
    const auto output_high = ngraph::builder::makeConstant<float16>(ov::element::f16, {}, {16.f});
    const auto fake_quantize = std::make_shared<ov::op::v0::FakeQuantize>(params[0], input_low, input_high, output_low, output_high, 4);
    ov::ResultVector results{std::make_shared<ov::op::v0::Result>(fake_quantize)};
    return std::make_shared<ov::Model>(results, params, "FakeQuantize");
}

std::shared_ptr<ov::Model> generate(const std::shared_ptr<ov::op::v0::GRN> &node) {
    const auto params = ngraph::builder::makeDynamicParams(ov::element::f16, {{3, 4}});
    const auto grn = std::make_shared<ov::op::v0::GRN>(params[0], 1e-6);
    ov::ResultVector results{std::make_shared<ov::op::v0::Result>(grn)};
    return std::make_shared<ov::Model>(results, params, "GRN");
}

std::shared_ptr<ov::Model> generate(const std::shared_ptr<ov::op::v5::GRUSequence> &node) {
    const auto params =
        ngraph::builder::makeDynamicParams({ov::element::f16, ov::element::f16, ov::element::i64},
                                           {{5, 10, 10}, {5, 1, 10}, {5}});
    const auto W = ngraph::builder::makeConstant<float16>(ov::element::f16, {1, 30, 10}, {}, true);
    const auto R = ngraph::builder::makeConstant<float16>(ov::element::f16, {1, 30, 10}, {}, true);
    const auto B = ngraph::builder::makeConstant<float16>(ov::element::f16, {1, 30}, {}, true);
    const size_t hidden_size = 10;
    const auto gru_sequence =
        std::make_shared<ov::op::v5::GRUSequence>(params[0],
                                                   params[1],
                                                   params[2],
                                                   W,
                                                   R,
                                                   B,
                                                   hidden_size,
                                                   ov::op::RecurrentSequenceDirection::FORWARD);
    ov::ResultVector results{std::make_shared<ov::op::v0::Result>(gru_sequence)};
    return std::make_shared<ov::Model>(results, params, "GRUSequence");
}

std::shared_ptr<ov::Model> generate(const std::shared_ptr<ov::op::v6::GatherElements> &node) {
    const auto params = ngraph::builder::makeDynamicParams({ov::element::f16, ov::element::i32}, {{3}, {7}});
    const auto gather_elements = std::make_shared<ov::op::v6::GatherElements>(params[0], params[1], 0);
    ov::ResultVector results{std::make_shared<ov::op::v0::Result>(gather_elements)};
    return std::make_shared<ov::Model>(results, params, "GatherElements");
}

std::shared_ptr<ov::Model> generate(const std::shared_ptr<ov::op::v1::GatherTree> &node) {
    const auto params = ngraph::builder::makeDynamicParams(ov::element::f16, {{1, 1, 10}, {1, 1, 10}, {1}, {}});
    const auto gather_tree = std::make_shared<ov::op::v1::GatherTree>(params[0], params[1], params[2], params[3]);
    ov::ResultVector results{std::make_shared<ov::op::v0::Result>(gather_tree)};
    return std::make_shared<ov::Model>(results, params, "GatherTree");
}

std::shared_ptr<ov::Model> generate(const std::shared_ptr<ov::op::v0::Gelu> &node) {
    const auto params = ngraph::builder::makeDynamicParams(ov::element::f16, {{8}});
    const auto gelu = std::make_shared<ov::op::v0::Gelu>(params[0]);
    ov::ResultVector results{std::make_shared<ov::op::v0::Result>(gelu)};
    return std::make_shared<ov::Model>(results, params, "Gelu");
}

std::shared_ptr<ov::Model> generate(const std::shared_ptr<ov::op::v7::Gelu> &node) {
    const auto params = ngraph::builder::makeDynamicParams(ov::element::f16, {{8}});
    const auto gelu = std::make_shared<ov::op::v7::Gelu>(params[0]);
    ov::ResultVector results{std::make_shared<ov::op::v0::Result>(gelu)};
    return std::make_shared<ov::Model>(results, params, "Gelu");
}

std::shared_ptr<ov::Model> generate(const std::shared_ptr<ov::op::v1::GroupConvolution> &node) {
    const auto params = ngraph::builder::makeDynamicParams(ov::element::f16, {{1, 1, 6}, {1, 1, 1, 3}});
    const auto group_convolution = std::make_shared<ov::op::v1::GroupConvolution>(params[0],
                                                                                  params[1],
                                                                                  ov::Strides{1},
                                                                                  ov::CoordinateDiff{0},
                                                                                  ov::CoordinateDiff{0},
                                                                                  ov::Strides{1});
    ov::ResultVector results{std::make_shared<ov::op::v0::Result>(group_convolution)};
    return std::make_shared<ov::Model>(results, params, "GroupConvolution");
}

std::shared_ptr<ov::Model> generate(const std::shared_ptr<ov::op::v1::GroupConvolutionBackpropData> &node) {
    const auto params = ngraph::builder::makeDynamicParams(ov::element::f16, {{1, 1, 4}, {1, 1, 1, 3}});
    const auto group_convolution = std::make_shared<ov::op::v1::GroupConvolutionBackpropData>(params[0],
                                                                                  params[1],
                                                                                  ov::Strides{1},
                                                                                  ov::CoordinateDiff{0},
                                                                                  ov::CoordinateDiff{0},
                                                                                  ov::Strides{1},
                                                                                  ov::op::PadType{ov::op::PadType::EXPLICIT});
    ov::ResultVector results{std::make_shared<ov::op::v0::Result>(group_convolution)};
    return std::make_shared<ov::Model>(results, params, "GroupConvolutionBackpropData");
}

std::shared_ptr<ov::Model> generate(const std::shared_ptr<ov::op::v0::HardSigmoid> &node) {
    const auto params = ngraph::builder::makeDynamicParams(ov::element::f16, {{3}});
    const auto alpha = ngraph::builder::makeConstant<float16>(ov::element::f16, {}, {std::vector<float16>{0.5}});
    const auto beta = ngraph::builder::makeConstant<float16>(ov::element::f16, {}, {std::vector<float16>{0.6}});
    const auto hard_sigmoid = std::make_shared<ov::op::v0::HardSigmoid>(params[0], alpha, beta);
    ov::ResultVector results{std::make_shared<ov::op::v0::Result>(hard_sigmoid)};
    return std::make_shared<ov::Model>(results, params, "HardSigmoid");
}

std::shared_ptr<ov::Model> generate(const std::shared_ptr<ov::op::v0::Interpolate> &node) {
    const auto params = ngraph::builder::makeDynamicParams(ov::element::f16, {{1, 1, 2, 4}});
    const auto out_shape_in = ngraph::builder::makeConstant<int64_t>(ov::element::i64, {4}, {1, 1, 1, 2});
    ov::op::v0::Interpolate::Attributes attrs;
    attrs.axes = ov::AxisSet{0, 1, 2, 3};
    attrs.mode = "nearest";
    attrs.align_corners = false;
    attrs.antialias = false;
    attrs.pads_begin = std::vector<size_t>{0, 0, 0, 0};
    attrs.pads_end = std::vector<size_t>{0, 0, 0, 0};
    const auto interpolate = std::make_shared<ov::op::v0::Interpolate>(params[0], out_shape_in, attrs);
    ov::ResultVector results{std::make_shared<ov::op::v0::Result>(interpolate)};
    return std::make_shared<ov::Model>(results, params, "Interpolat-1");
}

std::shared_ptr<ov::Model> generate(const std::shared_ptr<ov::op::v4::Interpolate> &node) {
    using InterpolateAttrs = op::v4::Interpolate::InterpolateAttrs;
    using InterpolateMode = op::v4::Interpolate::InterpolateMode;
    using ShapeCalcMode = op::v4::Interpolate::ShapeCalcMode;
    using TransformMode = op::v4::Interpolate::CoordinateTransformMode;
    using NearestMode = op::v4::Interpolate::NearestMode;
    const auto params = ngraph::builder::makeDynamicParams({ov::element::f16, ov::element::i32}, {{2, 2, 30, 60}, {15, 30}});
    const auto scales = ngraph::builder::makeConstant<float16>(ov::element::f16, {2}, {0.5f, 0.5f});
    const auto axes = ngraph::builder::makeConstant<int64_t>(ov::element::i64, {2}, {2, 3});
    const InterpolateAttrs attrs{InterpolateMode::NEAREST,
                                 ShapeCalcMode::SCALES,
                                 std::vector<size_t>{0, 0, 0, 0},
                                 std::vector<size_t>{0, 0, 0, 0},
                                 TransformMode::HALF_PIXEL,
                                 NearestMode::ROUND_PREFER_FLOOR,
                                 false,
                                 -0.75};
    const auto interpolate = std::make_shared<ov::op::v4::Interpolate>(params[0], params[1], scales, axes, attrs);
    ov::ResultVector results{std::make_shared<ov::op::v0::Result>(interpolate)};
    return std::make_shared<ov::Model>(results, params, "Interpolate-4");
}

std::shared_ptr<ov::Model> generate(const std::shared_ptr<ov::op::v3::Assign> &node) {
    auto params = ngraph::builder::makeDynamicParams(ov::element::f16, {{1}});
    auto read_value = std::make_shared<ov::op::v3::ReadValue>(params[0], "v0");
    auto add = std::make_shared<ov::op::v1::Add>(read_value, params[0]);
    auto assign = std::make_shared<ov::op::v3::Assign>(add, "v0");
    ov::ResultVector results{std::make_shared<ov::op::v0::Result>(add)};
    return std::make_shared<ov::Model>(results, SinkVector{assign}, params, "Assign-3");
}

std::shared_ptr<ov::Model> generate(const std::shared_ptr<ov::op::v6::Assign> &node) {
    auto params = ngraph::builder::makeDynamicParams(ov::element::f16, {{1}});
    auto variable = std::make_shared<ov::op::util::Variable>(
        ov::op::util::VariableInfo{ov::PartialShape::dynamic(), ov::element::dynamic, "v0"});
    auto read_value = std::make_shared<ov::op::v6::ReadValue>(params[0], variable);
    auto add = std::make_shared<ov::op::v1::Add>(read_value, params[0]);
    auto assign = std::make_shared<ov::op::v6::Assign>(add, variable);
    ov::ResultVector results{std::make_shared<ov::op::v0::Result>(add)};
    return std::make_shared<ov::Model>(results, SinkVector{assign}, params, "Assign-6");
}

std::shared_ptr<ov::Model> generate(const std::shared_ptr<ov::op::v0::LRN> &node) {
    const auto params = ngraph::builder::makeDynamicParams(ov::element::f16, {{2, 3, 2, 1}});
    const auto axes = ngraph::builder::makeConstant<int64_t>(ov::element::i64, {1}, std::vector<int64_t>{1});
    const auto lrn = std::make_shared<ov::op::v0::LRN>(params[0], axes, 3, 0.5, 1, 3);
    ov::ResultVector results{std::make_shared<ov::op::v0::Result>(lrn)};
    return std::make_shared<ov::Model>(results, params, "LRN");
}

std::shared_ptr<ov::Model> generate(const std::shared_ptr<ov::op::v0::LSTMSequence> &node) {
    const auto params =
        ngraph::builder::makeDynamicParams({ov::element::f16, ov::element::f16, ov::element::f16, ov::element::i32},
                                           {{5, 10, 10}, {5, 1, 10}, {5, 1, 10}, {5}});
    const auto W = ngraph::builder::makeConstant<float16>(ov::element::f16, {1, 40, 10}, {}, true);
    const auto R = ngraph::builder::makeConstant<float16>(ov::element::f16, {1, 40, 10}, {}, true);
    const auto B = ngraph::builder::makeConstant<float16>(ov::element::f16, {1, 40}, {}, true);
    const auto P = ngraph::builder::makeConstant<float16>(ov::element::f16, {1, 30}, {}, true);
    const int64_t hidden_size = 10;
    const auto lstm_sequence =
        std::make_shared<ov::op::v0::LSTMSequence>(params[0],
                                                   params[1],
                                                   params[2],
                                                   params[3],
                                                   W,
                                                   R,
                                                   B,
                                                   P,
                                                   hidden_size,
                                                   ov::op::RecurrentSequenceDirection::FORWARD);
    ov::ResultVector results{std::make_shared<ov::op::v0::Result>(lstm_sequence->output(0)),
                                 std::make_shared<ov::op::v0::Result>(lstm_sequence->output(1)),
                                 std::make_shared<ov::op::v0::Result>(lstm_sequence->output(2))};
    return std::make_shared<ov::Model>(results, params, "LSTMSequence");
}

std::shared_ptr<ov::Model> generate(const std::shared_ptr<ov::op::v5::LogSoftmax> &node) {
    const auto params = ngraph::builder::makeDynamicParams(ov::element::f16, {{1}});
    const auto lsm = std::make_shared<ov::op::v5::LogSoftmax>(params[0], 0);
    ov::ResultVector results{std::make_shared<ov::op::v0::Result>(lsm)};
    return std::make_shared<ov::Model>(results, params, "LogSoftmax");
}

std::shared_ptr<ov::Model> generate(const std::shared_ptr<ov::op::v1::LogicalNot> &node) {
    const auto params = ngraph::builder::makeDynamicParams(ov::element::boolean, {{1, 2}});
    const auto logical_not = std::make_shared<ov::op::v1::LogicalNot>(params[0]);
    ov::ResultVector results{std::make_shared<ov::op::v0::Result>(logical_not)};
    return std::make_shared<ov::Model>(results, params, "LogicalNot");
}

std::shared_ptr<ov::Model> generate(const std::shared_ptr<ov::op::v0::MVN> &node) {
    const auto params = ngraph::builder::makeDynamicParams(ov::element::f16, {{1, 3, 3, 3}});
    const auto mvn = std::make_shared<ov::op::v0::MVN>(params[0], false, false, 1e-9);
    ov::ResultVector results{std::make_shared<ov::op::v0::Result>(mvn)};
    return std::make_shared<ov::Model>(results, params, "MVN-2");
}

std::shared_ptr<ov::Model> generate(const std::shared_ptr<ov::op::v6::MVN> &node) {
    const auto params = ngraph::builder::makeDynamicParams(ov::element::f16, {{1, 3, 3, 3}});
    const auto axes = ngraph::builder::makeConstant<int64_t>(ov::element::i64, {2}, std::vector<int64_t>{2, 3});
    const auto mvn = std::make_shared<ov::op::v6::MVN>(params[0], axes, false, 1e-9, ov::op::MVNEpsMode::OUTSIDE_SQRT);
    ov::ResultVector results{std::make_shared<ov::op::v0::Result>(mvn)};
    return std::make_shared<ov::Model>(results, params, "MVN-6");
}

std::shared_ptr<ov::Model> generate(const std::shared_ptr<ov::op::v0::MatMul> &node) {
    const auto params = ngraph::builder::makeDynamicParams(ov::element::f16, {{2, 2}, {2, 2}});
    const auto matmul = std::make_shared<ov::op::v0::MatMul>(params[0], params[1], false, false);
    ov::ResultVector results{std::make_shared<ov::op::v0::Result>(matmul)};
    return std::make_shared<ov::Model>(results, params, "MatMul-1");
}

std::shared_ptr<ov::Model> generate(const std::shared_ptr<ov::op::v4::Mish> &node) {
    const auto params = ngraph::builder::makeDynamicParams(ov::element::f16, {{2, 2}});
    const auto mish = std::make_shared<ov::op::v4::Mish>(params[0]);
    ov::ResultVector results{std::make_shared<ov::op::v0::Result>(mish)};
    return std::make_shared<ov::Model>(results, params, "Mish-4");
}

std::shared_ptr<ov::Model> generate(const std::shared_ptr<ov::op::v1::NonMaxSuppression> &node) {
    const auto params = ngraph::builder::makeDynamicParams(
        {ov::element::f16, ov::element::f16, ov::element::i32, ov::element::f16, ov::element::f16},
        {{1, 6, 4}, {1, 1, 6}, {}, {}, {}});
    auto nms = std::make_shared<ov::op::v1::NonMaxSuppression>(params[0],
                                                               params[1],
                                                               params[2],
                                                               params[3],
                                                               params[4],
                                                               ov::op::v1::NonMaxSuppression::BoxEncodingType::CENTER,
                                                               false);
    ov::ResultVector results{std::make_shared<ov::op::v0::Result>(nms)};
    return std::make_shared<ov::Model>(results, params, "NonMaxSuppression-1");
}

std::shared_ptr<ov::Model> generate(const std::shared_ptr<ov::op::v3::NonMaxSuppression> &node) {
    const auto params = ngraph::builder::makeDynamicParams(
        {ov::element::f16, ov::element::f16, ov::element::i32, ov::element::f16, ov::element::f16},
        {{1, 6, 4}, {1, 1, 6}, {}, {}, {}});
    auto nms = std::make_shared<ov::op::v3::NonMaxSuppression>(params[0],
                                                               params[1],
                                                               params[2],
                                                               params[3],
                                                               params[4],
                                                               ov::op::v3::NonMaxSuppression::BoxEncodingType::CENTER,
                                                               false);
    ov::ResultVector results{std::make_shared<ov::op::v0::Result>(nms)};
    return std::make_shared<ov::Model>(results, params, "NonMaxSuppression-1");
}

std::shared_ptr<ov::Model> generate(const std::shared_ptr<ov::op::v4::NonMaxSuppression> &node) {
    const auto params = ngraph::builder::makeDynamicParams(
        {ov::element::f16, ov::element::f16, ov::element::i32, ov::element::f16, ov::element::f16},
        {{1, 6, 4}, {1, 1, 6}, {}, {}, {}});
    auto nms = std::make_shared<ov::op::v4::NonMaxSuppression>(params[0],
                                                               params[1],
                                                               params[2],
                                                               params[3],
                                                               params[4],
                                                               ov::op::v4::NonMaxSuppression::BoxEncodingType::CENTER,
                                                               false);
    ov::ResultVector results{std::make_shared<ov::op::v0::Result>(nms)};
    return std::make_shared<ov::Model>(results, params, "NonMaxSuppression-1");
}

std::shared_ptr<ov::Model> generate(const std::shared_ptr<ov::op::v5::NonMaxSuppression> &node) {
    const auto params = ngraph::builder::makeDynamicParams(
        {ov::element::f16, ov::element::f16, ov::element::i32, ov::element::f16, ov::element::f16},
        {{1, 6, 4}, {1, 1, 6}, {}, {}, {}});
    auto nms = std::make_shared<ov::op::v5::NonMaxSuppression>(params[0],
                                                               params[1],
                                                               params[2],
                                                               params[3],
                                                               params[4],
                                                               ov::op::v5::NonMaxSuppression::BoxEncodingType::CENTER,
                                                               false);
    ov::ResultVector results{std::make_shared<ov::op::v0::Result>(nms)};
    return std::make_shared<ov::Model>(results, params, "NonMaxSuppression-1");
}

std::shared_ptr<ov::Model> generate(const std::shared_ptr<ov::op::v3::NonZero> &node) {
    const auto params = ngraph::builder::makeDynamicParams(ov::element::f16, {{3, 2}});
    auto nonzero = std::make_shared<ov::op::v3::NonZero>(params[0], ov::element::i32);
    ov::ResultVector results{std::make_shared<ov::op::v0::Result>(nonzero)};
    return std::make_shared<ov::Model>(results, params, "NonZero-3");
}

std::shared_ptr<ov::Model> generate(const std::shared_ptr<ov::op::v0::NormalizeL2> &node) {
    const auto params = ngraph::builder::makeDynamicParams(ov::element::f16, {{4}});
    const auto axes = ngraph::builder::makeConstant<int64_t>(ov::element::i64, {0}, std::vector<int64_t>{});
    auto normalize = std::make_shared<ov::op::v0::NormalizeL2>(params[0], axes, 1e-7, ov::op::EpsMode::ADD);
    ov::ResultVector results{std::make_shared<ov::op::v0::Result>(normalize)};
    return std::make_shared<ov::Model>(results, params, "NormalizeL2-1");
}

std::shared_ptr<ov::Model> generate(const std::shared_ptr<ov::op::v1::OneHot> &node) {
    const auto params = ngraph::builder::makeDynamicParams(ov::element::i32, {{}});
    const auto depth = ngraph::builder::makeConstant<int32_t>(ov::element::i32, {}, std::vector<int32_t>{3});
    const auto onvalue = ngraph::builder::makeConstant<int32_t>(ov::element::i32, {}, std::vector<int32_t>{1});
    const auto offvalue = ngraph::builder::makeConstant<int32_t>(ov::element::i32, {}, std::vector<int32_t>{0});
    const int32_t axes = 0;
    const auto onehot = std::make_shared<ov::op::v1::OneHot>(params[0], depth, onvalue, offvalue, axes);
    ov::ResultVector results{std::make_shared<ov::op::v0::Result>(onehot)};
    return std::make_shared<ov::Model>(results, params, "OneHot-1");
}

std::shared_ptr<ov::Model> generate(const std::shared_ptr<ov::op::v0::PRelu> &node) {
    const auto params = ngraph::builder::makeDynamicParams(ov::element::f16, {{6}});
    const auto slope = ngraph::builder::makeConstant<float16>(ov::element::f16, {1}, {2});
    const auto prelu = std::make_shared<ov::op::v0::PRelu>(params[0], slope);
    ov::ResultVector results{std::make_shared<ov::op::v0::Result>(prelu)};
    return std::make_shared<ov::Model>(results, params, "PRelu-1");
}

std::shared_ptr<ov::Model> generate(const std::shared_ptr<ov::op::v0::PSROIPooling> &node) {
    const std::string mode = "average";
    const size_t n_channel = 8;
    const size_t n_group = 2;
    const size_t n_boxes = 3;
    const size_t spatial_bin_x = 1;
    const size_t spatial_bin_y = 1;
    const float spatial_scale = 1;
    const size_t output_dim = n_channel / (n_group * n_group);
    const auto params = ngraph::builder::makeDynamicParams(ov::element::f16, {{2, n_channel, 20, 20}});
    const auto coordi = ngraph::builder::makeConstant<float16>(ov::element::f16,
                                                             {n_boxes, 5},
                                                             {0, 1, 2, 4, 6, 1, 0, 3, 10, 4, 0, 10, 7, 11, 13});
    const auto psroi_pooling = std::make_shared<ov::op::v0::PSROIPooling>(params[0],
                                                                          coordi,
                                                                          output_dim,
                                                                          n_group,
                                                                          spatial_scale,
                                                                          spatial_bin_x,
                                                                          spatial_bin_y,
                                                                          mode);
    ov::ResultVector results{std::make_shared<ov::op::v0::Result>(psroi_pooling)};
    return std::make_shared<ov::Model>(results, params, "PSROIPooling-1");
}

std::shared_ptr<ov::Model> generate(const std::shared_ptr<ov::op::v1::Pad> &node) {
    const auto params = ngraph::builder::makeDynamicParams(ov::element::f16, {{6}});
    const auto pad_begin = ngraph::builder::makeConstant<int64_t>(ov::element::i64, {1}, {4});
    const auto pad_end = ngraph::builder::makeConstant<int64_t>(ov::element::i64, {1}, {5});
    const auto pad = std::make_shared<ov::op::v1::Pad>(params[0], pad_begin, pad_end, ov::op::PadMode::CONSTANT);
    ov::ResultVector results{std::make_shared<ov::op::v0::Result>(pad)};
    return std::make_shared<ov::Model>(results, params, "Pad-1");
}

std::shared_ptr<ov::Model> generate(const std::shared_ptr<ov::op::v0::Parameter> &node) {
    const auto in = std::make_shared<ov::op::v0::Parameter>(ov::element::f16, Shape{3, 4});
    return std::make_shared<ov::Model>(in, ParameterVector{in}, "Parameter-1");
}

std::shared_ptr<ov::Model> generate(const std::shared_ptr<ov::op::v0::PriorBox> &node) {
    ov::op::v0::PriorBox::Attributes attrs;
    attrs.min_size = {2.0f};
    attrs.aspect_ratio = {1.5f};
    attrs.scale_all_sizes = false;
    const auto params = ngraph::builder::makeDynamicParams(ov::element::u16, {{300, 300}, {32, 32}});
    auto shape_of_1 = std::make_shared<ov::op::v3::ShapeOf>(params.at(0));
    auto shape_of_2 = std::make_shared<ov::op::v3::ShapeOf>(params.at(1));
    auto Node = std::make_shared<ov::op::v0::PriorBox>(shape_of_1, shape_of_2, attrs);
    ov::ResultVector results{std::make_shared<ov::op::v0::Result>(Node)};
    return std::make_shared<ov::Model>(results, params, "PrioBoxGraph");
}

std::shared_ptr<ov::Model> generate(const std::shared_ptr<ov::op::v8::PriorBox> &node) {
    ov::op::v8::PriorBox::Attributes attrs;
    attrs.min_size = {2.0f};
    attrs.max_size = {5.0f};
    attrs.aspect_ratio = {1.5f};
    attrs.scale_all_sizes = true;
    attrs.min_max_aspect_ratios_order = false;
    const auto params = ngraph::builder::makeDynamicParams(ov::element::u16, {{300, 300}, {32, 32}});
    auto shape_of_1 = std::make_shared<ov::op::v3::ShapeOf>(params.at(0));
    auto shape_of_2 = std::make_shared<ov::op::v3::ShapeOf>(params.at(1));
    auto Node = std::make_shared<ov::op::v8::PriorBox>(shape_of_1, shape_of_2, attrs);
    ov::ResultVector results{std::make_shared<ov::op::v0::Result>(Node)};
    return std::make_shared<ov::Model>(results, params, "PrioBoxGraph");
}

std::shared_ptr<ov::Model> generate(const std::shared_ptr<ov::op::v0::PriorBoxClustered> &node) {
    ov::op::v0::PriorBoxClustered::Attributes attrs;
    attrs.widths = {3.0f};
    attrs.heights = {3.0f};
    attrs.clip = true;
    const auto params = ngraph::builder::makeDynamicParams(ov::element::f16, {{4, 4}, {50, 50}});
    auto shape_of_1 = std::make_shared<ov::op::v3::ShapeOf>(params.at(0));
    auto shape_of_2 = std::make_shared<ov::op::v3::ShapeOf>(params.at(1));
    auto Node = std::make_shared<ov::op::v0::PriorBoxClustered>(shape_of_1, shape_of_2, attrs);
    ov::ResultVector results{std::make_shared<ov::op::v0::Result>(Node)};
    return std::make_shared<ov::Model>(results, params, "PrioBoxClustedGraph");
}

std::shared_ptr<ov::Model> generate(const std::shared_ptr<ov::op::v0::Proposal> &node) {
    ov::op::v0::Proposal::Attributes attrs;
    attrs.base_size = 16;
    attrs.min_size = 16;
    attrs.pre_nms_topn = 6000;
    attrs.post_nms_topn = 10;
    attrs.nms_thresh = 0.7f;
    attrs.feat_stride = 16;
    attrs.min_size = 16;
    attrs.ratio = {0.5f};
    attrs.scale = {32.0f};
    attrs.clip_before_nms = true;
    attrs.clip_after_nms = false;
    attrs.normalize = false;
    attrs.box_size_scale = 1.0f;
    attrs.box_coordinate_scale = 1.0f;
    attrs.framework = "";
    attrs.infer_probs = false;
    const auto params = ngraph::builder::makeDynamicParams(ov::element::f16, {{1, 2, 10, 10},
                                                                              {1, 4, 10, 10},
                                                                              {3}});
    auto Node = std::make_shared<ov::op::v0::Proposal>(params.at(0), params.at(1), params.at(2), attrs);
    ov::ResultVector results{std::make_shared<ov::op::v0::Result>(Node)};
    return std::make_shared<ov::Model>(results, params, "ProposalGraph");
}

std::shared_ptr<ov::Model> generate(const std::shared_ptr<ov::op::v4::Proposal> &node) {
    ov::op::v4::Proposal::Attributes attrs;
    attrs.base_size = 16;
    attrs.min_size = 16;
    attrs.pre_nms_topn = 6000;
    attrs.post_nms_topn = 10;
    attrs.nms_thresh = 0.7f;
    attrs.feat_stride = 16;
    attrs.min_size = 16;
    attrs.ratio = {0.5f};
    attrs.scale = {32.0f};
    attrs.clip_before_nms = true;
    attrs.clip_after_nms = false;
    attrs.normalize = false;
    attrs.box_size_scale = 1.0f;
    attrs.box_coordinate_scale = 1.0f;
    attrs.framework = "";
    attrs.infer_probs = true;
    const auto params = ngraph::builder::makeDynamicParams(ov::element::f16, {{1, 2, 10, 10},
                                                                              {1, 4, 10, 10},
                                                                              {3}});
    auto Node = std::make_shared<ov::op::v4::Proposal>(params.at(0), params.at(1), params.at(2), attrs);
    ov::ResultVector results{std::make_shared<ov::op::v0::Result>(Node)};
    return std::make_shared<ov::Model>(results, params, "ProposalGraph");
}

std::shared_ptr<ov::Model> generate(const std::shared_ptr<ov::op::v3::ROIAlign> &node) {
    const auto params = ngraph::builder::makeDynamicParams(ov::element::f16, {{2, 1, 16, 16}});
    const auto coords = ngraph::builder::makeConstant<float16>(ov::element::f16, {2, 4}, {2, 2, 8, 8, 2, 2, 8, 8});
    const auto roisIdx = ngraph::builder::makeConstant<int32_t>(ov::element::i32, {2}, {0, 1});
    auto Node = std::make_shared<ov::op::v3::ROIAlign>(params.at(0), coords, roisIdx, 2, 2, 2, 1, "avg");
    ov::ResultVector results{std::make_shared<ov::op::v0::Result>(Node)};
    return std::make_shared<ov::Model>(results, params, "ROIAlignGraph");
}

std::shared_ptr<ov::Model> generate(const std::shared_ptr<ov::op::v0::ROIPooling> &node) {
    const auto params = ngraph::builder::makeDynamicParams(ov::element::f16, {{1, 3, 8, 8},
                                                                              {1, 5}});
    auto Node = std::make_shared<ov::op::v0::ROIPooling>(params.at(0), params.at(1), Shape{1, 1}, 1);
    ov::ResultVector results{std::make_shared<ov::op::v0::Result>(Node)};
    return std::make_shared<ov::Model>(results, params, "ROIPoolingGraph");
}

std::shared_ptr<ov::Model> generate(const std::shared_ptr<ov::op::v8::RandomUniform> &node) {
<<<<<<< HEAD
    const auto params = ngraph::builder::makeDynamicParams(ov::element::i32, {{3}});
    const auto min_value = ngraph::builder::makeConstant<float>(ov::element::f32, {}, {0.f});
    const auto max_value = ngraph::builder::makeConstant<float>(ov::element::f32, {}, {1.f});
    auto Node = std::make_shared<ov::op::v8::RandomUniform>(params.at(0), min_value, max_value, ov::element::f32, 10, 10);
=======
    const auto out_shape_ = ngraph::builder::makeConstant<int64_t>(ov::element::i64, {4}, {1, 3, 3, 3});
    const auto min_value = ngraph::builder::makeConstant<float16>(ov::element::f16, {}, {0.f});
    const auto max_value = ngraph::builder::makeConstant<float16>(ov::element::f16, {}, {1.f});
    auto Node = std::make_shared<ov::op::v8::RandomUniform>(out_shape_, min_value, max_value, ov::element::f16, 10, 10);
>>>>>>> 714d7a79
    ov::ResultVector results{std::make_shared<ov::op::v0::Result>(Node)};
    return std::make_shared<ov::Model>(results, params, "RandomUniformGraph");
}

std::shared_ptr<ov::Model> generate(const std::shared_ptr<ov::op::v0::Range> &node) {
<<<<<<< HEAD
    const auto params = ngraph::builder::makeParams(ov::element::f16, {std::vector<size_t>(), std::vector<size_t>(), std::vector<size_t>()});
    auto Node = std::make_shared<ov::op::v0::Range>(params.at(0), params.at(1), params.at(2));
=======
    const auto start = ngraph::builder::makeConstant<float16>(ov::element::f16, {}, {1.f});
    const auto stop = ngraph::builder::makeConstant<float16>(ov::element::f16, {}, {5.f});
    const auto step = ngraph::builder::makeConstant<float16>(ov::element::f16, {}, {1.f});
    auto Node = std::make_shared<ov::op::v0::Range>(start, stop, step);
>>>>>>> 714d7a79
    ov::ResultVector results{std::make_shared<ov::op::v0::Result>(Node)};
    return std::make_shared<ov::Model>(results, params, "RangeGraph");
}

std::shared_ptr<ov::Model> generate(const std::shared_ptr<ov::op::v4::Range> &node) {
<<<<<<< HEAD
    const auto params = ngraph::builder::makeParams(ov::element::f16, {std::vector<size_t>(), std::vector<size_t>(), std::vector<size_t>()});
    auto Node = std::make_shared<ov::op::v4::Range>(params.at(0), params.at(1), params.at(2), ov::element::f16);
=======
    const auto start = ngraph::builder::makeConstant<float16>(ov::element::f16, {}, {1.f});
    const auto stop = ngraph::builder::makeConstant<float16>(ov::element::f16, {}, {5.f});
    const auto step = ngraph::builder::makeConstant<float16>(ov::element::f16, {}, {1.f});
    auto Node = std::make_shared<ov::op::v4::Range>(start, stop, step, ov::element::f16);
>>>>>>> 714d7a79
    ov::ResultVector results{std::make_shared<ov::op::v0::Result>(Node)};
    return std::make_shared<ov::Model>(results, params, "RangeGraph");
}

std::shared_ptr<ov::Model> generate(const std::shared_ptr<ov::op::v0::RegionYolo> &node) {
    const auto params = ngraph::builder::makeDynamicParams(ov::element::f16, {{1, 8, 2, 2}});
    auto Node = std::make_shared<ov::op::v0::RegionYolo>(params.at(0), 4, 1, 1, true, std::vector<int64_t>{0}, 1, 3);
    ov::ResultVector results{std::make_shared<ov::op::v0::Result>(Node)};
    return std::make_shared<ov::Model>(results, params, "RegionYoloGraph");
}

std::shared_ptr<ov::Model> generate(const std::shared_ptr<ov::op::v0::ReorgYolo> &node) {
    const auto params = ngraph::builder::makeDynamicParams(ov::element::f16, {{1, 8, 4, 4}});
    auto Node = std::make_shared<ov::op::v0::ReorgYolo>(params.at(0), ov::Strides{2});
    ov::ResultVector results{std::make_shared<ov::op::v0::Result>(Node)};
    return std::make_shared<ov::Model>(results, params, "ReorgYoloGraph");
}

std::shared_ptr<ov::Model> generate(const std::shared_ptr<ov::op::v1::Reshape> &node) {
    const auto params = ngraph::builder::makeDynamicParams(ov::element::f16, {{2, 2, 3}});
    const auto shape = ngraph::builder::makeConstant<int64_t>(ov::element::i64, {1}, {12});
    auto Node = std::make_shared<ov::op::v1::Reshape>(params.at(0), shape, false);
    ov::ResultVector results{std::make_shared<ov::op::v0::Result>(Node)};
    return std::make_shared<ov::Model>(results, params, "ReshapeGraph");
}

std::shared_ptr<ov::Model> generate(const std::shared_ptr<ov::op::v0::Result> &node) {
    const auto params = ngraph::builder::makeParams(ov::element::f16, {{2, 2}});
    ov::ResultVector results{std::make_shared<ov::op::v0::Result>(params.at(0))};
    return std::make_shared<ov::Model>(results, params, "ResultGraph");
}

std::shared_ptr<ov::Model> generate(const std::shared_ptr<ov::op::v1::Reverse> &node) {
    const auto params = ngraph::builder::makeDynamicParams(ov::element::f16, {{2, 4, 3}});
    const auto axis = ngraph::builder::makeConstant<int64_t>(ov::element::i64, {3}, {0, 1, 2});
    auto Node = std::make_shared<ov::op::v1::Reverse>(params.at(0), axis, op::v1::Reverse::Mode::INDEX);
    ov::ResultVector results{std::make_shared<ov::op::v0::Result>(Node)};
    return std::make_shared<ov::Model>(results, params, "ReverseGraph");
}

std::shared_ptr<ov::Model> generate(const std::shared_ptr<ov::op::v0::ReverseSequence  > &node) {
    const auto params = ngraph::builder::makeDynamicParams({ov::element::f16, ov::element::i32},
                                                           {{3, 10}, {3}});
    auto Node = std::make_shared<ov::op::v0::ReverseSequence>(params.at(0), params.at(1), 0, 1);
    ov::ResultVector results{std::make_shared<ov::op::v0::Result>(Node)};
    return std::make_shared<ov::Model>(results, params, "ReverseSequenceGraph");
}

std::shared_ptr<ov::Model> generate(const std::shared_ptr<ov::op::v7::Roll> &node) {
    const auto params = ngraph::builder::makeDynamicParams(ov::element::f16, {{4, 2, 3}});
    const auto shift = ngraph::builder::makeConstant<int64_t>(ov::element::i64, {3}, {2, 1, 3});
    const auto axes = ngraph::builder::makeConstant<int64_t>(ov::element::i64, {3}, {0, 1, 2});
    auto Node = std::make_shared<ov::op::v7::Roll>(params.at(0), shift, axes);
    ov::ResultVector results{std::make_shared<ov::op::v0::Result>(Node)};
    return std::make_shared<ov::Model>(results, params, "RollGraph");
}

std::shared_ptr<ov::Model> generate(const std::shared_ptr<ov::op::v5::Round> &node) {
    const auto params = ngraph::builder::makeDynamicParams(ov::element::f16, {{10}});
    auto Node = std::make_shared<ov::op::v5::Round>(params.at(0), op::v5::Round::RoundMode::HALF_TO_EVEN);
    ov::ResultVector results{std::make_shared<ov::op::v0::Result>(Node)};
    return std::make_shared<ov::Model>(results, params, "RoundGraph");
}

std::shared_ptr<ov::Model> generate(const std::shared_ptr<ov::op::v3::ScatterElementsUpdate> &node) {
    const auto params = ngraph::builder::makeDynamicParams(ov::element::f16, {{2, 2}, {2, 2}});
    const auto indices = ngraph::builder::makeConstant<int64_t>(ov::element::i64, {2, 2}, {1, 1, 0, 0});
    const auto axis = ngraph::builder::makeConstant<int64_t>(ov::element::i64, {1}, {0});
    auto Node = std::make_shared<ov::op::v3::ScatterElementsUpdate>(params.at(0), indices, params.at(1), axis);
    ov::ResultVector results{std::make_shared<ov::op::v0::Result>(Node)};
    return std::make_shared<ov::Model>(results, params, "ScatterElementsUpdateGraph");
}

std::shared_ptr<ov::Model> generate(const std::shared_ptr<ov::op::v1::Select> &node) {
    const auto params = ngraph::builder::makeDynamicParams({ov::element::boolean, ov::element::f16, ov::element::f16},
                                                           {{2, 2, 2}, {2, 2, 2}, {2, 2, 2}});
    auto Node = std::make_shared<ov::op::v1::Select>(params.at(0), params.at(1), params.at(2), op::AutoBroadcastType::NONE);
    ov::ResultVector results{std::make_shared<ov::op::v0::Result>(Node)};
    return std::make_shared<ov::Model>(results, params, "SelectGraph");
}

std::shared_ptr<ov::Model> generate(const std::shared_ptr<ov::op::v0::Selu> &node) {
    const auto params = ngraph::builder::makeDynamicParams(ov::element::f16, {{3}});
    const auto alpha = ngraph::builder::makeConstant<float16>(ov::element::f16, {1}, {1.67326324});
    const auto lambda = ngraph::builder::makeConstant<float16>(ov::element::f16, {1}, {1.05070098});
    auto Node = std::make_shared<ov::op::v0::Selu>(params.at(0), alpha, lambda);
    ov::ResultVector results{std::make_shared<ov::op::v0::Result>(Node)};
    return std::make_shared<ov::Model>(results, params, "SeluGraph");
}

std::shared_ptr<ov::Model> generate(const std::shared_ptr<ov::op::v0::ShapeOf> &node) {
    const auto params = ngraph::builder::makeDynamicParams(ov::element::f16, {{2, 4, 8, 16, 64}});
    auto Node = std::make_shared<ov::op::v0::ShapeOf>(params.at(0));
    ov::ResultVector results{std::make_shared<ov::op::v0::Result>(Node)};
    return std::make_shared<ov::Model>(results, params, "ShapeOfGraph");
}

std::shared_ptr<ov::Model> generate(const std::shared_ptr<ov::op::v3::ShapeOf> &node) {
    const auto params = ngraph::builder::makeDynamicParams(ov::element::f16, {{2, 4, 8, 16, 64}});
    auto Node = std::make_shared<ov::op::v3::ShapeOf>(params.at(0));
    ov::ResultVector results{std::make_shared<ov::op::v0::Result>(Node)};
    return std::make_shared<ov::Model>(results, params, "ShapeOfGraph");
}

std::shared_ptr<ov::Model> generate(const std::shared_ptr<ov::op::v0::ShuffleChannels> &node) {
    const auto params = ngraph::builder::makeDynamicParams(ov::element::f16, {{1, 15, 2, 2}});
    auto Node = std::make_shared<ov::op::v0::ShuffleChannels>(params.at(0), 1, 5);
    ov::ResultVector results{std::make_shared<ov::op::v0::Result>(Node)};
    return std::make_shared<ov::Model>(results, params, "ShuffleChannelsGraph");
}

std::shared_ptr<ov::Model> generate(const std::shared_ptr<ov::op::v8::Slice> &node) {
    const auto params = ngraph::builder::makeDynamicParams(ov::element::f16, {{2, 4, 3}});
    const auto start = ngraph::builder::makeConstant<int64_t>(ov::element::i64, {3}, {0, 0, 4});
    const auto stop = ngraph::builder::makeConstant<int64_t>(ov::element::i64, {3}, {2, 4, -5});
    const auto step = ngraph::builder::makeConstant<int64_t>(ov::element::i64, {3}, {3, 2, -2});
    const auto axes = ngraph::builder::makeConstant<int64_t>(ov::element::i64, {3}, {0, 1, 2});
    auto Node = std::make_shared<ov::op::v8::Slice>(params.at(0), start, stop, step, axes);
    ov::ResultVector results{std::make_shared<ov::op::v0::Result>(Node)};
    return std::make_shared<ov::Model>(results, params, "SliceGraph");
}

std::shared_ptr<ov::Model> generate(const std::shared_ptr<ov::op::v4::SoftPlus> &node) {
    const auto params = ngraph::builder::makeDynamicParams(ov::element::f16, {{4, 4}});
    auto Node = std::make_shared<ov::op::v4::SoftPlus>(params.at(0));
    ov::ResultVector results{std::make_shared<ov::op::v0::Result>(Node)};
    return std::make_shared<ov::Model>(results, params, "SoftPlusGraph");
}

std::shared_ptr<ov::Model> generate(const std::shared_ptr<ov::op::v1::Softmax> &node) {
    const auto params = ngraph::builder::makeDynamicParams(ov::element::f16, {{2, 2, 3}});
    auto Node = std::make_shared<ov::op::v1::Softmax>(params.at(0), 0);
    ov::ResultVector results{std::make_shared<ov::op::v0::Result>(Node)};
    return std::make_shared<ov::Model>(results, params, "SoftmaxGraph");
}

std::shared_ptr<ov::Model> generate(const std::shared_ptr<ov::op::v8::Softmax> &node) {
    const auto params = ngraph::builder::makeDynamicParams(ov::element::f16, {{2, 2, 3}});
    auto Node = std::make_shared<ov::op::v8::Softmax>(params.at(0), 0);
    ov::ResultVector results{std::make_shared<ov::op::v0::Result>(Node)};
    return std::make_shared<ov::Model>(results, params, "SoftmaxGraph");
}

std::shared_ptr<ov::Model> generate(const std::shared_ptr<ov::op::v1::SpaceToBatch> &node) {
    const auto params = ngraph::builder::makeDynamicParams(ov::element::f16, {{1, 1, 3, 2, 1}});
    const auto blockShape = ngraph::builder::makeConstant<int64_t>(ov::element::i64, {5}, {1, 1, 3, 2, 2});
    const auto padsBegin = ngraph::builder::makeConstant<int64_t>(ov::element::i64, {5}, {0, 0, 1, 0, 3});
    const auto padsEnd = ngraph::builder::makeConstant<int64_t>(ov::element::i64, {5}, {0, 0, 2, 0, 0});
    auto Node = std::make_shared<ov::op::v1::SpaceToBatch>(params.at(0), blockShape, padsBegin, padsEnd);
    ov::ResultVector results{std::make_shared<ov::op::v0::Result>(Node)};
    return std::make_shared<ov::Model>(results, params, "SpaceToBatchGraph");
}

std::shared_ptr<ov::Model> generate(const std::shared_ptr<ov::op::v0::SpaceToDepth> &node) {
    const auto params = ngraph::builder::makeDynamicParams(ov::element::f16, {{1, 2, 4, 4}});
    auto Node = std::make_shared<ov::op::v0::SpaceToDepth>(params.at(0), "BLOCKS_FIRST", 2);
    ov::ResultVector results{std::make_shared<ov::op::v0::Result>(Node)};
    return std::make_shared<ov::Model>(results, params, "SpaceToDepthGraph");
}

std::shared_ptr<ov::Model> generate(const std::shared_ptr<ov::op::v1::Split> &node) {
    const auto params = ngraph::builder::makeDynamicParams(ov::element::f16, {{2, 8, 2}});
    const auto axis = ngraph::builder::makeConstant<int64_t>(ov::element::i64, {}, {1});
    auto Node = std::make_shared<ov::op::v1::Split>(params.at(0), axis, 4);
    ov::ResultVector results{std::make_shared<ov::op::v0::Result>(Node)};
    return std::make_shared<ov::Model>(results, params, "SplitGraph");
}

std::shared_ptr<ov::Model> generate(const std::shared_ptr<ov::op::v0::Squeeze> &node) {
    const auto params = ngraph::builder::makeDynamicParams(ov::element::f16, {{1, 4, 1, 1, 2}});
    const auto axes = ngraph::builder::makeConstant<int64_t>(ov::element::i64, {2}, {0, 2});
    auto Node = std::make_shared<ov::op::v0::Squeeze>(params.at(0), axes);
    ov::ResultVector results{std::make_shared<ov::op::v0::Result>(Node)};
    return std::make_shared<ov::Model>(results, params, "SqueezeGraph");
}

std::shared_ptr<ov::Model> generate(const std::shared_ptr<ov::op::v1::StridedSlice> &node) {
    const auto params = ngraph::builder::makeDynamicParams(ov::element::f16, {{128, 1}});
    const auto begin = ngraph::builder::makeConstant<int64_t>(ov::element::i64, {3}, {0, 0, 0});
    const auto end = ngraph::builder::makeConstant<int64_t>(ov::element::i64, {3}, {0, 0, 0});
    const auto stride = ngraph::builder::makeConstant<int64_t>(ov::element::i64, {3}, {1, 1, 1});
    auto Node = std::make_shared<ov::op::v1::StridedSlice>(params.at(0), begin, end, stride,
                                                           std::vector<int64_t>{0, 1, 1},
                                                           std::vector<int64_t>{0, 1, 1},
                                                           std::vector<int64_t>{1, 0, 0},
                                                           std::vector<int64_t>{1, 0, 0},
                                                           std::vector<int64_t>{0, 0, 0});
    ov::ResultVector results{std::make_shared<ov::op::v0::Result>(Node)};
    return std::make_shared<ov::Model>(results, params, "StridedSliceGraph");
}

std::shared_ptr<ov::Model> generate(const std::shared_ptr<ov::op::v4::Swish> &node) {
    const auto params = ngraph::builder::makeDynamicParams(ov::element::f16, {{2, 4}});
    const auto beta = ngraph::builder::makeConstant<float16>(ov::element::f16, {}, {0.6f});
    auto Node = std::make_shared<ov::op::v4::Swish>(params.at(0), beta);
    ov::ResultVector results{std::make_shared<ov::op::v0::Result>(Node)};
    return std::make_shared<ov::Model>(results, params, "SwishGraph");
}

std::shared_ptr<ov::Model> generate(const std::shared_ptr<ov::op::v0::Tile> &node) {
    const auto params = ngraph::builder::makeDynamicParams(ov::element::f16, {{2, 1, 3}});
    const auto repeats = ngraph::builder::makeConstant<int64_t>(ov::element::i64, {2}, {2, 1});
    auto Node = std::make_shared<ov::op::v0::Tile>(params.at(0), repeats);
    ov::ResultVector results{std::make_shared<ov::op::v0::Result>(Node)};
    return std::make_shared<ov::Model>(results, params, "TileGraph");
}

std::shared_ptr<ov::Model> generate(const std::shared_ptr<ov::op::v1::TopK> &node) {
    const auto params = ngraph::builder::makeDynamicParams(ov::element::f16, {{2, 3, 2}});
    const auto k = ngraph::builder::makeConstant<int64_t>(ov::element::i64, {}, {3});
    auto Node = std::make_shared<ov::op::v1::TopK>(params.at(0),
                                                   k,
                                                   1,
                                                   ov::op::v1::TopK::Mode::MAX,
                                                   ov::op::v1::TopK::SortType::SORT_VALUES);
    ov::ResultVector results{std::make_shared<ov::op::v0::Result>(Node->output(0)),
                             std::make_shared<ov::op::v0::Result>(Node->output(1))};
    return std::make_shared<ov::Model>(results, params, "TopKGraph");
}

std::shared_ptr<ov::Model> generate(const std::shared_ptr<ov::op::v3::TopK> &node) {
    const auto params = ngraph::builder::makeDynamicParams(ov::element::f16, {{2, 3, 2}});
    const auto k = ngraph::builder::makeConstant<int64_t>(ov::element::i64, {}, {3});
    auto Node = std::make_shared<ov::op::v3::TopK>(params.at(0),
                                                   k,
                                                   1,
                                                   ov::op::v3::TopK::Mode::MAX,
                                                   ov::op::v3::TopK::SortType::SORT_VALUES);
    ov::ResultVector results{std::make_shared<ov::op::v0::Result>(Node->output(0)),
                             std::make_shared<ov::op::v0::Result>(Node->output(1))};
    return std::make_shared<ov::Model>(results, params, "TopKGraph");
}

std::shared_ptr<ov::Model> generate(const std::shared_ptr<ov::op::v1::Transpose> &node) {
    const auto params = ngraph::builder::makeDynamicParams(ov::element::f16, {{2, 2, 3}});
    const auto inputOrder = ngraph::builder::makeConstant<int64_t>(ov::element::i64, {3}, {2, 1, 0});
    auto Node = std::make_shared<ov::op::v1::Transpose>(params.at(0), inputOrder);
    ov::ResultVector results{std::make_shared<ov::op::v0::Result>(Node)};
    return std::make_shared<ov::Model>(results, params, "TransposeGraph");
}

std::shared_ptr<ov::Model> generate(const std::shared_ptr<ov::op::v0::Unsqueeze> &node) {
    const auto params = ngraph::builder::makeDynamicParams(ov::element::f16, {{4, 2}});
    const auto axes = ngraph::builder::makeConstant<int64_t>(ov::element::i64, {2}, {1, -1});
    auto Node = std::make_shared<ov::op::v0::Unsqueeze>(params.at(0), axes);
    ov::ResultVector results{std::make_shared<ov::op::v0::Result>(Node)};
    return std::make_shared<ov::Model>(results, params, "UnsqueezeGraph");
}

std::shared_ptr<ov::Model> generate(const std::shared_ptr<ov::op::v1::VariadicSplit> &node) {
    const auto params = ngraph::builder::makeDynamicParams(ov::element::f16, {{2, 8, 2, 2}});
    const auto axis = ngraph::builder::makeConstant<int64_t>(ov::element::i64, {1}, {1});
    const auto splitLengths = ngraph::builder::makeConstant<int64_t>(ov::element::i64, {4}, {1, 3, 2, 2});
    auto Node = std::make_shared<ov::op::v1::VariadicSplit>(params.at(0), axis, splitLengths);
    ov::ResultVector results{std::make_shared<ov::op::v0::Result>(Node->output(0)),
                             std::make_shared<ov::op::v0::Result>(Node->output(1)),
                             std::make_shared<ov::op::v0::Result>(Node->output(2)),
                             std::make_shared<ov::op::v0::Result>(Node->output(3))};
    return std::make_shared<ov::Model>(results, params, "VariadicSplitGraph");
}

std::shared_ptr<ov::Model> generateArithmeticReductionKeepDims(const std::shared_ptr<ov::op::Op> &node) {
    const auto data = std::make_shared<ov::op::v0::Parameter>(ov::element::f16, ov::PartialShape{3, 3});
    const auto axes = ov::op::v0::Constant::create(ov::element::i32, {1}, {1});
    std::shared_ptr<ov::Node> reduceNode;
    if (ov::is_type<ov::op::v4::ReduceL1>(node)) {
        reduceNode = std::make_shared<ov::op::v4::ReduceL1>(data, axes, true);
    } else if (ov::is_type<ov::op::v4::ReduceL2>(node)) {
        reduceNode = std::make_shared<ov::op::v4::ReduceL2>(data, axes, true);
    } else if (ov::is_type<ov::op::v1::ReduceMax>(node)) {
        reduceNode = std::make_shared<ov::op::v1::ReduceMax>(data, axes, true);
    } else if (ov::is_type<ov::op::v1::ReduceMean>(node)) {
        reduceNode = std::make_shared<ov::op::v1::ReduceMean>(data, axes, true);
    } else if (ov::is_type<ov::op::v1::ReduceMin>(node)) {
        reduceNode = std::make_shared<ov::op::v1::ReduceMin>(data, axes, true);
    } else if (ov::is_type<ov::op::v1::ReduceProd>(node)) {
        reduceNode = std::make_shared<ov::op::v1::ReduceProd>(data, axes, true);
    } else if (ov::is_type<ov::op::v1::ReduceSum>(node)) {
        reduceNode = std::make_shared<ov::op::v1::ReduceSum>(data, axes, true);
    } else {
        return nullptr;
    }

    ov::ResultVector results{std::make_shared<ov::op::v0::Result>(reduceNode)};
    return std::make_shared<ov::Model>(results, ov::ParameterVector{data}, "ArithmeticReductionKeepDimsGraph");
}

std::shared_ptr<ov::Model> generateLogicalReductionKeepDims(const std::shared_ptr<ov::op::Op> &node) {
    const auto data = std::make_shared<ov::op::v0::Parameter>(ov::element::boolean, ov::PartialShape{3, 3});
    const auto axes = ov::op::v0::Constant::create(ov::element::i32, {1}, {1});
    std::shared_ptr<ov::Node> reduceNode;
    if (ov::is_type<ov::op::v1::ReduceLogicalAnd>(node)) {
        reduceNode = std::make_shared<ov::op::v1::ReduceLogicalAnd>(data, axes, false);
    } else if (ov::is_type<ov::op::v1::ReduceLogicalOr>(node)) {
        reduceNode = std::make_shared<ov::op::v1::ReduceLogicalOr>(data, axes, false);
    } else {
        return nullptr;
    }

    ov::ResultVector results{std::make_shared<ov::op::v0::Result>(reduceNode)};
    return std::make_shared<ov::Model>(results, ov::ParameterVector{data}, "LogicalReductionKeepDimsGraph");
}

std::shared_ptr<ov::Model> generateMaxPoolBase(const std::shared_ptr<ov::op::Op> &node) {
    const auto data = std::make_shared<ov::op::v0::Parameter>(ov::element::f16, ov::PartialShape{1, 7, 3});
    const ov::Strides strides{1};
    const ov::Strides dilations{1};
    const ov::Shape pads_begin{0};
    const ov::Shape pads_end{0};
    const ov::Shape kernel_shape{3};
    const auto rounding_mode = ov::op::RoundingType::FLOOR;
    const auto auto_pad = ov::op::PadType::VALID;
    std::shared_ptr<ov::Node> maxPoolNode;
    if (ov::is_type<ov::op::v1::MaxPool>(node)) {
        maxPoolNode = std::make_shared<ov::op::v1::MaxPool>(data, strides, pads_begin, pads_end, kernel_shape, rounding_mode, auto_pad);
    } else if (ov::is_type<ov::op::v8::MaxPool>(node)) {
        maxPoolNode = std::make_shared<ov::op::v8::MaxPool>(data, strides, dilations, pads_begin, pads_end, kernel_shape);
    } else {
        return nullptr;
    }

    ov::ResultVector results{std::make_shared<ov::op::v0::Result>(maxPoolNode)};
    return std::make_shared<ov::Model>(results, ov::ParameterVector{data}, "MaxPoolBaseGraph");
}

std::shared_ptr<ov::Model> generateScatterBase(const std::shared_ptr<ov::op::Op> &node) {
    const auto data = std::make_shared<ov::op::v0::Parameter>(ov::element::f16, ov::PartialShape{2, 3, 4});
    const auto indices = std::make_shared<ov::op::v0::Parameter>(ov::element::i32, ov::PartialShape{2, 1});
    const auto updates = std::make_shared<ov::op::v0::Parameter>(ov::element::f16, ov::PartialShape{2, 2, 1, 4});
    const auto axis = ov::op::v0::Constant::create(ov::element::i32, {1}, {1});
    std::shared_ptr<ov::Node> scatterNode;
    if (ov::is_type<ov::op::v3::ScatterUpdate>(node)) {
        scatterNode = std::make_shared<ov::op::v3::ScatterUpdate>(data, indices, updates, axis);
    } else {
        return nullptr;
    }

    ov::ResultVector results{std::make_shared<ov::op::v0::Result>(scatterNode)};
    return std::make_shared<ov::Model>(results, ov::ParameterVector{data, indices, updates}, "ScatterBaseGraph");
}

std::shared_ptr<ov::Model> generateScatterNDBase(const std::shared_ptr<ov::op::Op> &node) {
    const auto data = std::make_shared<ov::op::v0::Parameter>(ov::element::f16, ov::PartialShape{2, 2});
    const auto indices = std::make_shared<ov::op::v0::Parameter>(ov::element::i32, ov::PartialShape{2, 1});
    const auto updates = std::make_shared<ov::op::v0::Parameter>(ov::element::f16, ov::PartialShape{2, 2});
    std::shared_ptr<ov::Node> scatterNode;
    if (ov::is_type<ov::op::v3::ScatterNDUpdate>(node)) {
        scatterNode = std::make_shared<ov::op::v3::ScatterNDUpdate>(data, indices, updates);
    } else {
        return nullptr;
    }

    ov::ResultVector results{std::make_shared<ov::op::v0::Result>(scatterNode)};
    return std::make_shared<ov::Model>(results, ov::ParameterVector{data, indices, updates}, "ScatterNDBaseGraph");
}

std::shared_ptr<ov::Model> generateUnaryEltwise(const std::shared_ptr<ov::op::Op> &node) {
    const auto param = std::make_shared<ov::op::v0::Parameter>(ov::element::f16, ov::PartialShape{1, 2});
    std::shared_ptr<ov::Node> eltwiseNode;
    if (ov::is_type<ov::op::v0::Abs>(node)) {
        eltwiseNode = std::make_shared<ov::op::v0::Abs>(param);
    } else if (ov::is_type<ov::op::v0::Acos>(node)) {
        eltwiseNode = std::make_shared<ov::op::v0::Acos>(param);
    } else if (ov::is_type<ov::op::v3::Acosh>(node)) {
        eltwiseNode = std::make_shared<ov::op::v3::Acosh>(param);
    } else if (ov::is_type<ov::op::v0::Asin>(node)) {
        eltwiseNode = std::make_shared<ov::op::v0::Asin>(param);
    } else if (ov::is_type<ov::op::v3::Asinh>(node)) {
        eltwiseNode = std::make_shared<ov::op::v3::Asinh>(param);
    } else if (ov::is_type<ov::op::v0::Atan>(node)) {
        eltwiseNode = std::make_shared<ov::op::v0::Atan>(param);
    } else if (ov::is_type<ov::op::v3::Atanh>(node)) {
        eltwiseNode = std::make_shared<ov::op::v3::Atanh>(param);
    } else if (ov::is_type<ov::op::v0::Ceiling>(node)) {
        eltwiseNode = std::make_shared<ov::op::v0::Ceiling>(param);
    } else if (ov::is_type<ov::op::v0::Cos>(node)) {
        eltwiseNode = std::make_shared<ov::op::v0::Cos>(param);
    } else if (ov::is_type<ov::op::v0::Cosh>(node)) {
        eltwiseNode = std::make_shared<ov::op::v0::Cosh>(param);
    } else if (ov::is_type<ov::op::v0::Erf>(node)) {
        eltwiseNode = std::make_shared<ov::op::v0::Erf>(param);
    } else if (ov::is_type<ov::op::v0::Exp>(node)) {
        eltwiseNode = std::make_shared<ov::op::v0::Exp>(param);
    } else if (ov::is_type<ov::op::v0::Floor>(node)) {
        eltwiseNode = std::make_shared<ov::op::v0::Floor>(param);
    } else if (ov::is_type<ov::op::v5::HSigmoid>(node)) {
        eltwiseNode = std::make_shared<ov::op::v5::HSigmoid>(param);
    } else if (ov::is_type<ov::op::v4::HSwish>(node)) {
        eltwiseNode = std::make_shared<ov::op::v4::HSwish>(param);
    } else if (ov::is_type<ov::op::v0::Log>(node)) {
        eltwiseNode = std::make_shared<ov::op::v0::Log>(param);
    } else if (ov::is_type<ov::op::v0::Negative>(node)) {
        eltwiseNode = std::make_shared<ov::op::v0::Negative>(param);
    } else if (ov::is_type<ov::op::v0::Relu>(node)) {
        eltwiseNode = std::make_shared<ov::op::v0::Relu>(param);
    } else if (ov::is_type<ov::op::v0::Sigmoid>(node)) {
        eltwiseNode = std::make_shared<ov::op::v0::Sigmoid>(param);
    } else if (ov::is_type<ov::op::v0::Sign>(node)) {
        eltwiseNode = std::make_shared<ov::op::v0::Sign>(param);
    } else if (ov::is_type<ov::op::v0::Sin>(node)) {
        eltwiseNode = std::make_shared<ov::op::v0::Sin>(param);
    } else if (ov::is_type<ov::op::v0::Sinh>(node)) {
        eltwiseNode = std::make_shared<ov::op::v0::Sinh>(param);
    } else if (ov::is_type<ov::op::v0::Sqrt>(node)) {
        eltwiseNode = std::make_shared<ov::op::v0::Sqrt>(param);
    } else if (ov::is_type<ov::op::v0::Tan>(node)) {
        eltwiseNode = std::make_shared<ov::op::v0::Tan>(param);
    } else if (ov::is_type<ov::op::v0::Tanh>(node)) {
        eltwiseNode = std::make_shared<ov::op::v0::Tanh>(param);
    } else {
        return nullptr;
    }

    ov::ResultVector results{std::make_shared<ov::op::v0::Result>(eltwiseNode)};
    return std::make_shared<ov::Model>(results, ov::ParameterVector{param}, "UnaryEltwiseGraph");
}

std::shared_ptr<ov::Model> generateBinaryEltwise(const std::shared_ptr<ov::op::Op> &node) {
    const auto params = ngraph::builder::makeDynamicParams(ov::element::f16, {{1, 2}, {1, 2}});
    std::shared_ptr<ov::Node> eltwiseNode;
    if (ov::is_type<ov::op::v0::SquaredDifference>(node)) {
        eltwiseNode = std::make_shared<ov::op::v0::SquaredDifference>(params.front(), params.back());
    } else if (ov::is_type<ov::op::v1::Add>(node)) {
        eltwiseNode = std::make_shared<ov::op::v1::Add>(params.front(), params.back());
    } else if (ov::is_type<ov::op::v1::Divide>(node)) {
        eltwiseNode = std::make_shared<ov::op::v1::Divide>(params.front(), params.back());
    } else if (ov::is_type<ov::op::v1::FloorMod>(node)) {
        eltwiseNode = std::make_shared<ov::op::v1::FloorMod>(params.front(), params.back());
    } else if (ov::is_type<ov::op::v1::Maximum>(node)) {
        eltwiseNode = std::make_shared<ov::op::v1::Maximum>(params.front(), params.back());
    } else if (ov::is_type<ov::op::v1::Minimum>(node)) {
        eltwiseNode = std::make_shared<ov::op::v1::Minimum>(params.front(), params.back());
    } else if (ov::is_type<ov::op::v1::Multiply>(node)) {
        eltwiseNode = std::make_shared<ov::op::v1::Multiply>(params.front(), params.back());
    } else if (ov::is_type<ov::op::v1::Power>(node)) {
        eltwiseNode = std::make_shared<ov::op::v1::Power>(params.front(), params.back());
    } else if (ov::is_type<ov::op::v1::Subtract>(node)) {
        eltwiseNode = std::make_shared<ov::op::v1::Subtract>(params.front(), params.back());
    } else if (ov::is_type<ov::op::v1::Mod>(node)) {
        eltwiseNode = std::make_shared<ov::op::v1::Mod>(params.front(), params.back());
    } else {
        return nullptr;
    }

    ov::ResultVector results{std::make_shared<ov::op::v0::Result>(eltwiseNode)};
    return std::make_shared<ov::Model>(results, params, "BinaryEltwiseGraph");
}

std::shared_ptr<ov::Model> generateBinaryEltwiseComp(const std::shared_ptr<ov::op::Op> &node) {
    const auto params = ngraph::builder::makeDynamicParams(ov::element::f16, {{2}, {2}});
    std::shared_ptr<ov::Node> eltwise;
    if (ov::is_type<ov::op::v1::Equal>(node)) {
        eltwise = std::make_shared<ov::op::v1::Equal>(params[0], params[1]);
    } else if (ov::is_type<ov::op::v1::Greater>(node)) {
        eltwise = std::make_shared<ov::op::v1::Greater>(params[0], params[1]);
    } else if (ov::is_type<ov::op::v1::GreaterEqual>(node)) {
        eltwise = std::make_shared<ov::op::v1::GreaterEqual>(params[0], params[1]);
    } else if (ov::is_type<ov::op::v1::Less>(node)) {
        eltwise = std::make_shared<ov::op::v1::Less>(params[0], params[1]);
    } else if (ov::is_type<ov::op::v1::LessEqual>(node)) {
        eltwise = std::make_shared<ov::op::v1::LessEqual>(params[0], params[1]);
    } else if (ov::is_type<ov::op::v1::NotEqual>(node)) {
        eltwise = std::make_shared<ov::op::v1::NotEqual>(params[0], params[1]);
    } else {
        return nullptr;
    }

    ov::ResultVector results{std::make_shared<ov::op::v0::Result>(eltwise)};
    return std::make_shared<ov::Model>(results, params, "BinaryEltwiseComparisonGraph");
}

std::shared_ptr<ov::Model> generateBinaryEltwiseLogical(const std::shared_ptr<ov::op::Op> &node) {
    const auto params = ngraph::builder::makeDynamicParams(ov::element::boolean, {{1}, {1}});
    std::shared_ptr<ov::Node> eltwise;
    if (ov::is_type<ov::op::v1::LogicalAnd>(node)) {
        eltwise = std::make_shared<ov::op::v1::LogicalAnd>(params[0], params[1]);
    } else if (ov::is_type<ov::op::v1::LogicalOr>(node)) {
        eltwise = std::make_shared<ov::op::v1::LogicalOr>(params[0], params[1]);
    } else if (ov::is_type<ov::op::v1::LogicalXor>(node)) {
        eltwise = std::make_shared<ov::op::v1::LogicalXor>(params[0], params[1]);
    } else if (ov::is_type<ov::op::v0::Xor>(node)) {
        eltwise = std::make_shared<ov::op::v0::Xor>(params[0], params[1]);
    } else {
        return nullptr;
    }

    ov::ResultVector results{std::make_shared<ov::op::v0::Result>(eltwise)};
    return std::make_shared<ov::Model>(results, ngraph::ParameterVector{params}, "BinaryEltwiseLogicalGraph");
}

std::shared_ptr<ov::Model> generateBroadcast(const std::shared_ptr<ov::op::Op> &node) {
    const ov::Shape input_shape{};
    const auto params = ngraph::builder::makeDynamicParams(ov::element::f16, {input_shape});
    const auto shape_const =
        ngraph::builder::makeConstant<uint64_t>(ov::element::u64, {4}, {5, 4, 3, 2});
    std::shared_ptr<ov::Node> broadcast;
    if (ov::is_type<ov::op::v1::Broadcast>(node)) {
        broadcast = std::make_shared<ov::op::v1::Broadcast>(params[0], shape_const);
    } else if (ov::is_type<ov::op::v3::Broadcast>(node)) {
        broadcast = std::make_shared<ov::op::v3::Broadcast>(params[0], shape_const);
    } else {
        return nullptr;
    }

    return std::make_shared<ov::Model>(broadcast, ParameterVector{params}, "BroadcastGraph");
}

std::shared_ptr<ov::Model> generateConvertColor(const std::shared_ptr<ov::op::Op> &node) {
    const auto params = std::make_shared<ov::op::v0::Parameter>(ov::element::u8, Shape{1, 3, 2, 1});
    std::shared_ptr<ov::Node> convert;
    if (ov::is_type<ov::op::v8::NV12toBGR>(node)) {
        convert = std::make_shared<ov::op::v8::NV12toBGR>(params);
    } else if (ov::is_type<ov::op::v8::NV12toRGB>(node)) {
        convert = std::make_shared<ov::op::v8::NV12toRGB>(params);
    } else if (ov::is_type<ov::op::v8::I420toBGR>(node)) {
        convert = std::make_shared<ov::op::v8::I420toBGR>(params);
    } else if (ov::is_type<ov::op::v8::I420toRGB>(node)) {
        convert = std::make_shared<ov::op::v8::I420toRGB>(params);
    } else {
        return nullptr;
    }

    ov::ResultVector results{std::make_shared<ov::op::v0::Result>(convert)};
    return std::make_shared<ov::Model>(results, ParameterVector{params}, "ConvertColorGraph");
}

std::shared_ptr<ov::Model> generateMultiSubGraph(const std::shared_ptr<ov::op::Op> &node) {
    if (ov::is_type<ov::op::v8::If>(node)) {
        auto cond = std::make_shared<ov::op::v0::Parameter>(ov::element::boolean, Shape{1});
        auto A = std::make_shared<ov::op::v0::Constant>(ov::element::f16, ov::Shape{1}, 8.0);
        auto B = std::make_shared<ov::op::v0::Constant>(ov::element::f16, ov::Shape{1}, 2.0);
        auto A_res = std::make_shared<ov::op::v0::Result>(A);
        auto B_res = std::make_shared<ov::op::v0::Result>(B);
        auto then_body = std::make_shared<ov::Model>(OutputVector{A_res}, ParameterVector{});
        auto else_body = std::make_shared<ov::Model>(OutputVector{B_res}, ParameterVector{});
        auto if_op = std::make_shared<ov::op::v8::If>(cond);
        if_op->set_then_body(then_body);
        if_op->set_else_body(else_body);
        auto res = if_op->set_output(A_res, B_res);
        return std::make_shared<ov::Model>(OutputVector{res}, ParameterVector{cond}, "MultiSubGraphOp");
    } else {
        return nullptr;
    }
}

std::shared_ptr<ov::Model> generateNmsBase(const std::shared_ptr<ov::op::Op> &node) {
    const auto params = ngraph::builder::makeDynamicParams(ov::element::f16, {{1, 2, 4}, {1, 2, 2}});
    const auto outputs =
        ngraph::helpers::convert2OutputVector(ngraph::helpers::castOps2Nodes<ov::op::v0::Parameter>(params));
    if (ov::is_type<ov::op::v8::MatrixNms>(node)) {
        const auto nms =
            std::make_shared<ov::op::v8::MatrixNms>(outputs[0], outputs[1], ov::op::v8::MatrixNms::Attributes());
        ov::ResultVector results{std::make_shared<ov::op::v0::Result>(nms)};
        return std::make_shared<ov::Model>(results, params, "MatrixNms");
    } else if (ov::is_type<ov::op::v8::MulticlassNms>(node)) {
        const auto nms = std::make_shared<ov::op::v8::MulticlassNms>(outputs[0], outputs[1], ov::op::v8::MulticlassNms::Attributes());
        ov::ResultVector results{std::make_shared<ov::op::v0::Result>(nms)};
        return std::make_shared<ov::Model>(results, params, "MulticlassNms");
    } else {
        return nullptr;
    }
}

std::shared_ptr<ov::Model> generateReadValueBase(const std::shared_ptr<ov::op::Op> &node) {
    auto params = ngraph::builder::makeDynamicParams(ov::element::f16, {{1}});
    if (ov::is_type<ov::op::v3::ReadValue>(node)) {
        auto read_value = std::make_shared<ov::op::v3::ReadValue>(params[0], "v0");
        auto add = std::make_shared<ov::op::v1::Add>(read_value, params[0]);
        auto assign = std::make_shared<ov::op::v3::Assign>(add, "v0");
        ov::ResultVector results{std::make_shared<ov::op::v0::Result>(add)};
        return std::make_shared<ov::Model>(results, SinkVector{assign}, params, "ReadValue-3");
    } else if (ov::is_type<ov::op::v6::ReadValue>(node)) {
        auto variable = std::make_shared<ov::op::util::Variable>(
            ov::op::util::VariableInfo{ov::PartialShape::dynamic(), ov::element::dynamic, "v0"});
        auto read_value = std::make_shared<ov::op::v6::ReadValue>(params[0], variable);
        auto add = std::make_shared<ov::op::v1::Add>(read_value, params[0]);
        auto assign = std::make_shared<ov::op::v6::Assign>(add, variable);
        ov::ResultVector results{std::make_shared<ov::op::v0::Result>(add)};
        return std::make_shared<ov::Model>(results, SinkVector{assign}, params, "ReadValue-6");
    } else {
        return nullptr;
    }
}

std::shared_ptr<ov::Model> generateDeformableConvolutionBase(const std::shared_ptr<ov::op::Op> &node) {
    const auto params = ngraph::builder::makeDynamicParams(ov::element::f16, {{1, 2, 4, 4},
                                                                              {1, 18, 2, 2},
                                                                              {1, 2, 3, 3}});
    std::shared_ptr<ov::Node> deformableConvolutionNode;
    if (ov::is_type<ov::op::v1::DeformableConvolution>(node)) {
        deformableConvolutionNode = std::make_shared<ov::op::v1::DeformableConvolution>(params.at(0), params.at(1), params.at(2),
                                                                                        ov::Strides {1, 1},
                                                                                        ov::CoordinateDiff {0, 0},
                                                                                        ov::CoordinateDiff {0, 0},
                                                                                        ov::Strides {1, 1});
    } else if (ov::is_type<ov::op::v8::DeformableConvolution>(node)) {
        deformableConvolutionNode = std::make_shared<ov::op::v8::DeformableConvolution>(params.at(0), params.at(1), params.at(2),
                                                                                        ov::Strides {1, 1},
                                                                                        ov::CoordinateDiff {0, 0},
                                                                                        ov::CoordinateDiff {0, 0},
                                                                                        ov::Strides {1, 1});
    } else {
        return nullptr;
    }

    ov::ResultVector results{std::make_shared<ov::op::v0::Result>(deformableConvolutionNode)};
    return std::make_shared<ov::Model>(results, params, "DeformableConvolutionBaseGraph");
}

std::shared_ptr<ov::Model> generateDetectionOutputBase(const std::shared_ptr<ov::op::Op> &node) {
    const auto params = ngraph::builder::makeDynamicParams(ov::element::f16, {{2, 8},
                                                                              {2, 6},
                                                                              {2, 1, 8}});
    ov::op::v0::DetectionOutput::Attributes attrs;
    ov::op::v8::DetectionOutput::Attributes attrs_v8;
    attrs.num_classes = 3;
    attrs_v8.background_label_id = attrs.background_label_id = -1;
    attrs_v8.top_k = attrs.top_k = -1;
    attrs_v8.variance_encoded_in_target = attrs.variance_encoded_in_target = true;
    attrs_v8.keep_top_k = attrs.keep_top_k = {2};
    attrs_v8.code_type = attrs.code_type = "caffe.PriorBoxParameter.CORNER";
    attrs_v8.share_location = attrs.share_location = true;
    attrs_v8.nms_threshold = attrs.nms_threshold = 0.5;
    attrs_v8.confidence_threshold = attrs.confidence_threshold = 0.3;
    attrs_v8.clip_after_nms = attrs.clip_after_nms = false;
    attrs_v8.clip_before_nms = attrs.clip_before_nms = true;
    attrs_v8.decrease_label_id = attrs.decrease_label_id = false;
    attrs_v8.normalized = attrs.normalized = true;
    attrs_v8.input_height = attrs.input_height = 0;
    attrs_v8.input_width = attrs.input_width = 0;
    attrs_v8.objectness_score = attrs.objectness_score = 0;

    std::shared_ptr<ov::Node> DetectionOutputNode;
    if (ov::is_type<ov::op::v0::DetectionOutput>(node)) {
        DetectionOutputNode = std::make_shared<ov::op::v0::DetectionOutput>(params.at(0), params.at(1), params.at(2), attrs);
    } else if (ov::is_type<ov::op::v8::DetectionOutput>(node)) {
        DetectionOutputNode = std::make_shared<ov::op::v8::DetectionOutput>(params.at(0), params.at(1), params.at(2), attrs_v8);
    } else {
        return nullptr;
    }

    ov::ResultVector results{std::make_shared<ov::op::v0::Result>(DetectionOutputNode)};
    return std::make_shared<ov::Model>(results, params, "DetectionOutputBaseGraph");
}

std::shared_ptr<ov::Model> generateEmbeddingBagOffsetsBase(const std::shared_ptr<ov::op::Op> &node) {
    const auto params = ngraph::builder::makeDynamicParams(ov::element::f16, {{5, 2}});
    const auto indices = ngraph::builder::makeConstant<int32_t>(ov::element::i32, {4}, {}, true);
    const auto offsets = ngraph::builder::makeConstant<int32_t>(ov::element::i32, {3}, {}, true);
    const auto default_index = ngraph::builder::makeConstant<int32_t>(ov::element::i32, ov::Shape(), std::vector<int32_t>{0});

    std::shared_ptr<ov::Node> EmbeddingBagOffsetsSumNode;
    if (ov::is_type<ov::op::v3::EmbeddingBagOffsetsSum>(node)) {
        EmbeddingBagOffsetsSumNode = std::make_shared<ov::op::v3::EmbeddingBagOffsetsSum>(params.at(0), indices, offsets, default_index);
    } else {
        return nullptr;
    }

    ov::ResultVector results{std::make_shared<ov::op::v0::Result>(EmbeddingBagOffsetsSumNode)};
    return std::make_shared<ov::Model>(results, params, "EmbeddingBagOffsetsBaseGraph");
}

std::shared_ptr<ov::Model> generateEmbeddingBagPackedBase(const std::shared_ptr<ov::op::Op> &node) {
    const auto params = ngraph::builder::makeDynamicParams(ov::element::f16, {{5, 2}});
    const auto indices = ngraph::builder::makeConstant<int32_t>(ov::element::i32, {2, 3}, {}, true);

    std::shared_ptr<ov::Node> EmbeddingBagPackedSumNode;
    if (ov::is_type<ov::op::v3::EmbeddingBagPackedSum>(node)) {
        EmbeddingBagPackedSumNode = std::make_shared<ov::op::v3::EmbeddingBagPackedSum>(params.at(0), indices);
    } else {
        return nullptr;
    }

    ov::ResultVector results{std::make_shared<ov::op::v0::Result>(EmbeddingBagPackedSumNode)};
    return std::make_shared<ov::Model>(results, params, "EmbeddingBagPackedBaseGraph");
}

std::shared_ptr<ov::Model> generateFFTBase(const std::shared_ptr<ov::op::Op> &node) {
    const auto params = ngraph::builder::makeDynamicParams(ov::element::f16, {{2, 10, 10, 2}});
    const auto axes = ngraph::builder::makeConstant<int32_t>(ov::element::i32, {1}, {2});

    std::shared_ptr<ov::Node> FFTBaseNode;
    if (ov::is_type<ov::op::v7::DFT>(node)) {
        FFTBaseNode = std::make_shared<ov::op::v7::DFT>(params.at(0), axes);
    } else if (ov::is_type<ov::op::v7::IDFT>(node)) {
        FFTBaseNode = std::make_shared<ov::op::v7::IDFT>(params.at(0), axes);
    } else {
        return nullptr;
    }

    ov::ResultVector results{std::make_shared<ov::op::v0::Result>(FFTBaseNode)};
    return std::make_shared<ov::Model>(results, params, "FFTBaseGraph");
}

std::shared_ptr<ov::Model> generateGatherBase(const std::shared_ptr<ov::op::Op> &node) {
    const auto params = ngraph::builder::makeDynamicParams(ov::element::i32, {{2, 2, 3, 3}, {2}});
    const auto axis = ngraph::builder::makeConstant<int64_t>(ov::element::i64, ov::Shape(), std::vector<int64_t>{2});

    std::shared_ptr<ov::Node> GatherBaseNode;
    if (ov::is_type<ov::op::v1::Gather>(node)) {
        GatherBaseNode = std::make_shared<ov::op::v1::Gather>(params.at(0), params.at(1), axis);
    } else if (ov::is_type<ov::op::v7::Gather>(node)) {
        GatherBaseNode = std::make_shared<ov::op::v7::Gather>(params.at(0), params.at(1), axis);
    } else if (ov::is_type<ov::op::v8::Gather>(node)) {
        GatherBaseNode = std::make_shared<ov::op::v8::Gather>(params.at(0), params.at(1), axis);
    } else {
        return nullptr;
    }

    ov::ResultVector results{std::make_shared<ov::op::v0::Result>(GatherBaseNode)};
    return std::make_shared<ov::Model>(results, params, "GatherBaseGraph");
}

std::shared_ptr<ov::Model> generateGatherNDBase(const std::shared_ptr<ov::op::Op> &node) {
    const auto params = ngraph::builder::makeDynamicParams(ov::element::i32, {{2, 3, 4, 2}, {2, 3, 3, 2}});

    std::shared_ptr<ov::Node> GatherNDBaseNode;
    if (ov::is_type<ov::op::v5::GatherND>(node)) {
        GatherNDBaseNode = std::make_shared<ov::op::v5::GatherND>(params.at(0), params.at(1));
    } else if (ov::is_type<ov::op::v8::GatherND>(node)) {
        GatherNDBaseNode = std::make_shared<ov::op::v8::GatherND>(params.at(0), params.at(1));
    } else {
        return nullptr;
    }

    ov::ResultVector results{std::make_shared<ov::op::v0::Result>(GatherNDBaseNode)};
    return std::make_shared<ov::Model>(results, params, "GatherNDBaseGraph");
}

std::shared_ptr<ov::Model> generateRNNCellBase(const std::shared_ptr<ov::op::Op> &node) {
    std::shared_ptr<ov::Node> RNNCellBaseNode;
    if (ov::is_type<ov::op::v3::GRUCell>(node)) {
        const auto params = ngraph::builder::makeDynamicParams(ov::element::f16, {{2, 3}, {2, 3}});
        const auto W = ngraph::builder::makeConstant<float16>(ov::element::f16, {9, 3}, {}, true);
        const auto R = ngraph::builder::makeConstant<float16>(ov::element::f16, {9, 3}, {}, true);
        const auto B = ngraph::builder::makeConstant<float16>(ov::element::f16, {9}, {}, true);
        RNNCellBaseNode = std::make_shared<ov::op::v3::GRUCell>(params.at(0), params.at(1),
                                                                W, R, B, 3);
        ov::ResultVector results{std::make_shared<ov::op::v0::Result>(RNNCellBaseNode)};
        return std::make_shared<ov::Model>(results, params, "RNNCellBaseGraph");
    } else if (ov::is_type<ov::op::v0::LSTMCell>(node)) {
        const auto params = ngraph::builder::makeDynamicParams(ov::element::f16, {{2, 3}, {2, 3}, {2, 3}});
        const auto W = ngraph::builder::makeConstant<float16>(ov::element::f16, {12, 3}, {}, true);
        const auto R = ngraph::builder::makeConstant<float16>(ov::element::f16, {12, 3}, {}, true);
        const auto B = ngraph::builder::makeConstant<float16>(ov::element::f16, {12}, {}, true);
        const auto P = ngraph::builder::makeConstant<float16>(ov::element::f16, {9}, {}, true);
        RNNCellBaseNode = std::make_shared<ov::op::v0::LSTMCell>(params.at(0), params.at(1), params.at(2),
                                                                 W, R, B, P, 3);
        ov::ResultVector results{std::make_shared<ov::op::v0::Result>(RNNCellBaseNode->output(0)),
                                 std::make_shared<ov::op::v0::Result>(RNNCellBaseNode->output(1))};
<<<<<<< HEAD
        return std::make_shared<ov::Model>(results, params, "RNNCellBaseGraph");
=======
        //return std::make_shared<ov::Model>(results, params, "RNNCellBaseGraph");
        return nullptr; // Temporary nullptr return due to crash in mkldnn CVS-79928
>>>>>>> 714d7a79
    } else if (ov::is_type<ov::op::v4::LSTMCell>(node)) {
        const auto params = ngraph::builder::makeDynamicParams(ov::element::f16, {{2, 3}, {2, 3}, {2, 3}});
        const auto W = ngraph::builder::makeConstant<float16>(ov::element::f16, {12, 3}, {}, true);
        const auto R = ngraph::builder::makeConstant<float16>(ov::element::f16, {12, 3}, {}, true);
        const auto B = ngraph::builder::makeConstant<float16>(ov::element::f16, {12}, {}, true);
        RNNCellBaseNode = std::make_shared<ov::op::v4::LSTMCell>(params.at(0), params.at(1), params.at(2),
                                                                 W, R, B, 3);
        ov::ResultVector results{std::make_shared<ov::op::v0::Result>(RNNCellBaseNode->output(0)),
                                 std::make_shared<ov::op::v0::Result>(RNNCellBaseNode->output(1))};;
        return std::make_shared<ov::Model>(results, params, "RNNCellBaseGraph");
    } else if (ov::is_type<ov::op::v5::LSTMSequence>(node)) {
        const auto params = ngraph::builder::makeDynamicParams({ov::element::f16, ov::element::f16, ov::element::f16, ov::element::i64},
                                                               {{5, 10, 10}, {5, 1, 10}, {5, 1, 10}, {5}});
        const auto W = ngraph::builder::makeConstant<float16>(ov::element::f16, {1, 40, 10}, {}, true);
        const auto R = ngraph::builder::makeConstant<float16>(ov::element::f16, {1, 40, 10}, {}, true);
        const auto B = ngraph::builder::makeConstant<float16>(ov::element::f16, {1, 40}, {}, true);
        RNNCellBaseNode = std::make_shared<ov::op::v5::LSTMSequence>(params.at(0), params.at(1), params.at(2), params.at(3),
                                                                     W, R, B, 10, ov::op::RecurrentSequenceDirection::FORWARD);
        ov::ResultVector results{std::make_shared<ov::op::v0::Result>(RNNCellBaseNode->output(0)),
                                 std::make_shared<ov::op::v0::Result>(RNNCellBaseNode->output(1)),
                                 std::make_shared<ov::op::v0::Result>(RNNCellBaseNode->output(2))};
        return std::make_shared<ov::Model>(results, params, "RNNCellBaseGraph");
    } else if (ov::is_type<ov::op::v0::RNNCell>(node)) {
        const auto params = ngraph::builder::makeDynamicParams(ov::element::f16, {{2, 3}, {2, 3}});
        const auto W = ngraph::builder::makeConstant<float16>(ov::element::f16, {3, 3}, {}, true);
        const auto R = ngraph::builder::makeConstant<float16>(ov::element::f16, {3, 3}, {}, true);
        const auto B = ngraph::builder::makeConstant<float16>(ov::element::f16, {3}, {}, true);
        RNNCellBaseNode = std::make_shared<ov::op::v0::RNNCell>(params.at(0), params.at(1),
                                                                W, R, B, 3);
        ov::ResultVector results{std::make_shared<ov::op::v0::Result>(RNNCellBaseNode)};
        return std::make_shared<ov::Model>(results, params, "RNNCellBaseGraph");
    } else if (ov::is_type<ov::op::v5::RNNSequence>(node)) {
        const auto params = ngraph::builder::makeDynamicParams({ov::element::f16, ov::element::f16, ov::element::i64},
                                                               {{2, 5, 3}, {2, 1, 3}, {2}});
        const auto W = ngraph::builder::makeConstant<float16>(ov::element::f16, {1, 3, 3}, {}, true);
        const auto R = ngraph::builder::makeConstant<float16>(ov::element::f16, {1, 3, 3}, {}, true);
        const auto B = ngraph::builder::makeConstant<float16>(ov::element::f16, {1, 3}, {}, true);
        RNNCellBaseNode = std::make_shared<ov::op::v5::RNNSequence>(params.at(0), params.at(1), params.at(2),
                                                                    W, R, B, 3, ov::op::RecurrentSequenceDirection::FORWARD);
        ov::ResultVector results{std::make_shared<ov::op::v0::Result>(RNNCellBaseNode->output(0)),
                                 std::make_shared<ov::op::v0::Result>(RNNCellBaseNode->output(1))};
        return std::make_shared<ov::Model>(results, params, "RNNCellBaseGraph");
    } else {
        return nullptr;
    }
}

std::shared_ptr<ov::Model> generateSubGraphOp(const std::shared_ptr<ov::op::Op> &node) {
    const auto params = ngraph::builder::makeDynamicParams(ov::element::f16, {{2, 2}, {2, 2}, {2, 2}});
    const auto params_body = ngraph::builder::makeDynamicParams(ov::element::f16, {{2, 2}, {2, 2}, {2, 2}});
    const auto body_condition = ngraph::builder::makeConstant<bool>(ov::element::boolean, ov::Shape{1}, {true});
    const auto trip_count = ngraph::builder::makeConstant<int64_t>(ngraph::element::i64, ov::Shape{1}, {3});
    const auto exec_condition = ngraph::builder::makeConstant<bool>(ov::element::boolean, ov::Shape{1}, {true});
    // Body
    auto sum = std::make_shared<ov::op::v1::Add>(params_body.at(0), params_body.at(1));
    auto Zo = std::make_shared<ov::op::v1::Multiply>(sum, params_body.at(2));
    auto body = std::make_shared<ov::Model>(ov::OutputVector{body_condition, Zo}, params_body);

    ov::Output<ov::Node> SubGraphOpNode;
    if (ov::is_type<ov::op::v0::TensorIterator>(node)) {
        auto tensor_iterator = std::make_shared<ov::op::v0::TensorIterator>();
        tensor_iterator->set_function(body);

        tensor_iterator->set_sliced_input(params_body.at(0), params.at(0), 0, 1, 1, -1, 1);
        tensor_iterator->set_sliced_input(params_body.at(1), params.at(1), 0, 1, 1, -1, 0);
        tensor_iterator->set_merged_input(params_body.at(2), params.at(2), Zo);

        // Output 0 is last Zo
        SubGraphOpNode = tensor_iterator->get_iter_value(Zo, -1);
    } else if (ov::is_type<ov::op::v5::Loop>(node)) {
        auto loop = std::make_shared<ov::op::v5::Loop>(trip_count, exec_condition);
        loop->set_function(body);

        loop->set_invariant_input(params_body.at(0), params.at(0));
        loop->set_invariant_input(params_body.at(1), params.at(1));
        loop->set_merged_input(params_body.at(2), params.at(2), Zo);

        loop->set_special_body_ports(ov::op::v5::Loop::SpecialBodyPorts{-1, 0});
        SubGraphOpNode = loop->get_iter_value(Zo, -1);
    } else {
        return nullptr;
    }

    ov::ResultVector results{std::make_shared<ov::op::v0::Result>(SubGraphOpNode)};
    return std::make_shared<ov::Model>(results, params, "SubGraphOpGraph");
}
}  // namespace

template <typename T>
std::shared_ptr<ov::Model> generateGraph() {
    std::shared_ptr<T> node = std::shared_ptr<T>(new T);
    if (ov::is_type<ov::op::util::BinaryElementwiseArithmetic>(node)) {
        return generateBinaryEltwise(node);
    } else if (ov::is_type<ov::op::util::ArithmeticReductionKeepDims>(node)) {
        return generateArithmeticReductionKeepDims(node);
    } else if (ov::is_type<ov::op::util::LogicalReductionKeepDims>(node)) {
        return generateLogicalReductionKeepDims(node);
    } else if (ov::is_type<ov::op::util::MaxPoolBase>(node)) {
        return generateMaxPoolBase(node);
    } else if (ov::is_type<ov::op::util::ScatterBase>(node)) {
        return generateScatterBase(node);
    } else if (ov::is_type<ov::op::util::ScatterNDBase>(node)) {
        return generateScatterNDBase(node);
    } else if (ov::is_type<ov::op::util::UnaryElementwiseArithmetic>(node)) {
        return generateUnaryEltwise(node);
    } else if (ov::is_type<ov::op::util::BinaryElementwiseComparison>(node)) {
        return generateBinaryEltwiseComp(node);
    } else if (ov::is_type<ov::op::util::BinaryElementwiseLogical>(node)) {
        return generateBinaryEltwiseLogical(node);
    } else if (ov::is_type<ov::op::util::BroadcastBase>(node)) {
        return generateBroadcast(node);
    } else if (ov::is_type<ov::op::util::ConvertColorNV12Base>(node) ||
               ov::is_type<ov::op::util::ConvertColorI420Base>(node)) {
        return generateConvertColor(node);
    } else if (ov::is_type<ov::op::util::NmsBase>(node)) {
        return generateNmsBase(node);
    } else if (ov::is_type<ov::op::util::ReadValueBase>(node)) {
        return generateReadValueBase(node);
    } else if (ov::is_type<ov::op::util::DeformableConvolutionBase>(node)) {
        return generateDeformableConvolutionBase(node);
    } else if (ov::is_type<ov::op::util::DetectionOutputBase>(node)) {
        return generateDetectionOutputBase(node);
    } else if (ov::is_type<ov::op::util::EmbeddingBagOffsetsBase>(node)) {
        return generateEmbeddingBagOffsetsBase(node);
    } else if (ov::is_type<ov::op::util::EmbeddingBagPackedBase>(node)) {
        return generateEmbeddingBagPackedBase(node);
    } else if (ov::is_type<ov::op::util::FFTBase>(node)) {
        return generateFFTBase(node);
    } else if (ov::is_type<ov::op::util::GatherBase>(node)) {
        return generateGatherBase(node);
    } else if (ov::is_type<ov::op::util::GatherNDBase>(node)) {
        return generateGatherNDBase(node);
    } else if (ov::is_type<ov::op::util::RNNCellBase>(node)) {
        return generateRNNCellBase(node);
    } else if (ov::is_type<ov::op::util::SubGraphOp>(node)) {
        return generateSubGraphOp(node);
    } else if (ov::is_type<ov::op::util::MultiSubGraphOp>(node)) {
        return generateMultiSubGraph(node);
    }

    return generate(node);
}

OpGenerator getOpGeneratorMap() {
    static OpGenerator opGeneratorMap{
#define _OPENVINO_OP_REG(NAME, NAMESPACE) {NAMESPACE::NAME::get_type_info_static(), generateGraph<NAMESPACE::NAME>},
#include "openvino/opsets/opset1_tbl.hpp"
#include "openvino/opsets/opset2_tbl.hpp"
#include "openvino/opsets/opset3_tbl.hpp"
#include "openvino/opsets/opset4_tbl.hpp"
#include "openvino/opsets/opset5_tbl.hpp"
#include "openvino/opsets/opset6_tbl.hpp"
#include "openvino/opsets/opset7_tbl.hpp"
#include "openvino/opsets/opset8_tbl.hpp"
#undef _OPENVINO_OP_REG
    };
    return opGeneratorMap;
}

}  // namespace subgraph
}  // namespace test
}  // namespace ov<|MERGE_RESOLUTION|>--- conflicted
+++ resolved
@@ -177,16 +177,10 @@
 }
 
 std::shared_ptr<ov::Model> generate(const std::shared_ptr<ov::op::v0::Constant> &node) {
-<<<<<<< HEAD
-    const auto params = ngraph::builder::makeDynamicParams(ov::element::f32, {{2, 2}});
-    const auto A = std::make_shared<ov::op::v0::Constant>(ov::element::f32, ov::Shape{2, 2}, 2.0);
+    const auto params = ngraph::builder::makeDynamicParams(ov::element::f16, {{2, 2}});
+    const auto A = std::make_shared<ov::op::v0::Constant>(ov::element::f16, ov::Shape{2, 2}, 2.0);
     const auto eltwiseNode = std::make_shared<ov::op::v1::Add>(params.at(0), A);
     return std::make_shared<ov::Model>(A, params, "ConstantGraph");
-=======
-    const auto A = ov::op::v0::Constant::create(ov::element::f16, {2, 2}, {1, 2, 3, 4});
-    const auto B = ov::op::v0::Constant::create(ov::element::f16, {2, 2}, {1, 2, 3, 4});
-    return std::make_shared<ov::Model>(ov::NodeVector{A, B}, ov::ParameterVector{}, "ConstantGraph");
->>>>>>> 714d7a79
 }
 
 std::shared_ptr<ov::Model> generate(const std::shared_ptr<ov::op::v0::Convert> &node) {
@@ -299,36 +293,8 @@
 }
 
 std::shared_ptr<ov::Model> generate(const std::shared_ptr<ov::op::v6::ExperimentalDetectronDetectionOutput> &node) {
-<<<<<<< HEAD
     const auto params =
-        ngraph::builder::makeDynamicParams(ov::element::f32, {{16, 4}, {16, 8}, {16, 2}, {1, 3}});
-=======
-    const auto rois = ngraph::builder::makeConstant<float16>(
-        ov::element::f16,
-        {{16, 4}},
-        {1.0f, 1.0f, 10.0f, 10.0f, 1.0f, 1.0f, 1.0f, 1.0f, 1.0f, 1.0f, 1.0f, 1.0f, 1.0f, 1.0f, 1.0f, 1.0f,
-         4.0f, 1.0f, 8.0f,  5.0f,  1.0f, 1.0f, 1.0f, 1.0f, 1.0f, 1.0f, 1.0f, 1.0f, 1.0f, 1.0f, 1.0f, 1.0f,
-         1.0f, 1.0f, 1.0f,  1.0f,  1.0f, 1.0f, 1.0f, 1.0f, 1.0f, 1.0f, 1.0f, 1.0f, 1.0f, 1.0f, 1.0f, 1.0f,
-         1.0f, 1.0f, 1.0f,  1.0f,  1.0f, 1.0f, 1.0f, 1.0f, 1.0f, 1.0f, 1.0f, 1.0f, 1.0f, 1.0f, 1.0f, 1.0f});
-    const auto deltas = ngraph::builder::makeConstant<float16>(
-        ov::element::f16,
-        {{16, 8}},
-        {5.0f, 1.0f, 1.0f, 1.0f, 1.0f, 1.0f, 1.0f, 1.0f, 1.0f, 1.0f, 1.0f, 1.0f, 1.0f, 1.0f, 1.0f, 1.0f,
-         1.0f, 1.0f, 1.0f, 1.0f, 4.0f, 1.0f, 1.0f, 1.0f, 1.0f, 1.0f, 1.0f, 1.0f, 1.0f, 1.0f, 1.0f, 1.0f,
-         1.0f, 1.0f, 8.0f, 1.0f, 1.0f, 1.0f, 1.0f, 1.0f, 1.0f, 1.0f, 1.0f, 1.0f, 1.0f, 1.0f, 1.0f, 1.0f,
-         1.0f, 1.0f, 1.0f, 1.0f, 1.0f, 1.0f, 1.0f, 1.0f, 1.0f, 1.0f, 1.0f, 1.0f, 1.0f, 1.0f, 1.0f, 1.0f,
-
-         1.0f, 1.0f, 1.0f, 1.0f, 1.0f, 1.0f, 1.0f, 1.0f, 1.0f, 1.0f, 1.0f, 1.0f, 1.0f, 1.0f, 1.0f, 1.0f,
-         1.0f, 1.0f, 1.0f, 1.0f, 1.0f, 1.0f, 1.0f, 1.0f, 1.0f, 1.0f, 1.0f, 1.0f, 1.0f, 1.0f, 1.0f, 1.0f,
-         1.0f, 1.0f, 1.0f, 1.0f, 1.0f, 1.0f, 1.0f, 1.0f, 1.0f, 1.0f, 1.0f, 1.0f, 1.0f, 1.0f, 1.0f, 1.0f,
-         1.0f, 1.0f, 1.0f, 1.0f, 1.0f, 1.0f, 1.0f, 1.0f, 1.0f, 1.0f, 1.0f, 1.0f, 1.0f, 1.0f, 1.0f, 1.0f});
-    const auto scores = ngraph::builder::makeConstant<float16>(
-        ov::element::f16,
-        {{16, 2}},
-        {1.0f, 1.0f, 1.0f, 1.0f, 1.0f, 1.0f, 1.0f, 1.0f, 1.0f, 1.0f, 1.0f, 1.0f, 1.0f, 1.0f, 1.0f, 1.0f,
-         1.0f, 1.0f, 1.0f, 1.0f, 1.0f, 1.0f, 1.0f, 1.0f, 1.0f, 1.0f, 1.0f, 1.0f, 1.0f, 1.0f, 1.0f, 1.0f});
-    const auto im_info = ngraph::builder::makeConstant<float16>(ov::element::f16, {{1, 3}}, {1.0f, 1.0f, 1.0f});
->>>>>>> 714d7a79
+        ngraph::builder::makeDynamicParams(ov::element::f16, {{16, 4}, {16, 8}, {16, 2}, {1, 3}});
     const auto attrs = ov::op::v6::ExperimentalDetectronDetectionOutput::Attributes{0.01000000074505806f,
                                                                                     0.2f,
                                                                                     2.0f,
@@ -345,46 +311,8 @@
 
 std::shared_ptr<ov::Model> generate(
     const std::shared_ptr<ov::op::v6::ExperimentalDetectronGenerateProposalsSingleImage> &node) {
-<<<<<<< HEAD
     const auto params =
-        ngraph::builder::makeDynamicParams(ov::element::f32, {{3}, {36, 4}, {12, 2, 6}, {3, 2, 6}});
-=======
-    const auto im_info = ngraph::builder::makeConstant<float16>(ov::element::f16, {3}, {1.0f, 1.0f, 1.0f});
-    const auto anchors = ngraph::builder::makeConstant<float16>(
-        ov::element::f16,
-        {{36, 4}},
-        {1.0f, 1.0f, 1.0f, 1.0f, 1.0f, 1.0f, 1.0f, 1.0f, 1.0f, 1.0f, 1.0f, 1.0f, 1.0f, 1.0f, 1.0f, 1.0f,
-         1.0f, 1.0f, 1.0f, 1.0f, 1.0f, 1.0f, 1.0f, 1.0f, 1.0f, 1.0f, 1.0f, 1.0f, 1.0f, 1.0f, 1.0f, 1.0f,
-         1.0f, 1.0f, 1.0f, 1.0f, 1.0f, 1.0f, 1.0f, 1.0f, 1.0f, 1.0f, 1.0f, 1.0f, 1.0f, 1.0f, 1.0f, 1.0f,
-         1.0f, 1.0f, 1.0f, 1.0f, 1.0f, 1.0f, 1.0f, 1.0f, 1.0f, 1.0f, 1.0f, 1.0f, 1.0f, 1.0f, 1.0f, 1.0f,
-
-         1.0f, 1.0f, 1.0f, 1.0f, 1.0f, 1.0f, 1.0f, 1.0f, 1.0f, 1.0f, 1.0f, 1.0f, 1.0f, 1.0f, 1.0f, 1.0f,
-         1.0f, 1.0f, 1.0f, 1.0f, 1.0f, 1.0f, 1.0f, 1.0f, 1.0f, 1.0f, 1.0f, 1.0f, 1.0f, 1.0f, 1.0f, 1.0f,
-         1.0f, 1.0f, 1.0f, 1.0f, 1.0f, 1.0f, 1.0f, 1.0f, 1.0f, 1.0f, 1.0f, 1.0f, 1.0f, 1.0f, 1.0f, 1.0f,
-         1.0f, 1.0f, 1.0f, 1.0f, 1.0f, 1.0f, 1.0f, 1.0f, 1.0f, 1.0f, 1.0f, 1.0f, 1.0f, 1.0f, 1.0f, 1.0f,
-
-         1.0f, 1.0f, 1.0f, 1.0f, 1.0f, 1.0f, 1.0f, 1.0f, 1.0f, 1.0f, 1.0f, 1.0f, 1.0f, 1.0f, 1.0f, 1.0f});
-    const auto deltas = ngraph::builder::makeConstant<float16>(
-        ov::element::f16,
-        {{12, 2, 6}},
-        {1.0f, 1.0f, 1.0f, 1.0f, 1.0f, 1.0f, 1.0f, 1.0f, 1.0f, 1.0f, 1.0f, 1.0f, 1.0f, 1.0f, 1.0f, 1.0f,
-         1.0f, 1.0f, 1.0f, 1.0f, 1.0f, 1.0f, 1.0f, 1.0f, 1.0f, 1.0f, 1.0f, 1.0f, 1.0f, 1.0f, 1.0f, 1.0f,
-         1.0f, 1.0f, 1.0f, 1.0f, 1.0f, 1.0f, 1.0f, 1.0f, 1.0f, 1.0f, 1.0f, 1.0f, 1.0f, 1.0f, 1.0f, 1.0f,
-         1.0f, 1.0f, 1.0f, 1.0f, 1.0f, 1.0f, 1.0f, 1.0f, 1.0f, 1.0f, 1.0f, 1.0f, 1.0f, 1.0f, 1.0f, 1.0f,
-
-         1.0f, 1.0f, 1.0f, 1.0f, 1.0f, 1.0f, 1.0f, 1.0f, 1.0f, 1.0f, 1.0f, 1.0f, 1.0f, 1.0f, 1.0f, 1.0f,
-         1.0f, 1.0f, 1.0f, 1.0f, 1.0f, 1.0f, 1.0f, 1.0f, 1.0f, 1.0f, 1.0f, 1.0f, 1.0f, 1.0f, 1.0f, 1.0f,
-         1.0f, 1.0f, 1.0f, 1.0f, 1.0f, 1.0f, 1.0f, 1.0f, 1.0f, 1.0f, 1.0f, 1.0f, 1.0f, 1.0f, 1.0f, 1.0f,
-         1.0f, 1.0f, 1.0f, 1.0f, 1.0f, 1.0f, 1.0f, 1.0f, 1.0f, 1.0f, 1.0f, 1.0f, 1.0f, 1.0f, 1.0f, 1.0f,
-
-         1.0f, 1.0f, 1.0f, 1.0f, 1.0f, 1.0f, 1.0f, 1.0f, 1.0f, 1.0f, 1.0f, 1.0f, 1.0f, 1.0f, 1.0f, 1.0f});
-    const auto scores = ngraph::builder::makeConstant<float16>(
-        ov::element::f16,
-        {{3, 2, 6}},
-        {5.0f, 1.0f, 1.0f, 1.0f, 1.0f, 1.0f, 1.0f, 1.0f, 1.0f, 1.0f, 1.0f, 1.0f,
-         1.0f, 1.0f, 1.0f, 1.0f, 1.0f, 1.0f, 1.0f, 1.0f, 4.0f, 1.0f, 1.0f, 1.0f,
-         1.0f, 1.0f, 1.0f, 1.0f, 1.0f, 1.0f, 1.0f, 1.0f, 1.0f, 1.0f, 8.0f, 1.0f});
->>>>>>> 714d7a79
+        ngraph::builder::makeDynamicParams(ov::element::f16, {{3}, {36, 4}, {12, 2, 6}, {3, 2, 6}});
     const auto attrs =
         ov::op::v6::ExperimentalDetectronGenerateProposalsSingleImage::Attributes{0, 0.699999988079071, 6, 1000};
     const auto exp_gen_prop_sing_img =
@@ -918,45 +846,24 @@
 }
 
 std::shared_ptr<ov::Model> generate(const std::shared_ptr<ov::op::v8::RandomUniform> &node) {
-<<<<<<< HEAD
     const auto params = ngraph::builder::makeDynamicParams(ov::element::i32, {{3}});
-    const auto min_value = ngraph::builder::makeConstant<float>(ov::element::f32, {}, {0.f});
-    const auto max_value = ngraph::builder::makeConstant<float>(ov::element::f32, {}, {1.f});
+    const auto min_value = ngraph::builder::makeConstant<float>(ov::element::f16, {}, {0.f});
+    const auto max_value = ngraph::builder::makeConstant<float>(ov::element::f16, {}, {1.f});
     auto Node = std::make_shared<ov::op::v8::RandomUniform>(params.at(0), min_value, max_value, ov::element::f32, 10, 10);
-=======
-    const auto out_shape_ = ngraph::builder::makeConstant<int64_t>(ov::element::i64, {4}, {1, 3, 3, 3});
-    const auto min_value = ngraph::builder::makeConstant<float16>(ov::element::f16, {}, {0.f});
-    const auto max_value = ngraph::builder::makeConstant<float16>(ov::element::f16, {}, {1.f});
-    auto Node = std::make_shared<ov::op::v8::RandomUniform>(out_shape_, min_value, max_value, ov::element::f16, 10, 10);
->>>>>>> 714d7a79
     ov::ResultVector results{std::make_shared<ov::op::v0::Result>(Node)};
     return std::make_shared<ov::Model>(results, params, "RandomUniformGraph");
 }
 
 std::shared_ptr<ov::Model> generate(const std::shared_ptr<ov::op::v0::Range> &node) {
-<<<<<<< HEAD
     const auto params = ngraph::builder::makeParams(ov::element::f16, {std::vector<size_t>(), std::vector<size_t>(), std::vector<size_t>()});
     auto Node = std::make_shared<ov::op::v0::Range>(params.at(0), params.at(1), params.at(2));
-=======
-    const auto start = ngraph::builder::makeConstant<float16>(ov::element::f16, {}, {1.f});
-    const auto stop = ngraph::builder::makeConstant<float16>(ov::element::f16, {}, {5.f});
-    const auto step = ngraph::builder::makeConstant<float16>(ov::element::f16, {}, {1.f});
-    auto Node = std::make_shared<ov::op::v0::Range>(start, stop, step);
->>>>>>> 714d7a79
     ov::ResultVector results{std::make_shared<ov::op::v0::Result>(Node)};
     return std::make_shared<ov::Model>(results, params, "RangeGraph");
 }
 
 std::shared_ptr<ov::Model> generate(const std::shared_ptr<ov::op::v4::Range> &node) {
-<<<<<<< HEAD
     const auto params = ngraph::builder::makeParams(ov::element::f16, {std::vector<size_t>(), std::vector<size_t>(), std::vector<size_t>()});
     auto Node = std::make_shared<ov::op::v4::Range>(params.at(0), params.at(1), params.at(2), ov::element::f16);
-=======
-    const auto start = ngraph::builder::makeConstant<float16>(ov::element::f16, {}, {1.f});
-    const auto stop = ngraph::builder::makeConstant<float16>(ov::element::f16, {}, {5.f});
-    const auto step = ngraph::builder::makeConstant<float16>(ov::element::f16, {}, {1.f});
-    auto Node = std::make_shared<ov::op::v4::Range>(start, stop, step, ov::element::f16);
->>>>>>> 714d7a79
     ov::ResultVector results{std::make_shared<ov::op::v0::Result>(Node)};
     return std::make_shared<ov::Model>(results, params, "RangeGraph");
 }
@@ -1707,12 +1614,7 @@
                                                                  W, R, B, P, 3);
         ov::ResultVector results{std::make_shared<ov::op::v0::Result>(RNNCellBaseNode->output(0)),
                                  std::make_shared<ov::op::v0::Result>(RNNCellBaseNode->output(1))};
-<<<<<<< HEAD
         return std::make_shared<ov::Model>(results, params, "RNNCellBaseGraph");
-=======
-        //return std::make_shared<ov::Model>(results, params, "RNNCellBaseGraph");
-        return nullptr; // Temporary nullptr return due to crash in mkldnn CVS-79928
->>>>>>> 714d7a79
     } else if (ov::is_type<ov::op::v4::LSTMCell>(node)) {
         const auto params = ngraph::builder::makeDynamicParams(ov::element::f16, {{2, 3}, {2, 3}, {2, 3}});
         const auto W = ngraph::builder::makeConstant<float16>(ov::element::f16, {12, 3}, {}, true);
