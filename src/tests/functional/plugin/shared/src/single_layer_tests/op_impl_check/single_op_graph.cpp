--- conflicted
+++ resolved
@@ -14,397 +14,6 @@
     return nullptr;
 }
 
-<<<<<<< HEAD
-std::shared_ptr<ov::Model> generate(const std::shared_ptr<ov::op::v0::PriorBox> &node) {
-    ov::op::v0::PriorBox::Attributes attrs;
-    attrs.min_size = {2.0f};
-    attrs.aspect_ratio = {1.5f};
-    attrs.scale_all_sizes = false;
-    const auto LS = ngraph::builder::makeConstant<int32_t>(ov::element::i32, {2}, {2, 2});
-    const auto IS = ngraph::builder::makeConstant<int32_t>(ov::element::i32, {2}, {10, 10});
-    auto Node = std::make_shared<ov::op::v0::PriorBox>(LS, IS, attrs);
-    ov::ResultVector results{std::make_shared<ov::op::v0::Result>(Node)};
-    return std::make_shared<ov::Model>(results, ov::ParameterVector{}, "PrioBoxGraph");
-}
-
-std::shared_ptr<ov::Model> generate(const std::shared_ptr<ov::op::v8::PriorBox> &node) {
-    ov::op::v8::PriorBox::Attributes attrs;
-    attrs.min_size = {2.0f};
-    attrs.max_size = {5.0f};
-    attrs.aspect_ratio = {1.5f};
-    attrs.scale_all_sizes = true;
-    attrs.min_max_aspect_ratios_order = false;
-    const auto LS = ngraph::builder::makeConstant<int32_t>(ov::element::i32, {2}, {2, 2});
-    const auto IS = ngraph::builder::makeConstant<int32_t>(ov::element::i32, {2}, {10, 10});
-    auto Node = std::make_shared<ov::op::v8::PriorBox>(LS, IS, attrs);
-    ov::ResultVector results{std::make_shared<ov::op::v0::Result>(Node)};
-    return std::make_shared<ov::Model>(results, ov::ParameterVector{}, "PrioBoxGraph");
-}
-
-std::shared_ptr<ov::Model> generate(const std::shared_ptr<ov::op::v0::PriorBoxClustered> &node) {
-    ov::op::v0::PriorBoxClustered::Attributes attrs;
-    attrs.widths = {3.0f};
-    attrs.heights = {3.0f};
-    attrs.clip = true;
-    const auto LS = ngraph::builder::makeConstant<int32_t>(ov::element::i32, {2}, {2, 2});
-    const auto IS = ngraph::builder::makeConstant<int32_t>(ov::element::i32, {2}, {10, 10});
-    auto Node = std::make_shared<ov::op::v0::PriorBoxClustered>(LS, IS, attrs);
-    ov::ResultVector results{std::make_shared<ov::op::v0::Result>(Node)};
-    return std::make_shared<ov::Model>(results, ov::ParameterVector{}, "PrioBoxClustedGraph");
-}
-
-std::shared_ptr<ov::Model> generate(const std::shared_ptr<ov::op::v0::Proposal> &node) {
-    ov::op::v0::Proposal::Attributes attrs;
-    attrs.base_size = 16;
-    attrs.min_size = 16;
-    attrs.pre_nms_topn = 6000;
-    attrs.post_nms_topn = 10;
-    attrs.nms_thresh = 0.7f;
-    attrs.feat_stride = 16;
-    attrs.min_size = 16;
-    attrs.ratio = {0.5f};
-    attrs.scale = {32.0f};
-    attrs.clip_before_nms = true;
-    attrs.clip_after_nms = false;
-    attrs.normalize = false;
-    attrs.box_size_scale = 1.0f;
-    attrs.box_coordinate_scale = 1.0f;
-    attrs.framework = "";
-    attrs.infer_probs = false;
-    const auto params = ngraph::builder::makeDynamicParams(ov::element::f32, {{1, 2, 10, 10},
-                                                                              {1, 4, 10, 10},
-                                                                              {3}});
-    auto Node = std::make_shared<ov::op::v0::Proposal>(params.at(0), params.at(1), params.at(2), attrs);
-    ov::ResultVector results{std::make_shared<ov::op::v0::Result>(Node)};
-    return std::make_shared<ov::Model>(results, params, "ProposalGraph");
-}
-
-std::shared_ptr<ov::Model> generate(const std::shared_ptr<ov::op::v4::Proposal> &node) {
-    ov::op::v4::Proposal::Attributes attrs;
-    attrs.base_size = 16;
-    attrs.min_size = 16;
-    attrs.pre_nms_topn = 6000;
-    attrs.post_nms_topn = 10;
-    attrs.nms_thresh = 0.7f;
-    attrs.feat_stride = 16;
-    attrs.min_size = 16;
-    attrs.ratio = {0.5f};
-    attrs.scale = {32.0f};
-    attrs.clip_before_nms = true;
-    attrs.clip_after_nms = false;
-    attrs.normalize = false;
-    attrs.box_size_scale = 1.0f;
-    attrs.box_coordinate_scale = 1.0f;
-    attrs.framework = "";
-    attrs.infer_probs = true;
-    const auto params = ngraph::builder::makeDynamicParams(ov::element::f32, {{1, 2, 10, 10},
-                                                                              {1, 4, 10, 10},
-                                                                              {3}});
-    auto Node = std::make_shared<ov::op::v4::Proposal>(params.at(0), params.at(1), params.at(2), attrs);
-    ov::ResultVector results{std::make_shared<ov::op::v0::Result>(Node)};
-    return std::make_shared<ov::Model>(results, params, "ProposalGraph");
-}
-
-std::shared_ptr<ov::Model> generate(const std::shared_ptr<ov::op::v3::ROIAlign> &node) {
-    const auto params = ngraph::builder::makeDynamicParams(ov::element::f32, {{2, 1, 16, 16}});
-    const auto coords = ngraph::builder::makeConstant<float>(ov::element::f32, {2, 4}, {2, 2, 8, 8, 2, 2, 8, 8});
-    const auto roisIdx = ngraph::builder::makeConstant<int32_t>(ov::element::i32, {2}, {0, 1});
-    auto Node = std::make_shared<ov::op::v3::ROIAlign>(params.at(0), coords, roisIdx, 2, 2, 2, 1, "avg");
-    ov::ResultVector results{std::make_shared<ov::op::v0::Result>(Node)};
-    return std::make_shared<ov::Model>(results, params, "ROIAlignGraph");
-}
-
-std::shared_ptr<ov::Model> generate(const std::shared_ptr<ov::op::v0::ROIPooling> &node) {
-    const auto params = ngraph::builder::makeDynamicParams(ov::element::f32, {{1, 3, 8, 8},
-                                                                              {1, 5}});
-    auto Node = std::make_shared<ov::op::v0::ROIPooling>(params.at(0), params.at(1), Shape{1, 1}, 1);
-    ov::ResultVector results{std::make_shared<ov::op::v0::Result>(Node)};
-    return std::make_shared<ov::Model>(results, params, "ROIPoolingGraph");
-}
-
-std::shared_ptr<ov::Model> generate(const std::shared_ptr<ov::op::v8::RandomUniform> &node) {
-    const auto out_shape_ = ngraph::builder::makeConstant<int64_t>(ov::element::i64, {4}, {1, 3, 3, 3});
-    const auto min_value = ngraph::builder::makeConstant<float>(ov::element::f32, {}, {0.f});
-    const auto max_value = ngraph::builder::makeConstant<float>(ov::element::f32, {}, {1.f});
-    auto Node = std::make_shared<ov::op::v8::RandomUniform>(out_shape_, min_value, max_value, ov::element::f32, 10, 10);
-    ov::ResultVector results{std::make_shared<ov::op::v0::Result>(Node)};
-    return std::make_shared<ov::Model>(results, ov::ParameterVector{}, "RandomUniformGraph");
-}
-
-std::shared_ptr<ov::Model> generate(const std::shared_ptr<ov::op::v0::Range> &node) {
-    const auto start = ngraph::builder::makeConstant<float>(ov::element::f32, {}, {1.f});
-    const auto stop = ngraph::builder::makeConstant<float>(ov::element::f32, {}, {5.f});
-    const auto step = ngraph::builder::makeConstant<float>(ov::element::f32, {}, {1.f});
-    auto Node = std::make_shared<ov::op::v0::Range>(start, stop, step);
-    ov::ResultVector results{std::make_shared<ov::op::v0::Result>(Node)};
-    return std::make_shared<ov::Model>(results, ov::ParameterVector{}, "RangeGraph");
-}
-
-std::shared_ptr<ov::Model> generate(const std::shared_ptr<ov::op::v4::Range> &node) {
-    const auto start = ngraph::builder::makeConstant<float>(ov::element::f32, {}, {1.f});
-    const auto stop = ngraph::builder::makeConstant<float>(ov::element::f32, {}, {5.f});
-    const auto step = ngraph::builder::makeConstant<float>(ov::element::f32, {}, {1.f});
-    auto Node = std::make_shared<ov::op::v4::Range>(start, stop, step, ov::element::f32);
-    ov::ResultVector results{std::make_shared<ov::op::v0::Result>(Node)};
-    return std::make_shared<ov::Model>(results, ov::ParameterVector{}, "RangeGraph");
-}
-
-std::shared_ptr<ov::Model> generate(const std::shared_ptr<ov::op::v0::RegionYolo> &node) {
-    const auto params = ngraph::builder::makeDynamicParams(ov::element::f32, {{1, 8, 2, 2}});
-    auto Node = std::make_shared<ov::op::v0::RegionYolo>(params.at(0), 4, 1, 1, true, std::vector<int64_t>{0}, 1, 3);
-    ov::ResultVector results{std::make_shared<ov::op::v0::Result>(Node)};
-    return std::make_shared<ov::Model>(results, params, "RegionYoloGraph");
-}
-
-std::shared_ptr<ov::Model> generate(const std::shared_ptr<ov::op::v0::ReorgYolo> &node) {
-    const auto params = ngraph::builder::makeDynamicParams(ov::element::f32, {{1, 8, 4, 4}});
-    auto Node = std::make_shared<ov::op::v0::ReorgYolo>(params.at(0), ov::Strides{2});
-    ov::ResultVector results{std::make_shared<ov::op::v0::Result>(Node)};
-    return std::make_shared<ov::Model>(results, params, "ReorgYoloGraph");
-}
-
-std::shared_ptr<ov::Model> generate(const std::shared_ptr<ov::op::v1::Reshape> &node) {
-    const auto params = ngraph::builder::makeDynamicParams(ov::element::f32, {{2, 2, 3}});
-    const auto shape = ngraph::builder::makeConstant<int64_t>(ov::element::i64, {1}, {12});
-    auto Node = std::make_shared<ov::op::v1::Reshape>(params.at(0), shape, false);
-    ov::ResultVector results{std::make_shared<ov::op::v0::Result>(Node)};
-    return std::make_shared<ov::Model>(results, params, "ReshapeGraph");
-}
-
-std::shared_ptr<ov::Model> generate(const std::shared_ptr<ov::op::v0::Result> &node) {
-    const auto params = ngraph::builder::makeParams(ov::element::f32, {{2, 2}});
-    ov::ResultVector results{std::make_shared<ov::op::v0::Result>(params.at(0))};
-    return std::make_shared<ov::Model>(results, params, "ResultGraph");
-}
-
-std::shared_ptr<ov::Model> generate(const std::shared_ptr<ov::op::v1::Reverse> &node) {
-    const auto params = ngraph::builder::makeDynamicParams(ov::element::f32, {{2, 4, 3}});
-    const auto axis = ngraph::builder::makeConstant<int64_t>(ov::element::i64, {3}, {0, 1, 2});
-    auto Node = std::make_shared<ov::op::v1::Reverse>(params.at(0), axis, op::v1::Reverse::Mode::INDEX);
-    ov::ResultVector results{std::make_shared<ov::op::v0::Result>(Node)};
-    return std::make_shared<ov::Model>(results, params, "ReverseGraph");
-}
-
-std::shared_ptr<ov::Model> generate(const std::shared_ptr<ov::op::v0::ReverseSequence  > &node) {
-    const auto params = ngraph::builder::makeDynamicParams({ov::element::f32, ov::element::i32},
-                                                           {{3, 10}, {3}});
-    auto Node = std::make_shared<ov::op::v0::ReverseSequence>(params.at(0), params.at(1), 0, 1);
-    ov::ResultVector results{std::make_shared<ov::op::v0::Result>(Node)};
-    return std::make_shared<ov::Model>(results, params, "ReverseSequenceGraph");
-}
-
-std::shared_ptr<ov::Model> generate(const std::shared_ptr<ov::op::v7::Roll> &node) {
-    const auto params = ngraph::builder::makeDynamicParams(ov::element::f32, {{4, 2, 3}});
-    const auto shift = ngraph::builder::makeConstant<int64_t>(ov::element::i64, {3}, {2, 1, 3});
-    const auto axes = ngraph::builder::makeConstant<int64_t>(ov::element::i64, {3}, {0, 1, 2});
-    auto Node = std::make_shared<ov::op::v7::Roll>(params.at(0), shift, axes);
-    ov::ResultVector results{std::make_shared<ov::op::v0::Result>(Node)};
-    return std::make_shared<ov::Model>(results, params, "RollGraph");
-}
-
-std::shared_ptr<ov::Model> generate(const std::shared_ptr<ov::op::v5::Round> &node) {
-    const auto params = ngraph::builder::makeDynamicParams(ov::element::f32, {{10}});
-    auto Node = std::make_shared<ov::op::v5::Round>(params.at(0), op::v5::Round::RoundMode::HALF_TO_EVEN);
-    ov::ResultVector results{std::make_shared<ov::op::v0::Result>(Node)};
-    return std::make_shared<ov::Model>(results, params, "RoundGraph");
-}
-
-std::shared_ptr<ov::Model> generate(const std::shared_ptr<ov::op::v3::ScatterElementsUpdate> &node) {
-    const auto params = ngraph::builder::makeDynamicParams(ov::element::f32, {{2, 2}, {2, 2}});
-    const auto indices = ngraph::builder::makeConstant<int64_t>(ov::element::i64, {2, 2}, {1, 1, 0, 0});
-    const auto axis = ngraph::builder::makeConstant<int64_t>(ov::element::i64, {1}, {0});
-    auto Node = std::make_shared<ov::op::v3::ScatterElementsUpdate>(params.at(0), indices, params.at(1), axis);
-    ov::ResultVector results{std::make_shared<ov::op::v0::Result>(Node)};
-    return std::make_shared<ov::Model>(results, params, "ScatterElementsUpdateGraph");
-}
-
-std::shared_ptr<ov::Model> generate(const std::shared_ptr<ov::op::v1::Select> &node) {
-    const auto params = ngraph::builder::makeDynamicParams({ov::element::boolean, ov::element::f32, ov::element::f32},
-                                                           {{2, 2, 2}, {2, 2, 2}, {2, 2, 2}});
-    auto Node = std::make_shared<ov::op::v1::Select>(params.at(0), params.at(1), params.at(2), op::AutoBroadcastType::NONE);
-    ov::ResultVector results{std::make_shared<ov::op::v0::Result>(Node)};
-    return std::make_shared<ov::Model>(results, params, "SelectGraph");
-}
-
-std::shared_ptr<ov::Model> generate(const std::shared_ptr<ov::op::v0::Selu> &node) {
-    const auto params = ngraph::builder::makeDynamicParams(ov::element::f32, {{3}});
-    const auto alpha = ngraph::builder::makeConstant<float>(ov::element::f32, {1}, {1.67326324});
-    const auto lambda = ngraph::builder::makeConstant<float>(ov::element::f32, {1}, {1.05070098});
-    auto Node = std::make_shared<ov::op::v0::Selu>(params.at(0), alpha, lambda);
-    ov::ResultVector results{std::make_shared<ov::op::v0::Result>(Node)};
-    return std::make_shared<ov::Model>(results, params, "SeluGraph");
-}
-
-std::shared_ptr<ov::Model> generate(const std::shared_ptr<ov::op::v0::ShapeOf> &node) {
-    const auto params = ngraph::builder::makeDynamicParams(ov::element::f32, {{2, 4, 8, 16, 64}});
-    auto Node = std::make_shared<ov::op::v0::ShapeOf>(params.at(0));
-    ov::ResultVector results{std::make_shared<ov::op::v0::Result>(Node)};
-    return std::make_shared<ov::Model>(results, params, "ShapeOfGraph");
-}
-
-std::shared_ptr<ov::Model> generate(const std::shared_ptr<ov::op::v3::ShapeOf> &node) {
-    const auto params = ngraph::builder::makeDynamicParams(ov::element::f32, {{2, 4, 8, 16, 64}});
-    auto Node = std::make_shared<ov::op::v3::ShapeOf>(params.at(0));
-    ov::ResultVector results{std::make_shared<ov::op::v0::Result>(Node)};
-    return std::make_shared<ov::Model>(results, params, "ShapeOfGraph");
-}
-
-std::shared_ptr<ov::Model> generate(const std::shared_ptr<ov::op::v0::ShuffleChannels> &node) {
-    const auto params = ngraph::builder::makeDynamicParams(ov::element::f32, {{1, 15, 2, 2}});
-    auto Node = std::make_shared<ov::op::v0::ShuffleChannels>(params.at(0), 1, 5);
-    ov::ResultVector results{std::make_shared<ov::op::v0::Result>(Node)};
-    return std::make_shared<ov::Model>(results, params, "ShuffleChannelsGraph");
-}
-
-std::shared_ptr<ov::Model> generate(const std::shared_ptr<ov::op::v8::Slice> &node) {
-    const auto params = ngraph::builder::makeDynamicParams(ov::element::f32, {{2, 4, 3}});
-    const auto start = ngraph::builder::makeConstant<int64_t>(ov::element::i64, {3}, {0, 0, 4});
-    const auto stop = ngraph::builder::makeConstant<int64_t>(ov::element::i64, {3}, {2, 4, -5});
-    const auto step = ngraph::builder::makeConstant<int64_t>(ov::element::i64, {3}, {3, 2, -2});
-    const auto axes = ngraph::builder::makeConstant<int64_t>(ov::element::i64, {3}, {0, 1, 2});
-    auto Node = std::make_shared<ov::op::v8::Slice>(params.at(0), start, stop, step, axes);
-    ov::ResultVector results{std::make_shared<ov::op::v0::Result>(Node)};
-    return std::make_shared<ov::Model>(results, params, "SliceGraph");
-}
-
-std::shared_ptr<ov::Model> generate(const std::shared_ptr<ov::op::v4::SoftPlus> &node) {
-    const auto params = ngraph::builder::makeDynamicParams(ov::element::f32, {{4, 4}});
-    auto Node = std::make_shared<ov::op::v4::SoftPlus>(params.at(0));
-    ov::ResultVector results{std::make_shared<ov::op::v0::Result>(Node)};
-    return std::make_shared<ov::Model>(results, params, "SoftPlusGraph");
-}
-
-std::shared_ptr<ov::Model> generate(const std::shared_ptr<ov::op::v1::Softmax> &node) {
-    const auto params = ngraph::builder::makeDynamicParams(ov::element::f32, {{2, 2, 3}});
-    auto Node = std::make_shared<ov::op::v1::Softmax>(params.at(0), 0);
-    ov::ResultVector results{std::make_shared<ov::op::v0::Result>(Node)};
-    return std::make_shared<ov::Model>(results, params, "SoftmaxGraph");
-}
-
-std::shared_ptr<ov::Model> generate(const std::shared_ptr<ov::op::v8::Softmax> &node) {
-    const auto params = ngraph::builder::makeDynamicParams(ov::element::f32, {{2, 2, 3}});
-    auto Node = std::make_shared<ov::op::v8::Softmax>(params.at(0), 0);
-    ov::ResultVector results{std::make_shared<ov::op::v0::Result>(Node)};
-    return std::make_shared<ov::Model>(results, params, "SoftmaxGraph");
-}
-
-std::shared_ptr<ov::Model> generate(const std::shared_ptr<ov::op::v1::SpaceToBatch> &node) {
-    const auto params = ngraph::builder::makeDynamicParams(ov::element::f32, {{1, 1, 3, 2, 1}});
-    const auto blockShape = ngraph::builder::makeConstant<int64_t>(ov::element::i64, {5}, {1, 1, 3, 2, 2});
-    const auto padsBegin = ngraph::builder::makeConstant<int64_t>(ov::element::i64, {5}, {0, 0, 1, 0, 3});
-    const auto padsEnd = ngraph::builder::makeConstant<int64_t>(ov::element::i64, {5}, {0, 0, 2, 0, 0});
-    auto Node = std::make_shared<ov::op::v1::SpaceToBatch>(params.at(0), blockShape, padsBegin, padsEnd);
-    ov::ResultVector results{std::make_shared<ov::op::v0::Result>(Node)};
-    return std::make_shared<ov::Model>(results, params, "SpaceToBatchGraph");
-}
-
-std::shared_ptr<ov::Model> generate(const std::shared_ptr<ov::op::v0::SpaceToDepth> &node) {
-    const auto params = ngraph::builder::makeDynamicParams(ov::element::f32, {{1, 2, 4, 4}});
-    auto Node = std::make_shared<ov::op::v0::SpaceToDepth>(params.at(0), "BLOCKS_FIRST", 2);
-    ov::ResultVector results{std::make_shared<ov::op::v0::Result>(Node)};
-    return std::make_shared<ov::Model>(results, params, "SpaceToDepthGraph");
-}
-
-std::shared_ptr<ov::Model> generate(const std::shared_ptr<ov::op::v1::Split> &node) {
-    const auto params = ngraph::builder::makeDynamicParams(ov::element::f32, {{2, 8, 2}});
-    const auto axis = ngraph::builder::makeConstant<int64_t>(ov::element::i64, {}, {1});
-    auto Node = std::make_shared<ov::op::v1::Split>(params.at(0), axis, 4);
-    ov::ResultVector results{std::make_shared<ov::op::v0::Result>(Node)};
-    return std::make_shared<ov::Model>(results, params, "SplitGraph");
-}
-
-std::shared_ptr<ov::Model> generate(const std::shared_ptr<ov::op::v0::Squeeze> &node) {
-    const auto params = ngraph::builder::makeDynamicParams(ov::element::f32, {{1, 4, 1, 1, 2}});
-    const auto axes = ngraph::builder::makeConstant<int64_t>(ov::element::i64, {2}, {0, 2});
-    auto Node = std::make_shared<ov::op::v0::Squeeze>(params.at(0), axes);
-    ov::ResultVector results{std::make_shared<ov::op::v0::Result>(Node)};
-    return std::make_shared<ov::Model>(results, params, "SqueezeGraph");
-}
-
-std::shared_ptr<ov::Model> generate(const std::shared_ptr<ov::op::v1::StridedSlice> &node) {
-    const auto params = ngraph::builder::makeDynamicParams(ov::element::f32, {{128, 1}});
-    const auto begin = ngraph::builder::makeConstant<int64_t>(ov::element::i64, {3}, {0, 0, 0});
-    const auto end = ngraph::builder::makeConstant<int64_t>(ov::element::i64, {3}, {0, 0, 0});
-    const auto stride = ngraph::builder::makeConstant<int64_t>(ov::element::i64, {3}, {1, 1, 1});
-    auto Node = std::make_shared<ov::op::v1::StridedSlice>(params.at(0), begin, end, stride,
-                                                           std::vector<int64_t>{0, 1, 1},
-                                                           std::vector<int64_t>{0, 1, 1},
-                                                           std::vector<int64_t>{1, 0, 0},
-                                                           std::vector<int64_t>{1, 0, 0},
-                                                           std::vector<int64_t>{0, 0, 0});
-    ov::ResultVector results{std::make_shared<ov::op::v0::Result>(Node)};
-    return std::make_shared<ov::Model>(results, params, "StridedSliceGraph");
-}
-
-std::shared_ptr<ov::Model> generate(const std::shared_ptr<ov::op::v4::Swish> &node) {
-    const auto params = ngraph::builder::makeDynamicParams(ov::element::f32, {{2, 4}});
-    const auto beta = ngraph::builder::makeConstant<float>(ov::element::f32, {}, {0.6f});
-    auto Node = std::make_shared<ov::op::v4::Swish>(params.at(0), beta);
-    ov::ResultVector results{std::make_shared<ov::op::v0::Result>(Node)};
-    return std::make_shared<ov::Model>(results, params, "SwishGraph");
-}
-
-std::shared_ptr<ov::Model> generate(const std::shared_ptr<ov::op::v0::Tile> &node) {
-    const auto params = ngraph::builder::makeDynamicParams(ov::element::f32, {{2, 1, 3}});
-    const auto repeats = ngraph::builder::makeConstant<int64_t>(ov::element::i64, {2}, {2, 1});
-    auto Node = std::make_shared<ov::op::v0::Tile>(params.at(0), repeats);
-    ov::ResultVector results{std::make_shared<ov::op::v0::Result>(Node)};
-    return std::make_shared<ov::Model>(results, params, "TileGraph");
-}
-
-std::shared_ptr<ov::Model> generate(const std::shared_ptr<ov::op::v1::TopK> &node) {
-    const auto params = ngraph::builder::makeDynamicParams(ov::element::f32, {{2, 3, 2}});
-    const auto k = ngraph::builder::makeConstant<int64_t>(ov::element::i64, {}, {3});
-    auto Node = std::make_shared<ov::op::v1::TopK>(params.at(0),
-                                                   k,
-                                                   1,
-                                                   ov::op::v1::TopK::Mode::MAX,
-                                                   ov::op::v1::TopK::SortType::SORT_VALUES);
-    ov::ResultVector results{std::make_shared<ov::op::v0::Result>(Node->output(0)),
-                             std::make_shared<ov::op::v0::Result>(Node->output(1))};
-    return std::make_shared<ov::Model>(results, params, "TopKGraph");
-}
-
-std::shared_ptr<ov::Model> generate(const std::shared_ptr<ov::op::v3::TopK> &node) {
-    const auto params = ngraph::builder::makeDynamicParams(ov::element::f32, {{2, 3, 2}});
-    const auto k = ngraph::builder::makeConstant<int64_t>(ov::element::i64, {}, {3});
-    auto Node = std::make_shared<ov::op::v3::TopK>(params.at(0),
-                                                   k,
-                                                   1,
-                                                   ov::op::v3::TopK::Mode::MAX,
-                                                   ov::op::v3::TopK::SortType::SORT_VALUES);
-    ov::ResultVector results{std::make_shared<ov::op::v0::Result>(Node->output(0)),
-                             std::make_shared<ov::op::v0::Result>(Node->output(1))};
-    return std::make_shared<ov::Model>(results, params, "TopKGraph");
-}
-
-std::shared_ptr<ov::Model> generate(const std::shared_ptr<ov::op::v1::Transpose> &node) {
-    const auto params = ngraph::builder::makeDynamicParams(ov::element::f32, {{2, 2, 3}});
-    const auto inputOrder = ngraph::builder::makeConstant<int64_t>(ov::element::i64, {3}, {2, 1, 0});
-    auto Node = std::make_shared<ov::op::v1::Transpose>(params.at(0), inputOrder);
-    ov::ResultVector results{std::make_shared<ov::op::v0::Result>(Node)};
-    return std::make_shared<ov::Model>(results, params, "TransposeGraph");
-}
-
-std::shared_ptr<ov::Model> generate(const std::shared_ptr<ov::op::v0::Unsqueeze> &node) {
-    const auto params = ngraph::builder::makeDynamicParams(ov::element::f32, {{4, 2}});
-    const auto axes = ngraph::builder::makeConstant<int64_t>(ov::element::i64, {2}, {1, -1});
-    auto Node = std::make_shared<ov::op::v0::Unsqueeze>(params.at(0), axes);
-    ov::ResultVector results{std::make_shared<ov::op::v0::Result>(Node)};
-    return std::make_shared<ov::Model>(results, params, "UnsqueezeGraph");
-}
-
-std::shared_ptr<ov::Model> generate(const std::shared_ptr<ov::op::v1::VariadicSplit> &node) {
-    const auto params = ngraph::builder::makeDynamicParams(ov::element::f32, {{2, 8, 2, 2}});
-    const auto axis = ngraph::builder::makeConstant<int64_t>(ov::element::i64, {1}, {1});
-    const auto splitLengths = ngraph::builder::makeConstant<int64_t>(ov::element::i64, {4}, {1, 3, 2, 2});
-    auto Node = std::make_shared<ov::op::v1::VariadicSplit>(params.at(0), axis, splitLengths);
-    ov::ResultVector results{std::make_shared<ov::op::v0::Result>(Node->output(0)),
-                             std::make_shared<ov::op::v0::Result>(Node->output(1)),
-                             std::make_shared<ov::op::v0::Result>(Node->output(2)),
-                             std::make_shared<ov::op::v0::Result>(Node->output(3))};
-    return std::make_shared<ov::Model>(results, params, "VariadicSplitGraph");
-=======
 std::shared_ptr<ov::Model> generate(const std::shared_ptr<ov::op::v0::Elu> &node) {
     const auto params = ngraph::builder::makeDynamicParams(ov::element::f32, {{3, 2}});
     const auto elu = std::make_shared<ov::op::v0::Elu>(params[0], 0.5f);
@@ -925,9 +534,398 @@
 std::shared_ptr<ov::Model> generate(const std::shared_ptr<ov::op::v0::Parameter> &node) {
     const auto in = std::make_shared<ov::op::v0::Parameter>(ov::element::f32, Shape{3, 4});
     return std::make_shared<ov::Model>(in, ParameterVector{in}, "Parameter-1");
->>>>>>> e75ee60b
-}
-
+}
+
+std::shared_ptr<ov::Model> generate(const std::shared_ptr<ov::op::v0::PriorBox> &node) {
+    ov::op::v0::PriorBox::Attributes attrs;
+    attrs.min_size = {2.0f};
+    attrs.aspect_ratio = {1.5f};
+    attrs.scale_all_sizes = false;
+    const auto LS = ngraph::builder::makeConstant<int32_t>(ov::element::i32, {2}, {2, 2});
+    const auto IS = ngraph::builder::makeConstant<int32_t>(ov::element::i32, {2}, {10, 10});
+    auto Node = std::make_shared<ov::op::v0::PriorBox>(LS, IS, attrs);
+    ov::ResultVector results{std::make_shared<ov::op::v0::Result>(Node)};
+    return std::make_shared<ov::Model>(results, ov::ParameterVector{}, "PrioBoxGraph");
+}
+
+std::shared_ptr<ov::Model> generate(const std::shared_ptr<ov::op::v8::PriorBox> &node) {
+    ov::op::v8::PriorBox::Attributes attrs;
+    attrs.min_size = {2.0f};
+    attrs.max_size = {5.0f};
+    attrs.aspect_ratio = {1.5f};
+    attrs.scale_all_sizes = true;
+    attrs.min_max_aspect_ratios_order = false;
+    const auto LS = ngraph::builder::makeConstant<int32_t>(ov::element::i32, {2}, {2, 2});
+    const auto IS = ngraph::builder::makeConstant<int32_t>(ov::element::i32, {2}, {10, 10});
+    auto Node = std::make_shared<ov::op::v8::PriorBox>(LS, IS, attrs);
+    ov::ResultVector results{std::make_shared<ov::op::v0::Result>(Node)};
+    return std::make_shared<ov::Model>(results, ov::ParameterVector{}, "PrioBoxGraph");
+}
+
+std::shared_ptr<ov::Model> generate(const std::shared_ptr<ov::op::v0::PriorBoxClustered> &node) {
+    ov::op::v0::PriorBoxClustered::Attributes attrs;
+    attrs.widths = {3.0f};
+    attrs.heights = {3.0f};
+    attrs.clip = true;
+    const auto LS = ngraph::builder::makeConstant<int32_t>(ov::element::i32, {2}, {2, 2});
+    const auto IS = ngraph::builder::makeConstant<int32_t>(ov::element::i32, {2}, {10, 10});
+    auto Node = std::make_shared<ov::op::v0::PriorBoxClustered>(LS, IS, attrs);
+    ov::ResultVector results{std::make_shared<ov::op::v0::Result>(Node)};
+    return std::make_shared<ov::Model>(results, ov::ParameterVector{}, "PrioBoxClustedGraph");
+}
+
+std::shared_ptr<ov::Model> generate(const std::shared_ptr<ov::op::v0::Proposal> &node) {
+    ov::op::v0::Proposal::Attributes attrs;
+    attrs.base_size = 16;
+    attrs.min_size = 16;
+    attrs.pre_nms_topn = 6000;
+    attrs.post_nms_topn = 10;
+    attrs.nms_thresh = 0.7f;
+    attrs.feat_stride = 16;
+    attrs.min_size = 16;
+    attrs.ratio = {0.5f};
+    attrs.scale = {32.0f};
+    attrs.clip_before_nms = true;
+    attrs.clip_after_nms = false;
+    attrs.normalize = false;
+    attrs.box_size_scale = 1.0f;
+    attrs.box_coordinate_scale = 1.0f;
+    attrs.framework = "";
+    attrs.infer_probs = false;
+    const auto params = ngraph::builder::makeDynamicParams(ov::element::f32, {{1, 2, 10, 10},
+                                                                              {1, 4, 10, 10},
+                                                                              {3}});
+    auto Node = std::make_shared<ov::op::v0::Proposal>(params.at(0), params.at(1), params.at(2), attrs);
+    ov::ResultVector results{std::make_shared<ov::op::v0::Result>(Node)};
+    return std::make_shared<ov::Model>(results, params, "ProposalGraph");
+}
+
+std::shared_ptr<ov::Model> generate(const std::shared_ptr<ov::op::v4::Proposal> &node) {
+    ov::op::v4::Proposal::Attributes attrs;
+    attrs.base_size = 16;
+    attrs.min_size = 16;
+    attrs.pre_nms_topn = 6000;
+    attrs.post_nms_topn = 10;
+    attrs.nms_thresh = 0.7f;
+    attrs.feat_stride = 16;
+    attrs.min_size = 16;
+    attrs.ratio = {0.5f};
+    attrs.scale = {32.0f};
+    attrs.clip_before_nms = true;
+    attrs.clip_after_nms = false;
+    attrs.normalize = false;
+    attrs.box_size_scale = 1.0f;
+    attrs.box_coordinate_scale = 1.0f;
+    attrs.framework = "";
+    attrs.infer_probs = true;
+    const auto params = ngraph::builder::makeDynamicParams(ov::element::f32, {{1, 2, 10, 10},
+                                                                              {1, 4, 10, 10},
+                                                                              {3}});
+    auto Node = std::make_shared<ov::op::v4::Proposal>(params.at(0), params.at(1), params.at(2), attrs);
+    ov::ResultVector results{std::make_shared<ov::op::v0::Result>(Node)};
+    return std::make_shared<ov::Model>(results, params, "ProposalGraph");
+}
+
+std::shared_ptr<ov::Model> generate(const std::shared_ptr<ov::op::v3::ROIAlign> &node) {
+    const auto params = ngraph::builder::makeDynamicParams(ov::element::f32, {{2, 1, 16, 16}});
+    const auto coords = ngraph::builder::makeConstant<float>(ov::element::f32, {2, 4}, {2, 2, 8, 8, 2, 2, 8, 8});
+    const auto roisIdx = ngraph::builder::makeConstant<int32_t>(ov::element::i32, {2}, {0, 1});
+    auto Node = std::make_shared<ov::op::v3::ROIAlign>(params.at(0), coords, roisIdx, 2, 2, 2, 1, "avg");
+    ov::ResultVector results{std::make_shared<ov::op::v0::Result>(Node)};
+    return std::make_shared<ov::Model>(results, params, "ROIAlignGraph");
+}
+
+std::shared_ptr<ov::Model> generate(const std::shared_ptr<ov::op::v0::ROIPooling> &node) {
+    const auto params = ngraph::builder::makeDynamicParams(ov::element::f32, {{1, 3, 8, 8},
+                                                                              {1, 5}});
+    auto Node = std::make_shared<ov::op::v0::ROIPooling>(params.at(0), params.at(1), Shape{1, 1}, 1);
+    ov::ResultVector results{std::make_shared<ov::op::v0::Result>(Node)};
+    return std::make_shared<ov::Model>(results, params, "ROIPoolingGraph");
+}
+
+std::shared_ptr<ov::Model> generate(const std::shared_ptr<ov::op::v8::RandomUniform> &node) {
+    const auto out_shape_ = ngraph::builder::makeConstant<int64_t>(ov::element::i64, {4}, {1, 3, 3, 3});
+    const auto min_value = ngraph::builder::makeConstant<float>(ov::element::f32, {}, {0.f});
+    const auto max_value = ngraph::builder::makeConstant<float>(ov::element::f32, {}, {1.f});
+    auto Node = std::make_shared<ov::op::v8::RandomUniform>(out_shape_, min_value, max_value, ov::element::f32, 10, 10);
+    ov::ResultVector results{std::make_shared<ov::op::v0::Result>(Node)};
+    return std::make_shared<ov::Model>(results, ov::ParameterVector{}, "RandomUniformGraph");
+}
+
+std::shared_ptr<ov::Model> generate(const std::shared_ptr<ov::op::v0::Range> &node) {
+    const auto start = ngraph::builder::makeConstant<float>(ov::element::f32, {}, {1.f});
+    const auto stop = ngraph::builder::makeConstant<float>(ov::element::f32, {}, {5.f});
+    const auto step = ngraph::builder::makeConstant<float>(ov::element::f32, {}, {1.f});
+    auto Node = std::make_shared<ov::op::v0::Range>(start, stop, step);
+    ov::ResultVector results{std::make_shared<ov::op::v0::Result>(Node)};
+    return std::make_shared<ov::Model>(results, ov::ParameterVector{}, "RangeGraph");
+}
+
+std::shared_ptr<ov::Model> generate(const std::shared_ptr<ov::op::v4::Range> &node) {
+    const auto start = ngraph::builder::makeConstant<float>(ov::element::f32, {}, {1.f});
+    const auto stop = ngraph::builder::makeConstant<float>(ov::element::f32, {}, {5.f});
+    const auto step = ngraph::builder::makeConstant<float>(ov::element::f32, {}, {1.f});
+    auto Node = std::make_shared<ov::op::v4::Range>(start, stop, step, ov::element::f32);
+    ov::ResultVector results{std::make_shared<ov::op::v0::Result>(Node)};
+    return std::make_shared<ov::Model>(results, ov::ParameterVector{}, "RangeGraph");
+}
+
+std::shared_ptr<ov::Model> generate(const std::shared_ptr<ov::op::v0::RegionYolo> &node) {
+    const auto params = ngraph::builder::makeDynamicParams(ov::element::f32, {{1, 8, 2, 2}});
+    auto Node = std::make_shared<ov::op::v0::RegionYolo>(params.at(0), 4, 1, 1, true, std::vector<int64_t>{0}, 1, 3);
+    ov::ResultVector results{std::make_shared<ov::op::v0::Result>(Node)};
+    return std::make_shared<ov::Model>(results, params, "RegionYoloGraph");
+}
+
+std::shared_ptr<ov::Model> generate(const std::shared_ptr<ov::op::v0::ReorgYolo> &node) {
+    const auto params = ngraph::builder::makeDynamicParams(ov::element::f32, {{1, 8, 4, 4}});
+    auto Node = std::make_shared<ov::op::v0::ReorgYolo>(params.at(0), ov::Strides{2});
+    ov::ResultVector results{std::make_shared<ov::op::v0::Result>(Node)};
+    return std::make_shared<ov::Model>(results, params, "ReorgYoloGraph");
+}
+
+std::shared_ptr<ov::Model> generate(const std::shared_ptr<ov::op::v1::Reshape> &node) {
+    const auto params = ngraph::builder::makeDynamicParams(ov::element::f32, {{2, 2, 3}});
+    const auto shape = ngraph::builder::makeConstant<int64_t>(ov::element::i64, {1}, {12});
+    auto Node = std::make_shared<ov::op::v1::Reshape>(params.at(0), shape, false);
+    ov::ResultVector results{std::make_shared<ov::op::v0::Result>(Node)};
+    return std::make_shared<ov::Model>(results, params, "ReshapeGraph");
+}
+
+std::shared_ptr<ov::Model> generate(const std::shared_ptr<ov::op::v0::Result> &node) {
+    const auto params = ngraph::builder::makeParams(ov::element::f32, {{2, 2}});
+    ov::ResultVector results{std::make_shared<ov::op::v0::Result>(params.at(0))};
+    return std::make_shared<ov::Model>(results, params, "ResultGraph");
+}
+
+std::shared_ptr<ov::Model> generate(const std::shared_ptr<ov::op::v1::Reverse> &node) {
+    const auto params = ngraph::builder::makeDynamicParams(ov::element::f32, {{2, 4, 3}});
+    const auto axis = ngraph::builder::makeConstant<int64_t>(ov::element::i64, {3}, {0, 1, 2});
+    auto Node = std::make_shared<ov::op::v1::Reverse>(params.at(0), axis, op::v1::Reverse::Mode::INDEX);
+    ov::ResultVector results{std::make_shared<ov::op::v0::Result>(Node)};
+    return std::make_shared<ov::Model>(results, params, "ReverseGraph");
+}
+
+std::shared_ptr<ov::Model> generate(const std::shared_ptr<ov::op::v0::ReverseSequence  > &node) {
+    const auto params = ngraph::builder::makeDynamicParams({ov::element::f32, ov::element::i32},
+                                                           {{3, 10}, {3}});
+    auto Node = std::make_shared<ov::op::v0::ReverseSequence>(params.at(0), params.at(1), 0, 1);
+    ov::ResultVector results{std::make_shared<ov::op::v0::Result>(Node)};
+    return std::make_shared<ov::Model>(results, params, "ReverseSequenceGraph");
+}
+
+std::shared_ptr<ov::Model> generate(const std::shared_ptr<ov::op::v7::Roll> &node) {
+    const auto params = ngraph::builder::makeDynamicParams(ov::element::f32, {{4, 2, 3}});
+    const auto shift = ngraph::builder::makeConstant<int64_t>(ov::element::i64, {3}, {2, 1, 3});
+    const auto axes = ngraph::builder::makeConstant<int64_t>(ov::element::i64, {3}, {0, 1, 2});
+    auto Node = std::make_shared<ov::op::v7::Roll>(params.at(0), shift, axes);
+    ov::ResultVector results{std::make_shared<ov::op::v0::Result>(Node)};
+    return std::make_shared<ov::Model>(results, params, "RollGraph");
+}
+
+std::shared_ptr<ov::Model> generate(const std::shared_ptr<ov::op::v5::Round> &node) {
+    const auto params = ngraph::builder::makeDynamicParams(ov::element::f32, {{10}});
+    auto Node = std::make_shared<ov::op::v5::Round>(params.at(0), op::v5::Round::RoundMode::HALF_TO_EVEN);
+    ov::ResultVector results{std::make_shared<ov::op::v0::Result>(Node)};
+    return std::make_shared<ov::Model>(results, params, "RoundGraph");
+}
+
+std::shared_ptr<ov::Model> generate(const std::shared_ptr<ov::op::v3::ScatterElementsUpdate> &node) {
+    const auto params = ngraph::builder::makeDynamicParams(ov::element::f32, {{2, 2}, {2, 2}});
+    const auto indices = ngraph::builder::makeConstant<int64_t>(ov::element::i64, {2, 2}, {1, 1, 0, 0});
+    const auto axis = ngraph::builder::makeConstant<int64_t>(ov::element::i64, {1}, {0});
+    auto Node = std::make_shared<ov::op::v3::ScatterElementsUpdate>(params.at(0), indices, params.at(1), axis);
+    ov::ResultVector results{std::make_shared<ov::op::v0::Result>(Node)};
+    return std::make_shared<ov::Model>(results, params, "ScatterElementsUpdateGraph");
+}
+
+std::shared_ptr<ov::Model> generate(const std::shared_ptr<ov::op::v1::Select> &node) {
+    const auto params = ngraph::builder::makeDynamicParams({ov::element::boolean, ov::element::f32, ov::element::f32},
+                                                           {{2, 2, 2}, {2, 2, 2}, {2, 2, 2}});
+    auto Node = std::make_shared<ov::op::v1::Select>(params.at(0), params.at(1), params.at(2), op::AutoBroadcastType::NONE);
+    ov::ResultVector results{std::make_shared<ov::op::v0::Result>(Node)};
+    return std::make_shared<ov::Model>(results, params, "SelectGraph");
+}
+
+std::shared_ptr<ov::Model> generate(const std::shared_ptr<ov::op::v0::Selu> &node) {
+    const auto params = ngraph::builder::makeDynamicParams(ov::element::f32, {{3}});
+    const auto alpha = ngraph::builder::makeConstant<float>(ov::element::f32, {1}, {1.67326324});
+    const auto lambda = ngraph::builder::makeConstant<float>(ov::element::f32, {1}, {1.05070098});
+    auto Node = std::make_shared<ov::op::v0::Selu>(params.at(0), alpha, lambda);
+    ov::ResultVector results{std::make_shared<ov::op::v0::Result>(Node)};
+    return std::make_shared<ov::Model>(results, params, "SeluGraph");
+}
+
+std::shared_ptr<ov::Model> generate(const std::shared_ptr<ov::op::v0::ShapeOf> &node) {
+    const auto params = ngraph::builder::makeDynamicParams(ov::element::f32, {{2, 4, 8, 16, 64}});
+    auto Node = std::make_shared<ov::op::v0::ShapeOf>(params.at(0));
+    ov::ResultVector results{std::make_shared<ov::op::v0::Result>(Node)};
+    return std::make_shared<ov::Model>(results, params, "ShapeOfGraph");
+}
+
+std::shared_ptr<ov::Model> generate(const std::shared_ptr<ov::op::v3::ShapeOf> &node) {
+    const auto params = ngraph::builder::makeDynamicParams(ov::element::f32, {{2, 4, 8, 16, 64}});
+    auto Node = std::make_shared<ov::op::v3::ShapeOf>(params.at(0));
+    ov::ResultVector results{std::make_shared<ov::op::v0::Result>(Node)};
+    return std::make_shared<ov::Model>(results, params, "ShapeOfGraph");
+}
+
+std::shared_ptr<ov::Model> generate(const std::shared_ptr<ov::op::v0::ShuffleChannels> &node) {
+    const auto params = ngraph::builder::makeDynamicParams(ov::element::f32, {{1, 15, 2, 2}});
+    auto Node = std::make_shared<ov::op::v0::ShuffleChannels>(params.at(0), 1, 5);
+    ov::ResultVector results{std::make_shared<ov::op::v0::Result>(Node)};
+    return std::make_shared<ov::Model>(results, params, "ShuffleChannelsGraph");
+}
+
+std::shared_ptr<ov::Model> generate(const std::shared_ptr<ov::op::v8::Slice> &node) {
+    const auto params = ngraph::builder::makeDynamicParams(ov::element::f32, {{2, 4, 3}});
+    const auto start = ngraph::builder::makeConstant<int64_t>(ov::element::i64, {3}, {0, 0, 4});
+    const auto stop = ngraph::builder::makeConstant<int64_t>(ov::element::i64, {3}, {2, 4, -5});
+    const auto step = ngraph::builder::makeConstant<int64_t>(ov::element::i64, {3}, {3, 2, -2});
+    const auto axes = ngraph::builder::makeConstant<int64_t>(ov::element::i64, {3}, {0, 1, 2});
+    auto Node = std::make_shared<ov::op::v8::Slice>(params.at(0), start, stop, step, axes);
+    ov::ResultVector results{std::make_shared<ov::op::v0::Result>(Node)};
+    return std::make_shared<ov::Model>(results, params, "SliceGraph");
+}
+
+std::shared_ptr<ov::Model> generate(const std::shared_ptr<ov::op::v4::SoftPlus> &node) {
+    const auto params = ngraph::builder::makeDynamicParams(ov::element::f32, {{4, 4}});
+    auto Node = std::make_shared<ov::op::v4::SoftPlus>(params.at(0));
+    ov::ResultVector results{std::make_shared<ov::op::v0::Result>(Node)};
+    return std::make_shared<ov::Model>(results, params, "SoftPlusGraph");
+}
+
+std::shared_ptr<ov::Model> generate(const std::shared_ptr<ov::op::v1::Softmax> &node) {
+    const auto params = ngraph::builder::makeDynamicParams(ov::element::f32, {{2, 2, 3}});
+    auto Node = std::make_shared<ov::op::v1::Softmax>(params.at(0), 0);
+    ov::ResultVector results{std::make_shared<ov::op::v0::Result>(Node)};
+    return std::make_shared<ov::Model>(results, params, "SoftmaxGraph");
+}
+
+std::shared_ptr<ov::Model> generate(const std::shared_ptr<ov::op::v8::Softmax> &node) {
+    const auto params = ngraph::builder::makeDynamicParams(ov::element::f32, {{2, 2, 3}});
+    auto Node = std::make_shared<ov::op::v8::Softmax>(params.at(0), 0);
+    ov::ResultVector results{std::make_shared<ov::op::v0::Result>(Node)};
+    return std::make_shared<ov::Model>(results, params, "SoftmaxGraph");
+}
+
+std::shared_ptr<ov::Model> generate(const std::shared_ptr<ov::op::v1::SpaceToBatch> &node) {
+    const auto params = ngraph::builder::makeDynamicParams(ov::element::f32, {{1, 1, 3, 2, 1}});
+    const auto blockShape = ngraph::builder::makeConstant<int64_t>(ov::element::i64, {5}, {1, 1, 3, 2, 2});
+    const auto padsBegin = ngraph::builder::makeConstant<int64_t>(ov::element::i64, {5}, {0, 0, 1, 0, 3});
+    const auto padsEnd = ngraph::builder::makeConstant<int64_t>(ov::element::i64, {5}, {0, 0, 2, 0, 0});
+    auto Node = std::make_shared<ov::op::v1::SpaceToBatch>(params.at(0), blockShape, padsBegin, padsEnd);
+    ov::ResultVector results{std::make_shared<ov::op::v0::Result>(Node)};
+    return std::make_shared<ov::Model>(results, params, "SpaceToBatchGraph");
+}
+
+std::shared_ptr<ov::Model> generate(const std::shared_ptr<ov::op::v0::SpaceToDepth> &node) {
+    const auto params = ngraph::builder::makeDynamicParams(ov::element::f32, {{1, 2, 4, 4}});
+    auto Node = std::make_shared<ov::op::v0::SpaceToDepth>(params.at(0), "BLOCKS_FIRST", 2);
+    ov::ResultVector results{std::make_shared<ov::op::v0::Result>(Node)};
+    return std::make_shared<ov::Model>(results, params, "SpaceToDepthGraph");
+}
+
+std::shared_ptr<ov::Model> generate(const std::shared_ptr<ov::op::v1::Split> &node) {
+    const auto params = ngraph::builder::makeDynamicParams(ov::element::f32, {{2, 8, 2}});
+    const auto axis = ngraph::builder::makeConstant<int64_t>(ov::element::i64, {}, {1});
+    auto Node = std::make_shared<ov::op::v1::Split>(params.at(0), axis, 4);
+    ov::ResultVector results{std::make_shared<ov::op::v0::Result>(Node)};
+    return std::make_shared<ov::Model>(results, params, "SplitGraph");
+}
+
+std::shared_ptr<ov::Model> generate(const std::shared_ptr<ov::op::v0::Squeeze> &node) {
+    const auto params = ngraph::builder::makeDynamicParams(ov::element::f32, {{1, 4, 1, 1, 2}});
+    const auto axes = ngraph::builder::makeConstant<int64_t>(ov::element::i64, {2}, {0, 2});
+    auto Node = std::make_shared<ov::op::v0::Squeeze>(params.at(0), axes);
+    ov::ResultVector results{std::make_shared<ov::op::v0::Result>(Node)};
+    return std::make_shared<ov::Model>(results, params, "SqueezeGraph");
+}
+
+std::shared_ptr<ov::Model> generate(const std::shared_ptr<ov::op::v1::StridedSlice> &node) {
+    const auto params = ngraph::builder::makeDynamicParams(ov::element::f32, {{128, 1}});
+    const auto begin = ngraph::builder::makeConstant<int64_t>(ov::element::i64, {3}, {0, 0, 0});
+    const auto end = ngraph::builder::makeConstant<int64_t>(ov::element::i64, {3}, {0, 0, 0});
+    const auto stride = ngraph::builder::makeConstant<int64_t>(ov::element::i64, {3}, {1, 1, 1});
+    auto Node = std::make_shared<ov::op::v1::StridedSlice>(params.at(0), begin, end, stride,
+                                                           std::vector<int64_t>{0, 1, 1},
+                                                           std::vector<int64_t>{0, 1, 1},
+                                                           std::vector<int64_t>{1, 0, 0},
+                                                           std::vector<int64_t>{1, 0, 0},
+                                                           std::vector<int64_t>{0, 0, 0});
+    ov::ResultVector results{std::make_shared<ov::op::v0::Result>(Node)};
+    return std::make_shared<ov::Model>(results, params, "StridedSliceGraph");
+}
+
+std::shared_ptr<ov::Model> generate(const std::shared_ptr<ov::op::v4::Swish> &node) {
+    const auto params = ngraph::builder::makeDynamicParams(ov::element::f32, {{2, 4}});
+    const auto beta = ngraph::builder::makeConstant<float>(ov::element::f32, {}, {0.6f});
+    auto Node = std::make_shared<ov::op::v4::Swish>(params.at(0), beta);
+    ov::ResultVector results{std::make_shared<ov::op::v0::Result>(Node)};
+    return std::make_shared<ov::Model>(results, params, "SwishGraph");
+}
+
+std::shared_ptr<ov::Model> generate(const std::shared_ptr<ov::op::v0::Tile> &node) {
+    const auto params = ngraph::builder::makeDynamicParams(ov::element::f32, {{2, 1, 3}});
+    const auto repeats = ngraph::builder::makeConstant<int64_t>(ov::element::i64, {2}, {2, 1});
+    auto Node = std::make_shared<ov::op::v0::Tile>(params.at(0), repeats);
+    ov::ResultVector results{std::make_shared<ov::op::v0::Result>(Node)};
+    return std::make_shared<ov::Model>(results, params, "TileGraph");
+}
+
+std::shared_ptr<ov::Model> generate(const std::shared_ptr<ov::op::v1::TopK> &node) {
+    const auto params = ngraph::builder::makeDynamicParams(ov::element::f32, {{2, 3, 2}});
+    const auto k = ngraph::builder::makeConstant<int64_t>(ov::element::i64, {}, {3});
+    auto Node = std::make_shared<ov::op::v1::TopK>(params.at(0),
+                                                   k,
+                                                   1,
+                                                   ov::op::v1::TopK::Mode::MAX,
+                                                   ov::op::v1::TopK::SortType::SORT_VALUES);
+    ov::ResultVector results{std::make_shared<ov::op::v0::Result>(Node->output(0)),
+                             std::make_shared<ov::op::v0::Result>(Node->output(1))};
+    return std::make_shared<ov::Model>(results, params, "TopKGraph");
+}
+
+std::shared_ptr<ov::Model> generate(const std::shared_ptr<ov::op::v3::TopK> &node) {
+    const auto params = ngraph::builder::makeDynamicParams(ov::element::f32, {{2, 3, 2}});
+    const auto k = ngraph::builder::makeConstant<int64_t>(ov::element::i64, {}, {3});
+    auto Node = std::make_shared<ov::op::v3::TopK>(params.at(0),
+                                                   k,
+                                                   1,
+                                                   ov::op::v3::TopK::Mode::MAX,
+                                                   ov::op::v3::TopK::SortType::SORT_VALUES);
+    ov::ResultVector results{std::make_shared<ov::op::v0::Result>(Node->output(0)),
+                             std::make_shared<ov::op::v0::Result>(Node->output(1))};
+    return std::make_shared<ov::Model>(results, params, "TopKGraph");
+}
+
+std::shared_ptr<ov::Model> generate(const std::shared_ptr<ov::op::v1::Transpose> &node) {
+    const auto params = ngraph::builder::makeDynamicParams(ov::element::f32, {{2, 2, 3}});
+    const auto inputOrder = ngraph::builder::makeConstant<int64_t>(ov::element::i64, {3}, {2, 1, 0});
+    auto Node = std::make_shared<ov::op::v1::Transpose>(params.at(0), inputOrder);
+    ov::ResultVector results{std::make_shared<ov::op::v0::Result>(Node)};
+    return std::make_shared<ov::Model>(results, params, "TransposeGraph");
+}
+
+std::shared_ptr<ov::Model> generate(const std::shared_ptr<ov::op::v0::Unsqueeze> &node) {
+    const auto params = ngraph::builder::makeDynamicParams(ov::element::f32, {{4, 2}});
+    const auto axes = ngraph::builder::makeConstant<int64_t>(ov::element::i64, {2}, {1, -1});
+    auto Node = std::make_shared<ov::op::v0::Unsqueeze>(params.at(0), axes);
+    ov::ResultVector results{std::make_shared<ov::op::v0::Result>(Node)};
+    return std::make_shared<ov::Model>(results, params, "UnsqueezeGraph");
+}
+
+std::shared_ptr<ov::Model> generate(const std::shared_ptr<ov::op::v1::VariadicSplit> &node) {
+    const auto params = ngraph::builder::makeDynamicParams(ov::element::f32, {{2, 8, 2, 2}});
+    const auto axis = ngraph::builder::makeConstant<int64_t>(ov::element::i64, {1}, {1});
+    const auto splitLengths = ngraph::builder::makeConstant<int64_t>(ov::element::i64, {4}, {1, 3, 2, 2});
+    auto Node = std::make_shared<ov::op::v1::VariadicSplit>(params.at(0), axis, splitLengths);
+    ov::ResultVector results{std::make_shared<ov::op::v0::Result>(Node->output(0)),
+                             std::make_shared<ov::op::v0::Result>(Node->output(1)),
+                             std::make_shared<ov::op::v0::Result>(Node->output(2)),
+                             std::make_shared<ov::op::v0::Result>(Node->output(3))};
+    return std::make_shared<ov::Model>(results, params, "VariadicSplitGraph");
+    
 std::shared_ptr<ov::Model> generateBinaryEltwise(const std::shared_ptr<ov::op::Op> &node) {
     const auto params = ngraph::builder::makeDynamicParams(ov::element::f32, {{1, 2}, {1, 2}});
     std::shared_ptr<ov::Node> eltwiseNode;
@@ -978,10 +976,123 @@
         return nullptr;
     }
 
-<<<<<<< HEAD
     ov::ResultVector results{std::make_shared<ov::op::v0::Result>(eltwiseNode)};
     return std::make_shared<ov::Model>(results, params, "BinaryEltwiseGraph");
 }
+
+std::shared_ptr<ov::Model> generateBinaryEltwiseLogical(const std::shared_ptr<ov::op::Op> &node) {
+    const auto params = ngraph::builder::makeDynamicParams(ov::element::boolean, {{1}, {1}});
+    std::shared_ptr<ov::Node> eltwise;
+    if (ov::is_type<ov::op::v1::LogicalAnd>(node)) {
+        eltwise = std::make_shared<ov::op::v1::LogicalAnd>(params[0], params[1]);
+    } else if (ov::is_type<ov::op::v1::LogicalOr>(node)) {
+        eltwise = std::make_shared<ov::op::v1::LogicalOr>(params[0], params[1]);
+    } else if (ov::is_type<ov::op::v1::LogicalXor>(node)) {
+        eltwise = std::make_shared<ov::op::v1::LogicalXor>(params[0], params[1]);
+    } else if (ov::is_type<ov::op::v0::Xor>(node)) {
+        eltwise = std::make_shared<ov::op::v0::Xor>(params[0], params[1]);
+    } else {
+        return nullptr;
+    }
+
+    ov::ResultVector results{std::make_shared<ov::op::v0::Result>(eltwise)};
+    return std::make_shared<ov::Model>(results, ngraph::ParameterVector{params}, "BinaryEltwiseLogicalGraph");
+}
+
+std::shared_ptr<ov::Model> generateBroadcast(const std::shared_ptr<ov::op::Op> &node) {
+    const ov::Shape input_shape{};
+    const auto params = ngraph::builder::makeDynamicParams(ov::element::f32, {input_shape});
+    const auto shape_const =
+        ngraph::builder::makeConstant<uint64_t>(ov::element::u64, {4}, {5, 4, 3, 2});
+    std::shared_ptr<ov::Node> broadcast;
+    if (ov::is_type<ov::op::v1::Broadcast>(node)) {
+        broadcast = std::make_shared<ov::op::v1::Broadcast>(params[0], shape_const);
+    } else if (ov::is_type<ov::op::v3::Broadcast>(node)) {
+        broadcast = std::make_shared<ov::op::v3::Broadcast>(params[0], shape_const);
+    } else {
+        return nullptr;
+    }
+
+    return std::make_shared<ov::Model>(broadcast, ParameterVector{params}, "BroadcastGraph");
+}
+
+std::shared_ptr<ov::Model> generateConvertColor(const std::shared_ptr<ov::op::Op> &node) {
+    const auto params = std::make_shared<ov::op::v0::Parameter>(ov::element::u8, Shape{1, 3, 2, 1});
+    std::shared_ptr<ov::Node> convert;
+    if (ov::is_type<ov::op::v8::NV12toBGR>(node)) {
+        convert = std::make_shared<ov::op::v8::NV12toBGR>(params);
+    } else if (ov::is_type<ov::op::v8::NV12toRGB>(node)) {
+        convert = std::make_shared<ov::op::v8::NV12toRGB>(params);
+    } else if (ov::is_type<ov::op::v8::I420toBGR>(node)) {
+        convert = std::make_shared<ov::op::v8::I420toBGR>(params);
+    } else if (ov::is_type<ov::op::v8::I420toRGB>(node)) {
+        convert = std::make_shared<ov::op::v8::I420toRGB>(params);
+    } else {
+        return nullptr;
+    }
+
+    ov::ResultVector results{std::make_shared<ov::op::v0::Result>(convert)};
+    return std::make_shared<ov::Model>(results, ParameterVector{params}, "ConvertColorGraph");
+}
+
+std::shared_ptr<ov::Model> generateMultiSubGraph(const std::shared_ptr<ov::op::Op> &node) {
+    if (ov::is_type<ov::op::v8::If>(node)) {
+        auto cond = std::make_shared<ov::op::v0::Parameter>(ov::element::boolean, Shape{1});
+        auto A = std::make_shared<ov::op::v0::Constant>(ov::element::f32, ov::Shape{1}, 8.0);
+        auto B = std::make_shared<ov::op::v0::Constant>(element::f32, ov::Shape{1}, 2.0);
+        auto A_res = std::make_shared<ov::op::v0::Result>(A);
+        auto B_res = std::make_shared<ov::op::v0::Result>(B);
+        auto then_body = std::make_shared<ov::Model>(OutputVector{A_res}, ParameterVector{});
+        auto else_body = std::make_shared<ov::Model>(OutputVector{B_res}, ParameterVector{});
+        auto if_op = std::make_shared<ov::op::v8::If>(cond);
+        if_op->set_then_body(then_body);
+        if_op->set_else_body(else_body);
+        auto res = if_op->set_output(A_res, B_res);
+        return std::make_shared<ov::Model>(OutputVector{res}, ParameterVector{cond}, "MultiSubGraphOp");
+    } else {
+        return nullptr;
+    }
+}
+
+std::shared_ptr<ov::Model> generateNmsBase(const std::shared_ptr<ov::op::Op> &node) {
+    const auto params = ngraph::builder::makeDynamicParams(ov::element::f32, {{1, 2, 4}, {1, 2, 2}});
+    const auto outputs =
+        ngraph::helpers::convert2OutputVector(ngraph::helpers::castOps2Nodes<ov::op::v0::Parameter>(params));
+    if (ov::is_type<ov::op::v8::MatrixNms>(node)) {
+        const auto nms =
+            std::make_shared<ov::op::v8::MatrixNms>(outputs[0], outputs[1], ov::op::v8::MatrixNms::Attributes());
+        ov::ResultVector results{std::make_shared<ov::op::v0::Result>(nms)};
+        return std::make_shared<ov::Model>(results, params, "MatrixNms");
+    } else if (ov::is_type<ov::op::v8::MulticlassNms>(node)) {
+        const auto nms = std::make_shared<ov::op::v8::MulticlassNms>(outputs[0], outputs[1], ov::op::v8::MulticlassNms::Attributes());
+        ov::ResultVector results{std::make_shared<ov::op::v0::Result>(nms)};
+        return std::make_shared<ov::Model>(results, params, "MulticlassNms");
+    } else {
+        return nullptr;
+    }
+}
+
+std::shared_ptr<ov::Model> generateReadValueBase(const std::shared_ptr<ov::op::Op> &node) {
+    auto params = ngraph::builder::makeDynamicParams(ov::element::f32, {{1}});
+    if (ov::is_type<ov::op::v3::ReadValue>(node)) {
+        auto read_value = std::make_shared<ov::op::v3::ReadValue>(params[0], "v0");
+        auto add = std::make_shared<ov::op::v1::Add>(read_value, params[0]);
+        auto assign = std::make_shared<ov::op::v3::Assign>(add, "v0");
+        ov::ResultVector results{std::make_shared<ov::op::v0::Result>(add)};
+        return std::make_shared<ov::Model>(results, SinkVector{assign}, params, "ReadValue-3");
+    } else if (ov::is_type<ov::op::v6::ReadValue>(node)) {
+        auto variable = std::make_shared<ov::op::util::Variable>(
+            ov::op::util::VariableInfo{ov::PartialShape::dynamic(), ov::element::dynamic, "v0"});
+        auto read_value = std::make_shared<ov::op::v6::ReadValue>(params[0], variable);
+        auto add = std::make_shared<ov::op::v1::Add>(read_value, params[0]);
+        auto assign = std::make_shared<ov::op::v6::Assign>(add, variable);
+        ov::ResultVector results{std::make_shared<ov::op::v0::Result>(add)};
+        return std::make_shared<ov::Model>(results, SinkVector{assign}, params, "ReadValue-6");
+    } else {
+        return nullptr;
+    }
+}
+
 
 std::shared_ptr<ov::Model> generateDeformableConvolutionBase(const std::shared_ptr<ov::op::Op> &node) {
     const auto params = ngraph::builder::makeDynamicParams(ov::element::f32, {{1, 2, 4, 4},
@@ -1236,123 +1347,6 @@
 
     ov::ResultVector results{std::make_shared<ov::op::v0::Result>(SubGraphOpNode)};
     return std::make_shared<ov::Model>(results, params, "SubGraphOpGraph");
-=======
-    ov::ResultVector results{std::make_shared<ov::op::v0::Result>(eltwise)};
-    return std::make_shared<ov::Model>(results, params, "BinaryEltwiseComparisonGraph");
->>>>>>> e75ee60b
-}
-
-std::shared_ptr<ov::Model> generateBinaryEltwiseLogical(const std::shared_ptr<ov::op::Op> &node) {
-    const auto params = ngraph::builder::makeDynamicParams(ov::element::boolean, {{1}, {1}});
-    std::shared_ptr<ov::Node> eltwise;
-    if (ov::is_type<ov::op::v1::LogicalAnd>(node)) {
-        eltwise = std::make_shared<ov::op::v1::LogicalAnd>(params[0], params[1]);
-    } else if (ov::is_type<ov::op::v1::LogicalOr>(node)) {
-        eltwise = std::make_shared<ov::op::v1::LogicalOr>(params[0], params[1]);
-    } else if (ov::is_type<ov::op::v1::LogicalXor>(node)) {
-        eltwise = std::make_shared<ov::op::v1::LogicalXor>(params[0], params[1]);
-    } else if (ov::is_type<ov::op::v0::Xor>(node)) {
-        eltwise = std::make_shared<ov::op::v0::Xor>(params[0], params[1]);
-    } else {
-        return nullptr;
-    }
-
-    ov::ResultVector results{std::make_shared<ov::op::v0::Result>(eltwise)};
-    return std::make_shared<ov::Model>(results, ngraph::ParameterVector{params}, "BinaryEltwiseLogicalGraph");
-}
-
-std::shared_ptr<ov::Model> generateBroadcast(const std::shared_ptr<ov::op::Op> &node) {
-    const ov::Shape input_shape{};
-    const auto params = ngraph::builder::makeDynamicParams(ov::element::f32, {input_shape});
-    const auto shape_const =
-        ngraph::builder::makeConstant<uint64_t>(ov::element::u64, {4}, {5, 4, 3, 2});
-    std::shared_ptr<ov::Node> broadcast;
-    if (ov::is_type<ov::op::v1::Broadcast>(node)) {
-        broadcast = std::make_shared<ov::op::v1::Broadcast>(params[0], shape_const);
-    } else if (ov::is_type<ov::op::v3::Broadcast>(node)) {
-        broadcast = std::make_shared<ov::op::v3::Broadcast>(params[0], shape_const);
-    } else {
-        return nullptr;
-    }
-
-    return std::make_shared<ov::Model>(broadcast, ParameterVector{params}, "BroadcastGraph");
-}
-
-std::shared_ptr<ov::Model> generateConvertColor(const std::shared_ptr<ov::op::Op> &node) {
-    const auto params = std::make_shared<ov::op::v0::Parameter>(ov::element::u8, Shape{1, 3, 2, 1});
-    std::shared_ptr<ov::Node> convert;
-    if (ov::is_type<ov::op::v8::NV12toBGR>(node)) {
-        convert = std::make_shared<ov::op::v8::NV12toBGR>(params);
-    } else if (ov::is_type<ov::op::v8::NV12toRGB>(node)) {
-        convert = std::make_shared<ov::op::v8::NV12toRGB>(params);
-    } else if (ov::is_type<ov::op::v8::I420toBGR>(node)) {
-        convert = std::make_shared<ov::op::v8::I420toBGR>(params);
-    } else if (ov::is_type<ov::op::v8::I420toRGB>(node)) {
-        convert = std::make_shared<ov::op::v8::I420toRGB>(params);
-    } else {
-        return nullptr;
-    }
-
-    ov::ResultVector results{std::make_shared<ov::op::v0::Result>(convert)};
-    return std::make_shared<ov::Model>(results, ParameterVector{params}, "ConvertColorGraph");
-}
-
-std::shared_ptr<ov::Model> generateMultiSubGraph(const std::shared_ptr<ov::op::Op> &node) {
-    if (ov::is_type<ov::op::v8::If>(node)) {
-        auto cond = std::make_shared<ov::op::v0::Parameter>(ov::element::boolean, Shape{1});
-        auto A = std::make_shared<ov::op::v0::Constant>(ov::element::f32, ov::Shape{1}, 8.0);
-        auto B = std::make_shared<ov::op::v0::Constant>(element::f32, ov::Shape{1}, 2.0);
-        auto A_res = std::make_shared<ov::op::v0::Result>(A);
-        auto B_res = std::make_shared<ov::op::v0::Result>(B);
-        auto then_body = std::make_shared<ov::Model>(OutputVector{A_res}, ParameterVector{});
-        auto else_body = std::make_shared<ov::Model>(OutputVector{B_res}, ParameterVector{});
-        auto if_op = std::make_shared<ov::op::v8::If>(cond);
-        if_op->set_then_body(then_body);
-        if_op->set_else_body(else_body);
-        auto res = if_op->set_output(A_res, B_res);
-        return std::make_shared<ov::Model>(OutputVector{res}, ParameterVector{cond}, "MultiSubGraphOp");
-    } else {
-        return nullptr;
-    }
-}
-
-std::shared_ptr<ov::Model> generateNmsBase(const std::shared_ptr<ov::op::Op> &node) {
-    const auto params = ngraph::builder::makeDynamicParams(ov::element::f32, {{1, 2, 4}, {1, 2, 2}});
-    const auto outputs =
-        ngraph::helpers::convert2OutputVector(ngraph::helpers::castOps2Nodes<ov::op::v0::Parameter>(params));
-    if (ov::is_type<ov::op::v8::MatrixNms>(node)) {
-        const auto nms =
-            std::make_shared<ov::op::v8::MatrixNms>(outputs[0], outputs[1], ov::op::v8::MatrixNms::Attributes());
-        ov::ResultVector results{std::make_shared<ov::op::v0::Result>(nms)};
-        return std::make_shared<ov::Model>(results, params, "MatrixNms");
-    } else if (ov::is_type<ov::op::v8::MulticlassNms>(node)) {
-        const auto nms = std::make_shared<ov::op::v8::MulticlassNms>(outputs[0], outputs[1], ov::op::v8::MulticlassNms::Attributes());
-        ov::ResultVector results{std::make_shared<ov::op::v0::Result>(nms)};
-        return std::make_shared<ov::Model>(results, params, "MulticlassNms");
-    } else {
-        return nullptr;
-    }
-}
-
-std::shared_ptr<ov::Model> generateReadValueBase(const std::shared_ptr<ov::op::Op> &node) {
-    auto params = ngraph::builder::makeDynamicParams(ov::element::f32, {{1}});
-    if (ov::is_type<ov::op::v3::ReadValue>(node)) {
-        auto read_value = std::make_shared<ov::op::v3::ReadValue>(params[0], "v0");
-        auto add = std::make_shared<ov::op::v1::Add>(read_value, params[0]);
-        auto assign = std::make_shared<ov::op::v3::Assign>(add, "v0");
-        ov::ResultVector results{std::make_shared<ov::op::v0::Result>(add)};
-        return std::make_shared<ov::Model>(results, SinkVector{assign}, params, "ReadValue-3");
-    } else if (ov::is_type<ov::op::v6::ReadValue>(node)) {
-        auto variable = std::make_shared<ov::op::util::Variable>(
-            ov::op::util::VariableInfo{ov::PartialShape::dynamic(), ov::element::dynamic, "v0"});
-        auto read_value = std::make_shared<ov::op::v6::ReadValue>(params[0], variable);
-        auto add = std::make_shared<ov::op::v1::Add>(read_value, params[0]);
-        auto assign = std::make_shared<ov::op::v6::Assign>(add, variable);
-        ov::ResultVector results{std::make_shared<ov::op::v0::Result>(add)};
-        return std::make_shared<ov::Model>(results, SinkVector{assign}, params, "ReadValue-6");
-    } else {
-        return nullptr;
-    }
 }
 }  // namespace
 
@@ -1361,7 +1355,21 @@
     std::shared_ptr<T> node = std::shared_ptr<T>(new T);
     if (ov::is_type<ov::op::util::BinaryElementwiseArithmetic>(node)) {
         return generateBinaryEltwise(node);
-<<<<<<< HEAD
+    } else if (ov::is_type<ov::op::util::BinaryElementwiseComparison>(node)) {
+        return generateBinaryEltwiseComp(node);
+    } else if (ov::is_type<ov::op::util::BinaryElementwiseLogical>(node)) {
+        return generateBinaryEltwiseLogical(node);
+    } else if (ov::is_type<ov::op::util::BroadcastBase>(node)) {
+        return generateBroadcast(node);
+    } else if (ov::is_type<ov::op::util::ConvertColorNV12Base>(node) ||
+               ov::is_type<ov::op::util::ConvertColorI420Base>(node)) {
+        return generateConvertColor(node);
+    } else if (ov::is_type<ov::op::util::MultiSubGraphOp>(node)) {
+        return generateMultiSubGraph(node);
+    } else if (ov::is_type<ov::op::util::NmsBase>(node)) {
+        return generateNmsBase(node);
+    } else if (ov::is_type<ov::op::util::ReadValueBase>(node)) {
+        return generateReadValueBase(node);
     } else if (ov::is_type<ov::op::util::DeformableConvolutionBase>(node)) {
         return generateDeformableConvolutionBase(node);
     } else if (ov::is_type<ov::op::util::DetectionOutputBase>(node)) {
@@ -1380,23 +1388,6 @@
         return generateRNNCellBase(node);
     } else if (ov::is_type<ov::op::util::SubGraphOp>(node)) {
         return generateSubGraphOp(node);
-=======
-    } else if (ov::is_type<ov::op::util::BinaryElementwiseComparison>(node)) {
-        return generateBinaryEltwiseComp(node);
-    } else if (ov::is_type<ov::op::util::BinaryElementwiseLogical>(node)) {
-        return generateBinaryEltwiseLogical(node);
-    } else if (ov::is_type<ov::op::util::BroadcastBase>(node)) {
-        return generateBroadcast(node);
-    } else if (ov::is_type<ov::op::util::ConvertColorNV12Base>(node) ||
-               ov::is_type<ov::op::util::ConvertColorI420Base>(node)) {
-        return generateConvertColor(node);
-    } else if (ov::is_type<ov::op::util::MultiSubGraphOp>(node)) {
-        return generateMultiSubGraph(node);
-    } else if (ov::is_type<ov::op::util::NmsBase>(node)) {
-        return generateNmsBase(node);
-    } else if (ov::is_type<ov::op::util::ReadValueBase>(node)) {
-        return generateReadValueBase(node);
->>>>>>> e75ee60b
     }
 
     return generate(node);
