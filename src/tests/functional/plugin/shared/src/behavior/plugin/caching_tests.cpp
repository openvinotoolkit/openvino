--- conflicted
+++ resolved
@@ -26,11 +26,7 @@
 
 namespace LayerTestsDefinitions {
 
-<<<<<<< HEAD
-static std::shared_ptr<ngraph::Function> simple_function_multiply(ov::element::Type type, size_t batchSize) {
-=======
 static std::shared_ptr<ov::Model> simple_function_multiply(ov::element::Type type, size_t batchSize) {
->>>>>>> 637920ce
     // Create Parameter operation with static shape
     auto data = std::make_shared<ov::op::v0::Parameter>(type, ov::Shape{batchSize, 2});
     data->set_friendly_name("Parameter");
@@ -50,11 +46,7 @@
     return func;
 }
 
-<<<<<<< HEAD
-static std::shared_ptr<ngraph::Function> simple_function_relu(ov::element::Type type, size_t batchSize) {
-=======
 static std::shared_ptr<ov::Model> simple_function_relu(ov::element::Type type, size_t batchSize) {
->>>>>>> 637920ce
     // Create Parameter operation with static shape
     auto data = std::make_shared<ov::op::v0::Parameter>(type, ov::Shape{batchSize, 2});
     data->set_friendly_name("Parameter");
@@ -128,16 +120,9 @@
 
 std::vector<nGraphFunctionWithName> LoadNetworkCacheTestBase::getFloatingPointOnlyFunctions() {
     std::vector<nGraphFunctionWithName> res;
-<<<<<<< HEAD
-    res.push_back(nGraphFunctionWithName{[](ov::element::Type type, size_t batchSize) {
-                                             return ov::test::utils::make_ti_with_lstm_cell(type, batchSize);
-                                         },
-                                         "TIwithLSTMcell1"});
-=======
     res.push_back(nGraphFunctionWithName { [](ov::element::Type type, size_t batchSize) {
         return ov::test::utils::make_ti_with_lstm_cell(type, batchSize);
     }, "TIwithLSTMcell1"});
->>>>>>> 637920ce
     return res;
 }
 
@@ -175,12 +160,7 @@
     auto batchSize = std::get<2>(param);
     auto deviceName = std::get<3>(param);
     std::replace(deviceName.begin(), deviceName.end(), ':', '.');
-<<<<<<< HEAD
-    return funcName + "_" + ov::element::Type(precision).get_type_name() + "_batch" + std::to_string(batchSize) + "_" +
-           deviceName;
-=======
     return funcName + "_" + ov::element::Type(precision).get_type_name() + "_batch" + std::to_string(batchSize) + "_" + deviceName;
->>>>>>> 637920ce
 }
 
 void LoadNetworkCacheTestBase::SetUp() {
