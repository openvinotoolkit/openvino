// Copyright (C) 2018-2023 Intel Corporation
// SPDX-License-Identifier: Apache-2.0
//

#include "behavior/ov_plugin/properties_tests.hpp"
#include "openvino/runtime/properties.hpp"
#include <cstdint>

namespace ov {
namespace test {
namespace behavior {

std::string OVPropertiesTests::getTestCaseName(testing::TestParamInfo<PropertiesParams> obj) {
    std::string target_device;
    AnyMap properties;
    std::tie(target_device, properties) = obj.param;
    std::replace(target_device.begin(), target_device.end(), ':', '.');
    std::ostringstream result;
    result << "target_device=" << target_device << "_";
    if (!properties.empty()) {
        result << "properties=" << util::join(util::split(util::to_string(properties), ' '), "_");
    }
    return result.str();
}

void OVPropertiesTests::SetUp() {
    std::tie(target_device, properties) = this->GetParam();
    APIBaseTest::SetUp();
    SKIP_IF_CURRENT_TEST_IS_DISABLED();
    model = ov::builder::subgraph::makeSplitConcat();
}

void OVPropertiesTests::TearDown() {
    if (!properties.empty()) {
        utils::PluginCache::get().reset();
    }
    APIBaseTest::TearDown();
}

std::string OVSetPropComplieModleGetPropTests::getTestCaseName(testing::TestParamInfo<CompileModelPropertiesParams> obj) {
    std::string target_device;
    AnyMap properties;
    AnyMap compileModelProperties;
    std::tie(target_device, properties, compileModelProperties) = obj.param;
    std::replace(target_device.begin(), target_device.end(), ':', '.');
    std::ostringstream result;
    result << "target_device=" << target_device << "_";
    if (!properties.empty()) {
        result << "properties=" << util::join(util::split(util::to_string(properties), ' '), "_");
    }
    if (!compileModelProperties.empty()) {
        result << "_compileModelProp=" << util::join(util::split(util::to_string(compileModelProperties), ' '), "_");
    }
    return result.str();
}

void OVSetPropComplieModleGetPropTests::SetUp() {
    SKIP_IF_CURRENT_TEST_IS_DISABLED();
    std::tie(target_device, properties, compileModelProperties) = this->GetParam();
    model = ov::builder::subgraph::makeSplitConcat();
}

std::string OVPropertiesTestsWithCompileModelProps::getTestCaseName(testing::TestParamInfo<PropertiesParams> obj) {
    std::string target_device;
    AnyMap properties;
    std::tie(target_device, properties) = obj.param;
    std::replace(target_device.begin(), target_device.end(), ':', '.');
    std::ostringstream result;
    result << "target_device=" << target_device << "_";
    if (!properties.empty()) {
        result << "properties=" << util::join(util::split(util::to_string(properties), ' '), "_");
    }
    return result.str();
}

void OVPropertiesTestsWithCompileModelProps::SetUp() {
    SKIP_IF_CURRENT_TEST_IS_DISABLED();
    std::string temp_device;
    std::tie(temp_device, properties) = this->GetParam();

    std::string::size_type pos = temp_device.find(":", 0);
    std::string hw_device;
    if (pos == std::string::npos) {
        target_device = temp_device;
        hw_device = temp_device;
    } else {
        target_device = temp_device.substr(0, pos);
        hw_device = temp_device.substr(++pos, std::string::npos);
    }

    if (target_device == std::string(ov::test::utils::DEVICE_MULTI) ||
        target_device == std::string(ov::test::utils::DEVICE_AUTO) ||
        target_device == std::string(ov::test::utils::DEVICE_HETERO)) {
        compileModelProperties = { ov::device::priorities(hw_device) };
    } else if (target_device == std::string(ov::test::utils::DEVICE_BATCH)) {
        compileModelProperties = {{ CONFIG_KEY(AUTO_BATCH_DEVICE_CONFIG) , hw_device}};
    }

<<<<<<< HEAD
    model = ov::builder::subgraph::makeSplitConcat();
=======
    model = ngraph::builder::subgraph::makeSplitConcat();

    APIBaseTest::SetUp();
>>>>>>> 511f06f9
}

void OVPropertiesTestsWithCompileModelProps::TearDown() {
    if (!properties.empty()) {
        utils::PluginCache::get().reset();
    }
    APIBaseTest::TearDown();
}

TEST_P(OVPropertiesTests, SetCorrectProperties) {
    core->get_versions(target_device);
    OV_ASSERT_NO_THROW(core->set_property(target_device, properties));
}

TEST_P(OVPropertiesTests, canSetPropertyAndCheckGetProperty) {
    core->set_property(target_device, properties);
    for (const auto& property_item : properties) {
        Any property;
        OV_ASSERT_NO_THROW(property = core->get_property(target_device, property_item.first));
        ASSERT_FALSE(property.empty());
        std::cout << property_item.first << ":" << property.as<std::string>() << std::endl;
    }
}

TEST_P(OVPropertiesIncorrectTests, SetPropertiesWithIncorrectKey) {
    core->get_versions(target_device);
    ASSERT_THROW(core->set_property(target_device, properties), ov::Exception);
}

TEST_P(OVBasicPropertiesTestsP, GetMetricThrowUnsupported) {
    ov::Core ie = createCoreWithTemplate();
    ASSERT_THROW(ie.get_property(target_device, "unsupported_metric"), ov::Exception);
}

TEST_P(OVBasicPropertiesTestsP, SetConfigAllThrows) {
    ov::Core ie = createCoreWithTemplate();
    OV_ASSERT_NO_THROW(ie.set_property({{"unsupported_key", "4"}}));
    ASSERT_ANY_THROW(ie.get_versions(target_device));
}

TEST_P(OVBasicPropertiesTestsP, SetConfigForUnRegisteredDeviceThrows) {
    ov::Core ie = createCoreWithTemplate();
    ASSERT_THROW(ie.set_property("unregistered_device", {{"unsupported_key", "4"}}), ov::Exception);
}

TEST_P(OVBasicPropertiesTestsP, getVersionsByDeviceClassNoThrow) {
    ov::Core ie = createCoreWithTemplate();
    OV_ASSERT_NO_THROW(ie.get_versions(target_device));
}

TEST_P(OVBasicPropertiesTestsP, getVersionsByExactDeviceNoThrow) {
    ov::Core ie = createCoreWithTemplate();
    std::vector<std::string> devices;
    devices = ie.get_available_devices();

    std::cout << "Available devices: " << std::endl;
    for (auto&& device : devices) {
        OV_ASSERT_NO_THROW(ie.get_versions(device));
    }
}

TEST_P(OVPropertiesDefaultSupportedTests, CanSetDefaultValueBackToPlugin) {
    ov::Core core = createCoreWithTemplate();
    std::vector<ov::PropertyName> supported_properties;
    OV_ASSERT_NO_THROW(supported_properties = core.get_property(target_device, ov::supported_properties));
    for (auto& supported_property : supported_properties) {
        Any property;
        OV_ASSERT_NO_THROW(property = core.get_property(target_device, supported_property));
        ASSERT_FALSE(property.empty());
        if (supported_property.is_mutable()) {
            OV_ASSERT_NO_THROW(core.set_property(target_device, {{ supported_property, property}}));
        }
    }
}

TEST_P(OVPropertiesDefaultTests, CheckDefaultValues) {
    std::vector<ov::PropertyName> supported_properties;
    OV_ASSERT_NO_THROW(supported_properties = core->get_property(target_device, ov::supported_properties));
    for (auto&& default_property : properties) {
        auto supported = util::contains(supported_properties, default_property.first);
        ASSERT_TRUE(supported) << "default_property=" << default_property.first;
        Any property;
        OV_ASSERT_NO_THROW(property = core->get_property(target_device, default_property.first));
        ASSERT_EQ(default_property.second, property);
    }
}

TEST_P(OVSetPropComplieModleGetPropTests, SetPropertyAndComplieModelWithPropsWorkCorrectTogeter) {
    OV_ASSERT_NO_THROW(core->set_property(target_device, properties));

    ov::CompiledModel exeNetWork;
    OV_ASSERT_NO_THROW(exeNetWork = core->compile_model(model, target_device, compileModelProperties));

    for (const auto& property_item : compileModelProperties) {
        Any exeNetProperty;
        OV_ASSERT_NO_THROW(exeNetProperty = exeNetWork.get_property(property_item.first));
        ASSERT_EQ(property_item.second.as<std::string>(), exeNetProperty.as<std::string>());
    }

    //the value of get property should be the same as set property
    for (const auto& property_item : properties) {
        Any property;
        OV_ASSERT_NO_THROW(property = core->get_property(target_device, property_item.first));
        ASSERT_EQ(property_item.second.as<std::string>(), property.as<std::string>());
    }
}

std::vector<ov::AnyMap> OVPropertiesTestsWithCompileModelProps::getROMandatoryProperties() {
    std::vector<ov::AnyMap> res;
    res.push_back({{ov::PropertyName(ov::model_name.name(), ov::model_name.mutability), nullptr}});
    res.push_back({{ov::PropertyName(ov::device::full_name.name(), ov::model_name.mutability), nullptr}});
    res.push_back({{ov::PropertyName(ov::optimal_number_of_infer_requests.name(), ov::optimal_number_of_infer_requests.mutability), nullptr}});
    res.push_back({{ov::PropertyName(ov::device::architecture.name(), ov::device::architecture.mutability), nullptr}});
    res.push_back({{ov::PropertyName(ov::device::type.name(), ov::device::type.mutability), nullptr}});
    res.push_back({{ov::PropertyName(ov::execution_devices.name(), ov::execution_devices.mutability), nullptr}});

    return res;
}

std::vector<ov::AnyMap> OVPropertiesTestsWithCompileModelProps::getROOptionalProperties() {
    std::vector<ov::AnyMap> res;
    res.push_back({{ov::PropertyName(ov::loaded_from_cache.name(), ov::loaded_from_cache.mutability), nullptr}});
    res.push_back({{ov::PropertyName(ov::device::uuid.name(), ov::device::uuid.mutability), nullptr}});
    res.push_back({{ov::PropertyName(ov::device::luid.name(), ov::device::luid.mutability), nullptr}});
    res.push_back({{ov::PropertyName(ov::device::gops.name(), ov::device::gops.mutability), nullptr}});
    res.push_back({{ov::PropertyName(ov::device::thermal.name(), ov::device::thermal.mutability), nullptr}});

    return res;
}

std::vector<ov::AnyMap> OVPropertiesTestsWithCompileModelProps::configureProperties(std::vector<std::string> props) {
    std::vector<ov::AnyMap> res;

    for (auto &prop : props) {
        res.push_back({{ov::PropertyName(prop, ov::PropertyMutability::RO), nullptr}});
    }

    return res;
}

std::vector<ov::AnyMap> OVPropertiesTestsWithCompileModelProps::getRWMandatoryPropertiesValues(std::vector<std::string> props) {
    std::vector<ov::AnyMap> res;

    if (props.empty() || std::find(props.begin(), props.end(), ov::hint::inference_precision.name()) != props.end()) {
        const std::vector<ov::element::Type> ovElemTypes = {
            ov::element::f64, ov::element::f32, ov::element::f16, ov::element::bf16,
            ov::element::i64, ov::element::i32, ov::element::i16, ov::element::i8, ov::element::i4,
            ov::element::u64, ov::element::u32, ov::element::u16, ov::element::u8, ov::element::u4,  ov::element::u1,
            ov::element::boolean, ov::element::undefined, ov::element::dynamic
        };
        for (auto &precision : ovElemTypes) {
            res.push_back({{ov::hint::inference_precision(precision)}});
        }
    }

    if (props.empty() || std::find(props.begin(), props.end(), ov::hint::model_priority.name()) != props.end()) {
        ov::hint::Priority priorities[] = {ov::hint::Priority::LOW , ov::hint::Priority::MEDIUM, ov::hint::Priority::HIGH};
        for (auto &priority : priorities) {
            res.push_back({{ov::hint::model_priority(priority)}});
        }
    }

    if (props.empty() || std::find(props.begin(), props.end(), ov::hint::performance_mode.name()) != props.end()) {
        ov::hint::PerformanceMode performance_modes[] = {ov::hint::PerformanceMode::LATENCY,
                ov::hint::PerformanceMode::THROUGHPUT, ov::hint::PerformanceMode::CUMULATIVE_THROUGHPUT};
        for (auto &performance_mode : performance_modes) {
            res.push_back({{ov::hint::performance_mode(performance_mode)}});
        }
    }

    if (props.empty() || std::find(props.begin(), props.end(), ov::hint::num_requests.name()) != props.end()) {
        res.push_back({{ov::hint::num_requests(1)}});
    }

    if (props.empty() || std::find(props.begin(), props.end(), ov::hint::execution_mode.name()) != props.end()) {
        ov::hint::ExecutionMode execution_modes[] = {ov::hint::ExecutionMode::PERFORMANCE, ov::hint::ExecutionMode::ACCURACY};
        for (auto &execution_mode : execution_modes) {
            res.push_back({{ov::hint::execution_mode(execution_mode)}});
        }
    }

    if (props.empty() || std::find(props.begin(), props.end(), ov::enable_profiling.name()) != props.end()) {
        res.push_back({{ov::enable_profiling(true)}});
        res.push_back({{ov::enable_profiling(false)}});
    }

    if (props.empty() || std::find(props.begin(), props.end(), ov::log::level.name()) != props.end()) {
        ov::log::Level log_levels[] = {ov::log::Level::NO , ov::log::Level::ERR, ov::log::Level::WARNING,
                                       ov::log::Level::INFO, ov::log::Level::DEBUG, ov::log::Level::TRACE};
        for (auto &log_level : log_levels) {
            res.push_back({ov::log::level(log_level)});
        }
    }

    if (props.empty() || std::find(props.begin(), props.end(), ov::enable_mmap.name()) != props.end()) {
        res.push_back({ov::enable_mmap(true)});
        res.push_back({ov::enable_mmap(false)});
    }

    if (props.empty() || std::find(props.begin(), props.end(), ov::streams::num.name()) != props.end()) {
        res.push_back({ov::streams::num(3)});
    }

    return res;
}

std::vector<ov::AnyMap> OVPropertiesTestsWithCompileModelProps::getRWOptionalPropertiesValues(std::vector<std::string> props) {
    std::vector<ov::AnyMap> res;

    if (props.empty() || std::find(props.begin(), props.end(), ov::inference_num_threads.name()) != props.end()) {
        res.push_back({ov::inference_num_threads(1)});
        res.push_back({ov::compilation_num_threads(1)});
    }

    if (props.empty() || std::find(props.begin(), props.end(), ov::affinity.name()) != props.end()) {
        ov::Affinity affinities[] = {ov::Affinity::NONE , ov::Affinity::CORE, ov::Affinity::NUMA, ov::Affinity::HYBRID_AWARE};
        for (auto &affinity : affinities) {
            res.push_back({ov::affinity(affinity)});
        }
    }

    if (props.empty() || std::find(props.begin(), props.end(), ov::hint::enable_hyper_threading.name()) != props.end()) {
        res.push_back({ov::hint::enable_hyper_threading(true)});
        res.push_back({ov::hint::enable_hyper_threading(false)});
    }

    if (props.empty() || std::find(props.begin(), props.end(), ov::hint::enable_cpu_pinning.name()) != props.end()) {
        res.push_back({ov::hint::enable_cpu_pinning(true)});
        res.push_back({ov::hint::enable_cpu_pinning(false)});
    }

    if (props.empty() || std::find(props.begin(), props.end(), ov::hint::scheduling_core_type.name()) != props.end()) {
        ov::hint::SchedulingCoreType schedulingCoreTypes[] = {ov::hint::SchedulingCoreType::ANY_CORE,
                                                              ov::hint::SchedulingCoreType::PCORE_ONLY,
                                                              ov::hint::SchedulingCoreType::ECORE_ONLY};
        for (auto &schedulingCoreType : schedulingCoreTypes) {
            res.push_back({ov::hint::scheduling_core_type(schedulingCoreType)});
        }
    }

    return res;
}

TEST_P(OVCheckSetSupportedRWMetricsPropsTests, ChangeCorrectProperties) {
    std::vector<ov::PropertyName>supported_properties;
    OV_ASSERT_NO_THROW(supported_properties = core->get_property(target_device, ov::supported_properties));
    for (const std::pair<ov::PropertyName, ov::Any>& property_item : properties) {
        auto supported = util::contains(supported_properties, property_item.first);
        ASSERT_TRUE(supported) << "property is not supported: " << property_item.first;

        ov::Any default_property;
        OV_ASSERT_NO_THROW(default_property = core->get_property(target_device, property_item.first));
        ASSERT_FALSE(default_property.empty());

        if (property_item.first.is_mutable() && !property_item.second.empty()) {
            OV_ASSERT_NO_THROW(core->set_property(target_device, {property_item}));
            core->compile_model(model, target_device, compileModelProperties);
            ov::Any actual_property_value;
            OV_ASSERT_NO_THROW(actual_property_value = core->get_property(target_device, property_item.first));
            ASSERT_FALSE(actual_property_value.empty());

            std::string expect_value = property_item.second.as<std::string>();
            std::string actual_value = actual_property_value.as<std::string>();
            EXPECT_EQ(actual_value, expect_value) << "Peoperty is changed in wrong way";
        }
    }
}

TEST_P(OVCheckGetSupportedROMetricsPropsTests, ChangeCorrectProperties) {
    std::vector<ov::PropertyName> supported_properties;
    OV_ASSERT_NO_THROW(supported_properties = core->get_property(target_device, ov::supported_properties));
    for (const std::pair<ov::PropertyName, ov::Any>& property_item : properties) {
        auto supported = util::contains(supported_properties, property_item.first);
        ASSERT_TRUE(supported) << "property is not supported: " << property_item.first;

        ov::Any default_property;
        OV_ASSERT_NO_THROW(default_property = core->get_property(target_device, property_item.first));
        ASSERT_FALSE(default_property.empty());
    }
}

TEST_P(OVCheckChangePropComplieModleGetPropTests_DEVICE_ID, ChangeCorrectDeviceProperties) {
    std::vector<ov::PropertyName> supported_properties;
    OV_ASSERT_NO_THROW(supported_properties = core->get_property(target_device, ov::supported_properties));
    auto supported = util::contains(supported_properties, ov::device::id);
    ASSERT_TRUE(supported) << "property is not supported: " << ov::device::id;

    auto device_ids = core->get_available_devices();
    for (auto&& device_name_with_id : device_ids) {
        std::string device_name = device_name_with_id;
        std::string device_id = "";
        auto pos = device_name_with_id.find('.');
        if (pos != std::string::npos) {
            device_name = device_name_with_id.substr(0, pos);
            device_id =  device_name_with_id.substr(pos + 1,  device_name_with_id.size());
        }

        std::string full_name;
        OV_ASSERT_NO_THROW(full_name = core->get_property(device_name, ov::device::full_name, ov::device::id(device_id)));
        ASSERT_FALSE(full_name.empty());

        if (device_id != "") {
            OV_ASSERT_NO_THROW(core->set_property(device_name, {ov::device::id(device_id)}));
            core->compile_model(model, device_name, compileModelProperties);
            std::string actual_device_id;
            OV_ASSERT_NO_THROW(actual_device_id = core->get_property(device_name, ov::device::id));
            EXPECT_EQ(device_id, actual_device_id) << "DeviceID is changed, but new value is not correct";
        }
    }
}

std::vector<ov::AnyMap> OVPropertiesTestsWithCompileModelProps::getModelDependcePropertiesValues() {
    std::vector<ov::AnyMap> res;
    // Read Only
    res.push_back({{ov::PropertyName(ov::optimal_batch_size.name(), ov::optimal_batch_size.mutability), nullptr}});
    res.push_back({{ov::PropertyName(ov::max_batch_size.name(), ov::max_batch_size.mutability), nullptr}});
    return res;
}

TEST_P(OVCheckMetricsPropsTests_ModelDependceProps, ChangeCorrectDeviceProperties) {
    std::vector<ov::PropertyName> supported_properties;
    OV_ASSERT_NO_THROW(supported_properties = core->get_property(target_device, ov::supported_properties));
    auto supported = util::contains(supported_properties, ov::hint::model);
    ASSERT_TRUE(supported) << "property is not supported: " << ov::hint::model;

    OV_ASSERT_NO_THROW(core->set_property(target_device, ov::hint::model(model)));
    core->compile_model(model, target_device, compileModelProperties);

    for (const std::pair<ov::PropertyName, ov::Any>& property_item : properties) {
        auto supported = util::contains(supported_properties, property_item.first);
        ASSERT_TRUE(supported) << "property is not supported: " << property_item.first;

        ov::Any default_property;
        OV_ASSERT_NO_THROW(default_property = core->get_property(target_device, property_item.first));
        ASSERT_FALSE(default_property.empty());
    }
}

TEST_P(OVClassSetDefaultDeviceIDPropTest, SetDefaultDeviceIDNoThrow) {
    ov::Core ie = createCoreWithTemplate();

    auto deviceIDs = ie.get_property(target_device, ov::available_devices);
    if (std::find(deviceIDs.begin(), deviceIDs.end(), deviceID) == deviceIDs.end()) {
        GTEST_FAIL();
    }
    std::string value;
    OV_ASSERT_NO_THROW(ie.set_property(target_device, ov::device::id(deviceID), ov::enable_profiling(true)));
    ASSERT_TRUE(ie.get_property(target_device, ov::enable_profiling));
    OV_ASSERT_NO_THROW(value = ie.get_property(target_device, ov::enable_profiling.name()).as<std::string>());
    ASSERT_EQ(value, "YES");
}

TEST_P(OVSpecificDeviceSetConfigTest, GetConfigSpecificDeviceNoThrow) {
    ov::Core ie = createCoreWithTemplate();
    ov::Any p;

    std::string deviceID, clear_target_device;
    auto pos = target_device.find('.');
    if (pos != std::string::npos) {
        clear_target_device = target_device.substr(0, pos);
        deviceID =  target_device.substr(pos + 1,  target_device.size());
    }
    auto deviceIDs = ie.get_property(clear_target_device, ov::available_devices);
    if (std::find(deviceIDs.begin(), deviceIDs.end(), deviceID) == deviceIDs.end()) {
        GTEST_FAIL() << "No DeviceID" << std::endl;
    }
    auto device_name = [&clear_target_device] (const std::string& id) {
        return clear_target_device + "." + id;
    };
    // Set default device id to target device
    OV_ASSERT_NO_THROW(ie.set_property(clear_target_device, ov::device::id(deviceID)));
    // Set num_streams to AUTO for clear device name
    OV_ASSERT_NO_THROW(ie.set_property(clear_target_device, ov::num_streams(ov::streams::AUTO)));
    ASSERT_EQ(ie.get_property(clear_target_device, ov::num_streams), ov::streams::AUTO);
    // Check if it is applied for all devices
    for (auto& id : deviceIDs) {
        ASSERT_EQ(ie.get_property(device_name(id), ov::num_streams),  ov::streams::AUTO);
    }
    for (auto& id : deviceIDs) {
        // Set different properties for different devices
        OV_ASSERT_NO_THROW(ie.set_property(device_name(id), ov::num_streams(std::stoi(id))));
        ASSERT_EQ(ie.get_property(device_name(id), ov::num_streams), std::stoi(id));
    }
    // Check if default device id is still the same
    ASSERT_EQ(ie.get_property(clear_target_device, ov::device::id), deviceID);
    // Check if default property is still equal property to default device
    ASSERT_EQ(ie.get_property(clear_target_device, ov::num_streams), std::stoi(deviceID));
}

TEST_P(OVSpecificDeviceGetConfigTest, GetConfigSpecificDeviceNoThrow) {
    ov::Core ie = createCoreWithTemplate();
    ov::Any p;

    std::string deviceID, clear_target_device;
    auto pos = target_device.find('.');
    if (pos != std::string::npos) {
        clear_target_device = target_device.substr(0, pos);
        deviceID =  target_device.substr(pos + 1,  target_device.size());
    }
    auto deviceIDs = ie.get_property(clear_target_device, ov::available_devices);
    if (std::find(deviceIDs.begin(), deviceIDs.end(), deviceID) == deviceIDs.end()) {
        GTEST_FAIL() << "No DeviceID" << std::endl;
    }

    std::vector<ov::PropertyName> configValues;
    OV_ASSERT_NO_THROW(configValues = ie.get_property(target_device, ov::supported_properties));

    for (auto &&confKey : configValues) {
        ov::Any defaultValue;
        OV_ASSERT_NO_THROW(defaultValue = ie.get_property(target_device, confKey));
        ASSERT_FALSE(defaultValue.empty());
    }
}

TEST_P(OVGetAvailableDevicesPropsTest, GetAvailableDevicesNoThrow) {
    ov::Core ie = createCoreWithTemplate();
    std::vector<std::string> devices;

    OV_ASSERT_NO_THROW(devices = ie.get_available_devices());

    bool deviceFound = false;
    std::cout << "Available devices: " << std::endl;
    for (auto&& device : devices) {
        if (device.find(target_device) != std::string::npos) {
            deviceFound = true;
        }

        std::cout << device << " ";
    }
    std::cout << std::endl;

    ASSERT_TRUE(deviceFound);
}

TEST_P(OVSpecificDeviceTestSetConfig, SetConfigSpecificDeviceNoThrow) {
    ov::Core ie = createCoreWithTemplate();

    std::string deviceID, cleartarget_device;
    auto pos = target_device.find('.');
    if (pos != std::string::npos) {
        cleartarget_device = target_device.substr(0, pos);
        deviceID =  target_device.substr(pos + 1,  target_device.size());
    }
    auto deviceIDs = ie.get_property(cleartarget_device, ov::available_devices);
    if (std::find(deviceIDs.begin(), deviceIDs.end(), deviceID) == deviceIDs.end()) {
        GTEST_FAIL();
    }

    OV_ASSERT_NO_THROW(ie.set_property(target_device, ov::enable_profiling(true)));
    bool value = false;
    OV_ASSERT_NO_THROW(value = ie.get_property(target_device, ov::enable_profiling));
    ASSERT_TRUE(value);
}


TEST_P(OVClassSetDevicePriorityConfigPropsTest, SetConfigAndCheckGetConfigNoThrow) {
    ov::Core ie = createCoreWithTemplate();
    std::string devicePriority;
    OV_ASSERT_NO_THROW(ie.set_property(target_device, configuration));
    OV_ASSERT_NO_THROW(devicePriority = ie.get_property(target_device, ov::device::priorities));
    ASSERT_EQ(devicePriority, configuration[ov::device::priorities.name()].as<std::string>());
}

TEST_P(OVGetMetricPropsTest, GetMetricAndPrintNoThrow_AVAILABLE_DEVICES) {
    ov::Core ie = createCoreWithTemplate();
    std::vector<std::string> device_ids;

    OV_ASSERT_NO_THROW(device_ids = ie.get_property(target_device, ov::available_devices));
    ASSERT_GT(device_ids.size(), 0);

    for (auto&& device_id : device_ids) {
        std::string full_name;
        OV_ASSERT_NO_THROW(full_name = ie.get_property(target_device, ov::device::full_name, ov::device::id(device_id)));
        ASSERT_FALSE(full_name.empty());
    }

    OV_ASSERT_PROPERTY_SUPPORTED(ov::available_devices);
}

TEST_P(OVGetMetricPropsTest, GetMetricAndPrintNoThrow_OPTIMIZATION_CAPABILITIES) {
    ov::Core ie = createCoreWithTemplate();
    std::vector<std::string> capabilities;
    OV_ASSERT_NO_THROW(capabilities = ie.get_property(target_device, ov::device::capabilities));
    std::cout << "Optimization capabilities: " << std::endl;
    std::vector<std::string> possible_capabilities{ov::device::capability::FP32, ov::device::capability::BF16,
                                                   ov::device::capability::FP16, ov::device::capability::INT8,
                                                   ov::device::capability::INT16, ov::device::capability::BIN,
                                                   ov::device::capability::WINOGRAD, ov::device::capability::EXPORT_IMPORT};
    for (auto&& capability : capabilities) {
        ASSERT_TRUE(std::find(possible_capabilities.begin(), possible_capabilities.end(), capability) != possible_capabilities.end());
        std::cout << capability << std::endl;
    }
    OV_ASSERT_PROPERTY_SUPPORTED(ov::device::capabilities);
}

TEST_P(OVGetMetricPropsOptionalTest, GetMetricAndPrintNoThrow_RANGE_FOR_ASYNC_INFER_REQUESTS) {
    ov::Core ie = createCoreWithTemplate();
    unsigned int start{0}, end{0}, step{0};

    ASSERT_NO_THROW(std::tie(start, end, step) = ie.get_property(target_device, ov::range_for_async_infer_requests));

    std::cout << "Range for async infer requests: " << std::endl
    << start << std::endl
    << end << std::endl
    << step << std::endl
    << std::endl;

    ASSERT_LE(start, end);
    ASSERT_GE(step, 1u);
    OV_ASSERT_PROPERTY_SUPPORTED(ov::range_for_async_infer_requests);
}

TEST_P(OVGetMetricPropsOptionalTest, GetMetricAndPrintNoThrow_RANGE_FOR_STREAMS) {
    ov::Core ie = createCoreWithTemplate();
    unsigned int start = 0, end = 0;

    ASSERT_NO_THROW(std::tie(start, end) = ie.get_property(target_device, ov::range_for_streams));

    std::cout << "Range for streams: " << std::endl
    << start << std::endl
    << end << std::endl
    << std::endl;

    ASSERT_LE(start, end);
    OV_ASSERT_PROPERTY_SUPPORTED(ov::range_for_streams);
}

TEST_P(OVClassCompileModelAndCheckSecondaryPropertiesTest, CompileModelAndCheckSecondaryPropertiesTest) {
    ov::Core ie = createCoreWithTemplate();
    ov::CompiledModel model;
    OV_ASSERT_NO_THROW(model = ie.compile_model(actualNetwork, target_device, configuration));
    ov::AnyMap property = configuration;
    ov::AnyMap::iterator it = configuration.end();
    // device properties in form ov::device::properties(DEVICE, ...) has the first priority
    for (it = configuration.begin(); it != configuration.end(); it++) {
        if ((it->first.find(ov::device::properties.name()) != std::string::npos) &&
            (it->first != ov::device::properties.name())) {
            break;
        }
    }
    if (it != configuration.end()) {
        // DEVICE_PROPERTIES_<DEVICE_NAME> found
        property = it->second.as<ov::AnyMap>();
    } else {
        // search for DEVICE_PROPERTIES
        it = configuration.find(ov::device::properties.name());
        ASSERT_TRUE(it != configuration.end());
        property = it->second.as<ov::AnyMap>().begin()->second.as<ov::AnyMap>();
        if (it == configuration.end()) {
            it = configuration.find(ov::num_streams.name());
        }
    }
    ASSERT_TRUE(property.count(ov::num_streams.name()));
    auto actual = property.at(ov::num_streams.name()).as<int32_t>();
    ov::Any value;
    //AutoExcutableNetwork GetMetric() does not support key ov::num_streams
    OV_ASSERT_NO_THROW(value = model.get_property(ov::num_streams.name()));
    int32_t expect = value.as<int32_t>();
    ASSERT_EQ(actual, expect);
}

}  // namespace behavior
}  // namespace test
}  // namespace ov<|MERGE_RESOLUTION|>--- conflicted
+++ resolved
@@ -96,13 +96,8 @@
         compileModelProperties = {{ CONFIG_KEY(AUTO_BATCH_DEVICE_CONFIG) , hw_device}};
     }
 
-<<<<<<< HEAD
     model = ov::builder::subgraph::makeSplitConcat();
-=======
-    model = ngraph::builder::subgraph::makeSplitConcat();
-
     APIBaseTest::SetUp();
->>>>>>> 511f06f9
 }
 
 void OVPropertiesTestsWithCompileModelProps::TearDown() {
