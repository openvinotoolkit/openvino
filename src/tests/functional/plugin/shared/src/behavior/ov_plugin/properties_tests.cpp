// Copyright (C) 2018-2024 Intel Corporation
// SPDX-License-Identifier: Apache-2.0
//

#include <cstdint>

#include "behavior/ov_plugin/properties_tests.hpp"
#include "openvino/runtime/properties.hpp"
#include "common_test_utils/subgraph_builders/split_concat.hpp"

namespace ov {
namespace test {
namespace behavior {

std::string OVPropertiesTests::getTestCaseName(testing::TestParamInfo<PropertiesParams> obj) {
    std::string target_device;
    AnyMap properties;
    std::tie(target_device, properties) = obj.param;
    std::replace(target_device.begin(), target_device.end(), ':', '.');
    std::ostringstream result;
    result << "target_device=" << target_device << "_";
    if (!properties.empty()) {
        result << "properties=" << util::join(util::split(util::to_string(properties), ' '), "_");
    }
    return result.str();
}

void OVPropertiesTests::SetUp() {
    std::tie(target_device, properties) = this->GetParam();
    APIBaseTest::SetUp();
    SKIP_IF_CURRENT_TEST_IS_DISABLED();
    model = ov::test::utils::make_split_concat();
}

void OVPropertiesTests::TearDown() {
    if (!properties.empty()) {
        utils::PluginCache::get().reset();
    }
    APIBaseTest::TearDown();
}

std::string OVSetPropComplieModleGetPropTests::getTestCaseName(testing::TestParamInfo<CompileModelPropertiesParams> obj) {
    std::string target_device;
    AnyMap properties;
    AnyMap compileModelProperties;
    std::tie(target_device, properties, compileModelProperties) = obj.param;
    std::replace(target_device.begin(), target_device.end(), ':', '.');
    std::ostringstream result;
    result << "target_device=" << target_device << "_";
    if (!properties.empty()) {
        result << "properties=" << util::join(util::split(util::to_string(properties), ' '), "_");
    }
    if (!compileModelProperties.empty()) {
        result << "_compileModelProp=" << util::join(util::split(util::to_string(compileModelProperties), ' '), "_");
    }
    return result.str();
}

void OVSetPropComplieModleGetPropTests::SetUp() {
    SKIP_IF_CURRENT_TEST_IS_DISABLED();
    std::tie(target_device, properties, compileModelProperties) = this->GetParam();
    model = ov::test::utils::make_split_concat();
}

std::string OVPropertiesTestsWithCompileModelProps::getTestCaseName(testing::TestParamInfo<PropertiesParams> obj) {
    std::string target_device;
    AnyMap properties;
    std::tie(target_device, properties) = obj.param;
    std::replace(target_device.begin(), target_device.end(), ':', '.');
    std::ostringstream result;
    result << "target_device=" << target_device << "_";
    if (!properties.empty()) {
        result << "properties=" << util::join(util::split(util::to_string(properties), ' '), "_");
    }
    return result.str();
}

void OVPropertiesTestsWithCompileModelProps::SetUp() {
    SKIP_IF_CURRENT_TEST_IS_DISABLED();
    std::string temp_device;
    std::tie(temp_device, properties) = this->GetParam();

    std::string::size_type pos = temp_device.find(":", 0);
    std::string hw_device = "";
    if (temp_device == "AUTO") {
        target_device = temp_device;
    } else if (pos == std::string::npos) {
        target_device = temp_device;
        hw_device = temp_device;
    } else {
        target_device = temp_device.substr(0, pos);
        hw_device = temp_device.substr(++pos, std::string::npos);
    }

    if (target_device == std::string(ov::test::utils::DEVICE_MULTI) ||
        target_device == std::string(ov::test::utils::DEVICE_AUTO) ||
        target_device == std::string(ov::test::utils::DEVICE_HETERO) ||
        target_device == std::string(ov::test::utils::DEVICE_BATCH)) {
        compileModelProperties = {ov::device::priorities(hw_device)};
    }

    model = ov::test::utils::make_split_concat();

    APIBaseTest::SetUp();
}

void OVPropertiesTestsWithCompileModelProps::TearDown() {
    if (!properties.empty()) {
        utils::PluginCache::get().reset();
    }
    APIBaseTest::TearDown();
}

TEST_P(OVPropertiesTests, SetCorrectProperties) {
    core->get_versions(target_device);
    OV_ASSERT_NO_THROW(core->set_property(target_device, properties));
}

TEST_P(OVPropertiesTests, canSetPropertyAndCheckGetProperty) {
    core->set_property(target_device, properties);
    for (const auto& property_item : properties) {
        Any property;
        OV_ASSERT_NO_THROW(property = core->get_property(target_device, property_item.first));
        ASSERT_FALSE(property.empty());
        std::cout << property_item.first << ":" << property.as<std::string>() << std::endl;
    }
}

TEST_P(OVPropertiesIncorrectTests, SetPropertiesWithIncorrectKey) {
    core->get_versions(target_device);
    ASSERT_THROW(core->set_property(target_device, properties), ov::Exception);
}

TEST_P(OVBasicPropertiesTestsP, GetMetricThrowUnsupported) {
    ov::Core ie = ov::test::utils::create_core();
    ASSERT_THROW(ie.get_property(target_device, "unsupported_metric"), ov::Exception);
}

TEST_P(OVBasicPropertiesTestsP, SetConfigAllThrows) {
    ov::Core core;
#if !defined(OPENVINO_STATIC_LIBRARY) && !defined(USE_STATIC_IE)
    ov::test::utils::register_template_plugin(core);
#endif  // !OPENVINO_STATIC_LIBRARY && !USE_STATIC_IE
    OV_ASSERT_NO_THROW(core.set_property({{"unsupported_key", "4"}}));
    ASSERT_ANY_THROW(core.get_versions(target_device));
}

TEST_P(OVBasicPropertiesTestsP, SetConfigForUnRegisteredDeviceThrows) {
    ov::Core ie = ov::test::utils::create_core();
    ASSERT_THROW(ie.set_property("unregistered_device", {{"unsupported_key", "4"}}), ov::Exception);
}

TEST_P(OVBasicPropertiesTestsP, getVersionsByDeviceClassNoThrow) {
    ov::Core ie = ov::test::utils::create_core();
    OV_ASSERT_NO_THROW(ie.get_versions(target_device));
}

TEST_P(OVBasicPropertiesTestsP, getVersionsByExactDeviceNoThrow) {
    ov::Core ie = ov::test::utils::create_core();
    std::vector<std::string> devices;
    devices = ie.get_available_devices();

    std::cout << "Available devices: " << std::endl;
    for (auto&& device : devices) {
        OV_ASSERT_NO_THROW(ie.get_versions(device));
    }
}

TEST_P(OVPropertiesDefaultSupportedTests, CanSetDefaultValueBackToPlugin) {
    ov::Core core = ov::test::utils::create_core();
    std::vector<ov::PropertyName> supported_properties;
    OV_ASSERT_NO_THROW(supported_properties = core.get_property(target_device, ov::supported_properties));
    for (auto& supported_property : supported_properties) {
        Any property;
        OV_ASSERT_NO_THROW(property = core.get_property(target_device, supported_property));
        ASSERT_FALSE(property.empty());
        if (supported_property.is_mutable()) {
            OV_ASSERT_NO_THROW(core.set_property(target_device, {{ supported_property, property}}));
        }
    }
}

TEST_P(OVPropertiesDefaultTests, CheckDefaultValues) {
    std::vector<ov::PropertyName> supported_properties;
    OV_ASSERT_NO_THROW(supported_properties = core->get_property(target_device, ov::supported_properties));
    for (auto&& default_property : properties) {
        auto supported = util::contains(supported_properties, default_property.first);
        ASSERT_TRUE(supported) << "default_property=" << default_property.first;
        Any property;
        OV_ASSERT_NO_THROW(property = core->get_property(target_device, default_property.first));
        ASSERT_EQ(default_property.second, property);
    }
}

TEST_P(OVSetPropComplieModleGetPropTests, SetPropertyAndComplieModelWithPropsWorkCorrectTogeter) {
    OV_ASSERT_NO_THROW(core->set_property(target_device, properties));

    ov::CompiledModel exeNetWork;
    OV_ASSERT_NO_THROW(exeNetWork = core->compile_model(model, target_device, compileModelProperties));

    for (const auto& property_item : compileModelProperties) {
        Any exeNetProperty;
        OV_ASSERT_NO_THROW(exeNetProperty = exeNetWork.get_property(property_item.first));
        ASSERT_EQ(property_item.second.as<std::string>(), exeNetProperty.as<std::string>());
    }

    //the value of get property should be the same as set property
    for (const auto& property_item : properties) {
        Any property;
        OV_ASSERT_NO_THROW(property = core->get_property(target_device, property_item.first));
        ASSERT_EQ(property_item.second.as<std::string>(), property.as<std::string>());
    }
}

std::vector<ov::AnyMap> OVPropertiesTestsWithCompileModelProps::getROMandatoryProperties(bool is_sw_device) {
    std::vector<ov::AnyMap> res;
    res.push_back({{ov::PropertyName(ov::device::full_name.name(), ov::device::full_name.mutability), nullptr}});
    if (!is_sw_device) {
        res.push_back({{ov::PropertyName(ov::device::architecture.name(), ov::device::architecture.mutability), nullptr}});
        res.push_back({{ov::PropertyName(ov::device::type.name(), ov::device::type.mutability), nullptr}});
        res.push_back({{ov::PropertyName(ov::execution_devices.name(), ov::execution_devices.mutability), nullptr}});
        res.push_back({{ov::PropertyName(ov::available_devices.name(), ov::available_devices.mutability), nullptr}});
        res.push_back(
            {{ov::PropertyName(ov::hint::execution_mode.name(), ov::hint::execution_mode.mutability), nullptr}});
        res.push_back(
            {{ov::PropertyName(ov::hint::inference_precision.name(), ov::hint::inference_precision.mutability),
              nullptr}});
    }

    return res;
}

std::vector<ov::AnyMap> OVPropertiesTestsWithCompileModelProps::getROOptionalProperties(bool is_sw_device) {
    std::vector<ov::AnyMap> res;
    if (is_sw_device) {
        res.push_back({{ov::PropertyName(ov::device::architecture.name(), ov::device::architecture.mutability), nullptr}});
        res.push_back({{ov::PropertyName(ov::device::type.name(), ov::device::type.mutability), nullptr}});
        res.push_back({{ov::PropertyName(ov::execution_devices.name(), ov::execution_devices.mutability), nullptr}});
        res.push_back({{ov::PropertyName(ov::available_devices.name(), ov::available_devices.mutability), nullptr}});
        res.push_back(
            {{ov::PropertyName(ov::hint::execution_mode.name(), ov::hint::execution_mode.mutability), nullptr}});
<<<<<<< HEAD
=======
        res.push_back(
            {{ov::PropertyName(ov::hint::inference_precision.name(), ov::hint::inference_precision.mutability),
              nullptr}});
>>>>>>> 7e28e888
    }
    res.push_back({{ov::PropertyName(ov::loaded_from_cache.name(), ov::loaded_from_cache.mutability), nullptr}});
    res.push_back({{ov::PropertyName(ov::device::uuid.name(), ov::device::uuid.mutability), nullptr}});
    res.push_back({{ov::PropertyName(ov::device::luid.name(), ov::device::luid.mutability), nullptr}});
    res.push_back({{ov::PropertyName(ov::device::gops.name(), ov::device::gops.mutability), nullptr}});
    res.push_back({{ov::PropertyName(ov::device::thermal.name(), ov::device::thermal.mutability), nullptr}});

    return res;
}

std::vector<ov::AnyMap> OVPropertiesTestsWithCompileModelProps::configureProperties(std::vector<std::string> props) {
    std::vector<ov::AnyMap> res;

    for (auto &prop : props) {
        res.push_back({{ov::PropertyName(prop, ov::PropertyMutability::RO), nullptr}});
    }

    return res;
}

std::vector<ov::AnyMap>
OVPropertiesTestsWithCompileModelProps::getRWMandatoryPropertiesValues(
    const std::vector<std::string>& props, bool is_sw_device) {
    std::vector<ov::AnyMap> res;

    if (props.empty() || std::find(props.begin(), props.end(), ov::hint::performance_mode.name()) != props.end()) {
        ov::hint::PerformanceMode performance_modes[] = {ov::hint::PerformanceMode::LATENCY,
                ov::hint::PerformanceMode::THROUGHPUT, ov::hint::PerformanceMode::CUMULATIVE_THROUGHPUT};
        for (auto &performance_mode : performance_modes) {
            res.push_back({{ov::hint::performance_mode(performance_mode)}});
        }
    }

    if (props.empty() || std::find(props.begin(), props.end(), ov::hint::num_requests.name()) != props.end()) {
        res.push_back({{ov::hint::num_requests(1)}});
    }

    if (props.empty() || std::find(props.begin(), props.end(), ov::hint::execution_mode.name()) != props.end()) {
        ov::hint::ExecutionMode execution_modes[] = {ov::hint::ExecutionMode::PERFORMANCE, ov::hint::ExecutionMode::ACCURACY};
        for (auto &execution_mode : execution_modes) {
            res.push_back({{ov::hint::execution_mode(execution_mode)}});
        }
    }

    if (props.empty() || std::find(props.begin(), props.end(), ov::enable_profiling.name()) != props.end()) {
        res.push_back({{ov::enable_profiling(true)}});
        res.push_back({{ov::enable_profiling(false)}});
    }

    if (!is_sw_device) {
        if (props.empty() || std::find(props.begin(), props.end(), ov::streams::num.name()) != props.end()) {
            res.push_back({ov::streams::num(3)});
        }
    }

    return res;
}

std::vector<ov::AnyMap>
OVPropertiesTestsWithCompileModelProps::getWrongRWMandatoryPropertiesValues(
    const std::vector<std::string>& props, bool is_sw_device) {
    std::vector<ov::AnyMap> res;

    if (props.empty() || std::find(props.begin(), props.end(), ov::hint::performance_mode.name()) != props.end()) {
        res.push_back({{ov::hint::performance_mode.name(), -1}});
    }

    if (props.empty() || std::find(props.begin(), props.end(), ov::hint::num_requests.name()) != props.end()) {
        res.push_back({{ov::hint::num_requests.name(), -10}});
    }

    if (props.empty() || std::find(props.begin(), props.end(), ov::hint::execution_mode.name()) != props.end()) {
        res.push_back({{ov::hint::execution_mode.name(), 5}});
    }

    if (props.empty() || std::find(props.begin(), props.end(), ov::enable_profiling.name()) != props.end()) {
        res.push_back({{ov::enable_profiling.name(), -1}});
    }

    if (!is_sw_device) {
        if (props.empty() || std::find(props.begin(), props.end(), ov::streams::num.name()) != props.end()) {
            res.push_back({ov::streams::num(-10)});
        }
    }

    return res;
}

std::vector<ov::AnyMap>
OVPropertiesTestsWithCompileModelProps::getRWOptionalPropertiesValues(
    const std::vector<std::string>& props, bool is_sw_device) {
    std::vector<ov::AnyMap> res;

    if (props.empty() || std::find(props.begin(), props.end(), ov::inference_num_threads.name()) != props.end()) {
        res.push_back({ov::inference_num_threads(1)});
        res.push_back({ov::compilation_num_threads(1)});
    }

    if (props.empty() || std::find(props.begin(), props.end(), ov::affinity.name()) != props.end()) {
        ov::Affinity affinities[] = {ov::Affinity::NONE , ov::Affinity::CORE, ov::Affinity::NUMA, ov::Affinity::HYBRID_AWARE};
        for (auto &affinity : affinities) {
            res.push_back({ov::affinity(affinity)});
        }
    }

    if (props.empty() || std::find(props.begin(), props.end(), ov::hint::enable_hyper_threading.name()) != props.end()) {
        res.push_back({ov::hint::enable_hyper_threading(true)});
        res.push_back({ov::hint::enable_hyper_threading(false)});
    }

    if (props.empty() || std::find(props.begin(), props.end(), ov::hint::enable_cpu_pinning.name()) != props.end()) {
        res.push_back({ov::hint::enable_cpu_pinning(true)});
        res.push_back({ov::hint::enable_cpu_pinning(false)});
    }

    if (props.empty() || std::find(props.begin(), props.end(), ov::hint::scheduling_core_type.name()) != props.end()) {
        ov::hint::SchedulingCoreType schedulingCoreTypes[] = {ov::hint::SchedulingCoreType::ANY_CORE,
                                                              ov::hint::SchedulingCoreType::PCORE_ONLY,
                                                              ov::hint::SchedulingCoreType::ECORE_ONLY};
        for (auto &schedulingCoreType : schedulingCoreTypes) {
            res.push_back({ov::hint::scheduling_core_type(schedulingCoreType)});
        }
    }

    if (props.empty() || std::find(props.begin(), props.end(), ov::enable_mmap.name()) != props.end()) {
        res.push_back({ov::enable_mmap(true)});
        res.push_back({ov::enable_mmap(false)});
    }

    if (props.empty() || std::find(props.begin(), props.end(), ov::log::level.name()) != props.end()) {
        ov::log::Level log_levels[] = {ov::log::Level::NO , ov::log::Level::ERR, ov::log::Level::WARNING,
                                       ov::log::Level::INFO, ov::log::Level::DEBUG, ov::log::Level::TRACE};
        for (auto &log_level : log_levels) {
            res.push_back({ov::log::level(log_level)});
        }
    }

    if (is_sw_device) {
        if (props.empty() || std::find(props.begin(), props.end(), ov::streams::num.name()) != props.end()) {
            res.push_back({ov::streams::num(3)});
        }
    }

    return res;
}

std::vector<ov::AnyMap>
OVPropertiesTestsWithCompileModelProps::getWrongRWOptionalPropertiesValues(
    const std::vector<std::string>& props, bool is_sw_device) {
    std::vector<ov::AnyMap> res;

    if (props.empty() || std::find(props.begin(), props.end(), ov::inference_num_threads.name()) != props.end()) {
        res.push_back({{ov::inference_num_threads.name(), -1}});
        res.push_back({{ov::compilation_num_threads.name(), -1}});
    }

    if (props.empty() || std::find(props.begin(), props.end(), ov::affinity.name()) != props.end()) {
        res.push_back({{ov::affinity.name(), -5}});
    }

    if (props.empty() || std::find(props.begin(), props.end(), ov::hint::enable_hyper_threading.name()) != props.end()) {
        res.push_back({{ov::hint::enable_hyper_threading.name(), -1}});
    }

    if (props.empty() || std::find(props.begin(), props.end(), ov::hint::enable_cpu_pinning.name()) != props.end()) {
        res.push_back({{ov::hint::enable_cpu_pinning.name(), -1}});
    }

    if (props.empty() || std::find(props.begin(), props.end(), ov::hint::scheduling_core_type.name()) != props.end()) {
        res.push_back({{ov::hint::scheduling_core_type.name(), -1}});
    }

    if (props.empty() || std::find(props.begin(), props.end(), ov::enable_mmap.name()) != props.end()) {
        res.push_back({{ov::enable_mmap.name(), -10}});
    }

    if (props.empty() || std::find(props.begin(), props.end(), ov::log::level.name()) != props.end()) {
        res.push_back({{ov::log::level.name(), -3}});
    }

    if (is_sw_device) {
        if (props.empty() || std::find(props.begin(), props.end(), ov::streams::num.name()) != props.end()) {
            res.push_back({ov::streams::num(-10)});
        }
    }

    return res;
}

TEST_P(OVCheckSetIncorrectRWMetricsPropsTests, ChangeIncorrectProperties) {
    std::vector<ov::PropertyName> supported_properties;
    OV_ASSERT_NO_THROW(supported_properties = core->get_property(target_device, ov::supported_properties));
    for (const std::pair<ov::PropertyName, ov::Any>& property_item : properties) {
        auto supported = util::contains(supported_properties, property_item.first);
        ASSERT_TRUE(supported) << "property is not supported: " << property_item.first;

        EXPECT_THROW(core->set_property(target_device, {property_item}), ov::Exception);

        ov::Any default_property;
        OV_ASSERT_NO_THROW(default_property = core->get_property(target_device, property_item.first));
        ASSERT_FALSE(default_property.empty());
        core->compile_model(model, target_device, compileModelProperties);
    }
}

TEST_P(OVCheckSetSupportedRWMetricsPropsTests, ChangeCorrectProperties) {
    std::vector<ov::PropertyName>supported_properties;
    OV_ASSERT_NO_THROW(supported_properties = core->get_property(target_device, ov::supported_properties));
    for (const std::pair<ov::PropertyName, ov::Any>& property_item : properties) {
        auto supported = util::contains(supported_properties, property_item.first);
        ASSERT_TRUE(supported) << "property is not supported: " << property_item.first;

        ov::Any default_property;
        OV_ASSERT_NO_THROW(default_property = core->get_property(target_device, property_item.first));
        ASSERT_FALSE(default_property.empty());

        if (property_item.first.is_mutable() && !property_item.second.empty()) {
            OV_ASSERT_NO_THROW(core->set_property(target_device, {property_item}));
            core->compile_model(model, target_device, compileModelProperties);
            ov::Any actual_property_value;
            OV_ASSERT_NO_THROW(actual_property_value = core->get_property(target_device, property_item.first));
            ASSERT_FALSE(actual_property_value.empty());

            std::string expect_value = property_item.second.as<std::string>();
            std::string actual_value = actual_property_value.as<std::string>();
            EXPECT_EQ(actual_value, expect_value) << "Property changed incorrectly";
        }
    }
}

TEST_P(OVCheckGetSupportedROMetricsPropsTests, ChangeCorrectProperties) {
    std::vector<ov::PropertyName> supported_properties;
    OV_ASSERT_NO_THROW(supported_properties = core->get_property(target_device, ov::supported_properties));
    for (const std::pair<ov::PropertyName, ov::Any>& property_item : properties) {
        auto supported = util::contains(supported_properties, property_item.first);
        ASSERT_TRUE(supported) << "property is not supported: " << property_item.first;

        ov::Any default_property;
        OV_ASSERT_NO_THROW(default_property = core->get_property(target_device, property_item.first));
        ASSERT_FALSE(default_property.empty());
    }
}

TEST_P(OVCheckChangePropComplieModleGetPropTests_DEVICE_ID, ChangeCorrectDeviceProperties) {
    if (sw_plugin_in_target_device(target_device)) {
        return;
    }
    std::vector<ov::PropertyName> supported_properties;
    OV_ASSERT_NO_THROW(supported_properties = core->get_property(target_device, ov::supported_properties));
    auto supported = util::contains(supported_properties, ov::device::id);
    ASSERT_TRUE(supported) << "property is not supported: " << ov::device::id;

    auto device_ids = core->get_available_devices();
    for (auto&& device_name_with_id : device_ids) {
        if (device_name_with_id.find(target_device) == std::string::npos) {
            continue;
        }

        std::string device_name = device_name_with_id;
        std::string device_id = "";
        auto pos = device_name_with_id.find('.');
        if (pos != std::string::npos) {
            device_name = device_name_with_id.substr(0, pos);
            device_id =  device_name_with_id.substr(pos + 1,  device_name_with_id.size());
        }

        std::string full_name;
        OV_ASSERT_NO_THROW(full_name = core->get_property(device_name, ov::device::full_name, ov::device::id(device_id)));
        ASSERT_FALSE(full_name.empty());

        if (device_id != "") {
            OV_ASSERT_NO_THROW(core->set_property(device_name, {ov::device::id(device_id)}));
            core->compile_model(model, device_name, compileModelProperties);
            std::string actual_device_id;
            OV_ASSERT_NO_THROW(actual_device_id = core->get_property(device_name, ov::device::id));
            EXPECT_EQ(device_id, actual_device_id) << "DeviceID is changed, but new value is not correct";
        }
    }
}

TEST_P(OVCheckChangePropComplieModleGetPropTests_InferencePrecision, ChangeCorrectProperties) {
    std::vector<ov::PropertyName> supported_properties;
    OV_ASSERT_NO_THROW(supported_properties = core->get_property(target_device, ov::supported_properties));
    auto supported = util::contains(supported_properties, ov::hint::inference_precision);
    ASSERT_TRUE(supported) << "property is not supported: " << ov::hint::inference_precision;

    ov::Any default_property;
    OV_ASSERT_NO_THROW(default_property = core->get_property(target_device, ov::hint::inference_precision));
    ASSERT_FALSE(default_property.empty());

    const std::vector<ov::element::Type> ovElemTypes = {
        ov::element::f64, ov::element::f32, ov::element::f16, ov::element::bf16,
        ov::element::i64, ov::element::i32, ov::element::i16, ov::element::i8, ov::element::i4,
        ov::element::u64, ov::element::u32, ov::element::u16, ov::element::u8, ov::element::u4,  ov::element::u1,
        ov::element::boolean, ov::element::undefined, ov::element::dynamic
    };

    bool any_supported = false;
    for (ov::element::Type type : ovElemTypes) {
        try {
            core->set_property(target_device, ov::hint::inference_precision(type));
            core->compile_model(model, target_device, compileModelProperties);
        } catch (const Exception& ex) {
            std::string err_msg(ex.what());
            ASSERT_TRUE(err_msg.find("Wrong value") != std::string::npos ||
                        err_msg.find("Unsupported precision") != std::string::npos) <<
                        "Error message is unclear. The err msg:" << err_msg << std::endl;
            ASSERT_TRUE(err_msg.find("Supported values") != std::string::npos) <<
                        "The error message doesn't provide info about supported precicions." <<
                        "The err msg: " << err_msg << std::endl;
            continue;
        }

        ov::Any actual_property_value;
        OV_ASSERT_NO_THROW(actual_property_value = core->get_property(target_device, ov::hint::inference_precision));
        ASSERT_FALSE(actual_property_value.empty());

        ov::element::Type actual_value = actual_property_value.as<ov::element::Type>();
        ASSERT_EQ(actual_value, type) << "Property changed incorrectly";

        std::cout << "Supported precision: " << type << std::endl;
        any_supported = true;
    }
    ASSERT_TRUE(any_supported) << "No one supported precision is found";
}

std::vector<ov::AnyMap> OVPropertiesTestsWithCompileModelProps::getModelDependcePropertiesValues() {
    std::vector<ov::AnyMap> res;
    // Read Only
    res.push_back({{ov::PropertyName(ov::optimal_batch_size.name(), ov::optimal_batch_size.mutability), nullptr}});
    res.push_back({{ov::PropertyName(ov::max_batch_size.name(), ov::max_batch_size.mutability), nullptr}});
    return res;
}

TEST_P(OVCheckMetricsPropsTests_ModelDependceProps, ChangeCorrectDeviceProperties) {
    std::vector<ov::PropertyName> supported_properties;
    OV_ASSERT_NO_THROW(supported_properties = core->get_property(target_device, ov::supported_properties));
    auto supported = util::contains(supported_properties, ov::hint::model);
    ASSERT_TRUE(supported) << "property is not supported: " << ov::hint::model;

    OV_ASSERT_NO_THROW(core->set_property(target_device, ov::hint::model(model)));
    core->compile_model(model, target_device, compileModelProperties);

    for (const std::pair<ov::PropertyName, ov::Any>& property_item : properties) {
        auto supported = util::contains(supported_properties, property_item.first);
        ASSERT_TRUE(supported) << "property is not supported: " << property_item.first;

        ov::Any default_property;
        OV_ASSERT_NO_THROW(default_property = core->get_property(target_device, property_item.first));
        ASSERT_FALSE(default_property.empty());
    }
}

TEST_P(OVClassSetDefaultDeviceIDPropTest, SetDefaultDeviceIDNoThrow) {
    ov::Core ie = ov::test::utils::create_core();
    // sw plugins are not requested to support `ov::available_devices` and ` ov::device::id` property
    if (sw_plugin_in_target_device(target_device)) {
        return;
    }
    auto deviceIDs = ie.get_property(target_device, ov::available_devices);
    if (std::find(deviceIDs.begin(), deviceIDs.end(), deviceID) == deviceIDs.end()) {
        GTEST_FAIL();
    }
    std::string value;
    OV_ASSERT_NO_THROW(ie.set_property(target_device, ov::device::id(deviceID), ov::enable_profiling(true)));
    ASSERT_TRUE(ie.get_property(target_device, ov::enable_profiling));
    OV_ASSERT_NO_THROW(value = ie.get_property(target_device, ov::enable_profiling.name()).as<std::string>());
    ASSERT_EQ(value, "YES");
}

TEST_P(OVSpecificDeviceSetConfigTest, GetConfigSpecificDeviceNoThrow) {
    ov::Core ie = ov::test::utils::create_core();
    ov::Any p;

    std::string deviceID, clear_target_device;
    auto pos = target_device.find('.');
    if (pos != std::string::npos) {
        clear_target_device = target_device.substr(0, pos);
        deviceID =  target_device.substr(pos + 1,  target_device.size());
    }
    // sw plugins are not requested to support `ov::available_devices`, `ov::device::id` and `ov::num_streams` property
    if (sw_plugin_in_target_device(target_device)) {
        return;
    }
    auto deviceIDs = ie.get_property(clear_target_device, ov::available_devices);
    if (std::find(deviceIDs.begin(), deviceIDs.end(), deviceID) == deviceIDs.end()) {
        GTEST_FAIL() << "No DeviceID" << std::endl;
    }
    auto device_name = [&clear_target_device] (const std::string& id) {
        return clear_target_device + "." + id;
    };
    // Set default device id to target device
    OV_ASSERT_NO_THROW(ie.set_property(clear_target_device, ov::device::id(deviceID)));
    // Set num_streams to AUTO for clear device name
    OV_ASSERT_NO_THROW(ie.set_property(clear_target_device, ov::num_streams(ov::streams::AUTO)));
    ASSERT_EQ(ie.get_property(clear_target_device, ov::num_streams), ov::streams::AUTO);
    // Check if it is applied for all devices
    for (auto& id : deviceIDs) {
        ASSERT_EQ(ie.get_property(device_name(id), ov::num_streams),  ov::streams::AUTO);
    }
    for (auto& id : deviceIDs) {
        // Set different properties for different devices
        OV_ASSERT_NO_THROW(ie.set_property(device_name(id), ov::num_streams(std::stoi(id))));
        ASSERT_EQ(ie.get_property(device_name(id), ov::num_streams), std::stoi(id));
    }
    // Check if default device id is still the same
    ASSERT_EQ(ie.get_property(clear_target_device, ov::device::id), deviceID);
    // Check if default property is still equal property to default device
    ASSERT_EQ(ie.get_property(clear_target_device, ov::num_streams), std::stoi(deviceID));
}

TEST_P(OVSpecificDeviceGetConfigTest, GetConfigSpecificDeviceNoThrow) {
    ov::Core ie = ov::test::utils::create_core();
    ov::Any p;

    std::string deviceID, clear_target_device;
    auto pos = target_device.find('.');
    if (pos != std::string::npos) {
        clear_target_device = target_device.substr(0, pos);
        deviceID =  target_device.substr(pos + 1,  target_device.size());
    }
    // sw plugins are not requested to support `ov::available_devices` property
    if (!sw_plugin_in_target_device(target_device)) {
        auto deviceIDs = ie.get_property(clear_target_device, ov::available_devices);
        if (std::find(deviceIDs.begin(), deviceIDs.end(), deviceID) == deviceIDs.end()) {
            GTEST_FAIL() << "No DeviceID" << std::endl;
        }
    }

    std::vector<ov::PropertyName> configValues;
    OV_ASSERT_NO_THROW(configValues = ie.get_property(target_device, ov::supported_properties));

    for (auto &&confKey : configValues) {
        ov::Any defaultValue;
        OV_ASSERT_NO_THROW(defaultValue = ie.get_property(target_device, confKey));
        ASSERT_FALSE(defaultValue.empty());
    }
}

TEST_P(OVGetAvailableDevicesPropsTest, GetAvailableDevicesNoThrow) {
    if (sw_plugin_in_target_device(target_device)) {
        return;
    }
    ov::Core ie = ov::test::utils::create_core();
    std::vector<std::string> devices;

    OV_ASSERT_NO_THROW(devices = ie.get_available_devices());

    bool deviceFound = false;
    std::cout << "Available devices: " << std::endl;
    for (auto&& device : devices) {
        if (device.find(target_device) != std::string::npos) {
            deviceFound = true;
        }

        std::cout << device << " ";
    }
    std::cout << std::endl;

    ASSERT_TRUE(deviceFound);
}

TEST_P(OVSpecificDeviceTestSetConfig, SetConfigSpecificDeviceNoThrow) {
    ov::Core ie = ov::test::utils::create_core();

    std::string deviceID, cleartarget_device;
    auto pos = target_device.find('.');
    if (pos != std::string::npos) {
        cleartarget_device = target_device.substr(0, pos);
        deviceID =  target_device.substr(pos + 1,  target_device.size());
    }
    // sw plugins are not requested to support `ov::available_devices` property
    if (!sw_plugin_in_target_device(target_device)) {
        auto deviceIDs = ie.get_property(cleartarget_device, ov::available_devices);
        if (std::find(deviceIDs.begin(), deviceIDs.end(), deviceID) == deviceIDs.end()) {
            GTEST_FAIL();
        }
    }

    OV_ASSERT_NO_THROW(ie.set_property(target_device, ov::enable_profiling(true)));
    bool value = false;
    OV_ASSERT_NO_THROW(value = ie.get_property(target_device, ov::enable_profiling));
    ASSERT_TRUE(value);
}


TEST_P(OVClassSetDevicePriorityConfigPropsTest, SetConfigAndCheckGetConfigNoThrow) {
    ov::Core ie = ov::test::utils::create_core();
    std::string devicePriority;
    OV_ASSERT_NO_THROW(ie.set_property(target_device, configuration));
    OV_ASSERT_NO_THROW(devicePriority = ie.get_property(target_device, ov::device::priorities));
    ASSERT_EQ(devicePriority, configuration[ov::device::priorities.name()].as<std::string>());
}

TEST_P(OVGetMetricPropsTest, GetMetricAndPrintNoThrow_AVAILABLE_DEVICES) {
    if (sw_plugin_in_target_device(target_device)) {
        return;
    }
    ov::Core ie = ov::test::utils::create_core();
    std::vector<std::string> device_ids;

    OV_ASSERT_NO_THROW(device_ids = ie.get_property(target_device, ov::available_devices));
    ASSERT_GT(device_ids.size(), 0);

    for (auto&& device_id : device_ids) {
        std::string full_name;
        OV_ASSERT_NO_THROW(full_name = ie.get_property(target_device, ov::device::full_name, ov::device::id(device_id)));
        ASSERT_FALSE(full_name.empty());
    }

    OV_ASSERT_PROPERTY_SUPPORTED(ov::available_devices);
}

TEST_P(OVGetMetricPropsTest, GetMetriDeviceFullNameWithoutAdditionalTerminatorChars) {
    ov::Core core = ov::test::utils::create_core();
    auto supported_properties = core.get_property(target_device, ov::supported_properties);
    if (util::contains(supported_properties, ov::device::full_name)) {
        std::string full_name;
        OV_ASSERT_NO_THROW(full_name = core.get_property(target_device, ov::device::full_name));
        EXPECT_EQ(full_name.size(), strlen(full_name.c_str()));
    }
}

TEST_P(OVClassCompileModelAndCheckSecondaryPropertiesTest, CompileModelAndCheckSecondaryPropertiesTest) {
    ov::Core ie = ov::test::utils::create_core();
    ov::CompiledModel model;
    OV_ASSERT_NO_THROW(model = ie.compile_model(actualNetwork, target_device, configuration));
    ov::AnyMap property = configuration;
    ov::AnyMap::iterator it = configuration.end();
    // device properties in form ov::device::properties(DEVICE, ...) has the first priority
    for (it = configuration.begin(); it != configuration.end(); it++) {
        if ((it->first.find(ov::device::properties.name()) != std::string::npos) &&
            (it->first != ov::device::properties.name())) {
            break;
        }
    }
    if (it != configuration.end()) {
        // DEVICE_PROPERTIES_<DEVICE_NAME> found
        property = it->second.as<ov::AnyMap>();
    } else {
        // search for DEVICE_PROPERTIES
        it = configuration.find(ov::device::properties.name());
        ASSERT_TRUE(it != configuration.end());
        property = it->second.as<ov::AnyMap>().begin()->second.as<ov::AnyMap>();
        if (it == configuration.end()) {
            it = configuration.find(ov::num_streams.name());
        }
    }
    ASSERT_TRUE(property.count(ov::num_streams.name()));
    auto actual = property.at(ov::num_streams.name()).as<int32_t>();
    ov::Any value;
    //AutoExcutableNetwork GetMetric() does not support key ov::num_streams
    OV_ASSERT_NO_THROW(value = model.get_property(ov::num_streams.name()));
    int32_t expect = value.as<int32_t>();
    ASSERT_EQ(actual, expect);
}

TEST_P(OVGetMetricPropsTest, GetMetricAndPrintNoThrow_OPTIMIZATION_CAPABILITIES) {
    ov::Core ie = ov::test::utils::create_core();
    std::vector<std::string> capabilities;
    OV_ASSERT_NO_THROW(capabilities = ie.get_property(target_device, ov::device::capabilities));
    std::cout << "Optimization capabilities: " << std::endl;
    std::vector<std::string> possible_capabilities{ov::device::capability::FP32, ov::device::capability::BF16,
                                                   ov::device::capability::FP16, ov::device::capability::INT8,
                                                   ov::device::capability::INT16, ov::device::capability::BIN,
                                                   ov::device::capability::WINOGRAD, ov::device::capability::EXPORT_IMPORT};
    for (auto&& capability : capabilities) {
        ASSERT_TRUE(std::find(possible_capabilities.begin(), possible_capabilities.end(), capability) != possible_capabilities.end());
        std::cout << capability << std::endl;
    }
    OV_ASSERT_PROPERTY_SUPPORTED(ov::device::capabilities);
}

TEST_P(OVGetMetricPropsOptionalTest, GetMetricAndPrintNoThrow_RANGE_FOR_ASYNC_INFER_REQUESTS) {
    ov::Core ie = ov::test::utils::create_core();
    unsigned int start{0}, end{0}, step{0};

    ASSERT_NO_THROW(std::tie(start, end, step) = ie.get_property(target_device, ov::range_for_async_infer_requests));

    std::cout << "Range for async infer requests: " << std::endl
    << start << std::endl
    << end << std::endl
    << step << std::endl
    << std::endl;

    ASSERT_LE(start, end);
    ASSERT_GE(step, 1u);
    OV_ASSERT_PROPERTY_SUPPORTED(ov::range_for_async_infer_requests);
}

TEST_P(OVGetMetricPropsOptionalTest, GetMetricAndPrintNoThrow_RANGE_FOR_STREAMS) {
    ov::Core ie = ov::test::utils::create_core();
    unsigned int start = 0, end = 0;

    ASSERT_NO_THROW(std::tie(start, end) = ie.get_property(target_device, ov::range_for_streams));

    std::cout << "Range for streams: " << std::endl
    << start << std::endl
    << end << std::endl
    << std::endl;

    ASSERT_LE(start, end);
    OV_ASSERT_PROPERTY_SUPPORTED(ov::range_for_streams);
}

TEST_P(OVClassSeveralDevicesTestDefaultCore, DefaultCoreSeveralDevicesNoThrow) {
    ov::Core ie;

    std::string clear_target_device;
    auto pos = target_devices.begin()->find('.');
    if (pos != std::string::npos) {
        clear_target_device = target_devices.begin()->substr(0, pos);
    }
    std::vector<std::string> deviceIDs;
    if (sw_plugin_in_target_device(clear_target_device)) {
        deviceIDs = {clear_target_device};
    } else {
        deviceIDs = ie.get_property(clear_target_device, ov::available_devices);
    }
    if (deviceIDs.size() < target_devices.size())
        GTEST_FAIL() << "Incorrect Device ID" << std::endl;

    for (size_t i = 0; i < target_devices.size(); ++i) {
        OV_ASSERT_NO_THROW(ie.set_property(target_devices[i], ov::enable_profiling(true)));
    }
    bool res;
    for (size_t i = 0; i < target_devices.size(); ++i) {
        OV_ASSERT_NO_THROW(res = ie.get_property(target_devices[i], ov::enable_profiling));
        ASSERT_TRUE(res);
    }
}

}  // namespace behavior
}  // namespace test
}  // namespace ov<|MERGE_RESOLUTION|>--- conflicted
+++ resolved
@@ -239,12 +239,9 @@
         res.push_back({{ov::PropertyName(ov::available_devices.name(), ov::available_devices.mutability), nullptr}});
         res.push_back(
             {{ov::PropertyName(ov::hint::execution_mode.name(), ov::hint::execution_mode.mutability), nullptr}});
-<<<<<<< HEAD
-=======
         res.push_back(
             {{ov::PropertyName(ov::hint::inference_precision.name(), ov::hint::inference_precision.mutability),
               nullptr}});
->>>>>>> 7e28e888
     }
     res.push_back({{ov::PropertyName(ov::loaded_from_cache.name(), ov::loaded_from_cache.mutability), nullptr}});
     res.push_back({{ov::PropertyName(ov::device::uuid.name(), ov::device::uuid.mutability), nullptr}});
