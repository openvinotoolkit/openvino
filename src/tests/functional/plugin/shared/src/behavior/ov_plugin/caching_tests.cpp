--- conflicted
+++ resolved
@@ -796,31 +796,19 @@
             auto execNet = core->compile_model(function, targetDevice, configuration);
             execNet = {};
             // Check that directory with cached kernels exists after loading network
-<<<<<<< HEAD
-            ASSERT_TRUE(ov::test::utils::directoryExists(cache_path_mb))
-                << "Directory with cached kernels doesn't exist";
-=======
-            ASSERT_TRUE(ov::util::directory_exists(cache_path_w)) << "Directory with cached kernels doesn't exist";
->>>>>>> 6145490a
+
+            ASSERT_TRUE(ov::util::directory_exists(cache_path_mb)) << "Directory with cached kernels doesn't exist";
             // Check that folder contains cache files and remove them
             for (auto& ext : m_extList) {
                 // Check that folder contains cache files and remove them
                 ASSERT_GT(ov::test::utils::removeFilesWithExt(cache_path_mb, ext), 0);
             }
             // Remove directory and check that it doesn't exist anymore
-<<<<<<< HEAD
             ASSERT_EQ(ov::test::utils::removeDir(cache_path_mb), 0);
-            ASSERT_FALSE(ov::test::utils::directoryExists(cache_path_mb));
+            ASSERT_FALSE(ov::util::directory_exists(cache_path_mb));
         } catch (std::exception& ex) {
             // Cleanup in case of any exception
-            if (ov::test::utils::directoryExists(cache_path_mb)) {
-=======
-            ASSERT_EQ(ov::test::utils::removeDir(cache_path_w), 0);
-            ASSERT_FALSE(ov::util::directory_exists(cache_path_w));
-        } catch (std::exception& ex) {
-            // Cleanup in case of any exception
-            if (ov::util::directory_exists(cache_path_w)) {
->>>>>>> 6145490a
+            if (ov::util::directory_exists(cache_path_mb)) {
                 for (auto& ext : m_extList) {
                     // Check that folder contains cache files and remove them
                     ASSERT_GT(ov::test::utils::removeFilesWithExt(cache_path_mb, ext), 0);
