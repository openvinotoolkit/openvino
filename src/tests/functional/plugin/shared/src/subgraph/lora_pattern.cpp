--- conflicted
+++ resolved
@@ -119,19 +119,12 @@
                 auto&& refStates = inferRequestRef.query_state();
                 using ov::test::utils::InputGenerateData;
                 const auto& shape = stateShapes.at(item.get_name());
-<<<<<<< HEAD
-                auto tensor =
-                    is_low_precision(net_type)
-                        ? ov::test::utils::create_and_fill_tensor_real_distribution(net_type, shape, -2.f, 2.f, i + 1)
-                        : ov::test::utils::create_and_fill_tensor(net_type, shape, InputGenerateData{0, 10, 1, i});
-=======
                 ov::Tensor tensor;
                 if (net_type == ov::element::f16) {
                     tensor = ov::test::utils::create_and_fill_tensor(net_type, shape, InputGenerateData{0, 1, 10, i});
                 } else {
                     tensor = ov::test::utils::create_and_fill_tensor(net_type, shape, InputGenerateData{0, 10, 1, i});
                 }
->>>>>>> a9302a21
                 item.set_state(tensor);
                 auto itr = std::find_if(refStates.begin(), refStates.end(), [&](const ov::VariableState& state) {
                     return state.get_name() == item.get_name();
@@ -151,17 +144,12 @@
         auto tx_result_ref = inferRequestRef.get_tensor(outputs[0]);
         auto tz_result_ref = inferRequestRef.get_tensor(outputs[1]);
 
-<<<<<<< HEAD
-        double abs_threshold = is_low_precision(net_type) ? 1e-1 : 1e-4;
-        double rel_threshold = is_low_precision(net_type) ? 1e-2 : 1e-4;
-=======
         float abs_threshold = 1e-4f;
         float rel_threshold = 1e-4f;
         if (net_type == ov::element::f16) {
             abs_threshold = 1e-2f;
             rel_threshold = 4e-2f;
         }
->>>>>>> a9302a21
         ov::test::utils::compare(tx_result, tx_result_ref, abs_threshold, rel_threshold);
         ov::test::utils::compare(tz_result, tz_result_ref, abs_threshold, rel_threshold);
     }
