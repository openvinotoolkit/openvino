// Copyright (C) 2018-2022 Intel Corporation
// SPDX-License-Identifier: Apache-2.0
//

#include <vector>
#include <string>

#include "functional_test_utils/skip_tests_config.hpp"

std::vector<std::string> disabledTestPatterns() {
    return {
            //TODO: Issue: 34748
            R"(.*(ComparisonLayerTest).*)",
            // TODO: Issue: 39612
            R"(.*Interpolate.*cubic.*tf_half_pixel_for_nn.*FP16.*)",
            // TODO: Issue: 43794
            R"(.*(PreprocessTest).*(SetScalePreProcessSetBlob).*)",
            R"(.*(PreprocessTest).*(SetScalePreProcessGetBlob).*)",
            R"(.*(PreprocessTest).*(SetMeanValuePreProcessSetBlob).*)",
            R"(.*(PreprocessTest).*(SetMeanImagePreProcessSetBlob).*)",
            R"(.*(PreprocessTest).*(ReverseInputChannelsPreProcessGetBlob).*)",
            R"(.*(InferRequestPreprocessDynamicallyInSetBlobTest).*)",
            // TODO: Issue: 46841
            R"(.*(QuantGroupConvBackpropData3D).*)",

            // These tests might fail due to accuracy loss a bit bigger than threshold
            R"(.*(GRUCellTest).*)",
            R"(.*(RNNSequenceTest).*)",
            R"(.*(GRUSequenceTest).*)",
            // These test cases might fail due to FP16 overflow
            R"(.*(LSTM).*activations=\(relu.*netPRC=FP16.*)",

            // Need to update activation primitive to support any broadcastable constant to enable these cases.
            R"(.*ActivationParamLayerTest.*)",
            // Unknown issues
            R"(.*(LSTMSequence).*mode=.*_RAND_SEQ_LEN_CONST.*)",
            R"(.*(smoke_DetectionOutput5In).*)",
            // TODO: Issue: 47773
            R"(.*(ProposalLayerTest).*)",
            // TODO: Issue: 48106
            R"(.*ConstantResultSubgraphTest.*inPrc=I16.*)",
            // TODO: Issue: 54194
            R"(.*ActivationLayerTest.*SoftPlus.*)",
            // need to implement Export / Import
            R"(.*IEClassImportExportTestP.*)",
            R"(.*Behavior.*InferRequestSetBlobByType.*Device=HETERO.*)",
            // TODO: Issue: 59586, NormalizeL2 output mismatch for empty axes case
            R"(.*NormalizeL2LayerTest.*axes=\(\).*)",

            // Not allowed dynamic loop tests on GPU
            R"(.*smoke_StaticShapeLoop_dynamic_exit.*)",
            // Not expected behavior
            R"(.*Behavior.*InferRequestIOBBlobSetLayoutTest.*layout=(95|OIHW).*)",
            R"(.*Behavior.*InferRequestIOBBlobSetLayoutTest.*CanSetInBlobWithDifferentLayouts.*layout=NHWC.*)",
            R"(.*Behavior.*InferRequestIOBBlobSetLayoutTest.*CanSetOutBlobWithDifferentLayouts.*layout=(CN|HW).*)",
            R"(.*Behavior.*(Multi|Auto).*InferRequestSetBlobByType.*Batched.*)",
            R"(.*(Multi|Auto).*Behavior.*InferRequestIOBBlobTest.*canProcessDeallocatedOutputBlobAfterGetAndSetBlob.*)",
            R"(.*(Auto|Multi).*Behavior.*IncorrectConfigTests.*CanNotLoadNetworkWithIncorrectConfig.*)",
            // TODO: until issue is xxx-59670 is resolved
            R"(.*Gather8LayerTest.*)",
            // Not implemented yet:
            R"(.*Behavior.*ExecutableNetworkBaseTest.*canSetConfigToExecNet.*)",
            R"(.*Behavior.*ExecutableNetworkBaseTest.*canExport.*)",
            R"(.*OVExecutableNetworkBaseTest.*CanSetConfigToExecNet.*)",
            R"(.*OVExecutableNetworkBaseTest.*CanSetConfigToExecNetAndCheckConfigAndCheck.*)",
            // TODO: Issue 67408
            R"(.*smoke_LSTMSequenceCommonClip.*LSTMSequenceTest.*CompareWithRefs.*)",
            // Expected behavior. GPU plugin doesn't support i64 for eltwise power operation.
            R"(.*EltwiseLayerTest.*OpType=Pow.*NetType=i64.*)",
            // TODO: Issue: 68712
            R"(.*.MatMul.*CompareWithRefs.*IS0=\(1.5\)_IS1=\(1.5\).*transpose_a=0.*transpose_b=1.*CONSTANT.*FP16.*UNSPECIFIED.*UNSPECIFIED.*ANY.*)",
            // TODO: Issue 69187
            R"(smoke_PrePostProcess.*cvt_color_nv12.*)",
            // TODO: Issue 71215
            R"(smoke_PrePostProcess.*cvt_color_i420.*)",
            // Unsupported
            R"(smoke_Behavior/InferRequestSetBlobByType.setInputBlobsByType/BlobType=Batched_Device=GPU_Config=().*)",
            // TODO: Issue 72624
            R"(smoke_PrePostProcess.*resize_dynamic.*)",
            // Issue: CVS-66778
            R"(.*smoke_Auto_BehaviorTests.*DynamicOutputToDynamicInput.*)",
            R"(.*smoke_Auto_BehaviorTests.*DynamicInputToDynamicOutput.*)",
            R"(.*smoke_Auto_BehaviorTests.*InferFullyDynamicNetworkWith(S|G)etTensor.*)",
            // need dynamic shapes
            R"(.*RangeLayerTest.*)",
            // Issue: 76197
            R"(.*registerPluginsXMLUnicodePath.*)",
            // Not supported yet
            R"(.*CompileModelCacheTestBase.*)",
<<<<<<< HEAD
            // Issue: 83014
            R"(.*smoke_RemoteBlob.*canInferOnUserQueue.*)",
            // Issue: CVS-76980
            R"(.*smoke_Auto_BehaviorTests.*InferDynamicNetwork/.*)",
=======
>>>>>>> 8faf8f2d
    };
}<|MERGE_RESOLUTION|>--- conflicted
+++ resolved
@@ -87,12 +87,9 @@
             R"(.*registerPluginsXMLUnicodePath.*)",
             // Not supported yet
             R"(.*CompileModelCacheTestBase.*)",
-<<<<<<< HEAD
             // Issue: 83014
             R"(.*smoke_RemoteBlob.*canInferOnUserQueue.*)",
             // Issue: CVS-76980
             R"(.*smoke_Auto_BehaviorTests.*InferDynamicNetwork/.*)",
-=======
->>>>>>> 8faf8f2d
     };
 }