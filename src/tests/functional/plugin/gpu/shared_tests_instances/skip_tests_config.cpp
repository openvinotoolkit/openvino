--- conflicted
+++ resolved
@@ -116,14 +116,11 @@
             R"(.*smoke_select_CompareWithRefsNumpy_dynamic_range.*)",
             // Issue: 90183
             R"(.*VirtualPlugin.*BehaviorTests.*OVHoldersTestWithConfig.*LoadedTensor.*target_device=MULTI.*)",
-<<<<<<< HEAD
             // Issue: 95618
             R"(.*CachingSupportCase.*LoadNetworkCacheTestBase.*CompareWithRefImpl.*)",
-=======
             // Currently 1D convolution has an issue
             R"(.*smoke_GroupConvolution1D_ExplicitPadding_Disabled.*)",
             R"(.*smoke_GroupConvolutionLayerGPUTest_dynamic1DSymPad_Disabled.*)",
             R"(.*smoke_ConvolutionLayerGPUTest_dynamic1DSymPad.*)",
->>>>>>> fce64834
     };
 }