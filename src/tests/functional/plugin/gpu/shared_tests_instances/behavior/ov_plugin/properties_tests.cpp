// Copyright (C) 2018-2023 Intel Corporation
// SPDX-License-Identifier: Apache-2.0
//

#include "behavior/ov_plugin/properties_tests.hpp"
#include <openvino/runtime/auto/properties.hpp>

using namespace ov::test::behavior;
using namespace InferenceEngine::PluginConfigParams;

namespace {

const std::vector<ov::AnyMap> gpu_properties = {
        {ov::hint::performance_mode(ov::hint::PerformanceMode::LATENCY)},
        {ov::hint::performance_mode(ov::hint::PerformanceMode::THROUGHPUT)},
        {ov::hint::performance_mode(ov::hint::PerformanceMode::UNDEFINED)},
};

INSTANTIATE_TEST_SUITE_P(smoke_BehaviorTests, OVPropertiesTests,
        ::testing::Combine(
                ::testing::Values(CommonTestUtils::DEVICE_GPU),
                ::testing::ValuesIn(gpu_properties)),
        OVPropertiesTests::getTestCaseName);

auto auto_multi_properties = []() {
    return std::vector<ov::AnyMap>{
        {ov::device::priorities(CommonTestUtils::DEVICE_GPU),
         ov::hint::performance_mode(ov::hint::PerformanceMode::UNDEFINED)},
        {ov::device::priorities(CommonTestUtils::DEVICE_GPU),
         ov::hint::performance_mode(ov::hint::PerformanceMode::THROUGHPUT)},
        {ov::device::priorities(CommonTestUtils::DEVICE_GPU),
         ov::hint::performance_mode(ov::hint::PerformanceMode::LATENCY)},
        {ov::device::priorities(CommonTestUtils::DEVICE_GPU),
         ov::hint::performance_mode(ov::hint::PerformanceMode::CUMULATIVE_THROUGHPUT)},
        {ov::device::priorities(CommonTestUtils::DEVICE_GPU), ov::intel_auto::device_bind_buffer("YES")},
        {ov::device::priorities(CommonTestUtils::DEVICE_GPU), ov::intel_auto::device_bind_buffer("NO")},
        {ov::device::priorities(CommonTestUtils::DEVICE_GPU), ov::intel_auto::enable_startup_fallback("YES")},
        {ov::device::priorities(CommonTestUtils::DEVICE_GPU), ov::intel_auto::enable_startup_fallback("NO")}};
};

const std::vector<ov::AnyMap> multi_properties = {
        {ov::device::priorities("CPU", "GPU")},
        {ov::device::priorities("CPU(1)", "GPU")},
        {ov::device::priorities("CPU(1)", "GPU(2)")}
};

const std::vector<ov::AnyMap> auto_properties = {
        {ov::device::priorities("CPU", "GPU")},
        {ov::device::priorities("-CPU", "GPU")},
        {ov::device::priorities("CPU(1)", "GPU")},
        {ov::device::priorities("CPU(1)", "GPU(2)")},
        {ov::device::priorities("CPU", "-GPU")}
};


const std::vector<ov::AnyMap> auto_Multi_compiled_empty_properties = {
        {}
};

const std::vector<ov::AnyMap> multi_plugin_Incorrect_properties = {
        {ov::device::priorities("NONE")}
};
const std::vector<ov::AnyMap> auto_plugin_Incorrect_properties = {
        {ov::device::priorities("NONE", "GPU")},
        {ov::device::priorities("-", "GPU")},
        {ov::device::priorities("-NONE", "CPU")},
        {ov::device::priorities("-CPU", "-NONE")},
        {ov::device::priorities("-NONE", "-NONE")}
};

INSTANTIATE_TEST_SUITE_P(smoke_AutoMultiBehaviorTests, OVPropertiesTests,
        ::testing::Combine(
                ::testing::Values(CommonTestUtils::DEVICE_AUTO, CommonTestUtils::DEVICE_MULTI),
                ::testing::ValuesIn(auto_multi_properties())),
        OVPropertiesTests::getTestCaseName);

INSTANTIATE_TEST_SUITE_P(smoke_AutoBehaviorTests, OVPropertiesTests,
        ::testing::Combine(
                ::testing::Values(CommonTestUtils::DEVICE_AUTO),
                ::testing::ValuesIn(auto_properties)),
        OVPropertiesTests::getTestCaseName);

INSTANTIATE_TEST_SUITE_P(smoke_MultiBehaviorTests, OVPropertiesTests,
        ::testing::Combine(
                ::testing::Values(CommonTestUtils::DEVICE_MULTI),
                ::testing::ValuesIn(multi_properties)),
        OVPropertiesTests::getTestCaseName);

INSTANTIATE_TEST_SUITE_P(smoke_AutoBehaviorIncorrectPropertiesTests, OVSetPropComplieModleWihtIncorrectPropTests,
        ::testing::Combine(
                ::testing::Values(CommonTestUtils::DEVICE_AUTO),
                ::testing::ValuesIn(auto_plugin_Incorrect_properties),
                ::testing::ValuesIn(auto_Multi_compiled_empty_properties)),
        OVSetPropComplieModleWihtIncorrectPropTests::getTestCaseName);

INSTANTIATE_TEST_SUITE_P(smoke_MultiBehaviorIncorrectPropertiesTests, OVSetPropComplieModleWihtIncorrectPropTests,
        ::testing::Combine(
                ::testing::Values(CommonTestUtils::DEVICE_MULTI),
                ::testing::ValuesIn(multi_plugin_Incorrect_properties),
                ::testing::ValuesIn(auto_Multi_compiled_empty_properties)),
        OVSetPropComplieModleWihtIncorrectPropTests::getTestCaseName);

const std::vector<ov::AnyMap> gpu_setcore_properties = {
    {ov::hint::performance_mode(ov::hint::PerformanceMode::THROUGHPUT),
     ov::hint::num_requests(2),
     ov::enable_profiling(false)}};
const std::vector<ov::AnyMap> gpu_compileModel_properties = {
    {ov::hint::performance_mode(ov::hint::PerformanceMode::LATENCY),
     ov::hint::num_requests(10),
     ov::enable_profiling(true)}};

INSTANTIATE_TEST_SUITE_P(smoke_gpuCompileModelBehaviorTests,
                         OVSetPropComplieModleGetPropTests,
                         ::testing::Combine(::testing::Values(CommonTestUtils::DEVICE_GPU),
                                            ::testing::ValuesIn(gpu_setcore_properties),
                                            ::testing::ValuesIn(gpu_compileModel_properties)),
                         OVSetPropComplieModleGetPropTests::getTestCaseName);

<<<<<<< HEAD
auto auto_multi_plugin_properties = []() {
    return std::vector<ov::AnyMap>{{ov::device::priorities(CommonTestUtils::DEVICE_GPU),
                                    ov::hint::performance_mode(ov::hint::PerformanceMode::THROUGHPUT),
                                    ov::hint::num_requests(2),
                                    ov::enable_profiling(false)}};
};
auto auto_multi_compileModel_properties = []() {
    return std::vector<ov::AnyMap>{{ov::device::priorities(CommonTestUtils::DEVICE_GPU),
                                    ov::hint::performance_mode(ov::hint::PerformanceMode::LATENCY),
                                    ov::hint::num_requests(10),
                                    ov::hint::allow_auto_batching(true),
                                    ov::enable_profiling(true)}};
};
=======
const std::vector<ov::AnyMap> multi_setcore_properties = {
    {ov::device::priorities(CommonTestUtils::DEVICE_GPU),
     ov::hint::performance_mode(ov::hint::PerformanceMode::THROUGHPUT),
     ov::hint::num_requests(2),
     ov::hint::allow_auto_batching(false),
     ov::enable_profiling(false)},
    {ov::device::priorities(CommonTestUtils::DEVICE_GPU),
     ov::hint::performance_mode(ov::hint::PerformanceMode::LATENCY),
     ov::hint::num_requests(8),
     ov::hint::allow_auto_batching(true),
     ov::enable_profiling(true)}};
const std::vector<ov::AnyMap> multi_compileModel_properties = {
    {ov::device::priorities(CommonTestUtils::DEVICE_GPU),
     ov::hint::performance_mode(ov::hint::PerformanceMode::LATENCY),
     ov::hint::num_requests(10),
     ov::hint::allow_auto_batching(true),
     ov::enable_profiling(true)},
    {ov::device::priorities(CommonTestUtils::DEVICE_GPU),
     ov::hint::performance_mode(ov::hint::PerformanceMode::THROUGHPUT),
     ov::hint::num_requests(2),
     ov::hint::allow_auto_batching(false),
     ov::enable_profiling(false)}};
>>>>>>> ed5fa69b

INSTANTIATE_TEST_SUITE_P(smoke_MultiCompileModelBehaviorTests,
                         OVSetPropComplieModleGetPropTests,
                         ::testing::Combine(::testing::Values(CommonTestUtils::DEVICE_MULTI),
                                            ::testing::ValuesIn(multi_setcore_properties),
                                            ::testing::ValuesIn(multi_compileModel_properties)),
                         OVSetPropComplieModleGetPropTests::getTestCaseName);

const std::vector<ov::AnyMap> auto_setcore_properties = {
    {ov::device::priorities(CommonTestUtils::DEVICE_GPU),
     ov::hint::performance_mode(ov::hint::PerformanceMode::THROUGHPUT),
     ov::hint::num_requests(2),
     ov::hint::allow_auto_batching(false),
     ov::enable_profiling(false)},
    {ov::device::priorities(CommonTestUtils::DEVICE_GPU),
     ov::hint::performance_mode(ov::hint::PerformanceMode::LATENCY),
     ov::hint::num_requests(8),
     ov::hint::allow_auto_batching(true),
     ov::enable_profiling(true)},
    {ov::device::priorities(CommonTestUtils::DEVICE_GPU),
     ov::hint::performance_mode(ov::hint::PerformanceMode::CUMULATIVE_THROUGHPUT),
     ov::hint::num_requests(10),
     ov::hint::allow_auto_batching(false),
     ov::enable_profiling(true)},
};
const std::vector<ov::AnyMap> auto_compileModel_properties = {
    {ov::device::priorities(CommonTestUtils::DEVICE_GPU),
     ov::hint::performance_mode(ov::hint::PerformanceMode::LATENCY),
     ov::hint::num_requests(8),
     ov::hint::allow_auto_batching(true),
     ov::enable_profiling(true)},
    {ov::device::priorities(CommonTestUtils::DEVICE_GPU),
     ov::hint::performance_mode(ov::hint::PerformanceMode::CUMULATIVE_THROUGHPUT),
     ov::hint::num_requests(10),
     ov::hint::allow_auto_batching(false),
     ov::enable_profiling(false)},
    {ov::device::priorities(CommonTestUtils::DEVICE_GPU),
     ov::hint::performance_mode(ov::hint::PerformanceMode::THROUGHPUT),
     ov::hint::num_requests(2),
     ov::hint::allow_auto_batching(true),
     ov::enable_profiling(false)}};
INSTANTIATE_TEST_SUITE_P(smoke_AutoCompileModelBehaviorTests,
                         OVSetPropComplieModleGetPropTests,
                         ::testing::Combine(::testing::Values(CommonTestUtils::DEVICE_AUTO),
                                            ::testing::ValuesIn(auto_setcore_properties),
                                            ::testing::ValuesIn(auto_compileModel_properties)),
                         OVSetPropComplieModleGetPropTests::getTestCaseName);

const std::vector<std::pair<ov::AnyMap, std::string>> autoExeDeviceConfigs = {
            std::make_pair(ov::AnyMap{{ov::device::priorities("GPU.0")}}, "GPU.0"),
            #ifdef ENABLE_INTEL_CPU
            std::make_pair(ov::AnyMap{{ov::device::priorities(CommonTestUtils::DEVICE_GPU, CommonTestUtils::DEVICE_CPU)}}, "undefined"),
            std::make_pair(ov::AnyMap{{ov::device::priorities(CommonTestUtils::DEVICE_CPU, CommonTestUtils::DEVICE_GPU)}}, "CPU"),
            std::make_pair(ov::AnyMap{{ov::device::priorities(CommonTestUtils::DEVICE_CPU, CommonTestUtils::DEVICE_GPU),
                                        ov::hint::performance_mode(ov::hint::PerformanceMode::CUMULATIVE_THROUGHPUT)}}, "CPU,GPU"),
            std::make_pair(ov::AnyMap{{ov::device::priorities(CommonTestUtils::DEVICE_GPU, CommonTestUtils::DEVICE_CPU),
                                        ov::hint::performance_mode(ov::hint::PerformanceMode::CUMULATIVE_THROUGHPUT)}}, "GPU,CPU"),
            std::make_pair(ov::AnyMap{{ov::device::priorities(CommonTestUtils::DEVICE_GPU, CommonTestUtils::DEVICE_CPU),
                                        ov::hint::performance_mode(ov::hint::PerformanceMode::CUMULATIVE_THROUGHPUT),
                                        ov::hint::allow_auto_batching(true)}}, "GPU,CPU"),
            #endif
    };

const std::vector<std::pair<ov::AnyMap, std::string>> multiExeDeviceConfigs = {
            std::make_pair(ov::AnyMap{{ov::device::priorities("GPU.0")}}, "GPU.0"),
            #ifdef ENABLE_INTEL_CPU
            std::make_pair(ov::AnyMap{{ov::device::priorities(CommonTestUtils::DEVICE_GPU, CommonTestUtils::DEVICE_CPU)}}, "GPU,CPU"),
            std::make_pair(ov::AnyMap{{ov::device::priorities(CommonTestUtils::DEVICE_CPU, CommonTestUtils::DEVICE_GPU)}}, "CPU,GPU"),
            std::make_pair(ov::AnyMap{{ov::device::priorities(CommonTestUtils::DEVICE_CPU, CommonTestUtils::DEVICE_GPU),
                                        ov::hint::performance_mode(ov::hint::PerformanceMode::CUMULATIVE_THROUGHPUT)}}, "CPU,GPU"),
            std::make_pair(ov::AnyMap{{ov::device::priorities(CommonTestUtils::DEVICE_GPU, CommonTestUtils::DEVICE_CPU),
                                        ov::hint::performance_mode(ov::hint::PerformanceMode::CUMULATIVE_THROUGHPUT)}}, "GPU,CPU"),
            std::make_pair(ov::AnyMap{{ov::device::priorities(CommonTestUtils::DEVICE_GPU, CommonTestUtils::DEVICE_CPU),
                                        ov::hint::performance_mode(ov::hint::PerformanceMode::CUMULATIVE_THROUGHPUT),
                                        ov::hint::allow_auto_batching(true)}}, "GPU,CPU"),
            #endif
    };

INSTANTIATE_TEST_SUITE_P(smoke_AutoMultiCompileModelBehaviorTests,
                         OVCompileModelGetExecutionDeviceTests,
                         ::testing::Combine(::testing::Values(CommonTestUtils::DEVICE_AUTO),
                                            ::testing::ValuesIn(autoExeDeviceConfigs)),
                         OVCompileModelGetExecutionDeviceTests::getTestCaseName);

INSTANTIATE_TEST_SUITE_P(smoke_MultiCompileModelBehaviorTests,
                         OVCompileModelGetExecutionDeviceTests,
                         ::testing::Combine(::testing::Values(CommonTestUtils::DEVICE_MULTI),
                                            ::testing::ValuesIn(multiExeDeviceConfigs)),
                         OVCompileModelGetExecutionDeviceTests::getTestCaseName);

} // namespace<|MERGE_RESOLUTION|>--- conflicted
+++ resolved
@@ -116,21 +116,6 @@
                                             ::testing::ValuesIn(gpu_compileModel_properties)),
                          OVSetPropComplieModleGetPropTests::getTestCaseName);
 
-<<<<<<< HEAD
-auto auto_multi_plugin_properties = []() {
-    return std::vector<ov::AnyMap>{{ov::device::priorities(CommonTestUtils::DEVICE_GPU),
-                                    ov::hint::performance_mode(ov::hint::PerformanceMode::THROUGHPUT),
-                                    ov::hint::num_requests(2),
-                                    ov::enable_profiling(false)}};
-};
-auto auto_multi_compileModel_properties = []() {
-    return std::vector<ov::AnyMap>{{ov::device::priorities(CommonTestUtils::DEVICE_GPU),
-                                    ov::hint::performance_mode(ov::hint::PerformanceMode::LATENCY),
-                                    ov::hint::num_requests(10),
-                                    ov::hint::allow_auto_batching(true),
-                                    ov::enable_profiling(true)}};
-};
-=======
 const std::vector<ov::AnyMap> multi_setcore_properties = {
     {ov::device::priorities(CommonTestUtils::DEVICE_GPU),
      ov::hint::performance_mode(ov::hint::PerformanceMode::THROUGHPUT),
@@ -153,7 +138,6 @@
      ov::hint::num_requests(2),
      ov::hint::allow_auto_batching(false),
      ov::enable_profiling(false)}};
->>>>>>> ed5fa69b
 
 INSTANTIATE_TEST_SUITE_P(smoke_MultiCompileModelBehaviorTests,
                          OVSetPropComplieModleGetPropTests,
