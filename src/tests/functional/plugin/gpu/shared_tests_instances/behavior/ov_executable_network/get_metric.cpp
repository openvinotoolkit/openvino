// Copyright (C) 2018-2022 Intel Corporation
// SPDX-License-Identifier: Apache-2.0
//

#include "behavior/ov_executable_network/get_metric.hpp"
#include "behavior/ov_plugin/properties_tests.hpp"
#include "openvino/runtime/core.hpp"

using namespace ov::test::behavior;

using namespace InferenceEngine::PluginConfigParams;

namespace {
//
// Executable Network GetMetric
//

INSTANTIATE_TEST_SUITE_P(nightly_OVClassExecutableNetworkGetMetricTest,
                         OVClassExecutableNetworkGetMetricTest_OPTIMAL_NUMBER_OF_INFER_REQUESTS,
                         ::testing::Values("GPU", "MULTI:GPU", "HETERO:GPU", "AUTO:GPU,CPU", "BATCH:GPU"));

INSTANTIATE_TEST_SUITE_P(nightly_OVClassExecutableNetworkGetMetricTest,
                         OVClassExecutableNetworkGetMetricTest_SUPPORTED_CONFIG_KEYS,
                         ::testing::Values("GPU", "MULTI:GPU", "HETERO:GPU", "AUTO:GPU,CPU", "BATCH:GPU"));

INSTANTIATE_TEST_SUITE_P(nightly_OVClassExecutableNetworkGetMetricTest,
                         OVClassExecutableNetworkGetMetricTest_SUPPORTED_METRICS,
                         ::testing::Values("GPU", "MULTI:GPU", "HETERO:GPU", "AUTO:GPU,CPU", "BATCH:GPU"));

INSTANTIATE_TEST_SUITE_P(nightly_OVClassExecutableNetworkGetMetricTest,
                         OVClassExecutableNetworkGetMetricTest_NETWORK_NAME,
                         ::testing::Values("GPU", "MULTI:GPU", "HETERO:GPU", "AUTO:GPU,CPU", "BATCH:GPU"));

INSTANTIATE_TEST_SUITE_P(nightly_OVClassExecutableNetworkGetMetricTest,
                         OVClassExecutableNetworkGetMetricTest_ThrowsUnsupported,
                         ::testing::Values("GPU", "MULTI:GPU", "HETERO:GPU", "AUTO:GPU,CPU", "BATCH:GPU"));

<<<<<<< HEAD
const std::vector<std::tuple<std::string, std::pair<ov::AnyMap, std::string>>> GetMetricTest_ExecutionDevice_GPU = {
        {"GPU", std::make_pair(ov::AnyMap{}, "GPU.0")},
        {"GPU.0", std::make_pair(ov::AnyMap{}, "GPU.0")},
        {"BATCH:GPU", std::make_pair(ov::AnyMap{}, "GPU.0")}};

INSTANTIATE_TEST_SUITE_P(nightly_OVClassExecutableNetworkGetMetricTest,
                         OVClassExecutableNetworkGetMetricTest_EXEC_DEVICES,
                         ::testing::ValuesIn(GetMetricTest_ExecutionDevice_GPU),
                         OVCompileModelGetExecutionDeviceTests::getTestCaseName);

const std::vector<ov::AnyMap> multiDevicePriorityConfigs = {
        {ov::device::priorities(CommonTestUtils::DEVICE_CPU)},
        {ov::device::priorities(CommonTestUtils::DEVICE_GPU)},
        {ov::device::priorities(CommonTestUtils::DEVICE_CPU, CommonTestUtils::DEVICE_GPU)}};
=======
auto multiDevicePriorityConfigs = []() {
    return std::vector<ov::AnyMap>{{ov::device::priorities(CommonTestUtils::DEVICE_CPU)},
                                   {ov::device::priorities(CommonTestUtils::DEVICE_GPU)},
                                   {ov::device::priorities(CommonTestUtils::DEVICE_CPU, CommonTestUtils::DEVICE_GPU)}};
};
>>>>>>> 22d7bc70

INSTANTIATE_TEST_SUITE_P(nightly_OVClassExecutableNetworkGetMetricTest,
                         OVClassExecutableNetworkGetMetricTest_DEVICE_PRIORITY,
                         ::testing::Combine(::testing::Values("MULTI", "AUTO"),
                                            ::testing::ValuesIn(multiDevicePriorityConfigs())));

auto multiModelPriorityConfigs = []() {
    return std::vector<ov::AnyMap>{{ov::hint::model_priority(ov::hint::Priority::HIGH)},
                                   {ov::hint::model_priority(ov::hint::Priority::MEDIUM)},
                                   {ov::hint::model_priority(ov::hint::Priority::LOW)},
                                   {ov::hint::model_priority(ov::hint::Priority::DEFAULT)}};
};

INSTANTIATE_TEST_SUITE_P(nightly_OVClassExecutableNetworkGetMetricTest,
                         OVClassExecutableNetworkGetMetricTest_MODEL_PRIORITY,
                         ::testing::Combine(::testing::Values("AUTO"),
                                            ::testing::ValuesIn(multiModelPriorityConfigs())));


//
// Executable Network GetConfig / SetConfig
//

INSTANTIATE_TEST_SUITE_P(nightly_OVClassExecutableNetworkGetConfigTest,
                         OVClassExecutableNetworkGetConfigTest,
                         ::testing::Values("GPU"));

INSTANTIATE_TEST_SUITE_P(nightly_OVClassExecutableNetworkSetConfigTest,
                         OVClassExecutableNetworkSetConfigTest,
                         ::testing::Values("GPU"));

//
// Hetero Executable Network GetMetric
//

INSTANTIATE_TEST_SUITE_P(nightly_OVClassHeteroExecutableNetworlGetMetricTest,
                         OVClassHeteroExecutableNetworkGetMetricTest_SUPPORTED_CONFIG_KEYS,
                         ::testing::Values("GPU"));

INSTANTIATE_TEST_SUITE_P(nightly_OVClassHeteroExecutableNetworlGetMetricTest,
                         OVClassHeteroExecutableNetworkGetMetricTest_SUPPORTED_METRICS,
                         ::testing::Values("GPU"));

INSTANTIATE_TEST_SUITE_P(nightly_OVClassHeteroExecutableNetworlGetMetricTest,
                         OVClassHeteroExecutableNetworkGetMetricTest_NETWORK_NAME,
                         ::testing::Values("GPU"));

INSTANTIATE_TEST_SUITE_P(nightly_OVClassHeteroExecutableNetworlGetMetricTest,
                         OVClassHeteroExecutableNetworkGetMetricTest_TARGET_FALLBACK,
                         ::testing::Values("GPU"));

INSTANTIATE_TEST_SUITE_P(nightly_OVClassHeteroExecutableNetworlGetMetricTest,
                         OVClassHeteroExecutableNetworkGetMetricTest_EXEC_DEVICES,
                         ::testing::Values("GPU.0"));

} // namespace
<|MERGE_RESOLUTION|>--- conflicted
+++ resolved
@@ -35,7 +35,6 @@
                          OVClassExecutableNetworkGetMetricTest_ThrowsUnsupported,
                          ::testing::Values("GPU", "MULTI:GPU", "HETERO:GPU", "AUTO:GPU,CPU", "BATCH:GPU"));
 
-<<<<<<< HEAD
 const std::vector<std::tuple<std::string, std::pair<ov::AnyMap, std::string>>> GetMetricTest_ExecutionDevice_GPU = {
         {"GPU", std::make_pair(ov::AnyMap{}, "GPU.0")},
         {"GPU.0", std::make_pair(ov::AnyMap{}, "GPU.0")},
@@ -46,17 +45,11 @@
                          ::testing::ValuesIn(GetMetricTest_ExecutionDevice_GPU),
                          OVCompileModelGetExecutionDeviceTests::getTestCaseName);
 
-const std::vector<ov::AnyMap> multiDevicePriorityConfigs = {
-        {ov::device::priorities(CommonTestUtils::DEVICE_CPU)},
-        {ov::device::priorities(CommonTestUtils::DEVICE_GPU)},
-        {ov::device::priorities(CommonTestUtils::DEVICE_CPU, CommonTestUtils::DEVICE_GPU)}};
-=======
 auto multiDevicePriorityConfigs = []() {
     return std::vector<ov::AnyMap>{{ov::device::priorities(CommonTestUtils::DEVICE_CPU)},
                                    {ov::device::priorities(CommonTestUtils::DEVICE_GPU)},
                                    {ov::device::priorities(CommonTestUtils::DEVICE_CPU, CommonTestUtils::DEVICE_GPU)}};
 };
->>>>>>> 22d7bc70
 
 INSTANTIATE_TEST_SUITE_P(nightly_OVClassExecutableNetworkGetMetricTest,
                          OVClassExecutableNetworkGetMetricTest_DEVICE_PRIORITY,
