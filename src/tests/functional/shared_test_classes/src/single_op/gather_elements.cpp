// Copyright (C) 2018-2025 Intel Corporation
// SPDX-License-Identifier: Apache-2.0
//

#include "shared_test_classes/single_op/gather_elements.hpp"

#include "common_test_utils/ov_tensor_utils.hpp"
#include "openvino/op/parameter.hpp"
#include "openvino/op/constant.hpp"
#include "openvino/op/result.hpp"
#include "openvino/op/gather_elements.hpp"

namespace ov {
namespace test {
std::string GatherElementsLayerTest::getTestCaseName(const testing::TestParamInfo<GatherElementsParams>& obj) {
    ov::Shape indices_shape;
    std::vector<InputShape> shapes;
    ov::element::Type model_type, indices_type;
    int axis;
    std::string device;
    std::tie(shapes, indices_shape, axis, model_type, indices_type, device) = obj.param;

    std::ostringstream result;
    result << "IS=(";
    for (size_t i = 0lu; i < shapes.size(); i++) {
        result << ov::test::utils::partialShape2str({shapes[i].first}) << (i < shapes.size() - 1lu ? "_" : "");
    }
    result << ")_TS=";
    for (size_t i = 0lu; i < shapes.front().second.size(); i++) {
        result << "{";
        for (size_t j = 0lu; j < shapes.size(); j++) {
            result << ov::test::utils::vec2str(shapes[j].second[i]) << (j < shapes.size() - 1lu ? "_" : "");
        }
        result << "}_";
    }
    result << "IS=" << ov::test::utils::vec2str(indices_shape) << "_";
    result << "Ax=" << axis << "_";
    result << "DP=" << model_type.get_type_name() << "_";
    result << "IP=" << indices_type.get_type_name() << "_";
    result << "device=" << device;
    return result.str();
}

void GatherElementsLayerTest::SetUp() {
    ov::Shape indices_shape;
    std::vector<InputShape> shapes;
    ov::element::Type model_type, indices_type;
    int axis;
    std::tie(shapes, indices_shape, axis, model_type, indices_type, targetDevice) = this->GetParam();
    init_input_shapes(shapes);

    auto param = std::make_shared<ov::op::v0::Parameter>(model_type, inputDynamicShapes.front());

    auto axis_dim = targetStaticShapes[0][0][axis < 0 ? axis + targetStaticShapes[0][0].size() : axis];
    ov::test::utils::InputGenerateData in_data;
<<<<<<< HEAD
    in_data.start_from = -static_cast<double>(axis_dim);
    in_data.range = (2 * axis_dim) - 1;
=======
    if (targetDevice == "CPU") {
        in_data.start_from = -static_cast<double>(axis_dim);
        in_data.range = (2 * axis_dim) - 1;
    } else {
        in_data.start_from = 0;
        in_data.range = axis_dim - 1;
    }
>>>>>>> 326dfcb3
    auto indices_node_tensor = ov::test::utils::create_and_fill_tensor(indices_type, indices_shape, in_data);
    auto indices_node = std::make_shared<ov::op::v0::Constant>(indices_node_tensor);

    auto gather_el = std::make_shared<ov::op::v6::GatherElements>(param, indices_node, axis);
    gather_el->set_friendly_name("GatherElements");

    auto result = std::make_shared<ov::op::v0::Result>(gather_el);
    function = std::make_shared<ov::Model>(result, ov::ParameterVector{param}, "gatherEl");
}
}  // namespace test
}  // namespace ov<|MERGE_RESOLUTION|>--- conflicted
+++ resolved
@@ -53,18 +53,10 @@
 
     auto axis_dim = targetStaticShapes[0][0][axis < 0 ? axis + targetStaticShapes[0][0].size() : axis];
     ov::test::utils::InputGenerateData in_data;
-<<<<<<< HEAD
+
     in_data.start_from = -static_cast<double>(axis_dim);
     in_data.range = (2 * axis_dim) - 1;
-=======
-    if (targetDevice == "CPU") {
-        in_data.start_from = -static_cast<double>(axis_dim);
-        in_data.range = (2 * axis_dim) - 1;
-    } else {
-        in_data.start_from = 0;
-        in_data.range = axis_dim - 1;
-    }
->>>>>>> 326dfcb3
+
     auto indices_node_tensor = ov::test::utils::create_and_fill_tensor(indices_type, indices_shape, in_data);
     auto indices_node = std::make_shared<ov::op::v0::Constant>(indices_node_tensor);
 
