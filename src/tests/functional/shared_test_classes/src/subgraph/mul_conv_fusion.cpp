--- conflicted
+++ resolved
@@ -3,11 +3,6 @@
 //
 
 #include "common_test_utils/graph_comparator.hpp"
-<<<<<<< HEAD
-#include "validation_util.hpp"
-#include "openvino/pass/manager.hpp"
-=======
->>>>>>> 2d4e4402
 #include "common_test_utils/node_builders/constant.hpp"
 #include "openvino/pass/manager.hpp"
 #include "shared_test_classes/subgraph/mul_conv_fusion.hpp"
@@ -86,11 +81,7 @@
         std::shared_ptr<ov::Node> conv;
         if (conv_type == ov::op::v1::Convolution::get_type_info_static()) {
             weights = std::make_shared<ov::op::v1::Multiply>(weights, mul_const);
-<<<<<<< HEAD
             weights = ov::util::constantfold_subgraph(weights);
-=======
-            weights = ov::util::get_constant_from_source(weights);
->>>>>>> 2d4e4402
             ASSERT_NE(nullptr, weights);
             conv = std::make_shared<ov::op::v1::Convolution>(param, weights, strides, pad_begin, pad_end, strides);
         } else if (conv_type == ov::op::v1::GroupConvolution::get_type_info_static()) {
