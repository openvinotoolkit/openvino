// Copyright (C) 2018-2023 Intel Corporation
// SPDX-License-Identifier: Apache-2.0
//

#include "shared_test_classes/subgraph/split_conv_concat.hpp"

#include "common_test_utils/data_utils.hpp"
#include "ie_common.h"
#include "shared_test_classes/base/layer_test_utils.hpp"
#include "shared_test_classes/base/ov_subgraph.hpp"
#include "common_test_utils/node_builders/convolution.hpp"

namespace ov {
namespace test {

std::string SplitConvConcat::getTestCaseName(const testing::TestParamInfo<ov::test::BasicParams>& obj) {
    ov::element::Type element_type;
    ov::Shape inputShapes;
    std::string targetDevice;
    std::tie(element_type, inputShapes, targetDevice) = obj.param;

    std::ostringstream result;
    result << "IS=" << ov::test::utils::vec2str(inputShapes) << "_";
    result << "ET=" << element_type << "_";
    result << "targetDevice=" << targetDevice;
    return result.str();
}

void SplitConvConcat::SetUp() {
    configure_test(this->GetParam());
}

void SplitConvConcatBase::configure_test(const ov::test::BasicParams& param) {
    ov::Shape inputShape;
    ov::element::Type element_type;
    std::tie(element_type, inputShape, targetDevice) = param;

    ov::ParameterVector params{std::make_shared<ov::op::v0::Parameter>(element_type, ov::Shape(inputShape))};

    auto split_axis_op = std::make_shared<ov::op::v0::Constant>(ov::element::Type_t::i64, ov::Shape{}, std::vector<int64_t>{1});
    auto split = std::make_shared<ov::op::v1::Split>(params[0], split_axis_op, 2);

    std::vector<float> filterWeights1;
    std::vector<float> filterWeights2;
    auto conv1 = ov::test::utils::make_convolution(split->output(0),
                                                  element_type,
                                                  {1, 3},
                                                  {1, 1},
                                                  {0, 0},
                                                  {0, 0},
                                                  {1, 1},
                                                  ov::op::PadType::VALID,
                                                  8,
                                                  false,
                                                  filterWeights1);
    auto relu1 = std::make_shared<ov::op::v0::Relu>(conv1);

    auto conv2 = ov::test::utils::make_convolution(split->output(1),
                                                  element_type,
                                                  {1, 3},
                                                  {1, 1},
                                                  {0, 0},
                                                  {0, 0},
                                                  {1, 1},
                                                  ov::op::PadType::VALID,
                                                  8,
                                                  false,
                                                  filterWeights2);
    auto relu2 = std::make_shared<ov::op::v0::Relu>(conv2);
    auto concat = std::make_shared<ov::op::v0::Concat>(ov::OutputVector{relu1->output(0), relu2->output(0)}, 1);

    ov::ResultVector results{std::make_shared<ov::op::v0::Result>(concat)};
    function = std::make_shared<ov::Model>(results, params, "SplitConvConcat");
}

}  // namespace test
<<<<<<< HEAD
}  // namespace ov
=======
}  // namespace ov
>>>>>>> b60526c6
<|MERGE_RESOLUTION|>--- conflicted
+++ resolved
@@ -74,8 +74,4 @@
 }
 
 }  // namespace test
-<<<<<<< HEAD
-}  // namespace ov
-=======
-}  // namespace ov
->>>>>>> b60526c6
+}  // namespace ov