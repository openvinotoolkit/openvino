// Copyright (C) 2018-2024 Intel Corporation
// SPDX-License-Identifier: Apache-2.0
//

#include "shared_test_classes/subgraph/lora_pattern.hpp"

#include "common_test_utils/node_builders/eltwise.hpp"
#include "common_test_utils/node_builders/convolution.hpp"
#include "common_test_utils/ov_tensor_utils.hpp"
#include "shared_test_classes/base/ov_subgraph.hpp"
#include "template/properties.hpp"

namespace ov {
namespace test {


std::string LoraPatternBase::getTestCaseName(const testing::TestParamInfo<const char*>& obj) {
    auto device_name = obj.param;
    return std::string{"targetDevice="} + device_name; //NOLINT
}

constexpr ov::element::Type LoraPatternBase::netType; //redundant variable definition for C++ prior to C++17

void LoraPatternBase::run_test_empty_tensors() {
    compile_model();
    inferRequest = compiledModel.create_infer_request();
    ASSERT_TRUE(inferRequest);
    generate_inputs(targetStaticShapes.front());
    for (const auto& input : inputs) {
        inferRequest.set_tensor(input.first, input.second);
    }

    inferRequest.infer();
    auto outputs = function->outputs();

    auto tx_result = inferRequest.get_tensor(outputs[0]);
    auto tz_result = inferRequest.get_tensor(outputs[1]);
    ov::test::utils::compare(tx_result, tz_result, 1e-4, 1e-4);
}

void LoraPatternBase::run_test_random_tensors() {
    compile_model();
    inferRequest = compiledModel.create_infer_request();
    ASSERT_TRUE(inferRequest);

    // use the Template plugin as a reference

    auto compiledReferenceModel = core->compile_model(function,
                                                      ov::test::utils::DEVICE_TEMPLATE,
                                                      {{ov::template_plugin::disable_transformations(true)}});
    auto inferRequestRef = compiledReferenceModel.create_infer_request();
    ASSERT_TRUE(inferRequestRef);

    generate_inputs(targetStaticShapes.front());
    for (const auto& input : inputs) {
        inferRequest.set_tensor(input.first, input.second);
        inferRequestRef.set_tensor(input.first, input.second);
    }

    constexpr size_t lora_order = 25lu;
<<<<<<< HEAD
    constexpr size_t infer_count = 6lu;

    std::unordered_map<std::string, ov::Shape> stateShapes;

    auto&& states = inferRequest.query_state();
    for (auto&& state : states) {
        auto shape = state.get_state().get_shape();
        std::for_each(shape.begin(), shape.end(), [=](ov::Shape::value_type& x) {
            if (0 == x) {
                x = lora_order;
            }
        });
        stateShapes.insert({state.get_name(), std::move(shape)});
    }

    for (size_t i = 0; i < infer_count; ++i) {
        // set states

        if (!(i & 0x1)) { //every even call
            // generate and set state tensors
            for (auto&& item : states) {
                auto&& states = inferRequest.query_state();
=======
    constexpr int infer_count = 6lu;

    std::unordered_map<std::string, ov::Shape> stateShapes;

    auto&& vars = function->get_variables();

    for (auto&& var : vars) {
        auto var_info = var->get_info();
        auto var_shape = var_info.data_shape;

        std::for_each(var_shape.begin(), var_shape.end(), [=](ov::PartialShape::value_type& x) {
            if (x.is_dynamic()) {
                x = lora_order;
            }
        });
        stateShapes.insert({var_info.variable_id, var_shape.to_shape()});
    }

    for (int i = 0; i < infer_count; ++i) {
        // set states

        auto&& states = inferRequest.query_state();
        if (!(i & 0x1)) { // every even call
            // generate and set state tensors
            for (auto&& item : states) {
>>>>>>> 874bf8a1
                auto&& refStates = inferRequestRef.query_state();
                using ov::test::utils::InputGenerateData;
                const auto& shape = stateShapes.at(item.get_name());
                auto tensor = ov::test::utils::create_and_fill_tensor(netType, shape, InputGenerateData{0, 10, 1, i});
                item.set_state(tensor);
                auto itr = std::find_if(refStates.begin(), refStates.end(), [&](const ov::VariableState& state) {
                    return state.get_name() == item.get_name();
                });
                ASSERT_FALSE(itr == refStates.end());
                itr->set_state(tensor);
            }
        }

        inferRequest.infer();
        inferRequestRef.infer();
        auto outputs = function->outputs();

        auto tx_result = inferRequest.get_tensor(outputs[0]);
        auto tz_result = inferRequest.get_tensor(outputs[1]);

        auto tx_result_ref = inferRequestRef.get_tensor(outputs[0]);
        auto tz_result_ref = inferRequestRef.get_tensor(outputs[1]);

        ov::test::utils::compare(tx_result, tx_result_ref, 1e-4, 1e-4);
        ov::test::utils::compare(tz_result, tz_result_ref, 1e-4, 1e-4);
    }
}

void LoraPatternMatmul::SetUp() {
    targetDevice = this->GetParam();

    ov::PartialShape shape_x = {-1, -1, K};
    ov::PartialShape shape_w = {N, K};

    auto param_y = std::make_shared<ov::op::v0::Parameter>(netType, shape_x);
    auto param_w = std::make_shared<ov::op::v0::Parameter>(netType, shape_w);

    // "Main" matrix multiplication from the original transformer model
    auto tx = std::make_shared<ov::op::v0::MatMul>(param_y, param_w, false, true);

    // LoRA parameters from states
    auto variable_t4 = std::make_shared<ov::op::util::Variable>(
        ov::op::util::VariableInfo{ov::PartialShape({N, -1}), netType, t4_name});
    auto t4 = std::make_shared<ov::op::v6::ReadValue>(variable_t4);
    auto t4_assign = std::make_shared<ov::op::v6::Assign>(t4, variable_t4);

    auto variable_t5 = std::make_shared<ov::op::util::Variable>(
        ov::op::util::VariableInfo{ov::PartialShape({1, -1}), netType, t5_name});
    auto t5 = std::make_shared<ov::op::v6::ReadValue>(variable_t5);
    auto t5_assign = std::make_shared<ov::op::v6::Assign>(t5, variable_t5);

    auto variable_t6 = std::make_shared<ov::op::util::Variable>(
        ov::op::util::VariableInfo{ov::PartialShape({-1, K}), netType, t6_name});
    auto t6 = std::make_shared<ov::op::v6::ReadValue>(variable_t6);
    auto t6_assign = std::make_shared<ov::op::v6::Assign>(t6, variable_t6);

    // Apply LoRA parameters to the current activations
    auto t5810 = std::make_shared<ov::op::v0::MatMul>(param_y, t6, false, true);
    auto t5811 = std::make_shared<ov::op::v1::Multiply>(t5810, t5);
    auto t5812 = std::make_shared<ov::op::v0::MatMul>(t5811, t4, false, true);

    // Mix LoRA part into normally computed activations after the "main" MatMul
    auto tz = std::make_shared<ov::op::v1::Add>(tx, t5812);

    auto result_x = std::make_shared<ov::op::v0::Result>(tx);
    auto result_z = std::make_shared<ov::op::v0::Result>(tz);

    function = std::make_shared<ov::Model>(ov::ResultVector({result_x, result_z}),
                                           ov::SinkVector({t4_assign, t5_assign, t6_assign}),
                                           ov::ParameterVector({param_y, param_w}));
}

void LoraPatternConvolution::SetUp() {
    targetDevice = this->GetParam();

    ov::PartialShape shape_x = {-1, num_channels, -1, -1};

    auto param_y = std::make_shared<ov::op::v0::Parameter>(netType, shape_x);

    // Original Convolution that is modified by LoRA adapter later
    auto tx = ov::test::utils::make_convolution(param_y,
                                                netType,
                                                {1, 1},
                                                {1, 1},
                                                {0, 0},
                                                {0, 0},
                                                {1, 1},
                                                ov::op::PadType::EXPLICIT,
                                                num_channels);

    // LoRA parameters from states
    auto variable_t4 = std::make_shared<ov::op::util::Variable>(
        ov::op::util::VariableInfo{ov::PartialShape({num_channels, -1}), netType, t4_name});
    auto t4 = std::make_shared<ov::op::v6::ReadValue>(variable_t4);
    auto t4_assign = std::make_shared<ov::op::v6::Assign>(t4, variable_t4);

    auto variable_t5 = std::make_shared<ov::op::util::Variable>(
        ov::op::util::VariableInfo{ov::PartialShape({1, -1}), netType, t5_name});
    auto t5 = std::make_shared<ov::op::v6::ReadValue>(variable_t5);
    auto t5_assign = std::make_shared<ov::op::v6::Assign>(t5, variable_t5);

    auto variable_t6 = std::make_shared<ov::op::util::Variable>(
        ov::op::util::VariableInfo{ov::PartialShape({-1, num_channels}), netType, t6_name});
    auto t6 = std::make_shared<ov::op::v6::ReadValue>(variable_t6);
    auto t6_assign = std::make_shared<ov::op::v6::Assign>(t6, variable_t6);

    // LoRA pattern with additional Transposes to move channel dimensions into positions where MatMul can be applied
    auto t4940 =
        std::make_shared<ov::op::v0::Constant>(ov::element::i32, ov::Shape{4}, std::vector<size_t>{2, 3, 0, 1});

    auto t4941 = std::make_shared<ov::op::v1::Transpose>(param_y, t4940);
    auto t4942 = std::make_shared<ov::op::v0::MatMul>(t4941, t6, false, true);
    auto t4943 = std::make_shared<ov::op::v1::Multiply>(t4942, t5);
    auto t4944 = std::make_shared<ov::op::v0::MatMul>(t4943, t4, false, true);

    auto t4945 =
        std::make_shared<ov::op::v0::Constant>(ov::element::i32, ov::Shape{4}, std::vector<size_t>{2, 3, 0, 1});
    auto t4946 = std::make_shared<ov::op::v1::Transpose>(t4944, t4945);

    // Mix LoRA part into normally computed activations after the "main" MatMul
    auto tz = std::make_shared<ov::op::v1::Add>(tx, t4946);

    auto result_x = std::make_shared<ov::op::v0::Result>(tx);
    auto result_z = std::make_shared<ov::op::v0::Result>(tz);

    function = std::make_shared<ov::Model>(ov::ResultVector({result_x, result_z}),
                                           ov::SinkVector({t4_assign, t5_assign, t6_assign}),
                                           ov::ParameterVector({param_y}));
}

}  // namespace test
}  // namespace ov<|MERGE_RESOLUTION|>--- conflicted
+++ resolved
@@ -58,30 +58,6 @@
     }
 
     constexpr size_t lora_order = 25lu;
-<<<<<<< HEAD
-    constexpr size_t infer_count = 6lu;
-
-    std::unordered_map<std::string, ov::Shape> stateShapes;
-
-    auto&& states = inferRequest.query_state();
-    for (auto&& state : states) {
-        auto shape = state.get_state().get_shape();
-        std::for_each(shape.begin(), shape.end(), [=](ov::Shape::value_type& x) {
-            if (0 == x) {
-                x = lora_order;
-            }
-        });
-        stateShapes.insert({state.get_name(), std::move(shape)});
-    }
-
-    for (size_t i = 0; i < infer_count; ++i) {
-        // set states
-
-        if (!(i & 0x1)) { //every even call
-            // generate and set state tensors
-            for (auto&& item : states) {
-                auto&& states = inferRequest.query_state();
-=======
     constexpr int infer_count = 6lu;
 
     std::unordered_map<std::string, ov::Shape> stateShapes;
@@ -107,7 +83,6 @@
         if (!(i & 0x1)) { // every even call
             // generate and set state tensors
             for (auto&& item : states) {
->>>>>>> 874bf8a1
                 auto&& refStates = inferRequestRef.query_state();
                 using ov::test::utils::InputGenerateData;
                 const auto& shape = stateShapes.at(item.get_name());
