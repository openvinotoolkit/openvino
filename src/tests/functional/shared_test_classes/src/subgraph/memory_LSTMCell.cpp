// Copyright (C) 2018-2023 Intel Corporation
// SPDX-License-Identifier: Apache-2.0
//

#include "shared_test_classes/subgraph/memory_LSTMCell.hpp"
<<<<<<< HEAD
=======
#include "functional_test_utils/core_config.hpp"

using namespace ngraph;
using namespace opset7;

namespace SubgraphTestsDefinitions {

    std::string MemoryLSTMCellTest::getTestCaseName(const testing::TestParamInfo<memoryLSTMCellParams> &obj) {
        std::string targetDevice;
        InferenceEngine::Precision netPrecision;
        size_t inputSize;
        size_t hiddenSize;
        std::map<std::string, std::string> config;
        ngraph::helpers::MemoryTransformation transformation;
        std::tie(transformation, targetDevice, netPrecision, inputSize, hiddenSize, config) = obj.param;
        std::ostringstream result;

        result << "transformation=" << transformation << "_";
        result << "netPrecision=" << netPrecision.name() << "_";
        result << "IS=" << inputSize << "_";
        result << "HS=" << hiddenSize << "_";
        result << "targetDevice=" << targetDevice;
        return result.str();
    }

    size_t hiddenSize;


    void MemoryLSTMCellTest::SetUp() {
        InferenceEngine::Precision netPrecision;
        std::map<std::string, std::string> config;
        size_t inputSize;
        std::tie(transformation, targetDevice, netPrecision, inputSize, hiddenSize, config) = this->GetParam();
        configuration.insert(config.begin(), config.end());
        auto ngPrc = FuncTestUtils::PrecisionUtils::convertIE2nGraphPrc(netPrecision);

        std::vector<size_t> input_dims { 1, inputSize };
        std::vector<size_t> squeeze_axes {0};
        std::vector<size_t> hidden_memory_dims {1, hiddenSize};
        std::vector<size_t> cell_memory_dims {1, hiddenSize};

        input_bias = ov::test::utils::generate_float_numbers(inputSize, -0.2f, 0.0f);
        input_weights = ov::test::utils::generate_float_numbers(inputSize, 0.0f, 0.1f);
        hidden_memory_init = ov::test::utils::generate_float_numbers(hiddenSize, -0.2f, 0.2f);
        cell_memory_init = ov::test::utils::generate_float_numbers(hiddenSize, -0.2f, 0.2f);
        weights_vals = ov::test::utils::generate_float_numbers(4 * hiddenSize * inputSize, -0.1f, 0.1f);
        reccurrenceWeights_vals = ov::test::utils::generate_float_numbers(4 * hiddenSize * hiddenSize, -0.1f, 0.1f);
        bias_vals = ov::test::utils::generate_float_numbers(4 * hiddenSize, -0.2f, 0.1f);

        ov::ParameterVector input_parameter {std::make_shared<ov::op::v0::Parameter>(ngPrc, ov::Shape(input_dims))};

        auto input_add_const = builder::makeConstant(ngPrc, input_dims, input_bias);
        auto add = builder::makeEltwise(input_parameter[0], input_add_const, helpers::EltwiseTypes::ADD);

        auto input_mul_const = builder::makeConstant(ngPrc, input_dims, input_weights);
        auto mul = builder::makeEltwise(add, input_mul_const, helpers::EltwiseTypes::MULTIPLY);

        auto unsqueeze_input_const = std::make_shared<Constant>(element::i64, Shape{1}, squeeze_axes);
        auto unsqueeze_input = std::make_shared<Unsqueeze>(mul, unsqueeze_input_const);

        auto permute_in_params = std::make_shared<Constant>(element::i64, Shape{3}, Shape{{1, 0, 2}});
        auto permute_in = std::make_shared<Transpose>(unsqueeze_input, permute_in_params);

        auto cell_memory_constant = builder::makeConstant<float>(ngPrc, cell_memory_dims, cell_memory_init);
        auto var_cell =
                std::make_shared<Variable>(VariableInfo{PartialShape(cell_memory_dims), ngPrc, "cell_state_1"});
        auto var_hidden =
                std::make_shared<Variable>(VariableInfo{PartialShape(cell_memory_dims), ngPrc, "hidden_state_1"});
        auto cell_memory_read = std::make_shared<ReadValue>(cell_memory_constant, var_cell);

        auto hidden_memory_constant = builder::makeConstant<float>(ngPrc, hidden_memory_dims, hidden_memory_init);
        auto hidden_memory_read = std::make_shared<ReadValue>(hidden_memory_constant, var_hidden);

        // Body - inputs
        auto X = std::make_shared<Parameter>(ngPrc, Shape{1, 1, inputSize});
        auto H_t = std::make_shared<Parameter>(ngPrc, Shape{1, hiddenSize});
        auto C_t = std::make_shared<Parameter>(ngPrc, Shape{1, hiddenSize});
        // Body - layers
        auto squeeze_const = std::make_shared<Constant>(element::i64, Shape{1}, squeeze_axes);
        auto squeeze = std::make_shared<Squeeze>(X, squeeze_const);

        auto weightsNode = builder::makeConstant<float>(ngPrc, { 4 * hiddenSize, inputSize }, weights_vals);
        auto reccurrenceWeightsNode = builder::makeConstant<float>(ngPrc, { 4 * hiddenSize, hiddenSize }, reccurrenceWeights_vals);
        auto biasNode = builder::makeConstant<float>(ngPrc, {4 * hiddenSize}, bias_vals);
        auto lstm = std::make_shared<LSTMCell>(squeeze, H_t, C_t, weightsNode, reccurrenceWeightsNode, biasNode, hiddenSize);

        auto unsqueeze_const = std::make_shared<Constant>(element::i64, Shape{1}, squeeze_axes);
        auto unsqueeze = std::make_shared<Unsqueeze>(lstm->output(0), unsqueeze_const);
        // body - outputs
        auto H_o = lstm->output(0);
        auto C_o = lstm->output(1);
        auto unsqueeze_o = unsqueeze->output(0);

        auto body = std::make_shared<Function>(OutputVector{unsqueeze_o, H_o, C_o}, ParameterVector {X, H_t, C_t});
        // TI construction
        auto tensor_iterator = std::make_shared<TensorIterator>();
        tensor_iterator->set_body(body);
        tensor_iterator->set_sliced_input(X, permute_in, 0, 1, 1, -1, 0);
        tensor_iterator->set_merged_input(H_t, hidden_memory_read, H_o);
        tensor_iterator->set_merged_input(C_t, cell_memory_read, C_o);

        auto out_unsqueeze = tensor_iterator->get_iter_value(unsqueeze_o, -1);
        auto out_hidden = tensor_iterator->get_iter_value(H_o, -1);
        auto out_cell = tensor_iterator->get_iter_value(C_o, -1);


        out_hidden.get_tensor().set_element_type(ngPrc);
        out_cell.get_tensor().set_element_type(ngPrc);

        auto cell_memory_write = std::make_shared<Assign>(out_cell, var_cell);
        auto hidden_memory_write = std::make_shared<Assign>(out_hidden, var_hidden);

        auto final_reshape_pattern = std::make_shared<Constant>(element::i64, Shape{4},
                                                                                std::vector<size_t>({1, 1, 1, hiddenSize}));
        auto final_reshape = std::make_shared<Reshape>(out_unsqueeze, final_reshape_pattern, false);

        cell_memory_write->add_control_dependency(cell_memory_read);
        hidden_memory_write->add_control_dependency(hidden_memory_read);

        function = std::make_shared<Function>(OutputVector{final_reshape},
                                              SinkVector{cell_memory_write, hidden_memory_write},
                                              input_parameter,
                                              "TI_with_memory");
        tensor_iterator->validate_and_infer_types();
    }

    void MemoryLSTMCellTest::switchToNgraphFriendlyModel() {
        InferenceEngine::Precision netPrecision;
        std::map<std::string, std::string> config;
        size_t inputSize;
        std::tie(transformation, targetDevice, netPrecision, inputSize, hiddenSize, config) = this->GetParam();
        auto ngPrc = FuncTestUtils::PrecisionUtils::convertIE2nGraphPrc(netPrecision);

        std::vector<size_t> input_dims { 1, inputSize };
        std::vector<size_t> squeeze_axes {0};
        std::vector<size_t> hidden_memory_dims {1, hiddenSize};
        std::vector<size_t> cell_memory_dims {1, hiddenSize};

        ov::ParameterVector input_parameter {std::make_shared<ov::op::v0::Parameter>(ngPrc, ov::Shape(input_dims))};

        auto input_add_const = builder::makeConstant(ngPrc, input_dims, input_bias);
        auto add = builder::makeEltwise(input_parameter[0], input_add_const, helpers::EltwiseTypes::ADD);

        auto input_mul_const = builder::makeConstant(ngPrc, input_dims, input_weights);
        auto mul = builder::makeEltwise(add, input_mul_const, helpers::EltwiseTypes::MULTIPLY);

        auto unsqueeze_input_const = std::make_shared<Constant>(element::i64, Shape{1}, squeeze_axes);
        auto unsqueeze_input = std::make_shared<Unsqueeze>(mul, unsqueeze_input_const);

        auto cell_memory_constant = builder::makeConstant<float>(ngPrc, cell_memory_dims, cell_memory_init);

        auto hidden_memory_constant = builder::makeConstant<float>(ngPrc, hidden_memory_dims, hidden_memory_init);
>>>>>>> 0137fd70

#include "common_test_utils/data_utils.hpp"
#include "functional_test_utils/skip_tests_config.hpp"
#include "openvino/op/util/variable.hpp"
#include "openvino/pass/low_latency.hpp"
#include "openvino/pass/manager.hpp"
#include "ov_models/builders.hpp"

namespace ov {
namespace test {

std::string MemoryLSTMCellTest::getTestCaseName(const testing::TestParamInfo<memoryLSTMCellParams>& obj) {
    std::string targetDevice;
    ov::element::Type element_type;
    size_t inputSize;
    size_t hiddenSize;
    ov::AnyMap config;
    ov::test::utils::MemoryTransformation transformation;
    std::tie(transformation, targetDevice, element_type, inputSize, hiddenSize, config) = obj.param;
    std::ostringstream result;

    result << "transformation=" << transformation << "_";
    result << "ET=" << element_type << "_";
    result << "IS=" << inputSize << "_";
    result << "HS=" << hiddenSize << "_";
    result << "targetDevice=" << targetDevice;
    return result.str();
}

size_t hiddenSize;

void MemoryLSTMCellTest::SetUp() {
    ov::element::Type element_type;
    ov::AnyMap config;
    size_t inputSize;
    std::tie(transformation, targetDevice, element_type, inputSize, hiddenSize, config) = this->GetParam();
    configuration.insert(config.begin(), config.end());

    std::vector<size_t> input_dims{1, inputSize};
    std::vector<size_t> squeeze_axes{0};
    std::vector<size_t> hidden_memory_dims{1, hiddenSize};
    std::vector<size_t> cell_memory_dims{1, hiddenSize};
    input_shapes = {input_dims};

    input_bias = ov::test::utils::generate_float_numbers(inputSize, -0.2f, 0.0f);
    input_weights = ov::test::utils::generate_float_numbers(inputSize, 0.0f, 0.1f);
    hidden_memory_init = ov::test::utils::generate_float_numbers(hiddenSize, -0.2f, 0.2f);
    cell_memory_init = ov::test::utils::generate_float_numbers(hiddenSize, -0.2f, 0.2f);
    weights_vals = ov::test::utils::generate_float_numbers(4 * hiddenSize * inputSize, -0.1f, 0.1f);
    reccurrenceWeights_vals = ov::test::utils::generate_float_numbers(4 * hiddenSize * hiddenSize, -0.1f, 0.1f);
    bias_vals = ov::test::utils::generate_float_numbers(4 * hiddenSize, -0.2f, 0.1f);

    ov::ParameterVector input_parameter{std::make_shared<ov::op::v0::Parameter>(element_type, ov::Shape(input_dims))};
    input_parameter[0]->set_friendly_name("Parameter_1");

    auto input_add_const = ngraph::builder::makeConstant(element_type, input_dims, input_bias);
    auto add = ngraph::builder::makeEltwise(input_parameter[0], input_add_const, ov::test::utils::EltwiseTypes::ADD);

    auto input_mul_const = ngraph::builder::makeConstant(element_type, input_dims, input_weights);
    auto mul = ngraph::builder::makeEltwise(add, input_mul_const, ov::test::utils::EltwiseTypes::MULTIPLY);

    auto unsqueeze_input_const = std::make_shared<ov::op::v0::Constant>(element::i64, Shape{1}, squeeze_axes);
    auto unsqueeze_input = std::make_shared<ov::op::v0::Unsqueeze>(mul, unsqueeze_input_const);

    auto permute_in_params = std::make_shared<ov::op::v0::Constant>(element::i64, Shape{3}, Shape{{1, 0, 2}});
    auto permute_in = std::make_shared<ov::op::v1::Transpose>(unsqueeze_input, permute_in_params);

    auto cell_memory_constant = ngraph::builder::makeConstant<float>(element_type, cell_memory_dims, cell_memory_init);
    auto var_cell = std::make_shared<ov::op::util::Variable>(
        ov::op::util::VariableInfo{PartialShape::dynamic(), element::dynamic, "cell_state_1"});
    auto var_hidden = std::make_shared<ov::op::util::Variable>(
        ov::op::util::VariableInfo{PartialShape::dynamic(), element::dynamic, "hidden_state_1"});
    auto cell_memory_read = std::make_shared<ov::op::v6::ReadValue>(cell_memory_constant, var_cell);

    auto hidden_memory_constant =
        ngraph::builder::makeConstant<float>(element_type, hidden_memory_dims, hidden_memory_init);
    auto hidden_memory_read = std::make_shared<ov::op::v6::ReadValue>(hidden_memory_constant, var_hidden);

    // Body - inputs
    auto X = std::make_shared<ov::op::v0::Parameter>(element_type, Shape{1, 1, inputSize});
    auto H_t = std::make_shared<ov::op::v0::Parameter>(element_type, Shape{1, hiddenSize});
    auto C_t = std::make_shared<ov::op::v0::Parameter>(element_type, Shape{1, hiddenSize});
    // Body - layers
    auto squeeze_const = std::make_shared<ov::op::v0::Constant>(element::i64, Shape{1}, squeeze_axes);
    auto squeeze = std::make_shared<ov::op::v0::Squeeze>(X, squeeze_const);

    auto weightsNode = ngraph::builder::makeConstant<float>(element_type, {4 * hiddenSize, inputSize}, weights_vals);
    auto reccurrenceWeightsNode =
        ngraph::builder::makeConstant<float>(element_type, {4 * hiddenSize, hiddenSize}, reccurrenceWeights_vals);
    auto biasNode = ngraph::builder::makeConstant<float>(element_type, {4 * hiddenSize}, bias_vals);
    auto lstm = std::make_shared<ov::op::v0::LSTMCell>(squeeze,
                                                       H_t,
                                                       C_t,
                                                       weightsNode,
                                                       reccurrenceWeightsNode,
                                                       biasNode,
                                                       hiddenSize);

    auto unsqueeze_const = std::make_shared<ov::op::v0::Constant>(element::i64, Shape{1}, squeeze_axes);
    auto unsqueeze = std::make_shared<ov::op::v0::Unsqueeze>(lstm->output(0), unsqueeze_const);
    // body - outputs
    auto H_o = lstm->output(0);
    auto C_o = lstm->output(1);
    auto unsqueeze_o = unsqueeze->output(0);

    auto body = std::make_shared<Model>(OutputVector{unsqueeze_o, H_o, C_o}, ParameterVector{X, H_t, C_t});
    // TI construction
    auto tensor_iterator = std::make_shared<ov::op::v0::TensorIterator>();
    tensor_iterator->set_body(body);
    tensor_iterator->set_sliced_input(X, permute_in, 0, 1, 1, -1, 0);
    tensor_iterator->set_merged_input(H_t, hidden_memory_read, H_o);
    tensor_iterator->set_merged_input(C_t, cell_memory_read, C_o);

    auto out_unsqueeze = tensor_iterator->get_iter_value(unsqueeze_o, -1);
    auto out_hidden = tensor_iterator->get_iter_value(H_o, -1);
    auto out_cell = tensor_iterator->get_iter_value(C_o, -1);

    out_hidden.get_tensor().set_element_type(element_type);
    out_cell.get_tensor().set_element_type(element_type);

    auto cell_memory_write = std::make_shared<ov::op::v6::Assign>(out_cell, var_cell);
    auto hidden_memory_write = std::make_shared<ov::op::v6::Assign>(out_hidden, var_hidden);

    auto final_reshape_pattern =
        std::make_shared<ov::op::v0::Constant>(element::i64, Shape{4}, std::vector<size_t>({1, 1, 1, hiddenSize}));
    auto final_reshape = std::make_shared<ov::op::v1::Reshape>(out_unsqueeze, final_reshape_pattern, false);
    final_reshape->set_friendly_name("Reshape_1");

    cell_memory_write->add_control_dependency(cell_memory_read);
    hidden_memory_write->add_control_dependency(hidden_memory_read);

    function = std::make_shared<Model>(OutputVector{final_reshape},
                                       SinkVector{cell_memory_write, hidden_memory_write},
                                       input_parameter,
                                       "TI_with_memory");
    tensor_iterator->validate_and_infer_types();
}

void MemoryLSTMCellTest::switch_to_friendly_model() {
    ov::element::Type element_type;
    ov::AnyMap config;
    size_t inputSize;
    std::tie(transformation, targetDevice, element_type, inputSize, hiddenSize, config) = this->GetParam();

    std::vector<size_t> input_dims{1, inputSize};
    std::vector<size_t> squeeze_axes{0};
    std::vector<size_t> hidden_memory_dims{1, hiddenSize};
    std::vector<size_t> cell_memory_dims{1, hiddenSize};

    ov::ParameterVector input_parameter{std::make_shared<ov::op::v0::Parameter>(element_type, ov::Shape(input_dims))};
    input_parameter[0]->set_friendly_name("Parameter_1");

    auto input_add_const = ngraph::builder::makeConstant(element_type, input_dims, input_bias);
    auto add = ngraph::builder::makeEltwise(input_parameter[0], input_add_const, ov::test::utils::EltwiseTypes::ADD);

    auto input_mul_const = ngraph::builder::makeConstant(element_type, input_dims, input_weights);
    auto mul = ngraph::builder::makeEltwise(add, input_mul_const, ov::test::utils::EltwiseTypes::MULTIPLY);

    auto unsqueeze_input_const = std::make_shared<ov::op::v0::Constant>(element::i64, Shape{1}, squeeze_axes);
    auto unsqueeze_input = std::make_shared<ov::op::v0::Unsqueeze>(mul, unsqueeze_input_const);

    auto cell_memory_constant = ngraph::builder::makeConstant<float>(element_type, cell_memory_dims, cell_memory_init);

    auto hidden_memory_constant =
        ngraph::builder::makeConstant<float>(element_type, hidden_memory_dims, hidden_memory_init);

    // Body - layers
    auto squeeze_const = std::make_shared<ov::op::v0::Constant>(element::i64, Shape{1}, squeeze_axes);
    auto squeeze = std::make_shared<ov::op::v0::Squeeze>(unsqueeze_input, squeeze_const);

    auto weightsNode = ngraph::builder::makeConstant<float>(element_type, {4 * hiddenSize, inputSize}, weights_vals);
    auto reccurrenceWeightsNode =
        ngraph::builder::makeConstant<float>(element_type, {4 * hiddenSize, hiddenSize}, reccurrenceWeights_vals);
    auto biasNode = ngraph::builder::makeConstant<float>(element_type, {4 * hiddenSize}, bias_vals);
    auto lstm = std::make_shared<ov::op::v0::LSTMCell>(squeeze,
                                                       hidden_memory_constant,
                                                       cell_memory_constant,
                                                       weightsNode,
                                                       reccurrenceWeightsNode,
                                                       biasNode,
                                                       hiddenSize,
                                                       ov::op::LSTMWeightsFormat::FICO);

    auto unsqueeze_const = std::make_shared<ov::op::v0::Constant>(element::i64, Shape{1}, squeeze_axes);
    auto unsqueeze = std::make_shared<ov::op::v0::Unsqueeze>(lstm->output(0), unsqueeze_const);

    auto final_reshape_pattern =
        std::make_shared<ov::op::v0::Constant>(element::i64, Shape{4}, std::vector<size_t>({1, 1, 1, hiddenSize}));
    auto final_reshape = std::make_shared<ov::op::v1::Reshape>(unsqueeze, final_reshape_pattern, false);
    final_reshape->set_friendly_name("Reshape_1");

    functionRefs = std::make_shared<Model>(final_reshape, input_parameter, "TI_unrolled_without_memory");
}

void MemoryLSTMCellTest::create_pure_tensor_iterator_model() {
    ov::element::Type element_type;
    ov::AnyMap config;
    size_t inputSize;
    std::tie(transformation, targetDevice, element_type, inputSize, hiddenSize, config) = this->GetParam();

    std::vector<size_t> input_dims{1, inputSize};
    std::vector<size_t> squeeze_axes{0};
    std::vector<size_t> hidden_memory_dims{1, hiddenSize};
    std::vector<size_t> cell_memory_dims{1, hiddenSize};

    ov::ParameterVector input_parameter{std::make_shared<ov::op::v0::Parameter>(element_type, ov::Shape(input_dims))};
    input_parameter[0]->set_friendly_name("Parameter_1");

    auto input_add_const = ngraph::builder::makeConstant(element_type, input_dims, input_bias);
    auto add = ngraph::builder::makeEltwise(input_parameter[0], input_add_const, ov::test::utils::EltwiseTypes::ADD);

    auto input_mul_const = ngraph::builder::makeConstant(element_type, input_dims, input_weights);
    auto mul = ngraph::builder::makeEltwise(add, input_mul_const, ov::test::utils::EltwiseTypes::MULTIPLY);

    auto unsqueeze_input_const = std::make_shared<ov::op::v0::Constant>(element::i64, Shape{1}, squeeze_axes);
    auto unsqueeze_input = std::make_shared<ov::op::v0::Unsqueeze>(mul, unsqueeze_input_const);

    auto permute_in_params = std::make_shared<ov::op::v0::Constant>(element::i64, Shape{3}, Shape{{1, 0, 2}});
    auto permute_in = std::make_shared<ov::op::v1::Transpose>(unsqueeze_input, permute_in_params);

    auto cell_memory_constant = ngraph::builder::makeConstant<float>(element_type, cell_memory_dims, cell_memory_init);

    auto hidden_memory_constant =
        ngraph::builder::makeConstant<float>(element_type, hidden_memory_dims, hidden_memory_init);

    // Body - inputs
    auto X = std::make_shared<ov::op::v0::Parameter>(element_type, Shape{1, 1, inputSize});
    auto H_t = std::make_shared<ov::op::v0::Parameter>(element_type, Shape{1, hiddenSize});
    auto C_t = std::make_shared<ov::op::v0::Parameter>(element_type, Shape{1, hiddenSize});
    H_t->set_friendly_name("hidden_state_1");
    C_t->set_friendly_name("cell_state_1");
    // Body - layers
    auto squeeze_const = std::make_shared<ov::op::v0::Constant>(element::i64, Shape{1}, squeeze_axes);
    auto squeeze = std::make_shared<ov::op::v0::Squeeze>(X, squeeze_const);

    auto weightsNode = ngraph::builder::makeConstant<float>(element_type, {4 * hiddenSize, inputSize}, weights_vals);
    auto reccurrenceWeightsNode =
        ngraph::builder::makeConstant<float>(element_type, {4 * hiddenSize, hiddenSize}, reccurrenceWeights_vals);
    auto biasNode = ngraph::builder::makeConstant<float>(element_type, {4 * hiddenSize}, bias_vals);
    auto lstm = std::make_shared<ov::op::v0::LSTMCell>(squeeze,
                                                       H_t,
                                                       C_t,
                                                       weightsNode,
                                                       reccurrenceWeightsNode,
                                                       biasNode,
                                                       hiddenSize,
                                                       ov::op::LSTMWeightsFormat::FICO);

    auto unsqueeze_const = std::make_shared<ov::op::v0::Constant>(element::i64, Shape{1}, squeeze_axes);
    auto unsqueeze = std::make_shared<ov::op::v0::Unsqueeze>(lstm->output(0), unsqueeze_const);
    // body - outputs
    auto H_o = lstm->output(0);
    auto C_o = lstm->output(1);
    auto unsqueeze_o = unsqueeze->output(0);

    auto body = std::make_shared<Model>(OutputVector{unsqueeze_o, H_o, C_o}, ParameterVector{X, H_t, C_t});
    // TI construction
    auto tensor_iterator = std::make_shared<ov::op::v0::TensorIterator>();
    tensor_iterator->set_body(body);
    tensor_iterator->set_sliced_input(X, permute_in, 0, 1, 1, -1, 0);
    tensor_iterator->set_merged_input(H_t, hidden_memory_constant, H_o);
    tensor_iterator->set_merged_input(C_t, cell_memory_constant, C_o);

    auto out_unsqueeze = tensor_iterator->get_iter_value(unsqueeze_o, -1);
    auto out_hidden = tensor_iterator->get_iter_value(H_o, -1);
    auto out_cell = tensor_iterator->get_iter_value(C_o, -1);

    out_hidden.get_tensor().set_element_type(element_type);
    out_cell.get_tensor().set_element_type(element_type);

    auto final_reshape_pattern =
        std::make_shared<ov::op::v0::Constant>(element::i64, Shape{4}, std::vector<size_t>({1, 1, 1, hiddenSize}));
    auto final_reshape = std::make_shared<ov::op::v1::Reshape>(out_unsqueeze, final_reshape_pattern, false);
    final_reshape->set_friendly_name("Reshape_1");

    functionRefs = std::make_shared<Model>(OutputVector{final_reshape, out_hidden, out_cell}, input_parameter, "PureTI");
}

void MemoryLSTMCellTest::compile_model() {
    ov::test::SubgraphBaseStaticTest::compile_model();
    inferRequest = compiledModel.create_infer_request();
}

void MemoryLSTMCellTest::infer() {
    for (const auto& input : inputs) {
        inferRequest.set_tensor(input.first, input.second);
    }
    inferRequest.infer();
}

void MemoryLSTMCellTest::run() {
    SKIP_IF_CURRENT_TEST_IS_DISABLED()
    if (transformation != ov::test::utils::MemoryTransformation::NONE) {
        core_configuration(this);
        apply_low_latency();
    } else {
        compile_model();
    }

    init_memory();
    generate_inputs(input_shapes);

    // Calculate ref values
    if (transformation == ov::test::utils::MemoryTransformation::NONE) {
        switch_to_friendly_model();
    } else {
        create_pure_tensor_iterator_model();
    }
    abs_threshold = 1e-2f;
    validate();
}

void MemoryLSTMCellTest::init_memory() {
    auto states = inferRequest.query_state();
    for (auto& state : states) {
        auto name = state.get_name();
        if (name.find("cell_state_1") != std::string::npos) {
            auto tensor = state.get_state();
            std::memcpy(tensor.data(), cell_memory_init.data(), cell_memory_init.size() * sizeof(float));
            state.set_state(tensor);
        } else if (name.find("hidden_state_1") != std::string::npos) {
            auto tensor = state.get_state();
            std::memcpy(tensor.data(), hidden_memory_init.data(), hidden_memory_init.size() * sizeof(float));
            state.set_state(tensor);
        } else {
            GTEST_FAIL() << "unknown memory state";
        }
    }
}

void MemoryLSTMCellTest::apply_low_latency() {
    // Calculate values after LowLatency transformation
    create_pure_tensor_iterator_model();
    function = functionRefs;
    if (transformation == ov::test::utils::MemoryTransformation::LOW_LATENCY_V2) {
        function->validate_nodes_and_infer_types();
        // Apply LowLatency (insert Assigns/ReadValues) and UnrollTensorIterator

        pass::Manager manager;
        manager.register_pass<pass::LowLatency2>();
        manager.run_passes(function);
        bool ti_found = ngraph::helpers::is_tensor_iterator_exist(function);
        EXPECT_EQ(ti_found, false);
        compile_model();
    }
}

}  // namespace test
}  // namespace ov<|MERGE_RESOLUTION|>--- conflicted
+++ resolved
@@ -3,168 +3,16 @@
 //
 
 #include "shared_test_classes/subgraph/memory_LSTMCell.hpp"
-<<<<<<< HEAD
-=======
 #include "functional_test_utils/core_config.hpp"
-
-using namespace ngraph;
-using namespace opset7;
-
-namespace SubgraphTestsDefinitions {
-
-    std::string MemoryLSTMCellTest::getTestCaseName(const testing::TestParamInfo<memoryLSTMCellParams> &obj) {
-        std::string targetDevice;
-        InferenceEngine::Precision netPrecision;
-        size_t inputSize;
-        size_t hiddenSize;
-        std::map<std::string, std::string> config;
-        ngraph::helpers::MemoryTransformation transformation;
-        std::tie(transformation, targetDevice, netPrecision, inputSize, hiddenSize, config) = obj.param;
-        std::ostringstream result;
-
-        result << "transformation=" << transformation << "_";
-        result << "netPrecision=" << netPrecision.name() << "_";
-        result << "IS=" << inputSize << "_";
-        result << "HS=" << hiddenSize << "_";
-        result << "targetDevice=" << targetDevice;
-        return result.str();
-    }
-
-    size_t hiddenSize;
-
-
-    void MemoryLSTMCellTest::SetUp() {
-        InferenceEngine::Precision netPrecision;
-        std::map<std::string, std::string> config;
-        size_t inputSize;
-        std::tie(transformation, targetDevice, netPrecision, inputSize, hiddenSize, config) = this->GetParam();
-        configuration.insert(config.begin(), config.end());
-        auto ngPrc = FuncTestUtils::PrecisionUtils::convertIE2nGraphPrc(netPrecision);
-
-        std::vector<size_t> input_dims { 1, inputSize };
-        std::vector<size_t> squeeze_axes {0};
-        std::vector<size_t> hidden_memory_dims {1, hiddenSize};
-        std::vector<size_t> cell_memory_dims {1, hiddenSize};
-
-        input_bias = ov::test::utils::generate_float_numbers(inputSize, -0.2f, 0.0f);
-        input_weights = ov::test::utils::generate_float_numbers(inputSize, 0.0f, 0.1f);
-        hidden_memory_init = ov::test::utils::generate_float_numbers(hiddenSize, -0.2f, 0.2f);
-        cell_memory_init = ov::test::utils::generate_float_numbers(hiddenSize, -0.2f, 0.2f);
-        weights_vals = ov::test::utils::generate_float_numbers(4 * hiddenSize * inputSize, -0.1f, 0.1f);
-        reccurrenceWeights_vals = ov::test::utils::generate_float_numbers(4 * hiddenSize * hiddenSize, -0.1f, 0.1f);
-        bias_vals = ov::test::utils::generate_float_numbers(4 * hiddenSize, -0.2f, 0.1f);
-
-        ov::ParameterVector input_parameter {std::make_shared<ov::op::v0::Parameter>(ngPrc, ov::Shape(input_dims))};
-
-        auto input_add_const = builder::makeConstant(ngPrc, input_dims, input_bias);
-        auto add = builder::makeEltwise(input_parameter[0], input_add_const, helpers::EltwiseTypes::ADD);
-
-        auto input_mul_const = builder::makeConstant(ngPrc, input_dims, input_weights);
-        auto mul = builder::makeEltwise(add, input_mul_const, helpers::EltwiseTypes::MULTIPLY);
-
-        auto unsqueeze_input_const = std::make_shared<Constant>(element::i64, Shape{1}, squeeze_axes);
-        auto unsqueeze_input = std::make_shared<Unsqueeze>(mul, unsqueeze_input_const);
-
-        auto permute_in_params = std::make_shared<Constant>(element::i64, Shape{3}, Shape{{1, 0, 2}});
-        auto permute_in = std::make_shared<Transpose>(unsqueeze_input, permute_in_params);
-
-        auto cell_memory_constant = builder::makeConstant<float>(ngPrc, cell_memory_dims, cell_memory_init);
-        auto var_cell =
-                std::make_shared<Variable>(VariableInfo{PartialShape(cell_memory_dims), ngPrc, "cell_state_1"});
-        auto var_hidden =
-                std::make_shared<Variable>(VariableInfo{PartialShape(cell_memory_dims), ngPrc, "hidden_state_1"});
-        auto cell_memory_read = std::make_shared<ReadValue>(cell_memory_constant, var_cell);
-
-        auto hidden_memory_constant = builder::makeConstant<float>(ngPrc, hidden_memory_dims, hidden_memory_init);
-        auto hidden_memory_read = std::make_shared<ReadValue>(hidden_memory_constant, var_hidden);
-
-        // Body - inputs
-        auto X = std::make_shared<Parameter>(ngPrc, Shape{1, 1, inputSize});
-        auto H_t = std::make_shared<Parameter>(ngPrc, Shape{1, hiddenSize});
-        auto C_t = std::make_shared<Parameter>(ngPrc, Shape{1, hiddenSize});
-        // Body - layers
-        auto squeeze_const = std::make_shared<Constant>(element::i64, Shape{1}, squeeze_axes);
-        auto squeeze = std::make_shared<Squeeze>(X, squeeze_const);
-
-        auto weightsNode = builder::makeConstant<float>(ngPrc, { 4 * hiddenSize, inputSize }, weights_vals);
-        auto reccurrenceWeightsNode = builder::makeConstant<float>(ngPrc, { 4 * hiddenSize, hiddenSize }, reccurrenceWeights_vals);
-        auto biasNode = builder::makeConstant<float>(ngPrc, {4 * hiddenSize}, bias_vals);
-        auto lstm = std::make_shared<LSTMCell>(squeeze, H_t, C_t, weightsNode, reccurrenceWeightsNode, biasNode, hiddenSize);
-
-        auto unsqueeze_const = std::make_shared<Constant>(element::i64, Shape{1}, squeeze_axes);
-        auto unsqueeze = std::make_shared<Unsqueeze>(lstm->output(0), unsqueeze_const);
-        // body - outputs
-        auto H_o = lstm->output(0);
-        auto C_o = lstm->output(1);
-        auto unsqueeze_o = unsqueeze->output(0);
-
-        auto body = std::make_shared<Function>(OutputVector{unsqueeze_o, H_o, C_o}, ParameterVector {X, H_t, C_t});
-        // TI construction
-        auto tensor_iterator = std::make_shared<TensorIterator>();
-        tensor_iterator->set_body(body);
-        tensor_iterator->set_sliced_input(X, permute_in, 0, 1, 1, -1, 0);
-        tensor_iterator->set_merged_input(H_t, hidden_memory_read, H_o);
-        tensor_iterator->set_merged_input(C_t, cell_memory_read, C_o);
-
-        auto out_unsqueeze = tensor_iterator->get_iter_value(unsqueeze_o, -1);
-        auto out_hidden = tensor_iterator->get_iter_value(H_o, -1);
-        auto out_cell = tensor_iterator->get_iter_value(C_o, -1);
-
-
-        out_hidden.get_tensor().set_element_type(ngPrc);
-        out_cell.get_tensor().set_element_type(ngPrc);
-
-        auto cell_memory_write = std::make_shared<Assign>(out_cell, var_cell);
-        auto hidden_memory_write = std::make_shared<Assign>(out_hidden, var_hidden);
-
-        auto final_reshape_pattern = std::make_shared<Constant>(element::i64, Shape{4},
-                                                                                std::vector<size_t>({1, 1, 1, hiddenSize}));
-        auto final_reshape = std::make_shared<Reshape>(out_unsqueeze, final_reshape_pattern, false);
-
-        cell_memory_write->add_control_dependency(cell_memory_read);
-        hidden_memory_write->add_control_dependency(hidden_memory_read);
-
-        function = std::make_shared<Function>(OutputVector{final_reshape},
-                                              SinkVector{cell_memory_write, hidden_memory_write},
-                                              input_parameter,
-                                              "TI_with_memory");
-        tensor_iterator->validate_and_infer_types();
-    }
-
-    void MemoryLSTMCellTest::switchToNgraphFriendlyModel() {
-        InferenceEngine::Precision netPrecision;
-        std::map<std::string, std::string> config;
-        size_t inputSize;
-        std::tie(transformation, targetDevice, netPrecision, inputSize, hiddenSize, config) = this->GetParam();
-        auto ngPrc = FuncTestUtils::PrecisionUtils::convertIE2nGraphPrc(netPrecision);
-
-        std::vector<size_t> input_dims { 1, inputSize };
-        std::vector<size_t> squeeze_axes {0};
-        std::vector<size_t> hidden_memory_dims {1, hiddenSize};
-        std::vector<size_t> cell_memory_dims {1, hiddenSize};
-
-        ov::ParameterVector input_parameter {std::make_shared<ov::op::v0::Parameter>(ngPrc, ov::Shape(input_dims))};
-
-        auto input_add_const = builder::makeConstant(ngPrc, input_dims, input_bias);
-        auto add = builder::makeEltwise(input_parameter[0], input_add_const, helpers::EltwiseTypes::ADD);
-
-        auto input_mul_const = builder::makeConstant(ngPrc, input_dims, input_weights);
-        auto mul = builder::makeEltwise(add, input_mul_const, helpers::EltwiseTypes::MULTIPLY);
-
-        auto unsqueeze_input_const = std::make_shared<Constant>(element::i64, Shape{1}, squeeze_axes);
-        auto unsqueeze_input = std::make_shared<Unsqueeze>(mul, unsqueeze_input_const);
-
-        auto cell_memory_constant = builder::makeConstant<float>(ngPrc, cell_memory_dims, cell_memory_init);
-
-        auto hidden_memory_constant = builder::makeConstant<float>(ngPrc, hidden_memory_dims, hidden_memory_init);
->>>>>>> 0137fd70
-
 #include "common_test_utils/data_utils.hpp"
 #include "functional_test_utils/skip_tests_config.hpp"
 #include "openvino/op/util/variable.hpp"
 #include "openvino/pass/low_latency.hpp"
 #include "openvino/pass/manager.hpp"
 #include "ov_models/builders.hpp"
+
+using namespace ngraph;
+using namespace opset7;
 
 namespace ov {
 namespace test {
@@ -226,10 +74,10 @@
     auto permute_in = std::make_shared<ov::op::v1::Transpose>(unsqueeze_input, permute_in_params);
 
     auto cell_memory_constant = ngraph::builder::makeConstant<float>(element_type, cell_memory_dims, cell_memory_init);
-    auto var_cell = std::make_shared<ov::op::util::Variable>(
-        ov::op::util::VariableInfo{PartialShape::dynamic(), element::dynamic, "cell_state_1"});
-    auto var_hidden = std::make_shared<ov::op::util::Variable>(
-        ov::op::util::VariableInfo{PartialShape::dynamic(), element::dynamic, "hidden_state_1"});
+    auto var_cell =
+        std::make_shared<Variable>(VariableInfo{PartialShape(cell_memory_dims), element_type, "cell_state_1"});
+    auto var_hidden =
+        std::make_shared<Variable>(VariableInfo{PartialShape(cell_memory_dims), element_type, "hidden_state_1"});
     auto cell_memory_read = std::make_shared<ov::op::v6::ReadValue>(cell_memory_constant, var_cell);
 
     auto hidden_memory_constant =
