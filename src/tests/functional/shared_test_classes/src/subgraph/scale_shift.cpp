// Copyright (C) 2018-2023 Intel Corporation
// SPDX-License-Identifier: Apache-2.0
//

#include "shared_test_classes/subgraph/scaleshift.hpp"

#include "openvino/op/parameter.hpp"
#include "openvino/op/constant.hpp"
#include "openvino/op/result.hpp"
#include "openvino/op/multiply.hpp"
#include "openvino/op/add.hpp"

namespace ov {
namespace test {
std::string ScaleShiftLayerTest::getTestCaseName(const testing::TestParamInfo<ScaleShiftParamsTuple> &obj) {
    std::vector<ov::Shape> inputShapes;
    ov::element::Type type;
    std::string targetName;
    std::vector<float> scale, shift;
    std::tie(inputShapes, type, targetName, scale, shift) = obj.param;
    std::ostringstream results;

    results << "IS=" << ov::test::utils::vec2str(inputShapes) << "_";
    results << "Scale=" << ov::test::utils::vec2str(scale) << "_";
    results << "Shift=" << ov::test::utils::vec2str(shift) << "_";
    results << "netPRC=" << type.get_type_name() << "_";
    results << "targetDevice=" << targetName << "_";
    return results.str();
}

void ScaleShiftLayerTest::SetUp() {
    std::vector<ov::Shape> inputShapes;
    ov::element::Type type;
    std::vector<float> scale, shift;
    std::tie(inputShapes, type, targetDevice, scale, shift) = this->GetParam();
    auto paramsShape = ov::Shape{1};
    if (inputShapes.size() > 1)
        paramsShape = inputShapes[1];

    ov::ParameterVector paramsIn{std::make_shared<ov::op::v0::Parameter>(type, inputShapes[0])};
    auto mul_const = std::make_shared<ov::op::v0::Constant>(type, paramsShape, scale);
    auto mul = std::make_shared<ov::op::v1::Multiply>(paramsIn[0], mul_const);
    auto add_const = std::make_shared<ov::op::v0::Constant>(type, paramsShape, shift);
    auto add = std::make_shared<ov::op::v1::Add>(mul, add_const);
    function = std::make_shared<ov::Model>(add, paramsIn, "scale_shift");
}
} // namespace test
<<<<<<< HEAD
} // namespace ov
=======
} // namespace ov
>>>>>>> b60526c6
<|MERGE_RESOLUTION|>--- conflicted
+++ resolved
@@ -45,8 +45,4 @@
     function = std::make_shared<ov::Model>(add, paramsIn, "scale_shift");
 }
 } // namespace test
-<<<<<<< HEAD
-} // namespace ov
-=======
-} // namespace ov
->>>>>>> b60526c6
+} // namespace ov