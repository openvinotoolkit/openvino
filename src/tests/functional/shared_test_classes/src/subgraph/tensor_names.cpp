--- conflicted
+++ resolved
@@ -17,11 +17,7 @@
 void TensorNamesTest::SetUp() {
     std::tie(targetDevice) = this->GetParam();
 
-<<<<<<< HEAD
-    auto parameter = std::make_shared<ov::op::v0::Parameter>(ov::element::Type_t::f32, ngraph::Shape{1, 3, 10, 10});
-=======
     auto parameter = std::make_shared<ov::op::v0::Parameter>(ov::element::Type_t::f32, ov::Shape{1, 3, 10, 10});
->>>>>>> 637920ce
     parameter->set_friendly_name("parameter");
     parameter->get_output_tensor(0).set_names({"input"});
     auto relu_prev = std::make_shared<ov::op::v0::Relu>(parameter);
