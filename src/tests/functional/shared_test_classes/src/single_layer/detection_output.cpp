--- conflicted
+++ resolved
@@ -96,13 +96,8 @@
 }
 
 void DetectionOutputLayerTest::Compare(
-<<<<<<< HEAD
-    const std::vector<std::pair<ov::element::Type, std::vector<std::uint8_t>>>& expectedOutputs,
-    const std::vector<InferenceEngine::Blob::Ptr>& actualOutputs) {
-=======
         const std::vector<std::pair<ov::element::Type, std::vector<std::uint8_t>>> &expectedOutputs,
         const std::vector<InferenceEngine::Blob::Ptr> &actualOutputs) {
->>>>>>> 637920ce
     for (std::size_t outputIndex = 0; outputIndex < expectedOutputs.size(); ++outputIndex) {
         const auto &expected = expectedOutputs[outputIndex].second;
         const auto &actual = actualOutputs[outputIndex];
