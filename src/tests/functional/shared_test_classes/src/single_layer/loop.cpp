--- conflicted
+++ resolved
@@ -59,15 +59,9 @@
             types_separate.push_back(el.second);
         }
         // Example:
-<<<<<<< HEAD
-        /*      auto X = std::make_shared<ov::op::v0::Parameter>(ov::element::f32, ngraph::Shape{32, 1, 10});
-        auto Y = std::make_shared<ov::op::v0::Parameter>(ov::element::f32, ngraph::Shape{32, 1, 10});
-        auto M = std::make_shared<ov::op::v0::Parameter>(ov::element::f32, ngraph::Shape{32, 1, 10});*/
-=======
-        /*      auto X = std::make_shared<ov::op::v0::Parameter>(ngraph::element::f32, ov::Shape{32, 1, 10});
-        auto Y = std::make_shared<ov::op::v0::Parameter>(ngraph::element::f32, ov::Shape{32, 1, 10});
-        auto M = std::make_shared<ov::op::v0::Parameter>(ngraph::element::f32, ov::Shape{32, 1, 10});*/
->>>>>>> 637920ce
+        /*      auto X = std::make_shared<ov::op::v0::Parameter>(ov::element::f32, ov::Shape{32, 1, 10});
+        auto Y = std::make_shared<ov::op::v0::Parameter>(ov::element::f32, ov::Shape{32, 1, 10});
+        auto M = std::make_shared<ov::op::v0::Parameter>(ov::element::f32, ov::Shape{32, 1, 10});*/
         ov::ParameterVector params;
         for (auto&& shape : inputs_separate) {
             params.push_back(std::make_shared<ov::op::v0::Parameter>(ngPrc, ov::Shape(shape)));
@@ -75,24 +69,13 @@
 
         // Set up the cell body, a function from (Xi, Yi) -> (Zo)
         // Body parameters
-<<<<<<< HEAD
-        const std::vector<ngraph::PartialShape> body_params_shapes(inputs_separate.size(), ngraph::PartialShape::dynamic());
-        auto current_iteration = std::make_shared<ov::op::v0::Parameter>(ov::element::i64, ngraph::Shape{1});
+        const std::vector<ov::PartialShape> body_params_shapes(inputs_separate.size(), ov::PartialShape::dynamic());
+        auto current_iteration = std::make_shared<ov::op::v0::Parameter>(ov::element::i64, ov::Shape{1});
 
         //Example:
-        /*      auto Xi = std::make_shared<ov::op::v0::Parameter>(ov::element::f32, ngraph::PartialShape::dynamic());
-                auto Yi = std::make_shared<ov::op::v0::Parameter>(ov::element::f32, ngraph::PartialShape::dynamic());
-                auto M_body = std::make_shared<ov::op::v0::Parameter>(ov::element::f32,
-           ngraph::PartialShape::dynamic());*/
-=======
-        const std::vector<ov::PartialShape> body_params_shapes(inputs_separate.size(), ov::PartialShape::dynamic());
-        auto current_iteration = std::make_shared<ov::op::v0::Parameter>(ngraph::element::i64, ov::Shape{1});
-
-        //Example:
-/*      auto Xi = std::make_shared<ov::op::v0::Parameter>(ngraph::element::f32, ov::PartialShape::dynamic());
-        auto Yi = std::make_shared<ov::op::v0::Parameter>(ngraph::element::f32, ov::PartialShape::dynamic());
-        auto M_body = std::make_shared<ov::op::v0::Parameter>(ngraph::element::f32, ov::PartialShape::dynamic());*/
->>>>>>> 637920ce
+/*      auto Xi = std::make_shared<ov::op::v0::Parameter>(ov::element::f32, ov::PartialShape::dynamic());
+        auto Yi = std::make_shared<ov::op::v0::Parameter>(ov::element::f32, ov::PartialShape::dynamic());
+        auto M_body = std::make_shared<ov::op::v0::Parameter>(ov::element::f32, ov::PartialShape::dynamic());*/
 
         ov::ParameterVector body_params;
         for (const auto &pshape : body_params_shapes) {
@@ -103,42 +86,24 @@
         std::shared_ptr<ov::Node> body_condition_const;
         if (is_body_condition_const) {
             if (body_condition) {
-<<<<<<< HEAD
-                body_condition_const =
-                    std::make_shared<ov::op::v0::Constant>(ov::element::boolean, ngraph::Shape{1}, true);
-            } else {
-                body_condition_const =
-                    std::make_shared<ov::op::v0::Constant>(ov::element::boolean, ngraph::Shape{1}, false);
-            }
-        }
-
-        auto trip_count_const = std::make_shared<ov::op::v0::Constant>(ov::element::i64, ngraph::Shape{1}, trip_count);
-=======
                 body_condition_const = std::make_shared<ov::op::v0::Constant>(
-                        ngraph::element::boolean, ov::Shape{1}, true);
+                        ov::element::boolean, ov::Shape{1}, true);
             } else {
                 body_condition_const = std::make_shared<ov::op::v0::Constant>(
-                        ngraph::element::boolean, ov::Shape{1}, false);
+                        ov::element::boolean, ov::Shape{1}, false);
             }
         }
 
         auto trip_count_const =
-                std::make_shared<ov::op::v0::Constant>(ngraph::element::i64, ov::Shape{1}, trip_count);
->>>>>>> 637920ce
+                std::make_shared<ov::op::v0::Constant>(ov::element::i64, ov::Shape{1}, trip_count);
 
         std::shared_ptr<ov::Node> exec_condition;
         if (execute_first_iteration) {
-<<<<<<< HEAD
-            exec_condition = std::make_shared<ov::op::v0::Constant>(ov::element::boolean, ngraph::Shape{1}, true);
-        } else {
-            exec_condition = std::make_shared<ov::op::v0::Constant>(ov::element::boolean, ngraph::Shape{1}, false);
-=======
             exec_condition = std::make_shared<ov::op::v0::Constant>(
-                    ngraph::element::boolean, ov::Shape{1}, true);
+                    ov::element::boolean, ov::Shape{1}, true);
         } else {
             exec_condition = std::make_shared<ov::op::v0::Constant>(
-                    ngraph::element::boolean, ov::Shape{1}, false);
->>>>>>> 637920ce
+                    ov::element::boolean, ov::Shape{1}, false);
         }
 
         // Body
@@ -236,17 +201,9 @@
         const auto ngShape = ov::Shape{data_shape};
         const auto scalarShape = ov::Shape{};
 
-<<<<<<< HEAD
-        ngraph::ParameterVector params{};
-        auto cond_input_create = [&params](ov::element::Type prc,
-                                           const ngraph::Shape& shape,
-                                           int value = 0,
-                                           bool is_static = false) -> std::shared_ptr<ngraph::Node> {
-=======
         ov::ParameterVector params{};
         auto cond_input_create = [&params] (ov::element::Type prc, const ov::Shape &shape, int value = 0, bool is_static = false)
                 -> std::shared_ptr<ov::Node> {
->>>>>>> 637920ce
             if (is_static)
                 return std::make_shared<ov::op::v0::Constant>(prc, shape, value);
 
@@ -273,22 +230,14 @@
         //           Full loop              Dynamic exit loop
         //           n_iter = count         n_iter = ex_val
         //
-<<<<<<< HEAD
-        auto b_indx = std::make_shared<ov::op::v0::Parameter>(ov::element::i64, ngraph::Shape{});
-=======
-        auto b_indx = std::make_shared<ov::op::v0::Parameter>(ngraph::element::i64, ov::Shape{});
->>>>>>> 637920ce
+        auto b_indx = std::make_shared<ov::op::v0::Parameter>(ov::element::i64, ov::Shape{});
         auto b_data = std::make_shared<ov::op::v0::Parameter>(prc, ngShape);
         auto b_indx_cast = std::make_shared<ov::op::v0::Convert>(b_indx, prc);
         auto b_add  = std::make_shared<ov::op::v1::Add>(b_data, b_indx_cast);
 
         std::shared_ptr<ov::Node> b_cond;
         if (dynamic_exit == -1) {
-<<<<<<< HEAD
-            b_cond = std::make_shared<ov::op::v0::Constant>(ov::element::boolean, ngraph::Shape{}, true);
-=======
-            b_cond = std::make_shared<ov::op::v0::Constant>(ngraph::element::boolean, ov::Shape{}, true);
->>>>>>> 637920ce
+            b_cond = std::make_shared<ov::op::v0::Constant>(ov::element::boolean, ov::Shape{}, true);
         } else {
             auto b_exit_value = std::make_shared<ov::op::v0::Constant>(ov::element::i64, scalarShape, dynamic_exit);
             b_cond = std::make_shared<ov::op::v1::Less>(b_indx, b_exit_value);
