// Copyright (C) 2018-2023 Intel Corporation
// SPDX-License-Identifier: Apache-2.0
//

#include "shared_test_classes/single_layer/cum_sum.hpp"

namespace LayerTestsDefinitions {

std::string CumSumLayerTest::getTestCaseName(const testing::TestParamInfo<cumSumParams>& obj) {
    InferenceEngine::SizeVector inputShapes;
    InferenceEngine::Precision inputPrecision;
    int64_t axis;
    bool exclusive, reverse;
    std::string targetDevice;
    std::tie(inputShapes, inputPrecision, axis, exclusive, reverse, targetDevice) = obj.param;

    std::ostringstream result;
    result << "IS=" << ov::test::utils::vec2str(inputShapes) << "_";
    result << "Precision=" << inputPrecision.name() << "_";
    result << "Axis=" << axis << "_";
    result << "Exclusive=" << (exclusive ? "TRUE" : "FALSE") << "_";
    result << "Reverse=" << (reverse ? "TRUE" : "FALSE") << "_";
    result << "TargetDevice=" << targetDevice;
    return result.str();
}

void CumSumLayerTest::SetUp() {
    InferenceEngine::SizeVector inputShapes;
    InferenceEngine::Precision inputPrecision;
    bool exclusive, reverse;
    int64_t axis;
    std::tie(inputShapes, inputPrecision, axis, exclusive, reverse, targetDevice) = this->GetParam();
    const auto inType = FuncTestUtils::PrecisionUtils::convertIE2nGraphPrc(inputPrecision);
<<<<<<< HEAD
    const auto paramData = std::make_shared<ov::op::v0::Parameter>(inType, ngraph::Shape(inputShapes));
    const auto axisNode =
        std::make_shared<ov::op::v0::Constant>(ov::element::Type_t::i64, ngraph::Shape{}, std::vector<int64_t>{axis})
            ->output(0);
=======
    const auto paramData = std::make_shared<ov::op::v0::Parameter>(inType, ov::Shape(inputShapes));
    const auto axisNode = std::make_shared<ov::op::v0::Constant>(ov::element::Type_t::i64, ov::Shape{}, std::vector<int64_t>{axis})->output(0);
>>>>>>> 637920ce
    const auto cumSum = std::make_shared<ov::op::v0::CumSum>(paramData, axisNode, exclusive, reverse);

    ov::ResultVector results{std::make_shared<ov::op::v0::Result>(cumSum)};
    function = std::make_shared<ov::Model>(results, ov::ParameterVector{paramData}, "cumsum");
}
}  // namespace LayerTestsDefinitions<|MERGE_RESOLUTION|>--- conflicted
+++ resolved
@@ -31,15 +31,8 @@
     int64_t axis;
     std::tie(inputShapes, inputPrecision, axis, exclusive, reverse, targetDevice) = this->GetParam();
     const auto inType = FuncTestUtils::PrecisionUtils::convertIE2nGraphPrc(inputPrecision);
-<<<<<<< HEAD
-    const auto paramData = std::make_shared<ov::op::v0::Parameter>(inType, ngraph::Shape(inputShapes));
-    const auto axisNode =
-        std::make_shared<ov::op::v0::Constant>(ov::element::Type_t::i64, ngraph::Shape{}, std::vector<int64_t>{axis})
-            ->output(0);
-=======
     const auto paramData = std::make_shared<ov::op::v0::Parameter>(inType, ov::Shape(inputShapes));
     const auto axisNode = std::make_shared<ov::op::v0::Constant>(ov::element::Type_t::i64, ov::Shape{}, std::vector<int64_t>{axis})->output(0);
->>>>>>> 637920ce
     const auto cumSum = std::make_shared<ov::op::v0::CumSum>(paramData, axisNode, exclusive, reverse);
 
     ov::ResultVector results{std::make_shared<ov::op::v0::Result>(cumSum)};
