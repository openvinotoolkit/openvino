--- conflicted
+++ resolved
@@ -40,11 +40,7 @@
     auto ngPrc = FuncTestUtils::PrecisionUtils::convertIE2nGraphPrc(netPrecision);
     ov::ParameterVector params{std::make_shared<ov::op::v0::Parameter>(ngPrc, ov::Shape(inputShape))};
 
-<<<<<<< HEAD
-    auto k = std::make_shared<ov::op::v0::Constant>(ov::element::Type_t::i64, ngraph::Shape{}, &keepK);
-=======
     auto k = std::make_shared<ov::op::v0::Constant>(ov::element::Type_t::i64, ov::Shape{}, &keepK);
->>>>>>> 637920ce
     auto topk = std::dynamic_pointer_cast<ov::op::v3::TopK>(
             std::make_shared<ov::op::v3::TopK>(params[0], k, axis, mode, sort));
 
@@ -77,11 +73,7 @@
             rawBlobDataPtr[i] = static_cast<float>(data[i] / divisor);
         }
     } else if (InferenceEngine::Precision::BF16 == info.getTensorDesc().getPrecision()) {
-<<<<<<< HEAD
-        auto* rawBlobDataPtr = blob->buffer().as<ov::bfloat16*>();
-=======
         auto *rawBlobDataPtr = blob->buffer().as<ov::bfloat16 *>();
->>>>>>> 637920ce
         for (size_t i = 0; i < size; i++) {
             rawBlobDataPtr[i] = static_cast<ov::bfloat16>(data[i] / divisor);
         }
