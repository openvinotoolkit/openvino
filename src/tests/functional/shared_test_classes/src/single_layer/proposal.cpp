// Copyright (C) 2018-2023 Intel Corporation
// SPDX-License-Identifier: Apache-2.0
//

#include "shared_test_classes/single_layer/proposal.hpp"

namespace LayerTestsDefinitions {

const normalize_type normalize = true;
const feat_stride_type feat_stride = 1;
const box_size_scale_type box_size_scale = 2.0f;
const box_coordinate_scale_type box_coordinate_scale = 2.0f;

std::string ProposalLayerTest::SerializeProposalSpecificParams(proposalSpecificParams& params) {
    base_size_type base_size;
    pre_nms_topn_type pre_nms_topn;
    post_nms_topn_type post_nms_topn;
    nms_thresh_type nms_thresh;
    min_size_type min_size;
    ratio_type ratio;
    scale_type scale;
    clip_before_nms_type clip_before_nms;
    clip_after_nms_type clip_after_nms;
    framework_type framework;
    std::tie(base_size, pre_nms_topn,
             post_nms_topn,
             nms_thresh,
             min_size,
             ratio,
             scale,
             clip_before_nms,
             clip_after_nms,
             framework) = params;

    std::ostringstream result;
    result << "base_size=" << base_size << "_";
    result << "pre_nms_topn=" << pre_nms_topn << "_";
    result << "post_nms_topn=" << post_nms_topn << "_";
    result << "nms_thresh=" << nms_thresh << "_";
    result << "feat_stride=" << feat_stride << "_";
    result << "min_size=" << min_size << "_";
    result << "ratio = " << ov::test::utils::vec2str(ratio) << "_";
    result << "scale = " << ov::test::utils::vec2str(scale) << "_";
    result << "clip_before_nms=" << clip_before_nms << "_";
    result << "clip_after_nms=" << clip_after_nms << "_";
    result << "normalize=" << normalize << "_";
    result << "box_size_scale=" << box_size_scale << "_";
    result << "box_coordinate_scale=" << box_coordinate_scale << "_";
    result << "framework=" << framework << "_";

    return result.str();
}

std::string ProposalLayerTest::getTestCaseName(const testing::TestParamInfo<proposalLayerTestParamsSet>& obj) {
    proposalSpecificParams proposalParams;
    std::string targetDevice;
    std::tie(proposalParams, targetDevice) = obj.param;
    auto proposalPramString = SerializeProposalSpecificParams(proposalParams);

    std::ostringstream result;
    result << "targetDevice=" << targetDevice;

    return proposalPramString + result.str();
}

void ProposalLayerTest::Compare(
<<<<<<< HEAD
    const std::vector<std::pair<ov::element::Type, std::vector<std::uint8_t>>>& expectedOutputs,
    const std::vector<InferenceEngine::Blob::Ptr>& actualOutputs) {
=======
    const std::vector<std::pair<ov::element::Type, std::vector<std::uint8_t>>> &expectedOutputs,
    const std::vector<InferenceEngine::Blob::Ptr> &actualOutputs) {
>>>>>>> 637920ce
    num_selected_boxes = 0;
    for (std::size_t outputIndex = 0; outputIndex < expectedOutputs.size(); ++outputIndex) {
        const auto &expected = expectedOutputs[outputIndex].second;
        const auto &actual = actualOutputs[outputIndex];
        ASSERT_EQ(expected.size(), actual->byteSize());
        const auto &expectedBuffer = expected.data();

        auto memory = InferenceEngine::as<InferenceEngine::MemoryBlob>(actual);
        IE_ASSERT(memory);
        const auto lockedMemory = memory->rmap();
        const auto actualBuffer = lockedMemory.as<const std::uint8_t *>();

        const auto &precision = actual->getTensorDesc().getPrecision();
        auto size = actual->size();

        // verifying the first output if there was less proposals than space
        // provided,
        // num_selected_boxes was set, take this into consideration while verifying the 2nd
        // output
        if (outputIndex == 1 && num_selected_boxes) {
            size = num_selected_boxes;
        }

        switch (precision) {
        case InferenceEngine::Precision::BF16:
<<<<<<< HEAD
            Compare(reinterpret_cast<const ov::bfloat16*>(expectedBuffer),
                    reinterpret_cast<const ov::bfloat16*>(actualBuffer),
                    size,
                    ov::bfloat16(threshold),
                    outputIndex);
=======
            Compare(reinterpret_cast<const ov::bfloat16 *>(expectedBuffer),
                    reinterpret_cast<const ov::bfloat16 *>(actualBuffer), size,
                    ov::bfloat16(threshold), outputIndex);
>>>>>>> 637920ce
            break;
        case InferenceEngine::Precision::FP16:
            Compare(reinterpret_cast<const ov::float16*>(expectedBuffer),
                    reinterpret_cast<const ov::float16*>(actualBuffer),
                    size,
                    ov::float16(threshold),
                    outputIndex);
            break;
        case InferenceEngine::Precision::FP32:
            Compare<float>(reinterpret_cast<const float *>(expectedBuffer),
                            reinterpret_cast<const float *>(actualBuffer), size,
                            threshold, outputIndex);
            break;
        default:
        FAIL() << "Comparator for " << precision << " precision isn't supported";
    }
  }
}

void ProposalLayerTest::SetUp() {
    proposalSpecificParams proposalParams;
    std::vector<float> img_info = {225.0f, 225.0f, 1.0f};

    std::tie(proposalParams, targetDevice) = this->GetParam();
    base_size_type base_size;
    pre_nms_topn_type pre_nms_topn;
    post_nms_topn_type post_nms_topn;
    nms_thresh_type nms_thresh;
    min_size_type min_size;
    ratio_type ratio;
    scale_type scale;
    clip_before_nms_type clip_before_nms;
    clip_after_nms_type clip_after_nms;
    framework_type framework;

    std::tie(base_size, pre_nms_topn,
             post_nms_topn,
             nms_thresh,
             min_size,
             ratio,
             scale,
             clip_before_nms,
             clip_after_nms,
             framework) = proposalParams;

    size_t bottom_w = base_size;
    size_t bottom_h = base_size;
    size_t num_anchors = ratio.size() * scale.size();

    std::vector<size_t> scoresShape = {1, 2 * num_anchors, bottom_h, bottom_w};
    std::vector<size_t> boxesShape  = {1, 4 * num_anchors, bottom_h, bottom_w};
    std::vector<size_t> imageInfoShape = {3};

    auto ngPrc = FuncTestUtils::PrecisionUtils::convertIE2nGraphPrc(InferenceEngine::Precision::FP16);
        // a_ and b_ are a workaround to solve alphabetic param sorting that destroys ordering
    ov::ParameterVector params{std::make_shared<ov::op::v0::Parameter>(ngPrc, ov::Shape(scoresShape)),
                               std::make_shared<ov::op::v0::Parameter>(ngPrc, ov::Shape(boxesShape))};
    params[0]->set_friendly_name("a_scores");
    params[1]->set_friendly_name("b_boxes");

    OPENVINO_SUPPRESS_DEPRECATED_START
    auto proposal = std::dynamic_pointer_cast<ov::op::v4::Proposal>(
             ngraph::builder::makeProposal(params[0], params[1], img_info, ngPrc,
                                           base_size,
                                           pre_nms_topn,
                                           post_nms_topn,
                                           nms_thresh,
                                           feat_stride,
                                           min_size,
                                           ratio,
                                           scale,
                                           clip_before_nms,
                                           clip_after_nms,
                                           normalize,
                                           box_size_scale,
                                           box_coordinate_scale,
                                           framework));
    OPENVINO_SUPPRESS_DEPRECATED_END

    ov::ResultVector results{
        std::make_shared<ov::op::v0::Result>(proposal->output(0)),
        std::make_shared<ov::op::v0::Result>(proposal->output(1))};
    function = std::make_shared<ov::Model>(results, params, "proposal");
}

InferenceEngine::Blob::Ptr ProposalLayerTest::GenerateInput(const InferenceEngine::InputInfo &info) const {
    InferenceEngine::Blob::Ptr blobPtr;

    const std::string name = info.name();
    if (name == "a_scores") {
        blobPtr = FuncTestUtils::createAndFillBlobFloat(info.getTensorDesc(), 1, 0, 1000, 8234231);
    } else if (name == "b_boxes") {
        blobPtr = FuncTestUtils::createAndFillBlobFloatNormalDistribution(info.getTensorDesc(), 0.0f, 0.2f, 7235346);
    }

    return blobPtr;
}
}  // namespace LayerTestsDefinitions<|MERGE_RESOLUTION|>--- conflicted
+++ resolved
@@ -64,13 +64,8 @@
 }
 
 void ProposalLayerTest::Compare(
-<<<<<<< HEAD
-    const std::vector<std::pair<ov::element::Type, std::vector<std::uint8_t>>>& expectedOutputs,
-    const std::vector<InferenceEngine::Blob::Ptr>& actualOutputs) {
-=======
     const std::vector<std::pair<ov::element::Type, std::vector<std::uint8_t>>> &expectedOutputs,
     const std::vector<InferenceEngine::Blob::Ptr> &actualOutputs) {
->>>>>>> 637920ce
     num_selected_boxes = 0;
     for (std::size_t outputIndex = 0; outputIndex < expectedOutputs.size(); ++outputIndex) {
         const auto &expected = expectedOutputs[outputIndex].second;
@@ -96,17 +91,9 @@
 
         switch (precision) {
         case InferenceEngine::Precision::BF16:
-<<<<<<< HEAD
-            Compare(reinterpret_cast<const ov::bfloat16*>(expectedBuffer),
-                    reinterpret_cast<const ov::bfloat16*>(actualBuffer),
-                    size,
-                    ov::bfloat16(threshold),
-                    outputIndex);
-=======
             Compare(reinterpret_cast<const ov::bfloat16 *>(expectedBuffer),
                     reinterpret_cast<const ov::bfloat16 *>(actualBuffer), size,
                     ov::bfloat16(threshold), outputIndex);
->>>>>>> 637920ce
             break;
         case InferenceEngine::Precision::FP16:
             Compare(reinterpret_cast<const ov::float16*>(expectedBuffer),
