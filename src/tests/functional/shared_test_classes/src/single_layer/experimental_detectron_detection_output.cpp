// Copyright (C) 2018-2022 Intel Corporation
// SPDX-License-Identifier: Apache-2.0
//

#include "shared_test_classes/single_layer/experimental_detectron_detection_output.hpp"

#include <common_test_utils/ov_tensor_utils.hpp>

#include "common_test_utils/data_utils.hpp"
#include "ngraph_functions/builders.hpp"

namespace ov {
namespace test {
namespace subgraph {

namespace {
std::ostream& operator<<(std::ostream& ss,
                         const ngraph::opset6::ExperimentalDetectronDetectionOutput::Attributes& attributes) {
    ss << "score_threshold=" << attributes.score_threshold << "_";
    ss << "nms_threshold=" << attributes.nms_threshold << "_";
    ss << "max_delta_log_wh=" << attributes.max_delta_log_wh << "_";
    ss << "num_classes=" << attributes.num_classes << "_";
    ss << "post_nms_count=" << attributes.post_nms_count << "_";
    ss << "max_detections_per_image=" << attributes.max_detections_per_image << "_";
    ss << "class_agnostic_box_regression=" << (attributes.class_agnostic_box_regression ? "true" : "false") << "_";
    ss << "deltas_weights=" << CommonTestUtils::vec2str(attributes.deltas_weights);
    return ss;
}
}  // namespace

std::string ExperimentalDetectronDetectionOutputLayerTest::getTestCaseName(
    const testing::TestParamInfo<ExperimentalDetectronDetectionOutputTestParams>& obj) {
    std::vector<ov::test::InputShape> inputShapes;
    ngraph::opset6::ExperimentalDetectronDetectionOutput::Attributes attributes;
    ElementType netPrecision;
    std::string targetName;
    std::tie(inputShapes,
             attributes.score_threshold,
             attributes.nms_threshold,
             attributes.max_delta_log_wh,
             attributes.num_classes,
             attributes.post_nms_count,
             attributes.max_detections_per_image,
             attributes.class_agnostic_box_regression,
             attributes.deltas_weights,
             netPrecision,
             targetName) = obj.param;

    std::ostringstream result;

    using ov::test::operator<<;
    result << "input_rois=" << inputShapes[0] << "_";
    result << "input_deltas=" << inputShapes[1] << "_";
    result << "input_scores=" << inputShapes[2] << "_";
    result << "input_im_info=" << inputShapes[3] << "_";

    using ov::test::subgraph::operator<<;
    result << "attributes={" << attributes << "}_";
    result << "netPRC=" << netPrecision << "_";
    result << "trgDev=" << targetName;
    return result.str();
}

void ExperimentalDetectronDetectionOutputLayerTest::SetUp() {
    std::vector<InputShape> inputShapes;
    ngraph::opset6::ExperimentalDetectronDetectionOutput::Attributes attributes;

    ElementType netPrecision;
    std::string targetName;
    std::tie(inputShapes,
             attributes.score_threshold,
             attributes.nms_threshold,
             attributes.max_delta_log_wh,
             attributes.num_classes,
             attributes.post_nms_count,
             attributes.max_detections_per_image,
             attributes.class_agnostic_box_regression,
             attributes.deltas_weights,
             netPrecision,
             targetName) = this->GetParam();
<<<<<<< HEAD
=======

    if (netPrecision == element::f16)
        abs_threshold = 0.01;
>>>>>>> 216fcb15

    inType = outType = netPrecision;
    targetDevice = targetName;

    init_input_shapes(inputShapes);

    auto params = ngraph::builder::makeDynamicParams(netPrecision, {inputDynamicShapes});
    auto paramsOuts =
        ngraph::helpers::convert2OutputVector(ngraph::helpers::castOps2Nodes<ngraph::op::Parameter>(params));
    auto experimentalDetectron =
        std::make_shared<ngraph::opset6::ExperimentalDetectronDetectionOutput>(params[0],  // input_rois
                                                                               params[1],  // input_deltas
                                                                               params[2],  // input_scores
                                                                               params[3],  // input_im_info
                                                                               attributes);
<<<<<<< HEAD
    function = std::make_shared<ov::Model>(
        ov::OutputVector{experimentalDetectron->output(0), experimentalDetectron->output(1)},
        "ExperimentalDetectronDetectionOutput");
}

void ExperimentalDetectronDetectionOutputLayerTest::generate_inputs(
    const std::vector<ngraph::Shape>& targetInputStaticShapes) {
    static const std::vector<ov::Tensor> inputTensors = {
        // 16 x 4 = 64
        ov::test::utils::create_tensor<float>(
            ov::element::f32,
            Shape{16, 4},
            {1.0f, 1.0f, 1.0f,  1.0f,  1.0f, 1.0f, 1.0f, 1.0f, 1.0f, 1.0f, 1.0f, 1.0f, 4.0f, 1.0f, 8.0f, 5.0f,
             1.0f, 1.0f, 10.0f, 10.0f, 1.0f, 1.0f, 1.0f, 1.0f, 1.0f, 1.0f, 1.0f, 1.0f, 1.0f, 1.0f, 1.0f, 1.0f,
             1.0f, 1.0f, 1.0f,  1.0f,  1.0f, 1.0f, 1.0f, 1.0f, 1.0f, 1.0f, 1.0f, 1.0f, 1.0f, 1.0f, 1.0f, 1.0f,
             1.0f, 1.0f, 1.0f,  1.0f,  1.0f, 1.0f, 1.0f, 1.0f, 1.0f, 1.0f, 1.0f, 1.0f, 1.0f, 1.0f, 1.0f, 1.0f}),
        // 16 x 8
        ov::test::utils::create_tensor<float>(
            ov::element::f32,
            Shape{16, 8},
            {1.0f, 1.0f, 1.0f, 1.0f, 1.0f,  1.0f, 1.0f, 1.0f, 1.0f, 1.0f, 1.0f, 1.0f, 4.0f, 1.0f, 1.0f, 1.0f,
             1.0f, 1.0f, 1.0f, 1.0f, 1.0f,  1.0f, 1.0f, 1.0f, 1.0f, 1.0f, 8.0f, 1.0f, 1.0f, 1.0f, 1.0f, 1.0f,
             5.0f, 1.0f, 1.0f, 1.0f, -1.0f, 1.0f, 1.0f, 1.0f, 1.0f, 1.0f, 1.0f, 1.0f, 1.0f, 1.0f, 1.0f, 1.0f,
             1.0f, 1.0f, 1.0f, 1.0f, 1.0f,  1.0f, 1.0f, 1.0f, 1.0f, 1.0f, 1.0f, 1.0f, 1.0f, 1.0f, 1.0f, 1.0f,
             1.0f, 1.0f, 1.0f, 1.0f, 1.0f,  1.0f, 1.0f, 1.0f, 1.0f, 1.0f, 1.0f, 1.0f, 1.0f, 1.0f, 1.0f, 1.0f,
             1.0f, 1.0f, 1.0f, 1.0f, 1.0f,  1.0f, 1.0f, 1.0f, 1.0f, 1.0f, 1.0f, 1.0f, 1.0f, 1.0f, 1.0f, 1.0f,
             1.0f, 1.0f, 1.0f, 1.0f, 1.0f,  1.0f, 1.0f, 1.0f, 1.0f, 1.0f, 1.0f, 1.0f, 1.0f, 1.0f, 1.0f, 1.0f,
             1.0f, 1.0f, 1.0f, 1.0f, 1.0f,  1.0f, 1.0f, 1.0f, 1.0f, 1.0f, 1.0f, 1.0f, 1.0f, 1.0f, 1.0f, 1.0f}),
        // 16 x 2 = 32
        ov::test::utils::create_tensor<float>(
            ov::element::f32,
            Shape{16, 2},
            {0.5f, 0.5f, 0.5f, 0.5f, 0.5f, 0.5f, 0.5f, 0.5f, 0.8f, 0.9f, 0.5f, 0.5f, 0.5f, 0.5f, 0.5f, 0.5f,
             0.5f, 0.5f, 0.5f, 0.5f, 0.5f, 0.5f, 0.5f, 0.5f, 0.5f, 0.5f, 0.5f, 0.5f, 0.5f, 0.5f, 0.5f, 0.5f}),
        // 1 x 3 = 3
        ov::test::utils::create_tensor<float>(ov::element::f32, Shape{1, 3}, {16.0f, 12.0f, 1.0f})};
=======
    function = std::make_shared<ov::Model>(ov::OutputVector{experimentalDetectron->output(0),
                                                            experimentalDetectron->output(1),
                                                            experimentalDetectron->output(2)},
                                           "ExperimentalDetectronDetectionOutput");
}

namespace {

template <typename T>
std::vector<T> getValues(const std::vector<float>& values) {
    std::vector<T> result(values.begin(), values.end());
    return result;
}

template <typename T>
std::vector<ov::Tensor> generateInputTensors() {
    const auto netPrecision = ov::element::from<T>();
    std::vector<ov::Tensor> inputTensors = {
        // 16 x 4 = 64
        ov::test::utils::create_tensor<T>(
            netPrecision,
            Shape{16, 4},
            getValues<T>({1.0f, 1.0f, 1.0f, 1.0f, 1.0f, 1.0f,  1.0f,  1.0f, 1.0f, 1.0f, 1.0f, 1.0f, 4.0f,
                          1.0f, 8.0f, 5.0f, 1.0f, 1.0f, 10.0f, 10.0f, 1.0f, 1.0f, 1.0f, 1.0f, 1.0f, 1.0f,
                          1.0f, 1.0f, 1.0f, 1.0f, 1.0f, 1.0f,  1.0f,  1.0f, 1.0f, 1.0f, 1.0f, 1.0f, 1.0f,
                          1.0f, 1.0f, 1.0f, 1.0f, 1.0f, 1.0f,  1.0f,  1.0f, 1.0f, 1.0f, 1.0f, 1.0f, 1.0f,
                          1.0f, 1.0f, 1.0f, 1.0f, 1.0f, 1.0f,  1.0f,  1.0f, 1.0f, 1.0f, 1.0f, 1.0f})),
        // 16 x 8
        ov::test::utils::create_tensor<T>(
            netPrecision,
            Shape{16, 8},
            getValues<T>({1.0f, 1.0f, 1.0f, 1.0f, 1.0f, 1.0f, 1.0f,  1.0f, 1.0f, 1.0f, 1.0f, 1.0f, 4.0f, 1.0f, 1.0f,
                          1.0f, 1.0f, 1.0f, 1.0f, 1.0f, 1.0f, 1.0f,  1.0f, 1.0f, 1.0f, 1.0f, 8.0f, 1.0f, 1.0f, 1.0f,
                          1.0f, 1.0f, 5.0f, 1.0f, 1.0f, 1.0f, -1.0f, 1.0f, 1.0f, 1.0f, 1.0f, 1.0f, 1.0f, 1.0f, 1.0f,
                          1.0f, 1.0f, 1.0f, 1.0f, 1.0f, 1.0f, 1.0f,  1.0f, 1.0f, 1.0f, 1.0f, 1.0f, 1.0f, 1.0f, 1.0f,
                          1.0f, 1.0f, 1.0f, 1.0f, 1.0f, 1.0f, 1.0f,  1.0f, 1.0f, 1.0f, 1.0f, 1.0f, 1.0f, 1.0f, 1.0f,
                          1.0f, 1.0f, 1.0f, 1.0f, 1.0f, 1.0f, 1.0f,  1.0f, 1.0f, 1.0f, 1.0f, 1.0f, 1.0f, 1.0f, 1.0f,
                          1.0f, 1.0f, 1.0f, 1.0f, 1.0f, 1.0f, 1.0f,  1.0f, 1.0f, 1.0f, 1.0f, 1.0f, 1.0f, 1.0f, 1.0f,
                          1.0f, 1.0f, 1.0f, 1.0f, 1.0f, 1.0f, 1.0f,  1.0f, 1.0f, 1.0f, 1.0f, 1.0f, 1.0f, 1.0f, 1.0f,
                          1.0f, 1.0f, 1.0f, 1.0f, 1.0f, 1.0f, 1.0f,  1.0f})),
        // 16 x 2 = 32
        ov::test::utils::create_tensor<T>(
            netPrecision,
            Shape{16, 2},
            getValues<T>({0.5f, 0.5f, 0.5f, 0.5f, 0.5f, 0.5f, 0.5f, 0.5f, 0.8f, 0.9f, 0.5f,
                          0.5f, 0.5f, 0.5f, 0.5f, 0.5f, 0.5f, 0.5f, 0.5f, 0.5f, 0.5f, 0.5f,
                          0.5f, 0.5f, 0.5f, 0.5f, 0.5f, 0.5f, 0.5f, 0.5f, 0.5f, 0.5f})),
        // 1 x 3 = 3
        ov::test::utils::create_tensor<T>(netPrecision, Shape{1, 3}, getValues<T>({16.0f, 12.0f, 1.0f}))};

    return inputTensors;
}
}  // namespace

void ExperimentalDetectronDetectionOutputLayerTest::generate_inputs(
    const std::vector<ngraph::Shape>& targetInputStaticShapes) {
    const auto netPrecision = std::get<9>(GetParam());

    const std::vector<ov::Tensor> inputTensors =
        (netPrecision == element::f16) ? generateInputTensors<ov::float16>() : generateInputTensors<float>();
>>>>>>> 216fcb15

    inputs.clear();
    const auto& funcInputs = function->inputs();
    for (auto i = 0ul; i < funcInputs.size(); ++i) {
        if (targetInputStaticShapes[i] != inputTensors[i].get_shape()) {
            throw Exception("input shape is different from tensor shape");
        }

        inputs.insert({funcInputs[i].get_node_shared_ptr(), inputTensors[i]});
    }
}

}  // namespace subgraph
}  // namespace test
}  // namespace ov<|MERGE_RESOLUTION|>--- conflicted
+++ resolved
@@ -78,12 +78,9 @@
              attributes.deltas_weights,
              netPrecision,
              targetName) = this->GetParam();
-<<<<<<< HEAD
-=======
 
     if (netPrecision == element::f16)
         abs_threshold = 0.01;
->>>>>>> 216fcb15
 
     inType = outType = netPrecision;
     targetDevice = targetName;
@@ -99,44 +96,6 @@
                                                                                params[2],  // input_scores
                                                                                params[3],  // input_im_info
                                                                                attributes);
-<<<<<<< HEAD
-    function = std::make_shared<ov::Model>(
-        ov::OutputVector{experimentalDetectron->output(0), experimentalDetectron->output(1)},
-        "ExperimentalDetectronDetectionOutput");
-}
-
-void ExperimentalDetectronDetectionOutputLayerTest::generate_inputs(
-    const std::vector<ngraph::Shape>& targetInputStaticShapes) {
-    static const std::vector<ov::Tensor> inputTensors = {
-        // 16 x 4 = 64
-        ov::test::utils::create_tensor<float>(
-            ov::element::f32,
-            Shape{16, 4},
-            {1.0f, 1.0f, 1.0f,  1.0f,  1.0f, 1.0f, 1.0f, 1.0f, 1.0f, 1.0f, 1.0f, 1.0f, 4.0f, 1.0f, 8.0f, 5.0f,
-             1.0f, 1.0f, 10.0f, 10.0f, 1.0f, 1.0f, 1.0f, 1.0f, 1.0f, 1.0f, 1.0f, 1.0f, 1.0f, 1.0f, 1.0f, 1.0f,
-             1.0f, 1.0f, 1.0f,  1.0f,  1.0f, 1.0f, 1.0f, 1.0f, 1.0f, 1.0f, 1.0f, 1.0f, 1.0f, 1.0f, 1.0f, 1.0f,
-             1.0f, 1.0f, 1.0f,  1.0f,  1.0f, 1.0f, 1.0f, 1.0f, 1.0f, 1.0f, 1.0f, 1.0f, 1.0f, 1.0f, 1.0f, 1.0f}),
-        // 16 x 8
-        ov::test::utils::create_tensor<float>(
-            ov::element::f32,
-            Shape{16, 8},
-            {1.0f, 1.0f, 1.0f, 1.0f, 1.0f,  1.0f, 1.0f, 1.0f, 1.0f, 1.0f, 1.0f, 1.0f, 4.0f, 1.0f, 1.0f, 1.0f,
-             1.0f, 1.0f, 1.0f, 1.0f, 1.0f,  1.0f, 1.0f, 1.0f, 1.0f, 1.0f, 8.0f, 1.0f, 1.0f, 1.0f, 1.0f, 1.0f,
-             5.0f, 1.0f, 1.0f, 1.0f, -1.0f, 1.0f, 1.0f, 1.0f, 1.0f, 1.0f, 1.0f, 1.0f, 1.0f, 1.0f, 1.0f, 1.0f,
-             1.0f, 1.0f, 1.0f, 1.0f, 1.0f,  1.0f, 1.0f, 1.0f, 1.0f, 1.0f, 1.0f, 1.0f, 1.0f, 1.0f, 1.0f, 1.0f,
-             1.0f, 1.0f, 1.0f, 1.0f, 1.0f,  1.0f, 1.0f, 1.0f, 1.0f, 1.0f, 1.0f, 1.0f, 1.0f, 1.0f, 1.0f, 1.0f,
-             1.0f, 1.0f, 1.0f, 1.0f, 1.0f,  1.0f, 1.0f, 1.0f, 1.0f, 1.0f, 1.0f, 1.0f, 1.0f, 1.0f, 1.0f, 1.0f,
-             1.0f, 1.0f, 1.0f, 1.0f, 1.0f,  1.0f, 1.0f, 1.0f, 1.0f, 1.0f, 1.0f, 1.0f, 1.0f, 1.0f, 1.0f, 1.0f,
-             1.0f, 1.0f, 1.0f, 1.0f, 1.0f,  1.0f, 1.0f, 1.0f, 1.0f, 1.0f, 1.0f, 1.0f, 1.0f, 1.0f, 1.0f, 1.0f}),
-        // 16 x 2 = 32
-        ov::test::utils::create_tensor<float>(
-            ov::element::f32,
-            Shape{16, 2},
-            {0.5f, 0.5f, 0.5f, 0.5f, 0.5f, 0.5f, 0.5f, 0.5f, 0.8f, 0.9f, 0.5f, 0.5f, 0.5f, 0.5f, 0.5f, 0.5f,
-             0.5f, 0.5f, 0.5f, 0.5f, 0.5f, 0.5f, 0.5f, 0.5f, 0.5f, 0.5f, 0.5f, 0.5f, 0.5f, 0.5f, 0.5f, 0.5f}),
-        // 1 x 3 = 3
-        ov::test::utils::create_tensor<float>(ov::element::f32, Shape{1, 3}, {16.0f, 12.0f, 1.0f})};
-=======
     function = std::make_shared<ov::Model>(ov::OutputVector{experimentalDetectron->output(0),
                                                             experimentalDetectron->output(1),
                                                             experimentalDetectron->output(2)},
@@ -197,7 +156,6 @@
 
     const std::vector<ov::Tensor> inputTensors =
         (netPrecision == element::f16) ? generateInputTensors<ov::float16>() : generateInputTensors<float>();
->>>>>>> 216fcb15
 
     inputs.clear();
     const auto& funcInputs = function->inputs();
