--- conflicted
+++ resolved
@@ -641,7 +641,6 @@
     }
 }
 
-<<<<<<< HEAD
 ov::runtime::Tensor generate(const std::shared_ptr<ngraph::op::v3::EmbeddingSegmentsSum>& node,
                              size_t port,
                              const ov::element::Type& elemType,
@@ -676,7 +675,10 @@
             default:
                 OPENVINO_UNREACHABLE("Unsupported element type for segment_ids: ", elemType);
         }
-=======
+    }
+    return generate(std::dynamic_pointer_cast<ov::Node>(node), port, elemType, targetShape);
+}
+
 ov::runtime::Tensor generate(const std::shared_ptr<ngraph::op::v9::NonMaxSuppression>& node,
                              size_t port,
                              const ov::element::Type& elemType,
@@ -748,7 +750,6 @@
             dataPtr[i] = value / static_cast<float>(k);
         }
         return tensor;
->>>>>>> e40de16e
     }
     return generate(std::dynamic_pointer_cast<ov::Node>(node), port, elemType, targetShape);
 }
