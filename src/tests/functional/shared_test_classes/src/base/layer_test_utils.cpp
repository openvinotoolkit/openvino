// Copyright (C) 2018-2022 Intel Corporation
// SPDX-License-Identifier: Apache-2.0
//

#include <signal.h>
#ifdef _WIN32
#include <process.h>
#endif

#include <thread>

#include "pugixml.hpp"

#include <openvino/pass/serialize.hpp>
#include <ngraph/opsets/opset.hpp>

#include "ngraph/variant.hpp"
#include "shared_test_classes/base/layer_test_utils.hpp"
#include "common_test_utils/file_utils.hpp"
#include "functional_test_utils/core_config.hpp"

namespace LayerTestsUtils {

LayerTestsCommon::LayerTestsCommon() : threshold(1e-2f), abs_threshold(-1.f) {
    core = PluginCache::get().ie(targetDevice);
}

void LayerTestsCommon::Run() {
    if (functionRefs == nullptr) {
        functionRefs = ngraph::clone_function(*function);
        functionRefs->set_friendly_name("refFunction");
    }

    // in case of crash jump will be made and work will be continued
    auto crashHandler = std::unique_ptr<CommonTestUtils::CrashHandler>(new CommonTestUtils::CrashHandler());

    // place to jump in case of a crash
#ifdef _WIN32
    if (setjmp(CommonTestUtils::env) == 0) {
#else
    if (sigsetjmp(CommonTestUtils::env, 1) == 0) {
#endif
        auto &s = Summary::getInstance();
        s.setDeviceName(targetDevice);

        if (FuncTestUtils::SkipTestsConfig::currentTestIsDisabled()) {
            s.updateOPsStats(functionRefs, PassRate::Statuses::SKIPPED);
            GTEST_SKIP() << "Disabled test due to configuration" << std::endl;
        } else {
            s.updateOPsStats(functionRefs, PassRate::Statuses::CRASHED);
        }

        try {
            LoadNetwork();
            GenerateInputs();
            Infer();
            Validate();
            s.updateOPsStats(functionRefs, PassRate::Statuses::PASSED);
        }
        catch (const std::runtime_error &re) {
            s.updateOPsStats(functionRefs, PassRate::Statuses::FAILED);
            GTEST_FATAL_FAILURE_(re.what());
        } catch (const std::exception &ex) {
            s.updateOPsStats(functionRefs, PassRate::Statuses::FAILED);
            GTEST_FATAL_FAILURE_(ex.what());
        } catch (...) {
            s.updateOPsStats(functionRefs, PassRate::Statuses::FAILED);
            GTEST_FATAL_FAILURE_("Unknown failure occurred.");
        }
    } else {
<<<<<<< HEAD
        s.updateOPsStats(functionRefs, PassRate::Statuses::CRASHED);
    }

    try {
        auto externalOptimizationFunction = ngraph::clone_function(*function);
        ExternalOptimizationLoad();
        LoadNetwork();
        GenerateInputs();
        DumpInputs();
        ExternalOptimizationDump(externalOptimizationFunction);
        SKIP_VALIDATION_IF_OPTIMIZATION_MODE_IS_DUMP();
        Infer();
        Validate();
        s.updateOPsStats(functionRefs, PassRate::Statuses::PASSED);
    }
    catch (const std::runtime_error &re) {
        s.updateOPsStats(functionRefs, PassRate::Statuses::FAILED);
        GTEST_FATAL_FAILURE_(re.what());
    } catch (const std::exception &ex) {
        s.updateOPsStats(functionRefs, PassRate::Statuses::FAILED);
        GTEST_FATAL_FAILURE_(ex.what());
    } catch (...) {
        s.updateOPsStats(functionRefs, PassRate::Statuses::FAILED);
        GTEST_FATAL_FAILURE_("Unknown failure occurred.");
=======
        IE_THROW() << "Crash happens";
>>>>>>> 6fdd9837
    }
}

void LayerTestsCommon::Serialize(ngraph::pass::Serialize::Version ir_version) {
    SKIP_IF_CURRENT_TEST_IS_DISABLED();

    std::string output_name = GetTestName().substr(0, CommonTestUtils::maxFileNameLength) + "_" + GetTimestamp();

    std::string out_xml_path = output_name + ".xml";
    std::string out_bin_path = output_name + ".bin";

    ngraph::pass::Manager manager;
    manager.register_pass<ov::pass::Serialize>(out_xml_path, out_bin_path, ir_version);
    manager.run_passes(function);
    function->validate_nodes_and_infer_types();

    auto result = getCore()->ReadNetwork(out_xml_path, out_bin_path);

    bool success;
    std::string message;
    std::tie(success, message) =
            compare_functions(result.getFunction(), function, false, false, false,
                              true,     // precision
                              true);    // attributes

    EXPECT_TRUE(success) << message;

    CommonTestUtils::removeIRFiles(out_xml_path, out_bin_path);
}

void LayerTestsCommon::QueryNetwork() {
    SKIP_IF_CURRENT_TEST_IS_DISABLED();

    cnnNetwork = InferenceEngine::CNNNetwork(function);

    auto queryNetworkResult = PluginCache::get().ie()->QueryNetwork(cnnNetwork, targetDevice);
    std::set<std::string> expected;
    for (auto&& node : function->get_ops()) {
        expected.insert(node->get_friendly_name());
    }

    std::set<std::string> actual;
    for (auto&& res : queryNetworkResult.supportedLayersMap) {
        actual.insert(res.first);
    }
    ASSERT_EQ(expected, actual);
}

InferenceEngine::Blob::Ptr LayerTestsCommon::GenerateInput(const InferenceEngine::InputInfo& info) const {
    return FuncTestUtils::createAndFillBlob(info.getTensorDesc());
}

void LayerTestsCommon::Compare(const std::vector<std::pair<ngraph::element::Type, std::vector<std::uint8_t>>> &expectedOutputs,
                               const std::vector<InferenceEngine::Blob::Ptr> &actualOutputs,
                               float threshold, float abs_threshold) {
    for (std::size_t outputIndex = 0; outputIndex < expectedOutputs.size(); ++outputIndex) {
        const auto &expected = expectedOutputs[outputIndex];
        const auto &actual = actualOutputs[outputIndex];
        Compare(expected, actual, threshold, abs_threshold);
    }
}

template <typename T_IE>
inline void callCompare(const std::pair<ngraph::element::Type, std::vector<std::uint8_t>> &expected,
                        const T_IE* actualBuffer, size_t size, float threshold, float abs_threshold) {
    auto expectedBuffer = expected.second.data();
    switch (expected.first) {
        case ngraph::element::Type_t::boolean:
        case ngraph::element::Type_t::u8:
            LayerTestsCommon::Compare<T_IE, uint8_t>(reinterpret_cast<const uint8_t *>(expectedBuffer),
                                                     actualBuffer, size, threshold, abs_threshold);
            break;
        case ngraph::element::Type_t::i8:
            LayerTestsCommon::Compare<T_IE, int8_t>(reinterpret_cast<const int8_t *>(expectedBuffer),
                                                    actualBuffer, size, threshold, abs_threshold);
            break;
        case ngraph::element::Type_t::u16:
            LayerTestsCommon::Compare<T_IE, uint16_t>(reinterpret_cast<const uint16_t *>(expectedBuffer),
                                                      actualBuffer, size, threshold, abs_threshold);
            break;
        case ngraph::element::Type_t::i16:
            LayerTestsCommon::Compare<T_IE, int16_t>(reinterpret_cast<const int16_t *>(expectedBuffer),
                                                     actualBuffer, size, threshold, abs_threshold);
            break;
        case ngraph::element::Type_t::u32:
            LayerTestsCommon::Compare<T_IE, uint32_t>(reinterpret_cast<const uint32_t *>(expectedBuffer),
                                                      actualBuffer, size, threshold, abs_threshold);
            break;
        case ngraph::element::Type_t::i32:
            LayerTestsCommon::Compare<T_IE, int32_t>(reinterpret_cast<const int32_t *>(expectedBuffer),
                                                     actualBuffer, size, threshold, abs_threshold);
            break;
        case ngraph::element::Type_t::u64:
            LayerTestsCommon::Compare<T_IE, uint64_t>(reinterpret_cast<const uint64_t *>(expectedBuffer),
                                                      actualBuffer, size, threshold, abs_threshold);
            break;
        case ngraph::element::Type_t::i64:
            LayerTestsCommon::Compare<T_IE, int64_t>(reinterpret_cast<const int64_t *>(expectedBuffer),
                                                     actualBuffer, size, threshold, abs_threshold);
            break;
        case ngraph::element::Type_t::bf16:
            LayerTestsCommon::Compare<T_IE, ngraph::bfloat16>(reinterpret_cast<const ngraph::bfloat16 *>(expectedBuffer),
                                                              actualBuffer, size, threshold, abs_threshold);
            break;
        case ngraph::element::Type_t::f16:
            LayerTestsCommon::Compare<T_IE, ngraph::float16>(reinterpret_cast<const ngraph::float16 *>(expectedBuffer),
                                                             actualBuffer, size, threshold, abs_threshold);
            break;
        case ngraph::element::Type_t::f32:
            LayerTestsCommon::Compare<T_IE, float>(reinterpret_cast<const float *>(expectedBuffer),
                                                   actualBuffer, size, threshold, abs_threshold);
            break;
        case ngraph::element::Type_t::f64:
            LayerTestsCommon::Compare<T_IE, double>(reinterpret_cast<const double *>(expectedBuffer),
                                                   actualBuffer, size, threshold, abs_threshold);
            break;
        case ngraph::element::Type_t::i4: {
            auto expectedOut = ngraph::helpers::convertOutputPrecision(
                    expected.second,
                    expected.first,
                    ngraph::element::Type_t::i8,
                    size);
            LayerTestsCommon::Compare<T_IE, int8_t>(reinterpret_cast<const int8_t *>(expectedOut.data()),
                                                    actualBuffer, size, threshold, abs_threshold);
            break;
        }
        case ngraph::element::Type_t::u4: {
            auto expectedOut = ngraph::helpers::convertOutputPrecision(
                    expected.second,
                    expected.first,
                    ngraph::element::Type_t::u8,
                    size);
            LayerTestsCommon::Compare<T_IE, uint8_t>(reinterpret_cast<const uint8_t *>(expectedOut.data()),
                                                     actualBuffer, size, threshold, abs_threshold);
            break;
        }
        case ngraph::element::Type_t::dynamic:
        case ngraph::element::Type_t::undefined:
            LayerTestsCommon::Compare<T_IE, T_IE>(reinterpret_cast<const T_IE *>(expectedBuffer), actualBuffer, size, threshold, abs_threshold);
            break;
        default: FAIL() << "Comparator for " << expected.first << " precision isn't supported";
    }
    return;
}

void LayerTestsCommon::Compare(const std::pair<ngraph::element::Type, std::vector<std::uint8_t>> &expected,
                               const InferenceEngine::Blob::Ptr &actual,
                               float threshold,
                               float abs_threshold) {
    const auto &precision = actual->getTensorDesc().getPrecision();
    auto k =  static_cast<float>(expected.first.size()) / precision.size();
    // W/A for int4, uint4
    if (expected.first == ngraph::element::Type_t::u4 || expected.first == ngraph::element::Type_t::i4) {
        k /= 2;
    } else if (expected.first == ngraph::element::Type_t::undefined || expected.first == ngraph::element::Type_t::dynamic) {
        k = 1;
    }
    ASSERT_EQ(expected.second.size(), actual->byteSize() * k);

    auto memory = InferenceEngine::as<InferenceEngine::MemoryBlob>(actual);
    IE_ASSERT(memory);
    const auto lockedMemory = memory->wmap();
    const auto actualBuffer = lockedMemory.as<const std::uint8_t *>();

    const auto &size = actual->size();
    switch (precision) {
        case InferenceEngine::Precision::BOOL:
        case InferenceEngine::Precision::U8:
            callCompare<uint8_t>(expected, reinterpret_cast<const uint8_t *>(actualBuffer), size, threshold, abs_threshold);
            break;
        case InferenceEngine::Precision::I8:
            callCompare<int8_t>(expected, reinterpret_cast<const int8_t *>(actualBuffer), size, threshold, abs_threshold);
            break;
        case InferenceEngine::Precision::U16:
            callCompare<uint16_t>(expected, reinterpret_cast<const uint16_t *>(actualBuffer), size, threshold, abs_threshold);
            break;
        case InferenceEngine::Precision::I16:
            callCompare<int16_t>(expected, reinterpret_cast<const int16_t *>(actualBuffer), size, threshold, abs_threshold);
            break;
        case InferenceEngine::Precision::U32:
            callCompare<uint32_t>(expected, reinterpret_cast<const uint32_t *>(actualBuffer), size, threshold, abs_threshold);
            break;
        case InferenceEngine::Precision::I32:
            callCompare<int32_t>(expected, reinterpret_cast<const int32_t *>(actualBuffer), size, threshold, abs_threshold);
            break;
        case InferenceEngine::Precision::U64:
            callCompare<uint64_t>(expected, reinterpret_cast<const uint64_t *>(actualBuffer), size, threshold, abs_threshold);
            break;
        case InferenceEngine::Precision::I64:
            callCompare<int64_t>(expected, reinterpret_cast<const int64_t *>(actualBuffer), size, threshold, abs_threshold);
            break;
        case InferenceEngine::Precision::BF16:
            callCompare<ngraph::bfloat16>(expected, reinterpret_cast<const ngraph::bfloat16 *>(actualBuffer), size, threshold, abs_threshold);
            break;
        case InferenceEngine::Precision::FP16:
            callCompare<ngraph::float16>(expected, reinterpret_cast<const ngraph::float16 *>(actualBuffer), size, threshold, abs_threshold);
            break;
        case InferenceEngine::Precision::FP32:
            callCompare<float>(expected, reinterpret_cast<const float *>(actualBuffer), size, threshold, abs_threshold);
            break;
        case InferenceEngine::Precision::FP64:
            callCompare<double>(expected, reinterpret_cast<const double *>(actualBuffer), size, threshold, abs_threshold);
            break;
        default:
            FAIL() << "Comparator for " << precision << " precision isn't supported";
    }
}

void LayerTestsCommon::Compare(const std::pair<ngraph::element::Type, std::vector<std::uint8_t>> &expected,
                               const InferenceEngine::Blob::Ptr &actual) {
    Compare(expected, actual, threshold);
}

void LayerTestsCommon::Compare(const InferenceEngine::Blob::Ptr &expected, const InferenceEngine::Blob::Ptr &actual) {
    auto get_raw_buffer = [](const InferenceEngine::Blob::Ptr &blob) {
        auto memory = InferenceEngine::as<InferenceEngine::MemoryBlob>(blob);
        IE_ASSERT(memory);
        const auto lockedMemory = memory->wmap();
        return lockedMemory.as<const std::uint8_t *>();
    };
    const auto expectedBuffer = get_raw_buffer(expected);
    const auto actualBuffer = get_raw_buffer(actual);

    const auto &precision = actual->getTensorDesc().getPrecision();
    const auto &size = actual->size();
    switch (precision) {
        case InferenceEngine::Precision::FP32:
            Compare(reinterpret_cast<const float *>(expectedBuffer), reinterpret_cast<const float *>(actualBuffer),
                    size, threshold);
            break;
        case InferenceEngine::Precision::I32:
            Compare(reinterpret_cast<const std::int32_t *>(expectedBuffer),
                    reinterpret_cast<const std::int32_t *>(actualBuffer), size, 0);
            break;
        case InferenceEngine::Precision::I16:
            Compare(reinterpret_cast<const std::int16_t *>(expectedBuffer),
                    reinterpret_cast<const std::int16_t *>(actualBuffer), size, 0);
            break;
        case InferenceEngine::Precision::U8:
            Compare(reinterpret_cast<const std::uint8_t *>(expectedBuffer),
                    reinterpret_cast<const std::uint8_t *>(actualBuffer), size, 0);
            break;
        default:
            FAIL() << "Comparator for " << precision << " precision isn't supported";
    }
}

void LayerTestsCommon::Compare(const InferenceEngine::TensorDesc &actualDesc, const InferenceEngine::TensorDesc &expectedDesc) {
    auto expectedDims = actualDesc.getDims();
    auto actualDims = expectedDesc.getDims();
    ASSERT_EQ(actualDims.size(), expectedDims.size());
    for (size_t j = 0; j < actualDims.size(); ++j) {
        ASSERT_EQ(actualDims.at(j), expectedDims.at(j));
    }
    ASSERT_EQ(actualDesc.getLayout(), expectedDesc.getLayout());
    ASSERT_EQ(actualDesc.getPrecision(), expectedDesc.getPrecision());
}

void LayerTestsCommon::ConfigureNetwork() {
    for (const auto &in : cnnNetwork.getInputsInfo()) {
        if (inLayout != InferenceEngine::Layout::ANY) {
            in.second->setLayout(inLayout);
        }
        if (inPrc != InferenceEngine::Precision::UNSPECIFIED) {
            in.second->setPrecision(inPrc);
        }
    }

    for (const auto &out : cnnNetwork.getOutputsInfo()) {
        if (outLayout != InferenceEngine::Layout::ANY) {
            out.second->setLayout(outLayout);
        }
        if (outPrc != InferenceEngine::Precision::UNSPECIFIED) {
            out.second->setPrecision(outPrc);
        }
    }
}

void LayerTestsCommon::ExternalOptimizationDump(const std::shared_ptr<ngraph::Function>& fun) const {
    if (!ExtOptUtil::toDumpModel()) {
        return;
    }

    IE_ASSERT(!ExtOptUtil::toLoad());
    ExtOptUtil::dumpNetworkToFile(fun, GetTestCaseName() + "_" + GetTestName());
}

void LayerTestsCommon::ExternalOptimizationLoad() {
    if (!ExtOptUtil::toLoad()) {
        return;
    }

    IE_ASSERT(!ExtOptUtil::toDumpModel());
    function = ExtOptUtil::loadNetworkFromFile(GetTestCaseName() + "_" + GetTestName());
    functionRefs = ngraph::clone_function(*function);
}

void LayerTestsCommon::LoadNetwork() {
    cnnNetwork = InferenceEngine::CNNNetwork{function};
    CoreConfiguration(this);
    ConfigureNetwork();
    executableNetwork = core->LoadNetwork(cnnNetwork, targetDevice, configuration);
}

void LayerTestsCommon::GenerateInputs() {
    inputs.clear();
    const auto& inputsInfo = executableNetwork.GetInputsInfo();
    const auto& functionParams = function->get_parameters();
    for (int i = 0; i < functionParams.size(); ++i) {
        const auto& param = functionParams[i];
        const auto infoIt = inputsInfo.find(param->get_friendly_name());
        GTEST_ASSERT_NE(infoIt, inputsInfo.cend());
        InferenceEngine::InputInfo::CPtr info = infoIt->second;
        InferenceEngine::Blob::Ptr blob = GenerateInput(*info);
        inputs.push_back(blob);
    }
}

void LayerTestsCommon::DumpInputs() {
    if (ExtOptUtil::toDumpInput()) {
        std::string network_name = GetTestCaseName() + "_" + GetTestName();
        const auto& inputsInfo = executableNetwork.GetInputsInfo();
        const auto& functionParams = function->get_parameters();
        for (int i = 0; i < functionParams.size(); ++i) {
            const auto& param = functionParams[i];
            const auto infoIt = inputsInfo.find(param->get_friendly_name());
            GTEST_ASSERT_NE(infoIt, inputsInfo.cend());
            InferenceEngine::InputInfo::CPtr info = infoIt->second;
            InferenceEngine::Blob::Ptr blob = inputs[i];
            // topological sort dependency!
            uint32_t ir_id = functionParams.size() - 1 - i;
            ExtOptUtil::saveInputFile(network_name, info, blob, ir_id);
        }
    }
}

void LayerTestsCommon::ConfigureInferRequest() {
    const auto& inputsInfo = executableNetwork.GetInputsInfo();
    const auto& functionParams = function->get_parameters();
    for (int i = 0; i < functionParams.size(); ++i) {
        const auto& param = functionParams[i];
        const auto infoIt = inputsInfo.find(param->get_friendly_name());
        GTEST_ASSERT_NE(infoIt, inputsInfo.cend());

        const auto& info = infoIt->second;
        auto blob = inputs[i];
        inferRequest.SetBlob(info->name(), blob);
    }
    if (configuration.count(InferenceEngine::PluginConfigParams::KEY_DYN_BATCH_ENABLED) &&
        configuration.count(InferenceEngine::PluginConfigParams::YES)) {
        auto batchSize = executableNetwork.GetInputsInfo().begin()->second->getTensorDesc().getDims()[0] / 2;
        inferRequest.SetBatch(batchSize);
    }
}

void LayerTestsCommon::Infer() {
    inferRequest = executableNetwork.CreateInferRequest();

    ConfigureInferRequest();

    inferRequest.Infer();
}

void LayerTestsCommon::ConvertRefsParams() {
    ngraph::pass::ConvertPrecision<ngraph::element::Type_t::f16, ngraph::element::Type_t::f32>().run_on_function(functionRefs);
    ngraph::pass::ConvertPrecision<ngraph::element::Type_t::bf16, ngraph::element::Type_t::f32>().run_on_function(functionRefs);
}

std::vector<std::pair<ngraph::element::Type, std::vector<std::uint8_t>>> LayerTestsCommon::CalculateRefs() {
    ConvertRefsParams();
    functionRefs->validate_nodes_and_infer_types();

    auto referenceInputs = std::vector<std::vector<uint8_t>>(inputs.size());
    auto refInputsTypes = std::vector<ngraph::element::Type>(inputs.size());
    for (std::size_t i = 0; i < inputs.size(); ++i) {
        const auto &input = inputs[i];
        const auto inputSize = input->byteSize();

        auto &referenceInput = referenceInputs[i];
        referenceInput.resize(inputSize);

        auto memory = InferenceEngine::as<InferenceEngine::MemoryBlob>(input);
        IE_ASSERT(memory);
        const auto lockedMemory = memory->wmap();
        const auto buffer = lockedMemory.as<const std::uint8_t *>();
        std::copy(buffer, buffer + inputSize, referenceInput.data());

        refInputsTypes[i] = FuncTestUtils::PrecisionUtils::convertIE2nGraphPrc(memory->getTensorDesc().getPrecision());
    }

    const auto &&outputsInfo = executableNetwork.GetOutputsInfo();
    std::vector<ngraph::element::Type_t> convertType;
    convertType.reserve(outputsInfo.size());
    for (const auto &output : outputsInfo) {
        convertType.push_back(
            FuncTestUtils::PrecisionUtils::convertIE2nGraphPrc(
                output.second->getTensorDesc().getPrecision()));
    }

    std::vector<std::pair<ngraph::element::Type, std::vector<std::uint8_t>>> expectedOutputs;
    switch (refMode) {
        case INTERPRETER: {
            expectedOutputs = ngraph::helpers::interpreterFunction(functionRefs, referenceInputs, refInputsTypes);
            break;
        }
        case CONSTANT_FOLDING: {
            const auto &foldedFunc = ngraph::helpers::foldFunction(functionRefs, referenceInputs, refInputsTypes);
            expectedOutputs = ngraph::helpers::getConstData(foldedFunc);
            break;
        }
        case IE: {
            // reference inference on device with other options and nGraph function has to be implemented here
            break;
        }
    }

    return expectedOutputs;
}

std::vector<InferenceEngine::Blob::Ptr> LayerTestsCommon::GetOutputs() {
    auto outputs = std::vector<InferenceEngine::Blob::Ptr>{};
    for (const auto &output : executableNetwork.GetOutputsInfo()) {
        const auto &name = output.first;
        outputs.push_back(inferRequest.GetBlob(name));
    }
    return outputs;
}

void LayerTestsCommon::Compare(const std::vector<std::pair<ngraph::element::Type, std::vector<std::uint8_t>>> &expectedOutputs,
                               const std::vector<InferenceEngine::Blob::Ptr> &actualOutputs) {
    Compare(expectedOutputs, actualOutputs, threshold);
}

void LayerTestsCommon::Validate() {
    if (functionRefs == nullptr) {
        functionRefs = ngraph::clone_function(*function);
    }
    auto expectedOutputs = CalculateRefs();
    const auto &actualOutputs = GetOutputs();

    if (expectedOutputs.empty()) {
        return;
    }

    IE_ASSERT(actualOutputs.size() == expectedOutputs.size())
    << "nGraph interpreter has " << expectedOutputs.size() << " outputs, while IE " << actualOutputs.size();

    Compare(expectedOutputs, actualOutputs);
}

std::string LayerTestsCommon::getRuntimePrecision(const std::string& layerName) {
    const auto execGraph = executableNetwork.GetExecGraphInfo();
    const auto execFunction = execGraph.getFunction();

    for (const auto& op : execFunction->get_ops()) {
        const auto name = op->get_friendly_name();
        if (name == layerName) {
            const auto& rtInfo = op->get_rt_info();
            const auto& it = rtInfo.find("runtimePrecision");
            IE_ASSERT(it != rtInfo.end()) << "Runtime precision is not found for node: " << name;
            return it->second.as<std::string>();
        }
    }

    return "";
}

std::string LayerTestsCommon::getRuntimePrecisionByType(const std::string& layerType) {
    const auto execGraph = executableNetwork.GetExecGraphInfo();
    const auto execFunction = execGraph.getFunction();

    for (const auto& op : execFunction->get_ops()) {
        const auto& rtInfo = op->get_rt_info();
        const auto& typeIt = rtInfo.find("layerType");

        IE_ASSERT(typeIt != rtInfo.end()) << "Layer is not found for type: " << layerType;

        auto type = typeIt->second.as<std::string>();
        if (type == layerType) {
            const auto& it = rtInfo.find("runtimePrecision");
            IE_ASSERT(it != rtInfo.end()) << "Runtime precision is not found for node: " << type;
            return it->second.as<std::string>();
        }
    }

    return "";
}

std::string LayerTestsCommon::getRuntimePrecisionByFusedName(const std::string& layerName) {
    const auto execGraph = executableNetwork.GetExecGraphInfo();
    const auto execFunction = execGraph.getFunction();

    const auto parse = [](const std::string& originalLayersNames) -> std::set<std::string> {
        std::set<std::string> names;

        std::string tmp = originalLayersNames;
        size_t beginPosition = 0ul;
        size_t endPosition;
        while ((endPosition = tmp.find(",", beginPosition)) != std::string::npos) {
            names.insert(tmp.substr(beginPosition, endPosition - beginPosition));
            beginPosition = endPosition + 1;
        }

        names.insert(tmp.substr(beginPosition, endPosition - beginPosition));
        return names;
    };

    for (const auto& op : execFunction->get_ops()) {
        const auto& rtInfo = op->get_rt_info();

        const auto& nameIt = rtInfo.find("originalLayersNames");
        IE_ASSERT(nameIt != rtInfo.end()) << "originalLayersNames is not found for node: " << layerName;
        const auto fusedName = parse(nameIt->second.as<std::string>());
        if (fusedName.find(layerName) == fusedName.end()) {
            continue;
        }

        const auto& it = rtInfo.find("runtimePrecision");
        IE_ASSERT(it != rtInfo.end()) << "runtimePrecision is not found for node: " << layerName;
        const auto rtPrecisionPtr = it->second.as<std::string>();
        return rtPrecisionPtr;
    }

    return "";
}

std::map<std::string, ngraph::Node::RTMap> LayerTestsCommon::getRuntimeInfo() {
    const auto execGraph = executableNetwork.GetExecGraphInfo();
    const auto function = execGraph.getFunction();
    std::map<std::string, ngraph::Node::RTMap> runtimeInfo;
    for (const auto& op : function->get_ops()) {
        runtimeInfo[op->get_friendly_name()] = op->get_rt_info();
    }
    return runtimeInfo;
}

#ifndef NDEBUG
void LayerTestsCommon::showRuntimePrecisions() {
    const auto execGraph = executableNetwork.GetExecGraphInfo();
    const auto execFunction = execGraph.getFunction();

    for (const auto& op : execFunction->get_ops()) {
        const auto& rtInfo = op->get_rt_info();

        const auto& nameIt = rtInfo.find("originalLayersNames");
        const auto name = nameIt->second.as<std::string>();

        const auto& typeIt = rtInfo.find("layerType");
        const auto type = typeIt->second.as<std::string>();

        const auto& it = rtInfo.find("runtimePrecision");
        const auto rtPrecisionPtr = it->second.as<std::string>();

        std::cout << type << "(" << name << "): " << rtPrecisionPtr << std::endl;
    }
}
#endif

void LayerTestsCommon::SetRefMode(RefMode mode) {
    refMode = mode;
}

std::shared_ptr<ngraph::Function> LayerTestsCommon::GetFunction() {
    return function;
}

std::map<std::string, std::string> &LayerTestsCommon::GetConfiguration() {
    return configuration;
}

}  // namespace LayerTestsUtils<|MERGE_RESOLUTION|>--- conflicted
+++ resolved
@@ -51,8 +51,13 @@
         }
 
         try {
+            auto externalOptimizationFunction = ngraph::clone_function(*function);
+            ExternalOptimizationLoad();
             LoadNetwork();
             GenerateInputs();
+            DumpInputs();
+            ExternalOptimizationDump(externalOptimizationFunction);
+            SKIP_VALIDATION_IF_OPTIMIZATION_MODE_IS_DUMP();
             Infer();
             Validate();
             s.updateOPsStats(functionRefs, PassRate::Statuses::PASSED);
@@ -68,34 +73,7 @@
             GTEST_FATAL_FAILURE_("Unknown failure occurred.");
         }
     } else {
-<<<<<<< HEAD
-        s.updateOPsStats(functionRefs, PassRate::Statuses::CRASHED);
-    }
-
-    try {
-        auto externalOptimizationFunction = ngraph::clone_function(*function);
-        ExternalOptimizationLoad();
-        LoadNetwork();
-        GenerateInputs();
-        DumpInputs();
-        ExternalOptimizationDump(externalOptimizationFunction);
-        SKIP_VALIDATION_IF_OPTIMIZATION_MODE_IS_DUMP();
-        Infer();
-        Validate();
-        s.updateOPsStats(functionRefs, PassRate::Statuses::PASSED);
-    }
-    catch (const std::runtime_error &re) {
-        s.updateOPsStats(functionRefs, PassRate::Statuses::FAILED);
-        GTEST_FATAL_FAILURE_(re.what());
-    } catch (const std::exception &ex) {
-        s.updateOPsStats(functionRefs, PassRate::Statuses::FAILED);
-        GTEST_FATAL_FAILURE_(ex.what());
-    } catch (...) {
-        s.updateOPsStats(functionRefs, PassRate::Statuses::FAILED);
-        GTEST_FATAL_FAILURE_("Unknown failure occurred.");
-=======
         IE_THROW() << "Crash happens";
->>>>>>> 6fdd9837
     }
 }
 
