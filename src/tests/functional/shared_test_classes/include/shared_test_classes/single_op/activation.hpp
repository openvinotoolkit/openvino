// Copyright (C) 2018-2024 Intel Corporation
// SPDX-License-Identifier: Apache-2.0
//

#pragma once

#include <vector>
#include <tuple>
#include <string>
#include <map>
#include <set>


#include "shared_test_classes/base/ov_subgraph.hpp"

#include "common_test_utils/test_enums.hpp"

namespace ov {
namespace test {
using ov::test::utils::ActivationTypes;

static std::map<ActivationTypes, std::string> activationNames = {
        {ActivationTypes::Sigmoid,               "Sigmoid"},
        {ActivationTypes::Tanh,                  "Tanh"},
        {ActivationTypes::Relu,                  "Relu"},
        {ActivationTypes::LeakyRelu,             "LeakyRelu"},
        {ActivationTypes::Exp,                   "Exp"},
        {ActivationTypes::Log,                   "Log"},
        {ActivationTypes::Sign,                  "Sign"},
        {ActivationTypes::Abs,                   "Abs"},
        {ActivationTypes::Clamp,                 "Clamp"},
        {ActivationTypes::Negative,              "Negative"},
        {ActivationTypes::Acos,                  "Acos"},
        {ActivationTypes::Acosh,                 "Acosh"},
        {ActivationTypes::Asin,                  "Asin"},
        {ActivationTypes::Asinh,                 "Asinh"},
        {ActivationTypes::Atan,                  "Atan"},
        {ActivationTypes::Atanh,                  "Atanh"},
        {ActivationTypes::Cos,                   "Cos"},
        {ActivationTypes::Cosh,                  "Cosh"},
        {ActivationTypes::Floor,                 "Floor"},
        {ActivationTypes::Sin,                   "Sin"},
        {ActivationTypes::Sinh,                  "Sinh"},
        {ActivationTypes::Sqrt,                  "Sqrt"},
        {ActivationTypes::Tan,                   "Tan"},
        {ActivationTypes::Elu,                   "Elu"},
        {ActivationTypes::Erf,                   "Erf"},
        {ActivationTypes::HardSigmoid,           "HardSigmoid"},
        {ActivationTypes::Selu,                  "Selu"},
        {ActivationTypes::Sigmoid,               "Sigmoid"},
        {ActivationTypes::Tanh,                  "Tanh"},
        {ActivationTypes::Relu,                  "Relu"},
        {ActivationTypes::Exp,                   "Exp"},
        {ActivationTypes::Log,                   "Log"},
        {ActivationTypes::Sign,                  "Sign"},
        {ActivationTypes::Abs,                   "Abs"},
        {ActivationTypes::Gelu,                  "Gelu"},
        {ActivationTypes::Ceiling,               "Ceiling"},
        {ActivationTypes::PReLu,                 "PReLu"},
        {ActivationTypes::Mish,                  "Mish"},
        {ActivationTypes::HSwish,                "HSwish"},
        {ActivationTypes::SoftPlus,              "SoftPlus"},
        {ActivationTypes::Swish,                 "Swish"},
        {ActivationTypes::HSigmoid,              "HSigmoid"},
        {ActivationTypes::RoundHalfToEven,       "RoundHalfToEven"},
        {ActivationTypes::RoundHalfAwayFromZero, "RoundHalfAwayFromZero"},
        {ActivationTypes::GeluErf,               "GeluErf"},
        {ActivationTypes::GeluTanh,              "GeluTanh"},
        {ActivationTypes::SoftSign,              "SoftSign"},
<<<<<<< HEAD
        {ActivationTypes::IsNaN,                 "IsNaN"},
=======
        {ActivationTypes::IsInf,                 "IsInf"},
>>>>>>> 8b6eac63
};

typedef std::tuple<
        std::pair<ActivationTypes, std::vector<float>>,  // Activation type and constant value
        ov::element::Type,                               // Model type
        std::pair<std::vector<InputShape>,               // Input shapes
        ov::Shape>,                                      // 2nd input const shape
        std::string> activationParams;

class ActivationLayerTest : public testing::WithParamInterface<activationParams>,
                            virtual public ov::test::SubgraphBaseTest {
public:
    static std::string getTestCaseName(const testing::TestParamInfo<activationParams> &obj);

protected:
    //TO DO, to be removed after 125993
    void generate_inputs(const std::vector<ov::Shape>& targetInputStaticShapes) override;
    void SetUp() override;
};

class ActivationParamLayerTest : public ActivationLayerTest {
protected:
    //TO DO, to be removed after 125993
    void generate_inputs(const std::vector<ov::Shape>& targetInputStaticShapes) override;
    void SetUp() override;
};
}  // namespace test
}  // namespace ov<|MERGE_RESOLUTION|>--- conflicted
+++ resolved
@@ -67,11 +67,8 @@
         {ActivationTypes::GeluErf,               "GeluErf"},
         {ActivationTypes::GeluTanh,              "GeluTanh"},
         {ActivationTypes::SoftSign,              "SoftSign"},
-<<<<<<< HEAD
+        {ActivationTypes::IsInf,                 "IsInf"},
         {ActivationTypes::IsNaN,                 "IsNaN"},
-=======
-        {ActivationTypes::IsInf,                 "IsInf"},
->>>>>>> 8b6eac63
 };
 
 typedef std::tuple<
