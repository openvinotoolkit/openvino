// Copyright (C) 2018-2023 Intel Corporation
// SPDX-License-Identifier: Apache-2.0
//

#pragma once

#include <cstddef>
#include <string>
#include <tuple>
#include <vector>

#include "shared_test_classes/base/layer_test_utils.hpp"

namespace LayerTestsDefinitions {

std::ostream& operator <<(std::ostream& os, const ov::op::v0::DetectionOutput::Attributes& inputShape);

enum {
    idxLocation,
    idxConfidence,
    idxPriors,
    idxArmConfidence,
    idxArmLocation,
    numInputs
};

using DetectionOutputAttributes = std::tuple<
    int,                // numClasses
    int,                // backgroundLabelId
    int,                // topK
    std::vector<int>,   // keepTopK
    std::string,        // codeType
    float,              // nmsThreshold
    float,              // confidenceThreshold
    bool,               // clip_afterNms
    bool,               // clip_beforeNms
    bool                // decreaseLabelId
>;

using ParamsWhichSizeDepends = std::tuple<
    bool,                        // varianceEncodedInTarget
    bool,                        // shareLocation
    bool,                        // normalized
    size_t,                      // inputHeight
    size_t,                      // inputWidth
    InferenceEngine::SizeVector, // "Location" input
    InferenceEngine::SizeVector, // "Confidence" input
    InferenceEngine::SizeVector, // "Priors" input
    InferenceEngine::SizeVector, // "ArmConfidence" input
    InferenceEngine::SizeVector  // "ArmLocation" input
>;

using DetectionOutputParams = std::tuple<
    DetectionOutputAttributes,
    ParamsWhichSizeDepends,
    size_t,     // Number of batch
    float,      // objectnessScore
    std::string // Device name
>;

class DetectionOutputLayerTest : public testing::WithParamInterface<DetectionOutputParams>, virtual public LayerTestsUtils::LayerTestsCommon {
  public:
    static std::string getTestCaseName(const testing::TestParamInfo<DetectionOutputParams>& obj);
    ov::op::v0::DetectionOutput::Attributes attrs;
    std::vector<InferenceEngine::SizeVector> inShapes;
    void GenerateInputs() override;
<<<<<<< HEAD
    void Compare(const std::vector<std::pair<ov::element::Type, std::vector<std::uint8_t>>>& expectedOutputs,
                 const std::vector<InferenceEngine::Blob::Ptr>& actualOutputs) override;

protected:
=======
    void Compare(const std::vector<std::pair<ov::element::Type, std::vector<std::uint8_t>>> &expectedOutputs,
                 const std::vector<InferenceEngine::Blob::Ptr> &actualOutputs) override;
  protected:
>>>>>>> 637920ce
    void SetUp() override;
};

}  // namespace LayerTestsDefinitions<|MERGE_RESOLUTION|>--- conflicted
+++ resolved
@@ -64,16 +64,9 @@
     ov::op::v0::DetectionOutput::Attributes attrs;
     std::vector<InferenceEngine::SizeVector> inShapes;
     void GenerateInputs() override;
-<<<<<<< HEAD
-    void Compare(const std::vector<std::pair<ov::element::Type, std::vector<std::uint8_t>>>& expectedOutputs,
-                 const std::vector<InferenceEngine::Blob::Ptr>& actualOutputs) override;
-
-protected:
-=======
     void Compare(const std::vector<std::pair<ov::element::Type, std::vector<std::uint8_t>>> &expectedOutputs,
                  const std::vector<InferenceEngine::Blob::Ptr> &actualOutputs) override;
   protected:
->>>>>>> 637920ce
     void SetUp() override;
 };
 
