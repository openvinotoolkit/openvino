--- conflicted
+++ resolved
@@ -27,19 +27,6 @@
                                    float,   // gaussian_sigma parameter for gaussian decay_function
                                    float>;  // filter out boxes with low confidence score after decaying
 
-<<<<<<< HEAD
-using NmsParams = std::tuple<std::vector<InputShape>,                // Params using to create 1st and 2nd inputs
-                             InputPrecisions,                        // Input precisions
-                             ov::op::v8::MatrixNms::SortResultType,  // Order of output elements
-                             ov::element::Type,                      // Output type
-                             TopKParams,                             // Maximum number of boxes topk params
-                             ThresholdParams,  // Thresholds: score_threshold, gaussian_sigma, post_threshold
-                             int,              // Background class id
-                             bool,             // If boxes are normalized
-                             ov::op::v8::MatrixNms::DecayFunction,  // Decay function
-                             bool,                                  // make output shape static
-                             std::string>;                          // Device name
-=======
 using NmsParams = std::tuple<std::vector<InputShape>,                            // Params using to create 1st and 2nd inputs
                              InputPrecisions,                                    // Input precisions
                              ov::op::v8::MatrixNms::SortResultType,          // Order of output elements
@@ -51,7 +38,6 @@
                              ov::op::v8::MatrixNms::DecayFunction,           // Decay function
                              bool,                                               // make output shape static
                              std::string>;                                       // Device name
->>>>>>> 637920ce
 
 class MatrixNmsLayerTest : public testing::WithParamInterface<NmsParams>,
                            virtual public SubgraphBaseTest {
