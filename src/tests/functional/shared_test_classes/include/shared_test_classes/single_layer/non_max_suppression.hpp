--- conflicted
+++ resolved
@@ -37,15 +37,9 @@
                              float,             // Score threshold
                              float,             // Soft NMS sigma
                              ov::op::v5::NonMaxSuppression::BoxEncodingType,  // Box encoding
-<<<<<<< HEAD
-                             bool,                                            // Sort result descending
-                             ov::element::Type,                               // Output type
-                             std::string>;                                    // Device name
-=======
                              bool,                                                // Sort result descending
                              ov::element::Type,                               // Output type
                              std::string>;                                        // Device name
->>>>>>> 637920ce
 
 class NmsLayerTest : public testing::WithParamInterface<NmsParams>, virtual public LayerTestsUtils::LayerTestsCommon {
 public:
