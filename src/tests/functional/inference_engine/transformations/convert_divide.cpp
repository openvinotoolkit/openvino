// Copyright (C) 2018-2021 Intel Corporation
// SPDX-License-Identifier: Apache-2.0
//

#include <gtest/gtest.h>

#include <string>
#include <memory>
#include <queue>

#include <ngraph/function.hpp>
#include <ngraph/opsets/opset1.hpp>
#include <transformations/op_conversions/convert_divide.hpp>
#include <transformations/common_optimizations/mark_precision_sensitive_divides.hpp>
#include <transformations/init_node_info.hpp>
#include <transformations/utils/utils.hpp>
#include <ngraph/pass/manager.hpp>

#include "common_test_utils/ngraph_test_utils.hpp"

using namespace testing;

TEST_F(TransformationTestsF, ConvertDivide) {
    {
        auto data = std::make_shared<ngraph::opset1::Parameter>(ngraph::element::f32, ngraph::Shape{3, 1, 2});
        auto divide_constant = ngraph::opset1::Constant::create(ngraph::element::f32, ngraph::Shape{1}, {1.5});
        auto divide = std::make_shared<ngraph::opset1::Divide>(data, divide_constant);

        function = std::make_shared<ngraph::Function>(ngraph::NodeVector{divide}, ngraph::ParameterVector{data});

        manager.register_pass<ngraph::pass::ConvertDivide>();
    }

    {
        auto data = std::make_shared<ngraph::opset1::Parameter>(ngraph::element::f32, ngraph::Shape{3, 1, 2});
        auto divide_constant = ngraph::opset1::Constant::create(ngraph::element::f32, ngraph::Shape{1}, {1. / 1.5});
        auto mul = std::make_shared<ngraph::opset1::Multiply>(data, divide_constant);

        function_ref = std::make_shared<ngraph::Function>(ngraph::NodeVector{mul}, ngraph::ParameterVector{data});
    }
    comparator.enable(FunctionsComparator::CmpValues::CONST_VALUES);
}

TEST_F(TransformationTestsF, ConvertDivideInverse) {
    {
        auto data = std::make_shared<ngraph::opset1::Parameter>(ngraph::element::f32, ngraph::Shape{3, 1, 2});
        auto divide_constant = ngraph::opset1::Constant::create(ngraph::element::f32, ngraph::Shape{1}, {1});
        auto divide = std::make_shared<ngraph::opset1::Divide>(divide_constant, data);

        function = std::make_shared<ngraph::Function>(ngraph::NodeVector{divide}, ngraph::ParameterVector{data});

        manager.register_pass<ngraph::pass::ConvertDivide>();
    }

    {
        auto data = std::make_shared<ngraph::opset1::Parameter>(ngraph::element::f32, ngraph::Shape{3, 1, 2});
        auto constant = ngraph::opset1::Constant::create(ngraph::element::f32, ngraph::Shape{}, {-1.0});
        auto pow = std::make_shared<ngraph::opset1::Power>(data, constant);

        function_ref = std::make_shared<ngraph::Function>(ngraph::NodeVector{pow}, ngraph::ParameterVector{data});
    }
    comparator.enable(FunctionsComparator::CmpValues::CONST_VALUES);
}


TEST_F(TransformationTestsF, ConvertDivideNegative) {
    {
        auto data = std::make_shared<ngraph::opset1::Parameter>(ngraph::element::i32, ngraph::Shape{3, 1, 2});
        auto divide_constant = ngraph::opset1::Constant::create(ngraph::element::i32, ngraph::Shape{1}, {2});
        auto divide = std::make_shared<ngraph::opset1::Divide>(data, divide_constant);

        function = std::make_shared<ngraph::Function>(ngraph::NodeVector{divide}, ngraph::ParameterVector{data});

        manager.register_pass<ngraph::pass::ConvertDivide>();
    }

    {
        auto data = std::make_shared<ngraph::opset1::Parameter>(ngraph::element::i32, ngraph::Shape{3, 1, 2});
        auto divide_constant = ngraph::opset1::Constant::create(ngraph::element::i32, ngraph::Shape{1}, {2});
        auto divide = std::make_shared<ngraph::opset1::Divide>(data, divide_constant);

        function_ref = std::make_shared<ngraph::Function>(ngraph::NodeVector{divide}, ngraph::ParameterVector{data});
    }
    comparator.enable(FunctionsComparator::CmpValues::CONST_VALUES);
}

TEST_F(TransformationTestsF, ConvertDivideScalar) {
    {
        auto data1 = std::make_shared<ngraph::opset1::Parameter>(ngraph::element::f32, ngraph::Shape{});
        auto data2 = std::make_shared<ngraph::opset1::Parameter>(ngraph::element::f32, ngraph::Shape{});
        auto divide = std::make_shared<ngraph::opset1::Divide>(data1, data2);

        function = std::make_shared<ngraph::Function>(ngraph::NodeVector{divide}, ngraph::ParameterVector{data1, data2});

        NGRAPH_CHECK(divide->get_output_partial_shape(0).rank().get_length() == 0);

        manager.register_pass<ngraph::pass::ConvertDivide>();
    }

    {
        auto data = std::make_shared<ngraph::opset1::Parameter>(ngraph::element::f32, ngraph::Shape{});
        auto pow_input = std::make_shared<ngraph::opset1::Parameter>(ngraph::element::f32, ngraph::Shape{});
        auto pow = std::make_shared<ngraph::opset1::Power>(pow_input,
                                                           ngraph::opset1::Constant::create(ngraph::element::f32, ngraph::Shape{}, {-1}));
        auto mul = std::make_shared<ngraph::opset1::Multiply>(data, pow);

        function_ref = std::make_shared<ngraph::Function>(ngraph::NodeVector{mul}, ngraph::ParameterVector{data, pow_input});

        NGRAPH_CHECK(mul->get_output_partial_shape(0).rank().get_length() == 0);
    }
    comparator.enable(FunctionsComparator::CmpValues::CONST_VALUES);
}

TEST_F(TransformationTestsF, ConvertDivideWithConstantPositive) {
    {
        auto data = std::make_shared<ngraph::opset1::Parameter>(ngraph::element::f32, ngraph::Shape{});
        auto divide_constant = ngraph::opset1::Constant::create(ngraph::element::f32, ngraph::Shape{}, {1.5});
        auto divide = std::make_shared<ngraph::opset1::Divide>(data, divide_constant);

        function = std::make_shared<ngraph::Function>(ngraph::NodeVector{divide}, ngraph::ParameterVector{data});
        manager.register_pass<ngraph::pass::ConvertDivideWithConstant>();
    }

    {
        auto data = std::make_shared<ngraph::opset1::Parameter>(ngraph::element::f32, ngraph::Shape{});
        auto divide_constant = ngraph::opset1::Constant::create(ngraph::element::f32, ngraph::Shape{}, {1. / 1.5});
        auto mul = std::make_shared<ngraph::opset1::Multiply>(data, divide_constant);

        function_ref = std::make_shared<ngraph::Function>(ngraph::NodeVector{mul}, ngraph::ParameterVector{data});
    }
    comparator.enable(FunctionsComparator::CmpValues::CONST_VALUES);
}

TEST_F(TransformationTestsF, ConvertDivideWithConstantNegative) {
    {
        auto data1 = std::make_shared<ngraph::opset1::Parameter>(ngraph::element::f32, ngraph::Shape{});
        auto data2 = std::make_shared<ngraph::opset1::Parameter>(ngraph::element::f32, ngraph::Shape{});
        auto divide = std::make_shared<ngraph::opset1::Divide>(data1, data2);

        function = std::make_shared<ngraph::Function>(ngraph::NodeVector{divide}, ngraph::ParameterVector{data1, data2});
        manager.register_pass<ngraph::pass::ConvertDivideWithConstant>();
    }

    {
        auto data1 = std::make_shared<ngraph::opset1::Parameter>(ngraph::element::f32, ngraph::Shape{});
        auto data2 = std::make_shared<ngraph::opset1::Parameter>(ngraph::element::f32, ngraph::Shape{});
        auto divide = std::make_shared<ngraph::opset1::Divide>(data1, data2);

        function_ref = std::make_shared<ngraph::Function>(ngraph::NodeVector{divide}, ngraph::ParameterVector{data1, data2});
    }
<<<<<<< HEAD
    comparator.enable(FunctionsComparator::CmpValues::CONST_VALUES);
=======
}

TEST_F(TransformationTestsF, ConvertDivideFP16ShapeOfSubgraphNegative) {
    {
        auto data = std::make_shared<ngraph::opset1::Parameter>(ngraph::element::f16, ngraph::Shape{1, 3, 22, 22});
        auto gather = ngraph::op::util::node_to_get_shape_value_of_indices_from_shape_source(data, {2, 3});
        auto convert = std::make_shared<ngraph::opset1::Convert>(gather, ngraph::element::f16);
        auto divide_constant = ngraph::opset1::Constant::create(ngraph::element::f16, ngraph::Shape{1}, {0.5});
        auto divide = std::make_shared<ngraph::opset1::Divide>(convert, divide_constant);
        auto convert_after = std::make_shared<ngraph::opset1::Convert>(divide, ngraph::element::i32);

        ngraph::opset1::Interpolate::Attributes interp_attr;
        interp_attr.antialias = false;
        interp_attr.axes = {2, 3};
        interp_attr.mode = "nearest";
        interp_attr.pads_begin = {0, 0, 0, 0};
        interp_attr.pads_end = {0, 0, 0, 0};

        auto interpolate = std::make_shared<ngraph::opset1::Interpolate>(data, convert_after, interp_attr);

        function = std::make_shared<ngraph::Function>(ngraph::NodeVector{interpolate}, ngraph::ParameterVector{data});

        ov::pass::MarkPrecisionSensitiveDivides().run_on_model(function);
        manager.register_pass<ngraph::pass::ConvertDivide>();
    }
>>>>>>> 6ae0ba48
}<|MERGE_RESOLUTION|>--- conflicted
+++ resolved
@@ -148,9 +148,7 @@
 
         function_ref = std::make_shared<ngraph::Function>(ngraph::NodeVector{divide}, ngraph::ParameterVector{data1, data2});
     }
-<<<<<<< HEAD
     comparator.enable(FunctionsComparator::CmpValues::CONST_VALUES);
-=======
 }
 
 TEST_F(TransformationTestsF, ConvertDivideFP16ShapeOfSubgraphNegative) {
@@ -176,5 +174,4 @@
         ov::pass::MarkPrecisionSensitiveDivides().run_on_model(function);
         manager.register_pass<ngraph::pass::ConvertDivide>();
     }
->>>>>>> 6ae0ba48
 }