--- conflicted
+++ resolved
@@ -161,14 +161,13 @@
        ON_CALL(*core, GetMetric(_, StrEq(METRIC_KEY(SUPPORTED_CONFIG_KEYS)), _))
            .WillByDefault(Return(supportConfigs));
        EXPECT_CALL(*core, GetMetric(_, StrEq(METRIC_KEY(SUPPORTED_CONFIG_KEYS)), _)).Times(AnyNumber());
-<<<<<<< HEAD
-       std::set<std::string> coreConfigs = {"CACHE_DIR", "AUTO_BATCH_TIMEOUT", "ALLOW_AUTO_BATCHING"};
+       std::set<std::string> coreConfigs = {ov::cache_dir.name(),
+                                            ov::hint::allow_auto_batching.name(),
+                                            ov::auto_batch_timeout.name()};
        ON_CALL(*core, GetMetric(_, StrEq("CORE_PROPERTY_KEYS"), _)).WillByDefault(Return(coreConfigs));
        EXPECT_CALL(*core, GetMetric(_, StrEq("CORE_PROPERTY_KEYS"), _)).Times(AnyNumber());
        ON_CALL(*core, GetConfig(_, StrEq(GPU_CONFIG_KEY(MAX_NUM_THREADS))))
-=======
        ON_CALL(*core, GetConfig(_, StrEq(ov::compilation_num_threads.name())))
->>>>>>> 33e0b8ca
            .WillByDefault(Return(12));
     }
 };
