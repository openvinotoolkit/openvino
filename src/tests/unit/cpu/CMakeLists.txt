# Copyright (C) 2018-2021 Intel Corporation
# SPDX-License-Identifier: Apache-2.0
#

set(TARGET_NAME cpuUnitTests)

<<<<<<< HEAD
=======
if(BUILD_SHARED_LIBS)
    set (OBJ_LIB $<TARGET_OBJECTS:openvino_intel_cpu_plugin_obj>)
endif()

>>>>>>> 1970baeb
addIeTargetTest(
        NAME ${TARGET_NAME}
        ROOT ${CMAKE_CURRENT_SOURCE_DIR}
        INCLUDES
<<<<<<< HEAD
            $<TARGET_PROPERTY:ov_intel_cpu_plugin,SOURCE_DIR>/src
            $<TARGET_PROPERTY:ov_intel_cpu_plugin,SOURCE_DIR>/src/nodes
            $<TARGET_PROPERTY:ov_intel_cpu_plugin,SOURCE_DIR>/thirdparty/mkl-dnn
            $<TARGET_PROPERTY:ov_intel_cpu_plugin,SOURCE_DIR>/thirdparty/mkl-dnn/src
            $<TARGET_PROPERTY:sharedTestClasses,SOURCE_DIR>/include/
            $<TARGET_PROPERTY:cpuFuncTests,SOURCE_DIR>
            $<TARGET_PROPERTY:funcTestUtils,SOURCE_DIR>/include/
=======
            $<TARGET_PROPERTY:openvino_intel_cpu_plugin,SOURCE_DIR>/src
            $<TARGET_PROPERTY:openvino_intel_cpu_plugin,SOURCE_DIR>/src/nodes
>>>>>>> 1970baeb
            $<TARGET_PROPERTY:openvino::conditional_compilation,INTERFACE_INCLUDE_DIRECTORIES>
        OBJECT_FILES
            $<TARGET_OBJECTS:ov_intel_cpu_plugin_obj>
        LINK_LIBRARIES
            gtest
            gtest_main
            gmock
            mkldnn
            inference_engine_transformations
            inference_engine_lp_transformations
            ov_shape_inference
            inference_engine_s
            unitTestUtils
            inference_engine_snippets
            ngraphFunctions
            sharedTestClasses
            funcTestUtils
        ADD_CPPLINT
        LABELS
            CPU
)

target_include_directories(${TARGET_NAME} SYSTEM PRIVATE
    $<TARGET_PROPERTY:mkldnn,INCLUDE_DIRECTORIES>)

if (WIN32)
    # Prevents defining min/max as macros
    target_compile_definitions(${TARGET_NAME} PRIVATE NOMINMAX)
endif()

ie_faster_build(${TARGET_NAME}
    UNITY
)

target_include_directories(${TARGET_NAME} SYSTEM PRIVATE
    $<TARGET_PROPERTY:mkldnn,SOURCE_DIR>/src/common
    $<TARGET_PROPERTY:mkldnn,SOURCE_DIR>/src/cpu
    $<TARGET_PROPERTY:mkldnn,SOURCE_DIR>/include)<|MERGE_RESOLUTION|>--- conflicted
+++ resolved
@@ -4,32 +4,24 @@
 
 set(TARGET_NAME cpuUnitTests)
 
-<<<<<<< HEAD
-=======
 if(BUILD_SHARED_LIBS)
     set (OBJ_LIB $<TARGET_OBJECTS:openvino_intel_cpu_plugin_obj>)
 endif()
 
->>>>>>> 1970baeb
 addIeTargetTest(
         NAME ${TARGET_NAME}
         ROOT ${CMAKE_CURRENT_SOURCE_DIR}
         INCLUDES
-<<<<<<< HEAD
-            $<TARGET_PROPERTY:ov_intel_cpu_plugin,SOURCE_DIR>/src
-            $<TARGET_PROPERTY:ov_intel_cpu_plugin,SOURCE_DIR>/src/nodes
+            $<TARGET_PROPERTY:openvino_intel_cpu_plugin,SOURCE_DIR>/src
+            $<TARGET_PROPERTY:openvino_intel_cpu_plugin,SOURCE_DIR>/src/nodes
             $<TARGET_PROPERTY:ov_intel_cpu_plugin,SOURCE_DIR>/thirdparty/mkl-dnn
             $<TARGET_PROPERTY:ov_intel_cpu_plugin,SOURCE_DIR>/thirdparty/mkl-dnn/src
-            $<TARGET_PROPERTY:sharedTestClasses,SOURCE_DIR>/include/
+            $<TARGET_PROPERTY:sharedTestClasses,SOURCE_DIR>/include
             $<TARGET_PROPERTY:cpuFuncTests,SOURCE_DIR>
-            $<TARGET_PROPERTY:funcTestUtils,SOURCE_DIR>/include/
-=======
-            $<TARGET_PROPERTY:openvino_intel_cpu_plugin,SOURCE_DIR>/src
-            $<TARGET_PROPERTY:openvino_intel_cpu_plugin,SOURCE_DIR>/src/nodes
->>>>>>> 1970baeb
+            $<TARGET_PROPERTY:funcTestUtils,SOURCE_DIR>/include
             $<TARGET_PROPERTY:openvino::conditional_compilation,INTERFACE_INCLUDE_DIRECTORIES>
         OBJECT_FILES
-            $<TARGET_OBJECTS:ov_intel_cpu_plugin_obj>
+            ${OBJ_LIB}
         LINK_LIBRARIES
             gtest
             gtest_main
@@ -42,8 +34,6 @@
             unitTestUtils
             inference_engine_snippets
             ngraphFunctions
-            sharedTestClasses
-            funcTestUtils
         ADD_CPPLINT
         LABELS
             CPU
