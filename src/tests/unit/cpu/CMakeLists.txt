# Copyright (C) 2018-2022 Intel Corporation
# SPDX-License-Identifier: Apache-2.0
#

set(TARGET_NAME cpuUnitTests)

if(BUILD_SHARED_LIBS)
    set (OBJ_LIB $<TARGET_OBJECTS:openvino_intel_cpu_plugin_obj>)
endif()

addIeTargetTest(
        NAME ${TARGET_NAME}
        ROOT ${CMAKE_CURRENT_SOURCE_DIR}
        INCLUDES
<<<<<<< HEAD
            $<TARGET_PROPERTY:openvino_intel_cpu_plugin,SOURCE_DIR>/src
            $<TARGET_PROPERTY:openvino_intel_cpu_plugin,SOURCE_DIR>/src/nodes
            $<TARGET_PROPERTY:openvino_intel_cpu_plugin,SOURCE_DIR>/thirdparty/mkl-dnn
            $<TARGET_PROPERTY:openvino_intel_cpu_plugin,SOURCE_DIR>/thirdparty/mkl-dnn/src
            $<TARGET_PROPERTY:openvino::conditional_compilation,INTERFACE_INCLUDE_DIRECTORIES>

=======
            PUBLIC
                $<TARGET_PROPERTY:openvino_intel_cpu_plugin,SOURCE_DIR>/src
                $<TARGET_PROPERTY:openvino::conditional_compilation,INTERFACE_INCLUDE_DIRECTORIES>
            PRIVATE
                $<TARGET_PROPERTY:inference_engine_snippets,SOURCE_DIR>/include
>>>>>>> e52bd441
        OBJECT_FILES
            ${OBJ_LIB}
        LINK_LIBRARIES
            gtest
            gtest_main
            gmock
            mkldnn
            inference_engine_transformations
            inference_engine_lp_transformations
            ov_shape_inference
            inference_engine_s
            unitTestUtils
            ngraphFunctions
            snippetsNgraphFunctions
        ADD_CPPLINT
        LABELS
            CPU
)

target_include_directories(${TARGET_NAME} SYSTEM PRIVATE
    $<TARGET_PROPERTY:mkldnn,INCLUDE_DIRECTORIES>)

if (WIN32)
    # Prevents defining min/max as macros
    target_compile_definitions(${TARGET_NAME} PRIVATE NOMINMAX)
endif()

ie_faster_build(${TARGET_NAME}
    UNITY
)

target_include_directories(${TARGET_NAME} SYSTEM PRIVATE
    $<TARGET_PROPERTY:mkldnn,SOURCE_DIR>/src/common
    $<TARGET_PROPERTY:mkldnn,SOURCE_DIR>/src/cpu
    $<TARGET_PROPERTY:mkldnn,SOURCE_DIR>/include)<|MERGE_RESOLUTION|>--- conflicted
+++ resolved
@@ -12,20 +12,14 @@
         NAME ${TARGET_NAME}
         ROOT ${CMAKE_CURRENT_SOURCE_DIR}
         INCLUDES
-<<<<<<< HEAD
-            $<TARGET_PROPERTY:openvino_intel_cpu_plugin,SOURCE_DIR>/src
-            $<TARGET_PROPERTY:openvino_intel_cpu_plugin,SOURCE_DIR>/src/nodes
-            $<TARGET_PROPERTY:openvino_intel_cpu_plugin,SOURCE_DIR>/thirdparty/mkl-dnn
-            $<TARGET_PROPERTY:openvino_intel_cpu_plugin,SOURCE_DIR>/thirdparty/mkl-dnn/src
-            $<TARGET_PROPERTY:openvino::conditional_compilation,INTERFACE_INCLUDE_DIRECTORIES>
-
-=======
             PUBLIC
                 $<TARGET_PROPERTY:openvino_intel_cpu_plugin,SOURCE_DIR>/src
+                $<TARGET_PROPERTY:openvino_intel_cpu_plugin,SOURCE_DIR>/src/nodes
+                $<TARGET_PROPERTY:openvino_intel_cpu_plugin,SOURCE_DIR>/thirdparty/mkl-dnn
+                $<TARGET_PROPERTY:openvino_intel_cpu_plugin,SOURCE_DIR>/thirdparty/mkl-dnn/src
                 $<TARGET_PROPERTY:openvino::conditional_compilation,INTERFACE_INCLUDE_DIRECTORIES>
             PRIVATE
                 $<TARGET_PROPERTY:inference_engine_snippets,SOURCE_DIR>/include
->>>>>>> e52bd441
         OBJECT_FILES
             ${OBJ_LIB}
         LINK_LIBRARIES
