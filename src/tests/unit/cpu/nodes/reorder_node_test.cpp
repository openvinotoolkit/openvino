--- conflicted
+++ resolved
@@ -23,17 +23,9 @@
 using namespace InferenceEngine;
 using namespace ov::intel_cpu;
 /*
-<<<<<<< HEAD
- * ReorderCustomizedStrideTest validateds MKLDNNReorderNode::optimizedNcsp2Nspc() and
- * MKLDNNReorderNode::optimizedNspc2Ncsp() for inPlace case. The customized inPlace case means reorder output C channel
- * is not dense. The non-inPlace cases would be covered by more general ReorderCPUTestParamSet test. Specifically, the
- * test checks that dst batch strides are correctly taken into account by the custom impls (the case when the reorder is
- * followed by an inplace concat).
-=======
  * Test Reorder::optimizedNcsp2Nspc() and Reorder::optimizedNspc2Ncsp() for
  * inPlace and non-inPlace cases. Specifically, the test checks that dst batch strides are
  * correctly taken into account by the custom impls (the case when the reorder is followed by an inplace concat).
->>>>>>> 857a1ad2
  */
 struct ReorderCustomImplTestParamSet {
     // logical dimension of input
@@ -44,8 +36,8 @@
     size_t stridedIndice;
 };
 
-void check_reorder(const MKLDNNMemory& inputMemory,
-                   const MKLDNNMemory& outputMemory,
+void check_reorder(const ov::intel_cpu::Memory& inputMemory,
+                   const ov::intel_cpu::Memory& outputMemory,
                    const InferenceEngine::Precision& prescision) {
     auto src_data = inputMemory.GetData();
     auto dst_data = outputMemory.GetData();
@@ -98,7 +90,7 @@
     return "Unsupported layout type";
 }
 
-void fillData(const MKLDNNMemory& inputMemory, const InferenceEngine::Precision& prec) {
+void fillData(const ov::intel_cpu::Memory& inputMemory, const InferenceEngine::Precision& prec) {
     ov::intel_cpu::DnnlMemoryDescPtr dnnlMdInput = inputMemory.GetDescWithType<DnnlMemoryDesc>();
     const dnnl::impl::memory_desc_wrapper mdInput{dnnlMdInput->getDnnlDesc().data};
     auto elemNum = mdInput.nelems();
@@ -181,47 +173,27 @@
             }
             return result;
         };
-<<<<<<< HEAD
         cpuEngine = {dnnl::engine::kind::cpu, 0};
-        ov::intel_cpu::MKLDNNWeightsSharing::Ptr weightsCache;
-
-        inputNode = std::make_shared<ov::intel_cpu::MKLDNNInputNode>(ov::intel_cpu::Shape(srcDims),
+        ov::intel_cpu::WeightsSharing::Ptr weightsCache;
+
+        inputNode = std::make_shared<ov::intel_cpu::node::Input>(ov::intel_cpu::Shape(srcDims),
                                                                      prec,
                                                                      "Reorder_Input",
                                                                      "Input",
                                                                      cpuEngine,
                                                                      weightsCache);
-        reorderNode = std::make_shared<ov::intel_cpu::MKLDNNReorderNode>("Reorder", cpuEngine, weightsCache);
-        auto outputNode = std::make_shared<ov::intel_cpu::MKLDNNInputNode>(ov::intel_cpu::Shape(dstDims),
+        reorderNode = std::make_shared<ov::intel_cpu::node::Reorder>("Reorder", cpuEngine, weightsCache);
+        auto outputNode = std::make_shared<ov::intel_cpu::node::Input>(ov::intel_cpu::Shape(dstDims),
                                                                            prec,
                                                                            "Reorder_Output",
                                                                            "Output",
                                                                            cpuEngine,
                                                                            weightsCache);
 
-        parentEdge = std::make_shared<ov::intel_cpu::MKLDNNEdge>(inputNode, reorderNode, 0, 0);
-        childEdge = std::make_shared<ov::intel_cpu::MKLDNNEdge>(reorderNode, outputNode, 0, 0);
-        parentEdge->changeStatus(ov::intel_cpu::MKLDNNEdge::Status::NeedAllocation);
-        childEdge->changeStatus(ov::intel_cpu::MKLDNNEdge::Status::NeedAllocation);
-=======
-        const mkldnn::engine cpuEngine(dnnl::engine::kind::cpu, 0);
-        ov::intel_cpu::WeightsSharing::Ptr weightsCache;
-
-        auto inputNode = std::make_shared<ov::intel_cpu::node::Input>(ov::intel_cpu::Shape(srcDims),
-                                                                                prec,
-                                                                                "Reorder_Input", "Input",
-                                                                                cpuEngine, weightsCache);
-        auto reorderNode = std::make_shared<ov::intel_cpu::node::Reorder>("Reorder", cpuEngine, weightsCache);
-        auto outputNode = std::make_shared<ov::intel_cpu::node::Input>(ov::intel_cpu::Shape(dstDims),
-                                                                                 prec,
-                                                                                 "Reorder_Output", "Output",
-                                                                                 cpuEngine, weightsCache);
-
-        auto parentEdge = std::make_shared<ov::intel_cpu::Edge>(inputNode, reorderNode, 0, 0);
-        auto childEdge = std::make_shared<ov::intel_cpu::Edge>(reorderNode, outputNode, 0, 0);
+        parentEdge = std::make_shared<ov::intel_cpu::Edge>(inputNode, reorderNode, 0, 0);
+        childEdge = std::make_shared<ov::intel_cpu::Edge>(reorderNode, outputNode, 0, 0);
         parentEdge->changeStatus(ov::intel_cpu::Edge::Status::NeedAllocation);
         childEdge->changeStatus(ov::intel_cpu::Edge::Status::NeedAllocation);
->>>>>>> 857a1ad2
         reorderNode->addEdge(parentEdge);
         reorderNode->addEdge(childEdge);
 
@@ -250,30 +222,18 @@
                                                              offsetPaddingToData,
                                                              dstStrides);
 
-<<<<<<< HEAD
-        auto parentMemory = std::make_shared<ov::intel_cpu::MKLDNNMemory>(cpuEngine);
-        auto childMemory = std::make_shared<ov::intel_cpu::MKLDNNMemory>(cpuEngine);
+        auto parentMemory = std::make_shared<ov::intel_cpu::Memory>(cpuEngine);
+        auto childMemory = std::make_shared<ov::intel_cpu::Memory>(cpuEngine);
         parentMemory->Create(inputDesc, nullptr);
         childMemory->Create(outputDesc, nullptr);
 
-=======
-        auto parentMemory = std::make_shared<ov::intel_cpu::Memory>(cpuEngine);
-        auto childMemory = std::make_shared<ov::intel_cpu::Memory>(cpuEngine);
-        parentMemory->Create(inputDesc, srcData);
-        childMemory->Create(outputDesc, dstData);
->>>>>>> 857a1ad2
         parentEdge->reuse(parentMemory);
         childEdge->reuse(childMemory);
 
         reorderNode->setDescs(inputDesc, outputDesc);
         reorderNode->setRuntimeCache(rtParamsCache);
-<<<<<<< HEAD
-        std::array<std::shared_ptr<ov::intel_cpu::MKLDNNNode>, 3> nodes{inputNode, reorderNode, outputNode};
+        std::array<std::shared_ptr<ov::intel_cpu::Node>, 3> nodes{inputNode, reorderNode, outputNode};
         for (auto& n : nodes) {
-=======
-        std::vector<std::shared_ptr<ov::intel_cpu::Node>> nodes {inputNode, reorderNode, outputNode};
-        for (auto &n : nodes) {
->>>>>>> 857a1ad2
             n->init();
             n->getSupportedDescriptors();
             n->initSupportedPrimitiveDescriptors();
@@ -315,10 +275,10 @@
     InferenceEngine::Precision prec;
 
     mkldnn::stream stream;
-    std::shared_ptr<ov::intel_cpu::MKLDNNReorderNode> reorderNode;
-    std::shared_ptr<ov::intel_cpu::MKLDNNInputNode> inputNode;
-    std::shared_ptr<ov::intel_cpu::MKLDNNEdge> parentEdge;
-    std::shared_ptr<ov::intel_cpu::MKLDNNEdge> childEdge;
+    std::shared_ptr<ov::intel_cpu::node::Reorder> reorderNode;
+    std::shared_ptr<ov::intel_cpu::node::Input> inputNode;
+    std::shared_ptr<ov::intel_cpu::Edge> parentEdge;
+    std::shared_ptr<ov::intel_cpu::Edge> childEdge;
 };
 
 TEST_P(ReorderCustomizedStrideTest, OutputIsStrided) {
@@ -419,26 +379,26 @@
         auto dstBlockedDescCreator = blockCreatorMap[reorderParams.dstLayout];
 
         const mkldnn::engine cpuEngine(dnnl::engine::kind::cpu, 0);
-        ov::intel_cpu::MKLDNNWeightsSharing::Ptr weightsCache;
-
-        auto inputNode = std::make_shared<ov::intel_cpu::MKLDNNInputNode>(reorderParams.srcDims,
+        ov::intel_cpu::WeightsSharing::Ptr weightsCache;
+
+        auto inputNode = std::make_shared<ov::intel_cpu::node::Input>(reorderParams.srcDims,
                                                                           reorderParams.prec,
                                                                           "Reorder_Input",
                                                                           "Parameter",
                                                                           cpuEngine,
                                                                           weightsCache);
-        reorderNode = std::make_shared<ov::intel_cpu::MKLDNNReorderNode>("Reorder", cpuEngine, weightsCache);
-        auto outputNode = std::make_shared<ov::intel_cpu::MKLDNNInputNode>(reorderParams.dstDims,
+        reorderNode = std::make_shared<ov::intel_cpu::node::Reorder>("Reorder", cpuEngine, weightsCache);
+        auto outputNode = std::make_shared<ov::intel_cpu::node::Input>(reorderParams.dstDims,
                                                                            reorderParams.prec,
                                                                            "Reorder_Output",
                                                                            "Output",
                                                                            cpuEngine,
                                                                            weightsCache);
 
-        parentEdge = std::make_shared<ov::intel_cpu::MKLDNNEdge>(inputNode, reorderNode, 0, 0);
-        childEdge = std::make_shared<ov::intel_cpu::MKLDNNEdge>(reorderNode, outputNode, 0, 0);
-        parentEdge->changeStatus(ov::intel_cpu::MKLDNNEdge::Status::NeedAllocation);
-        childEdge->changeStatus(ov::intel_cpu::MKLDNNEdge::Status::NeedAllocation);
+        parentEdge = std::make_shared<ov::intel_cpu::Edge>(inputNode, reorderNode, 0, 0);
+        childEdge = std::make_shared<ov::intel_cpu::Edge>(reorderNode, outputNode, 0, 0);
+        parentEdge->changeStatus(ov::intel_cpu::Edge::Status::NeedAllocation);
+        childEdge->changeStatus(ov::intel_cpu::Edge::Status::NeedAllocation);
         reorderNode->addEdge(parentEdge);
         reorderNode->addEdge(childEdge);
         inputDesc = srcBlockedDescCreator->createDesc(reorderParams.prec, reorderParams.srcDims);
@@ -446,8 +406,8 @@
         const ov::intel_cpu::CpuBlockedMemoryDesc outputDesc =
             dstBlockedDescCreator->createDesc(reorderParams.prec, reorderParams.dstDims);
 
-        auto parentMemory = std::make_shared<ov::intel_cpu::MKLDNNMemory>(cpuEngine);
-        auto childMemory = std::make_shared<ov::intel_cpu::MKLDNNMemory>(cpuEngine);
+        auto parentMemory = std::make_shared<ov::intel_cpu::Memory>(cpuEngine);
+        auto childMemory = std::make_shared<ov::intel_cpu::Memory>(cpuEngine);
         parentMemory->Create(inputDesc, nullptr);
         childMemory->Create(outputDesc, nullptr);
         parentEdge->reuse(parentMemory);
@@ -455,7 +415,7 @@
 
         reorderNode->setDescs(inputDesc, outputDesc);
 
-        std::array<std::shared_ptr<ov::intel_cpu::MKLDNNNode>, 3> nodes{inputNode, reorderNode, outputNode};
+        std::array<std::shared_ptr<ov::intel_cpu::Node>, 3> nodes{inputNode, reorderNode, outputNode};
         for (auto& n : nodes) {
             n->init();
             n->getSupportedDescriptors();
@@ -468,9 +428,9 @@
 
 private:
     mkldnn::stream stream;
-    std::shared_ptr<ov::intel_cpu::MKLDNNReorderNode> reorderNode;
-    std::shared_ptr<ov::intel_cpu::MKLDNNEdge> parentEdge;
-    std::shared_ptr<ov::intel_cpu::MKLDNNEdge> childEdge;
+    std::shared_ptr<ov::intel_cpu::node::Reorder> reorderNode;
+    std::shared_ptr<ov::intel_cpu::Edge> parentEdge;
+    std::shared_ptr<ov::intel_cpu::Edge> childEdge;
     ov::intel_cpu::CpuBlockedMemoryDesc inputDesc{InferenceEngine::Precision::FP32, ov::intel_cpu::Shape{}};
     std::vector<std::vector<size_t>> inputShapes;
     InferenceEngine::Precision prec;
