// Copyright (C) 2018-2022 Intel Corporation
// SPDX-License-Identifier: Apache-2.0
//
#include <common/blocked_desc_creator.h>
#include <cpu_types.h>
#include <edge.h>
#include <gtest/gtest.h>
#include <ie_common.h>
#include <memory_desc/cpu_memory_desc_utils.h>
#include <memory_desc/dnnl_memory_desc.h>
#include <node.h>
#include <nodes/reorder.h>

#include <common/memory_desc_wrapper.hpp>
#include <dnnl.hpp>
#include <utility>

#include "../../../ie_test_utils/common_test_utils/common_utils.hpp"
#include "cache/multi_cache.h"
#include "nodes/input.h"

using namespace InferenceEngine;
using namespace ov::intel_cpu;
namespace ReorderCPUTest {
void checkReorder(const ov::intel_cpu::Memory& inputMemory,
                   const ov::intel_cpu::Memory& outputMemory,
                   const InferenceEngine::Precision& prescision) {
    auto srcData = inputMemory.GetData();
    auto dstData = outputMemory.GetData();
    auto mdInput = inputMemory.GetDescWithType<DnnlMemoryDesc>()->getDnnlDesc();
    auto mdOutput = outputMemory.GetDescWithType<DnnlMemoryDesc>()->getDnnlDesc();

    const dnnl::impl::memory_desc_wrapper mdwInput(mdInput.data);
    const dnnl::impl::memory_desc_wrapper mdwOutput(mdOutput.data);
    auto nelems = mdwInput.nelems();

    for (size_t i = 0; i < nelems; ++i) {
        auto srcOffset = mdwInput.off_l(i, false);
        auto dstOffset = mdwOutput.off_l(i, false);
        switch (prescision) {
        case InferenceEngine::Precision::FP32: {
            auto s = *(static_cast<float*>(srcData) + srcOffset);
            auto d = *(static_cast<float*>(dstData) + dstOffset);
            ASSERT_EQ(s, d) << "mismatch at position " << i;
            break;
        }
        case InferenceEngine::Precision::I8: {
            auto s = *(static_cast<int8_t*>(srcData) + srcOffset);
            auto d = *(static_cast<int8_t*>(dstData) + dstOffset);
            ASSERT_EQ(s, d) << "mismatch at position " << i;
            break;
        }
        default:
            FAIL() << "Unsupported data precision in the test" << prescision.name();
        }
    }
}

std::string layoutName(const LayoutType& layout) {
    if (layout == LayoutType::nspc)
        return "nspc";
    if (layout == LayoutType::ncsp)
        return "ncsp";
    if (layout == LayoutType::nCsp8c)
        return "nCsp8c";
    if (layout == LayoutType::nCsp16c)
        return "nCsp16c";
    return "Unsupported layout type";
}

void fillData(const ov::intel_cpu::Memory& inputMemory, const InferenceEngine::Precision& prec) {
    ov::intel_cpu::DnnlMemoryDescPtr dnnlMdInput = inputMemory.GetDescWithType<DnnlMemoryDesc>();
    const dnnl::impl::memory_desc_wrapper mdInput{dnnlMdInput->getDnnlDesc().data};
    auto elemNum = mdInput.nelems();
    auto inputReorderData = inputMemory.GetData();
    switch (prec) {
    case InferenceEngine::Precision::FP32:
        for (size_t i = 0; i < elemNum; ++i)
            *(static_cast<float*>(inputReorderData) + mdInput.off_l(i, false)) = static_cast<float>(i);
        break;
    case InferenceEngine::Precision::I8:
        for (size_t i = 0; i < elemNum; ++i)
            *(static_cast<int8_t*>(inputReorderData) + mdInput.off_l(i, false)) = static_cast<int8_t>(i);
        break;
    default:
        FAIL() << "Unsupported data precision in the test" << prec.name();
    }
}
struct ReorderCustomImplTestParamSet {
    // logical dimension of input
    std::vector<size_t> srcDims;
    bool isNspc2Ncsp;
    uint32_t strideFactor;
    InferenceEngine::Precision prec;
    size_t stridedAxis;
};

struct ReorderCPUTestParamSet {
    ngraph::PartialShape inputPartialShape;
    // logical dimension vector  of input
    std::vector<std::vector<size_t>> inputShapes;
    LayoutType srcLayout;
    LayoutType dstLayout;
    InferenceEngine::Precision prec;
};

class ReorderCPUTestGraph {
public:
    void buildReorderGraph(const ov::intel_cpu::CpuBlockedMemoryDesc& inputDesc,
                    const ov::intel_cpu::CpuBlockedMemoryDesc& outputDesc) {
        const mkldnn::engine cpuEngine = {dnnl::engine::kind::cpu, 0};
        ov::intel_cpu::WeightsSharing::Ptr weightsCache;

        inputNode = std::make_shared<ov::intel_cpu::node::Input>(inputDesc.clone(),
                                                                      "Reorder_Input",
                                                                      "Parameter",
                                                                      cpuEngine,
                                                                      weightsCache);
        reorderNode = std::make_shared<ov::intel_cpu::node::Reorder>("Reorder", cpuEngine, weightsCache);
        outputNode = std::make_shared<ov::intel_cpu::node::Input>(outputDesc.clone(),
                                                                       "Reorder_Output",
                                                                       "Result",
                                                                       cpuEngine,
                                                                       weightsCache);

        parentEdge = std::make_shared<ov::intel_cpu::Edge>(inputNode, reorderNode, 0, 0);
        childEdge = std::make_shared<ov::intel_cpu::Edge>(reorderNode, outputNode, 0, 0);
        parentEdge->changeStatus(ov::intel_cpu::Edge::Status::NeedAllocation);
        childEdge->changeStatus(ov::intel_cpu::Edge::Status::NeedAllocation);
        reorderNode->addEdge(parentEdge);
        reorderNode->addEdge(childEdge);

        auto rtParamsCache = std::make_shared<ov::intel_cpu::MultiCache>(100);

        auto parentMemory = std::make_shared<ov::intel_cpu::Memory>(cpuEngine);
        auto childMemory = std::make_shared<ov::intel_cpu::Memory>(cpuEngine);
        parentMemory->Create(inputDesc, nullptr);
        childMemory->Create(outputDesc, nullptr);

        parentEdge->reuse(parentMemory);
        childEdge->reuse(childMemory);

        reorderNode->setDescs(inputDesc, outputDesc);
        reorderNode->setRuntimeCache(rtParamsCache);
        std::array<std::shared_ptr<ov::intel_cpu::Node>, 3> nodes{inputNode, reorderNode, outputNode};
        for (auto& n : nodes) {
            n->init();
            n->getSupportedDescriptors();
            n->initSupportedPrimitiveDescriptors();
            n->selectPrimitiveDescriptorByIndex(0);
        }
        stream = mkldnn::stream{cpuEngine};
    }

protected:
    mkldnn::stream stream;
    std::shared_ptr<ov::intel_cpu::node::Input> inputNode;
    std::shared_ptr<ov::intel_cpu::node::Reorder> reorderNode;
    std::shared_ptr<ov::intel_cpu::node::Input> outputNode;
    std::shared_ptr<ov::intel_cpu::Edge> parentEdge;
    std::shared_ptr<ov::intel_cpu::Edge> childEdge;
    InferenceEngine::Precision prec;
};

}// namespace ReorderCPUTest

using namespace ReorderCPUTest;

/*
 * Test Reorder::optimizedNcsp2Nspc() and Reorder::optimizedNspc2Ncsp() for
 * inPlace and non-inPlace cases. Specifically, the test checks that dst batch strides are
 * correctly taken into account by the custom impls (the case when the reorder is followed by an inplace concat).
 */
class ReorderCustomizedStrideTest : public ::testing::Test,
                                    public ::testing::WithParamInterface<ReorderCustomImplTestParamSet>,
                                    public ::ReorderCPUTest::ReorderCPUTestGraph {
public:
    static std::string getTestCaseName(const testing::TestParamInfo<ReorderCustomImplTestParamSet>& obj) {
        ReorderCustomImplTestParamSet p = obj.param;
        std::ostringstream result;
        result << "IS:(";
        result << CommonTestUtils::vec2str(p.srcDims);
        result << (p.isNspc2Ncsp ? "_NSPC2NCSP" : "_NCSP2NSPC");
        result << "_InputDataType:" << p.prec.name();
        result << "_OutputDataType:" << p.prec.name();
        result << "_StrideFactor:" << p.strideFactor;
        result << "_StridedLogicChannelIndice:" << p.stridedAxis;
        result << ")";
        return result.str();
    }

    void Run() {
        buildCustomizedReorderGraph();
        infer();
        validate();
    }

protected:
    void SetUp() override {
        ReorderCustomImplTestParamSet p = ::testing::TestWithParam<ReorderCustomImplTestParamSet>::GetParam();
        srcDims = p.srcDims;

        if (p.isNspc2Ncsp) {
            // The custom NSPC2NCSP  impl is used only if an input shape complies with:
            ASSERT_TRUE(srcDims[1] <= 64 && srcDims[1] >= 16 && (getNumElems(srcDims) / srcDims[1]) >= 128);
            // The custom NSPC2NCSP impl is used only for FP32
            prec = InferenceEngine::Precision::FP32;
            srcOrder = std::vector<size_t>{0, 2, 3, 1};
            dstOrder = std::vector<size_t>{0, 1, 2, 3};
        } else {
            ASSERT_LE(getNumElems(srcDims), 256);
            srcOrder = std::vector<size_t>{0, 1, 2, 3};
            dstOrder = std::vector<size_t>{0, 2, 3, 1};
            // The custom NSPC2NCSP  impl is used only for U8
            prec = InferenceEngine::Precision::I8;
        }
        dstDims = srcDims;
        // Create strided dst layout for the inPlace case,
        // For example: If need channel axis stride changes, need to set the height axis dimension.
        dstDims[p.stridedAxis + 1] *= p.strideFactor;
    }

    void buildCustomizedReorderGraph() {
        auto getBlockedDims = [](const std::vector<size_t>& dims, const std::vector<size_t>& order) {
            std::vector<size_t> result;
            result.reserve(order.size());
            for (auto i : order)
                result.push_back(dims[i]);
            return result;
        };
        auto getStrides = [](const std::vector<size_t>& dims) {
            std::vector<size_t> result(dims.size());
            result[dims.size() - 1] = 1;
            for (int i = dims.size() - 2; i >= 0; --i) {
                result[i] = result[i + 1] * dims[i + 1];
            }
            return result;
        };
<<<<<<< HEAD
=======
        const dnnl::engine cpuEngine(dnnl::engine::kind::cpu, 0);
        ov::intel_cpu::WeightsSharing::Ptr weightsCache;

        auto inputNode = std::make_shared<ov::intel_cpu::node::Input>(ov::intel_cpu::Shape(srcDims),
                                                                                prec,
                                                                                "Reorder_Input", "Input",
                                                                                cpuEngine, weightsCache);
        auto reorderNode = std::make_shared<ov::intel_cpu::node::Reorder>("Reorder", cpuEngine, weightsCache);
        auto outputNode = std::make_shared<ov::intel_cpu::node::Input>(ov::intel_cpu::Shape(dstDims),
                                                                                 prec,
                                                                                 "Reorder_Output", "Output",
                                                                                 cpuEngine, weightsCache);

        auto parentEdge = std::make_shared<ov::intel_cpu::Edge>(inputNode, reorderNode, 0, 0);
        auto childEdge = std::make_shared<ov::intel_cpu::Edge>(reorderNode, outputNode, 0, 0);
        parentEdge->changeStatus(ov::intel_cpu::Edge::Status::NeedAllocation);
        childEdge->changeStatus(ov::intel_cpu::Edge::Status::NeedAllocation);
        reorderNode->addEdge(parentEdge);
        reorderNode->addEdge(childEdge);
        auto rtParamsCache = std::make_shared<ov::intel_cpu::MultiCache>(100);

>>>>>>> f9afe07c
        const std::vector<size_t> srcBlockedDims = getBlockedDims(srcDims, srcOrder);
        const std::vector<size_t> srcStrides = getStrides(srcBlockedDims);
        const std::vector<size_t> offsetPaddingToData(srcDims.size(), 0);
        const std::vector<size_t> dstBlockedDims = getBlockedDims(dstDims, dstOrder);
        const std::vector<size_t> dstStrides = getStrides(dstBlockedDims);

        const ov::intel_cpu::CpuBlockedMemoryDesc inputDesc(prec,
                                                            ov::intel_cpu::Shape(srcDims),
                                                            srcBlockedDims,
                                                            srcOrder,
                                                            0,
                                                            offsetPaddingToData,
                                                            srcStrides);

        const ov::intel_cpu::CpuBlockedMemoryDesc outputDesc(prec,
                                                             ov::intel_cpu::Shape(srcDims),
                                                             getBlockedDims(srcDims, dstOrder),
                                                             dstOrder,
                                                             0,
                                                             offsetPaddingToData,
                                                             dstStrides);
        buildReorderGraph(inputDesc, outputDesc);
    }

    void infer() {
        generateInput();
        reorderNode->createPrimitive();
<<<<<<< HEAD
        reorderNode->execute(stream);
=======

        dnnl::stream strm(cpuEngine);
        reorderNode->execute(strm);
        return;
>>>>>>> f9afe07c
    }

    void validate(void) {
        checkReorder(parentEdge->getMemory(), childEdge->getMemory(), prec);
    }

    // Fill srcData so that the results of NSPC2NCSP and NCSP2NSPC reorders are incremental numbers 0,1,2,...
    // Fill dstData with zeros
    void generateInput() {
        fillData(parentEdge->getMemory(), prec);
        memset(childEdge->getMemory().GetData(), 0, childEdge->getMemory().GetSize());
    }

    size_t getNumElems(const std::vector<size_t>& dims) {
        size_t result = 1;
        for (auto d : dims)
            result *= d;
        return result;
    }

private:
    std::vector<size_t> srcDims;
    std::vector<size_t> srcOrder;
    std::vector<size_t> dstDims;
    std::vector<size_t> dstOrder;
};

TEST_P(ReorderCustomizedStrideTest, OutputIsStrided) {
    Run();
}

const auto stridedParameter =
    ::testing::Values(ReorderCustomImplTestParamSet{{2, 16, 8, 8}, true, 2, InferenceEngine::Precision::FP32, 0},
                      ReorderCustomImplTestParamSet{{2, 16, 8, 8}, true, 4, InferenceEngine::Precision::FP32, 1},
                      ReorderCustomImplTestParamSet{{2, 16, 8, 8}, true, 3, InferenceEngine::Precision::FP32, 1},
                      ReorderCustomImplTestParamSet{{2, 16, 8, 8}, true, 1, InferenceEngine::Precision::FP32, 2},
                      ReorderCustomImplTestParamSet{{2, 8, 4, 4}, false, 2, InferenceEngine::Precision::I8, 0},
                      ReorderCustomImplTestParamSet{{2, 8, 4, 4}, false, 5, InferenceEngine::Precision::I8, 1},
                      ReorderCustomImplTestParamSet{{2, 8, 4, 4}, false, 1, InferenceEngine::Precision::I8, 2});

INSTANTIATE_TEST_SUITE_P(smoke_ReorderTestCustomStrideWithFactor,
                         ReorderCustomizedStrideTest,
                         stridedParameter,
                         ReorderCustomizedStrideTest::getTestCaseName);

/*
 * ReorderCPUTest to test the CPU plugin-in dynamism and RT cache
 */
class ReorderDynamismCPUTest : public ::testing::Test,
                       public ::testing::WithParamInterface<ReorderCPUTestParamSet>,
                       public ::ReorderCPUTest::ReorderCPUTestGraph {
public:
    static std::string getTestCaseName(const testing::TestParamInfo<ReorderCPUTestParamSet>& obj) {
        ReorderCPUTestParamSet p = obj.param;
        std::ostringstream result;
        result << "IS:(";
        result << "InputPartialShape:" << CommonTestUtils::partialShape2str({p.inputPartialShape});
        for (const auto inputShape : p.inputShapes) {
            result << CommonTestUtils::vec2str(inputShape);
        }
        result << "_InputLayoutType:" << layoutName(p.srcLayout) << ".";
        result << "_OutputLayoutType:" << layoutName(p.dstLayout) << ".";
        result << "_InputDataType:" << p.prec.name();
        result << "_OutputDataType:" << p.prec.name();
        result << ")";
        return result.str();
    }

    void Run() {
        for (auto inputshape : inputShapes) {
            generate_inputs(inputshape);
            infer();
            validate();
        }
    }

protected:
    void generate_inputs(const std::vector<size_t>& inputShape) {
        parentEdge->getParent()->redefineOutputMemory({inputShape});
        fillData(parentEdge->getMemory(), prec);
    }
    void infer() {
        reorderNode->executeDynamic(stream);
    }
    void validate(void) {
        checkReorder(parentEdge->getMemory(), childEdge->getMemory(), prec);
    }

    struct BuildReorderParams {
        ov::intel_cpu::Shape srcShape;
        ov::intel_cpu::Shape dstShape;
        LayoutType srcLayout;
        LayoutType dstLayout;
    };

    void SetUp() override {
        ReorderCPUTestParamSet reorderTestParam = this->GetParam();
        BuildReorderParams reorderParams;
        reorderParams.srcLayout = reorderTestParam.srcLayout;
        reorderParams.dstLayout = reorderTestParam.dstLayout;
        reorderParams.srcShape = ov::intel_cpu::Shape(reorderTestParam.inputPartialShape);
        reorderParams.dstShape = reorderParams.srcShape;
        inputShapes = reorderTestParam.inputShapes;
        prec = reorderTestParam.prec;

        buildReorderDynamismGraph(reorderParams);
    }

    void buildReorderDynamismGraph(const BuildReorderParams& reorderParams) {
        BlockedDescCreator::CreatorsMap blockCreatorMap = BlockedDescCreator::getCommonCreators();
        auto srcBlockedDescCreator = blockCreatorMap[reorderParams.srcLayout];
        auto dstBlockedDescCreator = blockCreatorMap[reorderParams.dstLayout];

        const ov::intel_cpu::CpuBlockedMemoryDesc inputDesc =
            srcBlockedDescCreator->createDesc(prec, reorderParams.srcShape);

        const ov::intel_cpu::CpuBlockedMemoryDesc outputDesc =
            dstBlockedDescCreator->createDesc(prec, reorderParams.dstShape);

        buildReorderGraph(inputDesc, outputDesc);
    }

private:
    std::vector<std::vector<size_t>> inputShapes;
};

TEST_P(ReorderDynamismCPUTest, CompareResult) {
    Run();
}

const auto reorderCpuTestDynamismParams =
    ::testing::Values(ReorderCPUTestParamSet{{2, 16, 8, -1},
                                             {{2, 16, 8, 8}, {2, 16, 8, 16}, {2, 16, 8, 8}},
                                             LayoutType::nspc,
                                             LayoutType::ncsp,
                                             InferenceEngine::Precision::FP32},
                      ReorderCPUTestParamSet{{-1, -1, -1, -1},
                                             {{2, 8, 4, 4}, {2, 8, 8, 4}, {2, 8, 4, 4}},
                                             LayoutType::ncsp,
                                             LayoutType::nspc,
                                             InferenceEngine::Precision::FP32},
                      ReorderCPUTestParamSet{{2, 32, -1, 4},
                                             {{2, 32, 3, 4}, {2, 32, 6, 4}, {2, 32, 3, 4}},
                                             LayoutType::ncsp,
                                             LayoutType::nCsp8c,
                                             InferenceEngine::Precision::FP32},
                      ReorderCPUTestParamSet{{-1, 32, -1, -1},
                                             {{2, 32, 3, 4}, {2, 32, 6, 4}, {2, 32, 3, 4}},
                                             LayoutType::nCsp16c,
                                             LayoutType::nspc,
                                             InferenceEngine::Precision::I8});

INSTANTIATE_TEST_SUITE_P(smoke_ReorderTestDynamism,
                         ReorderDynamismCPUTest,
                         reorderCpuTestDynamismParams,
                         ReorderDynamismCPUTest::getTestCaseName);<|MERGE_RESOLUTION|>--- conflicted
+++ resolved
@@ -108,7 +108,7 @@
 public:
     void buildReorderGraph(const ov::intel_cpu::CpuBlockedMemoryDesc& inputDesc,
                     const ov::intel_cpu::CpuBlockedMemoryDesc& outputDesc) {
-        const mkldnn::engine cpuEngine = {dnnl::engine::kind::cpu, 0};
+        const dnnl::engine cpuEngine = {dnnl::engine::kind::cpu, 0};
         ov::intel_cpu::WeightsSharing::Ptr weightsCache;
 
         inputNode = std::make_shared<ov::intel_cpu::node::Input>(inputDesc.clone(),
@@ -149,11 +149,11 @@
             n->initSupportedPrimitiveDescriptors();
             n->selectPrimitiveDescriptorByIndex(0);
         }
-        stream = mkldnn::stream{cpuEngine};
+        stream = dnnl::stream{cpuEngine};
     }
 
 protected:
-    mkldnn::stream stream;
+    dnnl::stream stream;
     std::shared_ptr<ov::intel_cpu::node::Input> inputNode;
     std::shared_ptr<ov::intel_cpu::node::Reorder> reorderNode;
     std::shared_ptr<ov::intel_cpu::node::Input> outputNode;
@@ -236,30 +236,6 @@
             }
             return result;
         };
-<<<<<<< HEAD
-=======
-        const dnnl::engine cpuEngine(dnnl::engine::kind::cpu, 0);
-        ov::intel_cpu::WeightsSharing::Ptr weightsCache;
-
-        auto inputNode = std::make_shared<ov::intel_cpu::node::Input>(ov::intel_cpu::Shape(srcDims),
-                                                                                prec,
-                                                                                "Reorder_Input", "Input",
-                                                                                cpuEngine, weightsCache);
-        auto reorderNode = std::make_shared<ov::intel_cpu::node::Reorder>("Reorder", cpuEngine, weightsCache);
-        auto outputNode = std::make_shared<ov::intel_cpu::node::Input>(ov::intel_cpu::Shape(dstDims),
-                                                                                 prec,
-                                                                                 "Reorder_Output", "Output",
-                                                                                 cpuEngine, weightsCache);
-
-        auto parentEdge = std::make_shared<ov::intel_cpu::Edge>(inputNode, reorderNode, 0, 0);
-        auto childEdge = std::make_shared<ov::intel_cpu::Edge>(reorderNode, outputNode, 0, 0);
-        parentEdge->changeStatus(ov::intel_cpu::Edge::Status::NeedAllocation);
-        childEdge->changeStatus(ov::intel_cpu::Edge::Status::NeedAllocation);
-        reorderNode->addEdge(parentEdge);
-        reorderNode->addEdge(childEdge);
-        auto rtParamsCache = std::make_shared<ov::intel_cpu::MultiCache>(100);
-
->>>>>>> f9afe07c
         const std::vector<size_t> srcBlockedDims = getBlockedDims(srcDims, srcOrder);
         const std::vector<size_t> srcStrides = getStrides(srcBlockedDims);
         const std::vector<size_t> offsetPaddingToData(srcDims.size(), 0);
@@ -287,14 +263,7 @@
     void infer() {
         generateInput();
         reorderNode->createPrimitive();
-<<<<<<< HEAD
         reorderNode->execute(stream);
-=======
-
-        dnnl::stream strm(cpuEngine);
-        reorderNode->execute(strm);
-        return;
->>>>>>> f9afe07c
     }
 
     void validate(void) {
