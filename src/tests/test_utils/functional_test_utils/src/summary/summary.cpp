--- conflicted
+++ resolved
@@ -7,12 +7,8 @@
 namespace ov {
 namespace test {
 namespace utils {
-
-<<<<<<< HEAD
 size_t PassRate::rel_k = 1;
 
-PassRate::PassRate(unsigned long p, unsigned long f, unsigned long s, unsigned long c, unsigned long h, double rel_p, double rel_a) {
-=======
 PassRate::PassRate(unsigned long p,
                    unsigned long f,
                    unsigned long s,
@@ -20,7 +16,6 @@
                    unsigned long h,
                    double rel_p,
                    double rel_a) {
->>>>>>> 73d8843d
     passed = p;
     failed = f;
     skipped = s;
