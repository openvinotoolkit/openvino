// Copyright (C) 2018-2024 Intel Corporation
// SPDX-License-Identifier: Apache-2.0
//

#include "common_test_utils/node_builders/activation.hpp"

#include "openvino/op/abs.hpp"
#include "openvino/op/acos.hpp"
#include "openvino/op/acosh.hpp"
#include "openvino/op/asin.hpp"
#include "openvino/op/asinh.hpp"
#include "openvino/op/atan.hpp"
#include "openvino/op/atanh.hpp"
#include "openvino/op/ceiling.hpp"
#include "openvino/op/clamp.hpp"
#include "openvino/op/constant.hpp"
#include "openvino/op/cos.hpp"
#include "openvino/op/cosh.hpp"
#include "openvino/op/elu.hpp"
#include "openvino/op/erf.hpp"
#include "openvino/op/exp.hpp"
#include "openvino/op/floor.hpp"
#include "openvino/op/gelu.hpp"
#include "openvino/op/hard_sigmoid.hpp"
#include "openvino/op/hsigmoid.hpp"
#include "openvino/op/hswish.hpp"
#include "openvino/op/is_inf.hpp"
#include "openvino/op/is_nan.hpp"
#include "openvino/op/log.hpp"
#include "openvino/op/mish.hpp"
#include "openvino/op/negative.hpp"
#include "openvino/op/parameter.hpp"
#include "openvino/op/prelu.hpp"
#include "openvino/op/relu.hpp"
#include "openvino/op/round.hpp"
#include "openvino/op/selu.hpp"
#include "openvino/op/sigmoid.hpp"
#include "openvino/op/sign.hpp"
#include "openvino/op/sin.hpp"
#include "openvino/op/sinh.hpp"
#include "openvino/op/softplus.hpp"
#include "openvino/op/softsign.hpp"
#include "openvino/op/sqrt.hpp"
#include "openvino/op/swish.hpp"
#include "openvino/op/tan.hpp"
#include "openvino/op/tanh.hpp"
#include "openvino/op/logical_not.hpp"

namespace ov {
namespace test {
namespace utils {
std::shared_ptr<ov::Node> make_activation(const ov::Output<Node>& in,
                                          const element::Type& type,
                                          ov::test::utils::ActivationTypes activation_type,
                                          ov::Shape in_shape,
                                          std::vector<float> constants_value) {
    switch (activation_type) {
    case ov::test::utils::ActivationTypes::Sigmoid:
        return std::make_shared<ov::op::v0::Sigmoid>(in);
    case ov::test::utils::ActivationTypes::Tanh:
        return std::make_shared<ov::op::v0::Tanh>(in);
    case ov::test::utils::ActivationTypes::Relu:
        return std::make_shared<ov::op::v0::Relu>(in);
    case ov::test::utils::ActivationTypes::LeakyRelu: {
        auto leaky_slope = std::make_shared<ov::op::v0::Constant>(type, in_shape, constants_value);
        return std::make_shared<ov::op::v0::PRelu>(in, leaky_slope);
    }
    case ov::test::utils::ActivationTypes::Exp:
        return std::make_shared<ov::op::v0::Exp>(in);
    case ov::test::utils::ActivationTypes::Log:
        return std::make_shared<ov::op::v0::Log>(in);
    case ov::test::utils::ActivationTypes::Sign:
        return std::make_shared<ov::op::v0::Sign>(in);
    case ov::test::utils::ActivationTypes::Abs:
        return std::make_shared<ov::op::v0::Abs>(in);
    case ov::test::utils::ActivationTypes::Gelu:
        return std::make_shared<ov::op::v0::Gelu>(in);
    case ov::test::utils::ActivationTypes::Clamp:
        return std::make_shared<ov::op::v0::Clamp>(in, constants_value[0], constants_value[1]);
    case ov::test::utils::ActivationTypes::Negative:
        return std::make_shared<ov::op::v0::Negative>(in);
    case ov::test::utils::ActivationTypes::Acos:
        return std::make_shared<ov::op::v0::Acos>(in);
    case ov::test::utils::ActivationTypes::Acosh:
        return std::make_shared<ov::op::v3::Acosh>(in);
    case ov::test::utils::ActivationTypes::Asin:
        return std::make_shared<ov::op::v0::Asin>(in);
    case ov::test::utils::ActivationTypes::Asinh:
        return std::make_shared<ov::op::v3::Asinh>(in);
    case ov::test::utils::ActivationTypes::Atan:
        return std::make_shared<ov::op::v0::Atan>(in);
    case ov::test::utils::ActivationTypes::Atanh:
        return std::make_shared<ov::op::v3::Atanh>(in);
    case ov::test::utils::ActivationTypes::Cos:
        return std::make_shared<ov::op::v0::Cos>(in);
    case ov::test::utils::ActivationTypes::Cosh:
        return std::make_shared<ov::op::v0::Cosh>(in);
    case ov::test::utils::ActivationTypes::Floor:
        return std::make_shared<ov::op::v0::Floor>(in);
    case ov::test::utils::ActivationTypes::Sin:
        return std::make_shared<ov::op::v0::Sin>(in);
    case ov::test::utils::ActivationTypes::Sinh:
        return std::make_shared<ov::op::v0::Sinh>(in);
    case ov::test::utils::ActivationTypes::Sqrt:
        return std::make_shared<ov::op::v0::Sqrt>(in);
    case ov::test::utils::ActivationTypes::Tan:
        return std::make_shared<ov::op::v0::Tan>(in);
    case ov::test::utils::ActivationTypes::Elu:
        return std::make_shared<ov::op::v0::Elu>(in, constants_value[0]);
    case ov::test::utils::ActivationTypes::Erf:
        return std::make_shared<ov::op::v0::Erf>(in);
    case ov::test::utils::ActivationTypes::HardSigmoid: {
        auto hard_sigmoid_alpha = std::make_shared<ov::op::v0::Constant>(type, in_shape, constants_value[0]);
        auto hard_sigmoid_beta = std::make_shared<ov::op::v0::Constant>(type, in_shape, constants_value[1]);
        return std::make_shared<ov::op::v0::HardSigmoid>(in, hard_sigmoid_alpha, hard_sigmoid_beta);
    }
    case ov::test::utils::ActivationTypes::Selu: {
        auto selu_alpha = std::make_shared<ov::op::v0::Constant>(type, in_shape, constants_value[0]);
        auto selu_lambda = std::make_shared<ov::op::v0::Constant>(type, in_shape, constants_value[1]);
        return std::make_shared<ov::op::v0::Selu>(in, selu_alpha, selu_lambda);
    }
    case ov::test::utils::ActivationTypes::Ceiling:
        return std::make_shared<ov::op::v0::Ceiling>(in);
    case ov::test::utils::ActivationTypes::PReLu: {
        auto negative_slope = std::make_shared<ov::op::v0::Constant>(type, in_shape, constants_value);
        return std::make_shared<ov::op::v0::PRelu>(in, negative_slope);
    }
    case ov::test::utils::ActivationTypes::Mish:
        return std::make_shared<ov::op::v4::Mish>(in);
    case ov::test::utils::ActivationTypes::HSwish:
        return std::make_shared<ov::op::v4::HSwish>(in);
    case ov::test::utils::ActivationTypes::SoftPlus:
        return std::make_shared<ov::op::v4::SoftPlus>(in);
    case ov::test::utils::ActivationTypes::Swish: {
        auto beta = std::make_shared<ov::op::v0::Constant>(type, in_shape, constants_value[0]);
        return std::make_shared<ov::op::v4::Swish>(in, beta);
    }
    case ov::test::utils::ActivationTypes::HSigmoid:
        return std::make_shared<ov::op::v5::HSigmoid>(in);
    case ov::test::utils::ActivationTypes::RoundHalfToEven:
        return std::make_shared<ov::op::v5::Round>(in, ov::op::v5::Round::RoundMode::HALF_TO_EVEN);
    case ov::test::utils::ActivationTypes::RoundHalfAwayFromZero:
        return std::make_shared<ov::op::v5::Round>(in, ov::op::v5::Round::RoundMode::HALF_AWAY_FROM_ZERO);
    case ov::test::utils::ActivationTypes::GeluErf:
        return std::make_shared<ov::op::v7::Gelu>(in, ov::op::GeluApproximationMode::ERF);
    case ov::test::utils::ActivationTypes::GeluTanh:
        return std::make_shared<ov::op::v7::Gelu>(in, ov::op::GeluApproximationMode::TANH);
    case ov::test::utils::ActivationTypes::SoftSign:
        return std::make_shared<ov::op::v9::SoftSign>(in);
    case ov::test::utils::ActivationTypes::IsInf:
        return std::make_shared<ov::op::v10::IsInf>(in);
<<<<<<< HEAD
    case ov::test::utils::ActivationTypes::LogicalNot:
        return std::make_shared<ov::op::v1::LogicalNot>(in);
=======
    case ov::test::utils::ActivationTypes::IsNaN:
        return std::make_shared<ov::op::v10::IsNaN>(in);
>>>>>>> bc505ba8
    default:
        OPENVINO_THROW("Can't create layer for this activation type");
    }
}

std::shared_ptr<ov::Node> make_activation(const ov::ParameterVector& parameters,
                                          const element::Type& type,
                                          ov::test::utils::ActivationTypes activation_type) {
    switch (activation_type) {
    case ov::test::utils::ActivationTypes::LeakyRelu:
        return std::make_shared<ov::op::v0::PRelu>(parameters[0], parameters[1]);
    case ov::test::utils::ActivationTypes::HardSigmoid:
        return std::make_shared<ov::op::v0::HardSigmoid>(parameters[0], parameters[1], parameters[2]);
    case ov::test::utils::ActivationTypes::Selu:
        return std::make_shared<ov::op::v0::Selu>(parameters[0], parameters[1], parameters[2]);
    case ov::test::utils::ActivationTypes::PReLu:
        return std::make_shared<ov::op::v0::PRelu>(parameters[0], parameters[1]);
    default:
        OPENVINO_THROW("It is impossible to create layer for this activation type with input as parameter");
    }
}
}  // namespace utils
}  // namespace test
}  // namespace ov<|MERGE_RESOLUTION|>--- conflicted
+++ resolved
@@ -149,13 +149,10 @@
         return std::make_shared<ov::op::v9::SoftSign>(in);
     case ov::test::utils::ActivationTypes::IsInf:
         return std::make_shared<ov::op::v10::IsInf>(in);
-<<<<<<< HEAD
+    case ov::test::utils::ActivationTypes::IsNaN:
+        return std::make_shared<ov::op::v10::IsNaN>(in);
     case ov::test::utils::ActivationTypes::LogicalNot:
         return std::make_shared<ov::op::v1::LogicalNot>(in);
-=======
-    case ov::test::utils::ActivationTypes::IsNaN:
-        return std::make_shared<ov::op::v10::IsNaN>(in);
->>>>>>> bc505ba8
     default:
         OPENVINO_THROW("Can't create layer for this activation type");
     }
