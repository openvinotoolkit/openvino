--- conflicted
+++ resolved
@@ -37,11 +37,7 @@
     fixSlashes(source_path);
     fixSlashes(dest_path);
     std::ifstream source(source_path.c_str(), std::ios::binary);
-<<<<<<< HEAD
-    std::ofstream dest(dest_path, std::ios::binary);
-=======
     std::ofstream dest(dest_path.c_str(), std::ios::binary);
->>>>>>> 2e2e4d52
 #endif
     bool result = source && dest;
     std::istreambuf_iterator<char> begin_source(source);
