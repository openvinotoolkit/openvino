--- conflicted
+++ resolved
@@ -133,24 +133,16 @@
     if (model->get_parameters().empty()) {
         return;
     }
-<<<<<<< HEAD
     bool isFunctionalGraph = false, isReportConvert = true;
-    for (const auto &op : function->get_ordered_ops()) {
-        if (!ngraph::is_type<ngraph::op::Parameter>(op) &&
-            !ngraph::is_type<ngraph::op::Constant>(op) &&
-            !ngraph::is_type<ngraph::op::Result>(op)) {
-            if (!std::dynamic_pointer_cast<ov::op::v0::Convert>(op)) {
-                isReportConvert = false;
-            }
-=======
-    bool isFunctionalGraph = false;
     for (const auto &op : model->get_ordered_ops()) {
         if (!std::dynamic_pointer_cast<ov::op::v0::Parameter>(op) &&
             !std::dynamic_pointer_cast<ov::op::v0::Constant>(op) &&
             !std::dynamic_pointer_cast<ov::op::v0::Result>(op)) {
->>>>>>> 8213a8f7
+            // find all features
+            if (!std::dynamic_pointer_cast<ov::op::v0::Convert>(op)) {
+                isReportConvert = false;
+            }
             isFunctionalGraph = true;
-            // find all features
             if (!isReportConvert && isFunctionalGraph) {
                 break;
             }
