// Copyright (C) 2018-2023 Intel Corporation
// SPDX-License-Identifier: Apache-2.0
//

#include "ngraph/validation_util.hpp"

#include <algorithm>
#include <numeric>

#include "bound_evaluate.hpp"
#include "compare.hpp"
#include "ngraph/evaluator.hpp"
#include "ngraph/op/negative.hpp"
#include "openvino/core/constant_fold_utils.hpp"
#include "openvino/core/dimension_tracker.hpp"
#include "openvino/op/concat.hpp"
#include "openvino/op/gather.hpp"
#include "openvino/op/ops.hpp"
#include "openvino/pass/constant_folding.hpp"
#include "sequnce_generator.hpp"
#include "validation_util.hpp"

OPENVINO_SUPPRESS_DEPRECATED_START

namespace ngraph {
using ov::Dimension;

Strides conv_default_strides(const Node* /* node */,
                             const PartialShape& data_batch_shape,
                             const PartialShape& filters_shape) {
    size_t rank;

    if (data_batch_shape.rank().is_static() && data_batch_shape.rank().get_length() >= 2) {
        rank = data_batch_shape.rank().get_length() - 2;
    } else if (filters_shape.rank().is_static() && filters_shape.rank().get_length() >= 2) {
        rank = filters_shape.rank().get_length() - 2;
    } else {
        rank = 0;
    }

    return Strides(rank, 1);
}

CoordinateDiff conv_default_padding(const Node* /* node */,
                                    const PartialShape& data_batch_shape,
                                    const PartialShape& filters_shape) {
    size_t rank;

    if (data_batch_shape.rank().is_static() && data_batch_shape.rank().get_length() >= 2) {
        rank = data_batch_shape.rank().get_length() - 2;
    } else if (filters_shape.rank().is_static() && filters_shape.rank().get_length() >= 2) {
        rank = filters_shape.rank().get_length() - 2;
    } else {
        rank = 0;
    }

    return CoordinateDiff(rank, 0);
}

//
// Infers the output shape of a windowed reduction operation, where the data may be dilated and/or
// padded, and the reduction window may be strided and/or dilated.
//
// TODO(amprocte): The messages here would be a bit friendlier if we didn't say "after
// padding/after dilation" for cases where there is actually no padding/dilation.
//
PartialShape infer_windowed_reduction_output_shape(const Node* node,
                                                   const PartialShape& data_shape,
                                                   const Strides& data_dilation,
                                                   const CoordinateDiff& data_padding_below,
                                                   const CoordinateDiff& data_padding_above,
                                                   const PartialShape& window_shape,
                                                   const Strides& window_strides,
                                                   const Strides& window_dilation,
                                                   bool is_window_all_in_padding_allowed,
                                                   bool ceil_mode) {
    PartialShape data_shape_merged{PartialShape::dynamic()};

    NODE_VALIDATION_CHECK(
        node,
        data_shape_merged.merge_rank(data_shape.rank()) && data_shape_merged.merge_rank(data_dilation.size()) &&
            data_shape_merged.merge_rank(data_padding_below.size()) &&
            data_shape_merged.merge_rank(data_padding_above.size()) &&
            data_shape_merged.merge_rank(window_shape.rank()) && data_shape_merged.merge_rank(window_strides.size()) &&
            data_shape_merged.merge_rank(window_dilation.size()),
        "Ranks for data shape (",
        data_shape,
        "), data dilation (",
        data_dilation,
        "), padding below (",
        data_padding_below,
        "), padding above (",
        data_padding_above,
        "), window shape (",
        window_shape,
        "), window strides (",
        window_strides,
        "), and window dilation (",
        window_dilation,
        ") do not match.");

    PartialShape output_shape = PartialShape::dynamic(data_shape_merged.rank());
    if (output_shape.rank().is_static()) {
        for (int64_t i = 0; i < output_shape.rank().get_length(); i++) {
            NODE_VALIDATION_CHECK(node,
                                  data_dilation[i] > 0,
                                  "Data dilation (",
                                  data_dilation,
                                  ") has zero dimension at axis ",
                                  i,
                                  ".");
            NODE_VALIDATION_CHECK(node,
                                  window_strides[i] > 0,
                                  "Window strides (",
                                  window_strides,
                                  ") has zero dimension at axis ",
                                  i,
                                  ".");
            NODE_VALIDATION_CHECK(node,
                                  window_dilation[i] > 0,
                                  "Window dilation (",
                                  window_dilation,
                                  ") has zero dimension at axis ",
                                  i,
                                  ".");

            bool data_dim_static = data_shape.rank().is_static() && data_shape[i].is_static();
            bool window_dim_static = window_shape.rank().is_static() && window_shape[i].is_static();

            ptrdiff_t data_padded_dilated_dim = -1;
            if (data_dim_static) {
                data_padded_dilated_dim = (static_cast<int64_t>(data_dilation[i]) * (data_shape[i].get_length() - 1)) +
                                          1 + data_padding_below[i] + data_padding_above[i];
                NODE_VALIDATION_CHECK(node,
                                      data_padded_dilated_dim > 0,
                                      "Data shape after padding and dilation has dimension less than 1 (dim: ",
                                      data_padded_dilated_dim,
                                      ") at axis ",
                                      i,
                                      ".");
            }

            ptrdiff_t window_dilated_dim = -1;
            if (window_dim_static) {
                window_dilated_dim = static_cast<int64_t>(window_dilation[i]) * (window_shape[i].get_length() - 1) + 1;

                NODE_VALIDATION_CHECK(node,
                                      window_dilated_dim > 0,
                                      "Window after dilation has dimension less than 1 (dim: ",
                                      window_dilated_dim,
                                      ") at axis ",
                                      i,
                                      ".");

                NODE_VALIDATION_CHECK(node,
                                      is_window_all_in_padding_allowed || (window_dilated_dim > data_padding_below[i] &&
                                                                           window_dilated_dim > data_padding_above[i]),
                                      "Window after dilation is sometimes entirely in the padding area for axis ",
                                      i,
                                      " (dilated window dimension: ",
                                      window_dilated_dim,
                                      ", padding below dimension: ",
                                      data_padding_below[i],
                                      ", padding above dimension: ",
                                      data_padding_above[i],
                                      ") and this is not ",
                                      "allowed.");
            }

            if (data_dim_static && window_dim_static) {
                NODE_VALIDATION_CHECK(node,
                                      window_dilated_dim <= data_padded_dilated_dim,
                                      "Window after dilation has dimension (dim: ",
                                      window_dilated_dim,
                                      ") larger than the data shape after padding (dim: ",
                                      data_padded_dilated_dim,
                                      ") at axis ",
                                      i,
                                      ".");

                if (ceil_mode) {
                    output_shape[i] =
                        ceil_div(static_cast<size_t>(data_padded_dilated_dim) - static_cast<size_t>(window_dilated_dim),
                                 window_strides[i]) +
                        1;
                } else {
                    output_shape[i] =
                        ((static_cast<size_t>(data_padded_dilated_dim) - static_cast<size_t>(window_dilated_dim)) /
                         window_strides[i]) +
                        1;
                }
            }
        }
    }

    return output_shape;
}

void validate_conv_params_spatial_dimensions(const Node* node,
                                             const size_t num_spatial_dims,
                                             const op::PadType auto_pad,
                                             Strides& strides,
                                             Strides& dilations,
                                             CoordinateDiff& pads_begin,
                                             CoordinateDiff& pads_end) {
    if (strides.size() == 0) {
        strides = Strides(num_spatial_dims, 1);
    }
    if (dilations.size() == 0) {
        dilations = Strides(num_spatial_dims, 1);
    }
    if (pads_begin.size() == 0 || auto_pad == op::PadType::VALID) {
        pads_begin = CoordinateDiff(num_spatial_dims, 0);
    }
    if (pads_end.size() == 0 || auto_pad == op::PadType::VALID) {
        pads_end = CoordinateDiff(num_spatial_dims, 0);
    }
    NODE_VALIDATION_CHECK(node,
                          strides.size() == num_spatial_dims,
                          "Strides should be defined for all and only spatial features.");
    NODE_VALIDATION_CHECK(node,
                          dilations.size() == num_spatial_dims,
                          "Dilations should be defined for all and only spatial features.");
    NODE_VALIDATION_CHECK(node,
                          pads_begin.size() == num_spatial_dims && pads_end.size() == num_spatial_dims,
                          "Pads should be defined for all and only spatial features.");
}

PartialShape validate_and_infer_convolution_forward_output_shape(const Node* node,
                                                                 const Rank& result_ps_rank,
                                                                 const PartialShape& data_batch_pshape,
                                                                 const PartialShape& filters_pshape,
                                                                 const op::PadType auto_pad,
                                                                 Strides& strides,
                                                                 Strides& dilations,
                                                                 CoordinateDiff& pads_begin,
                                                                 CoordinateDiff& pads_end) {
    PartialShape result_shape = PartialShape::dynamic();
    if (result_ps_rank.is_static()) {
        const auto num_spatial_dims = result_ps_rank.get_length() - 2;
        validate_conv_params_spatial_dimensions(node,
                                                num_spatial_dims,
                                                auto_pad,
                                                strides,
                                                dilations,
                                                pads_begin,
                                                pads_end);

        result_shape = PartialShape::dynamic(result_ps_rank);
        if (data_batch_pshape.rank().is_static()) {
            result_shape[0] = data_batch_pshape[0];  // batch size
        }
        if (filters_pshape.rank().is_static()) {
            result_shape[1] = filters_pshape[0];  // filter channel size
        }
        if (auto_pad == op::PadType::SAME_UPPER || auto_pad == op::PadType::SAME_LOWER) {
            bool auto_padding_applied = false;
            if (filters_pshape.rank().is_static() && filters_pshape.rank().get_length() > 2) {
                pads_begin.clear();
                pads_end.clear();

                const PartialShape filter_spatial_shape = [filters_pshape]() {
                    std::vector<Dimension> filter_dims{filters_pshape};
                    filter_dims.erase(filter_dims.begin(),
                                      filter_dims.begin() + 2);  // Remove {C_OUT, C_IN}
                    return PartialShape{filter_dims};
                }();

                if (filter_spatial_shape.is_static()) {
                    auto_padding_applied = try_apply_auto_padding(data_batch_pshape,
                                                                  filter_spatial_shape.to_shape(),
                                                                  strides,
                                                                  dilations,
                                                                  auto_pad,
                                                                  pads_end,
                                                                  pads_begin);
                }
            }
            if (!auto_padding_applied) {
                return result_shape;
            }
        }
        result_shape = infer_convolution_forward(node,
                                                 data_batch_pshape,
                                                 Strides(num_spatial_dims, 1),  // dummy data dilations
                                                 pads_begin,
                                                 pads_end,
                                                 filters_pshape,
                                                 strides,
                                                 dilations);
    }
    return result_shape;
}

//
// Infers the output batch shape and element type for batched pooling fprop.
//
PartialShape infer_batched_pooling_forward(const Node* node,
                                           const PartialShape& data_batch_shape,
                                           const CoordinateDiff& data_padding_below,
                                           const CoordinateDiff& data_padding_above,
                                           const PartialShape& window_shape,
                                           const Strides& window_strides,
                                           bool is_window_all_in_padding_allowed,
                                           bool ceil_mode,
                                           const Strides& window_dilation) {
    NODE_VALIDATION_CHECK(node,
                          data_batch_shape.rank().is_dynamic() ||
                              (data_batch_shape.rank().get_length() >= 3 && data_batch_shape.rank().get_length() <= 5),
                          "Data batch must have rank of at least 4 or 5 (one batch axis, ",
                          "one input-channel axis, and two or three spatial dimension) ",
                          "(data batch shape: ",
                          data_batch_shape,
                          ").");

    PartialShape data_spatial_shape{PartialShape::dynamic()};

    NODE_VALIDATION_CHECK(node,
                          data_spatial_shape.merge_rank(data_batch_shape.rank() - 2) &&
                              data_spatial_shape.merge_rank(data_padding_below.size()) &&
                              data_spatial_shape.merge_rank(data_padding_above.size()) &&
                              data_spatial_shape.merge_rank(window_shape.rank()) &&
                              data_spatial_shape.merge_rank(window_strides.size()),
                          "Ranks for data item shape (data batch has shape ",
                          data_batch_shape,
                          ", so data item rank is ",
                          (data_batch_shape.rank() - 2),
                          "), padding below (",
                          data_padding_below,
                          "), padding above (",
                          data_padding_above,
                          "), window shape (",
                          window_shape,
                          "), and window strides (",
                          window_strides,
                          ") do not match.");

    Dimension batch_size{Dimension::dynamic()};
    Dimension channel_count{Dimension::dynamic()};
    PartialShape data_output_spatial_shape{PartialShape::dynamic(data_spatial_shape.rank())};

    if (data_batch_shape.rank().is_static()) {
        batch_size = data_batch_shape[0];
        channel_count = data_batch_shape[1];

        for (int64_t i = 0; i < data_spatial_shape.rank().get_length(); i++) {
            data_spatial_shape[i] = data_batch_shape[i + 2];
        }

        NODE_VALIDATION_CHECK(node, batch_size.is_dynamic() || batch_size.get_length() > 0, "Batch size is zero.");

        NODE_VALIDATION_CHECK(node,
                              channel_count.is_dynamic() || channel_count.get_length() > 0,
                              "Channel count is zero.");

        // For pooling ops we don't need dilation, so we fill in the identity value (all 1).
        Strides data_dilation(data_spatial_shape.rank().get_length(), 1);
        Strides dilations = window_dilation;
        // if the window_dilation was not specified, generate the default value (no dilations)
        if (window_dilation.empty()) {
            // dilations equal to 1 for each spatial axis mean that the window is not dilated
            dilations = Strides(data_spatial_shape.rank().get_length(), 1);
        }

        data_output_spatial_shape = infer_windowed_reduction_output_shape(node,
                                                                          data_spatial_shape,
                                                                          data_dilation,
                                                                          data_padding_below,
                                                                          data_padding_above,
                                                                          window_shape,
                                                                          window_strides,
                                                                          dilations,
                                                                          is_window_all_in_padding_allowed,
                                                                          ceil_mode);
    }

    PartialShape data_batch_output_shape{PartialShape::dynamic(data_output_spatial_shape.rank() + 2)};
    data_batch_output_shape[0] = batch_size;
    data_batch_output_shape[1] = channel_count;

    for (int64_t i = 0; i < data_spatial_shape.rank().get_length(); i++) {
        data_batch_output_shape[i + 2] = data_output_spatial_shape[i];
    }

    return data_batch_output_shape;
}

struct ChannelShapedInputSpec {
    element::Type m_element_type;
    PartialShape m_shape;
    std::string m_input_name;
};

static std::tuple<element::Type, PartialShape, PartialShape> infer_batch_norm_forward_helper(
    const Node* node,
    element::Type input_element_type,
    const PartialShape& input_shape,
    const std::vector<ChannelShapedInputSpec>& channel_shaped_inputs) {
    // Built up a slash-separated string naming all the channel-shaped inputs, for use in error
    // messages.
    std::stringstream ss;
    bool first = true;
    for (const auto& inp : channel_shaped_inputs) {
        if (!first) {
            ss << "/";
        }
        ss << inp.m_input_name;
        first = false;
    }
    std::string channel_input_names = ss.str();

    // Infer output element type.
    element::Type et_result{input_element_type};

    for (const auto& inp : channel_shaped_inputs) {
        NODE_VALIDATION_CHECK(node,
                              element::Type::merge(et_result, et_result, inp.m_element_type),
                              "Input element types do not match.");
    }

    NODE_VALIDATION_CHECK(node,
                          et_result.is_dynamic() || et_result.is_real(),
                          "Input element types must be floating-point. Got: ",
                          et_result);

    // Extract channel dimension from input shape.
    Dimension channel_dim{Dimension::dynamic()};

    Rank input_rank = input_shape.rank();
    if (input_rank.is_static()) {
        NODE_VALIDATION_CHECK(node,
                              input_rank.get_length() >= 2,
                              "Input argument must have rank of at least 2 (input argument shape: ",
                              input_shape,
                              ").");

        channel_dim = input_shape[1];
    }

    // Infer gamma/beta/mu/sigma shape, which must be consistent with a vector of size
    // "channel_dim".
    PartialShape channel_shape{PartialShape::dynamic()};

    for (const auto& inp : channel_shaped_inputs) {
        NODE_VALIDATION_CHECK(node,
                              PartialShape::merge_into(channel_shape, inp.m_shape),
                              "Shapes for ",
                              channel_input_names,
                              " do not match.");
    }

    NODE_VALIDATION_CHECK(node,
                          channel_shape.merge_rank(1),
                          "Shape for ",
                          channel_input_names,
                          " (",
                          channel_shape,
                          ") does not have rank 1.");

    NODE_VALIDATION_CHECK(node,
                          Dimension::merge(channel_dim, channel_dim, channel_shape[0]),
                          "Input channel dimension (",
                          channel_dim,
                          ") does not match shape for ",
                          channel_input_names,
                          " (",
                          channel_shape,
                          ").");

    NODE_VALIDATION_CHECK(node,
                          channel_dim.is_dynamic() || channel_dim.get_length() >= 1,
                          "Channel count must be at least 1.");

    // Batch result shape is same as the input shape, except we may possibly have inferred more
    // information from the channel count via gamma/beta/etc.
    PartialShape batch_result_shape{input_shape};

    if (batch_result_shape.rank().is_static()) {
        batch_result_shape[1] = channel_dim;
    }

    return std::make_tuple(et_result, batch_result_shape, PartialShape{channel_dim});
}

std::tuple<element::Type, PartialShape, PartialShape> infer_batch_norm_forward(const Node* node,
                                                                               element::Type input_element_type,
                                                                               element::Type gamma_element_type,
                                                                               element::Type beta_element_type,
                                                                               element::Type mean_element_type,
                                                                               element::Type variance_element_type,
                                                                               const PartialShape& input_shape,
                                                                               const PartialShape& gamma_shape,
                                                                               const PartialShape& beta_shape,
                                                                               const PartialShape& mean_shape,
                                                                               const PartialShape& variance_shape) {
    return infer_batch_norm_forward_helper(node,
                                           input_element_type,
                                           input_shape,
                                           {{gamma_element_type, gamma_shape, "gamma"},
                                            {beta_element_type, beta_shape, "beta"},
                                            {mean_element_type, mean_shape, "mean"},
                                            {variance_element_type, variance_shape, "variance"}});
}

std::tuple<element::Type, PartialShape, PartialShape> infer_batch_norm_forward(const Node* node,
                                                                               element::Type input_element_type,
                                                                               element::Type gamma_element_type,
                                                                               element::Type beta_element_type,
                                                                               const PartialShape& input_shape,
                                                                               const PartialShape& gamma_shape,
                                                                               const PartialShape& beta_shape) {
    return infer_batch_norm_forward_helper(
        node,
        input_element_type,
        input_shape,
        {{gamma_element_type, gamma_shape, "gamma"}, {beta_element_type, beta_shape, "beta"}});
}

bool try_apply_auto_padding(const PartialShape& image_shape,
                            const Shape& filter_shape,
                            const Strides& filter_strides,
                            const Strides& filter_dilations,
                            const op::PadType pad_type,
                            CoordinateDiff& padding_above,
                            CoordinateDiff& padding_below) {
    return ov::util::try_apply_auto_padding(image_shape,
                                            filter_shape,
                                            filter_strides,
                                            filter_dilations,
                                            pad_type,
                                            padding_above,
                                            padding_below);
}

PartialShape infer_slice_shape(const Node* node,
                               const PartialShape& input_shape,
                               const std::vector<int64_t>& begin,
                               const std::vector<int64_t>& end,
                               const std::vector<int64_t>& strides,
                               const AxisSet& begin_mask,
                               const AxisSet& end_mask,
                               const AxisSet& new_axis_mask,
                               const AxisSet& shrink_axis_mask,
                               const AxisSet& ellipsis_mask) {
    if (begin.size() && end.size()) {
        NODE_VALIDATION_CHECK(node,
                              begin.size() == end.size(),
                              "Lower bounds and Upper bounds needs to have same number of values");
    }
    if (begin.size() && strides.size()) {
        NODE_VALIDATION_CHECK(node,
                              begin.size() == strides.size(),
                              "Lower bounds and strides needs to have same number of values");
    }
    if (end.size() && strides.size()) {
        NODE_VALIDATION_CHECK(node,
                              end.size() == strides.size(),
                              "Upper bounds and strides needs to have same number of values");
    }

    NODE_VALIDATION_CHECK(node, ellipsis_mask.size() <= 1, "At most one ellipsis is allowed.");

    if (input_shape.rank().is_dynamic()) {
        return PartialShape::dynamic();
    }

    NODE_VALIDATION_CHECK(node,
                          input_shape.rank().get_length() + new_axis_mask.size() >= begin.size(),
                          "Input rank plus number of new axis has to be at least the size of Lower "
                          "and Upper bounds vector.");

    std::vector<Dimension> dim;

    int64_t input_shape_idx = 0;
    for (size_t axis = 0; axis < begin.size(); ++axis) {
        // add all dimensions hidden under the ellipsis mask if ellipsis mask is set
        if (ellipsis_mask.count(axis)) {
            // only one bit in ellipsis mask is allowed
            int num_new_axis_after_ellipses = 0;
            int num_input_axis_before_ellipses = 0;
            for (size_t i = 0; i < axis; ++i) {
                if (!new_axis_mask.count(i)) {
                    num_input_axis_before_ellipses++;
                }
            }
            for (size_t i = axis + 1; i < begin.size(); ++i) {
                if (new_axis_mask.count(i)) {
                    num_new_axis_after_ellipses++;
                }
            }

            int64_t num_input_axis_after_ellipses =
                (begin.size() - axis - num_new_axis_after_ellipses - 1);  // -1 because it's a position of ellipses
            int64_t num_of_hidden_dims =
                input_shape.rank().get_length() - num_input_axis_after_ellipses - num_input_axis_before_ellipses;
            for (int64_t i = 0; i < num_of_hidden_dims; ++i) {
                dim.emplace_back(input_shape[input_shape_idx]);
                input_shape_idx++;
            }
        } else {
            // add new single dimension if new_axis_mask is set
            if (new_axis_mask.count(axis)) {
                dim.emplace_back(1);
            }
            // skip this dimension if shrink_axis_mask is set
            else if (shrink_axis_mask.count(axis)) {
                input_shape_idx++;
            }
            // calculating dimension (begin, end, begin_mask, end_mask, stride)
            else {
                // check dynamic dimension
                if (input_shape[input_shape_idx].is_dynamic()) {
                    input_shape_idx++;
                    dim.emplace_back(Dimension::dynamic());
                    continue;
                }

                int64_t lb = begin[axis];
                int64_t ub = end[axis];

                // set default value for stride or use given value
                int64_t stride = 1;
                if (strides.size() > axis) {
                    stride = strides[axis];
                }
                NODE_VALIDATION_CHECK(node, stride != 0, "Stride must be non-zero");

                // convert negative indexes to positive
                // take max for this case: if abs(lb) > input_shape[input_shape_idx],then after
                // conversion lb < 0
                // so according to tensorflow and numpy we just get 0
                if (lb < 0) {
                    lb = std::max(input_shape[input_shape_idx].get_length() + lb, int64_t(0));
                }

                if (ub < 0) {
                    ub =
                        std::max(input_shape[input_shape_idx].get_length() + ub, stride > 0 ? int64_t(0) : int64_t(-1));
                }

                // apply restrictions when begin or end values more than max possible values.
                lb = std::min(input_shape[input_shape_idx].get_length(), lb);
                ub = std::min(input_shape[input_shape_idx].get_length(), ub);

                int64_t dimension = 0;
                if (stride < 0) {
                    // apply masks
                    if (begin_mask.count(axis)) {
                        lb = input_shape[input_shape_idx].get_length() - 1;
                    }
                    if (end_mask.count(axis)) {
                        ub = -1;
                    }

                    lb = std::min(lb, input_shape[input_shape_idx].get_length() - 1);
                    lb -= 1;  // we always get 1st element, so we need decrease range
                    if (ub <= lb) {
                        dimension = (ub - lb) / stride + 1;
                    }
                } else {
                    // apply masks
                    if (begin_mask.count(axis)) {
                        lb = 0;
                    }
                    if (end_mask.count(axis)) {
                        ub = input_shape[input_shape_idx].get_length();
                    }

                    lb += 1;  // we always get 1st element, so we need decrease range
                    if (ub >= lb) {
                        dimension = (ub - lb) / stride + 1;
                    }
                }

                dim.emplace_back(dimension);
                input_shape_idx++;
            }
        }
    }
    // get remaining values
    for (; input_shape_idx < input_shape.rank().get_length(); ++input_shape_idx) {
        dim.emplace_back(input_shape[input_shape_idx]);
    }

    return dim;
}

void opset1::infer_conv_backprop_auto_padding(const Shape& input_data_shape,
                                              const Shape& filters_shape,
                                              const Shape& output_shape,
                                              const Strides& strides,
                                              const Strides& dilations,
                                              const op::PadType auto_pad_type,
                                              const CoordinateDiff& output_padding,
                                              CoordinateDiff& pads_begin,
                                              CoordinateDiff& pads_end) {
    OPENVINO_ASSERT(auto_pad_type == op::PadType::SAME_UPPER || auto_pad_type == op::PadType::SAME_LOWER);

    size_t num_spatial_dims = input_data_shape.size();
    OPENVINO_ASSERT(filters_shape.size() == num_spatial_dims && strides.size() == num_spatial_dims &&
                    dilations.size() == num_spatial_dims && pads_begin.size() == num_spatial_dims &&
                    pads_end.size() == num_spatial_dims && output_padding.size() == num_spatial_dims);

    pads_begin = CoordinateDiff(num_spatial_dims);
    pads_end = CoordinateDiff(num_spatial_dims);

    for (uint64_t i = 0; i < num_spatial_dims; ++i) {
        int total_padding = std::max<int>(
            static_cast<int>(strides[i] * (input_data_shape[i] - 1) + dilations[i] * (filters_shape[i] - 1) + 1 -
                             output_shape[i] + output_padding[i]),
            0);
        if (auto_pad_type != op::PadType::SAME_UPPER) {
            pads_begin[i] = total_padding / 2;
            pads_end[i] = total_padding - pads_begin[i];
        } else {
            pads_end[i] = total_padding / 2;
            pads_begin[i] = total_padding - pads_end[i];
        }
    }
}

namespace {
/// \brief Scalar variant describes value of an Output, for use in max shape determination
///
/// For tensor values, we use the maximum value in the tensor
struct MaxValue {
    /// \brief No information known about the output
    MaxValue() = default;
    /// \brief uint64_t assoiated with the output
    MaxValue(uint64_t value) : m_value(value) {}
    MaxValue(const std::vector<uint64_t>& slices, int64_t slice_axis) : m_slices(slices), m_slice_axis(slice_axis) {
        m_value = *max_element(m_slices.begin(), m_slices.end());
    }
    uint64_t m_value{std::numeric_limits<uint64_t>::max()};
    std::vector<uint64_t> m_slices;
    int64_t m_slice_axis{-1};
};

std::vector<MaxValue> exec_constant(Node* node, std::vector<MaxValue>& inputs) {
    auto result = MaxValue();
    auto op = ov::as_type<ov::op::v0::Constant>(node);
    auto element_type = op->get_output_element_type(0);
    if (element_type.is_integral()) {
        uint64_t max_val = 0;
        if (element_type.is_signed()) {
            for (auto elt : op->cast_vector<int64_t>()) {
                if (max_val < static_cast<uint64_t>(elt)) {
                    max_val = elt;
                }
            }
        } else {
            for (auto elt : op->cast_vector<uint64_t>()) {
                if (max_val < elt) {
                    max_val = elt;
                }
            }
        }
        result = MaxValue(max_val);
    }
    return {result};
}

std::vector<MaxValue> exec_minimum(Node* node, std::vector<MaxValue>& inputs) {
    uint64_t min_value = std::numeric_limits<uint64_t>::max();
    switch (node->get_output_element_type(0)) {
    case element::Type_t::i8:
        min_value = std::numeric_limits<int8_t>::max();
        break;
    case element::Type_t::i16:
        min_value = std::numeric_limits<int16_t>::max();
        break;
    case element::Type_t::i32:
        min_value = std::numeric_limits<int32_t>::max();
        break;
    case element::Type_t::i64:
        min_value = std::numeric_limits<int64_t>::max();
        break;
    case element::Type_t::u8:
        min_value = std::numeric_limits<uint8_t>::max();
        break;
    case element::Type_t::u16:
        min_value = std::numeric_limits<uint16_t>::max();
        break;
    case element::Type_t::u32:
        min_value = std::numeric_limits<uint32_t>::max();
        break;
    case element::Type_t::u64:
        min_value = std::numeric_limits<uint64_t>::max();
        break;
    default:
        break;
    }
    min_value = std::min(min_value, inputs.at(0).m_value);
    min_value = std::min(min_value, inputs.at(1).m_value);
    return {MaxValue(min_value)};
}

std::vector<MaxValue> exec_concat(Node* node, std::vector<MaxValue>& inputs) {
    auto op = ov::as_type<ov::op::v0::Concat>(node);
    std::vector<uint64_t> slice_maxen;
    for (const auto& input : inputs) {
        slice_maxen.push_back(input.m_value);
    }
    auto axis = op->get_concatenation_axis();
    return {MaxValue(slice_maxen, axis)};
}

std::vector<MaxValue> exec_reduce_min(Node* node, std::vector<MaxValue>& inputs) {
    auto data = inputs.at(0);
    if (data.m_slice_axis >= 0 && data.m_slices.size() > 1) {
        if (auto indices_const = ov::as_type<op::v0::Constant>(node->get_input_node_ptr(1))) {
            if (indices_const->get_output_element_type(0).is_integral()) {
                const auto& indices_shape = indices_const->get_output_shape(0);
                if (indices_shape == Shape{1}) {
                    auto indices = indices_const->cast_vector<int64_t>();
                    auto axis = indices.at(0);
                    if (axis == data.m_slice_axis) {
                        return {MaxValue(*min_element(data.m_slices.begin(), data.m_slices.end()))};
                    }
                }
            }
        }
    }
    // Noting we can do
    return {MaxValue(data.m_value)};
}

std::vector<MaxValue> exec_shape_of(Node* node, std::vector<MaxValue>& inputs) {
    const auto& inputPS = node->get_input_partial_shape(0);
    std::vector<uint64_t> shapeDims;
    for (int64_t i = 0; i < inputPS.rank().get_length(); i++) {
        if (inputPS[i].is_static()) {
            shapeDims.push_back(inputPS[i].get_length());
        } else {
            shapeDims.push_back(std::numeric_limits<uint64_t>::max());
        }
    }

    return {MaxValue(shapeDims, 0)};
}

std::vector<MaxValue> exec_gather(Node* node, std::vector<MaxValue>& inputs) {
    auto gather = ov::as_type<ov::op::v1::Gather>(node);

    const auto& indices = ov::as_type_ptr<op::v0::Constant>(node->input_value(1).get_node_shared_ptr());
    const auto& axis = ov::as_type_ptr<op::v0::Constant>(node->input_value(2).get_node_shared_ptr());

    if (!indices || !axis) {
        return {MaxValue()};
    }

    if (gather->get_axis() != 0) {
        return {MaxValue()};
    }

    const auto& indicesVec = indices->cast_vector<int64_t>();
    if (indicesVec.size() != 1 || indicesVec[0] >= static_cast<int64_t>(inputs[0].m_slices.size())) {
        return {MaxValue()};
    }

    return {MaxValue(inputs[0].m_slices[indicesVec[0]])};
}

std::vector<MaxValue> exec_nop(Node* node, std::vector<MaxValue>& inputs) {
    return {inputs.at(0)};
}
}  // namespace

std::pair<bool, uint64_t> maximum_value(const Output<Node>& value) {
    static ngraph::Evaluator<MaxValue>::op_handler_map handlers = {
        {ov::op::v0::Concat::get_type_info_static(), exec_concat},
        {ov::op::v0::Constant::get_type_info_static(), exec_constant},
        {ov::op::v0::Convert::get_type_info_static(), exec_nop},
        {ov::op::v1::Gather::get_type_info_static(), exec_gather},
        {ov::op::v1::Minimum::get_type_info_static(), exec_minimum},
        {ov::op::v1::ReduceMin::get_type_info_static(), exec_reduce_min},
        {ov::op::v1::Reshape::get_type_info_static(), exec_nop},
        {ov::op::v3::ShapeOf::get_type_info_static(), exec_shape_of},
        {ov::op::v0::Squeeze::get_type_info_static(), exec_nop},
        {ov::op::v0::Unsqueeze::get_type_info_static(), exec_nop}};
    Evaluator<MaxValue>::value_map value_map;
    Evaluator<MaxValue> evaluator(handlers, value_map);
    auto val = evaluator.evaluate(value);
    return std::pair<bool, uint64_t>(val.m_value < std::numeric_limits<uint64_t>::max(), val.m_value);
}

void evaluate_nodes(std::map<RawNodeOutput, HostTensorPtr>& value_map,
                    std::map<RawNodeOutput, HostTensorPtr>& output_tensor_map,
                    const OutputVector& outputs,
                    const EvaluationContext& evaluation_context) {
    Evaluator<HostTensorPtr> evaluator({}, value_map);
    evaluator.set_universal_handler(
        [&output_tensor_map, &evaluation_context](Node* node,
                                                  const HostTensorVector& input_tensors) -> HostTensorVector {
            HostTensorVector output_tensors;
            for (const auto& v : node->outputs()) {
                auto it = output_tensor_map.find(v);
                if (it == output_tensor_map.end()) {
                    auto c = std::make_shared<HostTensor>(v);
                    output_tensors.push_back(c);
                } else {
                    output_tensors.push_back(it->second);
                }
            }
            if (node->evaluate(output_tensors, input_tensors, evaluation_context)) {
                return output_tensors;
            } else {
                OPENVINO_THROW("Evaluation failed on ", node);
            }
        });
    for (const auto& value : outputs) {
        evaluator.evaluate(value);
    }
}

std::shared_ptr<op::v0::Constant> get_constant_max_of_type(element::Type_t t) {
    auto tensor = ov::util::make_tensor_of_max_value(t);
    return tensor ? std::make_shared<op::v0::Constant>(tensor) : nullptr;
}

std::shared_ptr<op::v0::Constant> get_constant_min_of_type(element::Type_t t) {
    auto tensor = ov::util::make_tensor_of_min_value(t);
    return tensor ? std::make_shared<op::v0::Constant>(tensor) : nullptr;
}

std::shared_ptr<op::v0::Constant> get_constant_lowest_of_type(element::Type_t t) {
#define OPENVINO_TYPE_TO_LOWEST_CONST(t)                                                                               \
    case t:                                                                                                            \
        return op::v0::Constant::create(t,                                                                             \
                                        {},                                                                            \
                                        {std::numeric_limits<typename element_type_traits<t>::value_type>::lowest()}); \
        break

    switch (t) {
        OPENVINO_TYPE_TO_LOWEST_CONST(element::boolean);
        OPENVINO_TYPE_TO_LOWEST_CONST(element::bf16);
        OPENVINO_TYPE_TO_LOWEST_CONST(element::f16);
        OPENVINO_TYPE_TO_LOWEST_CONST(element::f32);
        OPENVINO_TYPE_TO_LOWEST_CONST(element::f64);
        OPENVINO_TYPE_TO_LOWEST_CONST(element::i8);
        OPENVINO_TYPE_TO_LOWEST_CONST(element::i16);
        OPENVINO_TYPE_TO_LOWEST_CONST(element::i32);
        OPENVINO_TYPE_TO_LOWEST_CONST(element::i64);
        OPENVINO_TYPE_TO_LOWEST_CONST(element::u1);
        OPENVINO_TYPE_TO_LOWEST_CONST(element::u8);
        OPENVINO_TYPE_TO_LOWEST_CONST(element::u16);
        OPENVINO_TYPE_TO_LOWEST_CONST(element::u32);
        OPENVINO_TYPE_TO_LOWEST_CONST(element::u64);

    case element::undefined:
    case element::dynamic:
    default:
        return nullptr;
    }
}

bool validate_host_tensor_vector(const HostTensorVector& tensor_vector, const size_t& size) {
    return (tensor_vector.size() == size) &&
           std::none_of(tensor_vector.cbegin(), tensor_vector.cend(), ov::cmp::Equal<HostTensorPtr>(nullptr));
}

std::shared_ptr<Node> operator-(const Output<Node>& arg0) {
    return std::make_shared<op::Negative>(arg0);
}
}  // namespace ngraph

void ov::infer_auto_padding(const Shape& image_shape,
                            const Shape& filter_shape,
                            const Strides& filter_strides,
                            const Strides& filter_dilations,
                            const op::PadType pad_type,
                            CoordinateDiff& padding_above,
                            CoordinateDiff& padding_below) {
    ov::util::infer_auto_padding(image_shape,
                                 filter_shape,
                                 filter_strides,
                                 filter_dilations,
                                 pad_type,
                                 padding_above,
                                 padding_below);
}

namespace {
const auto normalize_axis_to = [](const int64_t& tensor_rank) {
    return [&tensor_rank](int64_t& axis) {
        if (axis < 0) {
            axis += tensor_rank;
        }
    };
};

std::string normalize_axis_error_msg(const int64_t& axis, const int64_t& lower, const int64_t& upper) {
    return std::string(" Parameter axis ")
        .append(std::to_string(axis))
        .append(" out of the tensor rank range [")
        .append(std::to_string(lower))
        .append(", ")
        .append(std::to_string(upper))
        .append("].");
}
}  // namespace

int64_t ov::util::normalize(const int64_t& value, const int64_t& max) {
    return (value < 0) ? value + max : value;
};

void ov::normalize_axes(const Node* node, const int64_t& tensor_rank, std::vector<int64_t>& axes) {
    ov::util::normalize_axes(node, tensor_rank, axes);
}

std::vector<size_t> ov::normalize_axes(const std::string& node_description,
                                       const std::vector<int64_t>& axes,
                                       const Rank& tensor_rank) {
    return ov::util::normalize_axes(node_description, axes, tensor_rank);
}

int64_t ov::normalize_axis(const Node* node, std::int64_t axis, const Rank& tensor_rank) {
    return ov::util::normalize_axis(node, axis, tensor_rank);
}

int64_t ov::normalize_axis(const std::string& node_description, std::int64_t axis, const Rank& tensor_rank) {
    return ov::util::normalize_axis(node_description, axis, tensor_rank);
}

int64_t ov::normalize_axis(const Node* node,
                           std::int64_t axis,
                           std::uint64_t tensor_rank,
                           std::int64_t axis_range_min,
                           std::int64_t axis_range_max) {
    return ov::util::normalize_axis(node, axis, tensor_rank, axis_range_min, axis_range_max);
}

int64_t ov::normalize_axis(const std::string& node_description,
                           std::int64_t axis,
                           std::uint64_t tensor_rank,
                           std::int64_t axis_range_min,
                           std::int64_t axis_range_max) {
    return ov::util::normalize_axis(node_description, axis, tensor_rank, axis_range_min, axis_range_max);
}

bool ov::evaluate_as_partial_shape(const Output<Node>& output, PartialShape& pshape) {
    return ov::util::evaluate_as_partial_shape(output, pshape);
}

bool ov::default_label_evaluator(const Node* node, TensorLabelVector& output_labels) {
    return ov::util::default_label_evaluator(node, output_labels);
}

std::shared_ptr<ov::op::v0::Constant> ov::get_constant_from_source(const Output<Node>& source) {
    return ov::util::get_constant_from_source(source);
}

bool ov::has_no_labels(const ov::TensorLabel& labels) {
    return ov::util::has_no_labels(labels);
}

void ov::generate_transpose_default_order(std::vector<int64_t>& axes_order, const size_t length) {
    ov::util::generate_transpose_default_order(axes_order, length);
}

bool ov::is_valid_axes_order(const std::vector<int64_t>& axes_order, const size_t size) {
    return ov::util::is_valid_axes_order(axes_order, size);
}

bool ov::util::are_unique(const std::vector<int64_t>& data) {
    return std::unordered_set<int64_t>(data.begin(), data.cend()).size() == data.size();
}

// clip value to min, max
int64_t ov::util::clip(const int64_t& value, const int64_t& min, const int64_t& max) {
    return std::min(std::max(value, min), max);
};

static ov::OutputVector get_inputs_from_map(const std::shared_ptr<ov::Node>& node,
                                            const std::map<ov::Output<ov::Node>, std::shared_ptr<ov::Node>>& node_map) {
    size_t num_inputs = node->get_input_size();

    ov::OutputVector inputs;
    inputs.reserve(num_inputs);

    for (size_t i = 0; i < num_inputs; i++) {
        auto input = node->input_value(i);
        if (node_map.count(input) > 0) {
            inputs.push_back(node_map.at(input));
        } else {
            inputs.push_back(input);
        }
    }

    return inputs;
}

std::shared_ptr<ov::op::v0::Constant> ov::util::constantfold_subgraph(const Output<Node>& subgraph_sink) {
    if (const auto& c = ov::as_type_ptr<op::v0::Constant>(subgraph_sink.get_node_shared_ptr()))
        return c;

    std::map<Output<Node>, std::shared_ptr<Node>> node_map;
    std::stack<std::shared_ptr<Node>> stack;
    stack.push(subgraph_sink.get_node_shared_ptr());

    while (!stack.empty()) {
        auto node = stack.top();
        size_t num_inputs = node->get_input_size();
        if (num_inputs == 0)
            return nullptr;

        if (ov::pass::constant_folding_is_disabled(node))
            return nullptr;

        bool node_has_bounds_set = true;
        for (size_t i = 0; i < node->get_output_size(); i++) {
            const auto& tensor = node->get_output_tensor(i);
            bool tensor_has_bounds_set = tensor.has_and_set_bound();
            node_has_bounds_set = node_has_bounds_set && tensor_has_bounds_set;
            if (tensor_has_bounds_set) {
                const auto& lower = node->get_output_tensor(i).get_lower_value();
                auto constant = std::make_shared<ov::op::v0::Constant>(lower);
                node_map[node->output(i)] = constant;
            }
        }

        if (node_has_bounds_set) {
            stack.pop();
            continue;
        }

        if (ov::is_type<op::util::ShapeOfBase>(node) && node->get_input_partial_shape(0).is_dynamic()) {
            return nullptr;
        }

        auto original_node = node;

        node = ov::util::convert_to_supported_precision(node, get_inputs_from_map(node, node_map));

        OutputVector outputs(node->get_output_size());
        if (node->constant_fold(outputs, node->input_values())) {
            stack.pop();
            for (size_t i = 0; i < outputs.size(); i++) {
                node_map[original_node->output(i)] = outputs[i].get_node_shared_ptr();
            }
        } else {
<<<<<<< HEAD
=======
            bool inputs_pushed_on_stack = false;
>>>>>>> fdaebd66
            for (size_t i = node->get_input_size(); i > 0; i--) {
                auto input = original_node->input_value(i - 1);
                if (node_map.count(input) == 0 && !ov::op::util::is_constant(input.get_node())) {
                    stack.push(input.get_node_shared_ptr());
<<<<<<< HEAD
                }
            }
=======
                    inputs_pushed_on_stack = true;
                }
            }
            // if none of the inputs was pushed to stack, it means the node that was not constantfolded
            // is processed the second time. If that case - the node is not constfoldable.
            // A good example would be a node that all of its inputs are constants and yet it cannot be constantfolded
            // for some reason (like lack of evaluate, it's a op::util::FrameworkNode, etc.).
            if (!inputs_pushed_on_stack) {
                return nullptr;
            }
>>>>>>> fdaebd66
        }
    }

    auto constant = node_map.at(subgraph_sink);
    if (constant->get_element_type() != subgraph_sink.get_element_type()) {
        auto convert = std::make_shared<op::v0::Convert>(constant, subgraph_sink.get_element_type());
        OutputVector output(1);
        bool ret = convert->constant_fold(output, OutputVector{constant});
        if (!ret)
            return nullptr;
        constant = output[0].get_node_shared_ptr();
    }

    return ov::as_type_ptr<op::v0::Constant>(constant);
}

//
// Infers the output batch shape for convolution fprop.
//
ov::PartialShape ov::infer_convolution_forward(const Node* node,
                                               const PartialShape& data_batch_shape,
                                               const Strides& data_dilation,
                                               const CoordinateDiff& data_padding_below,
                                               const CoordinateDiff& data_padding_above,
                                               const PartialShape& filters_shape,
                                               const Strides& filter_strides,
                                               const Strides& filter_dilation) {
    return ov::util::infer_convolution_forward(node,
                                               data_batch_shape,
                                               data_dilation,
                                               data_padding_below,
                                               data_padding_above,
                                               filters_shape,
                                               filter_strides,
                                               filter_dilation);
}

namespace ov {
namespace util {
using ov::op::v0::Constant;

std::shared_ptr<Constant> get_constant_from_source(const Output<Node>& source) {
    if (const auto& c = ov::as_type_ptr<Constant>(source.get_node_shared_ptr())) {
        return c;
    } else if (has_and_set_equal_bounds(source)) {
        return std::make_shared<Constant>(source.get_tensor().get_upper_value());
    } else {
        return {};
    }
}

template <class T>
Tensor make_tensor_of_max_value(const element::Type_t et) {
    Tensor t{et, Shape{}};
    *t.data<T>() = std::numeric_limits<T>::max();
    return t;
}

Tensor make_tensor_of_max_value(const element::Type_t et) {
    switch (et) {
    case element::boolean:
        return make_tensor_of_max_value<ov::fundamental_type_for<element::boolean>>(et);
    case element::bf16:
        return make_tensor_of_max_value<ov::fundamental_type_for<element::bf16>>(et);
    case element::f16:
        return make_tensor_of_max_value<ov::fundamental_type_for<element::f16>>(et);
    case element::f32:
        return make_tensor_of_max_value<ov::fundamental_type_for<element::f32>>(et);
    case element::f64:
        return make_tensor_of_max_value<ov::fundamental_type_for<element::f64>>(et);
    case element::i8:
        return make_tensor_of_max_value<ov::fundamental_type_for<element::i8>>(et);
    case element::i16:
        return make_tensor_of_max_value<ov::fundamental_type_for<element::i16>>(et);
    case element::i32:
        return make_tensor_of_max_value<ov::fundamental_type_for<element::i32>>(et);
    case element::i64:
        return make_tensor_of_max_value<ov::fundamental_type_for<element::i64>>(et);
    case element::u1:
        return make_tensor_of_max_value<ov::fundamental_type_for<element::u1>>(et);
    case element::u8:
        return make_tensor_of_max_value<ov::fundamental_type_for<element::u8>>(et);
    case element::u16:
        return make_tensor_of_max_value<ov::fundamental_type_for<element::u16>>(et);
    case element::u32:
        return make_tensor_of_max_value<ov::fundamental_type_for<element::u32>>(et);
    case element::u64:
        return make_tensor_of_max_value<ov::fundamental_type_for<element::u64>>(et);
    default:
        return {};
    }
}

template <class T>
Tensor make_tensor_of_min_value(const element::Type_t et) {
    Tensor t{et, Shape{}};
    *t.data<T>() = std::numeric_limits<T>::min();
    return t;
}

Tensor make_tensor_of_min_value(const element::Type_t et) {
    switch (et) {
    case element::boolean:
        return make_tensor_of_min_value<ov::fundamental_type_for<element::boolean>>(et);
    case element::bf16:
        return make_tensor_of_min_value<ov::fundamental_type_for<element::bf16>>(et);
    case element::f16:
        return make_tensor_of_min_value<ov::fundamental_type_for<element::f16>>(et);
    case element::f32:
        return make_tensor_of_min_value<ov::fundamental_type_for<element::f32>>(et);
    case element::f64:
        return make_tensor_of_min_value<ov::fundamental_type_for<element::f64>>(et);
    case element::i8:
        return make_tensor_of_min_value<ov::fundamental_type_for<element::i8>>(et);
    case element::i16:
        return make_tensor_of_min_value<ov::fundamental_type_for<element::i16>>(et);
    case element::i32:
        return make_tensor_of_min_value<ov::fundamental_type_for<element::i32>>(et);
    case element::i64:
        return make_tensor_of_min_value<ov::fundamental_type_for<element::i64>>(et);
    case element::u1:
        return make_tensor_of_min_value<ov::fundamental_type_for<element::u1>>(et);
    case element::u8:
        return make_tensor_of_min_value<ov::fundamental_type_for<element::u8>>(et);
    case element::u16:
        return make_tensor_of_min_value<ov::fundamental_type_for<element::u16>>(et);
    case element::u32:
        return make_tensor_of_min_value<ov::fundamental_type_for<element::u32>>(et);
    case element::u64:
        return make_tensor_of_min_value<ov::fundamental_type_for<element::u64>>(et);
    default:
        return {};
    }
}

std::vector<PartialShape> get_tensors_partial_shapes(const TensorVector& tensors) {
    std::vector<PartialShape> shapes;
    shapes.reserve(tensors.size());
    for (const auto& t : tensors) {
        shapes.emplace_back(t.get_shape());
    }
    return shapes;
}

std::vector<PartialShape> get_node_input_partial_shapes(const Node& node) {
    std::vector<PartialShape> shapes;
    shapes.reserve(node.get_input_size());
    for (size_t i = 0; i < node.get_input_size(); ++i) {
        shapes.push_back(node.get_input_partial_shape(i));
    }
    return shapes;
}

bool is_rank_compatible_any_of(const Rank& r, std::initializer_list<Rank> others) {
    return std::any_of(others.begin(), others.end(), [&r](const Rank& other) {
        return r.compatible(other);
    });
}

PartialShape infer_convolution_forward(const Node* node,
                                       const PartialShape& data_batch_shape,
                                       const Strides& data_dilation,
                                       const CoordinateDiff& data_padding_below,
                                       const CoordinateDiff& data_padding_above,
                                       const PartialShape& filters_shape,
                                       const Strides& filter_strides,
                                       const Strides& filter_dilation) {
    Rank data_batch_filters_rank{Rank::dynamic()};

    NODE_VALIDATION_CHECK(node,
                          Rank::merge(data_batch_filters_rank, data_batch_shape.rank(), filters_shape.rank()),
                          "Data batch and filters rank do not match (data batch shape: ",
                          data_batch_shape,
                          ", filters shape: ",
                          filters_shape,
                          ").");

    NODE_VALIDATION_CHECK(node,
                          data_batch_filters_rank.is_dynamic() || data_batch_filters_rank.get_length() >= 3,
                          "Data batch and filters must have rank of at least 3 (one batch axis, ",
                          "one input-channel axis, and at least one spatial dimension) ",
                          "(data batch shape: ",
                          data_batch_shape,
                          ", filters shape: ",
                          filters_shape,
                          ").");

    Rank spatial_rank{Rank::dynamic()};
    NODE_VALIDATION_CHECK(node,
                          Rank::merge(spatial_rank, spatial_rank, data_batch_filters_rank - 2) &&
                              Rank::merge(spatial_rank, spatial_rank, data_dilation.size()) &&
                              Rank::merge(spatial_rank, spatial_rank, data_padding_below.size()) &&
                              Rank::merge(spatial_rank, spatial_rank, data_padding_above.size()) &&
                              Rank::merge(spatial_rank, spatial_rank, filter_strides.size()) &&
                              Rank::merge(spatial_rank, spatial_rank, filter_dilation.size()),
                          "Ranks for data item shape/filters shape (data batch has shape ",
                          data_batch_shape,
                          ", so data item rank is ",
                          (data_batch_shape.rank() - 2),
                          " and filters have shape ",
                          filters_shape,
                          ", so filters spatial rank is ",
                          (filters_shape.rank() - 2),
                          "), data dilation (",
                          data_dilation,
                          "), padding below (",
                          data_padding_below,
                          "), padding above (",
                          data_padding_above,
                          "), filter strides (",
                          filter_strides,
                          "), and filter dilation (",
                          filter_dilation,
                          ") do not match.");

    Dimension batch_size = (data_batch_shape.rank().is_static() ? data_batch_shape[0] : Dimension::dynamic());
    Dimension data_channel_count = (data_batch_shape.rank().is_static() ? data_batch_shape[1] : Dimension::dynamic());
    PartialShape data_spatial_shape(PartialShape::dynamic(spatial_rank));

    Dimension filter_output_channel_count =
        (filters_shape.rank().is_static() ? filters_shape[0] : Dimension::dynamic());
    Dimension filter_input_channel_count = (filters_shape.rank().is_static() ? filters_shape[1] : Dimension::dynamic());
    PartialShape filter_spatial_shape(PartialShape::dynamic(spatial_rank));

    //
    // Note: spatial_rank is definitely static at this point.
    //

    for (int64_t i = 0; i < spatial_rank.get_length(); i++) {
        if (data_batch_shape.rank().is_static()) {
            data_spatial_shape[i] = data_batch_shape[i + 2];
        }

        if (filters_shape.rank().is_static()) {
            filter_spatial_shape[i] = filters_shape[i + 2];
        }
    }

    NODE_VALIDATION_CHECK(node, batch_size.is_dynamic() || batch_size.get_length() > 0, "Batch size is zero.");

    Dimension merged_channel_count;

    NODE_VALIDATION_CHECK(node,
                          Dimension::merge(merged_channel_count, data_channel_count, filter_input_channel_count),
                          "Data batch channel count (",
                          data_channel_count,
                          ") does not match filter input ",
                          "channel count (",
                          filter_input_channel_count,
                          ").");

    NODE_VALIDATION_CHECK(node,
                          merged_channel_count.is_dynamic() || merged_channel_count.get_length() > 0,
                          "Data batch channel count and/or filter input channel count is zero.");

    NODE_VALIDATION_CHECK(node,
                          filter_output_channel_count.is_dynamic() || filter_output_channel_count.get_length() > 0,
                          "Filter output channel count is zero.");

    PartialShape data_output_shape = ngraph::infer_windowed_reduction_output_shape(node,
                                                                                   data_spatial_shape,
                                                                                   data_dilation,
                                                                                   data_padding_below,
                                                                                   data_padding_above,
                                                                                   filter_spatial_shape,
                                                                                   filter_strides,
                                                                                   filter_dilation,
                                                                                   true);

    PartialShape batch_output_shape(PartialShape::dynamic(spatial_rank + 2));
    batch_output_shape[0] = batch_size;
    batch_output_shape[1] = filter_output_channel_count;

    for (int64_t i = 0; i < spatial_rank.get_length(); i++) {
        batch_output_shape[i + 2] = data_output_shape[i];
    }

    return batch_output_shape;
}

bool try_apply_auto_padding(const PartialShape& image_shape,
                            const Shape& filter_shape,
                            const Strides& filter_strides,
                            const Strides& filter_dilations,
                            const op::PadType pad_type,
                            CoordinateDiff& padding_above,
                            CoordinateDiff& padding_below) {
    OPENVINO_ASSERT(pad_type == op::PadType::SAME_UPPER || pad_type == op::PadType::SAME_LOWER);

    if (image_shape.rank().is_dynamic()) {
        return false;
    }
    const auto image_dims = static_cast<std::vector<Dimension>>(image_shape);
    for (size_t i = 0; i < static_cast<size_t>(filter_shape.size()); i++) {
        if (image_dims[i + 2].is_static()) {
            auto image_size = static_cast<int64_t>(image_dims[i + 2].get_length());
            int64_t filter_size = (static_cast<int64_t>(filter_shape[i]) - 1) * filter_dilations[i] + 1;
            auto filter_stride = static_cast<int64_t>(filter_strides[i]);
            auto output_size = (image_size + filter_stride - 1) / filter_stride;

            auto padding_needed = std::max(int64_t(0), (output_size - 1) * filter_stride + filter_size - image_size);
            auto padding_lhs = padding_needed / 2;
            auto padding_rhs = padding_needed - padding_lhs;
            padding_below.push_back(pad_type == op::PadType::SAME_UPPER ? padding_lhs : padding_rhs);
            padding_above.push_back(pad_type == op::PadType::SAME_UPPER ? padding_rhs : padding_lhs);
        } else {
            padding_below.push_back(0);
            padding_above.push_back(0);
        }
    }
    return true;
}

void infer_auto_padding(const Shape& image_shape,
                        const Shape& filter_shape,
                        const Strides& filter_strides,
                        const Strides& filter_dilations,
                        const op::PadType pad_type,
                        CoordinateDiff& padding_above,
                        CoordinateDiff& padding_below) {
    const auto image_dims = std::vector<Dimension>(std::begin(image_shape), std::end(image_shape));
    // because image_shape is fully known result of try_apply_infer_auto_padding is ignored
    try_apply_auto_padding(image_dims,
                           filter_shape,
                           filter_strides,
                           filter_dilations,
                           pad_type,
                           padding_above,
                           padding_below);
}

bool evaluate_as_partial_shape(const Output<Node>& output, PartialShape& pshape) {
    Tensor lb, ub;
    std::tie(lb, ub) = evaluate_both_bounds(output);
    bool shape_defined = false;
    if (lb && ub) {
        auto lower_bound = std::make_shared<op::v0::Constant>(lb.get_element_type(), lb.get_shape(), lb.data())
                               ->cast_vector<int64_t>();
        auto upper_bound = std::make_shared<op::v0::Constant>(ub.get_element_type(), ub.get_shape(), ub.data())
                               ->cast_vector<int64_t>();
        OPENVINO_ASSERT(lower_bound.size() == upper_bound.size());
        const TensorLabel& labels = output.get_tensor().get_value_label();
        OPENVINO_ASSERT(labels.empty() || lower_bound.size() == labels.size());

        std::vector<Dimension> resulting_pshape(lower_bound.size());
        for (size_t i = 0; i < lower_bound.size(); ++i) {
            auto low = lower_bound[i], up = upper_bound[i];
            OPENVINO_ASSERT(low >= 0 && up >= 0, "Value for partial shape evaluation can't be lower than zero.");
            if (output.get_element_type() == element::i32 && low != up) {
                if (up == std::numeric_limits<std::int32_t>::max())
                    up = std::numeric_limits<std::int64_t>::max();
                if (low == std::numeric_limits<std::int32_t>::max())
                    low = std::numeric_limits<std::int64_t>::max();
            }
            resulting_pshape[i] = {low, up};
            if (!labels.empty() && labels[i])
                DimensionTracker::set_label(resulting_pshape[i], labels[i]);
        }
        pshape = PartialShape(resulting_pshape);
        shape_defined = true;
    }
    return shape_defined;
}

bool default_label_evaluator(const Node* node, TensorLabelVector& output_labels) {
    return default_label_evaluator(node, {0}, output_labels);
}

void generate_transpose_default_order(std::vector<int64_t>& axes_order, const size_t length) {
    axes_order.reserve(axes_order.size() + length);
    std::generate_n(std::back_inserter(axes_order), length, ov::SeqGen<size_t, ov::Direction::BACKWARD>(length - 1));
}

bool is_valid_axes_order(const std::vector<int64_t>& axes_order, const size_t size) {
    return are_unique(axes_order) &&
           std::all_of(axes_order.cbegin(), axes_order.cend(), ov::cmp::Between<int64_t, ov::cmp::LOWER>(0, size));
}

bool has_no_labels(const ov::TensorLabel& labels) {
    return std::all_of(labels.cbegin(), labels.cend(), cmp::Equal<size_t>(no_label));
}

std::vector<size_t> normalize_axes(const std::string& node_description,
                                   const std::vector<int64_t>& axes,
                                   const Rank& tensor_rank) {
    std::vector<size_t> new_axes;
    new_axes.reserve(axes.size());
    for (const auto& axis : axes) {
        new_axes.push_back(ov::util::normalize_axis(node_description, axis, tensor_rank));
    }
    return new_axes;
}

void normalize_axes(const Node* node, const int64_t& tensor_rank, std::vector<int64_t>& axes) {
    const auto axis_checker = cmp::Between<int64_t, cmp::BOTH>(-tensor_rank, tensor_rank ? (tensor_rank - 1) : 0);
    const auto invalid_axis = std::find_if_not(axes.cbegin(), axes.cend(), axis_checker);
    NODE_VALIDATION_CHECK(node,
                          invalid_axis == axes.cend(),
                          normalize_axis_error_msg(*invalid_axis, axis_checker.lower(), axis_checker.upper()));
    std::for_each(axes.begin(), axes.end(), normalize_axis_to(tensor_rank));
}

int64_t normalize_axis(const Node* node, std::int64_t axis, const Rank& tensor_rank) {
    return ov::util::normalize_axis(node->description(), axis, tensor_rank);
}

int64_t normalize_axis(const std::string& node_description, std::int64_t axis, const Rank& tensor_rank) {
    if (axis < 0) {
        // Handling negative axis requires static tensor rank
        OPENVINO_ASSERT(tensor_rank.is_static(),
                        node_description,
                        " Rank must be static in order to normalize negative axis=",
                        axis);
    }
    if (tensor_rank.is_dynamic()) {
        return axis;
    }

    const auto tensor_rank_value = tensor_rank.get_length();
    return normalize_axis(node_description,
                          axis,
                          tensor_rank_value,
                          -tensor_rank_value,
                          tensor_rank_value ? (tensor_rank_value - 1) : 0);
}

int64_t normalize_axis(const Node* node,
                       std::int64_t axis,
                       std::uint64_t tensor_rank,
                       std::int64_t axis_range_min,
                       std::int64_t axis_range_max) {
    return normalize_axis(node->description(), axis, tensor_rank, axis_range_min, axis_range_max);
}

int64_t normalize_axis(const std::string& node_description,
                       std::int64_t axis,
                       std::uint64_t tensor_rank,
                       std::int64_t axis_range_min,
                       std::int64_t axis_range_max) {
    // Accepted range of value for axis is [axis_range_min, axis_range_max].
    OPENVINO_ASSERT((axis_range_min <= axis) && (axis <= axis_range_max),
                    node_description,
                    normalize_axis_error_msg(axis, axis_range_min, axis_range_max));
    return normalize(axis, tensor_rank);
}
}  // namespace util
}  // namespace ov<|MERGE_RESOLUTION|>--- conflicted
+++ resolved
@@ -1139,18 +1139,11 @@
                 node_map[original_node->output(i)] = outputs[i].get_node_shared_ptr();
             }
         } else {
-<<<<<<< HEAD
-=======
             bool inputs_pushed_on_stack = false;
->>>>>>> fdaebd66
             for (size_t i = node->get_input_size(); i > 0; i--) {
                 auto input = original_node->input_value(i - 1);
                 if (node_map.count(input) == 0 && !ov::op::util::is_constant(input.get_node())) {
                     stack.push(input.get_node_shared_ptr());
-<<<<<<< HEAD
-                }
-            }
-=======
                     inputs_pushed_on_stack = true;
                 }
             }
@@ -1161,7 +1154,6 @@
             if (!inputs_pushed_on_stack) {
                 return nullptr;
             }
->>>>>>> fdaebd66
         }
     }
 
