// Copyright (C) 2018-2023 Intel Corporation
// SPDX-License-Identifier: Apache-2.0
//

#include "ngraph/validation_util.hpp"

#include <algorithm>
#include <numeric>

#include "bound_evaluate.hpp"
#include "compare.hpp"
#include "ngraph/evaluator.hpp"
#include "openvino/core/dimension_tracker.hpp"
#include "openvino/op/concat.hpp"
#include "openvino/op/gather.hpp"
#include "openvino/op/ops.hpp"
#include "sequnce_generator.hpp"
#include "validation_util.hpp"

OPENVINO_SUPPRESS_DEPRECATED_START

namespace ngraph {

Strides conv_default_strides(const Node* /* node */,
                             const PartialShape& data_batch_shape,
                             const PartialShape& filters_shape) {
    size_t rank;

    if (data_batch_shape.rank().is_static() && data_batch_shape.rank().get_length() >= 2) {
        rank = data_batch_shape.rank().get_length() - 2;
    } else if (filters_shape.rank().is_static() && filters_shape.rank().get_length() >= 2) {
        rank = filters_shape.rank().get_length() - 2;
    } else {
        rank = 0;
    }

    return Strides(rank, 1);
}

CoordinateDiff conv_default_padding(const Node* /* node */,
                                    const PartialShape& data_batch_shape,
                                    const PartialShape& filters_shape) {
    size_t rank;

    if (data_batch_shape.rank().is_static() && data_batch_shape.rank().get_length() >= 2) {
        rank = data_batch_shape.rank().get_length() - 2;
    } else if (filters_shape.rank().is_static() && filters_shape.rank().get_length() >= 2) {
        rank = filters_shape.rank().get_length() - 2;
    } else {
        rank = 0;
    }

    return CoordinateDiff(rank, 0);
}

//
// Infers the output shape of a windowed reduction operation, where the data may be dilated and/or
// padded, and the reduction window may be strided and/or dilated.
//
// TODO(amprocte): The messages here would be a bit friendlier if we didn't say "after
// padding/after dilation" for cases where there is actually no padding/dilation.
//
PartialShape infer_windowed_reduction_output_shape(const Node* node,
                                                   const PartialShape& data_shape,
                                                   const Strides& data_dilation,
                                                   const CoordinateDiff& data_padding_below,
                                                   const CoordinateDiff& data_padding_above,
                                                   const PartialShape& window_shape,
                                                   const Strides& window_strides,
                                                   const Strides& window_dilation,
                                                   bool is_window_all_in_padding_allowed,
                                                   bool ceil_mode) {
    PartialShape data_shape_merged{PartialShape::dynamic()};

    NODE_VALIDATION_CHECK(
        node,
        data_shape_merged.merge_rank(data_shape.rank()) && data_shape_merged.merge_rank(data_dilation.size()) &&
            data_shape_merged.merge_rank(data_padding_below.size()) &&
            data_shape_merged.merge_rank(data_padding_above.size()) &&
            data_shape_merged.merge_rank(window_shape.rank()) && data_shape_merged.merge_rank(window_strides.size()) &&
            data_shape_merged.merge_rank(window_dilation.size()),
        "Ranks for data shape (",
        data_shape,
        "), data dilation (",
        data_dilation,
        "), padding below (",
        data_padding_below,
        "), padding above (",
        data_padding_above,
        "), window shape (",
        window_shape,
        "), window strides (",
        window_strides,
        "), and window dilation (",
        window_dilation,
        ") do not match.");

    PartialShape output_shape = PartialShape::dynamic(data_shape_merged.rank());
    if (output_shape.rank().is_static()) {
        for (int64_t i = 0; i < output_shape.rank().get_length(); i++) {
            NODE_VALIDATION_CHECK(node,
                                  data_dilation[i] > 0,
                                  "Data dilation (",
                                  data_dilation,
                                  ") has zero dimension at axis ",
                                  i,
                                  ".");
            NODE_VALIDATION_CHECK(node,
                                  window_strides[i] > 0,
                                  "Window strides (",
                                  window_strides,
                                  ") has zero dimension at axis ",
                                  i,
                                  ".");
            NODE_VALIDATION_CHECK(node,
                                  window_dilation[i] > 0,
                                  "Window dilation (",
                                  window_dilation,
                                  ") has zero dimension at axis ",
                                  i,
                                  ".");

            bool data_dim_static = data_shape.rank().is_static() && data_shape[i].is_static();
            bool window_dim_static = window_shape.rank().is_static() && window_shape[i].is_static();

            ptrdiff_t data_padded_dilated_dim = -1;
            if (data_dim_static) {
                data_padded_dilated_dim = (static_cast<int64_t>(data_dilation[i]) * (data_shape[i].get_length() - 1)) +
                                          1 + data_padding_below[i] + data_padding_above[i];
                NODE_VALIDATION_CHECK(node,
                                      data_padded_dilated_dim > 0,
                                      "Data shape after padding and dilation has dimension less than 1 (dim: ",
                                      data_padded_dilated_dim,
                                      ") at axis ",
                                      i,
                                      ".");
            }

            ptrdiff_t window_dilated_dim = -1;
            if (window_dim_static) {
                window_dilated_dim = static_cast<int64_t>(window_dilation[i]) * (window_shape[i].get_length() - 1) + 1;

                NODE_VALIDATION_CHECK(node,
                                      window_dilated_dim > 0,
                                      "Window after dilation has dimension less than 1 (dim: ",
                                      window_dilated_dim,
                                      ") at axis ",
                                      i,
                                      ".");

                NODE_VALIDATION_CHECK(node,
                                      is_window_all_in_padding_allowed || (window_dilated_dim > data_padding_below[i] &&
                                                                           window_dilated_dim > data_padding_above[i]),
                                      "Window after dilation is sometimes entirely in the padding area for axis ",
                                      i,
                                      " (dilated window dimension: ",
                                      window_dilated_dim,
                                      ", padding below dimension: ",
                                      data_padding_below[i],
                                      ", padding above dimension: ",
                                      data_padding_above[i],
                                      ") and this is not ",
                                      "allowed.");
            }

            if (data_dim_static && window_dim_static) {
                NODE_VALIDATION_CHECK(node,
                                      window_dilated_dim <= data_padded_dilated_dim,
                                      "Window after dilation has dimension (dim: ",
                                      window_dilated_dim,
                                      ") larger than the data shape after padding (dim: ",
                                      data_padded_dilated_dim,
                                      ") at axis ",
                                      i,
                                      ".");

                if (ceil_mode) {
                    output_shape[i] =
                        ceil_div(static_cast<size_t>(data_padded_dilated_dim) - static_cast<size_t>(window_dilated_dim),
                                 window_strides[i]) +
                        1;
                } else {
                    output_shape[i] =
                        ((static_cast<size_t>(data_padded_dilated_dim) - static_cast<size_t>(window_dilated_dim)) /
                         window_strides[i]) +
                        1;
                }
            }
        }
    }

    return output_shape;
}

void validate_conv_params_spatial_dimensions(const Node* node,
                                             const size_t num_spatial_dims,
                                             const op::PadType auto_pad,
                                             Strides& strides,
                                             Strides& dilations,
                                             CoordinateDiff& pads_begin,
                                             CoordinateDiff& pads_end) {
    if (strides.size() == 0) {
        strides = Strides(num_spatial_dims, 1);
    }
    if (dilations.size() == 0) {
        dilations = Strides(num_spatial_dims, 1);
    }
    if (pads_begin.size() == 0 || auto_pad == op::PadType::VALID) {
        pads_begin = CoordinateDiff(num_spatial_dims, 0);
    }
    if (pads_end.size() == 0 || auto_pad == op::PadType::VALID) {
        pads_end = CoordinateDiff(num_spatial_dims, 0);
    }
    NODE_VALIDATION_CHECK(node,
                          strides.size() == num_spatial_dims,
                          "Strides should be defined for all and only spatial features.");
    NODE_VALIDATION_CHECK(node,
                          dilations.size() == num_spatial_dims,
                          "Dilations should be defined for all and only spatial features.");
    NODE_VALIDATION_CHECK(node,
                          pads_begin.size() == num_spatial_dims && pads_end.size() == num_spatial_dims,
                          "Pads should be defined for all and only spatial features.");
}

PartialShape validate_and_infer_convolution_forward_output_shape(const Node* node,
                                                                 const Rank& result_ps_rank,
                                                                 const PartialShape& data_batch_pshape,
                                                                 const PartialShape& filters_pshape,
                                                                 const op::PadType auto_pad,
                                                                 Strides& strides,
                                                                 Strides& dilations,
                                                                 CoordinateDiff& pads_begin,
                                                                 CoordinateDiff& pads_end) {
    PartialShape result_shape = PartialShape::dynamic();
    if (result_ps_rank.is_static()) {
        const auto num_spatial_dims = result_ps_rank.get_length() - 2;
        validate_conv_params_spatial_dimensions(node,
                                                num_spatial_dims,
                                                auto_pad,
                                                strides,
                                                dilations,
                                                pads_begin,
                                                pads_end);

        result_shape = PartialShape::dynamic(result_ps_rank);
        if (data_batch_pshape.rank().is_static()) {
            result_shape[0] = data_batch_pshape[0];  // batch size
        }
        if (filters_pshape.rank().is_static()) {
            result_shape[1] = filters_pshape[0];  // filter channel size
        }
        if (auto_pad == op::PadType::SAME_UPPER || auto_pad == op::PadType::SAME_LOWER) {
            bool auto_padding_applied = false;
            if (filters_pshape.rank().is_static() && filters_pshape.rank().get_length() > 2) {
                pads_begin.clear();
                pads_end.clear();

                const PartialShape filter_spatial_shape = [filters_pshape]() {
                    std::vector<Dimension> filter_dims{filters_pshape};
                    filter_dims.erase(filter_dims.begin(),
                                      filter_dims.begin() + 2);  // Remove {C_OUT, C_IN}
                    return PartialShape{filter_dims};
                }();

                if (filter_spatial_shape.is_static()) {
                    auto_padding_applied = try_apply_auto_padding(data_batch_pshape,
                                                                  filter_spatial_shape.to_shape(),
                                                                  strides,
                                                                  dilations,
                                                                  auto_pad,
                                                                  pads_end,
                                                                  pads_begin);
                }
            }
            if (!auto_padding_applied) {
                return result_shape;
            }
        }
        result_shape = infer_convolution_forward(node,
                                                 data_batch_pshape,
                                                 Strides(num_spatial_dims, 1),  // dummy data dilations
                                                 pads_begin,
                                                 pads_end,
                                                 filters_pshape,
                                                 strides,
                                                 dilations);
    }
    return result_shape;
}

//
// Infers the output batch shape and element type for batched pooling fprop.
//
PartialShape infer_batched_pooling_forward(const Node* node,
                                           const PartialShape& data_batch_shape,
                                           const CoordinateDiff& data_padding_below,
                                           const CoordinateDiff& data_padding_above,
                                           const PartialShape& window_shape,
                                           const Strides& window_strides,
                                           bool is_window_all_in_padding_allowed,
                                           bool ceil_mode,
                                           const Strides& window_dilation) {
    NODE_VALIDATION_CHECK(node,
                          data_batch_shape.rank().is_dynamic() ||
                              (data_batch_shape.rank().get_length() >= 3 && data_batch_shape.rank().get_length() <= 5),
                          "Data batch must have rank of at least 4 or 5 (one batch axis, ",
                          "one input-channel axis, and two or three spatial dimension) ",
                          "(data batch shape: ",
                          data_batch_shape,
                          ").");

    PartialShape data_spatial_shape{PartialShape::dynamic()};

    NODE_VALIDATION_CHECK(node,
                          data_spatial_shape.merge_rank(data_batch_shape.rank() - 2) &&
                              data_spatial_shape.merge_rank(data_padding_below.size()) &&
                              data_spatial_shape.merge_rank(data_padding_above.size()) &&
                              data_spatial_shape.merge_rank(window_shape.rank()) &&
                              data_spatial_shape.merge_rank(window_strides.size()),
                          "Ranks for data item shape (data batch has shape ",
                          data_batch_shape,
                          ", so data item rank is ",
                          (data_batch_shape.rank() - 2),
                          "), padding below (",
                          data_padding_below,
                          "), padding above (",
                          data_padding_above,
                          "), window shape (",
                          window_shape,
                          "), and window strides (",
                          window_strides,
                          ") do not match.");

    Dimension batch_size{Dimension::dynamic()};
    Dimension channel_count{Dimension::dynamic()};
    PartialShape data_output_spatial_shape{PartialShape::dynamic(data_spatial_shape.rank())};

    if (data_batch_shape.rank().is_static()) {
        batch_size = data_batch_shape[0];
        channel_count = data_batch_shape[1];

        for (int64_t i = 0; i < data_spatial_shape.rank().get_length(); i++) {
            data_spatial_shape[i] = data_batch_shape[i + 2];
        }

        NODE_VALIDATION_CHECK(node, batch_size.is_dynamic() || batch_size.get_length() > 0, "Batch size is zero.");

        NODE_VALIDATION_CHECK(node,
                              channel_count.is_dynamic() || channel_count.get_length() > 0,
                              "Channel count is zero.");

        // For pooling ops we don't need dilation, so we fill in the identity value (all 1).
        Strides data_dilation(data_spatial_shape.rank().get_length(), 1);
        Strides dilations = window_dilation;
        // if the window_dilation was not specified, generate the default value (no dilations)
        if (window_dilation.empty()) {
            // dilations equal to 1 for each spatial axis mean that the window is not dilated
            dilations = Strides(data_spatial_shape.rank().get_length(), 1);
        }

        data_output_spatial_shape = infer_windowed_reduction_output_shape(node,
                                                                          data_spatial_shape,
                                                                          data_dilation,
                                                                          data_padding_below,
                                                                          data_padding_above,
                                                                          window_shape,
                                                                          window_strides,
                                                                          dilations,
                                                                          is_window_all_in_padding_allowed,
                                                                          ceil_mode);
    }

    PartialShape data_batch_output_shape{PartialShape::dynamic(data_output_spatial_shape.rank() + 2)};
    data_batch_output_shape[0] = batch_size;
    data_batch_output_shape[1] = channel_count;

    for (int64_t i = 0; i < data_spatial_shape.rank().get_length(); i++) {
        data_batch_output_shape[i + 2] = data_output_spatial_shape[i];
    }

    return data_batch_output_shape;
}

struct ChannelShapedInputSpec {
    element::Type m_element_type;
    PartialShape m_shape;
    std::string m_input_name;
};

static std::tuple<element::Type, PartialShape, PartialShape> infer_batch_norm_forward_helper(
    const Node* node,
    element::Type input_element_type,
    const PartialShape& input_shape,
    const std::vector<ChannelShapedInputSpec>& channel_shaped_inputs) {
    // Built up a slash-separated string naming all the channel-shaped inputs, for use in error
    // messages.
    std::stringstream ss;
    bool first = true;
    for (const auto& inp : channel_shaped_inputs) {
        if (!first) {
            ss << "/";
        }
        ss << inp.m_input_name;
        first = false;
    }
    std::string channel_input_names = ss.str();

    // Infer output element type.
    element::Type et_result{input_element_type};

    for (const auto& inp : channel_shaped_inputs) {
        NODE_VALIDATION_CHECK(node,
                              element::Type::merge(et_result, et_result, inp.m_element_type),
                              "Input element types do not match.");
    }

    NODE_VALIDATION_CHECK(node,
                          et_result.is_dynamic() || et_result.is_real(),
                          "Input element types must be floating-point. Got: ",
                          et_result);

    // Extract channel dimension from input shape.
    Dimension channel_dim{Dimension::dynamic()};

    Rank input_rank = input_shape.rank();
    if (input_rank.is_static()) {
        NODE_VALIDATION_CHECK(node,
                              input_rank.get_length() >= 2,
                              "Input argument must have rank of at least 2 (input argument shape: ",
                              input_shape,
                              ").");

        channel_dim = input_shape[1];
    }

    // Infer gamma/beta/mu/sigma shape, which must be consistent with a vector of size
    // "channel_dim".
    PartialShape channel_shape{PartialShape::dynamic()};

    for (const auto& inp : channel_shaped_inputs) {
        NODE_VALIDATION_CHECK(node,
                              PartialShape::merge_into(channel_shape, inp.m_shape),
                              "Shapes for ",
                              channel_input_names,
                              " do not match.");
    }

    NODE_VALIDATION_CHECK(node,
                          channel_shape.merge_rank(1),
                          "Shape for ",
                          channel_input_names,
                          " (",
                          channel_shape,
                          ") does not have rank 1.");

    NODE_VALIDATION_CHECK(node,
                          Dimension::merge(channel_dim, channel_dim, channel_shape[0]),
                          "Input channel dimension (",
                          channel_dim,
                          ") does not match shape for ",
                          channel_input_names,
                          " (",
                          channel_shape,
                          ").");

    NODE_VALIDATION_CHECK(node,
                          channel_dim.is_dynamic() || channel_dim.get_length() >= 1,
                          "Channel count must be at least 1.");

    // Batch result shape is same as the input shape, except we may possibly have inferred more
    // information from the channel count via gamma/beta/etc.
    PartialShape batch_result_shape{input_shape};

    if (batch_result_shape.rank().is_static()) {
        batch_result_shape[1] = channel_dim;
    }

    return std::make_tuple(et_result, batch_result_shape, PartialShape{channel_dim});
}

std::tuple<element::Type, PartialShape, PartialShape> infer_batch_norm_forward(const Node* node,
                                                                               element::Type input_element_type,
                                                                               element::Type gamma_element_type,
                                                                               element::Type beta_element_type,
                                                                               element::Type mean_element_type,
                                                                               element::Type variance_element_type,
                                                                               const PartialShape& input_shape,
                                                                               const PartialShape& gamma_shape,
                                                                               const PartialShape& beta_shape,
                                                                               const PartialShape& mean_shape,
                                                                               const PartialShape& variance_shape) {
    return infer_batch_norm_forward_helper(node,
                                           input_element_type,
                                           input_shape,
                                           {{gamma_element_type, gamma_shape, "gamma"},
                                            {beta_element_type, beta_shape, "beta"},
                                            {mean_element_type, mean_shape, "mean"},
                                            {variance_element_type, variance_shape, "variance"}});
}

std::tuple<element::Type, PartialShape, PartialShape> infer_batch_norm_forward(const Node* node,
                                                                               element::Type input_element_type,
                                                                               element::Type gamma_element_type,
                                                                               element::Type beta_element_type,
                                                                               const PartialShape& input_shape,
                                                                               const PartialShape& gamma_shape,
                                                                               const PartialShape& beta_shape) {
    return infer_batch_norm_forward_helper(
        node,
        input_element_type,
        input_shape,
        {{gamma_element_type, gamma_shape, "gamma"}, {beta_element_type, beta_shape, "beta"}});
}

bool try_apply_auto_padding(const PartialShape& image_shape,
                            const Shape& filter_shape,
                            const Strides& filter_strides,
                            const Strides& filter_dilations,
                            const op::PadType pad_type,
                            CoordinateDiff& padding_above,
                            CoordinateDiff& padding_below) {
    return ov::util::try_apply_auto_padding(image_shape,
                                            filter_shape,
                                            filter_strides,
                                            filter_dilations,
                                            pad_type,
                                            padding_above,
                                            padding_below);
}

PartialShape infer_slice_shape(const Node* node,
                               const PartialShape& input_shape,
                               const std::vector<int64_t>& begin,
                               const std::vector<int64_t>& end,
                               const std::vector<int64_t>& strides,
                               const AxisSet& begin_mask,
                               const AxisSet& end_mask,
                               const AxisSet& new_axis_mask,
                               const AxisSet& shrink_axis_mask,
                               const AxisSet& ellipsis_mask) {
    if (begin.size() && end.size()) {
        NODE_VALIDATION_CHECK(node,
                              begin.size() == end.size(),
                              "Lower bounds and Upper bounds needs to have same number of values");
    }
    if (begin.size() && strides.size()) {
        NODE_VALIDATION_CHECK(node,
                              begin.size() == strides.size(),
                              "Lower bounds and strides needs to have same number of values");
    }
    if (end.size() && strides.size()) {
        NODE_VALIDATION_CHECK(node,
                              end.size() == strides.size(),
                              "Upper bounds and strides needs to have same number of values");
    }

    NODE_VALIDATION_CHECK(node, ellipsis_mask.size() <= 1, "At most one ellipsis is allowed.");

    if (input_shape.rank().is_dynamic()) {
        return PartialShape::dynamic();
    }

    NODE_VALIDATION_CHECK(node,
                          input_shape.rank().get_length() + new_axis_mask.size() >= begin.size(),
                          "Input rank plus number of new axis has to be at least the size of Lower "
                          "and Upper bounds vector.");

    std::vector<Dimension> dim;

    int64_t input_shape_idx = 0;
    for (size_t axis = 0; axis < begin.size(); ++axis) {
        // add all dimensions hidden under the ellipsis mask if ellipsis mask is set
        if (ellipsis_mask.count(axis)) {
            // only one bit in ellipsis mask is allowed
            int num_new_axis_after_ellipses = 0;
            int num_input_axis_before_ellipses = 0;
            for (size_t i = 0; i < axis; ++i) {
                if (!new_axis_mask.count(i)) {
                    num_input_axis_before_ellipses++;
                }
            }
            for (size_t i = axis + 1; i < begin.size(); ++i) {
                if (new_axis_mask.count(i)) {
                    num_new_axis_after_ellipses++;
                }
            }

            int64_t num_input_axis_after_ellipses =
                (begin.size() - axis - num_new_axis_after_ellipses - 1);  // -1 because it's a position of ellipses
            int64_t num_of_hidden_dims =
                input_shape.rank().get_length() - num_input_axis_after_ellipses - num_input_axis_before_ellipses;
            for (int64_t i = 0; i < num_of_hidden_dims; ++i) {
                dim.emplace_back(input_shape[input_shape_idx]);
                input_shape_idx++;
            }
        } else {
            // add new single dimension if new_axis_mask is set
            if (new_axis_mask.count(axis)) {
                dim.emplace_back(1);
            }
            // skip this dimension if shrink_axis_mask is set
            else if (shrink_axis_mask.count(axis)) {
                input_shape_idx++;
            }
            // calculating dimension (begin, end, begin_mask, end_mask, stride)
            else {
                // check dynamic dimension
                if (input_shape[input_shape_idx].is_dynamic()) {
                    input_shape_idx++;
                    dim.emplace_back(Dimension::dynamic());
                    continue;
                }

                int64_t lb = begin[axis];
                int64_t ub = end[axis];

                // set default value for stride or use given value
                int64_t stride = 1;
                if (strides.size() > axis) {
                    stride = strides[axis];
                }
                NODE_VALIDATION_CHECK(node, stride != 0, "Stride must be non-zero");

                // convert negative indexes to positive
                // take max for this case: if abs(lb) > input_shape[input_shape_idx],then after
                // conversion lb < 0
                // so according to tensorflow and numpy we just get 0
                if (lb < 0) {
                    lb = std::max(input_shape[input_shape_idx].get_length() + lb, int64_t(0));
                }

                if (ub < 0) {
                    ub =
                        std::max(input_shape[input_shape_idx].get_length() + ub, stride > 0 ? int64_t(0) : int64_t(-1));
                }

                // apply restrictions when begin or end values more than max possible values.
                lb = std::min(input_shape[input_shape_idx].get_length(), lb);
                ub = std::min(input_shape[input_shape_idx].get_length(), ub);

                int64_t dimension = 0;
                if (stride < 0) {
                    // apply masks
                    if (begin_mask.count(axis)) {
                        lb = input_shape[input_shape_idx].get_length() - 1;
                    }
                    if (end_mask.count(axis)) {
                        ub = -1;
                    }

                    lb = std::min(lb, input_shape[input_shape_idx].get_length() - 1);
                    lb -= 1;  // we always get 1st element, so we need decrease range
                    if (ub <= lb) {
                        dimension = (ub - lb) / stride + 1;
                    }
                } else {
                    // apply masks
                    if (begin_mask.count(axis)) {
                        lb = 0;
                    }
                    if (end_mask.count(axis)) {
                        ub = input_shape[input_shape_idx].get_length();
                    }

                    lb += 1;  // we always get 1st element, so we need decrease range
                    if (ub >= lb) {
                        dimension = (ub - lb) / stride + 1;
                    }
                }

                dim.emplace_back(dimension);
                input_shape_idx++;
            }
        }
    }
    // get remaining values
    for (; input_shape_idx < input_shape.rank().get_length(); ++input_shape_idx) {
        dim.emplace_back(input_shape[input_shape_idx]);
    }

    return dim;
}

void opset1::infer_conv_backprop_auto_padding(const Shape& input_data_shape,
                                              const Shape& filters_shape,
                                              const Shape& output_shape,
                                              const Strides& strides,
                                              const Strides& dilations,
                                              const op::PadType auto_pad_type,
                                              const CoordinateDiff& output_padding,
                                              CoordinateDiff& pads_begin,
                                              CoordinateDiff& pads_end) {
    OPENVINO_ASSERT(auto_pad_type == op::PadType::SAME_UPPER || auto_pad_type == op::PadType::SAME_LOWER);

    size_t num_spatial_dims = input_data_shape.size();
    OPENVINO_ASSERT(filters_shape.size() == num_spatial_dims && strides.size() == num_spatial_dims &&
                    dilations.size() == num_spatial_dims && pads_begin.size() == num_spatial_dims &&
                    pads_end.size() == num_spatial_dims && output_padding.size() == num_spatial_dims);

    pads_begin = CoordinateDiff(num_spatial_dims);
    pads_end = CoordinateDiff(num_spatial_dims);

    for (uint64_t i = 0; i < num_spatial_dims; ++i) {
        int total_padding = std::max<int>(
            static_cast<int>(strides[i] * (input_data_shape[i] - 1) + dilations[i] * (filters_shape[i] - 1) + 1 -
                             output_shape[i] + output_padding[i]),
            0);
        if (auto_pad_type != op::PadType::SAME_UPPER) {
            pads_begin[i] = total_padding / 2;
            pads_end[i] = total_padding - pads_begin[i];
        } else {
            pads_end[i] = total_padding / 2;
            pads_begin[i] = total_padding - pads_end[i];
        }
    }
}

namespace {
/// \brief Scalar variant describes value of an Output, for use in max shape determination
///
/// For tensor values, we use the maximum value in the tensor
struct MaxValue {
    /// \brief No information known about the output
    MaxValue() = default;
    /// \brief uint64_t assoiated with the output
    MaxValue(uint64_t value) : m_value(value) {}
    MaxValue(const std::vector<uint64_t>& slices, int64_t slice_axis) : m_slices(slices), m_slice_axis(slice_axis) {
        m_value = *max_element(m_slices.begin(), m_slices.end());
    }
    uint64_t m_value{std::numeric_limits<uint64_t>::max()};
    std::vector<uint64_t> m_slices;
    int64_t m_slice_axis{-1};
};

std::vector<MaxValue> exec_constant(Node* node, std::vector<MaxValue>& inputs) {
    auto result = MaxValue();
    auto op = ov::as_type<ov::op::v0::Constant>(node);
    auto element_type = op->get_output_element_type(0);
    if (element_type.is_integral()) {
        uint64_t max_val = 0;
        if (element_type.is_signed()) {
            for (auto elt : op->cast_vector<int64_t>()) {
                if (max_val < static_cast<uint64_t>(elt)) {
                    max_val = elt;
                }
            }
        } else {
            for (auto elt : op->cast_vector<uint64_t>()) {
                if (max_val < elt) {
                    max_val = elt;
                }
            }
        }
        result = MaxValue(max_val);
    }
    return {result};
}

std::vector<MaxValue> exec_minimum(Node* node, std::vector<MaxValue>& inputs) {
    uint64_t min_value = std::numeric_limits<uint64_t>::max();
    switch (node->get_output_element_type(0)) {
    case element::Type_t::i8:
        min_value = std::numeric_limits<int8_t>::max();
        break;
    case element::Type_t::i16:
        min_value = std::numeric_limits<int16_t>::max();
        break;
    case element::Type_t::i32:
        min_value = std::numeric_limits<int32_t>::max();
        break;
    case element::Type_t::i64:
        min_value = std::numeric_limits<int64_t>::max();
        break;
    case element::Type_t::u8:
        min_value = std::numeric_limits<uint8_t>::max();
        break;
    case element::Type_t::u16:
        min_value = std::numeric_limits<uint16_t>::max();
        break;
    case element::Type_t::u32:
        min_value = std::numeric_limits<uint32_t>::max();
        break;
    case element::Type_t::u64:
        min_value = std::numeric_limits<uint64_t>::max();
        break;
    default:
        break;
    }
    min_value = std::min(min_value, inputs.at(0).m_value);
    min_value = std::min(min_value, inputs.at(1).m_value);
    return {MaxValue(min_value)};
}

std::vector<MaxValue> exec_concat(Node* node, std::vector<MaxValue>& inputs) {
    auto op = ov::as_type<ov::op::v0::Concat>(node);
    std::vector<uint64_t> slice_maxen;
    for (const auto& input : inputs) {
        slice_maxen.push_back(input.m_value);
    }
    auto axis = op->get_concatenation_axis();
    return {MaxValue(slice_maxen, axis)};
}

std::vector<MaxValue> exec_reduce_min(Node* node, std::vector<MaxValue>& inputs) {
    auto data = inputs.at(0);
    if (data.m_slice_axis >= 0 && data.m_slices.size() > 1) {
        if (auto indices_const = ov::as_type<op::v0::Constant>(node->get_input_node_ptr(1))) {
            if (indices_const->get_output_element_type(0).is_integral()) {
                const auto& indices_shape = indices_const->get_output_shape(0);
                if (indices_shape == Shape{1}) {
                    auto indices = indices_const->cast_vector<int64_t>();
                    auto axis = indices.at(0);
                    if (axis == data.m_slice_axis) {
                        return {MaxValue(*min_element(data.m_slices.begin(), data.m_slices.end()))};
                    }
                }
            }
        }
    }
    // Noting we can do
    return {MaxValue(data.m_value)};
}

std::vector<MaxValue> exec_shape_of(Node* node, std::vector<MaxValue>& inputs) {
    const auto& inputPS = node->get_input_partial_shape(0);
    std::vector<uint64_t> shapeDims;
    for (int64_t i = 0; i < inputPS.rank().get_length(); i++) {
        if (inputPS[i].is_static()) {
            shapeDims.push_back(inputPS[i].get_length());
        } else {
            shapeDims.push_back(std::numeric_limits<uint64_t>::max());
        }
    }

    return {MaxValue(shapeDims, 0)};
}

std::vector<MaxValue> exec_gather(Node* node, std::vector<MaxValue>& inputs) {
    auto gather = ov::as_type<ov::op::v1::Gather>(node);

    const auto& indices = ov::as_type_ptr<op::v0::Constant>(node->input_value(1).get_node_shared_ptr());
    const auto& axis = ov::as_type_ptr<op::v0::Constant>(node->input_value(2).get_node_shared_ptr());

    if (!indices || !axis) {
        return {MaxValue()};
    }

    if (gather->get_axis() != 0) {
        return {MaxValue()};
    }

    const auto& indicesVec = indices->cast_vector<int64_t>();
    if (indicesVec.size() != 1 || indicesVec[0] >= static_cast<int64_t>(inputs[0].m_slices.size())) {
        return {MaxValue()};
    }

    return {MaxValue(inputs[0].m_slices[indicesVec[0]])};
}

std::vector<MaxValue> exec_nop(Node* node, std::vector<MaxValue>& inputs) {
    return {inputs.at(0)};
}
}  // namespace

std::pair<bool, uint64_t> maximum_value(const Output<Node>& value) {
    static ngraph::Evaluator<MaxValue>::op_handler_map handlers = {
        {ov::op::v0::Concat::get_type_info_static(), exec_concat},
        {ov::op::v0::Constant::get_type_info_static(), exec_constant},
        {ov::op::v0::Convert::get_type_info_static(), exec_nop},
        {ov::op::v1::Gather::get_type_info_static(), exec_gather},
        {ov::op::v1::Minimum::get_type_info_static(), exec_minimum},
        {ov::op::v1::ReduceMin::get_type_info_static(), exec_reduce_min},
        {ov::op::v1::Reshape::get_type_info_static(), exec_nop},
        {ov::op::v3::ShapeOf::get_type_info_static(), exec_shape_of},
        {ov::op::v0::Squeeze::get_type_info_static(), exec_nop},
        {ov::op::v0::Unsqueeze::get_type_info_static(), exec_nop}};
    Evaluator<MaxValue>::value_map value_map;
    Evaluator<MaxValue> evaluator(handlers, value_map);
    auto val = evaluator.evaluate(value);
    return std::pair<bool, uint64_t>(val.m_value < std::numeric_limits<uint64_t>::max(), val.m_value);
}

void evaluate_nodes(std::map<RawNodeOutput, HostTensorPtr>& value_map,
                    std::map<RawNodeOutput, HostTensorPtr>& output_tensor_map,
                    const OutputVector& outputs,
                    const EvaluationContext& evaluation_context) {
    Evaluator<HostTensorPtr> evaluator({}, value_map);
    evaluator.set_universal_handler(
        [&output_tensor_map, &evaluation_context](Node* node,
                                                  const HostTensorVector& input_tensors) -> HostTensorVector {
            HostTensorVector output_tensors;
            for (const auto& v : node->outputs()) {
                auto it = output_tensor_map.find(v);
                if (it == output_tensor_map.end()) {
                    auto c = std::make_shared<HostTensor>(v);
                    output_tensors.push_back(c);
                } else {
                    output_tensors.push_back(it->second);
                }
            }
            if (node->evaluate(output_tensors, input_tensors, evaluation_context)) {
                return output_tensors;
            } else {
                OPENVINO_THROW("Evaluation failed on ", node);
            }
        });
    for (const auto& value : outputs) {
        evaluator.evaluate(value);
    }
}

<<<<<<< HEAD
bool ov::evaluate_as_partial_shape(const Output<Node>& output, PartialShape& pshape) {
    Tensor lb, ub;
    std::tie(lb, ub) = ov::evaluate_both_bounds(output);
    bool shape_defined = false;
    if (lb && ub) {
        auto lower_bound = std::make_shared<op::v0::Constant>(lb.get_element_type(), lb.get_shape(), lb.data())
                               ->cast_vector<int64_t>();
        auto upper_bound = std::make_shared<op::v0::Constant>(ub.get_element_type(), ub.get_shape(), ub.data())
                               ->cast_vector<int64_t>();
        NGRAPH_CHECK(lower_bound.size() == upper_bound.size());
        const TensorLabel& labels = output.get_tensor().get_value_label();
        NGRAPH_CHECK(labels.empty() || lower_bound.size() == labels.size());

        vector<Dimension> resulting_pshape(lower_bound.size());
        for (size_t i = 0; i < lower_bound.size(); ++i) {
            auto low = lower_bound[i], up = upper_bound[i];
            NGRAPH_CHECK(low >= 0 && up >= 0, "Value for partial shape evaluation can't be lower than zero.");
            if (output.get_element_type() == element::i32 && low != up) {
                if (up == std::numeric_limits<std::int32_t>::max())
                    up = std::numeric_limits<std::int64_t>::max();
                if (low == std::numeric_limits<std::int32_t>::max())
                    low = std::numeric_limits<std::int64_t>::max();
            }
            resulting_pshape[i] = {low, up};
            if (!labels.empty() && labels[i])
                ov::DimensionTracker::set_label(resulting_pshape[i], labels[i]);
        }
        pshape = PartialShape(resulting_pshape);
        shape_defined = true;
    }
    return shape_defined;
}

bool ov::default_label_evaluator(const Node* node, TensorLabelVector& output_labels) {
    return default_label_evaluator(node, {0}, output_labels);
}

shared_ptr<ngraph::op::v0::Constant> ngraph::get_constant_max_of_type(element::Type_t t) {
    auto tensor = ov::util::make_tensor_of_max_value(t);
    return tensor ? std::make_shared<ov::op::v0::Constant>(tensor) : nullptr;
=======
std::shared_ptr<op::v0::Constant> get_constant_max_of_type(element::Type_t t) {
#define OPENVINO_TYPE_TO_MAX_CONST(t)                                                   \
    case t:                                                                             \
        return ov::op::v0::Constant::create(                                            \
            t,                                                                          \
            {},                                                                         \
            {std::numeric_limits<typename element_type_traits<t>::value_type>::max()}); \
        break

    switch (t) {
        OPENVINO_TYPE_TO_MAX_CONST(element::boolean);
        OPENVINO_TYPE_TO_MAX_CONST(element::bf16);
        OPENVINO_TYPE_TO_MAX_CONST(element::f16);
        OPENVINO_TYPE_TO_MAX_CONST(element::f32);
        OPENVINO_TYPE_TO_MAX_CONST(element::f64);
        OPENVINO_TYPE_TO_MAX_CONST(element::i8);
        OPENVINO_TYPE_TO_MAX_CONST(element::i16);
        OPENVINO_TYPE_TO_MAX_CONST(element::i32);
        OPENVINO_TYPE_TO_MAX_CONST(element::i64);
        OPENVINO_TYPE_TO_MAX_CONST(element::u1);
        OPENVINO_TYPE_TO_MAX_CONST(element::u8);
        OPENVINO_TYPE_TO_MAX_CONST(element::u16);
        OPENVINO_TYPE_TO_MAX_CONST(element::u32);
        OPENVINO_TYPE_TO_MAX_CONST(element::u64);
    default:
        return nullptr;
    }
>>>>>>> b345f3c3
}

std::shared_ptr<op::v0::Constant> get_constant_min_of_type(element::Type_t t) {
#define OPENVINO_TYPE_TO_MIN_CONST(t)                                                   \
    case t:                                                                             \
        return ov::op::v0::Constant::create(                                            \
            t,                                                                          \
            {},                                                                         \
            {std::numeric_limits<typename element_type_traits<t>::value_type>::min()}); \
        break

    switch (t) {
        OPENVINO_TYPE_TO_MIN_CONST(element::boolean);
        OPENVINO_TYPE_TO_MIN_CONST(element::bf16);
        OPENVINO_TYPE_TO_MIN_CONST(element::f16);
        OPENVINO_TYPE_TO_MIN_CONST(element::f32);
        OPENVINO_TYPE_TO_MIN_CONST(element::f64);
        OPENVINO_TYPE_TO_MIN_CONST(element::i8);
        OPENVINO_TYPE_TO_MIN_CONST(element::i16);
        OPENVINO_TYPE_TO_MIN_CONST(element::i32);
        OPENVINO_TYPE_TO_MIN_CONST(element::i64);
        OPENVINO_TYPE_TO_MIN_CONST(element::u1);
        OPENVINO_TYPE_TO_MIN_CONST(element::u8);
        OPENVINO_TYPE_TO_MIN_CONST(element::u16);
        OPENVINO_TYPE_TO_MIN_CONST(element::u32);
        OPENVINO_TYPE_TO_MIN_CONST(element::u64);
    default:
        return nullptr;
    }
}

std::shared_ptr<op::v0::Constant> get_constant_lowest_of_type(element::Type_t t) {
#define OPENVINO_TYPE_TO_LOWEST_CONST(t)                                                                               \
    case t:                                                                                                            \
        return op::v0::Constant::create(t,                                                                             \
                                        {},                                                                            \
                                        {std::numeric_limits<typename element_type_traits<t>::value_type>::lowest()}); \
        break

    switch (t) {
        OPENVINO_TYPE_TO_LOWEST_CONST(element::boolean);
        OPENVINO_TYPE_TO_LOWEST_CONST(element::bf16);
        OPENVINO_TYPE_TO_LOWEST_CONST(element::f16);
        OPENVINO_TYPE_TO_LOWEST_CONST(element::f32);
        OPENVINO_TYPE_TO_LOWEST_CONST(element::f64);
        OPENVINO_TYPE_TO_LOWEST_CONST(element::i8);
        OPENVINO_TYPE_TO_LOWEST_CONST(element::i16);
        OPENVINO_TYPE_TO_LOWEST_CONST(element::i32);
        OPENVINO_TYPE_TO_LOWEST_CONST(element::i64);
        OPENVINO_TYPE_TO_LOWEST_CONST(element::u1);
        OPENVINO_TYPE_TO_LOWEST_CONST(element::u8);
        OPENVINO_TYPE_TO_LOWEST_CONST(element::u16);
        OPENVINO_TYPE_TO_LOWEST_CONST(element::u32);
        OPENVINO_TYPE_TO_LOWEST_CONST(element::u64);

    case element::undefined:
    case element::dynamic:
    default:
        return nullptr;
    }
}

bool validate_host_tensor_vector(const HostTensorVector& tensor_vector, const size_t& size) {
    return (tensor_vector.size() == size) &&
           std::none_of(tensor_vector.cbegin(), tensor_vector.cend(), ov::cmp::Equal<HostTensorPtr>(nullptr));
}

}  // namespace ngraph

void ov::infer_auto_padding(const Shape& image_shape,
                            const Shape& filter_shape,
                            const Strides& filter_strides,
                            const Strides& filter_dilations,
                            const op::PadType pad_type,
                            CoordinateDiff& padding_above,
                            CoordinateDiff& padding_below) {
    const auto image_dims = std::vector<Dimension>(std::begin(image_shape), std::end(image_shape));
    // because image_shape is fully known result of try_apply_infer_auto_padding is ignored
    ov::util::try_apply_auto_padding(image_dims,
                                     filter_shape,
                                     filter_strides,
                                     filter_dilations,
                                     pad_type,
                                     padding_above,
                                     padding_below);
}

bool ov::util::try_apply_auto_padding(const PartialShape& image_shape,
                                      const Shape& filter_shape,
                                      const Strides& filter_strides,
                                      const Strides& filter_dilations,
                                      const op::PadType pad_type,
                                      CoordinateDiff& padding_above,
                                      CoordinateDiff& padding_below) {
    OPENVINO_ASSERT(pad_type == op::PadType::SAME_UPPER || pad_type == op::PadType::SAME_LOWER);

    if (image_shape.rank().is_dynamic()) {
        return false;
    }
    const auto image_dims = static_cast<std::vector<Dimension>>(image_shape);
    for (size_t i = 0; i < static_cast<size_t>(filter_shape.size()); i++) {
        if (image_dims[i + 2].is_static()) {
            auto image_size = static_cast<int64_t>(image_dims[i + 2].get_length());
            int64_t filter_size = (static_cast<int64_t>(filter_shape[i]) - 1) * filter_dilations[i] + 1;
            auto filter_stride = static_cast<int64_t>(filter_strides[i]);
            auto output_size = (image_size + filter_stride - 1) / filter_stride;

            auto padding_needed = std::max(int64_t(0), (output_size - 1) * filter_stride + filter_size - image_size);
            auto padding_lhs = padding_needed / 2;
            auto padding_rhs = padding_needed - padding_lhs;
            padding_below.push_back(pad_type == op::PadType::SAME_UPPER ? padding_lhs : padding_rhs);
            padding_above.push_back(pad_type == op::PadType::SAME_UPPER ? padding_rhs : padding_lhs);
        } else {
            padding_below.push_back(0);
            padding_above.push_back(0);
        }
    }
    return true;
}

namespace {
const auto normalize_axis_to = [](const int64_t& tensor_rank) {
    return [&tensor_rank](int64_t& axis) {
        if (axis < 0) {
            axis += tensor_rank;
        }
    };
};

std::string normalize_axis_error_msg(const int64_t& axis, const int64_t& lower, const int64_t& upper) {
    return std::string(" Parameter axis ")
        .append(std::to_string(axis))
        .append(" out of the tensor rank range [")
        .append(std::to_string(lower))
        .append(", ")
        .append(std::to_string(upper))
        .append("].");
}
}  // namespace

int64_t ov::util::normalize(const int64_t& value, const int64_t& max) {
    return (value < 0) ? value + max : value;
};

void ov::normalize_axes(const Node* node, const int64_t& tensor_rank, std::vector<int64_t>& axes) {
    const auto axis_checker = cmp::Between<int64_t, cmp::BOTH>(-tensor_rank, tensor_rank ? (tensor_rank - 1) : 0);
    const auto invalid_axis = std::find_if_not(axes.cbegin(), axes.cend(), axis_checker);
    NODE_VALIDATION_CHECK(node,
                          invalid_axis == axes.cend(),
                          normalize_axis_error_msg(*invalid_axis, axis_checker.lower(), axis_checker.upper()));
    std::for_each(axes.begin(), axes.end(), normalize_axis_to(tensor_rank));
}

std::vector<size_t> ov::normalize_axes(const std::string& node_description,
                                       const std::vector<int64_t>& axes,
                                       const Rank& tensor_rank) {
    std::vector<size_t> new_axes;
    new_axes.reserve(axes.size());
    for (const auto& axis : axes) {
        new_axes.push_back(normalize_axis(node_description, axis, tensor_rank));
    }
    return new_axes;
}

int64_t ov::normalize_axis(const Node* node, std::int64_t axis, const Rank& tensor_rank) {
    return normalize_axis(node->description(), axis, tensor_rank);
}

int64_t ov::normalize_axis(const std::string& node_description, std::int64_t axis, const Rank& tensor_rank) {
    if (axis < 0) {
        // Handling negative axis requires static tensor rank
        OPENVINO_ASSERT(tensor_rank.is_static(),
                        node_description,
                        " Rank must be static in order to normalize negative axis=",
                        axis);
    }
    if (tensor_rank.is_dynamic()) {
        return axis;
    }

    const auto tensor_rank_value = tensor_rank.get_length();
    return normalize_axis(node_description,
                          axis,
                          tensor_rank_value,
                          -tensor_rank_value,
                          tensor_rank_value ? (tensor_rank_value - 1) : 0);
}

int64_t ov::normalize_axis(const Node* node,
                           std::int64_t axis,
                           std::uint64_t tensor_rank,
                           std::int64_t axis_range_min,
                           std::int64_t axis_range_max) {
    return normalize_axis(node->description(), axis, tensor_rank, axis_range_min, axis_range_max);
}

int64_t ov::normalize_axis(const std::string& node_description,
                           std::int64_t axis,
                           std::uint64_t tensor_rank,
                           std::int64_t axis_range_min,
                           std::int64_t axis_range_max) {
    // Accepted range of value for axis is [axis_range_min, axis_range_max].
    OPENVINO_ASSERT((axis_range_min <= axis) && (axis <= axis_range_max),
                    node_description,
                    normalize_axis_error_msg(axis, axis_range_min, axis_range_max));
    return util::normalize(axis, tensor_rank);
}

bool ov::evaluate_as_partial_shape(const Output<Node>& output, PartialShape& pshape) {
    Tensor lb, ub;
    std::tie(lb, ub) = ov::evaluate_both_bounds(output);
    bool shape_defined = false;
    if (lb && ub) {
        auto lower_bound = std::make_shared<op::v0::Constant>(lb.get_element_type(), lb.get_shape(), lb.data())
                               ->cast_vector<int64_t>();
        auto upper_bound = std::make_shared<op::v0::Constant>(ub.get_element_type(), ub.get_shape(), ub.data())
                               ->cast_vector<int64_t>();
        OPENVINO_ASSERT(lower_bound.size() == upper_bound.size());
        const TensorLabel& labels = output.get_tensor().get_value_label();
        OPENVINO_ASSERT(labels.empty() || lower_bound.size() == labels.size());

        std::vector<Dimension> resulting_pshape(lower_bound.size());
        for (size_t i = 0; i < lower_bound.size(); ++i) {
            auto low = lower_bound[i], up = upper_bound[i];
            OPENVINO_ASSERT(low >= 0 && up >= 0, "Value for partial shape evaluation can't be lower than zero.");
            if (output.get_element_type() == element::i32 && low != up) {
                if (up == std::numeric_limits<std::int32_t>::max())
                    up = std::numeric_limits<std::int64_t>::max();
                if (low == std::numeric_limits<std::int32_t>::max())
                    low = std::numeric_limits<std::int64_t>::max();
            }
            resulting_pshape[i] = {low, up};
            if (!labels.empty() && labels[i])
                ov::DimensionTracker::set_label(resulting_pshape[i], labels[i]);
        }
        pshape = PartialShape(resulting_pshape);
        shape_defined = true;
    }
    return shape_defined;
}

bool ov::default_label_evaluator(const Node* node, TensorLabelVector& output_labels) {
    return default_label_evaluator(node, {0}, output_labels);
}

std::shared_ptr<ov::op::v0::Constant> ov::get_constant_from_source(const Output<Node>& source) {
    return ov::util::get_constant_from_source(source);
}

bool ov::has_no_labels(const ov::TensorLabel& labels) {
    return std::all_of(labels.cbegin(), labels.cend(), cmp::Equal<size_t>(no_label));
}

void ov::generate_transpose_default_order(std::vector<int64_t>& axes_order, const size_t length) {
    axes_order.reserve(length);
    std::generate_n(std::back_inserter(axes_order), length, ov::SeqGen<size_t, ov::Direction::BACKWARD>(length - 1));
}

bool ov::is_valid_axes_order(const std::vector<int64_t>& axes_order, const size_t size) {
    return util::are_unique(axes_order) &&
           std::all_of(axes_order.cbegin(), axes_order.cend(), ov::cmp::Between<int64_t, ov::cmp::LOWER>(0, size));
}

std::vector<ov::PartialShape> ov::get_node_input_partial_shapes(const ov::Node& node) {
    std::vector<PartialShape> out;
    out.reserve(node.get_input_size());
    for (size_t i = 0; i < node.get_input_size(); ++i) {
        out.push_back(node.get_input_partial_shape(i));
    }
    return out;
}

bool ov::is_rank_compatible_any_of(const ov::Rank& rank, const std::vector<Rank>& ranks) {
    return std::any_of(ranks.cbegin(), ranks.cend(), [&rank](const Rank& r) {
        return rank.compatible(r);
    });
}

bool ov::util::are_unique(const std::vector<int64_t>& data) {
    return std::unordered_set<int64_t>(data.begin(), data.cend()).size() == data.size();
}

// clip value to min, max
int64_t ov::util::clip(const int64_t& value, const int64_t& min, const int64_t& max) {
    return std::min(std::max(value, min), max);
};

std::shared_ptr<ov::op::v0::Constant> ov::util::constantfold_subgraph(const Output<Node>& subgraph_sink) {
    if (const auto& c = ov::as_type_ptr<op::v0::Constant>(subgraph_sink.get_node_shared_ptr()))
        return c;

    const auto node = subgraph_sink.get_node();
    const auto num_inputs = node->get_input_size();
    if (num_inputs == 0)
        return nullptr;

    OutputVector inputs;
    inputs.reserve(num_inputs);
    for (size_t i = 0; i < num_inputs; i++) {
        auto constant = constantfold_subgraph(node->input_value(i));
        if (constant == nullptr)
            return nullptr;
        inputs.push_back(constant);
    }

    OutputVector outputs(node->get_output_size());
    if (!node->constant_fold(outputs, inputs))
        return nullptr;
    return ov::as_type_ptr<op::v0::Constant>(outputs[subgraph_sink.get_index()].get_node_shared_ptr());
}

//
// Infers the output batch shape and element type for convolution fprop.
//
ov::PartialShape ov::infer_convolution_forward(const Node* node,
                                               const PartialShape& data_batch_shape,
                                               const Strides& data_dilation,
                                               const CoordinateDiff& data_padding_below,
                                               const CoordinateDiff& data_padding_above,
                                               const PartialShape& filters_shape,
                                               const Strides& filter_strides,
                                               const Strides& filter_dilation) {
    Rank data_batch_filters_rank{Rank::dynamic()};

    NODE_VALIDATION_CHECK(node,
                          Rank::merge(data_batch_filters_rank, data_batch_shape.rank(), filters_shape.rank()),
                          "Data batch and filters rank do not match (data batch shape: ",
                          data_batch_shape,
                          ", filters shape: ",
                          filters_shape,
                          ").");

    NODE_VALIDATION_CHECK(node,
                          data_batch_filters_rank.is_dynamic() || data_batch_filters_rank.get_length() >= 3,
                          "Data batch and filters must have rank of at least 3 (one batch axis, ",
                          "one input-channel axis, and at least one spatial dimension) ",
                          "(data batch shape: ",
                          data_batch_shape,
                          ", filters shape: ",
                          filters_shape,
                          ").");

    Rank spatial_rank{Rank::dynamic()};
    NODE_VALIDATION_CHECK(node,
                          Rank::merge(spatial_rank, spatial_rank, data_batch_filters_rank - 2) &&
                              Rank::merge(spatial_rank, spatial_rank, data_dilation.size()) &&
                              Rank::merge(spatial_rank, spatial_rank, data_padding_below.size()) &&
                              Rank::merge(spatial_rank, spatial_rank, data_padding_above.size()) &&
                              Rank::merge(spatial_rank, spatial_rank, filter_strides.size()) &&
                              Rank::merge(spatial_rank, spatial_rank, filter_dilation.size()),
                          "Ranks for data item shape/filters shape (data batch has shape ",
                          data_batch_shape,
                          ", so data item rank is ",
                          (data_batch_shape.rank() - 2),
                          " and filters have shape ",
                          filters_shape,
                          ", so filters spatial rank is ",
                          (filters_shape.rank() - 2),
                          "), data dilation (",
                          data_dilation,
                          "), padding below (",
                          data_padding_below,
                          "), padding above (",
                          data_padding_above,
                          "), filter strides (",
                          filter_strides,
                          "), and filter dilation (",
                          filter_dilation,
                          ") do not match.");

    Dimension batch_size = (data_batch_shape.rank().is_static() ? data_batch_shape[0] : Dimension::dynamic());
    Dimension data_channel_count = (data_batch_shape.rank().is_static() ? data_batch_shape[1] : Dimension::dynamic());
    PartialShape data_spatial_shape(PartialShape::dynamic(spatial_rank));

    Dimension filter_output_channel_count =
        (filters_shape.rank().is_static() ? filters_shape[0] : Dimension::dynamic());
    Dimension filter_input_channel_count = (filters_shape.rank().is_static() ? filters_shape[1] : Dimension::dynamic());
    PartialShape filter_spatial_shape(PartialShape::dynamic(spatial_rank));

    //
    // Note: spatial_rank is definitely static at this point.
    //

    for (int64_t i = 0; i < spatial_rank.get_length(); i++) {
        if (data_batch_shape.rank().is_static()) {
            data_spatial_shape[i] = data_batch_shape[i + 2];
        }

        if (filters_shape.rank().is_static()) {
            filter_spatial_shape[i] = filters_shape[i + 2];
        }
    }

    NODE_VALIDATION_CHECK(node, batch_size.is_dynamic() || batch_size.get_length() > 0, "Batch size is zero.");

    Dimension merged_channel_count;

    NODE_VALIDATION_CHECK(node,
                          Dimension::merge(merged_channel_count, data_channel_count, filter_input_channel_count),
                          "Data batch channel count (",
                          data_channel_count,
                          ") does not match filter input ",
                          "channel count (",
                          filter_input_channel_count,
                          ").");

    NODE_VALIDATION_CHECK(node,
                          merged_channel_count.is_dynamic() || merged_channel_count.get_length() > 0,
                          "Data batch channel count and/or filter input channel count is zero.");

    NODE_VALIDATION_CHECK(node,
                          filter_output_channel_count.is_dynamic() || filter_output_channel_count.get_length() > 0,
                          "Filter output channel count is zero.");

    PartialShape data_output_shape = ngraph::infer_windowed_reduction_output_shape(node,
                                                                                   data_spatial_shape,
                                                                                   data_dilation,
                                                                                   data_padding_below,
                                                                                   data_padding_above,
                                                                                   filter_spatial_shape,
                                                                                   filter_strides,
                                                                                   filter_dilation,
                                                                                   true);

    PartialShape batch_output_shape(PartialShape::dynamic(spatial_rank + 2));
    batch_output_shape[0] = batch_size;
    batch_output_shape[1] = filter_output_channel_count;

    for (int64_t i = 0; i < spatial_rank.get_length(); i++) {
        batch_output_shape[i + 2] = data_output_shape[i];
    }

    return batch_output_shape;
}

namespace ov {
namespace util {
using ov::op::v0::Constant;

std::shared_ptr<Constant> get_constant_from_source(const Output<Node>& source) {
    if (const auto& c = ov::as_type_ptr<Constant>(source.get_node_shared_ptr())) {
        return c;
    } else if (has_and_set_equal_bounds(source)) {
        return std::make_shared<Constant>(source.get_tensor().get_upper_value());
    } else {
        return {};
    }
}

template <class T>
Tensor make_tensor_of_max_value(const element::Type_t et) {
    Tensor t{et, Shape{}};
    *t.data<T>() = std::numeric_limits<T>::max();
    return t;
}

Tensor make_tensor_of_max_value(const element::Type_t et) {
    switch (et) {
    case element::boolean:
        return make_tensor_of_max_value<ov::fundamental_type_for<element::boolean>>(et);
    case element::bf16:
        return make_tensor_of_max_value<ov::fundamental_type_for<element::bf16>>(et);
    case element::f16:
        return make_tensor_of_max_value<ov::fundamental_type_for<element::f16>>(et);
    case element::f32:
        return make_tensor_of_max_value<ov::fundamental_type_for<element::f32>>(et);
    case element::f64:
        return make_tensor_of_max_value<ov::fundamental_type_for<element::f64>>(et);
    case element::i8:
        return make_tensor_of_max_value<ov::fundamental_type_for<element::i8>>(et);
    case element::i16:
        return make_tensor_of_max_value<ov::fundamental_type_for<element::i16>>(et);
    case element::i32:
        return make_tensor_of_max_value<ov::fundamental_type_for<element::i32>>(et);
    case element::i64:
        return make_tensor_of_max_value<ov::fundamental_type_for<element::i64>>(et);
    case element::u1:
        return make_tensor_of_max_value<ov::fundamental_type_for<element::u1>>(et);
    case element::u8:
        return make_tensor_of_max_value<ov::fundamental_type_for<element::u8>>(et);
    case element::u16:
        return make_tensor_of_max_value<ov::fundamental_type_for<element::u16>>(et);
    case element::u32:
        return make_tensor_of_max_value<ov::fundamental_type_for<element::u32>>(et);
    case element::u64:
        return make_tensor_of_max_value<ov::fundamental_type_for<element::u64>>(et);
    default:
        return {};
    }
}
}  // namespace util
}  // namespace ov<|MERGE_RESOLUTION|>--- conflicted
+++ resolved
@@ -909,76 +909,9 @@
     }
 }
 
-<<<<<<< HEAD
-bool ov::evaluate_as_partial_shape(const Output<Node>& output, PartialShape& pshape) {
-    Tensor lb, ub;
-    std::tie(lb, ub) = ov::evaluate_both_bounds(output);
-    bool shape_defined = false;
-    if (lb && ub) {
-        auto lower_bound = std::make_shared<op::v0::Constant>(lb.get_element_type(), lb.get_shape(), lb.data())
-                               ->cast_vector<int64_t>();
-        auto upper_bound = std::make_shared<op::v0::Constant>(ub.get_element_type(), ub.get_shape(), ub.data())
-                               ->cast_vector<int64_t>();
-        NGRAPH_CHECK(lower_bound.size() == upper_bound.size());
-        const TensorLabel& labels = output.get_tensor().get_value_label();
-        NGRAPH_CHECK(labels.empty() || lower_bound.size() == labels.size());
-
-        vector<Dimension> resulting_pshape(lower_bound.size());
-        for (size_t i = 0; i < lower_bound.size(); ++i) {
-            auto low = lower_bound[i], up = upper_bound[i];
-            NGRAPH_CHECK(low >= 0 && up >= 0, "Value for partial shape evaluation can't be lower than zero.");
-            if (output.get_element_type() == element::i32 && low != up) {
-                if (up == std::numeric_limits<std::int32_t>::max())
-                    up = std::numeric_limits<std::int64_t>::max();
-                if (low == std::numeric_limits<std::int32_t>::max())
-                    low = std::numeric_limits<std::int64_t>::max();
-            }
-            resulting_pshape[i] = {low, up};
-            if (!labels.empty() && labels[i])
-                ov::DimensionTracker::set_label(resulting_pshape[i], labels[i]);
-        }
-        pshape = PartialShape(resulting_pshape);
-        shape_defined = true;
-    }
-    return shape_defined;
-}
-
-bool ov::default_label_evaluator(const Node* node, TensorLabelVector& output_labels) {
-    return default_label_evaluator(node, {0}, output_labels);
-}
-
-shared_ptr<ngraph::op::v0::Constant> ngraph::get_constant_max_of_type(element::Type_t t) {
+std::shared_ptr<op::v0::Constant> get_constant_max_of_type(element::Type_t t) {
     auto tensor = ov::util::make_tensor_of_max_value(t);
-    return tensor ? std::make_shared<ov::op::v0::Constant>(tensor) : nullptr;
-=======
-std::shared_ptr<op::v0::Constant> get_constant_max_of_type(element::Type_t t) {
-#define OPENVINO_TYPE_TO_MAX_CONST(t)                                                   \
-    case t:                                                                             \
-        return ov::op::v0::Constant::create(                                            \
-            t,                                                                          \
-            {},                                                                         \
-            {std::numeric_limits<typename element_type_traits<t>::value_type>::max()}); \
-        break
-
-    switch (t) {
-        OPENVINO_TYPE_TO_MAX_CONST(element::boolean);
-        OPENVINO_TYPE_TO_MAX_CONST(element::bf16);
-        OPENVINO_TYPE_TO_MAX_CONST(element::f16);
-        OPENVINO_TYPE_TO_MAX_CONST(element::f32);
-        OPENVINO_TYPE_TO_MAX_CONST(element::f64);
-        OPENVINO_TYPE_TO_MAX_CONST(element::i8);
-        OPENVINO_TYPE_TO_MAX_CONST(element::i16);
-        OPENVINO_TYPE_TO_MAX_CONST(element::i32);
-        OPENVINO_TYPE_TO_MAX_CONST(element::i64);
-        OPENVINO_TYPE_TO_MAX_CONST(element::u1);
-        OPENVINO_TYPE_TO_MAX_CONST(element::u8);
-        OPENVINO_TYPE_TO_MAX_CONST(element::u16);
-        OPENVINO_TYPE_TO_MAX_CONST(element::u32);
-        OPENVINO_TYPE_TO_MAX_CONST(element::u64);
-    default:
-        return nullptr;
-    }
->>>>>>> b345f3c3
+    return tensor ? std::make_shared<op::v0::Constant>(tensor) : nullptr;
 }
 
 std::shared_ptr<op::v0::Constant> get_constant_min_of_type(element::Type_t t) {
