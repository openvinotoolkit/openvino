--- conflicted
+++ resolved
@@ -22,6 +22,12 @@
 
 namespace ngraph {
 using ov::Dimension;
+namespace op {
+namespace v0 {
+using ov::op::v0::Constant;
+using ov::op::v0::Negative;
+}  // namespace v0
+}  // namespace op
 
 Strides conv_default_strides(const Node* /* node */,
                              const PartialShape& data_batch_shape,
@@ -921,16 +927,6 @@
     default:
         return nullptr;
     }
-}
-
-<<<<<<< HEAD
-bool validate_host_tensor_vector(const HostTensorVector& tensor_vector, const size_t& size) {
-    return (tensor_vector.size() == size) &&
-           std::none_of(tensor_vector.cbegin(), tensor_vector.cend(), ov::cmp::Equal<HostTensorPtr>(nullptr));
-=======
-std::shared_ptr<Node> operator-(const Output<Node>& arg0) {
-    return std::make_shared<op::Negative>(arg0);
->>>>>>> 8211b849
 }
 }  // namespace ngraph
 
