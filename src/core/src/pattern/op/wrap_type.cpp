--- conflicted
+++ resolved
@@ -12,29 +12,14 @@
 bool ov::pass::pattern::op::WrapType::match_value(Matcher* matcher,
                                                   const Output<Node>& pattern_value,
                                                   const Output<Node>& graph_value) {
-<<<<<<< HEAD
     if (std::none_of(m_wrapped_types.begin(), m_wrapped_types.end(), [&](const NodeTypeInfo& type_info) {
             return graph_value.get_node_shared_ptr()->get_type_info().is_castable(type_info);
         })) {
         OPENVINO_LOG_WRAPTYPE1(matcher, pattern_value, graph_value);
         return false;
-=======
-    if (std::any_of(m_wrapped_types.begin(),
-                    m_wrapped_types.end(),
-                    [&](const NodeTypeInfo& type_info) {
-                        return graph_value.get_node_shared_ptr()->get_type_info().is_castable(type_info);
-                    }) &&
-        m_predicate(matcher->get_symbols(), graph_value)) {
-        auto& pattern_map = matcher->get_pattern_value_map();
-        pattern_map[shared_from_this()] = graph_value;
-        matcher->add_node(graph_value);
-        return (get_input_size() == 0
-                    ? true
-                    : matcher->match_arguments(pattern_value.get_node(), graph_value.get_node_shared_ptr()));
->>>>>>> b70dff8e
     }
 
-    if (!m_predicate(graph_value)) {
+    if (!m_predicate(matcher->get_symbols(), graph_value)) {
         OPENVINO_LOG_WRAPTYPE2(matcher);
         return false;
     }
