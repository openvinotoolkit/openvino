--- conflicted
+++ resolved
@@ -185,30 +185,17 @@
 }
 
 namespace {
-<<<<<<< HEAD
-=======
 #define ACCESSOR(type) \
     void on_adapter(const std::string& name, ValueAccessor<type>& adapter) override { match(name, {adapter.get()}); };
 
 #define ACCESSOR_V(type) ACCESSOR(type) ACCESSOR(std::vector<type>)
 
->>>>>>> ec5e1cea
 class AttributeMatchingVisitor : public ov::AttributeVisitor {
 public:
     explicit AttributeMatchingVisitor(const Attributes& expected_attrs)
         : ov::AttributeVisitor(),
           m_expected_attrs{expected_attrs} {
         OPENVINO_ASSERT(!expected_attrs.empty(), "Please remove trivial attribute matching check");
-<<<<<<< HEAD
-        for (auto& [name, expected_value] : expected_attrs)
-            m_matched_attributes[name] = false;
-    }
-
-    void on_adapter(const std::string& name, ValueAccessor<void>& adapter) override {
-        if (m_expected_attrs.count(name)) {
-            try {
-                const auto& node_attribute = adapter.get_as_any();
-=======
         for (const auto& [name, expected_value] : expected_attrs)
             m_matched_attributes[name] = false;
     }
@@ -239,7 +226,6 @@
     void match(const std::string& name, const ov::Any& node_attribute) {
         if (m_expected_attrs.count(name)) {
             try {
->>>>>>> ec5e1cea
                 const auto& attribute_type_id = node_attribute.type_info();
 
                 auto expected_attribute = m_expected_attrs.at(name);
@@ -282,11 +268,7 @@
         } else {
             OPENVINO_DEBUG("  Node attribute `", name, "` is not being compared");
         }
-<<<<<<< HEAD
-    };
-=======
-    }
->>>>>>> ec5e1cea
+    }
 
     bool get_match_status() const {
         // TODO: provide additional logging in case of failure; however the on_adapter method is already logging a lot
@@ -412,20 +394,12 @@
     }
 };
 
-<<<<<<< HEAD
-const PatternSymbolValue& get_element(const std::vector<PatternSymbolValue>& values, size_t idx) {
-    if (idx < 0)
-        idx += values.size();
-    OPENVINO_ASSERT(idx < values.size(), "Unexpected index");
-    return values[idx];
-=======
 const PatternSymbolValue& get_element(const std::vector<PatternSymbolValue>& values, int64_t idx) {
     auto size = static_cast<int64_t>(values.size());
     if (idx < 0)
         idx += size;
     OPENVINO_ASSERT(idx < size, "Unexpected index");
     return values[static_cast<size_t>(idx)];
->>>>>>> ec5e1cea
 }
 
 }  // namespace
@@ -491,13 +465,8 @@
                 const auto& actual_dim = shape[position];
                 const auto& actual_value = actual_dim.is_static() ? PatternSymbolValue(actual_dim.get_length())
                                                                   : PatternSymbolValue(actual_dim.get_symbol());
-<<<<<<< HEAD
-                const auto& [conversion_failed, converted_int] = str2int(expected_as_string);
-                if (conversion_failed) {  // failed the conversion -- this is a name
-=======
                 const auto& converted_int = str2int(expected_as_string);
                 if (!converted_int) {  // failed the conversion -- this is a name
->>>>>>> ec5e1cea
                     const auto& name = expected_as_string;
                     if (m.count(name) || local_m.count(name)) {
                         const auto& recorded_value = m.count(name) ? m.at(name) : local_m.at(name);
@@ -510,11 +479,7 @@
                             return false;
                     }
                 } else {  // this_dim is not a name, but an integer
-<<<<<<< HEAD
-                    if (actual_dim.is_dynamic() || actual_dim.get_length() != converted_int)
-=======
                     if (actual_dim.is_dynamic() || actual_dim.get_length() != converted_int.value())
->>>>>>> ec5e1cea
                         return false;
                 }
             }
@@ -611,15 +576,9 @@
                     continue;
                 }
                 const auto& actual_value = get_element(values, position);
-<<<<<<< HEAD
-                const auto& [i_conversion_failed, converted_int] = str2int(expected_as_string);
-                const auto& [d_conversion_failed, converted_double] = str2double(expected_as_string);
-                if (i_conversion_failed && d_conversion_failed) {  // failed the conversion -- this is a name
-=======
                 const auto& converted_int = str2int(expected_as_string);
                 const auto& converted_double = str2double(expected_as_string);
                 if (!converted_int && !converted_double) {  // failed the conversion -- this is a name
->>>>>>> ec5e1cea
                     const auto& name = expected_as_string;
                     if (m.count(name) || local_m.count(name)) {
                         // we have encountered the value under same name -- comparing it with the actual value
@@ -630,19 +589,11 @@
                         OPENVINO_ASSERT(actual_value.is_integer() || actual_value.is_double());
                         local_m[name] = actual_value;
                     }
-<<<<<<< HEAD
-                } else if (!i_conversion_failed) {  // comparison to static integer value was requested
-                    if (actual_value != PatternSymbolValue(converted_int))
-                        return false;
-                } else if (!d_conversion_failed) {  // comparison to static double value was requested
-                    if (actual_value != PatternSymbolValue(converted_double))
-=======
                 } else if (converted_int) {  // comparison to static integer value was requested
                     if (actual_value != PatternSymbolValue(converted_int.value()))
                         return false;
                 } else if (converted_double) {  // comparison to static double value was requested
                     if (actual_value != PatternSymbolValue(converted_double.value()))
->>>>>>> ec5e1cea
                         return false;
                 }
             }
