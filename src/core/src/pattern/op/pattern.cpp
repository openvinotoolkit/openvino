// Copyright (C) 2018-2025 Intel Corporation
// SPDX-License-Identifier: Apache-2.0
//

#include "openvino/pass/pattern/op/pattern.hpp"

#include <algorithm>
#include <regex>

#include "openvino/op/constant.hpp"
#include "openvino/util/common_util.hpp"
#include "openvino/util/log.hpp"

namespace ov::pass::pattern {
namespace op {

Pattern::Pattern() : Node(), m_predicate() {}
Pattern::Pattern(const OutputVector& patterns) : Node(patterns), m_predicate() {}
Pattern::Pattern(const NodeVector& patterns) : Pattern(as_output_vector(patterns)) {}

Pattern::Pattern(const OutputVector& patterns, const op::Predicate& pred) : Node(patterns), m_predicate(pred) {}
Pattern::Pattern(const NodeVector& patterns, const op::Predicate& pred) : Pattern(as_output_vector(patterns), pred) {}

Predicate as_value_predicate(NodePredicate pred) {
    return Predicate(pred);
}

std::ostream& Pattern::write_type_description(std::ostream& out) const {
    auto version = get_type_info().version_id;
    if (version)
        out << version << "::" << get_type_info().name;
    else
        out << get_type_info().name;

    return out;
}

std::ostream& Pattern::write_description(std::ostream& out, uint32_t depth) const {
    write_type_description(out);

    if (depth > 0) {
        out << " (";
        std::string sep = "";
        for (const auto& arg : input_values()) {
            out << sep << arg;
            sep = ", ";
        }
        out << ") -> (";
        sep = "";
        for (size_t i = 0; i < get_output_size(); i++) {
            out << sep << get_output_element_type(i) << get_output_partial_shape(i);
            sep = ", ";
        }
        out << ")";
    }
    return out;
}

}  // namespace op

PatternMap as_pattern_map(const PatternValueMap& pattern_value_map) {
    PatternMap result;
    for (auto& kv : pattern_value_map) {
        result[kv.first] = kv.second.get_node_shared_ptr();
    }
    return result;
}

PatternValueMap as_pattern_value_map(const PatternMap& pattern_map) {
    PatternValueMap result;
    for (auto& kv : pattern_map) {
        result[kv.first] = kv.second;
    }
    return result;
}

op::Predicate consumers_count(size_t n) {
    return op::Predicate(
        [=](const Output<Node>& output) -> bool {
            return output.get_target_inputs().size() == n;
        },
        "consumers_count(" + std::to_string(n) + ")");
}

op::Predicate consumers_more_than(size_t n) {
    return op::Predicate(
        [=](const Output<Node>& output) -> bool {
            return output.get_target_inputs().size() > n;
        },
        "consumers_more_than(" + std::to_string(n) + ")");
}

op::Predicate has_static_dim(size_t pos) {
    return op::Predicate(
        [=](const Output<Node>& output) -> bool {
            const auto& shape = output.get_partial_shape();
            return shape.rank().is_static() && shape.rank().get_length() > static_cast<int64_t>(pos) &&
                   shape[pos].is_static();
        },
        "has_static_dim(" + std::to_string(pos) + ")");
}

op::Predicate has_static_dims(const std::vector<size_t>& dims) {
    return op::Predicate(
        [=](const Output<Node>& output) -> bool {
            const auto& shape = output.get_partial_shape();
            return shape.rank().is_static() &&
                   shape.rank().get_length() > static_cast<int64_t>(*std::max_element(dims.begin(), dims.end())) &&
                   std::all_of(dims.begin(), dims.end(), [&shape](size_t pos) {
                       return shape[pos].is_static();
                   });
        },

        "has_static_dims({" + ov::util::join(dims) + "})");
}

op::Predicate has_static_shape() {
    // GCC treats an empty lambda (without captures / internal state) differently in different ABI versions
    bool gcc_abi_compatibility = true;
    return op::Predicate(
        [gcc_abi_compatibility](const Output<Node>& output) -> bool {
            return gcc_abi_compatibility && output.get_partial_shape().is_static();
        },
        "has_static_shape");
}

op::Predicate has_static_rank() {
    // GCC treats an empty lambda (without captures / internal state) differently in different ABI versions
    bool gcc_abi_compatibility = true;
    return op::Predicate(
        [gcc_abi_compatibility](const Output<Node>& output) -> bool {
            return gcc_abi_compatibility && output.get_partial_shape().rank().is_static();
        },
        "has_static_rank");
}

op::Predicate rank_equals(const Dimension& expected_rank) {
    return op::Predicate(
        [=](const Output<Node>& output) -> bool {
            return output.get_partial_shape().rank() == expected_rank;
        },
        "rank_equals(" + expected_rank.to_string() + ")");
}

op::Predicate rank_more_than(const Dimension& expected_rank) {
    OPENVINO_ASSERT(expected_rank.is_static(), "Predicate `rank_more_than` registered with dynamic rank");
    return op::Predicate(
        [=](const Output<Node>& output) -> bool {
            const auto& rank = output.get_partial_shape().rank();
            return rank.is_static() && rank.get_length() > expected_rank.get_length();
        },
        "rank_more_than(" + expected_rank.to_string() + ")");
}

op::Predicate type_matches(const element::Type& type) {
    return op::Predicate(
        [=](const Output<Node>& output) -> bool {
            return output.get_element_type() == type;
        },
        "type_matches(" + type.to_string() + ")");
}

op::Predicate type_matches_any(const std::vector<element::Type>& expected_types) {
    return op::Predicate(
        [=](const Output<Node>& output) -> bool {
            const auto& output_type = output.get_element_type();
            return std::any_of(expected_types.begin(), expected_types.end(), [=](element::Type type) {
                return type == output_type;
            });
        },
        "type_matches_any({" + ov::util::join(expected_types) + "})");
}

op::Predicate all_of(const std::vector<std::function<bool(Output<Node>)>>& predicates) {
    return op::Predicate(
        [=](const Output<Node>& output) -> bool {
            for (auto& p : predicates) {
                if (!p(output))
                    return false;
            }
            return true;
        },
        "all_of(...)");
}

namespace {
class AttributeMatchingVisitor : public ov::AttributeVisitor {
public:
    explicit AttributeMatchingVisitor(const Attributes& expected_attrs)
        : ov::AttributeVisitor(),
          m_expected_attrs{expected_attrs} {
        OPENVINO_ASSERT(!expected_attrs.empty(), "Please remove trivial attribute matching check");
        for (auto& [name, expected_value] : expected_attrs)
            m_matched_attributes[name] = false;
    }

    void on_adapter(const std::string& name, ValueAccessor<void>& adapter) override {
        if (m_expected_attrs.count(name)) {
            try {
                const auto& node_attribute = adapter.get_as_any();
                const auto& attribute_type_id = node_attribute.type_info();

                auto expected_attribute = m_expected_attrs.at(name);
                const auto& expected_type_id = expected_attribute.type_info();

                if (attribute_type_id != expected_type_id) {  // type conversions for developer convenience
                    if (attribute_type_id == typeid(int64_t) && expected_type_id == typeid(int))
                        expected_attribute = ov::Any(static_cast<int64_t>(expected_attribute.as<int>()));
                    if (attribute_type_id == typeid(std::string) && expected_type_id == typeid(const char*))
                        expected_attribute = ov::Any(std::string(expected_attribute.as<const char*>()));
                    if (attribute_type_id == typeid(bool) && expected_type_id == typeid(int))
                        expected_attribute = ov::Any(static_cast<bool>(expected_attribute.as<int>()));
                    if (attribute_type_id == typeid(double) && expected_type_id == typeid(int))
                        expected_attribute = ov::Any(static_cast<double>(expected_attribute.as<int>()));
                    if (attribute_type_id == typeid(double) && expected_type_id == typeid(float))
                        expected_attribute = ov::Any(static_cast<double>(expected_attribute.as<float>()));
                }

                if (node_attribute.type_info() != expected_attribute.type_info())
                    OPENVINO_DEBUG("  Attribute `",
                                   name,
                                   "` -- data type does not match. Node attribute type: ",
                                   node_attribute.type_info().name(),
                                   ". Expected attribute type: ",
                                   expected_attribute.type_info().name());
                bool status = node_attribute == expected_attribute;
                if (!status)
                    OPENVINO_DEBUG("  Attribute `", name, "` -- value does not match. ", [&]() {
                        std::stringstream ss;
                        node_attribute.print(ss);
                        ss << " vs ";
                        expected_attribute.print(ss);
                        return ss.str();
                    }());
                m_matched_attributes[name] = status;
            } catch (...) {
                OPENVINO_DEBUG("  Attribute `", name, "` matching went wrong");
                m_matched_attributes[name] = false;
            }
        } else {
            OPENVINO_DEBUG("  Node attribute `", name, "` is not being compared");
        }
    };

    bool get_match_status() const {
        // TODO: provide additional logging in case of failure; however the on_adapter method is already logging a lot
        return std::all_of(m_matched_attributes.begin(), m_matched_attributes.end(), [](const auto& name_to_val) {
            return name_to_val.second == true;
        });
    }

private:
    const Attributes& m_expected_attrs;
    std::unordered_map<std::string, bool> m_matched_attributes;
};
}  // namespace

op::Predicate attrs_match(const Attributes& expected_attrs) {
    std::stringstream ss;
    ss << "{ ";
    bool first = true;
    for (const auto& [key, value] : expected_attrs) {
        if (!first)
            ss << ", ";
        first = false;
        ss << key << ": ";
        value.print(ss);
    }
    ss << " }";
    return op::Predicate(
        [expected_attrs](PatternSymbolMap&, const Output<Node>& output) -> bool {
            const auto& node = output.get_node_shared_ptr();
            AttributeMatchingVisitor visitor(expected_attrs);
            node->visit_attributes(visitor);
            return visitor.get_match_status();
        },
        "attrs_match(" + ss.str() + ")");
}

namespace {
bool ends_with(std::string_view str, std::string_view suffix) {
    return str.size() >= suffix.size() && str.compare(str.size() - suffix.size(), suffix.size(), suffix) == 0;
}

std::pair<std::vector<std::pair<int64_t, std::string>>, int64_t> parse_notation(const std::string& notation) {
    auto s = notation;
    s.erase(remove_if(s.begin(), s.end(), isspace), s.end());
    const std::unordered_set<std::string> scalar = {"", "[]", "()"}, dynamic = {"?", "..."};
    if (scalar.count(s))
        return {{}, 0};
    if (dynamic.count(s))
        return {{}, -1};
    const std::unordered_set<char> brackets_to_remove = {'[', ']', '(', ')'};
    s.erase(remove_if(s.begin(),
                      s.end(),
                      [&](char c) {
                          return brackets_to_remove.count(c);
                      }),
            s.end());

    std::vector<std::string> parsed;
    size_t pos = 0, pos_next;
    std::string token;
    while ((pos_next = s.find(',', pos)) != std::string::npos) {
        token = s.substr(pos, pos_next - pos);
        parsed.push_back(token);
        pos = pos_next + 1;
    }
    // collect whole string if no delimiter is found
    token = s.substr(pos, pos_next);
    parsed.push_back(token);

    std::vector<std::pair<int64_t, std::string>> idx_to_name;

    bool ellipsis_visited = false;
    for (int64_t i = 0; i < static_cast<int64_t>(parsed.size()); ++i) {
        auto dimension = parsed[i];
        if (dimension.find("...") != std::string::npos) {
            OPENVINO_ASSERT(!ellipsis_visited, "Only one ellipsis is allowed for symbolic predicate notation");
            OPENVINO_ASSERT(ends_with(dimension, "..."), "Ellipsis usage is incorrect in symbolic predicate notation");
            ellipsis_visited = true;
            idx_to_name.emplace_back(i, dimension);
            continue;
        }
        idx_to_name.emplace_back((ellipsis_visited ? i - static_cast<int64_t>(parsed.size()) : i), dimension);
    }
    return {idx_to_name, (ellipsis_visited ? -2 : idx_to_name.size())};
}

std::pair<bool, int64_t> str2int(const std::string& str) {
    auto s = str.c_str();
    char* end;
    int64_t l;
    l = strtol(s, &end, 10);
    if (*s == '\0' || *end != '\0')
        return {1, 0};
    return {0, l};
}

std::pair<bool, double> str2double(const std::string& str) {
    auto s = str.c_str();
    char* end;
    double d;
    d = strtod(s, &end);
    if (*s == '\0' || *end != '\0')
        return {1, 0};
    return {0, d};
}

struct GroupDetails {
    std::string name;
    int64_t begin = 0, end = 0;

    size_t size() const {
        return static_cast<size_t>(end - begin);
    }
};

const PatternSymbolValue& get_element(const std::vector<PatternSymbolValue>& values, size_t idx) {
    if (idx < 0)
        idx += values.size();
    OPENVINO_ASSERT(idx < values.size(), "Unexpected index");
    return values[idx];
}

}  // namespace

/**
 * @brief Checks if bounds can be propagated on Node output.
 * Shape Notation Rules and Examples:
 * Dimension variants:
 *   - digit -- for static dimension
 *   - string name -- for static or symbolic equivalence check / recording; no spaces or commas in the name
 *   - question mark -- for irrelevant dimensions that don't need recording or checking. Relevant for rank check.
 *   - ellipsis -- any number of dimensions, including no dimensions. Only one ellipsis is allowed. Irrelevant for
 * check / recording
 *   - named ellipsis aka named group of dimensions -  any number of dimensions, including no dimensions. Only one
 * ellipsis is allowed. Relevant for check / recording Shape may or may not be enclosed with brackets -- [] or ().
 *
 * Dimensions are delimited with commas. Spaces are irrelevant.
 *
 * Examples:
 * "[A, 3, C, D]" -- check for rank == 4; A, C, D checked / recorded the Match obj; static dim checked;
 * "[A, 3, ..., D]" -- check for rank >= 3; A, D checked / recorded the Match obj; static dim checked;
 * "[?, D]" -- check for rank == 2; D checked / recorded the Match obj; ? dim -- not checked and not recorded;
 * "[Batch, SequenceLength, ?]" -- check for rank == 3; Batch, SequenceLength checked / recorded the Match obj;
 * "[Batches..., OutputDim]" -- check for rank >= 1; Group of dimensions Batches and dimension OutputDim checked /
 * recorded the Match obj;
 *
 * @param shape_notation  string notation composed by the rules
 * @return Predicate which checks if Output<Node> shape matches the shape_notation
 */
op::Predicate shape_matches(const std::string& shape_notation) {
    auto item = parse_notation(shape_notation);
    const auto& position_to_name = item.first;
    const auto& rank_restrictions = item.second;
    return op::Predicate(
        [position_to_name, rank_restrictions](PatternSymbolMap& m, const Output<Node>& output) -> bool {
            const auto& shape = output.get_partial_shape();
            if (rank_restrictions == 0)  // scalar
                return shape.is_static() && shape.size() == 0;
            if (rank_restrictions == -1)  // fully dynamic
                return shape.rank().is_dynamic();
            if (rank_restrictions == -2 && (shape.rank().is_dynamic() || shape.size() + 1 < position_to_name.size()))
                // minimum rank check; checking shape.size() + 1 because position_to_name contains a record with group
                // that may match to an empty set of dimensions
                return false;
            if (rank_restrictions > 0 &&
                (shape.rank().is_dynamic() || static_cast<int64_t>(shape.size()) != rank_restrictions))
                return false;
            PatternSymbolMap local_m;
            GroupDetails group;
<<<<<<< HEAD
            for (const auto& [this_dim_idx, name] : idx_to_name) {
                if (!group.name.empty() && this_dim_idx < group.end)
                    group.end = this_dim_idx;
                if (ends_with(name, "...")) {  // named group detected
                    group.name = {name.substr(0, name.size() - 3)};
                    group.begin = this_dim_idx;
                    continue;
                }
                const auto& this_dim = shape[this_dim_idx];
                const auto& [conversion_failed, converted_int] = str2int(name);
=======
            for (const auto& [position, expected_as_string] : position_to_name) {
                if (!group.name.empty() && position < group.end)
                    // placement is intentional -- record end of the group even if ? is placed after the group
                    // after epsilon all positions are negative (python style)
                    group.end = position;
                if (expected_as_string == "?" || expected_as_string == "...")
                    continue;
                if (ends_with(expected_as_string, "...")) {  // named group detected
                    group.name = {expected_as_string.substr(0, expected_as_string.size() - 3)};
                    group.begin = position;
                    continue;
                }

                const auto& actual_dim = shape[position];
                const auto& actual_value = actual_dim.is_static() ? PatternSymbolValue(actual_dim.get_length())
                                                                  : PatternSymbolValue(actual_dim.get_symbol());
                const auto& [conversion_failed, converted_int] = str2int(expected_as_string);
>>>>>>> e29f5ea8
                if (conversion_failed) {  // failed the conversion -- this is a name
                    const auto& name = expected_as_string;
                    if (m.count(name) || local_m.count(name)) {
                        const auto& recorded_value = m.count(name) ? m.at(name) : local_m.at(name);
                        if (actual_value != recorded_value)
                            return false;
                    } else {
                        if (actual_dim.is_static() || actual_dim.get_symbol() != nullptr)
                            local_m[name] = actual_value;
                        else
                            return false;
                    }
                } else {  // this_dim is not a name, but an integer
                    if (actual_dim.is_dynamic() || actual_dim.get_length() != converted_int)
                        return false;
                }
            }

            if (!group.name.empty()) {  // named group functionality used
                OPENVINO_ASSERT(group.end <= 0);
                // after epsilon all positions are negative (python style)
                // end == 0 means group is placed at the end of the notation
                const auto& shape_rank = shape.rank().get_length();
                group.end = group.end + shape_rank;

                if (m.count(group.name) || local_m.count(group.name)) {
                    const auto& recorded_value = m.count(group.name) ? m.at(group.name) : local_m.at(group.name);
                    OPENVINO_ASSERT(recorded_value.is_group(),
                                    "Mixing group and non-group symbolic predicate notation");
                    // group notation -- "Name..." and non-group notation "Name" are mutually exclusive
                    // group and non-group namespace is intentionally shared
                    const auto& recorded_group = recorded_value.g();
                    if (recorded_group.size() != group.size())
                        return false;
                    for (size_t i = 0; i < recorded_group.size(); ++i) {
                        const auto& actual_dim = shape[static_cast<std::ptrdiff_t>(group.begin + i)];
                        if (actual_dim.is_dynamic() && !actual_dim.get_symbol())
                            return false;
                        const auto& actual_value = actual_dim.is_static() ? PatternSymbolValue(actual_dim.get_length())
                                                                          : PatternSymbolValue(actual_dim.get_symbol());
                        if (recorded_group[i] != actual_value)
                            return false;
                    }
                } else {
                    std::vector<PatternSymbolValue> group_value;
                    for (size_t i = 0; i < group.size(); ++i) {
                        const auto& actual_dim = shape[static_cast<std::ptrdiff_t>(group.begin + i)];
                        if (actual_dim.is_dynamic() && !actual_dim.get_symbol())
                            return false;
                        const auto& actual_value = actual_dim.is_static() ? PatternSymbolValue(actual_dim.get_length())
                                                                          : PatternSymbolValue(actual_dim.get_symbol());
                        group_value.emplace_back(actual_value);
                    }
                    local_m[group.name] = group_value;
                }
            }

            // only write locally collected data to the global map when the match is complete to avoid partially
            // collected data for the case when Predicate::operator|| was used
            m.insert(local_m.begin(), local_m.end());
            return true;
        },
        "shape_matches('" + shape_notation + "')");
}

op::Predicate value_matches(const std::string& value_notation) {
    auto item = parse_notation(value_notation);
    const auto& position_to_name = item.first;
    const auto& element_count_restrictions = item.second;
    return op::Predicate(
<<<<<<< HEAD
        [idx_to_name, element_count_restrictions](PatternSymbolMap& m, const Output<Node>& output) -> bool {
            if (output.get_node_shared_ptr()->get_friendly_name() == "Constant_50289") {
                std::cout << "!found const" << std::endl;
                std::cout << "half_ndims -> " << m["half_ndims"].i() << std::endl;
            }
=======
        [position_to_name, element_count_restrictions](PatternSymbolMap& m, const Output<Node>& output) -> bool {
>>>>>>> e29f5ea8
            const auto& constant = ov::as_type_ptr<ov::op::v0::Constant>(output.get_node_shared_ptr());
            if (!constant)
                return false;

            const auto& shape = constant->get_shape();
            const auto& element_count = shape_size(shape);
            if (element_count_restrictions == 0)  // empty
                return element_count == 0;
            if (element_count_restrictions == -1)  // fully dynamic (impossible to have dynamic number of elements)
                return false;
            if (element_count_restrictions == -2 && element_count + 1 < position_to_name.size())
                // minimum num element check; checking element_count + 1 because idx_to_name contains a record with
                // group that may match to an empty set of elements
                return false;
            if (element_count_restrictions > 0 && static_cast<int64_t>(element_count) != element_count_restrictions)
                return false;

            const auto& et = constant->get_element_type();
            if (!et.is_integral() && !et.is_real())
                return false;
            bool is_integral = constant->get_element_type().is_integral();
            const auto& values = is_integral ? PatternSymbolValue::make_value_vector(constant->cast_vector<int64_t>())
                                             : PatternSymbolValue::make_value_vector(constant->cast_vector<double>());

            PatternSymbolMap local_m;
            GroupDetails group;
            for (const auto& [position, expected_as_string] : position_to_name) {
                if (!group.name.empty() && position < group.end)
                    // placement is intentional -- record end of the group even if ? is placed after the group
                    // after epsilon all positions are negative (python style)
                    group.end = position;
                if (expected_as_string == "?" || expected_as_string == "...")
                    continue;
                if (ends_with(expected_as_string, "...")) {  // named group detected
                    group.name = {expected_as_string.substr(0, expected_as_string.size() - 3)};
                    group.begin = position;
                    continue;
                }
<<<<<<< HEAD
                if (!group.name.empty() && this_el_idx < group.end) //TODO: ask if we need to move it here
                    group.end = this_el_idx;
                const auto& this_el = get_element(values, this_el_idx);
                const auto& [i_conversion_failed, converted_int] = str2int(name);
                const auto& [d_conversion_failed, converted_double] = str2double(name);
=======
                const auto& actual_value = get_element(values, position);
                const auto& [i_conversion_failed, converted_int] = str2int(expected_as_string);
                const auto& [d_conversion_failed, converted_double] = str2double(expected_as_string);
>>>>>>> e29f5ea8
                if (i_conversion_failed && d_conversion_failed) {  // failed the conversion -- this is a name
                    const auto& name = expected_as_string;
                    if (m.count(name) || local_m.count(name)) {
                        // we have encountered the value under same name -- comparing it with the actual value
                        const auto& recorded_value = m.count(name) ? m.at(name) : local_m.at(name);
<<<<<<< HEAD
                        if (recorded_value.is_integer()) {
                            if (!this_el.is<int64_t>() || this_el.as<int64_t>() != recorded_value.i())
                                return false;
                        } else if (recorded_value.is_double()) {
                            if (!this_el.is<double>() || this_el.as<double>() != recorded_value.d())  // TODO: double cmp
                                return false;
                        } else {
=======
                        if (recorded_value != actual_value)
>>>>>>> e29f5ea8
                            return false;
                    } else {
                        OPENVINO_ASSERT(actual_value.is_integer() || actual_value.is_double());
                        local_m[name] = actual_value;
                    }
                } else if (!i_conversion_failed) {  // comparison to static integer value was requested
                    if (actual_value != PatternSymbolValue(converted_int))
                        return false;
                } else if (!d_conversion_failed) {  // comparison to static double value was requested
                    if (actual_value != PatternSymbolValue(converted_double))
                        return false;
                }
            }

            if (!group.name.empty()) {  // named group functionality used
                OPENVINO_ASSERT(group.end <= 0);
                // after epsilon all positions are negative (python style)
                // end == 0 means group is placed last in the notation string
                group.end = group.end + element_count;

                if (m.count(group.name) || local_m.count(group.name)) {
                    const auto& recorded_value = m.count(group.name) ? m.at(group.name) : local_m.at(group.name);
                    OPENVINO_ASSERT(recorded_value.is_group(),
                                    "Mixing group and non-group symbolic predicate notation");
                    // group notation -- "Name..." and non-group notation "Name" are mutually exclusive
                    // group and non-group namespace is shared
                    const auto& recorded_group = recorded_value.g();
                    if (recorded_group.size() != group.size())
                        return false;
                    for (size_t i = 0; i < recorded_group.size(); ++i)
                        if (get_element(values, group.begin + i) != recorded_group[i])
                            return false;
                } else {
                    std::vector<PatternSymbolValue> group_value;
                    for (size_t i = 0; i < group.size(); ++i)
                        group_value.emplace_back(get_element(values, group.begin + i));
                    local_m[group.name] = group_value;
                }
            }

            // only write locally collected data to the global map when the match is complete to avoid partially
            // collected data for the case when Predicate::operator|| was used
            m.insert(local_m.begin(), local_m.end());
            return true;
        },
        "value_matches('" + value_notation + "')");
}
}  // namespace ov::pass::pattern<|MERGE_RESOLUTION|>--- conflicted
+++ resolved
@@ -410,18 +410,6 @@
                 return false;
             PatternSymbolMap local_m;
             GroupDetails group;
-<<<<<<< HEAD
-            for (const auto& [this_dim_idx, name] : idx_to_name) {
-                if (!group.name.empty() && this_dim_idx < group.end)
-                    group.end = this_dim_idx;
-                if (ends_with(name, "...")) {  // named group detected
-                    group.name = {name.substr(0, name.size() - 3)};
-                    group.begin = this_dim_idx;
-                    continue;
-                }
-                const auto& this_dim = shape[this_dim_idx];
-                const auto& [conversion_failed, converted_int] = str2int(name);
-=======
             for (const auto& [position, expected_as_string] : position_to_name) {
                 if (!group.name.empty() && position < group.end)
                     // placement is intentional -- record end of the group even if ? is placed after the group
@@ -439,7 +427,6 @@
                 const auto& actual_value = actual_dim.is_static() ? PatternSymbolValue(actual_dim.get_length())
                                                                   : PatternSymbolValue(actual_dim.get_symbol());
                 const auto& [conversion_failed, converted_int] = str2int(expected_as_string);
->>>>>>> e29f5ea8
                 if (conversion_failed) {  // failed the conversion -- this is a name
                     const auto& name = expected_as_string;
                     if (m.count(name) || local_m.count(name)) {
@@ -510,15 +497,7 @@
     const auto& position_to_name = item.first;
     const auto& element_count_restrictions = item.second;
     return op::Predicate(
-<<<<<<< HEAD
-        [idx_to_name, element_count_restrictions](PatternSymbolMap& m, const Output<Node>& output) -> bool {
-            if (output.get_node_shared_ptr()->get_friendly_name() == "Constant_50289") {
-                std::cout << "!found const" << std::endl;
-                std::cout << "half_ndims -> " << m["half_ndims"].i() << std::endl;
-            }
-=======
         [position_to_name, element_count_restrictions](PatternSymbolMap& m, const Output<Node>& output) -> bool {
->>>>>>> e29f5ea8
             const auto& constant = ov::as_type_ptr<ov::op::v0::Constant>(output.get_node_shared_ptr());
             if (!constant)
                 return false;
@@ -557,33 +536,15 @@
                     group.begin = position;
                     continue;
                 }
-<<<<<<< HEAD
-                if (!group.name.empty() && this_el_idx < group.end) //TODO: ask if we need to move it here
-                    group.end = this_el_idx;
-                const auto& this_el = get_element(values, this_el_idx);
-                const auto& [i_conversion_failed, converted_int] = str2int(name);
-                const auto& [d_conversion_failed, converted_double] = str2double(name);
-=======
                 const auto& actual_value = get_element(values, position);
                 const auto& [i_conversion_failed, converted_int] = str2int(expected_as_string);
                 const auto& [d_conversion_failed, converted_double] = str2double(expected_as_string);
->>>>>>> e29f5ea8
                 if (i_conversion_failed && d_conversion_failed) {  // failed the conversion -- this is a name
                     const auto& name = expected_as_string;
                     if (m.count(name) || local_m.count(name)) {
                         // we have encountered the value under same name -- comparing it with the actual value
                         const auto& recorded_value = m.count(name) ? m.at(name) : local_m.at(name);
-<<<<<<< HEAD
-                        if (recorded_value.is_integer()) {
-                            if (!this_el.is<int64_t>() || this_el.as<int64_t>() != recorded_value.i())
-                                return false;
-                        } else if (recorded_value.is_double()) {
-                            if (!this_el.is<double>() || this_el.as<double>() != recorded_value.d())  // TODO: double cmp
-                                return false;
-                        } else {
-=======
                         if (recorded_value != actual_value)
->>>>>>> e29f5ea8
                             return false;
                     } else {
                         OPENVINO_ASSERT(actual_value.is_integer() || actual_value.is_double());
