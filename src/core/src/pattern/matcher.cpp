// Copyright (C) 2018-2025 Intel Corporation
// SPDX-License-Identifier: Apache-2.0
//

#include "openvino/pass/pattern/matcher.hpp"

#include <algorithm>
#include <regex>

#include "openvino/op/util/op_types.hpp"
#include "openvino/util/env_util.hpp"
#include "openvino/util/log.hpp"

namespace ov {
bool is_used(Node* node);

namespace pass {
namespace pattern {
MatcherState::MatcherState(Matcher* matcher)
    : m_matcher(matcher),
      m_pattern_value_map(matcher->m_pattern_map),
      m_watermark(matcher->m_matched_list.size()),
      m_capture_size(matcher->m_pattern_value_maps.size()) {}

namespace {
Output<Node> make_node_output(const std::shared_ptr<Node>& node) {
    return node->get_output_size() == 1 ? node->output(0) : std::make_shared<op::AnyOutput>(node)->output(0);
}
}  // namespace

Matcher::Matcher(std::shared_ptr<Node> pattern_node) : m_pattern_node(make_node_output(pattern_node)) {}

Matcher::Matcher(std::shared_ptr<Node> pattern_node, const std::string& name)
    : m_pattern_node(make_node_output(pattern_node)),
      m_name(name) {}

Matcher::Matcher(std::shared_ptr<Node> pattern_node, const std::string& name, bool strict_mode)
    : Matcher(make_node_output(pattern_node), name, strict_mode) {}

Matcher::~Matcher() = default;

MatcherState::~MatcherState() {
    if (m_restore) {
        if (!m_matcher->m_matched_list.empty()) {
            m_matcher->m_matched_list.erase(m_matcher->m_matched_list.begin() + m_watermark,
                                            m_matcher->m_matched_list.end());
        }

        if (!m_matcher->m_pattern_value_maps.empty()) {
            m_matcher->m_pattern_value_maps.erase(m_pattern_value_maps.begin() + m_capture_size,
                                                  m_pattern_value_maps.end());
        }

        m_matcher->m_pattern_map = m_pattern_value_map;
    }
}

bool MatcherState::finish(bool is_successful) {
    m_restore = !is_successful;
    return is_successful;
}
PatternMap Matcher::get_pattern_map() const {
    return as_pattern_map(m_pattern_map);
}
size_t Matcher::add_node(Output<Node> value) {
    size_t result = m_matched_list.size();
    m_matched_list.push_back(value);
    return result;
}

std::shared_ptr<Node> Matcher::get_match_root() {
    return m_match_root.get_node_shared_ptr();
}

MatcherState Matcher::start_match() {
    return MatcherState(this);
}
Output<Node> Matcher::get_match_value() {
    return m_match_root;
}
void Matcher::capture(const std::set<Node*>& static_nodes) {
    m_pattern_value_maps.push_back(m_pattern_map);
    m_pattern_map.clear();
    for (auto key_value : m_pattern_value_maps.back()) {
        if (static_nodes.count(key_value.first.get()) > 0) {
            m_pattern_map.insert(key_value);
        }
    }
}

namespace {
ov::NodeVector get_subgraph_outputs(const NodeVector& nodes, const NodeVector& exclusions, bool ignore_unused) {
    const std::set<std::shared_ptr<Node>> exclusions_set(exclusions.begin(), exclusions.end());
    const std::set<std::shared_ptr<Node>> nodes_set(nodes.begin(), nodes.end());

    NodeVector outputs;

    for (const auto& n : nodes) {
        if (exclusions_set.count(n) != 0)
            continue;

        for (const auto& u : n->get_users()) {
            bool add_output = nodes_set.count(u) == 0 && (!ignore_unused || is_used(u.get()));
            if (add_output) {
                outputs.push_back(n);
            }
        }
    }
    return outputs;
}
}  // namespace

bool Matcher::is_contained_match(const NodeVector& exclusions, bool ignore_unused) {
    if (exclusions.empty()) {
        NodeVector label_exclusions;
        for (const auto& entry : m_pattern_map) {
            // leaf label
            if (entry.first->get_input_size() == 0) {
                label_exclusions.push_back(entry.second.get_node_shared_ptr());
            }
        }
        return get_subgraph_outputs(get_matched_nodes(), label_exclusions, ignore_unused).size() < 2;
    }

    return get_subgraph_outputs(get_matched_nodes(), exclusions, false).size() < 2;
}

bool Matcher::match_value(const ov::Output<Node>& pattern_value, const ov::Output<Node>& graph_value) {
    std::shared_ptr<Node> pattern_node = pattern_value.get_node_shared_ptr();
    std::shared_ptr<Node> graph_node = graph_value.get_node_shared_ptr();
    OV_LOG_MATCHING(this, level_str);
    OV_LOG_MATCHING(this, level_str, "{  MATCHING PATTERN NODE: ", ov::node_with_arguments(pattern_value.get_node_shared_ptr()));
    OV_LOG_MATCHING(this, level_str, "├─ AGAINST  GRAPH   NODE: ", ov::node_with_arguments(graph_value.get_node_shared_ptr()));

    return pattern_node->match_value(this, pattern_value, graph_value);
}

bool Matcher::match_permutation(const OutputVector& pattern_args, const OutputVector& args) {
    for (size_t i = 0; i < args.size(); i++) {
        OV_LOG_MATCHING(this, ++level_str);
        OV_LOG_MATCHING(this, level_str++, "{  ARGUMENT ", i);
        if (!match_value(pattern_args.at(i), args.at(i))) {
<<<<<<< HEAD
            OV_LOG_MATCHING(this, --level_str, "│");
            OV_LOG_MATCHING(this, level_str--, "}  ", OV_RED, "ARGUMENT ", i, " DIDN'T MATCH ");
=======
            OPENVINO_DEBUG("[MATCHER] Aborting. Argument ",
                           i,
                           " (",
                           args.at(i).get_node()->get_friendly_name(),
                           ") mismatch for pattern: ", pattern_args.at(i));
>>>>>>> 09ed3233
            return false;
        }
        OV_LOG_MATCHING(this, --level_str, "│");
        OV_LOG_MATCHING(this, level_str--, "}  ", OV_GREEN, "ARGUMENT ", i, " MATCHED");
    }
    return true;
}

bool Matcher::match_arguments(Node* pattern_node, const std::shared_ptr<Node>& graph_node) {
    auto args = graph_node->input_values();
    auto pattern_args = pattern_node->input_values();

    if (args.size() != pattern_args.size()) {
        OV_LOG_MATCHING(this, level_str, "├─ ", OV_RED, "NUMBER OF ARGUMENTS DOESN'T MATCH. EXPECTED IN PATTERN NODE: ", pattern_args.size(),
                                                                                                         ". OBSERVED IN GRAPH NODE: ", args.size());
        return false;
    }

    if (ov::op::util::is_commutative(graph_node)) {
        // TODO: [nikolayk] we don't really have to use lexicographically-based perms,
        // heap's algo should be faster
        std::sort(begin(pattern_args),
                  end(pattern_args),
                  [](const ov::Output<ov::Node>& n1, const ov::Output<ov::Node>& n2) {
                      return n1 < n2;
                  });
        do {
            OV_LOG_MATCHING(this, ++level_str);
            OV_LOG_MATCHING(this, level_str, "{  NEW PERMUTATION");
            auto saved = start_match();
            if (match_permutation(pattern_args, args)) {
                auto res = saved.finish(true);
                OV_LOG_MATCHING(this, level_str, "│");
                OV_LOG_MATCHING(this, level_str--, "}  ", OV_GREEN, "PERMUTATION MATCHED");
                return res;
            }
            OV_LOG_MATCHING(this, level_str, "│");
            OV_LOG_MATCHING(this, level_str--, "}  ", OV_RED, "PERMUTATION DIDN'T MATCH");
        } while (std::next_permutation(begin(pattern_args),
                                       end(pattern_args),
                                       [](const ov::Output<ov::Node>& n1, const ov::Output<ov::Node>& n2) {
                                           return n1 < n2;
                                       }));
    } else {
        OV_LOG_MATCHING(this, ++level_str);
        OV_LOG_MATCHING(this, level_str, "{  GRAPH NODE IS NOT COMMUTATIVE, A SINGLE PERMUTATION IS PRESENT ONLY");
        auto res = match_permutation(pattern_args, args);
        OV_LOG_MATCHING(this, level_str, "│");
        OV_LOG_MATCHING(this, level_str--, "}  ", (res ? OV_GREEN : OV_RED), "PERMUTATION ", (res ? "MATCHED" : "DIDN'T MATCH"));
        return res;
    }

    OV_LOG_MATCHING(this, level_str, "│");
    OV_LOG_MATCHING(this, level_str, "├─ ", OV_RED, "NONE OF PERMUTATIONS MATCHED");
    return false;
}

bool Matcher::match(const Output<Node>& graph_value) {
    return match(graph_value, PatternValueMap{});
}

bool Matcher::match(std::shared_ptr<Node> node) {
    return match(node->output(0));
}
bool Matcher::match(const Output<Node>& graph_value, const PatternValueMap& previous_matches) {
    clear_state();

    // insert previous matches
    m_pattern_map.insert(previous_matches.cbegin(), previous_matches.cend());
    auto saved = start_match();
    bool is_match = saved.finish(match_value(m_pattern_node, graph_value));
    if (is_match) {
        m_match_root = graph_value;
    }
    return is_match;
}

bool Matcher::match(const Output<Node>& graph_value, const PatternMap& previous_matches) {
    return match(graph_value, as_pattern_value_map(previous_matches));
}

void Matcher::clear_state() {
    m_match_root.reset();
    m_pattern_map.clear();
    m_pattern_value_maps.clear();
    m_matched_list.clear();
}
}  // namespace pattern
}  // namespace pass
}  // namespace ov<|MERGE_RESOLUTION|>--- conflicted
+++ resolved
@@ -140,16 +140,8 @@
         OV_LOG_MATCHING(this, ++level_str);
         OV_LOG_MATCHING(this, level_str++, "{  ARGUMENT ", i);
         if (!match_value(pattern_args.at(i), args.at(i))) {
-<<<<<<< HEAD
             OV_LOG_MATCHING(this, --level_str, "│");
             OV_LOG_MATCHING(this, level_str--, "}  ", OV_RED, "ARGUMENT ", i, " DIDN'T MATCH ");
-=======
-            OPENVINO_DEBUG("[MATCHER] Aborting. Argument ",
-                           i,
-                           " (",
-                           args.at(i).get_node()->get_friendly_name(),
-                           ") mismatch for pattern: ", pattern_args.at(i));
->>>>>>> 09ed3233
             return false;
         }
         OV_LOG_MATCHING(this, --level_str, "│");
