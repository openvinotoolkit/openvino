// Copyright (C) 2018-2025 Intel Corporation
// SPDX-License-Identifier: Apache-2.0
//

#include <algorithm>
#include <list>
#include <memory>
#include <string>
#include <unordered_map>

#include "evaluator.hpp"
#include "itt.hpp"
#include "layout_utils.hpp"
#include "openvino/core/attribute_visitor.hpp"
#include "openvino/core/except.hpp"
#include "openvino/core/graph_util.hpp"
#include "openvino/core/meta_data.hpp"
#include "openvino/core/partial_shape.hpp"
#include "openvino/op/parameter.hpp"
#include "openvino/op/util/op_types.hpp"
#include "openvino/op/util/variable_context.hpp"
#include "openvino/op/util/variable_extension.hpp"
#include "openvino/pass/manager.hpp"
#include "shared_node_info.hpp"
#include "transformations/smart_reshape/smart_reshape.hpp"

using namespace std;

atomic<size_t> ov::Model::m_next_instance_id(0);

namespace {

void check_all_variables_registered(const std::vector<shared_ptr<ov::Node>>& ordered_ops,
                                    const ov::op::util::VariableVector& variables) {
    OV_ITT_SCOPED_TASK(ov::itt::domains::ov_pass, "Model::check_all_variables_registered");
    std::stringstream unregistered_variables;
    for (auto& node : ordered_ops) {
        const auto& variable_op = dynamic_pointer_cast<ov::op::util::VariableExtension>(node);
        if (variable_op &&
            std::find(variables.begin(), variables.end(), variable_op->get_variable()) == variables.end())
            unregistered_variables << variable_op->get_variable_id() << std::endl;
    }
    OPENVINO_ASSERT(unregistered_variables.str().empty(),
                    "Model references undeclared variables: ",
                    unregistered_variables.str());
}

void check_all_parameters_registered(const std::vector<shared_ptr<ov::Node>>& ordered_ops,
                                     const ov::ParameterVector& parameters) {
    OV_ITT_SCOPED_TASK(ov::itt::domains::core, "Model::check_all_parameters_registered");

    std::stringstream unregistered_parameters;
    for (auto& node : ordered_ops) {
        if (ov::op::util::is_parameter(node) &&
            std::find(parameters.begin(), parameters.end(), node) == parameters.end())
            unregistered_parameters << node << std::endl;
    }
    OPENVINO_ASSERT(unregistered_parameters.str().empty(),
                    "Model references undeclared parameters: ",
                    unregistered_parameters.str());
}

ov::op::util::VariableVector auto_detect_variables(const std::vector<std::shared_ptr<ov::Node>>& ordered_ops) {
    OV_ITT_SCOPED_TASK(ov::itt::domains::core, "Model::auto_detect_variables");
    unordered_set<ov::op::util::Variable::Ptr> variables;
    for (const auto& op : ordered_ops) {
        if (const auto& variable_op = dynamic_pointer_cast<ov::op::util::VariableExtension>(op)) {
            variables.insert(variable_op->get_variable());
        }
    }
    return ov::op::util::VariableVector(variables.begin(), variables.end());
}

ov::ParameterVector auto_detect_parameters(const std::vector<std::shared_ptr<ov::Node>>& ordered_ops) {
    OV_ITT_SCOPED_TASK(ov::itt::domains::core, "Model::auto_detect_parameters");
    ov::ParameterVector parameter_vector;
    for (const auto& op : ordered_ops) {
        if (const auto& param = ov::as_type_ptr<ov::op::v0::Parameter>(op)) {
            parameter_vector.push_back(param);
        }
    }
    return parameter_vector;
}

// Check that a Node argument for ctor isn't nullptr.
const std::shared_ptr<ov::Node>& verify_node(const std::shared_ptr<ov::Node>& node) {
    OPENVINO_ASSERT(node != nullptr, "Model is incorrect! Some Node equals to nullptr.");
    return node;
}

std::map<ov::Output<ov::Node>, ov::PartialShape> port_shapes_to_node_shapes(
    ov::Model* model,
    const std::map<size_t, ov::PartialShape>& partial_shapes) {
    std::map<ov::Output<ov::Node>, ov::PartialShape> node_shapes;
    for (const auto& it : partial_shapes) {
        const auto port = model->input(it.first);
        node_shapes[port] = it.second;
    }
    return node_shapes;
}

std::map<ov::Output<ov::Node>, ov::PartialShape> tensor_names_shapes_to_node_shapes(
    ov::Model* model,
    const std::map<std::string, ov::PartialShape>& partial_shapes) {
    std::map<ov::Output<ov::Node>, ov::PartialShape> const_pshape;
    std::unordered_map<ov::Node*, std::string> port_tensor_map;
    for (const auto& [name, shape] : partial_shapes) {
        const auto port = model->input(name);
        if (port_tensor_map.find(port.get_node()) != port_tensor_map.end()) {
            OPENVINO_ASSERT(shape == const_pshape.at(port),
                            "Tensor with names {'",
                            name,
                            "', '",
                            port_tensor_map[port.get_node()],
                            "'} has "
                            "conflicting shapes ",
                            shape,
                            " and ",
                            const_pshape.at(port),
                            ", but they define the same tensor");
        }
        port_tensor_map[port.get_node()] = name;
        const_pshape[port] = shape;
    }
    return const_pshape;
}

}  // namespace

ov::Model::Model(const ResultVector& results, const ov::ParameterVector& parameters, const std::string& name)
    : Model(results, {}, parameters, name) {}

ov::Model::Model(const OutputVector& results, const ov::ParameterVector& parameters, const std::string& name)
    : Model(as_result_vector(results), parameters, name) {}

ov::Model::Model(const NodeVector& results, const ov::ParameterVector& parameters, const std::string& name)
    : Model(as_output_vector(results), parameters, name) {}

ov::Model::Model(const std::shared_ptr<Node>& result, const ov::ParameterVector& parameters, const std::string& name)
    : Model(verify_node(result)->outputs(), parameters, name) {}

ov::Model::Model(const ov::ResultVector& results,
                 const ov::SinkVector& sinks,
                 const ov::ParameterVector& parameters,
                 const std::string& name)
    : m_name(name),
      m_unique_name("Model" + to_string(m_next_instance_id.fetch_add(1))),
      m_topological_sorter(ov::topological_sort<std::vector<std::shared_ptr<Node>>>),
      m_results(results),
      m_sinks(sinks),
      m_parameters(parameters) {
    prerequirements(true, false);
}

ov::Model::Model(const OutputVector& results,
                 const ov::SinkVector& sinks,
                 const ov::ParameterVector& parameters,
                 const std::string& name)
    : Model(as_result_vector(results), sinks, parameters, name) {}

ov::Model::Model(const ov::ResultVector& results,
                 const ov::SinkVector& sinks,
                 const ov::ParameterVector& parameters,
                 const ov::op::util::VariableVector& variables,
                 const std::string& name)
    : m_name(name),
      m_unique_name("Model" + to_string(m_next_instance_id.fetch_add(1))),
      m_topological_sorter(ov::topological_sort<std::vector<std::shared_ptr<Node>>>),
      m_results(results),
      m_sinks(sinks),
      m_parameters(parameters),
      m_variables(variables) {
    prerequirements(false, false);
}

ov::Model::Model(const OutputVector& results,
                 const ov::SinkVector& sinks,
                 const ov::ParameterVector& parameters,
                 const ov::op::util::VariableVector& variables,
                 const std::string& name)
    : Model(as_result_vector(results), sinks, parameters, variables, name) {}

ov::Model::Model(const ov::OutputVector& results,
                 const ov::ParameterVector& parameters,
                 const ov::op::util::VariableVector& variables,
                 const std::string& name)
    : Model(as_result_vector(results), {}, parameters, variables, name) {}

ov::Model::Model(const ov::ResultVector& results,
                 const ov::ParameterVector& parameters,
                 const ov::op::util::VariableVector& variables,
                 const std::string& name)
    : Model(results, {}, parameters, variables, name) {}

ov::Model::Model(const ov::OutputVector& results, const ov::SinkVector& sinks, const string& name)
    : m_name(name),
      m_unique_name("Model" + to_string(m_next_instance_id.fetch_add(1))),
      m_topological_sorter(ov::topological_sort<std::vector<std::shared_ptr<Node>>>),
      m_results(as_result_vector(results)),
      m_sinks(sinks) {
    prerequirements(true, true);
}

ov::Model::Model(const OutputVector& results, const string& name) : Model(results, ov::SinkVector{}, name) {}

ov::Model::~Model() = default;

void ov::Model::prerequirements(bool detect_variables, bool detect_parameters) {
    OV_ITT_SCOPED_TASK(ov::itt::domains::core, "Model::prerequirements");

    for (const auto& param : m_parameters) {
        OPENVINO_ASSERT(param != nullptr, "Model is incorrect! Some Parameter operation equals to nullptr.");
    }

    for (const auto& result : m_results) {
        OPENVINO_ASSERT(result != nullptr, "Model is incorrect! Some Result operation equals to nullptr.");
    }

    for (const auto& sink : m_sinks) {
        OPENVINO_ASSERT(sink != nullptr, "Model is incorrect! Some Sink operation equals to nullptr.");
    }

    for (const auto& variable : m_variables) {
        OPENVINO_ASSERT(variable != nullptr, "Model is incorrect! Some Variable equals to nullptr.");
    }

    m_shared_rt_info = std::make_shared<SharedRTInfo>();

    const auto& ordered_ops = get_ordered_ops();
    if (detect_parameters)
        m_parameters = auto_detect_parameters(ordered_ops);
    else
        check_all_parameters_registered(ordered_ops, m_parameters);

    if (detect_variables)
        m_variables = auto_detect_variables(ordered_ops);
    else
        check_all_variables_registered(ordered_ops, m_variables);
}

void ov::Model::validate_nodes_and_infer_types() const {
    OV_ITT_SCOPED_TASK(ov::itt::domains::core, "Model::validate_nodes_and_infer_types");

    std::stringstream unregistered_parameters;
    std::stringstream unregistered_variables;
    std::unordered_set<const ov::descriptor::Tensor*> tensors;

    for (auto& node : get_ordered_ops()) {
        node->revalidate_and_infer_types();
        for (const auto& output : node->outputs()) {
            const auto& tensor = output.get_tensor();
            // Skip results outputs tensors because result_input_tensor == result_output_tensor
            if (tensors.count(&tensor))
                continue;
            tensors.insert(&tensor);
        }
        if (op::util::is_parameter(node) &&
            std::find(m_parameters.begin(), m_parameters.end(), node) == m_parameters.end())
            unregistered_parameters << node << std::endl;

        const auto& variable_op = dynamic_pointer_cast<op::util::VariableExtension>(node);
        if (variable_op &&
            std::find(m_variables.begin(), m_variables.end(), variable_op->get_variable()) == m_variables.end())
            unregistered_variables << variable_op->get_variable_id() << std::endl;
    }

    OPENVINO_ASSERT(unregistered_parameters.str().empty(),
                    "Model references undeclared parameters: ",
                    unregistered_parameters.str());

    OPENVINO_ASSERT(unregistered_variables.str().empty(),
                    "Model references undeclared Variables: ",
                    unregistered_variables.str());

    for (const auto& output : outputs()) {
        OPENVINO_ASSERT(ov::layout::utils::is_compatible(ov::layout::get_layout(output), output.get_partial_shape()),
                        "Result '",
                        output,
                        "' with shape ",
                        output.get_partial_shape(),
                        " is incompatible with layout ",
                        ov::layout::get_layout(output).to_string());
    }
}

std::vector<shared_ptr<ov::Node>> ov::Model::get_ordered_ops() const {
    OV_ITT_SCOPED_TASK(ov::itt::domains::core, "Model::get_ordered_ops");
    lock_guard<mutex> lock(m_model_mutex);

    NodeVector nodes;
    auto node_inserter = std::back_inserter(nodes);
    if (m_shared_rt_info->get_use_topological_cache()) {
        for (const auto& node : m_cached_ordered_ops) {
            if (auto locked_node = node.lock()) {
                *node_inserter = locked_node;
            }
        }
        return nodes;
    }

    for (const auto& r : get_results()) {
        *node_inserter = r;
    }
    for (auto& r : get_sinks()) {
        *node_inserter = r;
    }
    for (auto& param : get_parameters()) {
        *node_inserter = param;
    }

    auto order = m_topological_sorter(nodes);

    // Update nodes cache and update all nodes to have shared rt info
    // which belongs to the current Model.
    m_cached_ordered_ops.clear();
    for_each(order.cbegin(), order.cend(), [this](const shared_ptr<Node>& node) {
        m_cached_ordered_ops.push_back(node);
        m_cached_ops.insert(node.get());
        node->insert_info(m_shared_rt_info);
    });
    m_cached_output_names.clear();
    m_cached_op_names.clear();
    m_shared_rt_info->set_use_topological_cache(true);

    return order;
}

void ov::Model::map_unordered_ops(std::function<void(Node*)> f) const {
    std::unordered_set<Node*> unordered_ops;
    std::stack<Node*, std::vector<Node*>> remaining_ops;
    for (auto& r : get_results()) {
        remaining_ops.push(r.get());
    }
    for (auto& r : get_sinks()) {
        remaining_ops.push(r.get());
    }

    for (auto& param : get_parameters()) {
        remaining_ops.push(param.get());
    }
    while (!remaining_ops.empty()) {
        Node* op = remaining_ops.top();
        remaining_ops.pop();
        if (unordered_ops.insert(op).second) {
            f(op);
            for (size_t i = 0; i < op->get_input_size(); ++i) {
                remaining_ops.push(op->get_input_node_ptr(i));
            }
            for (auto& cdep : op->get_control_dependencies()) {
                remaining_ops.push(cdep.get());
            }
        }
    }
}

const std::string& ov::Model::get_friendly_name() const {
    if (m_name.empty()) {
        return m_unique_name;
    }
    return m_name;
}

const std::string& ov::Model::get_name() const {
    return m_unique_name;
}

void ov::Model::set_friendly_name(const string& name) {
    m_name = name;
}

std::ostream& ov::operator<<(std::ostream& out, const ov::Model& f) {
    out << "Model(" << f.get_name() << ")";
    return out;
}

size_t ov::Model::get_output_size() const {
    return m_results.size();
}

const ov::element::Type& ov::Model::get_output_element_type(size_t i) const {
    return m_results.at(i)->get_element_type();
}

const ov::Shape& ov::Model::get_output_shape(size_t i) const {
    return m_results.at(i)->get_shape();
}

const ov::PartialShape& ov::Model::get_output_partial_shape(size_t i) const {
    return m_results.at(i)->get_output_partial_shape(0);
}

shared_ptr<ov::Node> ov::Model::get_output_op(size_t i) const {
    return m_results.at(i);
}

shared_ptr<ov::Node> ov::Model::get_result() const {
    OPENVINO_ASSERT(m_results.size() == 1, "get_result() must be called on a Model with exactly one result.");
    return m_results.at(0);
}

std::vector<shared_ptr<ov::Node>> ov::Model::get_ops() const {
    std::vector<std::shared_ptr<Node>> ops;
    ov::traverse_nodes(this, [&](shared_ptr<Node> node) {
        ops.push_back(node);
    });
    return ops;
}

void ov::Model::replace_node(std::shared_ptr<Node> old, std::shared_ptr<Node> repl) {
    ov::replace_node(old, repl);
}

size_t ov::Model::get_graph_size() const {
    size_t total_size = 0;
    for (auto node : get_ops()) {
        total_size += sizeof(*node);
        if (node->description() == "Constant") {
            const ov::Shape& shape = node->get_output_shape(0);
            size_t const_size = node->get_output_element_type(0).size();
            if (shape.size() == 0) {
                total_size += const_size;
            } else {
                total_size += (const_size * shape_size(node->get_output_shape(0)));
            }
        }
    }
    return total_size;
}

bool ov::Model::is_dynamic() const {
    auto list_of_nodes = this->get_ops();
    for (auto& node : list_of_nodes) {
        if (node->get_output_partial_shape(0).is_dynamic()) {
            return true;
        }
    }
    return false;
}

void ov::Model::replace_parameter(size_t parameter_index, const shared_ptr<ov::op::v0::Parameter>& parameter) {
    OPENVINO_ASSERT(parameter_index < m_parameters.size(),
                    "replace_parameter(): Tried to replace parameter at index ",
                    parameter_index,
                    " but the Model only has ",
                    m_parameters.size(),
                    " parameters.");
    replace_node(m_parameters[parameter_index], parameter);
    m_parameters[parameter_index] = parameter;
}

void ov::Model::set_topological_sort(topological_sort_t sorter) {
    m_topological_sorter = std::move(sorter);
    // reset topological nodes order cache as new sorter can have different behaviour
    m_shared_rt_info->set_use_topological_cache(false);
}

int64_t ov::Model::get_parameter_index(const std::shared_ptr<ov::op::v0::Parameter>& parameter) const {
    int64_t pos = 0;
    for (auto p : get_parameters()) {
        if (p == parameter) {
            return pos;
        }
        pos++;
    }
    return -1;
}

int64_t ov::Model::get_result_index(const Output<Node>& value) const {
    return get_result_index(Output<const Node>(value.get_node(), value.get_index()));
}

int64_t ov::Model::get_result_index(const Output<const Node>& value) const {
    int64_t pos = 0;
    if (is_type<ov::op::v0::Result>(value.get_node_shared_ptr())) {
        auto result = value.get_node_shared_ptr();
        for (auto r : get_results()) {
            if (r == result) {
                return pos;
            }
            pos++;
        }
    } else {
        for (auto r : get_results()) {
            const auto& input_value = r->input_value(0);
            const auto result_input = Output<const Node>(input_value.get_node(), input_value.get_index());
            if (result_input == value) {
                return pos;
            }
            pos++;
        }
    }
    return -1;
}

bool ov::Model::evaluate(ov::TensorVector& output_tensors, const ov::TensorVector& input_tensors) const {
    ov::EvaluationContext evaluation_context;
    return evaluate(output_tensors, input_tensors, evaluation_context);
}

bool ov::Model::evaluate(ov::TensorVector& output_tensors,
                         const ov::TensorVector& input_tensors,
                         ov::EvaluationContext& evaluation_context) const {
    evaluation_context.emplace("VariableContext", ov::op::util::VariableContext());
    std::map<RawNodeOutput, ov::Tensor> value_map;
    OPENVINO_ASSERT(input_tensors.size() == m_parameters.size(),
                    "Cannot evaluate model! Number of tensors (",
                    input_tensors.size(),
                    ") is not equal to number of parameters (",
                    m_parameters.size(),
                    ").");
    for (size_t i = 0; i < m_parameters.size(); ++i) {
        value_map[m_parameters.at(i)->output(0)] = input_tensors.at(i);
        OPENVINO_ASSERT(m_parameters.at(i)->get_partial_shape().is_dynamic() ||
                            m_parameters.at(i)->get_partial_shape().to_shape() == input_tensors[i].get_shape(),
                        "Cannot evaluate model! Tensor input shape and Parameter op with index ",
                        i,
                        " are mismatches.");
    }
    OutputVector outputs;
    std::map<RawNodeOutput, ov::Tensor> output_tensor_map;
    for (size_t i = 0; i < m_results.size(); ++i) {
        outputs.push_back(m_results.at(i)->output(0));
        output_tensor_map[outputs.back()] = output_tensors.at(i);
    }
    for (const auto& m_sink : m_sinks) {
        outputs.push_back(m_sink);
    }
    // evaluate nodes
    Evaluator<Tensor> evaluator({}, value_map);
    evaluator.set_universal_handler(
        [&output_tensor_map, &evaluation_context](Node* node,
                                                  const ov::TensorVector& input_tensors) -> ov::TensorVector {
            ov::TensorVector output_tensors;
            for (const auto& v : node->outputs()) {
                auto it = output_tensor_map.find(v);
                if (it == output_tensor_map.end()) {
                    output_tensors.emplace_back(v);
                } else {
                    output_tensors.push_back(it->second);
                }
            }
            if (node->evaluate(output_tensors, input_tensors, evaluation_context)) {
                for (size_t i = 0; i < node->outputs().size(); i++) {
                    const auto& v = node->output(i);
                    auto it = output_tensor_map.find(v);
                    if (it != output_tensor_map.end()) {
                        it->second = output_tensors[i];
                    }
                }
                return output_tensors;
            } else {
                OPENVINO_THROW("Evaluation failed on ", node);
            }
        });
    for (const auto& value : outputs) {
        evaluator.evaluate(value);
    }
    for (size_t i = 0; i < m_results.size(); ++i) {
        auto result = m_results.at(i)->output(0);
        output_tensors.at(i) = output_tensor_map[result];
    }
    return true;
}

bool ov::Model::visit_attributes(AttributeVisitor& visitor) {
    visitor.on_attribute("parameters", m_parameters);
    visitor.on_attribute("results", m_results);
    return true;
}

void ov::Model::add_sinks(const ov::SinkVector& sinks) {
    m_sinks.insert(m_sinks.end(), sinks.begin(), sinks.end());
    for (const auto& sink : sinks) {
        if (const auto& variable_op = dynamic_pointer_cast<op::util::VariableExtension>(sink)) {
            if (find(m_variables.begin(), m_variables.end(), variable_op->get_variable()) == m_variables.end()) {
                m_variables.push_back(variable_op->get_variable());
            }
        }
    }
    // reset topological nodes order cache as new sinks/results/parameters
    // can be in a separate connectivity component.
    m_shared_rt_info->set_use_topological_cache(false);
}

void ov::Model::remove_sink(const std::shared_ptr<ov::op::Sink>& sink) {
    m_sinks.erase(std::remove_if(m_sinks.begin(),
                                 m_sinks.end(),
                                 [&sink](std::shared_ptr<ov::op::Sink>& s) {
                                     return s == sink;
                                 }),
                  m_sinks.end());
    m_shared_rt_info->set_use_topological_cache(false);
}

void ov::Model::add_results(const ResultVector& results) {
    m_results.insert(m_results.end(), results.begin(), results.end());
    // reset topological nodes order cache as new sinks/results/parameters
    // can be in a separate connectivity component.
    m_shared_rt_info->set_use_topological_cache(false);
}

void ov::Model::remove_result(const std::shared_ptr<ov::op::v0::Result>& result) {
    m_results.erase(std::remove_if(m_results.begin(),
                                   m_results.end(),
                                   [&result](std::shared_ptr<ov::op::v0::Result>& r) {
                                       return r == result;
                                   }),
                    m_results.end());
    m_shared_rt_info->set_use_topological_cache(false);
}

void ov::Model::add_parameters(const ov::ParameterVector& params) {
    for (size_t i = 0; i < params.size(); i++) {
        for (size_t j = 0; j < m_parameters.size(); j++) {
            OPENVINO_ASSERT(params[i] != m_parameters[j],
                            "add_parameters(): Tried to add parameter (index in array ",
                            i,
                            ") but Model already have the same parameter with index ",
                            j);
        }
    }
    m_parameters.insert(m_parameters.end(), params.begin(), params.end());
    // reset topological nodes order cache as new sinks/results/parameters
    // can be in a separate connectivity component.
    m_shared_rt_info->set_use_topological_cache(false);
}

void ov::Model::remove_parameter(const std::shared_ptr<ov::op::v0::Parameter>& param) {
    m_parameters.erase(std::remove_if(m_parameters.begin(),
                                      m_parameters.end(),
                                      [&param](std::shared_ptr<ov::op::v0::Parameter>& r) {
                                          return r == param;
                                      }),
                       m_parameters.end());
    m_shared_rt_info->set_use_topological_cache(false);
}

void ov::Model::add_variables(const op::util::VariableVector& variables) {
    m_variables.insert(m_variables.end(), variables.begin(), variables.end());
}

void ov::Model::remove_variable(const op::util::Variable::Ptr& variable) {
    m_variables.erase(std::remove_if(m_variables.begin(),
                                     m_variables.end(),
                                     [&variable](op::util::Variable::Ptr& v) {
                                         return v == variable;
                                     }),
                      m_variables.end());
}

ov::op::util::Variable::Ptr ov::Model::get_variable_by_id(const string& variable_id) const {
    auto variable =
        std::find_if(m_variables.begin(), m_variables.end(), [&variable_id](const ov::op::util::Variable::Ptr& cur) {
            return cur->get_info().variable_id == variable_id;
        });
    if (variable != m_variables.end())
        return *variable;
    else
        return ov::op::util::Variable::Ptr();
}

/// Output Model
std::vector<ov::Output<const ov::Node>> ov::Model::outputs() const {
    std::vector<ov::Output<const ov::Node>> results;
    for (const auto& res : m_results) {
        std::shared_ptr<const ov::Node> result = res;
        results.emplace_back(result);
    }
    return results;
}
ov::Output<const ov::Node> ov::Model::output() const {
    OPENVINO_ASSERT(m_results.size() == 1, "output() must be called on a Model with exactly one result.");
    std::shared_ptr<const ov::Node> result = m_results.at(0);
    return result;
}
ov::Output<const ov::Node> ov::Model::output(size_t i) const {
    std::shared_ptr<const ov::Node> result = m_results.at(i);
    return result;
}
ov::Output<const ov::Node> ov::Model::output(const std::string& tensor_name) const {
    for (const auto& res : m_results) {
        if (res->get_input_tensor(0).get_names().count(tensor_name)) {
            std::shared_ptr<const ov::Node> result = res;
            return result;
        }
    }
    OPENVINO_THROW("Output for tensor name '", tensor_name, "' is not found.");
}

std::vector<ov::Output<ov::Node>> ov::Model::outputs() {
    std::vector<ov::Output<ov::Node>> results;
    for (const auto& result : m_results) {
        results.emplace_back(result);
    }
    return results;
}
ov::Output<ov::Node> ov::Model::output() {
    OPENVINO_ASSERT(m_results.size() == 1, "output() must be called on a Model with exactly one result.");
    return m_results.at(0);
}
ov::Output<ov::Node> ov::Model::output(size_t i) {
    return m_results.at(i);
}
ov::Output<ov::Node> ov::Model::output(const std::string& tensor_name) {
    for (const auto& res : m_results) {
        if (res->get_input_tensor(0).get_names().count(tensor_name))
            return res;
    }
    OPENVINO_THROW("Output for tensor name '", tensor_name, "' is not found.");
}

/// Input Model
std::vector<ov::Output<const ov::Node>> ov::Model::inputs() const {
    std::vector<ov::Output<const ov::Node>> inputs;
    for (const auto& input : m_parameters) {
        std::shared_ptr<const ov::Node> parameter = input;
        inputs.emplace_back(parameter);
    }
    return inputs;
}

ov::Output<const ov::Node> ov::Model::input() const {
    OPENVINO_ASSERT(m_parameters.size() == 1, "input() must be called on a Model with exactly one parameter.");
    std::shared_ptr<const ov::Node> parameter = m_parameters.at(0);
    return parameter;
}
ov::Output<const ov::Node> ov::Model::input(size_t i) const {
    std::shared_ptr<const ov::Node> parameter = m_parameters.at(i);
    return parameter;
}
ov::Output<const ov::Node> ov::Model::input(const std::string& tensor_name) const {
    for (const auto& param : m_parameters) {
        if (param->get_output_tensor(0).get_names().count(tensor_name)) {
            std::shared_ptr<const ov::Node> parameter = param;
            return parameter;
        }
    }
    OPENVINO_THROW("Input for tensor name '", tensor_name, "' is not found.");
}

std::vector<ov::Output<ov::Node>> ov::Model::inputs() {
    std::vector<ov::Output<ov::Node>> inputs;
    for (const auto& input : m_parameters) {
        inputs.emplace_back(input);
    }
    return inputs;
}

ov::Output<ov::Node> ov::Model::input() {
    OPENVINO_ASSERT(m_parameters.size() == 1, "input() must be called on a Model with exactly one parameter.");
    return m_parameters.at(0);
}
ov::Output<ov::Node> ov::Model::input(size_t i) {
    return m_parameters.at(i);
}
ov::Output<ov::Node> ov::Model::input(const std::string& tensor_name) {
    for (const auto& param : m_parameters) {
        if (param->get_output_tensor(0).get_names().count(tensor_name))
            return param;
    }
    OPENVINO_THROW("Input for tensor name '", tensor_name, "' is not found.");
}

void ov::Model::reshape(const ov::PartialShape& partial_shape,
                        const std::unordered_map<std::string, ov::PartialShape>& variable_shapes) {
    OPENVINO_ASSERT(m_parameters.size() == 1, "must be called on a Model with exactly one parameter.");
    std::map<size_t, ov::PartialShape> shapes{{0, partial_shape}};
    reshape(shapes, variable_shapes);
}

void ov::Model::reshape(const std::map<size_t, ov::PartialShape>& partial_shapes,
                        const std::unordered_map<std::string, ov::PartialShape>& variable_shapes) {
    reshape(port_shapes_to_node_shapes(this, partial_shapes), variable_shapes);
}

void ov::Model::reshape(const std::map<std::string, ov::PartialShape>& partial_shapes,
                        const std::unordered_map<std::string, ov::PartialShape>& variable_shapes) {
    reshape(tensor_names_shapes_to_node_shapes(this, partial_shapes), variable_shapes);
}

void ov::Model::reshape(const std::map<ov::Output<ov::Node>, ov::PartialShape>& partial_shapes,
                        const std::unordered_map<std::string, ov::PartialShape>& variables_shapes) {
    if (partial_shapes.empty())
        return;

    const auto& params = get_parameters();
    std::unordered_map<ov::op::v0::Parameter*, ov::PartialShape> new_param_shapes;

    // Check that we need to do reshape only if input shapes will be changed
    bool need_reshape = false;
    for (const auto& partial_shape : partial_shapes) {
        bool shape_is_used = false;

        for (const auto& param : params) {
            const auto port = param->output(0);
            if (port == partial_shape.first) {
                shape_is_used = true;

                if (param->get_output_partial_shape(0).is_dynamic() ||
                    param->get_output_partial_shape(0) != partial_shape.second) {
                    need_reshape = true;
                    new_param_shapes[param.get()] = partial_shape.second;
                }
                break;
            }
        }

        OPENVINO_ASSERT(shape_is_used,
                        "PartialShape for port '",
                        *partial_shape.first.get_node(),
                        "' is not used in ov::Model::reshape");
    }

    if (!need_reshape)
        return;

    std::unordered_map<op::util::Variable*, PartialShape> new_vars_shapes;
    std::unordered_map<op::util::Variable*, PartialShape> original_vars_shapes;
    for (const auto& variable : get_variables()) {
        const auto& var_info = variable->get_info();

        for (const auto& var_id_new_shape : variables_shapes) {
            const auto& variable_id = var_id_new_shape.first;
            const auto& new_shape = var_id_new_shape.second;
            if (variable_id == var_info.variable_id && new_shape != var_info.data_shape) {
                original_vars_shapes[variable.get()] = var_info.data_shape;
                new_vars_shapes[variable.get()] = new_shape;
            }
        }
    }

    // save original parameters shape
    std::unordered_map<ov::op::v0::Parameter*, ov::PartialShape> original_input_shapes;
    for (const auto& param : params) {
        original_input_shapes[param.get()] = param->get_output_partial_shape(0);
    }

    std::unordered_map<op::util::Variable*, PartialShape> original_var_shapes;
    for (const auto& v : get_variables()) {
        original_var_shapes[v.get()] = v->get_info().data_shape;
    }

    auto reshape_only = [this](const std::unordered_map<op::v0::Parameter*, PartialShape>& pshapes,
                               const std::unordered_map<op::util::Variable*, PartialShape>& vars_shapes) {
        for (const auto& pshape : pshapes) {
            pshape.first->set_partial_shape(pshape.second);
        }

        for (const auto& shape : vars_shapes) {
            shape.first->update_data_shape(shape.second);
        }

        validate_nodes_and_infer_types();
    };

    try {
        ov::pass::Manager ssr_manager("SmartReshape");
        ssr_manager.register_pass<ov::pass::SmartReshape>();
        ssr_manager.run_passes(shared_from_this());

        reshape_only(new_param_shapes, new_vars_shapes);
    } catch (...) {
        // restore shapes to original ones
        reshape_only(original_input_shapes, original_vars_shapes);
        throw;
    }
}

<<<<<<< HEAD
=======
// New multi-input reshape
// Reshape the model inputs and variables using explicit shapes.
// This allows assigning new partial shapes to multiple model inputs
// and optional variables in a single call.
void ov::Model::reshape_list(
    const std::map<size_t, ov::PartialShape>& input_shapes,  // Map of input index -> new partial shape
    const std::unordered_map<std::string, ov::PartialShape>& variable_shapes =
        {}) {  // Map of variable name -> new partial shape

    // Iterate over all specified input shapes to ensure the input index is valie and assigning the new
    // partial shape to the corresponding parameter.
    for (const auto& [idx, shape] : input_shapes) {
        OPENVINO_ASSERT(idx < m_parameters.size(), "Invalid input index");
        m_parameters[idx]->set_partial_shape(shape);
    }

    // Iterate over all specified variable shapes to ensure the variable name is valid and assigning the new
    // partial shape to the corresponding variable.
    for (const auto& [name, shape] : variable_shapes) {
        auto var = get_variable_by_name(name);
        OPENVINO_ASSERT(var, "Variable not found: ", name);
        var->set_partial_shape(shape);
    }

    // Validate the model to ensure all nodes are consistent with the new input and variable shapes.
    validate_nodes_and_infer_types();
}

>>>>>>> 7d6c76ce
ov::Output<ov::Node> ov::Model::add_output(const std::string& tensor_name) {
    auto cache_valid = [&]() {
        return m_cached_output_names.count(tensor_name) &&
               m_cached_output_names[tensor_name].get_names().count(tensor_name) > 0;
    };
    if (!m_shared_rt_info->get_use_topological_cache() || !cache_valid()) {
        m_cached_output_names.clear();
        // get_ordered_ops will update topological cache if necessary
        for (const auto& op : get_ordered_ops()) {
            for (const auto& output : op->outputs()) {
                for (const auto& name : output.get_names()) {
                    m_cached_output_names[name] = output;
                }
            }
        }
    }
    OPENVINO_ASSERT(m_cached_output_names.count(tensor_name),
                    "Model::add_output. Tensor name '",
                    tensor_name + "' was not found.");
    return add_output(m_cached_output_names.at(tensor_name));
}

ov::Output<ov::Node> ov::Model::add_output(const std::string& op_name, size_t output_idx) {
    auto cache_valid = [&]() {
        if (m_cached_op_names.count(op_name)) {
            auto op = m_cached_op_names[op_name].lock();
            return op && op->get_friendly_name() == op_name && op->get_output_size() > output_idx;
        }
        return false;
    };
    if (!m_shared_rt_info->get_use_topological_cache() || !cache_valid()) {
        m_cached_op_names.clear();
        // get_ordered_ops will update topological cache to 'true' if necessary
        for (const auto& op : get_ordered_ops()) {
            m_cached_op_names[op->get_friendly_name()] = op;
        }
    }
    OPENVINO_ASSERT(m_cached_op_names.count(op_name),
                    "Model::add_output. Operation with name '",
                    op_name,
                    "' was not found.");
    auto op = m_cached_op_names[op_name].lock();
    OPENVINO_ASSERT(op, "Model::add_output. Operation with name '", op_name, "' is expired.");
    OPENVINO_ASSERT(output_idx < op->get_output_size(),
                    "Cannot add output to port ",
                    std::to_string(output_idx),
                    " operation ",
                    op->get_friendly_name(),
                    " has only ",
                    std::to_string(op->get_output_size()),
                    " outputs.");

    return add_output(op->output(output_idx));
}

ov::Output<ov::Node> ov::Model::add_output(const ov::Output<ov::Node>& port) {
    auto cache_valid = [&]() {
        return m_cached_ops.count(port.get_node());
    };
    if (ov::op::util::is_output(port.get_node()))
        return port;
    for (const auto& input : port.get_target_inputs()) {
        // Do not add result if port is already connected with result
        if (ov::op::util::is_output(input.get_node())) {
            return input.get_node()->output(0);
        }
    }
    m_results.emplace_back(std::make_shared<ov::op::v0::Result>(port, true));
    auto& result = m_results.back();
    if (m_shared_rt_info->get_use_topological_cache()) {
        if (cache_valid()) {
            // Full update of topological cache is not needed, 'result' can be just inserted to the end
            m_cached_ordered_ops.push_back(result);
            m_cached_ops.insert(result.get());
            result->insert_info(m_shared_rt_info);  // Just for consistency, not required for Result nodes
        } else {
            m_shared_rt_info->set_use_topological_cache(false);
        }
    }
    return result->output(0);
}

std::shared_ptr<ov::Model> ov::Model::clone() const {
    std::unordered_map<ov::Node*, std::shared_ptr<ov::Node>> node_map;
    return ov::clone_ov_model(*this, node_map);
}

bool ov::Model::has_rt_info(const std::vector<std::string>& args) const {
    return has_rt_info(m_rt_info, args.cbegin(), args.cend());
}

bool ov::Model::has_rt_info(const ov::AnyMap& info,
                            const std::vector<std::string>::const_iterator& begin,
                            const std::vector<std::string>::const_iterator& end) const {
    if (!has_rt_arg(info, *begin))
        return false;
    if (begin == end - 1) {
        return true;
    } else {
        return has_rt_info(get_map_from_attr(get_rt_arg<std::string>(info, *begin)), begin + 1, end);
    }
}

ov::Any& ov::Model::get_rt_info(ov::AnyMap& info,
                                const std::vector<std::string>::const_iterator& begin,
                                const std::vector<std::string>::const_iterator& end) {
    if (begin == end - 1) {
        return get_rt_arg(info, *begin);
    } else {
        ov::Any& rt_attr = get_rt_arg<std::string>(info, *begin);
        return get_rt_info(get_map_from_attr(rt_attr), begin + 1, end);
    }
}

// Allow to get constant attribute for the vector
const ov::Any& ov::Model::get_rt_info(const ov::AnyMap& info,
                                      const std::vector<std::string>::const_iterator& begin,
                                      const std::vector<std::string>::const_iterator& end) const {
    if (begin == end - 1) {
        return get_rt_arg(info, *begin);
    } else {
        const ov::Any& rt_attr = get_rt_arg<std::string>(info, *begin);
        return get_rt_info(get_map_from_attr(rt_attr), begin + 1, end);
    }
}

const ov::AnyMap& ov::Model::get_map_from_attr(const ov::Any& info) const {
    // lock to get meta from different threads in order to avoid thread safety
    // implementations of meta information for each frontend
    std::lock_guard<mutex> lock(m_model_mutex);
    if (info.is<ov::AnyMap>()) {
        return info.as<ov::AnyMap>();
    } else if (info.is<std::shared_ptr<ov::Meta>>()) {
        std::shared_ptr<ov::Meta> meta = info.as<std::shared_ptr<ov::Meta>>();
        return *info.as<std::shared_ptr<ov::Meta>>();
    }
    OPENVINO_THROW("Cannot get runtime attribute. Path to runtime attribute is incorrect.");
}

ov::AnyMap& ov::Model::get_map_from_attr(ov::Any& info) const {
    // lock to get meta from different threads in order to avoid thread safety
    // implementations of meta information for each frontend
    std::lock_guard<mutex> lock(m_model_mutex);
    if (info.empty()) {
        info = ov::AnyMap();
    }
    if (info.is<ov::AnyMap>()) {
        return info.as<ov::AnyMap>();
    } else if (info.is<std::shared_ptr<ov::Meta>>()) {
        std::shared_ptr<ov::Meta> meta = info.as<std::shared_ptr<ov::Meta>>();
        return *info.as<std::shared_ptr<ov::Meta>>();
    }
    OPENVINO_THROW("Cannot get runtime attribute. Path to runtime attribute is incorrect.");
}

const ov::Any& ov::Model::get_attr(const ov::Any& info) const {
    // lock to get meta from different threads in order to avoid thread safety
    // implementations of meta information for each frontend
    std::lock_guard<mutex> lock(m_model_mutex);
    if (info.is<std::shared_ptr<ov::Meta>>()) {
        std::shared_ptr<ov::Meta> meta = info.as<std::shared_ptr<ov::Meta>>();
        ov::AnyMap& map = *info.as<std::shared_ptr<ov::Meta>>();
        const_cast<ov::Any&>(info) = map;
    }
    return info;
}

ov::Any& ov::Model::get_attr(ov::Any& info) const {
    // lock to get meta from different threads in order to avoid thread safety
    // implementations of meta information for each frontend
    std::lock_guard<mutex> lock(m_model_mutex);
    if (info.empty()) {
        info = ov::AnyMap();
    }
    if (info.is<std::shared_ptr<ov::Meta>>()) {
        std::shared_ptr<ov::Meta> meta = info.as<std::shared_ptr<ov::Meta>>();
        ov::AnyMap& map = *info.as<std::shared_ptr<ov::Meta>>();
        info = map;
    }
    return info;
}

namespace bs_util {
static int64_t get_batch(const ov::Layout& layout, const ov::PartialShape& shape) {
    auto batch_idx = ov::layout::batch_idx(layout);
    if (batch_idx < 0) {
        batch_idx += static_cast<int64_t>(shape.rank().get_length());
    }
    return batch_idx;
}

static void dump_parameter(std::ostream& stream, const std::shared_ptr<const ov::Model>& f, size_t index) {
    const auto& p = f->get_parameters()[index];
    const auto& node = f->input(index);
    stream << index << ": { ";
    if (!node.get_tensor().get_names().empty()) {
        stream << "name='" << node.get_tensor().get_any_name() << "', ";
    }
    stream << "shape=" << node.get_partial_shape();
    if (node.get_partial_shape().rank().is_static()) {
        stream << ", layout=" << p->get_layout().to_string();
        if (!ov::layout::has_batch(p->get_layout())) {
            stream << ", no batch specified";
        } else {
            stream << ", batch="
                   << node.get_partial_shape()[bs_util::get_batch(p->get_layout(), node.get_partial_shape())];
        }
        stream << " }" << std::endl;
    }
}
}  // namespace bs_util

ov::Dimension ov::get_batch(const std::shared_ptr<const ov::Model>& f) {
    bool batch_initialized = false;
    auto batch_size = ov::Dimension::dynamic();
    std::vector<size_t> merged_indexes;
    merged_indexes.reserve(f->inputs().size());
    for (size_t i = 0; i < f->get_parameters().size(); ++i) {
        const auto& param = f->get_parameters()[i];
        const auto& layout = param->get_layout();
        if (!ov::layout::has_batch(layout))
            continue;
        const auto& pshape = param->get_partial_shape();
        if (pshape.rank().is_dynamic()) {
            continue;  // Parameter with fully dynamic rank can't conflict
        }
        auto batch_idx = bs_util::get_batch(layout, pshape);
        if (!Dimension::merge(batch_size, batch_size, pshape[batch_idx])) {
            merged_indexes.push_back(i);
            // Not all dimensions can be merged
            std::stringstream stream;
            stream << "Get original batch size fails due to conflicting batch values for inputs:" << std::endl;
            for (size_t j = 0; j < merged_indexes.size(); ++j) {
                bs_util::dump_parameter(stream, f, merged_indexes[j]);
            }
            stream << "---" << std::endl;
            stream << "Please ensure that N(Batch) dimension is set correctly for listed parameters";
            OPENVINO_ASSERT(false, stream.str());
        } else {
            merged_indexes.push_back(i);
        }
        batch_initialized = true;
    }
    if (!batch_initialized) {
        // Create graceful message to set layout for some parameters
        std::stringstream stream;
        stream << "Get original batch size fails due to batch is not set in any layout for any input. ";
        stream << "Available inputs:" << std::endl;
        for (size_t i = 0; i < f->get_parameters().size(); ++i) {
            bs_util::dump_parameter(stream, f, i);
        }
        stream << "---" << std::endl;
        stream << "Please use 'set_layout' API to set layout with batch dimension, e.g. "
                  "`Model->get_parameters()[index]->set_layout(\"NCHW\");`";

        OPENVINO_ASSERT(false, stream.str());
    }
    return batch_size;
}

void ov::set_batch(const std::shared_ptr<ov::Model>& f, ov::Dimension batch_size) {
    get_batch(f);  // Ensure that function's batch size is valid and can be changed
    std::map<ov::Output<ov::Node>, ov::PartialShape> new_shapes_map;
    // Now batch size can be set for all needed parameters
    for (size_t i = 0; i < f->get_parameters().size(); ++i) {
        const auto& param = f->get_parameters()[i];
        const auto& layout = param->get_layout();
        if (!ov::layout::has_batch(layout))
            continue;
        const auto& pshape = param->get_partial_shape();
        if (pshape.rank().is_dynamic()) {
            continue;  // Parameter with fully dynamic rank can be left as is
        }
        auto batch_idx = bs_util::get_batch(layout, pshape);
        auto new_shape = param->get_partial_shape();
        new_shape[batch_idx] = batch_size;
        new_shapes_map[f->input(i)] = std::move(new_shape);
    }
    try {
        f->reshape(new_shapes_map);
    } catch (const std::exception& e) {
        std::stringstream stream;
        stream << "Failed to set batch size to " << batch_size << ". Possible reasons are:" << std::endl;
        stream << "    1) Ensure that all inputs have valid layout set with batch dimension" << std::endl;
        stream << "    2) Check model's documentation if batch size can be set to it at all" << std::endl;
        stream << "Available inputs:" << std::endl;
        for (size_t i = 0; i < f->get_parameters().size(); ++i) {
            bs_util::dump_parameter(stream, f, i);
            if (new_shapes_map.count(f->input(i))) {
                stream << i << ": Tried reshape " << f->input(i).get_partial_shape() << " to "
                       << new_shapes_map[f->input(i)] << std::endl;
            } else {
                stream << i << ": No reshape has been applied" << std::endl;
            }
        }
        stream << "---" << std::endl;
        stream << "Original error message is: " << e.what();
        OPENVINO_ASSERT(false, stream.str());
    }
}

ov::AttributeAdapter<std::shared_ptr<ov::Model>>::~AttributeAdapter() = default;<|MERGE_RESOLUTION|>--- conflicted
+++ resolved
@@ -866,8 +866,7 @@
     }
 }
 
-<<<<<<< HEAD
-=======
+
 // New multi-input reshape
 // Reshape the model inputs and variables using explicit shapes.
 // This allows assigning new partial shapes to multiple model inputs
@@ -896,7 +895,6 @@
     validate_nodes_and_infer_types();
 }
 
->>>>>>> 7d6c76ce
 ov::Output<ov::Node> ov::Model::add_output(const std::string& tensor_name) {
     auto cache_valid = [&]() {
         return m_cached_output_names.count(tensor_name) &&
