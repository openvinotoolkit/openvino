// Copyright (C) 2018-2024 Intel Corporation
// SPDX-License-Identifier: Apache-2.0
//

#include "openvino/core/graph_util.hpp"

#include <numeric>
#include <unordered_map>
#include <unordered_set>
#include <utility>
#include <vector>

#include "openvino/core/descriptor/tensor.hpp"
#include "openvino/core/rt_info.hpp"
#include "openvino/op/broadcast.hpp"
#include "openvino/op/constant.hpp"
#include "openvino/op/util/op_types.hpp"
#include "openvino/pass/manager.hpp"
#include "openvino/pass/visualize_tree.hpp"
#include "transformations/common_optimizations/compress_float_constants.hpp"
#include "transformations/common_optimizations/fused_names_cleanup.hpp"
#include "transformations/common_optimizations/mark_precision_sensitive_shapeof_subgraphs.hpp"

namespace {

void clone_ov_nodes(const std::vector<std::shared_ptr<ov::Node>>& nodes,
                    std::unordered_map<ov::Node*, std::shared_ptr<ov::Node>>& node_map) {
    // for each node in topological order
    for (const auto& node : nodes) {
        if (!node_map.count(node.get())) {
            // get (already) cloned arguments and clone the node
            ov::OutputVector cloned_args;
            for (const auto& input : node->inputs()) {
                ov::Output<ov::Node> output = input.get_source_output();
                cloned_args.push_back(output.for_node(node_map.at(output.get_node())));
            }
            std::vector<std::shared_ptr<ov::Node>> cloned_dependencies;
            for (const auto& dependency : node->get_control_dependencies()) {
                std::shared_ptr<ov::Node>& dependent = node_map.at(dependency.get());
                if (find(cloned_dependencies.begin(), cloned_dependencies.end(), dependent) ==
                    cloned_dependencies.end()) {
                    cloned_dependencies.push_back(dependent);
                }
            }
            auto cloned_node = node->copy_with_new_inputs(cloned_args, cloned_dependencies);
            // There is a friendly name for this node so copy it
            cloned_node->set_friendly_name(node->get_friendly_name());
            cloned_node->get_rt_info() = node->get_rt_info();

            for (const auto& output : node->outputs()) {
                cloned_node->output(output.get_index()).get_tensor().clone_from(output.get_tensor());
            }

            for (const auto& input : node->inputs()) {
                cloned_node->input(input.get_index()).get_rt_info() = input.get_rt_info();
            }

            node_map[node.get()] = cloned_node;
        }
    }
}

}  // namespace

namespace ov {

void traverse_nodes(const std::shared_ptr<const Model>& p, const std::function<void(const std::shared_ptr<Node>&)>& f) {
    traverse_nodes(p.get(), f);
}

void traverse_nodes(const Model* p, const std::function<void(const std::shared_ptr<Node>&)>& f) {
    NodeVector nodes;

    for (const auto& r : p->get_results()) {
        nodes.push_back(r);
    }
    for (auto s : p->get_sinks()) {
        nodes.emplace_back(s);
    }

    for (const auto& param : p->get_parameters()) {
        nodes.push_back(param);
    }

    traverse_nodes(nodes, f);
}

void traverse_nodes(const NodeVector& subgraph_results,
                    const std::function<void(const std::shared_ptr<Node>&)>& f,
                    const NodeVector& subgraph_params) {
    std::unordered_set<Node*> instances_seen;
    std::stack<Node*, std::vector<Node*>> stack;
    for (auto& node_ptr : subgraph_params) {
        instances_seen.insert(node_ptr.get());
    }
    for (auto& node_ptr : subgraph_results) {
        stack.push(node_ptr.get());
    }

    while (!stack.empty()) {
        Node* n = stack.top();
        stack.pop();
        if (instances_seen.insert(n).second) {
            f(n->shared_from_this());
            for (size_t i = 0; i < n->inputs().size(); i++) {
                stack.push(n->get_input_node_ptr(i));
            }

            for (auto& cdep : n->get_control_dependencies()) {
                stack.push(cdep.get());
            }
        }
    }
}

void replace_node(const std::shared_ptr<Node>& target,
                  const std::shared_ptr<Node>& replacement,
                  const std::vector<int64_t>& output_order) {
    if (ov::op::util::is_output(target)) {
        OPENVINO_THROW("Result nodes cannot be replaced.");
    }

    OPENVINO_ASSERT(target->get_output_size() == output_order.size(),
                    "Target output size: ",
                    target->get_output_size(),
                    " must be equal output_order size: ",
                    output_order.size());

    // Fix input/output descriptors
    OPENVINO_ASSERT(target->get_output_size() == replacement->get_output_size());

    // For each of target's output O with replacement output O_rep:
    //     For each O's connected downstream input I:
    //         Change I's connected upstream output to O_rep
    for (size_t i = 0; i < target->get_output_size(); i++) {
        target->output(i).replace(replacement->output(output_order[i]));
    }

    replacement->add_node_control_dependents(target);
    replacement->add_node_control_dependencies(target);
    target->clear_control_dependents();
}

void replace_node(const std::shared_ptr<Node>& target, const OutputVector& replacement_values) {
    if (ov::op::util::is_output(target)) {
        OPENVINO_THROW("Result nodes cannot be replaced.");
    }

    OPENVINO_ASSERT(target->get_output_size() == replacement_values.size());

    std::unordered_set<std::shared_ptr<Node>> replacement_nodes;
    // For each of target's output O with replacement output O_rep:
    //     For each O's connected downstream input I:
    //         Change I's connected upstream output to O_rep
    for (size_t i = 0; i < target->get_output_size(); i++) {
        auto& replacement_value = replacement_values.at(i);
        auto replacement_node = replacement_value.get_node_shared_ptr();
        if (replacement_nodes.find(replacement_node) == replacement_nodes.end()) {
            replacement_node->add_node_control_dependents(target);
            replacement_node->add_node_control_dependencies(target);
            replacement_nodes.insert(replacement_node);
        }
        target->output(i).replace(replacement_values.at(i));
    }
    target->clear_control_dependents();
}

void replace_node(const std::shared_ptr<Node>& target, const std::shared_ptr<Node>& replacement) {
    auto default_output_order = std::vector<int64_t>(target->get_output_size());
    std::iota(default_output_order.begin(), default_output_order.end(), 0);
    replace_node(target, replacement, default_output_order);
}

void replace_nodes(const std::shared_ptr<Model>& f,
                   const std::unordered_map<std::shared_ptr<ov::op::v0::Parameter>,
                                            std::shared_ptr<ov::op::v0::Parameter>>& parameter_replacement_map,
                   const std::unordered_map<std::shared_ptr<Node>, std::shared_ptr<Node>>& body_replacement_map) {
    auto& params = f->get_parameters();

    for (size_t i = 0; i < params.size(); i++) {
        if (parameter_replacement_map.count(params[i]) != 0 && parameter_replacement_map.at(params[i]) != params[i]) {
            f->replace_parameter(i, parameter_replacement_map.at(params[i]));
        }
    }

    for (auto& kv : body_replacement_map) {
        auto& k = kv.first;
        auto& v = kv.second;

        if (k != v) {
            f->replace_node(k, v);
        }
    }
}

std::shared_ptr<Model> clone_ov_model(const Model& func, std::unordered_map<Node*, std::shared_ptr<Node>>& node_map) {
    // clone model operations
    clone_ov_nodes(func.get_ordered_ops(), node_map);

    // clone variables
    auto variables = func.get_variables();
    ov::op::util::VariableVector cloned_vars;
    std::map<std::string, std::shared_ptr<ov::op::util::Variable>> var_map;
    for (const auto& var : variables) {
        auto cloned_var = std::make_shared<ov::op::util::Variable>(var->get_info());
        cloned_vars.push_back(cloned_var);
        var_map[cloned_var->get_info().variable_id] = cloned_var;
    }
    if (!variables.empty()) {
        for (const auto& op : node_map) {
            if (auto read_val = std::dynamic_pointer_cast<ov::op::util::VariableExtension>(op.second)) {
                read_val->set_variable(var_map.at(read_val->get_variable_id()));
            } else if (auto assign = std::dynamic_pointer_cast<ov::op::util::VariableExtension>(op.second)) {
                assign->set_variable(var_map.at(assign->get_variable_id()));
            }
        }
    }

    // get cloned model results and sinks and parameters
    ResultVector cloned_results;
    for (std::shared_ptr<Node> node : func.get_results()) {
        auto result = ov::as_type_ptr<op::v0::Result>(node_map.at(node.get()));
        if (!result) {
            OPENVINO_THROW("Results should be of type ov::op::v0::Result");
        }
        cloned_results.push_back(result);
    }
    SinkVector cloned_sinks;
    for (const auto& node : func.get_sinks()) {
        cloned_sinks.push_back(std::static_pointer_cast<op::Sink>(node_map.at(node.get())));
    }

    std::vector<std::shared_ptr<op::v0::Parameter>> cloned_params;
    for (const auto& param : func.get_parameters()) {
        cloned_params.push_back(ov::as_type_ptr<op::v0::Parameter>(node_map.at(param.get())));
    }

    // create and return cloned model
    auto result =
        std::make_shared<ov::Model>(cloned_results, cloned_sinks, cloned_params, cloned_vars, func.get_friendly_name());
    result->get_rt_info() = func.get_rt_info();
    result->m_shared_object = func.m_shared_object;
    return result;
}

bool compare_constants(const std::shared_ptr<Node>& n1, const std::shared_ptr<Node>& n2) {
    if (!(op::util::is_constant(n1) && op::util::is_constant(n2))) {
        return false;
    }

    if (std::static_pointer_cast<op::v0::Constant>(n1)->get_value_strings() !=
        std::static_pointer_cast<op::v0::Constant>(n2)->get_value_strings()) {
        return false;
    }

    return true;
}

bool replace_output_update_name(Output<Node> output, const Output<Node>& replacement) {
    // output port consumers can be reconnected to replacement port only when:
    // 1. output has no Result consumers (so we do not propagate node name)
    // 2. output has Result consumers and single output port and replacement doesn't have Results consumers
    //    and has exactly one output port
    // In all other cases output name will be lost or changed, so we don't perform the replacement

    auto has_result_consumers = [](const Output<Node>& port) {
        const auto& consumers = port.get_target_inputs();
        return std::any_of(consumers.cbegin(), consumers.cend(), [](const Input<Node>& consumer) {
            return ov::is_type<op::v0::Result>(consumer.get_node());
        });
    };

    bool preserve_legacy_output_name = false;
    if (has_result_consumers(output)) {
        preserve_legacy_output_name = true;
        if (output.get_node()->get_output_size() != 1 || replacement.get_node()->get_output_size() != 1 ||
            is_type<ov::op::v0::Parameter>(replacement.get_node()) || has_result_consumers(replacement)) {
            return false;
        }
    }

    OPENVINO_SUPPRESS_DEPRECATED_START
    if (preserve_legacy_output_name) {
        replacement.get_node()->set_friendly_name(output.get_node()->get_friendly_name());
        // Update output tensor name
        const auto& output_tensor_name = ov::descriptor::get_ov_tensor_legacy_name(output.get_tensor());
        if (!output_tensor_name.empty()) {
            ov::descriptor::set_ov_tensor_legacy_name(replacement.get_tensor(), output_tensor_name);
        } else {
            ov::descriptor::set_ov_tensor_legacy_name(replacement.get_tensor(), output.get_node()->get_friendly_name());
        }
    }

    // Save replacement tensor name before replacement as they will be overridden by the output tensor name
    const auto tensor_name = ov::descriptor::get_ov_tensor_legacy_name(replacement.get_tensor());

    output.replace(replacement);

    // Restore back original replacement tensor name
    ov::descriptor::set_ov_tensor_legacy_name(replacement.get_tensor(), tensor_name);
    OPENVINO_SUPPRESS_DEPRECATED_END

    copy_runtime_info({replacement.get_node_shared_ptr(), output.get_node_shared_ptr()},
                      replacement.get_node_shared_ptr());
    return true;
}

bool replace_node_update_name(const std::shared_ptr<Node>& target, const std::shared_ptr<Node>& replacement) {
    for (auto& output : target->output(0).get_target_inputs()) {
        if (replacement->get_input_size() > 0 &&
            ov::as_type<op::v0::Parameter>(replacement->input_value(0).get_node()) &&
            ov::as_type<op::v0::Result>(output.get_node())) {
            return false;
        }
    }
    replace_node(target, replacement);
    replacement->set_friendly_name(target->get_friendly_name());
    copy_runtime_info(target, replacement);
    return true;
}

void serialize(const std::shared_ptr<const ov::Model>& m,
               const std::string& xml_path,
               const std::string& bin_path,
               ov::pass::Serialize::Version version) {
    ov::pass::Manager manager;
    manager.register_pass<ov::pass::Serialize>(xml_path, bin_path, version);
    manager.run_passes(std::const_pointer_cast<ov::Model>(m));
}

void save_model(const std::shared_ptr<const ov::Model>& m, const std::string& output_model, bool compress_to_fp16) {
    ov::pass::Manager manager;
    if (compress_to_fp16) {
        manager.register_pass<ov::pass::MarkPrecisionSensitiveConstants>();
        manager.register_pass<ov::pass::CompressFloatConstants>(/*postponed=*/true);
    }
    manager.register_pass<ov::pass::FusedNamesCleanup>();
    manager.register_pass<ov::pass::Serialize>(output_model, "");
    auto cloned = m->clone();  // TODO: Implement on-the-fly compression in pass::Serialize
    manager.run_passes(cloned);
}

<<<<<<< HEAD
}  // namespace ov

OPENVINO_SUPPRESS_DEPRECATED_START

namespace ngraph {
ov::NodeVector find_common_args(std::shared_ptr<Node> node1, std::shared_ptr<Node> node2) {
    std::unordered_set<std::shared_ptr<Node>> node1_args;

    auto compute_node1_args = [&node1_args](const std::shared_ptr<Node>& node) {
        node1_args.insert(node);
    };

    traverse_nodes({std::move(node1)}, compute_node1_args, ov::NodeVector{});

    std::unordered_set<std::shared_ptr<Node>> node2_args;

    auto compute_node2_args = [&node2_args](const std::shared_ptr<Node>& node) {
        node2_args.insert(node);
    };

    traverse_nodes({std::move(node2)}, compute_node2_args, ov::NodeVector{});

    ov::NodeVector common_args;
    for (const auto& e : node1_args) {
        if (node2_args.count(e) > 0) {
            common_args.push_back(e);
        }
    }

    return common_args;
}

// Check if all paths from X to a result go through Y
bool is_post_dominated(Node* X, Node* Y) {
    std::unordered_set<Node*> visited;
    std::stack<Node*, std::vector<Node*>> stack;
    stack.push(X);

    while (stack.size() > 0) {
        ov::Node* curr = stack.top();
        visited.insert(curr);
        if (ov::op::util::is_output(curr)) {
            return false;
        }
        stack.pop();
        if (curr != Y) {
            for (const auto& next : curr->get_users()) {
                if (visited.count(next.get()) == 0) {
                    stack.push(next.get());
                }
            }
        }
    }
    return true;
}

std::vector<std::shared_ptr<ov::Node>> clone_nodes(const std::vector<std::shared_ptr<ov::Node>>& nodes,
                                                   NodeMap& node_map) {
    // for each node in topological order
    auto sorted_nodes = topological_sort(nodes);
    for (const auto& node : sorted_nodes) {
        if (node_map.count(node.get()) == 0) {
            // get (already) cloned arguments and clone the node
            ov::OutputVector cloned_args;
            for (auto input : node->inputs()) {
                ov::Output<Node> output = input.get_source_output();
                cloned_args.push_back(output.for_node(node_map.at(output.get_node())));
            }
            std::vector<std::shared_ptr<Node>> cloned_dependencies;
            for (auto& dependency : node->get_control_dependencies()) {
                std::shared_ptr<Node>& dependent = node_map.at(dependency.get());
                if (find(cloned_dependencies.begin(), cloned_dependencies.end(), dependent) ==
                    cloned_dependencies.end()) {
                    cloned_dependencies.push_back(dependent);
                }
            }
            auto cloned_node = node->copy_with_new_inputs(cloned_args, cloned_dependencies);
            // There is a friendly name for this node so copy it
            cloned_node->set_friendly_name(node->get_friendly_name());
            auto rt_info = node->get_rt_info();
            cloned_node->get_rt_info() = rt_info;

            for (auto output : node->outputs()) {
                const auto& output_rt_info = output.get_rt_info();
                auto new_output = output.for_node(cloned_node);
                new_output.get_rt_info() = output_rt_info;
            }

            for (auto input : node->inputs()) {
                const auto& output_rt_info = input.get_rt_info();
                auto new_input = cloned_node->input(input.get_index());
                new_input.get_rt_info() = output_rt_info;
            }

            node_map[node.get()] = cloned_node;
        }
    }

    // create and return vector of cloned nodes
    // order matches input vector (not necessarily topological)
    std::vector<std::shared_ptr<ov::Node>> cloned_nodes;
    for (const auto& node : nodes) {
        cloned_nodes.push_back(node_map.at(node.get()));
    }
    return cloned_nodes;
}

std::list<std::shared_ptr<ov::Node>> clone_nodes(const std::vector<std::shared_ptr<ov::Node>>& nodes,
                                                 ov::RawNodeOutputMap& output_map) {
    // for each node in topological order
    auto sorted_nodes = topological_sort(nodes);
    std::list<std::shared_ptr<Node>> cloned_nodes;
    for (const auto& node : sorted_nodes) {
        auto node_outputs = node->outputs();
        for (const auto& value : node_outputs) {
            if (output_map.count(value) == 0) {
                // We need this node cloned
                // get (already) cloned arguments and clone the node
                ov::OutputVector cloned_args;
                for (const auto& value : node->input_values()) {
                    cloned_args.push_back(output_map.at(value));
                }
                ov::NodeVector cloned_dependencies;
                for (auto& dependency : node->get_control_dependencies()) {
                    for (const auto& dependency_value : dependency->outputs()) {
                        std::shared_ptr<Node> dependent = output_map.at(dependency_value).get_node_shared_ptr();
                        if (find(cloned_dependencies.begin(), cloned_dependencies.end(), dependent) ==
                            cloned_dependencies.end()) {
                            cloned_dependencies.push_back(dependent);
                        }
                    }
                }
                auto cloned_node = node->copy_with_new_inputs(cloned_args, cloned_dependencies);
                cloned_nodes.push_back(cloned_node);
                // There is a friendly name for this node so copy it
                cloned_node->set_friendly_name(node->get_friendly_name());
                auto rt_info = node->get_rt_info();
                cloned_node->get_rt_info() = rt_info;
                for (const auto& cloned_value : cloned_node->outputs()) {
                    auto original_value = node_outputs.at(cloned_value.get_index());
                    if (output_map.count(original_value) == 0) {
                        output_map[original_value] = cloned_value;
                    }
                }
                break;
            }
        }
    }
    return cloned_nodes;
}

bool is_equal_to_const_value(const std::string& const_value, const ov::Output<Node>& reduce_constant) {
    if (auto rc = ov::as_type_ptr<ov::op::v0::Constant>(reduce_constant.get_node_shared_ptr())) {
        return (rc->get_all_data_elements_bitwise_identical() && rc->convert_value_to_string(0) == const_value);
    } else {
        return false;
    }
}

// Insert result and parameter node between src_node and dst_node by splitting the graph
//
// Before:                        |  After:
// (Device:0)         (Device:1)  |  (Device:0)         (Device:0)  (Device:1)         (Device:1)
// +-----+---+       +---+-----+  |  +-----+---+       +---+-----+  +-----+---+       +---+-----+
// |     |   |       |   |     |  |  |     |   |       |   |     |  |     |   |       |   |     |
// |     | o +--[0]--> i |     |  |  |     | o +--[4]--> i |     |  |     | o +--[8]--> i |     |
// |     |   <--[1]--+   |     |  |  |     |   <--[5]--+   |     |  |     |   <--[9]--+   |     |
// | src +---+       +---+ dst |  |  | src +---+       +---+ res |  | par +---+       +---+ dst |
// |     |               |     |  |  |     |               |     |  |     |               |     |
// |     +------[2]------>     |  |  |     +------[6]------>     |  |     +------[10]----->     |
// |     <------[3]------+     |  |  |     <------[7]------+     |  |     <------[11]-----+     |
// +-----+               +-----+  |  +-----+               +-----+  +-----+               +-----+
std::pair<std::shared_ptr<ov::op::v0::Result>, std::shared_ptr<ov::op::v0::Parameter>> insert_result_parameter_split(
    const std::shared_ptr<Node>& src_node,
    const std::shared_ptr<Node>& dst_node) {
    if (src_node->get_output_size() != 1) {
        OPENVINO_THROW("Multiple output per op not supported in graph partition yet.");
    }

    // Make parameter node
    std::shared_ptr<ov::op::v0::Parameter> par_node =
        std::make_shared<ov::op::v0::Parameter>(src_node->get_output_element_type(0), src_node->get_output_shape(0));

    // Fix input / output among src, dst and par
    std::vector<ov::Input<Node>> dst_inputs = get_inputs_from(*src_node, *dst_node);
    OPENVINO_ASSERT(dst_inputs.size() == 1,
                    "insert_result_parameter_split encountered more than "
                    "one input between the source and destination nodes");
    auto& dst_input = dst_inputs[0];

    std::vector<ov::Output<Node>> src_outputs = get_outputs_to(*src_node, *dst_node);
    OPENVINO_ASSERT(src_outputs.size() == 1,
                    "insert_result_parameter_split encountered more than "
                    "one output between the source and destination nodes");
    auto& src_output = src_outputs[0];

    // Remove [0]
    src_output.remove_target_input(dst_input);

    // Remove [0] (again), add [8], remove [1], add [9]
    dst_input.replace_source_output(par_node->output(0));

    // Add res node
    // Add [4], [5], [6], [7]
    std::shared_ptr<ov::op::v0::Result> res_node = std::make_shared<ov::op::v0::Result>(src_node);

    return make_pair(res_node, par_node);
}

// Insert unary node between two nodes like S->D => S->N->D
// Before:                        |  After:
// +-----+---+       +---+-----+  |  +-----+---+       +---+-----+---+       +---+-----+
// |     |   |       |   |     |  |  |     |   |       |   |     |   |       |   |     |
// |     | o +--[0]--> i |     |  |  |     | o +--[4]--> i |     | o +--[8]--> i |     |
// |     |   <--[1]--+   |     |  |  |     |   <--[5]--+   |     |   <--[9]--+   |     |
// | src +---+       +---+ dst |  |  | src +---+       +---+ new +---+       +---+ dst |
// |     |               |     |  |  |     |               |     |               |     |
// |     +------[2]------>     |  |  |     +------[6]------>     +------[10]----->     |
// |     <------[3]------+     |  |  |     <------[7]------+     <------[11]-----+     |
// +-----+               +-----+  |  +-----+               +-----+               +-----+
//                                |
// +-----+---+       +---+-----+  |
// |     |   |       |   |     |  |
// |     | o +--[4]--> i |     |  |
// |     |   <--[5]--+   |     |  |
// | src +---+       +---+ new |  |
// |     |               |     |  |
// |     +------[6]------>     |  |
// |     <------[7]------+     |  |
// +-----+               +-----+  |
//
// This cannot be achieved by ngraph::replace_node().
// With replace_node(), we could do:
// [     S           S      ]
// [    / \          |      ]
// [   /   \   =>    N      ]
// [  /     \       / \     ]
// [ D0     D1    D0   D1   ]
//
// But we want:
// [     S            S     ]
// [    / \          / \    ]
// [   /   \   =>   N0  N1  ]
// [  /     \      /     \  ]
// [ D0     D1    D0     D1 ]
//
// Typically new_node is connected to src_node already. The reason we don't create `new_node`
// inside the function and return it (similar to ngraph::insert_result_parameter_split) is that
// we'll have to templatize its function to call new_node's constructor.
void insert_new_node_between(const std::shared_ptr<Node>& src_node,
                             const std::shared_ptr<Node>& dst_node,
                             const std::shared_ptr<Node>& new_node) {
    // Fix input / output
    std::vector<ov::Input<Node>> dst_inputs = get_inputs_from(*src_node, *dst_node);
    OPENVINO_ASSERT(dst_inputs.size() == 1,
                    "insert_new_node_between encountered more than one "
                    "input between the source and destination nodes");
    auto& dst_input = dst_inputs[0];

    std::vector<ov::Output<Node>> src_outputs = get_outputs_to(*src_node, *dst_node);
    OPENVINO_ASSERT(src_outputs.size() == 1,
                    "insert_new_node_between encountered more than one "
                    "output between the source and destination nodes");
    auto& src_output = src_outputs[0];

    src_output.remove_target_input(dst_input);             // Remove [0]
    dst_input.replace_source_output(new_node->output(0));  // Remove [0] (again), add [8], remove [1], add [9]
}

std::shared_ptr<ov::Node> make_zero(const ov::element::Type& element_type, const ov::Shape& shape) {
    auto zero = ov::op::v0::Constant::create(element_type, ov::Shape{}, {0.0});
    if (shape.size() > 0) {
        return std::make_shared<ov::op::v1::Broadcast>(
            zero,
            ov::op::v0::Constant::create(ov::element::u64, ov::Shape{shape.size()}, shape));
    }
    return zero;
}

std::shared_ptr<ov::Node> make_constant_from_string(std::string val,
                                                    const ov::element::Type& element_type,
                                                    const ov::Shape& shape) {
    auto cvals = std::vector<std::string>(shape_size(shape), val);
    return std::make_shared<ov::op::v0::Constant>(element_type, shape, cvals);
}

bool is_zero(const ov::Output<Node>& reduce_constant) {
    auto result_bool = is_equal_to_const_value("0", reduce_constant);
    return result_bool;
}

bool is_one(const ov::Output<Node>& reduce_constant) {
    auto result_bool = is_equal_to_const_value("1", reduce_constant);
    return result_bool;
}

ov::NodeVector get_subgraph_outputs(const ov::NodeVector& nodes,
                                    const ov::NodeVector& exclusions,
                                    bool ignore_unused,
                                    bool ignore_output_duplicates) {
    std::set<std::shared_ptr<Node>> exclusions_set(exclusions.begin(), exclusions.end());
    std::set<std::shared_ptr<Node>> nodes_set(nodes.begin(), nodes.end());

    ov::NodeVector outputs;

    for (const auto& n : nodes) {
        if (exclusions_set.count(n) != 0) {
            continue;
        }

        for (const auto& u : n->get_users()) {
            bool add_output = nodes_set.count(u) == 0 && (!ignore_unused || is_used(u.get()));
            // check if output is already captured
            add_output &= (ignore_output_duplicates || std::find(outputs.begin(), outputs.end(), n) == outputs.end());
            if (add_output) {
                outputs.push_back(n);
            }
        }
    }
    return outputs;
}

ov::NodeVector extract_subgraph(const ov::NodeVector& results, const ov::NodeVector& args) {
    ov::NodeVector subgraph;
    traverse_nodes(
        results,
        [&](const std::shared_ptr<Node>& n) {
            subgraph.push_back(n);
        },
        args);
    return subgraph;
}

=======
>>>>>>> 50b2342a
bool is_used(Node* node);
bool is_used(Node* node) {
    std::unordered_set<Node*> instances_seen;
    std::stack<Node*, std::vector<Node*>> stack;
    stack.push(node);

    while (stack.size() > 0) {
        Node* n = stack.top();
        if (instances_seen.count(n) == 0) {
            if (ov::op::util::is_output(n)) {
                return true;
            }
            instances_seen.insert(n);
        }
        stack.pop();
        for (const auto& arg : n->get_users()) {
            if (instances_seen.count(arg.get()) == 0) {
                stack.push(arg.get());
            }
        }
    }
    return false;
}
<<<<<<< HEAD

size_t get_user_count(Node* node) {
    size_t count = 0;
    for (const auto& node_user : node->get_users()) {
        count += is_used(node_user.get());
    }
    return count;
}

bool is_strided(const ov::Strides& strides) {
    return std::any_of(strides.begin(), strides.end(), [](size_t stride) {
        return stride != 1;
    });
}

bool is_valid_rank(const std::shared_ptr<Node>& node, std::vector<size_t> valid_ranks) {
    auto node_rank = node->get_shape().size();
    for (auto rank : valid_ranks) {
        if (rank == node_rank) {
            return true;
        }
    }
    return false;
}

void plot_graph(std::shared_ptr<ov::Model> f,
                const std::string& filename,
                std::function<void(const Node& node, std::vector<std::string>& attributes)> attributes) {
    ov::pass::Manager pass_manager;
    pass_manager.register_pass<ov::pass::VisualizeTree>(filename, attributes);
    pass_manager.run_passes(std::move(f));
}

std::vector<ov::Input<ov::Node>> get_inputs_from(Node& src, Node& dst) {
    std::vector<ov::Input<Node>> result;

    for (auto& input : dst.inputs()) {
        if (input.get_source_output().get_node() == &src) {
            result.push_back(input);
        }
    }

    return result;
}

std::vector<ov::Output<ov::Node>> get_outputs_to(Node& src, Node& dst) {
    std::vector<ov::Output<Node>> result;

    for (auto& output : src.outputs()) {
        bool targets_dst = false;

        for (auto& input : output.get_target_inputs()) {
            if (input.get_node() == &dst) {
                targets_dst = true;
                break;
            }
        }

        if (targets_dst) {
            result.push_back(output);
        }
    }

    return result;
}

static bool check_for_cycles_bkwd(const std::shared_ptr<ov::Node>& node,
                                  std::deque<std::shared_ptr<ov::Node>>& path,
                                  std::unordered_set<std::shared_ptr<ov::Node>>& path_set,
                                  ov::NodeVector& cycle_nodes) {
    path.push_back(node);
    path_set.insert(node);
    for (size_t i = 0; i < node->inputs().size(); i++) {
        auto arg = node->get_input_node_shared_ptr(i);
        if (path_set.find(arg) != path_set.end()) {
            for (const auto& it : path) {
                cycle_nodes.push_back(it);
            }
            // last node
            cycle_nodes.push_back(arg);
            return true;
        }
        if (check_for_cycles_bkwd(arg, path, path_set, cycle_nodes)) {
            return true;
        }
    }
    path_set.erase(path.back());
    path.pop_back();
    return false;
}

static bool check_for_cycles_fwd(const std::shared_ptr<ov::Node>& node,
                                 std::deque<std::shared_ptr<ov::Node>>& path,
                                 std::unordered_set<std::shared_ptr<ov::Node>>& path_set,
                                 ov::NodeVector& cycle_nodes) {
    path.push_back(node);
    path_set.insert(node);
    for (auto& arg : node->get_users()) {
        if (path_set.find(arg) != path_set.end()) {
            for (const auto& it : path) {
                cycle_nodes.push_back(it);
            }
            // last node
            cycle_nodes.push_back(arg);
            return true;
        }
        if (check_for_cycles_fwd(arg, path, path_set, cycle_nodes)) {
            return true;
        }
    }
    path_set.erase(path.back());
    path.pop_back();
    return false;
}

bool check_for_cycles(const ov::Model* func, ov::NodeVector& cycle_nodes, bool& is_bkwd_cycle) {
    for (const auto& res : func->get_results()) {
        std::deque<std::shared_ptr<Node>> path;
        // mirror of path stack for faster cycle check
        std::unordered_set<std::shared_ptr<Node>> path_set;
        if (check_for_cycles_bkwd(res, path, path_set, cycle_nodes)) {
            is_bkwd_cycle = true;
            return true;
        }
    }

    for (const auto& res : func->get_sinks()) {
        std::deque<std::shared_ptr<Node>> path;
        // mirror of path stack for faster cycle check
        std::unordered_set<std::shared_ptr<Node>> path_set;
        if (check_for_cycles_bkwd(res, path, path_set, cycle_nodes)) {
            is_bkwd_cycle = true;
            return true;
        }
    }

    for (const auto& param : func->get_parameters()) {
        std::deque<std::shared_ptr<Node>> path;
        // mirror of path stack for faster cycle check
        std::unordered_set<std::shared_ptr<Node>> path_set;
        if (check_for_cycles_fwd(param, path, path_set, cycle_nodes)) {
            is_bkwd_cycle = false;
            return true;
        }
    }
    // no cycles
    return false;
}

}  // namespace ngraph
=======
}  // namespace ov
>>>>>>> 50b2342a
<|MERGE_RESOLUTION|>--- conflicted
+++ resolved
@@ -340,342 +340,6 @@
     manager.run_passes(cloned);
 }
 
-<<<<<<< HEAD
-}  // namespace ov
-
-OPENVINO_SUPPRESS_DEPRECATED_START
-
-namespace ngraph {
-ov::NodeVector find_common_args(std::shared_ptr<Node> node1, std::shared_ptr<Node> node2) {
-    std::unordered_set<std::shared_ptr<Node>> node1_args;
-
-    auto compute_node1_args = [&node1_args](const std::shared_ptr<Node>& node) {
-        node1_args.insert(node);
-    };
-
-    traverse_nodes({std::move(node1)}, compute_node1_args, ov::NodeVector{});
-
-    std::unordered_set<std::shared_ptr<Node>> node2_args;
-
-    auto compute_node2_args = [&node2_args](const std::shared_ptr<Node>& node) {
-        node2_args.insert(node);
-    };
-
-    traverse_nodes({std::move(node2)}, compute_node2_args, ov::NodeVector{});
-
-    ov::NodeVector common_args;
-    for (const auto& e : node1_args) {
-        if (node2_args.count(e) > 0) {
-            common_args.push_back(e);
-        }
-    }
-
-    return common_args;
-}
-
-// Check if all paths from X to a result go through Y
-bool is_post_dominated(Node* X, Node* Y) {
-    std::unordered_set<Node*> visited;
-    std::stack<Node*, std::vector<Node*>> stack;
-    stack.push(X);
-
-    while (stack.size() > 0) {
-        ov::Node* curr = stack.top();
-        visited.insert(curr);
-        if (ov::op::util::is_output(curr)) {
-            return false;
-        }
-        stack.pop();
-        if (curr != Y) {
-            for (const auto& next : curr->get_users()) {
-                if (visited.count(next.get()) == 0) {
-                    stack.push(next.get());
-                }
-            }
-        }
-    }
-    return true;
-}
-
-std::vector<std::shared_ptr<ov::Node>> clone_nodes(const std::vector<std::shared_ptr<ov::Node>>& nodes,
-                                                   NodeMap& node_map) {
-    // for each node in topological order
-    auto sorted_nodes = topological_sort(nodes);
-    for (const auto& node : sorted_nodes) {
-        if (node_map.count(node.get()) == 0) {
-            // get (already) cloned arguments and clone the node
-            ov::OutputVector cloned_args;
-            for (auto input : node->inputs()) {
-                ov::Output<Node> output = input.get_source_output();
-                cloned_args.push_back(output.for_node(node_map.at(output.get_node())));
-            }
-            std::vector<std::shared_ptr<Node>> cloned_dependencies;
-            for (auto& dependency : node->get_control_dependencies()) {
-                std::shared_ptr<Node>& dependent = node_map.at(dependency.get());
-                if (find(cloned_dependencies.begin(), cloned_dependencies.end(), dependent) ==
-                    cloned_dependencies.end()) {
-                    cloned_dependencies.push_back(dependent);
-                }
-            }
-            auto cloned_node = node->copy_with_new_inputs(cloned_args, cloned_dependencies);
-            // There is a friendly name for this node so copy it
-            cloned_node->set_friendly_name(node->get_friendly_name());
-            auto rt_info = node->get_rt_info();
-            cloned_node->get_rt_info() = rt_info;
-
-            for (auto output : node->outputs()) {
-                const auto& output_rt_info = output.get_rt_info();
-                auto new_output = output.for_node(cloned_node);
-                new_output.get_rt_info() = output_rt_info;
-            }
-
-            for (auto input : node->inputs()) {
-                const auto& output_rt_info = input.get_rt_info();
-                auto new_input = cloned_node->input(input.get_index());
-                new_input.get_rt_info() = output_rt_info;
-            }
-
-            node_map[node.get()] = cloned_node;
-        }
-    }
-
-    // create and return vector of cloned nodes
-    // order matches input vector (not necessarily topological)
-    std::vector<std::shared_ptr<ov::Node>> cloned_nodes;
-    for (const auto& node : nodes) {
-        cloned_nodes.push_back(node_map.at(node.get()));
-    }
-    return cloned_nodes;
-}
-
-std::list<std::shared_ptr<ov::Node>> clone_nodes(const std::vector<std::shared_ptr<ov::Node>>& nodes,
-                                                 ov::RawNodeOutputMap& output_map) {
-    // for each node in topological order
-    auto sorted_nodes = topological_sort(nodes);
-    std::list<std::shared_ptr<Node>> cloned_nodes;
-    for (const auto& node : sorted_nodes) {
-        auto node_outputs = node->outputs();
-        for (const auto& value : node_outputs) {
-            if (output_map.count(value) == 0) {
-                // We need this node cloned
-                // get (already) cloned arguments and clone the node
-                ov::OutputVector cloned_args;
-                for (const auto& value : node->input_values()) {
-                    cloned_args.push_back(output_map.at(value));
-                }
-                ov::NodeVector cloned_dependencies;
-                for (auto& dependency : node->get_control_dependencies()) {
-                    for (const auto& dependency_value : dependency->outputs()) {
-                        std::shared_ptr<Node> dependent = output_map.at(dependency_value).get_node_shared_ptr();
-                        if (find(cloned_dependencies.begin(), cloned_dependencies.end(), dependent) ==
-                            cloned_dependencies.end()) {
-                            cloned_dependencies.push_back(dependent);
-                        }
-                    }
-                }
-                auto cloned_node = node->copy_with_new_inputs(cloned_args, cloned_dependencies);
-                cloned_nodes.push_back(cloned_node);
-                // There is a friendly name for this node so copy it
-                cloned_node->set_friendly_name(node->get_friendly_name());
-                auto rt_info = node->get_rt_info();
-                cloned_node->get_rt_info() = rt_info;
-                for (const auto& cloned_value : cloned_node->outputs()) {
-                    auto original_value = node_outputs.at(cloned_value.get_index());
-                    if (output_map.count(original_value) == 0) {
-                        output_map[original_value] = cloned_value;
-                    }
-                }
-                break;
-            }
-        }
-    }
-    return cloned_nodes;
-}
-
-bool is_equal_to_const_value(const std::string& const_value, const ov::Output<Node>& reduce_constant) {
-    if (auto rc = ov::as_type_ptr<ov::op::v0::Constant>(reduce_constant.get_node_shared_ptr())) {
-        return (rc->get_all_data_elements_bitwise_identical() && rc->convert_value_to_string(0) == const_value);
-    } else {
-        return false;
-    }
-}
-
-// Insert result and parameter node between src_node and dst_node by splitting the graph
-//
-// Before:                        |  After:
-// (Device:0)         (Device:1)  |  (Device:0)         (Device:0)  (Device:1)         (Device:1)
-// +-----+---+       +---+-----+  |  +-----+---+       +---+-----+  +-----+---+       +---+-----+
-// |     |   |       |   |     |  |  |     |   |       |   |     |  |     |   |       |   |     |
-// |     | o +--[0]--> i |     |  |  |     | o +--[4]--> i |     |  |     | o +--[8]--> i |     |
-// |     |   <--[1]--+   |     |  |  |     |   <--[5]--+   |     |  |     |   <--[9]--+   |     |
-// | src +---+       +---+ dst |  |  | src +---+       +---+ res |  | par +---+       +---+ dst |
-// |     |               |     |  |  |     |               |     |  |     |               |     |
-// |     +------[2]------>     |  |  |     +------[6]------>     |  |     +------[10]----->     |
-// |     <------[3]------+     |  |  |     <------[7]------+     |  |     <------[11]-----+     |
-// +-----+               +-----+  |  +-----+               +-----+  +-----+               +-----+
-std::pair<std::shared_ptr<ov::op::v0::Result>, std::shared_ptr<ov::op::v0::Parameter>> insert_result_parameter_split(
-    const std::shared_ptr<Node>& src_node,
-    const std::shared_ptr<Node>& dst_node) {
-    if (src_node->get_output_size() != 1) {
-        OPENVINO_THROW("Multiple output per op not supported in graph partition yet.");
-    }
-
-    // Make parameter node
-    std::shared_ptr<ov::op::v0::Parameter> par_node =
-        std::make_shared<ov::op::v0::Parameter>(src_node->get_output_element_type(0), src_node->get_output_shape(0));
-
-    // Fix input / output among src, dst and par
-    std::vector<ov::Input<Node>> dst_inputs = get_inputs_from(*src_node, *dst_node);
-    OPENVINO_ASSERT(dst_inputs.size() == 1,
-                    "insert_result_parameter_split encountered more than "
-                    "one input between the source and destination nodes");
-    auto& dst_input = dst_inputs[0];
-
-    std::vector<ov::Output<Node>> src_outputs = get_outputs_to(*src_node, *dst_node);
-    OPENVINO_ASSERT(src_outputs.size() == 1,
-                    "insert_result_parameter_split encountered more than "
-                    "one output between the source and destination nodes");
-    auto& src_output = src_outputs[0];
-
-    // Remove [0]
-    src_output.remove_target_input(dst_input);
-
-    // Remove [0] (again), add [8], remove [1], add [9]
-    dst_input.replace_source_output(par_node->output(0));
-
-    // Add res node
-    // Add [4], [5], [6], [7]
-    std::shared_ptr<ov::op::v0::Result> res_node = std::make_shared<ov::op::v0::Result>(src_node);
-
-    return make_pair(res_node, par_node);
-}
-
-// Insert unary node between two nodes like S->D => S->N->D
-// Before:                        |  After:
-// +-----+---+       +---+-----+  |  +-----+---+       +---+-----+---+       +---+-----+
-// |     |   |       |   |     |  |  |     |   |       |   |     |   |       |   |     |
-// |     | o +--[0]--> i |     |  |  |     | o +--[4]--> i |     | o +--[8]--> i |     |
-// |     |   <--[1]--+   |     |  |  |     |   <--[5]--+   |     |   <--[9]--+   |     |
-// | src +---+       +---+ dst |  |  | src +---+       +---+ new +---+       +---+ dst |
-// |     |               |     |  |  |     |               |     |               |     |
-// |     +------[2]------>     |  |  |     +------[6]------>     +------[10]----->     |
-// |     <------[3]------+     |  |  |     <------[7]------+     <------[11]-----+     |
-// +-----+               +-----+  |  +-----+               +-----+               +-----+
-//                                |
-// +-----+---+       +---+-----+  |
-// |     |   |       |   |     |  |
-// |     | o +--[4]--> i |     |  |
-// |     |   <--[5]--+   |     |  |
-// | src +---+       +---+ new |  |
-// |     |               |     |  |
-// |     +------[6]------>     |  |
-// |     <------[7]------+     |  |
-// +-----+               +-----+  |
-//
-// This cannot be achieved by ngraph::replace_node().
-// With replace_node(), we could do:
-// [     S           S      ]
-// [    / \          |      ]
-// [   /   \   =>    N      ]
-// [  /     \       / \     ]
-// [ D0     D1    D0   D1   ]
-//
-// But we want:
-// [     S            S     ]
-// [    / \          / \    ]
-// [   /   \   =>   N0  N1  ]
-// [  /     \      /     \  ]
-// [ D0     D1    D0     D1 ]
-//
-// Typically new_node is connected to src_node already. The reason we don't create `new_node`
-// inside the function and return it (similar to ngraph::insert_result_parameter_split) is that
-// we'll have to templatize its function to call new_node's constructor.
-void insert_new_node_between(const std::shared_ptr<Node>& src_node,
-                             const std::shared_ptr<Node>& dst_node,
-                             const std::shared_ptr<Node>& new_node) {
-    // Fix input / output
-    std::vector<ov::Input<Node>> dst_inputs = get_inputs_from(*src_node, *dst_node);
-    OPENVINO_ASSERT(dst_inputs.size() == 1,
-                    "insert_new_node_between encountered more than one "
-                    "input between the source and destination nodes");
-    auto& dst_input = dst_inputs[0];
-
-    std::vector<ov::Output<Node>> src_outputs = get_outputs_to(*src_node, *dst_node);
-    OPENVINO_ASSERT(src_outputs.size() == 1,
-                    "insert_new_node_between encountered more than one "
-                    "output between the source and destination nodes");
-    auto& src_output = src_outputs[0];
-
-    src_output.remove_target_input(dst_input);             // Remove [0]
-    dst_input.replace_source_output(new_node->output(0));  // Remove [0] (again), add [8], remove [1], add [9]
-}
-
-std::shared_ptr<ov::Node> make_zero(const ov::element::Type& element_type, const ov::Shape& shape) {
-    auto zero = ov::op::v0::Constant::create(element_type, ov::Shape{}, {0.0});
-    if (shape.size() > 0) {
-        return std::make_shared<ov::op::v1::Broadcast>(
-            zero,
-            ov::op::v0::Constant::create(ov::element::u64, ov::Shape{shape.size()}, shape));
-    }
-    return zero;
-}
-
-std::shared_ptr<ov::Node> make_constant_from_string(std::string val,
-                                                    const ov::element::Type& element_type,
-                                                    const ov::Shape& shape) {
-    auto cvals = std::vector<std::string>(shape_size(shape), val);
-    return std::make_shared<ov::op::v0::Constant>(element_type, shape, cvals);
-}
-
-bool is_zero(const ov::Output<Node>& reduce_constant) {
-    auto result_bool = is_equal_to_const_value("0", reduce_constant);
-    return result_bool;
-}
-
-bool is_one(const ov::Output<Node>& reduce_constant) {
-    auto result_bool = is_equal_to_const_value("1", reduce_constant);
-    return result_bool;
-}
-
-ov::NodeVector get_subgraph_outputs(const ov::NodeVector& nodes,
-                                    const ov::NodeVector& exclusions,
-                                    bool ignore_unused,
-                                    bool ignore_output_duplicates) {
-    std::set<std::shared_ptr<Node>> exclusions_set(exclusions.begin(), exclusions.end());
-    std::set<std::shared_ptr<Node>> nodes_set(nodes.begin(), nodes.end());
-
-    ov::NodeVector outputs;
-
-    for (const auto& n : nodes) {
-        if (exclusions_set.count(n) != 0) {
-            continue;
-        }
-
-        for (const auto& u : n->get_users()) {
-            bool add_output = nodes_set.count(u) == 0 && (!ignore_unused || is_used(u.get()));
-            // check if output is already captured
-            add_output &= (ignore_output_duplicates || std::find(outputs.begin(), outputs.end(), n) == outputs.end());
-            if (add_output) {
-                outputs.push_back(n);
-            }
-        }
-    }
-    return outputs;
-}
-
-ov::NodeVector extract_subgraph(const ov::NodeVector& results, const ov::NodeVector& args) {
-    ov::NodeVector subgraph;
-    traverse_nodes(
-        results,
-        [&](const std::shared_ptr<Node>& n) {
-            subgraph.push_back(n);
-        },
-        args);
-    return subgraph;
-}
-
-=======
->>>>>>> 50b2342a
 bool is_used(Node* node);
 bool is_used(Node* node) {
     std::unordered_set<Node*> instances_seen;
@@ -699,157 +363,4 @@
     }
     return false;
 }
-<<<<<<< HEAD
-
-size_t get_user_count(Node* node) {
-    size_t count = 0;
-    for (const auto& node_user : node->get_users()) {
-        count += is_used(node_user.get());
-    }
-    return count;
-}
-
-bool is_strided(const ov::Strides& strides) {
-    return std::any_of(strides.begin(), strides.end(), [](size_t stride) {
-        return stride != 1;
-    });
-}
-
-bool is_valid_rank(const std::shared_ptr<Node>& node, std::vector<size_t> valid_ranks) {
-    auto node_rank = node->get_shape().size();
-    for (auto rank : valid_ranks) {
-        if (rank == node_rank) {
-            return true;
-        }
-    }
-    return false;
-}
-
-void plot_graph(std::shared_ptr<ov::Model> f,
-                const std::string& filename,
-                std::function<void(const Node& node, std::vector<std::string>& attributes)> attributes) {
-    ov::pass::Manager pass_manager;
-    pass_manager.register_pass<ov::pass::VisualizeTree>(filename, attributes);
-    pass_manager.run_passes(std::move(f));
-}
-
-std::vector<ov::Input<ov::Node>> get_inputs_from(Node& src, Node& dst) {
-    std::vector<ov::Input<Node>> result;
-
-    for (auto& input : dst.inputs()) {
-        if (input.get_source_output().get_node() == &src) {
-            result.push_back(input);
-        }
-    }
-
-    return result;
-}
-
-std::vector<ov::Output<ov::Node>> get_outputs_to(Node& src, Node& dst) {
-    std::vector<ov::Output<Node>> result;
-
-    for (auto& output : src.outputs()) {
-        bool targets_dst = false;
-
-        for (auto& input : output.get_target_inputs()) {
-            if (input.get_node() == &dst) {
-                targets_dst = true;
-                break;
-            }
-        }
-
-        if (targets_dst) {
-            result.push_back(output);
-        }
-    }
-
-    return result;
-}
-
-static bool check_for_cycles_bkwd(const std::shared_ptr<ov::Node>& node,
-                                  std::deque<std::shared_ptr<ov::Node>>& path,
-                                  std::unordered_set<std::shared_ptr<ov::Node>>& path_set,
-                                  ov::NodeVector& cycle_nodes) {
-    path.push_back(node);
-    path_set.insert(node);
-    for (size_t i = 0; i < node->inputs().size(); i++) {
-        auto arg = node->get_input_node_shared_ptr(i);
-        if (path_set.find(arg) != path_set.end()) {
-            for (const auto& it : path) {
-                cycle_nodes.push_back(it);
-            }
-            // last node
-            cycle_nodes.push_back(arg);
-            return true;
-        }
-        if (check_for_cycles_bkwd(arg, path, path_set, cycle_nodes)) {
-            return true;
-        }
-    }
-    path_set.erase(path.back());
-    path.pop_back();
-    return false;
-}
-
-static bool check_for_cycles_fwd(const std::shared_ptr<ov::Node>& node,
-                                 std::deque<std::shared_ptr<ov::Node>>& path,
-                                 std::unordered_set<std::shared_ptr<ov::Node>>& path_set,
-                                 ov::NodeVector& cycle_nodes) {
-    path.push_back(node);
-    path_set.insert(node);
-    for (auto& arg : node->get_users()) {
-        if (path_set.find(arg) != path_set.end()) {
-            for (const auto& it : path) {
-                cycle_nodes.push_back(it);
-            }
-            // last node
-            cycle_nodes.push_back(arg);
-            return true;
-        }
-        if (check_for_cycles_fwd(arg, path, path_set, cycle_nodes)) {
-            return true;
-        }
-    }
-    path_set.erase(path.back());
-    path.pop_back();
-    return false;
-}
-
-bool check_for_cycles(const ov::Model* func, ov::NodeVector& cycle_nodes, bool& is_bkwd_cycle) {
-    for (const auto& res : func->get_results()) {
-        std::deque<std::shared_ptr<Node>> path;
-        // mirror of path stack for faster cycle check
-        std::unordered_set<std::shared_ptr<Node>> path_set;
-        if (check_for_cycles_bkwd(res, path, path_set, cycle_nodes)) {
-            is_bkwd_cycle = true;
-            return true;
-        }
-    }
-
-    for (const auto& res : func->get_sinks()) {
-        std::deque<std::shared_ptr<Node>> path;
-        // mirror of path stack for faster cycle check
-        std::unordered_set<std::shared_ptr<Node>> path_set;
-        if (check_for_cycles_bkwd(res, path, path_set, cycle_nodes)) {
-            is_bkwd_cycle = true;
-            return true;
-        }
-    }
-
-    for (const auto& param : func->get_parameters()) {
-        std::deque<std::shared_ptr<Node>> path;
-        // mirror of path stack for faster cycle check
-        std::unordered_set<std::shared_ptr<Node>> path_set;
-        if (check_for_cycles_fwd(param, path, path_set, cycle_nodes)) {
-            is_bkwd_cycle = false;
-            return true;
-        }
-    }
-    // no cycles
-    return false;
-}
-
-}  // namespace ngraph
-=======
-}  // namespace ov
->>>>>>> 50b2342a
+}  // namespace ov