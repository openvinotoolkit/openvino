// Copyright (C) 2018-2023 Intel Corporation
// SPDX-License-Identifier: Apache-2.0
//

#include "bound_evaluate.hpp"

#include "dimension_tracker.hpp"
#include "ngraph/validation_util.hpp"
#include "openvino/core/rt_info.hpp"
#include "openvino/opsets/opset10.hpp"

namespace {
using namespace ov;

void propagate_rt_info(Node* node, const Output<Node>& final_port) {
    auto node_outputs = node->outputs();
    bool same_outputs = std::all_of(node_outputs.begin(), node_outputs.end(), [](const Output<Node>& output) {
        return output.get_tensor().has_and_set_bound();
    });
    if (same_outputs && op::util::is_constant(node))  // constant should not propagate it's rt_info
    {
        std::unordered_set<Node*> stop_nodes;
        for (const auto& in : final_port.get_target_inputs())
            stop_nodes.insert(in.get_node());

        auto curr_node = node->shared_from_this();
        for (const auto& output : node_outputs) {
            if (output == final_port)
                continue;
            for (auto& in : output.get_target_inputs()) {
                if (stop_nodes.count(in.get_node()))
                    continue;
                try {
                    auto consumer = in.get_node()->shared_from_this();
                    copy_runtime_info({curr_node, consumer}, consumer);
                } catch (const std::bad_weak_ptr&) {
                    // Exception can be thrown, if `shared_from_this()` was called during node creation.
                    // Continue propagation for other nodes.
                }
            }
        }
    }
}

bool are_same_tensor(const ov::Tensor& lhs, const ov::Tensor& rhs) {
    return (lhs && rhs) && (lhs.get_element_type() == rhs.get_element_type()) && (lhs.get_shape() == rhs.get_shape()) &&
           (lhs.data() == rhs.data());
}

bool are_equal(const ov::Tensor& lhs, const ov::Tensor& rhs, size_t element_limit = 10) {
    if (!lhs || !rhs) {
        return false;
    }
    const auto& lhs_shape = lhs.get_shape();
    const auto& rhs_shape = rhs.get_shape();

    const auto& lhs_et = lhs.get_element_type();
    const auto& rhs_et = rhs.get_element_type();

    auto are_eq = (lhs_et == rhs_et) && (lhs_shape == rhs_shape) && shape_size(lhs_shape) <= element_limit;

    if (are_eq) {
        are_eq = memcmp(lhs.data(), rhs.data(), lhs.get_byte_size()) == 0;
    }
    return are_eq;
}

ov::Tensor evaluate_bound(const Output<Node>& output, bool is_upper, bool invalidate_all_unused_values = true) {
    if (is_upper && output.get_tensor().get_upper_value()) {
        return output.get_tensor().get_upper_value();
    }

    if (!is_upper && output.get_tensor().get_lower_value()) {
        return output.get_tensor().get_lower_value();
    }

    std::vector<Node*> order;
    if (could_propagate(output, order)) {
        reverse(order.begin(), order.end());
        for (const auto& node : order) {
            ov::TensorVector outputs;
            for (const auto& out : node->outputs()) {
                const auto& out_shape = out.get_partial_shape();
                const auto& out_et = out.get_element_type();

                if (out_et.is_dynamic()) {
                    outputs.emplace_back();
                } else if (out_shape.is_static()) {
                    outputs.emplace_back(out_et, out_shape.to_shape());
                } else if (out_shape.rank().is_static()) {
                    outputs.emplace_back(out_et, Shape(out_shape.rank().get_length()));
                } else {
                    outputs.emplace_back(out_et, Shape{0});
                }
            }

            if (is_upper ? node->evaluate_upper(outputs) : node->evaluate_lower(outputs)) {
                const auto& input_values = node->input_values();
                TensorLabelVector output_labels(outputs.size());

                bool same_inputs = std::all_of(input_values.begin(), input_values.end(), [](const Output<Node>& input) {
                    auto& t = input.get_tensor();
                    return t.has_and_set_bound() || are_equal(t.get_lower_value(), t.get_upper_value());
                });

                for (size_t i = 0; i < outputs.size(); ++i) {
                    if ((same_inputs || is_upper) && !node->get_output_tensor(i).get_upper_value() && outputs[i]) {
                        node->get_output_tensor(i).set_upper_value(outputs[i]);
                    }

                    if ((same_inputs || !is_upper) && !node->get_output_tensor(i).get_lower_value() && outputs[i]) {
                        node->get_output_tensor(i).set_lower_value(outputs[i]);
                    }

                    if (are_equal(node->get_output_tensor(i).get_lower_value(),
                                  node->get_output_tensor(i).get_upper_value())) {
                        node->get_output_tensor(i).set_lower_value(node->get_output_tensor(i).get_upper_value());
                    }
                }

                if (node->evaluate_label(output_labels))
                    for (size_t i = 0; i < outputs.size(); ++i)
                        node->get_output_tensor(i).set_value_label(output_labels[i]);

                for (const auto& input : input_values) {
                    auto& tensor = input.get_tensor();
                    bool should_invalidate = invalidate_all_unused_values;
                    if (tensor.get_lower_value() && shape_size(tensor.get_lower_value().get_shape()) > 10)
                        should_invalidate |= true;

                    if (tensor.get_upper_value() && shape_size(tensor.get_upper_value().get_shape()) > 10)
                        should_invalidate |= true;

                    if (should_invalidate && input.get_target_inputs().size() == 1)
                        tensor.invalidate_values();
                }
                propagate_rt_info(node, output);
            } else {
                break;
            }
        }
    }

    if (is_upper)
        return output.get_tensor().get_upper_value();
    else
        return output.get_tensor().get_lower_value();
}

bool default_bound_evaluator(const ov::Node* node,
                             const ov::Tensor& (ov::descriptor::Tensor::*get_bound)() const,
                             ov::TensorVector& output_values) {
    const auto size = node->get_input_size();

    ov::TensorVector inputs;
    inputs.reserve(size);
    for (size_t i = 0; i < size; ++i) {
        if (auto bound = (node->get_input_tensor(i).*get_bound)()) {
            inputs.push_back(bound);
        } else {
            return false;
        }
    }
    return node->evaluate(output_values, inputs);
}

ov::Tensor equality_mask(const ov::Tensor& tensor, const std::shared_ptr<op::v0::Constant>& constant) {
    auto mask_out = ov::TensorVector{{element::boolean, tensor.get_shape()}};

    auto c_tensor = ov::Tensor(constant->get_element_type(), constant->get_shape());
    memcpy(c_tensor.data(), constant->get_data_ptr(), c_tensor.get_byte_size());

    const auto& param = std::make_shared<op::v0::Parameter>(tensor.get_element_type(), tensor.get_shape());
    op::v1::Equal(param, constant).evaluate(mask_out, ov::TensorVector{tensor, c_tensor});
    return mask_out.front();
}

ov::Tensor or_tensor(const ov::Tensor& lhs, const ov::Tensor& rhs) {
    auto outs = ov::TensorVector{{lhs.get_element_type(), Shape{0}}};
    op::v1::LogicalOr(std::make_shared<op::v0::Parameter>(lhs.get_element_type(), lhs.get_shape()),
                      std::make_shared<op::v0::Parameter>(rhs.get_element_type(), rhs.get_shape()),
                      ngraph::op::AutoBroadcastType::NUMPY)
        .evaluate(outs, ov::TensorVector{lhs, rhs});
    return outs.front();
}

struct TensorVectorCmp {
    bool operator()(const ov::TensorVector& lhs, const ov::TensorVector& rhs) const {
        auto rhs_it = rhs.begin();
        return std::any_of(lhs.begin(), lhs.end(), [&rhs_it](const ov::Tensor& lhs) {
            bool is_less =
                (lhs && *rhs_it) ? lhs.data() < rhs_it->data() : static_cast<bool>(lhs) < static_cast<bool>(*rhs_it);
            ++rhs_it;
            return is_less;
        });
    }
};

ov::Tensor make_tensor_max_of_type(ov::element::Type_t t) {
#define OV_TYPE_TO_MAX_CONST(ET, TENSOR)                                                                   \
    case ET:                                                                                               \
        *(TENSOR.data<fundamental_type_for<ET>>()) = std::numeric_limits<fundamental_type_for<ET>>::max(); \
        break

    auto tensor = ov::Tensor(t, Shape{});

    switch (t) {
        OV_TYPE_TO_MAX_CONST(element::boolean, tensor);
        OV_TYPE_TO_MAX_CONST(element::bf16, tensor);
        OV_TYPE_TO_MAX_CONST(element::f16, tensor);
        OV_TYPE_TO_MAX_CONST(element::f32, tensor);
        OV_TYPE_TO_MAX_CONST(element::f64, tensor);
        OV_TYPE_TO_MAX_CONST(element::i8, tensor);
        OV_TYPE_TO_MAX_CONST(element::i16, tensor);
        OV_TYPE_TO_MAX_CONST(element::i32, tensor);
        OV_TYPE_TO_MAX_CONST(element::i64, tensor);
        OV_TYPE_TO_MAX_CONST(element::u1, tensor);
        OV_TYPE_TO_MAX_CONST(element::u8, tensor);
        OV_TYPE_TO_MAX_CONST(element::u16, tensor);
        OV_TYPE_TO_MAX_CONST(element::u32, tensor);
        OV_TYPE_TO_MAX_CONST(element::u64, tensor);
    default:
        break;
    }

#undef OV_TYPE_TO_MAX_CONST
    return tensor;
}

}  // namespace

bool ov::could_propagate(const Output<Node>& output, std::vector<Node*>& order) {
    auto status = true;

    std::deque<Node*> nodes_to_calculate = {output.get_node()};
    order.push_back(output.get_node());

    while (status && !nodes_to_calculate.empty()) {
        auto current_node = nodes_to_calculate.front();
        nodes_to_calculate.pop_front();

        if (current_node->inputs().empty() && !is_type<op::v0::Constant>(current_node)) {
            status = false;
        } else if (!is_type<op::v0::ShapeOf>(current_node) && !is_type<op::v3::ShapeOf>(current_node)) {
            // not a leaf, not a shape_of -- continue to search
            for (const auto& input_value : current_node->input_values()) {
                const auto& input_node = input_value.get_node();
                order.push_back(input_node);
                nodes_to_calculate.push_front(input_node);
            }
        }
    }
    return status;
}

ov::Tensor ov::evaluate_lower_bound(const Output<Node>& output) {
    return evaluate_bound(output, false);
}

ov::Tensor ov::evaluate_upper_bound(const Output<Node>& output) {
    return evaluate_bound(output, true);
}

std::pair<ov::Tensor, ov::Tensor> ov::evaluate_both_bounds(const Output<Node>& output) {
    evaluate_bound(output, false, false);
    evaluate_bound(output, true);
    return {output.get_tensor_ptr()->get_lower_value(), output.get_tensor_ptr()->get_upper_value()};
}

bool ov::default_lower_bound_evaluator(const Node* node, TensorVector& output_values) {
    return default_bound_evaluator(node, &descriptor::Tensor::get_lower_value, output_values);
}

bool ov::default_upper_bound_evaluator(const Node* node, TensorVector& output_values) {
    return default_bound_evaluator(node, &descriptor::Tensor::get_upper_value, output_values);
}

bool ov::interval_bound_evaluator(const Node* node,
                                  TensorVector& lower_output_values,
                                  TensorVector& upper_output_values) {
    // TODO: relax for n inputs ?
    OPENVINO_ASSERT(lower_output_values.size() == upper_output_values.size());
    OPENVINO_ASSERT(node->get_input_size() == 2);

    const auto num_of_outputs = node->get_output_size();
    auto low_0 = ov::evaluate_lower_bound(node->get_input_source_output(0));
    auto low_1 = ov::evaluate_lower_bound(node->get_input_source_output(1));
    auto up_0 = ov::evaluate_upper_bound(node->get_input_source_output(0));
    auto up_1 = ov::evaluate_upper_bound(node->get_input_source_output(1));

    std::set<TensorVector, TensorVectorCmp> input_variants = {{low_0, low_1},
                                                              {low_0, up_1},
                                                              {up_0, low_1},
                                                              {up_0, up_1}};

    for (const auto& variant_of_input_vector : input_variants)
        for (const auto& input_tensor : variant_of_input_vector)
            if (!input_tensor)
                return false;

    if (input_variants.size() == 1)
        return node->evaluate(upper_output_values, *input_variants.begin()) &&
               node->evaluate(lower_output_values, *input_variants.begin());

    auto zero = op::v0::Constant::create(element::i64, {1}, {0});
    const auto zero_t = ov::Tensor(element::i64, Shape{1});
    *zero_t.data<int64_t>() = 0;

    std::vector<TensorVector> unsqueezed_output_variants;
    for (auto& input_variant : input_variants) {
        TensorVector vector_of_output_variants;
        for (const auto& output : lower_output_values) {
            vector_of_output_variants.emplace_back(output.get_element_type(), output.get_shape());
        }

        node->evaluate(vector_of_output_variants, input_variant);

        TensorVector vector_of_unsqueezed_output_variants;
        for (const auto& output : vector_of_output_variants) {
            if (!output) {
                return false;
            }

            auto unsqueezed_shape = output.get_shape();
            unsqueezed_shape.insert(unsqueezed_shape.begin(), 1);

            auto unsqueezed_outputs = TensorVector{{output.get_element_type(), unsqueezed_shape}};
            auto& unsqueezed = unsqueezed_outputs.front();

            op::v0::Unsqueeze().evaluate(unsqueezed_outputs, TensorVector{output, zero_t});
            vector_of_unsqueezed_output_variants.push_back(unsqueezed);
        }
        unsqueezed_output_variants.push_back(vector_of_unsqueezed_output_variants);
    }

    auto input_0_maximum_value = ngraph::get_constant_max_of_type(low_0.get_element_type());
    auto input_1_maximum_value = ngraph::get_constant_max_of_type(low_1.get_element_type());
    if (input_0_maximum_value == nullptr || input_1_maximum_value == nullptr)
        return false;

    auto input_0_low_dyn_mask = equality_mask(low_0, input_0_maximum_value);
    auto input_0_up_dyn_mask = equality_mask(up_0, input_0_maximum_value);
    auto input_1_low_dyn_mask = equality_mask(low_1, input_1_maximum_value);
    auto input_1_up_dyn_mask = equality_mask(up_1, input_1_maximum_value);
    auto final_input_dyn_mask = or_tensor(or_tensor(input_0_low_dyn_mask, input_0_up_dyn_mask),
                                          or_tensor(input_1_low_dyn_mask, input_1_up_dyn_mask));

    bool fully_defined = true;
    for (size_t i = 0; i < num_of_outputs; ++i) {
        TensorVector all_variants_for_ith_output;
        for (const auto& unsqueezed_output_variant : unsqueezed_output_variants)
            all_variants_for_ith_output.push_back(unsqueezed_output_variant[i]);

        auto concated_shape = all_variants_for_ith_output[0].get_shape();
        concated_shape[0] = all_variants_for_ith_output.size();
        auto concat = Tensor(all_variants_for_ith_output[0].get_element_type(), concated_shape);
        auto concat_out = TensorVector{concat};
        auto c = op::v0::Concat();
        c.set_axis(0);
        c.evaluate(concat_out, all_variants_for_ith_output);

        auto fake_param =
            std::make_shared<op::v0::Parameter>(all_variants_for_ith_output[0].get_element_type(), concated_shape);
        auto reduce_min_op = op::v1::ReduceMin(fake_param, zero, false);
        auto lower_out = ov::TensorVector{lower_output_values[i]};
        reduce_min_op.evaluate(lower_out, {concat, zero_t});

        auto reduce_max_op = op::v1::ReduceMax(fake_param, zero, false);
        auto upper_out = ov::TensorVector{upper_output_values[i]};
        reduce_max_op.evaluate(upper_out, {concat, zero_t});

        if (!upper_output_values[i]) {
            fully_defined = false;
        } else {
            const auto output_maximum_value = make_tensor_max_of_type(upper_output_values[i].get_element_type());

            op::v1::Select().evaluate(upper_out, {final_input_dyn_mask, output_maximum_value, upper_output_values[i]});
            node->get_output_tensor(i).set_upper_value(upper_output_values[i]);
        }

        if (!lower_output_values[i]) {
            fully_defined = false;
        } else {
            // Can not set to get_constant_min_of_type(lower_output_values[i]->get_element_type())
            // yet
            op::v1::Select().evaluate(lower_out, {final_input_dyn_mask, zero_t, lower_output_values[i]});
            node->get_output_tensor(i).set_lower_value(lower_output_values[i]);
        }
    }
    return fully_defined;
}

bool ov::tensor_is_positive(const Tensor& bound) {
    const auto bound_constant =
        std::make_shared<op::v0::Constant>(bound.get_element_type(), bound.get_shape(), bound.data());
    const auto zero_constant = op::v0::Constant::create(bound.get_element_type(), {1}, {0});
    OutputVector greater(1);

    bool folded = std::make_shared<op::v1::Greater>(bound_constant, zero_constant)
                      ->constant_fold(greater, {bound_constant, zero_constant});
    OPENVINO_ASSERT(folded);

    auto axes_vector = std::vector<int64_t>(greater[0].get_shape().size());
    std::iota(axes_vector.begin(), axes_vector.end(), 0);
    const auto axes = op::v0::Constant::create(element::i64, {axes_vector.size()}, axes_vector);

    OutputVector all(1);
    folded = std::make_shared<op::v1::ReduceLogicalAnd>(greater[0], axes)->constant_fold(all, {greater[0], axes});
    OPENVINO_ASSERT(folded && ov::is_type<op::v0::Constant>(all[0].get_node_shared_ptr()));
    OPENVINO_ASSERT(all[0].get_shape() == Shape{});
    return std::dynamic_pointer_cast<op::v0::Constant>(all[0].get_node_shared_ptr())->cast_vector<bool>()[0];
}

bool ov::has_and_set_equal_bounds(const Output<Node>& source) {
    if (op::util::is_constant(source.get_node_shared_ptr()))
        return true;

    auto bounds = ov::evaluate_both_bounds(source);
    return are_same_tensor(bounds.first, bounds.second);
}

<<<<<<< HEAD
bool ov::default_label_evaluator(const Node* node,
                                 std::initializer_list<size_t> labeled_inputs,
                                 TensorLabelVector& output_labels) {
    bool has_any_input_labels = false;
    const auto& inputs_count = node->get_input_size();

    TensorVector inputs;
    inputs.reserve(inputs_count);

    for (size_t i = 0; i < inputs_count; ++i) {
        if (std::find(labeled_inputs.begin(), labeled_inputs.end(), i) != labeled_inputs.end()) {
            auto labels = node->get_input_tensor(i).get_value_label();
            if (!has_no_labels(labels) && !has_any_input_labels) {
                has_any_input_labels = true;
            }

            if (node->get_input_partial_shape(i).is_static()) {
                labels.resize(shape_size(node->get_input_shape(i)), no_label);
                inputs.emplace_back(element::from<label_t>(), node->get_input_shape(i));
                std::copy(labels.begin(), labels.end(), inputs.back().data<label_t>());
            } else {
                return false;
            }
        } else {
            if (node->get_input_tensor(i).has_and_set_bound()) {
                inputs.push_back(node->get_input_tensor(i).get_lower_value());
            } else {
                return false;
            }
        }
    }

    if (has_any_input_labels) {
        const auto& outputs_count = node->get_output_size();
        TensorVector outputs;
        outputs.reserve(outputs_count);

        for (size_t i = 0; i < outputs_count; ++i) {
            const auto& partial_shape = node->get_output_partial_shape(i);
            // Set shape for static or Shape{0} for dynamic to postpone memory allocation
            auto shape = partial_shape.is_static() ? partial_shape.to_shape() : Shape{0};
            outputs.emplace_back(element::from<label_t>(), shape);
        }

        if (node->evaluate(outputs, inputs)) {
            std::transform(outputs.cbegin(), outputs.cend(), output_labels.begin(), [](const Tensor& t) {
                // Return empty label tensor if input tensor not valid (can have Shape{0})
                return t ? TensorLabel(t.data<label_t>(), t.data<label_t>() + t.get_size()) : TensorLabel();
            });
            return true;
        }
    }
    return false;
=======
bool ov::have_node_inputs_bounds_set(const Node* const node, const size_t first_idx, const size_t last_idx) {
    bool have_bound_set = last_idx <= node->get_input_size();
    for (size_t i = first_idx; have_bound_set && (i <= last_idx); ++i) {
        have_bound_set = node->get_input_tensor(i).has_and_set_bound();
    }
    return have_bound_set;
>>>>>>> 19e60759
}<|MERGE_RESOLUTION|>--- conflicted
+++ resolved
@@ -419,7 +419,14 @@
     return are_same_tensor(bounds.first, bounds.second);
 }
 
-<<<<<<< HEAD
+bool ov::have_node_inputs_bounds_set(const Node* const node, const size_t first_idx, const size_t last_idx) {
+    bool have_bound_set = last_idx <= node->get_input_size();
+    for (size_t i = first_idx; have_bound_set && (i <= last_idx); ++i) {
+        have_bound_set = node->get_input_tensor(i).has_and_set_bound();
+    }
+    return have_bound_set;
+}
+
 bool ov::default_label_evaluator(const Node* node,
                                  std::initializer_list<size_t> labeled_inputs,
                                  TensorLabelVector& output_labels) {
@@ -473,12 +480,4 @@
         }
     }
     return false;
-=======
-bool ov::have_node_inputs_bounds_set(const Node* const node, const size_t first_idx, const size_t last_idx) {
-    bool have_bound_set = last_idx <= node->get_input_size();
-    for (size_t i = first_idx; have_bound_set && (i <= last_idx); ++i) {
-        have_bound_set = node->get_input_tensor(i).has_and_set_bound();
-    }
-    return have_bound_set;
->>>>>>> 19e60759
 }