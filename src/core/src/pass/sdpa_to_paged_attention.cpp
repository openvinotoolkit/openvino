--- conflicted
+++ resolved
@@ -141,12 +141,8 @@
 
     model->add_parameters(kv_parameters);
     model->add_parameters(model_remaining_params);
-<<<<<<< HEAD
-    model->add_parameters({max_context_len});
+    model->add_parameters({std::move(max_context_len)});
     model->add_results(score_results);
-=======
-    model->add_parameters({std::move(max_context_len)});
->>>>>>> b8ba9038
     model->validate_nodes_and_infer_types();
     return true;
 }