--- conflicted
+++ resolved
@@ -79,7 +79,6 @@
 
     ParameterVector kv_parameters;
     ParameterVector parameters_to_remove;
-    ResultVector score_results;
     ResultVector results_to_remove;  // # used, but cannot really track all Results in stateless model
     ParameterVector block_indices_inputs;
     ResultVector score_results;
@@ -110,14 +109,10 @@
                                                   parameters_to_remove,
                                                   layer_index,
                                                   max_context_len->output(0),
-<<<<<<< HEAD
-                                                  score_results);
-=======
                                                   block_indices_inputs,
                                                   score_results,
                                                   m_use_block_indices_inputs,
                                                   m_use_score_outputs);
->>>>>>> 554e6fe9
     manager.register_pass<PrevSequenceLengthPattern>(prev_max_seq_len, batch_dim);
     manager.register_pass<TotalSequenceLengthPattern>(max_context_len);
     manager.register_pass<PositionIDsReplacer>(unsqueezed_position_ids->output(0));
@@ -184,7 +179,6 @@
     model->add_parameters(kv_parameters);
     model->add_parameters(model_remaining_params);
     model->add_parameters({std::move(max_context_len)});
-    model->add_results(score_results);
     model->validate_nodes_and_infer_types();
     return true;
 }