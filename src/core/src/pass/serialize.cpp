// Copyright (C) 2018-2025 Intel Corporation
// SPDX-License-Identifier: Apache-2.0
//

#include "openvino/pass/serialize.hpp"

#include <array>
#include <cstdint>
#include <fstream>
#include <unordered_map>
#include <unordered_set>

#include "openvino/cc/pass/itt.hpp"
#include "openvino/core/coordinate_diff.hpp"
#include "openvino/core/except.hpp"
#include "openvino/core/model.hpp"
#include "openvino/core/model_util.hpp"
#include "openvino/core/parallel.hpp"
#include "openvino/core/type/float16.hpp"
#include "openvino/pass/constant_folding.hpp"
#include "openvino/runtime/aligned_buffer.hpp"
#include "openvino/runtime/compute_hash.hpp"
#include "openvino/runtime/string_aligned_buffer.hpp"
#include "openvino/util/common_util.hpp"
#include "openvino/util/file_util.hpp"
#include "openvino/xml_util/constant_writer.hpp"
#include "openvino/xml_util/xml_serialize_util.hpp"
#include "pugixml.hpp"
#include "transformations/hash.hpp"
#include "transformations/rt_info/disable_fp16_compression.hpp"
#include "transformations/rt_info/primitives_priority_attribute.hpp"

<<<<<<< HEAD
namespace ov {
class OstreamHashWrapperBin final : public std::streambuf {
    uint64_t m_res = 0lu;

public:
    uint64_t getResult() const {
        return m_res;
    }
    std::streamsize xsputn(const char* s, std::streamsize n) override;
};
}  // namespace ov

namespace {  // helpers
template <typename Container>
std::string join(const Container& c, const char* glue = ", ") {
    std::stringstream oss;
    const char* s = "";
    for (const auto& v : c) {
        oss << s << v;
        s = glue;
    }
    return oss.str();
}

struct Edge {
    int from_layer = 0;
    int from_port = 0;
    int to_layer = 0;
    int to_port = 0;
};

// Here operation type names are translated from OpenVINO Model convention to IR
// convention. Most of them are the same, but there are exceptions, e.g
// Constant (OpenVINO Model name) and Const (IR name). If there will be more
// discrepancies discovered, translations needs to be added here.
const std::unordered_map<std::string, std::string>& get_translate_type_name_translator() {
    static const std::unordered_map<std::string, std::string> translate_type_name_translator = {{"Constant", "Const"},
                                                                                                {"PRelu", "PReLU"},
                                                                                                {"Relu", "ReLU"},
                                                                                                {"Softmax", "SoftMax"}};
    return translate_type_name_translator;
}

std::string translate_type_name(const std::string& name) {
    auto found = get_translate_type_name_translator().find(name);
    if (found != end(get_translate_type_name_translator())) {
        return found->second;
    }
    return name;
}

class ConstantWriter {
public:
    using FilePosition = int64_t;
    using HashValue = size_t;
    using ConstWritePositions = std::multimap<HashValue, std::pair<FilePosition, const void*>>;

    ConstantWriter(std::ostream& bin_data, bool enable_compression = true)
        : m_binary_output(bin_data),
          m_enable_compression(enable_compression),
          m_blob_offset(bin_data.tellp()) {
        m_write_hash_value = (dynamic_cast<ov::OstreamHashWrapperBin*>(bin_data.rdbuf())) ? true : false;
    }

    FilePosition write(const char* ptr,
                       size_t size,
                       size_t& new_size,
                       bool compress_to_fp16 = false,
                       ov::element::Type src_type = ov::element::dynamic,
                       bool ptr_is_temporary = false) {  // when true, do not rely on ptr after this function call, data
                                                         // is temporary allocated
        const FilePosition write_pos = m_binary_output.tellp();
        const auto offset = write_pos - m_blob_offset;
        new_size = size;

        if (!m_enable_compression) {
            if (!compress_to_fp16) {
                m_binary_output.write(ptr, size);
            } else {
                OPENVINO_ASSERT(size % src_type.size() == 0);
                auto fp16_buffer = compress_data_to_fp16(ptr, size, src_type, new_size);
                m_binary_output.write(fp16_buffer.get(), new_size);
            }
            return offset;
        } else {
            std::unique_ptr<char[]> fp16_buffer = nullptr;
            if (compress_to_fp16) {
                OPENVINO_ASSERT(size % src_type.size() == 0);
                fp16_buffer = compress_data_to_fp16(ptr, size, src_type, new_size);
            }
            const char* ptr_to_write;
            if (fp16_buffer) {
                ptr_to_write = fp16_buffer.get();
            } else {
                ptr_to_write = ptr;
            }

            // This hash is weak (but efficient). For example current hash algorithms gives
            // the same hash for {2, 2} and {0, 128} arrays.
            // But even strong hashing algorithms sometimes give collisions.
            // Therefore we always have to compare values when finding a match in the hash multimap.
            const HashValue hash = ov::runtime::compute_hash(ptr_to_write, new_size);

            auto found = m_hash_to_file_positions.equal_range(hash);
            // iterate over all matches of the key in the multimap
            for (auto it = found.first; it != found.second; ++it) {
                if (memcmp(ptr, it->second.second, size) == 0) {
                    return it->second.first;
                }
            }
            if (!ptr_is_temporary) {
                // Since fp16_compressed data will be disposed at exit point and since we cannot reread it from the
                // ostream, we store pointer to the original uncompressed blob.
                m_hash_to_file_positions.insert({hash, {offset, static_cast<const void*>(ptr)}});
            }
            if (m_write_hash_value) {
                m_binary_output.write(reinterpret_cast<const char*>(&hash), sizeof(uint64_t));
            } else {
                m_binary_output.write(ptr_to_write, new_size);
            }
        }
        return offset;
    }

private:
    static std::unique_ptr<char[]> compress_data_to_fp16(const char* ptr,
                                                         size_t size,
                                                         ov::element::Type src_type,
                                                         size_t& compressed_size) {
        auto num_src_elements = size / src_type.size();
        compressed_size = num_src_elements * ov::element::f16.size();
        if (src_type == ov::element::f32) {
            auto new_ptr = std::unique_ptr<char[]>(new char[compressed_size]);
            auto dst_data = reinterpret_cast<ov::float16*>(new_ptr.get());
            auto src_data = reinterpret_cast<const float*>(ptr);
            ov::reference::convert_from_f32_to_f16_with_clamp(src_data, dst_data, num_src_elements);
            return new_ptr;
        } else if (src_type == ov::element::f64) {
            auto new_ptr = std::unique_ptr<char[]>(new char[compressed_size]);
            auto dst_data = reinterpret_cast<ov::float16*>(new_ptr.get());
            auto src_data = reinterpret_cast<const double*>(ptr);

            // Reference implementation for fp64 to fp16 conversoin
            for (size_t i = 0; i < num_src_elements; ++i) {
                // if abs value is smaller than the smallest positive fp16, but not zero
                if (std::abs(src_data[i]) < ov::float16::from_bits(0x0001) && src_data[i] != 0.0f) {
                    dst_data[i] = 0;
                } else if (src_data[i] > std::numeric_limits<ov::float16>::max()) {
                    dst_data[i] = std::numeric_limits<ov::float16>::max();
                } else if (src_data[i] < std::numeric_limits<ov::float16>::lowest()) {
                    dst_data[i] = std::numeric_limits<ov::float16>::lowest();
                } else {
                    dst_data[i] = static_cast<ov::float16>(src_data[i]);
                }
            }
            return new_ptr;
        } else {
            OPENVINO_THROW("[ INTERNAL ERROR ] Not supported source type for weights compression: ", src_type);
        }
    }

    ConstWritePositions m_hash_to_file_positions;
    std::ostream& m_binary_output;
    bool m_enable_compression;
    bool m_write_hash_value = false;
    FilePosition m_blob_offset;  // blob offset inside output stream
};

void ngfunction_2_ir(pugi::xml_node& node,
                     const ov::Model& model,
                     ConstantWriter& constant_write_handler,
                     int64_t version,
                     bool deterministic);

namespace rt_info {
static const std::vector<std::string> list_of_names{
    "PrimitivesPriority",
    "alt_width",
};

class XmlSerializer {
public:
    explicit XmlSerializer(pugi::xml_node& xml_node) : m_xml_node(xml_node) {}

    void serialize(const ov::Node::RTMap& rt_info) {
        for (const auto& rt_info_name : list_of_names) {
            const auto& found_rt_info = rt_info.find(rt_info_name);
            if (found_rt_info != rt_info.end()) {
                std::stringstream strm;
                found_rt_info->second.print(strm);
                m_xml_node.append_attribute(rt_info_name.c_str()).set_value(strm.str().c_str());
            }
        }
    }

private:
    pugi::xml_node& m_xml_node;
};

class RTInfoSerializer : public ov::AttributeVisitor {
    pugi::xml_node m_node;

public:
    RTInfoSerializer(const pugi::xml_node node) : m_node(node) {}

    void on_adapter(const std::string& name, ov::ValueAccessor<void>& adapter) override {
        check_attribute_name(name);
        if (auto a = ov::as_type<ov::AttributeAdapter<std::set<std::string>>>(&adapter)) {
            const auto& value = join(a->get());
            m_node.append_attribute(name.c_str()).set_value(value.c_str());
        } else {
            OPENVINO_THROW("Unsupported attribute type for serialization: ", name);
        }
    }

    void on_adapter(const std::string& name, ov::ValueAccessor<bool>& adapter) override {
        check_attribute_name(name);
        m_node.append_attribute(name.c_str()).set_value(adapter.get());
    }

    void on_adapter(const std::string& name, ov::ValueAccessor<std::string>& adapter) override {
        check_attribute_name(name);
        m_node.append_attribute(name.c_str()).set_value(adapter.get().c_str());
    }

    void on_adapter(const std::string& name, ov::ValueAccessor<int64_t>& adapter) override {
        check_attribute_name(name);
        m_node.append_attribute(name.c_str()).set_value(static_cast<long long>(adapter.get()));
    }

    void on_adapter(const std::string& name, ov::ValueAccessor<double>& adapter) override {
        check_attribute_name(name);
        m_node.append_attribute(name.c_str()).set_value(adapter.get());
    }

    void on_adapter(const std::string& name, ov::ValueAccessor<std::vector<int>>& adapter) override {
        check_attribute_name(name);
        const auto& value = join(adapter.get());
        m_node.append_attribute(name.c_str()).set_value(value.c_str());
    }

    void on_adapter(const std::string& name, ov::ValueAccessor<std::vector<int64_t>>& adapter) override {
        check_attribute_name(name);
        const auto& value = join(adapter.get());
        m_node.append_attribute(name.c_str()).set_value(value.c_str());
    }

    void on_adapter(const std::string& name, ov::ValueAccessor<std::vector<uint64_t>>& adapter) override {
        check_attribute_name(name);
        const auto& value = join(adapter.get());
        m_node.append_attribute(name.c_str()).set_value(value.c_str());
    }

    void on_adapter(const std::string& name, ov::ValueAccessor<std::vector<float>>& adapter) override {
        check_attribute_name(name);
        const auto& value = join(adapter.get());
        m_node.append_attribute(name.c_str()).set_value(value.c_str());
    }

    void on_adapter(const std::string& name, ov::ValueAccessor<std::vector<std::string>>& adapter) override {
        check_attribute_name(name);
        const auto& value = join(adapter.get());
        m_node.append_attribute(name.c_str()).set_value(value.c_str());
    }

    void on_adapter(const std::string& name, ov::ValueAccessor<std::shared_ptr<ov::Model>>& adapter) override {
        OPENVINO_THROW("Model type is unsupported for rt info serialization");
    }

    void check_attribute_name(const std::string& name) const {
        if (name == "name" || name == "version") {
            OPENVINO_THROW("Attribute key with name: ", name, " is not allowed. Please use another name");
        }
    }
};
}  // namespace rt_info

class XmlSerializer : public ov::AttributeVisitor {
    pugi::xml_node& m_xml_node;
    const std::string& m_node_type_name;
    ConstantWriter& m_constant_write_handler;
    int64_t m_version;
    bool m_deterministic;
    bool m_compress_to_fp16;
    ov::element::Type m_output_element_type;
    bool m_data_is_temporary;

    template <typename T>
    std::string create_atribute_list(ov::ValueAccessor<std::vector<T>>& adapter) {
        return join(adapter.get());
    }

    std::vector<std::string> map_type_from_body(const pugi::xml_node& xml_node,
                                                const std::string& map_type,
                                                int64_t ir_version,
                                                const std::string& body_name = "body") {
        std::vector<std::string> output;
        for (pugi::xml_node node : xml_node.child(body_name.c_str()).child("layers")) {
            if (map_type == node.attribute("type").value()) {
                output.emplace_back(node.attribute("id").value());
            }
        }

        return output;
    }

    void input_descriptions_on_adapter(
        const std::vector<std::shared_ptr<ov::op::util::MultiSubGraphOp::InputDescription>>& input_descriptions,
        const std::vector<std::string>& parameter_mapping,
        const std::vector<std::string>& result_mapping,
        pugi::xml_node& port_map,
        const std::string& portmap_name) {
        if (!m_xml_node.parent().child(portmap_name.c_str())) {
            port_map = m_xml_node.parent().insert_child_before(portmap_name.c_str(), m_xml_node.parent().first_child());
        }

        for (const auto& input_description : input_descriptions) {
            pugi::xml_node input = port_map.append_child("input");
            input.append_attribute("external_port_id")
                .set_value(static_cast<unsigned long long>(input_description->m_input_index));
            input.append_attribute("internal_layer_id")
                .set_value(parameter_mapping[input_description->m_body_parameter_index].c_str());

            if (auto slice_input =
                    ov::as_type_ptr<ov::op::util::SubGraphOp::SliceInputDescription>(input_description)) {
                input.prepend_attribute("axis").set_value(static_cast<long long>(slice_input->m_axis));
                input.append_attribute("start").set_value(static_cast<long long>(slice_input->m_start));
                input.append_attribute("end").set_value(static_cast<long long>(slice_input->m_end));
                input.append_attribute("stride").set_value(static_cast<long long>(slice_input->m_stride));
                input.append_attribute("part_size").set_value(static_cast<long long>(slice_input->m_part_size));
            } else if (auto merged_input =
                           ov::as_type_ptr<ov::op::util::SubGraphOp::MergedInputDescription>(input_description)) {
                pugi::xml_node back_edges = m_xml_node.parent().child("back_edges");
                if (!back_edges) {
                    back_edges = m_xml_node.parent().insert_child_after("back_edges", port_map);
                }
                pugi::xml_node edge = back_edges.append_child("edge");
                edge.append_attribute("from-layer").set_value(result_mapping[merged_input->m_body_value_index].c_str());
                edge.append_attribute("to-layer")
                    .set_value(parameter_mapping[merged_input->m_body_parameter_index].c_str());
            }
        }
    }

    void output_descriptions_on_adapter(
        const std::vector<std::shared_ptr<ov::op::util::MultiSubGraphOp::OutputDescription>>& output_descriptions,
        const uint32_t& input_count,
        const std::vector<std::string>& result_mapping,
        pugi::xml_node& port_map,
        const std::string& portmap_name) {
        OPENVINO_ASSERT(!result_mapping.empty(), "No results found in body Model.");

        if (!port_map) {
            port_map = m_xml_node.parent().insert_child_before(portmap_name.c_str(), m_xml_node.parent().first_child());
        }

        for (const auto& output_description : output_descriptions) {
            pugi::xml_node output = port_map.append_child("output");
            output.append_attribute("external_port_id")
                .set_value(static_cast<unsigned long long>(input_count + output_description->m_output_index));
            output.append_attribute("internal_layer_id")
                .set_value(result_mapping[output_description->m_body_value_index].c_str());

            if (auto concat_output =
                    ov::as_type_ptr<ov::op::util::SubGraphOp::ConcatOutputDescription>(output_description)) {
                output.prepend_attribute("axis").set_value(static_cast<long long>(concat_output->m_axis));
                output.append_attribute("start").set_value(static_cast<long long>(concat_output->m_start));
                output.append_attribute("end").set_value(static_cast<long long>(concat_output->m_end));
                output.append_attribute("stride").set_value(static_cast<long long>(concat_output->m_stride));
                output.append_attribute("part_size").set_value(static_cast<long long>(concat_output->m_part_size));
            }
        }
    }

    void special_body_ports_on_adapter(const ov::op::v5::Loop::SpecialBodyPorts& special_body_ports,
                                       const std::vector<std::string>& parameter_mapping,
                                       const std::vector<std::string>& result_mapping,
                                       pugi::xml_node& port_map) {
        OPENVINO_ASSERT(port_map, "port_map section not found, purpose attribute cannot be added.");

        if (special_body_ports.current_iteration_input_idx != -1) {
            pugi::xml_node iter_input = port_map.append_child("input");
            iter_input.append_attribute("external_port_id").set_value("-1");
            iter_input.append_attribute("internal_layer_id")
                .set_value(parameter_mapping[special_body_ports.current_iteration_input_idx].c_str());
            iter_input.append_attribute("purpose").set_value("current_iteration");
        }

        if (special_body_ports.body_condition_output_idx != -1) {
            pugi::xml_node exec_output = port_map.append_child("output");
            exec_output.append_attribute("external_port_id").set_value("-1");
            exec_output.append_attribute("internal_layer_id")
                .set_value(result_mapping[special_body_ports.body_condition_output_idx].c_str());
            exec_output.append_attribute("purpose").set_value("execution_condition");
        }
    }

public:
    XmlSerializer(pugi::xml_node& data,
                  const std::string& node_type_name,
                  ConstantWriter& constant_write_handler,
                  int64_t version,
                  bool deterministic = false,
                  bool compress_to_fp16 = false,
                  ov::element::Type output_element_type = ov::element::dynamic,
                  bool data_is_temporary = false)
        : m_xml_node(data),
          m_node_type_name(node_type_name),
          m_constant_write_handler(constant_write_handler),
          m_version(version),
          m_deterministic(deterministic),
          m_compress_to_fp16(compress_to_fp16),
          m_output_element_type(output_element_type),
          m_data_is_temporary(data_is_temporary) {}

    void on_adapter(const std::string& name, ov::ValueAccessor<void>& adapter) override {
        using BodyTargetNames = std::tuple<std::string, std::string, std::vector<std::string>>;

        const std::vector<BodyTargetNames> body_names = {
            BodyTargetNames{"body", "port_map", {"input_descriptions", "output_descriptions", "special_body_ports"}},
            BodyTargetNames{"then_body", "then_port_map", {"then_inputs", "then_outputs"}},
            BodyTargetNames{"else_body", "else_port_map", {"else_inputs", "else_outputs"}}};
        BodyTargetNames bnames;
        bool is_body_target = false;
        for (const auto& _body_target : body_names) {
            if (m_xml_node.parent().child(std::get<0>(_body_target).c_str())) {
                auto vec_names = std::get<2>(_body_target);

                if (std::find(vec_names.begin(), vec_names.end(), name) != vec_names.end()) {
                    is_body_target = true;
                    bnames = _body_target;
                    break;
                }
            }
        }
        if (!is_body_target) {
            std::string id = "input_descriptions";
            std::string od = "output_descriptions";
            const auto& id_pos = name.find("input_descriptions");
            const auto& od_pos = name.find("output_descriptions");
            auto id_str = name;
            size_t body_id;
            if (id_pos != std::string::npos) {
                id_str.erase(id_pos, id.length());
                (void)std::stoi(id_str, &body_id);
                is_body_target = true;
            } else if (od_pos != std::string::npos) {
                id_str.erase(od_pos, od.length());
                (void)std::stoi(id_str, &body_id);
                is_body_target = true;
            }
            if (is_body_target) {
                auto body_name = "body" + id_str;
                if (m_xml_node.parent().child(body_name.c_str())) {
                    bnames = BodyTargetNames{body_name,
                                             "port_map" + id_str,
                                             {"input_descriptions" + id_str, "output_descriptions" + id_str}};
                } else {
                    is_body_target = false;
                }
            }
        }
        if (is_body_target) {
            const auto& body_name = std::get<0>(bnames);
            const auto& portmap_name = std::get<1>(bnames);
            std::vector<std::string> result_mapping =
                map_type_from_body(m_xml_node.parent(), "Result", m_version, body_name);
            std::vector<std::string> parameter_mapping =
                map_type_from_body(m_xml_node.parent(), "Parameter", m_version, body_name);

            pugi::xml_node port_map = m_xml_node.parent().child(portmap_name.c_str());
            // Bodies can be without parameters(dependig on constants), but can not be without results
            OPENVINO_ASSERT(!result_mapping.empty(), "No results found in body Model.");
            // TI, Loop do not have attributtes as regular ops, it is necessary to append "port_map" and
            // "back_edges" to layer above (m_xml_node.parent()) as in ngfunction_2_ir() layer (here "m_xml_node")
            // with empty attributes is removed.
            if (const auto& a = ov::as_type<ov::AttributeAdapter<
                    std::vector<std::shared_ptr<ov::op::util::MultiSubGraphOp::InputDescription>>>>(&adapter)) {
                input_descriptions_on_adapter(a->get(), parameter_mapping, result_mapping, port_map, portmap_name);
            } else if (const auto& a = ov::as_type<ov::AttributeAdapter<
                           std::vector<std::shared_ptr<ov::op::util::MultiSubGraphOp::OutputDescription>>>>(&adapter)) {
                uint32_t op_input_count = 0;
                for (auto c = m_xml_node.parent().child("input").first_child(); !c.empty(); c = c.next_sibling()) {
                    op_input_count++;
                }
                output_descriptions_on_adapter(a->get(), op_input_count, result_mapping, port_map, portmap_name);
            } else if (const auto& a =
                           ov::as_type<ov::AttributeAdapter<ov::op::v5::Loop::SpecialBodyPorts>>(&adapter)) {
                special_body_ports_on_adapter(a->get(), parameter_mapping, result_mapping, port_map);
            }
        } else if (const auto& a =
                       ov::as_type<ov::AttributeAdapter<std::shared_ptr<ov::op::util::Variable>>>(&adapter)) {
            m_xml_node.append_attribute(name.c_str()).set_value(a->get()->get_info().variable_id.c_str());
        } else if (ov::is_type<ov::AttributeAdapter<std::shared_ptr<ov::StringAlignedBuffer>>>(&adapter) ||
                   ov::is_type<ov::AttributeAdapter<std::shared_ptr<ov::SharedStringAlignedBuffer>>>(&adapter)) {
            if (name == "value" && translate_type_name(m_node_type_name) == "Const") {
                auto a1 = ov::as_type<ov::AttributeAdapter<std::shared_ptr<ov::StringAlignedBuffer>>>(&adapter);
                auto a2 = ov::as_type<ov::AttributeAdapter<std::shared_ptr<ov::SharedStringAlignedBuffer>>>(&adapter);
                size_t new_size = 0;
                size_t inter_size = 0;
                // write a header of packed string tensor
                std::shared_ptr<uint8_t> header_ptr = nullptr;
                size_t header_size = 0;
                if (a1) {
                    a1->get_header(header_ptr, header_size);
                } else {
                    a2->get_header(header_ptr, header_size);
                }

                int64_t offset = m_constant_write_handler.write(
                    reinterpret_cast<const char*>(header_ptr.get()),
                    header_size,
                    inter_size,
                    m_compress_to_fp16,
                    m_output_element_type,
                    true);  // header_ptr is allocated in AttributeAdapter that has limited life time
                new_size += inter_size;

                // write raw strings part
                size_t num_elements = 0;
                if (a1) {
                    num_elements = a1->get()->get_num_elements();
                } else {
                    num_elements = a2->get()->get_num_elements();
                }
                for (size_t ind = 0; ind < num_elements; ++ind) {
                    const char* raw_string_ptr;
                    size_t raw_string_size;
                    if (a1) {
                        a1->get_raw_string_by_index(raw_string_ptr, raw_string_size, ind);
                    } else {
                        a2->get_raw_string_by_index(raw_string_ptr, raw_string_size, ind);
                    }

                    m_constant_write_handler.write(raw_string_ptr,
                                                   raw_string_size,
                                                   inter_size,
                                                   m_compress_to_fp16,
                                                   m_output_element_type,
                                                   m_data_is_temporary);

                    new_size += inter_size;
                }
                m_xml_node.append_attribute("offset").set_value(static_cast<unsigned long long>(offset));
                m_xml_node.append_attribute("size").set_value(static_cast<unsigned long long>(new_size));
            }
        } else if (const auto& a = ov::as_type<ov::AttributeAdapter<std::shared_ptr<ov::AlignedBuffer>>>(&adapter)) {
            if (name == "value" && translate_type_name(m_node_type_name) == "Const") {
                const int64_t size = a->get()->size();
                size_t new_size;
                int64_t offset = m_constant_write_handler.write(static_cast<const char*>(a->get()->get_ptr()),
                                                                size,
                                                                new_size,
                                                                m_compress_to_fp16,
                                                                m_output_element_type,
                                                                m_data_is_temporary);

                m_xml_node.append_attribute("offset").set_value(static_cast<unsigned long long>(offset));
                m_xml_node.append_attribute("size").set_value(static_cast<unsigned long long>(new_size));
            }
        } else if (const auto& a = ov::as_type<ov::AttributeAdapter<ov::op::util::FrameworkNodeAttrs>>(&adapter)) {
            const auto& attrs = a->get();

            // Update type and version attributes
            pugi::xml_node layer = m_xml_node.parent();

            auto type_attr = layer.attribute("type");
            auto version_attr = layer.attribute("version");

            type_attr.set_value(attrs.get_type_name().c_str());

            if (!attrs.get_opset_name().empty()) {
                version_attr.set_value(attrs.get_opset_name().c_str());
            } else {
                layer.remove_attribute("version");
            }

            // Update node attributes in data field
            for (const auto& attr : attrs) {
                m_xml_node.append_attribute(attr.first.c_str()).set_value(attr.second.c_str());
            }
        } else if (const auto& a = ov::as_type<ov::AttributeAdapter<ov::element::TypeVector>>(&adapter)) {
            const auto& attrs = a->get();
            m_xml_node.append_attribute(name.c_str()).set_value(join(attrs).c_str());
        } else if (const auto& a = ov::as_type<ov::AttributeAdapter<ov::PartialShape>>(&adapter)) {
            const auto& attrs = a->get();
            auto shape_str = attrs.to_string();
            if (shape_str[0] == '[' && shape_str[shape_str.size() - 1] == ']')
                shape_str = shape_str.substr(1, shape_str.size() - 2);
            m_xml_node.append_attribute(name.c_str()).set_value(shape_str.c_str());
        } else if (const auto& a = ov::as_type<ov::AttributeAdapter<ov::Dimension>>(&adapter)) {
            const auto& attrs = a->get();
            std::stringstream dim_str_stream;
            dim_str_stream << attrs;
            auto dim_str = dim_str_stream.str();
            if (dim_str[0] == '{' && dim_str[dim_str.size() - 1] == '}')
                dim_str = dim_str.substr(1, dim_str.size() - 2);
            m_xml_node.append_attribute(name.c_str()).set_value(dim_str.c_str());
        } else {
            OPENVINO_THROW("Unsupported attribute type for serialization: ", name);
        }
    }

    void on_adapter(const std::string& name, ov::ValueAccessor<bool>& adapter) override {
        m_xml_node.append_attribute(name.c_str()).set_value(adapter.get());
    }
    void on_adapter(const std::string& name, ov::ValueAccessor<std::string>& adapter) override {
        std::string value;
        if (m_compress_to_fp16 && name == "element_type") {
            value = ov::as_string(static_cast<ov::element::Type_t>(ov::element::f16));
        } else {
            value = adapter.get();
        }
        m_xml_node.append_attribute(name.c_str()).set_value(value.c_str());
    }
    void on_adapter(const std::string& name, ov::ValueAccessor<int64_t>& adapter) override {
        m_xml_node.append_attribute(name.c_str()).set_value(static_cast<long long>(adapter.get()));
    }
    void on_adapter(const std::string& name, ov::ValueAccessor<double>& adapter) override {
        m_xml_node.append_attribute(name.c_str()).set_value(adapter.get());
    }
    void on_adapter(const std::string& name, ov::ValueAccessor<std::vector<int>>& adapter) override {
        m_xml_node.append_attribute(name.c_str()).set_value(create_atribute_list(adapter).c_str());
    }
    void on_adapter(const std::string& name, ov::ValueAccessor<std::vector<int64_t>>& adapter) override {
        m_xml_node.append_attribute(name.c_str()).set_value(create_atribute_list(adapter).c_str());
    }
    void on_adapter(const std::string& name, ov::ValueAccessor<std::vector<uint64_t>>& adapter) override {
        m_xml_node.append_attribute(name.c_str()).set_value(create_atribute_list(adapter).c_str());
    }
    void on_adapter(const std::string& name, ov::ValueAccessor<std::vector<float>>& adapter) override {
        m_xml_node.append_attribute(name.c_str()).set_value(create_atribute_list(adapter).c_str());
    }
    void on_adapter(const std::string& name, ov::ValueAccessor<std::vector<std::string>>& adapter) override {
        m_xml_node.append_attribute(name.c_str()).set_value(create_atribute_list(adapter).c_str());
    }
    void on_adapter(const std::string& name, ov::ValueAccessor<std::shared_ptr<ov::Model>>& adapter) override {
        if (name.find("body") != std::string::npos) {
            // name that contains subgraphs: body{n}, then_body, else_body
            // TI, Loop do not have attributtes as regular ops, it is necessary to append "body"
            // to layer above (m_xml_node.parent()) as in ngfunction_2_ir() layer (m_xml_node) with empty attributes
            // is removed.
            pugi::xml_node xml_body = m_xml_node.parent().append_child(name.c_str());
            ngfunction_2_ir(xml_body, *adapter.get(), m_constant_write_handler, m_version, m_deterministic);
            xml_body.remove_attribute("name");
            xml_body.remove_attribute("version");
        } else if (name == "net") {
            ngfunction_2_ir(m_xml_node, *adapter.get(), m_constant_write_handler, m_version, m_deterministic);
        } else {
            OPENVINO_THROW("Unsupported Model name.");
        }
    }
};

const std::unordered_map<ov::Node*, int> create_layer_ids(const ov::Model& model) {
    std::unordered_map<ov::Node*, int> layer_ids;
    int id = 0;
    for (const auto& node : model.get_ordered_ops()) {
        layer_ids[node.get()] = id++;
    }
    return layer_ids;
}

const std::vector<Edge> create_edge_mapping(const std::unordered_map<ov::Node*, int>& layer_ids,
                                            const ov::Model& model) {
    std::vector<Edge> edges;
    for (const auto& node : model.get_ordered_ops()) {
        if (ov::op::util::is_parameter(node)) {
            continue;
        }

        for (const auto& i : node->inputs()) {
            auto source_output = i.get_source_output();
            auto source_node = source_output.get_node();
            auto current_node = i.get_node();

            OPENVINO_ASSERT(layer_ids.find(source_node) != layer_ids.end(), "Internal error");
            OPENVINO_ASSERT(layer_ids.find(current_node) != layer_ids.end(), "Internal error");

            Edge e{};
            e.from_layer = layer_ids.find(source_node)->second;
            e.from_port = static_cast<int>(source_node->get_input_size() + source_output.get_index());
            e.to_layer = layer_ids.find(current_node)->second;
            e.to_port = static_cast<int>(i.get_index());
            edges.push_back(e);
        }
    }
    std::sort(begin(edges), end(edges), [](const Edge& a, const Edge& b) -> bool {
        return a.from_layer < b.from_layer;
    });
    return edges;
}

std::string get_opset_name(const ov::Node* n) {
    OPENVINO_ASSERT(n != nullptr);

    // CVS-169882: Try to find opset name from RT info. Below (not recommended) solution affects TypeRelaxed and similar
    // template internal operations.
    auto opset_it = n->get_rt_info().find("opset");
    if (opset_it != n->get_rt_info().end()) {
        if (opset_it->second.is<std::string>()) {
            return opset_it->second.as<std::string>();
        }
    }

    return n->get_type_info().version_id == nullptr ? "experimental" : n->get_type_info().version_id;
}

std::string get_precision_name(const ov::element::Type& elem_type) {
    switch (elem_type) {
    case ov::element::dynamic:
        return "UNSPECIFIED";
    case ov::element::boolean:
        return "BOOL";
    case ov::element::u1:
        return "BIN";
    case ov::element::f16:
        return "FP16";
    case ov::element::f32:
        return "FP32";
    case ov::element::bf16:
        return "BF16";
    case ov::element::f64:
        return "FP64";
    default:
        return ov::util::to_upper(elem_type.get_type_name());
    }
}

std::string escape_delim(const std::string& name, const char delim = ',') {
    std::string result_name = name;
    const std::string escaped_delim = std::string("\\") + delim;
    size_t index = result_name.find(delim, 0);
    while (index != std::string::npos) {
        result_name.replace(index, 1, escaped_delim);
        index = result_name.find(delim, index + 2);
    }
    return result_name;
}

void visit_exec_graph_node(pugi::xml_node& layer, const ov::Node* n) {
    auto data = layer.child("data");
    for (const auto& param : n->get_rt_info()) {
        if (param.second.is<std::string>()) {
            const std::string& name = param.first;
            const std::string& value = param.second.as<std::string>();

            if (name == "layerType") {
                layer.attribute("type").set_value(value.c_str());
                continue;
            }

            data.append_attribute(name.c_str()).set_value(value.c_str());
        }
    }
}

bool is_exec_graph(const ov::Model& model) {
    // go over all operations and check whether performance stat is set
    for (const auto& op : model.get_ops()) {
        const auto& rtInfo = op->get_rt_info();
        if (rtInfo.find("execTimeMcs") != rtInfo.end()) {
            return true;
        }
    }
    return false;
}

class PaddingsFixer {
private:
    ov::Node* m_node;

    ov::OutputVector m_parameters;
    std::shared_ptr<ov::Node> m_cloned_node;

    const std::set<ov::op::PadType> pad_agnostic_types = {
        ov::op::PadType::SAME_LOWER,
        ov::op::PadType::SAME_UPPER,
        ov::op::PadType::VALID,
        ov::op::PadType::AUTO,
    };

    template <class T, class P>
    void clone_op_and_fix_paddings(const T* op) {
        for (const auto& input : op->inputs()) {
            m_parameters.emplace_back(
                std::make_shared<ov::op::v0::Parameter>(input.get_element_type(), input.get_partial_shape()));
        }
        m_cloned_node = op->clone_with_new_inputs(m_parameters);
        auto typed_cloned_node = ov::as_type_ptr<T>(m_cloned_node);
        OPENVINO_ASSERT(typed_cloned_node);
        typed_cloned_node->set_pads_begin(P(op->get_pads_begin().size(), 0));
        typed_cloned_node->set_pads_end(P(op->get_pads_end().size(), 0));
        m_node = m_cloned_node.get();
    }

public:
    ov::Node* get_node() {
        return m_node;
    }

    explicit PaddingsFixer(ov::Node* node) : m_node(node) {
        if (auto op = ov::as_type<ov::op::v1::Convolution>(node)) {
            if (pad_agnostic_types.count(op->get_auto_pad())) {
                clone_op_and_fix_paddings<ov::op::v1::Convolution, ov::CoordinateDiff>(op);
            }
        } else if (auto op = ov::as_type<ov::op::v1::GroupConvolution>(node)) {
            if (pad_agnostic_types.count(op->get_auto_pad())) {
                clone_op_and_fix_paddings<ov::op::v1::GroupConvolution, ov::CoordinateDiff>(op);
            }
        } else if (auto op = ov::as_type<ov::op::v1::ConvolutionBackpropData>(node)) {
            if (pad_agnostic_types.count(op->get_auto_pad())) {
                clone_op_and_fix_paddings<ov::op::v1::ConvolutionBackpropData, ov::CoordinateDiff>(op);
            }
        } else if (auto op = ov::as_type<ov::op::v1::GroupConvolutionBackpropData>(node)) {
            if (pad_agnostic_types.count(op->get_auto_pad())) {
                clone_op_and_fix_paddings<ov::op::v1::GroupConvolutionBackpropData, ov::CoordinateDiff>(op);
            }
        } else if (auto op = ov::as_type<ov::op::util::DeformableConvolutionBase>(node)) {
            if (pad_agnostic_types.count(op->get_auto_pad())) {
                clone_op_and_fix_paddings<ov::op::util::DeformableConvolutionBase, ov::CoordinateDiff>(op);
            }
        } else if (auto op = ov::as_type<ov::op::v1::BinaryConvolution>(node)) {
            if (pad_agnostic_types.count(op->get_auto_pad())) {
                clone_op_and_fix_paddings<ov::op::v1::BinaryConvolution, ov::CoordinateDiff>(op);
            }
        } else if (auto op = ov::as_type<ov::op::util::AvgPoolBase>(node)) {
            if (pad_agnostic_types.count(op->get_auto_pad())) {
                clone_op_and_fix_paddings<ov::op::util::AvgPoolBase, ov::Shape>(op);
            }
        } else if (auto op = ov::as_type<ov::op::util::MaxPoolBase>(node)) {
            if (pad_agnostic_types.count(op->get_auto_pad())) {
                clone_op_and_fix_paddings<ov::op::util::MaxPoolBase, ov::Shape>(op);
            }
        }
    }
};

// Substitute a Constant node instead of a node by calling node->constant_fold if 'postponed_constant' rt_info attribute
// is present in the node
class PostponedConstantReplacer {
private:
    ov::Node* m_node;
    std::shared_ptr<ov::Node> m_constant;

public:
    ov::Node* get_node() {
        return m_node;
    }

    bool data_is_temporary() const {
        return m_constant != nullptr;
    }

    PostponedConstantReplacer(ov::Node* node) : m_node(node), m_constant() {
        if (node->get_rt_info().count("postponed_constant")) {
            OPENVINO_ASSERT(node->get_output_size() == 1);
            ov::OutputVector outputs(1);
            OPENVINO_ASSERT(
                node->constant_fold(outputs, node->input_values()),
                "Node with set `postponed_constant` attribute cannot be fold to constant when saving model to IR file");
            m_constant = outputs[0].get_node_shared_ptr();
            m_node = m_constant.get();
            m_node->set_friendly_name(node->get_friendly_name());
        }
    }
};

bool is_correct_tag_name(const std::string& name) {
    if (name.length() == 0) {
        return false;
    }
    if (!std::all_of(name.begin(), name.end(), [](const int c) {
            return std::isalnum(c) || (c == '_') || (c == '-') || (c == '.');
        })) {
        return false;
    }
    if (std::isalpha(name[0]) == false && name[0] != '_') {
        return false;
    }
    if (name.length() >= 3 && (name[0] == 'X' || name[0] == 'x') && (name[1] == 'M' || name[1] == 'm') &&
        (name[2] == 'l' || name[2] == 'L')) {
        return false;
    }
    return true;
}

void serialize_rt_info(pugi::xml_node& root, const std::string& name, const ov::Any& data) {
    pugi::xml_node child;
    if (is_correct_tag_name(name)) {
        child = root.append_child(name.c_str());
    } else {
        // Name may brake XML-naming specification, so better to store it as an attribute of typical
        // node
        child = root.append_child("info");
        child.append_attribute("name").set_value(name.c_str());
    }
    if (data.is<std::shared_ptr<ov::Meta>>()) {
        auto meta = data.as<std::shared_ptr<ov::Meta>>();
        do {
            if (auto meta_with_pugixml_node = std::dynamic_pointer_cast<ov::MetaDataWithPugixml>(meta)) {
                if (auto pugi_node = meta_with_pugixml_node->get_pugi_node()) {
                    root.remove_child(child);
                    auto added_node = root.append_copy(pugi_node);
                    OPENVINO_ASSERT(added_node, "Cannot add pugixml node with name: ", name);
                    added_node.set_name(name.c_str());
                    break;
                }
            }
            // Meta in ov::Meta cannot be accessed by MetaDataWithPugixml::get_pugi_node. Read it as ov::AnyMap
            ov::AnyMap& map = *meta;
            for (const auto& it : map) {
                serialize_rt_info(child, it.first, it.second);
            }
        } while (false);
    } else if (data.is<ov::AnyMap>()) {
        const ov::AnyMap& any_map = data.as<ov::AnyMap>();
        for (const auto& it : any_map) {
            serialize_rt_info(child, it.first, it.second);
        }
    } else {
        std::string value = data.as<std::string>();
        child.append_attribute("value").set_value(value.c_str());
    }
}

void ngfunction_2_ir(pugi::xml_node& netXml,
                     const ov::Model& model,
                     ConstantWriter& constant_node_write_handler,
                     int64_t version,
                     bool deterministic) {
    // If determinism is not required, include auto-generated names into xml
    // model name is not critical for hash computing
    if (!deterministic) {
        netXml.append_attribute("name").set_value(model.get_friendly_name().c_str());
    }
    netXml.append_attribute("version").set_value(static_cast<long long>(version));
    pugi::xml_node layers = netXml.append_child("layers");

    const std::unordered_map<ov::Node*, int> layer_ids = create_layer_ids(model);

    const bool exec_graph = is_exec_graph(model);

    auto sorted_ops = model.get_ordered_ops();

    // get_ordered_ops() returns operations after a topological sort. The topological sort reverses order of Parameters
    // and Results. So we need to put them into sorted_ops separately to ensure correct order of inputs and outputs.
    {
        std::vector<std::shared_ptr<ov::Node>> result;
        result.reserve(sorted_ops.size());
        for (const auto& param : model.get_parameters()) {
            result.emplace_back(param);
        }
        auto model_sinks = model.get_sinks();
        for (auto&& node : sorted_ops) {
            if (!ov::op::util::is_parameter(node) && !ov::op::util::is_output(node) &&
                std::find(model_sinks.begin(), model_sinks.end(), node) == model_sinks.end())
                result.emplace_back(node);
        }
        for (const auto& sink : model.get_sinks()) {
            result.emplace_back(sink);
        }
        for (const auto& res : model.get_results()) {
            result.emplace_back(res);
        }
        sorted_ops = std::move(result);
    }

    for (const auto& n : sorted_ops) {
        ov::Node* node = n.get();
        int node_id{};
        {
            auto it = layer_ids.find(node);
            OPENVINO_ASSERT(it != layer_ids.end(), "Internal error");
            node_id = it->second;
        }
        PostponedConstantReplacer modified_node(node);
        node = modified_node.get_node();

        const std::string& node_type_name{node->get_type_name()};

        // <layers>
        pugi::xml_node layer = layers.append_child("layer");
        layer.append_attribute("id").set_value(node_id);
        // If determinism is not required, include auto-generated names into xml
        // layer name is not critical for hash computing
        if (!deterministic) {
            layer.append_attribute("name").set_value(node->get_friendly_name().c_str());
        }
        layer.append_attribute("type").set_value(translate_type_name(node_type_name).c_str());
        if (!exec_graph) {
            layer.append_attribute("version").set_value(get_opset_name(node).c_str());
        }

        // <layers/data> general attributes
        pugi::xml_node data = layer.append_child("data");

        auto append_runtime_info = [&deterministic](pugi::xml_node& node, ov::RTMap& attributes) {
            pugi::xml_node rt_node = node.append_child("rt_info");
            bool has_attrs = false;
            for (auto& item : attributes) {
                if (item.second.is<ov::RuntimeAttribute>()) {
                    auto& rt_attribute = item.second.as<ov::RuntimeAttribute>();
                    if (!deterministic || rt_attribute.is_deterministic()) {
                        auto attribute_node = rt_node.append_child("attribute");
                        const auto& type_info = rt_attribute.get_type_info();
                        attribute_node.append_attribute("name").set_value(type_info.name);
                        attribute_node.append_attribute("version").set_value(type_info.get_version().c_str());
                        rt_info::RTInfoSerializer serializer(attribute_node);
                        if (!rt_attribute.visit_attributes(serializer)) {
                            rt_node.remove_child(attribute_node);
                        } else {
                            has_attrs = true;
                        }
                    }
                }
            }
            if (!has_attrs) {
                node.remove_child(rt_node);
            }
        };

        if (version >= 11) {
            append_runtime_info(layer, node->get_rt_info());
        }

        int port_id = 0;
        // <layers/input>
        if (node->get_input_size() > 0) {
            pugi::xml_node input = layer.append_child("input");
            for (auto& i : node->inputs()) {
                // v0::LSTMCell peephole input shall not be serialized
                if (i.get_index() == 6 && ov::as_type<ov::op::v0::LSTMCell>(node)) {
                    port_id++;
                    continue;
                }

                pugi::xml_node port = input.append_child("port");
                port.append_attribute("id").set_value(port_id++);

                const auto& rt_info = i.get_tensor().get_rt_info();
                auto port_element_type =
                    is_fp16_compression_postponed(rt_info) ? ov::element::f16 : i.get_element_type();

                port.append_attribute("precision").set_value(get_precision_name(port_element_type).c_str());
                for (const auto& d : i.get_partial_shape()) {
                    pugi::xml_node dim = port.append_child("dim");
                    if (d.is_dynamic()) {
                        dim.append_child(pugi::xml_node_type::node_pcdata).set_value("-1");
                    } else {
                        dim.append_child(pugi::xml_node_type::node_pcdata)
                            .set_value(std::to_string(d.get_length()).c_str());
                    }
                }
                if (version >= 11)
                    append_runtime_info(port, i.get_rt_info());
            }

            if (node_type_name == "TensorIterator" || node_type_name == "Loop") {
                layer.prepend_move(input);
            }
        }
        // <layers/output>
        if (node->get_output_size() > 0) {
            auto serialize_tensor_names = [](const std::unordered_set<std::string>& names) -> std::string {
                auto sorted_names = std::vector<std::string>(names.begin(), names.end());
                std::sort(sorted_names.begin(), sorted_names.end());

                std::string serialized_names;
                for (const auto& name : sorted_names) {
                    if (!serialized_names.empty())
                        serialized_names += ",";
                    serialized_names += escape_delim(name);
                }
                return serialized_names;
            };

            if (ov::op::util::is_output(node)) {
                if (version > 10 && !deterministic) {
                    // Not serialize output names for deterministic mode (hash) computation as it is optional
                    // attribute for v11 and not affect on model structure or how it works
                    if (const auto& names = ov::descriptor::get_assigned_names(node->get_output_tensor(0));
                        !names.empty()) {
                        layer.append_attribute("output_names").set_value(serialize_tensor_names(names).c_str());
                    }
                }
            } else {
                pugi::xml_node output = layer.append_child("output");
                for (auto& o : node->outputs()) {
                    pugi::xml_node port = output.append_child("port");
                    port.append_attribute("id").set_value(port_id++);

                    const auto& rt_info = o.get_tensor().get_rt_info();
                    auto port_element_type =
                        is_fp16_compression_postponed(rt_info) ? ov::element::f16 : o.get_element_type();

                    port.append_attribute("precision").set_value(get_precision_name(port_element_type).c_str());

                    if (const auto& tensor_names = o.get_tensor().get_names(); !tensor_names.empty()) {
                        port.append_attribute("names").set_value(serialize_tensor_names(tensor_names).c_str());
                    }

                    for (const auto& d : o.get_partial_shape()) {
                        pugi::xml_node dim = port.append_child("dim");
                        if (d.is_dynamic()) {
                            dim.append_child(pugi::xml_node_type::node_pcdata).set_value("-1");
                        } else {
                            dim.append_child(pugi::xml_node_type::node_pcdata)
                                .set_value(std::to_string(d.get_length()).c_str());
                        }
                    }
                    if (version >= 11)
                        append_runtime_info(port, o.get_rt_info());
                }
                if (node_type_name == "TensorIterator" || node_type_name == "Loop") {
                    layer.insert_move_after(output, layer.first_child());
                }
            }
        }

        // fill <data> general attributes
        {
            bool compress_to_fp16 = false;
            ov::element::Type output_element_type = ov::element::dynamic;
            if (is_fp16_compression_postponed(node->get_rt_info())) {
                compress_to_fp16 = true;
                output_element_type = node->get_output_element_type(0);
            }
            // Backward compatibility: clear padding values for nodes with auto_pad
            PaddingsFixer fixed_node(node);
            XmlSerializer visitor(data,
                                  node_type_name,
                                  constant_node_write_handler,
                                  version,
                                  deterministic,
                                  compress_to_fp16,
                                  output_element_type,
                                  modified_node.data_is_temporary());
            OPENVINO_ASSERT(fixed_node.get_node()->visit_attributes(visitor), "Visitor API is not supported in ", node);
        }
        rt_info::XmlSerializer{data}.serialize(node->get_rt_info());

        if (exec_graph) {
            visit_exec_graph_node(layer, node);
        }

        const bool data_attr_size = data.attributes().begin() == data.attributes().end();
        if (data_attr_size) {
            layer.remove_child(data);
        }
    }
    // <edges>
    const std::vector<Edge> edge_mapping = create_edge_mapping(layer_ids, model);
    pugi::xml_node edges = netXml.append_child("edges");
    auto ordered_ops = model.get_ordered_ops();
    for (auto e : edge_mapping) {
        // v0::LSTMCell peephole input shall not be serialized
        if (e.to_port == 6) {
            const auto& type_info = ordered_ops[e.to_layer]->get_type_info();
            if (!strcmp(type_info.name, "LSTMCell")) {
                continue;
            }
        }
        pugi::xml_node edge = edges.append_child("edge");
        edge.append_attribute("from-layer").set_value(e.from_layer);
        edge.append_attribute("from-port").set_value(e.from_port);
        edge.append_attribute("to-layer").set_value(e.to_layer);
        edge.append_attribute("to-port").set_value(e.to_port);
    }

    // Serialize rt info
    pugi::xml_node rt_info_node = netXml.append_child("rt_info");
    for (const auto& it : model.get_rt_info()) {
        // Skip IR version
        if (it.first == "version" || it.first == "__weights_path" || ov::util::is_model_cache_attr(it.first))
            continue;
        serialize_rt_info(rt_info_node, it.first, it.second);
    }
}

=======
namespace {
>>>>>>> 417dd775
const std::filesystem::path valid_xml_path(const std::filesystem::path& path) {
    OPENVINO_ASSERT(path.extension() == ".xml",
                    "Path for xml file doesn't contains file name with 'xml' extension: \"",
                    path,
                    "\"");
    return path;
}

std::filesystem::path provide_bin_path(const std::filesystem::path& xml_path, const std::filesystem::path& bin_path) {
    if (bin_path.empty()) {
        auto path = xml_path;
        path.replace_extension(".bin");
        return path;
    } else {
        return bin_path;
    }
}

void serialize_func(std::ostream& xml_file,
                    std::ostream& bin_file,
                    std::shared_ptr<ov::Model> model,
                    ov::pass::Serialize::Version ver,
                    bool deterministic = false) {
    auto version = static_cast<int64_t>(ver);

    auto& rt_info = model->get_rt_info();
    if (rt_info.count("version")) {
        version = rt_info.at("version").as<int64_t>();
    }

    if (version != static_cast<int64_t>(ver) && ver != ov::pass::Serialize::Version::UNSPECIFIED)
        OPENVINO_THROW("Cannot serialize Model to incompatible IR version");

    if (version == static_cast<int64_t>(ov::pass::Serialize::Version::UNSPECIFIED))
        version = static_cast<int64_t>(ov::pass::Serialize::Version::IR_V11);

    if (version != static_cast<int64_t>(ov::pass::Serialize::Version::IR_V10) &&
        version != static_cast<int64_t>(ov::pass::Serialize::Version::IR_V11)) {
        OPENVINO_THROW("Unsupported version");
    }
    std::string name = "net";
    pugi::xml_document xml_doc;
    pugi::xml_node net_node = xml_doc.append_child(name.c_str());
    ov::util::ConstantWriter constant_write_handler(bin_file);
    ov::util::XmlSerializer
        visitor(net_node, name, constant_write_handler, version, deterministic, false, ov::element::dynamic, false);
    visitor.on_attribute(name, model);

    xml_doc.save(xml_file);
    xml_file.flush();
    bin_file.flush();
}

}  // namespace

namespace ov {
bool pass::Serialize::run_on_model(const std::shared_ptr<ov::Model>& model) {
    RUN_ON_FUNCTION_SCOPE(Serialize);

    model->validate_nodes_and_infer_types();

    // TODO xxx-105807: if rt_info is set in python api as a string ['precise_0'] = '',
    //  we need to convert value to a class in order to have rt_info in the IR. The code below will convert
    // ['precise_0'] = '' into => rt_info['precise_0'] = DisableFP16Compression{}
    for (auto& node : model->get_ops())
        if (fp16_compression_is_disabled(node))
            disable_fp16_compression(node);

    if (m_xmlFile && m_binFile) {
        serialize_func(*m_xmlFile, *m_binFile, model, m_version);
    } else {
        ov::util::create_directory_recursive(m_xmlPath);

        std::ofstream bin_file(m_binPath, std::ios::binary);
        OPENVINO_ASSERT(bin_file, "Can't open bin file: \"", m_binPath, "\"");

        // create xml file
        std::ofstream xml_file(m_xmlPath);
        OPENVINO_ASSERT(xml_file, "Can't open xml file: \"", m_xmlPath, "\"");

        try {
            serialize_func(xml_file, bin_file, model, m_version);
        } catch (const ov::AssertFailure&) {
            // optimization decision was made to create .bin file upfront and
            // write to it directly instead of buffering its content in memory,
            // hence we need to delete it here in case of failure
            xml_file.close();
            bin_file.close();
            std::ignore = std::filesystem::remove(m_xmlPath);
            std::ignore = std::filesystem::remove(m_binPath);
            throw;
        }
    }

    // Return false because we didn't change ov Model
    return false;
}

pass::Serialize::Serialize(std::ostream& xmlFile, std::ostream& binFile, pass::Serialize::Version version)
    : m_xmlFile{&xmlFile},
      m_binFile{&binFile},
      m_xmlPath{},
      m_binPath{},
      m_version{version} {}

pass::Serialize::Serialize(const std::filesystem::path& xmlPath, const std::filesystem::path& binPath, Version version)
    : m_xmlFile{nullptr},
      m_binFile{nullptr},
      m_xmlPath{valid_xml_path(xmlPath)},
      m_binPath{provide_bin_path(xmlPath, binPath)},
      m_version{version} {}

pass::StreamSerialize::StreamSerialize(std::ostream& stream,
                                       const std::function<void(std::ostream&)>& custom_data_serializer,
                                       const std::function<std::string(const std::string&)>& cache_encrypt,
                                       Serialize::Version version)
    : m_stream(stream),
      m_custom_data_serializer(custom_data_serializer),
      m_cache_encrypt(cache_encrypt),
      m_version(version) {
    if (version != Serialize::Version::UNSPECIFIED && version != Serialize::Version::IR_V10 &&
        version != Serialize::Version::IR_V11) {
        OPENVINO_THROW("Unsupported version");
    }
}

bool pass::StreamSerialize::use_absolute_offset() {
    return true;
}

bool pass::StreamSerialize::run_on_model(const std::shared_ptr<ov::Model>& model) {
    RUN_ON_MODEL_SCOPE(StreamSerialize);
    /*
        Format:
        [ DataHeader  ]
        [ Custom data ]
        [    Blobs    ]
        [     IR      ]
    */
    DataHeader hdr = {};

    auto writeHeader = [this](const DataHeader& hdr) {
        m_stream.write((const char*)&hdr, sizeof hdr);
    };
    auto version = static_cast<int64_t>(m_version);
    auto& rt_info = model->get_rt_info();
    if (rt_info.count("version")) {
        version = rt_info.at("version").as<int64_t>();
    }

    if (version != static_cast<int64_t>(m_version) && m_version != Serialize::Version::UNSPECIFIED)
        OPENVINO_THROW("Cannot serialize model to incompatible IR version");

    if (version == static_cast<int64_t>(Serialize::Version::UNSPECIFIED)) {
        version = static_cast<int64_t>(Serialize::Version::IR_V11);
    }

    // Header
    const auto absolute_header_offset = static_cast<size_t>(m_stream.tellp());
    const auto header_offset = use_absolute_offset() ? size_t{0} : absolute_header_offset;
    writeHeader(hdr);

    // Custom data
    hdr.custom_data_offset = static_cast<size_t>(m_stream.tellp()) - header_offset;
    if (m_custom_data_serializer) {
        m_custom_data_serializer(m_stream);
    }

    // Blobs
    hdr.consts_offset = static_cast<size_t>(m_stream.tellp()) - header_offset;
    const std::string name = "net";
    pugi::xml_document xml_doc;
    pugi::xml_node net_node = xml_doc.append_child(name.c_str());
    auto constant_write_handler = util::ConstantWriter(m_stream);
    const auto visitor = make_serializer(net_node, name, constant_write_handler, version);
    std::shared_ptr<ov::Model> fun = model;
    visitor->on_attribute(name, fun);

    // IR
    hdr.model_offset = static_cast<size_t>(m_stream.tellp()) - header_offset;
    if (m_cache_encrypt) {
        std::stringstream ss;
        xml_doc.save(ss);
        auto str_encode = m_cache_encrypt(ss.str());
        m_stream.write(str_encode.c_str(), str_encode.length());
    } else {
        xml_doc.save(m_stream);
    }
    m_stream.flush();

    const auto file_size = static_cast<size_t>(m_stream.tellp()) - header_offset;

    hdr.custom_data_size = hdr.consts_offset - hdr.custom_data_offset;
    hdr.consts_size = hdr.model_offset - hdr.consts_offset;
    hdr.model_size = file_size - hdr.model_offset;

    m_stream.seekp(absolute_header_offset);
    writeHeader(hdr);

    m_stream.seekp(file_size);

    // Return false because we didn't change ov Model
    return false;
}

std::unique_ptr<util::XmlSerializer> pass::StreamSerialize::make_serializer(
    pugi::xml_node& data,
    const std::string& node_type_name,
    util::ConstantWriter& constant_write_handler,
    int64_t version,
    bool deterministic,
    bool compress_to_fp16,
    ov::element::Type output_element_type,
    bool data_is_temporary) const {
    return std::make_unique<util::XmlSerializer>(data,
                                                 node_type_name,
                                                 constant_write_handler,
                                                 version,
                                                 deterministic,
                                                 compress_to_fp16,
                                                 output_element_type,
                                                 data_is_temporary);
}

/// -------- Hash calculation pass -------------

namespace {

class OstreamHashWrapper final : public std::streambuf {
    uint64_t m_res = 0lu;

public:
    uint64_t getResult() const {
        return m_res;
    }

    std::streamsize xsputn(const char* s, std::streamsize n) override {
        uint64_t h = ov::runtime::compute_hash(s, n);
        m_res = util::u64_hash_combine(m_res, h);

        return n;
    }
};
}  // namespace

bool pass::Hash::run_on_model(const std::shared_ptr<ov::Model>& model) {
    RUN_ON_MODEL_SCOPE(Hash);
    OstreamHashWrapper xmlHash;
    util::OstreamHashWrapperBin binHash;
    std::ostream xml(&xmlHash);
    std::ostream bin(&binHash);

    // Determinism is important for hash calculation
    serialize_func(xml, bin, model, Serialize::Version::UNSPECIFIED, true);

    uint64_t seed = 0;
    seed = util::u64_hash_combine(seed, xmlHash.getResult());
    seed = util::u64_hash_combine(seed, binHash.get_result());

    m_hash = seed;
    // Return false because we didn't change OpenVINO Model
    return false;
}

pass::Hash::Hash(uint64_t& output_hash_value) : m_hash(output_hash_value) {}

}  // namespace ov<|MERGE_RESOLUTION|>--- conflicted
+++ resolved
@@ -30,1190 +30,7 @@
 #include "transformations/rt_info/disable_fp16_compression.hpp"
 #include "transformations/rt_info/primitives_priority_attribute.hpp"
 
-<<<<<<< HEAD
-namespace ov {
-class OstreamHashWrapperBin final : public std::streambuf {
-    uint64_t m_res = 0lu;
-
-public:
-    uint64_t getResult() const {
-        return m_res;
-    }
-    std::streamsize xsputn(const char* s, std::streamsize n) override;
-};
-}  // namespace ov
-
-namespace {  // helpers
-template <typename Container>
-std::string join(const Container& c, const char* glue = ", ") {
-    std::stringstream oss;
-    const char* s = "";
-    for (const auto& v : c) {
-        oss << s << v;
-        s = glue;
-    }
-    return oss.str();
-}
-
-struct Edge {
-    int from_layer = 0;
-    int from_port = 0;
-    int to_layer = 0;
-    int to_port = 0;
-};
-
-// Here operation type names are translated from OpenVINO Model convention to IR
-// convention. Most of them are the same, but there are exceptions, e.g
-// Constant (OpenVINO Model name) and Const (IR name). If there will be more
-// discrepancies discovered, translations needs to be added here.
-const std::unordered_map<std::string, std::string>& get_translate_type_name_translator() {
-    static const std::unordered_map<std::string, std::string> translate_type_name_translator = {{"Constant", "Const"},
-                                                                                                {"PRelu", "PReLU"},
-                                                                                                {"Relu", "ReLU"},
-                                                                                                {"Softmax", "SoftMax"}};
-    return translate_type_name_translator;
-}
-
-std::string translate_type_name(const std::string& name) {
-    auto found = get_translate_type_name_translator().find(name);
-    if (found != end(get_translate_type_name_translator())) {
-        return found->second;
-    }
-    return name;
-}
-
-class ConstantWriter {
-public:
-    using FilePosition = int64_t;
-    using HashValue = size_t;
-    using ConstWritePositions = std::multimap<HashValue, std::pair<FilePosition, const void*>>;
-
-    ConstantWriter(std::ostream& bin_data, bool enable_compression = true)
-        : m_binary_output(bin_data),
-          m_enable_compression(enable_compression),
-          m_blob_offset(bin_data.tellp()) {
-        m_write_hash_value = (dynamic_cast<ov::OstreamHashWrapperBin*>(bin_data.rdbuf())) ? true : false;
-    }
-
-    FilePosition write(const char* ptr,
-                       size_t size,
-                       size_t& new_size,
-                       bool compress_to_fp16 = false,
-                       ov::element::Type src_type = ov::element::dynamic,
-                       bool ptr_is_temporary = false) {  // when true, do not rely on ptr after this function call, data
-                                                         // is temporary allocated
-        const FilePosition write_pos = m_binary_output.tellp();
-        const auto offset = write_pos - m_blob_offset;
-        new_size = size;
-
-        if (!m_enable_compression) {
-            if (!compress_to_fp16) {
-                m_binary_output.write(ptr, size);
-            } else {
-                OPENVINO_ASSERT(size % src_type.size() == 0);
-                auto fp16_buffer = compress_data_to_fp16(ptr, size, src_type, new_size);
-                m_binary_output.write(fp16_buffer.get(), new_size);
-            }
-            return offset;
-        } else {
-            std::unique_ptr<char[]> fp16_buffer = nullptr;
-            if (compress_to_fp16) {
-                OPENVINO_ASSERT(size % src_type.size() == 0);
-                fp16_buffer = compress_data_to_fp16(ptr, size, src_type, new_size);
-            }
-            const char* ptr_to_write;
-            if (fp16_buffer) {
-                ptr_to_write = fp16_buffer.get();
-            } else {
-                ptr_to_write = ptr;
-            }
-
-            // This hash is weak (but efficient). For example current hash algorithms gives
-            // the same hash for {2, 2} and {0, 128} arrays.
-            // But even strong hashing algorithms sometimes give collisions.
-            // Therefore we always have to compare values when finding a match in the hash multimap.
-            const HashValue hash = ov::runtime::compute_hash(ptr_to_write, new_size);
-
-            auto found = m_hash_to_file_positions.equal_range(hash);
-            // iterate over all matches of the key in the multimap
-            for (auto it = found.first; it != found.second; ++it) {
-                if (memcmp(ptr, it->second.second, size) == 0) {
-                    return it->second.first;
-                }
-            }
-            if (!ptr_is_temporary) {
-                // Since fp16_compressed data will be disposed at exit point and since we cannot reread it from the
-                // ostream, we store pointer to the original uncompressed blob.
-                m_hash_to_file_positions.insert({hash, {offset, static_cast<const void*>(ptr)}});
-            }
-            if (m_write_hash_value) {
-                m_binary_output.write(reinterpret_cast<const char*>(&hash), sizeof(uint64_t));
-            } else {
-                m_binary_output.write(ptr_to_write, new_size);
-            }
-        }
-        return offset;
-    }
-
-private:
-    static std::unique_ptr<char[]> compress_data_to_fp16(const char* ptr,
-                                                         size_t size,
-                                                         ov::element::Type src_type,
-                                                         size_t& compressed_size) {
-        auto num_src_elements = size / src_type.size();
-        compressed_size = num_src_elements * ov::element::f16.size();
-        if (src_type == ov::element::f32) {
-            auto new_ptr = std::unique_ptr<char[]>(new char[compressed_size]);
-            auto dst_data = reinterpret_cast<ov::float16*>(new_ptr.get());
-            auto src_data = reinterpret_cast<const float*>(ptr);
-            ov::reference::convert_from_f32_to_f16_with_clamp(src_data, dst_data, num_src_elements);
-            return new_ptr;
-        } else if (src_type == ov::element::f64) {
-            auto new_ptr = std::unique_ptr<char[]>(new char[compressed_size]);
-            auto dst_data = reinterpret_cast<ov::float16*>(new_ptr.get());
-            auto src_data = reinterpret_cast<const double*>(ptr);
-
-            // Reference implementation for fp64 to fp16 conversoin
-            for (size_t i = 0; i < num_src_elements; ++i) {
-                // if abs value is smaller than the smallest positive fp16, but not zero
-                if (std::abs(src_data[i]) < ov::float16::from_bits(0x0001) && src_data[i] != 0.0f) {
-                    dst_data[i] = 0;
-                } else if (src_data[i] > std::numeric_limits<ov::float16>::max()) {
-                    dst_data[i] = std::numeric_limits<ov::float16>::max();
-                } else if (src_data[i] < std::numeric_limits<ov::float16>::lowest()) {
-                    dst_data[i] = std::numeric_limits<ov::float16>::lowest();
-                } else {
-                    dst_data[i] = static_cast<ov::float16>(src_data[i]);
-                }
-            }
-            return new_ptr;
-        } else {
-            OPENVINO_THROW("[ INTERNAL ERROR ] Not supported source type for weights compression: ", src_type);
-        }
-    }
-
-    ConstWritePositions m_hash_to_file_positions;
-    std::ostream& m_binary_output;
-    bool m_enable_compression;
-    bool m_write_hash_value = false;
-    FilePosition m_blob_offset;  // blob offset inside output stream
-};
-
-void ngfunction_2_ir(pugi::xml_node& node,
-                     const ov::Model& model,
-                     ConstantWriter& constant_write_handler,
-                     int64_t version,
-                     bool deterministic);
-
-namespace rt_info {
-static const std::vector<std::string> list_of_names{
-    "PrimitivesPriority",
-    "alt_width",
-};
-
-class XmlSerializer {
-public:
-    explicit XmlSerializer(pugi::xml_node& xml_node) : m_xml_node(xml_node) {}
-
-    void serialize(const ov::Node::RTMap& rt_info) {
-        for (const auto& rt_info_name : list_of_names) {
-            const auto& found_rt_info = rt_info.find(rt_info_name);
-            if (found_rt_info != rt_info.end()) {
-                std::stringstream strm;
-                found_rt_info->second.print(strm);
-                m_xml_node.append_attribute(rt_info_name.c_str()).set_value(strm.str().c_str());
-            }
-        }
-    }
-
-private:
-    pugi::xml_node& m_xml_node;
-};
-
-class RTInfoSerializer : public ov::AttributeVisitor {
-    pugi::xml_node m_node;
-
-public:
-    RTInfoSerializer(const pugi::xml_node node) : m_node(node) {}
-
-    void on_adapter(const std::string& name, ov::ValueAccessor<void>& adapter) override {
-        check_attribute_name(name);
-        if (auto a = ov::as_type<ov::AttributeAdapter<std::set<std::string>>>(&adapter)) {
-            const auto& value = join(a->get());
-            m_node.append_attribute(name.c_str()).set_value(value.c_str());
-        } else {
-            OPENVINO_THROW("Unsupported attribute type for serialization: ", name);
-        }
-    }
-
-    void on_adapter(const std::string& name, ov::ValueAccessor<bool>& adapter) override {
-        check_attribute_name(name);
-        m_node.append_attribute(name.c_str()).set_value(adapter.get());
-    }
-
-    void on_adapter(const std::string& name, ov::ValueAccessor<std::string>& adapter) override {
-        check_attribute_name(name);
-        m_node.append_attribute(name.c_str()).set_value(adapter.get().c_str());
-    }
-
-    void on_adapter(const std::string& name, ov::ValueAccessor<int64_t>& adapter) override {
-        check_attribute_name(name);
-        m_node.append_attribute(name.c_str()).set_value(static_cast<long long>(adapter.get()));
-    }
-
-    void on_adapter(const std::string& name, ov::ValueAccessor<double>& adapter) override {
-        check_attribute_name(name);
-        m_node.append_attribute(name.c_str()).set_value(adapter.get());
-    }
-
-    void on_adapter(const std::string& name, ov::ValueAccessor<std::vector<int>>& adapter) override {
-        check_attribute_name(name);
-        const auto& value = join(adapter.get());
-        m_node.append_attribute(name.c_str()).set_value(value.c_str());
-    }
-
-    void on_adapter(const std::string& name, ov::ValueAccessor<std::vector<int64_t>>& adapter) override {
-        check_attribute_name(name);
-        const auto& value = join(adapter.get());
-        m_node.append_attribute(name.c_str()).set_value(value.c_str());
-    }
-
-    void on_adapter(const std::string& name, ov::ValueAccessor<std::vector<uint64_t>>& adapter) override {
-        check_attribute_name(name);
-        const auto& value = join(adapter.get());
-        m_node.append_attribute(name.c_str()).set_value(value.c_str());
-    }
-
-    void on_adapter(const std::string& name, ov::ValueAccessor<std::vector<float>>& adapter) override {
-        check_attribute_name(name);
-        const auto& value = join(adapter.get());
-        m_node.append_attribute(name.c_str()).set_value(value.c_str());
-    }
-
-    void on_adapter(const std::string& name, ov::ValueAccessor<std::vector<std::string>>& adapter) override {
-        check_attribute_name(name);
-        const auto& value = join(adapter.get());
-        m_node.append_attribute(name.c_str()).set_value(value.c_str());
-    }
-
-    void on_adapter(const std::string& name, ov::ValueAccessor<std::shared_ptr<ov::Model>>& adapter) override {
-        OPENVINO_THROW("Model type is unsupported for rt info serialization");
-    }
-
-    void check_attribute_name(const std::string& name) const {
-        if (name == "name" || name == "version") {
-            OPENVINO_THROW("Attribute key with name: ", name, " is not allowed. Please use another name");
-        }
-    }
-};
-}  // namespace rt_info
-
-class XmlSerializer : public ov::AttributeVisitor {
-    pugi::xml_node& m_xml_node;
-    const std::string& m_node_type_name;
-    ConstantWriter& m_constant_write_handler;
-    int64_t m_version;
-    bool m_deterministic;
-    bool m_compress_to_fp16;
-    ov::element::Type m_output_element_type;
-    bool m_data_is_temporary;
-
-    template <typename T>
-    std::string create_atribute_list(ov::ValueAccessor<std::vector<T>>& adapter) {
-        return join(adapter.get());
-    }
-
-    std::vector<std::string> map_type_from_body(const pugi::xml_node& xml_node,
-                                                const std::string& map_type,
-                                                int64_t ir_version,
-                                                const std::string& body_name = "body") {
-        std::vector<std::string> output;
-        for (pugi::xml_node node : xml_node.child(body_name.c_str()).child("layers")) {
-            if (map_type == node.attribute("type").value()) {
-                output.emplace_back(node.attribute("id").value());
-            }
-        }
-
-        return output;
-    }
-
-    void input_descriptions_on_adapter(
-        const std::vector<std::shared_ptr<ov::op::util::MultiSubGraphOp::InputDescription>>& input_descriptions,
-        const std::vector<std::string>& parameter_mapping,
-        const std::vector<std::string>& result_mapping,
-        pugi::xml_node& port_map,
-        const std::string& portmap_name) {
-        if (!m_xml_node.parent().child(portmap_name.c_str())) {
-            port_map = m_xml_node.parent().insert_child_before(portmap_name.c_str(), m_xml_node.parent().first_child());
-        }
-
-        for (const auto& input_description : input_descriptions) {
-            pugi::xml_node input = port_map.append_child("input");
-            input.append_attribute("external_port_id")
-                .set_value(static_cast<unsigned long long>(input_description->m_input_index));
-            input.append_attribute("internal_layer_id")
-                .set_value(parameter_mapping[input_description->m_body_parameter_index].c_str());
-
-            if (auto slice_input =
-                    ov::as_type_ptr<ov::op::util::SubGraphOp::SliceInputDescription>(input_description)) {
-                input.prepend_attribute("axis").set_value(static_cast<long long>(slice_input->m_axis));
-                input.append_attribute("start").set_value(static_cast<long long>(slice_input->m_start));
-                input.append_attribute("end").set_value(static_cast<long long>(slice_input->m_end));
-                input.append_attribute("stride").set_value(static_cast<long long>(slice_input->m_stride));
-                input.append_attribute("part_size").set_value(static_cast<long long>(slice_input->m_part_size));
-            } else if (auto merged_input =
-                           ov::as_type_ptr<ov::op::util::SubGraphOp::MergedInputDescription>(input_description)) {
-                pugi::xml_node back_edges = m_xml_node.parent().child("back_edges");
-                if (!back_edges) {
-                    back_edges = m_xml_node.parent().insert_child_after("back_edges", port_map);
-                }
-                pugi::xml_node edge = back_edges.append_child("edge");
-                edge.append_attribute("from-layer").set_value(result_mapping[merged_input->m_body_value_index].c_str());
-                edge.append_attribute("to-layer")
-                    .set_value(parameter_mapping[merged_input->m_body_parameter_index].c_str());
-            }
-        }
-    }
-
-    void output_descriptions_on_adapter(
-        const std::vector<std::shared_ptr<ov::op::util::MultiSubGraphOp::OutputDescription>>& output_descriptions,
-        const uint32_t& input_count,
-        const std::vector<std::string>& result_mapping,
-        pugi::xml_node& port_map,
-        const std::string& portmap_name) {
-        OPENVINO_ASSERT(!result_mapping.empty(), "No results found in body Model.");
-
-        if (!port_map) {
-            port_map = m_xml_node.parent().insert_child_before(portmap_name.c_str(), m_xml_node.parent().first_child());
-        }
-
-        for (const auto& output_description : output_descriptions) {
-            pugi::xml_node output = port_map.append_child("output");
-            output.append_attribute("external_port_id")
-                .set_value(static_cast<unsigned long long>(input_count + output_description->m_output_index));
-            output.append_attribute("internal_layer_id")
-                .set_value(result_mapping[output_description->m_body_value_index].c_str());
-
-            if (auto concat_output =
-                    ov::as_type_ptr<ov::op::util::SubGraphOp::ConcatOutputDescription>(output_description)) {
-                output.prepend_attribute("axis").set_value(static_cast<long long>(concat_output->m_axis));
-                output.append_attribute("start").set_value(static_cast<long long>(concat_output->m_start));
-                output.append_attribute("end").set_value(static_cast<long long>(concat_output->m_end));
-                output.append_attribute("stride").set_value(static_cast<long long>(concat_output->m_stride));
-                output.append_attribute("part_size").set_value(static_cast<long long>(concat_output->m_part_size));
-            }
-        }
-    }
-
-    void special_body_ports_on_adapter(const ov::op::v5::Loop::SpecialBodyPorts& special_body_ports,
-                                       const std::vector<std::string>& parameter_mapping,
-                                       const std::vector<std::string>& result_mapping,
-                                       pugi::xml_node& port_map) {
-        OPENVINO_ASSERT(port_map, "port_map section not found, purpose attribute cannot be added.");
-
-        if (special_body_ports.current_iteration_input_idx != -1) {
-            pugi::xml_node iter_input = port_map.append_child("input");
-            iter_input.append_attribute("external_port_id").set_value("-1");
-            iter_input.append_attribute("internal_layer_id")
-                .set_value(parameter_mapping[special_body_ports.current_iteration_input_idx].c_str());
-            iter_input.append_attribute("purpose").set_value("current_iteration");
-        }
-
-        if (special_body_ports.body_condition_output_idx != -1) {
-            pugi::xml_node exec_output = port_map.append_child("output");
-            exec_output.append_attribute("external_port_id").set_value("-1");
-            exec_output.append_attribute("internal_layer_id")
-                .set_value(result_mapping[special_body_ports.body_condition_output_idx].c_str());
-            exec_output.append_attribute("purpose").set_value("execution_condition");
-        }
-    }
-
-public:
-    XmlSerializer(pugi::xml_node& data,
-                  const std::string& node_type_name,
-                  ConstantWriter& constant_write_handler,
-                  int64_t version,
-                  bool deterministic = false,
-                  bool compress_to_fp16 = false,
-                  ov::element::Type output_element_type = ov::element::dynamic,
-                  bool data_is_temporary = false)
-        : m_xml_node(data),
-          m_node_type_name(node_type_name),
-          m_constant_write_handler(constant_write_handler),
-          m_version(version),
-          m_deterministic(deterministic),
-          m_compress_to_fp16(compress_to_fp16),
-          m_output_element_type(output_element_type),
-          m_data_is_temporary(data_is_temporary) {}
-
-    void on_adapter(const std::string& name, ov::ValueAccessor<void>& adapter) override {
-        using BodyTargetNames = std::tuple<std::string, std::string, std::vector<std::string>>;
-
-        const std::vector<BodyTargetNames> body_names = {
-            BodyTargetNames{"body", "port_map", {"input_descriptions", "output_descriptions", "special_body_ports"}},
-            BodyTargetNames{"then_body", "then_port_map", {"then_inputs", "then_outputs"}},
-            BodyTargetNames{"else_body", "else_port_map", {"else_inputs", "else_outputs"}}};
-        BodyTargetNames bnames;
-        bool is_body_target = false;
-        for (const auto& _body_target : body_names) {
-            if (m_xml_node.parent().child(std::get<0>(_body_target).c_str())) {
-                auto vec_names = std::get<2>(_body_target);
-
-                if (std::find(vec_names.begin(), vec_names.end(), name) != vec_names.end()) {
-                    is_body_target = true;
-                    bnames = _body_target;
-                    break;
-                }
-            }
-        }
-        if (!is_body_target) {
-            std::string id = "input_descriptions";
-            std::string od = "output_descriptions";
-            const auto& id_pos = name.find("input_descriptions");
-            const auto& od_pos = name.find("output_descriptions");
-            auto id_str = name;
-            size_t body_id;
-            if (id_pos != std::string::npos) {
-                id_str.erase(id_pos, id.length());
-                (void)std::stoi(id_str, &body_id);
-                is_body_target = true;
-            } else if (od_pos != std::string::npos) {
-                id_str.erase(od_pos, od.length());
-                (void)std::stoi(id_str, &body_id);
-                is_body_target = true;
-            }
-            if (is_body_target) {
-                auto body_name = "body" + id_str;
-                if (m_xml_node.parent().child(body_name.c_str())) {
-                    bnames = BodyTargetNames{body_name,
-                                             "port_map" + id_str,
-                                             {"input_descriptions" + id_str, "output_descriptions" + id_str}};
-                } else {
-                    is_body_target = false;
-                }
-            }
-        }
-        if (is_body_target) {
-            const auto& body_name = std::get<0>(bnames);
-            const auto& portmap_name = std::get<1>(bnames);
-            std::vector<std::string> result_mapping =
-                map_type_from_body(m_xml_node.parent(), "Result", m_version, body_name);
-            std::vector<std::string> parameter_mapping =
-                map_type_from_body(m_xml_node.parent(), "Parameter", m_version, body_name);
-
-            pugi::xml_node port_map = m_xml_node.parent().child(portmap_name.c_str());
-            // Bodies can be without parameters(dependig on constants), but can not be without results
-            OPENVINO_ASSERT(!result_mapping.empty(), "No results found in body Model.");
-            // TI, Loop do not have attributtes as regular ops, it is necessary to append "port_map" and
-            // "back_edges" to layer above (m_xml_node.parent()) as in ngfunction_2_ir() layer (here "m_xml_node")
-            // with empty attributes is removed.
-            if (const auto& a = ov::as_type<ov::AttributeAdapter<
-                    std::vector<std::shared_ptr<ov::op::util::MultiSubGraphOp::InputDescription>>>>(&adapter)) {
-                input_descriptions_on_adapter(a->get(), parameter_mapping, result_mapping, port_map, portmap_name);
-            } else if (const auto& a = ov::as_type<ov::AttributeAdapter<
-                           std::vector<std::shared_ptr<ov::op::util::MultiSubGraphOp::OutputDescription>>>>(&adapter)) {
-                uint32_t op_input_count = 0;
-                for (auto c = m_xml_node.parent().child("input").first_child(); !c.empty(); c = c.next_sibling()) {
-                    op_input_count++;
-                }
-                output_descriptions_on_adapter(a->get(), op_input_count, result_mapping, port_map, portmap_name);
-            } else if (const auto& a =
-                           ov::as_type<ov::AttributeAdapter<ov::op::v5::Loop::SpecialBodyPorts>>(&adapter)) {
-                special_body_ports_on_adapter(a->get(), parameter_mapping, result_mapping, port_map);
-            }
-        } else if (const auto& a =
-                       ov::as_type<ov::AttributeAdapter<std::shared_ptr<ov::op::util::Variable>>>(&adapter)) {
-            m_xml_node.append_attribute(name.c_str()).set_value(a->get()->get_info().variable_id.c_str());
-        } else if (ov::is_type<ov::AttributeAdapter<std::shared_ptr<ov::StringAlignedBuffer>>>(&adapter) ||
-                   ov::is_type<ov::AttributeAdapter<std::shared_ptr<ov::SharedStringAlignedBuffer>>>(&adapter)) {
-            if (name == "value" && translate_type_name(m_node_type_name) == "Const") {
-                auto a1 = ov::as_type<ov::AttributeAdapter<std::shared_ptr<ov::StringAlignedBuffer>>>(&adapter);
-                auto a2 = ov::as_type<ov::AttributeAdapter<std::shared_ptr<ov::SharedStringAlignedBuffer>>>(&adapter);
-                size_t new_size = 0;
-                size_t inter_size = 0;
-                // write a header of packed string tensor
-                std::shared_ptr<uint8_t> header_ptr = nullptr;
-                size_t header_size = 0;
-                if (a1) {
-                    a1->get_header(header_ptr, header_size);
-                } else {
-                    a2->get_header(header_ptr, header_size);
-                }
-
-                int64_t offset = m_constant_write_handler.write(
-                    reinterpret_cast<const char*>(header_ptr.get()),
-                    header_size,
-                    inter_size,
-                    m_compress_to_fp16,
-                    m_output_element_type,
-                    true);  // header_ptr is allocated in AttributeAdapter that has limited life time
-                new_size += inter_size;
-
-                // write raw strings part
-                size_t num_elements = 0;
-                if (a1) {
-                    num_elements = a1->get()->get_num_elements();
-                } else {
-                    num_elements = a2->get()->get_num_elements();
-                }
-                for (size_t ind = 0; ind < num_elements; ++ind) {
-                    const char* raw_string_ptr;
-                    size_t raw_string_size;
-                    if (a1) {
-                        a1->get_raw_string_by_index(raw_string_ptr, raw_string_size, ind);
-                    } else {
-                        a2->get_raw_string_by_index(raw_string_ptr, raw_string_size, ind);
-                    }
-
-                    m_constant_write_handler.write(raw_string_ptr,
-                                                   raw_string_size,
-                                                   inter_size,
-                                                   m_compress_to_fp16,
-                                                   m_output_element_type,
-                                                   m_data_is_temporary);
-
-                    new_size += inter_size;
-                }
-                m_xml_node.append_attribute("offset").set_value(static_cast<unsigned long long>(offset));
-                m_xml_node.append_attribute("size").set_value(static_cast<unsigned long long>(new_size));
-            }
-        } else if (const auto& a = ov::as_type<ov::AttributeAdapter<std::shared_ptr<ov::AlignedBuffer>>>(&adapter)) {
-            if (name == "value" && translate_type_name(m_node_type_name) == "Const") {
-                const int64_t size = a->get()->size();
-                size_t new_size;
-                int64_t offset = m_constant_write_handler.write(static_cast<const char*>(a->get()->get_ptr()),
-                                                                size,
-                                                                new_size,
-                                                                m_compress_to_fp16,
-                                                                m_output_element_type,
-                                                                m_data_is_temporary);
-
-                m_xml_node.append_attribute("offset").set_value(static_cast<unsigned long long>(offset));
-                m_xml_node.append_attribute("size").set_value(static_cast<unsigned long long>(new_size));
-            }
-        } else if (const auto& a = ov::as_type<ov::AttributeAdapter<ov::op::util::FrameworkNodeAttrs>>(&adapter)) {
-            const auto& attrs = a->get();
-
-            // Update type and version attributes
-            pugi::xml_node layer = m_xml_node.parent();
-
-            auto type_attr = layer.attribute("type");
-            auto version_attr = layer.attribute("version");
-
-            type_attr.set_value(attrs.get_type_name().c_str());
-
-            if (!attrs.get_opset_name().empty()) {
-                version_attr.set_value(attrs.get_opset_name().c_str());
-            } else {
-                layer.remove_attribute("version");
-            }
-
-            // Update node attributes in data field
-            for (const auto& attr : attrs) {
-                m_xml_node.append_attribute(attr.first.c_str()).set_value(attr.second.c_str());
-            }
-        } else if (const auto& a = ov::as_type<ov::AttributeAdapter<ov::element::TypeVector>>(&adapter)) {
-            const auto& attrs = a->get();
-            m_xml_node.append_attribute(name.c_str()).set_value(join(attrs).c_str());
-        } else if (const auto& a = ov::as_type<ov::AttributeAdapter<ov::PartialShape>>(&adapter)) {
-            const auto& attrs = a->get();
-            auto shape_str = attrs.to_string();
-            if (shape_str[0] == '[' && shape_str[shape_str.size() - 1] == ']')
-                shape_str = shape_str.substr(1, shape_str.size() - 2);
-            m_xml_node.append_attribute(name.c_str()).set_value(shape_str.c_str());
-        } else if (const auto& a = ov::as_type<ov::AttributeAdapter<ov::Dimension>>(&adapter)) {
-            const auto& attrs = a->get();
-            std::stringstream dim_str_stream;
-            dim_str_stream << attrs;
-            auto dim_str = dim_str_stream.str();
-            if (dim_str[0] == '{' && dim_str[dim_str.size() - 1] == '}')
-                dim_str = dim_str.substr(1, dim_str.size() - 2);
-            m_xml_node.append_attribute(name.c_str()).set_value(dim_str.c_str());
-        } else {
-            OPENVINO_THROW("Unsupported attribute type for serialization: ", name);
-        }
-    }
-
-    void on_adapter(const std::string& name, ov::ValueAccessor<bool>& adapter) override {
-        m_xml_node.append_attribute(name.c_str()).set_value(adapter.get());
-    }
-    void on_adapter(const std::string& name, ov::ValueAccessor<std::string>& adapter) override {
-        std::string value;
-        if (m_compress_to_fp16 && name == "element_type") {
-            value = ov::as_string(static_cast<ov::element::Type_t>(ov::element::f16));
-        } else {
-            value = adapter.get();
-        }
-        m_xml_node.append_attribute(name.c_str()).set_value(value.c_str());
-    }
-    void on_adapter(const std::string& name, ov::ValueAccessor<int64_t>& adapter) override {
-        m_xml_node.append_attribute(name.c_str()).set_value(static_cast<long long>(adapter.get()));
-    }
-    void on_adapter(const std::string& name, ov::ValueAccessor<double>& adapter) override {
-        m_xml_node.append_attribute(name.c_str()).set_value(adapter.get());
-    }
-    void on_adapter(const std::string& name, ov::ValueAccessor<std::vector<int>>& adapter) override {
-        m_xml_node.append_attribute(name.c_str()).set_value(create_atribute_list(adapter).c_str());
-    }
-    void on_adapter(const std::string& name, ov::ValueAccessor<std::vector<int64_t>>& adapter) override {
-        m_xml_node.append_attribute(name.c_str()).set_value(create_atribute_list(adapter).c_str());
-    }
-    void on_adapter(const std::string& name, ov::ValueAccessor<std::vector<uint64_t>>& adapter) override {
-        m_xml_node.append_attribute(name.c_str()).set_value(create_atribute_list(adapter).c_str());
-    }
-    void on_adapter(const std::string& name, ov::ValueAccessor<std::vector<float>>& adapter) override {
-        m_xml_node.append_attribute(name.c_str()).set_value(create_atribute_list(adapter).c_str());
-    }
-    void on_adapter(const std::string& name, ov::ValueAccessor<std::vector<std::string>>& adapter) override {
-        m_xml_node.append_attribute(name.c_str()).set_value(create_atribute_list(adapter).c_str());
-    }
-    void on_adapter(const std::string& name, ov::ValueAccessor<std::shared_ptr<ov::Model>>& adapter) override {
-        if (name.find("body") != std::string::npos) {
-            // name that contains subgraphs: body{n}, then_body, else_body
-            // TI, Loop do not have attributtes as regular ops, it is necessary to append "body"
-            // to layer above (m_xml_node.parent()) as in ngfunction_2_ir() layer (m_xml_node) with empty attributes
-            // is removed.
-            pugi::xml_node xml_body = m_xml_node.parent().append_child(name.c_str());
-            ngfunction_2_ir(xml_body, *adapter.get(), m_constant_write_handler, m_version, m_deterministic);
-            xml_body.remove_attribute("name");
-            xml_body.remove_attribute("version");
-        } else if (name == "net") {
-            ngfunction_2_ir(m_xml_node, *adapter.get(), m_constant_write_handler, m_version, m_deterministic);
-        } else {
-            OPENVINO_THROW("Unsupported Model name.");
-        }
-    }
-};
-
-const std::unordered_map<ov::Node*, int> create_layer_ids(const ov::Model& model) {
-    std::unordered_map<ov::Node*, int> layer_ids;
-    int id = 0;
-    for (const auto& node : model.get_ordered_ops()) {
-        layer_ids[node.get()] = id++;
-    }
-    return layer_ids;
-}
-
-const std::vector<Edge> create_edge_mapping(const std::unordered_map<ov::Node*, int>& layer_ids,
-                                            const ov::Model& model) {
-    std::vector<Edge> edges;
-    for (const auto& node : model.get_ordered_ops()) {
-        if (ov::op::util::is_parameter(node)) {
-            continue;
-        }
-
-        for (const auto& i : node->inputs()) {
-            auto source_output = i.get_source_output();
-            auto source_node = source_output.get_node();
-            auto current_node = i.get_node();
-
-            OPENVINO_ASSERT(layer_ids.find(source_node) != layer_ids.end(), "Internal error");
-            OPENVINO_ASSERT(layer_ids.find(current_node) != layer_ids.end(), "Internal error");
-
-            Edge e{};
-            e.from_layer = layer_ids.find(source_node)->second;
-            e.from_port = static_cast<int>(source_node->get_input_size() + source_output.get_index());
-            e.to_layer = layer_ids.find(current_node)->second;
-            e.to_port = static_cast<int>(i.get_index());
-            edges.push_back(e);
-        }
-    }
-    std::sort(begin(edges), end(edges), [](const Edge& a, const Edge& b) -> bool {
-        return a.from_layer < b.from_layer;
-    });
-    return edges;
-}
-
-std::string get_opset_name(const ov::Node* n) {
-    OPENVINO_ASSERT(n != nullptr);
-
-    // CVS-169882: Try to find opset name from RT info. Below (not recommended) solution affects TypeRelaxed and similar
-    // template internal operations.
-    auto opset_it = n->get_rt_info().find("opset");
-    if (opset_it != n->get_rt_info().end()) {
-        if (opset_it->second.is<std::string>()) {
-            return opset_it->second.as<std::string>();
-        }
-    }
-
-    return n->get_type_info().version_id == nullptr ? "experimental" : n->get_type_info().version_id;
-}
-
-std::string get_precision_name(const ov::element::Type& elem_type) {
-    switch (elem_type) {
-    case ov::element::dynamic:
-        return "UNSPECIFIED";
-    case ov::element::boolean:
-        return "BOOL";
-    case ov::element::u1:
-        return "BIN";
-    case ov::element::f16:
-        return "FP16";
-    case ov::element::f32:
-        return "FP32";
-    case ov::element::bf16:
-        return "BF16";
-    case ov::element::f64:
-        return "FP64";
-    default:
-        return ov::util::to_upper(elem_type.get_type_name());
-    }
-}
-
-std::string escape_delim(const std::string& name, const char delim = ',') {
-    std::string result_name = name;
-    const std::string escaped_delim = std::string("\\") + delim;
-    size_t index = result_name.find(delim, 0);
-    while (index != std::string::npos) {
-        result_name.replace(index, 1, escaped_delim);
-        index = result_name.find(delim, index + 2);
-    }
-    return result_name;
-}
-
-void visit_exec_graph_node(pugi::xml_node& layer, const ov::Node* n) {
-    auto data = layer.child("data");
-    for (const auto& param : n->get_rt_info()) {
-        if (param.second.is<std::string>()) {
-            const std::string& name = param.first;
-            const std::string& value = param.second.as<std::string>();
-
-            if (name == "layerType") {
-                layer.attribute("type").set_value(value.c_str());
-                continue;
-            }
-
-            data.append_attribute(name.c_str()).set_value(value.c_str());
-        }
-    }
-}
-
-bool is_exec_graph(const ov::Model& model) {
-    // go over all operations and check whether performance stat is set
-    for (const auto& op : model.get_ops()) {
-        const auto& rtInfo = op->get_rt_info();
-        if (rtInfo.find("execTimeMcs") != rtInfo.end()) {
-            return true;
-        }
-    }
-    return false;
-}
-
-class PaddingsFixer {
-private:
-    ov::Node* m_node;
-
-    ov::OutputVector m_parameters;
-    std::shared_ptr<ov::Node> m_cloned_node;
-
-    const std::set<ov::op::PadType> pad_agnostic_types = {
-        ov::op::PadType::SAME_LOWER,
-        ov::op::PadType::SAME_UPPER,
-        ov::op::PadType::VALID,
-        ov::op::PadType::AUTO,
-    };
-
-    template <class T, class P>
-    void clone_op_and_fix_paddings(const T* op) {
-        for (const auto& input : op->inputs()) {
-            m_parameters.emplace_back(
-                std::make_shared<ov::op::v0::Parameter>(input.get_element_type(), input.get_partial_shape()));
-        }
-        m_cloned_node = op->clone_with_new_inputs(m_parameters);
-        auto typed_cloned_node = ov::as_type_ptr<T>(m_cloned_node);
-        OPENVINO_ASSERT(typed_cloned_node);
-        typed_cloned_node->set_pads_begin(P(op->get_pads_begin().size(), 0));
-        typed_cloned_node->set_pads_end(P(op->get_pads_end().size(), 0));
-        m_node = m_cloned_node.get();
-    }
-
-public:
-    ov::Node* get_node() {
-        return m_node;
-    }
-
-    explicit PaddingsFixer(ov::Node* node) : m_node(node) {
-        if (auto op = ov::as_type<ov::op::v1::Convolution>(node)) {
-            if (pad_agnostic_types.count(op->get_auto_pad())) {
-                clone_op_and_fix_paddings<ov::op::v1::Convolution, ov::CoordinateDiff>(op);
-            }
-        } else if (auto op = ov::as_type<ov::op::v1::GroupConvolution>(node)) {
-            if (pad_agnostic_types.count(op->get_auto_pad())) {
-                clone_op_and_fix_paddings<ov::op::v1::GroupConvolution, ov::CoordinateDiff>(op);
-            }
-        } else if (auto op = ov::as_type<ov::op::v1::ConvolutionBackpropData>(node)) {
-            if (pad_agnostic_types.count(op->get_auto_pad())) {
-                clone_op_and_fix_paddings<ov::op::v1::ConvolutionBackpropData, ov::CoordinateDiff>(op);
-            }
-        } else if (auto op = ov::as_type<ov::op::v1::GroupConvolutionBackpropData>(node)) {
-            if (pad_agnostic_types.count(op->get_auto_pad())) {
-                clone_op_and_fix_paddings<ov::op::v1::GroupConvolutionBackpropData, ov::CoordinateDiff>(op);
-            }
-        } else if (auto op = ov::as_type<ov::op::util::DeformableConvolutionBase>(node)) {
-            if (pad_agnostic_types.count(op->get_auto_pad())) {
-                clone_op_and_fix_paddings<ov::op::util::DeformableConvolutionBase, ov::CoordinateDiff>(op);
-            }
-        } else if (auto op = ov::as_type<ov::op::v1::BinaryConvolution>(node)) {
-            if (pad_agnostic_types.count(op->get_auto_pad())) {
-                clone_op_and_fix_paddings<ov::op::v1::BinaryConvolution, ov::CoordinateDiff>(op);
-            }
-        } else if (auto op = ov::as_type<ov::op::util::AvgPoolBase>(node)) {
-            if (pad_agnostic_types.count(op->get_auto_pad())) {
-                clone_op_and_fix_paddings<ov::op::util::AvgPoolBase, ov::Shape>(op);
-            }
-        } else if (auto op = ov::as_type<ov::op::util::MaxPoolBase>(node)) {
-            if (pad_agnostic_types.count(op->get_auto_pad())) {
-                clone_op_and_fix_paddings<ov::op::util::MaxPoolBase, ov::Shape>(op);
-            }
-        }
-    }
-};
-
-// Substitute a Constant node instead of a node by calling node->constant_fold if 'postponed_constant' rt_info attribute
-// is present in the node
-class PostponedConstantReplacer {
-private:
-    ov::Node* m_node;
-    std::shared_ptr<ov::Node> m_constant;
-
-public:
-    ov::Node* get_node() {
-        return m_node;
-    }
-
-    bool data_is_temporary() const {
-        return m_constant != nullptr;
-    }
-
-    PostponedConstantReplacer(ov::Node* node) : m_node(node), m_constant() {
-        if (node->get_rt_info().count("postponed_constant")) {
-            OPENVINO_ASSERT(node->get_output_size() == 1);
-            ov::OutputVector outputs(1);
-            OPENVINO_ASSERT(
-                node->constant_fold(outputs, node->input_values()),
-                "Node with set `postponed_constant` attribute cannot be fold to constant when saving model to IR file");
-            m_constant = outputs[0].get_node_shared_ptr();
-            m_node = m_constant.get();
-            m_node->set_friendly_name(node->get_friendly_name());
-        }
-    }
-};
-
-bool is_correct_tag_name(const std::string& name) {
-    if (name.length() == 0) {
-        return false;
-    }
-    if (!std::all_of(name.begin(), name.end(), [](const int c) {
-            return std::isalnum(c) || (c == '_') || (c == '-') || (c == '.');
-        })) {
-        return false;
-    }
-    if (std::isalpha(name[0]) == false && name[0] != '_') {
-        return false;
-    }
-    if (name.length() >= 3 && (name[0] == 'X' || name[0] == 'x') && (name[1] == 'M' || name[1] == 'm') &&
-        (name[2] == 'l' || name[2] == 'L')) {
-        return false;
-    }
-    return true;
-}
-
-void serialize_rt_info(pugi::xml_node& root, const std::string& name, const ov::Any& data) {
-    pugi::xml_node child;
-    if (is_correct_tag_name(name)) {
-        child = root.append_child(name.c_str());
-    } else {
-        // Name may brake XML-naming specification, so better to store it as an attribute of typical
-        // node
-        child = root.append_child("info");
-        child.append_attribute("name").set_value(name.c_str());
-    }
-    if (data.is<std::shared_ptr<ov::Meta>>()) {
-        auto meta = data.as<std::shared_ptr<ov::Meta>>();
-        do {
-            if (auto meta_with_pugixml_node = std::dynamic_pointer_cast<ov::MetaDataWithPugixml>(meta)) {
-                if (auto pugi_node = meta_with_pugixml_node->get_pugi_node()) {
-                    root.remove_child(child);
-                    auto added_node = root.append_copy(pugi_node);
-                    OPENVINO_ASSERT(added_node, "Cannot add pugixml node with name: ", name);
-                    added_node.set_name(name.c_str());
-                    break;
-                }
-            }
-            // Meta in ov::Meta cannot be accessed by MetaDataWithPugixml::get_pugi_node. Read it as ov::AnyMap
-            ov::AnyMap& map = *meta;
-            for (const auto& it : map) {
-                serialize_rt_info(child, it.first, it.second);
-            }
-        } while (false);
-    } else if (data.is<ov::AnyMap>()) {
-        const ov::AnyMap& any_map = data.as<ov::AnyMap>();
-        for (const auto& it : any_map) {
-            serialize_rt_info(child, it.first, it.second);
-        }
-    } else {
-        std::string value = data.as<std::string>();
-        child.append_attribute("value").set_value(value.c_str());
-    }
-}
-
-void ngfunction_2_ir(pugi::xml_node& netXml,
-                     const ov::Model& model,
-                     ConstantWriter& constant_node_write_handler,
-                     int64_t version,
-                     bool deterministic) {
-    // If determinism is not required, include auto-generated names into xml
-    // model name is not critical for hash computing
-    if (!deterministic) {
-        netXml.append_attribute("name").set_value(model.get_friendly_name().c_str());
-    }
-    netXml.append_attribute("version").set_value(static_cast<long long>(version));
-    pugi::xml_node layers = netXml.append_child("layers");
-
-    const std::unordered_map<ov::Node*, int> layer_ids = create_layer_ids(model);
-
-    const bool exec_graph = is_exec_graph(model);
-
-    auto sorted_ops = model.get_ordered_ops();
-
-    // get_ordered_ops() returns operations after a topological sort. The topological sort reverses order of Parameters
-    // and Results. So we need to put them into sorted_ops separately to ensure correct order of inputs and outputs.
-    {
-        std::vector<std::shared_ptr<ov::Node>> result;
-        result.reserve(sorted_ops.size());
-        for (const auto& param : model.get_parameters()) {
-            result.emplace_back(param);
-        }
-        auto model_sinks = model.get_sinks();
-        for (auto&& node : sorted_ops) {
-            if (!ov::op::util::is_parameter(node) && !ov::op::util::is_output(node) &&
-                std::find(model_sinks.begin(), model_sinks.end(), node) == model_sinks.end())
-                result.emplace_back(node);
-        }
-        for (const auto& sink : model.get_sinks()) {
-            result.emplace_back(sink);
-        }
-        for (const auto& res : model.get_results()) {
-            result.emplace_back(res);
-        }
-        sorted_ops = std::move(result);
-    }
-
-    for (const auto& n : sorted_ops) {
-        ov::Node* node = n.get();
-        int node_id{};
-        {
-            auto it = layer_ids.find(node);
-            OPENVINO_ASSERT(it != layer_ids.end(), "Internal error");
-            node_id = it->second;
-        }
-        PostponedConstantReplacer modified_node(node);
-        node = modified_node.get_node();
-
-        const std::string& node_type_name{node->get_type_name()};
-
-        // <layers>
-        pugi::xml_node layer = layers.append_child("layer");
-        layer.append_attribute("id").set_value(node_id);
-        // If determinism is not required, include auto-generated names into xml
-        // layer name is not critical for hash computing
-        if (!deterministic) {
-            layer.append_attribute("name").set_value(node->get_friendly_name().c_str());
-        }
-        layer.append_attribute("type").set_value(translate_type_name(node_type_name).c_str());
-        if (!exec_graph) {
-            layer.append_attribute("version").set_value(get_opset_name(node).c_str());
-        }
-
-        // <layers/data> general attributes
-        pugi::xml_node data = layer.append_child("data");
-
-        auto append_runtime_info = [&deterministic](pugi::xml_node& node, ov::RTMap& attributes) {
-            pugi::xml_node rt_node = node.append_child("rt_info");
-            bool has_attrs = false;
-            for (auto& item : attributes) {
-                if (item.second.is<ov::RuntimeAttribute>()) {
-                    auto& rt_attribute = item.second.as<ov::RuntimeAttribute>();
-                    if (!deterministic || rt_attribute.is_deterministic()) {
-                        auto attribute_node = rt_node.append_child("attribute");
-                        const auto& type_info = rt_attribute.get_type_info();
-                        attribute_node.append_attribute("name").set_value(type_info.name);
-                        attribute_node.append_attribute("version").set_value(type_info.get_version().c_str());
-                        rt_info::RTInfoSerializer serializer(attribute_node);
-                        if (!rt_attribute.visit_attributes(serializer)) {
-                            rt_node.remove_child(attribute_node);
-                        } else {
-                            has_attrs = true;
-                        }
-                    }
-                }
-            }
-            if (!has_attrs) {
-                node.remove_child(rt_node);
-            }
-        };
-
-        if (version >= 11) {
-            append_runtime_info(layer, node->get_rt_info());
-        }
-
-        int port_id = 0;
-        // <layers/input>
-        if (node->get_input_size() > 0) {
-            pugi::xml_node input = layer.append_child("input");
-            for (auto& i : node->inputs()) {
-                // v0::LSTMCell peephole input shall not be serialized
-                if (i.get_index() == 6 && ov::as_type<ov::op::v0::LSTMCell>(node)) {
-                    port_id++;
-                    continue;
-                }
-
-                pugi::xml_node port = input.append_child("port");
-                port.append_attribute("id").set_value(port_id++);
-
-                const auto& rt_info = i.get_tensor().get_rt_info();
-                auto port_element_type =
-                    is_fp16_compression_postponed(rt_info) ? ov::element::f16 : i.get_element_type();
-
-                port.append_attribute("precision").set_value(get_precision_name(port_element_type).c_str());
-                for (const auto& d : i.get_partial_shape()) {
-                    pugi::xml_node dim = port.append_child("dim");
-                    if (d.is_dynamic()) {
-                        dim.append_child(pugi::xml_node_type::node_pcdata).set_value("-1");
-                    } else {
-                        dim.append_child(pugi::xml_node_type::node_pcdata)
-                            .set_value(std::to_string(d.get_length()).c_str());
-                    }
-                }
-                if (version >= 11)
-                    append_runtime_info(port, i.get_rt_info());
-            }
-
-            if (node_type_name == "TensorIterator" || node_type_name == "Loop") {
-                layer.prepend_move(input);
-            }
-        }
-        // <layers/output>
-        if (node->get_output_size() > 0) {
-            auto serialize_tensor_names = [](const std::unordered_set<std::string>& names) -> std::string {
-                auto sorted_names = std::vector<std::string>(names.begin(), names.end());
-                std::sort(sorted_names.begin(), sorted_names.end());
-
-                std::string serialized_names;
-                for (const auto& name : sorted_names) {
-                    if (!serialized_names.empty())
-                        serialized_names += ",";
-                    serialized_names += escape_delim(name);
-                }
-                return serialized_names;
-            };
-
-            if (ov::op::util::is_output(node)) {
-                if (version > 10 && !deterministic) {
-                    // Not serialize output names for deterministic mode (hash) computation as it is optional
-                    // attribute for v11 and not affect on model structure or how it works
-                    if (const auto& names = ov::descriptor::get_assigned_names(node->get_output_tensor(0));
-                        !names.empty()) {
-                        layer.append_attribute("output_names").set_value(serialize_tensor_names(names).c_str());
-                    }
-                }
-            } else {
-                pugi::xml_node output = layer.append_child("output");
-                for (auto& o : node->outputs()) {
-                    pugi::xml_node port = output.append_child("port");
-                    port.append_attribute("id").set_value(port_id++);
-
-                    const auto& rt_info = o.get_tensor().get_rt_info();
-                    auto port_element_type =
-                        is_fp16_compression_postponed(rt_info) ? ov::element::f16 : o.get_element_type();
-
-                    port.append_attribute("precision").set_value(get_precision_name(port_element_type).c_str());
-
-                    if (const auto& tensor_names = o.get_tensor().get_names(); !tensor_names.empty()) {
-                        port.append_attribute("names").set_value(serialize_tensor_names(tensor_names).c_str());
-                    }
-
-                    for (const auto& d : o.get_partial_shape()) {
-                        pugi::xml_node dim = port.append_child("dim");
-                        if (d.is_dynamic()) {
-                            dim.append_child(pugi::xml_node_type::node_pcdata).set_value("-1");
-                        } else {
-                            dim.append_child(pugi::xml_node_type::node_pcdata)
-                                .set_value(std::to_string(d.get_length()).c_str());
-                        }
-                    }
-                    if (version >= 11)
-                        append_runtime_info(port, o.get_rt_info());
-                }
-                if (node_type_name == "TensorIterator" || node_type_name == "Loop") {
-                    layer.insert_move_after(output, layer.first_child());
-                }
-            }
-        }
-
-        // fill <data> general attributes
-        {
-            bool compress_to_fp16 = false;
-            ov::element::Type output_element_type = ov::element::dynamic;
-            if (is_fp16_compression_postponed(node->get_rt_info())) {
-                compress_to_fp16 = true;
-                output_element_type = node->get_output_element_type(0);
-            }
-            // Backward compatibility: clear padding values for nodes with auto_pad
-            PaddingsFixer fixed_node(node);
-            XmlSerializer visitor(data,
-                                  node_type_name,
-                                  constant_node_write_handler,
-                                  version,
-                                  deterministic,
-                                  compress_to_fp16,
-                                  output_element_type,
-                                  modified_node.data_is_temporary());
-            OPENVINO_ASSERT(fixed_node.get_node()->visit_attributes(visitor), "Visitor API is not supported in ", node);
-        }
-        rt_info::XmlSerializer{data}.serialize(node->get_rt_info());
-
-        if (exec_graph) {
-            visit_exec_graph_node(layer, node);
-        }
-
-        const bool data_attr_size = data.attributes().begin() == data.attributes().end();
-        if (data_attr_size) {
-            layer.remove_child(data);
-        }
-    }
-    // <edges>
-    const std::vector<Edge> edge_mapping = create_edge_mapping(layer_ids, model);
-    pugi::xml_node edges = netXml.append_child("edges");
-    auto ordered_ops = model.get_ordered_ops();
-    for (auto e : edge_mapping) {
-        // v0::LSTMCell peephole input shall not be serialized
-        if (e.to_port == 6) {
-            const auto& type_info = ordered_ops[e.to_layer]->get_type_info();
-            if (!strcmp(type_info.name, "LSTMCell")) {
-                continue;
-            }
-        }
-        pugi::xml_node edge = edges.append_child("edge");
-        edge.append_attribute("from-layer").set_value(e.from_layer);
-        edge.append_attribute("from-port").set_value(e.from_port);
-        edge.append_attribute("to-layer").set_value(e.to_layer);
-        edge.append_attribute("to-port").set_value(e.to_port);
-    }
-
-    // Serialize rt info
-    pugi::xml_node rt_info_node = netXml.append_child("rt_info");
-    for (const auto& it : model.get_rt_info()) {
-        // Skip IR version
-        if (it.first == "version" || it.first == "__weights_path" || ov::util::is_model_cache_attr(it.first))
-            continue;
-        serialize_rt_info(rt_info_node, it.first, it.second);
-    }
-}
-
-=======
 namespace {
->>>>>>> 417dd775
 const std::filesystem::path valid_xml_path(const std::filesystem::path& path) {
     OPENVINO_ASSERT(path.extension() == ".xml",
                     "Path for xml file doesn't contains file name with 'xml' extension: \"",
