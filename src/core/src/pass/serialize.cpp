// Copyright (C) 2018-2023 Intel Corporation
// SPDX-License-Identifier: Apache-2.0
//

#include "openvino/pass/serialize.hpp"

#include <array>
#include <cassert>
#include <cstdint>
#include <fstream>
#include <openvino/cc/pass/itt.hpp>
#include <unordered_map>
#include <unordered_set>

#include "openvino/core/coordinate_diff.hpp"
#include "openvino/core/except.hpp"
#include "openvino/core/meta_data.hpp"
#include "openvino/core/model.hpp"
#include "openvino/core/type/float16.hpp"
#include "openvino/op/util/framework_node.hpp"
#include "openvino/opsets/opset1.hpp"
#include "openvino/pass/constant_folding.hpp"
#include "openvino/reference/convert.hpp"
#include "openvino/runtime/aligned_buffer.hpp"
#include "openvino/util/file_util.hpp"
#include "pugixml.hpp"
#include "transformations/hash.hpp"
#include "transformations/rt_info/disable_fp16_compression.hpp"
#include "transformations/rt_info/primitives_priority_attribute.hpp"

OPENVINO_SUPPRESS_DEPRECATED_START
namespace {  // helpers
template <typename Container>
std::string join(const Container& c, const char* glue = ", ") {
    std::stringstream oss;
    const char* s = "";
    for (const auto& v : c) {
        oss << s << v;
        s = glue;
    }
    return oss.str();
}

struct Edge {
    int from_layer = 0;
    int from_port = 0;
    int to_layer = 0;
    int to_port = 0;
};

// Here operation type names are translated from OpenVINO Model convention to IR
// convention. Most of them are the same, but there are exceptions, e.g
// Constant (OpenVINO Model name) and Const (IR name). If there will be more
// discrepancies discovered, translations needs to be added here.
const std::unordered_map<std::string, std::string>& get_translate_type_name_translator() {
    static const std::unordered_map<std::string, std::string> translate_type_name_translator = {{"Constant", "Const"},
                                                                                                {"PRelu", "PReLU"},
                                                                                                {"Relu", "ReLU"},
                                                                                                {"Softmax", "SoftMax"}};
    return translate_type_name_translator;
}

std::string translate_type_name(const std::string& name) {
    auto found = get_translate_type_name_translator().find(name);
    if (found != end(get_translate_type_name_translator())) {
        return found->second;
    }
    return name;
}

size_t hash_combine(const void* v, int64_t size) {
    constexpr auto cel_size = sizeof(size_t);
    auto seed = static_cast<size_t>(size);
    const auto data = static_cast<const size_t*>(v);
    const auto d_end = std::next(data, size / cel_size);
    // The constant value used as a magic number has been
    // traditionally used e.g. in boost library's hash_combine.
    // It happens to be derived from the golden ratio.
    for (auto d = data; d != d_end; ++d) {
        seed ^= *d + 0x9e3779b9 + (seed << 6) + (seed >> 2);
    }
    size_t last_bytes{0};
    std::memcpy(&last_bytes, d_end, size % cel_size);
    seed ^= last_bytes + 0x9e3779b9 + (seed << 6) + (seed >> 2);
    return seed;
}

class ConstantWriter {
public:
    using FilePosition = int64_t;
    using HashValue = size_t;
    using ConstWritePositions = std::unordered_map<HashValue, std::pair<FilePosition, void const*>>;

    ConstantWriter(std::ostream& bin_data, bool enable_compression = true)
        : m_binary_output(bin_data),
          m_enable_compression(enable_compression),
          m_blob_offset(bin_data.tellp()) {}

    FilePosition write(const char* ptr,
                       size_t size,
                       size_t* new_size,
                       bool compress_to_fp16 = false,
                       ov::element::Type src_type = ov::element::dynamic) {
        const FilePosition write_pos = m_binary_output.tellp();
        const auto offset = write_pos - m_blob_offset;
        *new_size = size;

        if (!m_enable_compression || compress_to_fp16) {
            write_with_optional_fp16_compression(ptr, size, new_size, compress_to_fp16, src_type);
            return offset;
        }
        // TODO: Find a way to keep both types of compression (m_enable_compression and compress_to_fp16)
        // simultaneously. Disabled usual compression by m_enable_compression for those constants that are requested to
        // be compressed by compress_to_fp16 for now. To implement both compression types applied simultaneously
        // we need to save element_type for each constant in the cache together with the compression status
        // that implies a wider impact and requires a more accurate implementation of cache handling.
        // When FP16 compression is turned on together with the usual compression enabled by m_enable_compression, we
        // can avoid comparing FP32 weights, but it would require comparing with data from a file, because on-the-fly
        // converted FP16 constants are not kept in memory.

        // This hash is weak (but efficient) and must be replace with some other
        // more stable hash algorithm. For example current hash algorithms gives
        // the same hash for {2, 2} and {0, 128} arrays. So we have to compare
        // values when finding a match in hash map.
        const HashValue hash = hash_combine(ptr, size);
        const auto found = m_hash_to_file_positions.find(hash);
        if (found != end(m_hash_to_file_positions) &&
            memcmp(static_cast<void const*>(ptr), found->second.second, size) == 0) {
            return found->second.first;
        }

        write_with_optional_fp16_compression(ptr, size, new_size, compress_to_fp16, src_type);
        m_hash_to_file_positions.insert({hash, {offset, static_cast<void const*>(ptr)}});

        return offset;
    }

private:
    void write_with_optional_fp16_compression(const char* ptr,
                                              size_t size,
                                              size_t* new_size,
                                              bool compress_to_fp16 = false,
                                              ov::element::Type src_type = ov::element::dynamic) {
        if (!compress_to_fp16) {
            m_binary_output.write(ptr, size);
        } else {
            OPENVINO_ASSERT(size % src_type.size() == 0);
            auto fp16_buffer = compress_data_to_fp16(ptr, size, src_type, new_size);
            m_binary_output.write(fp16_buffer.get(), *new_size);
            // Compressed data is disposed
        }
    }

    std::unique_ptr<char[]> compress_data_to_fp16(const char* ptr,
                                                  size_t size,
                                                  ov::element::Type src_type,
                                                  size_t* compressed_size) {
        auto num_src_elements = size / src_type.size();
        *compressed_size = num_src_elements * ov::element::f16.size();
        if (src_type == ov::element::f32) {
            auto new_ptr = std::unique_ptr<char[]>(new char[*compressed_size]);
            auto dst_data = reinterpret_cast<ov::float16*>(new_ptr.get());
            auto src_data = reinterpret_cast<const float*>(ptr);
            ov::reference::convert_from_f32_to_f16_with_clamp(src_data, dst_data, num_src_elements);
            return new_ptr;
        } else if (src_type == ov::element::f64) {
            auto new_ptr = std::unique_ptr<char[]>(new char[*compressed_size]);
            auto dst_data = reinterpret_cast<ov::float16*>(new_ptr.get());
            auto src_data = reinterpret_cast<const double*>(ptr);

            // Reference implementation for fp64 to fp16 conversoin
            for (size_t i = 0; i < num_src_elements; ++i) {
                // if abs value is smaller than the smallest positive fp16, but not zero
                if (std::abs(src_data[i]) < ov::float16::from_bits(0x0001) && src_data[i] != 0.0f) {
                    dst_data[i] = 0;
                } else if (src_data[i] > std::numeric_limits<ov::float16>::max()) {
                    dst_data[i] = std::numeric_limits<ov::float16>::max();
                } else if (src_data[i] < std::numeric_limits<ov::float16>::lowest()) {
                    dst_data[i] = std::numeric_limits<ov::float16>::lowest();
                } else {
                    dst_data[i] = static_cast<ov::float16>(src_data[i]);
                }
            }
            return new_ptr;
        } else {
            OPENVINO_THROW("[ INTERNAL ERROR ] Not supported source type for weights compression: ", src_type);
        }
    }

    ConstWritePositions m_hash_to_file_positions;
    std::ostream& m_binary_output;
    bool m_enable_compression;
    FilePosition m_blob_offset;  // blob offset inside output stream
};

void ngfunction_2_ir(pugi::xml_node& node,
                     const ov::Model& model,
                     const std::map<std::string, ngraph::OpSet>& custom_opsets,
                     ConstantWriter& constant_write_handler,
                     int64_t version,
                     bool deterministic);

namespace rt_info {
static const std::vector<std::string> list_of_names{
    "PrimitivesPriority",
    "alt_width",
};

class XmlSerializer {
public:
    explicit XmlSerializer(pugi::xml_node& xml_node) : m_xml_node(xml_node) {}

    void serialize(const ov::Node::RTMap& rt_info) {
        for (const auto& rt_info_name : list_of_names) {
            const auto& found_rt_info = rt_info.find(rt_info_name);
            if (found_rt_info != rt_info.end()) {
                std::stringstream strm;
                found_rt_info->second.print(strm);
                m_xml_node.append_attribute(rt_info_name.c_str()).set_value(strm.str().c_str());
            }
        }
    }

private:
    pugi::xml_node& m_xml_node;
};

class RTInfoSerializer : public ov::AttributeVisitor {
    pugi::xml_node m_node;

public:
    RTInfoSerializer(const pugi::xml_node node) : m_node(node) {}

    void on_adapter(const std::string& name, ov::ValueAccessor<void>& adapter) override {
        check_attribute_name(name);
        if (auto a = ov::as_type<ov::AttributeAdapter<std::set<std::string>>>(&adapter)) {
            const auto& value = join(a->get());
            m_node.append_attribute(name.c_str()).set_value(value.c_str());
        } else {
            OPENVINO_THROW("Unsupported attribute type for serialization: ", name);
        }
    }

    void on_adapter(const std::string& name, ov::ValueAccessor<bool>& adapter) override {
        check_attribute_name(name);
        m_node.append_attribute(name.c_str()).set_value(adapter.get());
    }

    void on_adapter(const std::string& name, ov::ValueAccessor<std::string>& adapter) override {
        check_attribute_name(name);
        m_node.append_attribute(name.c_str()).set_value(adapter.get().c_str());
    }

    void on_adapter(const std::string& name, ov::ValueAccessor<int64_t>& adapter) override {
        check_attribute_name(name);
        m_node.append_attribute(name.c_str()).set_value(static_cast<long long>(adapter.get()));
    }

    void on_adapter(const std::string& name, ov::ValueAccessor<double>& adapter) override {
        check_attribute_name(name);
        m_node.append_attribute(name.c_str()).set_value(adapter.get());
    }

    void on_adapter(const std::string& name, ov::ValueAccessor<std::vector<int>>& adapter) override {
        check_attribute_name(name);
        const auto& value = join(adapter.get());
        m_node.append_attribute(name.c_str()).set_value(value.c_str());
    }

    void on_adapter(const std::string& name, ov::ValueAccessor<std::vector<int64_t>>& adapter) override {
        check_attribute_name(name);
        const auto& value = join(adapter.get());
        m_node.append_attribute(name.c_str()).set_value(value.c_str());
    }

    void on_adapter(const std::string& name, ov::ValueAccessor<std::vector<uint64_t>>& adapter) override {
        check_attribute_name(name);
        const auto& value = join(adapter.get());
        m_node.append_attribute(name.c_str()).set_value(value.c_str());
    }

    void on_adapter(const std::string& name, ov::ValueAccessor<std::vector<float>>& adapter) override {
        check_attribute_name(name);
        const auto& value = join(adapter.get());
        m_node.append_attribute(name.c_str()).set_value(value.c_str());
    }

    void on_adapter(const std::string& name, ov::ValueAccessor<std::vector<std::string>>& adapter) override {
        check_attribute_name(name);
        const auto& value = join(adapter.get());
        m_node.append_attribute(name.c_str()).set_value(value.c_str());
    }

    void on_adapter(const std::string& name, ov::ValueAccessor<std::shared_ptr<ov::Model>>& adapter) override {
        OPENVINO_THROW("Model type is unsupported for rt info serialization");
    }

    void check_attribute_name(const std::string& name) const {
        if (name == "name" || name == "version") {
            OPENVINO_THROW("Attribute key with name: ", name, " is not allowed. Please use another name");
        }
    }
};
}  // namespace rt_info

class XmlSerializer : public ov::AttributeVisitor {
    pugi::xml_node& m_xml_node;
    const std::string& m_node_type_name;
    const std::map<std::string, ngraph::OpSet>& m_custom_opsets;
    ConstantWriter& m_constant_write_handler;
    int64_t m_version;
    bool m_deterministic;
    bool m_compress_to_fp16;
    ov::element::Type m_output_element_type;

    template <typename T>
    std::string create_atribute_list(ov::ValueAccessor<std::vector<T>>& adapter) {
        return join(adapter.get());
    }

    std::vector<std::string> map_type_from_body(const pugi::xml_node& xml_node,
                                                const std::string& map_type,
                                                int64_t ir_version,
                                                const std::string& body_name = "body") {
        std::vector<std::string> output;
        for (pugi::xml_node node : xml_node.child(body_name.c_str()).child("layers")) {
            if (map_type == node.attribute("type").value()) {
                output.emplace_back(node.attribute("id").value());
            }
        }

        return output;
    }

    void input_descriptions_on_adapter(
        const std::vector<std::shared_ptr<ov::op::util::MultiSubGraphOp::InputDescription>>& input_descriptions,
        const std::vector<std::string>& parameter_mapping,
        const std::vector<std::string>& result_mapping,
        pugi::xml_node& port_map,
        const std::string& portmap_name) {
        if (!m_xml_node.parent().child(portmap_name.c_str())) {
            port_map = m_xml_node.parent().insert_child_before(portmap_name.c_str(), m_xml_node.parent().first_child());
        }

        for (const auto& input_description : input_descriptions) {
            pugi::xml_node input = port_map.append_child("input");
            input.append_attribute("external_port_id")
                .set_value(static_cast<unsigned long long>(input_description->m_input_index));
            input.append_attribute("internal_layer_id")
                .set_value(parameter_mapping[input_description->m_body_parameter_index].c_str());

            if (auto slice_input =
                    ov::as_type_ptr<ov::op::util::SubGraphOp::SliceInputDescription>(input_description)) {
                input.prepend_attribute("axis").set_value(static_cast<long long>(slice_input->m_axis));
                input.append_attribute("start").set_value(static_cast<long long>(slice_input->m_start));
                input.append_attribute("end").set_value(static_cast<long long>(slice_input->m_end));
                input.append_attribute("stride").set_value(static_cast<long long>(slice_input->m_stride));
                input.append_attribute("part_size").set_value(static_cast<long long>(slice_input->m_part_size));
            } else if (auto merged_input =
                           ov::as_type_ptr<ov::op::util::SubGraphOp::MergedInputDescription>(input_description)) {
                pugi::xml_node back_edges = m_xml_node.parent().child("back_edges");
                if (!back_edges) {
                    back_edges = m_xml_node.parent().insert_child_after("back_edges", port_map);
                }
                pugi::xml_node edge = back_edges.append_child("edge");
                edge.append_attribute("from-layer").set_value(result_mapping[merged_input->m_body_value_index].c_str());
                edge.append_attribute("to-layer")
                    .set_value(parameter_mapping[merged_input->m_body_parameter_index].c_str());
            }
        }
    }

    void output_descriptions_on_adapter(
        const std::vector<std::shared_ptr<ov::op::util::MultiSubGraphOp::OutputDescription>>& output_descriptions,
        const uint32_t& input_count,
        const std::vector<std::string>& result_mapping,
        pugi::xml_node& port_map,
        const std::string& portmap_name) {
        OPENVINO_ASSERT(!result_mapping.empty(), "No results found in body Model.");

        if (!port_map) {
            port_map = m_xml_node.parent().insert_child_before(portmap_name.c_str(), m_xml_node.parent().first_child());
        }

        for (const auto& output_description : output_descriptions) {
            pugi::xml_node output = port_map.append_child("output");
            output.append_attribute("external_port_id")
                .set_value(static_cast<unsigned long long>(input_count + output_description->m_output_index));
            output.append_attribute("internal_layer_id")
                .set_value(result_mapping[output_description->m_body_value_index].c_str());

            if (auto concat_output =
                    ov::as_type_ptr<ov::op::util::SubGraphOp::ConcatOutputDescription>(output_description)) {
                output.prepend_attribute("axis").set_value(static_cast<long long>(concat_output->m_axis));
                output.append_attribute("start").set_value(static_cast<long long>(concat_output->m_start));
                output.append_attribute("end").set_value(static_cast<long long>(concat_output->m_end));
                output.append_attribute("stride").set_value(static_cast<long long>(concat_output->m_stride));
                output.append_attribute("part_size").set_value(static_cast<long long>(concat_output->m_part_size));
            }
        }
    }

    void special_body_ports_on_adapter(const ov::op::v5::Loop::SpecialBodyPorts& special_body_ports,
                                       const std::vector<std::string>& parameter_mapping,
                                       const std::vector<std::string>& result_mapping,
                                       pugi::xml_node& port_map) {
        OPENVINO_ASSERT(port_map, "port_map section not found, purpose attribute cannot be added.");

        if (special_body_ports.current_iteration_input_idx != -1) {
            pugi::xml_node iter_input = port_map.append_child("input");
            iter_input.append_attribute("external_port_id").set_value("-1");
            iter_input.append_attribute("internal_layer_id")
                .set_value(parameter_mapping[special_body_ports.current_iteration_input_idx].c_str());
            iter_input.append_attribute("purpose").set_value("current_iteration");
        }

        if (special_body_ports.body_condition_output_idx != -1) {
            pugi::xml_node exec_output = port_map.append_child("output");
            exec_output.append_attribute("external_port_id").set_value("-1");
            exec_output.append_attribute("internal_layer_id")
                .set_value(result_mapping[special_body_ports.body_condition_output_idx].c_str());
            exec_output.append_attribute("purpose").set_value("execution_condition");
        }
    }

public:
    XmlSerializer(pugi::xml_node& data,
                  const std::string& node_type_name,
                  const std::map<std::string, ngraph::OpSet>& custom_opsets,
                  ConstantWriter& constant_write_handler,
                  int64_t version,
                  bool deterministic = false,
                  bool compress_to_fp16 = false,
                  ov::element::Type output_element_type = ov::element::dynamic)
        : m_xml_node(data),
          m_node_type_name(node_type_name),
          m_custom_opsets(custom_opsets),
          m_constant_write_handler(constant_write_handler),
          m_version(version),
          m_deterministic(deterministic),
          m_compress_to_fp16(compress_to_fp16),
          m_output_element_type(output_element_type) {}

    void on_adapter(const std::string& name, ov::ValueAccessor<void>& adapter) override {
        using BodyTargetNames = std::tuple<std::string, std::string, std::vector<std::string>>;

        const std::vector<BodyTargetNames> body_names = {
            BodyTargetNames{"body", "port_map", {"input_descriptions", "output_descriptions", "special_body_ports"}},
            BodyTargetNames{"then_body", "then_port_map", {"then_inputs", "then_outputs"}},
            BodyTargetNames{"else_body", "else_port_map", {"else_inputs", "else_outputs"}}};
        BodyTargetNames bnames;
        bool is_body_target = false;
        for (const auto& _body_target : body_names) {
            if (m_xml_node.parent().child(std::get<0>(_body_target).c_str())) {
                auto vec_names = std::get<2>(_body_target);

                if (std::find(vec_names.begin(), vec_names.end(), name) != vec_names.end()) {
                    is_body_target = true;
                    bnames = _body_target;
                    break;
                }
            }
        }
        if (!is_body_target) {
            std::string id = "input_descriptions";
            std::string od = "output_descriptions";
            const auto& id_pos = name.find("input_descriptions");
            const auto& od_pos = name.find("output_descriptions");
            auto id_str = name;
            size_t body_id;
            if (id_pos != std::string::npos) {
                id_str.erase(id_pos, id.length());
                (void)std::stoi(id_str, &body_id);
                is_body_target = true;
            } else if (od_pos != std::string::npos) {
                id_str.erase(od_pos, od.length());
                (void)std::stoi(id_str, &body_id);
                is_body_target = true;
            }
            if (is_body_target) {
                auto body_name = "body" + id_str;
                if (m_xml_node.parent().child(body_name.c_str())) {
                    bnames = BodyTargetNames{body_name,
                                             "port_map" + id_str,
                                             {"input_descriptions" + id_str, "output_descriptions" + id_str}};
                } else {
                    is_body_target = false;
                }
            }
        }
        if (is_body_target) {
            auto body_name = std::get<0>(bnames);
            auto portmap_name = std::get<1>(bnames);
            std::vector<std::string> result_mapping =
                map_type_from_body(m_xml_node.parent(), "Result", m_version, body_name);
            std::vector<std::string> parameter_mapping =
                map_type_from_body(m_xml_node.parent(), "Parameter", m_version, body_name);

            pugi::xml_node port_map = m_xml_node.parent().child(portmap_name.c_str());
            // Bodies can be without parameters(dependig on constants), but can not be without results
            OPENVINO_ASSERT(!result_mapping.empty(), "No results found in body Model.");
            // TI, Loop do not have attributtes as regular ops, it is necessary to append "port_map" and
            // "back_edges" to layer above (m_xml_node.parent()) as in ngfunction_2_ir() layer (here "m_xml_node")
            // with empty attributes is removed.
            if (const auto& a = ov::as_type<ov::AttributeAdapter<
                    std::vector<std::shared_ptr<ov::op::util::MultiSubGraphOp::InputDescription>>>>(&adapter)) {
                input_descriptions_on_adapter(a->get(), parameter_mapping, result_mapping, port_map, portmap_name);
            } else if (const auto& a = ov::as_type<ov::AttributeAdapter<
                           std::vector<std::shared_ptr<ov::op::util::MultiSubGraphOp::OutputDescription>>>>(&adapter)) {
                uint32_t op_input_count = 0;
                for (auto c = m_xml_node.parent().child("input").first_child(); !c.empty(); c = c.next_sibling()) {
                    op_input_count++;
                }
                output_descriptions_on_adapter(a->get(), op_input_count, result_mapping, port_map, portmap_name);
            } else if (const auto& a =
                           ov::as_type<ov::AttributeAdapter<ov::op::v5::Loop::SpecialBodyPorts>>(&adapter)) {
                special_body_ports_on_adapter(a->get(), parameter_mapping, result_mapping, port_map);
            }
        } else if (const auto& a =
                       ov::as_type<ov::AttributeAdapter<std::shared_ptr<ov::op::util::Variable>>>(&adapter)) {
            m_xml_node.append_attribute(name.c_str()).set_value(a->get()->get_info().variable_id.c_str());
        } else if (const auto& a =
                       ov::as_type<ov::AttributeAdapter<std::shared_ptr<ngraph::runtime::AlignedBuffer>>>(&adapter)) {
            if (name == "value" && translate_type_name(m_node_type_name) == "Const") {
                const int64_t size = a->get()->size();
                size_t new_size;
                int64_t offset = m_constant_write_handler.write(static_cast<const char*>(a->get()->get_ptr()),
                                                                size,
                                                                &new_size,
                                                                m_compress_to_fp16,
                                                                m_output_element_type);

                m_xml_node.append_attribute("offset").set_value(static_cast<unsigned long long>(offset));
                m_xml_node.append_attribute("size").set_value(static_cast<unsigned long long>(new_size));
            }
        } else if (const auto& a = ov::as_type<ov::AttributeAdapter<std::shared_ptr<ov::AlignedBuffer>>>(&adapter)) {
            if (name == "value" && translate_type_name(m_node_type_name) == "Const") {
                const int64_t size = a->get()->size();
                size_t new_size;
                int64_t offset = m_constant_write_handler.write(static_cast<const char*>(a->get()->get_ptr()),
                                                                size,
                                                                &new_size,
                                                                m_compress_to_fp16,
                                                                m_output_element_type);

                m_xml_node.append_attribute("offset").set_value(static_cast<unsigned long long>(offset));
                m_xml_node.append_attribute("size").set_value(static_cast<unsigned long long>(new_size));
            }
        } else if (const auto& a = ov::as_type<ov::AttributeAdapter<ov::op::util::FrameworkNodeAttrs>>(&adapter)) {
            const auto& attrs = a->get();

            // Update type and version attributes
            pugi::xml_node layer = m_xml_node.parent();

            auto type_attr = layer.attribute("type");
            auto version_attr = layer.attribute("version");

            type_attr.set_value(attrs.get_type_name().c_str());

            if (!attrs.get_opset_name().empty()) {
                version_attr.set_value(attrs.get_opset_name().c_str());
            } else {
                layer.remove_attribute("version");
            }

            // Update node attributes in data field
            for (const auto& attr : attrs) {
                m_xml_node.append_attribute(attr.first.c_str()).set_value(attr.second.c_str());
            }
        } else if (const auto& a = ov::as_type<ov::AttributeAdapter<ov::element::TypeVector>>(&adapter)) {
            const auto& attrs = a->get();
            m_xml_node.append_attribute(name.c_str()).set_value(join(attrs).c_str());
        } else if (const auto& a = ov::as_type<ov::AttributeAdapter<ov::PartialShape>>(&adapter)) {
            const auto& attrs = a->get();
            auto shape_str = attrs.to_string();
            if (shape_str[0] == '[' && shape_str[shape_str.size() - 1] == ']')
                shape_str = shape_str.substr(1, shape_str.size() - 2);
            m_xml_node.append_attribute(name.c_str()).set_value(shape_str.c_str());
        } else if (const auto& a = ov::as_type<ov::AttributeAdapter<ov::Dimension>>(&adapter)) {
            const auto& attrs = a->get();
            std::stringstream dim_str_stream;
            dim_str_stream << attrs;
            auto dim_str = dim_str_stream.str();
            if (dim_str[0] == '{' && dim_str[dim_str.size() - 1] == '}')
                dim_str = dim_str.substr(1, dim_str.size() - 2);
            m_xml_node.append_attribute(name.c_str()).set_value(dim_str.c_str());
        } else {
            OPENVINO_THROW("Unsupported attribute type for serialization: ", name);
        }
    }

    void on_adapter(const std::string& name, ov::ValueAccessor<bool>& adapter) override {
        m_xml_node.append_attribute(name.c_str()).set_value(adapter.get());
    }
    void on_adapter(const std::string& name, ov::ValueAccessor<std::string>& adapter) override {
        std::string value;
        if (m_compress_to_fp16 && name == "element_type") {
            value = ov::as_string(static_cast<ov::element::Type_t>(ov::element::f16));
        } else {
            value = adapter.get();
        }
        m_xml_node.append_attribute(name.c_str()).set_value(value.c_str());
    }
    void on_adapter(const std::string& name, ov::ValueAccessor<int64_t>& adapter) override {
        m_xml_node.append_attribute(name.c_str()).set_value(static_cast<long long>(adapter.get()));
    }
    void on_adapter(const std::string& name, ov::ValueAccessor<double>& adapter) override {
        m_xml_node.append_attribute(name.c_str()).set_value(adapter.get());
    }
    void on_adapter(const std::string& name, ov::ValueAccessor<std::vector<int>>& adapter) override {
        m_xml_node.append_attribute(name.c_str()).set_value(create_atribute_list(adapter).c_str());
    }
    void on_adapter(const std::string& name, ov::ValueAccessor<std::vector<int64_t>>& adapter) override {
        m_xml_node.append_attribute(name.c_str()).set_value(create_atribute_list(adapter).c_str());
    }
    void on_adapter(const std::string& name, ov::ValueAccessor<std::vector<uint64_t>>& adapter) override {
        m_xml_node.append_attribute(name.c_str()).set_value(create_atribute_list(adapter).c_str());
    }
    void on_adapter(const std::string& name, ov::ValueAccessor<std::vector<float>>& adapter) override {
        m_xml_node.append_attribute(name.c_str()).set_value(create_atribute_list(adapter).c_str());
    }
    void on_adapter(const std::string& name, ov::ValueAccessor<std::vector<std::string>>& adapter) override {
        m_xml_node.append_attribute(name.c_str()).set_value(create_atribute_list(adapter).c_str());
    }
    void on_adapter(const std::string& name, ov::ValueAccessor<std::shared_ptr<ov::Model>>& adapter) override {
        if (name.find("body") != std::string::npos) {
            // name that contains subgraphs: body{n}, then_body, else_body
            // TI, Loop do not have attributtes as regular ops, it is necessary to append "body"
            // to layer above (m_xml_node.parent()) as in ngfunction_2_ir() layer (m_xml_node) with empty attributes
            // is removed.
            pugi::xml_node xml_body = m_xml_node.parent().append_child(name.c_str());
            ngfunction_2_ir(xml_body,
                            *adapter.get(),
                            m_custom_opsets,
                            m_constant_write_handler,
                            m_version,
                            m_deterministic);
            xml_body.remove_attribute("name");
            xml_body.remove_attribute("version");
        } else if (name == "net") {
            ngfunction_2_ir(m_xml_node,
                            *adapter.get(),
                            m_custom_opsets,
                            m_constant_write_handler,
                            m_version,
                            m_deterministic);
        } else {
            OPENVINO_THROW("Unsupported Model name.");
        }
    }
};

const std::unordered_map<ov::Node*, int> create_layer_ids(const ov::Model& model) {
    std::unordered_map<ov::Node*, int> layer_ids;
    int id = 0;
    for (const auto& node : model.get_ordered_ops()) {
        layer_ids[node.get()] = id++;
    }
    return layer_ids;
}

const std::vector<Edge> create_edge_mapping(const std::unordered_map<ov::Node*, int>& layer_ids,
                                            const ov::Model& model) {
    std::vector<Edge> edges;
    for (const auto& node : model.get_ordered_ops()) {
        if (ov::op::util::is_parameter(node)) {
            continue;
        }

        for (const auto& i : node->inputs()) {
            auto source_output = i.get_source_output();
            auto source_node = source_output.get_node();
            auto current_node = i.get_node();

            OPENVINO_ASSERT(layer_ids.find(source_node) != layer_ids.end(), "Internal error");
            OPENVINO_ASSERT(layer_ids.find(current_node) != layer_ids.end(), "Internal error");

            Edge e{};
            e.from_layer = layer_ids.find(source_node)->second;
            e.from_port = static_cast<int>(source_node->get_input_size() + source_output.get_index());
            e.to_layer = layer_ids.find(current_node)->second;
            e.to_port = static_cast<int>(i.get_index());
            edges.push_back(e);
        }
    }
    std::sort(begin(edges), end(edges), [](const Edge& a, const Edge& b) -> bool {
        return a.from_layer < b.from_layer;
    });
    return edges;
}

std::string get_opset_name(const ov::Node* n, const std::map<std::string, ngraph::OpSet>& custom_opsets) {
    OPENVINO_ASSERT(n != nullptr);

    // Try to find opset name from RT info
    auto opset_it = n->get_rt_info().find("opset");
    if (opset_it != n->get_rt_info().end()) {
        if (opset_it->second.is<std::string>()) {
            const std::string& opset_name = opset_it->second.as<std::string>();
            if (custom_opsets.find(opset_name) != custom_opsets.end()) {
                return opset_name;
            }
        }
    }

    if (n->get_type_info().version_id != nullptr) {
        return n->get_type_info().version_id;
    }

    for (const auto& custom_opset : custom_opsets) {
        std::string name = custom_opset.first;
        ngraph::OpSet opset = custom_opset.second;
        if (opset.contains_op_type(n)) {
            return name;
        }
    }

    return "experimental";
}

std::string get_precision_name(const ov::element::Type& elem_type) {
    switch (elem_type) {
    case ::ov::element::Type_t::undefined:
    case ::ov::element::Type_t::dynamic:
        return "UNSPECIFIED";
    case ::ov::element::Type_t::f16:
        return "FP16";
    case ::ov::element::Type_t::f32:
        return "FP32";
    case ::ov::element::Type_t::bf16:
        return "BF16";
    case ::ov::element::Type_t::f64:
        return "FP64";
    case ::ov::element::Type_t::i4:
        return "I4";
    case ::ov::element::Type_t::i8:
        return "I8";
    case ::ov::element::Type_t::i16:
        return "I16";
    case ::ov::element::Type_t::i32:
        return "I32";
    case ::ov::element::Type_t::i64:
        return "I64";
    case ::ov::element::Type_t::u4:
        return "U4";
    case ::ov::element::Type_t::u8:
        return "U8";
    case ::ov::element::Type_t::u16:
        return "U16";
    case ::ov::element::Type_t::u32:
        return "U32";
    case ::ov::element::Type_t::u64:
        return "U64";
    case ::ov::element::Type_t::u1:
        return "BIN";
    case ::ov::element::Type_t::boolean:
        return "BOOL";
<<<<<<< HEAD
    case ::ngraph::element::Type_t::string:
        return "STRING";
=======
    case ::ov::element::Type_t::nf4:
        return "NF4";
>>>>>>> e446dac7
    default:
        OPENVINO_THROW("Unsupported precision: ", elem_type);
    }
}

std::string escape_delim(const std::string& name, const char delim = ',') {
    std::string result_name = name;
    const std::string escaped_delim = std::string("\\") + delim;
    size_t index = result_name.find(delim, 0);
    while (index != std::string::npos) {
        result_name.replace(index, 1, escaped_delim);
        index = result_name.find(delim, index + 2);
    }
    return result_name;
}

std::string generate_unique_name(const std::unordered_set<std::string>& unique_names,
                                 const std::string& base_name,
                                 int suffix) {
    std::string new_name = base_name + std::to_string(suffix);
    if (unique_names.find(new_name) == unique_names.end()) {
        return new_name;
    } else {
        suffix++;
        return generate_unique_name(unique_names, base_name, suffix);
    }
}

template <typename T>
bool is_name_auto_generated(const T& n) {
    return n.get_friendly_name() == n.get_name();
}

// TODO: remove when CNNNetwork will be supporting not-unique names
std::string get_node_unique_name(std::unordered_set<std::string>& unique_names, const ov::Node* n) {
    std::string name = n->get_friendly_name();
    if (unique_names.find(name) != unique_names.end()) {
        name = generate_unique_name(unique_names, name, 0);
    }
    unique_names.insert(name);
    return name;
}

void visit_exec_graph_node(pugi::xml_node& layer, const ov::Node* n) {
    auto data = layer.child("data");
    for (const auto& param : n->get_rt_info()) {
        if (param.second.is<std::string>()) {
            const std::string& name = param.first;
            const std::string& value = param.second.as<std::string>();

            if (name == "layerType") {
                layer.attribute("type").set_value(value.c_str());
                continue;
            }

            data.append_attribute(name.c_str()).set_value(value.c_str());
        }
    }
}

bool is_exec_graph(const ov::Model& model) {
    // go over all operations and check whether performance stat is set
    for (const auto& op : model.get_ops()) {
        const auto& rtInfo = op->get_rt_info();
        if (rtInfo.find("execTimeMcs") != rtInfo.end()) {
            return true;
        }
    }
    return false;
}

class PaddingsFixer {
private:
    ov::Node* m_node;

    ov::OutputVector m_parameters;
    std::shared_ptr<ov::Node> m_cloned_node;

    const std::set<ov::op::PadType> pad_agnostic_types = {
        ov::op::PadType::SAME_LOWER,
        ov::op::PadType::SAME_UPPER,
        ov::op::PadType::VALID,
        ov::op::PadType::AUTO,
    };

    template <class T, class P>
    void clone_op_and_fix_paddings(const T* op) {
        for (const auto& input : op->inputs()) {
            m_parameters.emplace_back(
                std::make_shared<ov::opset1::Parameter>(input.get_element_type(), input.get_partial_shape()));
        }
        m_cloned_node = op->clone_with_new_inputs(m_parameters);
        auto typed_cloned_node = std::dynamic_pointer_cast<T>(m_cloned_node);
        OPENVINO_ASSERT(typed_cloned_node);
        typed_cloned_node->set_pads_begin(P(op->get_pads_begin().size(), 0));
        typed_cloned_node->set_pads_end(P(op->get_pads_end().size(), 0));
        m_node = m_cloned_node.get();
    }

public:
    ov::Node* get_node() {
        return m_node;
    }

    explicit PaddingsFixer(ov::Node* node) : m_node(node) {
        if (auto op = ov::as_type<ov::opset1::Convolution>(node)) {
            if (pad_agnostic_types.count(op->get_auto_pad())) {
                clone_op_and_fix_paddings<ov::opset1::Convolution, ov::CoordinateDiff>(op);
            }
        } else if (auto op = ov::as_type<ov::opset1::GroupConvolution>(node)) {
            if (pad_agnostic_types.count(op->get_auto_pad())) {
                clone_op_and_fix_paddings<ov::opset1::GroupConvolution, ov::CoordinateDiff>(op);
            }
        } else if (auto op = ov::as_type<ov::opset1::ConvolutionBackpropData>(node)) {
            if (pad_agnostic_types.count(op->get_auto_pad())) {
                clone_op_and_fix_paddings<ov::opset1::ConvolutionBackpropData, ov::CoordinateDiff>(op);
            }
        } else if (auto op = ov::as_type<ov::opset1::GroupConvolutionBackpropData>(node)) {
            if (pad_agnostic_types.count(op->get_auto_pad())) {
                clone_op_and_fix_paddings<ov::opset1::GroupConvolutionBackpropData, ov::CoordinateDiff>(op);
            }
        } else if (auto op = ov::as_type<ov::op::util::DeformableConvolutionBase>(node)) {
            if (pad_agnostic_types.count(op->get_auto_pad())) {
                clone_op_and_fix_paddings<ov::op::util::DeformableConvolutionBase, ov::CoordinateDiff>(op);
            }
        } else if (auto op = ov::as_type<ov::opset1::BinaryConvolution>(node)) {
            if (pad_agnostic_types.count(op->get_auto_pad())) {
                clone_op_and_fix_paddings<ov::opset1::BinaryConvolution, ov::CoordinateDiff>(op);
            }
        } else if (auto op = ov::as_type<ov::opset1::AvgPool>(node)) {
            if (pad_agnostic_types.count(op->get_auto_pad())) {
                clone_op_and_fix_paddings<ov::opset1::AvgPool, ov::Shape>(op);
            }
        } else if (auto op = ov::as_type<ov::op::util::MaxPoolBase>(node)) {
            if (pad_agnostic_types.count(op->get_auto_pad())) {
                clone_op_and_fix_paddings<ov::op::util::MaxPoolBase, ov::Shape>(op);
            }
        }
    }
};

void serialize_rt_info(pugi::xml_node& root, const std::string& name, const ov::Any& data) {
    auto child = root.append_child(name.c_str());
    if (data.is<std::shared_ptr<ov::Meta>>()) {
        std::shared_ptr<ov::Meta> meta = data.as<std::shared_ptr<ov::Meta>>();
        ov::AnyMap& map = *meta;
        for (const auto& it : map) {
            serialize_rt_info(child, it.first, it.second);
        }
    } else if (data.is<ov::AnyMap>()) {
        const ov::AnyMap& any_map = data.as<ov::AnyMap>();
        for (const auto& it : any_map) {
            serialize_rt_info(child, it.first, it.second);
        }
    } else {
        std::string value = data.as<std::string>();
        child.append_attribute("value").set_value(value.c_str());
    }
}

void ngfunction_2_ir(pugi::xml_node& netXml,
                     const ov::Model& model,
                     const std::map<std::string, ngraph::OpSet>& custom_opsets,
                     ConstantWriter& constant_node_write_handler,
                     int64_t version,
                     bool deterministic) {
    // If determinism is not required, include auto-generated names into xml
    if (!deterministic || !is_name_auto_generated(model)) {
        netXml.append_attribute("name").set_value(model.get_friendly_name().c_str());
    }
    netXml.append_attribute("version").set_value(static_cast<long long>(version));
    pugi::xml_node layers = netXml.append_child("layers");

    const std::unordered_map<ov::Node*, int> layer_ids = create_layer_ids(model);
    std::unordered_set<std::string> unique_names;

    const bool exec_graph = is_exec_graph(model);

    auto sorted_ops = model.get_ordered_ops();

    // get_ordered_ops() returns operations after a topological sort. The topological sort reverses order of Parameters
    // and Results. So we need to put them into sorted_ops separately to ensure correct order of inputs and outputs.
    {
        std::vector<std::shared_ptr<ov::Node>> result;
        result.reserve(sorted_ops.size());
        for (const auto& param : model.get_parameters()) {
            result.emplace_back(param);
        }
        for (auto&& node : sorted_ops) {
            if (!ov::op::util::is_parameter(node) && !ov::op::util::is_output(node) && !ov::op::util::is_sink(node))
                result.emplace_back(node);
        }
        for (const auto& sink : model.get_sinks()) {
            result.emplace_back(sink);
        }
        for (const auto& res : model.get_results()) {
            result.emplace_back(res);
        }
        sorted_ops = result;
    }

    for (const auto& n : sorted_ops) {
        ov::Node* node = n.get();
        const std::string& node_type_name{node->get_type_name()};

        OPENVINO_ASSERT(layer_ids.find(node) != layer_ids.end(), "Internal error");
        // <layers>
        pugi::xml_node layer = layers.append_child("layer");
        layer.append_attribute("id").set_value(layer_ids.find(node)->second);
        // If determinism is not required, include auto-generated names into xml
        if (!deterministic || !is_name_auto_generated(*node)) {
            layer.append_attribute("name").set_value(get_node_unique_name(unique_names, node).c_str());
        }
        layer.append_attribute("type").set_value(translate_type_name(node_type_name).c_str());
        if (!exec_graph) {
            layer.append_attribute("version").set_value(get_opset_name(node, custom_opsets).c_str());
        }

        // <layers/data> general attributes
        pugi::xml_node data = layer.append_child("data");

        auto append_runtime_info = [](pugi::xml_node& node, ov::RTMap& attributes) {
            pugi::xml_node rt_node = node.append_child("rt_info");
            bool has_attrs = false;
            for (auto& item : attributes) {
                if (item.second.is<ov::RuntimeAttribute>()) {
                    auto attribute_node = rt_node.append_child("attribute");
                    auto& rt_attribute = item.second.as<ov::RuntimeAttribute>();
                    const auto& type_info = rt_attribute.get_type_info();
                    attribute_node.append_attribute("name").set_value(type_info.name);
                    attribute_node.append_attribute("version").set_value(type_info.get_version().c_str());
                    rt_info::RTInfoSerializer serializer(attribute_node);
                    if (!rt_attribute.visit_attributes(serializer)) {
                        rt_node.remove_child(attribute_node);
                    } else {
                        has_attrs = true;
                    }
                }
            }
            if (!has_attrs) {
                node.remove_child(rt_node);
            }
        };

        if (version >= 11) {
            append_runtime_info(layer, node->get_rt_info());
        }

        int port_id = 0;
        // <layers/input>
        if (node->get_input_size() > 0) {
            pugi::xml_node input = layer.append_child("input");
            for (auto& i : node->inputs()) {
                // WA for LSTMCellv0, peephole input shall not be serialized
                if (i.get_index() == 6 && dynamic_cast<ov::opset1::LSTMCell*>(node)) {
                    port_id++;
                    continue;
                }

                pugi::xml_node port = input.append_child("port");
                port.append_attribute("id").set_value(port_id++);

                auto rt_info = i.get_tensor().get_rt_info();
                auto port_element_type =
                    is_fp16_compression_postponed(rt_info) ? ov::element::f16 : i.get_element_type();

                port.append_attribute("precision").set_value(get_precision_name(port_element_type).c_str());
                for (auto d : i.get_partial_shape()) {
                    pugi::xml_node dim = port.append_child("dim");
                    if (d.is_dynamic()) {
                        dim.append_child(pugi::xml_node_type::node_pcdata).set_value("-1");
                    } else {
                        dim.append_child(pugi::xml_node_type::node_pcdata)
                            .set_value(std::to_string(d.get_length()).c_str());
                    }
                }
                if (version >= 11)
                    append_runtime_info(port, i.get_rt_info());
            }

            if (node_type_name == "TensorIterator" || node_type_name == "Loop") {
                layer.prepend_move(input);
            }
        }
        // <layers/output>
        if ((node->get_output_size() > 0) && !ov::op::util::is_output(node)) {
            pugi::xml_node output = layer.append_child("output");
            for (auto& o : node->outputs()) {
                pugi::xml_node port = output.append_child("port");
                port.append_attribute("id").set_value(port_id++);

                auto rt_info = o.get_tensor().get_rt_info();
                auto port_element_type =
                    is_fp16_compression_postponed(rt_info) ? ov::element::f16 : o.get_element_type();

                port.append_attribute("precision").set_value(get_precision_name(port_element_type).c_str());

                // Sort tensor names
                const auto& tensor_names = o.get_tensor().get_names();
                std::vector<std::string> vector_names(tensor_names.begin(), tensor_names.end());
                sort(vector_names.begin(), vector_names.end());

                std::string names;
                for (const auto& name : vector_names) {
                    if (!names.empty())
                        names += ",";
                    names += escape_delim(name);
                }
                if (!names.empty()) {
                    port.append_attribute("names").set_value(names.c_str());
                }

                for (auto d : o.get_partial_shape()) {
                    pugi::xml_node dim = port.append_child("dim");
                    if (d.is_dynamic()) {
                        dim.append_child(pugi::xml_node_type::node_pcdata).set_value("-1");
                    } else {
                        dim.append_child(pugi::xml_node_type::node_pcdata)
                            .set_value(std::to_string(d.get_length()).c_str());
                    }
                }
                if (version >= 11)
                    append_runtime_info(port, o.get_rt_info());
            }
            if (node_type_name == "TensorIterator" || node_type_name == "Loop") {
                layer.insert_move_after(output, layer.first_child());
            }
        }

        // fill <data> general attributes
        {
            bool compress_to_fp16 = false;
            ov::element::Type output_element_type = ov::element::dynamic;
            if (is_fp16_compression_postponed(node->get_rt_info())) {
                compress_to_fp16 = true;
                output_element_type = node->get_output_element_type(0);
            }
            // Backward compatibility: clear padding values for nodes with auto_pad
            PaddingsFixer fixed_node(node);
            XmlSerializer visitor(data,
                                  node_type_name,
                                  custom_opsets,
                                  constant_node_write_handler,
                                  version,
                                  deterministic,
                                  compress_to_fp16,
                                  output_element_type);
            OPENVINO_ASSERT(fixed_node.get_node()->visit_attributes(visitor), "Visitor API is not supported in ", node);
        }
        rt_info::XmlSerializer{data}.serialize(node->get_rt_info());

        if (exec_graph) {
            visit_exec_graph_node(layer, node);
        }

        const bool data_attr_size = data.attributes().begin() == data.attributes().end();
        if (data_attr_size) {
            layer.remove_child(data);
        }
    }
    // <edges>
    const std::vector<Edge> edge_mapping = create_edge_mapping(layer_ids, model);
    pugi::xml_node edges = netXml.append_child("edges");
    auto ordered_ops = model.get_ordered_ops();
    for (auto e : edge_mapping) {
        // WA for LSTMCellv0, peephole input shall not be serialized
        if (e.to_port == 6) {
            const auto& type_info = ordered_ops[e.to_layer]->get_type_info();
            if (!strcmp(type_info.name, "LSTMCell")) {
                continue;
            }
        }
        pugi::xml_node edge = edges.append_child("edge");
        edge.append_attribute("from-layer").set_value(e.from_layer);
        edge.append_attribute("from-port").set_value(e.from_port);
        edge.append_attribute("to-layer").set_value(e.to_layer);
        edge.append_attribute("to-port").set_value(e.to_port);
    }

    // Serialize rt info
    pugi::xml_node rt_info_node = netXml.append_child("rt_info");
    for (const auto& it : model.get_rt_info()) {
        // Skip IR version
        if (it.first == "version")
            continue;
        serialize_rt_info(rt_info_node, it.first, it.second);
    }
}

std::string valid_xml_path(const std::string& path) {
    OPENVINO_ASSERT(path.length() > 4, "Path for xml file is too short: \"" + path + "\"");

    const char* const extension = ".xml";
    const bool has_xml_extension = path.rfind(extension) == path.size() - std::strlen(extension);
    OPENVINO_ASSERT(has_xml_extension,
                    "Path for xml file doesn't contains file name with 'xml' extension: \"" + path + "\"");
    return path;
}

std::string provide_bin_path(const std::string& xmlPath, const std::string& binPath) {
    if (!binPath.empty()) {
        return binPath;
    }
    assert(xmlPath.size() > 4);  // should be check by valid_xml_path
    std::string bestPath = xmlPath;
    const char* const extension = "bin";
    const auto ext_size = std::strlen(extension);
    bestPath.replace(bestPath.size() - ext_size, ext_size, extension);
    return bestPath;
}

void serializeFunc(std::ostream& xml_file,
                   std::ostream& bin_file,
                   std::shared_ptr<ov::Model> model,
                   ov::pass::Serialize::Version ver,
                   const std::map<std::string, ngraph::OpSet>& custom_opsets,
                   bool deterministic = false) {
    auto version = static_cast<int64_t>(ver);

    auto& rt_info = model->get_rt_info();
    if (rt_info.count("version")) {
        version = rt_info.at("version").as<int64_t>();
    }

    if (version != static_cast<int64_t>(ver) && ver != ov::pass::Serialize::Version::UNSPECIFIED)
        OPENVINO_THROW("Cannot serialize Model to incompatible IR version");

    if (version == static_cast<int64_t>(ov::pass::Serialize::Version::UNSPECIFIED))
        version = static_cast<int64_t>(ov::pass::Serialize::Version::IR_V11);

    if (version != static_cast<int64_t>(ov::pass::Serialize::Version::IR_V10) &&
        version != static_cast<int64_t>(ov::pass::Serialize::Version::IR_V11)) {
        OPENVINO_THROW("Unsupported version");
    }
    std::string name = "net";
    pugi::xml_document xml_doc;
    pugi::xml_node net_node = xml_doc.append_child(name.c_str());
    ConstantWriter constant_write_handler(bin_file);
    XmlSerializer visitor(net_node, name, custom_opsets, constant_write_handler, version, deterministic);
    visitor.on_attribute(name, model);

    xml_doc.save(xml_file);
    xml_file.flush();
    bin_file.flush();
};

}  // namespace

namespace ov {
bool pass::Serialize::run_on_model(const std::shared_ptr<ov::Model>& model) {
    RUN_ON_FUNCTION_SCOPE(Serialize);

    // TODO xxx-105807: if rt_info is set in python api as a string ['precise_0'] = '',
    //  we need to convert value to a class in order to have rt_info in the IR. The code below will convert
    // ['precise_0'] = '' into => rt_info['precise_0'] = DisableFP16Compression{}
    for (auto& node : model->get_ops())
        if (fp16_compression_is_disabled(node))
            disable_fp16_compression(node);

    if (m_xmlFile && m_binFile) {
        serializeFunc(*m_xmlFile, *m_binFile, model, m_version, m_custom_opsets);
    } else {
        auto xmlDir = ov::util::get_directory(m_xmlPath);
        if (xmlDir != m_xmlPath)
            ov::util::create_directory_recursive(xmlDir);

        std::ofstream bin_file(m_binPath, std::ios::out | std::ios::binary);
        OPENVINO_ASSERT(bin_file, "Can't open bin file: \"" + m_binPath + "\"");

        // create xml file
        std::ofstream xml_file(m_xmlPath, std::ios::out);
        OPENVINO_ASSERT(xml_file, "Can't open xml file: \"" + m_xmlPath + "\"");

        try {
            serializeFunc(xml_file, bin_file, model, m_version, m_custom_opsets);
        } catch (const ov::AssertFailure&) {
            // optimization decision was made to create .bin file upfront and
            // write to it directly instead of buffering its content in memory,
            // hence we need to delete it here in case of failure
            xml_file.close();
            bin_file.close();
            std::remove(m_xmlPath.c_str());
            std::remove(m_binPath.c_str());
            throw;
        }
    }

    // Return false because we didn't change ov Model
    return false;
}

OPENVINO_SUPPRESS_DEPRECATED_START
pass::Serialize::Serialize(std::ostream& xmlFile,
                           std::ostream& binFile,
                           std::map<std::string, ngraph::OpSet> custom_opsets,
                           pass::Serialize::Version version)
    : m_xmlFile{&xmlFile},
      m_binFile{&binFile},
      m_xmlPath{},
      m_binPath{},
      m_version{version},
      m_custom_opsets{custom_opsets} {}

pass::Serialize::Serialize(std::ostream& xmlFile, std::ostream& binFile, pass::Serialize::Version version)
    : pass::Serialize::Serialize(xmlFile, binFile, std::map<std::string, ngraph::OpSet>{}, version) {}

pass::Serialize::Serialize(const std::string& xmlPath,
                           const std::string& binPath,
                           std::map<std::string, ngraph::OpSet> custom_opsets,
                           pass::Serialize::Version version)
    : m_xmlFile{nullptr},
      m_binFile{nullptr},
      m_xmlPath{valid_xml_path(xmlPath)},
      m_binPath{provide_bin_path(xmlPath, binPath)},
      m_version{version},
      m_custom_opsets{custom_opsets} {}

pass::Serialize::Serialize(const std::string& xmlPath, const std::string& binPath, pass::Serialize::Version version)
    : pass::Serialize::Serialize(xmlPath, binPath, std::map<std::string, ngraph::OpSet>{}, version) {}
OPENVINO_SUPPRESS_DEPRECATED_END

OPENVINO_SUPPRESS_DEPRECATED_START
pass::StreamSerialize::StreamSerialize(std::ostream& stream,
                                       std::map<std::string, ngraph::OpSet>&& custom_opsets,
                                       const std::function<void(std::ostream&)>& custom_data_serializer,
                                       Serialize::Version version)
    : m_stream(stream),
      m_custom_opsets(std::move(custom_opsets)),
      m_custom_data_serializer(custom_data_serializer),
      m_version(version) {
    if (version != Serialize::Version::UNSPECIFIED && version != Serialize::Version::IR_V10 &&
        version != Serialize::Version::IR_V11) {
        OPENVINO_THROW("Unsupported version");
    }
}

pass::StreamSerialize::StreamSerialize(std::ostream& stream,
                                       const std::function<void(std::ostream&)>& custom_data_serializer,
                                       Serialize::Version version)
    : StreamSerialize(stream, {}, custom_data_serializer, version) {}
OPENVINO_SUPPRESS_DEPRECATED_END

bool pass::StreamSerialize::run_on_model(const std::shared_ptr<ov::Model>& model) {
    RUN_ON_MODEL_SCOPE(StreamSerialize);
    /*
        Format:
        [ DataHeader  ]
        [ Custom data ]
        [    Blobs    ]
        [     IR      ]
    */
    DataHeader hdr = {};

    auto writeHeader = [this](const DataHeader& hdr) {
        m_stream.write((const char*)&hdr, sizeof hdr);
    };
    auto version = static_cast<int64_t>(m_version);
    auto& rt_info = model->get_rt_info();
    if (rt_info.count("version")) {
        version = rt_info.at("version").as<int64_t>();
    }

    if (version != static_cast<int64_t>(m_version) && m_version != Serialize::Version::UNSPECIFIED)
        OPENVINO_THROW("Cannot serialize model to incompatible IR version");

    if (version == static_cast<int64_t>(Serialize::Version::UNSPECIFIED)) {
        version = static_cast<int64_t>(Serialize::Version::IR_V11);
    }

    // Header
    const size_t header_offset = m_stream.tellp();
    writeHeader(hdr);

    // Custom data
    hdr.custom_data_offset = m_stream.tellp();
    if (m_custom_data_serializer) {
        m_custom_data_serializer(m_stream);
    }

    // Blobs
    hdr.consts_offset = m_stream.tellp();
    std::string name = "net";
    pugi::xml_document xml_doc;
    pugi::xml_node net_node = xml_doc.append_child(name.c_str());
    ConstantWriter constant_write_handler(m_stream);
    XmlSerializer visitor(net_node, name, m_custom_opsets, constant_write_handler, version);
    std::shared_ptr<ov::Model> fun = model;
    visitor.on_attribute(name, fun);

    // IR
    hdr.model_offset = m_stream.tellp();
    xml_doc.save(m_stream);
    m_stream.flush();

    const size_t file_size = m_stream.tellp();

    hdr.custom_data_size = hdr.consts_offset - hdr.custom_data_offset;
    hdr.consts_size = hdr.model_offset - hdr.consts_offset;
    hdr.model_size = file_size - hdr.model_offset;

    m_stream.seekp(header_offset);
    writeHeader(hdr);

    m_stream.seekp(file_size);

    // Return false because we didn't change ov Model
    return false;
}

/// -------- Hash calculation pass -------------

namespace {
template <typename T>
static uint64_t hash_combine(uint64_t seed, const T& a) {
    // Hash combine formula from boost
    return seed ^ (std::hash<T>()(a) + 0x9e3779b9 + (seed << 6) + (seed >> 2));
}

class OstreamHashWrapper final : public std::streambuf {
    uint64_t m_res = 0;

public:
    uint64_t getResult() const {
        return m_res;
    }

    std::streamsize xsputn(const char* s, std::streamsize n) override {
        auto* intS = (const std::streamsize*)s;
        std::streamsize n64 = n / static_cast<std::streamsize>(sizeof(std::streamsize));
        std::streamsize i = 0;
        // Using 64-bit values executes much faster than char
        while (i++ < n64) {
            m_res += *(intS++);
        }

        std::streamsize rest = n % static_cast<std::streamsize>(sizeof(std::streamsize));
        for (i = 0; i < rest; i++) {
            m_res += s[n - rest + i];
        }
        return n;
    }
};
}  // namespace

bool pass::Hash::run_on_model(const std::shared_ptr<ov::Model>& model) {
    RUN_ON_MODEL_SCOPE(Hash);
    OstreamHashWrapper xmlHash;
    OstreamHashWrapper binHash;
    std::ostream xml(&xmlHash);
    std::ostream bin(&binHash);

    // Determinism is important for hash calculation
    serializeFunc(xml, bin, model, Serialize::Version::UNSPECIFIED, {}, true);

    uint64_t seed = 0;
    seed = hash_combine(seed, xmlHash.getResult());
    seed = hash_combine(seed, binHash.getResult());

    m_hash = seed;
    // Return false because we didn't change OpenVINO Model
    return false;
}

pass::Hash::Hash(uint64_t& output_hash_value) : m_hash(output_hash_value) {}

}  // namespace ov<|MERGE_RESOLUTION|>--- conflicted
+++ resolved
@@ -755,13 +755,10 @@
         return "BIN";
     case ::ov::element::Type_t::boolean:
         return "BOOL";
-<<<<<<< HEAD
-    case ::ngraph::element::Type_t::string:
-        return "STRING";
-=======
     case ::ov::element::Type_t::nf4:
         return "NF4";
->>>>>>> e446dac7
+    case ::ov::element::Type_t::string:
+        return "STRING";
     default:
         OPENVINO_THROW("Unsupported precision: ", elem_type);
     }
