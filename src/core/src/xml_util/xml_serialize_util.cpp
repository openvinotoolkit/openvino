--- conflicted
+++ resolved
@@ -1107,13 +1107,10 @@
     return node.visit_attributes(*this);
 }
 
-<<<<<<< HEAD
-=======
 util::ConstantWriter& XmlSerializer::get_constant_write_handler() {
     return m_constant_node_write_handler.get();
 }
 
->>>>>>> 54930159
 std::string get_ir_precision_name(const element::Type& precision) {
     switch (precision) {
     case ov::element::dynamic:
