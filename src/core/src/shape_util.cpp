--- conflicted
+++ resolved
@@ -7,79 +7,8 @@
 #include <algorithm>
 
 #include "openvino/core/partial_shape.hpp"
-<<<<<<< HEAD
-=======
 #include "openvino/core/shape_util.hpp"
 #include "validation_util.hpp"
-
-namespace ngraph {
-template <>
-PartialShape project(const PartialShape& shape, const AxisSet& axes) {
-    if (shape.rank().is_dynamic()) {
-        return shape;
-    } else {
-        std::vector<ov::Dimension> result_dims;
-
-        for (int64_t i = 0; i < shape.rank().get_length(); i++) {
-            if (axes.find(i) != axes.end()) {
-                result_dims.push_back(shape[i]);
-            }
-        }
-
-        return PartialShape(result_dims);
-    }
-}
-
-template <>
-PartialShape reduce(const PartialShape& shape, const AxisSet& deleted_axes, bool keep_dims) {
-    if (shape.rank().is_dynamic()) {
-        return shape;
-    } else {
-        std::vector<ov::Dimension> result_dims;
-
-        for (int64_t i = 0; i < shape.rank().get_length(); i++) {
-            if (deleted_axes.find(i) == deleted_axes.end()) {
-                result_dims.push_back(shape[i]);
-            } else {
-                if (keep_dims)
-                    result_dims.emplace_back(1);
-            }
-        }
-
-        return result_dims;
-    }
-}
-
-template <>
-PartialShape inject_pairs(const PartialShape& shape,
-                          std::vector<std::pair<size_t, ov::Dimension>> new_axis_pos_value_pairs) {
-    if (shape.rank().is_dynamic()) {
-        return shape;
-    } else {
-        std::vector<ov::Dimension> result_dims;
-
-        size_t original_pos = 0;
-
-        for (size_t result_pos = 0; result_pos < shape.rank().get_length() + new_axis_pos_value_pairs.size();
-             result_pos++) {
-            auto search_it = std::find_if(new_axis_pos_value_pairs.begin(),
-                                          new_axis_pos_value_pairs.end(),
-                                          [result_pos](std::pair<size_t, ov::Dimension> p) {
-                                              return p.first == result_pos;
-                                          });
-
-            if (search_it == new_axis_pos_value_pairs.end()) {
-                result_dims.push_back(shape[original_pos++]);
-            } else {
-                result_dims.push_back(search_it->second);
-            }
-        }
-
-        return PartialShape{result_dims};
-    }
-}
-}  // namespace ngraph
->>>>>>> a4ce11d6
 
 namespace ov {
 template <class TContainer, class TAxes>
