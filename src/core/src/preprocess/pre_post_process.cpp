// Copyright (C) 2018-2025 Intel Corporation
// SPDX-License-Identifier: Apache-2.0
//

#include "openvino/core/preprocess/pre_post_process.hpp"

#include "color_utils.hpp"
#include "function_guard.hpp"
#include "itt.hpp"
#include "layout_utils.hpp"
#include "openvino/core/model.hpp"
#include "openvino/pass/manager.hpp"
#include "preprocess_impls.hpp"
#include "transformations/common_optimizations/convolution_to_group_convolution_fusion.hpp"
<<<<<<< HEAD
#include "transformations/common_optimizations/disable_shapeof_constant_folding.hpp"
#include "transformations/common_optimizations/disable_random_uniform_constant_folding.hpp"
#include "transformations/common_optimizations/mul_conv_fusion.hpp"
#include "transformations/common_optimizations/ric_fusion.hpp"
#include "transformations/low_precision/mark_dequantization_subgraph.hpp"
#include "transformations/op_conversions/convert_divide.hpp"
#include "openvino/pass/constant_folding.hpp"
=======
#include "transformations/common_optimizations/mul_conv_fusion.hpp"
#include "transformations/common_optimizations/ric_fusion.hpp"
#include "transformations/op_conversions/convert_divide.hpp"
>>>>>>> 69475dab

namespace {

void transformation_pipeline(std::shared_ptr<ov::Model>& model) {
    using namespace ov;
    using namespace ov::pass;
<<<<<<< HEAD
    using namespace ov::element;

    ov::pass::Manager manager("pre_post_processing");
    manager.register_pass<MarkDequantization>(TypeVector{i8, u8, i4, u4, nf4});
    REGISTER_PASS(manager, DisableShapeOfConstantFolding);
    REGISTER_PASS(manager, DisableRandomUniformConstantFolding)

=======

    ov::pass::Manager manager("pre_post_processing");
>>>>>>> 69475dab
    REGISTER_PASS(manager, ConvertDivideWithConstant)

    auto multiply_fusions = manager.register_pass<ov::pass::GraphRewrite>();
    ADD_MATCHER(multiply_fusions, MultiplyConvolutionFusion)
    ADD_MATCHER(multiply_fusions, MultiplyGroupConvolutionFusion)
    ADD_MATCHER(multiply_fusions, MultiplyConvolutionBackpropDataFusion)
    ADD_MATCHER(multiply_fusions, MultiplyGroupConvolutionBackpropDataFusion)
    multiply_fusions->set_name("ov::pass::MultiplyFusions");

    REGISTER_PASS(manager, ReverseInputChannelsFusion)
<<<<<<< HEAD
    REGISTER_PASS(manager, ConstantFolding)
=======
>>>>>>> 69475dab
    manager.run_passes(model);
}

}  // namespace

namespace ov {
namespace preprocess {

//-------------- InputInfo ------------------
InputInfo::InputInfo() : m_impl(std::unique_ptr<InputInfoImpl>(new InputInfoImpl)) {}
InputInfo::InputInfo(InputInfo&& other) noexcept = default;
InputInfo& InputInfo::operator=(InputInfo&& other) noexcept = default;

InputInfo::~InputInfo() = default;

InputTensorInfo& InputInfo::tensor() {
    return m_impl->m_tensor_info;
}

PreProcessSteps& InputInfo::preprocess() {
    return m_impl->m_preprocess;
}

InputModelInfo& InputInfo::model() {
    return m_impl->m_model_data;
}

//-------------- OutputInfo ------------------
OutputInfo::OutputInfo() : m_impl(std::unique_ptr<OutputInfoImpl>(new OutputInfoImpl)) {}
OutputInfo::OutputInfo(OutputInfo&& other) noexcept = default;
OutputInfo& OutputInfo::operator=(OutputInfo&& other) noexcept = default;
OutputInfo::~OutputInfo() = default;

OutputModelInfo& OutputInfo::model() {
    return m_impl->m_model_info;
}

PostProcessSteps& OutputInfo::postprocess() {
    return m_impl->m_postprocess;
}

OutputTensorInfo& OutputInfo::tensor() {
    return m_impl->m_tensor_info;
}

// ------------------------ PrePostProcessor --------------------
struct PrePostProcessor::PrePostProcessorImpl {
public:
    PrePostProcessorImpl() = default;
    explicit PrePostProcessorImpl(const std::shared_ptr<ov::Model>& f) : m_function(f) {
        OPENVINO_ASSERT(f, "Model can't be nullptr for PrePostProcessor");

        // if IR version < 11, set compatibility mode
        const auto names_mode = m_function->has_rt_info("version") && m_function->get_rt_info<int64_t>("version") < 11;

        for (size_t i = 0; i < m_function->inputs().size(); ++i) {
            auto info = InputInfo();
            info.m_impl->m_resolved_param = m_function->get_parameters()[i];
            m_inputs.push_back(std::move(info));
        }
        for (size_t i = 0; i < m_function->outputs().size(); ++i) {
            auto info = OutputInfo();
            info.m_impl->m_output_node = m_function->output(i);
            info.m_impl->get_tensor_data()->set_names_compatibility_mode(names_mode);
            m_outputs.push_back(std::move(info));
        }
    }

    InputInfo& find_input(const std::string& tensor_name) {
        size_t index;
        for (index = 0; index < m_function->inputs().size(); index++) {
            if (m_function->input(index).get_tensor().get_names().count(tensor_name)) {
                return m_inputs[index];
            }
        }
        OPENVINO_ASSERT(false, "Model doesn't have input with name ", tensor_name);
    }

    OutputInfo& find_output(const std::string& tensor_name) {
        size_t index;
        for (index = 0; index < m_function->outputs().size(); index++) {
            if (m_function->output(index).get_tensor().get_names().count(tensor_name)) {
                return m_outputs[index];
            }
        }
        OPENVINO_ASSERT(false, "Model doesn't have output with name ", tensor_name);
    }

    std::vector<InputInfo> m_inputs;
    std::vector<OutputInfo> m_outputs;
    std::shared_ptr<Model> m_function = nullptr;
};

PrePostProcessor::PrePostProcessor(const std::shared_ptr<Model>& function)
    : m_impl(std::unique_ptr<PrePostProcessorImpl>(new PrePostProcessorImpl(function))) {}
PrePostProcessor::PrePostProcessor(PrePostProcessor&&) noexcept = default;
PrePostProcessor& PrePostProcessor::operator=(PrePostProcessor&&) noexcept = default;
PrePostProcessor::~PrePostProcessor() = default;

InputInfo& PrePostProcessor::input() {
    OPENVINO_ASSERT(m_impl->m_inputs.size() == 1,
                    "PrePostProcessor::input() - Model must have exactly one input, got ",
                    m_impl->m_inputs.size());
    return m_impl->m_inputs.front();
}

InputInfo& PrePostProcessor::input(size_t input_index) {
    OPENVINO_ASSERT(m_impl->m_inputs.size() > input_index,
                    "PrePostProcessor::input(size_t) - Model doesn't have input with index ",
                    input_index,
                    ". Total number of inputs is ",
                    m_impl->m_inputs.size());
    return m_impl->m_inputs[input_index];
}

InputInfo& PrePostProcessor::input(const std::string& tensor_name) {
    return m_impl->find_input(tensor_name);
}

OutputInfo& PrePostProcessor::output() {
    OPENVINO_ASSERT(m_impl->m_outputs.size() == 1,
                    "PrePostProcessor::output() - Model must have exactly one output, got ",
                    m_impl->m_outputs.size());
    return m_impl->m_outputs.front();
}

OutputInfo& PrePostProcessor::output(size_t output_index) {
    OPENVINO_ASSERT(m_impl->m_outputs.size() > output_index,
                    "PrePostProcessor::output(size_t) - Model doesn't have input with index ",
                    output_index,
                    ". Total number of inputs is ",
                    m_impl->m_inputs.size());
    return m_impl->m_outputs[output_index];
}

OutputInfo& PrePostProcessor::output(const std::string& tensor_name) {
    return m_impl->find_output(tensor_name);
}

std::ostream& operator<<(std::ostream& str, const PrePostProcessor& prePostProcessor) {
    try {
        prePostProcessor.dump(str);
    } catch (ov::AssertFailure& ex) {
        str << std::endl << "Error occurred: " << ex.what();
    }
    return str;
}

void PrePostProcessor::dump(std::ostream& str) const {
    auto model = m_impl->m_function;
    std::tuple<std::unordered_set<std::string>, bool> existing_names{std::unordered_set<std::string>{}, false};
    for (const auto& input_info : m_impl->m_inputs) {
        input_info.m_impl->dump(str, model, existing_names);
    }
    for (const auto& output_info : m_impl->m_outputs) {
        output_info.m_impl->dump(str);
    }
}

std::shared_ptr<Model> PrePostProcessor::build() {
    auto function = m_impl->m_function;
    std::tuple<std::unordered_set<std::string>, bool> existing_names{std::unordered_set<std::string>{}, false};
    FunctionGuard guard(function);
    bool need_validate = false;
    auto results = function->get_results();
    auto parameters_list = std::list<std::shared_ptr<opset8::Parameter>>(function->get_parameters().begin(),
                                                                         function->get_parameters().end());

    for (const auto& input_info : m_impl->m_inputs) {
        if (input_info.m_impl->build(function, existing_names, parameters_list)) {
            need_validate = true;
        }
    }

    // Add parameters with right order
    {
        while (!function->get_parameters().empty()) {
            function->remove_parameter(*function->get_parameters().begin());
        }
        auto parameters_vec = ParameterVector(parameters_list.begin(), parameters_list.end());
        function->add_parameters(parameters_vec);
    }
    // Validate nodes after preprocessing if needed (no need to repeat it after post-processing)
    if (need_validate) {
        function->validate_nodes_and_infer_types();
    }

    // Post processing
    for (const auto& output_info : m_impl->m_outputs) {
        output_info.m_impl->build(results);
    }
    // Add results with right order
    while (!function->get_results().empty())
        function->remove_result(*function->get_results().begin());
    function->add_results(results);

    // After switching from ModelOptimizer to OVC, the order of
    // applying PrePostProcessing and MOCTransformations has changed:
    //
    // MO path : [fw model conversion -> PrePostProcessing -> MOC] -> nncf
    // OVC path: [fw model conversion -> MOC] -> PrePostProcessing -> nncf
    //
<<<<<<< HEAD
    // Since nncf is applied with a not fully optimized model, extra FQ ops might appear,
=======
    // Since nncf is applied to a not fully optimized model, extra FQ ops might appear,
>>>>>>> 69475dab
    // which can affect both accuracy and performance.
    // PrePostProcessing is not part of OVC, so we have to insert an additional
    // Transformation calls inside PrePostProcessing.
    transformation_pipeline(function);

    guard.reset();
    return function;
}

// ------------------ TensorInfoMemoryType ----------------
TensorInfoMemoryType::~TensorInfoMemoryType() = default;

// --------------------- InputTensorInfo ------------------
InputTensorInfo::InputTensorInfo() : m_impl(std::unique_ptr<InputTensorInfoImpl>(new InputTensorInfoImpl())) {}
InputTensorInfo::~InputTensorInfo() = default;

InputTensorInfo& InputTensorInfo::set_element_type(const element::Type& type) {
    m_impl->set_element_type(type);
    return *this;
}

InputTensorInfo& InputTensorInfo::set_layout(const Layout& layout) {
    m_impl->set_layout(layout);
    return *this;
}

InputTensorInfo& InputTensorInfo::set_spatial_dynamic_shape() {
    m_impl->set_spatial_dynamic_shape();
    return *this;
}

InputTensorInfo& InputTensorInfo::set_spatial_static_shape(size_t height, size_t width) {
    m_impl->set_spatial_static_shape(height, width);
    return *this;
}

// --------------------- InputModelInfo ------------------
InputModelInfo::InputModelInfo() : m_impl(std::unique_ptr<InputModelInfoImpl>(new InputModelInfoImpl())) {}
InputModelInfo::~InputModelInfo() = default;

InputModelInfo& InputModelInfo::set_layout(const Layout& layout) {
    m_impl->set_layout(layout);
    return *this;
}

InputTensorInfo& InputTensorInfo::set_color_format(const ov::preprocess::ColorFormat& format,
                                                   const std::vector<std::string>& sub_names) {
    m_impl->set_color_format(format, sub_names);
    return *this;
}

InputTensorInfo& InputTensorInfo::set_memory_type(const std::string& memory_type) {
    m_impl->set_memory_type(memory_type);
    return *this;
}

InputTensorInfo& InputTensorInfo::set_shape(const PartialShape& shape) {
    m_impl->set_shape(shape);
    return *this;
}

InputTensorInfo& InputTensorInfo::set_from(const ov::Tensor& runtime_tensor) {
    m_impl->set_from(runtime_tensor);
    return *this;
}

// --------------------- PreProcessSteps ------------------

PreProcessSteps::PreProcessSteps() : m_impl(std::unique_ptr<PreProcessStepsImpl>(new PreProcessStepsImpl())) {}
PreProcessSteps::~PreProcessSteps() = default;

PreProcessSteps& PreProcessSteps::scale(float value) {
    m_impl->add_scale_impl(std::vector<float>{value});
    return *this;
}

PreProcessSteps& PreProcessSteps::scale(const std::vector<float>& values) {
    m_impl->add_scale_impl(values);
    return *this;
}

PreProcessSteps& PreProcessSteps::mean(float value) {
    m_impl->add_mean_impl(std::vector<float>{value});
    return *this;
}

PreProcessSteps& PreProcessSteps::mean(const std::vector<float>& values) {
    m_impl->add_mean_impl(values);
    return *this;
}

PreProcessSteps& PreProcessSteps::pad(const std::vector<int>& pads_begin,
                                      const std::vector<int>& pads_end,
                                      float value,
                                      PaddingMode mode) {
    m_impl->add_pad_impl(pads_begin, pads_end, std::vector<float>{value}, mode);
    return *this;
}

PreProcessSteps& PreProcessSteps::pad(const std::vector<int>& pads_begin,
                                      const std::vector<int>& pads_end,
                                      const std::vector<float>& values,
                                      PaddingMode mode) {
    m_impl->add_pad_impl(pads_begin, pads_end, values, mode);
    return *this;
}

PreProcessSteps& PreProcessSteps::convert_element_type(const element::Type& type) {
    m_impl->add_convert_impl(type);
    return *this;
}

PreProcessSteps& PreProcessSteps::resize(ResizeAlgorithm alg, size_t dst_height, size_t dst_width) {
    OPENVINO_ASSERT(dst_height <= static_cast<size_t>(std::numeric_limits<int>::max()) &&
                        dst_width <= static_cast<size_t>(std::numeric_limits<int>::max()),
                    "Resize: Width/Height dimensions cannot be greater than ",
                    std::to_string(std::numeric_limits<int>::max()));
    m_impl->add_resize_impl(alg, static_cast<int>(dst_height), static_cast<int>(dst_width));
    return *this;
}

PreProcessSteps& PreProcessSteps::resize(ResizeAlgorithm alg) {
    m_impl->add_resize_impl(alg, -1, -1);
    return *this;
}

PreProcessSteps& PreProcessSteps::crop(const std::vector<int>& begin, const std::vector<int>& end) {
    m_impl->add_crop_impl(begin, end);
    return *this;
}

PreProcessSteps& PreProcessSteps::convert_layout(const Layout& dst_layout) {
    m_impl->add_convert_layout_impl(dst_layout);
    return *this;
}

PreProcessSteps& PreProcessSteps::convert_layout(const std::vector<uint64_t>& dims) {
    m_impl->add_convert_layout_impl(dims);
    return *this;
}

PreProcessSteps& PreProcessSteps::convert_color(const ov::preprocess::ColorFormat& dst_format) {
    m_impl->add_convert_color_impl(dst_format);
    return *this;
}

PreProcessSteps& PreProcessSteps::custom(const CustomPreprocessOp& preprocess_cb) {
    // 'true' indicates that custom preprocessing step will trigger validate_and_infer_types
    m_impl->actions().emplace_back(
        [preprocess_cb](const std::vector<Output<Node>>& nodes,
                        const std::shared_ptr<ov::Model>&,
                        PreprocessingContext&) {
            OPENVINO_ASSERT(nodes.size() == 1,
                            "Can't apply custom preprocessing step for multi-plane input. Suggesting to convert "
                            "current image to RGB/BGR color format using 'convert_color'");
            return std::make_tuple(std::vector<Output<Node>>{preprocess_cb(nodes[0])}, true);
        },
        "custom");
    return *this;
}

PreProcessSteps& PreProcessSteps::reverse_channels() {
    m_impl->add_reverse_channels();
    return *this;
}

// --------------------- OutputTensorInfo ------------------
OutputTensorInfo::OutputTensorInfo() : m_impl(std::unique_ptr<OutputTensorInfoImpl>(new OutputTensorInfoImpl())) {}
OutputTensorInfo::~OutputTensorInfo() = default;

OutputTensorInfo& OutputTensorInfo::set_element_type(const element::Type& type) {
    m_impl->set_element_type(type);
    return *this;
}

OutputTensorInfo& OutputTensorInfo::set_layout(const Layout& layout) {
    m_impl->set_layout(layout);
    return *this;
}

// --------------------- OutputModelInfo ------------------
OutputModelInfo::OutputModelInfo() : m_impl(std::unique_ptr<OutputModelInfoImpl>(new OutputModelInfoImpl())) {}
OutputModelInfo::~OutputModelInfo() = default;

OutputModelInfo& OutputModelInfo::set_layout(const Layout& layout) {
    m_impl->set_layout(layout);
    return *this;
}

OutputModelInfo& OutputModelInfo::set_color_format(const ov::preprocess::ColorFormat& format,
                                                   const std::vector<std::string>& sub_names) {
    m_impl->set_color_format(format);
    return *this;
}

// --------------------- PostProcessSteps ------------------

PostProcessSteps::PostProcessSteps() : m_impl(std::unique_ptr<PostProcessStepsImpl>(new PostProcessStepsImpl())) {}
PostProcessSteps::~PostProcessSteps() = default;

PostProcessSteps& PostProcessSteps::convert_element_type(const element::Type& type) {
    m_impl->add_convert_impl(type);
    return *this;
}

PostProcessSteps& PostProcessSteps::convert_layout(const Layout& dst_layout) {
    m_impl->add_convert_layout_impl(dst_layout);
    return *this;
}

PostProcessSteps& PostProcessSteps::convert_layout(const std::vector<uint64_t>& dims) {
    m_impl->add_convert_layout_impl(dims);
    return *this;
}

PostProcessSteps& PostProcessSteps::convert_color(const ov::preprocess::ColorFormat& dst_format) {
    m_impl->add_convert_color_impl(dst_format);
    return *this;
}

PostProcessSteps& PostProcessSteps::custom(const CustomPostprocessOp& postprocess_cb) {
    // 'true' indicates that custom postprocessing step will trigger validate_and_infer_types
    m_impl->actions().emplace_back(
        [postprocess_cb](const Output<ov::Node>& node, PostprocessingContext&) {
            return std::make_tuple(postprocess_cb(node), true);
        },
        "custom");
    return *this;
}

}  // namespace preprocess
}  // namespace ov<|MERGE_RESOLUTION|>--- conflicted
+++ resolved
@@ -12,7 +12,6 @@
 #include "openvino/pass/manager.hpp"
 #include "preprocess_impls.hpp"
 #include "transformations/common_optimizations/convolution_to_group_convolution_fusion.hpp"
-<<<<<<< HEAD
 #include "transformations/common_optimizations/disable_shapeof_constant_folding.hpp"
 #include "transformations/common_optimizations/disable_random_uniform_constant_folding.hpp"
 #include "transformations/common_optimizations/mul_conv_fusion.hpp"
@@ -20,18 +19,12 @@
 #include "transformations/low_precision/mark_dequantization_subgraph.hpp"
 #include "transformations/op_conversions/convert_divide.hpp"
 #include "openvino/pass/constant_folding.hpp"
-=======
-#include "transformations/common_optimizations/mul_conv_fusion.hpp"
-#include "transformations/common_optimizations/ric_fusion.hpp"
-#include "transformations/op_conversions/convert_divide.hpp"
->>>>>>> 69475dab
 
 namespace {
 
 void transformation_pipeline(std::shared_ptr<ov::Model>& model) {
     using namespace ov;
     using namespace ov::pass;
-<<<<<<< HEAD
     using namespace ov::element;
 
     ov::pass::Manager manager("pre_post_processing");
@@ -39,10 +32,6 @@
     REGISTER_PASS(manager, DisableShapeOfConstantFolding);
     REGISTER_PASS(manager, DisableRandomUniformConstantFolding)
 
-=======
-
-    ov::pass::Manager manager("pre_post_processing");
->>>>>>> 69475dab
     REGISTER_PASS(manager, ConvertDivideWithConstant)
 
     auto multiply_fusions = manager.register_pass<ov::pass::GraphRewrite>();
@@ -53,10 +42,7 @@
     multiply_fusions->set_name("ov::pass::MultiplyFusions");
 
     REGISTER_PASS(manager, ReverseInputChannelsFusion)
-<<<<<<< HEAD
     REGISTER_PASS(manager, ConstantFolding)
-=======
->>>>>>> 69475dab
     manager.run_passes(model);
 }
 
@@ -259,11 +245,7 @@
     // MO path : [fw model conversion -> PrePostProcessing -> MOC] -> nncf
     // OVC path: [fw model conversion -> MOC] -> PrePostProcessing -> nncf
     //
-<<<<<<< HEAD
-    // Since nncf is applied with a not fully optimized model, extra FQ ops might appear,
-=======
     // Since nncf is applied to a not fully optimized model, extra FQ ops might appear,
->>>>>>> 69475dab
     // which can affect both accuracy and performance.
     // PrePostProcessing is not part of OVC, so we have to insert an additional
     // Transformation calls inside PrePostProcessing.
