// Copyright (C) 2018-2023 Intel Corporation
// SPDX-License-Identifier: Apache-2.0
//

#include "openvino/op/reduce_prod.hpp"

#include "bound_evaluate.hpp"
#include "element_visitor.hpp"
#include "itt.hpp"
#include "openvino/core/shape_util.hpp"
#include "openvino/op/util/axes_util.hpp"
#include "openvino/reference/reduce_prod.hpp"
#include "validation_util.hpp"

namespace ov {
namespace op {
namespace reduce_prod {
namespace {
bool has_non_negative_bounds_on_data(const Node* const op) {
    const auto& lb = op->get_input_tensor(0).get_lower_value();
    const auto& ub = op->get_input_tensor(0).get_upper_value();

    return lb && ub && tensor_is_non_negative(lb) && tensor_is_non_negative(ub);
}
}  // namespace

struct Evaluate : element::NoAction<bool> {
    using element::NoAction<bool>::visit;

    template <element::Type_t ET>
    static result_type visit(const Tensor& in0, Tensor& out, const AxisSet& reduction_axes) {
        using T = fundamental_type_for<ET>;
        reference::reduce_prod(in0.data<const T>(), out.data<T>(), in0.get_shape(), reduction_axes);
        return true;
    }
};
}  // namespace reduce_prod
namespace v1 {

ReduceProd::ReduceProd(const Output<Node>& arg, const Output<Node>& reduction_axes, bool keep_dims)
    : ArithmeticReductionKeepDims(arg, reduction_axes, keep_dims) {
    constructor_validate_and_infer_types();
}

std::shared_ptr<Node> ReduceProd::clone_with_new_inputs(const OutputVector& new_args) const {
    OV_OP_SCOPE(v1_ReduceProd_clone_with_new_inputs);
    check_new_args_count(this, new_args);
    return std::make_shared<ReduceProd>(new_args.at(0), new_args.at(1), get_keep_dims());
}

bool ReduceProd::evaluate(TensorVector& outputs, const TensorVector& inputs) const {
    OV_OP_SCOPE(v1_ReduceProd_evaluate);
    OPENVINO_ASSERT(outputs.size() == 1);
    OPENVINO_ASSERT(inputs.size() == 2);

    const auto reduction_axes = get_normalized_axes_from_tensor(this, inputs[1], inputs[0].get_shape().size());
    outputs[0].set_shape(ov::util::reduce(inputs[0].get_shape(), reduction_axes, get_keep_dims()));

    using namespace ov::element;
    return IF_TYPE_OF(v1_ReduceProd_evaluate,
                      OV_PP_ET_LIST(f16, f32, i32, i64, u32, u64),
                      reduce_prod::Evaluate,
                      inputs[0].get_element_type(),
                      inputs[0],
                      outputs[0],
                      reduction_axes);
}

bool ReduceProd::has_evaluate() const {
    OV_OP_SCOPE(v1_ReduceProd_has_evaluate);
    switch (get_input_element_type(0)) {
    case element::i32:
    case element::i64:
    case element::u32:
    case element::u64:
    case element::f16:
    case element::f32:
        return true;
    default:
        return false;
    }
}

bool ReduceProd::evaluate_lower(ov::TensorVector& output_values) const {
    return reduce_prod::has_non_negative_bounds_on_data(this) && get_input_tensor(1).has_and_set_bound() &&
           default_lower_bound_evaluator(this, output_values);
}

bool ReduceProd::evaluate_upper(ov::TensorVector& output_values) const {
    if (!reduce_prod::has_non_negative_bounds_on_data(this) || !get_input_tensor(1).has_and_set_bound())
        return false;
    // We need to cover a case: if an Upper Bound comes from ShapeOf and contains
    // dynamic dimension (-1) - it has a value max_of_type, which points on
    // a maximum possible value. For example, Upper Bound of shape [-1, 12] is
    // [max_of_type, 12].
    // In such case we shouldn't evaluate a real ReduceProd because it'll cause an
    // overflow and returns wrong value. We should return an Upper Bound as for [-1],
    // which will be evaluated as [max_of_type]
    // In case dimensions has a zero dimension - it should return 0 in any case
    if (tensor_has_max_value(get_input_tensor(0).get_upper_value()) &&
        !tensor_has_zero_value(get_input_tensor(0).get_upper_value())) {
        const auto max_constant = ov::util::make_tensor_of_max_value(get_output_element_type(0));
        OPENVINO_ASSERT(max_constant.get_byte_size() <= output_values[0].get_byte_size());
<<<<<<< HEAD
        memcpy(output_values[0].data(), max_constant.data(), max_constant.get_byte_size());
=======
        std::memcpy(output_values[0].data(), max_constant.data(), max_constant.get_byte_size());
>>>>>>> 8321a411
        return true;
    }

    return default_upper_bound_evaluator(this, output_values);
}

}  // namespace v1
}  // namespace op
}  // namespace ov<|MERGE_RESOLUTION|>--- conflicted
+++ resolved
@@ -101,11 +101,7 @@
         !tensor_has_zero_value(get_input_tensor(0).get_upper_value())) {
         const auto max_constant = ov::util::make_tensor_of_max_value(get_output_element_type(0));
         OPENVINO_ASSERT(max_constant.get_byte_size() <= output_values[0].get_byte_size());
-<<<<<<< HEAD
-        memcpy(output_values[0].data(), max_constant.data(), max_constant.get_byte_size());
-=======
         std::memcpy(output_values[0].data(), max_constant.data(), max_constant.get_byte_size());
->>>>>>> 8321a411
         return true;
     }
 
