--- conflicted
+++ resolved
@@ -7,10 +7,7 @@
 #include <memory>
 
 #include "concat_shape_inference.hpp"
-<<<<<<< HEAD
-=======
 #include "dimension_tracker.hpp"
->>>>>>> d3d8fd8c
 #include "itt.hpp"
 #include "ngraph/attribute_visitor.hpp"
 #include "ngraph/runtime/reference/concat.hpp"
@@ -38,27 +35,6 @@
     NODE_VALIDATION_CHECK(this, get_input_size() >= 1, "At least one argument required.");
 
     element::Type inputs_et{element::dynamic};
-<<<<<<< HEAD
-
-    std::vector<ov::PartialShape> output_shapes = {ov::PartialShape{}};
-    std::vector<ov::PartialShape> input_shapes;
-    for (size_t i = 0; i < get_input_size(); i++) {
-        NODE_VALIDATION_CHECK(this,
-                              element::Type::merge(inputs_et, inputs_et, get_input_element_type(i)),
-                              "Argument element types are inconsistent.");
-        input_shapes.push_back(get_input_partial_shape(i));
-    }
-    auto output_pshape = input_shapes[0];
-    const auto& output_rank = output_pshape.rank();
-    if (output_rank.is_static()) {
-        int64_t axis = get_axis();
-        if (get_concatenation_axis() < 0) {
-            set_concatenation_axis(ov::normalize_axis(this, axis, output_rank));
-        }
-    }
-    shape_infer(this, input_shapes, output_shapes);
-    set_output_type(0, get_input_element_type(0), output_shapes[0]);
-=======
     auto input_shapes = std::vector<PartialShape>();
 
     for (size_t i = 0; i < get_input_size(); ++i) {
@@ -96,7 +72,6 @@
 
     shape_infer(this, input_shapes, output_shapes);
     set_output_type(0, inputs_et, output_shapes.front());
->>>>>>> d3d8fd8c
 }
 
 shared_ptr<Node> op::Concat::clone_with_new_inputs(const OutputVector& new_args) const {
