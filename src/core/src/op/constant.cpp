// Copyright (C) 2018-2023 Intel Corporation
// SPDX-License-Identifier: Apache-2.0
//

#include "openvino/op/constant.hpp"

#include <cmath>
#include <cstdio>
#include <cstring>
#include <sstream>

#include "compare.hpp"
#include "element_visitor.hpp"
#include "itt.hpp"
#include "ngraph/runtime/aligned_buffer.hpp"
#include "ngraph/runtime/tensor.hpp"
#include "openvino/core/type/float16.hpp"
#include "openvino/core/type/nf4.hpp"
#include "openvino/reference/utils/type_util.hpp"
#include "openvino/runtime/shared_buffer.hpp"

namespace ov {
namespace op {

template <class TContainer>
TContainer convert_values_to(std::vector<int64_t>&& values, const Shape& shape) {
    auto out = TContainer(shape_size(shape));
    std::replace_copy_if(values.begin(), values.end(), out.begin(), cmp::Less<int64_t>(0), 0);
    return out;
}

namespace {
template <typename T, typename std::enable_if<std::is_floating_point<T>::value>::type* = nullptr>
std::string to_cpp_string(T value) {
    if (std::isnan(value)) {
        return "NAN";
    } else if (std::isinf(value)) {
        return std::signbit(value) ? "-INFINITY" : "INFINITY";
    } else {
        std::stringstream ss;
        ss << value;
        return ss.str();
    }
}

std::vector<double> from_string_vector(const std::vector<std::string>& str_values) {
    std::vector<double> values;
    values.reserve(str_values.size());
    std::transform(str_values.cbegin(), str_values.cend(), std::back_inserter(values), [](const std::string& s) {
        size_t pos;
        auto v = std::stold(s, &pos);
        OPENVINO_ASSERT(s.size() == pos, "Could not parse literal '", s, "'");
        return v;
    });
    return values;
}
}  // namespace

namespace v0 {
OPENVINO_SUPPRESS_DEPRECATED_START
std::shared_ptr<AlignedBuffer> Constant::legacy_to_ov_aligned_buffer(
    const std::shared_ptr<ngraph::runtime::AlignedBuffer>& buffer) {
    return std::make_shared<SharedBuffer<std::shared_ptr<ngraph::runtime::AlignedBuffer>>>(buffer->get_ptr<char>(),
                                                                                           buffer->size(),
                                                                                           buffer);
}

Constant::Constant(const std::shared_ptr<ngraph::runtime::Tensor>& tensor) {
    m_element_type = tensor->get_element_type();
    m_shape = tensor->get_shape();
    // Share data from HostTensor if we work with it
    // And copy data in other cas
    if (auto hostTensor = std::dynamic_pointer_cast<ngraph::runtime::HostTensor>(tensor)) {
        m_data = std::make_shared<SharedBuffer<std::shared_ptr<ngraph::runtime::Tensor>>>(
            static_cast<char*>(hostTensor->get_data_ptr()),
            tensor->get_size_in_bytes(),
            tensor);
    } else {
        constructor_validate_and_infer_types();
        allocate_buffer(false);
        tensor->read(get_data_ptr_nc(), tensor->get_size_in_bytes());
    }
    constructor_validate_and_infer_types();
}
OPENVINO_SUPPRESS_DEPRECATED_END

Constant::Constant(const Tensor& tensor)
    : m_element_type{tensor.get_element_type()},
      m_shape{tensor.get_shape()},
      m_data{
          std::make_shared<SharedBuffer<Tensor>>(static_cast<char*>(tensor.data()), tensor.get_byte_size(), tensor)} {
    constructor_validate_and_infer_types();
}

Constant::Constant(const element::Type& type, const Shape& shape, const std::vector<std::string>& values)
    : Constant(type, shape, from_string_vector(values)) {
    const auto is_checked_and_identical = (values.size() == 1) && (shape_size(m_shape) != 1);
    update_identical_flags(is_checked_and_identical, is_checked_and_identical);
}

Constant::Constant(const element::Type& type, const Shape& shape) : Constant(true, type, shape) {}

Constant::Constant(bool memset_allocation, const element::Type& type, const Shape& shape)
    : m_element_type(type),
      m_shape(shape) {
    allocate_buffer(memset_allocation);
    constructor_validate_and_infer_types();
}

void Constant::allocate_buffer(bool memset_allocation) {
    m_data = std::make_shared<AlignedBuffer>(mem_size(), host_alignment());
    if (memset_allocation) {
        std::memset(m_data->get_ptr(), 0, m_data->size());
    }
}

Constant::Constant(const element::Type& type, const Shape& shape, const void* data) : Constant(false, type, shape) {
    std::memcpy(get_data_ptr_nc(), data, mem_size());
}

Constant::Constant(const Constant& other)
    : m_element_type{other.m_element_type},
      m_shape{other.m_shape},
      m_data{other.m_data},
      m_all_elements_bitwise_identical{other.m_all_elements_bitwise_identical.load()},
      m_all_elements_bitwise_identical_checked{other.m_all_elements_bitwise_identical_checked.load()} {
    constructor_validate_and_infer_types();
}

Constant::Constant(const Constant& other, const Shape& new_shape)
    : m_element_type{other.m_element_type},
      m_shape{new_shape},
      m_data{other.m_data},
      m_all_elements_bitwise_identical{other.m_all_elements_bitwise_identical.load()},
      m_all_elements_bitwise_identical_checked{other.m_all_elements_bitwise_identical_checked.load()} {
    const auto new_size = shape_size(new_shape);
    const auto other_size = shape_size(other.m_shape);
    OPENVINO_ASSERT(other_size == new_size, "ov::Shape size ", new_size, " is not equal to ", other_size);
    constructor_validate_and_infer_types();
}

Constant::~Constant() = default;

struct ValueToString : ov::element::NotSupported<std::string> {
    using ov::element::NotSupported<std::string>::visit;

    template <ov::element::Type_t ET, typename std::enable_if<ET == element::f64>::type* = nullptr>
    static result_type visit(const Constant* const c, const size_t index) {
        return to_cpp_string(c->get_element_value<ET>(index));
    }

    template <ov::element::Type_t ET,
              typename std::enable_if<ov::is_floating_point<fundamental_type_for<ET>>() && ET != element::f64>::type* =
                  nullptr>
    static result_type visit(const Constant* const c, const size_t index) {
        return to_cpp_string<float>(c->get_element_value<ET>(index));
    }

    template <ov::element::Type_t ET,
              typename std::enable_if<std::is_integral<ov::fundamental_type_for<ET>>::value>::type* = nullptr>
    static result_type visit(const Constant* const c, const size_t index) {
        return std::to_string(c->get_element_value<ET>(index));
    }
};

std::string Constant::convert_value_to_string(size_t index) const {
    using namespace ov::element;
    return IfTypeOf<boolean, bf16, f16, f32, f64, i4, i8, i16, i32, i64, u1, u4, u8, u16, u32, u64, nf4>::apply<
        ValueToString>(get_element_type(), this, index);
}

<<<<<<< HEAD
size_t ov::op::v0::Constant::get_byte_size() const {
    // Returns 0 when shape is "empty" (equals 0).
    // TODO: refactor shape_size(m_shape) calculations and store it as a member.
    return shape_size(m_shape) ? m_data->size() : 0;
=======
size_t Constant::get_byte_size() const {
    return m_data->size();
>>>>>>> 306137f8
}

const void* Constant::get_data_ptr() const {
    return (m_data ? m_data->get_ptr() : nullptr);
}

void* Constant::get_data_ptr_nc() {
    return (m_data ? m_data->get_ptr() : nullptr);
}

struct ValuesToString : ov::element::NotSupported<void> {
    using ov::element::NotSupported<void>::visit;

    template <ov::element::Type_t ET,
              class T = fundamental_type_for<ET>,
              typename std::enable_if<ov::is_floating_point<T>()>::type* = nullptr>
    static result_type visit(const Constant* const c, std::vector<std::string>& strs) {
        for (auto&& v : c->get_vector<T>()) {
            strs.push_back(to_cpp_string<double>(v));
        }
    }

    template <ov::element::Type_t ET,
              class T = fundamental_type_for<ET>,
              typename std::enable_if<std::is_integral<T>::value && !std::is_same<T, int8_t>::value>::type* = nullptr>
    static result_type visit(const Constant* const c, std::vector<std::string>& strs) {
        for (auto&& v : c->get_vector<T>()) {
            strs.push_back(std::to_string(v));
        }
    }

    template <ov::element::Type_t ET,
              typename std::enable_if<std::is_same<fundamental_type_for<ET>, int8_t>::value>::type* = nullptr>
    static result_type visit(const Constant* const c, std::vector<std::string>& strs) {
        for (auto&& v : c->cast_vector<int8_t>()) {
            strs.push_back(std::to_string(v));
        }
    }
};

std::vector<std::string> Constant::get_value_strings() const {
    std::vector<std::string> out;
    using namespace ov::element;
    IfTypeOf<boolean, bf16, f16, f32, f64, i4, i8, i16, i32, i64, u1, u4, u8, u16, u32, u64, nf4>::apply<
        ValuesToString>(get_element_type(), this, out);
    return out;
}

Shape Constant::get_shape_val() const {
    OPENVINO_ASSERT(m_element_type.is_integral_number());
    return convert_values_to<Shape>(cast_vector<int64_t>(), m_shape);
}

Strides Constant::get_strides_val() const {
    OPENVINO_ASSERT(m_element_type == element::i64);
    return convert_values_to<Strides>(get_vector<int64_t>(), m_shape);
}

Coordinate Constant::get_coordinate_val() const {
    OPENVINO_ASSERT(m_element_type == element::i64);
    return convert_values_to<Coordinate>(get_vector<int64_t>(), m_shape);
}

CoordinateDiff Constant::get_coordinate_diff_val() const {
    OPENVINO_ASSERT(m_element_type == element::i64);
    return convert_values_to<CoordinateDiff>(get_vector<int64_t>(), m_shape);
}

AxisVector Constant::get_axis_vector_val() const {
    OPENVINO_ASSERT(m_element_type.is_integral_number());
    return convert_values_to<AxisVector>(cast_vector<int64_t>(), m_shape);
}

AxisSet Constant::get_axis_set_val() const {
    OPENVINO_ASSERT(m_element_type.is_integral_number());
    const auto values = cast_vector<int64_t>();
    AxisSet out;
    std::replace_copy_if(values.begin(), values.end(), std::inserter(out, out.end()), cmp::Less<int64_t>(0), 0);
    return out;
}

std::shared_ptr<Node> Constant::clone_with_new_inputs(const OutputVector& new_args) const {
    OV_OP_SCOPE(v0_Constant_clone_with_new_inputs);
    check_new_args_count(this, new_args);
    return std::make_shared<Constant>(*this);
}

template <typename T>
bool test_bitwise_identical(const T* data, const size_t size) {
    OPENVINO_ASSERT(size == 0 || data != nullptr);
    return std::all_of(data, data + size, [&](const T value) {
        return value == data[0];
    });
}

bool Constant::are_all_data_elements_bitwise_identical() const {
    bool all_identical;

    switch (m_element_type) {
    case element::Type_t::boolean:
    case element::Type_t::i8:
    case element::Type_t::u8:
        all_identical = test_bitwise_identical(get_data_ptr<uint8_t>(), shape_size(m_shape));
        break;
    case element::Type_t::bf16:
    case element::Type_t::f16:
    case element::Type_t::i16:
    case element::Type_t::u16:
        all_identical = test_bitwise_identical(get_data_ptr<uint16_t>(), shape_size(m_shape));
        break;
    case element::Type_t::f32:
    case element::Type_t::i32:
    case element::Type_t::u32:
        all_identical = test_bitwise_identical(get_data_ptr<uint32_t>(), shape_size(m_shape));
        break;
    case element::Type_t::f64:
    case element::Type_t::i64:
    case element::Type_t::u64:
        all_identical = test_bitwise_identical(get_data_ptr<uint64_t>(), shape_size(m_shape));
        break;
    default:
        all_identical = false;
        break;
    }
    return all_identical;
}

void Constant::update_identical_flags(bool is_checked, bool identical_value) const {
    m_all_elements_bitwise_identical_checked = is_checked;
    m_all_elements_bitwise_identical = identical_value;
}

bool Constant::visit_attributes(AttributeVisitor& visitor) {
    OV_OP_SCOPE(v0_Constant_visit_attributes);
    const auto prev_shape = m_shape;
    const auto prev_type = m_element_type;
    visitor.on_attribute("element_type", m_element_type);
    visitor.on_attribute("shape", m_shape);

    const auto need_to_reallocate = (m_shape != prev_shape) || (prev_type != m_element_type);
    if (m_alloc_buffer_on_visit_attributes && need_to_reallocate) {
        // Filling in a fresh constant
        allocate_buffer(false);
    }
    visitor.on_attribute("value", m_data);
    update_identical_flags(false, false);
    return true;
}

bool Constant::evaluate(TensorVector& outputs, const TensorVector& inputs) const {
    OV_OP_SCOPE(v0_Constant_evaluate);
    if (outputs.empty())
        outputs.emplace_back(m_element_type, m_shape);
    else
        outputs[0].set_shape(m_shape);
    std::memcpy(outputs[0].data(), get_data_ptr(), outputs[0].get_byte_size());
    return true;
}

bool Constant::has_evaluate() const {
    OV_OP_SCOPE(v0_Constant_has_evaluate);
    return true;
}

bool Constant::evaluate_lower(TensorVector& outputs) const {
    return evaluate(outputs, {});
}
bool Constant::evaluate_upper(TensorVector& outputs) const {
    return evaluate(outputs, {});
}

uint8_t Constant::quantize_nf4(float x) {
    return ConvertNF4::quantize(x);
}
}  // namespace v0
}  // namespace op
}  // namespace ov<|MERGE_RESOLUTION|>--- conflicted
+++ resolved
@@ -169,15 +169,10 @@
         ValueToString>(get_element_type(), this, index);
 }
 
-<<<<<<< HEAD
-size_t ov::op::v0::Constant::get_byte_size() const {
+size_t Constant::get_byte_size() const {
     // Returns 0 when shape is "empty" (equals 0).
     // TODO: refactor shape_size(m_shape) calculations and store it as a member.
     return shape_size(m_shape) ? m_data->size() : 0;
-=======
-size_t Constant::get_byte_size() const {
-    return m_data->size();
->>>>>>> 306137f8
 }
 
 const void* Constant::get_data_ptr() const {
