// Copyright (C) 2018-2023 Intel Corporation
// SPDX-License-Identifier: Apache-2.0
//

#include "openvino/op/constant.hpp"

#include <cmath>
#include <cstdio>
#include <cstring>
#include <sstream>

#include "compare.hpp"
#include "element_visitor.hpp"
#include "itt.hpp"
#include "ngraph/runtime/aligned_buffer.hpp"
#include "ngraph/runtime/tensor.hpp"
#include "openvino/core/type/float16.hpp"
#include "openvino/core/type/nf4.hpp"
#include "openvino/reference/utils/type_util.hpp"
#include "openvino/runtime/shared_buffer.hpp"
#include "openvino/runtime/string_aligned_buffer.hpp"

namespace ov {
namespace op {

template <class TContainer>
TContainer convert_values_to(std::vector<int64_t>&& values, const Shape& shape) {
    auto out = TContainer(shape_size(shape));
    std::replace_copy_if(values.begin(), values.end(), out.begin(), cmp::Less<int64_t>(0), 0);
    return out;
}

namespace {
template <typename T, typename std::enable_if<std::is_floating_point<T>::value>::type* = nullptr>
std::string to_cpp_string(T value) {
    if (std::isnan(value)) {
        return "NAN";
    } else if (std::isinf(value)) {
        return std::signbit(value) ? "-INFINITY" : "INFINITY";
    } else {
        std::stringstream ss;
        ss << value;
        return ss.str();
    }
}

template <class T, typename std::enable_if<std::is_integral<T>::value>::type* = nullptr>
T str_to_value(const std::string& s, size_t* pos) {
    return static_cast<T>(std::is_signed<T>::value ? std::stol(s, pos) : std::stoul(s, pos));
}

template <class T, typename std::enable_if<std::is_floating_point<T>::value>::type* = nullptr>
T str_to_value(const std::string& s, size_t* pos) {
    return static_cast<T>(std::stod(s, pos));
}

template <class T>
std::vector<T> from_string_vector(const std::vector<std::string>& str_values) {
    std::vector<T> values;
    values.reserve(str_values.size());
    std::transform(str_values.cbegin(), str_values.cend(), std::back_inserter(values), [](const std::string& s) {
        size_t pos;
        auto v = str_to_value<T>(s, &pos);
        OPENVINO_ASSERT(s.size() == pos, "Could not parse literal '", s, "'");
        return v;
    });
    return values;
}
}  // namespace

namespace v0 {
OPENVINO_SUPPRESS_DEPRECATED_START
std::shared_ptr<AlignedBuffer> Constant::legacy_to_ov_aligned_buffer(
    const std::shared_ptr<ngraph::runtime::AlignedBuffer>& buffer) {
    return std::make_shared<SharedBuffer<std::shared_ptr<ngraph::runtime::AlignedBuffer>>>(buffer->get_ptr<char>(),
                                                                                           buffer->size(),
                                                                                           buffer);
}

Constant::Constant(const std::shared_ptr<ngraph::runtime::Tensor>& tensor) {
    m_element_type = tensor->get_element_type();
    m_shape = tensor->get_shape();
    // Share data from HostTensor if we work with it
    // And copy data in other cas
    if (auto hostTensor = std::dynamic_pointer_cast<ngraph::runtime::HostTensor>(tensor)) {
        m_data = std::make_shared<SharedBuffer<std::shared_ptr<ngraph::runtime::Tensor>>>(
            static_cast<char*>(hostTensor->get_data_ptr()),
            tensor->get_size_in_bytes(),
            tensor);
    } else {
        OPENVINO_ASSERT(m_element_type != ov::element::string,
                        "Creation of string constant for ngraph::runtime::Tensor is supported only for HostTensor");
        constructor_validate_and_infer_types();
        allocate_buffer(false);
        tensor->read(get_data_ptr_nc(), tensor->get_size_in_bytes());
    }
    constructor_validate_and_infer_types();
}
OPENVINO_SUPPRESS_DEPRECATED_END

Constant::Constant(const Tensor& tensor)
    : m_element_type{tensor.get_element_type()},
      m_shape{tensor.get_shape()},
      m_data{
          std::make_shared<SharedBuffer<Tensor>>(static_cast<char*>(tensor.data()), tensor.get_byte_size(), tensor)} {
    constructor_validate_and_infer_types();
}

Constant::Constant(const element::Type& type, const Shape& shape, const std::vector<std::string>& values)
    : Constant(false, type, shape) {
<<<<<<< HEAD
    const auto this_shape_size = shape_size(m_shape);
    const auto values_size = values.size();
    const auto has_single_value = (values_size == 1);
    NODE_VALIDATION_CHECK(this,
                          has_single_value || values_size == this_shape_size,
                          "Did not get the expected number of literals for a constant of shape ",
                          m_shape,
                          " (got ",
                          values_size,
                          ", expected ",
                          (this_shape_size == 1 ? "" : "1 or "),
                          this_shape_size,
                          ").");
    const auto is_checked_and_identical = has_single_value && (this_shape_size != 1);

    if (type.is_real()) {
        fill_or_write(is_checked_and_identical, type, from_string_vector<double>(values));
    } else if (type.is_signed()) {
        fill_or_write(is_checked_and_identical, type, from_string_vector<int64_t>(values));
    } else {
        fill_or_write(is_checked_and_identical, type, from_string_vector<uint64_t>(values));
    }
=======
    NODE_VALIDATION_CHECK(this,
                          values.size() == 1 || values.size() == shape_size(m_shape),
                          "Did not get the expected number of literals for a constant of shape ",
                          m_shape,
                          " (got ",
                          values.size(),
                          ", expected ",
                          (shape_size(m_shape) == 1 ? "" : "1 or "),
                          shape_size(m_shape),
                          ").");

    if (type == element::string) {
        if (values.size() == 1) {
            fill_data(type, values.front());
        } else {
            write_values(values);
        }
    } else {
        auto parsed_values = from_string_vector(values);
        if (parsed_values.size() == 1) {
            fill_data(type, parsed_values.front());
        } else {
            write_values(parsed_values);
        }
    }
    const auto is_checked_and_identical = (values.size() == 1) && (shape_size(m_shape) != 1);
>>>>>>> abfbdd1b
    update_identical_flags(is_checked_and_identical, is_checked_and_identical);
}

Constant::Constant(const element::Type& type, const Shape& shape) : Constant(true, type, shape) {}

Constant::Constant(bool memset_allocation, const element::Type& type, const Shape& shape)
    : m_element_type(type),
      m_shape(shape) {
    allocate_buffer(memset_allocation);
    constructor_validate_and_infer_types();
}

void Constant::allocate_buffer(bool memset_allocation) {
    // memset_allocation flag is to switch on initialization of objects in memory for element::string type
    // and set memory to zero for numeric element types
    if (m_element_type == ov::element::string) {
        auto num_elements = shape_size(m_shape);
        m_data = std::make_shared<StringAlignedBuffer>(num_elements, mem_size(), host_alignment(), memset_allocation);
    } else {
        m_data = std::make_shared<AlignedBuffer>(mem_size(), host_alignment());
        if (memset_allocation) {
            std::memset(m_data->get_ptr(), 0, m_data->size());
        }
    }
}

Constant::Constant(const element::Type& type, const Shape& shape, const void* data) : Constant(false, type, shape) {
    if (m_element_type == ov::element::string) {
        auto num_elements = shape_size(m_shape);
        const std::string* src_strings = static_cast<const std::string*>(data);
        std::string* dst_strings = static_cast<std::string*>(get_data_ptr_nc());
        std::uninitialized_copy_n(src_strings, num_elements, dst_strings);
    } else {
        std::memcpy(get_data_ptr_nc(), data, mem_size());
    }
}

Constant::Constant(const Constant& other)
    : m_element_type{other.m_element_type},
      m_shape{other.m_shape},
      m_data{other.m_data},
      m_all_elements_bitwise_identical{other.m_all_elements_bitwise_identical.load()},
      m_all_elements_bitwise_identical_checked{other.m_all_elements_bitwise_identical_checked.load()} {
    constructor_validate_and_infer_types();
}

Constant::Constant(const Constant& other, const Shape& new_shape)
    : m_element_type{other.m_element_type},
      m_shape{new_shape},
      m_data{other.m_data},
      m_all_elements_bitwise_identical{other.m_all_elements_bitwise_identical.load()},
      m_all_elements_bitwise_identical_checked{other.m_all_elements_bitwise_identical_checked.load()} {
    const auto new_size = shape_size(new_shape);
    const auto other_size = shape_size(other.m_shape);
    OPENVINO_ASSERT(other_size == new_size, "ov::Shape size ", new_size, " is not equal to ", other_size);
    constructor_validate_and_infer_types();
}

Constant::~Constant() = default;

struct ValueToString : ov::element::NotSupported<std::string> {
    using ov::element::NotSupported<std::string>::visit;

    template <ov::element::Type_t ET, typename std::enable_if<ET == element::f64>::type* = nullptr>
    static result_type visit(const Constant* const c, const size_t index) {
        return to_cpp_string(c->get_element_value<ET>(index));
    }

    template <ov::element::Type_t ET,
              typename std::enable_if<ov::is_floating_point<fundamental_type_for<ET>>() && ET != element::f64>::type* =
                  nullptr>
    static result_type visit(const Constant* const c, const size_t index) {
        return to_cpp_string<float>(c->get_element_value<ET>(index));
    }

    template <ov::element::Type_t ET,
              typename std::enable_if<std::is_integral<ov::fundamental_type_for<ET>>::value>::type* = nullptr>
    static result_type visit(const Constant* const c, const size_t index) {
        return std::to_string(c->get_element_value<ET>(index));
    }

    template <ov::element::Type_t ET,
              typename std::enable_if<std::is_same<fundamental_type_for<ET>, std::string>::value>::type* = nullptr>
    static result_type visit(const Constant* const c, const size_t index) {
        return c->get_element_value<ET>(index);
    }
};

std::string Constant::convert_value_to_string(size_t index) const {
    using namespace ov::element;
    return IfTypeOf<boolean, bf16, f16, f32, f64, i4, i8, i16, i32, i64, u1, u4, u8, u16, u32, u64, nf4, string>::apply<
        ValueToString>(get_element_type(), this, index);
}

size_t Constant::get_byte_size() const {
    // Returns 0 when shape is "empty" (equals 0).
    // TODO: refactor shape_size(m_shape) calculations and store it as a member.
    return shape_size(m_shape) ? m_data->size() : 0;
}

const void* Constant::get_data_ptr() const {
    return (m_data ? m_data->get_ptr() : nullptr);
}

void* Constant::get_data_ptr_nc() {
    return (m_data ? m_data->get_ptr() : nullptr);
}

struct ValuesToString : ov::element::NotSupported<void> {
    using ov::element::NotSupported<void>::visit;

    template <ov::element::Type_t ET,
              class T = fundamental_type_for<ET>,
              typename std::enable_if<ov::is_floating_point<T>()>::type* = nullptr>
    static result_type visit(const Constant* const c, std::vector<std::string>& strs) {
        for (auto&& v : c->get_vector<T>()) {
            strs.push_back(to_cpp_string<double>(v));
        }
    }

    template <ov::element::Type_t ET,
              class T = fundamental_type_for<ET>,
              typename std::enable_if<std::is_integral<T>::value && !std::is_same<T, int8_t>::value>::type* = nullptr>
    static result_type visit(const Constant* const c, std::vector<std::string>& strs) {
        for (auto&& v : c->get_vector<T>()) {
            strs.push_back(std::to_string(v));
        }
    }

    template <ov::element::Type_t ET,
              typename std::enable_if<std::is_same<fundamental_type_for<ET>, int8_t>::value>::type* = nullptr>
    static result_type visit(const Constant* const c, std::vector<std::string>& strs) {
        for (auto&& v : c->cast_vector<int8_t>()) {
            strs.push_back(std::to_string(v));
        }
    }

    template <ov::element::Type_t ET,
              typename std::enable_if<std::is_same<fundamental_type_for<ET>, std::string>::value>::type* = nullptr>
    static result_type visit(const Constant* const c, std::vector<std::string>& strs) {
        strs = c->cast_vector<std::string>();
    }
};

std::vector<std::string> Constant::get_value_strings() const {
    std::vector<std::string> out;
    using namespace ov::element;
    IfTypeOf<boolean, bf16, f16, f32, f64, i4, i8, i16, i32, i64, u1, u4, u8, u16, u32, u64, nf4, string>::apply<
        ValuesToString>(get_element_type(), this, out);
    return out;
}

Shape Constant::get_shape_val() const {
    OPENVINO_ASSERT(m_element_type.is_integral_number());
    return convert_values_to<Shape>(cast_vector<int64_t>(), m_shape);
}

Strides Constant::get_strides_val() const {
    OPENVINO_ASSERT(m_element_type == element::i64);
    return convert_values_to<Strides>(get_vector<int64_t>(), m_shape);
}

Coordinate Constant::get_coordinate_val() const {
    OPENVINO_ASSERT(m_element_type == element::i64);
    return convert_values_to<Coordinate>(get_vector<int64_t>(), m_shape);
}

CoordinateDiff Constant::get_coordinate_diff_val() const {
    OPENVINO_ASSERT(m_element_type == element::i64);
    return convert_values_to<CoordinateDiff>(get_vector<int64_t>(), m_shape);
}

AxisVector Constant::get_axis_vector_val() const {
    OPENVINO_ASSERT(m_element_type.is_integral_number());
    return convert_values_to<AxisVector>(cast_vector<int64_t>(), m_shape);
}

AxisSet Constant::get_axis_set_val() const {
    OPENVINO_ASSERT(m_element_type.is_integral_number());
    const auto values = cast_vector<int64_t>();
    AxisSet out;
    std::replace_copy_if(values.begin(), values.end(), std::inserter(out, out.end()), cmp::Less<int64_t>(0), 0);
    return out;
}

std::shared_ptr<Node> Constant::clone_with_new_inputs(const OutputVector& new_args) const {
    OV_OP_SCOPE(v0_Constant_clone_with_new_inputs);
    check_new_args_count(this, new_args);
    return std::make_shared<Constant>(*this);
}

template <typename T>
bool test_bitwise_identical(const T* data, const size_t size) {
    OPENVINO_ASSERT(size == 0 || data != nullptr);
    return std::all_of(data, data + size, [&](const T value) {
        return value == data[0];
    });
}

bool Constant::are_all_data_elements_bitwise_identical() const {
    bool all_identical;

    switch (m_element_type) {
    case element::Type_t::boolean:
    case element::Type_t::i8:
    case element::Type_t::u8:
        all_identical = test_bitwise_identical(get_data_ptr<uint8_t>(), shape_size(m_shape));
        break;
    case element::Type_t::bf16:
    case element::Type_t::f16:
    case element::Type_t::i16:
    case element::Type_t::u16:
        all_identical = test_bitwise_identical(get_data_ptr<uint16_t>(), shape_size(m_shape));
        break;
    case element::Type_t::f32:
    case element::Type_t::i32:
    case element::Type_t::u32:
        all_identical = test_bitwise_identical(get_data_ptr<uint32_t>(), shape_size(m_shape));
        break;
    case element::Type_t::f64:
    case element::Type_t::i64:
    case element::Type_t::u64:
        all_identical = test_bitwise_identical(get_data_ptr<uint64_t>(), shape_size(m_shape));
        break;
    case element::Type_t::string:
        all_identical = test_bitwise_identical(get_data_ptr<std::string>(), shape_size(m_shape));
        break;
    default:
        all_identical = false;
        break;
    }
    return all_identical;
}

void Constant::update_identical_flags(bool is_checked, bool identical_value) const {
    m_all_elements_bitwise_identical_checked = is_checked;
    m_all_elements_bitwise_identical = identical_value;
}

bool Constant::visit_attributes(AttributeVisitor& visitor) {
    OV_OP_SCOPE(v0_Constant_visit_attributes);
    const auto prev_shape = m_shape;
    const auto prev_type = m_element_type;
    visitor.on_attribute("element_type", m_element_type);
    visitor.on_attribute("shape", m_shape);

    const auto need_to_reallocate = (m_shape != prev_shape) || (prev_type != m_element_type);
    if (m_alloc_buffer_on_visit_attributes && need_to_reallocate) {
        // Filling in a fresh constant
        allocate_buffer(false);
    }
    visitor.on_attribute("value", m_data);
    update_identical_flags(false, false);
    return true;
}

bool Constant::evaluate(TensorVector& outputs, const TensorVector& inputs) const {
    OV_OP_SCOPE(v0_Constant_evaluate);
    if (outputs.empty())
        outputs.emplace_back(m_element_type, m_shape);
    else
        outputs[0].set_shape(m_shape);
    if (m_element_type == ov::element::string) {
        auto num_elements = shape_size(m_shape);
        const std::string* src_strings = static_cast<const std::string*>(get_data_ptr());
        std::string* dst_strings = static_cast<std::string*>(outputs[0].data());
        std::copy_n(src_strings, num_elements, dst_strings);
    } else {
        std::memcpy(outputs[0].data(), get_data_ptr(), outputs[0].get_byte_size());
    }

    return true;
}

bool Constant::has_evaluate() const {
    OV_OP_SCOPE(v0_Constant_has_evaluate);
    return true;
}

bool Constant::evaluate_lower(TensorVector& outputs) const {
    return evaluate(outputs, {});
}
bool Constant::evaluate_upper(TensorVector& outputs) const {
    return evaluate(outputs, {});
}

uint8_t Constant::quantize_nf4(float x) {
    return ConvertNF4::quantize(x);
}
}  // namespace v0
}  // namespace op
}  // namespace ov<|MERGE_RESOLUTION|>--- conflicted
+++ resolved
@@ -108,7 +108,6 @@
 
 Constant::Constant(const element::Type& type, const Shape& shape, const std::vector<std::string>& values)
     : Constant(false, type, shape) {
-<<<<<<< HEAD
     const auto this_shape_size = shape_size(m_shape);
     const auto values_size = values.size();
     const auto has_single_value = (values_size == 1);
@@ -124,42 +123,15 @@
                           ").");
     const auto is_checked_and_identical = has_single_value && (this_shape_size != 1);
 
-    if (type.is_real()) {
+    if (type == element::string){
+        fill_or_write(is_checked_and_identical, type, values);
+    } else if (type.is_real()) {
         fill_or_write(is_checked_and_identical, type, from_string_vector<double>(values));
     } else if (type.is_signed()) {
         fill_or_write(is_checked_and_identical, type, from_string_vector<int64_t>(values));
     } else {
         fill_or_write(is_checked_and_identical, type, from_string_vector<uint64_t>(values));
     }
-=======
-    NODE_VALIDATION_CHECK(this,
-                          values.size() == 1 || values.size() == shape_size(m_shape),
-                          "Did not get the expected number of literals for a constant of shape ",
-                          m_shape,
-                          " (got ",
-                          values.size(),
-                          ", expected ",
-                          (shape_size(m_shape) == 1 ? "" : "1 or "),
-                          shape_size(m_shape),
-                          ").");
-
-    if (type == element::string) {
-        if (values.size() == 1) {
-            fill_data(type, values.front());
-        } else {
-            write_values(values);
-        }
-    } else {
-        auto parsed_values = from_string_vector(values);
-        if (parsed_values.size() == 1) {
-            fill_data(type, parsed_values.front());
-        } else {
-            write_values(parsed_values);
-        }
-    }
-    const auto is_checked_and_identical = (values.size() == 1) && (shape_size(m_shape) != 1);
->>>>>>> abfbdd1b
-    update_identical_flags(is_checked_and_identical, is_checked_and_identical);
 }
 
 Constant::Constant(const element::Type& type, const Shape& shape) : Constant(true, type, shape) {}
@@ -421,10 +393,11 @@
         outputs.emplace_back(m_element_type, m_shape);
     else
         outputs[0].set_shape(m_shape);
+
     if (m_element_type == ov::element::string) {
         auto num_elements = shape_size(m_shape);
-        const std::string* src_strings = static_cast<const std::string*>(get_data_ptr());
-        std::string* dst_strings = static_cast<std::string*>(outputs[0].data());
+        auto src_strings = static_cast<const std::string*>(get_data_ptr());
+        auto dst_strings = static_cast<std::string*>(outputs[0].data());
         std::copy_n(src_strings, num_elements, dst_strings);
     } else {
         std::memcpy(outputs[0].data(), get_data_ptr(), outputs[0].get_byte_size());
