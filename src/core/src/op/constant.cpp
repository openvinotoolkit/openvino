// Copyright (C) 2018-2024 Intel Corporation
// SPDX-License-Identifier: Apache-2.0
//

#include "openvino/op/constant.hpp"

#include <cmath>
#include <cstdio>
#include <cstring>
#include <sstream>

#include "compare.hpp"
#include "element_visitor.hpp"
#include "itt.hpp"
#include "openvino/core/tensor_util.hpp"
#include "openvino/core/type/element_iterator.hpp"
#include "openvino/core/type/float16.hpp"
#include "openvino/core/type/nf4.hpp"
#include "openvino/reference/convert.hpp"
#include "openvino/reference/utils/type_util.hpp"
#include "openvino/runtime/shared_buffer.hpp"
#include "openvino/runtime/string_aligned_buffer.hpp"
#include "openvino/runtime/tensor.hpp"

namespace ov {
namespace op {

#define SUPPORTED_ET                                                                                                 \
    boolean, bf16, f16, f32, f64, i4, i8, i16, i32, i64, u1, u2, u3, u4, u6, u8, u16, u32, u64, nf4, f8e4m3, f8e5m2, \
        f4e2m1, f8e8m0

template <class TContainer>
TContainer convert_values_to(std::vector<int64_t>&& values, const Shape& shape) {
    auto out = TContainer(shape_size(shape));
    std::replace_copy_if(values.begin(), values.end(), out.begin(), cmp::Less<int64_t>(0), 0);
    return out;
}

namespace {
template <typename T, typename std::enable_if<std::is_floating_point<T>::value>::type* = nullptr>
std::string to_cpp_string(T value) {
    if (std::isnan(value)) {
        return "NAN";
    } else if (std::isinf(value)) {
        return std::signbit(value) ? "-INFINITY" : "INFINITY";
    } else {
        std::stringstream ss;
        ss << value;
        return ss.str();
    }
}

template <class T, typename std::enable_if<std::is_integral<T>::value>::type* = nullptr>
T str_to_value(const std::string& s, size_t* pos) {
    return static_cast<T>(std::is_signed<T>::value ? std::stoll(s, pos) : std::stoull(s, pos));
}

template <class T, typename std::enable_if<std::is_floating_point<T>::value>::type* = nullptr>
T str_to_value(const std::string& s, size_t* pos) {
    return static_cast<T>(std::stod(s, pos));
}

template <class T>
std::vector<T> from_string_vector(const std::vector<std::string>& str_values) {
    std::vector<T> values;
    values.reserve(str_values.size());
    std::transform(str_values.cbegin(), str_values.cend(), std::back_inserter(values), [](const std::string& s) {
        size_t pos;
        auto v = str_to_value<T>(s, &pos);
        OPENVINO_ASSERT(s.size() == pos, "Could not parse literal '", s, "'");
        return v;
    });
    return values;
}

#ifdef __clang__
#    pragma clang diagnostic push
#    ifdef __has_warning
#        if __has_warning("-Wimplicit-const-int-float-conversion")
#            pragma clang diagnostic ignored "-Wimplicit-const-int-float-conversion"
#        elif __has_warning("-Wimplicit-int-float-conversion")
#            pragma clang diagnostic ignored "-Wimplicit-int-float-conversion"
#        endif
#    endif
#elif defined(__GNUC__)
#    pragma GCC diagnostic push
#    pragma GCC diagnostic ignored "-Wsign-compare"
#    pragma GCC diagnostic ignored "-Wbool-compare"
#elif defined(_MSC_VER)
#    pragma warning(push)
#    pragma warning(disable : 4018)
#    pragma warning(disable : 4804)
#endif
template <
    class U,
    class ConstantT,
    typename std::enable_if<!std::is_unsigned<ConstantT>::value && !std::is_same<U, ConstantT>::value>::type* = nullptr>
static bool in_type_range(const ConstantT v) {
    return std::numeric_limits<U>::lowest() <= v && v <= std::numeric_limits<U>::max();
}

template <
    class U,
    class ConstantT,
    typename std::enable_if<std::is_unsigned<ConstantT>::value && !std::is_same<U, ConstantT>::value>::type* = nullptr>
static bool in_type_range(const ConstantT v) {
    return v <= std::numeric_limits<U>::max();
}
#if defined(__clang__)
#    pragma clang diagnostic pop
#elif defined(__GNUC__)
#    pragma GCC diagnostic pop
#elif defined(_MSC_VER)
#    pragma warning(pop)
#endif

template <element::Type_t ET, class U, typename std::enable_if<ET == element::u1>::type* = nullptr>
fundamental_type_for<ET> convert_if_in_element_range(const U& value) {
    using T = fundamental_type_for<ET>;
    return static_cast<T>(static_cast<bool>(value));
}

template <element::Type_t ET,
          class U,
          typename std::enable_if<ET == element::nf4 && !std::is_integral<U>::value>::type* = nullptr>
float convert_if_in_element_range(const U& value) {
    return static_cast<float>(value);
}

template <
    element::Type_t ET,
    class U,
    typename std::enable_if<ET == element::u4 || (ET == element::nf4 && std::is_integral<U>::value)>::type* = nullptr>
fundamental_type_for<ET> convert_if_in_element_range(const U& value) {
    using T = fundamental_type_for<ET>;
    auto result = static_cast<T>(value);
    OPENVINO_ASSERT(0 <= result && result <= 15, "assigned value out of range for u4");
    return result;
}

template <element::Type_t ET, class U, typename std::enable_if<ET == element::i4>::type* = nullptr>
fundamental_type_for<ET> convert_if_in_element_range(const U& value) {
    using T = fundamental_type_for<ET>;
    auto result = static_cast<T>(value);
    OPENVINO_ASSERT(-8 <= result && result <= 7, "assigned value out of range for i4");
    return result;
}

template <element::Type_t ET, class U, typename std::enable_if<ET == element::u2>::type* = nullptr>
fundamental_type_for<ET> convert_if_in_element_range(const U& value) {
    using T = fundamental_type_for<ET>;
    auto result = static_cast<T>(value);
    OPENVINO_ASSERT(0 <= result && result <= 3, "assigned value out of range for u2");
    return result;
}

template <element::Type_t ET, class U, typename std::enable_if<ET == element::u3>::type* = nullptr>
fundamental_type_for<ET> convert_if_in_element_range(const U& value) {
    using T = fundamental_type_for<ET>;
    auto result = static_cast<T>(value);
    OPENVINO_ASSERT(0 <= result && result <= 7, "assigned value out of range for u3");
    return result;
}

template <element::Type_t ET, class U, typename std::enable_if<ET == element::u6>::type* = nullptr>
fundamental_type_for<ET> convert_if_in_element_range(const U& value) {
    using T = fundamental_type_for<ET>;
    auto result = static_cast<T>(value);
    OPENVINO_ASSERT(0 <= result && result <= 63, "assigned value out of range for u6");
    return result;
}

template <element::Type_t ET, class U, typename std::enable_if<ET == element::f4e2m1>::type* = nullptr>
fundamental_type_for<ET> convert_if_in_element_range(const U& value) {
    using T = fundamental_type_for<ET>;
    return static_cast<T>(value);
}

template <element::Type_t ET, class T>
void fill_buffer(void* buffer, const Shape& shape, const T& value) {
    std::fill_n(element::iterator<ET>(buffer), shape_size(shape), convert_if_in_element_range<ET>(value));
}

template <element::Type_t ET, class T>
void write_buffer(const std::vector<T>& source, void* buffer) {
    std::transform(source.begin(), source.end(), element::iterator<ET>(buffer), convert_if_in_element_range<ET, T>);
}

Strides calc_byte_strides(const Shape& shape, const element::Type& et) {
    Strides strides;
    if (!shape.empty() && et.bitwidth() >= 8) {
        strides.resize(shape.size());
        strides.back() = et.size();
        std::transform(shape.crbegin(),
                       shape.crend() - 1,
                       strides.rbegin(),
                       strides.rbegin() + 1,
                       std::multiplies<size_t>());
    }
    return strides;
}
}  // namespace

namespace v0 {

Constant::Constant(const Tensor& tensor)
    : m_element_type{tensor.get_element_type()},
      m_shape{tensor.get_shape()},
      m_byte_strides{m_element_type.bitwidth() >= 8 ? tensor.get_strides() : Strides{}},
      m_data{
          std::make_shared<SharedBuffer<Tensor>>(static_cast<char*>(tensor.data()), tensor.get_byte_size(), tensor)} {
    constructor_validate_and_infer_types();
}

Constant::Constant(const element::Type& type, const Shape& shape, const std::vector<std::string>& values)
    : Constant(false, type, shape) {
    const auto this_shape_size = shape_size(m_shape);
    const auto values_size = values.size();
    const auto has_single_value = (values_size == 1);
    NODE_VALIDATION_CHECK(this,
                          has_single_value || values_size == this_shape_size,
                          "Did not get the expected number of literals for a constant of shape ",
                          m_shape,
                          " (got ",
                          values_size,
                          ", expected ",
                          (this_shape_size == 1 ? "" : "1 or "),
                          this_shape_size,
                          ").");
    const auto is_checked_and_identical = has_single_value && (this_shape_size != 1);

    if (type == element::string) {
        fill_or_write(is_checked_and_identical, type, values);
    } else if (type.is_real()) {
        fill_or_write(is_checked_and_identical, type, from_string_vector<double>(values));
    } else if (type.is_signed()) {
        fill_or_write(is_checked_and_identical, type, from_string_vector<int64_t>(values));
    } else {
        fill_or_write(is_checked_and_identical, type, from_string_vector<uint64_t>(values));
    }
}

Constant::Constant(const element::Type& type, const Shape& shape) : Constant(true, type, shape) {}

Constant::Constant(bool memset_allocation, const element::Type& type, const Shape& shape)
    : m_element_type(type),
      m_shape(shape),
      m_byte_strides{calc_byte_strides(m_shape, m_element_type)} {
    allocate_buffer(memset_allocation);
    constructor_validate_and_infer_types();
}

void Constant::allocate_buffer(bool memset_allocation) {
    // memset_allocation flag is to switch on initialization of objects in memory for element::string type
    // and set memory to zero for numeric element types
    const auto num_elements = shape_size(m_shape);
    const auto byte_size = element::get_memory_size(m_element_type, num_elements);
    if (m_element_type == ov::element::string) {
        m_data = std::make_shared<StringAlignedBuffer>(num_elements, byte_size, host_alignment(), memset_allocation);
    } else {
        m_data = std::make_shared<AlignedBuffer>(byte_size, host_alignment());
        if (memset_allocation) {
            std::memset(m_data->get_ptr(), 0, m_data->size());
        }
    }
}

Constant::Constant(const element::Type& type, const Shape& shape, const void* data) : Constant(false, type, shape) {
    const auto num_elements = shape_size(m_shape);
    if (m_element_type == ov::element::string) {
        const auto src_strings = static_cast<const std::string*>(data);
        const auto dst_strings = static_cast<std::string*>(get_data_ptr_nc());
        std::uninitialized_copy_n(src_strings, num_elements, dst_strings);
    } else {
        std::memcpy(get_data_ptr_nc(), data, element::get_memory_size(m_element_type, num_elements));
    }
}

Constant::Constant(const element::Type& type, const Shape& shape, const std::shared_ptr<ov::AlignedBuffer>& data)
    : m_element_type(type),
      m_shape(shape),
      m_byte_strides(calc_byte_strides(m_shape, m_element_type)),
      m_data(data) {
    constructor_validate_and_infer_types();
}

Constant::Constant(const Constant& other)
    : m_element_type{other.m_element_type},
      m_shape{other.m_shape},
      m_byte_strides{other.m_byte_strides},
      m_data{other.m_data},
      m_all_elements_bitwise_identical{other.m_all_elements_bitwise_identical.load()},
      m_all_elements_bitwise_identical_checked{other.m_all_elements_bitwise_identical_checked.load()} {
    constructor_validate_and_infer_types();
}

Constant::Constant(const Constant& other, const Shape& new_shape)
    : m_element_type{other.m_element_type},
      m_shape{new_shape},
      m_byte_strides{calc_byte_strides(m_shape, m_element_type)},
      m_data{other.m_data},
      m_all_elements_bitwise_identical{other.m_all_elements_bitwise_identical.load()},
      m_all_elements_bitwise_identical_checked{other.m_all_elements_bitwise_identical_checked.load()} {
    const auto new_size = shape_size(new_shape);
    const auto other_size = shape_size(other.m_shape);
    OPENVINO_ASSERT(other_size == new_size, "ov::Shape size ", new_size, " is not equal to ", other_size);
    constructor_validate_and_infer_types();
}

Constant::~Constant() = default;

struct ValueToString : ov::element::NotSupported<std::string> {
    using ov::element::NotSupported<std::string>::visit;

    template <ov::element::Type_t ET, typename std::enable_if<ET == element::f64>::type* = nullptr>
    static result_type visit(const void* const ptr, const size_t index) {
        return to_cpp_string(element::iterator<ET>(ptr)[index]);
    }

    template <ov::element::Type_t ET,
              typename std::enable_if<ov::is_floating_point<fundamental_type_for<ET>>() && element::is_byte_type(ET) &&
                                      ET != element::f64>::type* = nullptr>
    static result_type visit(const void* const ptr, const size_t index) {
        const auto it = element::iterator<ET>(ptr);
        return to_cpp_string<float>(it[index]);
    }

    template <ov::element::Type_t ET,
              typename std::enable_if<ov::is_floating_point<fundamental_type_for<ET>>() &&
                                      element::is_nibble_type(ET)>::type* = nullptr>
    static result_type visit(const void* const ptr, const size_t index) {
        const auto it = element::iterator<ET>(ptr);
        return to_cpp_string<float>(*(it + index));
    }

    template <ov::element::Type_t ET,
              typename std::enable_if<std::is_integral<ov::fundamental_type_for<ET>>::value>::type* = nullptr>
    static result_type visit(const void* const ptr, const size_t index) {
        const auto it = element::iterator<ET>(ptr) + index;
        return std::to_string(static_cast<typename ov::fundamental_type_for<ET>>(*it));
    }

    template <ov::element::Type_t ET, typename std::enable_if<ET == element::string>::type* = nullptr>
    static result_type visit(const void* const ptr, const size_t index) {
        return element::iterator<ET>(ptr)[index];
    }
};

std::string Constant::convert_value_to_string(size_t index) const {
    using namespace ov::element;
    return IfTypeOf<boolean,
                    bf16,
                    f16,
                    f32,
                    f64,
                    i4,
                    i8,
                    i16,
                    i32,
                    i64,
                    u1,
                    u2,
                    u3,
                    u4,
                    u6,
                    u8,
                    u16,
                    u32,
                    u64,
                    nf4,
                    f8e4m3,
                    f8e5m2,
                    string,
                    f4e2m1,
                    f8e8m0>::apply<ValueToString>(get_element_type(), get_data_ptr(), index);
}

size_t Constant::get_byte_size() const {
    // Returns 0 when shape is "empty" (equals 0).
    // TODO: refactor shape_size(m_shape) calculations and store it as a member.
    return shape_size(m_shape) ? m_data->size() : 0;
}

const void* Constant::get_data_ptr() const {
    return (m_data ? m_data->get_ptr() : nullptr);
}

void* Constant::get_data_ptr_nc() {
    return (m_data ? m_data->get_ptr() : nullptr);
}

struct ValuesToString : ov::element::NotSupported<void> {
    using ov::element::NotSupported<void>::visit;

    template <ov::element::Type_t ET,
              class T = fundamental_type_for<ET>,
              typename std::enable_if<ET == element::f64>::type* = nullptr>
    static result_type visit(const void* const ptr, const size_t num_elements, std::vector<std::string>& strs) {
        const auto first = element::iterator<ET>(ptr);
        std::transform(first, first + num_elements, std::back_inserter(strs), to_cpp_string<double>);
    }

    template <ov::element::Type_t ET,
              class T = fundamental_type_for<ET>,
              typename std::enable_if<ov::is_floating_point<T>() && ET != element::f64>::type* = nullptr>
    static result_type visit(const void* const ptr, const size_t num_elements, std::vector<std::string>& strs) {
        const auto first = element::iterator<ET>(ptr);
        std::transform(first, first + num_elements, std::back_inserter(strs), to_cpp_string<float>);
    }

    template <ov::element::Type_t ET,
              class T = fundamental_type_for<ET>,
              typename std::enable_if<std::is_integral<T>::value>::type* = nullptr>
    static result_type visit(const void* const ptr, const size_t num_elements, std::vector<std::string>& strs) {
        const auto first = element::iterator<ET>(ptr);
        std::transform(first, first + num_elements, std::back_inserter(strs), [](const T v) {
            return std::to_string(v);
        });
    }

    template <ov::element::Type_t ET, typename std::enable_if<ET == element::string>::type* = nullptr>
    static result_type visit(const void* const ptr, const size_t num_elements, std::vector<std::string>& strs) {
        std::copy_n(element::iterator<ET>(ptr), num_elements, std::back_inserter(strs));
    }
};

std::vector<std::string> Constant::get_value_strings() const {
    std::vector<std::string> out;
    using namespace ov::element;
    IfTypeOf<boolean,
             bf16,
             f16,
             f32,
             f64,
             i4,
             i8,
             i16,
             i32,
             i64,
             u1,
             u2,
             u3,
             u4,
             u6,
             u8,
             u16,
             u32,
             u64,
             nf4,
             string,
             f4e2m1,
             f8e8m0>::apply<ValuesToString>(get_element_type(), get_data_ptr(), shape_size(m_shape), out);
    return out;
}

Shape Constant::get_shape_val() const {
    OPENVINO_ASSERT(m_element_type.is_integral_number());
    return convert_values_to<Shape>(cast_vector<int64_t>(), m_shape);
}

Strides Constant::get_strides_val() const {
    OPENVINO_ASSERT(m_element_type == element::i64);
    return convert_values_to<Strides>(get_vector<int64_t>(), m_shape);
}

Coordinate Constant::get_coordinate_val() const {
    OPENVINO_ASSERT(m_element_type == element::i64);
    return convert_values_to<Coordinate>(get_vector<int64_t>(), m_shape);
}

CoordinateDiff Constant::get_coordinate_diff_val() const {
    OPENVINO_ASSERT(m_element_type == element::i64);
    return convert_values_to<CoordinateDiff>(get_vector<int64_t>(), m_shape);
}

AxisVector Constant::get_axis_vector_val() const {
    OPENVINO_ASSERT(m_element_type.is_integral_number());
    return convert_values_to<AxisVector>(cast_vector<int64_t>(), m_shape);
}

AxisSet Constant::get_axis_set_val() const {
    OPENVINO_ASSERT(m_element_type.is_integral_number());
    const auto values = cast_vector<int64_t>();
    AxisSet out;
    std::replace_copy_if(values.begin(), values.end(), std::inserter(out, out.end()), cmp::Less<int64_t>(0), 0);
    return out;
}

std::shared_ptr<Node> Constant::clone_with_new_inputs(const OutputVector& new_args) const {
    OV_OP_SCOPE(v0_Constant_clone_with_new_inputs);
    check_new_args_count(this, new_args);
    return std::make_shared<Constant>(*this);
}

template <typename T>
bool test_bitwise_identical(const T* data, const size_t size) {
    OPENVINO_ASSERT(size == 0 || data != nullptr);
    return std::all_of(data, data + size, [&](const T value) {
        return value == data[0];
    });
}

bool Constant::are_all_data_elements_bitwise_identical() const {
    bool all_identical;

    switch (m_element_type) {
    case element::Type_t::boolean:
    case element::Type_t::i8:
    case element::Type_t::u8:
        all_identical = test_bitwise_identical(get_data_ptr<uint8_t>(), shape_size(m_shape));
        break;
    case element::Type_t::bf16:
    case element::Type_t::f16:
    case element::Type_t::i16:
    case element::Type_t::u16:
        all_identical = test_bitwise_identical(get_data_ptr<uint16_t>(), shape_size(m_shape));
        break;
    case element::Type_t::f32:
    case element::Type_t::i32:
    case element::Type_t::u32:
        all_identical = test_bitwise_identical(get_data_ptr<uint32_t>(), shape_size(m_shape));
        break;
    case element::Type_t::f64:
    case element::Type_t::i64:
    case element::Type_t::u64:
        all_identical = test_bitwise_identical(get_data_ptr<uint64_t>(), shape_size(m_shape));
        break;
    case element::Type_t::string:
        all_identical = test_bitwise_identical(get_data_ptr<std::string>(), shape_size(m_shape));
        break;
    default:
        all_identical = false;
        break;
    }
    return all_identical;
}

void Constant::update_identical_flags(bool is_checked, bool identical_value) const {
    m_all_elements_bitwise_identical_checked = is_checked;
    m_all_elements_bitwise_identical = identical_value;
}

void Constant::validate_and_infer_types() {
    set_output_type(0, m_element_type, m_shape);
}

bool Constant::visit_attributes(AttributeVisitor& visitor) {
    OV_OP_SCOPE(v0_Constant_visit_attributes);
    const auto prev_shape = m_shape;
    const auto prev_type = m_element_type;
    visitor.on_attribute("element_type", m_element_type);
    visitor.on_attribute("shape", m_shape);

    const auto need_to_reallocate = (m_shape != prev_shape) || (prev_type != m_element_type);
    const auto is_string_constant = (m_element_type == element::string);
    if (m_alloc_buffer_on_visit_attributes && need_to_reallocate) {
        // string objects initialization is required, others filling in a fresh constant
        allocate_buffer(is_string_constant);
    }

    if (is_string_constant) {
        if (auto string_aligned_buffer = std::dynamic_pointer_cast<ov::StringAlignedBuffer>(m_data)) {
            visitor.on_attribute("value", string_aligned_buffer);
        } else if (auto shared_string_tensor = std::dynamic_pointer_cast<ov::SharedBuffer<ov::Tensor>>(m_data)) {
            auto shared_string_buffer =
                std::make_shared<ov::SharedStringAlignedBuffer>(shared_string_tensor->get_ptr<char>(),
                                                                shared_string_tensor->size());
            visitor.on_attribute("value", shared_string_buffer);
        } else {
            // deserialization case when buffer does not exist yet
            std::shared_ptr<ov::StringAlignedBuffer> string_aligned_buffer;
            visitor.on_attribute("value", string_aligned_buffer);
            m_data = string_aligned_buffer;
        }
    } else {
        visitor.on_attribute("value", m_data);
    }
    update_identical_flags(false, false);
    return true;
}

bool Constant::get_all_data_elements_bitwise_identical() const {
    if (!m_all_elements_bitwise_identical_checked) {
        update_identical_flags(true, are_all_data_elements_bitwise_identical());
    }
    return m_all_elements_bitwise_identical;
}

void Constant::alloc_buffer_on_visit_attributes(bool val) {
    m_alloc_buffer_on_visit_attributes = val;
}

bool Constant::evaluate(TensorVector& outputs, const TensorVector& inputs) const {
    OV_OP_SCOPE(v0_Constant_evaluate);
    if (outputs.empty())
        outputs.emplace_back(m_element_type, m_shape);
    else
        outputs[0].set_shape(m_shape);

    if (m_element_type == ov::element::string) {
        auto num_elements = shape_size(m_shape);
        auto src_strings = static_cast<const std::string*>(get_data_ptr());
        auto dst_strings = static_cast<std::string*>(outputs[0].data());
        std::copy_n(src_strings, num_elements, dst_strings);
    } else {
        std::memcpy(outputs[0].data(), get_data_ptr(), outputs[0].get_byte_size());
    }

    return true;
}

bool Constant::has_evaluate() const {
    OV_OP_SCOPE(v0_Constant_has_evaluate);
    return true;
}

bool Constant::evaluate_lower(TensorVector& outputs) const {
    return evaluate(outputs, {});
}
bool Constant::evaluate_upper(TensorVector& outputs) const {
    return evaluate(outputs, {});
}

bool Constant::constant_fold(OutputVector&, const OutputVector&) {
    return false;
}

const Tensor Constant::get_tensor_view() const {
    return m_data ? Tensor{m_element_type, m_shape, m_data->get_ptr(), m_byte_strides} : Tensor{};
}

const Strides& Constant::get_strides() const {
    OPENVINO_ASSERT(m_element_type.bitwidth() >= 8,
                    "Could not get strides for types with bit widths less then 8 bit. Type: ",
                    m_element_type);
    return m_byte_strides;
}

size_t Constant::get_num_elements_to_cast(const int64_t n) const {
    auto num_elements_in_shape = shape_size(m_shape);
    return (n < 0 ? num_elements_in_shape : std::min(static_cast<size_t>(n), num_elements_in_shape));
}

template <>
Constant::LPBuffer<element::u1>::LPBuffer(void* ptr)
    : iter{std::make_shared<lp_iter>(reinterpret_cast<ov::fundamental_type_for<element::u1>*>(ptr))} {}

template <>
Constant::LPBuffer<element::u2>::LPBuffer(void* ptr)
    : iter{std::make_shared<lp_iter>(reinterpret_cast<ov::fundamental_type_for<element::u2>*>(ptr))} {}

template <>
Constant::LPBuffer<element::u3>::LPBuffer(void* ptr)
    : iter{std::make_shared<lp_iter>(reinterpret_cast<ov::fundamental_type_for<element::u3>*>(ptr))} {}

template <>
Constant::LPBuffer<element::u4>::LPBuffer(void* ptr)
    : iter{std::make_shared<lp_iter>(reinterpret_cast<ov::fundamental_type_for<element::u4>*>(ptr))} {}

template <>
Constant::LPBuffer<element::u6>::LPBuffer(void* ptr)
    : iter{std::make_shared<lp_iter>(reinterpret_cast<ov::fundamental_type_for<element::u6>*>(ptr))} {}

template <>
Constant::LPBuffer<element::i4>::LPBuffer(void* ptr)
    : iter{std::make_shared<lp_iter>(reinterpret_cast<ov::fundamental_type_for<element::i4>*>(ptr))} {}

template <>
Constant::LPBuffer<element::nf4>::LPBuffer(void* ptr)
    : iter{std::make_shared<lp_iter>(reinterpret_cast<ov::fundamental_type_for<element::nf4>*>(ptr))} {}

template <>
Constant::LPBuffer<element::f4e2m1>::LPBuffer(void* ptr)
    : iter{std::make_shared<lp_iter>(reinterpret_cast<ov::fundamental_type_for<element::f4e2m1>*>(ptr))} {}

template <>
void Constant::LPBuffer<element::u1>::write(const float value) {
    iter->operator*() = convert_if_in_element_range<element::u1>(value);
}

template <>
void Constant::LPBuffer<element::u2>::write(const float value) {
    iter->operator*() = convert_if_in_element_range<element::u2>(value);
}

template <>
void Constant::LPBuffer<element::u3>::write(const float value) {
    iter->operator*() = convert_if_in_element_range<element::u3>(value);
}

template <>
void Constant::LPBuffer<element::u4>::write(const float value) {
    iter->operator*() = convert_if_in_element_range<element::u4>(value);
}

template <>
void Constant::LPBuffer<element::u6>::write(const float value) {
    iter->operator*() = convert_if_in_element_range<element::u6>(value);
}

template <>
void Constant::LPBuffer<element::i4>::write(const float value) {
    iter->operator*() = convert_if_in_element_range<element::i4>(value);
}

template <>
void Constant::LPBuffer<element::nf4>::write(const float value) {
    iter->operator*() = convert_if_in_element_range<element::nf4>(value);
}

template <>
void Constant::LPBuffer<element::f4e2m1>::write(const float value) {
    iter->operator*() = convert_if_in_element_range<element::f4e2m1>(value);
}

template <>
ov::fundamental_type_for<element::u1> Constant::LPBuffer<element::u1>::read() const {
    return iter->operator*();
}

template <>
ov::fundamental_type_for<element::u2> Constant::LPBuffer<element::u2>::read() const {
    return iter->operator*();
}

template <>
ov::fundamental_type_for<element::u3> Constant::LPBuffer<element::u3>::read() const {
    return iter->operator*();
}

template <>
ov::fundamental_type_for<element::u4> Constant::LPBuffer<element::u4>::read() const {
    return iter->operator*();
}

template <>
ov::fundamental_type_for<element::u6> Constant::LPBuffer<element::u6>::read() const {
    return iter->operator*();
}

template <>
ov::fundamental_type_for<element::i4> Constant::LPBuffer<element::i4>::read() const {
    return iter->operator*();
}

template <>
ov::fundamental_type_for<element::nf4> Constant::LPBuffer<element::nf4>::read() const {
    return iter->operator*();
}

template <>
ov::fundamental_type_for<element::f4e2m1> Constant::LPBuffer<element::f4e2m1>::read() const {
    return iter->operator*();
}

template <>
Constant::LPBuffer<element::u1>& Constant::LPBuffer<element::u1>::operator++() {
    iter->operator++();
    return *this;
}

template <>
Constant::LPBuffer<element::u2>& Constant::LPBuffer<element::u2>::operator++() {
    iter->operator++();
    return *this;
}

template <>
Constant::LPBuffer<element::u3>& Constant::LPBuffer<element::u3>::operator++() {
    iter->operator++();
    return *this;
}

template <>
Constant::LPBuffer<element::u4>& Constant::LPBuffer<element::u4>::operator++() {
    iter->operator++();
    return *this;
}

template <>
Constant::LPBuffer<element::u6>& Constant::LPBuffer<element::u6>::operator++() {
    iter->operator++();
    return *this;
}

template <>
Constant::LPBuffer<element::i4>& Constant::LPBuffer<element::i4>::operator++() {
    iter->operator++();
    return *this;
}

template <>
Constant::LPBuffer<element::nf4>& Constant::LPBuffer<element::nf4>::operator++() {
    iter->operator++();
    return *this;
}

template <>
Constant::LPBuffer<element::f4e2m1>& Constant::LPBuffer<element::f4e2m1>::operator++() {
    iter->operator++();
    return *this;
}

#define CONSTANT_FILL_DATA(ET, SRC_TYPE)                                      \
    template <>                                                               \
    void Constant::fill_lp_data<element::Type_t::ET>(const SRC_TYPE& value) { \
        ov::op::fill_buffer<element::ET>(get_data_ptr_nc(), m_shape, value);  \
    }

CONSTANT_FILL_DATA(u1, bool)
CONSTANT_FILL_DATA(u1, char)
CONSTANT_FILL_DATA(u1, signed char)
CONSTANT_FILL_DATA(u1, unsigned char)
CONSTANT_FILL_DATA(u1, short)
CONSTANT_FILL_DATA(u1, unsigned short)
CONSTANT_FILL_DATA(u1, int)
CONSTANT_FILL_DATA(u1, unsigned int)
CONSTANT_FILL_DATA(u1, long)
CONSTANT_FILL_DATA(u1, unsigned long)
CONSTANT_FILL_DATA(u1, long long)
CONSTANT_FILL_DATA(u1, unsigned long long)
CONSTANT_FILL_DATA(u1, float8_e4m3)
CONSTANT_FILL_DATA(u1, float8_e5m2)
CONSTANT_FILL_DATA(u1, float8_e8m0)
CONSTANT_FILL_DATA(u1, float16)
CONSTANT_FILL_DATA(u1, bfloat16)
CONSTANT_FILL_DATA(u1, float)
CONSTANT_FILL_DATA(u1, double)

CONSTANT_FILL_DATA(u2, bool)
CONSTANT_FILL_DATA(u2, char)
CONSTANT_FILL_DATA(u2, signed char)
CONSTANT_FILL_DATA(u2, unsigned char)
CONSTANT_FILL_DATA(u2, short)
CONSTANT_FILL_DATA(u2, unsigned short)
CONSTANT_FILL_DATA(u2, int)
CONSTANT_FILL_DATA(u2, unsigned int)
CONSTANT_FILL_DATA(u2, long)
CONSTANT_FILL_DATA(u2, unsigned long)
CONSTANT_FILL_DATA(u2, long long)
CONSTANT_FILL_DATA(u2, unsigned long long)
CONSTANT_FILL_DATA(u2, float8_e4m3)
CONSTANT_FILL_DATA(u2, float8_e5m2)
CONSTANT_FILL_DATA(u2, float8_e8m0)
CONSTANT_FILL_DATA(u2, float16)
CONSTANT_FILL_DATA(u2, bfloat16)
CONSTANT_FILL_DATA(u2, float)
CONSTANT_FILL_DATA(u2, double)

CONSTANT_FILL_DATA(u3, bool)
CONSTANT_FILL_DATA(u3, char)
CONSTANT_FILL_DATA(u3, signed char)
CONSTANT_FILL_DATA(u3, unsigned char)
CONSTANT_FILL_DATA(u3, short)
CONSTANT_FILL_DATA(u3, unsigned short)
CONSTANT_FILL_DATA(u3, int)
CONSTANT_FILL_DATA(u3, unsigned int)
CONSTANT_FILL_DATA(u3, long)
CONSTANT_FILL_DATA(u3, unsigned long)
CONSTANT_FILL_DATA(u3, long long)
CONSTANT_FILL_DATA(u3, unsigned long long)
CONSTANT_FILL_DATA(u3, float8_e4m3)
CONSTANT_FILL_DATA(u3, float8_e5m2)
CONSTANT_FILL_DATA(u3, float8_e8m0)
CONSTANT_FILL_DATA(u3, float16)
CONSTANT_FILL_DATA(u3, bfloat16)
CONSTANT_FILL_DATA(u3, float)
CONSTANT_FILL_DATA(u3, double)

CONSTANT_FILL_DATA(u4, bool)
CONSTANT_FILL_DATA(u4, char)
CONSTANT_FILL_DATA(u4, signed char)
CONSTANT_FILL_DATA(u4, unsigned char)
CONSTANT_FILL_DATA(u4, short)
CONSTANT_FILL_DATA(u4, unsigned short)
CONSTANT_FILL_DATA(u4, int)
CONSTANT_FILL_DATA(u4, unsigned int)
CONSTANT_FILL_DATA(u4, long)
CONSTANT_FILL_DATA(u4, unsigned long)
CONSTANT_FILL_DATA(u4, long long)
CONSTANT_FILL_DATA(u4, unsigned long long)
CONSTANT_FILL_DATA(u4, float8_e4m3)
CONSTANT_FILL_DATA(u4, float8_e5m2)
CONSTANT_FILL_DATA(u4, float8_e8m0)
CONSTANT_FILL_DATA(u4, float16)
CONSTANT_FILL_DATA(u4, bfloat16)
CONSTANT_FILL_DATA(u4, float)
CONSTANT_FILL_DATA(u4, double)

CONSTANT_FILL_DATA(u6, bool)
CONSTANT_FILL_DATA(u6, char)
CONSTANT_FILL_DATA(u6, signed char)
CONSTANT_FILL_DATA(u6, unsigned char)
CONSTANT_FILL_DATA(u6, short)
CONSTANT_FILL_DATA(u6, unsigned short)
CONSTANT_FILL_DATA(u6, int)
CONSTANT_FILL_DATA(u6, unsigned int)
CONSTANT_FILL_DATA(u6, long)
CONSTANT_FILL_DATA(u6, unsigned long)
CONSTANT_FILL_DATA(u6, long long)
CONSTANT_FILL_DATA(u6, unsigned long long)
CONSTANT_FILL_DATA(u6, float8_e4m3)
CONSTANT_FILL_DATA(u6, float8_e5m2)
CONSTANT_FILL_DATA(u6, float8_e8m0)
CONSTANT_FILL_DATA(u6, float16)
CONSTANT_FILL_DATA(u6, bfloat16)
CONSTANT_FILL_DATA(u6, float)
CONSTANT_FILL_DATA(u6, double)

CONSTANT_FILL_DATA(i4, bool)
CONSTANT_FILL_DATA(i4, char)
CONSTANT_FILL_DATA(i4, signed char)
CONSTANT_FILL_DATA(i4, unsigned char)
CONSTANT_FILL_DATA(i4, short)
CONSTANT_FILL_DATA(i4, unsigned short)
CONSTANT_FILL_DATA(i4, int)
CONSTANT_FILL_DATA(i4, unsigned int)
CONSTANT_FILL_DATA(i4, long)
CONSTANT_FILL_DATA(i4, unsigned long)
CONSTANT_FILL_DATA(i4, long long)
CONSTANT_FILL_DATA(i4, unsigned long long)
CONSTANT_FILL_DATA(i4, float8_e4m3)
CONSTANT_FILL_DATA(i4, float8_e5m2)
CONSTANT_FILL_DATA(i4, float8_e8m0)
CONSTANT_FILL_DATA(i4, float16)
CONSTANT_FILL_DATA(i4, bfloat16)
CONSTANT_FILL_DATA(i4, float)
CONSTANT_FILL_DATA(i4, double)

CONSTANT_FILL_DATA(nf4, bool)
CONSTANT_FILL_DATA(nf4, char)
CONSTANT_FILL_DATA(nf4, signed char)
CONSTANT_FILL_DATA(nf4, unsigned char)
CONSTANT_FILL_DATA(nf4, short)
CONSTANT_FILL_DATA(nf4, unsigned short)
CONSTANT_FILL_DATA(nf4, int)
CONSTANT_FILL_DATA(nf4, unsigned int)
CONSTANT_FILL_DATA(nf4, long)
CONSTANT_FILL_DATA(nf4, unsigned long)
CONSTANT_FILL_DATA(nf4, long long)
CONSTANT_FILL_DATA(nf4, unsigned long long)
CONSTANT_FILL_DATA(nf4, float8_e4m3)
CONSTANT_FILL_DATA(nf4, float8_e5m2)
CONSTANT_FILL_DATA(nf4, float8_e8m0)
CONSTANT_FILL_DATA(nf4, float16)
CONSTANT_FILL_DATA(nf4, bfloat16)
CONSTANT_FILL_DATA(nf4, float)
CONSTANT_FILL_DATA(nf4, double)

CONSTANT_FILL_DATA(f4e2m1, bool)
CONSTANT_FILL_DATA(f4e2m1, char)
CONSTANT_FILL_DATA(f4e2m1, signed char)
CONSTANT_FILL_DATA(f4e2m1, unsigned char)
CONSTANT_FILL_DATA(f4e2m1, short)
CONSTANT_FILL_DATA(f4e2m1, unsigned short)
CONSTANT_FILL_DATA(f4e2m1, int)
CONSTANT_FILL_DATA(f4e2m1, unsigned int)
CONSTANT_FILL_DATA(f4e2m1, long)
CONSTANT_FILL_DATA(f4e2m1, unsigned long)
CONSTANT_FILL_DATA(f4e2m1, long long)
CONSTANT_FILL_DATA(f4e2m1, unsigned long long)
CONSTANT_FILL_DATA(f4e2m1, float8_e4m3)
CONSTANT_FILL_DATA(f4e2m1, float8_e5m2)
CONSTANT_FILL_DATA(f4e2m1, float8_e8m0)
CONSTANT_FILL_DATA(f4e2m1, float16)
CONSTANT_FILL_DATA(f4e2m1, bfloat16)
CONSTANT_FILL_DATA(f4e2m1, float)
CONSTANT_FILL_DATA(f4e2m1, double)

#undef CONSTANT_FILL_DATA

#define CONSTANT_WRITE_BUFFER(ET, SRC_TYPE)                                                    \
    template <>                                                                                \
    void Constant::write_lp_buffer<element::Type_t::ET>(const std::vector<SRC_TYPE>& source) { \
        ov::op::write_buffer<element::ET>(source, get_data_ptr_nc());                          \
    }

CONSTANT_WRITE_BUFFER(u1, bool)
CONSTANT_WRITE_BUFFER(u1, char)
CONSTANT_WRITE_BUFFER(u1, signed char)
CONSTANT_WRITE_BUFFER(u1, unsigned char)
CONSTANT_WRITE_BUFFER(u1, short)
CONSTANT_WRITE_BUFFER(u1, unsigned short)
CONSTANT_WRITE_BUFFER(u1, int)
CONSTANT_WRITE_BUFFER(u1, unsigned int)
CONSTANT_WRITE_BUFFER(u1, long)
CONSTANT_WRITE_BUFFER(u1, unsigned long)
CONSTANT_WRITE_BUFFER(u1, long long)
CONSTANT_WRITE_BUFFER(u1, unsigned long long)
CONSTANT_WRITE_BUFFER(u1, float8_e4m3)
CONSTANT_WRITE_BUFFER(u1, float8_e5m2)
CONSTANT_WRITE_BUFFER(u1, float8_e8m0)
CONSTANT_WRITE_BUFFER(u1, float16)
CONSTANT_WRITE_BUFFER(u1, bfloat16)
CONSTANT_WRITE_BUFFER(u1, float)
CONSTANT_WRITE_BUFFER(u1, double)

CONSTANT_WRITE_BUFFER(u2, bool)
CONSTANT_WRITE_BUFFER(u2, char)
CONSTANT_WRITE_BUFFER(u2, signed char)
CONSTANT_WRITE_BUFFER(u2, unsigned char)
CONSTANT_WRITE_BUFFER(u2, short)
CONSTANT_WRITE_BUFFER(u2, unsigned short)
CONSTANT_WRITE_BUFFER(u2, int)
CONSTANT_WRITE_BUFFER(u2, unsigned int)
CONSTANT_WRITE_BUFFER(u2, long)
CONSTANT_WRITE_BUFFER(u2, unsigned long)
CONSTANT_WRITE_BUFFER(u2, long long)
CONSTANT_WRITE_BUFFER(u2, unsigned long long)
CONSTANT_WRITE_BUFFER(u2, float8_e4m3)
CONSTANT_WRITE_BUFFER(u2, float8_e5m2)
CONSTANT_WRITE_BUFFER(u2, float8_e8m0)
CONSTANT_WRITE_BUFFER(u2, float16)
CONSTANT_WRITE_BUFFER(u2, bfloat16)
CONSTANT_WRITE_BUFFER(u2, float)
CONSTANT_WRITE_BUFFER(u2, double)

CONSTANT_WRITE_BUFFER(u3, bool)
CONSTANT_WRITE_BUFFER(u3, char)
CONSTANT_WRITE_BUFFER(u3, signed char)
CONSTANT_WRITE_BUFFER(u3, unsigned char)
CONSTANT_WRITE_BUFFER(u3, short)
CONSTANT_WRITE_BUFFER(u3, unsigned short)
CONSTANT_WRITE_BUFFER(u3, int)
CONSTANT_WRITE_BUFFER(u3, unsigned int)
CONSTANT_WRITE_BUFFER(u3, long)
CONSTANT_WRITE_BUFFER(u3, unsigned long)
CONSTANT_WRITE_BUFFER(u3, long long)
CONSTANT_WRITE_BUFFER(u3, unsigned long long)
CONSTANT_WRITE_BUFFER(u3, float8_e4m3)
CONSTANT_WRITE_BUFFER(u3, float8_e5m2)
CONSTANT_WRITE_BUFFER(u3, float8_e8m0)
CONSTANT_WRITE_BUFFER(u3, float16)
CONSTANT_WRITE_BUFFER(u3, bfloat16)
CONSTANT_WRITE_BUFFER(u3, float)
CONSTANT_WRITE_BUFFER(u3, double)

CONSTANT_WRITE_BUFFER(u4, bool)
CONSTANT_WRITE_BUFFER(u4, char)
CONSTANT_WRITE_BUFFER(u4, signed char)
CONSTANT_WRITE_BUFFER(u4, unsigned char)
CONSTANT_WRITE_BUFFER(u4, short)
CONSTANT_WRITE_BUFFER(u4, unsigned short)
CONSTANT_WRITE_BUFFER(u4, int)
CONSTANT_WRITE_BUFFER(u4, unsigned int)
CONSTANT_WRITE_BUFFER(u4, long)
CONSTANT_WRITE_BUFFER(u4, unsigned long)
CONSTANT_WRITE_BUFFER(u4, long long)
CONSTANT_WRITE_BUFFER(u4, unsigned long long)
CONSTANT_WRITE_BUFFER(u4, float8_e4m3)
CONSTANT_WRITE_BUFFER(u4, float8_e5m2)
CONSTANT_WRITE_BUFFER(u4, float8_e8m0)
CONSTANT_WRITE_BUFFER(u4, float16)
CONSTANT_WRITE_BUFFER(u4, bfloat16)
CONSTANT_WRITE_BUFFER(u4, float)
CONSTANT_WRITE_BUFFER(u4, double)

CONSTANT_WRITE_BUFFER(u6, bool)
CONSTANT_WRITE_BUFFER(u6, char)
CONSTANT_WRITE_BUFFER(u6, signed char)
CONSTANT_WRITE_BUFFER(u6, unsigned char)
CONSTANT_WRITE_BUFFER(u6, short)
CONSTANT_WRITE_BUFFER(u6, unsigned short)
CONSTANT_WRITE_BUFFER(u6, int)
CONSTANT_WRITE_BUFFER(u6, unsigned int)
CONSTANT_WRITE_BUFFER(u6, long)
CONSTANT_WRITE_BUFFER(u6, unsigned long)
CONSTANT_WRITE_BUFFER(u6, long long)
CONSTANT_WRITE_BUFFER(u6, unsigned long long)
CONSTANT_WRITE_BUFFER(u6, float8_e4m3)
CONSTANT_WRITE_BUFFER(u6, float8_e5m2)
CONSTANT_WRITE_BUFFER(u6, float8_e8m0)
CONSTANT_WRITE_BUFFER(u6, float16)
CONSTANT_WRITE_BUFFER(u6, bfloat16)
CONSTANT_WRITE_BUFFER(u6, float)
CONSTANT_WRITE_BUFFER(u6, double)

CONSTANT_WRITE_BUFFER(i4, bool)
CONSTANT_WRITE_BUFFER(i4, char)
CONSTANT_WRITE_BUFFER(i4, signed char)
CONSTANT_WRITE_BUFFER(i4, unsigned char)
CONSTANT_WRITE_BUFFER(i4, short)
CONSTANT_WRITE_BUFFER(i4, unsigned short)
CONSTANT_WRITE_BUFFER(i4, int)
CONSTANT_WRITE_BUFFER(i4, unsigned int)
CONSTANT_WRITE_BUFFER(i4, long)
CONSTANT_WRITE_BUFFER(i4, unsigned long)
CONSTANT_WRITE_BUFFER(i4, long long)
CONSTANT_WRITE_BUFFER(i4, unsigned long long)
CONSTANT_WRITE_BUFFER(i4, float8_e4m3)
CONSTANT_WRITE_BUFFER(i4, float8_e5m2)
CONSTANT_WRITE_BUFFER(i4, float8_e8m0)
CONSTANT_WRITE_BUFFER(i4, float16)
CONSTANT_WRITE_BUFFER(i4, bfloat16)
CONSTANT_WRITE_BUFFER(i4, float)
CONSTANT_WRITE_BUFFER(i4, double)

CONSTANT_WRITE_BUFFER(nf4, bool)
CONSTANT_WRITE_BUFFER(nf4, char)
CONSTANT_WRITE_BUFFER(nf4, signed char)
CONSTANT_WRITE_BUFFER(nf4, unsigned char)
CONSTANT_WRITE_BUFFER(nf4, short)
CONSTANT_WRITE_BUFFER(nf4, unsigned short)
CONSTANT_WRITE_BUFFER(nf4, int)
CONSTANT_WRITE_BUFFER(nf4, unsigned int)
CONSTANT_WRITE_BUFFER(nf4, long)
CONSTANT_WRITE_BUFFER(nf4, unsigned long)
CONSTANT_WRITE_BUFFER(nf4, long long)
CONSTANT_WRITE_BUFFER(nf4, unsigned long long)
CONSTANT_WRITE_BUFFER(nf4, float8_e4m3)
CONSTANT_WRITE_BUFFER(nf4, float8_e5m2)
CONSTANT_WRITE_BUFFER(nf4, float8_e8m0)
CONSTANT_WRITE_BUFFER(nf4, float16)
CONSTANT_WRITE_BUFFER(nf4, bfloat16)
CONSTANT_WRITE_BUFFER(nf4, float)
CONSTANT_WRITE_BUFFER(nf4, double)

CONSTANT_WRITE_BUFFER(f4e2m1, bool)
CONSTANT_WRITE_BUFFER(f4e2m1, char)
CONSTANT_WRITE_BUFFER(f4e2m1, signed char)
CONSTANT_WRITE_BUFFER(f4e2m1, unsigned char)
CONSTANT_WRITE_BUFFER(f4e2m1, short)
CONSTANT_WRITE_BUFFER(f4e2m1, unsigned short)
CONSTANT_WRITE_BUFFER(f4e2m1, int)
CONSTANT_WRITE_BUFFER(f4e2m1, unsigned int)
CONSTANT_WRITE_BUFFER(f4e2m1, long)
CONSTANT_WRITE_BUFFER(f4e2m1, unsigned long)
CONSTANT_WRITE_BUFFER(f4e2m1, long long)
CONSTANT_WRITE_BUFFER(f4e2m1, unsigned long long)
CONSTANT_WRITE_BUFFER(f4e2m1, float8_e4m3)
CONSTANT_WRITE_BUFFER(f4e2m1, float8_e5m2)
CONSTANT_WRITE_BUFFER(f4e2m1, float8_e8m0)
CONSTANT_WRITE_BUFFER(f4e2m1, float16)
CONSTANT_WRITE_BUFFER(f4e2m1, bfloat16)
CONSTANT_WRITE_BUFFER(f4e2m1, float)
CONSTANT_WRITE_BUFFER(f4e2m1, double)

#undef CONSTANT_WRITE_BUFFER

template <class U>
<<<<<<< HEAD
struct Validate : element::NoAction<void> {
    using element::NoAction<void>::visit;

    template <element::Type_t ET,
              class InputIt,
              typename std::enable_if<!std::is_same<U, ov::fundamental_type_for<ET>>::value>::type* = nullptr>
    static result_type visit(const InputIt src, const size_t n) {
        auto first = element::iterator<ET>(src);
        auto last = first + n;
        using T = ov::fundamental_type_for<ET>;
        auto not_valid_value = std::find_if_not(first, last, &in_type_range<U, T>);
        OPENVINO_ASSERT(not_valid_value == last,
                        "Cannot cast from ",
                        ET,
                        " constant to ",
                        element::from<U>(),
                        ". Some values are outside the range. Example: ",
                        *not_valid_value);
    }

    template <element::Type_t ET,
              class InputIt,
              typename std::enable_if<std::is_same<U, ov::fundamental_type_for<ET>>::value>::type* = nullptr>
    static result_type visit(const InputIt, const size_t) {}
};

template <class U>
struct ElementConvert : element::NotSupported<void> {
=======
struct Convert : element::NotSupported<void> {
>>>>>>> 41b24744
    using element::NotSupported<void>::visit;

    template <element::Type_t ET,
              class InputIt,
              class OutputIt,
              typename std::enable_if<ET != element::string>::type* = nullptr>
    static result_type visit(const InputIt src, OutputIt dst, const size_t n) {
        auto first = element::iterator<ET>(src);
        reference::convert(first, dst, n);
    }

    template <element::Type_t ET,
              class InputIt,
              class OutputIt,
              typename std::enable_if<ET == element::string>::type* = nullptr>
    [[noreturn]] static result_type visit(const InputIt, OutputIt, const size_t) {
        OPENVINO_THROW("'cast_vector' does not support casting Constant of type ",
                       ET,
                       " into std::vector of ",
                       element::from<U>());
    }
};

template <>
struct ElementConvert<bool> : element::NotSupported<void> {
    using element::NotSupported<void>::visit;

    template <element::Type_t ET,
              class InputIt,
              class OutputIt,
              typename std::enable_if<ET != element::string>::type* = nullptr>
    static result_type visit(InputIt src, OutputIt dst, const size_t n) {
        auto first = element::iterator<ET>(src);
        using T = ov::fundamental_type_for<ET>;
        std::transform(first, first + n, dst, [](const T v) {
            return static_cast<bool>(v);
        });
    }

    template <element::Type_t ET,
              class InputIt,
              class OutputIt,
              typename std::enable_if<ET == element::string>::type* = nullptr>
    [[noreturn]] static result_type visit(InputIt, OutputIt, const size_t) {
        OPENVINO_THROW("'cast_vector' does not support casting Constant of type ", ET, " into std::vector of boolean");
    }
};

<<<<<<< HEAD
#define CONSTANT_CAST_VECTOR(DTYPE, ET_REQ_VALIDATION)                                                      \
    template <>                                                                                             \
    OPENVINO_API std::vector<DTYPE> Constant::cast_vector(int64_t num_elements) const {                     \
        std::vector<DTYPE> output(get_num_elements_to_cast(num_elements));                                  \
        using namespace ov::element;                                                                        \
        IfTypeOf<ET_REQ_VALIDATION>::apply<Validate<DTYPE>>(m_element_type, get_data_ptr(), output.size()); \
        IfTypeOf<SUPPORTED_ET>::apply<ElementConvert<DTYPE>>(m_element_type,                                \
                                                             get_data_ptr(),                                \
                                                             output.data(),                                 \
                                                             output.size());                                \
        return output;                                                                                      \
=======
#define CONSTANT_CAST_VECTOR(DTYPE)                                                                                  \
    template <>                                                                                                      \
    OPENVINO_API std::vector<DTYPE> Constant::cast_vector(int64_t num_elements) const {                              \
        std::vector<DTYPE> output(get_num_elements_to_cast(num_elements));                                           \
        using namespace ov::element;                                                                                 \
        IfTypeOf<SUPPORTED_ET>::apply<Convert<DTYPE>>(m_element_type, get_data_ptr(), output.data(), output.size()); \
        return output;                                                                                               \
>>>>>>> 41b24744
    }

template <>
OPENVINO_API std::vector<bool> Constant::cast_vector(int64_t num_elements) const {
    std::vector<bool> output(get_num_elements_to_cast(num_elements));
    using namespace ov::element;
    IfTypeOf<SUPPORTED_ET>::apply<ElementConvert<bool>>(m_element_type, get_data_ptr(), output.begin(), output.size());
    return output;
}

CONSTANT_CAST_VECTOR(char)
CONSTANT_CAST_VECTOR(signed char)
CONSTANT_CAST_VECTOR(unsigned char)
CONSTANT_CAST_VECTOR(short)
CONSTANT_CAST_VECTOR(unsigned short)
CONSTANT_CAST_VECTOR(int)
CONSTANT_CAST_VECTOR(unsigned int)
CONSTANT_CAST_VECTOR(long)
CONSTANT_CAST_VECTOR(unsigned long)
CONSTANT_CAST_VECTOR(long long)
CONSTANT_CAST_VECTOR(unsigned long long)
CONSTANT_CAST_VECTOR(float16)
CONSTANT_CAST_VECTOR(bfloat16)
CONSTANT_CAST_VECTOR(float)
CONSTANT_CAST_VECTOR(double)

}  // namespace v0
}  // namespace op
}  // namespace ov<|MERGE_RESOLUTION|>--- conflicted
+++ resolved
@@ -1138,38 +1138,7 @@
 #undef CONSTANT_WRITE_BUFFER
 
 template <class U>
-<<<<<<< HEAD
-struct Validate : element::NoAction<void> {
-    using element::NoAction<void>::visit;
-
-    template <element::Type_t ET,
-              class InputIt,
-              typename std::enable_if<!std::is_same<U, ov::fundamental_type_for<ET>>::value>::type* = nullptr>
-    static result_type visit(const InputIt src, const size_t n) {
-        auto first = element::iterator<ET>(src);
-        auto last = first + n;
-        using T = ov::fundamental_type_for<ET>;
-        auto not_valid_value = std::find_if_not(first, last, &in_type_range<U, T>);
-        OPENVINO_ASSERT(not_valid_value == last,
-                        "Cannot cast from ",
-                        ET,
-                        " constant to ",
-                        element::from<U>(),
-                        ". Some values are outside the range. Example: ",
-                        *not_valid_value);
-    }
-
-    template <element::Type_t ET,
-              class InputIt,
-              typename std::enable_if<std::is_same<U, ov::fundamental_type_for<ET>>::value>::type* = nullptr>
-    static result_type visit(const InputIt, const size_t) {}
-};
-
-template <class U>
 struct ElementConvert : element::NotSupported<void> {
-=======
-struct Convert : element::NotSupported<void> {
->>>>>>> 41b24744
     using element::NotSupported<void>::visit;
 
     template <element::Type_t ET,
@@ -1218,27 +1187,13 @@
     }
 };
 
-<<<<<<< HEAD
-#define CONSTANT_CAST_VECTOR(DTYPE, ET_REQ_VALIDATION)                                                      \
-    template <>                                                                                             \
-    OPENVINO_API std::vector<DTYPE> Constant::cast_vector(int64_t num_elements) const {                     \
-        std::vector<DTYPE> output(get_num_elements_to_cast(num_elements));                                  \
-        using namespace ov::element;                                                                        \
-        IfTypeOf<ET_REQ_VALIDATION>::apply<Validate<DTYPE>>(m_element_type, get_data_ptr(), output.size()); \
-        IfTypeOf<SUPPORTED_ET>::apply<ElementConvert<DTYPE>>(m_element_type,                                \
-                                                             get_data_ptr(),                                \
-                                                             output.data(),                                 \
-                                                             output.size());                                \
-        return output;                                                                                      \
-=======
-#define CONSTANT_CAST_VECTOR(DTYPE)                                                                                  \
-    template <>                                                                                                      \
-    OPENVINO_API std::vector<DTYPE> Constant::cast_vector(int64_t num_elements) const {                              \
-        std::vector<DTYPE> output(get_num_elements_to_cast(num_elements));                                           \
-        using namespace ov::element;                                                                                 \
-        IfTypeOf<SUPPORTED_ET>::apply<Convert<DTYPE>>(m_element_type, get_data_ptr(), output.data(), output.size()); \
-        return output;                                                                                               \
->>>>>>> 41b24744
+#define CONSTANT_CAST_VECTOR(DTYPE)                                                                                         \
+    template <>                                                                                                             \
+    OPENVINO_API std::vector<DTYPE> Constant::cast_vector(int64_t num_elements) const {                                     \
+        std::vector<DTYPE> output(get_num_elements_to_cast(num_elements));                                                  \
+        using namespace ov::element;                                                                                        \
+        IfTypeOf<SUPPORTED_ET>::apply<ElementConvert<DTYPE>>(m_element_type, get_data_ptr(), output.data(), output.size()); \
+        return output;                                                                                                      \
     }
 
 template <>
