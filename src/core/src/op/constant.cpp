// Copyright (C) 2018-2023 Intel Corporation
// SPDX-License-Identifier: Apache-2.0
//

#include "openvino/op/constant.hpp"

#include <cmath>
#include <cstdio>
#include <cstring>
#include <sstream>

#include "compare.hpp"
#include "element_visitor.hpp"
#include "itt.hpp"
#include "ngraph/runtime/aligned_buffer.hpp"
#include "ngraph/runtime/tensor.hpp"
#include "openvino/core/type/float16.hpp"
#include "openvino/core/type/nf4.hpp"
#include "openvino/reference/utils/type_util.hpp"
#include "openvino/runtime/shared_buffer.hpp"

namespace ov {
namespace op {

template <class TContainer>
TContainer convert_values_to(std::vector<int64_t>&& values, const Shape& shape) {
    auto out = TContainer(shape_size(shape));
    std::replace_copy_if(values.begin(), values.end(), out.begin(), cmp::Less<int64_t>(0), 0);
    return out;
}

namespace {
template <typename T, typename std::enable_if<std::is_floating_point<T>::value>::type* = nullptr>
std::string to_cpp_string(T value) {
    if (std::isnan(value)) {
        return "NAN";
    } else if (std::isinf(value)) {
        return std::signbit(value) ? "-INFINITY" : "INFINITY";
    } else {
        std::stringstream ss;
        ss << value;
        return ss.str();
    }
}

std::vector<double> from_string_vector(const std::vector<std::string>& str_values) {
    std::vector<double> values;
    values.reserve(str_values.size());
    std::transform(str_values.cbegin(), str_values.cend(), std::back_inserter(values), [](const std::string& s) {
        size_t pos;
        auto v = std::stold(s, &pos);
        OPENVINO_ASSERT(s.size() == pos, "Could not parse literal '", s, "'");
        return v;
    });
    return values;
}
}  // namespace

namespace v0 {
OPENVINO_SUPPRESS_DEPRECATED_START
std::shared_ptr<AlignedBuffer> Constant::legacy_to_ov_aligned_buffer(
    const std::shared_ptr<ngraph::runtime::AlignedBuffer>& buffer) {
    return std::make_shared<SharedBuffer<std::shared_ptr<ngraph::runtime::AlignedBuffer>>>(buffer->get_ptr<char>(),
                                                                                           buffer->size(),
                                                                                           buffer);
}

Constant::Constant(const std::shared_ptr<ngraph::runtime::Tensor>& tensor) {
    m_element_type = tensor->get_element_type();
    m_shape = tensor->get_shape();
    // Share data from HostTensor if we work with it
    // And copy data in other cas
    if (auto hostTensor = std::dynamic_pointer_cast<ngraph::runtime::HostTensor>(tensor)) {
<<<<<<< HEAD
        m_data = make_shared<ngraph::runtime::SharedBuffer<std::shared_ptr<ngraph::runtime::Tensor>>>(
            static_cast<char*>(hostTensor->get_data_ptr()), // TODO: who is owner?
=======
        m_data = std::make_shared<SharedBuffer<std::shared_ptr<ngraph::runtime::Tensor>>>(
            static_cast<char*>(hostTensor->get_data_ptr()),
>>>>>>> e446dac7
            tensor->get_size_in_bytes(),
            tensor);
    } else {
        constructor_validate_and_infer_types();
        allocate_buffer(false);
        tensor->read(get_data_ptr_nc(), tensor->get_size_in_bytes());
    }
    constructor_validate_and_infer_types();
}
OPENVINO_SUPPRESS_DEPRECATED_END

Constant::Constant(const Tensor& tensor)
    : m_element_type{tensor.get_element_type()},
      m_shape{tensor.get_shape()},
      m_data{
          std::make_shared<SharedBuffer<Tensor>>(static_cast<char*>(tensor.data()), tensor.get_byte_size(), tensor)} {
    constructor_validate_and_infer_types();
}

<<<<<<< HEAD
ov::op::v0::Constant::Constant(const element::Type& type,
                               const ov::Shape& shape,
                               const std::vector<std::string>& values)
    : Constant(false, type, shape) {
    NGRAPH_SUPPRESS_DEPRECATED_START
    NODE_VALIDATION_CHECK(this,
                          values.size() == shape_size(m_shape) || values.size() == 1,
                          "Did not get the expected number of literals for a constant of shape ",
                          m_shape,
                          " (got ",
                          values.size(),
                          ", expected ",
                          shape_size(m_shape),
                          ".");

    using Type_t = element::Type_t;

    if (values.size() == 1 && shape_size(m_shape) != 1) {
        // broadcast single value
        switch (m_element_type) {
        case Type_t::boolean:
            fill_data<Type_t::boolean>(stoi(values[0]));
            break;
        case Type_t::bf16:
            fill_data<Type_t::bf16>(ngraph::parse_string<float>(values[0]));
            break;
        case Type_t::f16:
            fill_data<Type_t::f16>(ngraph::parse_string<float>(values[0]));
            break;
        case Type_t::f32:
            fill_data<Type_t::f32>(ngraph::parse_string<float>(values[0]));
            break;
        case Type_t::f64:
            fill_data<Type_t::f64>(ngraph::parse_string<double>(values[0]));
            break;
        case Type_t::i4:
            fill_data<Type_t::i4>(ngraph::parse_string<int64_t>(values[0]));
            break;
        case Type_t::i8:
            fill_data<Type_t::i8>(ngraph::parse_string<int64_t>(values[0]));
            break;
        case Type_t::i16:
            fill_data<Type_t::i16>(ngraph::parse_string<int64_t>(values[0]));
            break;
        case Type_t::i32:
            fill_data<Type_t::i32>(ngraph::parse_string<int64_t>(values[0]));
            break;
        case Type_t::i64:
            fill_data<Type_t::i64>(ngraph::parse_string<int64_t>(values[0]));
            break;
        case Type_t::u1:
            fill_data<Type_t::u1>(stoi(values[0]));
            break;
        case Type_t::u4:
            fill_data<Type_t::u4>(ngraph::parse_string<uint64_t>(values[0]));
            break;
        case Type_t::u8:
            fill_data<Type_t::u8>(ngraph::parse_string<uint64_t>(values[0]));
            break;
        case Type_t::u16:
            fill_data<Type_t::u16>(ngraph::parse_string<uint64_t>(values[0]));
            break;
        case Type_t::u32:
            fill_data<Type_t::u32>(ngraph::parse_string<uint64_t>(values[0]));
            break;
        case Type_t::u64:
            fill_data<Type_t::u64>(ngraph::parse_string<uint64_t>(values[0]));
            break;
        case Type_t::string:
            fill_data<Type_t::string>(values[0]);
            break;
        case Type_t::undefined:
            throw std::runtime_error("deserialize unsupported type undefined");
        case Type_t::dynamic:
            throw std::runtime_error("deserialize unsupported type dynamic");
        }
        update_identical_flags(true, true);
    } else {
        switch (m_element_type) {
        case Type_t::boolean:
            write_buffer<Type_t::boolean>(ngraph::parse_string<uint8_t>(values));
            break;
        case Type_t::bf16:
            write_buffer<Type_t::bf16>(ngraph::parse_string<float>(values));
            break;
        case Type_t::f16:
            write_buffer<Type_t::f16>(ngraph::parse_string<float>(values));
            break;
        case Type_t::f32:
            write_buffer<Type_t::f32>(ngraph::parse_string<float>(values));
            break;
        case Type_t::f64:
            write_buffer<Type_t::f64>(ngraph::parse_string<double>(values));
            break;
        case Type_t::i4:
            write_buffer<Type_t::i4>(ngraph::parse_string<int8_t>(values));
            break;
        case Type_t::i8:
            write_buffer<Type_t::i8>(ngraph::parse_string<int8_t>(values));
            break;
        case Type_t::i16:
            write_buffer<Type_t::i16>(ngraph::parse_string<int16_t>(values));
            break;
        case Type_t::i32:
            write_buffer<Type_t::i32>(ngraph::parse_string<int32_t>(values));
            break;
        case Type_t::i64:
            write_buffer<Type_t::i64>(ngraph::parse_string<int64_t>(values));
            break;
        case Type_t::u1:
            write_buffer<Type_t::u1>(ngraph::parse_string<uint8_t>(values));
            break;
        case Type_t::u4:
            write_buffer<Type_t::u4>(ngraph::parse_string<uint8_t>(values));
            break;
        case Type_t::u8:
            write_buffer<Type_t::u8>(ngraph::parse_string<uint8_t>(values));
            break;
        case Type_t::u16:
            write_buffer<Type_t::u16>(ngraph::parse_string<uint16_t>(values));
            break;
        case Type_t::u32:
            write_buffer<Type_t::u32>(ngraph::parse_string<uint32_t>(values));
            break;
        case Type_t::u64:
            write_buffer<Type_t::u64>(ngraph::parse_string<uint64_t>(values));
            break;
        case Type_t::string:
            write_buffer<Type_t::string>(values);
            break;
        case Type_t::undefined:
            throw std::runtime_error("deserialize unsupported type undefined");
        case Type_t::dynamic:
            throw std::runtime_error("deserialize unsupported type dynamic");
        }
        update_identical_flags(false, false);
    }
    NGRAPH_SUPPRESS_DEPRECATED_END
=======
Constant::Constant(const element::Type& type, const Shape& shape, const std::vector<std::string>& values)
    : Constant(type, shape, from_string_vector(values)) {
    const auto is_checked_and_identical = (values.size() == 1) && (shape_size(m_shape) != 1);
    update_identical_flags(is_checked_and_identical, is_checked_and_identical);
>>>>>>> e446dac7
}

Constant::Constant(const element::Type& type, const Shape& shape) : Constant(true, type, shape) {}

Constant::Constant(bool memset_allocation, const element::Type& type, const Shape& shape)
    : m_element_type(type),
      m_shape(shape) {
    allocate_buffer(memset_allocation);
    constructor_validate_and_infer_types();
}

void Constant::allocate_buffer(bool memset_allocation) {
    m_data = std::make_shared<AlignedBuffer>(mem_size(), host_alignment());
    if (memset_allocation) {
        if(m_element_type == element::Type_t::string) {
            auto num_elements = shape_size(m_shape);
            std::uninitialized_fill_n(get_data_ptr_nc<element::Type_t::string>(), num_elements, std::string());
        } else {
            std::memset(m_data->get_ptr(), 0, m_data->size());
        }
    }
}

<<<<<<< HEAD
ov::op::v0::Constant::Constant(const element::Type& type, const ov::Shape& shape, const void* data)
    : Constant(false, type, shape) {
    size_t size = (shape_size(m_shape) * m_element_type.bitwidth() + 7) >> 3;
    // FIXME: Obviously doesn't work with element::string
    OPENVINO_ASSERT(type != element::string, "Constant cannot be created on raw std::string object in this ctor: not implemented");
    std::memcpy(get_data_ptr_nc(), data, size);
=======
Constant::Constant(const element::Type& type, const Shape& shape, const void* data) : Constant(false, type, shape) {
    std::memcpy(get_data_ptr_nc(), data, mem_size());
>>>>>>> e446dac7
}

Constant::Constant(const Constant& other)
    : m_element_type{other.m_element_type},
      m_shape{other.m_shape},
      m_data{other.m_data},
      m_all_elements_bitwise_identical{other.m_all_elements_bitwise_identical.load()},
      m_all_elements_bitwise_identical_checked{other.m_all_elements_bitwise_identical_checked.load()} {
    constructor_validate_and_infer_types();
}

Constant::Constant(const Constant& other, const Shape& new_shape)
    : m_element_type{other.m_element_type},
      m_shape{new_shape},
      m_data{other.m_data},
      m_all_elements_bitwise_identical{other.m_all_elements_bitwise_identical.load()},
      m_all_elements_bitwise_identical_checked{other.m_all_elements_bitwise_identical_checked.load()} {
    const auto new_size = shape_size(new_shape);
    const auto other_size = shape_size(other.m_shape);
    OPENVINO_ASSERT(other_size == new_size, "ov::Shape size ", new_size, " is not equal to ", other_size);
    constructor_validate_and_infer_types();
}

Constant::~Constant() = default;

<<<<<<< HEAD
string ov::op::v0::Constant::convert_value_to_string(size_t index) const {
    string rc;
#if defined(__GNUC__) && !(__GNUC__ == 4 && __GNUC_MINOR__ == 8)
#    pragma GCC diagnostic push
#    pragma GCC diagnostic error "-Wswitch"
#    pragma GCC diagnostic error "-Wswitch-enum"
#endif
    using Type_t = element::Type_t;
    switch (get_element_type()) {
    case Type_t::boolean:
        rc = to_string(get_element_value<Type_t::boolean>(index));
        break;
    case Type_t::bf16:
        rc = to_cpp_string(static_cast<float>(get_element_value<Type_t::bf16>(index)));
        break;
    case Type_t::f16:
        rc = to_cpp_string(static_cast<float>(get_element_value<Type_t::f16>(index)));
        break;
    case Type_t::f32:
        rc = to_cpp_string(get_element_value<Type_t::f32>(index));
        break;
    case Type_t::f64:
        rc = to_cpp_string(get_element_value<Type_t::f64>(index));
        break;
    case Type_t::i4:
        rc = to_string(get_element_value<Type_t::i4>(index));
        break;
    case Type_t::i8:
        rc = to_string(get_element_value<Type_t::i8>(index));
        break;
    case Type_t::i16:
        rc = to_string(get_element_value<Type_t::i16>(index));
        break;
    case Type_t::i32:
        rc = to_string(get_element_value<Type_t::i32>(index));
        break;
    case Type_t::i64:
        rc = to_string(get_element_value<Type_t::i64>(index));
        break;
    case Type_t::u1:
        rc = to_string(get_element_value<Type_t::u1>(index));
        break;
    case Type_t::u4:
        rc = to_string(get_element_value<Type_t::u4>(index));
        break;
    case Type_t::u8:
        rc = to_string(get_element_value<Type_t::u8>(index));
        break;
    case Type_t::u16:
        rc = to_string(get_element_value<Type_t::u16>(index));
        break;
    case Type_t::u32:
        rc = to_string(get_element_value<Type_t::u32>(index));
        break;
    case Type_t::u64:
        rc = to_string(get_element_value<Type_t::u64>(index));
        break;
    case Type_t::string:
        rc = get_element_value<Type_t::string>(index); // TODO: Need enclosure of value in extra ""?
        break;
    case Type_t::undefined:
        throw runtime_error("unsupported type");
    case Type_t::dynamic:
        throw runtime_error("unsupported type");
=======
struct ValueToString : ov::element::NotSupported<std::string> {
    using ov::element::NotSupported<std::string>::visit;

    template <ov::element::Type_t ET, typename std::enable_if<ET == element::f64>::type* = nullptr>
    static result_type visit(const Constant* const c, const size_t index) {
        return to_cpp_string(c->get_element_value<ET>(index));
    }

    template <ov::element::Type_t ET,
              typename std::enable_if<ov::is_floating_point<fundamental_type_for<ET>>() && ET != element::f64>::type* =
                  nullptr>
    static result_type visit(const Constant* const c, const size_t index) {
        return to_cpp_string<float>(c->get_element_value<ET>(index));
>>>>>>> e446dac7
    }

    template <ov::element::Type_t ET,
              typename std::enable_if<std::is_integral<ov::fundamental_type_for<ET>>::value>::type* = nullptr>
    static result_type visit(const Constant* const c, const size_t index) {
        return std::to_string(c->get_element_value<ET>(index));
    }
};

std::string Constant::convert_value_to_string(size_t index) const {
    using namespace ov::element;
    return IfTypeOf<boolean, bf16, f16, f32, f64, i4, i8, i16, i32, i64, u1, u4, u8, u16, u32, u64, nf4>::apply<
        ValueToString>(get_element_type(), this, index);
}

<<<<<<< HEAD
vector<string> ov::op::v0::Constant::get_value_strings() const {
    vector<string> rc;  // TODO: the number of elements is known, why not to reserve?
=======
size_t Constant::get_byte_size() const {
    return m_data->size();
}
>>>>>>> e446dac7

const void* Constant::get_data_ptr() const {
    return (m_data ? m_data->get_ptr() : nullptr);
}

void* Constant::get_data_ptr_nc() {
    return (m_data ? m_data->get_ptr() : nullptr);
}

struct ValuesToString : ov::element::NotSupported<void> {
    using ov::element::NotSupported<void>::visit;

    template <ov::element::Type_t ET,
              class T = fundamental_type_for<ET>,
              typename std::enable_if<ov::is_floating_point<T>()>::type* = nullptr>
    static result_type visit(const Constant* const c, std::vector<std::string>& strs) {
        for (auto&& v : c->get_vector<T>()) {
            strs.push_back(to_cpp_string<double>(v));
        }
    }

    template <ov::element::Type_t ET,
              class T = fundamental_type_for<ET>,
              typename std::enable_if<std::is_integral<T>::value && !std::is_same<T, int8_t>::value>::type* = nullptr>
    static result_type visit(const Constant* const c, std::vector<std::string>& strs) {
        for (auto&& v : c->get_vector<T>()) {
            strs.push_back(std::to_string(v));
        }
    }

    template <ov::element::Type_t ET,
              typename std::enable_if<std::is_same<fundamental_type_for<ET>, int8_t>::value>::type* = nullptr>
    static result_type visit(const Constant* const c, std::vector<std::string>& strs) {
        for (auto&& v : c->cast_vector<int8_t>()) {
            strs.push_back(std::to_string(v));
        }
<<<<<<< HEAD
        break;
    case element::Type_t::string:
        for (const std::string& value : get_vector<std::string>()) {
            rc.push_back(value);
        }
        break;
    case element::Type_t::undefined:
    case element::Type_t::dynamic:
        throw runtime_error("unsupported type");
=======
>>>>>>> e446dac7
    }
};

std::vector<std::string> Constant::get_value_strings() const {
    std::vector<std::string> out;
    using namespace ov::element;
    IfTypeOf<boolean, bf16, f16, f32, f64, i4, i8, i16, i32, i64, u1, u4, u8, u16, u32, u64, nf4>::apply<
        ValuesToString>(get_element_type(), this, out);
    return out;
}

Shape Constant::get_shape_val() const {
    OPENVINO_ASSERT(m_element_type.is_integral_number());
    return convert_values_to<Shape>(cast_vector<int64_t>(), m_shape);
}

Strides Constant::get_strides_val() const {
    OPENVINO_ASSERT(m_element_type == element::i64);
    return convert_values_to<Strides>(get_vector<int64_t>(), m_shape);
}

Coordinate Constant::get_coordinate_val() const {
    OPENVINO_ASSERT(m_element_type == element::i64);
    return convert_values_to<Coordinate>(get_vector<int64_t>(), m_shape);
}

CoordinateDiff Constant::get_coordinate_diff_val() const {
    OPENVINO_ASSERT(m_element_type == element::i64);
    return convert_values_to<CoordinateDiff>(get_vector<int64_t>(), m_shape);
}

AxisVector Constant::get_axis_vector_val() const {
    OPENVINO_ASSERT(m_element_type.is_integral_number());
    return convert_values_to<AxisVector>(cast_vector<int64_t>(), m_shape);
}

AxisSet Constant::get_axis_set_val() const {
    OPENVINO_ASSERT(m_element_type.is_integral_number());
    const auto values = cast_vector<int64_t>();
    AxisSet out;
    std::replace_copy_if(values.begin(), values.end(), std::inserter(out, out.end()), cmp::Less<int64_t>(0), 0);
    return out;
}

std::shared_ptr<Node> Constant::clone_with_new_inputs(const OutputVector& new_args) const {
    OV_OP_SCOPE(v0_Constant_clone_with_new_inputs);
    check_new_args_count(this, new_args);
    return std::make_shared<Constant>(*this);
}

template <typename T>
<<<<<<< HEAD
static bool test_bitwise_identical(const T* data, const size_t size) {
    bool data_is_constant = true;
    if (size > 0) {
        OPENVINO_ASSERT(data != nullptr);
        const T compare = data[0];  // TODO: const T& instead of T? Probably makes sense if T can be non-trivial type
        for (size_t i = 1; i < size; i++) {
            if (data[i] != compare) {
                data_is_constant = false;
                break;
            }
        }
    }
    return data_is_constant;
=======
bool test_bitwise_identical(const T* data, const size_t size) {
    OPENVINO_ASSERT(size == 0 || data != nullptr);
    return std::all_of(data, data + size, [&](const T value) {
        return value == data[0];
    });
>>>>>>> e446dac7
}

bool Constant::are_all_data_elements_bitwise_identical() const {
    bool all_identical;

    switch (m_element_type) {
    case element::Type_t::boolean:
    case element::Type_t::i8:
    case element::Type_t::u8:
        all_identical = test_bitwise_identical(get_data_ptr<uint8_t>(), shape_size(m_shape));
        break;
    case element::Type_t::bf16:
    case element::Type_t::f16:
    case element::Type_t::i16:
    case element::Type_t::u16:
        all_identical = test_bitwise_identical(get_data_ptr<uint16_t>(), shape_size(m_shape));
        break;
    case element::Type_t::f32:
    case element::Type_t::i32:
    case element::Type_t::u32:
        all_identical = test_bitwise_identical(get_data_ptr<uint32_t>(), shape_size(m_shape));
        break;
    case element::Type_t::f64:
    case element::Type_t::i64:
    case element::Type_t::u64:
        all_identical = test_bitwise_identical(get_data_ptr<uint64_t>(), shape_size(m_shape));
        break;
<<<<<<< HEAD
    }
    case element::Type_t::string: {
        rc = test_bitwise_identical<std::string>(get_data_ptr<std::string>(), shape_size(m_shape));
        break;
    }
    case element::Type_t::i4:
    case element::Type_t::u1:
    case element::Type_t::u4:
    case element::Type_t::undefined:
    case element::Type_t::dynamic:
=======
    default:
        all_identical = false;
>>>>>>> e446dac7
        break;
    }
    return all_identical;
}

void Constant::update_identical_flags(bool is_checked, bool identical_value) const {
    m_all_elements_bitwise_identical_checked = is_checked;
    m_all_elements_bitwise_identical = identical_value;
}

bool Constant::visit_attributes(AttributeVisitor& visitor) {
    OV_OP_SCOPE(v0_Constant_visit_attributes);
    const auto prev_shape = m_shape;
    const auto prev_type = m_element_type;
    visitor.on_attribute("element_type", m_element_type);
    visitor.on_attribute("shape", m_shape);

    const auto need_to_reallocate = (m_shape != prev_shape) || (prev_type != m_element_type);
    if (m_alloc_buffer_on_visit_attributes && need_to_reallocate) {
        // Filling in a fresh constant
        allocate_buffer(false);
    }
    visitor.on_attribute("value", m_data);
    update_identical_flags(false, false);
    return true;
}

bool Constant::evaluate(TensorVector& outputs, const TensorVector& inputs) const {
    OV_OP_SCOPE(v0_Constant_evaluate);
    if (outputs.empty())
        outputs.emplace_back(m_element_type, m_shape);
    else
        outputs[0].set_shape(m_shape);
    std::memcpy(outputs[0].data(), get_data_ptr(), outputs[0].get_byte_size());
    return true;
}

bool Constant::has_evaluate() const {
    OV_OP_SCOPE(v0_Constant_has_evaluate);
    return true;
}

bool Constant::evaluate_lower(TensorVector& outputs) const {
    return evaluate(outputs, {});
}
bool Constant::evaluate_upper(TensorVector& outputs) const {
    return evaluate(outputs, {});
}

uint8_t Constant::quantize_nf4(float x) {
    return ConvertNF4::quantize(x);
}
}  // namespace v0
}  // namespace op
}  // namespace ov<|MERGE_RESOLUTION|>--- conflicted
+++ resolved
@@ -71,13 +71,8 @@
     // Share data from HostTensor if we work with it
     // And copy data in other cas
     if (auto hostTensor = std::dynamic_pointer_cast<ngraph::runtime::HostTensor>(tensor)) {
-<<<<<<< HEAD
-        m_data = make_shared<ngraph::runtime::SharedBuffer<std::shared_ptr<ngraph::runtime::Tensor>>>(
+        m_data = std::make_shared<SharedBuffer<std::shared_ptr<ngraph::runtime::Tensor>>>(
             static_cast<char*>(hostTensor->get_data_ptr()), // TODO: who is owner?
-=======
-        m_data = std::make_shared<SharedBuffer<std::shared_ptr<ngraph::runtime::Tensor>>>(
-            static_cast<char*>(hostTensor->get_data_ptr()),
->>>>>>> e446dac7
             tensor->get_size_in_bytes(),
             tensor);
     } else {
@@ -97,151 +92,36 @@
     constructor_validate_and_infer_types();
 }
 
-<<<<<<< HEAD
-ov::op::v0::Constant::Constant(const element::Type& type,
-                               const ov::Shape& shape,
-                               const std::vector<std::string>& values)
+Constant::Constant(const element::Type& type, const Shape& shape, const std::vector<std::string>& values)
     : Constant(false, type, shape) {
-    NGRAPH_SUPPRESS_DEPRECATED_START
-    NODE_VALIDATION_CHECK(this,
-                          values.size() == shape_size(m_shape) || values.size() == 1,
-                          "Did not get the expected number of literals for a constant of shape ",
-                          m_shape,
-                          " (got ",
-                          values.size(),
-                          ", expected ",
-                          shape_size(m_shape),
-                          ".");
-
-    using Type_t = element::Type_t;
-
-    if (values.size() == 1 && shape_size(m_shape) != 1) {
-        // broadcast single value
-        switch (m_element_type) {
-        case Type_t::boolean:
-            fill_data<Type_t::boolean>(stoi(values[0]));
-            break;
-        case Type_t::bf16:
-            fill_data<Type_t::bf16>(ngraph::parse_string<float>(values[0]));
-            break;
-        case Type_t::f16:
-            fill_data<Type_t::f16>(ngraph::parse_string<float>(values[0]));
-            break;
-        case Type_t::f32:
-            fill_data<Type_t::f32>(ngraph::parse_string<float>(values[0]));
-            break;
-        case Type_t::f64:
-            fill_data<Type_t::f64>(ngraph::parse_string<double>(values[0]));
-            break;
-        case Type_t::i4:
-            fill_data<Type_t::i4>(ngraph::parse_string<int64_t>(values[0]));
-            break;
-        case Type_t::i8:
-            fill_data<Type_t::i8>(ngraph::parse_string<int64_t>(values[0]));
-            break;
-        case Type_t::i16:
-            fill_data<Type_t::i16>(ngraph::parse_string<int64_t>(values[0]));
-            break;
-        case Type_t::i32:
-            fill_data<Type_t::i32>(ngraph::parse_string<int64_t>(values[0]));
-            break;
-        case Type_t::i64:
-            fill_data<Type_t::i64>(ngraph::parse_string<int64_t>(values[0]));
-            break;
-        case Type_t::u1:
-            fill_data<Type_t::u1>(stoi(values[0]));
-            break;
-        case Type_t::u4:
-            fill_data<Type_t::u4>(ngraph::parse_string<uint64_t>(values[0]));
-            break;
-        case Type_t::u8:
-            fill_data<Type_t::u8>(ngraph::parse_string<uint64_t>(values[0]));
-            break;
-        case Type_t::u16:
-            fill_data<Type_t::u16>(ngraph::parse_string<uint64_t>(values[0]));
-            break;
-        case Type_t::u32:
-            fill_data<Type_t::u32>(ngraph::parse_string<uint64_t>(values[0]));
-            break;
-        case Type_t::u64:
-            fill_data<Type_t::u64>(ngraph::parse_string<uint64_t>(values[0]));
-            break;
-        case Type_t::string:
-            fill_data<Type_t::string>(values[0]);
-            break;
-        case Type_t::undefined:
-            throw std::runtime_error("deserialize unsupported type undefined");
-        case Type_t::dynamic:
-            throw std::runtime_error("deserialize unsupported type dynamic");
-        }
-        update_identical_flags(true, true);
-    } else {
-        switch (m_element_type) {
-        case Type_t::boolean:
-            write_buffer<Type_t::boolean>(ngraph::parse_string<uint8_t>(values));
-            break;
-        case Type_t::bf16:
-            write_buffer<Type_t::bf16>(ngraph::parse_string<float>(values));
-            break;
-        case Type_t::f16:
-            write_buffer<Type_t::f16>(ngraph::parse_string<float>(values));
-            break;
-        case Type_t::f32:
-            write_buffer<Type_t::f32>(ngraph::parse_string<float>(values));
-            break;
-        case Type_t::f64:
-            write_buffer<Type_t::f64>(ngraph::parse_string<double>(values));
-            break;
-        case Type_t::i4:
-            write_buffer<Type_t::i4>(ngraph::parse_string<int8_t>(values));
-            break;
-        case Type_t::i8:
-            write_buffer<Type_t::i8>(ngraph::parse_string<int8_t>(values));
-            break;
-        case Type_t::i16:
-            write_buffer<Type_t::i16>(ngraph::parse_string<int16_t>(values));
-            break;
-        case Type_t::i32:
-            write_buffer<Type_t::i32>(ngraph::parse_string<int32_t>(values));
-            break;
-        case Type_t::i64:
-            write_buffer<Type_t::i64>(ngraph::parse_string<int64_t>(values));
-            break;
-        case Type_t::u1:
-            write_buffer<Type_t::u1>(ngraph::parse_string<uint8_t>(values));
-            break;
-        case Type_t::u4:
-            write_buffer<Type_t::u4>(ngraph::parse_string<uint8_t>(values));
-            break;
-        case Type_t::u8:
-            write_buffer<Type_t::u8>(ngraph::parse_string<uint8_t>(values));
-            break;
-        case Type_t::u16:
-            write_buffer<Type_t::u16>(ngraph::parse_string<uint16_t>(values));
-            break;
-        case Type_t::u32:
-            write_buffer<Type_t::u32>(ngraph::parse_string<uint32_t>(values));
-            break;
-        case Type_t::u64:
-            write_buffer<Type_t::u64>(ngraph::parse_string<uint64_t>(values));
-            break;
-        case Type_t::string:
-            write_buffer<Type_t::string>(values);
-            break;
-        case Type_t::undefined:
-            throw std::runtime_error("deserialize unsupported type undefined");
-        case Type_t::dynamic:
-            throw std::runtime_error("deserialize unsupported type dynamic");
-        }
-        update_identical_flags(false, false);
-    }
-    NGRAPH_SUPPRESS_DEPRECATED_END
-=======
-Constant::Constant(const element::Type& type, const Shape& shape, const std::vector<std::string>& values)
-    : Constant(type, shape, from_string_vector(values)) {
+        // TODO: Rework code as this is a modified duplicate of another templated ctor
+        NODE_VALIDATION_CHECK(this,
+                              values.size() == 1 || values.size() == shape_size(m_shape),
+                              "Did not get the expected number of literals for a constant of shape ",
+                              m_shape,
+                              " (got ",
+                              values.size(),
+                              ", expected ",
+                              (shape_size(m_shape) == 1 ? "" : "1 or "),
+                              shape_size(m_shape),
+                              ").");
+
+        if (type == element::string) {
+            if (values.size() == 1) {
+                fill_data(type, values.front());
+            } else {
+                write_values(values);
+            }
+        } else {
+            auto parsed_values = from_string_vector(values);
+            if (parsed_values.size() == 1) {
+                fill_data(type, parsed_values.front());
+            } else {
+                write_values(parsed_values);
+            }
+        }
     const auto is_checked_and_identical = (values.size() == 1) && (shape_size(m_shape) != 1);
     update_identical_flags(is_checked_and_identical, is_checked_and_identical);
->>>>>>> e446dac7
 }
 
 Constant::Constant(const element::Type& type, const Shape& shape) : Constant(true, type, shape) {}
@@ -265,17 +145,10 @@
     }
 }
 
-<<<<<<< HEAD
-ov::op::v0::Constant::Constant(const element::Type& type, const ov::Shape& shape, const void* data)
-    : Constant(false, type, shape) {
-    size_t size = (shape_size(m_shape) * m_element_type.bitwidth() + 7) >> 3;
+Constant::Constant(const element::Type& type, const Shape& shape, const void* data) : Constant(false, type, shape) {
     // FIXME: Obviously doesn't work with element::string
     OPENVINO_ASSERT(type != element::string, "Constant cannot be created on raw std::string object in this ctor: not implemented");
-    std::memcpy(get_data_ptr_nc(), data, size);
-=======
-Constant::Constant(const element::Type& type, const Shape& shape, const void* data) : Constant(false, type, shape) {
     std::memcpy(get_data_ptr_nc(), data, mem_size());
->>>>>>> e446dac7
 }
 
 Constant::Constant(const Constant& other)
@@ -301,72 +174,6 @@
 
 Constant::~Constant() = default;
 
-<<<<<<< HEAD
-string ov::op::v0::Constant::convert_value_to_string(size_t index) const {
-    string rc;
-#if defined(__GNUC__) && !(__GNUC__ == 4 && __GNUC_MINOR__ == 8)
-#    pragma GCC diagnostic push
-#    pragma GCC diagnostic error "-Wswitch"
-#    pragma GCC diagnostic error "-Wswitch-enum"
-#endif
-    using Type_t = element::Type_t;
-    switch (get_element_type()) {
-    case Type_t::boolean:
-        rc = to_string(get_element_value<Type_t::boolean>(index));
-        break;
-    case Type_t::bf16:
-        rc = to_cpp_string(static_cast<float>(get_element_value<Type_t::bf16>(index)));
-        break;
-    case Type_t::f16:
-        rc = to_cpp_string(static_cast<float>(get_element_value<Type_t::f16>(index)));
-        break;
-    case Type_t::f32:
-        rc = to_cpp_string(get_element_value<Type_t::f32>(index));
-        break;
-    case Type_t::f64:
-        rc = to_cpp_string(get_element_value<Type_t::f64>(index));
-        break;
-    case Type_t::i4:
-        rc = to_string(get_element_value<Type_t::i4>(index));
-        break;
-    case Type_t::i8:
-        rc = to_string(get_element_value<Type_t::i8>(index));
-        break;
-    case Type_t::i16:
-        rc = to_string(get_element_value<Type_t::i16>(index));
-        break;
-    case Type_t::i32:
-        rc = to_string(get_element_value<Type_t::i32>(index));
-        break;
-    case Type_t::i64:
-        rc = to_string(get_element_value<Type_t::i64>(index));
-        break;
-    case Type_t::u1:
-        rc = to_string(get_element_value<Type_t::u1>(index));
-        break;
-    case Type_t::u4:
-        rc = to_string(get_element_value<Type_t::u4>(index));
-        break;
-    case Type_t::u8:
-        rc = to_string(get_element_value<Type_t::u8>(index));
-        break;
-    case Type_t::u16:
-        rc = to_string(get_element_value<Type_t::u16>(index));
-        break;
-    case Type_t::u32:
-        rc = to_string(get_element_value<Type_t::u32>(index));
-        break;
-    case Type_t::u64:
-        rc = to_string(get_element_value<Type_t::u64>(index));
-        break;
-    case Type_t::string:
-        rc = get_element_value<Type_t::string>(index); // TODO: Need enclosure of value in extra ""?
-        break;
-    case Type_t::undefined:
-        throw runtime_error("unsupported type");
-    case Type_t::dynamic:
-        throw runtime_error("unsupported type");
-=======
 struct ValueToString : ov::element::NotSupported<std::string> {
     using ov::element::NotSupported<std::string>::visit;
 
@@ -380,13 +187,17 @@
                   nullptr>
     static result_type visit(const Constant* const c, const size_t index) {
         return to_cpp_string<float>(c->get_element_value<ET>(index));
->>>>>>> e446dac7
     }
 
     template <ov::element::Type_t ET,
               typename std::enable_if<std::is_integral<ov::fundamental_type_for<ET>>::value>::type* = nullptr>
     static result_type visit(const Constant* const c, const size_t index) {
         return std::to_string(c->get_element_value<ET>(index));
+    }
+
+    template <ov::element::Type_t ET, typename std::enable_if<ET == element::string>::type* = nullptr>
+    static result_type visit(const Constant* const c, const size_t index) {
+        return c->get_element_value<ET>(index);
     }
 };
 
@@ -396,14 +207,9 @@
         ValueToString>(get_element_type(), this, index);
 }
 
-<<<<<<< HEAD
-vector<string> ov::op::v0::Constant::get_value_strings() const {
-    vector<string> rc;  // TODO: the number of elements is known, why not to reserve?
-=======
 size_t Constant::get_byte_size() const {
     return m_data->size();
 }
->>>>>>> e446dac7
 
 const void* Constant::get_data_ptr() const {
     return (m_data ? m_data->get_ptr() : nullptr);
@@ -440,18 +246,6 @@
         for (auto&& v : c->cast_vector<int8_t>()) {
             strs.push_back(std::to_string(v));
         }
-<<<<<<< HEAD
-        break;
-    case element::Type_t::string:
-        for (const std::string& value : get_vector<std::string>()) {
-            rc.push_back(value);
-        }
-        break;
-    case element::Type_t::undefined:
-    case element::Type_t::dynamic:
-        throw runtime_error("unsupported type");
-=======
->>>>>>> e446dac7
     }
 };
 
@@ -503,27 +297,11 @@
 }
 
 template <typename T>
-<<<<<<< HEAD
-static bool test_bitwise_identical(const T* data, const size_t size) {
-    bool data_is_constant = true;
-    if (size > 0) {
-        OPENVINO_ASSERT(data != nullptr);
-        const T compare = data[0];  // TODO: const T& instead of T? Probably makes sense if T can be non-trivial type
-        for (size_t i = 1; i < size; i++) {
-            if (data[i] != compare) {
-                data_is_constant = false;
-                break;
-            }
-        }
-    }
-    return data_is_constant;
-=======
 bool test_bitwise_identical(const T* data, const size_t size) {
     OPENVINO_ASSERT(size == 0 || data != nullptr);
     return std::all_of(data, data + size, [&](const T value) {
         return value == data[0];
     });
->>>>>>> e446dac7
 }
 
 bool Constant::are_all_data_elements_bitwise_identical() const {
@@ -551,21 +329,12 @@
     case element::Type_t::u64:
         all_identical = test_bitwise_identical(get_data_ptr<uint64_t>(), shape_size(m_shape));
         break;
-<<<<<<< HEAD
-    }
     case element::Type_t::string: {
-        rc = test_bitwise_identical<std::string>(get_data_ptr<std::string>(), shape_size(m_shape));
-        break;
-    }
-    case element::Type_t::i4:
-    case element::Type_t::u1:
-    case element::Type_t::u4:
-    case element::Type_t::undefined:
-    case element::Type_t::dynamic:
-=======
+        break;
+        all_identical = test_bitwise_identical(get_data_ptr<std::string>(), shape_size(m_shape));
+    }
     default:
         all_identical = false;
->>>>>>> e446dac7
         break;
     }
     return all_identical;
