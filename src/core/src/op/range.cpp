--- conflicted
+++ resolved
@@ -106,119 +106,7 @@
     return std::make_shared<Range>(new_args.at(0), new_args.at(1), new_args.at(2), m_output_type);
 }
 
-<<<<<<< HEAD
-template <typename T>
-bool get_casted_value(const HostTensorPtr& tensor, T* val) {
-    switch (tensor->get_element_type()) {
-    case element::Type_t::f32:
-        *val = static_cast<T>(*tensor->get_data_ptr<element::Type_t::f32>());
-        break;
-    case element::Type_t::i8:
-        *val = static_cast<T>(*tensor->get_data_ptr<element::Type_t::i8>());
-        break;
-    case element::Type_t::i32:
-        *val = static_cast<T>(*tensor->get_data_ptr<element::Type_t::i32>());
-        break;
-    case element::Type_t::i64:
-        *val = static_cast<T>(*tensor->get_data_ptr<element::Type_t::i64>());
-        break;
-    case element::Type_t::u8:
-        *val = static_cast<T>(*tensor->get_data_ptr<element::Type_t::u8>());
-        break;
-    case element::Type_t::u32:
-        *val = static_cast<T>(*tensor->get_data_ptr<element::Type_t::u32>());
-        break;
-    case element::Type_t::u64:
-        *val = static_cast<T>(*tensor->get_data_ptr<element::Type_t::u64>());
-        break;
-    default:
-        return false;
-    }
-    return true;
-}
-
-OPENVINO_SUPPRESS_DEPRECATED_START
-namespace rangeop {
-namespace {
-template <element::Type_t ET>
-bool evaluate(const HostTensorPtr& out,
-              const HostTensorPtr& start,
-              const HostTensorPtr& stop,
-              const HostTensorPtr& step,
-              int version) {
-    using T = typename element_type_traits<ET>::value_type;
-    double start_val;
-    double stop_val;
-    double step_val;
-    if (version < 4) {
-        start_val = static_cast<double>(*start->get_data_ptr<ET>());
-        stop_val = static_cast<double>(*stop->get_data_ptr<ET>());
-        step_val = static_cast<double>(*step->get_data_ptr<ET>());
-        if (!(check_value(start_val) && check_value(stop_val) && check_value(step_val) &&
-              (step_val != static_cast<T>(0)))) {
-            return false;
-        }
-    } else {
-        if (!(get_casted_value<double>(start, &start_val) && get_casted_value<double>(stop, &stop_val) &&
-              get_casted_value<double>(step, &step_val))) {
-            return false;
-        }
-    }
-
-    int64_t out_size = 0;
-
-    if (ov::element::Type(ET).is_integral_number()) {
-        start_val = std::trunc(start_val);
-        stop_val = std::trunc(stop_val);
-        step_val = std::trunc(step_val);
-    }
-
-    int64_t steps = static_cast<int64_t>(std::ceil(double(stop_val - start_val) / step_val));
-    if (steps > 0) {
-        out_size = steps;
-    }
-    ov::Shape out_shape = ov::Shape({static_cast<size_t>(out_size)});
-    out->set_shape(out_shape);
-
-    T start_val_casted = static_cast<T>(start_val);
-    T step_val_casted = static_cast<T>(step_val);
-    ov::reference::range(&start_val_casted, &step_val_casted, shape_size(out_shape), out->get_data_ptr<ET>());
-    return true;
-}
-
-bool evaluate_range(const HostTensorPtr& out,
-                    const HostTensorPtr& start,
-                    const HostTensorPtr& stop,
-                    const HostTensorPtr& step,
-                    const element::Type& output_type,
-                    int version) {
-    bool rc = true;
-    switch (output_type) {
-        OPENVINO_TYPE_CASE(evaluate_range, bf16, out, start, stop, step, version);
-        OPENVINO_TYPE_CASE(evaluate_range, f16, out, start, stop, step, version);
-        OPENVINO_TYPE_CASE(evaluate_range, f32, out, start, stop, step, version);
-        OPENVINO_TYPE_CASE(evaluate_range, f64, out, start, stop, step, version);
-        OPENVINO_TYPE_CASE(evaluate_range, i8, out, start, stop, step, version);
-        OPENVINO_TYPE_CASE(evaluate_range, i16, out, start, stop, step, version);
-        OPENVINO_TYPE_CASE(evaluate_range, i32, out, start, stop, step, version);
-        OPENVINO_TYPE_CASE(evaluate_range, i64, out, start, stop, step, version);
-        OPENVINO_TYPE_CASE(evaluate_range, u8, out, start, stop, step, version);
-        OPENVINO_TYPE_CASE(evaluate_range, u16, out, start, stop, step, version);
-        OPENVINO_TYPE_CASE(evaluate_range, u32, out, start, stop, step, version);
-        OPENVINO_TYPE_CASE(evaluate_range, u64, out, start, stop, step, version);
-    default:
-        rc = false;
-        break;
-    }
-    return rc;
-}
-}  // namespace
-}  // namespace rangeop
-
-bool op::v4::Range::evaluate(const HostTensorVector& outputs, const HostTensorVector& inputs) const {
-=======
 bool Range::evaluate(TensorVector& outputs, const TensorVector& inputs) const {
->>>>>>> d5d9fd11
     OV_OP_SCOPE(v4_Range_evaluate);
     OPENVINO_ASSERT(outputs.size() == 1);
 
@@ -320,28 +208,8 @@
 
 bool Range::has_evaluate() const {
     OV_OP_SCOPE(v0_Range_has_evaluate);
-<<<<<<< HEAD
-    switch (get_input_element_type(0)) {
-    case ngraph::element::f32:
-    case ngraph::element::f64:
-    case ngraph::element::i8:
-    case ngraph::element::i16:
-    case ngraph::element::i32:
-    case ngraph::element::i64:
-    case ngraph::element::u8:
-    case ngraph::element::u16:
-    case ngraph::element::u32:
-    case ngraph::element::u64:
-        return true;
-    default:
-        break;
-    }
-    return false;
-}
-=======
     return range::is_input_valid_et(get_input_element_type(0));
 }
 }  // namespace v0
 }  // namespace op
-}  // namespace ov
->>>>>>> d5d9fd11
+}  // namespace ov