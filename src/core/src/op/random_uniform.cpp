--- conflicted
+++ resolved
@@ -98,22 +98,6 @@
 
     outputs[0].set_shape(out_shape);
 
-<<<<<<< HEAD
-    auto state = ov::reference::random_uniform(out_dims.data(),
-                                               static_cast<const char*>(inputs[1].data()),
-                                               static_cast<const char*>(inputs[2].data()),
-                                               static_cast<char*>(outputs[0].data()),
-                                               inputs[0].get_shape(),
-                                               get_out_type(),
-                                               get_global_seed(),
-                                               get_op_seed(),
-                                               m_state,
-                                               m_alignment);
-
-    // Update RandomUniform state
-    std::lock_guard<std::mutex> guard(m_state_mutex);
-    m_state = state;
-=======
     m_state = ov::reference::random_uniform(out_dims.data(),
                                             static_cast<const char*>(inputs[1].data()),
                                             static_cast<const char*>(inputs[2].data()),
@@ -122,8 +106,8 @@
                                             get_out_type(),
                                             get_global_seed(),
                                             get_op_seed(),
-                                            m_state);
->>>>>>> 3ac498dd
+                                            m_state,
+                                            m_alignment);
     return true;
 }
 
