--- conflicted
+++ resolved
@@ -143,13 +143,8 @@
     OV_OP_SCOPE(PagedAttentionExtension_validate_and_infer_types);
 
     NODE_VALIDATION_CHECK(this,
-<<<<<<< HEAD
-                          get_input_size() == 13 || get_input_size() == 16,
-                          "PagedAttensionExtension expects 15 or 18 inputs, but it has ",
-=======
                           get_input_size() == 14 || get_input_size() == 17,
                           "PagedAttensionExtension expects 14 or 17 inputs, but it has ",
->>>>>>> f52861ce
                           get_input_size());
 
     // format: Node*, input_idx, name, {rank_list}, {type_list}
