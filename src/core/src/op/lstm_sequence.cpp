--- conflicted
+++ resolved
@@ -149,149 +149,6 @@
     }
 }
 
-<<<<<<< HEAD
-shared_ptr<Node> op::v0::LSTMSequence::get_masked_node(const Output<Node>& data,
-                                                       int32_t time_step,
-                                                       size_t batch_axis,
-                                                       const Output<Node>& default_value) const {
-    Output<Node> mask_value = default_value;
-    // Create zero mask value node.
-    if (!mask_value.get_node_shared_ptr()) {
-        mask_value = ov::opset1::Constant::create(data.get_element_type(),
-                                                  data.get_shape(),
-                                                  vector<float>(shape_size(data.get_shape()), 0.f));
-    }
-
-    // Create predicate nodes. The condition is whether current time step value
-    // is greater than sequence length for respective batch inputs.
-    shared_ptr<Node> curr_time_step_node =
-        ov::opset1::Constant::create(element::i32,
-                                     data.get_shape(),
-                                     vector<int32_t>(shape_size(data.get_shape()), time_step));
-
-    Output<Node> batch_seq_length =
-        builder::opset1::legacy_broadcast_for_binary_operation(curr_time_step_node,
-                                                               input_value(3).get_node_shared_ptr(),
-                                                               batch_axis);
-
-    // Create mask node deciding whether or not to mask batch data.
-    shared_ptr<Node> mask_condition = make_shared<ov::opset1::Greater>(curr_time_step_node, batch_seq_length);
-
-    // Select values depnding on mask_condition.
-    // Select(<condition>, <true_value>, <false_value>)
-    return make_shared<ov::opset1::Select>(mask_condition, mask_value, data);
-}
-
-OutputVector op::v0::LSTMSequence::lstm_pass(bool is_reverse) const {
-    // ------ VARIABLE'S NAMES AND ACRONYM DEFINITIONS ------
-    // The names used below are analogous to the one used in ONNX documentation.
-    //
-    // ------ INPUTS ------
-    // X - The input tensor. [batch_size, seq_length, input_size]
-    // W - The weight tensor. [num_directions, 4*hidden_size, input_size]
-    // R - The recurrence weight tensor. [num_directions, 4*hidden_size, hidden_size]
-    // B - The bias tensor for input gate. [num_directions, 8*hidden_size]
-    // P - The weight tensor for peepholes. [num_directions, 3*hidde_size]
-    // ------ ACRONYMS ------
-    // i - input gate
-    // o - output gate
-    // f - forget gate
-    // c - cell gate
-    // t - time step (t-1 means previous time step)
-    // ------ VARIABLE NAMES ------
-    // H_t     - Hidden state vector at current time step. [batch_size, num_directions, hidden_size]
-    // C_t     - Cell state vector at current time step. [batch_size, num_directions, hidden_size]
-    // h_list  - The list of hidden states at all processed time steps.
-
-    NodeVector h_list;
-    shared_ptr<Node> X = input_value(0).get_node_shared_ptr();
-    shared_ptr<Node> H_t = prepare_input(input_value(1), is_reverse, 1);
-    shared_ptr<Node> C_t = prepare_input(input_value(2), is_reverse, 1);
-    shared_ptr<Node> seq_lengths = input_value(3).get_node_shared_ptr();
-    shared_ptr<Node> W = prepare_input(input_value(4), is_reverse);
-    shared_ptr<Node> R = prepare_input(input_value(5), is_reverse);
-    shared_ptr<Node> B = prepare_input(input_value(6), is_reverse);
-    shared_ptr<Node> P = prepare_input(input_value(7), is_reverse);
-
-    if (is_reverse) {
-        X = make_shared<ov::opset1::ReverseSequence>(X, seq_lengths, 0 /*batch_axis*/, 1 /*seq_axis*/);
-    }
-
-    OutputVector in_seqs = builder::opset1::split(X, X->get_shape().at(1), 1);
-
-    for (auto& in_x : in_seqs) {
-        // Remove empty dim, after above split.
-        in_x = builder::opset1::squeeze(in_x, {1});
-    }
-
-    int32_t time_step{1};
-    for (const auto& in_x : in_seqs) {
-        shared_ptr<Node> lstm_cell = make_shared<ov::opset1::LSTMCell>(in_x,
-                                                                       H_t,
-                                                                       C_t,
-                                                                       W,
-                                                                       R,
-                                                                       B,
-                                                                       P,
-                                                                       m_hidden_size,
-                                                                       m_weights_format,
-                                                                       m_activations,
-                                                                       m_activations_alpha,
-                                                                       m_activations_beta,
-                                                                       m_clip_threshold,
-                                                                       m_input_forget);
-
-        Output<Node> H = lstm_cell->output(0);
-        Output<Node> C = lstm_cell->output(1);
-
-        // Expand tensors with empty outermost dim, so we can later concatenate
-        // them.
-        // Mask hidden state tensor in order to handle mixed sequence lengths.
-        // This results in zeroing out values in batches with sequence shorter
-        // than current time_step.
-        h_list.push_back(get_masked_node(builder::opset1::expand_dims(H, 1), time_step, 0));
-        // Reference implementation in ONNX Runtime doesn't mask values of Y_h
-        // and Y_c outputs, thus here we make sure that only appropriate batches
-        // (in respect to its sequence length) are updated. Those batches which
-        // has shorter sequences preserve the last value.
-        H_t = get_masked_node(H, time_step, 0, H_t);
-        C_t = get_masked_node(C, time_step, 0, C_t);
-        time_step++;
-    }
-    // The tensor that concats all the intermediate output values of the hidden.
-    // It has shape [batch_size, seq_length, hidden_size]
-    shared_ptr<Node> Y{make_shared<ov::opset1::Concat>(h_list, 1)};
-
-    // Get back the original order of the output data.
-    if (is_reverse) {
-        Y = make_shared<ov::opset1::ReverseSequence>(Y, seq_lengths, 0 /*batch_axis*/, 1 /*seq_axis*/);
-    }
-
-    // Expand Y so that it has expected shape:
-    // [batch_size, num_directions, seq_length, hidden_size]
-    Y = builder::opset1::expand_dims(Y, 1);
-
-    // expand H_t and C_t so that it has expected shape:
-    // [ batch_size, num_directions, hidden_size]
-    auto Y_h = builder::opset1::expand_dims(H_t, 1);
-    auto Y_c = builder::opset1::expand_dims(C_t, 1);
-    return {Y, Y_h, Y_c};
-}
-
-shared_ptr<Node> op::v0::LSTMSequence::prepare_input(Output<Node> node,
-                                                     bool is_reverse,
-                                                     size_t num_direction_axis) const {
-    // In bidirectional mode inputs are stacked together, so we must split them.
-    Output<Node> tmp = node;
-    if (m_direction == direction::BIDIRECTIONAL) {
-        tmp = builder::opset1::split(node, 2, num_direction_axis).at(is_reverse ? 1 : 0);
-    }
-    // Since we have forward LSTM we can squeeze `num_directions` axis from inputs.
-    return builder::opset1::squeeze(tmp, {num_direction_axis});
-}
-
-=======
->>>>>>> 67913387
 void op::v0::LSTMSequence::validate_and_infer_types() {
     OV_OP_SCOPE(v0_LSTMSequence_validate_and_infer_types);
     for (const auto& input : inputs()) {
