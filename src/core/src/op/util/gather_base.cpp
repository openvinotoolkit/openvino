// Copyright (C) 2018-2023 Intel Corporation
// SPDX-License-Identifier: Apache-2.0
//

#include "openvino/op/util/gather_base.hpp"

#include "bound_evaluate.hpp"
#include "element_visitor.hpp"
#include "gather_shape_inference.hpp"
#include "itt.hpp"
#include "openvino/op/concat.hpp"
#include "openvino/op/constant.hpp"
#include "openvino/op/squeeze.hpp"
#include "openvino/reference/gather.hpp"
#include "validation_util.hpp"

namespace ov {
namespace op {
namespace gather {
namespace {

Shape out_shape_infer(const Shape& data_shape, const Shape& indices_shape, int64_t axis, int64_t batch_dims) {
    Shape out_shape;
    out_shape.reserve(data_shape.size() + indices_shape.size() - 1 - batch_dims);
    auto out_dim_inserter = std::copy_n(data_shape.begin(), axis, std::back_inserter(out_shape));
    out_dim_inserter = std::copy(indices_shape.begin() + batch_dims, indices_shape.end(), out_dim_inserter);
    std::copy(std::next(data_shape.begin(), axis + 1), data_shape.end(), out_dim_inserter);

    return out_shape;
}

bool cf_gather_with_subgraph(OutputVector& output_values,
                             const OutputVector& input_values,
                             const PartialShape& gather_ps) {
    if (gather_ps.is_dynamic() || input_values.size() != 3) {
        return false;
    }

    const auto concat = std::dynamic_pointer_cast<v0::Concat>(input_values[0].get_node_shared_ptr());
    const auto indices = std::dynamic_pointer_cast<v0::Constant>(input_values[1].get_node_shared_ptr());
    const auto axis = std::dynamic_pointer_cast<v0::Constant>(input_values[2].get_node_shared_ptr());

    if (!concat || !indices || !axis) {
        return false;
    }

    // only along axis=0
    if (axis->cast_vector<int64_t>()[0] != 0 || concat->get_axis() != 0) {
        return false;
    }
    // only single indices are accepted
    const auto indices_shape = indices->get_shape();
    if (indices_shape.size() > 1 || (indices_shape.size() == 1 && indices_shape[0] > 1)) {
        return false;
    }
    // concat inputs are 1D and their count is equal to Concat output shape
    if (concat->get_output_partial_shape(0).is_dynamic()) {
        return false;
    }
    const auto concat_inputs = concat->inputs();
    // concat inputs must be single elements
    if (concat_inputs.size() != shape_size(concat->get_shape())) {
        return false;
    }

    const int64_t rank = concat->get_shape()[0];
    const auto raw_index = indices->cast_vector<int64_t>()[0];
    const auto positive_index = ov::util::normalize(raw_index, rank);
    OPENVINO_ASSERT(positive_index >= 0 && positive_index < rank);

    // gather takes exactly one element out of the Concat output
    const auto gathered_concat_input = concat_inputs[positive_index].get_source_output().get_node_shared_ptr();
    // Concat inputs are 1D, resulting tensor shape depends on Gather indices
    auto gathered = gathered_concat_input;
    if (indices_shape.empty()) {
        // gathering a scalar
        const auto axis_const = v0::Constant::create(element::i64, Shape{1}, {0});
        gathered = std::make_shared<v0::Squeeze>(gathered_concat_input, axis_const);
    }

    output_values[0] = gathered;

    return true;
}

bool have_indices_and_axis_bound_set(const util::GatherBase* const gather) {
    return ov::have_node_inputs_bounds_set(gather, 1, 2);
}
}  // namespace

struct Evaluate : element::NoAction<bool> {
    using element::NoAction<bool>::visit;

    template <element::Type_t DATA_ET, class DT = fundamental_type_for<DATA_ET>>
    static result_type visit(const Tensor& data,
                             const Tensor& indices,
                             Tensor& out,
                             const Shape& data_shape,
                             const Shape& indices_shape,
                             const Shape& out_shape,
                             const int64_t axis,
                             const int64_t batch_dims) {
        using namespace ov::element;
        return IF_TYPE_OF(util_GatherBase_indices_type,
                          OV_PP_ET_LIST(i32, i64),
                          EvaluateByIndicesType,
                          indices.get_element_type(),
                          data.data<const DT>(),
                          indices,
                          out.data<DT>(),
                          data_shape,
                          indices_shape,
                          out_shape,
                          axis,
                          batch_dims);
    }

private:
    struct EvaluateByIndicesType : element::NoAction<bool> {
        using element::NoAction<bool>::visit;

        template <element::Type_t INDICES_ET, class DT, class IT = fundamental_type_for<INDICES_ET>>
        static result_type visit(const DT* const data,
                                 const Tensor& indices,
                                 DT* const output,
                                 const Shape& data_shape,
                                 const Shape& indices_shape,
                                 const Shape& out_shape,
                                 const int64_t axis,
                                 const int64_t batch_dims) {
            reference::gather(data,
                              indices.data<const IT>(),
                              output,
                              data_shape,
                              indices_shape,
                              out_shape,
                              axis,
                              batch_dims);
            return true;
        }
    };
};
}  // namespace gather

namespace util {

GatherBase::GatherBase(const Output<Node>& data,
                       const Output<Node>& indices,
                       const Output<Node>& axis,
                       const int64_t batch_dims)
    : Op({data, indices, axis}),
      m_batch_dims(batch_dims) {
    constructor_validate_and_infer_types();
}

void GatherBase::validate_and_infer_types() {
    OV_OP_SCOPE(util_GatherBase_validate_and_infer_types);

    const auto& data_type = get_input_element_type(0);
    const auto output_shapes = shape_infer(this, ov::util::get_node_input_partial_shapes(*this));

    set_output_type(0, data_type, output_shapes[0]);
}

int64_t GatherBase::get_axis() const {
    const auto& const_op = ov::util::get_constant_from_source(input_value(2));
    OPENVINO_ASSERT(const_op, "axis value is not set");

    const auto axis = const_op->cast_vector<int64_t>()[0];
    if (axis < 0 && get_input_partial_shape(0).rank().is_static()) {
        return axis + get_input_partial_shape(0).rank().get_length();
    } else {
        return axis;
    }
}

const int64_t& GatherBase::get_batch_dims() const {
    return m_batch_dims;
}

void GatherBase::set_batch_dims(int64_t batch_dims) {
    m_batch_dims = batch_dims;
}

bool GatherBase::evaluate(TensorVector& outputs, const TensorVector& inputs) const {
    OV_OP_SCOPE(util_GatherBase_evaluate);

    OPENVINO_ASSERT(outputs.size() == 1);
    OPENVINO_ASSERT(inputs.size() == 3);

    OPENVINO_ASSERT(inputs[2].get_element_type().is_integral_number(), "axis must be of integral data type.");

    const auto& data = inputs[0];
    const auto& data_shape = data.get_shape();
    const auto& indices = inputs[1];
    const auto& indices_shape = indices.get_shape();

    const auto axis = ov::util::normalize(get_tensor_data_as<int64_t>(inputs[2])[0], data_shape.size());
    const auto batch_dims = ov::util::normalize(m_batch_dims, indices_shape.size());

    const auto out_shape = gather::out_shape_infer(data_shape, indices_shape, axis, batch_dims);
    auto& output = outputs[0];
    output.set_shape(out_shape);

    using namespace ov::element;
    return IF_TYPE_OF(util_GatherBase_evaluate,
                      OV_PP_ET_LIST(boolean, f16, f32, i8, i32, i64, u8, u32, u64),
                      gather::Evaluate,
                      data.get_element_type(),
                      data,
                      indices,
                      output,
                      data_shape,
                      indices_shape,
                      out_shape,
                      axis,
                      batch_dims);
}

<<<<<<< HEAD
bool ov::op::util::GatherBase::evaluate_label(TensorLabelVector& output_labels) const {
    if (!get_input_tensor(1).has_and_set_bound() || !get_input_tensor(2).has_and_set_bound())
        return false;
    return ov::util::default_label_evaluator(this, output_labels);
=======
bool GatherBase::evaluate_lower(TensorVector& output_values) const {
    return gather::have_indices_and_axis_bound_set(this) && default_lower_bound_evaluator(this, output_values);
}

bool GatherBase::evaluate_upper(TensorVector& output_values) const {
    return gather::have_indices_and_axis_bound_set(this) && default_upper_bound_evaluator(this, output_values);
}

bool GatherBase::evaluate_label(TensorLabelVector& output_labels) const {
    OPENVINO_SUPPRESS_DEPRECATED_START
    return gather::have_indices_and_axis_bound_set(this) && default_label_evaluator(this, output_labels);
    OPENVINO_SUPPRESS_DEPRECATED_END
>>>>>>> 8a031710
}

bool GatherBase::constant_fold(OutputVector& output_values, const OutputVector& input_values) {
    // try the regular constant folding just for the Gather node
    if (Node::constant_fold(output_values, input_values)) {
        return true;
    } else {
        return gather::cf_gather_with_subgraph(output_values, input_values, get_output_partial_shape(0));
    }
}
}  // namespace util
}  // namespace op
}  // namespace ov<|MERGE_RESOLUTION|>--- conflicted
+++ resolved
@@ -217,12 +217,6 @@
                       batch_dims);
 }
 
-<<<<<<< HEAD
-bool ov::op::util::GatherBase::evaluate_label(TensorLabelVector& output_labels) const {
-    if (!get_input_tensor(1).has_and_set_bound() || !get_input_tensor(2).has_and_set_bound())
-        return false;
-    return ov::util::default_label_evaluator(this, output_labels);
-=======
 bool GatherBase::evaluate_lower(TensorVector& output_values) const {
     return gather::have_indices_and_axis_bound_set(this) && default_lower_bound_evaluator(this, output_values);
 }
@@ -233,9 +227,8 @@
 
 bool GatherBase::evaluate_label(TensorLabelVector& output_labels) const {
     OPENVINO_SUPPRESS_DEPRECATED_START
-    return gather::have_indices_and_axis_bound_set(this) && default_label_evaluator(this, output_labels);
+    return gather::have_indices_and_axis_bound_set(this) && ov::util::default_label_evaluator(this, output_labels);
     OPENVINO_SUPPRESS_DEPRECATED_END
->>>>>>> 8a031710
 }
 
 bool GatherBase::constant_fold(OutputVector& output_values, const OutputVector& input_values) {
