// Copyright (C) 2018-2023 Intel Corporation
// SPDX-License-Identifier: Apache-2.0
//

#include "openvino/op/atan.hpp"

#include <string>
#include <vector>

#include "element_visitor.hpp"
#include "itt.hpp"
#include "openvino/reference/atan.hpp"

namespace ov {
namespace op {
namespace atan {
struct Evaluate : ov::element::NoAction<bool> {
    using ov::element::NoAction<bool>::visit;

    template <element::Type_t ET>
    static result_type visit(const Tensor& arg0, Tensor& out, const size_t count) {
        using T = typename element_type_traits<ET>::value_type;
        reference::atan(arg0.data<T>(), out.data<T>(), count);
        return true;
    }
};
}  // namespace atan

namespace v0 {
Atan::Atan(const Output<Node>& arg) : UnaryElementwiseArithmetic(arg) {
    constructor_validate_and_infer_types();
}

std::shared_ptr<Node> Atan::clone_with_new_inputs(const OutputVector& new_args) const {
    OV_OP_SCOPE(v0_Atan_clone_with_new_inputs);
    check_new_args_count(this, new_args);
<<<<<<< HEAD
    return make_shared<Atan>(new_args.at(0));
}

OPENVINO_SUPPRESS_DEPRECATED_START
namespace atanop {
namespace {
template <element::Type_t ET>
inline bool evaluate(const HostTensorPtr& arg0, const HostTensorPtr& out, const size_t count) {
    using T = typename element_type_traits<ET>::value_type;
    runtime::reference::atan<T>(arg0->get_data_ptr<ET>(), out->get_data_ptr<ET>(), count);
    return true;
}

bool evaluate_atan(const HostTensorPtr& arg0, const HostTensorPtr& out, const size_t count) {
    bool rc = true;
    out->set_unary(arg0);

    switch (arg0->get_element_type()) {
        NGRAPH_TYPE_CASE(evaluate_atan, i32, arg0, out, count);
        NGRAPH_TYPE_CASE(evaluate_atan, i64, arg0, out, count);
        NGRAPH_TYPE_CASE(evaluate_atan, u32, arg0, out, count);
        NGRAPH_TYPE_CASE(evaluate_atan, u64, arg0, out, count);

        NGRAPH_TYPE_CASE(evaluate_atan, f32, arg0, out, count);
    default:
        rc = false;
        break;
    }
    return rc;
=======
    return std::make_shared<Atan>(new_args.at(0));
>>>>>>> 38cf4764
}

bool Atan::evaluate(TensorVector& outputs, const TensorVector& inputs) const {
    OV_OP_SCOPE(v0_Atan_evaluate);
    OPENVINO_ASSERT(inputs.size() == 1 && outputs.size() == 1);
    outputs[0].set_shape(inputs[0].get_shape());

    using namespace ov::element;
    return IfTypeOf<i32, i64, u32, u64, f16, f32>::apply<atan::Evaluate>(inputs[0].get_element_type(),
                                                                         inputs[0],
                                                                         outputs[0],
                                                                         shape_size(inputs[0].get_shape()));
}

bool Atan::has_evaluate() const {
    OV_OP_SCOPE(v1_Atan_has_evaluate);
    switch (get_input_element_type(0)) {
<<<<<<< HEAD
    case ngraph::element::i32:
    case ngraph::element::i64:
    case ngraph::element::u32:
    case ngraph::element::u64:
    // case ngraph::element::f16:
    case ngraph::element::f32:
=======
    case element::i32:
    case element::i64:
    case element::u32:
    case element::u64:
    case element::f16:
    case element::f32:
>>>>>>> 38cf4764
        return true;
    default:
        return false;
    }
}
}  // namespace v0
}  // namespace op
}  // namespace ov<|MERGE_RESOLUTION|>--- conflicted
+++ resolved
@@ -34,39 +34,7 @@
 std::shared_ptr<Node> Atan::clone_with_new_inputs(const OutputVector& new_args) const {
     OV_OP_SCOPE(v0_Atan_clone_with_new_inputs);
     check_new_args_count(this, new_args);
-<<<<<<< HEAD
-    return make_shared<Atan>(new_args.at(0));
-}
-
-OPENVINO_SUPPRESS_DEPRECATED_START
-namespace atanop {
-namespace {
-template <element::Type_t ET>
-inline bool evaluate(const HostTensorPtr& arg0, const HostTensorPtr& out, const size_t count) {
-    using T = typename element_type_traits<ET>::value_type;
-    runtime::reference::atan<T>(arg0->get_data_ptr<ET>(), out->get_data_ptr<ET>(), count);
-    return true;
-}
-
-bool evaluate_atan(const HostTensorPtr& arg0, const HostTensorPtr& out, const size_t count) {
-    bool rc = true;
-    out->set_unary(arg0);
-
-    switch (arg0->get_element_type()) {
-        NGRAPH_TYPE_CASE(evaluate_atan, i32, arg0, out, count);
-        NGRAPH_TYPE_CASE(evaluate_atan, i64, arg0, out, count);
-        NGRAPH_TYPE_CASE(evaluate_atan, u32, arg0, out, count);
-        NGRAPH_TYPE_CASE(evaluate_atan, u64, arg0, out, count);
-
-        NGRAPH_TYPE_CASE(evaluate_atan, f32, arg0, out, count);
-    default:
-        rc = false;
-        break;
-    }
-    return rc;
-=======
     return std::make_shared<Atan>(new_args.at(0));
->>>>>>> 38cf4764
 }
 
 bool Atan::evaluate(TensorVector& outputs, const TensorVector& inputs) const {
@@ -84,21 +52,12 @@
 bool Atan::has_evaluate() const {
     OV_OP_SCOPE(v1_Atan_has_evaluate);
     switch (get_input_element_type(0)) {
-<<<<<<< HEAD
-    case ngraph::element::i32:
-    case ngraph::element::i64:
-    case ngraph::element::u32:
-    case ngraph::element::u64:
-    // case ngraph::element::f16:
-    case ngraph::element::f32:
-=======
     case element::i32:
     case element::i64:
     case element::u32:
     case element::u64:
-    case element::f16:
+    // case element::f16:
     case element::f32:
->>>>>>> 38cf4764
         return true;
     default:
         return false;
