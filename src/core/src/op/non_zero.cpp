// Copyright (C) 2018-2023 Intel Corporation
// SPDX-License-Identifier: Apache-2.0
//

#include "openvino/op/non_zero.hpp"

#include <numeric>

#include "element_visitor.hpp"
#include "itt.hpp"
#include "openvino/core/type/element_type_traits.hpp"
#include "openvino/reference/non_zero.hpp"
#include "validation_util.hpp"

namespace ov {
namespace op {
namespace non_zero {
struct Evaluate : public element::NoAction<bool> {
    using element::NoAction<bool>::visit;

    template <element::Type_t ET, class T = fundamental_type_for<ET>>
    static result_type visit(const Tensor& in, const Shape& in_shape, const size_t in_rank, Tensor& out) {
        const auto in_data = in.data<const T>();
        const size_t non_zero_count = reference::non_zero_get_count(in_data, in_shape);
        const auto out_shape = Shape{in_rank == 0 && non_zero_count > 0 ? 1 : in_rank, non_zero_count};
        out.set_shape(out_shape);

        using namespace ov::element;
        return IfTypeOf<i32, i64>::apply<EvalByOutType>(out.get_element_type(), in_data, out, in_shape);
    }

private:
    struct EvalByOutType : public element::NoAction<bool> {
        using element::NoAction<bool>::visit;

        template <element::Type_t ET, class T, class I = fundamental_type_for<ET>>
        static result_type visit(const T* in, Tensor& out, const Shape& in_shape) {
            reference::non_zero(in, out.data<I>(), in_shape);
            return true;
        }
    };
};
}  // namespace non_zero

namespace v3 {
NonZero::NonZero(const Output<Node>& arg) : Op({arg}) {
    constructor_validate_and_infer_types();
}

NonZero::NonZero(const Output<Node>& arg, const std::string& output_type)
    : Op({arg}),
      m_output_type(EnumNames<element::Type_t>::as_enum(output_type)) {
    constructor_validate_and_infer_types();
}

NonZero::NonZero(const Output<Node>& arg, const element::Type& output_type) : Op({arg}), m_output_type(output_type) {
    constructor_validate_and_infer_types();
}

bool NonZero::visit_attributes(AttributeVisitor& visitor) {
    OV_OP_SCOPE(v3_NonZero_visit_attributes);
    visitor.on_attribute("output_type", m_output_type);
    return true;
}

void NonZero::validate_and_infer_types() {
    OV_OP_SCOPE(v3_NonZero_validate_and_infer_types);

    NODE_VALIDATION_CHECK(this,
                          m_output_type == element::i64 || m_output_type == element::i32,
                          "Output type must be i32 or i64");
    // For scalar non-zero value case, onnx test case expects output shape {1, 1}
    const auto& input_shape = get_input_partial_shape(0);
    if (input_shape.rank().compatible(0)) {
        set_output_type(0, m_output_type, PartialShape::dynamic(2));
    } else {
        auto dim = Dimension{0, 1};
        for (auto&& d : input_shape)
            dim *= d;
        set_output_type(0, m_output_type, PartialShape{input_shape.rank(), dim});
    }

    set_input_is_relevant_to_shape(0);

    if (const auto input_constant = ov::util::get_constant_from_source(input_value(0))) {
        // input_value is available to calculate output shape

        // const_cast of Constant data is needed to avoid obsolete copy of this data into the Tensor.
        // It's safe here as evaluate() method doesn't modify input Tensors.
        const auto inputs = TensorVector{{input_constant->get_element_type(),
                                          input_constant->get_shape(),
                                          const_cast<void*>(input_constant->get_data_ptr())}};
        auto outputs = TensorVector{{m_output_type, {}}};
        if (!evaluate(outputs, inputs))
            return;
        const auto& output = outputs[0];
        set_output_type(0, m_output_type, output.get_shape());

        get_output_tensor(0).set_lower_value(output);
        get_output_tensor(0).set_upper_value(output);
    }
}

std::shared_ptr<Node> NonZero::clone_with_new_inputs(const OutputVector& new_args) const {
    OV_OP_SCOPE(v3_NonZero_clone_with_new_inputs);
    check_new_args_count(this, new_args);
    return std::make_shared<v3::NonZero>(new_args.at(0), m_output_type);
}

<<<<<<< HEAD
OPENVINO_SUPPRESS_DEPRECATED_START
namespace nonzero {
namespace {
template <element::Type_t INPUT_ET, element::Type_t OUT_ET>
bool evaluate_nonzero_execute(const HostTensorPtr& input, const HostTensorPtr& output) {
    using IN_T = typename element_type_traits<INPUT_ET>::value_type;
    using OUT_T = typename element_type_traits<OUT_ET>::value_type;

    ov::Shape input_shape = input->get_shape();
    size_t input_rank = input_shape.size();

    size_t non_zero_count = ov::reference::non_zero_get_count<IN_T>(input->get_data_ptr<INPUT_ET>(), input_shape);

    ov::Shape out_shape;
    if (input_rank == 0 && non_zero_count > 0) {
        out_shape = ov::Shape{1, 1};
    } else {
        out_shape = ov::Shape{input_rank, non_zero_count};
    }

    output->set_shape(out_shape);
    ov::reference::non_zero<IN_T, OUT_T>(input->get_data_ptr<INPUT_ET>(), output->get_data_ptr<OUT_ET>(), input_shape);

    return true;
}

#define TYPE_OUT_CASE(a, ...)                                                     \
    case element::Type_t::a: {                                                    \
        OV_OP_SCOPE(OV_PP_CAT3(evaluate_nonzero_out, _, a));                      \
        rc = evaluate_nonzero_execute<INPUT_ET, element::Type_t::a>(__VA_ARGS__); \
    } break

template <element::Type_t INPUT_ET>
bool evaluate(const HostTensorPtr& input, const HostTensorPtr& output) {
    bool rc = true;
    switch (output->get_element_type()) {
        TYPE_OUT_CASE(i64, input, output);
        TYPE_OUT_CASE(i32, input, output);
    default:
        rc = false;
        break;
    }

    return rc;
}
#undef TYPE_OUT_CASE
bool evaluate_nonzero(const HostTensorPtr& input, const HostTensorPtr& output) {
    bool rc = true;

    switch (input->get_element_type()) {
        OPENVINO_TYPE_CASE(evaluate_nonzero, boolean, input, output);
        OPENVINO_TYPE_CASE(evaluate_nonzero, i8, input, output);
        OPENVINO_TYPE_CASE(evaluate_nonzero, i16, input, output);
        OPENVINO_TYPE_CASE(evaluate_nonzero, i32, input, output);
        OPENVINO_TYPE_CASE(evaluate_nonzero, i64, input, output);
        OPENVINO_TYPE_CASE(evaluate_nonzero, u8, input, output);
        OPENVINO_TYPE_CASE(evaluate_nonzero, u16, input, output);
        OPENVINO_TYPE_CASE(evaluate_nonzero, u32, input, output);
        OPENVINO_TYPE_CASE(evaluate_nonzero, u64, input, output);
        OPENVINO_TYPE_CASE(evaluate_nonzero, f32, input, output);
        OPENVINO_TYPE_CASE(evaluate_nonzero, f64, input, output);
    default:
        rc = false;
        break;
    }
    return rc;
}
}  // namespace
}  // namespace nonzero

bool op::v3::NonZero::evaluate(const HostTensorVector& outputs, const HostTensorVector& inputs) const {
=======
bool NonZero::evaluate(TensorVector& outputs, const TensorVector& inputs) const {
>>>>>>> f84d1c53
    OV_OP_SCOPE(v3_NonZero_evaluate);

    const auto& input = inputs[0];
    auto& output = outputs[0];
    using namespace ov::element;
    const auto& input_shape = input.get_shape();
    return IfTypeOf<boolean, bf16, f16, f32, f64, i8, i16, i32, i64, u8, u16, u32, u64>::apply<non_zero::Evaluate>(
        input.get_element_type(),
        input,
        input_shape,
        input_shape.size(),
        output);
}

bool NonZero::has_evaluate() const {
    OV_OP_SCOPE(v3_NonZero_has_evaluate);
    switch (get_input_element_type(0)) {
<<<<<<< HEAD
    case ngraph::element::i8:
    case ngraph::element::i16:
    case ngraph::element::i32:
    case ngraph::element::i64:
    case ngraph::element::u8:
    case ngraph::element::u16:
    case ngraph::element::u32:
    case ngraph::element::u64:
    case ngraph::element::f32:
    case ngraph::element::f64:
=======
    case element::boolean:
    case element::bf16:
    case element::f16:
    case element::f32:
    case element::f64:
    case element::i8:
    case element::i16:
    case element::i32:
    case element::i64:
    case element::u8:
    case element::u16:
    case element::u32:
    case element::u64:
>>>>>>> f84d1c53
        return true;
    default:
        return false;
    }
}
}  // namespace v3
}  // namespace op
}  // namespace ov<|MERGE_RESOLUTION|>--- conflicted
+++ resolved
@@ -107,88 +107,14 @@
     return std::make_shared<v3::NonZero>(new_args.at(0), m_output_type);
 }
 
-<<<<<<< HEAD
-OPENVINO_SUPPRESS_DEPRECATED_START
-namespace nonzero {
-namespace {
-template <element::Type_t INPUT_ET, element::Type_t OUT_ET>
-bool evaluate_nonzero_execute(const HostTensorPtr& input, const HostTensorPtr& output) {
-    using IN_T = typename element_type_traits<INPUT_ET>::value_type;
-    using OUT_T = typename element_type_traits<OUT_ET>::value_type;
-
-    ov::Shape input_shape = input->get_shape();
-    size_t input_rank = input_shape.size();
-
-    size_t non_zero_count = ov::reference::non_zero_get_count<IN_T>(input->get_data_ptr<INPUT_ET>(), input_shape);
-
-    ov::Shape out_shape;
-    if (input_rank == 0 && non_zero_count > 0) {
-        out_shape = ov::Shape{1, 1};
-    } else {
-        out_shape = ov::Shape{input_rank, non_zero_count};
-    }
-
-    output->set_shape(out_shape);
-    ov::reference::non_zero<IN_T, OUT_T>(input->get_data_ptr<INPUT_ET>(), output->get_data_ptr<OUT_ET>(), input_shape);
-
-    return true;
-}
-
-#define TYPE_OUT_CASE(a, ...)                                                     \
-    case element::Type_t::a: {                                                    \
-        OV_OP_SCOPE(OV_PP_CAT3(evaluate_nonzero_out, _, a));                      \
-        rc = evaluate_nonzero_execute<INPUT_ET, element::Type_t::a>(__VA_ARGS__); \
-    } break
-
-template <element::Type_t INPUT_ET>
-bool evaluate(const HostTensorPtr& input, const HostTensorPtr& output) {
-    bool rc = true;
-    switch (output->get_element_type()) {
-        TYPE_OUT_CASE(i64, input, output);
-        TYPE_OUT_CASE(i32, input, output);
-    default:
-        rc = false;
-        break;
-    }
-
-    return rc;
-}
-#undef TYPE_OUT_CASE
-bool evaluate_nonzero(const HostTensorPtr& input, const HostTensorPtr& output) {
-    bool rc = true;
-
-    switch (input->get_element_type()) {
-        OPENVINO_TYPE_CASE(evaluate_nonzero, boolean, input, output);
-        OPENVINO_TYPE_CASE(evaluate_nonzero, i8, input, output);
-        OPENVINO_TYPE_CASE(evaluate_nonzero, i16, input, output);
-        OPENVINO_TYPE_CASE(evaluate_nonzero, i32, input, output);
-        OPENVINO_TYPE_CASE(evaluate_nonzero, i64, input, output);
-        OPENVINO_TYPE_CASE(evaluate_nonzero, u8, input, output);
-        OPENVINO_TYPE_CASE(evaluate_nonzero, u16, input, output);
-        OPENVINO_TYPE_CASE(evaluate_nonzero, u32, input, output);
-        OPENVINO_TYPE_CASE(evaluate_nonzero, u64, input, output);
-        OPENVINO_TYPE_CASE(evaluate_nonzero, f32, input, output);
-        OPENVINO_TYPE_CASE(evaluate_nonzero, f64, input, output);
-    default:
-        rc = false;
-        break;
-    }
-    return rc;
-}
-}  // namespace
-}  // namespace nonzero
-
-bool op::v3::NonZero::evaluate(const HostTensorVector& outputs, const HostTensorVector& inputs) const {
-=======
 bool NonZero::evaluate(TensorVector& outputs, const TensorVector& inputs) const {
->>>>>>> f84d1c53
     OV_OP_SCOPE(v3_NonZero_evaluate);
 
     const auto& input = inputs[0];
     auto& output = outputs[0];
     using namespace ov::element;
     const auto& input_shape = input.get_shape();
-    return IfTypeOf<boolean, bf16, f16, f32, f64, i8, i16, i32, i64, u8, u16, u32, u64>::apply<non_zero::Evaluate>(
+    return IfTypeOf<boolean, f32, f64, i8, i16, i32, i64, u8, u16, u32, u64>::apply<non_zero::Evaluate>(
         input.get_element_type(),
         input,
         input_shape,
@@ -199,21 +125,7 @@
 bool NonZero::has_evaluate() const {
     OV_OP_SCOPE(v3_NonZero_has_evaluate);
     switch (get_input_element_type(0)) {
-<<<<<<< HEAD
-    case ngraph::element::i8:
-    case ngraph::element::i16:
-    case ngraph::element::i32:
-    case ngraph::element::i64:
-    case ngraph::element::u8:
-    case ngraph::element::u16:
-    case ngraph::element::u32:
-    case ngraph::element::u64:
-    case ngraph::element::f32:
-    case ngraph::element::f64:
-=======
     case element::boolean:
-    case element::bf16:
-    case element::f16:
     case element::f32:
     case element::f64:
     case element::i8:
@@ -224,7 +136,6 @@
     case element::u16:
     case element::u32:
     case element::u64:
->>>>>>> f84d1c53
         return true;
     default:
         return false;
