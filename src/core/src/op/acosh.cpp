// Copyright (C) 2018-2023 Intel Corporation
// SPDX-License-Identifier: Apache-2.0
//

#include "openvino/op/acosh.hpp"

#include "element_visitor.hpp"
#include "itt.hpp"
#include "openvino/reference/acosh.hpp"

namespace ov {
namespace op {
namespace acosh {
struct Evaluate : ov::element::NoAction<bool> {
    using ov::element::NoAction<bool>::visit;

    template <element::Type_t ET>
    static result_type visit(const Tensor& arg0, Tensor& out, const size_t count) {
        using T = typename element_type_traits<ET>::value_type;
        reference::acosh(arg0.data<T>(), out.data<T>(), count);
        return true;
    }
};
}  // namespace acosh
}  // namespace op
}  // namespace ov

ov::op::v3::Acosh::Acosh(const Output<Node>& arg) : UnaryElementwiseArithmetic(arg) {
    constructor_validate_and_infer_types();
}

std::shared_ptr<ov::Node> ov::op::v3::Acosh::clone_with_new_inputs(const OutputVector& new_args) const {
    OV_OP_SCOPE(v3_Acosh_clone_with_new_inputs);
    check_new_args_count(this, new_args);
    return std::make_shared<Acosh>(new_args.at(0));
}

<<<<<<< HEAD
OPENVINO_SUPPRESS_DEPRECATED_START
namespace acoshop {
namespace {
template <ov::element::Type_t ET>
bool evaluate(const ngraph::HostTensorPtr& arg0, const ngraph::HostTensorPtr& out) {
    ngraph::runtime::reference::acosh(arg0->get_data_ptr<ET>(), out->get_data_ptr<ET>(), shape_size(arg0->get_shape()));
    return true;
}

bool evaluate_acosh(const ngraph::HostTensorPtr& arg0, const ngraph::HostTensorPtr& out) {
    bool rc = true;
    out->set_unary(arg0);
    switch (arg0->get_element_type()) {
        NGRAPH_TYPE_CASE(evaluate_acosh, i32, arg0, out);
        NGRAPH_TYPE_CASE(evaluate_acosh, i64, arg0, out);
        NGRAPH_TYPE_CASE(evaluate_acosh, u32, arg0, out);
        NGRAPH_TYPE_CASE(evaluate_acosh, u64, arg0, out);

        NGRAPH_TYPE_CASE(evaluate_acosh, f32, arg0, out);
    default:
        rc = false;
        break;
    }
    return rc;
}
}  // namespace
}  // namespace acoshop

bool ov::op::v3::Acosh::evaluate(const HostTensorVector& outputs, const HostTensorVector& inputs) const {
=======
bool ov::op::v3::Acosh::evaluate(TensorVector& outputs, const TensorVector& inputs) const {
>>>>>>> 38cf4764
    OV_OP_SCOPE(v3_Acosh_evaluate);
    OPENVINO_ASSERT(inputs.size() == 1 && outputs.size() == 1);
    outputs[0].set_shape(inputs[0].get_shape());

    using namespace ov::element;
    return IfTypeOf<i32, i64, u32, u64, f16, f32>::apply<acosh::Evaluate>(inputs[0].get_element_type(),
                                                                          inputs[0],
                                                                          outputs[0],
                                                                          shape_size(inputs[0].get_shape()));
}

bool ov::op::v3::Acosh::has_evaluate() const {
    OV_OP_SCOPE(v3_Acosh_has_evaluate);
    switch (get_input_element_type(0)) {
<<<<<<< HEAD
    case ngraph::element::i32:
    case ngraph::element::i64:
    case ngraph::element::u32:
    case ngraph::element::u64:
    // case ngraph::element::f16:
    case ngraph::element::f32:
=======
    case element::i32:
    case element::i64:
    case element::u32:
    case element::u64:
    case element::f16:
    case element::f32:
>>>>>>> 38cf4764
        return true;
    default:
        return false;
    }
}<|MERGE_RESOLUTION|>--- conflicted
+++ resolved
@@ -35,39 +35,7 @@
     return std::make_shared<Acosh>(new_args.at(0));
 }
 
-<<<<<<< HEAD
-OPENVINO_SUPPRESS_DEPRECATED_START
-namespace acoshop {
-namespace {
-template <ov::element::Type_t ET>
-bool evaluate(const ngraph::HostTensorPtr& arg0, const ngraph::HostTensorPtr& out) {
-    ngraph::runtime::reference::acosh(arg0->get_data_ptr<ET>(), out->get_data_ptr<ET>(), shape_size(arg0->get_shape()));
-    return true;
-}
-
-bool evaluate_acosh(const ngraph::HostTensorPtr& arg0, const ngraph::HostTensorPtr& out) {
-    bool rc = true;
-    out->set_unary(arg0);
-    switch (arg0->get_element_type()) {
-        NGRAPH_TYPE_CASE(evaluate_acosh, i32, arg0, out);
-        NGRAPH_TYPE_CASE(evaluate_acosh, i64, arg0, out);
-        NGRAPH_TYPE_CASE(evaluate_acosh, u32, arg0, out);
-        NGRAPH_TYPE_CASE(evaluate_acosh, u64, arg0, out);
-
-        NGRAPH_TYPE_CASE(evaluate_acosh, f32, arg0, out);
-    default:
-        rc = false;
-        break;
-    }
-    return rc;
-}
-}  // namespace
-}  // namespace acoshop
-
-bool ov::op::v3::Acosh::evaluate(const HostTensorVector& outputs, const HostTensorVector& inputs) const {
-=======
 bool ov::op::v3::Acosh::evaluate(TensorVector& outputs, const TensorVector& inputs) const {
->>>>>>> 38cf4764
     OV_OP_SCOPE(v3_Acosh_evaluate);
     OPENVINO_ASSERT(inputs.size() == 1 && outputs.size() == 1);
     outputs[0].set_shape(inputs[0].get_shape());
@@ -82,21 +50,12 @@
 bool ov::op::v3::Acosh::has_evaluate() const {
     OV_OP_SCOPE(v3_Acosh_has_evaluate);
     switch (get_input_element_type(0)) {
-<<<<<<< HEAD
-    case ngraph::element::i32:
-    case ngraph::element::i64:
-    case ngraph::element::u32:
-    case ngraph::element::u64:
-    // case ngraph::element::f16:
-    case ngraph::element::f32:
-=======
     case element::i32:
     case element::i64:
     case element::u32:
     case element::u64:
-    case element::f16:
+    // case element::f16:
     case element::f32:
->>>>>>> 38cf4764
         return true;
     default:
         return false;
