// Copyright (C) 2018-2021 Intel Corporation
// SPDX-License-Identifier: Apache-2.0
//

#include "ngraph/op/broadcast.hpp"

#include <broadcast_shape_inference.hpp>
#include <ngraph/validation_util.hpp>
#include <numeric>

#include "itt.hpp"
#include "ngraph/attribute_visitor.hpp"
#include "ngraph/op/constant.hpp"
#include "ngraph/partial_shape.hpp"
#include "ngraph/runtime/host_tensor.hpp"
#include "ngraph/runtime/reference/broadcast.hpp"

using namespace std;
using namespace ngraph;

BWDCMP_RTTI_DEFINITION(op::v3::Broadcast);

op::v3::Broadcast::Broadcast(const Output<Node>& arg,
                             const Output<Node>& target_shape,
                             const Output<Node>& axes_mapping,
                             const BroadcastModeSpec& broadcast_spec)
    : util::BroadcastBase{arg, target_shape, axes_mapping, broadcast_spec} {
    constructor_validate_and_infer_types();
}

op::v3::Broadcast::Broadcast(const Output<Node>& arg,
                             const Output<Node>& target_shape,
                             const BroadcastModeSpec& broadcast_spec)
    : util::BroadcastBase{arg, target_shape, broadcast_spec} {
    constructor_validate_and_infer_types();
}

namespace {
std::pair<bool, AxisSet> get_broadcast_axes_bidirectional(const ov::Shape& arg_shape, const ov::Shape& result_shape) {
    AxisSet broadcast_axes;
    bool axes_known = false;
    const auto start_axis = result_shape.size() - arg_shape.size();
    NGRAPH_CHECK(start_axis >= 0);
    for (size_t i = 0; i < result_shape.size(); i++) {
        if (i < start_axis || result_shape[i] != arg_shape[i - start_axis]) {
            broadcast_axes.insert(i);
        }
    }
    axes_known = true;
    return std::make_pair(axes_known, broadcast_axes);
}
}  // namespace

std::pair<bool, AxisSet> op::v3::Broadcast::get_broadcast_axes() const {
    if (m_mode.m_type == BroadcastType::BIDIRECTIONAL) {
        AxisSet broadcast_axes;
        bool axes_known = false;

        if (get_input_partial_shape(0).is_static() && get_output_partial_shape(0).is_static()) {
            const auto arg_shape = get_input_shape(0);
            const auto result_shape = get_output_shape(0);
            return get_broadcast_axes_bidirectional(arg_shape, result_shape);
        }
        return std::make_pair(axes_known, broadcast_axes);
    }

    return util::BroadcastBase::get_broadcast_axes();
}

namespace {
ov::PartialShape get_result_shape_bidirectional(const Node* this_ptr,
                                                ov::PartialShape arg_shape,
                                                ov::PartialShape target_shape) {
    if (arg_shape.rank().is_dynamic() || target_shape.rank().is_dynamic()) {
        return ov::PartialShape::dynamic();
    }
    ov::PartialShape result_shape;
    // Add left padding to shorter target or argument shape
    const auto target_padded_rank = std::max(arg_shape.size(), target_shape.size());
    while (arg_shape.size() < target_padded_rank) {
        arg_shape.insert(arg_shape.begin(), 1);
    }
    while (target_shape.size() < target_padded_rank) {
        target_shape.insert(target_shape.begin(), 1);
    }

    result_shape = target_shape;
    for (size_t i = 0; i < target_shape.size(); ++i) {
        const auto& arg_dim = arg_shape[i];
        const auto& target_dim = target_shape[i];

        if (arg_dim.is_dynamic() || target_dim.is_dynamic()) {
            if (target_dim == 1 || (arg_dim.is_static() && arg_dim != 1)) {
                result_shape[i] = arg_dim;
            } else if (arg_dim == 1 || (target_dim.is_static() && target_dim != 1)) {
                result_shape[i] = target_dim;
            } else {
                result_shape[i] = Dimension(std::min(arg_dim.get_min_length(), target_dim.get_min_length()),
                                            std::max(arg_dim.get_max_length(), target_dim.get_max_length()));
            }
            continue;
        }

        const auto& arg_shape_dim = arg_shape[i].get_length();
        const auto& target_shape_dim = target_shape[i].get_length();
        NODE_VALIDATION_CHECK(this_ptr,
                              arg_shape_dim == 1 || target_shape[i] == 1 || arg_shape_dim == target_shape_dim,
                              "Broadcast incorrect target shape. Expecting either 1 or ",
                              arg_shape_dim,
                              ". Got ",
                              target_shape[i]);
        result_shape[i] = std::max(arg_shape_dim, target_shape_dim);
    }
    return result_shape;
}
}  // namespace

bool op::v3::Broadcast::broadcast_evaluate(const HostTensorVector& outputs, const HostTensorVector& inputs) const {
    if (get_broadcast_spec().m_type == op::BroadcastType::BIDIRECTIONAL) {
        auto arg_shape = inputs[0]->get_shape();
        ov::Shape target_shape = op::util::BroadcastBase::get_target_shape(inputs[1]);
        ov::PartialShape result_shape =
            get_result_shape_bidirectional(this, ov::PartialShape{arg_shape}, ov::PartialShape{target_shape});
        auto pair_broadcast_axes = get_broadcast_axes_bidirectional(arg_shape, result_shape.to_shape());
        return op::util::BroadcastBase::evaluate_broadcast(inputs[0],
                                                           outputs[0],
                                                           pair_broadcast_axes,
                                                           result_shape.to_shape());
    }
    return op::util::BroadcastBase::evaluate(outputs, inputs);
}

void op::v3::Broadcast::validate_and_infer_types() {
    NGRAPH_OP_SCOPE(v3_Broadcast_validate_and_infer_types);
    if (m_mode.m_type == BroadcastType::NONE) {
        NODE_VALIDATION_CHECK(this,
                              get_input_size() == 3,
                              "axes_mapping input should be provided if explicit mode is used");
    } else {
        NODE_VALIDATION_CHECK(this,
                              get_input_size() == 2,
                              "axes_mapping input should not be provided for mode other than explicit");
    }

    const auto& shape_et = get_input_element_type(1);
    NODE_VALIDATION_CHECK(this,
                          shape_et.is_integral_number(),
                          "Broadcast shape must be an integral number, but is: ",
                          shape_et);
    if (m_mode.m_type == BroadcastType::NONE) {
        // axes_mapping node should have integer data type. For now we only allow i64
        const auto& axes_et = get_input_element_type(2);
        NODE_VALIDATION_CHECK(this,
                              axes_et.is_integral_number(),
                              "Broadcast axes must be integral numbers, but are: ",
                              axes_et);
    }

<<<<<<< HEAD
    std::vector<ov::PartialShape> output_shapes = {ov::PartialShape()};
    std::vector<ov::PartialShape> input_shapes;
    const auto& arg_shape = get_input_partial_shape(0);
    const auto& target_shape = get_input_partial_shape(1);
    if (input_values().size() == 2) {
        input_shapes = {arg_shape, target_shape};
    } else {
        const auto& axes_mapping = get_input_partial_shape(2);
        input_shapes = {arg_shape, target_shape, axes_mapping};
=======
            PartialShape target_shape;
            if (evaluate_as_partial_shape(input_value(1), target_shape)) {
                result_shape = get_result_shape_bidirectional(this, arg_shape, target_shape);
            }
        }
>>>>>>> 89f48e05
    }

    shape_infer(this, input_shapes, output_shapes);

    set_input_is_relevant_to_shape(0);  // arg - Result element type
    set_input_is_relevant_to_shape(1);  // target_shape - Result shape
    if (get_input_size() == 3) {
        set_input_is_relevant_to_shape(2);  // axes_mapping - Broadcast type
    }
    set_output_type(0, get_input_element_type(0), output_shapes[0]);
}

shared_ptr<Node> op::v3::Broadcast::clone_with_new_inputs(const OutputVector& new_args) const {
    NGRAPH_OP_SCOPE(v3_Broadcast_clone_with_new_inputs);
    check_new_args_count(this, new_args);
    if (new_args.size() == 2) {
        return make_shared<v3::Broadcast>(new_args.at(0), new_args.at(1), m_mode);
    } else if (new_args.size() == 3) {
        return make_shared<v3::Broadcast>(new_args.at(0), new_args.at(1), new_args.at(2), m_mode);
    } else {
        throw ngraph_error("Not supported number of Broadcast:v3 args");
    }
}

bool op::v3::Broadcast::visit_attributes(AttributeVisitor& visitor) {
    NGRAPH_OP_SCOPE(v3_Broadcast_visit_attributes);
    visitor.on_attribute("mode", m_mode);
    return true;
}

bool op::v3::Broadcast::evaluate(const HostTensorVector& outputs, const HostTensorVector& inputs) const {
    NGRAPH_OP_SCOPE(v3_Broadcast_evaluate);
    return broadcast_evaluate(outputs, inputs);
}

bool op::v3::Broadcast::has_evaluate() const {
    NGRAPH_OP_SCOPE(v3_Broadcast_has_evaluate);
    return m_mode.m_type == BroadcastType::NONE || m_mode.m_type == BroadcastType::PDPD ||
           m_mode.m_type == BroadcastType::NUMPY || m_mode.m_type == BroadcastType::BIDIRECTIONAL;
}

namespace {
using namespace op;
BroadcastModeSpec to_broadcast_mode(const AutoBroadcastSpec& bs) {
    BroadcastModeSpec broadcast_mode;
    broadcast_mode.m_axis = bs.m_axis;
    switch (bs.m_type) {
    case AutoBroadcastType::NONE:
        broadcast_mode.m_type = BroadcastType::NONE;
        break;
    case AutoBroadcastType::NUMPY:
        broadcast_mode.m_type = BroadcastType::NUMPY;
        break;
    case AutoBroadcastType::PDPD:
        broadcast_mode.m_type = BroadcastType::PDPD;
        break;
    }
    return broadcast_mode;
}
}  // namespace

BWDCMP_RTTI_DEFINITION(op::v1::Broadcast);

op::v1::Broadcast::Broadcast(const Output<Node>& arg,
                             const Output<Node>& target_shape,
                             const Output<Node>& axes_mapping,
                             const AutoBroadcastSpec& broadcast_spec)
    : util::BroadcastBase{arg, target_shape, axes_mapping, to_broadcast_mode(broadcast_spec)},
      m_broadcast_spec{broadcast_spec} {
    constructor_validate_and_infer_types();
}

op::v1::Broadcast::Broadcast(const Output<Node>& arg,
                             const Output<Node>& target_shape,
                             const AutoBroadcastSpec& broadcast_spec)
    : util::BroadcastBase{arg,
                          target_shape,
                          op::v0::Constant::create(element::u8, ov::Shape{}, {0})->output(0),
                          to_broadcast_mode(broadcast_spec)},
      m_broadcast_spec{broadcast_spec} {
    constructor_validate_and_infer_types();
}

void op::v1::Broadcast::validate_and_infer_types() {
    NGRAPH_OP_SCOPE(v1_Broadcast_validate_and_infer_types);
    // m_type is deduced and not always explicitly stated, for cases where broadcast
    // has 2 inputs its always NUMPY mode
    if (m_broadcast_spec.m_type == AutoBroadcastType::NONE && get_input_size() < 3) {
        m_broadcast_spec.m_type = AutoBroadcastType::NUMPY;
    }

    // Mocking axes_mapping input for cases that don't require it
    if (m_broadcast_spec.m_type == AutoBroadcastType::NUMPY && get_input_size() < 3) {
        auto output = op::v0::Constant::create(element::u8, ov::Shape{}, {0})->output(0);
        set_argument(2, output);
    }

    // update the base class' mode spec
    auto base_spec = to_broadcast_mode(m_broadcast_spec);
    if (util::BroadcastBase::m_mode.m_type != base_spec.m_type) {
        util::BroadcastBase::m_mode = base_spec;
    }

    const auto& shape_et = get_input_element_type(1);
    NODE_VALIDATION_CHECK(this,
                          shape_et.is_integral_number(),
                          "Broadcast shape must be an integral number, but is: ",
                          shape_et);
    if (m_mode.m_type == BroadcastType::NONE) {
        // axes_mapping node should have integer data type. For now we only allow i64
        const auto& axes_et = get_input_element_type(2);
        NODE_VALIDATION_CHECK(this,
                              axes_et.is_integral_number(),
                              "Broadcast axes must be integral numbers, but are: ",
                              axes_et);
    }

    const auto& arg_shape = get_input_partial_shape(0);
    const auto& target_shape = get_input_partial_shape(1);
    const auto& axes_mapping = get_input_partial_shape(2);

    std::vector<ov::PartialShape> output_shapes = {ov::PartialShape()};
    std::vector<ov::PartialShape> input_shapes = {arg_shape, target_shape, axes_mapping};
    shape_infer(this, input_shapes, output_shapes);

    set_input_is_relevant_to_shape(0);  // arg - Result element type
    set_input_is_relevant_to_shape(1);  // target_shape - Result shape
    set_input_is_relevant_to_shape(2);  // axes_mapping - Broadcast type
    set_output_type(0, get_input_element_type(0), output_shapes[0]);
}

shared_ptr<Node> op::v1::Broadcast::clone_with_new_inputs(const OutputVector& new_args) const {
    NGRAPH_OP_SCOPE(v1_Broadcast_clone_with_new_inputs);
    check_new_args_count(this, new_args);
    return make_shared<v1::Broadcast>(new_args.at(0), new_args.at(1), new_args.at(2), m_broadcast_spec);
}

bool op::v1::Broadcast::visit_attributes(AttributeVisitor& visitor) {
    NGRAPH_OP_SCOPE(v1_Broadcast_visit_attributes);
    visitor.on_attribute("mode", m_broadcast_spec);
    return true;
}

bool op::v1::Broadcast::evaluate(const HostTensorVector& outputs, const HostTensorVector& inputs) const {
    NGRAPH_OP_SCOPE(v1_Broadcast_evaluate);
    return op::util::BroadcastBase::evaluate(outputs, inputs);
}

bool op::v1::Broadcast::has_evaluate() const {
    NGRAPH_OP_SCOPE(v1_Broadcast_has_evaluate);
    return m_mode.m_type == BroadcastType::NONE || m_mode.m_type == BroadcastType::PDPD ||
           m_mode.m_type == BroadcastType::NUMPY;
}<|MERGE_RESOLUTION|>--- conflicted
+++ resolved
@@ -156,7 +156,6 @@
                               axes_et);
     }
 
-<<<<<<< HEAD
     std::vector<ov::PartialShape> output_shapes = {ov::PartialShape()};
     std::vector<ov::PartialShape> input_shapes;
     const auto& arg_shape = get_input_partial_shape(0);
@@ -166,13 +165,6 @@
     } else {
         const auto& axes_mapping = get_input_partial_shape(2);
         input_shapes = {arg_shape, target_shape, axes_mapping};
-=======
-            PartialShape target_shape;
-            if (evaluate_as_partial_shape(input_value(1), target_shape)) {
-                result_shape = get_result_shape_bidirectional(this, arg_shape, target_shape);
-            }
-        }
->>>>>>> 89f48e05
     }
 
     shape_infer(this, input_shapes, output_shapes);
