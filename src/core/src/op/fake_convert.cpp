--- conflicted
+++ resolved
@@ -4,11 +4,8 @@
 
 #include "openvino/op/fake_convert.hpp"
 
-<<<<<<< HEAD
 #include "fake_convert_shape_inference.hpp"
-=======
 #include "element_visitor.hpp"
->>>>>>> 75852497
 #include "itt.hpp"
 #include "openvino/reference/convert.hpp"
 #include "openvino/reference/fake_convert.hpp"
@@ -113,18 +110,12 @@
     return true;
 }
 
-<<<<<<< HEAD
 void FakeConvert::validate_destination_type() const {
-    const auto& valid_types = fake_convert::get_valid_types();
-    OPENVINO_ASSERT(std::find(valid_types.begin(), valid_types.end(), m_destination_type) != valid_types.end(),
-                    "Bad format for f8 conversion type: " + m_destination_type);
-=======
-void FakeConvert::validate_type() const {
     const auto& valid_types = fake_convert_details::get_valid_types();
     const auto is_supported_type =
         std::find(valid_types.begin(), valid_types.end(), m_destination_type) != valid_types.end();
     OPENVINO_ASSERT(is_supported_type, "Bad format for f8 conversion type: ", m_destination_type);
->>>>>>> 75852497
+
 }
 
 bool FakeConvert::has_evaluate() const {
