--- conflicted
+++ resolved
@@ -35,46 +35,7 @@
 void ov::op::v0::DetectionOutput::validate_and_infer_types() {
     NGRAPH_OP_SCOPE(v0_DetectionOutput_validate_and_infer_types);
     NODE_VALIDATION_CHECK(this, m_attrs.num_classes > 0, "Number of classes must be greater than zero");
-    validate_and_infer_types_base(m_attrs, m_attrs.num_classes);
-}
-
-<<<<<<< HEAD
-    NODE_VALIDATION_CHECK(this, m_attrs.keep_top_k.size() > 0, "keep_top_k attribute must be provided");
-
-    NODE_VALIDATION_CHECK(this,
-                          m_attrs.code_type == "caffe.PriorBoxParameter.CORNER" ||
-                              m_attrs.code_type == "caffe.PriorBoxParameter.CENTER_SIZE",
-                          "code_type must be either \"caffe.PriorBoxParameter.CORNER\" or "
-                          "\"caffe.PriorBoxParameter.CENTER_SIZE\"");
-
-    auto box_logits_et = get_input_element_type(0);
-    NODE_VALIDATION_CHECK(this,
-                          box_logits_et.is_real(),
-                          "Box logits' data type must be floating point. Got " + box_logits_et.get_type_name());
-    auto class_preds_et = get_input_element_type(1);
-    NODE_VALIDATION_CHECK(this,
-                          class_preds_et == box_logits_et,
-                          "Class predictions' data type must be the same as box logits type (" +
-                              box_logits_et.get_type_name() + "). Got " + class_preds_et.get_type_name());
-    auto proposals_et = get_input_element_type(2);
-    NODE_VALIDATION_CHECK(this,
-                          proposals_et.is_real(),
-                          "Proposals' data type must be floating point. Got " + proposals_et.get_type_name());
-
-    if (get_input_size() == 5) {
-        auto aux_class_preds_et = get_input_element_type(3);
-        NODE_VALIDATION_CHECK(this,
-                              aux_class_preds_et == class_preds_et,
-                              "Additional class predictions' data type must be the same as class "
-                              "predictions data type (" +
-                                  class_preds_et.get_type_name() + "). Got " + aux_class_preds_et.get_type_name());
-        auto aux_box_preds_et = get_input_element_type(4);
-        NODE_VALIDATION_CHECK(this,
-                              aux_box_preds_et == box_logits_et,
-                              "Additional box predictions' data type must be the same as box logits data type (" +
-                                  box_logits_et.get_type_name() + "). Got " + aux_box_preds_et.get_type_name());
-    }
-
+    validate_base(m_attrs);
     std::vector<ov::PartialShape> input_shapes;
     for (auto input_idx = 0; input_idx < get_input_size(); input_idx++)
         input_shapes.push_back(get_input_partial_shape(input_idx));
@@ -83,8 +44,9 @@
     shape_infer(this, input_shapes, output_shapes);
 
     set_output_size(1);
-    set_output_type(0, box_logits_et, output_shapes[0]);
-=======
+    set_output_type(0, get_input_element_type(0), output_shapes[0]);
+}
+
 shared_ptr<ov::Node> ov::op::v0::DetectionOutput::clone_with_new_inputs(const OutputVector& new_args) const {
     NGRAPH_OP_SCOPE(v0_DetectionOutput_clone_with_new_inputs);
     check_new_args_count(this, new_args);
@@ -110,7 +72,6 @@
     visitor.on_attribute("num_classes", m_attrs.num_classes);
     visit_attributes_base(visitor, m_attrs);
     return true;
->>>>>>> 524491c1
 }
 
 // ------------------------------ V8 ------------------------------
@@ -135,8 +96,17 @@
 }
 
 void ov::op::v8::DetectionOutput::validate_and_infer_types() {
-    NGRAPH_OP_SCOPE(v0_DetectionOutput_validate_and_infer_types);
-    validate_and_infer_types_base(m_attrs, Dimension::dynamic());
+    NGRAPH_OP_SCOPE(v8_DetectionOutput_validate_and_infer_types);
+    validate_base(m_attrs);
+    std::vector<ov::PartialShape> input_shapes;
+    for (auto input_idx = 0; input_idx < get_input_size(); input_idx++)
+        input_shapes.push_back(get_input_partial_shape(input_idx));
+    std::vector<ov::PartialShape> output_shapes = {ov::PartialShape{}};
+
+    shape_infer(this, input_shapes, output_shapes);
+
+    set_output_size(1);
+    set_output_type(0, get_input_element_type(0), output_shapes[0]);
 }
 
 shared_ptr<ov::Node> ov::op::v8::DetectionOutput::clone_with_new_inputs(const OutputVector& new_args) const {
