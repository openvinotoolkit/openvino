// Copyright (C) 2018-2025 Intel Corporation
// SPDX-License-Identifier: Apache-2.0
//

#include "openvino/op/sparse_fill_empty_rows.hpp"

#include "itt.hpp"
#include "openvino/core/validation_util.hpp"
#include "openvino/op/op.hpp"
#include "sparse_fill_empty_rows_shape_inference.hpp"

namespace ov::op::v16 {

SparseFillEmptyRows::SparseFillEmptyRows(const Output<Node>& values,
                                         const Output<Node>& dense_shape,
                                         const Output<Node>& indices,
                                         const Output<Node>& default_value)
    : Op({values, dense_shape, indices, default_value}) {
    constructor_validate_and_infer_types();
}

void SparseFillEmptyRows::validate_and_infer_types() {
    OV_OP_SCOPE(v16_SparseFillEmptyRows_validate_and_infer_types);

    const auto& indices_element_type = get_input_element_type(2);
    const auto& dense_shape_element_type = get_input_element_type(1);
    element::Type merged_type;

    NODE_VALIDATION_CHECK(this,
<<<<<<< HEAD
                          indices_element_type.is_dynamic() || indices_element_type == element::i32 ||
                              indices_element_type == element::i64,
                          "The element type of the indices input must be i32 or i64. Got: ",
=======
                          element::Type::merge(merged_type, indices_element_type, dense_shape_element_type),
                          "The element types of the dense_shape and indices inputs must match. Got: ",
                          dense_shape_element_type,
                          " and ",
>>>>>>> 4eda36bc
                          indices_element_type);

    NODE_VALIDATION_CHECK(this,
<<<<<<< HEAD
                          dense_shape_element_type.is_dynamic() || dense_shape_element_type == element::i32 ||
                              dense_shape_element_type == element::i64,
                          "The element type of the dense_shape input must be i32 or i64. Got: ",
                          dense_shape_element_type);
=======
                          merged_type == element::i32 || merged_type == element::i64,
                          "The element type of the indices and dense_shape inputs must be i32 or i64. Got: ",
                          merged_type);
>>>>>>> 4eda36bc

    if (indices_element_type.is_static() && dense_shape_element_type.is_static()) {
        NODE_VALIDATION_CHECK(this,
                              dense_shape_element_type == indices_element_type,
                              "The element types of the dense_shape and indices inputs must match. Got: ",
                              dense_shape_element_type,
                              " and ",
                              indices_element_type);
    }
    const auto output_shapes = shape_infer(this, ov::util::get_node_input_partial_shapes(*this));

    set_output_type(0, indices_element_type, output_shapes[0]);
    set_output_type(1, get_input_element_type(0), output_shapes[1]);
    set_output_type(2, element::boolean, output_shapes[2]);
}

std::shared_ptr<Node> SparseFillEmptyRows::clone_with_new_inputs(const ov::OutputVector& new_args) const {
    OV_OP_SCOPE(v16_SparseFillEmptyRows_clone_with_new_inputs);
    check_new_args_count(this, new_args);
    return std::make_shared<SparseFillEmptyRows>(new_args.at(0), new_args.at(1), new_args.at(2), new_args.at(3));
}

}  // namespace ov::op::v16<|MERGE_RESOLUTION|>--- conflicted
+++ resolved
@@ -27,29 +27,16 @@
     element::Type merged_type;
 
     NODE_VALIDATION_CHECK(this,
-<<<<<<< HEAD
-                          indices_element_type.is_dynamic() || indices_element_type == element::i32 ||
-                              indices_element_type == element::i64,
-                          "The element type of the indices input must be i32 or i64. Got: ",
-=======
                           element::Type::merge(merged_type, indices_element_type, dense_shape_element_type),
                           "The element types of the dense_shape and indices inputs must match. Got: ",
                           dense_shape_element_type,
                           " and ",
->>>>>>> 4eda36bc
                           indices_element_type);
 
     NODE_VALIDATION_CHECK(this,
-<<<<<<< HEAD
-                          dense_shape_element_type.is_dynamic() || dense_shape_element_type == element::i32 ||
-                              dense_shape_element_type == element::i64,
-                          "The element type of the dense_shape input must be i32 or i64. Got: ",
-                          dense_shape_element_type);
-=======
-                          merged_type == element::i32 || merged_type == element::i64,
+                          merged_type == element::i32 || merged_type == element::i64 || merged_type.is_dynamic(),
                           "The element type of the indices and dense_shape inputs must be i32 or i64. Got: ",
                           merged_type);
->>>>>>> 4eda36bc
 
     if (indices_element_type.is_static() && dense_shape_element_type.is_static()) {
         NODE_VALIDATION_CHECK(this,
