--- conflicted
+++ resolved
@@ -10,12 +10,7 @@
 #include "bound_evaluate.hpp"
 #include "compare.hpp"
 #include "itt.hpp"
-<<<<<<< HEAD
-#include "ngraph/op/constant.hpp"
-=======
-#include "ngraph/runtime/opt_kernel/reshape.hpp"
 #include "ngraph/util.hpp"
->>>>>>> 5764b5c1
 #include "openvino/core/dimension_tracker.hpp"
 #include "openvino/core/validation_util.hpp"
 #include "openvino/op/constant.hpp"
@@ -27,10 +22,7 @@
 
 namespace reshapeop {
 namespace {
-<<<<<<< HEAD
-=======
-
->>>>>>> 5764b5c1
+
 template <element::Type_t ET>
 void compute_output_shape(const ov::Tensor& shape_pattern, std::vector<int64_t>& output_shape) {
     size_t output_rank;
@@ -184,25 +176,11 @@
     OPENVINO_ASSERT(ov::PartialShape(output_shape).is_static());
     outputs[0].set_shape(ov::PartialShape(output_shape).to_shape());
 
-<<<<<<< HEAD
-    const auto& in = inputs[0];
-    const auto& out = outputs[0];
-    ov::reference::reshape(in->get_data_ptr<char>(),
-                           out->get_data_ptr<char>(),
-                           in->get_shape(),
-                           out->get_shape(),
-                           in->get_element_type().size());
-=======
-    OPENVINO_SUPPRESS_DEPRECATED_START
-    const AxisVector order = ngraph::get_default_order(inputs[0].get_shape());
-    OPENVINO_SUPPRESS_DEPRECATED_END
-    ngraph::runtime::opt_kernel::reshape(static_cast<char*>(inputs[0].data()),
-                                         static_cast<char*>(outputs[0].data()),
-                                         inputs[0].get_shape(),
-                                         order,
-                                         outputs[0].get_shape(),
-                                         inputs[0].get_element_type().size());
->>>>>>> 5764b5c1
+    ov::reference::reshape(static_cast<char*>(inputs[0].data()),
+                           static_cast<char*>(outputs[0].data()),
+                           inputs[0].get_shape(),
+                           outputs[0].get_shape(),
+                           inputs[0].get_element_type().size());
     return true;
 }
 
