# Copyright (C) 2018-2021 Intel Corporation
# SPDX-License-Identifier: Apache-2.0
#

<<<<<<< HEAD
add_library(interpreter_backend SHARED int_backend.cpp int_executable.cpp evaluates_map.cpp
                                       $<TARGET_OBJECTS:ngraph_obj>)
=======
add_library(interpreter_backend SHARED
        int_backend.cpp int_executable.cpp evaluates_map.cpp
        $<TARGET_OBJECTS:ngraph_obj>)
>>>>>>> 2fdbd075

ie_faster_build(interpreter_backend UNITY)

ie_add_vs_version_file(NAME interpreter_backend
                       FILEDESCRIPTION "nGraph interpreter backend library")

ie_add_api_validator_post_build_step(TARGET interpreter_backend)

target_compile_definitions(interpreter_backend PRIVATE INTERPRETER_BACKEND_EXPORTS)
target_link_libraries(interpreter_backend PUBLIC ngraph_backend
                                          PRIVATE pugixml::static ov_shape_inference
                                                  openvino::util ngraph_reference)

install(TARGETS interpreter_backend
        RUNTIME DESTINATION ${IE_CPACK_RUNTIME_PATH} COMPONENT tests EXCLUDE_FROM_ALL
        LIBRARY DESTINATION ${IE_CPACK_LIBRARY_PATH} COMPONENT tests EXCLUDE_FROM_ALL)
if(NOT BUILD_SHARED_LIBS)
    install(TARGETS interpreter_backend
            RUNTIME DESTINATION tests COMPONENT tests EXCLUDE_FROM_ALL
            LIBRARY DESTINATION tests COMPONENT tests EXCLUDE_FROM_ALL)
endif()<|MERGE_RESOLUTION|>--- conflicted
+++ resolved
@@ -2,14 +2,9 @@
 # SPDX-License-Identifier: Apache-2.0
 #
 
-<<<<<<< HEAD
-add_library(interpreter_backend SHARED int_backend.cpp int_executable.cpp evaluates_map.cpp
-                                       $<TARGET_OBJECTS:ngraph_obj>)
-=======
 add_library(interpreter_backend SHARED
         int_backend.cpp int_executable.cpp evaluates_map.cpp
         $<TARGET_OBJECTS:ngraph_obj>)
->>>>>>> 2fdbd075
 
 ie_faster_build(interpreter_backend UNITY)
 
