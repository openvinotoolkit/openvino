--- conflicted
+++ resolved
@@ -410,7 +410,6 @@
                 Each(Property("PartialShape", &Output<Node>::get_partial_shape, PartialShape({1, {-1, 2}}))));
 }
 
-<<<<<<< HEAD
 TEST(type_prop, top_k_partial_value) {
     const auto data = std::make_shared<opset10::Parameter>(element::f32, PartialShape{{0, 16000}});
     const auto shape = std::make_shared<opset10::ShapeOf>(data);
@@ -419,7 +418,8 @@
     const auto reduce_min = std::make_shared<opset10::ReduceMin>(concat, Constant::create(element::i64, {1}, {0}));
     const auto op = std::make_shared<opset10::TopK>(data, reduce_min, 0, "max", "value");
     EXPECT_EQ(op->get_output_partial_shape(0), PartialShape({{0, 200}}));
-=======
+}
+
 TEST(type_prop, topk_v11_stable_sort_by_indices) {
     const auto data = std::make_shared<Parameter>(element::f32, Shape{2, 3, 4});
     const auto k = Constant::create(element::u32, Shape{}, {1});
@@ -446,5 +446,4 @@
                                                                         true),
                     NodeValidationFailure,
                     HasSubstr("Stable sort can only be used when TopK's sorting mode is set to 'VALUE'"));
->>>>>>> fdc2664b
 }