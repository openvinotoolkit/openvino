--- conflicted
+++ resolved
@@ -81,19 +81,6 @@
     PerformShapeTest({-1}, {-1, -1, 3}, {-1, -1, 3});
 }
 
-<<<<<<< HEAD
-TEST(type_prop, search_sorted_shape_symbols) {
-    PartialShape sorted_shape{1, 3, 7, 100};
-    PartialShape values_shape{-1, -1, -1, 10};
-    auto sorted_symbols = set_shape_symbols(sorted_shape);
-    auto values_symbols = set_shape_symbols(values_shape);
-    auto sorted = make_shared<op::v0::Parameter>(element::i32, sorted_shape);
-    auto values = make_shared<op::v0::Parameter>(element::i32, values_shape);
-    auto search_sorted_op = make_shared<op::v15::SearchSorted>(sorted, values);
-    EXPECT_EQ(search_sorted_op->get_element_type(), element::i64);
-    EXPECT_THAT(get_shape_symbols(search_sorted_op->get_output_partial_shape(0)),
-                testing::ElementsAre(sorted_symbols[0], sorted_symbols[1], sorted_symbols[2], values_symbols[3]));
-=======
 TEST(type_prop, search_sorted_shape_infer_both_dynamic_6) {
     PerformShapeTest({-1}, PartialShape::dynamic(), PartialShape::dynamic());
 }
@@ -108,7 +95,19 @@
 
 TEST(type_prop, search_sorted_shape_infer_both_dynamic_9) {
     PerformShapeTest({-1, -1}, PartialShape::dynamic(), {-1, -1});
->>>>>>> 136e59ce
+}
+
+TEST(type_prop, search_sorted_shape_symbols) {
+    PartialShape sorted_shape{1, 3, 7, 100};
+    PartialShape values_shape{-1, -1, -1, 10};
+    auto sorted_symbols = set_shape_symbols(sorted_shape);
+    auto values_symbols = set_shape_symbols(values_shape);
+    auto sorted = make_shared<op::v0::Parameter>(element::i32, sorted_shape);
+    auto values = make_shared<op::v0::Parameter>(element::i32, values_shape);
+    auto search_sorted_op = make_shared<op::v15::SearchSorted>(sorted, values);
+    EXPECT_EQ(search_sorted_op->get_element_type(), element::i64);
+    EXPECT_THAT(get_shape_symbols(search_sorted_op->get_output_partial_shape(0)),
+                testing::ElementsAre(sorted_symbols[0], sorted_symbols[1], sorted_symbols[2], values_symbols[3]));
 }
 
 TEST(type_prop, search_sorted_shape_infer_different_types) {
