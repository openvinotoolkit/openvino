// Copyright (C) 2018-2024 Intel Corporation
// SPDX-License-Identifier: Apache-2.0
//

#include "openvino/op/result.hpp"

#include "common_test_utils/type_prop.hpp"
#include "openvino/op/constant.hpp"

namespace ov {
namespace test {

using ov::op::v0::Parameter;
<<<<<<< HEAD

=======
>>>>>>> c08d8273
using std::make_shared;
using testing::UnorderedElementsAre;

TEST(type_prop, result) {
    const auto arg_shape = Shape{1, 2, 3, 4, 5};
    auto arg = make_shared<ov::op::v0::Constant>(element::f32, arg_shape);

    auto result = make_shared<ov::op::v0::Result>(arg);

    EXPECT_EQ(result->get_output_element_type(0), element::f32);
    EXPECT_EQ(result->get_output_shape(0), arg_shape);
}

TEST(type_prop, result_dynamic_shape) {
    auto arg = make_shared<ov::op::v0::Parameter>(element::f32, PartialShape::dynamic());

    auto result = make_shared<ov::op::v0::Result>(arg);

    EXPECT_EQ(result->get_output_element_type(0), element::f32);
    EXPECT_TRUE(result->get_output_partial_shape(0).same_scheme(PartialShape::dynamic()));
}

TEST(type_prop, result_layout) {
    auto a = make_shared<ov::op::v0::Parameter>(element::f32, PartialShape::dynamic());
    auto result = make_shared<ov::op::v0::Result>(a);
    result->set_layout("NHWC");
    EXPECT_EQ(result->get_layout(), "NHWC");
    result->set_layout(ov::Layout());
    EXPECT_TRUE(result->get_layout().empty());
    EXPECT_EQ(result->output(0).get_rt_info().count(ov::LayoutAttribute::get_type_info_static()), 0);
}

TEST(type_prop, result_layout_empty) {
    auto a = make_shared<ov::op::v0::Parameter>(element::f32, PartialShape::dynamic());
    auto result = make_shared<ov::op::v0::Result>(a);
    EXPECT_TRUE(result->get_layout().empty());
}

TEST(type_prop, result_layout_invalid) {
    auto a = make_shared<ov::op::v0::Parameter>(element::f32, PartialShape::dynamic());
    auto result = make_shared<ov::op::v0::Result>(a);
    result->output(0).get_rt_info()[ov::LayoutAttribute::get_type_info_static()] = "NCHW";  // incorrect way
    ASSERT_THROW(result->get_layout(), ov::Exception);
}

using TypePropResultV0Test = TypePropOpTest<op::v0::Result>;

<<<<<<< HEAD
TEST_F(TypePropResultV0Test, set_specific_output_name) {
=======
TEST_F(TypePropResultV0Test, set_specific_output_name_by_output) {
>>>>>>> c08d8273
    auto a = std::make_shared<Parameter>(element::f32, PartialShape::dynamic());
    a->get_output_tensor(0).set_names({"input"});

    auto result = make_op(a);

    EXPECT_THAT(result->output(0).get_names(), UnorderedElementsAre("input"));
<<<<<<< HEAD

    result->output(0).set_names({"out"});
    EXPECT_THAT(result->output(0).get_names(), UnorderedElementsAre("input", "out"));
    EXPECT_THAT(a->output(0).get_names(), UnorderedElementsAre("input", "out"));
=======
    EXPECT_THAT(result->get_output_tensor(0).get_names(), UnorderedElementsAre("input"));

    result->output(0).set_names({"out"});
    EXPECT_THAT(result->output(0).get_names(), UnorderedElementsAre("out"));
    EXPECT_THAT(result->get_output_tensor(0).get_names(), UnorderedElementsAre("out"));
    EXPECT_THAT(a->output(0).get_names(), UnorderedElementsAre("input", "out"));
    EXPECT_THAT(a->get_output_tensor(0).get_names(), UnorderedElementsAre("input", "out"));
}

TEST_F(TypePropResultV0Test, set_specific_output_name_by_tensor_desc) {
    auto a = std::make_shared<Parameter>(element::f32, PartialShape::dynamic());
    a->get_output_tensor(0).set_names({"input"});

    auto result = make_op(a);

    EXPECT_THAT(result->get_output_tensor(0).get_names(), UnorderedElementsAre("input"));

    result->get_output_tensor(0).set_names({"out"});
    EXPECT_THAT(result->output(0).get_names(), UnorderedElementsAre("out"));
    EXPECT_THAT(result->get_output_tensor(0).get_names(), UnorderedElementsAre("out"));
    EXPECT_THAT(a->output(0).get_names(), UnorderedElementsAre("input", "out"));
    EXPECT_THAT(a->get_output_tensor(0).get_names(), UnorderedElementsAre("input", "out"));
>>>>>>> c08d8273
}

TEST_F(TypePropResultV0Test, change_specific_output_name) {
    auto a = std::make_shared<Parameter>(element::f32, PartialShape::dynamic());
    a->get_output_tensor(0).set_names({"input"});

    auto result = make_op(a);

    EXPECT_THAT(result->output(0).get_names(), UnorderedElementsAre("input"));

<<<<<<< HEAD
    result->output(0).set_names({"out"});

    EXPECT_THAT(result->output(0).get_names(), UnorderedElementsAre("input", "out"));
    EXPECT_THAT(a->output(0).get_names(), UnorderedElementsAre("input", "out"));

    result->output(0).set_names({"new output"});

    EXPECT_THAT(result->output(0).get_names(), UnorderedElementsAre("input", "new output"));
    EXPECT_THAT(a->output(0).get_names(), UnorderedElementsAre("input", "new output"));
=======
    result->get_output_tensor(0).set_names({"out"});

    EXPECT_THAT(result->output(0).get_names(), UnorderedElementsAre("out"));
    EXPECT_THAT(result->get_output_tensor(0).get_names(), UnorderedElementsAre("out"));
    EXPECT_THAT(a->output(0).get_names(), UnorderedElementsAre("input", "out"));
    EXPECT_THAT(a->get_output_tensor(0).get_names(), UnorderedElementsAre("input", "out"));

    result->output(0).set_names({"new output"});

    EXPECT_THAT(result->output(0).get_names(), UnorderedElementsAre("new output"));
    EXPECT_THAT(result->get_output_tensor(0).get_names(), UnorderedElementsAre("new output"));
    EXPECT_THAT(a->output(0).get_names(), UnorderedElementsAre("input", "new output"));
    EXPECT_THAT(a->get_output_tensor(0).get_names(), UnorderedElementsAre("input", "new output"));
>>>>>>> c08d8273
}

TEST_F(TypePropResultV0Test, add_specific_output_name) {
    auto a = std::make_shared<Parameter>(element::f32, PartialShape::dynamic());
    a->get_output_tensor(0).set_names({"input"});

    auto result = make_op(a);

    EXPECT_THAT(result->output(0).get_names(), UnorderedElementsAre("input"));

    result->output(0).set_names({"out"});
<<<<<<< HEAD
    result->output(0).add_names({"extra output name", "o1"});

    EXPECT_THAT(result->output(0).get_names(), UnorderedElementsAre("input", "out", "extra output name", "o1"));
    EXPECT_THAT(a->output(0).get_names(), UnorderedElementsAre("input", "out", "extra output name", "o1"));
=======
    result->get_output_tensor(0).add_names({"extra output name", "o1"});
    result->output(0).add_names({"extra output name", "o2"});

    EXPECT_THAT(result->output(0).get_names(), UnorderedElementsAre("out", "extra output name", "o1", "o2"));
    EXPECT_THAT(result->get_output_tensor(0).get_names(), UnorderedElementsAre("out", "extra output name", "o1", "o2"));
    EXPECT_THAT(a->output(0).get_names(), UnorderedElementsAre("input", "out", "extra output name", "o1", "o2"));
    EXPECT_THAT(a->get_output_tensor(0).get_names(),
                UnorderedElementsAre("input", "out", "extra output name", "o1", "o2"));
>>>>>>> c08d8273
}

TEST_F(TypePropResultV0Test, preserve_specific_name_on_input_replace) {
    const auto a = std::make_shared<Parameter>(element::f32, PartialShape::dynamic());
    a->get_output_tensor(0).set_names({"input a"});

    const auto result = make_op(a);
    result->output(0).set_names({"out"});

<<<<<<< HEAD
    EXPECT_THAT(result->output(0).get_names(), UnorderedElementsAre("input a", "out"));
=======
    EXPECT_THAT(result->output(0).get_names(), UnorderedElementsAre("out"));
>>>>>>> c08d8273

    const auto b = std::make_shared<Parameter>(element::f32, PartialShape::dynamic());
    b->get_output_tensor(0).set_names({"input b"});

    result->input(0).replace_source_output(b);
    result->validate_and_infer_types();

<<<<<<< HEAD
    EXPECT_THAT(result->output(0).get_names(), UnorderedElementsAre("input b", "out"));
=======
    EXPECT_THAT(result->input(0).get_tensor().get_names(), UnorderedElementsAre("input b", "out"));
    EXPECT_THAT(result->output(0).get_names(), UnorderedElementsAre("out"));
>>>>>>> c08d8273
    EXPECT_THAT(a->output(0).get_names(), UnorderedElementsAre("input a"));
}
}  // namespace test
}  // namespace ov<|MERGE_RESOLUTION|>--- conflicted
+++ resolved
@@ -11,10 +11,6 @@
 namespace test {
 
 using ov::op::v0::Parameter;
-<<<<<<< HEAD
-
-=======
->>>>>>> c08d8273
 using std::make_shared;
 using testing::UnorderedElementsAre;
 
@@ -62,23 +58,13 @@
 
 using TypePropResultV0Test = TypePropOpTest<op::v0::Result>;
 
-<<<<<<< HEAD
-TEST_F(TypePropResultV0Test, set_specific_output_name) {
-=======
 TEST_F(TypePropResultV0Test, set_specific_output_name_by_output) {
->>>>>>> c08d8273
     auto a = std::make_shared<Parameter>(element::f32, PartialShape::dynamic());
     a->get_output_tensor(0).set_names({"input"});
 
     auto result = make_op(a);
 
     EXPECT_THAT(result->output(0).get_names(), UnorderedElementsAre("input"));
-<<<<<<< HEAD
-
-    result->output(0).set_names({"out"});
-    EXPECT_THAT(result->output(0).get_names(), UnorderedElementsAre("input", "out"));
-    EXPECT_THAT(a->output(0).get_names(), UnorderedElementsAre("input", "out"));
-=======
     EXPECT_THAT(result->get_output_tensor(0).get_names(), UnorderedElementsAre("input"));
 
     result->output(0).set_names({"out"});
@@ -101,7 +87,6 @@
     EXPECT_THAT(result->get_output_tensor(0).get_names(), UnorderedElementsAre("out"));
     EXPECT_THAT(a->output(0).get_names(), UnorderedElementsAre("input", "out"));
     EXPECT_THAT(a->get_output_tensor(0).get_names(), UnorderedElementsAre("input", "out"));
->>>>>>> c08d8273
 }
 
 TEST_F(TypePropResultV0Test, change_specific_output_name) {
@@ -112,17 +97,6 @@
 
     EXPECT_THAT(result->output(0).get_names(), UnorderedElementsAre("input"));
 
-<<<<<<< HEAD
-    result->output(0).set_names({"out"});
-
-    EXPECT_THAT(result->output(0).get_names(), UnorderedElementsAre("input", "out"));
-    EXPECT_THAT(a->output(0).get_names(), UnorderedElementsAre("input", "out"));
-
-    result->output(0).set_names({"new output"});
-
-    EXPECT_THAT(result->output(0).get_names(), UnorderedElementsAre("input", "new output"));
-    EXPECT_THAT(a->output(0).get_names(), UnorderedElementsAre("input", "new output"));
-=======
     result->get_output_tensor(0).set_names({"out"});
 
     EXPECT_THAT(result->output(0).get_names(), UnorderedElementsAre("out"));
@@ -136,7 +110,6 @@
     EXPECT_THAT(result->get_output_tensor(0).get_names(), UnorderedElementsAre("new output"));
     EXPECT_THAT(a->output(0).get_names(), UnorderedElementsAre("input", "new output"));
     EXPECT_THAT(a->get_output_tensor(0).get_names(), UnorderedElementsAre("input", "new output"));
->>>>>>> c08d8273
 }
 
 TEST_F(TypePropResultV0Test, add_specific_output_name) {
@@ -148,12 +121,6 @@
     EXPECT_THAT(result->output(0).get_names(), UnorderedElementsAre("input"));
 
     result->output(0).set_names({"out"});
-<<<<<<< HEAD
-    result->output(0).add_names({"extra output name", "o1"});
-
-    EXPECT_THAT(result->output(0).get_names(), UnorderedElementsAre("input", "out", "extra output name", "o1"));
-    EXPECT_THAT(a->output(0).get_names(), UnorderedElementsAre("input", "out", "extra output name", "o1"));
-=======
     result->get_output_tensor(0).add_names({"extra output name", "o1"});
     result->output(0).add_names({"extra output name", "o2"});
 
@@ -162,7 +129,6 @@
     EXPECT_THAT(a->output(0).get_names(), UnorderedElementsAre("input", "out", "extra output name", "o1", "o2"));
     EXPECT_THAT(a->get_output_tensor(0).get_names(),
                 UnorderedElementsAre("input", "out", "extra output name", "o1", "o2"));
->>>>>>> c08d8273
 }
 
 TEST_F(TypePropResultV0Test, preserve_specific_name_on_input_replace) {
@@ -172,11 +138,7 @@
     const auto result = make_op(a);
     result->output(0).set_names({"out"});
 
-<<<<<<< HEAD
-    EXPECT_THAT(result->output(0).get_names(), UnorderedElementsAre("input a", "out"));
-=======
     EXPECT_THAT(result->output(0).get_names(), UnorderedElementsAre("out"));
->>>>>>> c08d8273
 
     const auto b = std::make_shared<Parameter>(element::f32, PartialShape::dynamic());
     b->get_output_tensor(0).set_names({"input b"});
@@ -184,12 +146,8 @@
     result->input(0).replace_source_output(b);
     result->validate_and_infer_types();
 
-<<<<<<< HEAD
-    EXPECT_THAT(result->output(0).get_names(), UnorderedElementsAre("input b", "out"));
-=======
     EXPECT_THAT(result->input(0).get_tensor().get_names(), UnorderedElementsAre("input b", "out"));
     EXPECT_THAT(result->output(0).get_names(), UnorderedElementsAre("out"));
->>>>>>> c08d8273
     EXPECT_THAT(a->output(0).get_names(), UnorderedElementsAre("input a"));
 }
 }  // namespace test
