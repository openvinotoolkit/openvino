// Copyright (C) 2018-2024 Intel Corporation
// SPDX-License-Identifier: Apache-2.0
//

#include "openvino/op/result.hpp"

#include "common_test_utils/type_prop.hpp"
#include "openvino/op/constant.hpp"

namespace ov {
namespace test {

using ov::op::v0::Parameter;
using std::make_shared;
using testing::UnorderedElementsAre;

TEST(type_prop, result) {
    const auto arg_shape = Shape{1, 2, 3, 4, 5};
    auto arg = make_shared<ov::op::v0::Constant>(element::f32, arg_shape);

    auto result = make_shared<ov::op::v0::Result>(arg);

    EXPECT_EQ(result->get_output_element_type(0), element::f32);
    EXPECT_EQ(result->get_output_shape(0), arg_shape);
}

TEST(type_prop, result_dynamic_shape) {
    auto arg = make_shared<ov::op::v0::Parameter>(element::f32, PartialShape::dynamic());

    auto result = make_shared<ov::op::v0::Result>(arg);

    EXPECT_EQ(result->get_output_element_type(0), element::f32);
    EXPECT_TRUE(result->get_output_partial_shape(0).same_scheme(PartialShape::dynamic()));
}

TEST(type_prop, result_layout) {
    auto a = make_shared<ov::op::v0::Parameter>(element::f32, PartialShape::dynamic());
    auto result = make_shared<ov::op::v0::Result>(a);
    result->set_layout("NHWC");
    EXPECT_EQ(result->get_layout(), "NHWC");
    result->set_layout(ov::Layout());
    EXPECT_TRUE(result->get_layout().empty());
    EXPECT_EQ(result->output(0).get_rt_info().count(ov::LayoutAttribute::get_type_info_static()), 0);
}

TEST(type_prop, result_layout_empty) {
    auto a = make_shared<ov::op::v0::Parameter>(element::f32, PartialShape::dynamic());
    auto result = make_shared<ov::op::v0::Result>(a);
    EXPECT_TRUE(result->get_layout().empty());
}

TEST(type_prop, result_layout_invalid) {
    auto a = make_shared<ov::op::v0::Parameter>(element::f32, PartialShape::dynamic());
    auto result = make_shared<ov::op::v0::Result>(a);
    result->output(0).get_rt_info()[ov::LayoutAttribute::get_type_info_static()] = "NCHW";  // incorrect way
    ASSERT_THROW(result->get_layout(), ov::Exception);
}

using TypePropResultV0Test = TypePropOpTest<op::v0::Result>;

TEST_F(TypePropResultV0Test, set_specific_output_name_by_output) {
    auto a = std::make_shared<Parameter>(element::f32, PartialShape::dynamic());
    a->get_output_tensor(0).set_names({"input"});

    auto result = make_op(a);

    EXPECT_THAT(result->output(0).get_names(), UnorderedElementsAre("input"));
    EXPECT_THAT(result->get_output_tensor(0).get_names(), UnorderedElementsAre("input"));

    result->output(0).set_names({"out"});
    EXPECT_THAT(result->output(0).get_names(), UnorderedElementsAre("out"));
    EXPECT_THAT(result->get_output_tensor(0).get_names(), UnorderedElementsAre("out"));
    EXPECT_THAT(a->output(0).get_names(), UnorderedElementsAre("input", "out"));
    EXPECT_THAT(a->get_output_tensor(0).get_names(), UnorderedElementsAre("input", "out"));
}

TEST_F(TypePropResultV0Test, set_specific_output_name_by_tensor_desc) {
    auto a = std::make_shared<Parameter>(element::f32, PartialShape::dynamic());
    a->get_output_tensor(0).set_names({"input"});

    auto result = make_op(a);

    EXPECT_THAT(result->get_output_tensor(0).get_names(), UnorderedElementsAre("input"));

    result->get_output_tensor(0).set_names({"out"});
    EXPECT_THAT(result->output(0).get_names(), UnorderedElementsAre("out"));
    EXPECT_THAT(result->get_output_tensor(0).get_names(), UnorderedElementsAre("out"));
    EXPECT_THAT(a->output(0).get_names(), UnorderedElementsAre("input", "out"));
    EXPECT_THAT(a->get_output_tensor(0).get_names(), UnorderedElementsAre("input", "out"));
}

TEST_F(TypePropResultV0Test, change_specific_output_name) {
    auto a = std::make_shared<Parameter>(element::f32, PartialShape::dynamic());
    a->get_output_tensor(0).set_names({"input"});

    auto result = make_op(a);

    EXPECT_THAT(result->output(0).get_names(), UnorderedElementsAre("input"));

    result->get_output_tensor(0).set_names({"out"});

    EXPECT_THAT(result->output(0).get_names(), UnorderedElementsAre("out"));
    EXPECT_THAT(result->get_output_tensor(0).get_names(), UnorderedElementsAre("out"));
    EXPECT_THAT(a->output(0).get_names(), UnorderedElementsAre("input", "out"));
    EXPECT_THAT(a->get_output_tensor(0).get_names(), UnorderedElementsAre("input", "out"));

    result->output(0).set_names({"new output"});

    EXPECT_THAT(result->output(0).get_names(), UnorderedElementsAre("new output"));
    EXPECT_THAT(result->get_output_tensor(0).get_names(), UnorderedElementsAre("new output"));
    EXPECT_THAT(a->output(0).get_names(), UnorderedElementsAre("input", "new output"));
    EXPECT_THAT(a->get_output_tensor(0).get_names(), UnorderedElementsAre("input", "new output"));
}

TEST_F(TypePropResultV0Test, add_specific_output_name) {
    auto a = std::make_shared<Parameter>(element::f32, PartialShape::dynamic());
    a->get_output_tensor(0).set_names({"input"});

    auto result = make_op(a);

    EXPECT_THAT(result->output(0).get_names(), UnorderedElementsAre("input"));

    result->output(0).set_names({"out"});
    result->get_output_tensor(0).add_names({"extra output name", "o1"});
    result->output(0).add_names({"extra output name", "o2"});

    EXPECT_THAT(result->output(0).get_names(), UnorderedElementsAre("out", "extra output name", "o1", "o2"));
    EXPECT_THAT(result->get_output_tensor(0).get_names(), UnorderedElementsAre("out", "extra output name", "o1", "o2"));
    EXPECT_THAT(a->output(0).get_names(), UnorderedElementsAre("input", "out", "extra output name", "o1", "o2"));
    EXPECT_THAT(a->get_output_tensor(0).get_names(),
                UnorderedElementsAre("input", "out", "extra output name", "o1", "o2"));
}

TEST_F(TypePropResultV0Test, preserve_specific_name_on_input_replace) {
    const auto a = std::make_shared<Parameter>(element::f32, PartialShape::dynamic());
    a->get_output_tensor(0).set_names({"input a"});

    const auto result = make_op(a);
    result->output(0).set_names({"out"});

<<<<<<< HEAD
=======
    EXPECT_THAT(result->input(0).get_tensor().get_names(), UnorderedElementsAre("out", "input a"));
>>>>>>> cc8a3b75
    EXPECT_THAT(result->output(0).get_names(), UnorderedElementsAre("out"));

    const auto b = std::make_shared<Parameter>(element::f32, PartialShape::dynamic());
    b->get_output_tensor(0).set_names({"input b"});

    result->input(0).replace_source_output(b);
    result->validate_and_infer_types();

    EXPECT_THAT(result->input(0).get_tensor().get_names(), UnorderedElementsAre("input b", "out"));
    EXPECT_THAT(result->output(0).get_names(), UnorderedElementsAre("out"));
    EXPECT_THAT(a->output(0).get_names(), UnorderedElementsAre("input a"));
}
}  // namespace test
}  // namespace ov<|MERGE_RESOLUTION|>--- conflicted
+++ resolved
@@ -138,10 +138,7 @@
     const auto result = make_op(a);
     result->output(0).set_names({"out"});
 
-<<<<<<< HEAD
-=======
     EXPECT_THAT(result->input(0).get_tensor().get_names(), UnorderedElementsAre("out", "input a"));
->>>>>>> cc8a3b75
     EXPECT_THAT(result->output(0).get_names(), UnorderedElementsAre("out"));
 
     const auto b = std::make_shared<Parameter>(element::f32, PartialShape::dynamic());
