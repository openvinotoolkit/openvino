// Copyright (C) 2018-2025 Intel Corporation
// SPDX-License-Identifier: Apache-2.0
//

#include "openvino/op/paged_attention.hpp"

#include <gtest/gtest.h>

#include "common_test_utils/test_assertions.hpp"
#include "common_test_utils/type_prop.hpp"
#include "openvino/op/constant.hpp"
#include "openvino/op/parameter.hpp"

using namespace testing;

namespace ov::test {

class TypePropPagedAttentionInternalTest : public TypePropOpTest<op::PagedAttentionExtension> {};

TEST_F(TypePropPagedAttentionInternalTest, paged_attention_static_15_inputs) {
    const auto query = std::make_shared<op::v0::Parameter>(element::f32, PartialShape{3, 4});
    const auto key = std::make_shared<op::v0::Parameter>(element::f32, PartialShape{3, 4});
    const auto value = std::make_shared<op::v0::Parameter>(element::f32, PartialShape{3, 4});
    const auto key_cache = std::make_shared<op::v0::Parameter>(element::f32, PartialShape{6, 2, 5, 4});
    const auto value_cache = std::make_shared<op::v0::Parameter>(element::f32, PartialShape{6, 2, 5, 4});
    const auto past_lens = std::make_shared<op::v0::Parameter>(element::i32, PartialShape{5});
    const auto subsequence_begins = std::make_shared<op::v0::Parameter>(element::i32, PartialShape{5});
    const auto block_indices = std::make_shared<op::v0::Parameter>(element::i32, PartialShape{15});
    const auto block_indices_begins = std::make_shared<op::v0::Parameter>(element::i32, PartialShape{8});
    const auto scale = std::make_shared<op::v0::Parameter>(element::f32, PartialShape{});
    const auto sliding_window = std::make_shared<op::v0::Parameter>(element::i32, PartialShape{});
    const auto alibi_slopes = std::make_shared<op::v0::Parameter>(element::f32, PartialShape{9});
    const auto max_context_len = std::make_shared<op::v0::Parameter>(element::i32, PartialShape{});
    const auto free_block_indices = std::make_shared<op::v0::Parameter>(element::i32, PartialShape{15});
    const auto max_blocks = std::make_shared<op::v0::Parameter>(element::i32, PartialShape{7});

    const auto op = std::make_shared<op::PagedAttentionExtension>(query,
                                                                  key,
                                                                  value,
                                                                  key_cache,
                                                                  value_cache,
                                                                  past_lens,
                                                                  subsequence_begins,
                                                                  block_indices,
                                                                  block_indices_begins,
                                                                  scale,
                                                                  sliding_window,
                                                                  alibi_slopes,
                                                                  max_context_len,
                                                                  free_block_indices,
                                                                  max_blocks);
    EXPECT_EQ(op->get_output_element_type(0), element::f32);
    EXPECT_EQ(op->get_output_partial_shape(0), (PartialShape{3, 4}));
}

TEST_F(TypePropPagedAttentionInternalTest, paged_attention_static_18_inputs_eviction_per_block) {
    const auto query = std::make_shared<op::v0::Parameter>(element::f32, PartialShape{3, 4});
    const auto key = std::make_shared<op::v0::Parameter>(element::f32, PartialShape{3, 4});
    const auto value = std::make_shared<op::v0::Parameter>(element::f32, PartialShape{3, 4});
    const auto key_cache = std::make_shared<op::v0::Parameter>(element::f32, PartialShape{6, 2, 5, 4});
    const auto value_cache = std::make_shared<op::v0::Parameter>(element::f32, PartialShape{6, 2, 5, 4});
    const auto past_lens = std::make_shared<op::v0::Parameter>(element::i32, PartialShape{5});
    const auto subsequence_begins = std::make_shared<op::v0::Parameter>(element::i32, PartialShape{5});
    const auto block_indices = std::make_shared<op::v0::Parameter>(element::i32, PartialShape{15});
    const auto block_indices_begins = std::make_shared<op::v0::Parameter>(element::i32, PartialShape{8});
    const auto scale = std::make_shared<op::v0::Parameter>(element::f32, PartialShape{});
    const auto sliding_window = std::make_shared<op::v0::Parameter>(element::i32, PartialShape{});
    const auto alibi_slopes = std::make_shared<op::v0::Parameter>(element::f32, PartialShape{9});
    const auto max_context_len = std::make_shared<op::v0::Parameter>(element::i32, PartialShape{});

    const auto rotated_block_indices = std::make_shared<op::v0::Parameter>(element::i32, PartialShape{3});
    const auto rotation_deltas = std::make_shared<op::v0::Parameter>(element::i32, PartialShape{12, 1});
    const auto rotation_trig_lut = std::make_shared<op::v0::Parameter>(element::f32, PartialShape{256, 4});

    const auto free_block_indices = std::make_shared<op::v0::Parameter>(element::i32, PartialShape{15});
    const auto max_blocks = std::make_shared<op::v0::Parameter>(element::i32, PartialShape{7});

    const auto op = std::make_shared<op::PagedAttentionExtension>(query,
                                                                  key,
                                                                  value,
                                                                  key_cache,
                                                                  value_cache,
                                                                  past_lens,
                                                                  subsequence_begins,
                                                                  block_indices,
                                                                  block_indices_begins,
                                                                  scale,
                                                                  sliding_window,
                                                                  alibi_slopes,
                                                                  max_context_len,
                                                                  rotated_block_indices,
                                                                  rotation_deltas,
                                                                  rotation_trig_lut,
                                                                  free_block_indices,
                                                                  max_blocks);
    EXPECT_EQ(op->get_output_element_type(0), element::f32);
    EXPECT_EQ(op->get_output_partial_shape(0), (PartialShape{3, 4}));
}

TEST_F(TypePropPagedAttentionInternalTest, paged_attention_static_18_inputs_eviction_per_token) {
    const auto query = std::make_shared<op::v0::Parameter>(element::f32, PartialShape{3, 4});
    const auto key = std::make_shared<op::v0::Parameter>(element::f32, PartialShape{3, 4});
    const auto value = std::make_shared<op::v0::Parameter>(element::f32, PartialShape{3, 4});
    const auto key_cache = std::make_shared<op::v0::Parameter>(element::f32, PartialShape{6, 2, 5, 4});
    const auto value_cache = std::make_shared<op::v0::Parameter>(element::f32, PartialShape{6, 2, 5, 4});
    const auto past_lens = std::make_shared<op::v0::Parameter>(element::i32, PartialShape{5});
    const auto subsequence_begins = std::make_shared<op::v0::Parameter>(element::i32, PartialShape{5});
    const auto block_indices = std::make_shared<op::v0::Parameter>(element::i32, PartialShape{15});
    const auto block_indices_begins = std::make_shared<op::v0::Parameter>(element::i32, PartialShape{8});
    const auto scale = std::make_shared<op::v0::Parameter>(element::f32, PartialShape{});
    const auto sliding_window = std::make_shared<op::v0::Parameter>(element::i32, PartialShape{});
    const auto alibi_slopes = std::make_shared<op::v0::Parameter>(element::f32, PartialShape{9});
    const auto max_context_len = std::make_shared<op::v0::Parameter>(element::i32, PartialShape{});

    const auto rotated_block_indices = std::make_shared<op::v0::Parameter>(element::i32, PartialShape{3});
    const auto rotation_deltas = std::make_shared<op::v0::Parameter>(element::i32, PartialShape{12, 5});
    const auto rotation_trig_lut = std::make_shared<op::v0::Parameter>(element::f32, PartialShape{256, 4});

    const auto free_block_indices = std::make_shared<op::v0::Parameter>(element::i32, PartialShape{15});
    const auto max_blocks = std::make_shared<op::v0::Parameter>(element::i32, PartialShape{7});

    const auto op = std::make_shared<op::PagedAttentionExtension>(query,
                                                                  key,
                                                                  value,
                                                                  key_cache,
                                                                  value_cache,
                                                                  past_lens,
                                                                  subsequence_begins,
                                                                  block_indices,
                                                                  block_indices_begins,
                                                                  scale,
                                                                  sliding_window,
                                                                  alibi_slopes,
                                                                  max_context_len,
                                                                  rotated_block_indices,
                                                                  rotation_deltas,
                                                                  rotation_trig_lut,
                                                                  free_block_indices,
                                                                  max_blocks);
    EXPECT_EQ(op->get_output_element_type(0), element::f32);
    EXPECT_EQ(op->get_output_partial_shape(0), (PartialShape{3, 4}));
}

<<<<<<< HEAD
}  // namespace ov::test
=======
TEST(type_prop, paged_attention_dynamic_ranks_and_types) {
    using namespace ov::op;
    const auto dyn = PartialShape::dynamic();

    const auto query = std::make_shared<v0::Parameter>(element::dynamic, dyn);
    const auto key = std::make_shared<v0::Parameter>(element::dynamic, dyn);
    const auto value = std::make_shared<v0::Parameter>(element::dynamic, dyn);
    const auto key_cache = std::make_shared<v0::Parameter>(element::dynamic, dyn);
    const auto value_cache = std::make_shared<v0::Parameter>(element::dynamic, dyn);
    const auto past_lens = std::make_shared<v0::Parameter>(element::dynamic, dyn);
    const auto subsequence_begins = std::make_shared<v0::Parameter>(element::dynamic, dyn);
    const auto block_indices = std::make_shared<v0::Parameter>(element::dynamic, dyn);
    const auto block_indices_begins = std::make_shared<v0::Parameter>(element::dynamic, dyn);
    const auto scale = std::make_shared<v0::Parameter>(element::dynamic, dyn);
    const auto sliding_window = std::make_shared<v0::Parameter>(element::dynamic, dyn);
    const auto alibi_slopes = std::make_shared<v0::Parameter>(element::dynamic, dyn);
    const auto max_context_len = std::make_shared<v0::Parameter>(element::dynamic, dyn);

    ov::OutputVector args = {query,
                             key,
                             value,
                             key_cache,
                             value_cache,
                             past_lens,
                             subsequence_begins,
                             block_indices,
                             block_indices_begins,
                             scale,
                             sliding_window,
                             alibi_slopes,
                             max_context_len};

    EXPECT_NO_THROW(std::ignore = std::make_shared<op::PagedAttentionExtension>(args));
}

TEST(type_prop, paged_attention_invalid_rank_query) {
    auto query = std::make_shared<op::v0::Parameter>(element::f32, PartialShape{3});
    auto key = std::make_shared<op::v0::Parameter>(element::f32, PartialShape{3, 4});
    auto value = std::make_shared<op::v0::Parameter>(element::f32, PartialShape{3, 4});
    auto dummy = std::make_shared<op::v0::Parameter>(element::f32, PartialShape{3, 4});
    auto scalar = std::make_shared<op::v0::Parameter>(element::i32, PartialShape{});
    ov::OutputVector args =
        {query, key, value, dummy, dummy, scalar, scalar, scalar, scalar, dummy, scalar, dummy, scalar};

    EXPECT_THROW(std::ignore = std::make_shared<op::PagedAttentionExtension>(args), ov::NodeValidationFailure);
}

TEST(type_prop, paged_attention_invalid_type_scale) {
    auto scale = std::make_shared<op::v0::Parameter>(element::i32, PartialShape{});
    auto dummy2D = std::make_shared<op::v0::Parameter>(element::f32, PartialShape{3, 4});
    auto dummy1D = std::make_shared<op::v0::Parameter>(element::i32, PartialShape{3});
    auto dummyScalar = std::make_shared<op::v0::Parameter>(element::i32, PartialShape{});

    ov::OutputVector args = {dummy2D,
                             dummy2D,
                             dummy2D,
                             dummy2D,
                             dummy2D,
                             dummy1D,
                             dummy1D,
                             dummy1D,
                             dummy1D,
                             scale,
                             dummyScalar,
                             dummy2D,
                             dummyScalar};

    EXPECT_THROW(std::ignore = std::make_shared<op::PagedAttentionExtension>(args), ov::NodeValidationFailure);
}

TEST(type_prop, paged_attention_invalid_rank_key_cache) {
    auto key_cache = std::make_shared<op::v0::Parameter>(element::f32, PartialShape{1});
    auto dummy = std::make_shared<op::v0::Parameter>(element::f32, PartialShape{3, 4});
    auto dummy1D = std::make_shared<op::v0::Parameter>(element::i32, PartialShape{3});
    auto dummyScalar = std::make_shared<op::v0::Parameter>(element::i32, PartialShape{});

    ov::OutputVector args = {dummy,
                             dummy,
                             dummy,
                             key_cache,
                             dummy,
                             dummy1D,
                             dummy1D,
                             dummy1D,
                             dummy1D,
                             dummyScalar,
                             dummyScalar,
                             dummy,
                             dummyScalar};

    EXPECT_THROW(std::ignore = std::make_shared<op::PagedAttentionExtension>(args), ov::NodeValidationFailure);
}

}  // namespace testing
}  // namespace ov
>>>>>>> e07b97ca
<|MERGE_RESOLUTION|>--- conflicted
+++ resolved
@@ -12,8 +12,6 @@
 #include "openvino/op/parameter.hpp"
 
 using namespace testing;
-
-namespace ov::test {
 
 class TypePropPagedAttentionInternalTest : public TypePropOpTest<op::PagedAttentionExtension> {};
 
@@ -141,9 +139,6 @@
     EXPECT_EQ(op->get_output_partial_shape(0), (PartialShape{3, 4}));
 }
 
-<<<<<<< HEAD
-}  // namespace ov::test
-=======
 TEST(type_prop, paged_attention_dynamic_ranks_and_types) {
     using namespace ov::op;
     const auto dyn = PartialShape::dynamic();
@@ -184,9 +179,10 @@
     auto key = std::make_shared<op::v0::Parameter>(element::f32, PartialShape{3, 4});
     auto value = std::make_shared<op::v0::Parameter>(element::f32, PartialShape{3, 4});
     auto dummy = std::make_shared<op::v0::Parameter>(element::f32, PartialShape{3, 4});
+    auto dummy1D = std::make_shared<op::v0::Parameter>(element::i32, PartialShape{3});
     auto scalar = std::make_shared<op::v0::Parameter>(element::i32, PartialShape{});
     ov::OutputVector args =
-        {query, key, value, dummy, dummy, scalar, scalar, scalar, scalar, dummy, scalar, dummy, scalar};
+        {query, key, value, dummy, dummy, scalar, scalar, scalar, scalar, dummy, scalar, dummy, scalar, dummy1D, dummy1D};
 
     EXPECT_THROW(std::ignore = std::make_shared<op::PagedAttentionExtension>(args), ov::NodeValidationFailure);
 }
@@ -209,7 +205,9 @@
                              scale,
                              dummyScalar,
                              dummy2D,
-                             dummyScalar};
+                             dummyScalar,
+                             dummy1D,
+                             dummy1D};
 
     EXPECT_THROW(std::ignore = std::make_shared<op::PagedAttentionExtension>(args), ov::NodeValidationFailure);
 }
@@ -232,11 +230,12 @@
                              dummyScalar,
                              dummyScalar,
                              dummy,
-                             dummyScalar};
+                             dummyScalar,
+                             dummy1D,
+                             dummy1D};
 
     EXPECT_THROW(std::ignore = std::make_shared<op::PagedAttentionExtension>(args), ov::NodeValidationFailure);
 }
 
 }  // namespace testing
-}  // namespace ov
->>>>>>> e07b97ca
+}  // namespace ov