// Copyright (C) 2018-2023 Intel Corporation
// SPDX-License-Identifier: Apache-2.0
//

#include "openvino/op/pad.hpp"

#include "common_test_utils/test_assertions.hpp"
#include "common_test_utils/type_prop.hpp"
<<<<<<< HEAD
#include "gtest/gtest.h"
#include "openvino/op/broadcast.hpp"
#include "openvino/op/constant.hpp"
#include "openvino/op/pad.hpp"
=======
#include "openvino/op/broadcast.hpp"
#include "openvino/op/constant.hpp"
>>>>>>> f962511a
#include "openvino/op/shape_of.hpp"

using namespace std;
using namespace ov;
using namespace testing;

template <class T>
class PadTest : public TypePropOpTest<T> {};

TYPED_TEST_SUITE_P(PadTest);

TYPED_TEST_P(PadTest, pad_default_ctor) {
    const auto arg_shape = PartialShape{{1, 2}, {4, 10}, {3, 8}, {1, 2}};
<<<<<<< HEAD
    const auto arg = make_shared<op::v0::Parameter>(element::f32, arg_shape);
    const auto pads_begin = make_shared<op::v0::Constant>(element::i64, Shape{4}, std::vector<int64_t>{0, 2, 1, 0});
    const auto pads_end = make_shared<op::v0::Constant>(element::i64, Shape{4}, std::vector<int64_t>{0, 1, 1, 0});
=======
    const auto arg = make_shared<ov::op::v0::Parameter>(element::f32, arg_shape);
    const auto pads_begin = make_shared<ov::op::v0::Constant>(element::i64, Shape{4}, std::vector<int64_t>{0, 2, 1, 0});
    const auto pads_end = make_shared<ov::op::v0::Constant>(element::i64, Shape{4}, std::vector<int64_t>{0, 1, 1, 0});
>>>>>>> f962511a

    const auto pad = this->make_op();
    pad->set_arguments(OutputVector{arg, pads_begin, pads_end});
    pad->set_pad_mode(op::PadMode::REFLECT);
    pad->validate_and_infer_types();

    EXPECT_EQ(pad->get_output_element_type(0), element::f32);
    EXPECT_EQ(pad->get_output_partial_shape(0), PartialShape({{1, 2}, {7, 13}, {5, 10}, {1, 2}}));
}

TYPED_TEST_P(PadTest, pad_arg_pad_value_type_mismatch) {
<<<<<<< HEAD
    auto arg = make_shared<op::v0::Parameter>(element::f32, Shape{1, 2, 3});
    auto pads_begin = make_shared<op::v0::Parameter>(element::i64, Shape{1});
    auto pads_end = make_shared<op::v0::Parameter>(element::i64, Shape{1});
    auto arg_pad_value = make_shared<op::v0::Parameter>(element::f16, Shape{1});

    OV_EXPECT_THROW(ignore = this->make_op(arg, pads_begin, pads_end, arg_pad_value, op::PadMode::CONSTANT),
                    NodeValidationFailure,
                    HasSubstr("Argument element types do not match (input arg element type:"));
}

TYPED_TEST_P(PadTest, pad_arg_pad_value_shape_not_compatible) {
    auto arg = make_shared<op::v0::Parameter>(element::f32, Shape{1, 2, 3});
    auto pads_begin = make_shared<op::v0::Parameter>(element::i64, Shape{1});
    auto pads_end = make_shared<op::v0::Parameter>(element::i64, Shape{1});
    auto arg_pad_value = make_shared<op::v0::Parameter>(element::f32, Shape{1});

    OV_EXPECT_THROW(ignore = this->make_op(arg, pads_begin, pads_end, arg_pad_value, op::PadMode::CONSTANT),
                    NodeValidationFailure,
                    HasSubstr("Argument for padding value is not a scalar"));
}

TYPED_TEST_P(PadTest, pad_pads_begin_shape_not_1D) {
    auto arg = make_shared<op::v0::Parameter>(element::f32, Shape{1, 2, 3});
    auto pads_begin = make_shared<op::v0::Parameter>(element::i64, Shape{1, 2});
    auto pads_end = make_shared<op::v0::Parameter>(element::i64, Shape{1});

    OV_EXPECT_THROW(ignore = this->make_op(arg, pads_begin, pads_end, op::PadMode::SYMMETRIC),
                    NodeValidationFailure,
                    HasSubstr("Argument for pads_begin is not 1D"));
}

TYPED_TEST_P(PadTest, pad_pads_end_shape_not_1D) {
    auto arg = make_shared<op::v0::Parameter>(element::f32, Shape{1, 2, 3});
    auto pads_begin = make_shared<op::v0::Parameter>(element::i64, Shape{1});
    auto pads_end = make_shared<op::v0::Parameter>(element::i64, Shape{1, 2});

    OV_EXPECT_THROW(ignore = this->make_op(arg, pads_begin, pads_end, op::PadMode::SYMMETRIC),
                    NodeValidationFailure,
                    HasSubstr("Argument for pads_end is not 1D"));
}

TYPED_TEST_P(PadTest, pad_pads_begin_size_not_correct) {
    auto arg = make_shared<op::v0::Parameter>(element::f32, Shape{1, 2, 3});
    auto pads_begin = make_shared<op::v0::Parameter>(element::i64, Shape{4});
    auto pads_end = make_shared<op::v0::Parameter>(element::i64, Shape{1});

    OV_EXPECT_THROW(ignore = this->make_op(arg, pads_begin, pads_end, op::PadMode::SYMMETRIC),
                    NodeValidationFailure,
                    HasSubstr("Number of elements of pads_begin must be >= 0 and <= arg rank"));
}

TYPED_TEST_P(PadTest, pad_pads_end_size_not_correct) {
    auto arg = make_shared<op::v0::Parameter>(element::f32, Shape{1, 2, 3});
    auto pads_begin = make_shared<op::v0::Parameter>(element::i64, Shape{1});
    auto pads_end = make_shared<op::v0::Parameter>(element::i64, Shape{4});
    auto arg_pad_value = make_shared<op::v0::Parameter>(element::f32, Shape{});

    OV_EXPECT_THROW(ignore = this->make_op(arg, pads_begin, pads_end, arg_pad_value, op::PadMode::CONSTANT),
                    NodeValidationFailure,
                    HasSubstr("Number of elements of pads_end must be >= 0 and <= arg rank"));
}

TYPED_TEST_P(PadTest, pad_arg_pads_begin_incompatible_type) {
    auto arg = make_shared<op::v0::Parameter>(element::f32, Shape{1, 2, 3});
    auto pads_begin = make_shared<op::v0::Parameter>(element::f32, Shape{1});
    auto pads_end = make_shared<op::v0::Parameter>(element::i64, Shape{1});

    OV_EXPECT_THROW(this->make_op(arg, pads_begin, pads_end, op::PadMode::REFLECT),
                    NodeValidationFailure,
                    HasSubstr("pads_begin must be an integral number, but is:"));
}

TYPED_TEST_P(PadTest, pad_arg_pads_end_incompatible_type) {
    auto arg = make_shared<op::v0::Parameter>(element::f32, Shape{1, 2, 3});
    auto pads_begin = make_shared<op::v0::Parameter>(element::i64, Shape{1});
    auto pads_end = make_shared<op::v0::Parameter>(element::f32, Shape{1});

    OV_EXPECT_THROW(this->make_op(arg, pads_begin, pads_end, op::PadMode::REFLECT),
                    NodeValidationFailure,
                    HasSubstr("pads_end must be an integral number, but is:"));
}

TYPED_TEST_P(PadTest, pad_deduce_too_small_for_edge) {
    auto arg = make_shared<op::v0::Parameter>(element::f32, Shape{1, 5, 0, 2});
    auto pads_begin = make_shared<op::v0::Constant>(element::i64, Shape{4}, std::vector<int64_t>{0, 1, 2, 3});
    auto pads_end = make_shared<op::v0::Constant>(element::i64, Shape{4}, std::vector<int64_t>{0, 1, 2, 3});
    auto arg_pad_value = make_shared<op::v0::Parameter>(element::f32, Shape{});

    OV_EXPECT_THROW(this->make_op(arg, pads_begin, pads_end, arg_pad_value, op::PadMode::EDGE),
                    NodeValidationFailure,
                    HasSubstr("EDGE padding mode requires an input of dimension of at least 1 at each spatial axis"));
}

TYPED_TEST_P(PadTest, pad_deduce_too_small_for_reflect) {
    auto arg = make_shared<op::v0::Parameter>(element::f32, Shape{1, 5, 1, 2});
    auto pads_begin = make_shared<op::v0::Constant>(element::i64, Shape{4}, std::vector<int64_t>{0, 1, 2, 3});
    auto pads_end = make_shared<op::v0::Constant>(element::i64, Shape{4}, std::vector<int64_t>{0, 1, 2, 3});
    auto arg_pad_value = make_shared<op::v0::Parameter>(element::f32, Shape{});

    OV_EXPECT_THROW(
        this->make_op(arg, pads_begin, pads_end, arg_pad_value, op::PadMode::REFLECT),
        NodeValidationFailure,
        HasSubstr("REFLECT padding mode requires an input of dimension of at least 2 at each spatial axis"));
=======
    auto arg = make_shared<ov::op::v0::Parameter>(element::f32, Shape{1, 2, 3});
    auto pads_begin = make_shared<ov::op::v0::Parameter>(element::i64, Shape{1});
    auto pads_end = make_shared<ov::op::v0::Parameter>(element::i64, Shape{1});
    auto arg_pad_value = make_shared<ov::op::v0::Parameter>(element::f16, Shape{1});

    try {
        auto pad_v1 = make_shared<TypeParam>(arg, pads_begin, pads_end, arg_pad_value, op::PadMode::CONSTANT);

        // Should have thrown, so fail if it didn't
        FAIL() << "Incorrect arg_pad_value type exception not handled";
    } catch (const NodeValidationFailure& error) {
        EXPECT_HAS_SUBSTRING(error.what(), std::string("Argument element types do not match (input arg element type:"));
    } catch (...) {
        FAIL() << "Deduced type check failed for unexpected reason";
    }
}

TYPED_TEST_P(PadTest, pad_arg_pad_value_shape_not_compatible) {
    auto arg = make_shared<ov::op::v0::Parameter>(element::f32, Shape{1, 2, 3});
    auto pads_begin = make_shared<ov::op::v0::Parameter>(element::i64, Shape{1});
    auto pads_end = make_shared<ov::op::v0::Parameter>(element::i64, Shape{1});
    auto arg_pad_value = make_shared<ov::op::v0::Parameter>(element::f32, Shape{1});

    try {
        auto pad_v1 = make_shared<TypeParam>(arg, pads_begin, pads_end, arg_pad_value, op::PadMode::CONSTANT);

        // Should have thrown, so fail if it didn't
        FAIL() << "Incorrect arg_pad_value shape exception not handled";
    } catch (const NodeValidationFailure& error) {
        EXPECT_HAS_SUBSTRING(error.what(), std::string("Argument for padding value is not a scalar (shape:"));
    } catch (...) {
        FAIL() << "Deduced type check failed for unexpected reason";
    }
}

TYPED_TEST_P(PadTest, pad_pads_begin_shape_not_1D) {
    auto arg = make_shared<ov::op::v0::Parameter>(element::f32, Shape{1, 2, 3});
    auto pads_begin = make_shared<ov::op::v0::Parameter>(element::i64, Shape{1, 2});
    auto pads_end = make_shared<ov::op::v0::Parameter>(element::i64, Shape{1});

    try {
        auto pad_v1 = make_shared<TypeParam>(arg, pads_begin, pads_end, op::PadMode::SYMMETRIC);

        // Should have thrown, so fail if it didn't
        FAIL() << "Incorrect pads_begin shape exception not handled";
    } catch (const NodeValidationFailure& error) {
        EXPECT_HAS_SUBSTRING(error.what(), std::string("Argument for pads_begin is not 1D (shape:"));
    } catch (...) {
        FAIL() << "Deduced type check failed for unexpected reason";
    }
}

TYPED_TEST_P(PadTest, pad_pads_end_shape_not_1D) {
    auto arg = make_shared<ov::op::v0::Parameter>(element::f32, Shape{1, 2, 3});
    auto pads_begin = make_shared<ov::op::v0::Parameter>(element::i64, Shape{1});
    auto pads_end = make_shared<ov::op::v0::Parameter>(element::i64, Shape{1, 2});

    try {
        auto pad_v1 = make_shared<TypeParam>(arg, pads_begin, pads_end, op::PadMode::SYMMETRIC);

        // Should have thrown, so fail if it didn't
        FAIL() << "Incorrect pads_end shape exception not handled";
    } catch (const NodeValidationFailure& error) {
        EXPECT_HAS_SUBSTRING(error.what(), std::string("Argument for pads_end is not 1D (shape:"));
    } catch (...) {
        FAIL() << "Deduced type check failed for unexpected reason";
    }
}

TYPED_TEST_P(PadTest, pad_pads_begin_size_not_correct) {
    auto arg = make_shared<ov::op::v0::Parameter>(element::f32, Shape{1, 2, 3});
    auto pads_begin = make_shared<ov::op::v0::Parameter>(element::i64, Shape{4});
    auto pads_end = make_shared<ov::op::v0::Parameter>(element::i64, Shape{1});

    try {
        auto pad_v1 = make_shared<TypeParam>(arg, pads_begin, pads_end, op::PadMode::SYMMETRIC);

        // Should have thrown, so fail if it didn't
        FAIL() << "Incorrect pads_begin size exception not handled";
    } catch (const NodeValidationFailure& error) {
        EXPECT_HAS_SUBSTRING(error.what(),
                             std::string("Number of elements of pads_begin must be >= 0 and <= arg "
                                         "rank (pads_begin_shape[0]:"));
    } catch (...) {
        FAIL() << "Deduced type check failed for unexpected reason";
    }
}

TYPED_TEST_P(PadTest, pad_pads_end_size_not_correct) {
    auto arg = make_shared<ov::op::v0::Parameter>(element::f32, Shape{1, 2, 3});
    auto pads_begin = make_shared<ov::op::v0::Parameter>(element::i64, Shape{1});
    auto pads_end = make_shared<ov::op::v0::Parameter>(element::i64, Shape{4});
    auto arg_pad_value = make_shared<ov::op::v0::Parameter>(element::f32, Shape{});

    try {
        auto pad_v1 = make_shared<TypeParam>(arg, pads_begin, pads_end, arg_pad_value, op::PadMode::CONSTANT);

        // Should have thrown, so fail if it didn't
        FAIL() << "Incorrect pads_end size exception not handled";
    } catch (const NodeValidationFailure& error) {
        EXPECT_HAS_SUBSTRING(
            error.what(),
            std::string("Number of elements of pads_end must be >= 0 and <= arg rank (pads_end_shape[0]:"));
    } catch (...) {
        FAIL() << "Deduced type check failed for unexpected reason";
    }
}

TYPED_TEST_P(PadTest, pad_arg_pads_begin_incompatible_type) {
    auto arg = make_shared<ov::op::v0::Parameter>(element::f32, Shape{1, 2, 3});
    auto pads_begin = make_shared<ov::op::v0::Parameter>(element::f32, Shape{1});
    auto pads_end = make_shared<ov::op::v0::Parameter>(element::i64, Shape{1});

    try {
        auto pad_v1 = make_shared<TypeParam>(arg, pads_begin, pads_end, op::PadMode::REFLECT);

        // Should have thrown, so fail if it didn't
        FAIL() << "Incorrect pad_begin type exception not handled";
    } catch (const NodeValidationFailure& error) {
        EXPECT_HAS_SUBSTRING(error.what(), std::string("pads_begin must be an integral number, but is:"));
    } catch (...) {
        FAIL() << "Deduced type check failed for unexpected reason";
    }
}

TYPED_TEST_P(PadTest, pad_arg_pads_end_incompatible_type) {
    auto arg = make_shared<ov::op::v0::Parameter>(element::f32, Shape{1, 2, 3});
    auto pads_begin = make_shared<ov::op::v0::Parameter>(element::i64, Shape{1});
    auto pads_end = make_shared<ov::op::v0::Parameter>(element::f32, Shape{1});

    try {
        auto pad = make_shared<TypeParam>(arg, pads_begin, pads_end, op::PadMode::REFLECT);

        // Should have thrown, so fail if it didn't
        FAIL() << "Incorrect pads_end type exception not thrown";
    } catch (const NodeValidationFailure& error) {
        EXPECT_HAS_SUBSTRING(error.what(), std::string("pads_end must be an integral number, but is:"));
    } catch (...) {
        FAIL() << "Deduced type check failed for unexpected reason";
    }
}

TYPED_TEST_P(PadTest, pad_deduce_too_small_for_edge) {
    auto arg = make_shared<ov::op::v0::Parameter>(element::f32, Shape{1, 5, 0, 2});
    auto pads_begin = make_shared<ov::op::v0::Constant>(element::i64, Shape{4}, std::vector<int64_t>{0, 1, 2, 3});
    auto pads_end = make_shared<ov::op::v0::Constant>(element::i64, Shape{4}, std::vector<int64_t>{0, 1, 2, 3});
    auto arg_pad_value = make_shared<ov::op::v0::Parameter>(element::f32, Shape{});

    try {
        auto pad_v1 = make_shared<TypeParam>(arg, pads_begin, pads_end, arg_pad_value, op::PadMode::EDGE);

        // Should have thrown, so fail if it didn't
        FAIL() << "Incorrect input shape exception for EDGE mode not thrown";
    } catch (const NodeValidationFailure& error) {
        EXPECT_HAS_SUBSTRING(error.what(),
                             std::string("EDGE padding mode requires an input of dimension of at "
                                         "least 1 at each spatial axis"));
    } catch (...) {
        FAIL() << "Deduced type check failed for unexpected reason";
    }
}

TYPED_TEST_P(PadTest, pad_deduce_too_small_for_reflect) {
    auto arg = make_shared<ov::op::v0::Parameter>(element::f32, Shape{1, 5, 1, 2});
    auto pads_begin = make_shared<ov::op::v0::Constant>(element::i64, Shape{4}, std::vector<int64_t>{0, 1, 2, 3});
    auto pads_end = make_shared<ov::op::v0::Constant>(element::i64, Shape{4}, std::vector<int64_t>{0, 1, 2, 3});
    auto arg_pad_value = make_shared<ov::op::v0::Parameter>(element::f32, Shape{});

    try {
        auto pad_v1 = make_shared<TypeParam>(arg, pads_begin, pads_end, arg_pad_value, op::PadMode::REFLECT);

        // Should have thrown, so fail if it didn't
        FAIL() << "Incorrect input shape exception for REFLECT mode not thrown";
    } catch (const NodeValidationFailure& error) {
        EXPECT_HAS_SUBSTRING(error.what(),
                             std::string("REFLECT padding mode requires an input of dimension of "
                                         "at least 2 at each spatial axis"));
    } catch (...) {
        FAIL() << "Deduced type check failed for unexpected reason";
    }
>>>>>>> f962511a
}

TYPED_TEST_P(PadTest, pad_pads_end_got_negative_value) {
    auto arg_shape = PartialShape{-1, {0, 10}, {2, -1}, {2, 8}, {3, 10}, 5};
    set_shape_labels(arg_shape, 10);
<<<<<<< HEAD
    const auto arg = std::make_shared<op::v0::Parameter>(element::f32, arg_shape);
    const auto pads_begin = op::v0::Constant::create(element::i64, Shape{6}, {2, 0, 1, 3, 2, 1});
    const auto pads_end = op::v0::Constant::create(element::i64, Shape{6}, {-3, -2, -2, -3, -1, -3});
=======
    const auto arg = std::make_shared<ov::op::v0::Parameter>(element::f32, arg_shape);
    const auto pads_begin = ov::op::v0::Constant::create(element::i64, Shape{6}, {2, 0, 1, 3, 2, 1});
    const auto pads_end = ov::op::v0::Constant::create(element::i64, Shape{6}, {-3, -2, -2, -3, -1, -3});
>>>>>>> f962511a

    const auto pad = this->make_op(arg, pads_begin, pads_end, op::PadMode::REFLECT);

    EXPECT_EQ(pad->get_output_partial_shape(0), PartialShape({-1, {0, 8}, {1, -1}, {2, 8}, {4, 11}, 3}));
    EXPECT_THAT(get_shape_labels(pad->get_output_partial_shape(0)),
                ElementsAre(ov::no_label, ov::no_label, ov::no_label, 13, ov::no_label, ov::no_label));
}

TYPED_TEST_P(PadTest, pad_pads_begin_got_negative_value) {
    auto arg_shape = PartialShape{-1, {0, 10}, {2, -1}, {2, 8}, {3, 10}, 5};
    set_shape_labels(arg_shape, 10);
<<<<<<< HEAD
    const auto arg = std::make_shared<op::v0::Parameter>(element::f32, arg_shape);
    const auto pads_begin = op::v0::Constant::create(element::i64, Shape{6}, {-1, -1, -2, -3, -8, -4});
    const auto pads_end = op::v0::Constant::create(element::i64, Shape{6}, {0, 2, 0, 3, 5, 4});
=======
    const auto arg = std::make_shared<ov::op::v0::Parameter>(element::f32, arg_shape);
    const auto pads_begin = ov::op::v0::Constant::create(element::i64, Shape{6}, {-1, -1, -2, -3, -8, -4});
    const auto pads_end = ov::op::v0::Constant::create(element::i64, Shape{6}, {0, 2, 0, 3, 5, 4});
>>>>>>> f962511a

    const auto pad = this->make_op(arg, pads_begin, pads_end, op::PadMode::REFLECT);
    EXPECT_EQ(pad->get_output_partial_shape(0), PartialShape({-1, {1, 11}, {0, -1}, {2, 8}, {0, 7}, 5}));
    EXPECT_THAT(get_shape_labels(pad->get_output_partial_shape(0)),
                ElementsAre(ov::no_label, ov::no_label, ov::no_label, 13, ov::no_label, 15));
}

TYPED_TEST_P(PadTest, pad_dynamic_output_with_dynamic_rank) {
<<<<<<< HEAD
    auto arg = make_shared<op::v0::Parameter>(element::f32, PartialShape::dynamic());
    auto pads_begin = make_shared<op::v0::Parameter>(element::i32, Shape{1});
    auto pads_end = make_shared<op::v0::Parameter>(element::i32, Shape{1});
    auto arg_pad_value = op::v0::Constant::create(element::f32, Shape{}, {0});
=======
    auto arg = make_shared<ov::op::v0::Parameter>(element::f32, PartialShape::dynamic());
    auto pads_begin = make_shared<ov::op::v0::Parameter>(element::i32, Shape{1});
    auto pads_end = make_shared<ov::op::v0::Parameter>(element::i32, Shape{1});
    auto arg_pad_value = ov::op::v0::Constant::create(element::f32, Shape{}, {0});
>>>>>>> f962511a

    auto pad = this->make_op(arg, pads_begin, pads_end, arg_pad_value, op::PadMode::CONSTANT);
    ASSERT_EQ(pad->get_output_partial_shape(0), PartialShape::dynamic());
}

TYPED_TEST_P(PadTest, pad_dynamic_output_with_static_rank) {
<<<<<<< HEAD
    auto arg = make_shared<op::v0::Parameter>(element::f32, Shape{1, 2, 3});
    auto pads_begin = make_shared<op::v0::Parameter>(element::i32, Shape{1});
    auto pads_end = make_shared<op::v0::Parameter>(element::i32, Shape{1});
    auto arg_pad_value = op::v0::Constant::create(element::f32, Shape{}, {0});
=======
    auto arg = make_shared<ov::op::v0::Parameter>(element::f32, Shape{1, 2, 3});
    auto pads_begin = make_shared<ov::op::v0::Parameter>(element::i32, Shape{1});
    auto pads_end = make_shared<ov::op::v0::Parameter>(element::i32, Shape{1});
    auto arg_pad_value = ov::op::v0::Constant::create(element::f32, Shape{}, {0});
>>>>>>> f962511a

    auto pad = this->make_op(arg, pads_begin, pads_end, arg_pad_value, op::PadMode::CONSTANT);
    ASSERT_EQ(pad->get_output_partial_shape(0), PartialShape::dynamic(3));
}

TYPED_TEST_P(PadTest, pad_any_dim_for_padding_reflect) {
    auto arg_shape = PartialShape{1, {23, 48}, {23, 48}, 1};
    set_shape_labels(arg_shape, 10);
<<<<<<< HEAD
    auto arg = make_shared<op::v0::Parameter>(element::f32, arg_shape);
    auto pads_begin = make_shared<op::v0::Constant>(element::i64, Shape{4}, std::vector<int64_t>{0, 1, 1, 0});
    auto pads_end = make_shared<op::v0::Constant>(element::i64, Shape{4}, std::vector<int64_t>{0, 1, 1, 0});
=======
    auto arg = make_shared<ov::op::v0::Parameter>(element::f32, arg_shape);
    auto pads_begin = make_shared<ov::op::v0::Constant>(element::i64, Shape{4}, std::vector<int64_t>{0, 1, 1, 0});
    auto pads_end = make_shared<ov::op::v0::Constant>(element::i64, Shape{4}, std::vector<int64_t>{0, 1, 1, 0});
>>>>>>> f962511a

    auto pad = this->make_op(arg, pads_begin, pads_end, op::PadMode::REFLECT);
    EXPECT_EQ(pad->get_output_partial_shape(0), PartialShape({1, {25, 50}, {25, 50}, 1}));
    EXPECT_THAT(get_shape_labels(pad->get_output_partial_shape(0)), ElementsAre(10, ov::no_label, ov::no_label, 13));
}

TYPED_TEST_P(PadTest, pad_any_dim_for_padding_edge) {
    auto arg_shape = PartialShape{1, {0, 48}, -1, {20, -1}, {5, -1}, 10, 12};
    set_shape_labels(arg_shape, 10);
<<<<<<< HEAD
    auto arg = make_shared<op::v0::Parameter>(element::f32, arg_shape);
    auto pads_begin = make_shared<op::v0::Constant>(element::i64, Shape{7}, std::vector<int64_t>{1, 2, 1, 2, 0, 0, 0});
    auto pads_end = make_shared<op::v0::Constant>(element::i64, Shape{7}, std::vector<int64_t>{0, 3, 0, 1, 0, 5, 0});
=======
    auto arg = make_shared<ov::op::v0::Parameter>(element::f32, arg_shape);
    auto pads_begin =
        make_shared<ov::op::v0::Constant>(element::i64, Shape{7}, std::vector<int64_t>{1, 2, 1, 2, 0, 0, 0});
    auto pads_end =
        make_shared<ov::op::v0::Constant>(element::i64, Shape{7}, std::vector<int64_t>{0, 3, 0, 1, 0, 5, 0});
>>>>>>> f962511a

    auto pad = this->make_op(arg, pads_begin, pads_end, op::PadMode::EDGE);
    EXPECT_EQ(pad->get_output_partial_shape(0), PartialShape({2, {5, 53}, {1, -1}, {23, -1}, {5, -1}, 15, 12}));
    EXPECT_THAT(get_shape_labels(pad->get_output_partial_shape(0)),
                ElementsAre(ov::no_label, ov::no_label, ov::no_label, ov::no_label, 14, ov::no_label, 16));
}

TYPED_TEST_P(PadTest, pad_dynamic_input_type_with_static_value) {
<<<<<<< HEAD
    auto arg = make_shared<op::v0::Parameter>(element::dynamic, Shape{1, 2, 3});
    auto pads_begin = make_shared<op::v0::Parameter>(element::i32, Shape{1});
    auto pads_end = make_shared<op::v0::Parameter>(element::i32, Shape{1});
    auto arg_pad_value = op::v0::Constant::create(element::f32, Shape{}, {0});
=======
    auto arg = make_shared<ov::op::v0::Parameter>(element::dynamic, Shape{1, 2, 3});
    auto pads_begin = make_shared<ov::op::v0::Parameter>(element::i32, Shape{1});
    auto pads_end = make_shared<ov::op::v0::Parameter>(element::i32, Shape{1});
    auto arg_pad_value = ov::op::v0::Constant::create(element::f32, Shape{}, {0});
>>>>>>> f962511a

    auto pad = this->make_op(arg, pads_begin, pads_end, arg_pad_value, op::PadMode::CONSTANT);
    EXPECT_EQ(pad->get_output_element_type(0), element::f32);
    EXPECT_EQ(pad->get_output_partial_shape(0), PartialShape::dynamic(3));
}

TYPED_TEST_P(PadTest, pad_preserve_partial_values_and_labels_via_evaluates_bounds) {
    auto arg_shape = PartialShape{1, {2, 5}, {1, 3}};
    auto begin_shape = PartialShape{{2, 4}, 0, {0, 2}};
    auto end_shape = PartialShape{{1, 2}, 0, 1};
    set_shape_labels(arg_shape, 10);
    set_shape_labels(begin_shape, 20);
    set_shape_labels(end_shape, 30);

<<<<<<< HEAD
    auto arg = make_shared<op::v0::Parameter>(element::f32, arg_shape);
    auto s_begin = make_shared<op::v0::ShapeOf>(make_shared<op::v0::Parameter>(element::i64, begin_shape));
    auto s_end = make_shared<op::v0::ShapeOf>(make_shared<op::v0::Parameter>(element::i64, end_shape));
=======
    auto arg = make_shared<ov::op::v0::Parameter>(element::f32, arg_shape);
    auto s_begin = make_shared<op::v0::ShapeOf>(make_shared<ov::op::v0::Parameter>(element::i64, begin_shape));
    auto s_end = make_shared<op::v0::ShapeOf>(make_shared<ov::op::v0::Parameter>(element::i64, end_shape));
>>>>>>> f962511a

    auto pad = this->make_op(arg, s_begin, s_end, op::PadMode::EDGE);

    EXPECT_EQ(pad->get_output_partial_shape(0), PartialShape({{4, 7}, {2, 5}, {2, 6}}));
    EXPECT_THAT(get_shape_labels(pad->get_output_partial_shape(0)), ElementsAre(ov::no_label, 11, ov::no_label));
}

TYPED_TEST_P(PadTest, pad_preserve_partial_values_and_labels_on_inputs) {
    auto arg_shape = PartialShape{1, {2, 5}, {1, 3}};
    set_shape_labels(arg_shape, 10);
<<<<<<< HEAD
    auto arg = make_shared<op::v0::Parameter>(element::i32, arg_shape);
    auto s = make_shared<op::v0::ShapeOf>(arg);

    auto pads_begin = make_shared<op::v0::Constant>(element::i64, Shape{1}, std::vector<int64_t>{1});
    auto pads_end = make_shared<op::v0::Constant>(element::i64, Shape{1}, std::vector<int64_t>{2});

    auto pad = this->make_op(s, pads_begin, pads_end, op::PadMode::EDGE);
    auto param = make_shared<op::v0::Parameter>(element::f32, PartialShape{1});
=======
    auto arg = make_shared<ov::op::v0::Parameter>(element::i32, arg_shape);
    auto s = make_shared<op::v0::ShapeOf>(arg);

    auto pads_begin = make_shared<ov::op::v0::Constant>(element::i64, Shape{1}, std::vector<int64_t>{1});
    auto pads_end = make_shared<ov::op::v0::Constant>(element::i64, Shape{1}, std::vector<int64_t>{2});

    auto pad = make_shared<TypeParam>(s, pads_begin, pads_end, op::PadMode::EDGE);
    auto param = make_shared<ov::op::v0::Parameter>(element::f32, PartialShape{1});
>>>>>>> f962511a
    auto bc = std::make_shared<op::v3::Broadcast>(param, pad, op::BroadcastType::BIDIRECTIONAL);

    EXPECT_EQ(bc->get_output_partial_shape(0), PartialShape({1, 1, {2, 5}, {1, 3}, {1, 3}, {1, 3}}));
    EXPECT_THAT(get_shape_labels(bc->get_output_partial_shape(0)), ElementsAre(10, 10, 11, 12, 12, 12));
}

TYPED_TEST_P(PadTest, pad_begin_and_end_has_inf_interval_as_bounds) {
    auto arg_shape = PartialShape{9, {3, 5}, {3, 5}, {3, 4}, {3, 4}};
    auto begin_shape = PartialShape{-1, {0, 2}, -1, -1, {0, 1}};
    auto end_shape = PartialShape{-1, -1, {0, 2}, {0, 1}, -1};
    set_shape_labels(arg_shape, 10);
    set_shape_labels(begin_shape, 20);
    set_shape_labels(end_shape, 30);

    auto arg = make_shared<op::v0::Parameter>(element::f32, arg_shape);
    auto s_begin = make_shared<op::v0::ShapeOf>(make_shared<op::v0::Parameter>(element::i32, begin_shape));
    auto s_end = make_shared<op::v0::ShapeOf>(make_shared<op::v0::Parameter>(element::i32, end_shape));

    auto pad = this->make_op(arg, s_begin, s_end, op::PadMode::CONSTANT);

    EXPECT_EQ(pad->get_output_partial_shape(0), PartialShape({{9, -1}, {3, -1}, {3, -1}, {3, -1}, {3, -1}}));
    EXPECT_THAT(get_shape_labels(pad->get_output_partial_shape(0)), Each(ov::no_label));
}

REGISTER_TYPED_TEST_SUITE_P(PadTest,
                            pad_default_ctor,
                            pad_arg_pad_value_type_mismatch,
                            pad_arg_pad_value_shape_not_compatible,
                            pad_pads_begin_shape_not_1D,
                            pad_pads_end_shape_not_1D,
                            pad_pads_begin_size_not_correct,
                            pad_pads_end_size_not_correct,
                            pad_arg_pads_begin_incompatible_type,
                            pad_arg_pads_end_incompatible_type,
                            pad_deduce_too_small_for_edge,
                            pad_deduce_too_small_for_reflect,
                            pad_pads_end_got_negative_value,
                            pad_pads_begin_got_negative_value,
                            pad_dynamic_output_with_dynamic_rank,
                            pad_dynamic_output_with_static_rank,
                            pad_any_dim_for_padding_reflect,
                            pad_any_dim_for_padding_edge,
                            pad_dynamic_input_type_with_static_value,
                            pad_preserve_partial_values_and_labels_via_evaluates_bounds,
                            pad_begin_and_end_has_inf_interval_as_bounds,
                            pad_preserve_partial_values_and_labels_on_inputs);

using PadOpTypes = Types<op::v1::Pad, op::v12::Pad>;
INSTANTIATE_TYPED_TEST_SUITE_P(type_prop, PadTest, PadOpTypes);<|MERGE_RESOLUTION|>--- conflicted
+++ resolved
@@ -6,15 +6,10 @@
 
 #include "common_test_utils/test_assertions.hpp"
 #include "common_test_utils/type_prop.hpp"
-<<<<<<< HEAD
 #include "gtest/gtest.h"
 #include "openvino/op/broadcast.hpp"
 #include "openvino/op/constant.hpp"
 #include "openvino/op/pad.hpp"
-=======
-#include "openvino/op/broadcast.hpp"
-#include "openvino/op/constant.hpp"
->>>>>>> f962511a
 #include "openvino/op/shape_of.hpp"
 
 using namespace std;
@@ -28,15 +23,9 @@
 
 TYPED_TEST_P(PadTest, pad_default_ctor) {
     const auto arg_shape = PartialShape{{1, 2}, {4, 10}, {3, 8}, {1, 2}};
-<<<<<<< HEAD
     const auto arg = make_shared<op::v0::Parameter>(element::f32, arg_shape);
     const auto pads_begin = make_shared<op::v0::Constant>(element::i64, Shape{4}, std::vector<int64_t>{0, 2, 1, 0});
     const auto pads_end = make_shared<op::v0::Constant>(element::i64, Shape{4}, std::vector<int64_t>{0, 1, 1, 0});
-=======
-    const auto arg = make_shared<ov::op::v0::Parameter>(element::f32, arg_shape);
-    const auto pads_begin = make_shared<ov::op::v0::Constant>(element::i64, Shape{4}, std::vector<int64_t>{0, 2, 1, 0});
-    const auto pads_end = make_shared<ov::op::v0::Constant>(element::i64, Shape{4}, std::vector<int64_t>{0, 1, 1, 0});
->>>>>>> f962511a
 
     const auto pad = this->make_op();
     pad->set_arguments(OutputVector{arg, pads_begin, pads_end});
@@ -48,7 +37,6 @@
 }
 
 TYPED_TEST_P(PadTest, pad_arg_pad_value_type_mismatch) {
-<<<<<<< HEAD
     auto arg = make_shared<op::v0::Parameter>(element::f32, Shape{1, 2, 3});
     auto pads_begin = make_shared<op::v0::Parameter>(element::i64, Shape{1});
     auto pads_end = make_shared<op::v0::Parameter>(element::i64, Shape{1});
@@ -152,202 +140,14 @@
         this->make_op(arg, pads_begin, pads_end, arg_pad_value, op::PadMode::REFLECT),
         NodeValidationFailure,
         HasSubstr("REFLECT padding mode requires an input of dimension of at least 2 at each spatial axis"));
-=======
-    auto arg = make_shared<ov::op::v0::Parameter>(element::f32, Shape{1, 2, 3});
-    auto pads_begin = make_shared<ov::op::v0::Parameter>(element::i64, Shape{1});
-    auto pads_end = make_shared<ov::op::v0::Parameter>(element::i64, Shape{1});
-    auto arg_pad_value = make_shared<ov::op::v0::Parameter>(element::f16, Shape{1});
-
-    try {
-        auto pad_v1 = make_shared<TypeParam>(arg, pads_begin, pads_end, arg_pad_value, op::PadMode::CONSTANT);
-
-        // Should have thrown, so fail if it didn't
-        FAIL() << "Incorrect arg_pad_value type exception not handled";
-    } catch (const NodeValidationFailure& error) {
-        EXPECT_HAS_SUBSTRING(error.what(), std::string("Argument element types do not match (input arg element type:"));
-    } catch (...) {
-        FAIL() << "Deduced type check failed for unexpected reason";
-    }
-}
-
-TYPED_TEST_P(PadTest, pad_arg_pad_value_shape_not_compatible) {
-    auto arg = make_shared<ov::op::v0::Parameter>(element::f32, Shape{1, 2, 3});
-    auto pads_begin = make_shared<ov::op::v0::Parameter>(element::i64, Shape{1});
-    auto pads_end = make_shared<ov::op::v0::Parameter>(element::i64, Shape{1});
-    auto arg_pad_value = make_shared<ov::op::v0::Parameter>(element::f32, Shape{1});
-
-    try {
-        auto pad_v1 = make_shared<TypeParam>(arg, pads_begin, pads_end, arg_pad_value, op::PadMode::CONSTANT);
-
-        // Should have thrown, so fail if it didn't
-        FAIL() << "Incorrect arg_pad_value shape exception not handled";
-    } catch (const NodeValidationFailure& error) {
-        EXPECT_HAS_SUBSTRING(error.what(), std::string("Argument for padding value is not a scalar (shape:"));
-    } catch (...) {
-        FAIL() << "Deduced type check failed for unexpected reason";
-    }
-}
-
-TYPED_TEST_P(PadTest, pad_pads_begin_shape_not_1D) {
-    auto arg = make_shared<ov::op::v0::Parameter>(element::f32, Shape{1, 2, 3});
-    auto pads_begin = make_shared<ov::op::v0::Parameter>(element::i64, Shape{1, 2});
-    auto pads_end = make_shared<ov::op::v0::Parameter>(element::i64, Shape{1});
-
-    try {
-        auto pad_v1 = make_shared<TypeParam>(arg, pads_begin, pads_end, op::PadMode::SYMMETRIC);
-
-        // Should have thrown, so fail if it didn't
-        FAIL() << "Incorrect pads_begin shape exception not handled";
-    } catch (const NodeValidationFailure& error) {
-        EXPECT_HAS_SUBSTRING(error.what(), std::string("Argument for pads_begin is not 1D (shape:"));
-    } catch (...) {
-        FAIL() << "Deduced type check failed for unexpected reason";
-    }
-}
-
-TYPED_TEST_P(PadTest, pad_pads_end_shape_not_1D) {
-    auto arg = make_shared<ov::op::v0::Parameter>(element::f32, Shape{1, 2, 3});
-    auto pads_begin = make_shared<ov::op::v0::Parameter>(element::i64, Shape{1});
-    auto pads_end = make_shared<ov::op::v0::Parameter>(element::i64, Shape{1, 2});
-
-    try {
-        auto pad_v1 = make_shared<TypeParam>(arg, pads_begin, pads_end, op::PadMode::SYMMETRIC);
-
-        // Should have thrown, so fail if it didn't
-        FAIL() << "Incorrect pads_end shape exception not handled";
-    } catch (const NodeValidationFailure& error) {
-        EXPECT_HAS_SUBSTRING(error.what(), std::string("Argument for pads_end is not 1D (shape:"));
-    } catch (...) {
-        FAIL() << "Deduced type check failed for unexpected reason";
-    }
-}
-
-TYPED_TEST_P(PadTest, pad_pads_begin_size_not_correct) {
-    auto arg = make_shared<ov::op::v0::Parameter>(element::f32, Shape{1, 2, 3});
-    auto pads_begin = make_shared<ov::op::v0::Parameter>(element::i64, Shape{4});
-    auto pads_end = make_shared<ov::op::v0::Parameter>(element::i64, Shape{1});
-
-    try {
-        auto pad_v1 = make_shared<TypeParam>(arg, pads_begin, pads_end, op::PadMode::SYMMETRIC);
-
-        // Should have thrown, so fail if it didn't
-        FAIL() << "Incorrect pads_begin size exception not handled";
-    } catch (const NodeValidationFailure& error) {
-        EXPECT_HAS_SUBSTRING(error.what(),
-                             std::string("Number of elements of pads_begin must be >= 0 and <= arg "
-                                         "rank (pads_begin_shape[0]:"));
-    } catch (...) {
-        FAIL() << "Deduced type check failed for unexpected reason";
-    }
-}
-
-TYPED_TEST_P(PadTest, pad_pads_end_size_not_correct) {
-    auto arg = make_shared<ov::op::v0::Parameter>(element::f32, Shape{1, 2, 3});
-    auto pads_begin = make_shared<ov::op::v0::Parameter>(element::i64, Shape{1});
-    auto pads_end = make_shared<ov::op::v0::Parameter>(element::i64, Shape{4});
-    auto arg_pad_value = make_shared<ov::op::v0::Parameter>(element::f32, Shape{});
-
-    try {
-        auto pad_v1 = make_shared<TypeParam>(arg, pads_begin, pads_end, arg_pad_value, op::PadMode::CONSTANT);
-
-        // Should have thrown, so fail if it didn't
-        FAIL() << "Incorrect pads_end size exception not handled";
-    } catch (const NodeValidationFailure& error) {
-        EXPECT_HAS_SUBSTRING(
-            error.what(),
-            std::string("Number of elements of pads_end must be >= 0 and <= arg rank (pads_end_shape[0]:"));
-    } catch (...) {
-        FAIL() << "Deduced type check failed for unexpected reason";
-    }
-}
-
-TYPED_TEST_P(PadTest, pad_arg_pads_begin_incompatible_type) {
-    auto arg = make_shared<ov::op::v0::Parameter>(element::f32, Shape{1, 2, 3});
-    auto pads_begin = make_shared<ov::op::v0::Parameter>(element::f32, Shape{1});
-    auto pads_end = make_shared<ov::op::v0::Parameter>(element::i64, Shape{1});
-
-    try {
-        auto pad_v1 = make_shared<TypeParam>(arg, pads_begin, pads_end, op::PadMode::REFLECT);
-
-        // Should have thrown, so fail if it didn't
-        FAIL() << "Incorrect pad_begin type exception not handled";
-    } catch (const NodeValidationFailure& error) {
-        EXPECT_HAS_SUBSTRING(error.what(), std::string("pads_begin must be an integral number, but is:"));
-    } catch (...) {
-        FAIL() << "Deduced type check failed for unexpected reason";
-    }
-}
-
-TYPED_TEST_P(PadTest, pad_arg_pads_end_incompatible_type) {
-    auto arg = make_shared<ov::op::v0::Parameter>(element::f32, Shape{1, 2, 3});
-    auto pads_begin = make_shared<ov::op::v0::Parameter>(element::i64, Shape{1});
-    auto pads_end = make_shared<ov::op::v0::Parameter>(element::f32, Shape{1});
-
-    try {
-        auto pad = make_shared<TypeParam>(arg, pads_begin, pads_end, op::PadMode::REFLECT);
-
-        // Should have thrown, so fail if it didn't
-        FAIL() << "Incorrect pads_end type exception not thrown";
-    } catch (const NodeValidationFailure& error) {
-        EXPECT_HAS_SUBSTRING(error.what(), std::string("pads_end must be an integral number, but is:"));
-    } catch (...) {
-        FAIL() << "Deduced type check failed for unexpected reason";
-    }
-}
-
-TYPED_TEST_P(PadTest, pad_deduce_too_small_for_edge) {
-    auto arg = make_shared<ov::op::v0::Parameter>(element::f32, Shape{1, 5, 0, 2});
-    auto pads_begin = make_shared<ov::op::v0::Constant>(element::i64, Shape{4}, std::vector<int64_t>{0, 1, 2, 3});
-    auto pads_end = make_shared<ov::op::v0::Constant>(element::i64, Shape{4}, std::vector<int64_t>{0, 1, 2, 3});
-    auto arg_pad_value = make_shared<ov::op::v0::Parameter>(element::f32, Shape{});
-
-    try {
-        auto pad_v1 = make_shared<TypeParam>(arg, pads_begin, pads_end, arg_pad_value, op::PadMode::EDGE);
-
-        // Should have thrown, so fail if it didn't
-        FAIL() << "Incorrect input shape exception for EDGE mode not thrown";
-    } catch (const NodeValidationFailure& error) {
-        EXPECT_HAS_SUBSTRING(error.what(),
-                             std::string("EDGE padding mode requires an input of dimension of at "
-                                         "least 1 at each spatial axis"));
-    } catch (...) {
-        FAIL() << "Deduced type check failed for unexpected reason";
-    }
-}
-
-TYPED_TEST_P(PadTest, pad_deduce_too_small_for_reflect) {
-    auto arg = make_shared<ov::op::v0::Parameter>(element::f32, Shape{1, 5, 1, 2});
-    auto pads_begin = make_shared<ov::op::v0::Constant>(element::i64, Shape{4}, std::vector<int64_t>{0, 1, 2, 3});
-    auto pads_end = make_shared<ov::op::v0::Constant>(element::i64, Shape{4}, std::vector<int64_t>{0, 1, 2, 3});
-    auto arg_pad_value = make_shared<ov::op::v0::Parameter>(element::f32, Shape{});
-
-    try {
-        auto pad_v1 = make_shared<TypeParam>(arg, pads_begin, pads_end, arg_pad_value, op::PadMode::REFLECT);
-
-        // Should have thrown, so fail if it didn't
-        FAIL() << "Incorrect input shape exception for REFLECT mode not thrown";
-    } catch (const NodeValidationFailure& error) {
-        EXPECT_HAS_SUBSTRING(error.what(),
-                             std::string("REFLECT padding mode requires an input of dimension of "
-                                         "at least 2 at each spatial axis"));
-    } catch (...) {
-        FAIL() << "Deduced type check failed for unexpected reason";
-    }
->>>>>>> f962511a
 }
 
 TYPED_TEST_P(PadTest, pad_pads_end_got_negative_value) {
     auto arg_shape = PartialShape{-1, {0, 10}, {2, -1}, {2, 8}, {3, 10}, 5};
     set_shape_labels(arg_shape, 10);
-<<<<<<< HEAD
     const auto arg = std::make_shared<op::v0::Parameter>(element::f32, arg_shape);
     const auto pads_begin = op::v0::Constant::create(element::i64, Shape{6}, {2, 0, 1, 3, 2, 1});
     const auto pads_end = op::v0::Constant::create(element::i64, Shape{6}, {-3, -2, -2, -3, -1, -3});
-=======
-    const auto arg = std::make_shared<ov::op::v0::Parameter>(element::f32, arg_shape);
-    const auto pads_begin = ov::op::v0::Constant::create(element::i64, Shape{6}, {2, 0, 1, 3, 2, 1});
-    const auto pads_end = ov::op::v0::Constant::create(element::i64, Shape{6}, {-3, -2, -2, -3, -1, -3});
->>>>>>> f962511a
 
     const auto pad = this->make_op(arg, pads_begin, pads_end, op::PadMode::REFLECT);
 
@@ -359,70 +159,44 @@
 TYPED_TEST_P(PadTest, pad_pads_begin_got_negative_value) {
     auto arg_shape = PartialShape{-1, {0, 10}, {2, -1}, {2, 8}, {3, 10}, 5};
     set_shape_labels(arg_shape, 10);
-<<<<<<< HEAD
     const auto arg = std::make_shared<op::v0::Parameter>(element::f32, arg_shape);
     const auto pads_begin = op::v0::Constant::create(element::i64, Shape{6}, {-1, -1, -2, -3, -8, -4});
     const auto pads_end = op::v0::Constant::create(element::i64, Shape{6}, {0, 2, 0, 3, 5, 4});
-=======
-    const auto arg = std::make_shared<ov::op::v0::Parameter>(element::f32, arg_shape);
-    const auto pads_begin = ov::op::v0::Constant::create(element::i64, Shape{6}, {-1, -1, -2, -3, -8, -4});
-    const auto pads_end = ov::op::v0::Constant::create(element::i64, Shape{6}, {0, 2, 0, 3, 5, 4});
->>>>>>> f962511a
-
-    const auto pad = this->make_op(arg, pads_begin, pads_end, op::PadMode::REFLECT);
+
+    const auto pad = make_shared<TypeParam>(arg, pads_begin, pads_end, op::PadMode::REFLECT);
     EXPECT_EQ(pad->get_output_partial_shape(0), PartialShape({-1, {1, 11}, {0, -1}, {2, 8}, {0, 7}, 5}));
     EXPECT_THAT(get_shape_labels(pad->get_output_partial_shape(0)),
                 ElementsAre(ov::no_label, ov::no_label, ov::no_label, 13, ov::no_label, 15));
 }
 
 TYPED_TEST_P(PadTest, pad_dynamic_output_with_dynamic_rank) {
-<<<<<<< HEAD
     auto arg = make_shared<op::v0::Parameter>(element::f32, PartialShape::dynamic());
     auto pads_begin = make_shared<op::v0::Parameter>(element::i32, Shape{1});
     auto pads_end = make_shared<op::v0::Parameter>(element::i32, Shape{1});
     auto arg_pad_value = op::v0::Constant::create(element::f32, Shape{}, {0});
-=======
-    auto arg = make_shared<ov::op::v0::Parameter>(element::f32, PartialShape::dynamic());
-    auto pads_begin = make_shared<ov::op::v0::Parameter>(element::i32, Shape{1});
-    auto pads_end = make_shared<ov::op::v0::Parameter>(element::i32, Shape{1});
-    auto arg_pad_value = ov::op::v0::Constant::create(element::f32, Shape{}, {0});
->>>>>>> f962511a
 
     auto pad = this->make_op(arg, pads_begin, pads_end, arg_pad_value, op::PadMode::CONSTANT);
     ASSERT_EQ(pad->get_output_partial_shape(0), PartialShape::dynamic());
 }
 
 TYPED_TEST_P(PadTest, pad_dynamic_output_with_static_rank) {
-<<<<<<< HEAD
-    auto arg = make_shared<op::v0::Parameter>(element::f32, Shape{1, 2, 3});
-    auto pads_begin = make_shared<op::v0::Parameter>(element::i32, Shape{1});
-    auto pads_end = make_shared<op::v0::Parameter>(element::i32, Shape{1});
-    auto arg_pad_value = op::v0::Constant::create(element::f32, Shape{}, {0});
-=======
     auto arg = make_shared<ov::op::v0::Parameter>(element::f32, Shape{1, 2, 3});
     auto pads_begin = make_shared<ov::op::v0::Parameter>(element::i32, Shape{1});
     auto pads_end = make_shared<ov::op::v0::Parameter>(element::i32, Shape{1});
     auto arg_pad_value = ov::op::v0::Constant::create(element::f32, Shape{}, {0});
->>>>>>> f962511a
-
-    auto pad = this->make_op(arg, pads_begin, pads_end, arg_pad_value, op::PadMode::CONSTANT);
+
+    auto pad = make_shared<TypeParam>(arg, pads_begin, pads_end, arg_pad_value, op::PadMode::CONSTANT);
     ASSERT_EQ(pad->get_output_partial_shape(0), PartialShape::dynamic(3));
 }
 
 TYPED_TEST_P(PadTest, pad_any_dim_for_padding_reflect) {
     auto arg_shape = PartialShape{1, {23, 48}, {23, 48}, 1};
     set_shape_labels(arg_shape, 10);
-<<<<<<< HEAD
-    auto arg = make_shared<op::v0::Parameter>(element::f32, arg_shape);
-    auto pads_begin = make_shared<op::v0::Constant>(element::i64, Shape{4}, std::vector<int64_t>{0, 1, 1, 0});
-    auto pads_end = make_shared<op::v0::Constant>(element::i64, Shape{4}, std::vector<int64_t>{0, 1, 1, 0});
-=======
     auto arg = make_shared<ov::op::v0::Parameter>(element::f32, arg_shape);
     auto pads_begin = make_shared<ov::op::v0::Constant>(element::i64, Shape{4}, std::vector<int64_t>{0, 1, 1, 0});
     auto pads_end = make_shared<ov::op::v0::Constant>(element::i64, Shape{4}, std::vector<int64_t>{0, 1, 1, 0});
->>>>>>> f962511a
-
-    auto pad = this->make_op(arg, pads_begin, pads_end, op::PadMode::REFLECT);
+
+    auto pad = make_shared<TypeParam>(arg, pads_begin, pads_end, op::PadMode::REFLECT);
     EXPECT_EQ(pad->get_output_partial_shape(0), PartialShape({1, {25, 50}, {25, 50}, 1}));
     EXPECT_THAT(get_shape_labels(pad->get_output_partial_shape(0)), ElementsAre(10, ov::no_label, ov::no_label, 13));
 }
@@ -430,17 +204,9 @@
 TYPED_TEST_P(PadTest, pad_any_dim_for_padding_edge) {
     auto arg_shape = PartialShape{1, {0, 48}, -1, {20, -1}, {5, -1}, 10, 12};
     set_shape_labels(arg_shape, 10);
-<<<<<<< HEAD
     auto arg = make_shared<op::v0::Parameter>(element::f32, arg_shape);
     auto pads_begin = make_shared<op::v0::Constant>(element::i64, Shape{7}, std::vector<int64_t>{1, 2, 1, 2, 0, 0, 0});
     auto pads_end = make_shared<op::v0::Constant>(element::i64, Shape{7}, std::vector<int64_t>{0, 3, 0, 1, 0, 5, 0});
-=======
-    auto arg = make_shared<ov::op::v0::Parameter>(element::f32, arg_shape);
-    auto pads_begin =
-        make_shared<ov::op::v0::Constant>(element::i64, Shape{7}, std::vector<int64_t>{1, 2, 1, 2, 0, 0, 0});
-    auto pads_end =
-        make_shared<ov::op::v0::Constant>(element::i64, Shape{7}, std::vector<int64_t>{0, 3, 0, 1, 0, 5, 0});
->>>>>>> f962511a
 
     auto pad = this->make_op(arg, pads_begin, pads_end, op::PadMode::EDGE);
     EXPECT_EQ(pad->get_output_partial_shape(0), PartialShape({2, {5, 53}, {1, -1}, {23, -1}, {5, -1}, 15, 12}));
@@ -449,17 +215,10 @@
 }
 
 TYPED_TEST_P(PadTest, pad_dynamic_input_type_with_static_value) {
-<<<<<<< HEAD
     auto arg = make_shared<op::v0::Parameter>(element::dynamic, Shape{1, 2, 3});
     auto pads_begin = make_shared<op::v0::Parameter>(element::i32, Shape{1});
     auto pads_end = make_shared<op::v0::Parameter>(element::i32, Shape{1});
     auto arg_pad_value = op::v0::Constant::create(element::f32, Shape{}, {0});
-=======
-    auto arg = make_shared<ov::op::v0::Parameter>(element::dynamic, Shape{1, 2, 3});
-    auto pads_begin = make_shared<ov::op::v0::Parameter>(element::i32, Shape{1});
-    auto pads_end = make_shared<ov::op::v0::Parameter>(element::i32, Shape{1});
-    auto arg_pad_value = ov::op::v0::Constant::create(element::f32, Shape{}, {0});
->>>>>>> f962511a
 
     auto pad = this->make_op(arg, pads_begin, pads_end, arg_pad_value, op::PadMode::CONSTANT);
     EXPECT_EQ(pad->get_output_element_type(0), element::f32);
@@ -474,15 +233,9 @@
     set_shape_labels(begin_shape, 20);
     set_shape_labels(end_shape, 30);
 
-<<<<<<< HEAD
     auto arg = make_shared<op::v0::Parameter>(element::f32, arg_shape);
     auto s_begin = make_shared<op::v0::ShapeOf>(make_shared<op::v0::Parameter>(element::i64, begin_shape));
     auto s_end = make_shared<op::v0::ShapeOf>(make_shared<op::v0::Parameter>(element::i64, end_shape));
-=======
-    auto arg = make_shared<ov::op::v0::Parameter>(element::f32, arg_shape);
-    auto s_begin = make_shared<op::v0::ShapeOf>(make_shared<ov::op::v0::Parameter>(element::i64, begin_shape));
-    auto s_end = make_shared<op::v0::ShapeOf>(make_shared<ov::op::v0::Parameter>(element::i64, end_shape));
->>>>>>> f962511a
 
     auto pad = this->make_op(arg, s_begin, s_end, op::PadMode::EDGE);
 
@@ -493,7 +246,6 @@
 TYPED_TEST_P(PadTest, pad_preserve_partial_values_and_labels_on_inputs) {
     auto arg_shape = PartialShape{1, {2, 5}, {1, 3}};
     set_shape_labels(arg_shape, 10);
-<<<<<<< HEAD
     auto arg = make_shared<op::v0::Parameter>(element::i32, arg_shape);
     auto s = make_shared<op::v0::ShapeOf>(arg);
 
@@ -502,16 +254,6 @@
 
     auto pad = this->make_op(s, pads_begin, pads_end, op::PadMode::EDGE);
     auto param = make_shared<op::v0::Parameter>(element::f32, PartialShape{1});
-=======
-    auto arg = make_shared<ov::op::v0::Parameter>(element::i32, arg_shape);
-    auto s = make_shared<op::v0::ShapeOf>(arg);
-
-    auto pads_begin = make_shared<ov::op::v0::Constant>(element::i64, Shape{1}, std::vector<int64_t>{1});
-    auto pads_end = make_shared<ov::op::v0::Constant>(element::i64, Shape{1}, std::vector<int64_t>{2});
-
-    auto pad = make_shared<TypeParam>(s, pads_begin, pads_end, op::PadMode::EDGE);
-    auto param = make_shared<ov::op::v0::Parameter>(element::f32, PartialShape{1});
->>>>>>> f962511a
     auto bc = std::make_shared<op::v3::Broadcast>(param, pad, op::BroadcastType::BIDIRECTIONAL);
 
     EXPECT_EQ(bc->get_output_partial_shape(0), PartialShape({1, 1, {2, 5}, {1, 3}, {1, 3}, {1, 3}}));
