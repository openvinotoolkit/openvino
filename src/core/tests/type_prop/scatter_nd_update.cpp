// Copyright (C) 2018-2024 Intel Corporation
// SPDX-License-Identifier: Apache-2.0
//

#include "openvino/op/scatter_nd_update.hpp"

#include "common_test_utils/type_prop.hpp"
#include "openvino/op/shape_of.hpp"
#include "openvino/opsets/opset10.hpp"

using namespace std;
using namespace ov;
using namespace ov::opset10;
using namespace testing;

template <class T>
class TypePropScatterNDUpdateTest : public TypePropOpTest<T> {
protected:
    void SetUp() override {
        set_shape_labels(data_3d_dynamic, 10);
    }
    PartialShape data_3d_dynamic{{2, 5}, 2, {4, 10}};
};
TYPED_TEST_SUITE_P(TypePropScatterNDUpdateTest);

TYPED_TEST_P(TypePropScatterNDUpdateTest, scatter_nd_update_v3_fail_indices_element_type) {
    Shape ref_shape{2, 3, 4};
    Shape indices_shape{2, 1};
    Shape updates_shape{2, 2, 1, 4};
    auto R = make_shared<ov::op::v0::Parameter>(element::f32, ref_shape);
    auto I = make_shared<ov::op::v0::Parameter>(element::f16, indices_shape);
    auto U = make_shared<ov::op::v0::Parameter>(element::f32, updates_shape);
    try {
        auto G = this->make_op(R, I, U);
        // Should have thrown, so fail if it didn't
        FAIL() << "Incorrect indices element type";
    } catch (const NodeValidationFailure& error) {
        EXPECT_HAS_SUBSTRING(error.what(), std::string("Indices element type must be i64 or i32"));
    } catch (...) {
        FAIL() << "Deduced type check failed for unexpected reason";
    }
}

TYPED_TEST_P(TypePropScatterNDUpdateTest, scatter_nd_update_v3_fail_updates_rank) {
    Shape ref_shape{3, 3, 3};
    Shape indices_shape{1};
    Shape updates_shape{3, 3, 3};
    Shape out_shape{3, 3, 3};
    auto R = make_shared<ov::op::v0::Parameter>(element::f32, ref_shape);
    auto I = make_shared<ov::op::v0::Parameter>(element::i32, indices_shape);
    auto U = make_shared<ov::op::v0::Parameter>(element::f32, updates_shape);
    try {
        auto G = this->make_op(R, I, U);
        // Should have thrown, so fail if it didn't
        FAIL() << "Incorrect updates rank";
    } catch (const NodeValidationFailure& error) {
        EXPECT_HAS_SUBSTRING(error.what(),
                             std::string("Rank of updates must be rank of inputs + rank of indices "
                                         "- last dimension of indices - 1"));
    } catch (...) {
        FAIL() << "Deduced type check failed for unexpected reason";
    }
}

TYPED_TEST_P(TypePropScatterNDUpdateTest, scatter_nd_update_fail_updates_element_type) {
    Shape ref_shape{3, 3, 3};
    Shape indices_shape{1};
    Shape updates_shape{3, 3};
    Shape out_shape{3, 3, 3};
    auto R = make_shared<ov::op::v0::Parameter>(element::f32, ref_shape);
    auto I = make_shared<ov::op::v0::Parameter>(element::i32, indices_shape);
    auto U = make_shared<ov::op::v0::Parameter>(element::i32, updates_shape);
    try {
        auto G = this->make_op(R, I, U);
        // Should have thrown, so fail if it didn't
        FAIL() << "Created ScatterND op with incorrect updates element type.";
    } catch (const NodeValidationFailure& error) {
        EXPECT_HAS_SUBSTRING(error.what(), std::string("Updates element type must be the same as inputs"));
    } catch (...) {
        FAIL() << "Deduced type check failed for unexpected reason";
    }
}

TYPED_TEST_P(TypePropScatterNDUpdateTest, scatter_nd_update_fail_updates_shape) {
    Shape ref_shape{3, 3, 3};
    Shape indices_shape{1};
    Shape updates_shape{2, 3};
    Shape out_shape{3, 3, 3};
    auto R = make_shared<ov::op::v0::Parameter>(element::f32, ref_shape);
    auto I = make_shared<ov::op::v0::Parameter>(element::i32, indices_shape);
    auto U = make_shared<ov::op::v0::Parameter>(element::f32, updates_shape);
    try {
        auto G = this->make_op(R, I, U);
        // Should have thrown, so fail if it didn't
        FAIL() << "Incorrect updates shape";
    } catch (const NodeValidationFailure& error) {
        EXPECT_HAS_SUBSTRING(
            error.what(),
            std::string("updates_shape[indices_rank-1:] shape must be input_shape[indices_shape[-1]:]"));
    } catch (...) {
        FAIL() << "Deduced type check failed for unexpected reason";
    }
}

TYPED_TEST_P(TypePropScatterNDUpdateTest, scatter_nd_update_fail_indices_last_dim) {
    Shape ref_shape{3, 3, 3};
    Shape indices_shape{2, 4};
    Shape updates_shape{2, 3, 3};
    Shape out_shape{3, 3, 3};
    auto R = make_shared<ov::op::v0::Parameter>(element::f32, ref_shape);
    auto I = make_shared<ov::op::v0::Parameter>(element::i32, indices_shape);
    auto U = make_shared<ov::op::v0::Parameter>(element::f32, updates_shape);
    try {
        auto G = this->make_op(R, I, U);
        // Should have thrown, so fail if it didn't
        FAIL() << "Incorrect indices innermost dim";
    } catch (const NodeValidationFailure& error) {
        EXPECT_HAS_SUBSTRING(error.what(), std::string("Last dimension of indices can be at most the rank of inputs"));
    } catch (...) {
        FAIL() << "Deduced type check failed for unexpected reason";
    }
}

<<<<<<< HEAD
TYPED_TEST_P(TypePropScatterNDUpdateTest, data_input_partial_shape_and_labels_propagation) {
    const auto d = std::make_shared<Parameter>(element::f32, this->data_3d_dynamic);
=======
using namespace ov::opset10;
using namespace testing;

class TypePropScatterUpdateNDV3Test : public TypePropOpTest<op::v3::ScatterNDUpdate> {
protected:
    void SetUp() override {
        set_shape_symbols(data_3d_dynamic);
    }
    PartialShape data_3d_dynamic{{2, 5}, 2, {4, 10}};
};

TEST_F(TypePropScatterUpdateNDV3Test, data_input_partial_shape_and_symbols_propagation) {
    const auto d = std::make_shared<Parameter>(element::f32, data_3d_dynamic);
>>>>>>> 1e3d5fbc
    const auto i = std::make_shared<Parameter>(element::i32, PartialShape{3, 2});
    const auto u = std::make_shared<Parameter>(element::f32, PartialShape{3, 5});

    const auto op = this->make_op(d, i, u);

    EXPECT_EQ(op->get_input_size(), 3);
    EXPECT_EQ(op->get_output_size(), 1);
    EXPECT_EQ(op->get_output_element_type(0), element::f32);
<<<<<<< HEAD
    EXPECT_EQ(op->get_output_partial_shape(0), this->data_3d_dynamic);
    EXPECT_THAT(get_shape_labels(op->get_output_partial_shape(0)), ElementsAre(10, 11, 12));
=======
    EXPECT_EQ(op->get_output_partial_shape(0), data_3d_dynamic);
    EXPECT_THAT(get_shape_symbols(op->get_output_partial_shape(0)), get_shape_symbols(data_3d_dynamic));
>>>>>>> 1e3d5fbc
}

TYPED_TEST_P(TypePropScatterNDUpdateTest, indicies_input_is_dynamic) {
    const auto d = std::make_shared<Parameter>(element::f64, this->data_3d_dynamic);
    const auto i = std::make_shared<Parameter>(element::i32, PartialShape::dynamic());
    const auto u = std::make_shared<Parameter>(element::f64, PartialShape{3, 5});

    const auto op = this->make_op(d, i, u);

    EXPECT_EQ(op->get_output_element_type(0), element::f64);
<<<<<<< HEAD
    EXPECT_EQ(op->get_output_partial_shape(0), this->data_3d_dynamic);
    EXPECT_THAT(get_shape_labels(op->get_output_partial_shape(0)), ElementsAre(10, 11, 12));
=======
    EXPECT_EQ(op->get_output_partial_shape(0), data_3d_dynamic);
    EXPECT_THAT(get_shape_symbols(op->get_output_partial_shape(0)), get_shape_symbols(data_3d_dynamic));
>>>>>>> 1e3d5fbc
}

TYPED_TEST_P(TypePropScatterNDUpdateTest, updates_input_is_dynamic) {
    const auto d = std::make_shared<Parameter>(element::f64, this->data_3d_dynamic);
    const auto i = std::make_shared<Parameter>(element::i32, PartialShape{3, 2});
    const auto u = std::make_shared<Parameter>(element::f64, PartialShape::dynamic());

    const auto op = this->make_op(d, i, u);

    EXPECT_EQ(op->get_output_element_type(0), element::f64);
<<<<<<< HEAD
    EXPECT_EQ(op->get_output_partial_shape(0), this->data_3d_dynamic);
    EXPECT_THAT(get_shape_labels(op->get_output_partial_shape(0)), ElementsAre(10, 11, 12));
=======
    EXPECT_EQ(op->get_output_partial_shape(0), data_3d_dynamic);
    EXPECT_THAT(get_shape_symbols(op->get_output_partial_shape(0)), get_shape_symbols(data_3d_dynamic));
>>>>>>> 1e3d5fbc
}

TYPED_TEST_P(TypePropScatterNDUpdateTest, indicies_input_has_interval_dimensions) {
    const auto d = std::make_shared<Parameter>(element::i64, this->data_3d_dynamic);
    const auto i = std::make_shared<Parameter>(element::i32, PartialShape{{0, 3}, 1});
    const auto u = std::make_shared<Parameter>(element::i64, PartialShape{3, 2, {8, 10}});

    const auto op = this->make_op(d, i, u);

    EXPECT_EQ(op->get_output_element_type(0), element::i64);
<<<<<<< HEAD
    EXPECT_EQ(op->get_output_partial_shape(0), this->data_3d_dynamic);
    EXPECT_THAT(get_shape_labels(op->get_output_partial_shape(0)), ElementsAre(10, 11, 12));
=======
    EXPECT_EQ(op->get_output_partial_shape(0), data_3d_dynamic);
    EXPECT_THAT(get_shape_symbols(op->get_output_partial_shape(0)), get_shape_symbols(data_3d_dynamic));
>>>>>>> 1e3d5fbc
}

TYPED_TEST_P(TypePropScatterNDUpdateTest, updates_input_is_scalar) {
    const auto d = std::make_shared<Parameter>(element::i8, this->data_3d_dynamic);
    const auto i = std::make_shared<Parameter>(element::i32, PartialShape{3});
    const auto u = std::make_shared<Parameter>(element::i8, PartialShape{});

    const auto op = this->make_op(d, i, u);

    EXPECT_EQ(op->get_output_element_type(0), element::i8);
    EXPECT_EQ(op->get_output_partial_shape(0), this->data_3d_dynamic);
}

TYPED_TEST_P(TypePropScatterNDUpdateTest, default_ctor) {
    const auto d = std::make_shared<Parameter>(element::i64, PartialShape{2, 3, 5, 1});
    const auto i = std::make_shared<Parameter>(element::i32, PartialShape{1, 3});
    const auto u = std::make_shared<Parameter>(element::i64, PartialShape{1, 1});

    const auto op = this->make_op();
    op->set_arguments(OutputVector{d, i, u});
    op->validate_and_infer_types();

    EXPECT_EQ(op->get_output_element_type(0), element::i64);
    EXPECT_EQ(op->get_output_partial_shape(0), PartialShape({2, 3, 5, 1}));
    EXPECT_THAT(get_shape_symbols(op->get_output_partial_shape(0)), Each(nullptr));
}

<<<<<<< HEAD
TYPED_TEST_P(TypePropScatterNDUpdateTest, preserve_partial_values_and_labels_via_evaluates_bounds) {
=======
TEST_F(TypePropScatterUpdateNDV3Test, preserve_partial_values_and_symbols_via_evaluates_bounds) {
>>>>>>> 1e3d5fbc
    const auto d = Constant::create(element::i64, Shape{4}, {2, 3, 15, 4});
    const auto i = Constant::create(element::i64, Shape{2, 1}, {2, 0});
    auto u_shape = PartialShape{{10, 20}, {3, 4}};
    auto symbols = set_shape_symbols(u_shape);

    const auto shape_of_u = std::make_shared<op::v0::ShapeOf>(std::make_shared<Parameter>(element::i64, u_shape));
    const auto op = this->make_op(d, i, shape_of_u);

    auto param = std::make_shared<ov::op::v0::Parameter>(element::f32, PartialShape{1});
    auto bc = std::make_shared<op::v3::Broadcast>(param, op, op::BroadcastType::BIDIRECTIONAL);

    EXPECT_EQ(bc->get_output_partial_shape(0), PartialShape({{3, 4}, 3, {10, 20}, 4}));
    EXPECT_THAT(get_shape_symbols(bc->get_output_partial_shape(0)),
                ElementsAre(symbols[1], nullptr, symbols[0], nullptr));
}

TYPED_TEST_P(TypePropScatterNDUpdateTest, indices_dynamic_type) {
    const auto d = std::make_shared<Parameter>(element::f32, this->data_3d_dynamic);
    const auto i = std::make_shared<Parameter>(element::dynamic, PartialShape{3, 2});
    const auto u = std::make_shared<Parameter>(element::f32, PartialShape{3, 5});

    const auto op = this->make_op(d, i, u);

    EXPECT_EQ(op->get_output_element_type(0), element::f32);
    EXPECT_EQ(op->get_output_partial_shape(0), this->data_3d_dynamic);
}

TYPED_TEST_P(TypePropScatterNDUpdateTest, updates_dynamic_type) {
    const auto d = std::make_shared<Parameter>(element::i64, this->data_3d_dynamic);
    const auto i = std::make_shared<Parameter>(element::i32, PartialShape{3, 2});
    const auto u = std::make_shared<Parameter>(element::dynamic, PartialShape{3, 5});

    const auto op = this->make_op(d, i, u);

    EXPECT_EQ(op->get_output_element_type(0), element::i64);
    EXPECT_EQ(op->get_output_partial_shape(0), this->data_3d_dynamic);
}

TYPED_TEST_P(TypePropScatterNDUpdateTest, all_dynamic_type) {
    const auto d = std::make_shared<Parameter>(element::dynamic, this->data_3d_dynamic);
    const auto i = std::make_shared<Parameter>(element::i64, PartialShape{3, 2});
    const auto u = std::make_shared<Parameter>(element::dynamic, PartialShape{3, 5});

    const auto op = this->make_op(d, i, u);

    EXPECT_EQ(op->get_output_element_type(0), element::dynamic);
    EXPECT_EQ(op->get_output_partial_shape(0), this->data_3d_dynamic);
}
REGISTER_TYPED_TEST_SUITE_P(TypePropScatterNDUpdateTest,
                            default_ctor,
                            indices_dynamic_type,
                            indicies_input_has_interval_dimensions,
                            data_input_partial_shape_and_labels_propagation,
                            indicies_input_is_dynamic,
                            preserve_partial_values_and_labels_via_evaluates_bounds,
                            scatter_nd_update_fail_indices_last_dim,
                            scatter_nd_update_fail_updates_element_type,
                            scatter_nd_update_fail_updates_shape,
                            scatter_nd_update_v3_fail_indices_element_type,
                            scatter_nd_update_v3_fail_updates_rank,
                            updates_dynamic_type,
                            updates_input_is_dynamic,
                            updates_input_is_scalar,
                            all_dynamic_type);
using OpVersions = ::testing::Types<op::v3::ScatterNDUpdate, op::v14::ScatterNDUpdate>;
INSTANTIATE_TYPED_TEST_SUITE_P(type_prop, TypePropScatterNDUpdateTest, OpVersions);<|MERGE_RESOLUTION|>--- conflicted
+++ resolved
@@ -17,10 +17,11 @@
 class TypePropScatterNDUpdateTest : public TypePropOpTest<T> {
 protected:
     void SetUp() override {
-        set_shape_labels(data_3d_dynamic, 10);
+        set_shape_symbols(data_3d_dynamic);
     }
     PartialShape data_3d_dynamic{{2, 5}, 2, {4, 10}};
 };
+
 TYPED_TEST_SUITE_P(TypePropScatterNDUpdateTest);
 
 TYPED_TEST_P(TypePropScatterNDUpdateTest, scatter_nd_update_v3_fail_indices_element_type) {
@@ -121,24 +122,8 @@
     }
 }
 
-<<<<<<< HEAD
-TYPED_TEST_P(TypePropScatterNDUpdateTest, data_input_partial_shape_and_labels_propagation) {
+TYPED_TEST_P(TypePropScatterNDUpdateTest, data_input_partial_shape_and_symbols_propagation) {
     const auto d = std::make_shared<Parameter>(element::f32, this->data_3d_dynamic);
-=======
-using namespace ov::opset10;
-using namespace testing;
-
-class TypePropScatterUpdateNDV3Test : public TypePropOpTest<op::v3::ScatterNDUpdate> {
-protected:
-    void SetUp() override {
-        set_shape_symbols(data_3d_dynamic);
-    }
-    PartialShape data_3d_dynamic{{2, 5}, 2, {4, 10}};
-};
-
-TEST_F(TypePropScatterUpdateNDV3Test, data_input_partial_shape_and_symbols_propagation) {
-    const auto d = std::make_shared<Parameter>(element::f32, data_3d_dynamic);
->>>>>>> 1e3d5fbc
     const auto i = std::make_shared<Parameter>(element::i32, PartialShape{3, 2});
     const auto u = std::make_shared<Parameter>(element::f32, PartialShape{3, 5});
 
@@ -147,13 +132,8 @@
     EXPECT_EQ(op->get_input_size(), 3);
     EXPECT_EQ(op->get_output_size(), 1);
     EXPECT_EQ(op->get_output_element_type(0), element::f32);
-<<<<<<< HEAD
-    EXPECT_EQ(op->get_output_partial_shape(0), this->data_3d_dynamic);
-    EXPECT_THAT(get_shape_labels(op->get_output_partial_shape(0)), ElementsAre(10, 11, 12));
-=======
-    EXPECT_EQ(op->get_output_partial_shape(0), data_3d_dynamic);
-    EXPECT_THAT(get_shape_symbols(op->get_output_partial_shape(0)), get_shape_symbols(data_3d_dynamic));
->>>>>>> 1e3d5fbc
+    EXPECT_EQ(op->get_output_partial_shape(0), this->data_3d_dynamic);
+    EXPECT_THAT(get_shape_symbols(op->get_output_partial_shape(0)), get_shape_symbols(this->data_3d_dynamic));
 }
 
 TYPED_TEST_P(TypePropScatterNDUpdateTest, indicies_input_is_dynamic) {
@@ -164,13 +144,8 @@
     const auto op = this->make_op(d, i, u);
 
     EXPECT_EQ(op->get_output_element_type(0), element::f64);
-<<<<<<< HEAD
-    EXPECT_EQ(op->get_output_partial_shape(0), this->data_3d_dynamic);
-    EXPECT_THAT(get_shape_labels(op->get_output_partial_shape(0)), ElementsAre(10, 11, 12));
-=======
-    EXPECT_EQ(op->get_output_partial_shape(0), data_3d_dynamic);
-    EXPECT_THAT(get_shape_symbols(op->get_output_partial_shape(0)), get_shape_symbols(data_3d_dynamic));
->>>>>>> 1e3d5fbc
+    EXPECT_EQ(op->get_output_partial_shape(0), this->data_3d_dynamic);
+    EXPECT_THAT(get_shape_symbols(op->get_output_partial_shape(0)), get_shape_symbols(this->data_3d_dynamic));
 }
 
 TYPED_TEST_P(TypePropScatterNDUpdateTest, updates_input_is_dynamic) {
@@ -181,13 +156,8 @@
     const auto op = this->make_op(d, i, u);
 
     EXPECT_EQ(op->get_output_element_type(0), element::f64);
-<<<<<<< HEAD
-    EXPECT_EQ(op->get_output_partial_shape(0), this->data_3d_dynamic);
-    EXPECT_THAT(get_shape_labels(op->get_output_partial_shape(0)), ElementsAre(10, 11, 12));
-=======
-    EXPECT_EQ(op->get_output_partial_shape(0), data_3d_dynamic);
-    EXPECT_THAT(get_shape_symbols(op->get_output_partial_shape(0)), get_shape_symbols(data_3d_dynamic));
->>>>>>> 1e3d5fbc
+    EXPECT_EQ(op->get_output_partial_shape(0), this->data_3d_dynamic);
+    EXPECT_THAT(get_shape_symbols(op->get_output_partial_shape(0)), get_shape_symbols(this->data_3d_dynamic));
 }
 
 TYPED_TEST_P(TypePropScatterNDUpdateTest, indicies_input_has_interval_dimensions) {
@@ -198,13 +168,8 @@
     const auto op = this->make_op(d, i, u);
 
     EXPECT_EQ(op->get_output_element_type(0), element::i64);
-<<<<<<< HEAD
-    EXPECT_EQ(op->get_output_partial_shape(0), this->data_3d_dynamic);
-    EXPECT_THAT(get_shape_labels(op->get_output_partial_shape(0)), ElementsAre(10, 11, 12));
-=======
-    EXPECT_EQ(op->get_output_partial_shape(0), data_3d_dynamic);
-    EXPECT_THAT(get_shape_symbols(op->get_output_partial_shape(0)), get_shape_symbols(data_3d_dynamic));
->>>>>>> 1e3d5fbc
+    EXPECT_EQ(op->get_output_partial_shape(0), this->data_3d_dynamic);
+    EXPECT_THAT(get_shape_symbols(op->get_output_partial_shape(0)), get_shape_symbols(this->data_3d_dynamic));
 }
 
 TYPED_TEST_P(TypePropScatterNDUpdateTest, updates_input_is_scalar) {
@@ -232,11 +197,7 @@
     EXPECT_THAT(get_shape_symbols(op->get_output_partial_shape(0)), Each(nullptr));
 }
 
-<<<<<<< HEAD
-TYPED_TEST_P(TypePropScatterNDUpdateTest, preserve_partial_values_and_labels_via_evaluates_bounds) {
-=======
-TEST_F(TypePropScatterUpdateNDV3Test, preserve_partial_values_and_symbols_via_evaluates_bounds) {
->>>>>>> 1e3d5fbc
+TYPED_TEST_P(TypePropScatterNDUpdateTest, preserve_partial_values_and_symbols_via_evaluates_bounds) {
     const auto d = Constant::create(element::i64, Shape{4}, {2, 3, 15, 4});
     const auto i = Constant::create(element::i64, Shape{2, 1}, {2, 0});
     auto u_shape = PartialShape{{10, 20}, {3, 4}};
@@ -289,9 +250,9 @@
                             default_ctor,
                             indices_dynamic_type,
                             indicies_input_has_interval_dimensions,
-                            data_input_partial_shape_and_labels_propagation,
+                            data_input_partial_shape_and_symbols_propagation,
                             indicies_input_is_dynamic,
-                            preserve_partial_values_and_labels_via_evaluates_bounds,
+                            preserve_partial_values_and_symbols_via_evaluates_bounds,
                             scatter_nd_update_fail_indices_last_dim,
                             scatter_nd_update_fail_updates_element_type,
                             scatter_nd_update_fail_updates_shape,
