// Copyright (C) 2018-2024 Intel Corporation
// SPDX-License-Identifier: Apache-2.0
//

#include "openvino/opsets/opset.hpp"

#include <gtest/gtest.h>

#include "openvino/op/op.hpp"
#include "openvino/opsets/opset1.hpp"
#include "openvino/opsets/opset10.hpp"
#include "openvino/opsets/opset11.hpp"
#include "openvino/opsets/opset12.hpp"
#include "openvino/opsets/opset13.hpp"
#include "openvino/opsets/opset14.hpp"
#include "openvino/opsets/opset15.hpp"
#include "openvino/opsets/opset2.hpp"
#include "openvino/opsets/opset3.hpp"
#include "openvino/opsets/opset4.hpp"
#include "openvino/opsets/opset5.hpp"
#include "openvino/opsets/opset6.hpp"
#include "openvino/opsets/opset7.hpp"
#include "openvino/opsets/opset8.hpp"
#include "openvino/opsets/opset9.hpp"

struct OpsetTestParams {
    using OpsetGetterFunction = std::function<const ov::OpSet&()>;
    OpsetTestParams(const OpsetGetterFunction& opset_getter_, const uint32_t expected_ops_count_)
        : opset_getter{opset_getter_},
          expected_ops_count{expected_ops_count_} {}

    OpsetGetterFunction opset_getter;
    uint32_t expected_ops_count;
};

class OpsetTests : public testing::TestWithParam<OpsetTestParams> {};

struct OpsetTestNameGenerator {
    std::string operator()(const testing::TestParamInfo<OpsetTestParams>& info) const {
        return "opset" + std::to_string(info.index + 1);
    }
};

TEST_P(OpsetTests, create_parameter) {
    const auto& params = GetParam();
    const auto op = std::unique_ptr<ov::Node>(params.opset_getter().create("Parameter"));
    ASSERT_NE(nullptr, op);
    EXPECT_TRUE(ov::op::util::is_parameter(op.get()));
}

TEST_P(OpsetTests, opset_dump) {
    const auto& params = GetParam();
    const auto& opset = params.opset_getter();
    std::cout << "All opset operations: ";
    for (const auto& t : opset.get_types_info()) {
        std::cout << t.name << " ";
    }
    std::cout << std::endl;
    ASSERT_EQ(params.expected_ops_count, opset.get_types_info().size());
}

INSTANTIATE_TEST_SUITE_P(opset,
                         OpsetTests,
                         testing::Values(OpsetTestParams{ov::get_opset1, 110},
                                         OpsetTestParams{ov::get_opset2, 112},
                                         OpsetTestParams{ov::get_opset3, 127},
                                         OpsetTestParams{ov::get_opset4, 137},
                                         OpsetTestParams{ov::get_opset5, 145},
                                         OpsetTestParams{ov::get_opset6, 152},
                                         OpsetTestParams{ov::get_opset7, 156},
                                         OpsetTestParams{ov::get_opset8, 167},
                                         OpsetTestParams{ov::get_opset9, 173},
                                         OpsetTestParams{ov::get_opset10, 177},
                                         OpsetTestParams{ov::get_opset11, 177},
                                         OpsetTestParams{ov::get_opset12, 178},
                                         OpsetTestParams{ov::get_opset13, 186},
                                         OpsetTestParams{ov::get_opset14, 188},
<<<<<<< HEAD
                                         OpsetTestParams{ov::get_opset15, 10}),
=======
                                         OpsetTestParams{ov::get_opset15, 12}),
>>>>>>> 0be82e8e
                         OpsetTestNameGenerator{});

class MyOpOld : public ov::op::Op {
public:
    static constexpr ov::DiscreteTypeInfo type_info{"MyOpOld"};
    const ov::DiscreteTypeInfo& get_type_info() const override {
        return type_info;
    }
    MyOpOld() = default;

    std::shared_ptr<Node> clone_with_new_inputs(const ov::OutputVector& inputs) const override {
        return nullptr;
    }
};

constexpr ov::DiscreteTypeInfo MyOpOld::type_info;

class MyOpNewFromOld : public MyOpOld {
public:
    OPENVINO_OP("MyOpNewFromOld", "custom_opset", MyOpOld);
    MyOpNewFromOld() = default;

    std::shared_ptr<Node> clone_with_new_inputs(const ov::OutputVector& inputs) const override {
        return nullptr;
    }
};

class MyOpIncorrect : public MyOpOld {
public:
    OPENVINO_OP("MyOpIncorrect", "custom_opset", MyOpOld);
    MyOpIncorrect() = default;

    std::shared_ptr<Node> clone_with_new_inputs(const ov::OutputVector& inputs) const override {
        return nullptr;
    }
};

class MyOpNew : public ov::op::Op {
public:
    OPENVINO_OP("MyOpNew", "custom_opset", MyOpOld);
    MyOpNew() = default;

    std::shared_ptr<Node> clone_with_new_inputs(const ov::OutputVector& inputs) const override {
        return nullptr;
    }
};

TEST(opset, custom_opset) {
    ov::OpSet opset;
    opset.insert<MyOpIncorrect>();
    opset.insert<MyOpNewFromOld>();
    opset.insert<MyOpNew>();
    EXPECT_EQ(opset.get_types_info().size(), 3);
    EXPECT_TRUE(opset.contains_type(std::string("MyOpNewFromOld")));
    EXPECT_TRUE(opset.contains_type(std::string("MyOpNew")));
    EXPECT_TRUE(opset.contains_type(std::string("MyOpIncorrect")));
}<|MERGE_RESOLUTION|>--- conflicted
+++ resolved
@@ -75,11 +75,7 @@
                                          OpsetTestParams{ov::get_opset12, 178},
                                          OpsetTestParams{ov::get_opset13, 186},
                                          OpsetTestParams{ov::get_opset14, 188},
-<<<<<<< HEAD
-                                         OpsetTestParams{ov::get_opset15, 10}),
-=======
                                          OpsetTestParams{ov::get_opset15, 12}),
->>>>>>> 0be82e8e
                          OpsetTestNameGenerator{});
 
 class MyOpOld : public ov::op::Op {
