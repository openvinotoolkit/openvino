// Copyright (C) 2018-2024 Intel Corporation
// SPDX-License-Identifier: Apache-2.0
//

#include "openvino/opsets/opset.hpp"

#include <gtest/gtest.h>

#include "openvino/op/op.hpp"
#include "openvino/opsets/opset1.hpp"
#include "openvino/opsets/opset10.hpp"
#include "openvino/opsets/opset11.hpp"
#include "openvino/opsets/opset12.hpp"
#include "openvino/opsets/opset13.hpp"
#include "openvino/opsets/opset14.hpp"
#include "openvino/opsets/opset15.hpp"
#include "openvino/opsets/opset16.hpp"
#include "openvino/opsets/opset2.hpp"
#include "openvino/opsets/opset3.hpp"
#include "openvino/opsets/opset4.hpp"
#include "openvino/opsets/opset5.hpp"
#include "openvino/opsets/opset6.hpp"
#include "openvino/opsets/opset7.hpp"
#include "openvino/opsets/opset8.hpp"
#include "openvino/opsets/opset9.hpp"

struct OpsetTestParams {
    using OpsetGetterFunction = std::function<const ov::OpSet&()>;
    OpsetTestParams(const OpsetGetterFunction& opset_getter_, const uint32_t expected_ops_count_)
        : opset_getter{opset_getter_},
          expected_ops_count{expected_ops_count_} {}

    OpsetGetterFunction opset_getter;
    uint32_t expected_ops_count;
};

class OpsetTests : public testing::TestWithParam<OpsetTestParams> {};

struct OpsetTestNameGenerator {
    std::string operator()(const testing::TestParamInfo<OpsetTestParams>& info) const {
        return "opset" + std::to_string(info.index + 1);
    }
};

TEST_P(OpsetTests, create_parameter) {
    const auto& params = GetParam();
    const auto op = std::unique_ptr<ov::Node>(params.opset_getter().create("Parameter"));
    ASSERT_NE(nullptr, op);
    EXPECT_TRUE(ov::op::util::is_parameter(op.get()));
}

TEST_P(OpsetTests, opset_dump) {
    const auto& params = GetParam();
    const auto& opset = params.opset_getter();
    std::cout << "All opset operations: ";
    for (const auto& t : opset.get_types_info()) {
        std::cout << t.name << " ";
    }
    std::cout << std::endl;
    ASSERT_EQ(params.expected_ops_count, opset.get_types_info().size());
}

INSTANTIATE_TEST_SUITE_P(opset,
                         OpsetTests,
                         testing::Values(OpsetTestParams{ov::get_opset1, 109},
                                         OpsetTestParams{ov::get_opset2, 111},
                                         OpsetTestParams{ov::get_opset3, 126},
                                         OpsetTestParams{ov::get_opset4, 137},
                                         OpsetTestParams{ov::get_opset5, 145},
                                         OpsetTestParams{ov::get_opset6, 152},
                                         OpsetTestParams{ov::get_opset7, 156},
                                         OpsetTestParams{ov::get_opset8, 167},
                                         OpsetTestParams{ov::get_opset9, 173},
                                         OpsetTestParams{ov::get_opset10, 177},
                                         OpsetTestParams{ov::get_opset11, 177},
                                         OpsetTestParams{ov::get_opset12, 178},
                                         OpsetTestParams{ov::get_opset13, 186},
                                         OpsetTestParams{ov::get_opset14, 188},
<<<<<<< HEAD
                                         OpsetTestParams{ov::get_opset15, 16}),
=======
                                         OpsetTestParams{ov::get_opset15, 199},
                                         OpsetTestParams{ov::get_opset16, 3}),
>>>>>>> 0804511f
                         OpsetTestNameGenerator{});

class MyOpOld : public ov::op::Op {
public:
    static constexpr ov::DiscreteTypeInfo type_info{"MyOpOld"};
    const ov::DiscreteTypeInfo& get_type_info() const override {
        return type_info;
    }
    MyOpOld() = default;

    std::shared_ptr<Node> clone_with_new_inputs(const ov::OutputVector& inputs) const override {
        return nullptr;
    }
};

constexpr ov::DiscreteTypeInfo MyOpOld::type_info;

class MyOpNewFromOld : public MyOpOld {
public:
    OPENVINO_OP("MyOpNewFromOld", "custom_opset", MyOpOld);
    MyOpNewFromOld() = default;

    std::shared_ptr<Node> clone_with_new_inputs(const ov::OutputVector& inputs) const override {
        return nullptr;
    }
};

class MyOpIncorrect : public MyOpOld {
public:
    OPENVINO_OP("MyOpIncorrect", "custom_opset", MyOpOld);
    MyOpIncorrect() = default;

    std::shared_ptr<Node> clone_with_new_inputs(const ov::OutputVector& inputs) const override {
        return nullptr;
    }
};

class MyOpNew : public ov::op::Op {
public:
    OPENVINO_OP("MyOpNew", "custom_opset", MyOpOld);
    MyOpNew() = default;

    std::shared_ptr<Node> clone_with_new_inputs(const ov::OutputVector& inputs) const override {
        return nullptr;
    }
};

TEST(opset, custom_opset) {
    ov::OpSet opset;
    opset.insert<MyOpIncorrect>();
    opset.insert<MyOpNewFromOld>();
    opset.insert<MyOpNew>();
    EXPECT_EQ(opset.get_types_info().size(), 3);
    EXPECT_TRUE(opset.contains_type(std::string("MyOpNewFromOld")));
    EXPECT_TRUE(opset.contains_type(std::string("MyOpNew")));
    EXPECT_TRUE(opset.contains_type(std::string("MyOpIncorrect")));
}<|MERGE_RESOLUTION|>--- conflicted
+++ resolved
@@ -76,12 +76,8 @@
                                          OpsetTestParams{ov::get_opset12, 178},
                                          OpsetTestParams{ov::get_opset13, 186},
                                          OpsetTestParams{ov::get_opset14, 188},
-<<<<<<< HEAD
-                                         OpsetTestParams{ov::get_opset15, 16}),
-=======
                                          OpsetTestParams{ov::get_opset15, 199},
-                                         OpsetTestParams{ov::get_opset16, 3}),
->>>>>>> 0804511f
+                                         OpsetTestParams{ov::get_opset16, 4}),
                          OpsetTestNameGenerator{});
 
 class MyOpOld : public ov::op::Op {
