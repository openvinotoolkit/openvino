// Copyright (C) 2018-2024 Intel Corporation
// SPDX-License-Identifier: Apache-2.0
//

#include "openvino/opsets/opset.hpp"

#include <gtest/gtest.h>

#include "openvino/op/op.hpp"
#include "openvino/opsets/opset1.hpp"
#include "openvino/opsets/opset10.hpp"
#include "openvino/opsets/opset11.hpp"
#include "openvino/opsets/opset12.hpp"
#include "openvino/opsets/opset13.hpp"
#include "openvino/opsets/opset14.hpp"
#include "openvino/opsets/opset15.hpp"
#include "openvino/opsets/opset2.hpp"
#include "openvino/opsets/opset3.hpp"
#include "openvino/opsets/opset4.hpp"
#include "openvino/opsets/opset5.hpp"
#include "openvino/opsets/opset6.hpp"
#include "openvino/opsets/opset7.hpp"
#include "openvino/opsets/opset8.hpp"
#include "openvino/opsets/opset9.hpp"

struct OpsetTestParams {
    using OpsetGetterFunction = std::function<const ov::OpSet&()>;
    OpsetTestParams(const OpsetGetterFunction& opset_getter_, const uint32_t expected_ops_count_)
        : opset_getter{opset_getter_},
          expected_ops_count{expected_ops_count_} {}

    OpsetGetterFunction opset_getter;
    uint32_t expected_ops_count;
};

class OpsetTests : public testing::TestWithParam<OpsetTestParams> {};

struct OpsetTestNameGenerator {
    std::string operator()(const testing::TestParamInfo<OpsetTestParams>& info) const {
        return "opset" + std::to_string(info.index + 1);
    }
};

TEST_P(OpsetTests, create_parameter) {
    const auto& params = GetParam();
    const auto op = std::unique_ptr<ov::Node>(params.opset_getter().create("Parameter"));
    ASSERT_NE(nullptr, op);
    EXPECT_TRUE(ov::op::util::is_parameter(op.get()));
}

TEST_P(OpsetTests, opset_dump) {
    const auto& params = GetParam();
    const auto& opset = params.opset_getter();
    std::cout << "All opset operations: ";
    for (const auto& t : opset.get_types_info()) {
        std::cout << t.name << " ";
    }
    std::cout << std::endl;
    ASSERT_EQ(params.expected_ops_count, opset.get_types_info().size());
}

INSTANTIATE_TEST_SUITE_P(opset,
                         OpsetTests,
                         testing::Values(OpsetTestParams{ov::get_opset1, 110},
                                         OpsetTestParams{ov::get_opset2, 112},
                                         OpsetTestParams{ov::get_opset3, 127},
                                         OpsetTestParams{ov::get_opset4, 137},
                                         OpsetTestParams{ov::get_opset5, 145},
                                         OpsetTestParams{ov::get_opset6, 152},
                                         OpsetTestParams{ov::get_opset7, 156},
                                         OpsetTestParams{ov::get_opset8, 167},
                                         OpsetTestParams{ov::get_opset9, 173},
                                         OpsetTestParams{ov::get_opset10, 177},
                                         OpsetTestParams{ov::get_opset11, 177},
                                         OpsetTestParams{ov::get_opset12, 178},
                                         OpsetTestParams{ov::get_opset13, 186},
                                         OpsetTestParams{ov::get_opset14, 189},
<<<<<<< HEAD
                                         OpsetTestParams{ov::get_opset15, 5}),
=======
                                         OpsetTestParams{ov::get_opset15, 6}),
>>>>>>> 1007de55
                         OpsetTestNameGenerator{});

class MyOpOld : public ov::op::Op {
public:
    static constexpr ov::DiscreteTypeInfo type_info{"MyOpOld"};
    const ov::DiscreteTypeInfo& get_type_info() const override {
        return type_info;
    }
    MyOpOld() = default;

    std::shared_ptr<Node> clone_with_new_inputs(const ov::OutputVector& inputs) const override {
        return nullptr;
    }
};

constexpr ov::DiscreteTypeInfo MyOpOld::type_info;

class MyOpNewFromOld : public MyOpOld {
public:
    OPENVINO_OP("MyOpNewFromOld", "custom_opset", MyOpOld);
    MyOpNewFromOld() = default;

    std::shared_ptr<Node> clone_with_new_inputs(const ov::OutputVector& inputs) const override {
        return nullptr;
    }
};

class MyOpIncorrect : public MyOpOld {
public:
    OPENVINO_OP("MyOpIncorrect", "custom_opset", MyOpOld);
    MyOpIncorrect() = default;

    std::shared_ptr<Node> clone_with_new_inputs(const ov::OutputVector& inputs) const override {
        return nullptr;
    }
};

class MyOpNew : public ov::op::Op {
public:
    OPENVINO_OP("MyOpNew", "custom_opset", MyOpOld);
    MyOpNew() = default;

    std::shared_ptr<Node> clone_with_new_inputs(const ov::OutputVector& inputs) const override {
        return nullptr;
    }
};

TEST(opset, custom_opset) {
    ov::OpSet opset;
    opset.insert<MyOpIncorrect>();
    opset.insert<MyOpNewFromOld>();
    opset.insert<MyOpNew>();
    EXPECT_EQ(opset.get_types_info().size(), 3);
    EXPECT_TRUE(opset.contains_type(std::string("MyOpNewFromOld")));
    EXPECT_TRUE(opset.contains_type(std::string("MyOpNew")));
    EXPECT_TRUE(opset.contains_type(std::string("MyOpIncorrect")));
}<|MERGE_RESOLUTION|>--- conflicted
+++ resolved
@@ -75,11 +75,7 @@
                                          OpsetTestParams{ov::get_opset12, 178},
                                          OpsetTestParams{ov::get_opset13, 186},
                                          OpsetTestParams{ov::get_opset14, 189},
-<<<<<<< HEAD
-                                         OpsetTestParams{ov::get_opset15, 5}),
-=======
-                                         OpsetTestParams{ov::get_opset15, 6}),
->>>>>>> 1007de55
+                                         OpsetTestParams{ov::get_opset15, 7}),
                          OpsetTestNameGenerator{});
 
 class MyOpOld : public ov::op::Op {
