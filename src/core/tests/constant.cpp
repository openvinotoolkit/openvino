--- conflicted
+++ resolved
@@ -1775,10 +1775,10 @@
     // Comparing getting comparison value from cache with first-time calculation
     // '10' times is guaranteed to be faster here (typical value is ~200'000)
     EXPECT_GT(bitwise_check_count_only, bitwise_check_count * 10);
-<<<<<<< HEAD
-}
-
-TEST(constant, nightly_huge_size_4GB) {
+}
+
+// Disabled just because of long execution time. Enable for nightly builds in future
+TEST(constant, DISABLED_nightly_huge_size_4GB) {
     size_t start = 1llu << 32;
     size_t s = start + 5;
     std::vector<uint8_t> data(s);
@@ -1792,6 +1792,4 @@
     for (size_t i = start; i < s; i++) {
         EXPECT_EQ(v[i], i - start + 42) << i << " failed";
     }
-=======
->>>>>>> 758d12b9
 }