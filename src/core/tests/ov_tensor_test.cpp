--- conflicted
+++ resolved
@@ -51,48 +51,21 @@
     ASSERT_TRUE(!t);
 }
 
-<<<<<<< HEAD
-struct OVMockAllocator {
-    struct Impl {
-        MOCK_METHOD(void*, allocate, (size_t, size_t), ());
-        MOCK_METHOD(void, deallocate, (void*, size_t, size_t), ());     // NOLINT(readability/casting)
-        MOCK_METHOD(bool, is_equal, (const Impl&), (const, noexcept));  // NOLINT(readability/casting)
-    };
-    OVMockAllocator() : impl{std::make_shared<Impl>()} {}
-
-    void* allocate(size_t b, size_t a) {
-        return impl->allocate(b, a);
-    }
-
-    void deallocate(void* ptr, size_t b, size_t a) {
-        impl->deallocate(ptr, b, a);
-    }
-    bool is_equal(const OVMockAllocator& other) const {
-        return impl->is_equal(*other.impl);
-    }
-
-    std::shared_ptr<Impl> impl;
-=======
 OPENVINO_SUPPRESS_DEPRECATED_START
 class OVMockAllocatorImpl : public ov::AllocatorImpl {
 public:
     MOCK_METHOD(void*, allocate, (size_t, size_t), ());
     MOCK_METHOD(void, deallocate, (void*, size_t, size_t), ());                  // NOLINT(readability/casting)
     MOCK_METHOD(bool, is_equal, (const ov::AllocatorImpl&), (const, noexcept));  // NOLINT(readability/casting)
->>>>>>> f6f87ee7
 };
 
 TEST_F(OVTensorTest, canCreateTensorUsingMockAllocatorImpl) {
     ov::Shape shape = {1, 2, 3};
-<<<<<<< HEAD
-    OVMockAllocator allocator;
-=======
     auto allocator = std::make_shared<OVMockAllocatorImpl>();
->>>>>>> f6f87ee7
-
-    EXPECT_CALL(*allocator.impl, allocate(::testing::_, ::testing::_))
+
+    EXPECT_CALL(*allocator, allocate(::testing::_, ::testing::_))
         .WillRepeatedly(testing::Return(reinterpret_cast<void*>(1)));
-    EXPECT_CALL(*allocator.impl, deallocate(::testing::_, ::testing::_, ::testing::_)).Times(1);
+    EXPECT_CALL(*allocator, deallocate(::testing::_, ::testing::_, ::testing::_)).Times(1);
 
     { ov::Tensor t{ov::element::f32, shape, ov::Allocator{allocator}}; }
 }
