// Copyright (C) 2018-2025 Intel Corporation
// SPDX-License-Identifier: Apache-2.0
//

#include <gmock/gmock-spec-builders.h>
#include <gmock/gmock.h>
#include <gtest/gtest-param-test.h>
#include <gtest/gtest.h>

#include <cstdint>
#include <openvino/core/shape.hpp>
#include <openvino/core/strides.hpp>
#include <openvino/core/type/element_type.hpp>

#include "common_test_utils/test_assertions.hpp"
#include "openvino/core/except.hpp"
#include "openvino/core/partial_shape.hpp"
#include "openvino/core/type/element_type_traits.hpp"
#include "openvino/op/parameter.hpp"
#include "openvino/reference/utils/coordinate_transform.hpp"
#include "openvino/runtime/allocator.hpp"
#include "openvino/runtime/remote_tensor.hpp"
#include "openvino/runtime/tensor.hpp"

using OVTensorTest = ::testing::Test;
using testing::_;

const size_t string_size = ov::element::string.size();

inline ov::Strides byteStrides(const ov::Strides& strides, const ov::element::Type& type) {
    ov::Strides byte_strides(strides.size());
    for (size_t i = 0; i < strides.size(); ++i)
        byte_strides[i] = strides[i] * type.size();
    return byte_strides;
}

TEST_F(OVTensorTest, canCreateTensor) {
    ov::Shape shape = {4, 3, 2};
    ov::Tensor t{ov::element::f32, shape};
    const std::size_t totalSize = ov::shape_size(shape);
    ASSERT_EQ(totalSize, t.get_size());
    ASSERT_NE(nullptr, t.data());
    ASSERT_EQ(ov::element::f32, t.get_element_type());
    ASSERT_EQ(shape, t.get_shape());
    ASSERT_NE(shape, t.get_strides());
    ASSERT_EQ(byteStrides(ov::Strides({6, 2, 1}), t.get_element_type()), t.get_strides());
    ASSERT_EQ(ov::element::f32.size() * totalSize, t.get_byte_size());
    ASSERT_THROW(t.data(ov::element::i64), ov::Exception);
    ASSERT_THROW(t.data<std::int32_t>(), ov::Exception);
}

TEST_F(OVTensorTest, canCreateStringTensor) {
    ov::Shape shape = {4, 3, 2};
    ov::Tensor t{ov::element::string, shape};
    const std::size_t totalSize = ov::shape_size(shape);
    ASSERT_EQ(totalSize, t.get_size());
    ASSERT_NE(nullptr, t.data());
    ASSERT_EQ(ov::element::string, t.get_element_type());
    ASSERT_EQ(shape, t.get_shape());
    ASSERT_NE(shape, t.get_strides());
    ASSERT_EQ(byteStrides(ov::Strides({6, 2, 1}), t.get_element_type()), t.get_strides());
    ASSERT_EQ(string_size * totalSize, t.get_byte_size());
    ASSERT_THROW(t.data(ov::element::i64), ov::Exception);
    ASSERT_THROW(t.data<std::int32_t>(), ov::Exception);
}

TEST_F(OVTensorTest, createTensorFromPort) {
    auto parameter1 = std::make_shared<ov::op::v0::Parameter>(ov::element::f64, ov::Shape{1, 3, 2, 2});
    auto parameter2 = std::make_shared<ov::op::v0::Parameter>(ov::element::f32, ov::Shape{1, 3});
    auto parameter3 = std::make_shared<ov::op::v0::Parameter>(ov::element::f32, ov::PartialShape::dynamic());
    float data[] = {5.f, 6.f, 7.f};
    ov::Tensor t1{parameter1->output(0)};
    ov::Tensor t2{parameter2->output(0), data};
    ov::Tensor t3{parameter3->output(0)};
    ov::Tensor t4{parameter3->output(0), data};

    EXPECT_EQ(t1.get_shape(), parameter1->get_shape());
    EXPECT_EQ(t1.get_element_type(), parameter1->get_element_type());
    EXPECT_EQ(t2.get_shape(), parameter2->get_shape());
    EXPECT_EQ(t2.get_element_type(), parameter2->get_element_type());
    EXPECT_EQ(t3.get_shape(), ov::Shape{0});
    EXPECT_EQ(t3.get_element_type(), parameter3->get_element_type());
    EXPECT_EQ(t4.get_shape(), ov::Shape{0});
    EXPECT_EQ(t4.get_element_type(), parameter3->get_element_type());
}

TEST_F(OVTensorTest, createStringTensorFromPort) {
    auto parameter1 = std::make_shared<ov::op::v0::Parameter>(ov::element::string, ov::Shape{1, 3, 2, 2});
    auto parameter2 = std::make_shared<ov::op::v0::Parameter>(ov::element::string, ov::Shape{1, 3});
    auto parameter3 = std::make_shared<ov::op::v0::Parameter>(ov::element::string, ov::PartialShape::dynamic());

    std::string data[] = {"one", "two sentence", "three 3 sentence"};
    ov::Tensor t1{parameter1->output(0)};
    ov::Tensor t2{parameter2->output(0), data};
    ov::Tensor t3{parameter3->output(0)};
    ov::Tensor t4{parameter3->output(0), data};

    EXPECT_EQ(t1.get_shape(), parameter1->get_shape());
    EXPECT_EQ(t1.get_element_type(), parameter1->get_element_type());
    EXPECT_EQ(t2.get_shape(), parameter2->get_shape());
    EXPECT_EQ(t2.get_element_type(), parameter2->get_element_type());
    EXPECT_EQ(t3.get_shape(), ov::Shape{0});
    EXPECT_EQ(t3.get_element_type(), parameter3->get_element_type());
    EXPECT_EQ(t4.get_shape(), ov::Shape{0});
    EXPECT_EQ(t4.get_element_type(), parameter3->get_element_type());
}

TEST_F(OVTensorTest, canAccessF16Tensor) {
    ov::Shape shape = {4, 3, 2};
    ov::Tensor t{ov::element::f16, shape};
    EXPECT_NE(nullptr, t.data());
    EXPECT_NO_THROW(t.data(ov::element::f16));
    EXPECT_NO_THROW(t.data<ov::float16>());
    EXPECT_NO_THROW(t.data<ov::bfloat16>());
    EXPECT_THROW(t.data<std::uint16_t>(), ov::Exception);
    EXPECT_THROW(t.data<std::int16_t>(), ov::Exception);
}

TEST_F(OVTensorTest, canAccessStringTensor) {
    ov::Shape shape = {4, 3, 2};
    ov::Tensor t{ov::element::string, shape};
    EXPECT_NE(nullptr, t.data());
    EXPECT_NO_THROW(t.data(ov::element::string));
    EXPECT_NO_THROW(t.data<std::string>());

    // check that all elements of string ov::Tensor are empty strings
    auto string_elements = t.data<std::string>();
    auto num_elements = t.get_size();
    for (size_t ind = 0; ind < num_elements; ++ind) {
        EXPECT_EQ(string_elements[ind], std::string());
    }

    EXPECT_THROW(t.data<std::uint16_t>(), ov::Exception);
    EXPECT_THROW(t.data<std::int16_t>(), ov::Exception);
}

TEST_F(OVTensorTest, canAccessU8Tensor) {
    ov::Shape shape = {4, 3, 2};
    ov::Tensor t{ov::element::u8, shape};
    EXPECT_NE(nullptr, t.data());
    EXPECT_NO_THROW(t.data(ov::element::u8));
    EXPECT_NO_THROW(t.data<char>());
    EXPECT_NO_THROW(t.data<unsigned char>());
    EXPECT_NO_THROW(t.data<bool>());
    EXPECT_NO_THROW(t.data<uint8_t>());
    EXPECT_NO_THROW(t.data<int8_t>());
    EXPECT_THROW(t.data<float>(), ov::Exception);
    EXPECT_THROW(t.data<double>(), ov::Exception);
    EXPECT_THROW(t.data<uint32_t>(), ov::Exception);
}

TEST_F(OVTensorTest, emptySize) {
    ov::Tensor t(ov::element::f32, {0});
    ASSERT_NE(nullptr, t.data());
}

TEST_F(OVTensorTest, emptySizeStringTensor) {
    ov::Tensor t(ov::element::string, {0});
    ASSERT_NE(nullptr, t.data());
}

TEST_F(OVTensorTest, operators) {
    ov::Tensor t;
    ASSERT_FALSE(t);
    ASSERT_TRUE(!t);
}

struct OVMockAllocator {
    struct Impl {
        MOCK_METHOD(void*, allocate, (size_t, size_t), ());
        MOCK_METHOD(void, deallocate, (void*, size_t, size_t), ());
        MOCK_METHOD(bool, is_equal, (const Impl&), (const, noexcept));
    };
    OVMockAllocator() : impl{std::make_shared<Impl>()} {}

    void* allocate(size_t b, size_t a) {
        return impl->allocate(b, a);
    }

    void deallocate(void* ptr, size_t b, size_t a) {
        impl->deallocate(ptr, b, a);
    }
    bool is_equal(const OVMockAllocator& other) const {
        return impl->is_equal(*other.impl);
    }

    std::shared_ptr<Impl> impl;
};

TEST_F(OVTensorTest, canCreateTensorUsingMockAllocator) {
    constexpr size_t exp_size = 24;
    ov::Shape shape = {1, 2, 3};
    OVMockAllocator allocator;

    EXPECT_CALL(*allocator.impl, allocate(exp_size, _)).WillRepeatedly(testing::Return(reinterpret_cast<void*>(1)));
    EXPECT_CALL(*allocator.impl, deallocate(_, exp_size, _)).Times(1);

    { ov::Tensor t{ov::element::f32, shape, allocator}; }
}

TEST_F(OVTensorTest, canCreateTensorU2UsingMockAllocator) {
    constexpr size_t exp_size = 2;
    ov::Shape shape = {1, 2, 3};
    OVMockAllocator allocator;

    EXPECT_CALL(*allocator.impl, allocate(exp_size, _)).WillRepeatedly(testing::Return(reinterpret_cast<void*>(1)));
    EXPECT_CALL(*allocator.impl, deallocate(_, exp_size, _)).Times(1);

    { ov::Tensor t{ov::element::u2, shape, allocator}; }
}

TEST_F(OVTensorTest, canCreateTensorU3UsingMockAllocator) {
    constexpr size_t exp_size = 3;
    ov::Shape shape = {1, 2, 3};
    OVMockAllocator allocator;

    EXPECT_CALL(*allocator.impl, allocate(exp_size, _)).WillRepeatedly(testing::Return(reinterpret_cast<void*>(1)));
    EXPECT_CALL(*allocator.impl, deallocate(_, exp_size, _)).Times(1);

    { ov::Tensor t{ov::element::u3, shape, allocator}; }
}

TEST_F(OVTensorTest, canCreateTensorU6UsingMockAllocator) {
    constexpr size_t exp_size = 6;
    ov::Shape shape = {1, 2, 3};
    OVMockAllocator allocator;

    EXPECT_CALL(*allocator.impl, allocate(exp_size, _)).WillRepeatedly(testing::Return(reinterpret_cast<void*>(1)));
    EXPECT_CALL(*allocator.impl, deallocate(_, exp_size, _)).Times(1);

    { ov::Tensor t{ov::element::u6, shape, allocator}; }
}

TEST_F(OVTensorTest, canAccessExternalData) {
    ov::Shape shape = {1, 1, 3};
    float data[] = {5.f, 6.f, 7.f};
    ov::Tensor t{ov::element::f32, shape, data};
    {
        float* ptr = t.data<float>();
        ASSERT_EQ(ptr[2], 7);
        ASSERT_EQ(data, t.data(ov::element::f32));
        ASSERT_EQ(data, ptr);
        ASSERT_THROW(t.data<std::int16_t>(), ov::Exception);
        ASSERT_EQ(byteStrides(ov::row_major_strides(shape), t.get_element_type()), t.get_strides());
        ASSERT_EQ(ov::shape_size(shape), t.get_size());
        ASSERT_EQ(ov::shape_size(shape) * ov::element::f32.size(), t.get_byte_size());
    }
}

TEST_F(OVTensorTest, canAccessExternalDataStringTensor) {
    ov::Shape shape = {1, 1, 3};
    std::string data[] = {"one two three", "123", ""};
    ov::Tensor t{ov::element::string, shape, data};
    {
        std::string* ptr = t.data<std::string>();
        ASSERT_EQ(ptr[2], "");
        ASSERT_EQ(data, t.data(ov::element::string));
        ASSERT_EQ(data, ptr);
        ASSERT_THROW(t.data<std::int16_t>(), ov::Exception);
        ASSERT_EQ(byteStrides(ov::row_major_strides(shape), t.get_element_type()), t.get_strides());
        ASSERT_EQ(ov::shape_size(shape), t.get_size());
        ASSERT_EQ(ov::shape_size(shape) * string_size, t.get_byte_size());
    }
}

TEST_F(OVTensorTest, canAccessExternalDataWithStrides) {
    ov::Shape shape = {2, 3};
    float data[] = {5.f, 6.f, 7.f, 0.f, 1.f, 42.f, 3.f, 0.f};
    ov::Tensor t{ov::element::f32, shape, data, {16, 4}};
    ASSERT_EQ(ov::Strides({16, 4}), t.get_strides());
    {
        ASSERT_EQ((ov::Shape{2, 3}), t.get_shape());
        const float* ptr = t.data<const float>();
        ASSERT_EQ(ptr[5], 42);
    }
}

TEST_F(OVTensorTest, canAccessExternalDataWithStridesStringTensor) {
    ov::Shape shape = {2, 3};
    std::string data[] = {"abdcd efg hi", "01234", "xyz  ", "   ", "$%&%&& (*&&", "", "\n ", "\t "};
    ov::Strides strides = {shape[1] * string_size + string_size, string_size};
    ov::Tensor t{ov::element::string, shape, data, strides};
    ASSERT_EQ(strides, t.get_strides());
    {
        ASSERT_EQ((ov::Shape{2, 3}), t.get_shape());
        const std::string* ptr = t.data<const std::string>();
        ASSERT_EQ(ptr[4], "$%&%&& (*&&");
    }
}

TEST_F(OVTensorTest, cannotCreateTensorWithExternalNullptr) {
    ov::Shape shape = {2, 3};
    ASSERT_THROW(ov::Tensor(ov::element::f32, shape, nullptr), ov::Exception);
}

TEST_F(OVTensorTest, cannotCreateStringTensorWithExternalNullptr) {
    ov::Shape shape = {2, 3};
    ASSERT_THROW(ov::Tensor(ov::element::string, shape, nullptr), ov::Exception);
}

TEST_F(OVTensorTest, cannotCreateTensorWithWrongStrides) {
    ov::Shape shape = {2, 3};
    float data[] = {5.f, 6.f, 7.f, 0.f, 1.f, 42.f, 3.f, 0.f};
    const auto el = ov::element::f32;
    {
        // strides.size() != shape.size()
        EXPECT_THROW(ov::Tensor(el, shape, data, byteStrides({6, 3, 1}, el)), ov::Exception);
    }
    {
        // strides values are element-wise >= ov::row_major_strides(shape) values
        EXPECT_THROW(ov::Tensor(el, shape, data, byteStrides({2, 1}, el)), ov::Exception);
        EXPECT_THROW(ov::Tensor(el, shape, data, byteStrides({3, 0}, el)), ov::Exception);
        EXPECT_THROW(ov::Tensor(el, shape, data, byteStrides({3, 2}, el)), ov::Exception);
        EXPECT_NO_THROW(ov::Tensor(el, shape, data, byteStrides({6, 2}, el)));
    }
    {
        // strides are not divisible by elem_size
        EXPECT_THROW(ov::Tensor(el, shape, data, {7, el.size()}), ov::Exception);
        EXPECT_THROW(ov::Tensor(el, shape, data, {3, 0}), ov::Exception);
        EXPECT_THROW(ov::Tensor(el, shape, data, {el.size(), 3}), ov::Exception);
    }
}

TEST_F(OVTensorTest, cannotCreateStringTensorWithWrongStrides) {
    ov::Shape shape = {2, 3};
    std::string data[] = {"abdcd efg hi", "01234", "xyz  ", "   ", "$%&%&& (*&&", "", "\n ", "\t "};
    const auto el = ov::element::string;
    {
        // strides.size() != shape.size()
        EXPECT_THROW(ov::Tensor(el, shape, data, byteStrides({6, 3, 1}, el)), ov::Exception);
    }
    {
        // strides values are element-wise >= ov::row_major_strides(shape) values
        EXPECT_THROW(ov::Tensor(el, shape, data, byteStrides({2, 1}, el)), ov::Exception);
        EXPECT_THROW(ov::Tensor(el, shape, data, byteStrides({3, 0}, el)), ov::Exception);
        EXPECT_THROW(ov::Tensor(el, shape, data, byteStrides({3, 2}, el)), ov::Exception);
        EXPECT_NO_THROW(ov::Tensor(el, shape, data, byteStrides({6, 2}, el)));
    }
    {
        // strides are not divisible by elem_size
        EXPECT_THROW(ov::Tensor(el, shape, data, {43, el.size()}), ov::Exception);
        EXPECT_THROW(ov::Tensor(el, shape, data, {3, 0}), ov::Exception);
        EXPECT_THROW(ov::Tensor(el, shape, data, {el.size(), 61}), ov::Exception);
    }
}

TEST_F(OVTensorTest, saveDimsAndSizeAfterMove) {
    ov::Shape shape = {1, 2, 3};
    ov::Tensor t{ov::element::f32, shape};

    ov::Tensor new_tensor(std::move(t));

    ASSERT_EQ(shape, new_tensor.get_shape());
    ASSERT_EQ(ov::element::f32, new_tensor.get_element_type());
    ASSERT_EQ(byteStrides(ov::row_major_strides(shape), new_tensor.get_element_type()), new_tensor.get_strides());

    ASSERT_THROW(t.get_size(), ov::Exception);
    ASSERT_THROW(t.get_element_type(), ov::Exception);
    ASSERT_THROW(t.get_byte_size(), ov::Exception);
    ASSERT_THROW(t.get_strides(), ov::Exception);
    ASSERT_THROW(t.get_shape(), ov::Exception);
    ASSERT_THROW(t.set_shape({}), ov::Exception);
    ASSERT_THROW(t.data(), ov::Exception);
    ASSERT_THROW(t.data<float>(), ov::Exception);
}

TEST_F(OVTensorTest, saveDimsAndSizeAfterMoveStringTensor) {
    ov::Shape shape = {1, 2, 3};
    ov::Tensor t{ov::element::string, shape};

    ov::Tensor new_tensor(std::move(t));

    ASSERT_EQ(shape, new_tensor.get_shape());
    ASSERT_EQ(ov::element::string, new_tensor.get_element_type());
    ASSERT_EQ(byteStrides(ov::row_major_strides(shape), new_tensor.get_element_type()), new_tensor.get_strides());

    ASSERT_THROW(t.get_size(), ov::Exception);
    ASSERT_THROW(t.get_element_type(), ov::Exception);
    ASSERT_THROW(t.get_byte_size(), ov::Exception);
    ASSERT_THROW(t.get_strides(), ov::Exception);
    ASSERT_THROW(t.get_shape(), ov::Exception);
    ASSERT_THROW(t.set_shape({}), ov::Exception);
    ASSERT_THROW(t.data(), ov::Exception);
    ASSERT_THROW(t.data<std::string>(), ov::Exception);
}

// set_shape
TEST_F(OVTensorTest, canSetShape) {
    const ov::Shape origShape({1, 2, 3});
    ov::Tensor t{ov::element::f32, origShape};
    const ov::Shape newShape({4, 5, 6}), newShape2({4, 5, 6, 7});

    const void* orig_data = t.data();
    ASSERT_EQ(t.get_shape(), origShape);
    OV_ASSERT_NO_THROW(t.set_shape(newShape));
    ASSERT_EQ(newShape, t.get_shape());
    ASSERT_EQ(byteStrides(ov::row_major_strides(newShape), t.get_element_type()), t.get_strides());
    ASSERT_NE(orig_data, t.data());

    // check that set_shape for copy changes original Tensor
    {
        ov::Tensor t2 = t;
        OV_ASSERT_NO_THROW(t2.set_shape(newShape2));
        ASSERT_EQ(newShape2, t.get_shape());
        ASSERT_EQ(t2.get_shape(), t.get_shape());
        ASSERT_EQ(t2.data(), t.data());
        orig_data = t.data();
    }

    // set_shape for smaller memory - does not perform reallocation
    {
        t.set_shape(origShape);
        ASSERT_EQ(origShape, t.get_shape());
        ASSERT_EQ(orig_data, t.data());
    }
}

TEST_F(OVTensorTest, canSetShapeStringTensor) {
    const ov::Shape origShape({1, 2, 3});
    ov::Tensor t{ov::element::string, {1, 2, 3}};
    const ov::Shape newShape({4, 5, 6}), newShape2({4, 5, 6, 7});

    const void* orig_data = t.data();
    ASSERT_EQ(t.get_shape(), origShape);
    OV_ASSERT_NO_THROW(t.set_shape(newShape));
    ASSERT_EQ(newShape, t.get_shape());
    ASSERT_EQ(byteStrides(ov::row_major_strides(newShape), t.get_element_type()), t.get_strides());
    ASSERT_NE(orig_data, t.data());

    // check that setShape for copy changes original Tensor
    {
        ov::Tensor t2 = t;
        OV_ASSERT_NO_THROW(t2.set_shape(newShape2));
        ASSERT_EQ(newShape2, t2.get_shape());
        ASSERT_EQ(t2.get_shape(), t.get_shape());
        ASSERT_EQ(t2.data(), t.data());
        orig_data = t.data();
    }

    // set_shape for smaller memory - does not perform reallocation
    {
        OV_ASSERT_NO_THROW(t.set_shape(origShape));
        ASSERT_EQ(origShape, t.get_shape());
        ASSERT_EQ(orig_data, t.data());
    }
}

TEST_F(OVTensorTest, cannotSetShapeOfBiggerSizeOnPreallocatedMemory) {
    float data[4 * 5 * 6 * 2];
    ov::Tensor t{ov::element::f32, {1, 2, 3}, data};
    const ov::Shape newShape({4, 5, 6});

    ASSERT_THROW(t.set_shape(newShape), ov::Exception);
}

TEST_F(OVTensorTest, cannotSetShapeOfBiggerSizeOnPreallocatedMemoryStringTensor) {
    std::string data[4 * 5 * 6];
    ov::Tensor t{ov::element::string, {1, 2, 3}, data};
    const ov::Shape newShape({4, 5, 6});

    ASSERT_THROW(t.set_shape(newShape), ov::Exception);
}

TEST_F(OVTensorTest, canSetShapeOfSmallerSizeOnPreallocatedMemory) {
    float data[4 * 5 * 6 * 2];
    ov::Tensor t{ov::element::f32, {4, 5, 6}, data};
    const ov::Shape newShape({1, 2, 3});

    OV_ASSERT_NO_THROW(t.set_shape(newShape));
}

TEST_F(OVTensorTest, canSetShapeOfSmallerSizeOnPreallocatedMemoryStringTensor) {
    std::string data[4 * 5 * 6];
    ov::Tensor t{ov::element::string, {4, 5, 6}, data};
    const ov::Shape newShape({1, 2, 3});

    OV_ASSERT_NO_THROW(t.set_shape(newShape));
}

TEST_F(OVTensorTest, canSetShapeOfSameSizeOnPreallocatedMemory) {
    float data[4 * 5 * 6 * 2];
    ov::Tensor t{ov::element::f32, {4, 5, 6}, data};
    const ov::Shape newShape({4, 5, 6});

    OV_ASSERT_NO_THROW(t.set_shape(newShape));
}

TEST_F(OVTensorTest, canSetShapeOfSameSizeOnPreallocatedMemoryStringTensor) {
    std::string data[4 * 5 * 6];
    ov::Tensor t{ov::element::string, {4, 5, 6}, data};
    const ov::Shape newShape({4, 5, 6});

    OV_ASSERT_NO_THROW(t.set_shape(newShape));
}

TEST_F(OVTensorTest, canSetShapeOfOriginalSizeAfterDecreasingOnPreallocatedMemory) {
    float data[4 * 5 * 6 * 2];
    ov::Tensor t{ov::element::f32, {4, 5, 6}, data};
    const ov::Shape smallerShape({1, 2, 3});
    const ov::Shape originalShape({4, 5, 6});

    OV_ASSERT_NO_THROW(t.set_shape(smallerShape));
    OV_ASSERT_NO_THROW(t.set_shape(originalShape));
}

TEST_F(OVTensorTest, canSetShapeOfOriginalSizeAfterDecreasingOnPreallocatedMemoryStringTensor) {
    std::string data[4 * 5 * 6];
    ov::Tensor t{ov::element::string, {4, 5, 6}, data};
    const ov::Shape smallerShape({1, 2, 3});
    const ov::Shape originalShape({4, 5, 6});

    OV_ASSERT_NO_THROW(t.set_shape(smallerShape));
    OV_ASSERT_NO_THROW(t.set_shape(originalShape));
}

TEST_F(OVTensorTest, canSetShapeOfOriginalSizeAfterDecreasing) {
    const ov::Shape shape({4, 5, 6}), small_shape({1, 2, 3});
    ov::Tensor t{ov::element::f32, shape};
    void* data = t.data();

    OV_ASSERT_NO_THROW(t.set_shape(small_shape));
    EXPECT_EQ(data, t.data());
    OV_ASSERT_NO_THROW(t.set_shape(shape));
    EXPECT_EQ(data, t.data());
}

TEST_F(OVTensorTest, canSetShapeOfOriginalSizeAfterDecreasingStringTensor) {
    const ov::Shape shape({4, 5, 6}), small_shape({1, 2, 3});
    ov::Tensor t{ov::element::string, shape};
    void* data = t.data();

    OV_ASSERT_NO_THROW(t.set_shape(small_shape));
    EXPECT_EQ(data, t.data());
    OV_ASSERT_NO_THROW(t.set_shape(shape));
    EXPECT_EQ(data, t.data());
}

TEST_F(OVTensorTest, canChangeShapeOnStridedTensor) {
    float data[64 * 4];
    ov::Tensor t{ov::element::f32, {4, 2, 2}, data, {64, 16, 4}};
    const ov::Shape incorrect_shape({2, 4, 2});
    const ov::Shape correct_shape({1, 1, 2});

    ASSERT_THROW(t.set_shape(incorrect_shape), ov::Exception);
    OV_ASSERT_NO_THROW(t.set_shape(correct_shape));
}

TEST_F(OVTensorTest, canChangeShapeOnStridedTensorStringTensor) {
    std::string data[64 * 4];
    ov::Tensor t{ov::element::string, {4, 2, 2}, data, {8 * string_size, 3 * string_size, string_size}};
    const ov::Shape incorrect_shape({2, 2, 4});
    const ov::Shape correct_shape({1, 1, 2});

    ASSERT_THROW(t.set_shape(incorrect_shape), ov::Exception);
    OV_ASSERT_NO_THROW(t.set_shape(correct_shape));
}

TEST_F(OVTensorTest, makeRangeRoiTensor) {
    ov::Tensor t{ov::element::i32, {1, 3, 6, 5}};  // RGBp picture of size (WxH) = 5x6
    ov::Tensor roi_tensor{t, {0, 0, 1, 2}, {1, 3, 5, 4}};
    ov::Shape ref_shape = {1, 3, 4, 2};
    ptrdiff_t ref_offset_elems = 7;
    ptrdiff_t ref_offset_bytes = ref_offset_elems * ov::element::i32.size();
    ov::Strides ref_strides = {90, 30, 5, 1};
    ASSERT_EQ(roi_tensor.get_shape(), ref_shape);
    ASSERT_EQ(roi_tensor.data<int32_t>() - t.data<int32_t>(), ref_offset_elems);
    ASSERT_EQ(reinterpret_cast<uint8_t*>(roi_tensor.data()) - reinterpret_cast<uint8_t*>(t.data()), ref_offset_bytes);
    ASSERT_EQ(roi_tensor.get_strides(), t.get_strides());
    ASSERT_EQ(byteStrides(ref_strides, roi_tensor.get_element_type()), roi_tensor.get_strides());
    ASSERT_EQ(roi_tensor.get_element_type(), t.get_element_type());
}

TEST_F(OVTensorTest, makeRangeRoiStringTensor) {
    ov::Tensor t{ov::element::string, {1, 3, 6, 5}};  // RGBp picture of size (WxH) = 5x6
    ov::Tensor roi_tensor{t, {0, 0, 1, 2}, {1, 3, 5, 4}};
    ov::Shape ref_shape = {1, 3, 4, 2};
    ptrdiff_t ref_offset_elems = 7;
    ptrdiff_t ref_offset_bytes = ref_offset_elems * string_size;
    ov::Strides ref_strides = {90, 30, 5, 1};
    ASSERT_EQ(roi_tensor.get_shape(), ref_shape);
    ASSERT_EQ(roi_tensor.data<std::string>() - t.data<std::string>(), ref_offset_elems);
    ASSERT_EQ(reinterpret_cast<uint8_t*>(roi_tensor.data()) - reinterpret_cast<uint8_t*>(t.data()), ref_offset_bytes);
    ASSERT_EQ(roi_tensor.get_strides(), t.get_strides());
    ASSERT_EQ(byteStrides(ref_strides, roi_tensor.get_element_type()), roi_tensor.get_strides());
    ASSERT_EQ(roi_tensor.get_element_type(), t.get_element_type());
}

TEST_F(OVTensorTest, setSmallerShapeOnRoiTensor) {
    ov::Tensor t{ov::element::i32, {1, 3, 6, 5}};
    ov::Tensor roi_tensor{t, {0, 0, 1, 2}, {1, 2, 5, 4}};
    const ov::Shape newShape({1, 1, 3, 2});

    ASSERT_EQ(roi_tensor.get_shape(), ov::Shape({1, 2, 4, 2}));

    roi_tensor.set_shape(newShape);
    ASSERT_EQ(roi_tensor.get_shape(), newShape);
}

TEST_F(OVTensorTest, setMaxSizeShapeOnRoiTensor) {
    ov::Tensor t{ov::element::i32, {1, 3, 6, 5}};
    ov::Tensor roi_tensor{t, {0, 0, 1, 2}, {1, 2, 5, 5}};
    const ov::Shape new_shape({1, 2, 1, 1});
    const ov::Shape roi_capacity({1, 2, 4, 3});

    ASSERT_EQ(roi_tensor.get_shape(), roi_capacity);

    roi_tensor.set_shape(new_shape);
    ASSERT_EQ(roi_tensor.get_shape(), new_shape);

    roi_tensor.set_shape(roi_capacity);
    ASSERT_EQ(roi_tensor.get_shape(), roi_capacity);
}

TEST_F(OVTensorTest, setShapeGtMaxOnRoiTensor) {
    ov::Tensor t{ov::element::i32, {1, 3, 6, 5}};
    ov::Tensor roi_tensor{t, {0, 0, 1, 2}, {1, 2, 5, 5}};
    const ov::Shape newShape({0, 0, 0, 0});

    roi_tensor.set_shape(newShape);
    ASSERT_EQ(roi_tensor.get_shape(), newShape);
}

TEST_F(OVTensorTest, setMinShapeOnRoiTensor) {
    ov::Tensor t{ov::element::i32, {1, 3, 6, 5}};
    ov::Tensor roi_tensor{t, {0, 0, 1, 2}, {1, 2, 5, 5}};
    const ov::Shape newShape({1, 3, 6, 3});  // ROI coordinate begin + newShape[2] is bigger than t.shape[2]

    ASSERT_EQ(roi_tensor.get_shape(), ov::Shape({1, 2, 4, 3}));
    ASSERT_THROW(roi_tensor.set_shape(newShape), ov::Exception);
}

TEST_F(OVTensorTest, cannotSetShapeOnRoiTensor) {
    ov::Tensor t{ov::element::i32, {1, 3, 6, 5}};  // RGBp picture of size (WxH) = 5x6
    ov::Tensor roi_tensor{t, {0, 0, 1, 2}, {1, 3, 5, 4}};
    const ov::Shape newShape({4, 5, 6});

    ASSERT_THROW(roi_tensor.set_shape(newShape), ov::Exception);
}

TEST_F(OVTensorTest, cannotSetShapeOnRoiStringTensor) {
    ov::Tensor t{ov::element::string, {1, 3, 6, 5}};  // RGBp picture of size (WxH) = 5x6
    ov::Tensor roi_tensor{t, {0, 0, 1, 2}, {1, 3, 5, 4}};
    const ov::Shape newShape({4, 5, 6});

    ASSERT_THROW(roi_tensor.set_shape(newShape), ov::Exception);
}

TEST_F(OVTensorTest, tensorInt4DataAccess) {
    ov::Tensor t{ov::element::i4, {1, 6, 5, 3}};  // RGB picture of size (WxH) = 5x6
    ASSERT_THROW((ov::Tensor{t, {0, 1, 2, 0}, {1, 5, 4, 3}}), ov::Exception);
    ASSERT_THROW(t.get_strides(), ov::Exception);
    ASSERT_THROW(t.data<int8_t>(), ov::Exception);
    OV_ASSERT_NO_THROW(t.data());
}

TEST_F(OVTensorTest, makeRangeRoiBlobWrongSize) {
    ov::Tensor t{ov::element::f32, {1, 3, 4, 4}};
    ASSERT_THROW((ov::Tensor{t, {0, 0, 1, 1}, {1, 3, 5, 5}}), ov::Exception);
    ASSERT_THROW((ov::Tensor{t, {0, 0, 1, 1, 3}, {1, 3, 4, 4}}), ov::Exception);
}

TEST_F(OVTensorTest, readRangeRoiBlob) {
    ov::Tensor t{ov::element::i32, {1, 3, 4, 8}};
    {
        const auto origPtr = t.data<int32_t>();
        ASSERT_NE(nullptr, origPtr);
        for (size_t i = 0; i < t.get_size(); ++i) {
            origPtr[i] = static_cast<int32_t>(i);
        }
    }
    ov::Tensor roi_tensor{t, {0, 0, 2, 4}, {1, 3, 4, 8}};
    ASSERT_NE(false, static_cast<bool>(roi_tensor));
    {
        const std::uint8_t* roi = reinterpret_cast<const std::uint8_t*>(roi_tensor.data());
        ASSERT_NE(nullptr, roi);
        auto strides = roi_tensor.get_strides();
        for (auto&& c : ov::CoordinateTransformBasic{roi_tensor.get_shape()}) {
            auto actual_addr = roi + c[3] * strides[3] + c[2] * strides[2] + c[1] * strides[1] + c[0] * strides[0];
            auto expected_addr = t.data<int32_t>() + ((c[3] + 4) * strides[3] + (c[2] + 2) * strides[2] +
                                                      (c[1] + 0) * strides[1] + (c[0] + 0) * strides[0]) /
                                                         t.get_element_type().size();
            ASSERT_EQ(actual_addr, reinterpret_cast<const std::uint8_t*>(expected_addr));
        }
    }
}

TEST_F(OVTensorTest, readRangeRoiBlobStringTensor) {
    ov::Tensor t{ov::element::string, {1, 3, 4, 8}};
    {
        const auto origPtr = t.data<std::string>();
        ASSERT_NE(nullptr, origPtr);
        for (size_t i = 0; i < t.get_size(); ++i) {
            origPtr[i] = std::to_string(i);
        }
    }
    ov::Tensor roi_tensor{t, {0, 0, 2, 4}, {1, 3, 4, 8}};
    ASSERT_NE(false, static_cast<bool>(roi_tensor));
    {
        const std::uint8_t* roi = static_cast<const std::uint8_t*>(roi_tensor.data());
        ASSERT_NE(nullptr, roi);
        auto strides = roi_tensor.get_strides();
        for (auto&& c : ov::CoordinateTransformBasic{roi_tensor.get_shape()}) {
            auto actual_addr = roi + c[3] * strides[3] + c[2] * strides[2] + c[1] * strides[1] + c[0] * strides[0];
            auto expected_addr = t.data<std::string>() + ((c[3] + 4) * strides[3] + (c[2] + 2) * strides[2] +
                                                          (c[1] + 0) * strides[1] + (c[0] + 0) * strides[0]) /
                                                             t.get_element_type().size();
            ASSERT_EQ(actual_addr, static_cast<uint8_t*>(static_cast<void*>(expected_addr)));
        }
    }
}

<<<<<<< HEAD
TEST_F(OVTensorTest, createTensorWithZeroDimsCheckStride) {
    ov::Shape shape = {0, 0, 0, 0};
    auto tensor = ov::Tensor(ov::element::f32, shape);
    EXPECT_EQ(!!tensor, true);
    auto stride = tensor.get_strides();
    EXPECT_EQ(stride.size(), shape.size());
    EXPECT_EQ(stride.back(), 0);
    EXPECT_EQ(tensor.is_continuous(), true);
}

TEST_F(OVTensorTest, getByteSizeU2LessThanMinStorageUnit) {
    const auto tensor = ov::Tensor(ov::element::u2, ov::Shape{3});
    EXPECT_EQ(tensor.get_byte_size(), 1);
}

TEST_F(OVTensorTest, getByteSizeU2EvenDivByStorageUnit) {
    const auto tensor = ov::Tensor(ov::element::u2, ov::Shape{16});
    EXPECT_EQ(tensor.get_byte_size(), 4);
}

TEST_F(OVTensorTest, getByteSizeU2NotEvenDivByStorageUnit) {
    const auto tensor = ov::Tensor(ov::element::u2, ov::Shape{17});
    EXPECT_EQ(tensor.get_byte_size(), 5);
}

TEST_F(OVTensorTest, getByteSizeU3LessThanMinStorageUnit) {
    const auto tensor = ov::Tensor(ov::element::u3, ov::Shape{3});
    EXPECT_EQ(tensor.get_byte_size(), 3);
}

TEST_F(OVTensorTest, getByteSizeU3EvenDivByStorageUnit) {
    const auto tensor = ov::Tensor(ov::element::u3, ov::Shape{16});
    EXPECT_EQ(tensor.get_byte_size(), 2 * 3);
}

TEST_F(OVTensorTest, getByteSizeU3NotEvenDivByStorageUnit) {
    const auto tensor = ov::Tensor(ov::element::u3, ov::Shape{17});
    EXPECT_EQ(tensor.get_byte_size(), 3 + 2 * 3);
}

TEST_F(OVTensorTest, getByteSizeU6LessThanMinStorageUnit) {
    const auto tensor = ov::Tensor(ov::element::u6, ov::Shape{3});
    EXPECT_EQ(tensor.get_byte_size(), 3);
}

TEST_F(OVTensorTest, getByteSizeU6EvenDivByStorageUnit) {
    const auto tensor = ov::Tensor(ov::element::u6, ov::Shape{16});
    EXPECT_EQ(tensor.get_byte_size(), 4 * 3);
}

TEST_F(OVTensorTest, getByteSizeU6NotEvenDivByStorageUnit) {
    const auto tensor = ov::Tensor(ov::element::u6, ov::Shape{17});
    EXPECT_EQ(tensor.get_byte_size(), 3 + 4 * 3);
=======
TEST_F(OVTensorTest, checkIsContinuousTensorScalar) {
    ov::Tensor tensor(ov::element::f32, ov::Shape{});
    auto data = tensor.data();
    auto strides = tensor.get_strides();

    ov::Tensor view_tensor(ov::element::f32, ov::Shape{}, data, strides);
    EXPECT_EQ(view_tensor.is_continuous(), true);
}

TEST_F(OVTensorTest, checkIsContinuousTensor1Dimension) {
    ov::Tensor tensor(ov::element::f32, ov::Shape{128});
    auto data = tensor.data();
    auto strides = tensor.get_strides();

    ov::Tensor view_tensor;

    view_tensor = ov::Tensor(ov::element::f32, ov::Shape{128}, data, strides);
    EXPECT_EQ(view_tensor.is_continuous(), true);

    view_tensor = ov::Tensor(ov::element::f32, ov::Shape{16}, data, strides);
    EXPECT_EQ(view_tensor.is_continuous(), true);
}

TEST_F(OVTensorTest, checkIsContinuousTensor2Dimensions) {
    ov::Tensor tensor(ov::element::f32, ov::Shape{32, 128});
    auto data = tensor.data();
    auto strides = tensor.get_strides();

    ov::Tensor view_tensor;

    view_tensor = ov::Tensor(ov::element::f32, ov::Shape{16, 128}, data, strides);
    EXPECT_EQ(view_tensor.is_continuous(), true);

    view_tensor = ov::Tensor(ov::element::f32, ov::Shape{1, 128}, data, strides);
    EXPECT_EQ(view_tensor.is_continuous(), true);

    view_tensor = ov::Tensor(ov::element::f32, ov::Shape{1, 16}, data, strides);
    EXPECT_EQ(view_tensor.is_continuous(), true);

    view_tensor = ov::Tensor(ov::element::f32, ov::Shape{2, 16}, data, strides);
    EXPECT_EQ(view_tensor.is_continuous(), false);
}

TEST_F(OVTensorTest, checkIsContinuousTensor3Dimensions) {
    ov::Tensor tensor(ov::element::f32, ov::Shape{5, 32, 128});
    auto data = tensor.data();
    auto strides = tensor.get_strides();

    ov::Tensor view_tensor;

    view_tensor = ov::Tensor(ov::element::f32, ov::Shape{2, 32, 128}, data, strides);
    EXPECT_EQ(view_tensor.is_continuous(), true);

    view_tensor = ov::Tensor(ov::element::f32, ov::Shape{2, 16, 128}, data, strides);
    EXPECT_EQ(view_tensor.is_continuous(), false);

    view_tensor = ov::Tensor(ov::element::f32, ov::Shape{1, 1, 128}, data, strides);
    EXPECT_EQ(view_tensor.is_continuous(), true);

    view_tensor = ov::Tensor(ov::element::f32, ov::Shape{1, 1, 64}, data, strides);
    EXPECT_EQ(view_tensor.is_continuous(), true);

    view_tensor = ov::Tensor(ov::element::f32, ov::Shape{1, 16, 128}, data, strides);
    EXPECT_EQ(view_tensor.is_continuous(), true);
}

TEST_F(OVTensorTest, checkIsContinuousTensor4Dimensions) {
    ov::Tensor tensor(ov::element::f32, ov::Shape{3, 5, 32, 128});
    auto data = tensor.data();
    auto strides = tensor.get_strides();

    ov::Tensor view_tensor;

    view_tensor = ov::Tensor(ov::element::f32, ov::Shape{1, 2, 32, 128}, data, strides);
    EXPECT_EQ(view_tensor.is_continuous(), true);

    view_tensor = ov::Tensor(ov::element::f32, ov::Shape{2, 5, 32, 128}, data, strides);
    EXPECT_EQ(view_tensor.is_continuous(), true);

    view_tensor = ov::Tensor(ov::element::f32, ov::Shape{2, 2, 32, 128}, data, strides);
    EXPECT_EQ(view_tensor.is_continuous(), false);

    view_tensor = ov::Tensor(ov::element::f32, ov::Shape{1, 2, 5, 128}, data, strides);
    EXPECT_EQ(view_tensor.is_continuous(), false);

    view_tensor = ov::Tensor(ov::element::f32, ov::Shape{3, 5, 32, 64}, data, strides);
    EXPECT_EQ(view_tensor.is_continuous(), false);

    view_tensor = ov::Tensor(ov::element::f32, ov::Shape{1, 1, 16, 128}, data, strides);
    EXPECT_EQ(view_tensor.is_continuous(), true);

    view_tensor = ov::Tensor(ov::element::f32, ov::Shape{2, 1, 16, 128}, data, strides);
    EXPECT_EQ(view_tensor.is_continuous(), false);

    view_tensor = ov::Tensor(ov::element::f32, ov::Shape{1, 1, 1, 128}, data, strides);
    EXPECT_EQ(view_tensor.is_continuous(), true);

    view_tensor = ov::Tensor(ov::element::f32, ov::Shape{1, 1, 1, 32}, data, strides);
    EXPECT_EQ(view_tensor.is_continuous(), true);
>>>>>>> e7370141
}

struct TestParams {
    ov::Shape src_shape;
    ov::Strides src_strides;
    ov::Shape dst_shape;
    ov::Strides dst_strides;
};

struct OVTensorTestCopy : ::testing::TestWithParam<std::tuple<ov::element::Type, TestParams>> {};

namespace {
template <class T>
std::vector<T> fill_data(const ov::Tensor& tensor) {
    std::vector<T> actual;
    const T* data = tensor.data<T>();
    auto strides = tensor.get_strides();
    for (auto&& c : ov::CoordinateTransformBasic{tensor.get_shape()}) {
        size_t offset = 0;
        for (size_t i = 0; i < strides.size(); i++)
            offset += c[i] * strides[i];
        actual.emplace_back(*(data + offset / tensor.get_element_type().size()));
    }
    return actual;
};
template <class T>
void compare_data(const ov::Tensor& src, const ov::Tensor& dst) {
    auto source_vec = fill_data<T>(src);
    auto dest_vec = fill_data<T>(dst);

    ASSERT_EQ(source_vec.size(), dest_vec.size());

    for (size_t i = 0; i < source_vec.size(); i++) {
        EXPECT_EQ(source_vec[i], dest_vec[i]);
    }
};

template <ov::element::Type_t ET,
          typename T = typename ov::element_type_traits<ET>::value_type,
          typename std::enable_if<ET != ov::element::Type_t::string, bool>::type = true>
void init_tensor(const ov::Tensor& tensor, bool input) {
    const auto origPtr = tensor.data<T>();
    ASSERT_NE(nullptr, origPtr);
    for (size_t i = 0; i < tensor.get_size(); ++i) {
        origPtr[i] = static_cast<T>(input ? i : -1);
    }
}

template <ov::element::Type_t ET,
          typename T = typename ov::element_type_traits<ET>::value_type,
          typename std::enable_if<ET == ov::element::Type_t::string, bool>::type = true>
void init_tensor(const ov::Tensor& tensor, bool input) {
    const auto origPtr = tensor.data<T>();
    ASSERT_NE(nullptr, origPtr);
    for (size_t i = 0; i < tensor.get_size(); ++i) {
        origPtr[i] = std::to_string(i);
    }
}

void init_tensor(const ov::Tensor& tensor, bool input) {
    switch (tensor.get_element_type()) {
    case ov::element::bf16:
        init_tensor<ov::element::bf16>(tensor, input);
        break;
    case ov::element::f16:
        init_tensor<ov::element::f16>(tensor, input);
        break;
    case ov::element::f32:
        init_tensor<ov::element::f32>(tensor, input);
        break;
    case ov::element::f64:
        init_tensor<ov::element::f64>(tensor, input);
        break;
    case ov::element::i8:
        init_tensor<ov::element::i8>(tensor, input);
        break;
    case ov::element::i16:
        init_tensor<ov::element::i16>(tensor, input);
        break;
    case ov::element::i32:
        init_tensor<ov::element::i32>(tensor, input);
        break;
    case ov::element::i64:
        init_tensor<ov::element::i64>(tensor, input);
        break;
    case ov::element::u8:
        init_tensor<ov::element::u8>(tensor, input);
        break;
    case ov::element::u16:
        init_tensor<ov::element::u16>(tensor, input);
        break;
    case ov::element::u32:
        init_tensor<ov::element::u32>(tensor, input);
        break;
    case ov::element::u64:
        init_tensor<ov::element::u64>(tensor, input);
        break;
    case ov::element::string:
        init_tensor<ov::element::string>(tensor, input);
        break;
    default:
        OPENVINO_THROW("Unsupported data type");
    }
}

void compare_tensors(const ov::Tensor& src, const ov::Tensor& dst) {
    ASSERT_EQ(src.get_byte_size(), dst.get_byte_size());
    ASSERT_EQ(src.get_size(), dst.get_size());
    ASSERT_EQ(src.get_element_type(), dst.get_element_type());
    switch (src.get_element_type()) {
    case ov::element::bf16:
        compare_data<ov::element_type_traits<ov::element::bf16>::value_type>(src, dst);
        break;
    case ov::element::f16:
        compare_data<ov::element_type_traits<ov::element::f16>::value_type>(src, dst);
        break;
    case ov::element::f32:
        compare_data<ov::element_type_traits<ov::element::f32>::value_type>(src, dst);
        break;
    case ov::element::f64:
        compare_data<ov::element_type_traits<ov::element::f64>::value_type>(src, dst);
        break;
    case ov::element::i8:
        compare_data<ov::element_type_traits<ov::element::i8>::value_type>(src, dst);
        break;
    case ov::element::i16:
        compare_data<ov::element_type_traits<ov::element::i16>::value_type>(src, dst);
        break;
    case ov::element::i32:
        compare_data<ov::element_type_traits<ov::element::i32>::value_type>(src, dst);
        break;
    case ov::element::i64:
        compare_data<ov::element_type_traits<ov::element::i64>::value_type>(src, dst);
        break;
    case ov::element::u8:
        compare_data<ov::element_type_traits<ov::element::u8>::value_type>(src, dst);
        break;
    case ov::element::u16:
        compare_data<ov::element_type_traits<ov::element::u16>::value_type>(src, dst);
        break;
    case ov::element::u32:
        compare_data<ov::element_type_traits<ov::element::u32>::value_type>(src, dst);
        break;
    case ov::element::u64:
        compare_data<ov::element_type_traits<ov::element::u64>::value_type>(src, dst);
        break;
    case ov::element::string:
        compare_data<ov::element_type_traits<ov::element::string>::value_type>(src, dst);
        break;
    default:
        OPENVINO_THROW("Unsupported data type");
    }
}
}  // namespace

TEST_P(OVTensorTestCopy, copy_to) {
    ov::element::Type type;
    TestParams p;
    std::tie(type, p) = GetParam();
    // Source tensors
    ov::Tensor full_src_tensor;
    ov::Tensor src_tensor;
    if (!p.src_strides.empty()) {
        full_src_tensor = ov::Tensor(type, ov::Shape{p.src_shape[0] * p.src_strides[0]});
        src_tensor = ov::Tensor(type, p.src_shape, full_src_tensor.data(), p.src_strides);
    } else {
        src_tensor = full_src_tensor = ov::Tensor(type, p.src_shape);
    }
    init_tensor(full_src_tensor, true);

    ov::Tensor full_dst_tensor;
    ov::Tensor dst_tensor;
    if (!p.dst_strides.empty()) {
        full_dst_tensor = ov::Tensor(type, ov::Shape{p.dst_shape[0] * p.dst_strides[0]});
        dst_tensor = ov::Tensor(type, p.dst_shape, full_dst_tensor.data(), p.dst_strides);
    } else {
        dst_tensor = full_dst_tensor = ov::Tensor(type, p.dst_shape);
    }
    init_tensor(full_src_tensor, false);

    src_tensor.copy_to(dst_tensor);
    compare_tensors(src_tensor, dst_tensor);
}

// clang-format off
INSTANTIATE_TEST_SUITE_P(copy_tests,
                         OVTensorTestCopy,
                         ::testing::Combine(::testing::Values(
                                                              ov::element::bf16,
                                                              ov::element::f16,
                                                              ov::element::f32,
                                                              ov::element::f64,
                                                              ov::element::i8,
                                                              ov::element::i16,
                                                              ov::element::i32,
                                                              ov::element::i64,
                                                              ov::element::u8,
                                                              ov::element::u16,
                                                              ov::element::u32,
                                                              ov::element::u64
                                            ),
                                            ::testing::Values(
                                                              TestParams {
                                                                  ov::Shape{1, 3, 4, 8}, {},
                                                                  {0}, {}
                                                              },
                                                              TestParams {
                                                                  ov::Shape{3, 2, 2}, {},
                                                                  ov::Shape{3, 2, 2}, ov::Strides{128, 24, 8}
                                                              },
                                                              TestParams {
                                                                  ov::Shape{3, 2, 2}, ov::Strides{64, 16, 8},
                                                                  ov::Shape{3, 2, 2}, ov::Strides{}
                                                              },
                                                              TestParams {
                                                                  ov::Shape{3, 2, 2}, ov::Strides{64, 16, 8},
                                                                  ov::Shape{3, 2, 2}, ov::Strides{128, 24, 8}
                                                              },
                                                              TestParams {
                                                                  ov::Shape{}, {},
                                                                  {}, {}
                                                              },
                                                              TestParams {
                                                                  ov::Shape{1}, {},
                                                                  {}, {}
                                                              },
                                                              TestParams {
                                                                  ov::Shape{}, {},
                                                                  {1}, {}
                                                              },
                                                              TestParams{
                                                                  ov::Shape{3,2,2}, {},
                                                                  ov::Shape{5}, {}
                                                              },
                                                              TestParams{
                                                                  ov::Shape{3,2,2}, ov::Strides{64,16,8},
                                                                  ov::Shape{5,2}, {}
                                                              },
                                                              TestParams{
                                                                  ov::Shape{3,2,2}, ov::Strides{64,16,8},
                                                                  ov::Shape{3,4,3}, ov::Strides{128,24,8}
                                                              }
                                           )));

INSTANTIATE_TEST_SUITE_P(copy_tests_strings,
                         OVTensorTestCopy,
                         ::testing::Combine(::testing::Values(ov::element::string),
                                            ::testing::Values(
                                                              TestParams {
                                                                  ov::Shape{1, 3, 4, 8}, {},
                                                                  {0}, {}
                                                              },
                                                              TestParams {
                                                                  ov::Shape{3, 2, 2}, {},
                                                                  ov::Shape{3, 2, 2}, ov::Strides{16 * string_size, 3 * string_size, string_size}
                                                              },
                                                              TestParams {
                                                                  ov::Shape{3, 2, 2}, ov::Strides{8 * string_size, 2 * string_size, string_size},
                                                                  ov::Shape{3, 2, 2}, ov::Strides{}
                                                              },
                                                              TestParams {
                                                                  ov::Shape{3, 2, 2}, ov::Strides{8 * string_size, 2 * string_size, string_size},
                                                                  ov::Shape{3, 2, 2}, ov::Strides{16 * string_size, 3 * string_size, string_size}
                                                              },
                                                              TestParams {
                                                                  ov::Shape{}, {},
                                                                  {}, {}
                                                              },
                                                              TestParams {
                                                                  ov::Shape{1}, {},
                                                                  {}, {}
                                                              },
                                                              TestParams {
                                                                  ov::Shape{}, {},
                                                                  {1}, {}
                                                              }
                                           )));
// clang-format on<|MERGE_RESOLUTION|>--- conflicted
+++ resolved
@@ -709,7 +709,6 @@
     }
 }
 
-<<<<<<< HEAD
 TEST_F(OVTensorTest, createTensorWithZeroDimsCheckStride) {
     ov::Shape shape = {0, 0, 0, 0};
     auto tensor = ov::Tensor(ov::element::f32, shape);
@@ -763,7 +762,8 @@
 TEST_F(OVTensorTest, getByteSizeU6NotEvenDivByStorageUnit) {
     const auto tensor = ov::Tensor(ov::element::u6, ov::Shape{17});
     EXPECT_EQ(tensor.get_byte_size(), 3 + 4 * 3);
-=======
+}
+
 TEST_F(OVTensorTest, checkIsContinuousTensorScalar) {
     ov::Tensor tensor(ov::element::f32, ov::Shape{});
     auto data = tensor.data();
@@ -863,7 +863,6 @@
 
     view_tensor = ov::Tensor(ov::element::f32, ov::Shape{1, 1, 1, 32}, data, strides);
     EXPECT_EQ(view_tensor.is_continuous(), true);
->>>>>>> e7370141
 }
 
 struct TestParams {
