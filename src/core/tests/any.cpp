--- conflicted
+++ resolved
@@ -534,8 +534,6 @@
         ASSERT_TRUE(p.is<std::string>());
         ASSERT_EQ(false, p.as<bool>());
     }
-<<<<<<< HEAD
-=======
     {
         Any p = "Some";
         ASSERT_TRUE(p.is<std::string>());
@@ -547,5 +545,4 @@
     Any p = "not42";
     ASSERT_TRUE(p.is<std::string>());
     ASSERT_THROW(p.as<int>(), ov::Exception);
->>>>>>> 69b118ed
 }