--- conflicted
+++ resolved
@@ -3934,63 +3934,6 @@
     EXPECT_NO_THROW(run_constant_folding(model));
 }
 
-<<<<<<< HEAD
-class unsupported_types : public testing::TestWithParam<element::Type> {};
-
-TEST_P(unsupported_types, add_multiply) {
-    Shape shape_in{2, 4, 1};
-
-    const auto& type = GetParam();
-    auto param = make_shared<op::v0::Parameter>(type, shape_in);
-    auto c1 = op::v0::Constant::create(type, shape_in, {1});
-    auto c2 = op::v0::Constant::create(type, shape_in, {1});
-    auto add = make_shared<op::v1::Add>(c1, c2);
-    auto mul = make_shared<op::v1::Multiply>(param, add);
-    auto m = make_shared<Model>(mul, ParameterVector{param});
-
-    run_constant_folding(m);
-
-    EXPECT_EQ(m->get_ops().size(), 4);
-    EXPECT_EQ(count_ops_of_type<op::v1::Add>(m), 0);
-    EXPECT_EQ(count_ops_of_type<op::v1::Multiply>(m), 1);
-    EXPECT_EQ(count_ops_of_type<op::v0::Constant>(m), 1);
-    ASSERT_EQ(m->get_results().size(), 1);
-}
-
-TEST_P(unsupported_types, convert_like) {
-    Shape shape_in{2, 4, 1};
-
-    const auto& type = GetParam();
-    auto param = make_shared<op::v0::Parameter>(type, shape_in);
-    auto param2 = make_shared<op::v0::Parameter>(element::f32, shape_in);
-    auto c1 = op::v0::Constant::create(type, shape_in, {1});
-    auto c2 = op::v0::Constant::create(type, shape_in, {1});
-    auto c3 = op::v0::Constant::create(element::i32, shape_in, {1});
-    auto add = make_shared<op::v1::Add>(c1, c2);
-    auto convert_like = make_shared<op::v1::ConvertLike>(c3, add);
-    auto convert_like2 = make_shared<op::v1::ConvertLike>(param2, add);
-    auto mul = make_shared<op::v1::Multiply>(convert_like, convert_like2);
-    auto m = make_shared<Model>(mul, ParameterVector{param, param2});
-
-    run_constant_folding(m);
-
-    EXPECT_EQ(m->get_ops().size(), 7);
-    EXPECT_EQ(count_ops_of_type<op::v1::Add>(m), 0);
-    EXPECT_EQ(count_ops_of_type<op::v1::ConvertLike>(m), 1);
-    EXPECT_EQ(count_ops_of_type<op::v1::Multiply>(m), 1);
-    EXPECT_EQ(count_ops_of_type<op::v0::Constant>(m), 2);
-    ASSERT_EQ(m->get_results().size(), 1);
-}
-
-static std::string unsupported_types_test_case_name(const testing::TestParamInfo<element::Type>& info) {
-    return info.param.get_type_name();
-}
-
-INSTANTIATE_TEST_SUITE_P(constant_folding,
-                         unsupported_types,
-                         testing::Values(element::bf16, element::f16),
-                         unsupported_types_test_case_name);
-=======
 TEST(constant_folding, sq_diff) {
     auto const_0 = std::make_shared<ov::op::v0::Constant>(element::f32, ov::Shape{1}, std::vector<float>{4});
     auto const_1 = std::make_shared<ov::op::v0::Constant>(element::f32, ov::Shape{1}, std::vector<float>{2});
@@ -4008,4 +3951,59 @@
     auto res_node = std::dynamic_pointer_cast<ov::op::v0::Result>(ops.back());
     ASSERT_NE(res_node, nullptr);
 }
->>>>>>> 7946e43c
+
+class unsupported_types : public testing::TestWithParam<element::Type> {};
+
+TEST_P(unsupported_types, add_multiply) {
+    Shape shape_in{2, 4, 1};
+
+    const auto& type = GetParam();
+    auto param = make_shared<op::v0::Parameter>(type, shape_in);
+    auto c1 = op::v0::Constant::create(type, shape_in, {1});
+    auto c2 = op::v0::Constant::create(type, shape_in, {1});
+    auto add = make_shared<op::v1::Add>(c1, c2);
+    auto mul = make_shared<op::v1::Multiply>(param, add);
+    auto m = make_shared<Model>(mul, ParameterVector{param});
+
+    run_constant_folding(m);
+
+    EXPECT_EQ(m->get_ops().size(), 4);
+    EXPECT_EQ(count_ops_of_type<op::v1::Add>(m), 0);
+    EXPECT_EQ(count_ops_of_type<op::v1::Multiply>(m), 1);
+    EXPECT_EQ(count_ops_of_type<op::v0::Constant>(m), 1);
+    ASSERT_EQ(m->get_results().size(), 1);
+}
+
+TEST_P(unsupported_types, convert_like) {
+    Shape shape_in{2, 4, 1};
+
+    const auto& type = GetParam();
+    auto param = make_shared<op::v0::Parameter>(type, shape_in);
+    auto param2 = make_shared<op::v0::Parameter>(element::f32, shape_in);
+    auto c1 = op::v0::Constant::create(type, shape_in, {1});
+    auto c2 = op::v0::Constant::create(type, shape_in, {1});
+    auto c3 = op::v0::Constant::create(element::i32, shape_in, {1});
+    auto add = make_shared<op::v1::Add>(c1, c2);
+    auto convert_like = make_shared<op::v1::ConvertLike>(c3, add);
+    auto convert_like2 = make_shared<op::v1::ConvertLike>(param2, add);
+    auto mul = make_shared<op::v1::Multiply>(convert_like, convert_like2);
+    auto m = make_shared<Model>(mul, ParameterVector{param, param2});
+
+    run_constant_folding(m);
+
+    EXPECT_EQ(m->get_ops().size(), 7);
+    EXPECT_EQ(count_ops_of_type<op::v1::Add>(m), 0);
+    EXPECT_EQ(count_ops_of_type<op::v1::ConvertLike>(m), 1);
+    EXPECT_EQ(count_ops_of_type<op::v1::Multiply>(m), 1);
+    EXPECT_EQ(count_ops_of_type<op::v0::Constant>(m), 2);
+    ASSERT_EQ(m->get_results().size(), 1);
+}
+
+static std::string unsupported_types_test_case_name(const testing::TestParamInfo<element::Type>& info) {
+    return info.param.get_type_name();
+}
+
+INSTANTIATE_TEST_SUITE_P(constant_folding,
+                         unsupported_types,
+                         testing::Values(element::bf16, element::f16),
+                         unsupported_types_test_case_name);