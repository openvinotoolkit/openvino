// Copyright (C) 2018-2021 Intel Corporation
// SPDX-License-Identifier: Apache-2.0
//

#include "gtest/gtest.h"
#include "ngraph/ngraph.hpp"
#include "ngraph/ops.hpp"
#include "openvino/core/preprocess/pre_post_process.hpp"
#include "util/test_tools.hpp"

using namespace ov;
using namespace ov::preprocess;

static std::shared_ptr<Function> create_simple_function(element::Type type, const PartialShape& shape) {
    auto data1 = std::make_shared<op::v0::Parameter>(type, shape);
    data1->set_friendly_name("input1");
    data1->get_output_tensor(0).set_names({"tensor_input1"});
    auto op = std::make_shared<op::v0::Relu>(data1);
    op->set_friendly_name("Relu");
    op->get_output_tensor(0).set_names({"tensor_Relu"});
    auto res = std::make_shared<op::v0::Result>(op);
    res->set_friendly_name("Result1");
    res->get_output_tensor(0).set_names({"tensor_output1"});
    return std::make_shared<Function>(ResultVector{res}, ParameterVector{data1});
}

template <int N>
static std::shared_ptr<Function> create_n_inputs(element::Type type, const PartialShape& shape) {
    ResultVector res;
    ParameterVector params;
    for (size_t i = 0; i < N; i++) {
        auto index_str = std::to_string(i);
        auto data1 = std::make_shared<op::v0::Parameter>(type, shape);
        data1->set_friendly_name("input" + index_str);
        data1->get_output_tensor(0).set_names({"tensor_input" + index_str});
        auto op1 = std::make_shared<op::v0::Relu>(data1);
        op1->set_friendly_name("Relu" + index_str);
        auto res1 = std::make_shared<op::v0::Result>(op1);
        res1->set_friendly_name("Result" + index_str);
        res1->get_output_tensor(0).set_names({"tensor_output" + index_str});
        params.push_back(data1);
        res.push_back(res1);
    }
    return std::make_shared<Function>(res, params);
}

TEST(pre_post_process, simple_mean_scale) {
    auto f = create_simple_function(element::f32, Shape{1, 3, 2, 2});
    auto p = PrePostProcessor(f);
    p.input().preprocess().mean(1.f).scale(2.f);
    f = p.build();
    EXPECT_EQ(f->get_output_element_type(0), element::f32);
}

TEST(pre_post_process, simple_mean_scale_getters) {
    auto f = create_simple_function(element::f32, Shape{1, 3, 2, 2});
    auto p = PrePostProcessor(f);
    p.input("tensor_input1").preprocess().mean(1).scale(2);
    f = p.build();
    EXPECT_EQ(f->get_output_element_type(0), element::f32);
}

TEST(pre_post_process, convert_element_type_and_scale) {
    auto f = create_simple_function(element::i8, Shape{1, 3, 2, 2});
    auto p = PrePostProcessor(f);
    p.input().tensor().set_element_type(element::i16);
    p.input().preprocess().convert_element_type(element::f32).scale(2.f).convert_element_type(element::i8);
    f = p.build();
    EXPECT_EQ(f->get_parameters().front()->get_element_type(), element::i16);
    EXPECT_EQ(f->get_output_element_type(0), element::i8);
}

TEST(pre_post_process, convert_element_type_implicit) {
    auto f = create_simple_function(element::i32, Shape{1, 3, 224, 224});
<<<<<<< HEAD
    EXPECT_EQ(f->get_parameters().front()->get_element_type(), element::i32);
    EXPECT_EQ(f->get_results().front()->get_element_type(), element::i32);
    f = PrePostProcessor(f).input(InputInfo().tensor(InputTensorInfo().set_element_type(element::f32))).build();
=======
    auto p = PrePostProcessor(f);
    p.input().tensor().set_element_type(element::f32);
    f = p.build();
>>>>>>> e9a15b70
    EXPECT_EQ(f->get_parameters().front()->get_element_type(), element::f32);
    EXPECT_EQ(f->get_results().front()->get_element_type(), element::i32);
}

TEST(pre_post_process, convert_element_type_implicit_several_time) {
    auto f = create_simple_function(element::i32, Shape{1, 3, 224, 224});
    EXPECT_EQ(f->get_parameters().front()->get_element_type(), element::i32);
    EXPECT_EQ(f->get_results().front()->get_element_type(), element::i32);
    PrePostProcessor preprocessor(f);
    preprocessor.input().tensor().set_layout(ov::Layout("NHWC"));
    preprocessor.input().network().set_layout(ov::Layout("NCHW"));
    preprocessor.input().tensor().set_element_type(element::f16);
    preprocessor.input().tensor().set_element_type(element::i32);
    preprocessor.input().tensor().set_element_type(element::u32);
    preprocessor.input().tensor().set_element_type(element::f32);
    OutputInfo output;
    preprocessor.output().tensor().set_element_type(element::f16);
    preprocessor.output().tensor().set_element_type(element::i32);
    preprocessor.output().tensor().set_element_type(element::u32);
    preprocessor.output().tensor().set_element_type(element::f32);
    preprocessor.output().tensor().set_element_type(element::u64);
    f = preprocessor.build();
    EXPECT_EQ(f->get_parameters().front()->get_element_type(), element::f32);
    EXPECT_EQ(f->get_parameters().front()->get_layout().to_string(), "[N,H,W,C]");
    EXPECT_EQ(f->get_results().front()->get_element_type(), element::u64);
}

TEST(pre_post_process, convert_element_type_same) {
    auto f = create_simple_function(element::i32, Shape{1, 3, 224, 224});
    auto old_size = f->get_ops().size();
    auto p = PrePostProcessor(f);
    p.input("tensor_input1").tensor().set_element_type(element::i32);
    p.input("tensor_input1").preprocess().convert_element_type(element::i32);
    f = p.build();
    EXPECT_EQ(f->get_parameters().front()->get_element_type(), element::i32);
    EXPECT_EQ(old_size, f->get_ops().size());
}

TEST(pre_post_process, convert_element_type_default) {
    auto f = create_simple_function(element::f32, Shape{1, 3, 224, 224});
    auto type_custom1 = element::Type();
    auto type_custom2 = element::Type();
    auto p = PrePostProcessor(f);
    p.input().tensor().set_element_type(element::i32);
    p.input()
        .preprocess()
        .custom([&type_custom1](const Output<Node>& node) {
            type_custom1 = node.get_element_type();
            return node;
        })
        .convert_element_type()
        .custom([&type_custom2](const Output<Node>& node) {
            type_custom2 = node.get_element_type();
            return node;
        });
    f = p.build();
    EXPECT_EQ(type_custom1, element::i32);
    EXPECT_EQ(type_custom2, element::f32);
    EXPECT_EQ(f->get_parameters().front()->get_element_type(), element::i32);
    EXPECT_EQ(f->get_results().front()->get_element_type(), element::f32);
}

TEST(pre_post_process, empty_preprocess) {
    auto f = create_simple_function(element::i8, Shape{1, 3, 2, 2});
    auto p = PrePostProcessor(f);
    p.input().tensor().set_element_type(element::i8);
    f = p.build();
    EXPECT_EQ(f->get_parameters().front()->get_element_type(), element::i8);
    EXPECT_EQ(f->get_output_element_type(0), element::i8);
}

TEST(pre_post_process, preprocess_assert_input_without_index) {
    auto f = create_n_inputs<2>(element::f32, Shape{1, 3, 2, 2});
    auto p = PrePostProcessor(f);
    EXPECT_ANY_THROW(p.input().preprocess().mean(0.f); f = p.build());
    EXPECT_ANY_THROW(p.input("some_non_existing_name").preprocess().mean(0.f); f = p.build());
}

TEST(pre_post_process, convert_element_type_from_unknown) {
    auto f = create_simple_function(element::i32, Shape{1, 3, 224, 224});
    auto p = PrePostProcessor(f);
    ASSERT_THROW(p.input().preprocess().convert_element_type(element::dynamic).convert_element_type(element::i32);
                 f = p.build();
                 , ov::AssertFailure);
}

TEST(pre_post_process, scale_not_float) {
    auto f = create_simple_function(element::f32, Shape{1, 3, 224, 224});
    auto p = PrePostProcessor(f);
    ASSERT_THROW(p.input().preprocess().convert_element_type(element::i32).scale(2.0f);
                 f = p.build(), ov::AssertFailure);
}

TEST(pre_post_process, mean_not_float) {
    auto f = create_simple_function(element::f32, Shape{1, 3, 224, 224});
    auto p = PrePostProcessor(f);
    ASSERT_THROW(p.input().preprocess().convert_element_type(element::i32).mean(2.0f);
                 f = p.build(), ov::AssertFailure);
}

TEST(pre_post_process, tensor_element_type_and_scale) {
    auto f = create_simple_function(element::i8, Shape{1, 3, 1, 1});
    auto p = PrePostProcessor(f);
    p.input().tensor().set_element_type(element::f32);
    p.input().preprocess().scale(2.0f).convert_element_type(element::i8);
    f = p.build();

    EXPECT_EQ(f->get_parameters().front()->get_element_type(), element::f32);
    EXPECT_EQ(f->get_output_element_type(0), element::i8);
    EXPECT_EQ(f->get_parameters().front()->get_layout(), Layout());
}

TEST(pre_post_process, convert_color_nv12_rgb_single) {
    auto f = create_simple_function(element::f32, PartialShape{Dimension::dynamic(), 2, 2, 3});
    auto p = PrePostProcessor(f);
    auto name = f->get_parameters()[0]->get_friendly_name();
    auto tensor_names = f->get_parameters().front()->get_output_tensor(0).get_names();
    p.input().tensor().set_element_type(element::u8).set_color_format(ColorFormat::NV12_SINGLE_PLANE);
    p.input().preprocess().convert_color(ColorFormat::RGB).convert_element_type(element::f32);
    f = p.build();

    EXPECT_EQ(f->get_parameters().size(), 1);
    EXPECT_EQ(f->get_parameters().front()->get_element_type(), element::u8);
    EXPECT_EQ(f->get_parameters().front()->get_layout(), "NHWC");
    EXPECT_EQ(f->get_parameters().front()->get_partial_shape(), (PartialShape{Dimension::dynamic(), 3, 2, 1}));
    EXPECT_EQ(f->get_parameters().front()->get_friendly_name(), name);
    EXPECT_EQ(f->get_parameters().front()->get_output_tensor(0).get_names(), tensor_names);
}

TEST(pre_post_process, convert_color_nv12_bgr_single) {
    auto f = create_simple_function(element::f32, PartialShape{Dimension::dynamic(), 2, 2, 3});
    auto name = f->get_parameters()[0]->get_friendly_name();
    auto tensor_names = f->get_parameters().front()->get_output_tensor(0).get_names();
    auto p = PrePostProcessor(f);
    p.input().tensor().set_color_format(ColorFormat::NV12_SINGLE_PLANE);
    p.input().preprocess().convert_color(ColorFormat::BGR);
    f = p.build();

    EXPECT_EQ(f->get_parameters().size(), 1);
    EXPECT_EQ(f->get_parameters().front()->get_element_type(), element::f32);
    EXPECT_EQ(f->get_parameters().front()->get_layout(), "NHWC");
    EXPECT_EQ(f->get_parameters().front()->get_partial_shape(), (PartialShape{Dimension::dynamic(), 3, 2, 1}));
    EXPECT_EQ(f->get_parameters().front()->get_friendly_name(), name);
    EXPECT_EQ(f->get_parameters().front()->get_output_tensor(0).get_names(), tensor_names);
}

TEST(pre_post_process, convert_color_nv12_bgr_2_planes) {
    auto f = create_simple_function(element::f32, Shape{5, 2, 2, 3});
    auto p = PrePostProcessor(f);
    p.input().tensor().set_color_format(ColorFormat::NV12_TWO_PLANES, {"TestY", "TestUV"});
    p.input().preprocess().convert_color(ColorFormat::BGR);
    f = p.build();

    EXPECT_EQ(f->get_parameters().size(), 2);
    EXPECT_EQ(f->get_parameters()[0]->get_friendly_name(), "input1/TestY");
    EXPECT_EQ(*f->get_parameters()[0]->output(0).get_tensor().get_names().begin(), "tensor_input1/TestY");
    EXPECT_EQ(f->get_parameters()[0]->get_element_type(), element::f32);
    EXPECT_EQ(f->get_parameters()[0]->get_partial_shape(), (PartialShape{5, 2, 2, 1}));

    EXPECT_EQ(f->get_parameters()[1]->get_friendly_name(), "input1/TestUV");
    EXPECT_EQ(*f->get_parameters()[1]->output(0).get_tensor().get_names().begin(), "tensor_input1/TestUV");
    EXPECT_EQ(f->get_parameters()[1]->get_element_type(), element::f32);
    EXPECT_EQ(f->get_parameters()[1]->get_partial_shape(), (PartialShape{5, 1, 1, 2}));
}

TEST(pre_post_process, convert_color_nv12_rgb_2_planes) {
    auto f = create_simple_function(element::f32, Shape{5, 2, 2, 3});
    auto p = PrePostProcessor(f);
    p.input().tensor().set_color_format(ColorFormat::NV12_TWO_PLANES);
    p.input().preprocess().convert_color(ColorFormat::RGB);
    f = p.build();

    EXPECT_EQ(f->get_parameters().size(), 2);
    EXPECT_EQ(f->get_parameters()[0]->get_element_type(), element::f32);
    EXPECT_EQ(f->get_parameters()[1]->get_element_type(), element::f32);
    EXPECT_EQ(f->get_parameters()[0]->get_partial_shape(), (PartialShape{5, 2, 2, 1}));
    EXPECT_EQ(f->get_parameters()[1]->get_partial_shape(), (PartialShape{5, 1, 1, 2}));
}

TEST(pre_post_process, convert_color_nv12_bgr_2_planes_u8) {
    auto f = create_simple_function(element::u8, Shape{1, 2, 2, 3});
    auto p = PrePostProcessor(f);
    p.input().tensor().set_color_format(ColorFormat::NV12_TWO_PLANES);
    p.input().preprocess().convert_color(ColorFormat::BGR);
    f = p.build();

    EXPECT_EQ(f->get_parameters().size(), 2);
    EXPECT_EQ(f->get_parameters()[0]->get_element_type(), element::u8);
    EXPECT_EQ(f->get_parameters()[0]->get_partial_shape(), (PartialShape{1, 2, 2, 1}));
    EXPECT_EQ(f->get_parameters()[1]->get_element_type(), element::u8);
    EXPECT_EQ(f->get_parameters()[1]->get_partial_shape(), (PartialShape{1, 1, 1, 2}));
}

TEST(pre_post_process, convert_color_nv12_bgr_2_planes_el_type) {
    auto f = create_simple_function(element::u8, Shape{1, 2, 2, 3});
    auto p = PrePostProcessor(f);
    p.input().tensor().set_element_type(element::f32).set_color_format(ColorFormat::NV12_TWO_PLANES);
    p.input().preprocess().convert_element_type(element::u8).convert_color(ColorFormat::BGR);
    f = p.build();

    ASSERT_EQ(f->get_parameters().size(), 2);
    EXPECT_EQ(f->get_parameters()[0]->get_element_type(), element::f32);
    EXPECT_EQ(f->get_parameters()[1]->get_element_type(), element::f32);
}

TEST(pre_post_process, convert_color_i420_bgr_single) {
    auto f = create_simple_function(element::f32, PartialShape{Dimension::dynamic(), 2, 2, 3});
    auto name = f->get_parameters()[0]->get_friendly_name();
    auto tensor_names = f->input().get_tensor().get_names();
    auto p = PrePostProcessor(f);
    p.input().tensor().set_color_format(ColorFormat::I420_SINGLE_PLANE);
    p.input().preprocess().convert_color(ColorFormat::BGR);
    f = p.build();

    EXPECT_EQ(f->inputs().size(), 1);
    EXPECT_EQ(f->input().get_element_type(), element::f32);
    EXPECT_EQ(f->get_parameters().front()->get_layout(), "NHWC");
    EXPECT_EQ(f->input().get_partial_shape(), (PartialShape{Dimension::dynamic(), 3, 2, 1}));
    EXPECT_EQ(f->get_parameters().front()->get_friendly_name(), name);
    EXPECT_EQ(f->input().get_tensor().get_names(), tensor_names);
}

TEST(pre_post_process, convert_color_i420_rgb_single) {
    auto f = create_simple_function(element::f32, PartialShape{Dimension::dynamic(), 4, 4, 3});
    auto name = f->get_parameters()[0]->get_friendly_name();
    auto tensor_names = f->input().get_tensor().get_names();
    auto p = PrePostProcessor(f);
    p.input().tensor().set_color_format(ColorFormat::I420_SINGLE_PLANE);
    p.input().preprocess().convert_color(ColorFormat::RGB);
    f = p.build();

    EXPECT_EQ(f->inputs().size(), 1);
    EXPECT_EQ(f->input().get_element_type(), element::f32);
    EXPECT_EQ(f->get_parameters().front()->get_layout(), "NHWC");
    EXPECT_EQ(f->input().get_partial_shape(), (PartialShape{Dimension::dynamic(), 6, 4, 1}));
    EXPECT_EQ(f->get_parameters().front()->get_friendly_name(), name);
    EXPECT_EQ(f->input().get_tensor().get_names(), tensor_names);
}

TEST(pre_post_process, convert_color_i420_bgr_3_planes) {
    auto f = create_simple_function(element::f32, Shape{5, 30, 20, 3});
    auto p = PrePostProcessor(f);
    p.input().tensor().set_color_format(ColorFormat::I420_THREE_PLANES, {"TestY", "TestU", "TestV"});
    p.input().preprocess().convert_color(ColorFormat::BGR);
    f = p.build();

    EXPECT_EQ(f->get_parameters().size(), 3);

    EXPECT_EQ(f->get_parameters()[0]->get_friendly_name(), "input1/TestY");
    EXPECT_EQ(*f->input(0).get_tensor().get_names().begin(), "tensor_input1/TestY");
    EXPECT_EQ(f->input(0).get_element_type(), element::f32);
    EXPECT_EQ(f->input(0).get_partial_shape(), (PartialShape{5, 30, 20, 1}));

    EXPECT_EQ(f->get_parameters()[1]->get_friendly_name(), "input1/TestU");
    EXPECT_EQ(*f->input(1).get_tensor().get_names().begin(), "tensor_input1/TestU");
    EXPECT_EQ(f->input(1).get_element_type(), element::f32);
    EXPECT_EQ(f->input(1).get_partial_shape(), (PartialShape{5, 15, 10, 1}));

    EXPECT_EQ(f->get_parameters()[2]->get_friendly_name(), "input1/TestV");
    EXPECT_EQ(*f->input(2).get_tensor().get_names().begin(), "tensor_input1/TestV");
    EXPECT_EQ(f->input(2).get_element_type(), element::f32);
    EXPECT_EQ(f->input(2).get_partial_shape(), (PartialShape{5, 15, 10, 1}));
}

TEST(pre_post_process, convert_color_i420_rgb_3_planes) {
    auto f = create_simple_function(element::u8, Shape{5, 20, 20, 3});
    auto p = PrePostProcessor(f);
    p.input().tensor().set_color_format(ColorFormat::I420_THREE_PLANES);
    p.input().preprocess().convert_color(ColorFormat::RGB);
    f = p.build();

    EXPECT_EQ(f->inputs().size(), 3);
    EXPECT_EQ(f->input(0).get_element_type(), element::u8);
    EXPECT_EQ(f->input(1).get_element_type(), element::u8);
    EXPECT_EQ(f->input(2).get_element_type(), element::u8);
    EXPECT_EQ(f->input(0).get_partial_shape(), (PartialShape{5, 20, 20, 1}));
    EXPECT_EQ(f->input(1).get_partial_shape(), (PartialShape{5, 10, 10, 1}));
    EXPECT_EQ(f->input(2).get_partial_shape(), (PartialShape{5, 10, 10, 1}));
}

TEST(pre_post_process, convert_color_same_type) {
    auto f = create_simple_function(element::u8, Shape{1, 2, 2, 3});
    auto p = PrePostProcessor(f);
    p.input().tensor().set_color_format(ColorFormat::RGB);
    p.input().preprocess().convert_color(ColorFormat::RGB);
    f = p.build();

    EXPECT_EQ(f->get_parameters().size(), 1);
    EXPECT_EQ(f->get_parameters()[0]->get_partial_shape(), (PartialShape{1, 2, 2, 3}));
}

TEST(pre_post_process, convert_color_unsupported) {
    // Feel free to update this test when more color conversions are supported in future
    auto f = create_simple_function(element::f32, PartialShape{1, 4, 4, 3});

    EXPECT_THROW(auto p = PrePostProcessor(f); p.input().tensor().set_color_format(ColorFormat::NV12_SINGLE_PLANE);
                 p.input().preprocess().convert_color(ColorFormat::UNDEFINED);
                 f = p.build(), ov::AssertFailure);

    EXPECT_THROW(auto p = PrePostProcessor(f); p.input().tensor().set_color_format(ColorFormat::NV12_TWO_PLANES);
                 p.input().preprocess().convert_color(ColorFormat::UNDEFINED);
                 f = p.build(), ov::AssertFailure);

    auto colors = {ColorFormat::NV12_TWO_PLANES, ColorFormat::NV12_SINGLE_PLANE, ColorFormat::RGB, ColorFormat::BGR};
    for (const auto& color : colors) {
        EXPECT_THROW(auto p = PrePostProcessor(f); p.input().tensor().set_color_format(ColorFormat::UNDEFINED);
                     p.input().preprocess().convert_color(color);
                     f = p.build(), ov::AssertFailure);

        EXPECT_THROW(auto p = PrePostProcessor(f); p.input().tensor().set_color_format(color);
                     p.input().preprocess().convert_color(ColorFormat::UNDEFINED);
                     f = p.build(), ov::AssertFailure);
    }
}

TEST(pre_post_process, convert_color_incorrect_subnames) {
    auto f = create_simple_function(element::f32, PartialShape{Dimension::dynamic(), 2, 2, 3});
    EXPECT_THROW(auto p = PrePostProcessor(f);
                 p.input().tensor().set_color_format(ColorFormat::NV12_SINGLE_PLANE, {"Test"});
                 p.input().preprocess().convert_color(ColorFormat::RGB);
                 p.build(), ov::AssertFailure);

    EXPECT_THROW(
        {
            auto p = PrePostProcessor(f);
            p.input().tensor().set_color_format(ColorFormat::I420_SINGLE_PLANE, {"Test"});
            p.input().preprocess().convert_color(ColorFormat::RGB);
            p.build();
        },
        ov::AssertFailure);

    EXPECT_THROW(auto p = PrePostProcessor(f);
                 p.input().tensor().set_color_format(ColorFormat::NV12_TWO_PLANES, {"Test"});
                 p.build(), ov::AssertFailure);

    EXPECT_THROW(
        {
            auto p = PrePostProcessor(f);
            p.input().tensor().set_color_format(ColorFormat::I420_THREE_PLANES, {"Test"});
            p.input().preprocess().convert_color(ColorFormat::BGR);
            p.build();
        },
        ov::AssertFailure);

    EXPECT_THROW(auto p = PrePostProcessor(f);
                 p.input().tensor().set_color_format(ColorFormat::NV12_TWO_PLANES, {"1", "2", "3"});
                 f = p.build(), ov::AssertFailure);
}

TEST(pre_post_process, convert_color_duplicate_subnames) {
    auto f = create_n_inputs<2>(element::f32, PartialShape{1, 2, 2, 3});
    f->get_parameters()[0]->get_output_tensor(0).set_names({"tensor_input1"});
    f->get_parameters()[1]->get_output_tensor(0).set_names({"tensor_input1/CustomUV"});
    auto p = PrePostProcessor(f);
    EXPECT_THROW(p.input().tensor().set_color_format(ColorFormat::NV12_SINGLE_PLANE, {"CustomY", "CustomUV"});
                 p.input().preprocess().convert_color(ColorFormat::RGB);
                 p.build(), ov::AssertFailure);
}

TEST(pre_post_process, convert_color_duplicate_internal_subnames_mean) {
    auto f = create_simple_function(element::f32, PartialShape{1, 2, 2, 3});
    for (int i = 0; i < 10; i++) {
        // Create preprocessing step several times (try to duplicate internal node names this way)
        EXPECT_NO_THROW(auto p = PrePostProcessor(f); p.input().preprocess().mean(0.1f); f = p.build());
        EXPECT_NO_THROW(auto p = PrePostProcessor(f); p.input().preprocess().scale(1.1f); f = p.build());
        EXPECT_NO_THROW(auto p = PrePostProcessor(f);
                        p.input().preprocess().convert_element_type(element::u8).convert_element_type(element::f32);
                        f = p.build());
    }
    f = create_simple_function(element::f32, PartialShape{1, 2, 2, 3});
    for (int i = 0; i < 10; i++) {
        auto p = PrePostProcessor(f);
        p.input().tensor().set_layout("NHWC");
        p.input().preprocess().convert_layout("NCHW");
        p.input().network().set_layout("NHWC");
        f = p.build();
    }
    f = create_simple_function(element::f32, PartialShape{1, 2, 2, 3});
    auto p = PrePostProcessor(f);
    for (int i = 10; i < 20; i++) {
        p.input().preprocess().resize(ResizeAlgorithm::RESIZE_LINEAR, i, i);
    }
    p.input().preprocess().resize(ResizeAlgorithm::RESIZE_LINEAR);
    p.input().tensor().set_spatial_static_shape(480, 640);
    p.input().network().set_layout("NHWC");
    EXPECT_NO_THROW(f = p.build());
}

TEST(pre_post_process, convert_layout_implicit_several_time) {
    auto f = create_simple_function(element::i32, Shape{1, 3, 224, 224});
    EXPECT_EQ(f->get_parameters().front()->get_element_type(), element::i32);
    EXPECT_EQ(f->get_results().front()->get_element_type(), element::i32);
    PrePostProcessor preprocessor(f);
    preprocessor.input().tensor().set_layout("NWHC");
    preprocessor.input().tensor().set_layout("CHWN");
    preprocessor.input().tensor().set_layout("NHCW");
    preprocessor.input().tensor().set_layout("NCHW");
    preprocessor.input().tensor().set_layout("NHWC");
    preprocessor.output().tensor().set_layout("NWHC");
    preprocessor.output().tensor().set_layout("CHWN");
    preprocessor.output().tensor().set_layout("NHCW");
    preprocessor.output().tensor().set_layout("NCHW");
    f = preprocessor.build();
    EXPECT_EQ(f->get_parameters().front()->get_layout().to_string(), "[N,H,W,C]");
    EXPECT_EQ(f->get_results().front()->get_layout().to_string(), "[N,C,H,W]");
}

TEST(pre_post_process, unsupported_network_color_format) {
    auto f = create_simple_function(element::f32, PartialShape{1, 4, 4, 3});
    EXPECT_THROW(auto p = PrePostProcessor(f); p.input().tensor().set_color_format(ColorFormat::NV12_SINGLE_PLANE);
                 f = p.build(), ov::AssertFailure);

    EXPECT_THROW(auto p = PrePostProcessor(f); p.input().tensor().set_color_format(ColorFormat::NV12_TWO_PLANES);
                 f = p.build(), ov::AssertFailure);

    EXPECT_THROW(auto p = PrePostProcessor(f); p.input().tensor().set_color_format(ColorFormat::NV12_TWO_PLANES);
                 p.input().preprocess().convert_layout("NCHW").convert_color(ColorFormat::RGB);
                 f = p.build(), ov::AssertFailure);

    EXPECT_THROW(auto p = PrePostProcessor(f); p.input().tensor().set_color_format(ColorFormat::NV12_TWO_PLANES);
                 p.input().preprocess().mean(0.1f).convert_color(ColorFormat::RGB);
                 f = p.build(), ov::AssertFailure);

    EXPECT_THROW(auto p = PrePostProcessor(f); p.input().tensor().set_color_format(ColorFormat::NV12_TWO_PLANES);
                 p.input().preprocess().scale(2.1f).convert_color(ColorFormat::RGB);
                 f = p.build(), ov::AssertFailure);
}

TEST(pre_post_process, unsupported_network_color_format_i420) {
    auto f = create_simple_function(element::f32, PartialShape{1, 4, 4, 3});
    EXPECT_THROW(
        {
            auto p = PrePostProcessor(f);
            p.input().tensor().set_color_format(ColorFormat::I420_SINGLE_PLANE);
            f = p.build();
        },
        ov::AssertFailure);

    EXPECT_THROW(
        {
            auto p = PrePostProcessor(f);
            p.input().tensor().set_color_format(ColorFormat::I420_THREE_PLANES);
            f = p.build();
        },
        ov::AssertFailure);

    EXPECT_THROW(
        {
            auto p = PrePostProcessor(f);
            p.input().tensor().set_color_format(ColorFormat::I420_SINGLE_PLANE);
            p.input().preprocess().convert_layout("NCHW").convert_color(ColorFormat::RGB);
            f = p.build();
        },
        ov::AssertFailure);

    EXPECT_THROW(
        {
            auto p = PrePostProcessor(f);
            p.input().tensor().set_color_format(ColorFormat::I420_THREE_PLANES);
            p.input().preprocess().scale(2.1).convert_color(ColorFormat::BGR);
            f = p.build();
        },
        ov::AssertFailure);
}

TEST(pre_post_process, custom_preprocessing) {
    auto f = create_simple_function(element::i32, Shape{1, 3, 1, 1});
    auto p = PrePostProcessor(f);
    p.input().preprocess().custom([](const Output<Node>& node) {
        return std::make_shared<op::v0::Abs>(node);
    });
    f = p.build();
    EXPECT_EQ(f->get_output_element_type(0), element::i32);
}

TEST(pre_post_process, test_2_inputs_basic) {
    auto f = create_n_inputs<2>(element::f32, Shape{1, 3, 1, 1});
    auto p = PrePostProcessor(f);
    p.input(1).preprocess().mean(1.f).scale(2.0f);
    f = p.build();
    EXPECT_EQ(f->get_output_element_type(0), element::f32);
    EXPECT_EQ(f->get_output_element_type(1), element::f32);
}

TEST(pre_post_process, reuse_network_layout_no_tensor_info) {
    auto f = create_simple_function(element::f32, PartialShape{Dimension::dynamic(), 3, 2, 1});
    f->get_parameters().front()->set_layout("NC??");
    auto p = PrePostProcessor(f);
    p.input().preprocess().mean({1.f, 2.f, 3.f}).scale({2.f, 3.f, 4.f});
    f = p.build();
    EXPECT_EQ(f->get_parameters().front()->get_layout(), "NC??");
}

TEST(pre_post_process, reuse_network_layout_tensor_info) {
    auto f = create_simple_function(element::u8, PartialShape{Dimension::dynamic(), 3, 2, 1});
    f->get_parameters().front()->set_layout("NC??");
    auto p = PrePostProcessor(f);
    p.input().tensor().set_element_type(element::f32);
    p.input().preprocess().mean({1.f, 2.f, 3.f}).scale({2.f, 3.f, 4.f}).convert_element_type(element::u8);
    f = p.build();
    EXPECT_EQ(f->get_parameters().front()->get_layout(), "NC??");
}

TEST(pre_post_process, mean_scale_vector_tensor_layout) {
    auto f = create_simple_function(element::f32, PartialShape{Dimension::dynamic(), 3, 2, 1});
    auto name = f->get_parameters().front()->get_friendly_name();
    auto tensor_names = f->get_parameters().front()->get_output_tensor(0).get_names();
    auto p = PrePostProcessor(f);
    p.input().tensor().set_layout("NC??");
    p.input().preprocess().mean({1.f, 2.f, 3.f}).scale({2.f, 3.f, 4.f});
    f = p.build();
    EXPECT_EQ(f->get_parameters().front()->get_friendly_name(), name);
    EXPECT_EQ(f->get_parameters().front()->get_layout(), "NC??");
    EXPECT_EQ(f->get_parameters().front()->get_output_tensor(0).get_names(), tensor_names);
    EXPECT_EQ(f->get_output_element_type(0), element::f32);
}

TEST(pre_post_process, mean_scale_dynamic_layout) {
    auto f = create_simple_function(element::f32,
                                    PartialShape{Dimension::dynamic(), Dimension::dynamic(), Dimension::dynamic(), 3});
    auto name = f->get_parameters().front()->get_friendly_name();
    auto tensor_names = f->get_parameters().front()->get_output_tensor(0).get_names();
    auto p = PrePostProcessor(f);

    p.input().tensor().set_layout("N...C");
    p.input().preprocess().mean({1.f, 2.f, 3.f}).scale({2.f, 3.f, 4.f});
    f = p.build();

    EXPECT_EQ(f->get_parameters().front()->get_friendly_name(), name);
    EXPECT_EQ(f->get_parameters().front()->get_layout(), "N...C");
    EXPECT_EQ(f->get_parameters().front()->get_output_tensor(0).get_names(), tensor_names);
    EXPECT_EQ(f->get_output_element_type(0), element::f32);
}

TEST(pre_post_process, scale_vector_no_channels_layout) {
    auto f = create_simple_function(element::f32, Shape{1, 3, 224, 224});
    EXPECT_EQ(f->get_output_element_type(0), element::f32);
    auto p = PrePostProcessor(f);
    EXPECT_THROW(p.input().tensor().set_layout("N?HW"); p.input().preprocess().scale({0.1f, 0.2f, 0.3f});
                 p.build(), ov::AssertFailure);
}

TEST(pre_post_process, scale_vector_dim_mismatch) {
    auto f = create_simple_function(element::f32, Shape{1, 3, 224, 224});
    EXPECT_EQ(f->get_output_element_type(0), element::f32);
    auto p = PrePostProcessor(f);
    EXPECT_THROW(p.input().tensor().set_layout("NCHW"); p.input().preprocess().scale({0.1f, 0.2f, 0.3f, 0.4f});
                 p.build(), ov::AssertFailure);
}

TEST(pre_post_process, scale_vector_channels_out_of_range) {
    auto f = create_simple_function(element::f32, Shape{1, 3, 224, 224});
    ASSERT_EQ(f->get_output_element_type(0), element::f32);
    auto p = PrePostProcessor(f);
    ASSERT_THROW(p.input().tensor().set_layout("0123C"); p.input().preprocess().scale({0.1f, 0.2f, 0.3f});
                 p.build(), ov::AssertFailure);
}

TEST(pre_post_process, mean_vector_no_layout) {
    auto f = create_simple_function(element::f32, PartialShape{Dimension::dynamic(), 3, 224, 224});
    ASSERT_EQ(f->get_output_element_type(0), element::f32);
    auto p = PrePostProcessor(f);
    ASSERT_THROW(p.input().preprocess().mean({0.1f, 0.2f, 0.3f}); p.build(), ov::AssertFailure);
}

TEST(pre_post_process, mean_vector_dynamic_channels_shape) {
    auto f = create_simple_function(
        element::f32,
        PartialShape{Dimension::dynamic(), Dimension::dynamic(), Dimension::dynamic(), Dimension::dynamic()});
    EXPECT_EQ(f->get_output_element_type(0), element::f32);
    auto p = PrePostProcessor(f);
    EXPECT_NO_THROW(p.input().tensor().set_layout("NCHW"); p.input().preprocess().mean({0.1f, 0.2f, 0.3f}); p.build());
    EXPECT_EQ(f->get_output_element_type(0), element::f32);
}

// Error cases for 'resize'
TEST(pre_post_process, resize_no_network_layout) {
    auto f = create_simple_function(element::f32, Shape{1, 3, 224, 224});
    auto p = PrePostProcessor(f);
    EXPECT_THROW(p.input().tensor().set_layout("NHWC"); p.input().preprocess().resize(ResizeAlgorithm::RESIZE_CUBIC);
                 p.build(), ov::AssertFailure);
}

TEST(pre_post_process, tensor_spatial_shape_no_layout_dims) {
    auto f = create_simple_function(element::f32, Shape{1, 3, 224, 224});
    auto p = PrePostProcessor(f);
    EXPECT_THROW(p.input().tensor().set_layout("NC?W").set_spatial_static_shape(480, 640);
                 p.input().preprocess().resize(ResizeAlgorithm::RESIZE_CUBIC);
                 p.build(), ov::AssertFailure);

    EXPECT_THROW(p.input().tensor().set_layout("NCH?").set_spatial_static_shape(480, 640);
                 p.input().preprocess().resize(ResizeAlgorithm::RESIZE_CUBIC);
                 p.build(), ov::AssertFailure);
}

TEST(pre_post_process, resize_no_tensor_height) {
    auto f = create_simple_function(element::f32, Shape{1, 3, 224, 224});
    auto p = PrePostProcessor(f);
    EXPECT_THROW(p.input().tensor().set_layout("N?WC"); p.input().preprocess().resize(ResizeAlgorithm::RESIZE_LINEAR);
                 p.input().network().set_layout("NHWC");
                 p.build(), ov::AssertFailure);
}

TEST(pre_post_process, resize_no_tensor_width) {
    auto f = create_simple_function(element::f32, Shape{1, 3, 224, 224});
    auto p = PrePostProcessor(f);
    EXPECT_THROW(p.input().tensor().set_layout("NH?C"); p.input().preprocess().resize(ResizeAlgorithm::RESIZE_LINEAR);
                 p.input().network().set_layout("NHWC");
                 p.build(), ov::AssertFailure);
}

TEST(pre_post_process, preprocess_convert_layout_implicit) {
    auto f = create_simple_function(element::f32, Shape{1, 3, 2, 2});
    auto name = f->get_results().front()->get_friendly_name();
    auto name_last_op = f->get_results().front()->get_input_source_output(0).get_node_shared_ptr()->get_friendly_name();
    auto tensor_names = f->output().get_tensor().get_names();

    auto p = PrePostProcessor(f);

    p.input().tensor().set_layout("NHWC");
    p.input().network().set_layout("NCHW");
    p.build();
    EXPECT_EQ(f->get_parameters()[0]->get_layout(), "NHWC");
    EXPECT_EQ(f->get_parameters()[0]->get_output_tensor(0).get_partial_shape(), (PartialShape{1, 2, 2, 3}));
    EXPECT_EQ(name, f->get_results().front()->get_friendly_name());
    EXPECT_EQ(name_last_op,
              f->get_results().front()->get_input_source_output(0).get_node_shared_ptr()->get_friendly_name());
    EXPECT_EQ(tensor_names, f->output().get_tensor().get_names());
}

TEST(pre_post_process, preprocess_convert_layout_default) {
    auto f = create_simple_function(element::f32, Shape{1, 3, 2, 2});
    auto p = PrePostProcessor(f);

    p.input().tensor().set_layout("NHWC");
    p.input().preprocess().convert_layout();
    p.input().network().set_layout("NCHW");
    p.build();
    EXPECT_EQ(f->get_parameters()[0]->get_layout(), "NHWC");
    EXPECT_EQ(f->get_parameters()[0]->get_output_tensor(0).get_partial_shape(), (PartialShape{1, 2, 2, 3}));
}

TEST(pre_post_process, preprocess_convert_layout_same) {
    auto f = create_simple_function(element::f32, Shape{1, 3, 2, 2});
    auto size_old = f->get_ordered_ops().size();

    auto p = PrePostProcessor(f);

    p.input().tensor().set_layout("NCHW");
    p.input().preprocess().convert_layout("NCHW");
    p.input().network().set_layout("NCHW");
    p.build();
    EXPECT_EQ(f->get_parameters()[0]->get_layout(), "NCHW");
    EXPECT_EQ(f->get_parameters()[0]->get_output_tensor(0).get_partial_shape(), (PartialShape{1, 3, 2, 2}));
    // Verify that redundant ops were not added
    EXPECT_EQ(size_old, f->get_ordered_ops().size());
}

TEST(pre_post_process, preprocess_convert_layout_dims) {
    auto f = create_simple_function(element::f32, Shape{1, 3, 480, 640});

    auto p = PrePostProcessor(f);
    p.input().preprocess().convert_layout({0, 3, 1, 2});
    p.build();

    EXPECT_EQ(f->input().get_partial_shape(), (PartialShape{1, 480, 640, 3}));
}

TEST(pre_post_process, preprocess_convert_layout_dims_empty) {
    auto f = create_simple_function(element::f32, Shape{1, 3, 480, 640});

    auto p = PrePostProcessor(f);

    p.input().preprocess().convert_layout(std::vector<uint64_t>{});
    p.build();

    EXPECT_EQ(f->input().get_partial_shape(), (PartialShape{1, 3, 480, 640}));
}

TEST(pre_post_process, preprocess_convert_layout_dims_dyn_shape) {
    auto f = create_simple_function(element::f32, PartialShape::dynamic());

    auto p = PrePostProcessor(f);
    p.input().preprocess().convert_layout({0, 3, 1, 2});
    p.build();

    EXPECT_EQ(f->input().get_partial_shape(), (PartialShape::dynamic()));
}

TEST(pre_post_process, preprocess_convert_layout_invalid_dims) {
    auto f = create_simple_function(element::f32, Shape{1, 3, 2, 2});
    auto p = PrePostProcessor(f);
    EXPECT_THROW(p.input().preprocess().convert_layout({0, 3, 2, 2}); p.build(), ov::AssertFailure);

    EXPECT_THROW(p.input().preprocess().convert_layout({0, 3, 1, std::numeric_limits<uint64_t>::max()});
                 p.build(), ov::AssertFailure);
}

TEST(pre_post_process, preprocess_convert_layout_invalid_dims_dyn_shape) {
    auto f = create_simple_function(element::f32, PartialShape::dynamic());
    auto p = PrePostProcessor(f);
    EXPECT_THROW(p.input().preprocess().convert_layout({0, 3, 2, 2}); p.build(), ov::AssertFailure);

    EXPECT_THROW(p.input().preprocess().convert_layout({0, 3, 1, std::numeric_limits<uint64_t>::max()});
                 p.build(), ov::AssertFailure);
}

TEST(pre_post_process, preprocess_convert_layout_partially_defined) {
    auto f = create_n_inputs<8>(element::f32, Shape{1, 2, 3, 4, 5});

    auto p = PrePostProcessor(f);
    p.input(0).tensor().set_layout("nc???");
    p.input(0).network().set_layout("????c");

    p.input(1).tensor().set_layout("...c??");
    p.input(1).network().set_layout("ndhwc");

    p.input(2).tensor().set_layout("?cwh...");
    p.input(2).network().set_layout("...hwc");

    p.input(3).tensor().set_layout("...c");
    p.input(3).network().set_layout("c...");

    p.input(4).tensor().set_layout("...");
    p.input(4).network().set_layout("c...");

    p.input(5).tensor().set_layout("...c");
    p.input(5).network().set_layout("...");

    p.input(6).tensor().set_layout("ndhwc");
    p.input(6).network().set_layout("ndh?c");

    p.input(7).tensor().set_layout("ndh?c");
    p.input(7).network().set_layout("ndhwc");

    f = p.build();
    EXPECT_EQ(f->input(0).get_partial_shape(), (PartialShape{1, 5, 2, 3, 4}));
    EXPECT_EQ(f->input(1).get_partial_shape(), (PartialShape{1, 2, 5, 3, 4}));
    EXPECT_EQ(f->input(2).get_partial_shape(), (PartialShape{1, 5, 4, 3, 2}));
    EXPECT_EQ(f->input(3).get_partial_shape(), (PartialShape{2, 3, 4, 5, 1}));
    EXPECT_EQ(f->input(4).get_partial_shape(), (PartialShape{1, 2, 3, 4, 5}));
    EXPECT_EQ(f->input(5).get_partial_shape(), (PartialShape{1, 2, 3, 4, 5}));
    EXPECT_EQ(f->input(6).get_partial_shape(), (PartialShape{1, 2, 3, 4, 5}));
    EXPECT_EQ(f->input(7).get_partial_shape(), (PartialShape{1, 2, 3, 4, 5}));
}

TEST(pre_post_process, preprocess_convert_layout_partially_defined_trivial) {
    auto f = create_n_inputs<4>(element::f32, Shape{1, 2, 3, 4, 5});
    auto ops_num = f->get_ordered_ops().size();

    auto p = PrePostProcessor(f);
    p.input(0).tensor().set_layout("...");
    p.input(0).network().set_layout("c...");

    p.input(1).tensor().set_layout("...c");
    p.input(1).network().set_layout("...");

    p.input(2).tensor().set_layout("ndhwc");
    p.input(2).network().set_layout("ndh?c");

    p.input(3).tensor().set_layout("ndh?c");
    p.input(3).network().set_layout("ndhwc");

    f = p.build();
    EXPECT_EQ(f->input(0).get_partial_shape(), (PartialShape{1, 2, 3, 4, 5}));
    EXPECT_EQ(f->input(1).get_partial_shape(), (PartialShape{1, 2, 3, 4, 5}));
    EXPECT_EQ(f->input(2).get_partial_shape(), (PartialShape{1, 2, 3, 4, 5}));
    EXPECT_EQ(f->input(3).get_partial_shape(), (PartialShape{1, 2, 3, 4, 5}));
    // Verify that no preprocessing Nodes are inserted
    EXPECT_EQ(ops_num, f->get_ordered_ops().size());
}

TEST(pre_post_process, preprocess_convert_layout_partially_defined_error) {
    auto f = create_simple_function(element::f32, Shape{1, 2, 3, 4, 5});

    EXPECT_THROW(
        {
            auto p = PrePostProcessor(f);
            p.input().tensor().set_layout("nch??");
            p.input().network().set_layout("???wc");
            f = p.build();
        },
        ov::AssertFailure);

    EXPECT_THROW(
        {
            auto p = PrePostProcessor(f);
            p.input().tensor().set_layout("nch??");
            p.input().network().set_layout("???wc?");
            f = p.build();
        },
        ov::AssertFailure);
}

TEST(pre_post_process, preprocess_convert_layout_partially_defined_error_diff_rank) {
    auto f = create_simple_function(element::f32, Shape{1, 2, 3, 4, 5});
}

TEST(pre_post_process, preprocess_convert_layout_partially_defined_error_dyn_rank) {
    auto f = create_simple_function(element::f32, PartialShape::dynamic());

    EXPECT_THROW(
        {
            auto p = PrePostProcessor(f);
            p.input().tensor().set_layout("nchw");
            p.input().network().set_layout("...wc");
            f = p.build();
        },
        ov::AssertFailure);

    EXPECT_THROW(
        {
            auto p = PrePostProcessor(f);
            p.input().tensor().set_layout("nchw");
            p.input().network().set_layout("??wc?");
            f = p.build();
        },
        ov::AssertFailure);
}

TEST(pre_post_process, preprocess_reverse_channels_multiple_planes) {
    auto f = create_simple_function(element::f32, Shape{1, 3, 2, 2});
    auto p = PrePostProcessor(f);
    EXPECT_THROW(

        p.input().tensor().set_color_format(ColorFormat::NV12_TWO_PLANES, {"Y", "UV"});
        p.input().preprocess().reverse_channels();
        p.build(), ov::AssertFailure);
}

TEST(pre_post_process, preprocess_reverse_channels_no_c_dim) {
    auto f = create_simple_function(element::f32, Shape{1, 3, 2, 2});
    auto p = PrePostProcessor(f);
    EXPECT_THROW(p.input().tensor().set_layout("N?HW"); p.input().preprocess().reverse_channels();
                 p.build(), ov::AssertFailure);
}

TEST(pre_post_process, preprocess_preserve_rt_info) {
    auto f = create_simple_function(element::f32, Shape{1, 3, 2, 2});
    f->get_parameters()[0]->get_rt_info()["someKey"] = ov::make_variant("someValue");
    f->input().get_rt_info()["someKey_in"] = ov::make_variant("someValue_in");
    auto p = PrePostProcessor(f);
    p.input().tensor().set_element_type(element::u8);
    f = p.build();
    EXPECT_EQ(f->input().get_element_type(), element::u8);

    ASSERT_EQ(f->get_parameters()[0]->get_rt_info().count("someKey"), 1);
    auto var0 = std::dynamic_pointer_cast<VariantImpl<std::string>>(f->get_parameters()[0]->get_rt_info()["someKey"]);
    EXPECT_EQ(var0->get(), "someValue");

    ASSERT_EQ(f->input().get_rt_info().count("someKey_in"), 1);
    auto var0_in = std::dynamic_pointer_cast<VariantImpl<std::string>>(f->input().get_rt_info()["someKey_in"]);
    EXPECT_EQ(var0_in->get(), "someValue_in");
}

TEST(pre_post_process, preprocess_memory_type) {
    auto f = create_simple_function(element::f32, Shape{1, 3, 2, 2});
    auto p = PrePostProcessor(f);
    p.input().tensor().set_memory_type("abc");
    f = p.build();
    ASSERT_EQ(f->input().get_rt_info().count(TensorInfoMemoryType::get_type_info_static()), 1);
    auto var0 = std::dynamic_pointer_cast<TensorInfoMemoryType>(
        f->input().get_rt_info()[TensorInfoMemoryType::get_type_info_static()]);
    EXPECT_EQ(var0->get(), "abc");
}

TEST(pre_post_process, preprocess_memory_type_clear) {
    auto f = create_simple_function(element::f32, Shape{1, 3, 2, 2});
    f->input().get_rt_info()[TensorInfoMemoryType::get_type_info_static()] = ov::make_variant("abc");
    auto p = PrePostProcessor(f);
    p.input().tensor().set_memory_type("");
    f = p.build();
    EXPECT_EQ(f->input().get_rt_info().count(TensorInfoMemoryType::get_type_info_static()), 0);
}

TEST(pre_post_process, preprocess_memory_type_not_cleared) {
    auto f = create_simple_function(element::f32, Shape{1, 3, 2, 2});
    auto p = PrePostProcessor(f);
    p.input().tensor().set_memory_type("abc").set_layout("NHWC");
    f = p.build();

    ASSERT_EQ(f->input().get_rt_info().count(TensorInfoMemoryType::get_type_info_static()), 1);
    auto var0 = std::dynamic_pointer_cast<TensorInfoMemoryType>(
        f->input().get_rt_info()[TensorInfoMemoryType::get_type_info_static()]);
    EXPECT_EQ(var0->get(), "abc");
}

// --- PostProcess - set/convert element type ---

TEST(pre_post_process, postprocess_convert_element_type_explicit) {
    auto f = create_simple_function(element::f32, Shape{1, 3, 2, 2});
    auto name = f->output().get_node_shared_ptr()->get_friendly_name();
    auto name_last_op = f->get_results().front()->get_input_source_output(0).get_node_shared_ptr()->get_friendly_name();
    auto old_names = f->output().get_tensor().get_names();
    auto p = PrePostProcessor(f);

    p.output().postprocess().convert_element_type(element::u8);
    p.build();
    EXPECT_EQ(f->get_results().size(), 1);
    EXPECT_EQ(f->get_results()[0]->get_element_type(), element::u8);
    EXPECT_EQ(f->output().get_tensor().get_names(), old_names);
    EXPECT_EQ(old_names.count("tensor_output1"), 1);
    auto ops = f->get_ordered_ops();
    auto res_count = std::count_if(ops.begin(), ops.end(), [](const std::shared_ptr<ov::Node>& n) {
        return std::dynamic_pointer_cast<ov::op::v0::Result>(n) != nullptr;
    });
    EXPECT_EQ(res_count, 1);
    auto names_count = std::count_if(ops.begin(), ops.end(), [](std::shared_ptr<ov::Node> n) {
        return n->output(0).get_tensor().get_names().count("tensor_output1") > 0;
    });
    EXPECT_EQ(names_count, 2);  // last node + result referencing to it
    EXPECT_EQ(name, f->output().get_node_shared_ptr()->get_friendly_name());
    EXPECT_EQ(name_last_op,
              f->get_results().front()->get_input_source_output(0).get_node_shared_ptr()->get_friendly_name());
}

TEST(pre_post_process, postprocess_convert_element_type_default) {
    auto f = create_n_inputs<2>(element::f32, Shape{1, 3, 2, 2});
    auto name = f->output(1).get_node_shared_ptr()->get_friendly_name();
    auto name_last_op = f->get_results().front()->get_input_source_output(0).get_node_shared_ptr()->get_friendly_name();
    auto tensor_names = f->output(1).get_tensor().get_names();
    auto p = PrePostProcessor(f);

    p.output(1).postprocess().convert_element_type();
    p.output(1).tensor().set_element_type(element::u8);
    p.build();
    EXPECT_EQ(f->get_results()[0]->get_element_type(), element::f32);
    EXPECT_EQ(f->get_results()[1]->get_element_type(), element::u8);
    EXPECT_EQ(name, f->output(1).get_node_shared_ptr()->get_friendly_name());
    EXPECT_EQ(name_last_op,
              f->get_results().front()->get_input_source_output(0).get_node_shared_ptr()->get_friendly_name());
    EXPECT_EQ(tensor_names, f->output(1).get_tensor().get_names());
}

TEST(pre_post_process, postprocess_convert_element_type_same) {
    auto f = create_simple_function(element::f32, Shape{1, 3, 2, 2});
    auto size_old = f->get_ordered_ops().size();
    auto p = PrePostProcessor(f);

    p.output("tensor_output1").postprocess().convert_element_type(element::f32);
    p.output("tensor_output1").tensor().set_element_type(element::f32);
    p.build();
    EXPECT_EQ(f->get_results()[0]->get_element_type(), element::f32);

    // Verify that redundant ops were not added
    EXPECT_EQ(size_old, f->get_ordered_ops().size());
}

TEST(pre_post_process, postprocess_convert_element_type_default_error) {
    auto f = create_simple_function(element::f32, Shape{1, 3, 2, 2});
    auto p = PrePostProcessor(f);
    EXPECT_THROW(p.output().postprocess().convert_element_type(); p.build(), ov::AssertFailure);
}

TEST(pre_post_process, postprocess_convert_element_type_implicit) {
    auto f = create_simple_function(element::f32, Shape{1, 3, 2, 2});
    auto p = PrePostProcessor(f);
    p.output().tensor().set_element_type(element::u8);
    p.build();
    EXPECT_EQ(f->get_results()[0]->get_element_type(), element::u8);
}

TEST(pre_post_process, preprocess_keep_params_order) {
    auto f = create_n_inputs<3>(element::f32, Shape{1, 2, 2, 3});
    auto p = PrePostProcessor(f);

    p.input(1).tensor().set_color_format(ColorFormat::NV12_TWO_PLANES, {"Y", "UV"});
    p.input(1).preprocess().convert_color(ColorFormat::RGB);
    p.input(0).tensor().set_layout("NCHW");
    p.input(2).tensor().set_color_format(ColorFormat::NV12_TWO_PLANES, {"Y", "UV"});
    p.input(2).preprocess().convert_color(ColorFormat::RGB);
    p.build();
    ASSERT_EQ(f->get_parameters().size(), 5);
    EXPECT_EQ(f->get_parameters()[0]->get_layout(), "NCHW");
    EXPECT_EQ(f->get_parameters()[1]->get_layout(), "NHWC");
    EXPECT_EQ(f->get_parameters()[2]->get_layout(), "NHWC");
    EXPECT_EQ(f->get_parameters()[3]->get_layout(), "NHWC");
    EXPECT_EQ(f->get_parameters()[4]->get_layout(), "NHWC");

    EXPECT_EQ(f->input(0).get_partial_shape(), (PartialShape{1, 2, 2, 3}));
    EXPECT_EQ(f->input(1).get_partial_shape(), (PartialShape{1, 2, 2, 1}));
    EXPECT_EQ(f->input(2).get_partial_shape(), (PartialShape{1, 1, 1, 2}));
    EXPECT_EQ(f->input(3).get_partial_shape(), (PartialShape{1, 2, 2, 1}));
    EXPECT_EQ(f->input(4).get_partial_shape(), (PartialShape{1, 1, 1, 2}));

    EXPECT_EQ(f->input(0).get_tensor().get_names(), std::unordered_set<std::string>{"tensor_input0"});
    EXPECT_EQ(f->input(1).get_tensor().get_names(), std::unordered_set<std::string>{"tensor_input1/Y"});
    EXPECT_EQ(f->input(2).get_tensor().get_names(), std::unordered_set<std::string>{"tensor_input1/UV"});
    EXPECT_EQ(f->input(3).get_tensor().get_names(), std::unordered_set<std::string>{"tensor_input2/Y"});
    EXPECT_EQ(f->input(4).get_tensor().get_names(), std::unordered_set<std::string>{"tensor_input2/UV"});
}

// --- PostProcess - set/convert layout ---
TEST(pre_post_process, postprocess_set_layout_network) {
    auto f = create_simple_function(element::f32, Shape{1, 3, 2, 2});
    auto p = PrePostProcessor(f);
    p.output().network().set_layout("NCHW");
    p.build();
    EXPECT_EQ(f->get_results()[0]->get_layout(), "NCHW");
}

TEST(pre_post_process, postprocess_convert_layout_implicit) {
    auto f = create_simple_function(element::f32, Shape{1, 3, 2, 2});

    auto p = PrePostProcessor(f);

    p.output().network().set_layout("NCHW");
    p.output().tensor().set_layout("NHWC");
    p.build();
    EXPECT_EQ(f->get_results()[0]->get_layout(), "NHWC");
    EXPECT_EQ(f->get_results()[0]->get_output_tensor(0).get_partial_shape(), (PartialShape{1, 2, 2, 3}));
}

TEST(pre_post_process, postprocess_convert_layout_explicit_no_target) {
    auto f = create_n_inputs<2>(element::f32, Shape{1, 3, 2, 2});
    auto p = PrePostProcessor(f);

    p.output(1).network().set_layout("NCHW");
    p.output(1).postprocess().convert_layout("NHWC");
    p.build();
    EXPECT_EQ(f->get_results()[0]->get_output_tensor(0).get_partial_shape(), (PartialShape{1, 3, 2, 2}));
    EXPECT_EQ(f->get_results()[1]->get_output_tensor(0).get_partial_shape(), (PartialShape{1, 2, 2, 3}));
}

TEST(pre_post_process, postprocess_convert_layout_default) {
    auto f = create_simple_function(element::f32, Shape{1, 3, 2, 2});

    auto p = PrePostProcessor(f);

    p.output().network().set_layout("NCHW");
    p.output().postprocess().convert_layout();
    p.output().tensor().set_layout("NHWC");
    p.build();
    EXPECT_EQ(f->get_results()[0]->get_layout(), "NHWC");
    EXPECT_EQ(f->get_results()[0]->get_output_tensor(0).get_partial_shape(), (PartialShape{1, 2, 2, 3}));
}

TEST(pre_post_process, postprocess_convert_layout_default_getters) {
    auto f = create_simple_function(element::f32, Shape{1, 3, 2, 2});

    auto p = PrePostProcessor(f);
    auto& out = p.output();
    out.network().set_layout("NCHW");
    out.postprocess().convert_layout();
    out.tensor().set_layout("NHWC");
    f = p.build();
    EXPECT_EQ(f->get_results()[0]->get_layout(), "NHWC");
    EXPECT_EQ(f->get_results()[0]->get_output_tensor(0).get_partial_shape(), (PartialShape{1, 2, 2, 3}));
}

TEST(pre_post_process, postprocess_convert_layout_same) {
    auto f = create_simple_function(element::f32, Shape{1, 3, 2, 2});
    auto size_old = f->get_ordered_ops().size();

    auto p = PrePostProcessor(f);

    p.output().network().set_layout("NCHW");
    p.output().postprocess().convert_layout("NCHW");
    p.output().tensor().set_layout("NCHW");
    p.build();
    EXPECT_EQ(f->get_results()[0]->get_layout(), "NCHW");
    EXPECT_EQ(f->get_results()[0]->get_output_tensor(0).get_partial_shape(), (PartialShape{1, 3, 2, 2}));
    // Verify that redundant ops were not added
    EXPECT_EQ(size_old, f->get_ordered_ops().size());
}

TEST(pre_post_process, postprocess_convert_layout_dims) {
    auto f = create_simple_function(element::f32, Shape{1, 3, 480, 640});

    auto p = PrePostProcessor(f);
    p.output().postprocess().convert_layout({0, 2, 3, 1});
    p.build();

    EXPECT_EQ(f->output().get_partial_shape(), (PartialShape{1, 480, 640, 3}));
}

TEST(pre_post_process, postprocess_convert_layout_dims_empty) {
    auto f = create_simple_function(element::f32, Shape{1, 3, 480, 640});

    auto p = PrePostProcessor(f);

    p.output().postprocess().convert_layout(std::vector<uint64_t>{});
    p.build();

    EXPECT_EQ(f->output().get_partial_shape(), (PartialShape{1, 3, 480, 640}));
}

TEST(pre_post_process, postprocess_convert_layout_has_layout) {
    auto f = create_simple_function(element::f32, Shape{1, 3, 480, 640});

    auto p = PrePostProcessor(f);

    p.output().network().set_layout("NC??");
    p.output().postprocess().convert_layout({0, 2, 3, 1});
    p.build();

    EXPECT_EQ(f->output().get_partial_shape(), (PartialShape{1, 480, 640, 3}));
    EXPECT_EQ(f->get_results()[0]->get_layout(), "N??C");
}

TEST(pre_post_process, postprocess_convert_layout_invalid_dims) {
    auto f = create_simple_function(element::f32, Shape{1, 3, 2, 2});
    auto p = PrePostProcessor(f);
    EXPECT_THROW(p.output().postprocess().convert_layout({0, 3, 2, 2}); p.build(), ov::AssertFailure);

    EXPECT_THROW(p.output().postprocess().convert_layout({0, 3, 1, std::numeric_limits<uint64_t>::max()});
                 p.build(), ov::AssertFailure);
}

TEST(pre_post_process, postprocess_convert_layout_invalid_dims_dyn_shape) {
    auto f = create_simple_function(element::f32, PartialShape::dynamic());
    auto p = PrePostProcessor(f);
    EXPECT_THROW(p.output().postprocess().convert_layout({0, 3, 2, 2}); p.build(), ov::AssertFailure);

    EXPECT_THROW(p.output().postprocess().convert_layout({0, 3, 1, std::numeric_limits<uint64_t>::max()});
                 p.build(), ov::AssertFailure);
}

// Postprocessing - other

TEST(pre_post_process, postprocess_custom_step) {
    auto f = create_simple_function(element::f32, Shape{1, 3, 2, 2});
    bool hit = false;
    auto p = PrePostProcessor(f);

    p.output().postprocess().custom([&hit](const ov::Output<Node>& node) {
        auto abs = std::make_shared<op::v0::Abs>(node);
        hit = true;
        return abs;
    });
    p.build();
    EXPECT_TRUE(hit);

    EXPECT_EQ(std::string(f->get_results()[0]->get_input_source_output(0).get_node()->get_type_name()),
              std::string(op::v0::Abs::get_type_info_static().name));
}

TEST(pre_post_process, postprocess_implicit_convert_element_type_and_layout) {
    auto f = create_simple_function(element::f32, Shape{1, 3, 2, 2});
    auto p = PrePostProcessor(f);

    p.output().network().set_layout("NCHW");
    p.output().tensor().set_layout("NHWC").set_element_type(element::u8);
    p.build();
    EXPECT_EQ(f->get_results()[0]->get_element_type(), element::u8);
    EXPECT_EQ(f->get_results()[0]->get_layout(), "NHWC");
    EXPECT_EQ(f->get_results()[0]->get_output_tensor(0).get_partial_shape(), (PartialShape{1, 2, 2, 3}));
}

TEST(pre_post_process, postprocess_assert_output_without_index) {
    auto f = create_n_inputs<2>(element::f32, Shape{1, 3, 2, 2});
    auto p = PrePostProcessor(f);
    EXPECT_ANY_THROW(p.output().tensor().set_element_type(element::f32); p.build());
    EXPECT_ANY_THROW(p.output("some_non_existing_name").tensor().set_element_type(element::f32); p.build());
}

TEST(pre_post_process, postprocess_keep_results_order) {
    auto f = create_n_inputs<3>(element::f32, Shape{1, 3, 2, 2});
    auto names0 = f->output(0).get_tensor().get_names();
    auto names1 = f->output(1).get_tensor().get_names();
    auto names2 = f->output(2).get_tensor().get_names();
    auto p = PrePostProcessor(f);

    p.output(0).network().set_layout("NCHW");
    p.output(1).network().set_layout("NCHW");
    p.output(1).tensor().set_layout("NHWC").set_element_type(element::u8);
    p.build();
    ASSERT_EQ(f->get_results().size(), 3);
    EXPECT_EQ(f->output(0).get_element_type(), element::f32);
    EXPECT_EQ(f->output(1).get_element_type(), element::u8);
    EXPECT_EQ(f->output(2).get_element_type(), element::f32);

    EXPECT_EQ(f->get_results()[0]->get_layout(), "NCHW") << f->get_results()[0]->get_layout().to_string();
    EXPECT_EQ(f->get_results()[1]->get_layout(), "NHWC") << f->get_results()[1]->get_layout().to_string();
    EXPECT_EQ(f->get_results()[2]->get_layout(), "") << f->get_results()[2]->get_layout().to_string();

    EXPECT_EQ(f->output(0).get_partial_shape(), (PartialShape{1, 3, 2, 2}));
    EXPECT_EQ(f->output(1).get_partial_shape(), (PartialShape{1, 2, 2, 3}));
    EXPECT_EQ(f->output(2).get_partial_shape(), (PartialShape{1, 3, 2, 2}));

    EXPECT_EQ(f->output(0).get_tensor().get_names(), names0);
    EXPECT_EQ(f->output(1).get_tensor().get_names(), names1);
    EXPECT_EQ(f->output(2).get_tensor().get_names(), names2);
}

TEST(pre_post_process, postprocess_many) {
    auto f = create_simple_function(element::f32, Shape{1, 3, 2, 2});
    bool custom_called = false;

    auto p = PrePostProcessor(f);
    p.output("tensor_output1").network().set_layout("NCHW");
    p.output("tensor_output1")
        .postprocess()
        .convert_layout()
        .convert_element_type()
        .custom([&custom_called](const ov::Output<Node>& node) {
            custom_called = true;
            return std::make_shared<op::v0::Abs>(node);
        });
    p.output("tensor_output1").tensor().set_layout("NHWC").set_element_type(element::u8);

    f = p.build();
    EXPECT_EQ(f->get_results().size(), 1);
    EXPECT_EQ(f->output().get_tensor().get_names().count("tensor_output1"), 1);
    EXPECT_EQ(f->output().get_node_shared_ptr()->get_friendly_name(), "Result1");
    EXPECT_EQ(f->output().get_element_type(), element::u8);
    EXPECT_EQ(f->get_results()[0]->get_layout(), "NHWC");
    EXPECT_EQ(f->output().get_partial_shape(), (PartialShape{1, 2, 2, 3}));
    EXPECT_TRUE(custom_called);
}

TEST(pre_post_process, exception_safety) {
    auto f = create_n_inputs<2>(element::f32, Shape{1, 3, 224, 224});
    auto name0 = f->input(0).get_node_shared_ptr()->get_friendly_name();
    auto tensor_names0 = f->input(0).get_tensor().get_names();
    auto name1 = f->input(1).get_node_shared_ptr()->get_friendly_name();
    auto tensor_names1 = f->input(1).get_tensor().get_names();
    auto out_name0 = f->output(0).get_node_shared_ptr()->get_friendly_name();
    auto out_tensor_names0 = f->output(0).get_tensor().get_names();
    auto out_name1 = f->output(1).get_node_shared_ptr()->get_friendly_name();
    auto out_tensor_names1 = f->output(1).get_tensor().get_names();
    EXPECT_THROW(auto p = PrePostProcessor(f); p.input(0)  // this one is correct
                                                   .tensor()
                                                   .set_element_type(element::u8);
                 p.input(0).preprocess().convert_element_type(element::f32);
                 p.input(1)  // This one is not
                     .tensor()
                     .set_color_format(ColorFormat::NV12_TWO_PLANES);
                 p.input().preprocess().custom([](const Output<Node>& node) -> Output<Node> {
                     throw ngraph::ngraph_error("test error");
                 });
                 p.build(), ov::AssertFailure);

    EXPECT_THROW(auto p = PrePostProcessor(f);

                 p.output(0)  // this one is correct
                     .tensor()
                     .set_element_type(element::u8);
                 p.output(1)  // This one is not
                     .postprocess()
                     .custom([](const Output<Node>& node) -> Output<Node> {
                         throw ngraph::ngraph_error("test error");
                     });
                 p.build(), ngraph::ngraph_error);
    EXPECT_EQ(f->get_parameters().size(), 2);

    EXPECT_EQ(f->input(0).get_element_type(), element::f32);
    EXPECT_EQ(f->input(0).get_partial_shape(), (PartialShape{1, 3, 224, 224}));
    EXPECT_EQ(f->input(0).get_node_shared_ptr()->get_friendly_name(), name0);
    EXPECT_EQ(f->input(0).get_tensor().get_names(), tensor_names0);

    EXPECT_EQ(f->input(1).get_element_type(), element::f32);
    EXPECT_EQ(f->input(1).get_partial_shape(), (PartialShape{1, 3, 224, 224}));
    EXPECT_EQ(f->input(1).get_node_shared_ptr()->get_friendly_name(), name1);
    EXPECT_EQ(f->input(1).get_tensor().get_names(), tensor_names1);

    EXPECT_EQ(f->output(0).get_node_shared_ptr()->get_friendly_name(), out_name0);
    EXPECT_EQ(f->output(0).get_tensor().get_names(), out_tensor_names0);

    EXPECT_EQ(f->output(1).get_node_shared_ptr()->get_friendly_name(), out_name1);
    EXPECT_EQ(f->output(1).get_tensor().get_names(), out_tensor_names1);
}<|MERGE_RESOLUTION|>--- conflicted
+++ resolved
@@ -72,15 +72,11 @@
 
 TEST(pre_post_process, convert_element_type_implicit) {
     auto f = create_simple_function(element::i32, Shape{1, 3, 224, 224});
-<<<<<<< HEAD
     EXPECT_EQ(f->get_parameters().front()->get_element_type(), element::i32);
     EXPECT_EQ(f->get_results().front()->get_element_type(), element::i32);
-    f = PrePostProcessor(f).input(InputInfo().tensor(InputTensorInfo().set_element_type(element::f32))).build();
-=======
     auto p = PrePostProcessor(f);
     p.input().tensor().set_element_type(element::f32);
     f = p.build();
->>>>>>> e9a15b70
     EXPECT_EQ(f->get_parameters().front()->get_element_type(), element::f32);
     EXPECT_EQ(f->get_results().front()->get_element_type(), element::i32);
 }
