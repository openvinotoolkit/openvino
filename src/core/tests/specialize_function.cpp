// Copyright (C) 2018-2023 Intel Corporation
// SPDX-License-Identifier: Apache-2.0
//

#include "ngraph/specialize_function.hpp"

#include "gtest/gtest.h"
#include "openvino/op/add.hpp"
#include "openvino/op/constant.hpp"
#include "openvino/op/convert.hpp"

using namespace ngraph;
using namespace ov;
NGRAPH_SUPPRESS_DEPRECATED_START;

using ov::op::v0::Constant;
using ov::op::v0::Convert;
using ov::op::v0::Parameter;
using ov::op::v1::Add;

// Simple case: create a function with static parameter shapes and "specialize" them to the same
// shapes.
TEST(specialize_function, et_shape_static) {
    auto p0 = std::make_shared<Parameter>(element::f32, Shape{1, 2, 3});
    auto p1 = std::make_shared<Parameter>(element::i32, Shape{1, 2, 3});

    auto k = std::make_shared<Convert>(p1, element::f32);
    auto a = std::make_shared<Add>(p0, k);

<<<<<<< HEAD
    auto f = std::make_shared<Function>(a, ov::ParameterVector{p0, p1});
=======
    auto f = std::make_shared<ov::Model>(a, ov::ParameterVector{p0, p1});
>>>>>>> a3bcb655

    std::vector<void*> param_vals{nullptr, nullptr};

    auto g = specialize_function(f,
                                 {element::f32, element::i32},
                                 {ov::PartialShape{1, 2, 3}, ov::PartialShape{1, 2, 3}},
                                 param_vals);

    ASSERT_EQ(g->get_output_shape(0), (Shape{1, 2, 3}));
    ASSERT_EQ(g->get_output_element_type(0), element::f32);
}

// Test specialization of dynamic element types.
TEST(specialize_function, et_dynamic_shape_static) {
    auto p0 = std::make_shared<Parameter>(element::dynamic, Shape{1, 2, 3});
    auto p1 = std::make_shared<Parameter>(element::dynamic, Shape{1, 2, 3});

    auto k = std::make_shared<Convert>(p1, element::f32);
    auto a = std::make_shared<Add>(p0, k);

<<<<<<< HEAD
    auto f = std::make_shared<Function>(a, ov::ParameterVector{p0, p1});
=======
    auto f = std::make_shared<ov::Model>(a, ov::ParameterVector{p0, p1});
>>>>>>> a3bcb655

    std::vector<void*> param_vals{nullptr, nullptr};

    auto g = specialize_function(f,
                                 {element::f32, element::i32},
                                 {ov::PartialShape{1, 2, 3}, ov::PartialShape{1, 2, 3}},
                                 param_vals);

    ASSERT_EQ(g->get_output_shape(0), (Shape{1, 2, 3}));
    ASSERT_EQ(g->get_output_element_type(0), element::f32);
}

// Test specialization of rank-dynamic shapes.
TEST(specialize_function, et_static_shape_rank_dynamic) {
    auto p0 = std::make_shared<Parameter>(element::f32, ov::PartialShape::dynamic());
    auto p1 = std::make_shared<Parameter>(element::i32, ov::PartialShape::dynamic());

    auto k = std::make_shared<Convert>(p1, element::f32);
    auto a = std::make_shared<Add>(p0, k);

<<<<<<< HEAD
    auto f = std::make_shared<Function>(a, ov::ParameterVector{p0, p1});
=======
    auto f = std::make_shared<ov::Model>(a, ov::ParameterVector{p0, p1});
>>>>>>> a3bcb655

    std::vector<void*> param_vals{nullptr, nullptr};

    auto g = specialize_function(f,
                                 {element::f32, element::i32},
                                 {ov::PartialShape{1, 2, 3}, ov::PartialShape{1, 2, 3}},
                                 param_vals);

    ASSERT_EQ(g->get_output_shape(0), (Shape{1, 2, 3}));
    ASSERT_EQ(g->get_output_element_type(0), element::f32);
}

// Test specialization of rank-static dynamic shapes.
TEST(specialize_function, et_static_shape_rank_static_dynamic) {
    auto p0 = std::make_shared<Parameter>(element::f32, ov::PartialShape::dynamic(3));
    auto p1 = std::make_shared<Parameter>(element::i32, ov::PartialShape::dynamic(3));

    auto k = std::make_shared<Convert>(p1, element::f32);
    auto a = std::make_shared<Add>(p0, k);

<<<<<<< HEAD
    auto f = std::make_shared<Function>(a, ov::ParameterVector{p0, p1});
=======
    auto f = std::make_shared<ov::Model>(a, ov::ParameterVector{p0, p1});
>>>>>>> a3bcb655

    std::vector<void*> param_vals{nullptr, nullptr};

    auto g = specialize_function(f,
                                 {element::f32, element::i32},
                                 {ov::PartialShape{1, 2, 3}, ov::PartialShape{1, 2, 3}},
                                 param_vals);

    ASSERT_EQ(g->get_output_shape(0), (Shape{1, 2, 3}));
    ASSERT_EQ(g->get_output_element_type(0), element::f32);
}

// Test specialization of values to a shape-dynamic parameters.
TEST(specialize_function, et_static_shape_rank_static_dynamic_subst_val) {
    auto p0 = std::make_shared<Parameter>(element::f32, ov::PartialShape::dynamic(3));
    auto p1 = std::make_shared<Parameter>(element::i32, ov::PartialShape::dynamic(3));

    auto k = std::make_shared<Convert>(p1, element::f32);
    auto a = std::make_shared<Add>(p0, k);

<<<<<<< HEAD
    auto f = std::make_shared<Function>(a, ov::ParameterVector{p0, p1});
=======
    auto f = std::make_shared<ov::Model>(a, ov::ParameterVector{p0, p1});
>>>>>>> a3bcb655

    std::vector<int32_t> p1_subst_vals{5, 0, 3, 8, 5, 8};

    std::vector<void*> param_vals{nullptr, p1_subst_vals.data()};

    auto g = specialize_function(f,
                                 {element::f32, element::i32},
                                 {ov::PartialShape{1, 2, 3}, ov::PartialShape{1, 2, 3}},
                                 param_vals);

    ASSERT_EQ(g->get_output_shape(0), (Shape{1, 2, 3}));
    ASSERT_EQ(g->get_output_element_type(0), element::f32);

    auto plus_node = ov::as_type_ptr<Add>(g->get_results().at(0)->input_value(0).get_node_shared_ptr());
    ASSERT_TRUE(plus_node);
    auto convert_node = ov::as_type_ptr<Convert>(plus_node->input_value(1).get_node_shared_ptr());
    ASSERT_TRUE(convert_node);
    auto const_node = ov::as_type_ptr<Constant>(convert_node->input_value(0).get_node_shared_ptr());
    ASSERT_TRUE(const_node);

    ASSERT_EQ(const_node->get_output_element_type(0), element::i32);
    ASSERT_EQ(const_node->get_output_shape(0), (Shape{1, 2, 3}));
    ASSERT_EQ(const_node->get_vector<int32_t>(), p1_subst_vals);
}

// Test specialization of rank-dynamic shapes to a case where validation will fail.
//
// (The input shapes we provide at specialization time are inconsistent.)
TEST(specialize_function, et_static_shape_rank_dynamic_validation_fails) {
    auto p0 = std::make_shared<Parameter>(element::f32, ov::PartialShape::dynamic());
    auto p1 = std::make_shared<Parameter>(element::i32, ov::PartialShape::dynamic());

    auto k = std::make_shared<Convert>(p1, element::f32);
    auto a = std::make_shared<Add>(p0, k);

<<<<<<< HEAD
    auto f = std::make_shared<Function>(a, ov::ParameterVector{p0, p1});
=======
    auto f = std::make_shared<ov::Model>(a, ov::ParameterVector{p0, p1});
>>>>>>> a3bcb655

    std::vector<void*> param_vals{nullptr, nullptr};

    ASSERT_THROW(
        {
            specialize_function(f,
                                {element::f32, element::i32},
                                {ov::PartialShape{1, 2, 3}, ov::PartialShape{1, 2, 3, 4}},
                                param_vals);
        },
        NodeValidationFailure);
}

// Test specialization of dynamic element types to a case where validation will fail.
//
// (The input element types we provide at specialization time are inconsistent.)
TEST(specialize_function, et_dynamic_shape_static_validation_fails) {
    auto p0 = std::make_shared<Parameter>(element::dynamic, Shape{1, 2, 3});
    auto p1 = std::make_shared<Parameter>(element::dynamic, Shape{1, 2, 3});

    auto k = std::make_shared<Convert>(p1, element::f32);
    auto a = std::make_shared<Add>(p0, k);

<<<<<<< HEAD
    auto f = std::make_shared<Function>(a, ov::ParameterVector{p0, p1});
=======
    auto f = std::make_shared<ov::Model>(a, ov::ParameterVector{p0, p1});
>>>>>>> a3bcb655

    std::vector<void*> param_vals{nullptr, nullptr};

    ASSERT_THROW(
        {
            specialize_function(f,
                                {element::u32, element::i32},
                                {ov::PartialShape{1, 2, 3}, ov::PartialShape{1, 2, 3}},
                                param_vals);
        },
        NodeValidationFailure);
}

// Test specialization of rank-static dynamic shapes, where the replacement shapes have the wrong
// rank.
//
// (Note that we are testing for a different exception class here because the failure is in
// specialize_shape's pre-checks, which use OPENVINO_ASSERT, rather than inside validation as we
// reconstruct the graph.)
TEST(specialize_function, et_static_shape_rank_static_dynamic_rank_mismatch) {
    auto p0 = std::make_shared<Parameter>(element::f32, ov::PartialShape::dynamic(3));
    auto p1 = std::make_shared<Parameter>(element::i32, ov::PartialShape::dynamic(3));

    auto k = std::make_shared<Convert>(p1, element::f32);
    auto a = std::make_shared<Add>(p0, k);

<<<<<<< HEAD
    auto f = std::make_shared<Function>(a, ov::ParameterVector{p0, p1});
=======
    auto f = std::make_shared<ov::Model>(a, ov::ParameterVector{p0, p1});
>>>>>>> a3bcb655

    std::vector<void*> param_vals{nullptr, nullptr};

    ASSERT_THROW(
        {
            specialize_function(f,
                                {element::f32, element::i32},
                                {ov::PartialShape{1, 2, 3}, ov::PartialShape{1, 2, 3, 4}},
                                param_vals);
        },
        CheckFailure);
}

// Test specialization of rank-static dynamic shapes, where the replacement shapes have wrong
// dimensions.
//
// (Note that we are testing for a different exception class here because the failure is in
// specialize_shape's pre-checks, which use OPENVINO_ASSERT, rather than inside validation as we
// reconstruct the graph.)
TEST(specialize_function, et_static_shape_rank_static_dynamic_dim_mismatch) {
    auto p0 = std::make_shared<Parameter>(element::f32, ov::PartialShape{1, 2, 3});
    auto p1 = std::make_shared<Parameter>(element::i32, ov::PartialShape{1, ov::Dimension::dynamic(), 3});

    auto k = std::make_shared<Convert>(p1, element::f32);
    auto a = std::make_shared<Add>(p0, k);

<<<<<<< HEAD
    auto f = std::make_shared<Function>(a, ov::ParameterVector{p0, p1});
=======
    auto f = std::make_shared<ov::Model>(a, ov::ParameterVector{p0, p1});
>>>>>>> a3bcb655

    std::vector<void*> param_vals{nullptr, nullptr};

    ASSERT_THROW(
        {
            specialize_function(f,
                                {element::f32, element::i32},
                                {ov::PartialShape{1, 2, 3}, ov::PartialShape{1, 9, 4}},
                                param_vals);
        },
        CheckFailure);
}

// Test for failure when we supply the wrong number of replacement element types.
TEST(specialize_function, et_count_wrong) {
    auto p0 = std::make_shared<Parameter>(element::f32, ov::PartialShape{1, 2, 3});
    auto p1 = std::make_shared<Parameter>(element::i32, ov::PartialShape{1, 2, 3});

    auto k = std::make_shared<Convert>(p1, element::f32);
    auto a = std::make_shared<Add>(p0, k);

<<<<<<< HEAD
    auto f = std::make_shared<Function>(a, ov::ParameterVector{p0, p1});
=======
    auto f = std::make_shared<ov::Model>(a, ov::ParameterVector{p0, p1});
>>>>>>> a3bcb655

    std::vector<void*> param_vals{nullptr, nullptr};

    ASSERT_THROW(
        {
            specialize_function(f,
                                {element::f32, element::i32, element::u32},
                                {ov::PartialShape{1, 2, 3}, ov::PartialShape{1, 2, 3}},
                                param_vals);
        },
        CheckFailure);
}

// Test for failure when we supply the wrong number of replacement shapes.
TEST(specialize_function, shape_count_wrong) {
    auto p0 = std::make_shared<Parameter>(element::f32, ov::PartialShape{1, 2, 3});
    auto p1 = std::make_shared<Parameter>(element::i32, ov::PartialShape{1, 2, 3});

    auto k = std::make_shared<Convert>(p1, element::f32);
    auto a = std::make_shared<Add>(p0, k);

<<<<<<< HEAD
    auto f = std::make_shared<Function>(a, ov::ParameterVector{p0, p1});
=======
    auto f = std::make_shared<ov::Model>(a, ov::ParameterVector{p0, p1});
>>>>>>> a3bcb655

    std::vector<void*> param_vals{nullptr, nullptr};

    ASSERT_THROW(
        {
            specialize_function(f,
                                {element::f32, element::i32},
                                {ov::PartialShape{1, 2, 3}, ov::PartialShape{1, 2, 3}, ov::PartialShape{4, 5, 6}},
                                param_vals);
        },
        CheckFailure);
}

// Test for failure when we supply the wrong number of replacement parameter values.
TEST(specialize_function, value_count_wrong) {
    auto p0 = std::make_shared<Parameter>(element::f32, ov::PartialShape{1, 2, 3});
    auto p1 = std::make_shared<Parameter>(element::i32, ov::PartialShape{1, 2, 3});

    auto k = std::make_shared<Convert>(p1, element::f32);
    auto a = std::make_shared<Add>(p0, k);

<<<<<<< HEAD
    auto f = std::make_shared<Function>(a, ov::ParameterVector{p0, p1});
=======
    auto f = std::make_shared<ov::Model>(a, ov::ParameterVector{p0, p1});
>>>>>>> a3bcb655

    std::vector<void*> param_vals{nullptr, nullptr, nullptr};

    ASSERT_THROW(
        {
            specialize_function(f,
                                {element::f32, element::i32},
                                {ov::PartialShape{1, 2, 3}, ov::PartialShape{1, 2, 3}},
                                param_vals);
        },
        CheckFailure);
}<|MERGE_RESOLUTION|>--- conflicted
+++ resolved
@@ -27,11 +27,7 @@
     auto k = std::make_shared<Convert>(p1, element::f32);
     auto a = std::make_shared<Add>(p0, k);
 
-<<<<<<< HEAD
-    auto f = std::make_shared<Function>(a, ov::ParameterVector{p0, p1});
-=======
-    auto f = std::make_shared<ov::Model>(a, ov::ParameterVector{p0, p1});
->>>>>>> a3bcb655
+    auto f = std::make_shared<ov::Model>(a, ov::ParameterVector{p0, p1});
 
     std::vector<void*> param_vals{nullptr, nullptr};
 
@@ -52,11 +48,7 @@
     auto k = std::make_shared<Convert>(p1, element::f32);
     auto a = std::make_shared<Add>(p0, k);
 
-<<<<<<< HEAD
-    auto f = std::make_shared<Function>(a, ov::ParameterVector{p0, p1});
-=======
-    auto f = std::make_shared<ov::Model>(a, ov::ParameterVector{p0, p1});
->>>>>>> a3bcb655
+    auto f = std::make_shared<ov::Model>(a, ov::ParameterVector{p0, p1});
 
     std::vector<void*> param_vals{nullptr, nullptr};
 
@@ -77,11 +69,7 @@
     auto k = std::make_shared<Convert>(p1, element::f32);
     auto a = std::make_shared<Add>(p0, k);
 
-<<<<<<< HEAD
-    auto f = std::make_shared<Function>(a, ov::ParameterVector{p0, p1});
-=======
-    auto f = std::make_shared<ov::Model>(a, ov::ParameterVector{p0, p1});
->>>>>>> a3bcb655
+    auto f = std::make_shared<ov::Model>(a, ov::ParameterVector{p0, p1});
 
     std::vector<void*> param_vals{nullptr, nullptr};
 
@@ -102,11 +90,7 @@
     auto k = std::make_shared<Convert>(p1, element::f32);
     auto a = std::make_shared<Add>(p0, k);
 
-<<<<<<< HEAD
-    auto f = std::make_shared<Function>(a, ov::ParameterVector{p0, p1});
-=======
-    auto f = std::make_shared<ov::Model>(a, ov::ParameterVector{p0, p1});
->>>>>>> a3bcb655
+    auto f = std::make_shared<ov::Model>(a, ov::ParameterVector{p0, p1});
 
     std::vector<void*> param_vals{nullptr, nullptr};
 
@@ -127,11 +111,7 @@
     auto k = std::make_shared<Convert>(p1, element::f32);
     auto a = std::make_shared<Add>(p0, k);
 
-<<<<<<< HEAD
-    auto f = std::make_shared<Function>(a, ov::ParameterVector{p0, p1});
-=======
-    auto f = std::make_shared<ov::Model>(a, ov::ParameterVector{p0, p1});
->>>>>>> a3bcb655
+    auto f = std::make_shared<ov::Model>(a, ov::ParameterVector{p0, p1});
 
     std::vector<int32_t> p1_subst_vals{5, 0, 3, 8, 5, 8};
 
@@ -167,11 +147,7 @@
     auto k = std::make_shared<Convert>(p1, element::f32);
     auto a = std::make_shared<Add>(p0, k);
 
-<<<<<<< HEAD
-    auto f = std::make_shared<Function>(a, ov::ParameterVector{p0, p1});
-=======
-    auto f = std::make_shared<ov::Model>(a, ov::ParameterVector{p0, p1});
->>>>>>> a3bcb655
+    auto f = std::make_shared<ov::Model>(a, ov::ParameterVector{p0, p1});
 
     std::vector<void*> param_vals{nullptr, nullptr};
 
@@ -195,11 +171,7 @@
     auto k = std::make_shared<Convert>(p1, element::f32);
     auto a = std::make_shared<Add>(p0, k);
 
-<<<<<<< HEAD
-    auto f = std::make_shared<Function>(a, ov::ParameterVector{p0, p1});
-=======
-    auto f = std::make_shared<ov::Model>(a, ov::ParameterVector{p0, p1});
->>>>>>> a3bcb655
+    auto f = std::make_shared<ov::Model>(a, ov::ParameterVector{p0, p1});
 
     std::vector<void*> param_vals{nullptr, nullptr};
 
@@ -226,11 +198,7 @@
     auto k = std::make_shared<Convert>(p1, element::f32);
     auto a = std::make_shared<Add>(p0, k);
 
-<<<<<<< HEAD
-    auto f = std::make_shared<Function>(a, ov::ParameterVector{p0, p1});
-=======
-    auto f = std::make_shared<ov::Model>(a, ov::ParameterVector{p0, p1});
->>>>>>> a3bcb655
+    auto f = std::make_shared<ov::Model>(a, ov::ParameterVector{p0, p1});
 
     std::vector<void*> param_vals{nullptr, nullptr};
 
@@ -257,11 +225,7 @@
     auto k = std::make_shared<Convert>(p1, element::f32);
     auto a = std::make_shared<Add>(p0, k);
 
-<<<<<<< HEAD
-    auto f = std::make_shared<Function>(a, ov::ParameterVector{p0, p1});
-=======
-    auto f = std::make_shared<ov::Model>(a, ov::ParameterVector{p0, p1});
->>>>>>> a3bcb655
+    auto f = std::make_shared<ov::Model>(a, ov::ParameterVector{p0, p1});
 
     std::vector<void*> param_vals{nullptr, nullptr};
 
@@ -283,11 +247,7 @@
     auto k = std::make_shared<Convert>(p1, element::f32);
     auto a = std::make_shared<Add>(p0, k);
 
-<<<<<<< HEAD
-    auto f = std::make_shared<Function>(a, ov::ParameterVector{p0, p1});
-=======
-    auto f = std::make_shared<ov::Model>(a, ov::ParameterVector{p0, p1});
->>>>>>> a3bcb655
+    auto f = std::make_shared<ov::Model>(a, ov::ParameterVector{p0, p1});
 
     std::vector<void*> param_vals{nullptr, nullptr};
 
@@ -309,11 +269,7 @@
     auto k = std::make_shared<Convert>(p1, element::f32);
     auto a = std::make_shared<Add>(p0, k);
 
-<<<<<<< HEAD
-    auto f = std::make_shared<Function>(a, ov::ParameterVector{p0, p1});
-=======
-    auto f = std::make_shared<ov::Model>(a, ov::ParameterVector{p0, p1});
->>>>>>> a3bcb655
+    auto f = std::make_shared<ov::Model>(a, ov::ParameterVector{p0, p1});
 
     std::vector<void*> param_vals{nullptr, nullptr};
 
@@ -335,11 +291,7 @@
     auto k = std::make_shared<Convert>(p1, element::f32);
     auto a = std::make_shared<Add>(p0, k);
 
-<<<<<<< HEAD
-    auto f = std::make_shared<Function>(a, ov::ParameterVector{p0, p1});
-=======
-    auto f = std::make_shared<ov::Model>(a, ov::ParameterVector{p0, p1});
->>>>>>> a3bcb655
+    auto f = std::make_shared<ov::Model>(a, ov::ParameterVector{p0, p1});
 
     std::vector<void*> param_vals{nullptr, nullptr, nullptr};
 
