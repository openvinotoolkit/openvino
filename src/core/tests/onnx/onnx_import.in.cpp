// Copyright (C) 2018-2022 Intel Corporation
// SPDX-License-Identifier: Apache-2.0
//

#include <cpp/ie_cnn_network.h>

#include <algorithm>
#include <cmath>
#include <cstdint>
#include <fstream>
#include <iterator>
#include <limits>
#include <numeric>
#include <sstream>
#include <stdexcept>
#include <vector>

// clang-format off
#ifdef ${BACKEND_NAME}_FLOAT_TOLERANCE_BITS
#define DEFAULT_FLOAT_TOLERANCE_BITS ${BACKEND_NAME}_FLOAT_TOLERANCE_BITS
#endif
#ifdef ${BACKEND_NAME}_DOUBLE_TOLERANCE_BITS
#define DEFAULT_DOUBLE_TOLERANCE_BITS ${BACKEND_NAME}_DOUBLE_TOLERANCE_BITS
#endif
// clang-format on
#include "default_opset.hpp"
#include "engines_util/test_case.hpp"
#include "engines_util/test_engines.hpp"
#include "gtest/gtest.h"
#include "ngraph/ngraph.hpp"
#include "ngraph/pass/constant_folding.hpp"
#include "ngraph/pass/manager.hpp"
#include "onnx_import/core/null_node.hpp"
#include "onnx_import/onnx.hpp"
#include "onnx_import/onnx_utils.hpp"
#include "util/all_close.hpp"
#include "util/all_close_f.hpp"
#include "util/ndarray.hpp"
#include "util/test_control.hpp"
#include "util/test_tools.hpp"
#include "util/type_prop.hpp"

NGRAPH_SUPPRESS_DEPRECATED_START

using namespace ngraph;

static std::string s_manifest = "${MANIFEST}";
static std::string s_device = test::backend_name_to_device("${BACKEND_NAME}");

using Inputs = std::vector<std::vector<float>>;
using Outputs = std::vector<std::vector<float>>;

// ############################################################################ CORE TESTS
NGRAPH_TEST(${BACKEND_NAME}, onnx_test_test_case) {
    auto function = onnx_import::import_onnx_model(file_util::path_join(SERIALIZED_ZOO, "onnx/add_abc.onnx"));

    auto test_case = test::TestCase(function, s_device);
    test_case.add_input<float>({1});
    test_case.add_input<float>({2});
    test_case.add_input<float>({3});
    test_case.add_expected_output<float>(Shape{1}, {6});
    test_case.run();
}

NGRAPH_TEST(${BACKEND_NAME}, onnx_test_test_case_mutliple_inputs) {
    auto function = onnx_import::import_onnx_model(file_util::path_join(SERIALIZED_ZOO, "onnx/add_abc.onnx"));

    auto test_case = test::TestCase(function, s_device);
    test_case.add_multiple_inputs(Inputs{{1}, {2}, {3}});
    test_case.add_expected_output(Shape{1}, std::vector<float>{6});
    test_case.run();
}

NGRAPH_TEST(${BACKEND_NAME}, onnx_output_names_check) {
    auto function =
        onnx_import::import_onnx_model(file_util::path_join(SERIALIZED_ZOO, "onnx/split_equal_parts_default.onnx"));

    std::size_t size = function->get_output_size();
    for (std::size_t i{0}; i < size; ++i) {
        std::shared_ptr<Node> node = function->get_output_op(i);
        EXPECT_EQ(node->get_friendly_name(), "output_" + std::to_string(i + 1) + "/sink_port_" + std::to_string(i));
    }
}

NGRAPH_TEST(${BACKEND_NAME}, onnx_node_names_check) {
    auto function = onnx_import::import_onnx_model(file_util::path_join(SERIALIZED_ZOO, "onnx/add_abc.onnx"));

    // Filter out Add nodes from the function graph
    std::vector<std::shared_ptr<Node>> additions;
    auto ordered_ops = function->get_ordered_ops();
    std::copy_if(ordered_ops.begin(), ordered_ops.end(), std::back_inserter(additions), [](std::shared_ptr<Node> op) {
        return std::string(op->get_type_name()) == "Add";
    });

    EXPECT_EQ(additions.size(), 2);
    EXPECT_EQ(additions.at(0)->get_friendly_name(), "X");
    EXPECT_EQ(additions.at(0)->get_output_tensor(0).get_names(), std::unordered_set<std::string>{"X"});
    EXPECT_EQ(additions.at(1)->get_friendly_name(), "Y");
    EXPECT_EQ(additions.at(1)->get_output_tensor(0).get_names(), std::unordered_set<std::string>{"Y"});
}

NGRAPH_TEST(${BACKEND_NAME}, onnx_duplicated_output_name) {
    auto function =
        onnx_import::import_onnx_model(file_util::path_join(SERIALIZED_ZOO, "onnx/duplicated_output_name.onnx"));
    EXPECT_EQ(function->get_output_size(), 2);

    auto test_case = test::TestCase(function, s_device);
    test_case.add_multiple_inputs(Inputs{{1}, {2}, {3}});
    test_case.add_expected_output(Shape{1}, std::vector<float>{6});
    test_case.add_expected_output(Shape{1}, std::vector<float>{6});
    test_case.run();
}

NGRAPH_TEST(${BACKEND_NAME}, onnx_duplicated_more_output_names) {
    auto function =
        onnx_import::import_onnx_model(file_util::path_join(SERIALIZED_ZOO, "onnx/duplicated_more_output_names.onnx"));
    EXPECT_EQ(function->get_output_size(), 4);

    auto test_case = test::TestCase(function, s_device);
    test_case.add_multiple_inputs(Inputs{{1, 2}, {2}, {3}});
    test_case.add_expected_output(Shape{1}, std::vector<float>{6});
    test_case.add_expected_output(Shape{1}, std::vector<float>{6});
    test_case.add_expected_output(Shape{1}, std::vector<float>{7});
    test_case.add_expected_output(Shape{1}, std::vector<float>{6});
    test_case.run();
}

NGRAPH_TEST(${BACKEND_NAME}, onnx_model_binary_add_abc) {
    auto function = onnx_import::import_onnx_model(file_util::path_join(SERIALIZED_ZOO, "onnx/add_abc.onnx"));

    auto test_case = test::TestCase(function, s_device);
    test_case.add_multiple_inputs(Inputs{{1}, {2}, {3}});
    test_case.add_expected_output(Shape{1}, std::vector<float>{6});
    test_case.run();
}

NGRAPH_TEST(${BACKEND_NAME}, onnx_bool_const_op) {
    auto function = onnx_import::import_onnx_model(file_util::path_join(SERIALIZED_ZOO, "onnx/bool_const_op.onnx"));

    auto test_case = test::TestCase(function, s_device);
    test_case.add_expected_output(std::vector<bool>{1, 0, 0, 1});
    test_case.run();
}

NGRAPH_TEST(${BACKEND_NAME}, onnx_bool_init_and) {
    auto function = onnx_import::import_onnx_model(file_util::path_join(SERIALIZED_ZOO, "onnx/bool_init_and.onnx"));

    auto test_case = test::TestCase(function, s_device);
    test_case.add_expected_output(std::vector<bool>{1});
    test_case.run();
}

NGRAPH_TEST(${BACKEND_NAME}, onnx_bool_input_or) {
    auto function = onnx_import::import_onnx_model(file_util::path_join(SERIALIZED_ZOO, "onnx/bool_input_or.onnx"));

    auto test_case = test::TestCase(function, s_device);
    test_case.add_input(std::vector<bool>{true, false, true, false});
    test_case.add_input(std::vector<bool>{false, false, true, true});
    test_case.add_expected_output(std::vector<bool>{1, 0, 1, 1});
    test_case.run();
}

NGRAPH_TEST(${BACKEND_NAME}, onnx_bool_init_raw) {
    auto function = onnx_import::import_onnx_model(file_util::path_join(SERIALIZED_ZOO, "onnx/bool_init_raw.onnx"));

    auto test_case = test::TestCase(function, s_device);
    test_case.add_expected_output(std::vector<bool>{true, false, true});
    test_case.run();
}

NGRAPH_TEST(${BACKEND_NAME}, onnx_model_add_abc_initializers) {
    auto function =
        onnx_import::import_onnx_model(file_util::path_join(SERIALIZED_ZOO, "onnx/add_abc_initializers.onnx"));

    auto test_case = test::TestCase(function, s_device);
    test_case.add_input<float>({1, 2, 3, 4});
    test_case.add_expected_output<float>({3, 6, 9, 12});
    test_case.run();
}

NGRAPH_TEST(${BACKEND_NAME}, onnx_model_override_op) {
    onnx_import::register_operator("FalseAdd", 1, "", [](const onnx_import::Node& node) -> OutputVector {
        OutputVector ng_inputs{node.get_ng_inputs()};
        return {std::make_shared<ngraph::op::v1::Add>(ng_inputs.at(0), ng_inputs.at(1))};
    });

    onnx_import::register_operator("FalseAdd", 1, "", [](const onnx_import::Node& node) -> OutputVector {
        OutputVector ng_inputs{node.get_ng_inputs()};
        return {std::make_shared<ngraph::op::v1::Subtract>(ng_inputs.at(0), ng_inputs.at(1))};
    });

    auto function = onnx_import::import_onnx_model(file_util::path_join(SERIALIZED_ZOO, "onnx/override_op.onnx"));

    Inputs inputs;
    inputs.emplace_back(std::vector<float>{0.f, 1.f, 2.f, 3.f});
    inputs.emplace_back(std::vector<float>{3.f, 2.f, 1.f, 0.f});

    auto test_case = test::TestCase(function, s_device);
    test_case.add_multiple_inputs(inputs);
    test_case.add_expected_output<float>({-3.f, -1.f, 1.f, 3.f});
    test_case.run();
}

NGRAPH_TEST(${BACKEND_NAME}, onnx_import_non_existing_file) {
    try {
        onnx_import::import_onnx_model(file_util::path_join(SERIALIZED_ZOO, "onnx/i.dont.exist"));
    } catch (const std::runtime_error& exc) {
        // asserts that an exception was thrown and that the error message contains the file name
        std::string msg{exc.what()};
        EXPECT_TRUE(msg.find("i.dont.exist") != std::string::npos);
    }
}

NGRAPH_TEST(${BACKEND_NAME}, onnx_model_unsupported_op) {
    try {
        onnx_import::import_onnx_model(file_util::path_join(SERIALIZED_ZOO, "onnx/unsupported_op.onnx"));
        FAIL() << "Expected ngraph::ngraph_error";
    } catch (ngraph::ngraph_error const& err) {
        std::string what{err.what()};
        EXPECT_NE(what.find("OpenVINO does not support"), std::string::npos);
        EXPECT_NE(what.find("FakeOpName"), std::string::npos);
        EXPECT_NE(what.find("AnotherFakeOpName"), std::string::npos);
    } catch (...) {
        FAIL() << "Expected ngraph::ngraph_error";
    }
}

NGRAPH_TEST(${BACKEND_NAME}, onnx_model_custom_op) {
    onnx_import::register_operator("AddQ", 1, "com.intel.ai", [](const onnx_import::Node& node) -> OutputVector {
        OutputVector ng_inputs{node.get_ng_inputs()};
        return {std::make_shared<ngraph::op::v1::Add>(ng_inputs.at(0), ng_inputs.at(1))};
    });

    auto function = onnx_import::import_onnx_model(file_util::path_join(SERIALIZED_ZOO, "onnx/custom_operator.onnx"));

    auto test_case = test::TestCase(function, s_device);
    test_case.add_input<float>({1.f, 2.f, 3.f, 4.f});
    test_case.add_expected_output<float>({3.f, 6.f, 9.f, 12.f});
    test_case.run();
}

NGRAPH_TEST(${BACKEND_NAME}, onnx_model_custom_op_register_unregister) {
    onnx_import::register_operator("AddQ", 1, "com.intel.ai", [](const onnx_import::Node& node) -> OutputVector {
        OutputVector ng_inputs{node.get_ng_inputs()};
        return {std::make_shared<ngraph::op::v1::Add>(ng_inputs.at(0), ng_inputs.at(1))};
    });

    auto function = onnx_import::import_onnx_model(file_util::path_join(SERIALIZED_ZOO, "onnx/custom_operator.onnx"));

    auto test_case = test::TestCase(function, s_device);
    test_case.add_input<float>({1.f, 2.f, 3.f, 4.f});
    test_case.add_expected_output<float>({3.f, 6.f, 9.f, 12.f});
    test_case.run();

    onnx_import::unregister_operator("AddQ", 1, "com.intel.ai");
    try {
        auto function =
            onnx_import::import_onnx_model(file_util::path_join(SERIALIZED_ZOO, "onnx/custom_operator.onnx"));
        FAIL() << "Expected ngraph::ngraph_error";
    } catch (ngraph::ngraph_error const& err) {
        std::string what{err.what()};
        EXPECT_NE(what.find("Check 'unknown_operators.empty()' failed"), std::string::npos);
    } catch (...) {
        FAIL() << "Expected ngraph::ngraph_error";
    }
}

NGRAPH_TEST(${BACKEND_NAME}, onnx_model_custom_op_default_domain) {
    onnx_import::register_operator("AddQ", 1, "com.intel.ai", [](const onnx_import::Node& node) -> OutputVector {
        OutputVector ng_inputs{node.get_ng_inputs()};
        return {std::make_shared<ngraph::op::v1::Add>(ng_inputs.at(0), ng_inputs.at(1))};
    });

    auto function = onnx_import::import_onnx_model(
        file_util::path_join(SERIALIZED_ZOO, "onnx/custom_operator_default_domain.onnx"));

    auto test_case = test::TestCase(function, s_device);
    test_case.add_input<float>({1.f, 2.f, 3.f, 4.f});
    test_case.add_expected_output<float>({3.f, 6.f, 9.f, 12.f});
    test_case.run();
}

NGRAPH_TEST(${BACKEND_NAME}, onnx_is_op_supported) {
    // Simple case
    EXPECT_TRUE(onnx_import::is_operator_supported("Sum", 1, "ai.onnx"));
    // With fallback
    EXPECT_TRUE(onnx_import::is_operator_supported("Sum", 100, "ai.onnx"));

    // Different opset versions
    EXPECT_TRUE(onnx_import::is_operator_supported("Add", 1, "ai.onnx"));
    EXPECT_TRUE(onnx_import::is_operator_supported("Add", 7, "ai.onnx"));

    // Default domain name
    EXPECT_TRUE(onnx_import::is_operator_supported("Sum", 1));

    // Unregistered operator
    EXPECT_FALSE(onnx_import::is_operator_supported("DummyOp", 1));
    EXPECT_FALSE(onnx_import::is_operator_supported("DummyOp", 1, "ai.onnx"));
    EXPECT_FALSE(onnx_import::is_operator_supported("DummyOp", 10, "ai.onnx"));

    // Operator with bad domain name
    EXPECT_FALSE(onnx_import::is_operator_supported("Sum", 1, "bad.domain"));

    // Registered custom operator
    onnx_import::register_operator("AddQ", 1, "com.intel.ai", [](const onnx_import::Node& node) -> OutputVector {
        OutputVector ng_inputs{node.get_ng_inputs()};
        return {std::make_shared<ngraph::op::v1::Add>(ng_inputs.at(0), ng_inputs.at(1))};
    });
    EXPECT_TRUE(onnx_import::is_operator_supported("AddQ", 1, "com.intel.ai"));
}

NGRAPH_TEST(${BACKEND_NAME}, onnx_model_missing_op_domain) {
    onnx_import::register_operator("CustomAdd", 1, "custom.op", [](const onnx_import::Node& node) -> OutputVector {
        OutputVector ng_inputs{node.get_ng_inputs()};
        return {std::make_shared<ngraph::op::v1::Add>(ng_inputs.at(0), ng_inputs.at(1))};
    });

    EXPECT_TRUE(onnx_import::is_operator_supported("CustomAdd", 1, "custom.op"));

    auto function = onnx_import::import_onnx_model(file_util::path_join(SERIALIZED_ZOO, "onnx/missing_op_domain.onnx"));

    Inputs inputs;
    inputs.emplace_back(std::vector<float>{0.f, 1.f, 2.f, 3.f});
    inputs.emplace_back(std::vector<float>{0.f, 1.f, 2.f, 3.f});

    auto test_case = test::TestCase(function, s_device);
    test_case.add_multiple_inputs(inputs);
    test_case.add_expected_output<float>({0.f, 2.f, 4.f, 6.f});
    test_case.run();
}

NGRAPH_TEST(${BACKEND_NAME}, onnx_model_unknown_domain) {
    // the importer should not throw when it encounters an unknown domain in the model
    EXPECT_NO_THROW(onnx_import::import_onnx_model(file_util::path_join(SERIALIZED_ZOO, "onnx/unknown_domain.onnx")));
}

NGRAPH_TEST(${BACKEND_NAME}, onnx_model_op_in_unknown_domain) {
    try {
        onnx_import::import_onnx_model(file_util::path_join(SERIALIZED_ZOO, "onnx/unknown_domain_add.onnx"));

        FAIL() << "The onnx_importer did not throw for unknown domain and op";
    } catch (const ngraph::ngraph_error& e) {
        const std::string msg = e.what();

        EXPECT_NE(msg.find("unknown.domain.Add"), std::string::npos)
            << "The error message should contain domain and op name: unknown.domain.Add";
    }
}

NGRAPH_TEST(${BACKEND_NAME}, onnx_model_missing_input) {
    onnx_import::register_operator("TestMissingInOut",
                                   1,
                                   "com.intel.ai",
                                   [](const onnx_import::Node& node) -> OutputVector {
                                       OutputVector ng_inputs{node.get_ng_inputs()};
                                       Output<ngraph::Node> A = ng_inputs.at(0);
                                       Output<ngraph::Node> B = ng_inputs.at(1);
                                       Output<ngraph::Node> C = ng_inputs.at(2);

                                       A = std::make_shared<op::v1::Multiply>(A, C);
                                       if (!ngraph::op::is_null(B)) {
                                           B = std::make_shared<op::v1::Divide>(B, C);
                                       }

                                       C = std::make_shared<ngraph::op::v1::Add>(C, C);
                                       return {A, B, C};
                                   });

    onnx_import::register_operator("TestMissingIn",
                                   1,
                                   "com.intel.ai",
                                   [](const onnx_import::Node& node) -> OutputVector {
                                       OutputVector ng_inputs{node.get_ng_inputs()};
                                       std::shared_ptr<ngraph::Node> result =
                                           std::make_shared<ngraph::op::Constant>(element::f32,
                                                                                  ngraph::Shape{2, 2},
                                                                                  std::vector<float>{1, 1, 1, 1});

                                       for (const auto& ng_input : ng_inputs) {
                                           if (!ngraph::op::is_null(ng_input)) {
                                               result = std::make_shared<op::v1::Multiply>(ng_input, result);
                                           }
                                       }

                                       return {result};
                                   });

    auto function = onnx_import::import_onnx_model(file_util::path_join(SERIALIZED_ZOO, "onnx/missing_input.onnx"));

    Inputs inputs{{1, 2, 3, 4}, {5, 6, 7, 8}};

    auto test_case = test::TestCase(function, s_device);
    test_case.add_multiple_inputs(inputs);
    test_case.add_expected_output<float>({50, 144, 294, 512});
    test_case.run();
}

NGRAPH_TEST(${BACKEND_NAME}, onnx_model_initializer_wo_input) {
    // This test checks a model which has an initializer, but no input with the same name
    auto function =
        onnx_import::import_onnx_model(file_util::path_join(SERIALIZED_ZOO, "onnx/initializer_wo_input.onnx"));

    auto test_case = test::TestCase(function, s_device);
    test_case.add_input<float>({0, 1, 2, 3, 4, 5});
    test_case.add_expected_output<float>({0, 2, 6, 12, 20, 30});
    test_case.run();
}

NGRAPH_TEST(${BACKEND_NAME}, onnx_expand_function_dependency_to_created_subgraph) {
    const auto function = onnx_import::import_onnx_model(
        file_util::path_join(SERIALIZED_ZOO, "onnx/transformations/greater_or_equal.onnx"));

    auto test_case = test::TestCase(function, s_device);
    test_case.add_input<float>(Shape{5}, {3.f, 5.f, 3.f, 3.f, 6.f});
    test_case.add_input<float>(Shape{5}, {1.f, 4.f, 3.f, 7.f, 8.f});
    test_case.add_expected_output<int32_t>(Shape{5}, {1, 1, 1, 0, 0});
    test_case.run();
}

NGRAPH_TEST(${BACKEND_NAME}, onnx_expand_context_dependent_function) {
    auto function = onnx_import::import_onnx_model(
        file_util::path_join(SERIALIZED_ZOO, "onnx/transformations/softmax_crossentropy_consumed.onnx"));

    auto test_case = test::TestCase(function, s_device);
    test_case.add_input<float>(Shape{3, 5},
                               {0.54881352186203,
                                0.7151893377304077,
                                0.6027633547782898,
                                0.5448831915855408,
                                0.42365479469299316,
                                0.6458941102027893,
                                0.4375872015953064,
                                0.891772985458374,
                                0.9636627435684204,
                                0.3834415078163147,
                                0.7917250394821167,
                                0.5288949012756348,
                                0.5680445432662964,
                                0.9255966544151306,
                                0.07103605568408966});
    test_case.add_input<int64_t>(Shape{3}, {1, 4, 3});
    test_case.add_expected_output<int32_t>(Shape{}, {1});
    test_case.run();
}

// ############################################################################ OPERATOR TESTS
NGRAPH_TEST(${BACKEND_NAME}, onnx_model_addmul_abc) {
    auto function = onnx_import::import_onnx_model(file_util::path_join(SERIALIZED_ZOO, "onnx/addmul_abc.onnx"));

    auto test_case = test::TestCase(function, s_device);
    test_case.add_input<float>({9, 10, 11, 12});
    test_case.add_input<float>({5, 6, 7, 8});
    test_case.add_input<float>({1, 2, 3, 4});
    test_case.add_expected_output<float>(Shape{1, 2, 2}, {46, 62, 80, 100});
    test_case.run();
}

NGRAPH_TEST(${BACKEND_NAME}, onnx_model_argmin_no_keepdims) {
    auto function =
        onnx_import::import_onnx_model(file_util::path_join(SERIALIZED_ZOO, "onnx/argmin_no_keepdims.onnx"));

    auto test_case = test::TestCase(function, s_device);
    test_case.add_input<float>({2, 1, 3, 10});
    test_case.add_expected_output<int64_t>(Shape{2}, {1, 0});
    test_case.run();
}

NGRAPH_TEST(${BACKEND_NAME}, onnx_model_batch_norm_default) {
    // Batch Normalization with default parameters
    auto function = onnx_import::import_onnx_model(file_util::path_join(SERIALIZED_ZOO, "onnx/batchnorm_default.onnx"));

    auto test_case = test::TestCase(function, s_device);
    test_case.add_input<float>({-1.f, 0.f, 1.f, 2.f, 3.f, 4.f});  // data {1, 2, 1, 3}
    test_case.add_input<float>({1.f, 1.5f});                      // scale
    test_case.add_input<float>({0.f, 1.f});                       // bias
    test_case.add_input<float>({0.f, 3.f});                       // mean
    test_case.add_input<float>({1.f, 1.5f});                      // var
    test_case.add_expected_output<float>(Shape{1, 2, 1, 3},
                                         {-0.999995f, 0.f, 0.999995f, -0.22474074f, 1.f, 2.2247407f});
    test_case.run();
}

NGRAPH_TEST(${BACKEND_NAME}, onnx_model_relu) {
    // Simple ReLU test
    auto function = onnx_import::import_onnx_model(file_util::path_join(SERIALIZED_ZOO, "onnx/relu.onnx"));

    auto test_case = test::TestCase(function, s_device);
    test_case.add_input<float>({-1, -2, 0, 1, 2, 3});
    test_case.add_expected_output<float>({0, 0, 0, 1, 2, 3});
    test_case.run();
}

NGRAPH_TEST(${BACKEND_NAME}, onnx_model_sum_opset1) {
    // Simple Sum test for opset1.
    auto function = onnx_import::import_onnx_model(file_util::path_join(SERIALIZED_ZOO, "onnx/sum_opset1.onnx"));

    auto test_case = test::TestCase(function, s_device);
    test_case.add_input<float>({3.f, 0.f, 2.f});
    test_case.add_input<float>({1.f, 3.f, 4.f});
    test_case.add_input<float>({2.f, 6.f, 6.f});
    test_case.add_expected_output<float>(Shape{3}, {6.f, 9.f, 12.f});
    test_case.run();
}

NGRAPH_TEST(${BACKEND_NAME}, onnx_model_sum) {
    // Simple Sum test for opset8.
    auto function = onnx_import::import_onnx_model(file_util::path_join(SERIALIZED_ZOO, "onnx/sum.onnx"));

    auto test_case = test::TestCase(function, s_device);
    test_case.add_input<float>({3.f});
    test_case.add_input<float>({1.f, 3.f, 4.f});
    test_case.add_input<float>({2.f, 6.f, 6.f});
    test_case.add_expected_output<float>(Shape{3}, {6.f, 12.f, 13.f});
    test_case.run();
}

NGRAPH_TEST(${BACKEND_NAME}, onnx_model_sum_one_input) {
    auto function = onnx_import::import_onnx_model(file_util::path_join(SERIALIZED_ZOO, "onnx/sum_one_input.onnx"));

    // input data shape (3, )
    auto test_case = test::TestCase(function, s_device);
    test_case.add_input<float>({3.f, 0.f, 2.f});
    test_case.add_expected_output<float>({3.f, 0.f, 2.f});
    test_case.run();
}

NGRAPH_TEST(${BACKEND_NAME}, onnx_model_cum_sum_1d) {
    auto function = onnx_import::import_onnx_model(file_util::path_join(SERIALIZED_ZOO, "onnx/cum_sum_1d.onnx"));

    auto test_case = test::TestCase(function, s_device);
    test_case.add_input<float>({1.f, 2.f, 3.f});
    test_case.add_expected_output<float>(Shape{3}, {1.f, 3.f, 6.f});
    test_case.run();
}

NGRAPH_TEST(${BACKEND_NAME}, onnx_model_cum_sum_2d_axis_input) {
    auto function =
        onnx_import::import_onnx_model(file_util::path_join(SERIALIZED_ZOO, "onnx/cum_sum_2d_axis_input.onnx"));

    auto test_case = test::TestCase(function, s_device);
    test_case.add_input<float>({1.f, 2.f, 3.f, 4.f, 5.f, 6.f});
    test_case.add_expected_output<float>(Shape{2, 3}, {1.f, 3.f, 6.f, 4.f, 9.f, 15.f});
    test_case.run();
}

NGRAPH_TEST(${BACKEND_NAME}, onnx_model_cum_sum_2d_dynamic_axis_input) {
    auto function =
        onnx_import::import_onnx_model(file_util::path_join(SERIALIZED_ZOO, "onnx/cum_sum_2d_dynamic_axis_input.onnx"));

    auto test_case = test::TestCase(function, s_device);
    test_case.add_input<float>({1.f, 2.f, 3.f, 4.f, 5.f, 6.f});
    test_case.add_input<std::int32_t>({1});
    test_case.add_expected_output<float>(Shape{2, 3}, {1.f, 3.f, 6.f, 4.f, 9.f, 15.f});
    test_case.run();
}

NGRAPH_TEST(${BACKEND_NAME}, onnx_model_cum_sum_3d_exclusive_reverse) {
    auto function =
        onnx_import::import_onnx_model(file_util::path_join(SERIALIZED_ZOO, "onnx/cum_sum_3d_exclusive_reverse.onnx"));

    auto test_case = test::TestCase(function, s_device);
    test_case.add_input<float>({1.f,  2.f,  3.f,  4.f,  5.f,  6.f,  7.f,  8.f,  9.f,  10.f, 11.f, 12.f,
                                13.f, 14.f, 15.f, 16.f, 17.f, 18.f, 19.f, 20.f, 21.f, 22.f, 23.f, 24.f});
    test_case.add_expected_output<float>(Shape{2, 3, 4},
                                         {13.f, 14.f, 15.f, 16.f, 17.f, 18.f, 19.f, 20.f, 21.f, 22.f, 23.f, 24.f,
                                          0.f,  0.f,  0.f,  0.f,  0.f,  0.f,  0.f,  0.f,  0.f,  0.f,  0.f,  0.f});
    test_case.run();
}

NGRAPH_TEST(${BACKEND_NAME}, onnx_model_min_two_inputs_opset1) {
    auto function =
        onnx_import::import_onnx_model(file_util::path_join(SERIALIZED_ZOO, "onnx/min_two_inputs_opset1.onnx"));

    // input data shape (3, )
    auto test_case = test::TestCase(function, s_device);
    test_case.add_input<float>({1.f, 2.f, 1.f});
    test_case.add_input<float>({1.f, 4.f, 4.f});
    test_case.add_expected_output<float>({1.f, 2.f, 1.f});
    test_case.run();
}

NGRAPH_TEST(${BACKEND_NAME}, onnx_model_min_two_inputs) {
    auto function = onnx_import::import_onnx_model(file_util::path_join(SERIALIZED_ZOO, "onnx/min_two_inputs.onnx"));

    // input data shape (3, )
    auto test_case = test::TestCase(function, s_device);
    test_case.add_input<float>({2.f});
    test_case.add_input<float>({1.f, 4.f, 4.f});
    test_case.add_expected_output<float>({1.f, 2.f, 2.f});
    test_case.run();
}

NGRAPH_TEST(${BACKEND_NAME}, onnx_model_max_opset1) {
    auto function = onnx_import::import_onnx_model(file_util::path_join(SERIALIZED_ZOO, "onnx/max_opset1.onnx"));

    // input data shape (3, )
    auto test_case = test::TestCase(function, s_device);
    test_case.add_input<float>({3.f, 2.f, 1.f});
    test_case.add_input<float>({1.f, 4.f, 4.f});
    test_case.add_input<float>({2.f, 5.f, 3.f});

    test_case.add_expected_output<float>({3.f, 5.f, 4.f});
    test_case.run();
}

NGRAPH_TEST(${BACKEND_NAME}, onnx_model_max) {
    auto function = onnx_import::import_onnx_model(file_util::path_join(SERIALIZED_ZOO, "onnx/max.onnx"));

    // input data shape (3, )
    auto test_case = test::TestCase(function, s_device);
    test_case.add_input<float>({1.f, 4.f, 4.f});
    test_case.add_input<float>({3.f});
    test_case.add_input<float>({2.f, 5.f, 3.f});

    test_case.add_expected_output<float>({3.f, 5.f, 4.f});
    test_case.run();
}

NGRAPH_TEST(${BACKEND_NAME}, onnx_model_mean_opset1) {
    auto function = onnx_import::import_onnx_model(file_util::path_join(SERIALIZED_ZOO, "onnx/mean_opset1.onnx"));

    // input data shape (3, )
    auto test_case = test::TestCase(function, s_device);
    test_case.add_input<float>({3.f, 0.f, 2.f});
    test_case.add_input<float>({1.f, 3.f, 4.f});
    test_case.add_input<float>({2.f, 6.f, 6.f});

    test_case.add_expected_output<float>({2.f, 3.f, 4.f});
    test_case.run();
}

NGRAPH_TEST(${BACKEND_NAME}, onnx_model_mean) {
    auto function = onnx_import::import_onnx_model(file_util::path_join(SERIALIZED_ZOO, "onnx/mean.onnx"));

    // input data shape (3, )
    auto test_case = test::TestCase(function, s_device);
    test_case.add_input<float>({3.f});
    test_case.add_input<float>({1.f, 2.f, 5.f});
    test_case.add_input<float>({2.f, 7.f, 7.f});

    test_case.add_expected_output<float>({2.f, 4.f, 5.f});
    test_case.run();
}

NGRAPH_TEST(${BACKEND_NAME}, onnx_model_gemm_abc) {
    auto function = onnx_import::import_onnx_model(file_util::path_join(SERIALIZED_ZOO, "onnx/gemm_abc.onnx"));

    Inputs inputs;
    inputs.emplace_back(
        test::NDArray<float, 2>({{1, 2, 3, 4, 5, 6}, {7, 8, 9, 10, 11, 12}, {13, 14, 15, 16, 17, 18}}).get_vector());

    inputs.emplace_back(test::NDArray<float, 2>({{19, 20, 21, 22},
                                                 {23, 24, 25, 26},
                                                 {27, 28, 29, 30},
                                                 {31, 32, 33, 34},
                                                 {35, 36, 37, 38},
                                                 {39, 40, 41, 42}})
                            .get_vector());

    inputs.emplace_back(test::NDArray<float, 2>({{1, 1, 1, 1}, {1, 1, 1, 1}, {1, 1, 1, 1}}).get_vector());

    auto expected_output =
        test::NDArray<float, 2>({{340, 350.5, 361, 371.5}, {862, 890.5, 919, 947.5}, {1384, 1430.5, 1477, 1523.5}})
            .get_vector();

    auto test_case = test::TestCase(function, s_device);
    test_case.add_multiple_inputs(inputs);
    test_case.add_expected_output(expected_output);
    test_case.run();
}

NGRAPH_TEST(${BACKEND_NAME}, onnx_model_matmul) {
    auto function = onnx_import::import_onnx_model(file_util::path_join(SERIALIZED_ZOO, "onnx/matmul.onnx"));

    std::vector<std::vector<float>> inputs;

    inputs.emplace_back(test::NDArray<float, 2>({{1, 2, 3, 4}, {5, 6, 7, 8}, {9, 10, 11, 12}}).get_vector());

    inputs.emplace_back(test::NDArray<float, 2>({{13, 14, 15}, {16, 17, 18}, {19, 20, 21}, {22, 23, 24}}).get_vector());

    auto expected_output = test::NDArray<float, 2>({{190, 200, 210}, {470, 496, 522}, {750, 792, 834}}).get_vector();

    auto test_case = test::TestCase(function, s_device);
    test_case.add_multiple_inputs(inputs);
    test_case.add_expected_output(expected_output);
    test_case.run();
}

NGRAPH_TEST(${BACKEND_NAME}, onnx_model_softmax_0D) {
    auto function = onnx_import::import_onnx_model(file_util::path_join(SERIALIZED_ZOO, "onnx/softmax_0D.onnx"));

    auto test_case = test::TestCase(function, s_device);
    test_case.add_expected_output<float>({1.0});
    test_case.run();
}

NGRAPH_TEST(${BACKEND_NAME}, onnx_model_softmax_1D) {
    auto function = onnx_import::import_onnx_model(file_util::path_join(SERIALIZED_ZOO, "onnx/softmax_1D.onnx"));

    auto test_case = test::TestCase(function, s_device);
    test_case.add_input<float>({-1.0, 0.0, 1.0});
    test_case.add_expected_output<float>({0.09003058, 0.24472848, 0.66524094});
    test_case.run();
}
namespace {
// common input for all Softmax 3D test cases (Shape = {3,4,5})
// clang-format off
const std::vector<float> SOFTMAX_INPUT = {
    2.75793882,  -0.50841322, 0.82013929,  -0.62409912, -0.96136118,
    0.21004745,  1.38337255,  1.19030397,  2.0940445,   -0.03551657,
    -0.78686039, 1.992782,    0.04300319,  -0.29230777, -0.56797112,
    -1.26732165, -0.61935399, 0.57670432,  0.92844898,  2.82469233,

    0.98721677,  -0.05100663, -1.21178917, -0.17530157, 1.40051805,
    -0.13259761, -1.14313018, 0.2673723,   -0.87996154, 1.29053106,
    1.55,        0.8396538,   1.20729817,  0.23727845,  -0.89113606,
    -1.70909842, 0.26460363,  -0.70566808, 2.383518,    1.07024615,

    -1.21722605, 0.82919357,  0.55765697,  0.12657686,  0.63432172,
    0.75425957,  -2.43721014, -1.24478184, 2.65316853,  1.19509542,
    -0.95523998, 0.5149006,   -0.01151649, 0.68327026,  -0.4589638,
    -0.46554745, 0.21055324,  0.39266729,  2.05098086,  1.83207919};
}  // namespace
// clang-format on

NGRAPH_TEST(${BACKEND_NAME}, onnx_model_softmax_axis_0) {
    auto function = onnx_import::import_onnx_model(file_util::path_join(SERIALIZED_ZOO, "onnx/softmax_axis_0.onnx"));

    auto test_case = test::TestCase(function, s_device);
    test_case.add_input<float>(SOFTMAX_INPUT);

    // clang-format off
    test_case.add_expected_output<float>(
        Shape{3, 4, 5},
        {0.09683057, 0.00369363, 0.01394559, 0.00329012, 0.00234823,
         0.00757665, 0.02449322, 0.02019284, 0.04985249, 0.00592694,
         0.00279593, 0.04505148, 0.00641108, 0.00458466, 0.00348007,
         0.00172928, 0.00330577, 0.01093237, 0.01554086, 0.10351497,

         0.01648154, 0.00583583, 0.00182802, 0.00515374, 0.02491679,
         0.00537859, 0.00195794, 0.00802367, 0.00254737, 0.0223216,
         0.02893419, 0.0142204,  0.02053893, 0.00778581, 0.00251907,
         0.00111174, 0.00800149, 0.0030324,  0.06658917, 0.0179084,

         0.00181811, 0.01407243, 0.01072611, 0.0069699,  0.01158077,
         0.01305647, 0.00053677, 0.0017687,  0.08719896, 0.02028982,
         0.00236265, 0.01027717, 0.0060709,  0.01216173, 0.00388087,
         0.00385541, 0.00758048, 0.00909469, 0.04775123, 0.03836337});
    // clang-format on

    test_case.run(6);
}

NGRAPH_TEST(${BACKEND_NAME}, onnx_model_softmax_axis_1) {
    auto function = onnx_import::import_onnx_model(file_util::path_join(SERIALIZED_ZOO, "onnx/softmax_axis_1.onnx"));

    auto test_case = test::TestCase(function, s_device);
    test_case.add_input<float>(SOFTMAX_INPUT);

    // clang-format off
    test_case.add_expected_output<float>(
        Shape{3, 4, 5},
        {0.22757064, 0.00868076, 0.03277484, 0.00773243, 0.0055188,
         0.0178066,  0.05756383, 0.04745709, 0.11716303, 0.01392945,
         0.00657097, 0.10587974, 0.01506727, 0.01077484, 0.00817884,
         0.00406413, 0.00776921, 0.0256932,  0.03652405, 0.24328028,

         0.06217413, 0.02201481, 0.00689594, 0.01944171, 0.09399488,
         0.02028993, 0.00738604, 0.03026811, 0.00960958, 0.08420492,
         0.10914991, 0.05364435, 0.07748005, 0.02937079, 0.0095028,
         0.00419387, 0.03018442, 0.01143929, 0.2511977,  0.06755678,

         0.00587593, 0.04548053, 0.0346656,  0.02252594, 0.03742775,
         0.04219705, 0.00173478, 0.00571623, 0.2818174,  0.06557446,
         0.00763582, 0.03321466, 0.01962049, 0.03930537, 0.01254255,
         0.01246025, 0.02449929, 0.02939305, 0.15432668, 0.12398617});
    // clang-format on

    test_case.run(4);
}

NGRAPH_TEST(${BACKEND_NAME}, onnx_model_softmax_axis_1_opset11) {
    auto function =
        onnx_import::import_onnx_model(file_util::path_join(SERIALIZED_ZOO, "onnx/softmax_axis_1_opset11.onnx"));

    auto test_case = test::TestCase(function, s_device);
    test_case.add_input<float>(SOFTMAX_INPUT);

    // clang-format off
    test_case.add_expected_output<float>(
        Shape{3, 4, 5},
        {0.88890495, 0.04825497, 0.27088348, 0.04490523, 0.02037154,
         0.06955369, 0.31998834, 0.39223197, 0.68041159, 0.05141776,
         0.02566661, 0.5885689,  0.12453075, 0.06257374, 0.03019055,
         0.01587475, 0.0431878,  0.21235381, 0.21210944, 0.89802015,

         0.31752626, 0.19442629, 0.0546935,  0.06279221, 0.36823282,
         0.10362164, 0.06523066, 0.24006419, 0.03103672, 0.32987983,
         0.55743381, 0.473766,   0.61451431, 0.09486084, 0.03722801,
         0.02141829, 0.26657706, 0.090728,   0.81131024, 0.26465935,

         0.08619648, 0.43343993, 0.3877785,  0.04523505, 0.15625437,
         0.61900597, 0.01653285, 0.06394322, 0.56592636, 0.27376196,
         0.11201305, 0.31654337, 0.21947994, 0.07893034, 0.05236297,
         0.18278451, 0.23348385, 0.32879834, 0.30990825, 0.5176207});
    // clang-format on

    test_case.run(4);
}

NGRAPH_TEST(${BACKEND_NAME}, onnx_model_softmax_axis_negative_1_opset11) {
    auto function = onnx_import::import_onnx_model(
        file_util::path_join(SERIALIZED_ZOO, "onnx/softmax_axis_negative_1_opset11.onnx"));

    auto test_case = test::TestCase(function);
    test_case.add_input<float>(SOFTMAX_INPUT);

    // clang-format off
    test_case.add_expected_output<float>(
        Shape{3, 4, 5},
        {0.80619484, 0.03075256, 0.1161086,  0.027393,   0.01955098,
         0.07012683, 0.22670066, 0.18689778, 0.4614171,  0.05485764,
         0.04486171, 0.7228683,  0.10286818, 0.07356264, 0.05583908,
         0.01280724, 0.02448298, 0.08096659, 0.11509769, 0.76664555,

         0.30399805, 0.10764059, 0.03371745, 0.09505949, 0.4595844,
         0.13369875, 0.04866969, 0.19944906, 0.0633215,  0.554861,
         0.39101103, 0.19217177, 0.27755913, 0.10521588, 0.03404216,
         0.01150354, 0.08279411, 0.03137731, 0.6890207,  0.18530433,

         0.0402528,  0.31156224, 0.23747502, 0.15431291, 0.25639707,
         0.10627912, 0.00436928, 0.01439711, 0.7097961,  0.16515835,
         0.06798343, 0.29571748, 0.17468554, 0.34994435, 0.11166911,
         0.03615172, 0.07108136, 0.08527993, 0.4477579,  0.35972902});
    // clang-format on

    test_case.run(6);
}

NGRAPH_TEST(${BACKEND_NAME}, onnx_model_softmax_axis_negative_1_opset13) {
    auto function = onnx_import::import_onnx_model(
        file_util::path_join(SERIALIZED_ZOO, "onnx/softmax_axis_negative_1_opset13.onnx"));

    auto test_case = test::TestCase(function);
    test_case.add_input<float>(SOFTMAX_INPUT);

    // clang-format off
    test_case.add_expected_output<float>(
        Shape{3, 4, 5},
        {0.80619484, 0.03075256, 0.1161086,  0.027393,   0.01955098,
         0.07012683, 0.22670066, 0.18689778, 0.4614171,  0.05485764,
         0.04486171, 0.7228683,  0.10286818, 0.07356264, 0.05583908,
         0.01280724, 0.02448298, 0.08096659, 0.11509769, 0.76664555,

         0.30399805, 0.10764059, 0.03371745, 0.09505949, 0.4595844,
         0.13369875, 0.04866969, 0.19944906, 0.0633215,  0.554861,
         0.39101103, 0.19217177, 0.27755913, 0.10521588, 0.03404216,
         0.01150354, 0.08279411, 0.03137731, 0.6890207,  0.18530433,

         0.0402528,  0.31156224, 0.23747502, 0.15431291, 0.25639707,
         0.10627912, 0.00436928, 0.01439711, 0.7097961,  0.16515835,
         0.06798343, 0.29571748, 0.17468554, 0.34994435, 0.11166911,
         0.03615172, 0.07108136, 0.08527993, 0.4477579,  0.35972902});
    // clang-format on

    test_case.run(6);
}

NGRAPH_TEST(${BACKEND_NAME}, onnx_model_sub) {
    auto function = onnx_import::import_onnx_model(file_util::path_join(SERIALIZED_ZOO, "onnx/sub.onnx"));

    Inputs inputs;
    inputs.emplace_back(test::NDArray<float, 3>({{{1, 2, 3}}}).get_vector());

    inputs.emplace_back(test::NDArray<float, 3>({{{4, 5, 7}}}).get_vector());

    auto expected_output = test::NDArray<float, 3>({{{-3, -3, -4}}}).get_vector();

    auto test_case = test::TestCase(function, s_device);
    test_case.add_multiple_inputs(inputs);
    test_case.add_expected_output(expected_output);
    test_case.run();
}

NGRAPH_TEST(${BACKEND_NAME}, onnx_model_div) {
    auto function = onnx_import::import_onnx_model(file_util::path_join(SERIALIZED_ZOO, "onnx/div.onnx"));

    Inputs inputs;
    inputs.emplace_back(test::NDArray<float, 3>({{{1, 2, 3}}}).get_vector());
    inputs.emplace_back(test::NDArray<float, 3>({{{1, 4, 12}}}).get_vector());

    auto expected_output = test::NDArray<float, 3>({{{1, 0.5, 0.25}}}).get_vector();

    auto test_case = test::TestCase(function, s_device);
    test_case.add_multiple_inputs(inputs);
    test_case.add_expected_output(expected_output);
    test_case.run();
}

NGRAPH_TEST(${BACKEND_NAME}, onnx_model_add_bcast) {
    auto function = onnx_import::import_onnx_model(file_util::path_join(SERIALIZED_ZOO, "onnx/add_bcast.onnx"));

    Inputs inputs;
    inputs.emplace_back(test::NDArray<float, 3>({{{1, 1, 1, 1, 1}, {1, 1, 1, 1, 1}, {1, 1, 1, 1, 1}, {1, 1, 1, 1, 1}},
                                                 {{1, 1, 1, 1, 1}, {1, 1, 1, 1, 1}, {1, 1, 1, 1, 1}, {1, 1, 1, 1, 1}},
                                                 {{1, 1, 1, 1, 1}, {1, 1, 1, 1, 1}, {1, 1, 1, 1, 1}, {1, 1, 1, 1, 1}}})
                            .get_vector());

    inputs.emplace_back(test::NDArray<float, 1>({1, 2, 3, 4, 5}).get_vector());

    auto expected_output =
        test::NDArray<float, 4>({{{{2, 3, 4, 5, 6}, {2, 3, 4, 5, 6}, {2, 3, 4, 5, 6}, {2, 3, 4, 5, 6}},
                                  {{2, 3, 4, 5, 6}, {2, 3, 4, 5, 6}, {2, 3, 4, 5, 6}, {2, 3, 4, 5, 6}},
                                  {{2, 3, 4, 5, 6}, {2, 3, 4, 5, 6}, {2, 3, 4, 5, 6}, {2, 3, 4, 5, 6}}}})
            .get_vector();

    auto test_case = test::TestCase(function, s_device);
    test_case.add_multiple_inputs(inputs);
    test_case.add_expected_output(expected_output);
    test_case.run();
}

NGRAPH_TEST(${BACKEND_NAME}, onnx_model_nonmaxsuppression_center_point_box_format) {
    auto function = onnx_import::import_onnx_model(
        file_util::path_join(SERIALIZED_ZOO, "onnx/nonmaxsuppression_center_point_box_format.onnx"));

    auto test_case = test::TestCase(function, s_device);

    test_case.add_input(
        std::vector<float>({0.5f, 0.5f,  1.0f, 1.0f, 0.5f, 0.6f,  1.0f, 1.0f, 0.5f, 0.4f,   1.0f, 1.0f,
                            0.5f, 10.5f, 1.0f, 1.0f, 0.5f, 10.6f, 1.0f, 1.0f, 0.5f, 100.5f, 1.0f, 1.0f}));  // boxes
    test_case.add_input(std::vector<float>({0.9f, 0.75f, 0.6f, 0.95f, 0.5f, 0.3f}));                        // scores
    test_case.add_input(std::vector<int64_t>({3}));   // max_output_boxes_per_class
    test_case.add_input(std::vector<float>({0.5f}));  // iou_threshold
    test_case.add_input(std::vector<float>({0.0f}));  // score_threshold

    test_case.add_expected_output<int64_t>(Shape{3, 3}, {0, 0, 3, 0, 0, 0, 0, 0, 5});
    test_case.run();
}

NGRAPH_TEST(${BACKEND_NAME}, onnx_model_nonmaxsuppression_single_box) {
    auto function =
        onnx_import::import_onnx_model(file_util::path_join(SERIALIZED_ZOO, "onnx/nonmaxsuppression_single_box.onnx"));

    auto test_case = test::TestCase(function, s_device);

    test_case.add_input(std::vector<float>({0.0f, 0.0f, 1.0f, 1.0f}));  // boxes
    test_case.add_input(std::vector<float>({0.9f}));                    // scores
    test_case.add_input(std::vector<int64_t>({3}));                     // max_output_boxes_per_class
    test_case.add_input(std::vector<float>({0.5f}));                    // iou_threshold
    test_case.add_input(std::vector<float>({0.0f}));                    // score_threshold

    test_case.add_expected_output<int64_t>(Shape{1, 3}, {0, 0, 0});
    test_case.run();
}

NGRAPH_TEST(${BACKEND_NAME}, onnx_model_reduce_log_sum) {
    auto function = onnx_import::import_onnx_model(file_util::path_join(SERIALIZED_ZOO, "onnx/reduce_log_sum.onnx"));

    // input data shape (1, 1, 4, 4)
    Inputs inputs{test::NDArray<float, 4>({{{{1, 1, 1, 1}, {1, 1, 1, 1}, {1, 1, 1, 1}, {1, 1, 1, 1}}}}).get_vector()};

    // output data shape (1,)
    auto expected_output = test::NDArray<float, 4>({{{{2.77258872f}}}}).get_vector();

    auto test_case = test::TestCase(function, s_device);
    test_case.add_multiple_inputs(inputs);
    test_case.add_expected_output(expected_output);
    test_case.run();
}

NGRAPH_TEST(${BACKEND_NAME}, onnx_model_reduce_log_sum_exp) {
    auto function =
        onnx_import::import_onnx_model(file_util::path_join(SERIALIZED_ZOO, "onnx/reduce_log_sum_exp.onnx"));

    // input data shape (1, 1, 4, 4)
    Inputs inputs{test::NDArray<float, 4>({{{{1, 1, 1, 1}, {1, 1, 1, 1}, {1, 1, 1, 1}, {1, 1, 1, 1}}}}).get_vector()};

    // output data shape (1,)
    auto expected_output = test::NDArray<float, 4>({{{{3.77258872f}}}}).get_vector();

    auto test_case = test::TestCase(function, s_device);
    test_case.add_multiple_inputs(inputs);
    test_case.add_expected_output(expected_output);
    test_case.run();
}

NGRAPH_TEST(${BACKEND_NAME}, onnx_model_reduce_l1) {
    auto function = onnx_import::import_onnx_model(file_util::path_join(SERIALIZED_ZOO, "onnx/reduce_l1.onnx"));

    // input data shape (1, 1, 4, 4)
    Inputs inputs{test::NDArray<float, 4>({{{{1, 1, 1, 1}, {1, 1, 1, 1}, {1, 1, 1, 1}, {1, 1, 1, 1}}}}).get_vector()};

    // output data shape (1,)
    auto expected_output = test::NDArray<float, 4>({{{{16}}}}).get_vector();

    auto test_case = test::TestCase(function, s_device);
    test_case.add_multiple_inputs(inputs);
    test_case.add_expected_output(expected_output);
    test_case.run();
}

NGRAPH_TEST(${BACKEND_NAME}, onnx_model_reduce_l2) {
    auto function = onnx_import::import_onnx_model(file_util::path_join(SERIALIZED_ZOO, "onnx/reduce_l2.onnx"));

    // input data shape (1, 1, 4, 4)
    Inputs inputs{test::NDArray<float, 4>({{{{1, 1, 1, 1}, {1, 1, 1, 1}, {1, 1, 1, 1}, {1, 1, 1, 1}}}}).get_vector()};

    // output data shape (1,)
    auto expected_output = test::NDArray<float, 4>({{{{4}}}}).get_vector();

    auto test_case = test::TestCase(function, s_device);
    test_case.add_multiple_inputs(inputs);
    test_case.add_expected_output(expected_output);
    test_case.run();
}

NGRAPH_TEST(${BACKEND_NAME}, onnx_model_reduce_max) {
    auto function = onnx_import::import_onnx_model(file_util::path_join(SERIALIZED_ZOO, "onnx/reduce_max.onnx"));

    // input data shape (1, 1, 4, 4)
    Inputs inputs{
        test::NDArray<float, 4>({{{{1, 2, 3, 4}, {5, 6, 7, 8}, {9, 10, 11, 12}, {13, 14, 15, 16}}}}).get_vector()};

    // output data shape (1,)
    auto expected_output = test::NDArray<float, 4>({{{{16}}}}).get_vector();

    auto test_case = test::TestCase(function, s_device);
    test_case.add_multiple_inputs(inputs);
    test_case.add_expected_output(expected_output);
    test_case.run();
}

NGRAPH_TEST(${BACKEND_NAME}, onnx_model_reduce_max_invalid_axes) {
    EXPECT_THROW(
        onnx_import::import_onnx_model(file_util::path_join(SERIALIZED_ZOO, "onnx/reduce_max_invalid_axes.onnx")),
        ngraph::ngraph_error);
}

NGRAPH_TEST(${BACKEND_NAME}, onnx_model_reduce_mean) {
    auto function = onnx_import::import_onnx_model(file_util::path_join(SERIALIZED_ZOO, "onnx/reduce_mean.onnx"));

    // input data shape (1, 1, 4, 4)
    Inputs inputs{test::NDArray<float, 4>({{{{1, 1, 1, 1}, {1, 1, 1, 1}, {1, 1, 1, 1}, {1, 1, 1, 1}}}}).get_vector()};

    // output data shape (1,)
    auto expected_output = test::NDArray<float, 4>({{{{1}}}}).get_vector();

    auto test_case = test::TestCase(function, s_device);
    test_case.add_multiple_inputs(inputs);
    test_case.add_expected_output(Shape{}, expected_output);
    test_case.run();
}

NGRAPH_TEST(${BACKEND_NAME}, onnx_model_reduce_min) {
    auto function = onnx_import::import_onnx_model(file_util::path_join(SERIALIZED_ZOO, "onnx/reduce_min.onnx"));

    // input data shape (1, 1, 4, 4)
    Inputs inputs{
        test::NDArray<float, 4>({{{{1, 2, 3, 4}, {5, 6, 7, 8}, {9, 10, 11, 12}, {13, 14, 15, 16}}}}).get_vector()};

    // output data shape (1,)
    auto expected_output = test::NDArray<float, 4>({{{{1}}}}).get_vector();

    auto test_case = test::TestCase(function, s_device);
    test_case.add_multiple_inputs(inputs);
    test_case.add_expected_output(expected_output);
    test_case.run();
}

NGRAPH_TEST(${BACKEND_NAME}, onnx_model_reduce_prod) {
    auto function = onnx_import::import_onnx_model(file_util::path_join(SERIALIZED_ZOO, "onnx/reduce_prod.onnx"));

    // input data shape (1, 1, 4, 4)
    Inputs inputs{test::NDArray<float, 4>({{{{1, 1, 1, 1}, {1, 1, 1, 1}, {1, 1, 1, 1}, {1, 1, 1, 1}}}}).get_vector()};

    // output data shape (1,)
    auto expected_output = test::NDArray<float, 4>({{{{1}}}}).get_vector();

    auto test_case = test::TestCase(function, s_device);
    test_case.add_multiple_inputs(inputs);
    test_case.add_expected_output(expected_output);
    test_case.run();
}

NGRAPH_TEST(${BACKEND_NAME}, onnx_model_reduce_sum) {
    auto function = onnx_import::import_onnx_model(file_util::path_join(SERIALIZED_ZOO, "onnx/reduce_sum.onnx"));

    // input data shape (1, 1, 4, 4)
    Inputs inputs{test::NDArray<float, 4>({{{{1, 1, 1, 1}, {1, 1, 1, 1}, {1, 1, 1, 1}, {1, 1, 1, 1}}}}).get_vector()};

    // output data shape (1,)
    auto expected_output = test::NDArray<float, 4>({{{{16}}}}).get_vector();

    auto test_case = test::TestCase(function, s_device);
    test_case.add_multiple_inputs(inputs);
    test_case.add_expected_output(expected_output);
    test_case.run();
}

NGRAPH_TEST(${BACKEND_NAME}, onnx_model_reduce_sum_dynamic_rank_input) {
    auto function =
        onnx_import::import_onnx_model(file_util::path_join(SERIALIZED_ZOO, "onnx/reduce_sum_dynamic_rank_input.onnx"));
    auto test_case = test::TestCase(function, s_device);
    test_case.add_input<float>(
        Shape{1, 1, 4, 4},
        {1.0f, 1.0f, 1.0f, 1.0f, 1.0f, 1.0f, 1.0f, 1.0f, 1.0f, 1.0f, 1.0f, 1.0f, 1.0f, 1.0f, 1.0f, 1.0f});

    test_case.add_expected_output<float>(Shape{1, 1, 1, 1}, {16.0f});
    test_case.run();
}

NGRAPH_TEST(${BACKEND_NAME}, onnx_model_reduce_sum_square) {
    auto function = onnx_import::import_onnx_model(file_util::path_join(SERIALIZED_ZOO, "onnx/reduce_sum_square.onnx"));

    // input data shape (1, 1, 4, 4)
    Inputs inputs{test::NDArray<float, 4>({{{{1, 1, 1, 1}, {1, 1, 1, 1}, {1, 1, 1, 1}, {1, 1, 1, 1}}}}).get_vector()};

    // output data shape (1,)
    auto expected_output = test::NDArray<float, 4>({{{{16}}}}).get_vector();

    auto test_case = test::TestCase(function, s_device);
    test_case.add_multiple_inputs(inputs);
    test_case.add_expected_output(expected_output);
    test_case.run();
}

NGRAPH_TEST(${BACKEND_NAME}, onnx_model_reduce_sum_13_axes_as_constant) {
    auto function = onnx_import::import_onnx_model(
        file_util::path_join(SERIALIZED_ZOO, "onnx/reduce_sum_13_axes_as_constant.onnx"));

    Inputs inputs{test::NDArray<float, 4>({{{{1.0f, 1.0f, 1.0f, 1.0f},
                                             {1.0f, 1.0f, 1.0f, 1.0f},
                                             {1.0f, 1.0f, 1.0f, 1.0f},
                                             {1.0f, 1.0f, 1.0f, 1.0f}}}})
                      .get_vector()};

    auto test_case = test::TestCase(function, s_device);

    test_case.add_expected_output<float>(Shape{1, 1, 1, 1}, {16.0f});

    test_case.add_multiple_inputs(inputs);
    test_case.run();
}

NGRAPH_TEST(${BACKEND_NAME}, onnx_model_reduce_sum_13_axes_as_constant_single_axis) {
    auto function = onnx_import::import_onnx_model(
        file_util::path_join(SERIALIZED_ZOO, "onnx/reduce_sum_13_axes_as_constant_single_axis.onnx"));

    Inputs inputs{test::NDArray<float, 3>({{{1, 2, 3}, {4, 5, 6}}, {{7, 8, 9}, {10, 11, 12}}}).get_vector()};

    auto test_case = test::TestCase(function, s_device);

    test_case.add_expected_output<float>(Shape{2, 1, 3}, {5.0f, 7.0f, 9.0f, 17.0f, 19.0f, 21.0f});

    test_case.add_multiple_inputs(inputs);
    test_case.run();
}

NGRAPH_TEST(${BACKEND_NAME}, onnx_model_reduce_sum_13_axes_as_constant_keepdims_off) {
    auto function = onnx_import::import_onnx_model(
        file_util::path_join(SERIALIZED_ZOO, "onnx/reduce_sum_13_axes_as_constant_keepdims_off.onnx"));

    // input data shape (1, 1, 4, 4)
    Inputs inputs{test::NDArray<float, 4>({{{{1.0f, 1.0f, 1.0f, 1.0f},
                                             {1.0f, 1.0f, 1.0f, 1.0f},
                                             {1.0f, 1.0f, 1.0f, 1.0f},
                                             {1.0f, 1.0f, 1.0f, 1.0f}}}})
                      .get_vector()};

    auto test_case = test::TestCase(function, s_device);

    test_case.add_expected_output<float>(Shape{}, {16.0f});

    test_case.add_multiple_inputs(inputs);
    test_case.run();
}

NGRAPH_TEST(${BACKEND_NAME}, onnx_model_reduce_sum_13_axes_as_input) {
    auto function =
        onnx_import::import_onnx_model(file_util::path_join(SERIALIZED_ZOO, "onnx/reduce_sum_13_axes_as_input.onnx"));

    auto test_case = test::TestCase(function, s_device);
    test_case.add_input<float>({1.0f, 2.0f, 3.0f, 4.0f});
    test_case.add_input<int64_t>({1});

    test_case.add_expected_output<float>(Shape{2, 1}, {3.0f, 7.0f});
    test_case.run();
}

NGRAPH_TEST(${BACKEND_NAME}, onnx_model_reduce_sum_13_axes_as_0_dim_input) {
    auto function = onnx_import::import_onnx_model(
        file_util::path_join(SERIALIZED_ZOO, "onnx/reduce_sum_13_axes_as_0_dim_input.onnx"));

    auto test_case = test::TestCase(function, s_device);
    test_case.add_input<float>({1.0f, 2.0f, 3.0f, 4.0f, 5.0f, 6.0f, 7.0f, 8.0f, 9.0f, 10.0f, 11.0f, 12.0f});

    test_case.add_expected_output<float>(Shape{3, 2, 2},
                                         {1.0f, 2.0f, 3.0f, 4.0f, 5.0f, 6.0f, 7.0f, 8.0f, 9.0f, 10.0f, 11.0f, 12.0f});
    test_case.run();
}

NGRAPH_TEST(${BACKEND_NAME}, onnx_model_reduce_sum_13_input_dynamic) {
    auto function =
        onnx_import::import_onnx_model(file_util::path_join(SERIALIZED_ZOO, "onnx/reduce_sum_13_input_dynamic.onnx"));

    auto test_case = test::TestCase(function, s_device);
    test_case.add_input<int64_t>({1, 1, 1, 1, 1, 1, 1, 1, 1, 1, 1, 1, 1, 1, 1, 1});

    test_case.add_expected_output<int64_t>(Shape{1, 1, 1, 1, 1, 1, 1, 1, 1, 1, 1, 1, 1, 1, 1, 1}, {5});
    test_case.run();
}

NGRAPH_TEST(${BACKEND_NAME}, onnx_model_reduce_sum_13_axes_empty) {
    auto function =
        onnx_import::import_onnx_model(file_util::path_join(SERIALIZED_ZOO, "onnx/reduce_sum_13_axes_empty.onnx"));

    auto test_case = test::TestCase(function, s_device);
    test_case.add_input<float>(
        {1.0f, 1.0f, 1.0f, 1.0f, 1.0f, 1.0f, 1.0f, 1.0f, 1.0f, 1.0f, 1.0f, 1.0f, 1.0f, 1.0f, 1.0f, 1.0f});

    test_case.add_expected_output<float>(Shape{1, 1, 1, 1}, {16.0f});
    test_case.run();
}

NGRAPH_TEST(${BACKEND_NAME}, onnx_model_reduce_sum_13_axes_empty_dynamic_rank_input) {
    auto function = onnx_import::import_onnx_model(
        file_util::path_join(SERIALIZED_ZOO, "onnx/reduce_sum_13_axes_empty_dynamic_rank_input.onnx"));

    auto test_case = test::TestCase(function, s_device);
    test_case.add_input<float>(
        Shape{1, 1, 4, 4},
        {1.0f, 1.0f, 1.0f, 1.0f, 1.0f, 1.0f, 1.0f, 1.0f, 1.0f, 1.0f, 1.0f, 1.0f, 1.0f, 1.0f, 1.0f, 1.0f});

    test_case.add_expected_output<float>(Shape{1, 1, 1, 1}, {16.0f});
    test_case.run();
}

NGRAPH_TEST(${BACKEND_NAME}, onnx_model_reduce_sum_13_axes_empty_with_noop) {
    auto function = onnx_import::import_onnx_model(
        file_util::path_join(SERIALIZED_ZOO, "onnx/reduce_sum_13_axes_empty_with_noop.onnx"));

    auto test_case = test::TestCase(function, s_device);
    test_case.add_input<float>(
        {1.f, 1.0f, 1.0f, 1.0f, 1.0f, 1.0f, 1.0f, 1.0f, 1.0f, 1.0f, 1.0f, 1.0f, 1.0f, 1.0f, 1.0f, 1.0f});

    test_case.add_expected_output<float>(
        Shape{1, 1, 4, 4},
        {1.f, 1.0f, 1.0f, 1.0f, 1.0f, 1.0f, 1.0f, 1.0f, 1.0f, 1.0f, 1.0f, 1.0f, 1.0f, 1.0f, 1.0f, 1.0f});
    test_case.run();
}

NGRAPH_TEST(${BACKEND_NAME}, onnx_model_reduce_sum_13_axes_empty_without_noop) {
    auto function = onnx_import::import_onnx_model(
        file_util::path_join(SERIALIZED_ZOO, "onnx/reduce_sum_13_axes_empty_without_noop.onnx"));

    auto test_case = test::TestCase(function, s_device);
    test_case.add_input<float>(
        {1.f, 1.0f, 1.0f, 1.0f, 1.0f, 1.0f, 1.0f, 1.0f, 1.0f, 1.0f, 1.0f, 1.0f, 1.0f, 1.0f, 1.0f, 1.0f});

    test_case.add_expected_output<float>(Shape{1, 1, 1, 1}, {16.0f});
    test_case.run();
}

NGRAPH_TEST(${BACKEND_NAME}, onnx_resize10_asymertic_last_dim) {
    const auto function =
        onnx_import::import_onnx_model(file_util::path_join(SERIALIZED_ZOO, "onnx/resize10_asymertic_last_dim.onnx"));

    auto test_case = test::TestCase(function, s_device);
    std::vector<float> input_data{1.0f, 2.0f, 3.0f, 4.0f, 5.0f, 6.0f, 7.0f, 8.0f, 9.0f, 10.0f};
    test_case.add_input<float>(input_data);
    test_case.add_expected_output<float>(Shape{1, 1, 1, 19},
                                         {1.0f,
                                          1.0f,
                                          2.0f,
                                          2.0f,
                                          3.0f,
                                          3.0f,
                                          4.0f,
                                          4.0f,
                                          5.0f,
                                          5.0f,
                                          6.0f,
                                          6.0f,
                                          7.0f,
                                          7.0f,
                                          8.0f,
                                          8.0f,
                                          9.0f,
                                          9.0f,
                                          10.0f});
    test_case.run();
}

NGRAPH_TEST(${BACKEND_NAME}, onnx_resize10_asymertic_dim_in_the_middle) {
    const auto function = onnx_import::import_onnx_model(
        file_util::path_join(SERIALIZED_ZOO, "onnx/resize10_asymertic_dim_in_the_middle.onnx"));

    auto test_case = test::TestCase(function, s_device);
    std::vector<float> input_data{1.0f, 2.0f, 3.0f, 4.0f, 5.0f, 6.0f, 7.0f, 8.0f, 9.0f, 10.0f};
    test_case.add_input<float>(input_data);
    test_case.add_expected_output<float>(Shape{1, 1, 19, 1},
                                         {1.0f,
                                          1.0f,
                                          2.0f,
                                          2.0f,
                                          3.0f,
                                          3.0f,
                                          4.0f,
                                          4.0f,
                                          5.0f,
                                          5.0f,
                                          6.0f,
                                          6.0f,
                                          7.0f,
                                          7.0f,
                                          8.0f,
                                          8.0f,
                                          9.0f,
                                          9.0f,
                                          10.0f});
    test_case.run();
}

NGRAPH_TEST(${BACKEND_NAME}, onnx_resize11_empty_constant_as_input) {
    // this model contains a Constant node with an empty underlying tensor
    // this node is connected to the "roi" input of the Resize op but this input should be
    // ignored since the Resize coordinate_transformation_mode is set to asymmetric
    const auto function = onnx_import::import_onnx_model(
        file_util::path_join(SERIALIZED_ZOO, "onnx/resize11_empty_constant_as_input.onnx"));

    auto test_case = test::TestCase(function, s_device);
    std::vector<float> input_data{1.0f, 3.0f, 4.0f, 8.0f, 6.0f, 2.0f, 7.0f, 11.0f};
    test_case.add_input<float>(input_data);
    test_case.add_expected_output<float>(
        Shape{1, 2, 4, 8},
        {1.0f, 1.5f, 2.0f, 2.5f,  3.0f,  3.0f,  3.0f,  3.0f,  2.5f, 3.25f, 4.0f, 4.75f, 5.5f,  5.5f,  5.5f,  5.5f,
         4.0f, 5.0f, 6.0f, 7.0f,  8.0f,  8.0f,  8.0f,  8.0f,  4.0f, 5.0f,  6.0f, 7.0f,  8.0f,  8.0f,  8.0f,  8.0f,

         6.0f, 5.0f, 4.0f, 3.0f,  2.0f,  2.0f,  2.0f,  2.0f,  6.5f, 6.5f,  6.5f, 6.5f,  6.5f,  6.5f,  6.5f,  6.5f,
         7.0f, 8.0f, 9.0f, 10.0f, 11.0f, 11.0f, 11.0f, 11.0f, 7.0f, 8.0f,  9.0f, 10.0f, 11.0f, 11.0f, 11.0f, 11.0f});

    test_case.run();
}

NGRAPH_TEST(${BACKEND_NAME}, onnx_resize10_down_scales_const_nearest) {
    const auto function = onnx_import::import_onnx_model(
        file_util::path_join(SERIALIZED_ZOO, "onnx/resize10_down_scales_const_nearest.onnx"));

    // Input data shape (1, 1, 2, 4)
    // Input const scales values {1.0, 1.0, 0.6, 0.6}
    // mode: linear

    Shape expected_output_shape{1, 1, 1, 2};
    auto test_case = test::TestCase(function, s_device);
    test_case.add_input<float>({1.0, 2.0, 3.0, 4.0, 5.0, 6.0, 7.0, 8.0});
    test_case.add_expected_output<float>(expected_output_shape, {1.0, 3.0});
    test_case.run();
}

NGRAPH_TEST(${BACKEND_NAME}, onnx_resize10_up_scales_const_linear) {
    const auto function = onnx_import::import_onnx_model(
        file_util::path_join(SERIALIZED_ZOO, "onnx/resize10_up_scales_const_linear.onnx"));

    // Input data shape (1, 1, 2, 2)
    // Input const scales values {1.0, 1.0, 2.0, 2.0}
    // mode: nearest

    Shape expected_output_shape{1, 1, 4, 4};
    auto test_case = test::TestCase(function, s_device);
    test_case.add_input<float>({1.0, 2.0, 3.0, 4.0});
    test_case.add_expected_output<float>(
        expected_output_shape,
        {1.0, 1.5, 2.0, 2.0, 2.0, 2.5, 3.0, 3.0, 3.0, 3.5, 4.0, 4.0, 3.0, 3.5, 4.0, 4.0});
    test_case.run();
}

NGRAPH_TEST(${BACKEND_NAME}, onnx_resize10_up_scales_const_nearest) {
    const auto function = onnx_import::import_onnx_model(
        file_util::path_join(SERIALIZED_ZOO, "onnx/resize10_up_scales_const_nearest.onnx"));

    // Input data shape (1, 1, 2, 2)
    // Input const scales values {1.0, 1.0, 2.0, 3.0}
    // mode: linear

    Shape expected_output_shape{1, 1, 4, 6};
    auto test_case = test::TestCase(function, s_device);
    test_case.add_input<float>({1.0, 2.0, 3.0, 4.0});
    test_case.add_expected_output<float>(expected_output_shape,
                                         {1.0, 1.0, 1.0, 2.0, 2.0, 2.0, 1.0, 1.0, 1.0, 2.0, 2.0, 2.0,
                                          3.0, 3.0, 3.0, 4.0, 4.0, 4.0, 3.0, 3.0, 3.0, 4.0, 4.0, 4.0});

    test_case.run();
}

NGRAPH_TEST(${BACKEND_NAME}, onnx_resize11_down_scales_linear_asymmetric) {
    const auto function = onnx_import::import_onnx_model(
        file_util::path_join(SERIALIZED_ZOO, "onnx/resize11_down_scales_linear_asymmetric.onnx"));

    const Shape expected_output_shape{1, 1, 1, 2};
    auto test_case = test::TestCase(function, s_device);
    const size_t input_size = 8;
    std::vector<float> input_data(input_size);
    std::iota(std::begin(input_data), std::end(input_data), 1.0f);
    test_case.add_input<float>(input_data);
    test_case.add_expected_output<float>(expected_output_shape, {1.0f, 2.66666651f});

    test_case.run_with_tolerance_as_fp();
}

NGRAPH_TEST(${BACKEND_NAME}, onnx_resize11_scales_nearest_asymmetric_floor_dynamic_sizes) {
    const auto function = onnx_import::import_onnx_model(
        file_util::path_join(SERIALIZED_ZOO, "onnx/resize11_scales_nearest_asymmetric_floor_dynamic_scales.onnx"));

    const Shape expected_output_shape{2, 1, 4, 1};
    auto test_case = test::TestCase(function, s_device);
    const std::vector<float> input_data{1.0f, 3.0f, 4.0f, 8.0f, 6.0f, 2.0f, 7.0f, 11.0f};
    test_case.add_input<float>(input_data);
    test_case.add_input<float>(std::vector<float>{1.0f, 1.0f, 1.0f, 1.0f, 1.0f, 1.0f, 1.0f, 1.0f});  // roi
    test_case.add_input<float>(std::vector<float>{1.0f, 1.0f, 2.0f, 0.5f});                          // scales
    test_case.add_expected_output<float>(expected_output_shape, {1.0f, 1.0f, 4.0f, 4.0f, 6.0f, 6.0f, 7.0f, 7.0f});

    test_case.run_with_tolerance_as_fp();
}

NGRAPH_TEST(${BACKEND_NAME}, onnx_resize11_up_scales_linear_asymmetric) {
    const auto function = onnx_import::import_onnx_model(
        file_util::path_join(SERIALIZED_ZOO, "onnx/resize11_up_scales_linear_asymmetric.onnx"));

    const Shape expected_output_shape{2, 1, 4, 8};
    auto test_case = test::TestCase(function, s_device);
    std::vector<float> input_data{1.0f, 3.0f, 4.0f, 8.0f, 6.0f, 2.0f, 7.0f, 11.0f};
    test_case.add_input<float>(input_data);
    test_case.add_expected_output<float>(
        expected_output_shape,
        {1.0f, 1.5f, 2.0f, 2.5f,  3.0f,  3.0f,  3.0f,  3.0f,  2.5f, 3.25f, 4.0f, 4.75f, 5.5f,  5.5f,  5.5f,  5.5f,
         4.0f, 5.0f, 6.0f, 7.0f,  8.0f,  8.0f,  8.0f,  8.0f,  4.0f, 5.0f,  6.0f, 7.0f,  8.0f,  8.0f,  8.0f,  8.0f,

         6.0f, 5.0f, 4.0f, 3.0f,  2.0f,  2.0f,  2.0f,  2.0f,  6.5f, 6.5f,  6.5f, 6.5f,  6.5f,  6.5f,  6.5f,  6.5f,
         7.0f, 8.0f, 9.0f, 10.0f, 11.0f, 11.0f, 11.0f, 11.0f, 7.0f, 8.0f,  9.0f, 10.0f, 11.0f, 11.0f, 11.0f, 11.0f});

    test_case.run();
}

NGRAPH_TEST(${BACKEND_NAME}, onnx_resize11_scales_nearest_asymmetric_floor) {
    const auto function = onnx_import::import_onnx_model(
        file_util::path_join(SERIALIZED_ZOO, "onnx/resize11_scales_nearest_asymmetric_floor.onnx"));

    const Shape expected_output_shape{2, 1, 4, 1};
    auto test_case = test::TestCase(function, s_device);
    const std::vector<float> input_data{1.0f, 3.0f, 4.0f, 8.0f, 6.0f, 2.0f, 7.0f, 11.0f};
    test_case.add_input<float>(input_data);
    test_case.add_expected_output<float>(expected_output_shape, {1.0f, 1.0f, 4.0f, 4.0f, 6.0f, 6.0f, 7.0f, 7.0f});

    test_case.run();
}

NGRAPH_TEST(${BACKEND_NAME}, onnx_resize11_up_scales_cubic_align_corners) {
    const auto function = onnx_import::import_onnx_model(
        file_util::path_join(SERIALIZED_ZOO, "onnx/resize11_up_scales_cubic_align_corners.onnx"));

    const Shape expected_output_shape{1, 1, 8, 8};
    auto test_case = test::TestCase(function, s_device);
    std::vector<float> input_data{1.0f,
                                  2.0f,
                                  3.0f,
                                  4.0f,
                                  5.0f,
                                  6.0f,
                                  7.0f,
                                  8.0f,
                                  9.0f,
                                  10.0f,
                                  11.0f,
                                  12.0f,
                                  13.0f,
                                  14.0f,
                                  15.0f,
                                  16.0f};
    test_case.add_input<float>(input_data);
    test_case.add_expected_output<float>(
        expected_output_shape,
        {
            1.0f,         1.34110787f,  1.80029155f,  2.32944606f,  2.67055394f,  3.19970845f,  3.65889213f,
            4.0f,         2.36443149f,  2.70553936f,  3.16472303f,  3.69387755f,  4.03498542f,  4.56413994f,
            5.02332362f,  5.36443149f,  4.20116618f,  4.54227405f,  5.00145773f,  5.53061224f,  5.87172012f,
            6.40087464f,  6.86005831f,  7.20116618f,  6.31778426f,  6.65889213f,  7.1180758f,   7.64723032f,
            7.98833819f,  8.51749271f,  8.97667638f,  9.31778426f,  7.68221574f,  8.02332362f,  8.48250729f,
            9.01166181f,  9.35276968f,  9.8819242f,   10.34110787f, 10.68221574f, 9.79883382f,  10.13994169f,
            10.59912536f, 11.12827988f, 11.46938776f, 11.99854227f, 12.45772595f, 12.79883382f, 11.63556851f,
            11.97667638f, 12.43586006f, 12.96501458f, 13.30612245f, 13.83527697f, 14.29446064f, 14.6355685f,
            13.0f,        13.34110787f, 13.80029155f, 14.32944606f, 14.67055394f, 15.19970845f, 15.65889213f,
            16.0f,
        });
    test_case.run_with_tolerance_as_fp(2.0e-5f);
}

NGRAPH_TEST(${BACKEND_NAME}, onnx_resize11_up_scales_tf_half_pixel) {
    const auto function = onnx_import::import_onnx_model(
        file_util::path_join(SERIALIZED_ZOO, "onnx/resize11_up_scales_tf_half_pixel.onnx"));

    const Shape expected_output_shape{1, 1, 8, 8};
    auto test_case = test::TestCase(function, s_device);
    std::vector<float> input_data{1.0f,
                                  2.0f,
                                  3.0f,
                                  4.0f,
                                  5.0f,
                                  6.0f,
                                  7.0f,
                                  8.0f,
                                  9.0f,
                                  10.0f,
                                  11.0f,
                                  12.0f,
                                  13.0f,
                                  14.0f,
                                  15.0f,
                                  16.0f};
    test_case.add_input<float>(input_data);
    test_case.add_expected_output<float>(
        expected_output_shape,
        {1.95703f, 2.43359f, 3.0625f,  3.46875f, 4.09766f, 4.57422f, 4.87109f, 4.80078f, 3.86328f, 4.33984f, 4.96875f,
         5.375f,   6.00391f, 6.48047f, 6.77734f, 6.70703f, 6.37891f, 6.85547f, 7.48438f, 7.89063f, 8.51953f, 8.99609f,
         9.29297f, 9.22266f, 8.00391f, 8.48047f, 9.10938f, 9.51563f, 10.1445f, 10.6211f, 10.918f,  10.8477f, 10.5195f,
         10.9961f, 11.625f,  12.0313f, 12.6602f, 13.1367f, 13.4336f, 13.3633f, 12.4258f, 12.9023f, 13.5313f, 13.9375f,
         14.5664f, 15.043f,  15.3398f, 15.2695f, 13.6133f, 14.0898f, 14.7188f, 15.125f,  15.7539f, 16.2305f, 16.5273f,
         16.457f,  13.332f,  13.8086f, 14.4375f, 14.8438f, 15.4727f, 15.9492f, 16.2461f, 16.1758f});
    test_case.run_with_tolerance_as_fp(2.0e-2f);
}

NGRAPH_TEST(${BACKEND_NAME}, onnx_resize11_up_sizes_all_attributes_default) {
    const auto function = onnx_import::import_onnx_model(
        file_util::path_join(SERIALIZED_ZOO, "onnx/resize11_up_sizes_all_attributes_default.onnx"));

    const Shape expected_output_shape{1, 1, 7, 8};
    auto test_case = test::TestCase(function, s_device);
    std::vector<float> input_data{1.0f, 2.0f, 3.0f, 4.0f};
    test_case.add_input<float>(input_data);
    test_case.add_expected_output<float>(
        expected_output_shape,
        {1.0f, 1.0f, 1.0f, 1.0f, 2.0f, 2.0f, 2.0f, 2.0f, 1.0f, 1.0f, 1.0f, 1.0f, 2.0f, 2.0f,
         2.0f, 2.0f, 1.0f, 1.0f, 1.0f, 1.0f, 2.0f, 2.0f, 2.0f, 2.0f, 1.0f, 1.0f, 1.0f, 1.0f,
         2.0f, 2.0f, 2.0f, 2.0f, 3.0f, 3.0f, 3.0f, 3.0f, 4.0f, 4.0f, 4.0f, 4.0f, 3.0f, 3.0f,
         3.0f, 3.0f, 4.0f, 4.0f, 4.0f, 4.0f, 3.0f, 3.0f, 3.0f, 3.0f, 4.0f, 4.0f, 4.0f, 4.0f});
    test_case.run_with_tolerance_as_fp(2.0e-5f);
}

NGRAPH_TEST(${BACKEND_NAME}, onnx_resize11_sizes_nearest_asymmetric_floor) {
    const auto function = onnx_import::import_onnx_model(
        file_util::path_join(SERIALIZED_ZOO, "onnx/resize11_sizes_nearest_asymmetric_floor.onnx"));

    const Shape expected_output_shape{2, 1, 4, 1};
    auto test_case = test::TestCase(function, s_device);
    std::vector<float> input_data{1.0f, 3.0f, 4.0f, 8.0f, 6.0f, 2.0f, 7.0f, 11.0f};
    test_case.add_input<float>(input_data);
    test_case.add_expected_output<float>(expected_output_shape, {1.0f, 1.0f, 4.0f, 4.0f, 6.0f, 6.0f, 7.0f, 7.0f});

    test_case.run_with_tolerance_as_fp();
}

NGRAPH_TEST(${BACKEND_NAME}, onnx_resize11_up_sizes_linear_asymmetric) {
    const auto function = onnx_import::import_onnx_model(
        file_util::path_join(SERIALIZED_ZOO, "onnx/resize11_up_sizes_linear_asymmetric.onnx"));

    const Shape expected_output_shape{2, 1, 4, 8};
    auto test_case = test::TestCase(function, s_device);
    std::vector<float> input_data{2.0f, 4.0f, 1.0f, 3.0f, 7.0f, 8.0f, 9.0f, 6.0f};
    test_case.add_input<float>(input_data);
    test_case.add_expected_output<float>(
        expected_output_shape,
        {2.0f, 2.5f,  3.0f, 3.5f,  4.0f, 4.0f, 4.0f, 4.0f, 1.5f, 2.0f,  2.5f, 3.0f,  3.5f, 3.5f, 3.5f, 3.5f,
         1.0f, 1.5f,  2.0f, 2.5f,  3.0f, 3.0f, 3.0f, 3.0f, 1.0f, 1.5f,  2.0f, 2.5f,  3.0f, 3.0f, 3.0f, 3.0f,
         7.0f, 7.25f, 7.5f, 7.75f, 8.0f, 8.0f, 8.0f, 8.0f, 8.0f, 7.75f, 7.5f, 7.25f, 7.0f, 7.0f, 7.0f, 7.0f,
         9.0f, 8.25f, 7.5f, 6.75f, 6.0f, 6.0f, 6.0f, 6.0f, 9.0f, 8.25f, 7.5f, 6.75f, 6.0f, 6.0f, 6.0f, 6.0f});

    test_case.run_with_tolerance_as_fp(2.0e-5f);
}

NGRAPH_TEST(${BACKEND_NAME}, onnx_resize11_down_sizes_cubic_half_pixel) {
    const auto function = onnx_import::import_onnx_model(
        file_util::path_join(SERIALIZED_ZOO, "onnx/resize11_down_sizes_cubic_half_pixel.onnx"));

    const Shape expected_output_shape{1, 1, 3, 3};
    auto test_case = test::TestCase(function, s_device);
    std::vector<float> input_data{1.0f,
                                  2.0f,
                                  3.0f,
                                  4.0f,
                                  5.0f,
                                  6.0f,
                                  7.0f,
                                  8.0f,
                                  9.0f,
                                  10.0f,
                                  11.0f,
                                  12.0f,
                                  13.0f,
                                  14.0f,
                                  15.0f,
                                  16.0f};
    test_case.add_input<float>(input_data);
    test_case.add_expected_output<float>(
        expected_output_shape,
        {1.6307871, 3.0046299, 4.3784733, 7.1261587, 8.5, 9.873844, 12.621532, 13.995373, 15.369216});

    test_case.run_with_tolerance_as_fp(2.0e-5f);
}

NGRAPH_TEST(${BACKEND_NAME}, onnx_resize11_down_sizes_linear_pytorch_half_pixel) {
    const auto function = onnx_import::import_onnx_model(
        file_util::path_join(SERIALIZED_ZOO, "onnx/resize11_down_sizes_linear_pytorch_half_pixel.onnx"));

    const Shape expected_output_shape{1, 1, 3, 1};
    auto test_case = test::TestCase(function, s_device);
    std::vector<float> input_data{1.0f,
                                  2.0f,
                                  3.0f,
                                  4.0f,
                                  5.0f,
                                  6.0f,
                                  7.0f,
                                  8.0f,
                                  9.0f,
                                  10.0f,
                                  11.0f,
                                  12.0f,
                                  13.0f,
                                  14.0f,
                                  15.0f,
                                  16.0f};
    test_case.add_input<float>(input_data);
    test_case.add_expected_output<float>(expected_output_shape, {1.666666f, 7.0f, 12.333333f});

    test_case.run_with_tolerance_as_fp(2.0e-5f);
}

NGRAPH_TEST(${BACKEND_NAME}, onnx_resize11_up_sizes_cubic_half_pixel) {
    const auto function = onnx_import::import_onnx_model(
        file_util::path_join(SERIALIZED_ZOO, "onnx/resize11_up_sizes_cubic_half_pixel.onnx"));

    const Shape expected_output_shape{1, 1, 9, 10};
    auto test_case = test::TestCase(function, s_device);
    std::vector<float> input_data{1.0f,
                                  2.0f,
                                  3.0f,
                                  4.0f,
                                  5.0f,
                                  6.0f,
                                  7.0f,
                                  8.0f,
                                  9.0f,
                                  10.0f,
                                  11.0f,
                                  12.0f,
                                  13.0f,
                                  14.0f,
                                  15.0f,
                                  16.0f};
    test_case.add_input<float>(input_data);
    test_case.add_expected_output<float>(
        expected_output_shape,
        {0.45507922f,  0.64057922f,  0.97157922f,  1.42257922f,  1.90732922,   2.22332922f,  2.70807922f,  3.15907922f,
         3.49007922f,  3.67557922,   1.39437963f,  1.57987963f,  1.91087963f,  2.36187963f,  2.84662963,   3.16262963f,
         3.64737963f,  4.09837963f,  4.42937963f,  4.61487963,   2.95130693f,  3.13680693f,  3.46780693f,  3.91880693f,
         4.40355693,   4.71955693f,  5.20430693f,  5.65530693f,  5.98630693f,  6.17180693,   5.20525069f,  5.39075069f,
         5.72175069f,  6.17275069f,  6.65750069,   6.97350069f,  7.45825069f,  7.90925069f,  8.24025069f,  8.42575069,
         6.88975f,     7.07525f,     7.40625f,     7.85725f,     8.342,        8.658f,       9.14275f,     9.59375f,
         9.92475f,     10.11025f,    8.57424931f,  8.75974931f,  9.09074931f,  9.54174931f,  10.02649931,  10.34249931f,
         10.82724931f, 11.27824931f, 11.60924931f, 11.79474931,  10.82819307f, 11.01369307f, 11.34469307f, 11.79569307f,
         12.28044307,  12.59644307f, 13.08119307f, 13.53219307f, 13.86319307f, 14.04869307,  12.38512037f, 12.57062037f,
         12.90162037f, 13.35262037f, 13.83737037,  14.15337037f, 14.63812037f, 15.08912037f, 15.42012037f, 15.60562037,
         13.32442078f, 13.50992078f, 13.84092078f, 14.29192078f, 14.77667078,  15.09267078f, 15.57742078f, 16.02842078f,
         16.35942078f, 16.54492078});
    test_case.run_with_tolerance_as_fp(2.0e-5f);
}

NGRAPH_TEST(${BACKEND_NAME}, onnx_resize11_up_sizes_cubic_half_pixel_dynamic_sizes) {
    const auto function = onnx_import::import_onnx_model(
        file_util::path_join(SERIALIZED_ZOO, "onnx/resize11_up_sizes_cubic_half_pixel_dynamic_sizes.onnx"));

    const Shape expected_output_shape{1, 1, 9, 10};
    auto test_case = test::TestCase(function, s_device);
    std::vector<float> input_data{1.0f,
                                  2.0f,
                                  3.0f,
                                  4.0f,
                                  5.0f,
                                  6.0f,
                                  7.0f,
                                  8.0f,
                                  9.0f,
                                  10.0f,
                                  11.0f,
                                  12.0f,
                                  13.0f,
                                  14.0f,
                                  15.0f,
                                  16.0f};
    test_case.add_input<float>(input_data);
    test_case.add_input<float>(std::vector<float>{1, 1, 9, 10});  // sizes
    test_case.add_expected_output<float>(
        expected_output_shape,
        {0.45507922f,  0.64057922f,  0.97157922f,  1.42257922f,  1.90732922,   2.22332922f,  2.70807922f,  3.15907922f,
         3.49007922f,  3.67557922,   1.39437963f,  1.57987963f,  1.91087963f,  2.36187963f,  2.84662963,   3.16262963f,
         3.64737963f,  4.09837963f,  4.42937963f,  4.61487963,   2.95130693f,  3.13680693f,  3.46780693f,  3.91880693f,
         4.40355693,   4.71955693f,  5.20430693f,  5.65530693f,  5.98630693f,  6.17180693,   5.20525069f,  5.39075069f,
         5.72175069f,  6.17275069f,  6.65750069,   6.97350069f,  7.45825069f,  7.90925069f,  8.24025069f,  8.42575069,
         6.88975f,     7.07525f,     7.40625f,     7.85725f,     8.342,        8.658f,       9.14275f,     9.59375f,
         9.92475f,     10.11025f,    8.57424931f,  8.75974931f,  9.09074931f,  9.54174931f,  10.02649931,  10.34249931f,
         10.82724931f, 11.27824931f, 11.60924931f, 11.79474931,  10.82819307f, 11.01369307f, 11.34469307f, 11.79569307f,
         12.28044307,  12.59644307f, 13.08119307f, 13.53219307f, 13.86319307f, 14.04869307,  12.38512037f, 12.57062037f,
         12.90162037f, 13.35262037f, 13.83737037,  14.15337037f, 14.63812037f, 15.08912037f, 15.42012037f, 15.60562037,
         13.32442078f, 13.50992078f, 13.84092078f, 14.29192078f, 14.77667078,  15.09267078f, 15.57742078f, 16.02842078f,
         16.35942078f, 16.54492078});
    test_case.run_with_tolerance_as_fp(2.0e-5f);
}

NGRAPH_TEST(${BACKEND_NAME}, onnx_resize11_up_sizes_nearest_round_prefer_floor_half_pixel) {
    const auto function = onnx_import::import_onnx_model(
        file_util::path_join(SERIALIZED_ZOO, "onnx/resize11_up_sizes_nearest_round_prefer_floor_half_pixel.onnx"));

    const Shape expected_output_shape{1, 1, 7, 8};
    auto test_case = test::TestCase(function, s_device);
    std::vector<float> input_data{1.0f, 2.0f, 3.0f, 4.0f};
    test_case.add_input<float>(input_data);
    test_case.add_expected_output<float>(
        expected_output_shape,
        {1.0f, 1.0f, 1.0f, 1.0f, 2.0f, 2.0f, 2.0f, 2.0f, 1.0f, 1.0f, 1.0f, 1.0f, 2.0f, 2.0f,
         2.0f, 2.0f, 1.0f, 1.0f, 1.0f, 1.0f, 2.0f, 2.0f, 2.0f, 2.0f, 1.0f, 1.0f, 1.0f, 1.0f,
         2.0f, 2.0f, 2.0f, 2.0f, 3.0f, 3.0f, 3.0f, 3.0f, 4.0f, 4.0f, 4.0f, 4.0f, 3.0f, 3.0f,
         3.0f, 3.0f, 4.0f, 4.0f, 4.0f, 4.0f, 3.0f, 3.0f, 3.0f, 3.0f, 4.0f, 4.0f, 4.0f, 4.0f});
    test_case.run_with_tolerance_as_fp(2.0e-5f);
}

NGRAPH_TEST(${BACKEND_NAME}, onnx_resize11_up_sizes_nearest_prefer_ceil_asymmetric) {
    const auto function = onnx_import::import_onnx_model(
        file_util::path_join(SERIALIZED_ZOO, "onnx/resize11_up_sizes_nearest_prefer_ceil_asymmetric.onnx"));

    const Shape expected_output_shape{1, 1, 8, 8};
    auto test_case = test::TestCase(function, s_device);
    std::vector<float> input_data{1.0f,
                                  2.0f,
                                  3.0f,
                                  4.0f,
                                  5.0f,
                                  6.0f,
                                  7.0f,
                                  8.0f,
                                  9.0f,
                                  10.0f,
                                  11.0f,
                                  12.0f,
                                  13.0f,
                                  14.0f,
                                  15.0f,
                                  16.0f};
    test_case.add_input<float>(input_data);
    test_case.add_expected_output<float>(
        expected_output_shape,
        {
            1.0f,  2.0f,  2.0f,  3.0f,  3.0f,  4.0f,  4.0f,  4.0f,  5.0f,  6.0f,  6.0f,  7.0f,  7.0f,
            8.0f,  8.0f,  8.0f,  5.0f,  6.0f,  6.0f,  7.0f,  7.0f,  8.0f,  8.0f,  8.0f,  9.0f,  10.0f,
            10.0f, 11.0f, 11.0f, 12.0f, 12.0f, 12.0f, 9.0f,  10.0f, 10.0f, 11.0f, 11.0f, 12.0f, 12.0f,
            12.0f, 13.0f, 14.0f, 14.0f, 15.0f, 15.0f, 16.0f, 16.0f, 16.0f, 13.0f, 14.0f, 14.0f, 15.0f,
            15.0f, 16.0f, 16.0f, 16.0f, 13.0f, 14.0f, 14.0f, 15.0f, 15.0f, 16.0f, 16.0f, 16.0f,
        });
    test_case.run_with_tolerance_as_fp(2.0e-2f);
}

NGRAPH_TEST(${BACKEND_NAME}, onnx_resize11_up_sizes_nearest_ceil_half_pixel) {
    const auto function = onnx_import::import_onnx_model(
        file_util::path_join(SERIALIZED_ZOO, "onnx/resize11_up_sizes_nearest_ceil_half_pixel.onnx"));

    const Shape expected_output_shape{1, 1, 8, 8};
    auto test_case = test::TestCase(function, s_device);
    std::vector<float> input_data{1.0f,
                                  2.0f,
                                  3.0f,
                                  4.0f,
                                  5.0f,
                                  6.0f,
                                  7.0f,
                                  8.0f,
                                  9.0f,
                                  10.0f,
                                  11.0f,
                                  12.0f,
                                  13.0f,
                                  14.0f,
                                  15.0f,
                                  16.0f};
    test_case.add_input<float>(input_data);
    test_case.add_expected_output<float>(
        expected_output_shape,
        {1.0f,  2.0f,  2.0f,  3.0f,  3.0f,  4.0f,  4.0f,  4.0f,  5.0f,  6.0f,  6.0f,  7.0f,  7.0f,
         8.0f,  8.0f,  8.0f,  5.0f,  6.0f,  6.0f,  7.0f,  7.0f,  8.0f,  8.0f,  8.0f,  9.0f,  10.0f,
         10.0f, 11.0f, 11.0f, 12.0f, 12.0f, 12.0f, 9.0f,  10.0f, 10.0f, 11.0f, 11.0f, 12.0f, 12.0f,
         12.0f, 13.0f, 14.0f, 14.0f, 15.0f, 15.0f, 16.0f, 16.0f, 16.0f, 13.0f, 14.0f, 14.0f, 15.0f,
         15.0f, 16.0f, 16.0f, 16.0f, 13.0f, 14.0f, 14.0f, 15.0f, 15.0f, 16.0f, 16.0f, 16.0f});
    test_case.run_with_tolerance_as_fp(2.0e-2f);
}

NGRAPH_TEST(${BACKEND_NAME}, onnx_resize11_up_sizes_nearest_floor_align_corners) {
    const auto function = onnx_import::import_onnx_model(
        file_util::path_join(SERIALIZED_ZOO, "onnx/resize11_up_sizes_nearest_floor_align_corners.onnx"));

    const Shape expected_output_shape{1, 1, 8, 8};
    auto test_case = test::TestCase(function, s_device);
    std::vector<float> input_data{1.0f,
                                  2.0f,
                                  3.0f,
                                  4.0f,
                                  5.0f,
                                  6.0f,
                                  7.0f,
                                  8.0f,
                                  9.0f,
                                  10.0f,
                                  11.0f,
                                  12.0f,
                                  13.0f,
                                  14.0f,
                                  15.0f,
                                  16.0f};
    test_case.add_input<float>(input_data);
    test_case.add_expected_output<float>(
        expected_output_shape,
        {1.0f, 1.0f, 1.0f, 2.0f,  2.0f,  3.0f,  3.0f,  4.0f,  1.0f,  1.0f,  1.0f,  2.0f,  2.0f,  3.0f,  3.0f,  4.0f,
         1.0f, 1.0f, 1.0f, 2.0f,  2.0f,  3.0f,  3.0f,  4.0f,  5.0f,  5.0f,  5.0f,  6.0f,  6.0f,  7.0f,  7.0f,  8.0f,
         5.0f, 5.0f, 5.0f, 6.0f,  6.0f,  7.0f,  7.0f,  8.0f,  9.0f,  9.0f,  9.0f,  10.0f, 10.0f, 11.0f, 11.0f, 12.0f,
         9.0f, 9.0f, 9.0f, 10.0f, 10.0f, 11.0f, 11.0f, 12.0f, 13.0f, 13.0f, 13.0f, 14.0f, 14.0f, 15.0f, 15.0f, 16.0f});
    test_case.run_with_tolerance_as_fp(2.0e-2f);
}

NGRAPH_TEST(${BACKEND_NAME}, onnx_resize11_down_sizes_tf_half_pixel) {
    const auto function = onnx_import::import_onnx_model(
        file_util::path_join(SERIALIZED_ZOO, "onnx/resize11_down_sizes_tf_half_pixel.onnx"));

    const Shape expected_output_shape{1, 1, 3, 2};
    auto test_case = test::TestCase(function, s_device);
    std::vector<float> input_data{1.0f,
                                  2.0f,
                                  3.0f,
                                  4.0f,
                                  5.0f,
                                  6.0f,
                                  7.0f,
                                  8.0f,
                                  9.0f,
                                  10.0f,
                                  11.0f,
                                  12.0f,
                                  13.0f,
                                  14.0f,
                                  15.0f,
                                  16.0f};
    test_case.add_input<float>(input_data);
    test_case.add_expected_output<float>(expected_output_shape, {6.0f, 8.0f, 10.0f, 12.0f, 14.0f, 16.0f});
    test_case.run_with_tolerance_as_fp(2.0e-2f);
}

NGRAPH_TEST(${BACKEND_NAME}, onnx_model_shape) {
    auto function = onnx_import::import_onnx_model(file_util::path_join(SERIALIZED_ZOO, "onnx/shape.onnx"));

    Inputs inputs;
    inputs.emplace_back(test::NDArray<float, 3>({{{1, 1, 1, 1, 1}, {1, 1, 1, 1, 1}, {1, 1, 1, 1, 1}, {1, 1, 1, 1, 1}},
                                                 {{1, 1, 1, 1, 1}, {1, 1, 1, 1, 1}, {1, 1, 1, 1, 1}, {1, 1, 1, 1, 1}},
                                                 {{1, 1, 1, 1, 1}, {1, 1, 1, 1, 1}, {1, 1, 1, 1, 1}, {1, 1, 1, 1, 1}}})
                            .get_vector());

    auto test_case = test::TestCase(function, s_device);
    test_case.add_multiple_inputs(inputs);
    test_case.add_expected_output<int64_t>({3, 4, 5});
    test_case.run();
}

NGRAPH_TEST(${BACKEND_NAME}, onnx_model_elu) {
    auto function = onnx_import::import_onnx_model(file_util::path_join(SERIALIZED_ZOO, "onnx/elu.onnx"));

    Inputs inputs;
    inputs.emplace_back(
        test::NDArray<float, 3>({{{-9, -8, -7, -6, -5}, {-4, -3, -2, -1, 0}, {1, 2, 3, 4, 5}, {6, 7, 8, 9, 10}},
                                 {{-4, -3, -2, -1, 0}, {1, 2, 3, 4, 5}, {6, 7, 8, 9, 10}, {11, 12, 13, 14, 15}},
                                 {{1, 1, 1, 1, 1}, {-1, -1, -1, -1, -1}, {0, 0, 0, 0, 0}, {2, 2, 2, 2, 2}}})
            .get_vector());

    auto expected_output =
        test::NDArray<float, 3>(
            {{{-1.999753180391830f, -1.999329074744190f, -1.998176236068890f, -1.995042495646670f, -1.986524106001830f},
              {-1.963368722222530f, -1.900425863264270f, -1.729329433526770f, -1.264241117657120f, 0},
              {1, 2, 3, 4, 5},
              {6, 7, 8, 9, 10}},
             {{-1.963368722222530f, -1.900425863264270f, -1.729329433526770f, -1.264241117657120f, 0},
              {1, 2, 3, 4, 5},
              {6, 7, 8, 9, 10},
              {11, 12, 13, 14, 15}},
             {{1, 1, 1, 1, 1},
              {-1.264241117657120f, -1.264241117657120f, -1.264241117657120f, -1.264241117657120f, -1.264241117657120f},
              {0, 0, 0, 0, 0},
              {2, 2, 2, 2, 2}}})
            .get_vector();

    auto test_case = test::TestCase(function, s_device);
    test_case.add_multiple_inputs(inputs);
    test_case.add_expected_output(expected_output);
    test_case.run();
}

NGRAPH_TEST(${BACKEND_NAME}, onnx_model_leaky_relu) {
    auto function = onnx_import::import_onnx_model(file_util::path_join(SERIALIZED_ZOO, "onnx/leaky_relu.onnx"));

    Inputs inputs;
    inputs.emplace_back(
        test::NDArray<float, 3>({{{-9, -8, -7, -6, -5}, {-4, -3, -2, -1, 0}, {1, 2, 3, 4, 5}, {6, 7, 8, 9, 10}},
                                 {{-4, -3, -2, -1, 0}, {1, 2, 3, 4, 5}, {6, 7, 8, 9, 10}, {11, 12, 13, 14, 15}},
                                 {{1, 1, 1, 1, 1}, {-1, -1, -1, -1, -1}, {0, 0, 0, 0, 0}, {2, 2, 2, 2, 2}}})
            .get_vector());

    auto expected_output =
        test::NDArray<float, 3>(
            {{{-0.9f, -0.8f, -0.7f, -0.6f, -0.5f}, {-0.4f, -0.3f, -0.2f, -0.1f, 0}, {1, 2, 3, 4, 5}, {6, 7, 8, 9, 10}},
             {{-0.4f, -0.3f, -0.2f, -0.1f, 0}, {1, 2, 3, 4, 5}, {6, 7, 8, 9, 10}, {11, 12, 13, 14, 15}},
             {{1, 1, 1, 1, 1}, {-0.1f, -0.1f, -0.1f, -0.1f, -0.1f}, {0, 0, 0, 0, 0}, {2, 2, 2, 2, 2}}})
            .get_vector();

    auto test_case = test::TestCase(function, s_device);
    test_case.add_multiple_inputs(inputs);
    test_case.add_expected_output(expected_output);
    test_case.run();
}

NGRAPH_TEST(${BACKEND_NAME}, onnx_model_prelu_nd) {
    auto function = onnx_import::import_onnx_model(file_util::path_join(SERIALIZED_ZOO, "onnx/prelu.onnx"));

    Inputs inputs;
    inputs.emplace_back(
        test::NDArray<float, 3>({{{-9, -8, -7, -6, -5}, {-4, -3, -2, -1, 0}, {1, 2, 3, 4, 5}, {6, 7, 8, 9, 10}},
                                 {{-4, -3, -2, -1, 0}, {1, 2, 3, 4, 5}, {6, 7, 8, 9, 10}, {11, 12, 13, 14, 15}},
                                 {{1, 1, 1, 1, 1}, {-1, -1, -1, -1, -1}, {0, 0, 0, 0, 0}, {2, 2, 2, 2, 2}}})
            .get_vector());

    inputs.emplace_back(test::NDArray<float, 3>({{{1, 0, 1, 0, 1}, {0, 1, 0, 1, 0}, {1, 0, 1, 0, 1}, {0, 1, 0, 1, 0}},
                                                 {{0, 1, 0, 1, 0}, {1, 0, 1, 0, 1}, {0, 1, 0, 1, 0}, {1, 0, 1, 0, 1}},
                                                 {{1, 0, 1, 0, 1}, {0, 1, 0, 1, 0}, {1, 0, 1, 0, 1}, {0, 1, 0, 1, 0}}})
                            .get_vector());

    auto expected_output =
        test::NDArray<float, 3>({{{-9, 0, -7, 0, -5}, {0, -3, 0, -1, 0}, {1, 2, 3, 4, 5}, {6, 7, 8, 9, 10}},
                                 {{0, -3, 0, -1, 0}, {1, 2, 3, 4, 5}, {6, 7, 8, 9, 10}, {11, 12, 13, 14, 15}},
                                 {{1, 1, 1, 1, 1}, {0, -1, 0, -1, 0}, {0, 0, 0, 0, 0}, {2, 2, 2, 2, 2}}})
            .get_vector();

    auto test_case = test::TestCase(function, s_device);
    test_case.add_multiple_inputs(inputs);
    test_case.add_expected_output(expected_output);
    test_case.run();
}

NGRAPH_TEST(${BACKEND_NAME}, onnx_model_prelu_batch_nd_elementwise) {
    auto function = onnx_import::import_onnx_model(file_util::path_join(SERIALIZED_ZOO, "onnx/prelu_batch_nd.onnx"));

    Inputs inputs;
    // Shape{2, 3, 4, 5}
    inputs.emplace_back(std::vector<float>{
        -1., -1., -1., -1., -1., -1., -1., -1., -1., -1., -1., -1., -1., -1., -1., -1., -1., -1., -1., -1.,
        -1., -1., -1., -1., -1., -1., -1., -1., -1., -1., -1., -1., -1., -1., -1., -1., -1., -1., -1., -1.,
        -1., -1., -1., -1., -1., -1., -1., -1., -1., -1., -1., -1., -1., -1., -1., -1., -1., -1., -1., -1.,
        -1., -1., -1., -1., -1., -1., -1., -1., -1., -1., -1., -1., -1., -1., -1., -1., -1., -1., -1., -1.,
        -1., -1., -1., -1., -1., -1., -1., -1., -1., -1., -1., -1., -1., -1., -1., -1., -1., -1., -1., -1.,
        -1., -1., -1., -1., -1., -1., -1., -1., -1., -1., -1., -1., -1., -1., -1., -1., -1., -1., -1., -1.});

    // Shape{2, 3, 4, 5}
    std::vector<float> slope(shape_size(Shape{2, 3, 4, 5}));
    std::iota(std::begin(slope), std::end(slope), 0);
    inputs.emplace_back(slope);

    // Shape{2, 3, 4, 5}
    auto expected_output = std::vector<float>{
        -0.,   -1.,   -2.,   -3.,   -4.,   -5.,   -6.,   -7.,   -8.,   -9.,   -10.,  -11.,  -12.,  -13.,  -14.,
        -15.,  -16.,  -17.,  -18.,  -19.,  -20.,  -21.,  -22.,  -23.,  -24.,  -25.,  -26.,  -27.,  -28.,  -29.,
        -30.,  -31.,  -32.,  -33.,  -34.,  -35.,  -36.,  -37.,  -38.,  -39.,  -40.,  -41.,  -42.,  -43.,  -44.,
        -45.,  -46.,  -47.,  -48.,  -49.,  -50.,  -51.,  -52.,  -53.,  -54.,  -55.,  -56.,  -57.,  -58.,  -59.,
        -60.,  -61.,  -62.,  -63.,  -64.,  -65.,  -66.,  -67.,  -68.,  -69.,  -70.,  -71.,  -72.,  -73.,  -74.,
        -75.,  -76.,  -77.,  -78.,  -79.,  -80.,  -81.,  -82.,  -83.,  -84.,  -85.,  -86.,  -87.,  -88.,  -89.,
        -90.,  -91.,  -92.,  -93.,  -94.,  -95.,  -96.,  -97.,  -98.,  -99.,  -100., -101., -102., -103., -104.,
        -105., -106., -107., -108., -109., -110., -111., -112., -113., -114., -115., -116., -117., -118., -119.};

    auto test_case = test::TestCase(function, s_device);
    test_case.add_multiple_inputs(inputs);
    test_case.add_expected_output(expected_output);
    test_case.run();
}

NGRAPH_TEST(${BACKEND_NAME}, onnx_model_prelu_1d) {
    auto function = onnx_import::import_onnx_model(file_util::path_join(SERIALIZED_ZOO, "onnx/prelu_1d.onnx"));

    Inputs inputs;
    // Shape{2, 3, 4, 5}
    inputs.emplace_back(std::vector<float>{
        -1., -1., -1., -1., -1., -1., -1., -1., -1., -1., -1., -1., -1., -1., -1., -1., -1., -1., -1., -1.,
        -1., -1., -1., -1., -1., -1., -1., -1., -1., -1., -1., -1., -1., -1., -1., -1., -1., -1., -1., -1.,
        -1., -1., -1., -1., -1., -1., -1., -1., -1., -1., -1., -1., -1., -1., -1., -1., -1., -1., -1., -1.,
        -1., -1., -1., -1., -1., -1., -1., -1., -1., -1., -1., -1., -1., -1., -1., -1., -1., -1., -1., -1.,
        -1., -1., -1., -1., -1., -1., -1., -1., -1., -1., -1., -1., -1., -1., -1., -1., -1., -1., -1., -1.,
        -1., -1., -1., -1., -1., -1., -1., -1., -1., -1., -1., -1., -1., -1., -1., -1., -1., -1., -1., -1.});

    // Shape{5}
    inputs.emplace_back(std::vector<float>{0, 1, 2, 3, 4});

    // Shape{2, 3, 4, 5}
    auto expected_output = std::vector<float>{
        -0., -1., -2., -3., -4., -0., -1., -2., -3., -4., -0., -1., -2., -3., -4., -0., -1., -2., -3., -4.,
        -0., -1., -2., -3., -4., -0., -1., -2., -3., -4., -0., -1., -2., -3., -4., -0., -1., -2., -3., -4.,
        -0., -1., -2., -3., -4., -0., -1., -2., -3., -4., -0., -1., -2., -3., -4., -0., -1., -2., -3., -4.,
        -0., -1., -2., -3., -4., -0., -1., -2., -3., -4., -0., -1., -2., -3., -4., -0., -1., -2., -3., -4.,
        -0., -1., -2., -3., -4., -0., -1., -2., -3., -4., -0., -1., -2., -3., -4., -0., -1., -2., -3., -4.,
        -0., -1., -2., -3., -4., -0., -1., -2., -3., -4., -0., -1., -2., -3., -4., -0., -1., -2., -3., -4.};

    auto test_case = test::TestCase(function, s_device);
    test_case.add_multiple_inputs(inputs);
    test_case.add_expected_output(expected_output);
    test_case.run();
}

NGRAPH_TEST(${BACKEND_NAME}, onnx_model_prelu_C_1_1) {
    auto function = onnx_import::import_onnx_model(file_util::path_join(SERIALIZED_ZOO, "onnx/prelu_c_1_1.onnx"));

    Inputs inputs;
    // Shape{2, 3, 4, 5}
    inputs.emplace_back(std::vector<float>{
        -1., -1., -1., -1., -1., -1., -1., -1., -1., -1., -1., -1., -1., -1., -1., -1., -1., -1., -1., -1.,
        -1., -1., -1., -1., -1., -1., -1., -1., -1., -1., -1., -1., -1., -1., -1., -1., -1., -1., -1., -1.,
        -1., -1., -1., -1., -1., -1., -1., -1., -1., -1., -1., -1., -1., -1., -1., -1., -1., -1., -1., -1.,
        -1., -1., -1., -1., -1., -1., -1., -1., -1., -1., -1., -1., -1., -1., -1., -1., -1., -1., -1., -1.,
        -1., -1., -1., -1., -1., -1., -1., -1., -1., -1., -1., -1., -1., -1., -1., -1., -1., -1., -1., -1.,
        -1., -1., -1., -1., -1., -1., -1., -1., -1., -1., -1., -1., -1., -1., -1., -1., -1., -1., -1., -1.});

    // Shape{3, 1, 1}
    inputs.emplace_back(std::vector<float>{0, 1, 2});

    // Shape{2, 3, 4, 5}
    auto expected_output = std::vector<float>{
        -0., -0., -0., -0., -0., -0., -0., -0., -0., -0., -0., -0., -0., -0., -0., -0., -0., -0., -0., -0.,
        -1., -1., -1., -1., -1., -1., -1., -1., -1., -1., -1., -1., -1., -1., -1., -1., -1., -1., -1., -1.,
        -2., -2., -2., -2., -2., -2., -2., -2., -2., -2., -2., -2., -2., -2., -2., -2., -2., -2., -2., -2.,
        -0., -0., -0., -0., -0., -0., -0., -0., -0., -0., -0., -0., -0., -0., -0., -0., -0., -0., -0., -0.,
        -1., -1., -1., -1., -1., -1., -1., -1., -1., -1., -1., -1., -1., -1., -1., -1., -1., -1., -1., -1.,
        -2., -2., -2., -2., -2., -2., -2., -2., -2., -2., -2., -2., -2., -2., -2., -2., -2., -2., -2., -2.};

    auto test_case = test::TestCase(function, s_device);
    test_case.add_multiple_inputs(inputs);
    test_case.add_expected_output(expected_output);
    test_case.run();
}

NGRAPH_TEST(${BACKEND_NAME}, onnx_model_selu) {
    auto function = onnx_import::import_onnx_model(file_util::path_join(SERIALIZED_ZOO, "onnx/selu.onnx"));

    Inputs inputs;
    inputs.emplace_back(
        test::NDArray<float, 3>({{{-9, -8, -7, -6, -5}, {-4, -3, -2, -1, 0}, {1, 2, 3, 4, 5}, {6, 7, 8, 9, 10}},
                                 {{-4, -3, -2, -1, 0}, {1, 2, 3, 4, 5}, {6, 7, 8, 9, 10}, {11, 12, 13, 14, 15}},
                                 {{1, 1, 1, 1, 1}, {-1, -1, -1, -1, -1}, {0, 0, 0, 0, 0}, {2, 2, 2, 2, 2}}})
            .get_vector());

    auto expected_output =
        test::NDArray<float, 3>(
            {{{-5.99925954117548f, -5.99798722423258f, -5.99452870820667f, -5.98512748694000f, -5.95957231800549f},
              {-5.89010616666759f, -5.70127758979282f, -5.18798830058032f, -3.79272335297135f, 0},
              {3, 6, 9, 12, 15},
              {18, 21, 24, 27, 30}},
             {{-5.89010616666759f, -5.70127758979282f, -5.18798830058032f, -3.79272335297135f, 0},
              {3, 6, 9, 12, 15},
              {18, 21, 24, 27, 30},
              {33, 36, 39, 42, 45}},
             {{3, 3, 3, 3, 3},
              {-3.79272335297135f, -3.79272335297135f, -3.79272335297135f, -3.79272335297135f, -3.79272335297135f},
              {0, 0, 0, 0, 0},
              {6, 6, 6, 6, 6}}})
            .get_vector();

    auto test_case = test::TestCase(function, s_device);
    test_case.add_multiple_inputs(inputs);
    test_case.add_expected_output(expected_output);
    test_case.run();
}

NGRAPH_TEST(${BACKEND_NAME}, onnx_model_sigmoid) {
    auto function = onnx_import::import_onnx_model(file_util::path_join(SERIALIZED_ZOO, "onnx/sigmoid.onnx"));

    Inputs inputs;
    inputs.emplace_back(
        test::NDArray<float, 3>({{{-9, -8, -7, -6, -5}, {-4, -3, -2, -1, 0}, {1, 2, 3, 4, 5}, {6, 7, 8, 9, 10}},
                                 {{-4, -3, -2, -1, 0}, {1, 2, 3, 4, 5}, {6, 7, 8, 9, 10}, {11, 12, 13, 14, 15}},
                                 {{1, 1, 1, 1, 1}, {-1, -1, -1, -1, -1}, {0, 0, 0, 0, 0}, {2, 2, 2, 2, 2}}})
            .get_vector());

    auto expected_output =
        test::NDArray<float, 3>(
            {{{0.00012339457598623f,
               0.00033535013046648f,
               0.00091105119440065f,
               0.00247262315663477f,
               0.00669285092428486f},
              {0.01798620996209160f, 0.04742587317756680f, 0.119202922022118f, 0.268941421369995f, 0.5f},
              {0.731058578630005f, 0.880797077977882f, 0.952574126822433f, 0.982013790037908f, 0.993307149075715f},
              {0.997527376843365f, 0.999088948805599f, 0.999664649869534f, 0.999876605424014f, 0.999954602131298f}},
             {{0.01798620996209160f, 0.04742587317756680f, 0.119202922022118f, 0.268941421369995f, 0.5f},
              {0.731058578630005f, 0.880797077977882f, 0.952574126822433f, 0.982013790037908f, 0.993307149075715f},
              {0.997527376843365f, 0.999088948805599f, 0.999664649869534f, 0.999876605424014f, 0.999954602131298f},
              {0.999983298578152f, 0.999993855825398f, 0.999997739675702f, 0.999999168471972f, 0.999999694097773f}},
             {{0.731058578630005f, 0.731058578630005f, 0.731058578630005f, 0.731058578630005f, 0.731058578630005f},
              {0.268941421369995f, 0.268941421369995f, 0.268941421369995f, 0.268941421369995f, 0.268941421369995f},
              {0.5f, 0.5f, 0.5f, 0.5f, 0.5f},
              {0.880797077977882f, 0.880797077977882f, 0.880797077977882f, 0.880797077977882f, 0.880797077977882f}}})
            .get_vector();

    auto test_case = test::TestCase(function, s_device);
    test_case.add_multiple_inputs(inputs);
    test_case.add_expected_output(expected_output);
    test_case.run();
}

NGRAPH_TEST(${BACKEND_NAME}, onnx_model_tanh) {
    auto function = onnx_import::import_onnx_model(file_util::path_join(SERIALIZED_ZOO, "onnx/tanh.onnx"));

    Inputs inputs;
    inputs.emplace_back(
        test::NDArray<float, 3>({{{-9, -8, -7, -6, -5}, {-4, -3, -2, -1, 0}, {1, 2, 3, 4, 5}, {6, 7, 8, 9, 10}},
                                 {{-4, -3, -2, -1, 0}, {1, 2, 3, 4, 5}, {6, 7, 8, 9, 10}, {11, 12, 13, 14, 15}},
                                 {{1, 1, 1, 1, 1}, {-1, -1, -1, -1, -1}, {0, 0, 0, 0, 0}, {2, 2, 2, 2, 2}}})
            .get_vector());

    auto expected_output =
        test::NDArray<float, 3>(
            {{{-0.999999969540041f, -0.999999774929676f, -0.999998336943945f, -0.999987711650796f, -0.999909204262595f},
              {-0.999329299739067f, -0.995054753686731f, -0.964027580075817f, -0.761594155955765f, 0},
              {0.761594155955765f, 0.964027580075817f, 0.995054753686731f, 0.999329299739067f, 0.999909204262595f},
              {0.999987711650796f, 0.999998336943945f, 0.999999774929676f, 0.999999969540041f, 0.999999995877693f}},
             {{-0.999329299739067f, -0.995054753686731f, -0.964027580075817f, -0.761594155955765f, 0},
              {0.761594155955765f, 0.964027580075817f, 0.995054753686731f, 0.999329299739067f, 0.999909204262595f},
              {0.999987711650796f, 0.999998336943945f, 0.999999774929676f, 0.999999969540041f, 0.999999995877693f},
              {0.999999999442106f, 0.999999999924497f, 0.999999999989782f, 0.999999999998617f, 0.999999999999813f}},
             {{0.761594155955765f, 0.761594155955765f, 0.761594155955765f, 0.761594155955765f, 0.761594155955765f},
              {-0.761594155955765f, -0.761594155955765f, -0.761594155955765f, -0.761594155955765f, -0.761594155955765f},
              {0, 0, 0, 0, 0},
              {0.964027580075817f, 0.964027580075817f, 0.964027580075817f, 0.964027580075817f, 0.964027580075817f}}})
            .get_vector();

    auto test_case = test::TestCase(function, s_device);
    test_case.add_multiple_inputs(inputs);
    test_case.add_expected_output(expected_output);
    test_case.run();
}

NGRAPH_TEST(${BACKEND_NAME}, onnx_model_thresholded_relu) {
    auto function = onnx_import::import_onnx_model(file_util::path_join(SERIALIZED_ZOO, "onnx/thresholded_relu.onnx"));

    Inputs inputs;
    inputs.emplace_back(
        test::NDArray<float, 3>({{{-9, -8, -7, -6, -5}, {-4, -3, -2, -1, 0}, {1, 2, 3, 4, 5}, {6, 7, 8, 9, 10}},
                                 {{-4, -3, -2, -1, 0}, {1, 2, 3, 4, 5}, {6, 7, 8, 9, 10}, {11, 12, 13, 14, 15}},
                                 {{1, 1, 1, 1, 1}, {-1, -1, -1, -1, -1}, {0, 0, 0, 0, 0}, {2, 2, 2, 2, 2}}})
            .get_vector());

    auto expected_output =
        test::NDArray<float, 3>({{{0, 0, 0, 0, 0}, {0, 0, 0, 0, 0}, {0, 0, 3, 4, 5}, {6, 7, 8, 9, 10}},
                                 {{0, 0, 0, 0, 0}, {0, 0, 3, 4, 5}, {6, 7, 8, 9, 10}, {11, 12, 13, 14, 15}},
                                 {{0, 0, 0, 0, 0}, {0, 0, 0, 0, 0}, {0, 0, 0, 0, 0}, {0, 0, 0, 0, 0}}})
            .get_vector();

    auto test_case = test::TestCase(function, s_device);
    test_case.add_multiple_inputs(inputs);
    test_case.add_expected_output(expected_output);
    test_case.run();
}

NGRAPH_TEST(${BACKEND_NAME}, onnx_model_matmul_vec_ten3d) {
    auto function = onnx_import::import_onnx_model(file_util::path_join(SERIALIZED_ZOO, "onnx/matmul_vec_ten3d.onnx"));

    Inputs inputs;
    inputs.emplace_back(std::vector<float>{0.f, 1.f});
    inputs.emplace_back(test::NDArray<float, 3>{{{0.f}, {1.f}}, {{2.f}, {3.f}}, {{4.f}, {5.f}}}.get_vector());

    auto expected_output = test::NDArray<float, 2>{{1.f}, {3.f}, {5.f}}.get_vector();

    auto test_case = test::TestCase(function, s_device);
    test_case.add_multiple_inputs(inputs);
    test_case.add_expected_output(expected_output);
    test_case.run();
}

NGRAPH_TEST(${BACKEND_NAME}, onnx_model_softplus) {
    auto function = onnx_import::import_onnx_model(file_util::path_join(SERIALIZED_ZOO, "onnx/softplus.onnx"));

    // -1.0f, 0, 1.0f, 10.f,                    normal input values for activation
    // 100.0f, -100.0f, 1000.0f, -1000.0f,      input values that leads to exp() overflow
    // FLT_MIN, FLT_MIN / 16, -FLT_MIN / 16,    min, denorm, -denorm
    // FLT_MAX, -FLT_MAX,                       max, -max;
    Inputs inputs{std::vector<float>{-1.0f,
                                     0,
                                     1.0f,
                                     10.f,
                                     100.0f,
                                     -100.0f,
                                     1000.0f,
                                     -1000.0f,
                                     FLT_MIN,
                                     FLT_MIN / 16,
                                     -FLT_MIN / 16,
                                     FLT_MAX,
                                     -FLT_MAX}};

    const auto inf = std::numeric_limits<float>::infinity();
    std::vector<float> output{0.3132616579532623291,
                              0.6931471824645996094,
                              1.313261628150939941,
                              10.0000457763671875,
                              100.0,
                              0.0,
                              1000.0,
                              0.0,
                              0.6931471824645996094,
                              0.6931471824645996094,
                              0.6931471824645996094,
                              inf,
                              0.0};

    auto test_case = test::TestCase(function, s_device);
    test_case.add_multiple_inputs(inputs);
    test_case.add_expected_output(output);
    test_case.run();
}

NGRAPH_TEST(${BACKEND_NAME}, onnx_model_softplus_infinity) {
    auto function = onnx_import::import_onnx_model(file_util::path_join(SERIALIZED_ZOO, "onnx/softplus.onnx"));

    std::vector<float> input(13, std::numeric_limits<float>::infinity());
    std::vector<float> expected_output(13, std::numeric_limits<float>::infinity());

    auto test_case = test::TestCase(function, s_device);
    test_case.add_input(input);
    test_case.add_expected_output(expected_output);
    test_case.run();
}

NGRAPH_TEST(${BACKEND_NAME}, onnx_model_sum_opset8) {
    auto function = onnx_import::import_onnx_model(file_util::path_join(SERIALIZED_ZOO, "onnx/sum_opset8.onnx"));

    Inputs inputs;
    inputs.emplace_back(std::vector<float>{1.0f, 2.0f, 3.0f});
    inputs.emplace_back(test::NDArray<float, 2>{{10.0f}, {20.0f}, {30.0f}}.get_vector());
    inputs.emplace_back(test::NDArray<float, 3>{{{100.0f}}, {{200.0f}}, {{300.0f}}}.get_vector());

    auto expected_output =
        test::NDArray<float, 3>{{{111.0f, 112.0f, 113.0f}, {121.0f, 122.0f, 123.0f}, {131.0f, 132.0f, 133.0f}},

                                {{211.0f, 212.0f, 213.0f}, {221.0f, 222.0f, 223.0f}, {231.0f, 232.0f, 233.0f}},

                                {{311.0f, 312.0f, 313.0f}, {321.0f, 322.0f, 323.0f}, {331.0f, 332.0f, 333.0f}}}
            .get_vector();

    auto test_case = test::TestCase(function, s_device);
    test_case.add_multiple_inputs(inputs);
    test_case.add_expected_output(expected_output);
    test_case.run();
}

NGRAPH_TEST(${BACKEND_NAME}, onnx_model_argmax_int32) {
    auto function = onnx_import::import_onnx_model(file_util::path_join(SERIALIZED_ZOO, "onnx/argmax_int32.onnx"));

    auto test_case = test::TestCase(function, s_device);
    test_case.add_input<std::int32_t>({1, 2, 3, 4, 5, 6, 7, 8, 9, 10, 11, 12});
    test_case.add_expected_output<std::int64_t>({1, 1, 1, 1, 1, 1});
    test_case.run();
}

NGRAPH_TEST(${BACKEND_NAME}, onnx_model_argmin_int32) {
    auto function = onnx_import::import_onnx_model(file_util::path_join(SERIALIZED_ZOO, "onnx/argmin_int32.onnx"));

    auto test_case = test::TestCase(function, s_device);
    test_case.add_input<std::int32_t>({1, 2, 3, 4, 5, 6, 7, 8, 9, 10, 11, 12});
    test_case.add_expected_output<std::int64_t>({0, 0, 0, 0});
    test_case.run();
}

NGRAPH_TEST(${BACKEND_NAME}, onnx_model_argmax_float) {
    auto function = onnx_import::import_onnx_model(file_util::path_join(SERIALIZED_ZOO, "onnx/argmax_float.onnx"));

    auto test_case = test::TestCase(function, s_device);
    test_case.add_input<float>({4, 0.1, 2, 3, -3, 1, -0.9, 0, 1, 2, 3, 0});
    test_case.add_expected_output<std::int64_t>({0, 3, 0});
    test_case.run();
}

NGRAPH_TEST(${BACKEND_NAME}, onnx_model_argmin_float) {
    auto function = onnx_import::import_onnx_model(file_util::path_join(SERIALIZED_ZOO, "onnx/argmin_float.onnx"));

    auto test_case = test::TestCase(function, s_device);
    test_case.add_input<float>({4, 0.1, 2, 3, -3, 1, -0.9, 0, 1, 2, 3, 0});
    test_case.add_expected_output<std::int64_t>({1, 1, 0, 2});
    test_case.run();
}

NGRAPH_TEST(${BACKEND_NAME}, onnx_model_argmax_select_last_index) {
    auto function =
        onnx_import::import_onnx_model(file_util::path_join(SERIALIZED_ZOO, "onnx/argmax_select_last_index.onnx"));

    auto test_case = test::TestCase(function, s_device);
    test_case.add_input<float>(Shape{4, 3}, {1, 1, 1, 0.5, 3, 4, 0.5, 1, 1.1, 0, 3, 0});
    test_case.add_expected_output<std::int64_t>(Shape{1, 3}, {0, 3, 1});
    test_case.run();
}

NGRAPH_TEST(${BACKEND_NAME}, onnx_model_argmin_select_last_index) {
    auto function =
        onnx_import::import_onnx_model(file_util::path_join(SERIALIZED_ZOO, "onnx/argmin_select_last_index.onnx"));

    auto test_case = test::TestCase(function, s_device);
    test_case.add_input<float>(Shape{4, 3}, {1, 1, 1, 2, 3, 4, 2, 1, 1.1, 3, 3, 8});
    test_case.add_expected_output<std::int64_t>(Shape{4}, {2, 0, 1, 1});
    test_case.run();
}

NGRAPH_TEST(${BACKEND_NAME}, onnx_model_top_k) {
    auto function = onnx_import::import_onnx_model(file_util::path_join(SERIALIZED_ZOO, "onnx/top_k.onnx"));

    auto test_case = test::TestCase(function, s_device);
    test_case.add_input<float>({0, 1, 2, 3, 4, 5, 6, 7, 8, 9, 10, 11});
    test_case.add_expected_output<float>(Shape{3, 3}, {3, 2, 1, 7, 6, 5, 11, 10, 9});       // values
    test_case.add_expected_output<std::int64_t>(Shape{3, 3}, {3, 2, 1, 3, 2, 1, 3, 2, 1});  // indices
    test_case.run();
}

NGRAPH_TEST(${BACKEND_NAME}, onnx_top_k_opset_10) {
    auto function = onnx_import::import_onnx_model(file_util::path_join(SERIALIZED_ZOO, "onnx/top_k_opset_10.onnx"));

    auto test_case = test::TestCase(function, s_device);
    test_case.add_input<float>({0, 1, 2, 3, 4, 5, 6, 7, 8, 9, 10, 11});
    test_case.add_input<int64_t>({3});

    test_case.add_expected_output<float>(Shape{3, 3}, {3, 2, 1, 7, 6, 5, 11, 10, 9});       // values
    test_case.add_expected_output<std::int64_t>(Shape{3, 3}, {3, 2, 1, 3, 2, 1, 3, 2, 1});  // indices
    test_case.run();
}

NGRAPH_TEST(${BACKEND_NAME}, onnx_top_k_opset_10_const_k) {
    auto function =
        onnx_import::import_onnx_model(file_util::path_join(SERIALIZED_ZOO, "onnx/top_k_opset_10_const_k.onnx"));

    auto test_case = test::TestCase(function, s_device);
    test_case.add_input<float>({0, 1, 2, 3, 4, 5, 6, 7, 8, 9, 10, 11});

    test_case.add_expected_output<float>(Shape{3, 3}, {3, 2, 1, 7, 6, 5, 11, 10, 9});       // values
    test_case.add_expected_output<std::int64_t>(Shape{3, 3}, {3, 2, 1, 3, 2, 1, 3, 2, 1});  // indices
    test_case.run();
}

NGRAPH_TEST(${BACKEND_NAME}, onnx_top_k_opset_11_const_k_smallest) {
    auto function = onnx_import::import_onnx_model(
        file_util::path_join(SERIALIZED_ZOO, "onnx/top_k_opset_11_const_k_smallest.onnx"));

    auto test_case = test::TestCase(function, s_device);
    test_case.add_input<float>({0, 1, 2, 3, 4, 5, 6, 7, 11, 10, 9, 8});

    test_case.add_expected_output<float>(Shape{3, 3}, {0, 1, 2, 4, 5, 6, 8, 9, 10});        // values
    test_case.add_expected_output<std::int64_t>(Shape{3, 3}, {0, 1, 2, 0, 1, 2, 3, 2, 1});  // indices
    test_case.run();
}

NGRAPH_TEST(${BACKEND_NAME}, onnx_top_k_opset_11_const_k_smallest_negative_axis) {
    auto function = onnx_import::import_onnx_model(
        file_util::path_join(SERIALIZED_ZOO, "onnx/top_k_opset_11_const_k_smallest_negative_axis.onnx"));

    auto test_case = test::TestCase(function, s_device);
    test_case.add_input<float>({0, 1, 2, 3, 4, 5, 6, 7, 11, 10, 9, 8});

    test_case.add_expected_output<float>(Shape{3, 3}, {0, 1, 2, 4, 5, 6, 8, 9, 10});        // values
    test_case.add_expected_output<std::int64_t>(Shape{3, 3}, {0, 1, 2, 0, 1, 2, 3, 2, 1});  // indices
    test_case.run();
}

NGRAPH_TEST(${BACKEND_NAME}, onnx_model_acosh) {
    auto function = onnx_import::import_onnx_model(file_util::path_join(SERIALIZED_ZOO, "onnx/acosh.onnx"));

    auto test_case = test::TestCase(function, s_device);
    test_case.add_input<float>(Shape{1, 3}, {1.0f, 2.5f, 4.3f});
    test_case.add_expected_output<float>(Shape{1, 3}, {0.0f, 1.5667993f, 2.13795861f});

    test_case.run();
}

NGRAPH_TEST(${BACKEND_NAME}, onnx_model_asinh) {
    auto function = onnx_import::import_onnx_model(file_util::path_join(SERIALIZED_ZOO, "onnx/asinh.onnx"));

    auto test_case = test::TestCase(function, s_device);
    test_case.add_input<float>(Shape{1, 3}, {-1.0f, 0.0f, 1.0f});
    test_case.add_expected_output<float>(Shape{1, 3}, {-0.88137358f, 0.0f, 0.88137358f});

    test_case.run();
}

NGRAPH_TEST(${BACKEND_NAME}, onnx_model_atanh) {
    auto function = onnx_import::import_onnx_model(file_util::path_join(SERIALIZED_ZOO, "onnx/atanh.onnx"));

    auto test_case = test::TestCase(function, s_device);
    test_case.add_input<float>(Shape{1, 3}, {-0.9f, 0.0f, 0.9f});
    test_case.add_expected_output<float>(Shape{1, 3}, {-1.4722194f, 0.0f, 1.4722194f});

    test_case.run();
}

NGRAPH_TEST(${BACKEND_NAME}, onnx_model_sinh) {
    auto function = onnx_import::import_onnx_model(file_util::path_join(SERIALIZED_ZOO, "onnx/sinh.onnx"));

    auto test_case = test::TestCase(function, s_device);
    test_case.add_input<float>({-1.0f, 0.0f, 1.0f});
    test_case.add_expected_output<float>({-1.1752012f, 0.f, 1.1752012f});
    test_case.run();
}

NGRAPH_TEST(${BACKEND_NAME}, onnx_model_cosh) {
    auto function = onnx_import::import_onnx_model(file_util::path_join(SERIALIZED_ZOO, "onnx/cosh.onnx"));

    auto test_case = test::TestCase(function, s_device);
    test_case.add_input<float>({-1.0f, 0.0f, 1.0f});
    test_case.add_expected_output<float>({1.54308069f, 1.f, 1.54308069f});
    test_case.run();
}

NGRAPH_TEST(${BACKEND_NAME}, onnx_model_sign) {
    auto function = onnx_import::import_onnx_model(file_util::path_join(SERIALIZED_ZOO, "onnx/sign.onnx"));

    Inputs inputs{std::vector<float>{-std::numeric_limits<float>::infinity(),
                                     -3.141592f,
                                     0.0f,
                                     2.71828f,
                                     std::numeric_limits<float>::infinity()}};

    auto test_case = test::TestCase(function, s_device);
    test_case.add_multiple_inputs(inputs);
    test_case.add_expected_output<float>({-1.0f, -1.0f, 0.0f, 1.0f, 1.0f});
    test_case.run();
}

NGRAPH_TEST(${BACKEND_NAME}, onnx_model_one_hot_with_axis) {
    auto function = onnx_import::import_onnx_model(file_util::path_join(SERIALIZED_ZOO, "onnx/one_hot_axis.onnx"));

    Inputs inputs{{1.0, 9.0, 2.0, 4.0}, {1.0, 3.0}};
    std::vector<float> expected_output{{1.0, 1.0, 3.0, 1.0, 1.0, 1.0, 1.0, 1.0, 1.0, 1.0, 1.0, 1.0, 1.0, 1.0,
                                        1.0, 1.0, 1.0, 1.0, 1.0, 3.0, 1.0, 1.0, 1.0, 1.0, 3.0, 1.0, 1.0, 1.0,
                                        1.0, 3.0, 1.0, 1.0, 1.0, 1.0, 1.0, 1.0, 1.0, 1.0, 1.0, 1.0}};

    auto test_case = test::TestCase(function, s_device);
    test_case.add_multiple_inputs(inputs);
    test_case.add_expected_output(expected_output);
    test_case.run();
}

NGRAPH_TEST(${BACKEND_NAME}, onnx_model_one_hot_without_axis) {
    auto function = onnx_import::import_onnx_model(file_util::path_join(SERIALIZED_ZOO, "onnx/one_hot_no_axis.onnx"));

    std::vector<std::vector<std::int64_t>> inputs{{0, 7, 8}, {2, 5}};
    std::vector<std::int64_t> expected_output{5, 2, 2, 2, 2, 2, 2, 2, 2, 2, 2, 2, 2, 2, 2, 2, 2, 2,
                                              2, 5, 2, 2, 2, 2, 2, 2, 2, 2, 2, 2, 2, 2, 5, 2, 2, 2};

    auto test_case = test::TestCase(function, s_device);
    test_case.add_multiple_inputs(inputs);
    test_case.add_expected_output(expected_output);
    test_case.run();
}

NGRAPH_TEST(${BACKEND_NAME}, onnx_model_where) {
    auto function = onnx_import::import_onnx_model(file_util::path_join(SERIALIZED_ZOO, "onnx/where.onnx"));

    // conditions tensor - 3x3x3
    auto condition =
        std::vector<int>{{0, 1, 0, 1, 0, 1, 0, 1, 0, 0, 1, 0, 1, 0, 1, 0, 1, 0, 0, 1, 0, 1, 0, 1, 0, 1, 0}};

    // 1x3 tensor of "1"
    auto x1 = std::vector<int>{1, 1, 1};
    // 3x1 tensor of "2"
    auto x2 = std::vector<int>{2, 2, 2};

    std::vector<std::vector<int>> inputs;
    inputs.push_back(std::move(condition));
    inputs.push_back(std::move(x1));
    inputs.push_back(std::move(x2));

    // y = 3x3x3
    std::vector<int> expected_output{2, 1, 2, 1, 2, 1, 2, 1, 2, 2, 1, 2, 1, 2, 1, 2, 1, 2, 2, 1, 2, 1, 2, 1, 2, 1, 2};

    auto test_case = test::TestCase(function, s_device);
    test_case.add_multiple_inputs(inputs);
    test_case.add_expected_output(expected_output);
    test_case.run();
}

NGRAPH_TEST(${BACKEND_NAME}, onnx_model_erf) {
    const auto function = onnx_import::import_onnx_model(file_util::path_join(SERIALIZED_ZOO, "onnx/erf.onnx"));

    Inputs inputs;
    inputs.emplace_back(test::NDArray<float, 2>{
        {-std::numeric_limits<float>::infinity(), std::numeric_limits<float>::infinity()},
        {-3.141592f, 0.0f},
        {0.5f, 1.0f}}.get_vector());

    const std::vector<float> expected_output =
        test::NDArray<float, 2>{{-1.0f, 1.0f}, {-0.99999112f, 0.0f}, {0.52049988f, 0.84270079f}}.get_vector();

    auto test_case = test::TestCase(function, s_device);
    test_case.add_multiple_inputs(inputs);
    test_case.add_expected_output(expected_output);
    test_case.run();
}

NGRAPH_TEST(${BACKEND_NAME}, onnx_model_erf_int32) {
    const auto function = onnx_import::import_onnx_model(file_util::path_join(SERIALIZED_ZOO, "onnx/erf_int32.onnx"));

    const std::vector<std::vector<int32_t>> inputs{
        {-std::numeric_limits<int32_t>::max(), -1, 0, 1, std::numeric_limits<int32_t>::max()}};

    const std::vector<int32_t> expected_output{-1, -1, 0, 1, 1};

    auto test_case = test::TestCase(function, s_device);
    test_case.add_multiple_inputs(inputs);
    test_case.add_expected_output(expected_output);
    test_case.run();
}

NGRAPH_TEST(${BACKEND_NAME}, onnx_model_shrink_float) {
    const auto function =
        onnx_import::import_onnx_model(file_util::path_join(SERIALIZED_ZOO, "onnx/shrink_float.onnx"));

    auto test_case = test::TestCase(function, s_device);
    test_case.add_input<float>({-2.0f, -1.6f, -1.5f, -1.4f, -1.0f, 0.0f, 1.0f, 1.4f, 1.5f, 1.6f, 2.0f});
    test_case.add_expected_output<float>(Shape{11},
                                         {-1.5f, -1.1f, 0.0f, 0.0f, 0.0f, 0.0f, 0.0f, 0.0f, 0.0f, 1.1f, 1.5f});

    test_case.run();
}

NGRAPH_TEST(${BACKEND_NAME}, onnx_model_shrink_int) {
    const auto function = onnx_import::import_onnx_model(file_util::path_join(SERIALIZED_ZOO, "onnx/shrink_int.onnx"));

    auto test_case = test::TestCase(function, s_device);
    test_case.add_input<int>({-5, -4, -3, -2, -1, 0, 1, 2, 3, 4, 5});
    test_case.add_expected_output<int>(Shape{11}, {-4, -3, -2, -1, 0, 0, 0, 1, 2, 3, 4});

    test_case.run();
}

NGRAPH_TEST(${BACKEND_NAME}, onnx_model_lp_norm_p1) {
    const auto function = onnx_import::import_onnx_model(file_util::path_join(SERIALIZED_ZOO, "onnx/lp_norm_p1.onnx"));

    Shape data_shape{2, 3, 4};
    std::vector<float> data(shape_size(data_shape));
    std::iota(std::begin(data), std::end(data), 1);

    auto test_case = test::TestCase(function, s_device);
    test_case.add_input<float>(data);
    test_case.add_expected_output<float>(
        data_shape,
        {0.07142857f, 0.125f,  0.16666667f, 0.2f,        0.22727273f, 0.25f,   0.26923078f, 0.2857143f,
         0.3f,        0.3125f, 0.32352942f, 0.33333334f, 0.9285714f,  0.875f,  0.8333333f,  0.8f,
         0.77272725f, 0.75f,   0.7307692f,  0.71428573f, 0.7f,        0.6875f, 0.6764706f,  0.6666667f});

    test_case.run();
}

NGRAPH_TEST(${BACKEND_NAME}, onnx_model_lp_norm_p2) {
    const auto function = onnx_import::import_onnx_model(file_util::path_join(SERIALIZED_ZOO, "onnx/lp_norm_p2.onnx"));

    Shape data_shape{2, 3, 4};
    std::vector<float> data(shape_size(data_shape));
    std::iota(std::begin(data), std::end(data), 1);

    auto test_case = test::TestCase(function, s_device);
    test_case.add_input<float>(data);
    test_case.add_expected_output<float>(
        data_shape,
        {0.0766965f,  0.14142136f, 0.19611613f, 0.24253564f, 0.28216633f, 0.31622776f, 0.34570536f, 0.37139067f,
         0.39391932f, 0.41380295f, 0.4314555f,  0.4472136f,  0.9970545f,  0.98994946f, 0.9805807f,  0.97014254f,
         0.9593655f,  0.9486833f,  0.9383431f,  0.9284767f,  0.91914505f, 0.9103665f,  0.9021342f,  0.8944272f});

    test_case.run();
}

NGRAPH_TEST(${BACKEND_NAME}, onnx_model_lp_norm_default) {
    const auto function =
        onnx_import::import_onnx_model(file_util::path_join(SERIALIZED_ZOO, "onnx/lp_norm_default.onnx"));

    Shape data_shape{2, 3, 4};
    std::vector<float> data(shape_size(data_shape));
    std::iota(std::begin(data), std::end(data), 1);

    auto test_case = test::TestCase(function, s_device);
    test_case.add_input<float>(data);
    test_case.add_expected_output<float>(
        data_shape,
        {0.18257418f, 0.36514837f, 0.5477225f, 0.73029673f, 0.37904903f, 0.45485884f, 0.5306686f,  0.60647845f,
         0.42616236f, 0.47351375f, 0.5208651f, 0.5682165f,  0.4469492f,  0.48132992f, 0.51571065f, 0.5500913f,
         0.45862272f, 0.48560053f, 0.5125783f, 0.53955615f, 0.46609157f, 0.4882864f,  0.51048124f, 0.5326761f});

    test_case.run();
}

NGRAPH_TEST(${BACKEND_NAME}, onnx_model_lp_norm_default_dynamic) {
    const auto function =
        onnx_import::import_onnx_model(file_util::path_join(SERIALIZED_ZOO, "onnx/lp_norm_default_dynamic.onnx"));

    Shape data_shape{2, 3, 4};
    std::vector<float> data(shape_size(data_shape));
    std::iota(std::begin(data), std::end(data), 1);

    auto test_case = test::TestCase(function, s_device);
    test_case.add_input<float>(data_shape, data);
    test_case.add_expected_output<float>(
        data_shape,
        {0.18257418f, 0.36514837f, 0.5477225f, 0.73029673f, 0.37904903f, 0.45485884f, 0.5306686f,  0.60647845f,
         0.42616236f, 0.47351375f, 0.5208651f, 0.5682165f,  0.4469492f,  0.48132992f, 0.51571065f, 0.5500913f,
         0.45862272f, 0.48560053f, 0.5125783f, 0.53955615f, 0.46609157f, 0.4882864f,  0.51048124f, 0.5326761f});

    test_case.run();
}

NGRAPH_TEST(${BACKEND_NAME}, onnx_model_instance_normalization) {
    const auto function =
        onnx_import::import_onnx_model(file_util::path_join(SERIALIZED_ZOO, "onnx/instance_norm.onnx"));

    Shape data_shape{1, 2, 3, 4};
    std::vector<float> data(shape_size(data_shape));
    std::iota(std::begin(data), std::end(data), 1);

    auto test_case = test::TestCase(function, s_device);

    test_case.add_input<float>(data);
    test_case.add_input<float>(std::vector<float>{2.134f, 3.256f});
    test_case.add_input<float>(std::vector<float>{0.765f, 1.055f});
    test_case.add_expected_output<float>(
        data_shape,
        {-2.6335807f,  -2.015657f, -1.3977331f, -0.77980936f, -0.16188562f, 0.45603812f, 1.0739619f,  1.6918856f,
         2.3098092f,   2.927733f,  3.5456567f,  4.1635804f,   -4.130463f,   -3.1876516f, -2.2448401f, -1.3020288f,
         -0.35921717f, 0.5835942f, 1.5264057f,  2.469217f,    3.4120288f,   4.35484f,    5.2976513f,  6.240463f});
    const size_t tolerance_bits = 3;
    test_case.run(tolerance_bits);
}

NGRAPH_TEST(${BACKEND_NAME}, onnx_instance_normalization_dynamic) {
    auto function =
        onnx_import::import_onnx_model(file_util::path_join(SERIALIZED_ZOO, "onnx/instance_norm_dynamic.onnx"));

    auto test_case = test::TestCase(function, s_device);
    std::vector<float> input_data{1.f, 2.f, 3.f};
    test_case.add_input<float>(Shape{1, 3, 1, 1}, input_data);
    test_case.add_expected_output<float>(Shape{1, 3, 1, 1},
                                         {0.3341970741748809814, 0.3321160078048706055, 0.3407136797904968262});
    test_case.run();
}

NGRAPH_TEST(${BACKEND_NAME}, onnx_model_eye_like) {
    const auto function = onnx_import::import_onnx_model(file_util::path_join(SERIALIZED_ZOO, "onnx/eye_like.onnx"));

    auto test_case = test::TestCase(function, s_device);
    test_case.add_input<float>(Shape{3, 4}, {5.f, 5.f, 5.f, 5.f, 5.f, 5.f, 5.f, 5.f, 5.f, 5.f, 5.f, 5.f});
    test_case.add_expected_output<float>(Shape{3, 4}, {0.f, 0.f, 0.f, 0.f, 1.f, 0.f, 0.f, 0.f, 0.f, 1.f, 0.f, 0.f});

    test_case.run();
}

NGRAPH_TEST(${BACKEND_NAME}, onnx_model_reverse_sequence_0_batch_1) {
    const auto function = onnx_import::import_onnx_model(
        file_util::path_join(SERIALIZED_ZOO, "onnx/reverse_sequence_time_0_batch_1.onnx"));
    auto test_case = test::TestCase(function, s_device);

    test_case.add_input<float>({0.f, 4.f, 8.f, 12.f, 1.f, 5.f, 9.f, 13.f, 2.f, 6.f, 10.f, 14.f, 3.f, 7.f, 11.f, 15.f});
    test_case.add_input<int>({4, 3, 2, 1});
    test_case.add_expected_output<float>(
        Shape{4, 4},
        {3.f, 6.f, 9.f, 12.f, 2.f, 5.f, 8.f, 13.f, 1.f, 4.f, 10.f, 14.f, 0.f, 7.f, 11.f, 15.f});

    test_case.run();
}

NGRAPH_TEST(${BACKEND_NAME}, onnx_model_reverse_sequence_1_batch_0) {
    const auto function = onnx_import::import_onnx_model(
        file_util::path_join(SERIALIZED_ZOO, "onnx/reverse_sequence_time_1_batch_0.onnx"));
    auto test_case = test::TestCase(function, s_device);

    test_case.add_input<float>({0.f, 1.f, 2.f, 3.f, 4.f, 5.f, 6.f, 7.f, 8.f, 9.f, 10.f, 11.f, 12.f, 13.f, 14.f, 15.f});
    test_case.add_input<int>({1, 2, 3, 4});
    test_case.add_expected_output<float>(
        Shape{4, 4},
        {0.f, 1.f, 2.f, 3.f, 5.f, 4.f, 6.f, 7.f, 10.f, 9.f, 8.f, 11.f, 15.f, 14.f, 13.f, 12.f});

    test_case.run();
}

NGRAPH_TEST(${BACKEND_NAME}, onnx_model_reverse_sequence_incorrect_batch_axis) {
    EXPECT_THROW(onnx_import::import_onnx_model(
                     file_util::path_join(SERIALIZED_ZOO, "onnx/reverse_sequence_incorrect_batch_axis.onnx")),
                 ngraph_error)
        << "ReverseSequence batch_axis attribute can only equal 0 or 1. Value of '2' is not "
           "accepted.";
}

NGRAPH_TEST(${BACKEND_NAME}, onnx_model_reverse_sequence_incorrect_time_axis) {
    EXPECT_THROW(onnx_import::import_onnx_model(
                     file_util::path_join(SERIALIZED_ZOO, "onnx/reverse_sequence_incorrect_time_axis.onnx")),
                 ngraph_error)
        << "ReverseSequence time_axis attribute can only equal 0 or 1. Value of '2' is not "
           "accepted.";
}

NGRAPH_TEST(${BACKEND_NAME}, onnx_model_reverse_sequence_time_and_batch_axis_equal) {
    EXPECT_THROW(onnx_import::import_onnx_model(
                     file_util::path_join(SERIALIZED_ZOO, "onnx/reverse_sequence_time_and_batch_axis_equal.onnx")),
                 ngraph_error)
        << "ReverseSequence 'time_axis' and 'batch_axis' can't be equal.";
}

NGRAPH_TEST(${BACKEND_NAME}, onnx_matmul_float_type) {
    auto function = onnx_import::import_onnx_model(file_util::path_join(SERIALIZED_ZOO, "onnx/matmul_float.onnx"));

    auto test_case = test::TestCase(function, s_device);
    test_case.add_input<float>(std::vector<float>{0, 1, 2, 3, 4, 5});
    test_case.add_input<float>(std::vector<float>{0, 1});
    test_case.add_expected_output<float>(Shape{3, 1}, std::vector<float>{1, 3, 5});

    test_case.run();
}

NGRAPH_TEST(${BACKEND_NAME}, onnx_model_mod_sign) {
    const auto function = onnx_import::import_onnx_model(file_util::path_join(SERIALIZED_ZOO, "onnx/mod_sign.onnx"));
    auto test_case = test::TestCase(function, s_device);

    test_case.add_input<int32_t>({-4, 7, 5, 4, -7, 8});
    test_case.add_input<int32_t>({2, -3, 8, -2, 3, 5});
    test_case.add_expected_output<int32_t>(Shape{6}, {0, -2, 5, 0, 2, 3});

    test_case.run();
}

NGRAPH_TEST(${BACKEND_NAME}, onnx_model_mod_sign_i64) {
    const auto function =
        onnx_import::import_onnx_model(file_util::path_join(SERIALIZED_ZOO, "onnx/mod_sign_i64.onnx"));
    auto test_case = test::TestCase(function, s_device);

    test_case.add_input<int64_t>({-4, 7, 5, 4, -7, 8});
    test_case.add_input<int64_t>({2, -3, 8, -2, 3, 5});
    test_case.add_expected_output<int64_t>(Shape{6}, {0, -2, 5, 0, 2, 3});

    test_case.run();
}

NGRAPH_TEST(${BACKEND_NAME}, onnx_model_mod_sign_broadcast) {
    const auto function =
        onnx_import::import_onnx_model(file_util::path_join(SERIALIZED_ZOO, "onnx/mod_sign_broadcast.onnx"));
    auto test_case = test::TestCase(function, s_device);

    test_case.add_input<int32_t>({-8, 3, 4, 9, -17, 1});
    test_case.add_input<int32_t>({3});
    test_case.add_expected_output<int32_t>(Shape{6}, {1, 0, 1, 0, 1, 1});

    test_case.run();
}

NGRAPH_TEST(${BACKEND_NAME}, onnx_model_mod_sign_f32) {
    try {
        const auto function =
            onnx_import::import_onnx_model(file_util::path_join(SERIALIZED_ZOO, "onnx/mod_sign_f32.onnx"));
        FAIL() << "Expected exception was not thrown";
    } catch (const ngraph::ngraph_error& e) {
        EXPECT_HAS_SUBSTRING(
            e.what(),
            std::string("If the input type is floating point, then `fmod` attribute must be set to 1."));
    } catch (...) {
        FAIL() << "Expected ngraph_error exception was not thrown";
    }
}

NGRAPH_TEST(${BACKEND_NAME}, onnx_model_mod_sign_fmod) {
    const auto function =
        onnx_import::import_onnx_model(file_util::path_join(SERIALIZED_ZOO, "onnx/mod_sign_fmod.onnx"));
    auto test_case = test::TestCase(function, s_device);

    test_case.add_input<int32_t>({-8, 3, 4, 9, -17, 1});
    test_case.add_input<int32_t>({22, -13, 8, -3, 7, 2});
    test_case.add_expected_output<int32_t>(Shape{6}, {-8, 3, 4, 0, -3, 1});

    test_case.run();
}

NGRAPH_TEST(${BACKEND_NAME}, onnx_model_mod_sign_fmod_broadcast) {
    const auto function =
        onnx_import::import_onnx_model(file_util::path_join(SERIALIZED_ZOO, "onnx/mod_sign_fmod_broadcast.onnx"));
    auto test_case = test::TestCase(function, s_device);

    test_case.add_input<int32_t>({-8, 3, 4, 9, -17, 1});
    test_case.add_input<int32_t>({3});
    test_case.add_expected_output<int32_t>(Shape{6}, {-2, 0, 1, 0, -2, 1});

    test_case.run();
}

NGRAPH_TEST(${BACKEND_NAME}, onnx_model_mod_sign_fmod_f32) {
    const auto function =
        onnx_import::import_onnx_model(file_util::path_join(SERIALIZED_ZOO, "onnx/mod_sign_fmod_f32.onnx"));
    auto test_case = test::TestCase(function, s_device);

    test_case.add_input<float>({-4.3, 7.2, 5.0, 4.3, -7.2, 8.0});
    test_case.add_input<float>({2.1, -3.4, 8.0, -2.1, 3.4, 5.0});
    test_case.add_expected_output<float>(Shape{6}, {-0.10000038, 0.39999962, 5., 0.10000038, -0.39999962, 3.});

    test_case.run();
}

NGRAPH_TEST(${BACKEND_NAME}, onnx_model_mod_incorrect_fmod) {
    try {
        const auto function =
            onnx_import::import_onnx_model(file_util::path_join(SERIALIZED_ZOO, "onnx/mod_incorrect_fmod.onnx"));
        FAIL() << "Expected exception was not thrown";
    } catch (const ngraph::ngraph_error& e) {
        EXPECT_HAS_SUBSTRING(e.what(), std::string("Unsupported value of 'fmod' attribute (should be: 0 or 1)"));
    } catch (...) {
        FAIL() << "Expected ngraph_error exception was not thrown";
    }
}

NGRAPH_TEST(${BACKEND_NAME}, onnx_model_scatterND_param_i64_indices) {
    const auto function =
        onnx_import::import_onnx_model(file_util::path_join(SERIALIZED_ZOO, "onnx/scatter_nd_param_i64_indices.onnx"));
    auto test_case = test::TestCase(function, s_device);

    test_case.add_input<float>({1.f, 2.f, 3.f, 4.f, 5.f, 6.f, 7.f, 8.f});
    test_case.add_input<int64_t>({4, 3, 1, 7});
    test_case.add_input<float>({9.f, 10.f, 11.f, 12.f});
    test_case.add_expected_output<float>(Shape{8}, {1.f, 11.f, 3.f, 10.f, 9.f, 6.f, 7.f, 12.f});

    test_case.run();
}

NGRAPH_TEST(${BACKEND_NAME}, onnx_model_scatterND_const_i32_indices) {
    const auto function =
        onnx_import::import_onnx_model(file_util::path_join(SERIALIZED_ZOO, "onnx/scatter_nd_const_i32_indices.onnx"));
    auto test_case = test::TestCase(function, s_device);

    test_case.add_input<float>({1.f, 2.f, 3.f, 4.f, 5.f, 6.f, 7.f, 8.f});
    test_case.add_input<float>({9.f, 10.f, 11.f, 12.f});
    test_case.add_expected_output<float>(Shape{8}, {1.f, 11.f, 3.f, 10.f, 9.f, 6.f, 7.f, 12.f});

    test_case.run();
}

NGRAPH_TEST(${BACKEND_NAME}, onnx_model_gather_float_1D) {
    const auto function =
        onnx_import::import_onnx_model(file_util::path_join(SERIALIZED_ZOO, "onnx/gather_float_1D.onnx"));
    auto test_case = test::TestCase(function, s_device);

    // clang-format off
    test_case.add_input<float>(Shape{3},
        {   5, 6, 7 });
    test_case.add_input<int64_t>(Shape{2, 2},
        {   0, 1,
            1, 2    });
    test_case.add_expected_output<float>(Shape{2, 2},
        {   5, 6,
            6, 7    });
    // clang-format on

    test_case.run();
}

NGRAPH_TEST(${BACKEND_NAME}, onnx_model_gather_int32_3D_axis_1) {
    const auto function =
        onnx_import::import_onnx_model(file_util::path_join(SERIALIZED_ZOO, "onnx/gather_int32_3D_axis_1.onnx"));
    auto test_case = test::TestCase(function, s_device);

    // clang-format off
    test_case.add_input<int32_t>(Shape{2, 2, 2},
        {   1, 2,
            3, 4,

            5, 6,
            7, 8    });
    test_case.add_input<int32_t>(Shape{4, 1},
        {   0,
            1,
            1,
            0       });
    test_case.add_expected_output<int32_t>(Shape{2, 4, 1, 2},
        {   1, 2,
            3, 4,
            3, 4,
            1, 2,

            5, 6,
            7, 8,
            7, 8,
            5, 6     });
    // clang-format on

    test_case.run();
}

NGRAPH_TEST(${BACKEND_NAME}, onnx_model_gather_int8_3D_axis_neg_1) {
    const auto function =
        onnx_import::import_onnx_model(file_util::path_join(SERIALIZED_ZOO, "onnx/gather_int8_3D_axis_neg_1.onnx"));
    auto test_case = test::TestCase(function, s_device);

    // clang-format off
    test_case.add_input<int8_t>(Shape{2, 2, 2},
        {   1, 2,
            3, 4,

            5, 6,
            7, 8            });
    test_case.add_input<int32_t>(Shape{4, 1},
        {   0, 1, 1, 0      });
    test_case.add_expected_output<int8_t>(Shape{2, 2, 4, 1},
        {   1, 2, 2, 1,
            3, 4, 4, 3,

            5, 6, 6, 5,
            7, 8, 8, 7      });
    // clang-format on

    test_case.run();
}

NGRAPH_TEST(${BACKEND_NAME}, onnx_model_gather_float_2D_neg_indices) {
    const auto function =
        onnx_import::import_onnx_model(file_util::path_join(SERIALIZED_ZOO, "onnx/gather_float_2D_axis_1.onnx"));
    auto test_case = test::TestCase(function, s_device);

    // clang-format off
    test_case.add_input<float>(Shape{3, 3},
        {   0.0, 0.1, 0.2,
            1.0, 1.1, 1.2,
            2.0, 2.1, 2.2   });
    test_case.add_input<int64_t>(Shape{2, 2},
        {   -1, -2,
            -3, -2      });
    test_case.add_expected_output<float>(Shape{3, 2, 2},
        {
            0.2, 0.1,
            0.0, 0.1,

            1.2, 1.1,
            1.0, 1.1,

            2.2, 2.1,
            2.0, 2.1    });
    // clang-format on

    test_case.run();
}

NGRAPH_TEST(${BACKEND_NAME}, onnx_model_gather_elements_float_1D) {
    const auto function =
        onnx_import::import_onnx_model(file_util::path_join(SERIALIZED_ZOO, "onnx/gather_elements_float_1D.onnx"));
    auto test_case = test::TestCase(function, s_device);

    test_case.add_input<float>(Shape{3}, {1, 2, 3});
    test_case.add_input<int64_t>(Shape{1}, {1});
    test_case.add_expected_output<float>(Shape{1}, {2});

    test_case.run();
}

NGRAPH_TEST(${BACKEND_NAME}, onnx_model_gather_elements_int8_axis_1) {
    const auto function =
        onnx_import::import_onnx_model(file_util::path_join(SERIALIZED_ZOO, "onnx/gather_elements_int8_axis_1.onnx"));
    auto test_case = test::TestCase(function, s_device);

    test_case.add_input<int8_t>(Shape{2, 2}, {1, 2, 3, 4});
    test_case.add_input<int32_t>(Shape{2, 2}, {0, 0, 1, 0});
    test_case.add_expected_output<int8_t>(Shape{2, 2}, {1, 1, 4, 3});

    test_case.run();
}

NGRAPH_TEST(${BACKEND_NAME}, onnx_model_gather_elements_int32_axis_0) {
    const auto function =
        onnx_import::import_onnx_model(file_util::path_join(SERIALIZED_ZOO, "onnx/gather_elements_int32_axis_0.onnx"));
    auto test_case = test::TestCase(function, s_device);

    test_case.add_input<int32_t>(Shape{3, 3}, {1, 2, 3, 4, 5, 6, 7, 8, 9});
    test_case.add_input<int64_t>(Shape{2, 3}, {1, 2, 0, 2, 0, 0});
    test_case.add_expected_output<int32_t>(Shape{2, 3}, {4, 8, 3, 7, 2, 3});

    test_case.run();
}

NGRAPH_TEST(${BACKEND_NAME}, onnx_model_gather_elements_float_negative_axis) {
    const auto function = onnx_import::import_onnx_model(
        file_util::path_join(SERIALIZED_ZOO, "onnx/gather_elements_float_negative_axis.onnx"));
    auto test_case = test::TestCase(function, s_device);

    test_case.add_input<float>(Shape{2, 2}, {1, 2, 3, 4});
    test_case.add_input<int64_t>(Shape{2, 2}, {1, 1, 1, 0});
    test_case.add_expected_output<float>(Shape{2, 2}, {2, 2, 4, 3});

    test_case.run();
}

NGRAPH_TEST(${BACKEND_NAME}, onnx_model_gather_elements_float_3D_axis_2) {
    const auto function = onnx_import::import_onnx_model(
        file_util::path_join(SERIALIZED_ZOO, "onnx/gather_elements_float_3D_axis_2.onnx"));
    auto test_case = test::TestCase(function, s_device);

    test_case.add_input<float>(Shape{2, 2, 2}, {1, 2, 3, 4, 5, 6, 7, 8});
    test_case.add_input<int64_t>(Shape{2, 2, 1}, {0, 1, 0, 1});
    test_case.add_expected_output<float>(Shape{2, 2, 1}, {1, 4, 5, 8});

    test_case.run();
}

NGRAPH_TEST(${BACKEND_NAME}, onnx_model_gatherND_int32) {
    const auto function =
        onnx_import::import_onnx_model(file_util::path_join(SERIALIZED_ZOO, "onnx/gatherND_int32.onnx"));
    auto test_case = test::TestCase(function, s_device);

    test_case.add_input<int32_t>({0, 1, 2, 3});
    test_case.add_input<int64_t>({1, 0});
    test_case.add_expected_output<int32_t>(Shape{2, 2}, {2, 3, 0, 1});

    test_case.run();
}

NGRAPH_TEST(${BACKEND_NAME}, onnx_model_gatherND_float) {
    const auto function =
        onnx_import::import_onnx_model(file_util::path_join(SERIALIZED_ZOO, "onnx/gatherND_float.onnx"));
    auto test_case = test::TestCase(function, s_device);

    test_case.add_input<float>({0.f, 1.f, 2.f, 3.f, 4.f, 5.f, 6.f, 7.f});
    test_case.add_input<int64_t>({0, 1, 1, 0});
    test_case.add_expected_output<float>(Shape{2, 2}, {2.f, 3.f, 4.f, 5.f});

    test_case.run();
}

NGRAPH_TEST(${BACKEND_NAME}, onnx_model_pad_constant) {
    const auto function =
        onnx_import::import_onnx_model(file_util::path_join(SERIALIZED_ZOO, "onnx/pad_constant.onnx"));
    auto test_case = test::TestCase(function, s_device);

    test_case.add_input<float>({1.f, 1.2f, 2.3f, 3.4f, 4.5f, 5.7f});
    test_case.add_expected_output<float>(Shape{3, 4},
                                         {0.f, 0.f, 1.f, 1.2f, 0.f, 0.f, 2.3f, 3.4f, 0.f, 0.f, 4.5f, 5.7f});

    test_case.run();
}

NGRAPH_TEST(${BACKEND_NAME}, onnx_model_pow_float32_float32) {
    const auto function =
        onnx_import::import_onnx_model(file_util::path_join(SERIALIZED_ZOO, "onnx/pow_float32_float32.onnx"));
    auto test_case = test::TestCase(function, s_device);

    test_case.add_input<float>({1.f, 2.f, 3.f, 4.f});  // base
    test_case.add_input<float>({3.5f});                // exponent

    test_case.add_expected_output<float>(Shape{1, 4}, {1.f, 11.313708f, 46.765373f, 128.f});

    test_case.run();
}

NGRAPH_TEST(${BACKEND_NAME}, onnx_model_pow_float32_int32) {
    const auto function =
        onnx_import::import_onnx_model(file_util::path_join(SERIALIZED_ZOO, "onnx/pow_float32_int32.onnx"));
    auto test_case = test::TestCase(function, s_device);

    test_case.add_input<float>({1.f, 2.f, 3.f, 4.f});  // base
    test_case.add_input<int>({3});                     // exponent

    test_case.add_expected_output<float>(Shape{1, 4}, {1.f, 8.f, 27.f, 64.f});

    test_case.run();
}

NGRAPH_TEST(${BACKEND_NAME}, onnx_model_pow_int32_float32) {
    const auto function =
        onnx_import::import_onnx_model(file_util::path_join(SERIALIZED_ZOO, "onnx/pow_int32_float32.onnx"));
    auto test_case = test::TestCase(function, s_device);

    test_case.add_input<int>({1, 2, 3, 4});  // base
    test_case.add_input<float>({3.5f});      // exponent

    test_case.add_expected_output<int>(Shape{1, 4}, {1, 11, 46, 128});

    test_case.run();
}

NGRAPH_TEST(${BACKEND_NAME}, onnx_model_reciprocal) {
    const auto function = onnx_import::import_onnx_model(file_util::path_join(SERIALIZED_ZOO, "onnx/reciprocal.onnx"));
    auto test_case = test::TestCase(function, s_device);

    test_case.add_input<float>({1.f, 2.f, 3.f, 4.f, 5.f, 6.f});
    test_case.add_expected_output<float>(Shape{3, 2}, {1.f, 1 / 2.f, 1 / 3.f, 1 / 4.f, 1 / 5.f, 1 / 6.f});

    test_case.run();
}

NGRAPH_TEST(${BACKEND_NAME}, onnx_model_round) {
    const auto function = onnx_import::import_onnx_model(file_util::path_join(SERIALIZED_ZOO, "onnx/round.onnx"));
    auto test_case = test::TestCase(function, s_device);

    test_case.add_input<float>({0.1f, 0.9f, 1.2f, 1.5f, 1.8f, 2.3f, 2.7f, -1.1f, -1.9f, -2.2f, -2.8f});
    test_case.add_expected_output<float>({0.f, 1.f, 1.f, 2.f, 2.f, 2.f, 3.f, -1.f, -2.f, -2.f, -3.f});

    test_case.run();
}

NGRAPH_TEST(${BACKEND_NAME}, onnx_model_round_half_nearest_even) {
    const auto function =
        onnx_import::import_onnx_model(file_util::path_join(SERIALIZED_ZOO, "onnx/round_half_nearest_even.onnx"));
    auto test_case = test::TestCase(function, s_device);

    test_case.add_input<float>({0.5f, 2.5f, -1.5f, -2.5f});
    test_case.add_expected_output<float>({0.f, 2.f, -2.f, -2.f});

    test_case.run();
}

NGRAPH_TEST(${BACKEND_NAME}, onnx_model_scatter10_import_only) {
    const auto scatter_fn =
        onnx_import::import_onnx_model(file_util::path_join(SERIALIZED_ZOO, "onnx/scatter_opset10.onnx"));

    const Shape data_shape{2, 2};

    EXPECT_EQ(scatter_fn->get_output_size(), 1);
    EXPECT_EQ(scatter_fn->get_output_shape(0), data_shape);
    EXPECT_EQ(count_ops_of_type<op::v3::ScatterElementsUpdate>(scatter_fn), 1);
    EXPECT_EQ(count_ops_of_type<op::v0::Constant>(scatter_fn), 4);
}

NGRAPH_TEST(${BACKEND_NAME}, onnx_model_scatter_elements_import_only) {
    const auto scatter_fn =
        onnx_import::import_onnx_model(file_util::path_join(SERIALIZED_ZOO, "onnx/scatter_elements_opset11.onnx"));

    const Shape data_shape{1, 5};

    EXPECT_EQ(scatter_fn->get_output_size(), 1);
    EXPECT_EQ(scatter_fn->get_output_shape(0), data_shape);
    EXPECT_EQ(count_ops_of_type<op::v3::ScatterElementsUpdate>(scatter_fn), 1);
    EXPECT_EQ(count_ops_of_type<op::v0::Constant>(scatter_fn), 4);
}

NGRAPH_TEST(${BACKEND_NAME}, onnx_upsample6_nearest_infer) {
    // clang-format off
    const auto function = onnx_import::import_onnx_model(
        file_util::path_join(SERIALIZED_ZOO, "onnx/upsample6_nearest.onnx"));
    // height_scale: 2.0
    // width_scale: 3.0
    // mode: nearest
    const Shape input_shape          {1, 1, 2, 2};
    const Shape expected_output_shape{1, 1, 4, 6};

    auto test_case = test::TestCase(function, s_device);
    test_case.add_input<float>(input_shape,
        {   1.f, 2.f,
            3.f, 4.f    });
    test_case.add_expected_output<float>(expected_output_shape,
        {   1.f, 1.f, 1.f, 2.f, 2.f, 2.f,
            1.f, 1.f, 1.f, 2.f, 2.f, 2.f,
            3.f, 3.f, 3.f, 4.f, 4.f, 4.f,
            3.f, 3.f, 3.f, 4.f, 4.f, 4.f    });
    test_case.run();
    // clang-format on
}

NGRAPH_TEST(${BACKEND_NAME}, onnx_upsample6_bilinear_infer) {
    // clang-format off
    const auto function = onnx_import::import_onnx_model(
        file_util::path_join(SERIALIZED_ZOO, "onnx/upsample6_bilinear.onnx"));
    // height_scale: 2.0
    // width_scale: 3.0
    // mode: bilinear
    const Shape input_shape          {1, 1, 2, 2};
    const Shape expected_output_shape{1, 1, 4, 6};

    auto test_case = test::TestCase(function, s_device);
    test_case.add_input<float>(input_shape,
        {   1.f, 2.f,
            3.f, 4.f    });
    test_case.add_expected_output<float>(expected_output_shape,
        {   1.f,  4.f/3,  5.f/3, 2.f, 2.f, 2.f,
            2.f,  7.f/3,  8.f/3, 3.f, 3.f, 3.f,
            3.f, 10.f/3, 11.f/3, 4.f, 4.f, 4.f,
            3.f, 10.f/3, 11.f/3, 4.f, 4.f, 4.f  });
    test_case.run();
    // clang-format on
}

NGRAPH_TEST(${BACKEND_NAME}, onnx_upsample6_dynamic) {
    // clang-format off
    const auto function = onnx_import::import_onnx_model(
        file_util::path_join(SERIALIZED_ZOO, "onnx/upsample6_dynamic.onnx"));
    // height_scale: 1.5
    // width_scale: 2.5
    // mode: nearest
    //
    //  X ───╤══> Reshape ──R──> Upsample ──> Y
    //  S ───┘

    auto test_case = test::TestCase(function, s_device);

    test_case.add_input<float>(Shape {4},                      // X
        {   1.f, 2.f, 3.f, 4.f  });
    test_case.add_input<int64_t>(Shape {4},    {1, 1, 2, 2});  // S
    test_case.add_expected_output<float>(Shape {1, 1, 3, 5},   // Y
        {   1.f, 1.f, 1.f, 2.f, 2.f,
            1.f, 1.f, 1.f, 2.f, 2.f,
            3.f, 3.f, 3.f, 4.f, 4.f    });
    test_case.run();
    // clang-format on
}

NGRAPH_TEST(${BACKEND_NAME}, onnx_upsample8_nearest_infer) {
    const auto function =
        onnx_import::import_onnx_model(file_util::path_join(SERIALIZED_ZOO, "onnx/upsample8_nearest.onnx"));

    // Input data shape (1, 1, 2, 2)
    // Scales attribute values {1.0, 1.0, 2.0, 3.0}
    // mode: nearest

    const Shape expected_output_shape{1, 1, 4, 6};
    auto test_case = test::TestCase(function, s_device);
    test_case.add_input<float>({1.0, 2.0, 3.0, 4.0});
    test_case.add_expected_output<float>(expected_output_shape,
                                         {1.0, 1.0, 1.0, 2.0, 2.0, 2.0, 1.0, 1.0, 1.0, 2.0, 2.0, 2.0,
                                          3.0, 3.0, 3.0, 4.0, 4.0, 4.0, 3.0, 3.0, 3.0, 4.0, 4.0, 4.0});
    test_case.run();
}

NGRAPH_TEST(${BACKEND_NAME}, onnx_upsample8_linear_infer) {
    const auto function =
        onnx_import::import_onnx_model(file_util::path_join(SERIALIZED_ZOO, "onnx/upsample8_linear.onnx"));

    // Input data shape (1, 1, 2, 2)
    // Scales attribute values {1.0, 1.0, 2.0, 2.0}
    // mode: linear

    const Shape expected_output_shape{1, 1, 4, 4};
    auto test_case = test::TestCase(function, s_device);
    test_case.add_input<float>({1.0, 2.0, 3.0, 4.0});
    test_case.add_expected_output<float>(
        expected_output_shape,
        {1.0, 1.5, 2.0, 2.0, 2.0, 2.5, 3.0, 3.0, 3.0, 3.5, 4.0, 4.0, 3.0, 3.5, 4.0, 4.0});
    test_case.run();
}

NGRAPH_TEST(${BACKEND_NAME}, onnx_upsample9_scales_const_nearest_infer) {
    const auto function = onnx_import::import_onnx_model(
        file_util::path_join(SERIALIZED_ZOO, "onnx/upsample9_scales_const_nearest.onnx"));

    // Input data shape (1, 1, 2, 2)
    // Input const scales values {1.0, 1.0, 2.0, 3.0}
    // mode: nearest

    const Shape expected_output_shape{1, 1, 4, 6};
    auto test_case = test::TestCase(function, s_device);
    test_case.add_input<float>({1.0, 2.0, 3.0, 4.0});
    test_case.add_expected_output<float>(expected_output_shape,
                                         {1.0, 1.0, 1.0, 2.0, 2.0, 2.0, 1.0, 1.0, 1.0, 2.0, 2.0, 2.0,
                                          3.0, 3.0, 3.0, 4.0, 4.0, 4.0, 3.0, 3.0, 3.0, 4.0, 4.0, 4.0});
    test_case.run();
}

NGRAPH_TEST(${BACKEND_NAME}, onnx_upsample9_scales_const_linear_infer) {
    const auto function =
        onnx_import::import_onnx_model(file_util::path_join(SERIALIZED_ZOO, "onnx/upsample9_scales_const_linear.onnx"));

    // Input data shape (1, 1, 2, 2)
    // Input const scales values {1.0, 1.0, 2.0, 2.0}
    // mode: linear

    const Shape expected_output_shape{1, 1, 4, 4};
    auto test_case = test::TestCase(function, s_device);
    test_case.add_input<float>({1.0, 2.0, 3.0, 4.0});
    test_case.add_expected_output<float>(
        expected_output_shape,
        {1.0, 1.5, 2.0, 2.0, 2.0, 2.5, 3.0, 3.0, 3.0, 3.5, 4.0, 4.0, 3.0, 3.5, 4.0, 4.0});
    test_case.run();
}

NGRAPH_TEST(${BACKEND_NAME}, onnx_image_scaler) {
    const auto function =
        onnx_import::import_onnx_model(file_util::path_join(SERIALIZED_ZOO, "onnx/image_scaler.onnx"));

    auto test_case = test::TestCase(function, s_device);
    test_case.add_input<float>({1.0, 2.0, 3.0, 4.0, 10.0, 20.0, 30.0, 40.0});
    test_case.add_expected_output<float>(Shape{1, 2, 2, 2}, {12.0, 14.0, 16.0, 18.0, 21.0, 41.0, 61.0, 81.0});
    test_case.run();
}

NGRAPH_TEST(${BACKEND_NAME}, onnx_size_op_single) {
    const auto function =
        onnx_import::import_onnx_model(file_util::path_join(SERIALIZED_ZOO, "onnx/size_op_single.onnx"));

    auto test_case = test::TestCase(function, s_device);
    test_case.add_input<float>(Shape{2, 3}, {1.0, 2.0, 3.0, 4.0, 5.0, 6.0});
    test_case.add_expected_output<int64_t>(Shape{}, {6});
    test_case.run();
}

NGRAPH_TEST(${BACKEND_NAME}, onnx_size_op_graph_end) {
    const auto function =
        onnx_import::import_onnx_model(file_util::path_join(SERIALIZED_ZOO, "onnx/size_op_graph_end.onnx"));

    auto test_case = test::TestCase(function, s_device);
    test_case.add_input<float>({1.0, 2.0, 3.0, 4.0});
    test_case.add_expected_output<int64_t>(Shape{}, {4});
    test_case.run();
}

NGRAPH_TEST(${BACKEND_NAME}, onnx_size_op_graph_middle) {
    const auto function =
        onnx_import::import_onnx_model(file_util::path_join(SERIALIZED_ZOO, "onnx/size_op_graph_middle.onnx"));

    auto test_case = test::TestCase(function, s_device);
    test_case.add_input<float>({1.0, 2.0, 3.0, 4.0});
    test_case.add_expected_output<float>(Shape{}, {4.0});
    test_case.run();
}

NGRAPH_TEST(${BACKEND_NAME}, onnx_size_op_on_input_graph_middle) {
    const auto function =
        onnx_import::import_onnx_model(file_util::path_join(SERIALIZED_ZOO, "onnx/size_op_on_input_graph_middle.onnx"));

    auto test_case = test::TestCase(function, s_device);
    test_case.add_input<float>(Shape{1, 2, 4, 1, 3}, {0., 0., 0., 0., 0., 0., 0., 0., 0., 0., 0., 0.,
                                                      0., 0., 0., 0., 0., 0., 0., 0., 0., 0., 0., 0.});
    test_case.add_expected_output<float>(Shape{1, 2, 4, 1, 3},
                                         {24., 24., 24., 24., 24., 24., 24., 24., 24., 24., 24., 24.,
                                          24., 24., 24., 24., 24., 24., 24., 24., 24., 24., 24., 24.});
    test_case.run();
}

NGRAPH_TEST(${BACKEND_NAME}, onnx_empty_initializers_handling) {
    // int this test the "scales" input of the Resize operator is set to an empty initializer
    // this input should be ignored since the "sizes" optional input is provided
    // and the inference should use the data from the latter
    const auto function =
        onnx_import::import_onnx_model(file_util::path_join(SERIALIZED_ZOO, "onnx/empty_initializers_handling.onnx"));

    const Shape expected_output_shape{2, 1, 4, 8};
    auto test_case = test::TestCase(function, s_device);
    std::vector<float> input_data{2.0f, 4.0f, 1.0f, 3.0f, 7.0f, 8.0f, 9.0f, 6.0f};
    test_case.add_input<float>(input_data);
    test_case.add_expected_output<float>(
        expected_output_shape,
        {2.0f, 2.5f,  3.0f, 3.5f,  4.0f, 4.0f, 4.0f, 4.0f, 1.5f, 2.0f,  2.5f, 3.0f,  3.5f, 3.5f, 3.5f, 3.5f,
         1.0f, 1.5f,  2.0f, 2.5f,  3.0f, 3.0f, 3.0f, 3.0f, 1.0f, 1.5f,  2.0f, 2.5f,  3.0f, 3.0f, 3.0f, 3.0f,
         7.0f, 7.25f, 7.5f, 7.75f, 8.0f, 8.0f, 8.0f, 8.0f, 8.0f, 7.75f, 7.5f, 7.25f, 7.0f, 7.0f, 7.0f, 7.0f,
         9.0f, 8.25f, 7.5f, 6.75f, 6.0f, 6.0f, 6.0f, 6.0f, 9.0f, 8.25f, 7.5f, 6.75f, 6.0f, 6.0f, 6.0f, 6.0f});

    test_case.run_with_tolerance_as_fp(2.0e-5f);
}

NGRAPH_TEST(${BACKEND_NAME}, onnx_roi_align_f32) {
    const auto function =
        onnx_import::import_onnx_model(file_util::path_join(SERIALIZED_ZOO, "onnx/roi_align_f32.onnx"));

    auto test_case = test::TestCase(function, s_device);
    test_case.add_input<float>({0.,  1.,  2.,  3.,  4.,  5.,  6.,  7.,  8.,  9.,  10., 11., 12., 13., 14.,
                                15., 16., 17., 18., 19., 20., 21., 22., 23., 24., 25., 26., 27., 28., 29.,
                                30., 31., 32., 33., 34., 35., 36., 37., 38., 39., 40., 41., 42., 43., 44.,
                                45., 46., 47., 48., 49., 50., 51., 52., 53., 54., 55., 56., 57., 58., 59.,
                                60., 61., 62., 63., 64., 65., 66., 67., 68., 69., 70., 71., 72., 73., 74.});

    test_case.add_input<float>(
        {7., 5., 7., 5., -15., -15., -15., -15., -10., 21., -10., 21., 13., 8., 13., 8., -14., 19., -14., 19.});

    test_case.add_input<int32_t>({0, 0, 0, 0, 0});
    test_case.add_expected_output<float>(
        Shape{5, 3, 3, 4},
        {2.95833f, 3.20833f, 3.45833f, 3.70833f, 4.625f,   4.875f,   5.125f,   5.375f,   6.29167f, 6.54167f, 6.79167f,
         7.04167f, 27.9583f, 28.2083f, 28.4583f, 28.7083f, 29.625f,  29.875f,  30.125f,  30.375f,  31.2917f, 31.5417f,
         31.7917f, 32.0417f, 52.9583f, 53.2083f, 53.4583f, 53.7083f, 54.625f,  54.875f,  55.125f,  55.375f,  56.2917f,
         56.5417f, 56.7917f, 57.0417f, 0.f,      0.f,      0.f,      0.f,      0.f,      0.f,      0.f,      0.f,
         0.f,      0.f,      0.f,      0.f,      25.f,     25.f,     25.f,     25.f,     25.f,     25.f,     25.f,
         25.f,     25.f,     25.f,     25.f,     25.f,     50.f,     50.f,     50.f,     50.f,     50.f,     50.f,
         50.f,     50.f,     50.f,     50.f,     50.f,     50.f,     7.39583f, 7.39583f, 7.42708f, 7.64583f, 9.0625f,
         9.0625f,  9.09375f, 9.3125f,  10.7292f, 10.7292f, 10.7604f, 10.9792f, 32.3958f, 32.3958f, 32.4271f, 32.6458f,
         34.0625f, 34.0625f, 34.0938f, 34.3125f, 35.7292f, 35.7292f, 35.7604f, 35.9792f, 57.3958f, 57.3958f, 57.4271f,
         57.6458f, 59.0625f, 59.0625f, 59.0938f, 59.3125f, 60.7292f, 60.7292f, 60.7604f, 60.9792f, 4.27083f, 4.52083f,
         4.77083f, 5.02083f, 5.9375f,  6.1875f,  6.4375f,  6.6875f,  7.60417f, 7.85417f, 8.10417f, 8.35417f, 29.2708f,
         29.5208f, 29.7708f, 30.0208f, 30.9375f, 31.1875f, 31.4375f, 31.6875f, 32.6042f, 32.8542f, 33.1042f, 33.3542f,
         54.2708f, 54.5208f, 54.7708f, 55.0208f, 55.9375f, 56.1875f, 56.4375f, 56.6875f, 57.6042f, 57.8542f, 58.1042f,
         58.3542f, 6.77083f, 6.77083f, 6.77083f, 6.80208f, 8.4375f,  8.4375f,  8.4375f,  8.46875f, 10.1042f, 10.1042f,
         10.1042f, 10.1354f, 31.7708f, 31.7708f, 31.7708f, 31.8021f, 33.4375f, 33.4375f, 33.4375f, 33.4688f, 35.1042f,
         35.1042f, 35.1042f, 35.1354f, 56.7708f, 56.7708f, 56.7708f, 56.8021f, 58.4375f, 58.4375f, 58.4375f, 58.4688f,
         60.1042f, 60.1042f, 60.1042f, 60.1354f});
    test_case.run_with_tolerance_as_fp(1.0e-4f);
}

NGRAPH_TEST(${BACKEND_NAME}, quant_dequant_pattern) {
    const auto function =
        onnx_import::import_onnx_model(file_util::path_join(SERIALIZED_ZOO, "onnx/quant_dequant_pattern.onnx"));
    auto test_case = test::TestCase(function, s_device);
    // scale == 3.0
    // zero point == 10
    test_case.add_input<float>({9.0, 10.0, 15.0, 20.0, 30.0});
    test_case.add_input<float>({1});
    test_case.add_expected_output<float>(Shape{5}, {9.0, 9.0, 15.0, 21.0, 30.0});
    test_case.run();
}

NGRAPH_TEST(${BACKEND_NAME}, quant_dequant_pattern_axis) {
    const auto function =
        onnx_import::import_onnx_model(file_util::path_join(SERIALIZED_ZOO, "onnx/quant_dequant_pattern_axis.onnx"));
    auto test_case = test::TestCase(function, s_device);
    // axis = 1
    // scale == {2.0, 3.0, 4.0}
    // zero point == {10, 20, 30}
    test_case.add_input<float>({1.0, 2.0, 3.0, 10.0, 20.0, 30.0, 40.0, 50.0, 100.0});
    test_case.add_expected_output<float>(Shape{3, 3}, {0, 3, 4, 10, 21, 32, 40, 51, 100});
    test_case.add_input<float>({1});
    test_case.run();
}

NGRAPH_TEST(${BACKEND_NAME}, onnx_model_logsoftmax_0D) {
    auto function = onnx_import::import_onnx_model(file_util::path_join(SERIALIZED_ZOO, "onnx/softmax_0D.onnx"));

    auto test_case = test::TestCase(function, s_device);
    test_case.add_input<float>({3.141592});
    test_case.add_expected_output<float>({0.0});
    test_case.run();
}

NGRAPH_TEST(${BACKEND_NAME}, onnx_model_logsoftmax_1D) {
    const auto function =
        onnx_import::import_onnx_model(file_util::path_join(SERIALIZED_ZOO, "onnx/logsoftmax_1D.onnx"));
    auto test_case = test::TestCase(function, s_device);

    test_case.add_input<float>({-1.0f, 0.0f, 1.0f});
    test_case.add_expected_output<float>(Shape{3}, {-2.4076061, -1.407606, -0.407606});
    test_case.run();
}

NGRAPH_TEST(${BACKEND_NAME}, onnx_model_logsoftmax13_1D) {
    const auto function =
        onnx_import::import_onnx_model(file_util::path_join(SERIALIZED_ZOO, "onnx/logsoftmax13_1D.onnx"));
    auto test_case = test::TestCase(function, s_device);

    test_case.add_input<float>({-1.0f, 0.0f, 1.0f});
    test_case.add_expected_output<float>(Shape{3}, {-2.4076061, -1.407606, -0.407606});
    test_case.run();
}

NGRAPH_TEST(${BACKEND_NAME}, onnx_model_logsoftmax13_2D) {
    const auto function =
        onnx_import::import_onnx_model(file_util::path_join(SERIALIZED_ZOO, "onnx/logsoftmax13_2D.onnx"));
    auto test_case = test::TestCase(function, s_device);

    test_case.add_input<float>({0.0f, 1.0f, 2.0f, 3.0f, 10000, 10001, 10002, 10003});
    test_case.add_expected_output<float>(
        Shape{2, 4},
        {-3.4401896, -2.4401896, -1.4401896, -0.44018966, -3.4401896, -2.4401896, -1.4401896, -0.44018966});
    test_case.run_with_tolerance_as_fp();
}

NGRAPH_TEST(${BACKEND_NAME}, onnx_model_logsoftmax13_2D_reshape) {
    const auto function =
        onnx_import::import_onnx_model(file_util::path_join(SERIALIZED_ZOO, "onnx/logsoftmax13_2D.onnx"));
    InferenceEngine::CNNNetwork net(function);
    InferenceEngine::ICNNNetwork::InputShapes shapes = {};
    InferenceEngine::SizeVector shape = {1, 1, 4000};
    shapes[net.getInputsInfo().begin()->first] = shape;
    EXPECT_NO_THROW(net.reshape(shapes));
    ASSERT_EQ(shape, net.getOutputsInfo().begin()->second->getDims());
}

NGRAPH_TEST(${BACKEND_NAME}, onnx_model_hard_sigmoid) {
    auto function = onnx_import::import_onnx_model(file_util::path_join(SERIALIZED_ZOO, "onnx/hard_sigmoid.onnx"));

    const auto inf = std::numeric_limits<float>::infinity();
    const auto neg_inf = -std::numeric_limits<float>::infinity();

    auto test_case = test::TestCase(function, s_device);

    test_case.add_input<float>({inf, neg_inf, 0.0f, 1.0f});
    test_case.add_expected_output<float>(Shape{4}, {1.0f, 0.0f, 0.5f, 0.699999988079071f});
    test_case.run();
}

NGRAPH_TEST(${BACKEND_NAME}, onnx_model_mul_v6) {
    const auto function = onnx_import::import_onnx_model(file_util::path_join(SERIALIZED_ZOO, "onnx/mul_v6.onnx"));
    auto test_case = test::TestCase(function, s_device);

    test_case.add_input<float>({1.0f, 2.0f, 3.0f});
    test_case.add_input<float>({3.0f, 4.0f, 5.0f});
    test_case.add_expected_output<float>(Shape{3}, {3.0f, 8.0f, 15.0f});
    test_case.run();
}

NGRAPH_TEST(${BACKEND_NAME}, onnx_model_mul_v6_broadcast_axis_1) {
    const auto function =
        onnx_import::import_onnx_model(file_util::path_join(SERIALIZED_ZOO, "onnx/mul_v6_broadcast_axis_1.onnx"));
    auto test_case = test::TestCase(function, s_device);

    Shape shape{1, 3, 2, 2};
    std::vector<float> A(shape_size(shape));
    std::iota(A.begin(), A.end(), 1);
    test_case.add_input<float>(A);
    test_case.add_input<float>({3.0f, 4.0f, 5.0f});
    test_case.add_expected_output<float>(
        shape,
        {3.0f, 6.0f, 9.0f, 12.0f, 20.0f, 24.0f, 28.0f, 32.0f, 45.0f, 50.0f, 55.0f, 60.0f});
    test_case.run();
}

NGRAPH_TEST(${BACKEND_NAME}, onnx_model_mul_v6_broadcast_axes_1_2) {
    const auto function =
        onnx_import::import_onnx_model(file_util::path_join(SERIALIZED_ZOO, "onnx/mul_v6_broadcast_axes_1_2.onnx"));
    auto test_case = test::TestCase(function, s_device);

    Shape shape{1, 3, 2, 2};
    std::vector<float> A(shape_size(shape), -1.f);
    test_case.add_input<float>(A);
    test_case.add_input<float>({3.f, 4.f, 5.f, 6.f, 7.f, 8.f});
    test_case.add_expected_output<float>(shape,
                                         {-3.f, -3.f, -4.f, -4.f, -5.f, -5.f, -6.f, -6.f, -7.f, -7.f, -8.f, -8.f});
    test_case.run();
}

NGRAPH_TEST(${BACKEND_NAME}, onnx_model_mul_v6_broadcast_no_axis) {
    const auto function =
        onnx_import::import_onnx_model(file_util::path_join(SERIALIZED_ZOO, "onnx/mul_v6_broadcast_no_axis.onnx"));
    auto test_case = test::TestCase(function, s_device);

    Shape shape{2, 2};
    std::vector<float> A(shape_size(shape));
    std::iota(A.begin(), A.end(), 1);
    test_case.add_input<float>(A);
    test_case.add_input<float>({3.0f});
    test_case.add_expected_output<float>(shape, {3.0f, 6.0f, 9.0f, 12.0f});
    test_case.run();
}

NGRAPH_TEST(${BACKEND_NAME}, onnx_model_mul_v7) {
    const auto function = onnx_import::import_onnx_model(file_util::path_join(SERIALIZED_ZOO, "onnx/mul_v7.onnx"));
    auto test_case = test::TestCase(function, s_device);

    test_case.add_input<float>({1.0f, 2.0f, 3.0f});
    test_case.add_input<float>({3.0f, 4.0f, 5.0f});
    test_case.add_expected_output<float>(Shape{3}, {3.0f, 8.0f, 15.0f});
    test_case.run();
}

NGRAPH_TEST(${BACKEND_NAME}, onnx_model_mul_v7_broadcast) {
    const auto function =
        onnx_import::import_onnx_model(file_util::path_join(SERIALIZED_ZOO, "onnx/mul_v7_broadcast.onnx"));
    auto test_case = test::TestCase(function, s_device);

    Shape shape{1, 2, 3};
    std::vector<float> A(shape_size(shape));
    std::iota(A.begin(), A.end(), 1);
    test_case.add_input<float>(A);
    test_case.add_input<float>({3.0f, 4.0f, 5.0f});
    test_case.add_expected_output<float>(shape, {3.0f, 8.0f, 15.0f, 12.0f, 20.0f, 30.0f});
    test_case.run();
}

NGRAPH_TEST(${BACKEND_NAME}, onnx_model_add_v6_broadcast_axis_1) {
    const auto function =
        onnx_import::import_onnx_model(file_util::path_join(SERIALIZED_ZOO, "onnx/add_v6_broadcast_axis_1.onnx"));
    auto test_case = test::TestCase(function, s_device);

    Shape shape{1, 3, 2, 2};
    std::vector<float> A(shape_size(shape));
    std::iota(A.begin(), A.end(), 1);
    test_case.add_input<float>(A);
    test_case.add_input<float>({3.0f, 4.0f, 5.0f});
    test_case.add_expected_output<float>(
        shape,
        {4.0f, 5.0f, 6.0f, 7.0f, 9.0f, 10.0f, 11.0f, 12.0f, 14.0f, 15.0f, 16.0f, 17.0f});
    test_case.run();
}

NGRAPH_TEST(${BACKEND_NAME}, onnx_model_add_v6_broadcast_axes_1_2) {
    const auto function =
        onnx_import::import_onnx_model(file_util::path_join(SERIALIZED_ZOO, "onnx/add_v6_broadcast_axes_1_2.onnx"));
    auto test_case = test::TestCase(function, s_device);

    Shape shape{1, 3, 2, 2};
    std::vector<float> A(shape_size(shape), 0.f);
    test_case.add_input<float>(A);
    test_case.add_input<float>({3.f, 4.f, 5.f, 6.f, 7.f, 8.f});
    test_case.add_expected_output<float>(shape, {3.f, 3.f, 4.f, 4.f, 5.f, 5.f, 6.f, 6.f, 7.f, 7.f, 8.f, 8.f});
    test_case.run();
}

NGRAPH_TEST(${BACKEND_NAME}, onnx_model_add_v6_broadcast_no_axis) {
    const auto function =
        onnx_import::import_onnx_model(file_util::path_join(SERIALIZED_ZOO, "onnx/add_v6_broadcast_no_axis.onnx"));
    auto test_case = test::TestCase(function, s_device);

    Shape shape{2, 2};
    std::vector<float> A(shape_size(shape));
    std::iota(A.begin(), A.end(), 1);
    test_case.add_input<float>(A);
    test_case.add_input<float>({3.0f});
    test_case.add_expected_output<float>(shape, {4.0f, 5.0f, 6.0f, 7.0f});
    test_case.run();
}

NGRAPH_TEST(${BACKEND_NAME}, onnx_model_add_v7) {
    const auto function = onnx_import::import_onnx_model(file_util::path_join(SERIALIZED_ZOO, "onnx/add_v7.onnx"));
    auto test_case = test::TestCase(function, s_device);

    test_case.add_input<float>({1.0f, 2.0f, 3.0f});
    test_case.add_input<float>({3.0f, 4.0f, 5.0f});
    test_case.add_expected_output<float>(Shape{3}, {4.0f, 6.0f, 8.0f});
    test_case.run();
}

NGRAPH_TEST(${BACKEND_NAME}, onnx_model_sub_v6_broadcast_axis_1) {
    const auto function =
        onnx_import::import_onnx_model(file_util::path_join(SERIALIZED_ZOO, "onnx/sub_v6_broadcast_axis_1.onnx"));
    auto test_case = test::TestCase(function, s_device);

    Shape shape{1, 3, 2, 2};
    std::vector<float> A(shape_size(shape));
    std::iota(A.begin(), A.end(), 1);
    test_case.add_input<float>(A);
    test_case.add_input<float>({3.0f, 4.0f, 5.0f});
    test_case.add_expected_output<float>(shape,
                                         {-2.0f, -1.0f, 0.0f, 1.0f, 1.0f, 2.0f, 3.0f, 4.0f, 4.0f, 5.0f, 6.0f, 7.0f});
    test_case.run();
}

NGRAPH_TEST(${BACKEND_NAME}, onnx_model_sub_v6_broadcast_axes_1_2) {
    const auto function =
        onnx_import::import_onnx_model(file_util::path_join(SERIALIZED_ZOO, "onnx/sub_v6_broadcast_axes_1_2.onnx"));
    auto test_case = test::TestCase(function, s_device);

    Shape shape{1, 3, 2, 2};
    std::vector<float> A(shape_size(shape), 0.f);
    test_case.add_input<float>(A);
    test_case.add_input<float>({3.f, 4.f, 5.f, 6.f, 7.f, 8.f});
    test_case.add_expected_output<float>(shape,
                                         {-3.f, -3.f, -4.f, -4.f, -5.f, -5.f, -6.f, -6.f, -7.f, -7.f, -8.f, -8.f});
    test_case.run();
}

NGRAPH_TEST(${BACKEND_NAME}, onnx_model_sub_v6_broadcast_no_axis) {
    const auto function =
        onnx_import::import_onnx_model(file_util::path_join(SERIALIZED_ZOO, "onnx/sub_v6_broadcast_no_axis.onnx"));
    auto test_case = test::TestCase(function, s_device);

    Shape shape{2, 2};
    std::vector<float> A(shape_size(shape));
    std::iota(A.begin(), A.end(), 1);
    test_case.add_input<float>(A);
    test_case.add_input<float>({3.0f});
    test_case.add_expected_output<float>(shape, {-2.0f, -1.0f, 0.0f, 1.0f});
    test_case.run();
}

NGRAPH_TEST(${BACKEND_NAME}, onnx_model_sub_v7) {
    const auto function = onnx_import::import_onnx_model(file_util::path_join(SERIALIZED_ZOO, "onnx/sub_v7.onnx"));
    auto test_case = test::TestCase(function, s_device);

    test_case.add_input<float>({1.0f, 2.0f, 3.0f});
    test_case.add_input<float>({3.0f, 8.0f, 7.0f});
    test_case.add_expected_output<float>(Shape{3}, {-2.0f, -6.0f, -4.0f});
    test_case.run();
}

NGRAPH_TEST(${BACKEND_NAME}, onnx_model_sub_v7_broadcast) {
    const auto function =
        onnx_import::import_onnx_model(file_util::path_join(SERIALIZED_ZOO, "onnx/sub_v7_broadcast.onnx"));
    auto test_case = test::TestCase(function, s_device);

    Shape shape{1, 2, 3};
    std::vector<float> A(shape_size(shape));
    std::iota(A.begin(), A.end(), 1);
    test_case.add_input<float>(A);
    test_case.add_input<float>({3.0f, 4.0f, 5.0f});
    test_case.add_expected_output<float>(shape, {-2.0f, -2.0f, -2.0f, 1.0f, 1.0f, 1.0f});
    test_case.run();
}

NGRAPH_TEST(${BACKEND_NAME}, onnx_model_div_v6_broadcast_axis_1) {
    const auto function =
        onnx_import::import_onnx_model(file_util::path_join(SERIALIZED_ZOO, "onnx/div_v6_broadcast_axis_1.onnx"));
    auto test_case = test::TestCase(function, s_device);

    Shape shape{1, 3, 2, 2};
    std::vector<float> A(shape_size(shape));
    std::iota(A.begin(), A.end(), 1);
    test_case.add_input<float>(A);
    test_case.add_input<float>({3.0f, 4.0f, 5.0f});
    test_case.add_expected_output<float>(
        shape,
        {0.3333333f, 0.6666666f, 1.0f, 1.333333f, 1.25f, 1.5f, 1.75f, 2.0f, 1.8f, 2.0, 2.2f, 2.4f});
    test_case.run();
}

NGRAPH_TEST(${BACKEND_NAME}, onnx_model_div_v6_broadcast_axes_1_2) {
    const auto function =
        onnx_import::import_onnx_model(file_util::path_join(SERIALIZED_ZOO, "onnx/div_v6_broadcast_axes_1_2.onnx"));
    auto test_case = test::TestCase(function, s_device);

    Shape shape{1, 3, 2, 2};
    std::vector<float> A(shape_size(shape), 840.f);
    test_case.add_input<float>(A);
    test_case.add_input<float>({3.f, 4.f, 5.f, 6.f, 7.f, 8.f});
    test_case.add_expected_output<float>(
        shape,
        {280.f, 280.f, 210.f, 210.f, 168.f, 168.f, 140.f, 140.f, 120.f, 120.f, 105.f, 105.f});
    test_case.run();
}

NGRAPH_TEST(${BACKEND_NAME}, onnx_model_div_v6_broadcast_no_axis) {
    const auto function =
        onnx_import::import_onnx_model(file_util::path_join(SERIALIZED_ZOO, "onnx/div_v6_broadcast_no_axis.onnx"));
    auto test_case = test::TestCase(function, s_device);

    Shape shape{2, 2};
    std::vector<float> A(shape_size(shape));
    std::iota(A.begin(), A.end(), 1);
    test_case.add_input<float>(A);
    test_case.add_input<float>({2.0f});
    test_case.add_expected_output<float>(shape, {0.5f, 1.0f, 1.5f, 2.0f});
    test_case.run();
}

NGRAPH_TEST(${BACKEND_NAME}, onnx_model_div_v7) {
    const auto function = onnx_import::import_onnx_model(file_util::path_join(SERIALIZED_ZOO, "onnx/div_v7.onnx"));
    auto test_case = test::TestCase(function, s_device);

    test_case.add_input<float>({1.0f, 2.0f, 3.0f});
    test_case.add_input<float>({3.0f, 8.0f, 7.0f});
    test_case.add_expected_output<float>(Shape{3}, {0.3333333f, 0.25f, 0.4285714f});
    test_case.run();
}

NGRAPH_TEST(${BACKEND_NAME}, onnx_model_div_v7_broadcast) {
    const auto function =
        onnx_import::import_onnx_model(file_util::path_join(SERIALIZED_ZOO, "onnx/div_v7_broadcast.onnx"));
    auto test_case = test::TestCase(function, s_device);

    Shape shape{1, 2, 3};
    std::vector<float> A(shape_size(shape));
    std::iota(A.begin(), A.end(), 1);
    test_case.add_input<float>(A);
    test_case.add_input<float>({3.0f, 4.0f, 5.0f});
    test_case.add_expected_output<float>(shape, {0.3333333f, 0.5f, 0.6f, 1.3333333f, 1.25f, 1.2f});
    test_case.run();
}

NGRAPH_TEST(${BACKEND_NAME}, onnx_model_dangling_parameter) {
    auto function =
        onnx_import::import_onnx_model(file_util::path_join(SERIALIZED_ZOO, "onnx/dangling_parameter.onnx"));

    auto test_case = test::TestCase(function, s_device);

    test_case.add_input<float>({-1.0f, 2.0f, -3.0f});
    test_case.add_expected_output<float>(Shape{3}, {1.0f, 2.0f, 3.0f});
    test_case.run();
}

NGRAPH_TEST(${BACKEND_NAME}, onnx_clip_inbounds) {
    auto function =
        onnx_import::import_onnx_model(file_util::path_join(SERIALIZED_ZOO, "onnx/test_clip_inbounds.onnx"));

    auto test_case = test::TestCase(function, s_device);
    const std::vector<int32_t> data{-1, 0, 1, -9999, 9999};
    test_case.add_input<int32_t>(data);
    test_case.add_expected_output<int32_t>(Shape{data.size()}, data);
    test_case.run();
}

NGRAPH_TEST(${BACKEND_NAME}, onnx_clip_no_min_no_max) {
    auto function =
        onnx_import::import_onnx_model(file_util::path_join(SERIALIZED_ZOO, "onnx/clip_no_min_no_max.onnx"));

    auto test_case = test::TestCase(function, s_device);
    const std::vector<float> data{-1.6, -0.1, 10., 0., -10., 1.99, 2.015, 3.};

    test_case.add_input<float>(data);

    test_case.add_expected_output<float>(Shape{2, 4}, data);
    test_case.run();
}

NGRAPH_TEST(${BACKEND_NAME}, onnx_clip_no_min_no_max_inf) {
    auto function =
        onnx_import::import_onnx_model(file_util::path_join(SERIALIZED_ZOO, "onnx/clip_no_min_no_max.onnx"));

    auto test_case = test::TestCase(function, s_device);
    const std::vector<float> data{std::numeric_limits<float>::infinity(),
                                  -std::numeric_limits<float>::infinity(),
                                  static_cast<float>(std::numeric_limits<double>::max()),
                                  std::numeric_limits<float>::min(),
                                  std::numeric_limits<float>::max(),
                                  std::numeric_limits<float>::lowest(),
                                  0,
                                  -1};

    const std::vector<float> expected_output{std::numeric_limits<float>::max(),
                                             std::numeric_limits<float>::lowest(),
                                             std::numeric_limits<float>::max(),
                                             std::numeric_limits<float>::min(),
                                             std::numeric_limits<float>::max(),
                                             std::numeric_limits<float>::lowest(),
                                             0,
                                             -1};

    test_case.add_input<float>(data);

    test_case.add_expected_output<float>(Shape{2, 4}, expected_output);
    test_case.run_with_tolerance_as_fp(0);
}

NGRAPH_TEST(${BACKEND_NAME}, onnx_clip_no_min_set_max) {
    auto function =
        onnx_import::import_onnx_model(file_util::path_join(SERIALIZED_ZOO, "onnx/clip_no_min_set_max.onnx"));

    auto test_case = test::TestCase(function, s_device);
    const std::vector<float> data{-1.6, -0.1, 10., 0., -10., 1.99, 2.015, 3.};
    const std::vector<float> max_val{2.01};
    const std::vector<float> output{-1.6, -0.1, 2.01, 0., -10., 1.99, 2.01, 2.01};

    test_case.add_input<float>(data);
    test_case.add_input<float>(max_val);

    test_case.add_expected_output<float>(Shape{2, 4}, output);
    test_case.run();
}

NGRAPH_TEST(${BACKEND_NAME}, onnx_clip_set_min_no_max) {
    auto function =
        onnx_import::import_onnx_model(file_util::path_join(SERIALIZED_ZOO, "onnx/clip_set_min_no_max.onnx"));

    auto test_case = test::TestCase(function, s_device);
    const std::vector<float> data{-1.6, -0.1, 10., 0., -10., 1.99, 2.015, 3.};
    const std::vector<float> min_val{-1.59};
    const std::vector<float> output{-1.59, -0.1, 10., 0., -1.59, 1.99, 2.015, 3.};

    test_case.add_input<float>(data);
    test_case.add_input<float>(min_val);

    test_case.add_expected_output<float>(Shape{2, 4}, output);
    test_case.run();
}

NGRAPH_TEST(${BACKEND_NAME}, onnx_clip_no_min_no_max_int64) {
    auto function =
        onnx_import::import_onnx_model(file_util::path_join(SERIALIZED_ZOO, "onnx/clip_no_min_no_max_int64.onnx"));

    auto test_case = test::TestCase(function, s_device);
    const std::vector<int64_t> data{INT64_MAX, INT64_MIN, INT32_MAX, INT32_MIN, 0, -1, 1, 0};

    test_case.add_input<int64_t>(data);

    test_case.add_expected_output<int64_t>(Shape{2, 4}, data);
    test_case.run();
}

NGRAPH_TEST(${BACKEND_NAME}, onnx_clip_no_min_set_max_int64) {
    auto function =
        onnx_import::import_onnx_model(file_util::path_join(SERIALIZED_ZOO, "onnx/clip_no_min_set_max_int64.onnx"));

    auto test_case = test::TestCase(function, s_device);
    const std::vector<int64_t> data{INT64_MAX, INT64_MIN, INT32_MAX, INT32_MIN, 0, -1, 1, 0};
    const std::vector<int64_t> max_val{INT32_MAX};
    const std::vector<int64_t> output{INT32_MAX, INT64_MIN, INT32_MAX, INT32_MIN, 0, -1, 1, 0};

    test_case.add_input<int64_t>(data);
    test_case.add_input<int64_t>(max_val);

    test_case.add_expected_output<int64_t>(Shape{2, 4}, output);
    test_case.run();
}

NGRAPH_TEST(${BACKEND_NAME}, onnx_clip_set_min_no_max_initializers) {
    auto function = onnx_import::import_onnx_model(
        file_util::path_join(SERIALIZED_ZOO, "onnx/clip_set_min_no_max_initializers.onnx"));

    auto test_case = test::TestCase(function, s_device);
    const std::vector<float> data{-1.6, -0.1, 10., 0., -10., 1.99, 2.015, 3.};
    const std::vector<float> output{-1.59, -0.1, 10., 0., -1.59, 1.99, 2.015, 3.};

    test_case.add_input<float>(data);

    test_case.add_expected_output<float>(Shape{2, 4}, output);
    test_case.run();
}

NGRAPH_TEST(${BACKEND_NAME}, onnx_clip_set_min_set_max) {
    auto function =
        onnx_import::import_onnx_model(file_util::path_join(SERIALIZED_ZOO, "onnx/clip_set_min_set_max.onnx"));

    auto test_case = test::TestCase(function, s_device);
    const std::vector<float> data{-1.6, -0.1, 10., 0., -10., 1.99, 2.015, 3.};
    const std::vector<float> min_val{-1.59};
    const std::vector<float> max_val{2.01};
    const std::vector<float> output{-1.59, -0.1, 2.01, 0., -1.59, 1.99, 2.01, 2.01};

    test_case.add_input<float>(data);
    test_case.add_input<float>(min_val);
    test_case.add_input<float>(max_val);

    test_case.add_expected_output<float>(Shape{2, 4}, output);
    test_case.run();
}

NGRAPH_TEST(${BACKEND_NAME}, onnx_clip_set_min_set_max_initializers) {
    auto function = onnx_import::import_onnx_model(
        file_util::path_join(SERIALIZED_ZOO, "onnx/clip_set_min_set_max_initializers.onnx"));

    auto test_case = test::TestCase(function, s_device);
    const std::vector<float> data{-1.6, -0.1, 10., 0., -10., 1.99, 2.015, 3.};
    const std::vector<float> output{-1.59, -0.1, 2.01, 0., -1.59, 1.99, 2.01, 2.01};

    test_case.add_input<float>(data);

    test_case.add_expected_output<float>(Shape{2, 4}, output);
    test_case.run();
}

NGRAPH_TEST(${BACKEND_NAME}, onnx_mvn_v6) {
    auto function = onnx_import::import_onnx_model(file_util::path_join(SERIALIZED_ZOO, "onnx/mvn_v6.onnx"));

    auto test_case = test::TestCase(function, s_device);
    test_case.add_input<float>({0.8439683,  0.5665144, 0.05836735, 0.02916367, 0.12964272, 0.5060197, 0.79538304,
                                0.9411346,  0.9546573, 0.17730942, 0.46192095, 0.26480448, 0.6746842, 0.01665257,
                                0.62473077, 0.9240844, 0.9722341,  0.11965699, 0.41356155, 0.9129373, 0.59330076,
                                0.81929934, 0.7862604, 0.11799799, 0.69248444, 0.54119414, 0.07513223});
    test_case.add_expected_output<float>(
        Shape{3, 3, 3, 1},
        {1.3546423,  0.33053496, -1.5450814,  -1.2106764,  -0.8925952,  0.29888135, 0.38083088,
         0.81808794, 0.85865635, -1.1060555,  -0.05552877, -0.78310335, 0.83281356, -1.250282,
         0.67467856, 0.7669372,  0.9113869,   -1.6463585,  -0.23402764, 1.6092131,  0.42940593,
         1.2906139,  1.1860244,  -0.92945826, 0.0721334,   -0.38174,    -1.7799333});
    test_case.run();
}

NGRAPH_TEST(${BACKEND_NAME}, onnx_dropout1_no_training_no_return_mask) {
    auto function = onnx_import::import_onnx_model(
        file_util::path_join(SERIALIZED_ZOO, "onnx/dropout1_no_training_no_return_mask.onnx"));

    auto test_case = test::TestCase(function, s_device);
    const std::vector<float> data(3 * 4 * 5, 2.0f);
    test_case.add_input<float>(data);
    test_case.add_expected_output<float>(Shape{3, 4, 5}, data);
    test_case.run();
}

NGRAPH_TEST(${BACKEND_NAME}, onnx_dropout1_no_training_return_mask) {
    auto function = onnx_import::import_onnx_model(
        file_util::path_join(SERIALIZED_ZOO, "onnx/dropout1_no_training_return_mask.onnx"));

    auto test_case = test::TestCase(function, s_device);
    const std::vector<float> data(3 * 4 * 5, 2.0f);
    test_case.add_input<float>(data);
    test_case.add_expected_output<float>(Shape{3, 4, 5}, data);
    test_case.add_expected_output<int32_t>(Shape{3, 4, 5},
                                           std::vector<int32_t>(3 * 4 * 5, 1));  // // bool converted to i32
    test_case.run();
}

NGRAPH_TEST(${BACKEND_NAME}, onnx_dropout7_no_return_mask) {
    auto function =
        onnx_import::import_onnx_model(file_util::path_join(SERIALIZED_ZOO, "onnx/dropout7_no_return_mask.onnx"));

    auto test_case = test::TestCase(function, s_device);
    const std::vector<float> data(3 * 4 * 5, 2.0f);
    test_case.add_input<float>(data);
    test_case.add_expected_output<float>(Shape{3, 4, 5}, data);
    test_case.run();
}

NGRAPH_TEST(${BACKEND_NAME}, onnx_dropout12_no_training_no_return_mask) {
    auto function = onnx_import::import_onnx_model(
        file_util::path_join(SERIALIZED_ZOO, "onnx/dropout12_no_training_no_return_mask.onnx"));

    auto test_case = test::TestCase(function, s_device);
    const std::vector<float> data(3 * 4 * 5, 2.0f);
    test_case.add_input<float>(data);
    test_case.add_expected_output<float>(Shape{3, 4, 5}, data);
    test_case.run();
}

NGRAPH_TEST(${BACKEND_NAME}, onnx_dropout12_no_training_return_mask) {
    auto function = onnx_import::import_onnx_model(
        file_util::path_join(SERIALIZED_ZOO, "onnx/dropout12_no_training_return_mask.onnx"));

    auto test_case = test::TestCase(function, s_device);
    const std::vector<float> data(3 * 4 * 5, 2.0f);
    test_case.add_input<float>(data);
    test_case.add_expected_output<float>(Shape{3, 4, 5}, data);
    test_case.add_expected_output<int32_t>(Shape{3, 4, 5},
                                           std::vector<int32_t>(3 * 4 * 5, 1));  // bool converted to i32
    test_case.run();
}

NGRAPH_TEST(${BACKEND_NAME}, onnx_dropout12_no_traning_no_const_rato) {
    auto function = onnx_import::import_onnx_model(
        file_util::path_join(SERIALIZED_ZOO, "onnx/dropout12_no_traning_no_const_rato.onnx"));

    auto test_case = test::TestCase(function, s_device);
    test_case.add_input<float>({1, 2, 3, 4});
    // test_case.add_input<float>(Shape{}, {0.5}); // ratio input is ignored

    test_case.add_expected_output<float>(Shape{1, 4}, {1., 2., 3., 4.});
    test_case.run();
}

NGRAPH_TEST(${BACKEND_NAME}, onnx_dropout12_training_mode) {
    try {
        auto function =
            onnx_import::import_onnx_model(file_util::path_join(SERIALIZED_ZOO, "onnx/dropout12_training_mode.onnx"));
        FAIL() << "Expected exception was not thrown";
    } catch (const ngraph::ngraph_error& e) {
        EXPECT_HAS_SUBSTRING(e.what(), std::string("Training mode is not supported for Dropout op"));
    } catch (...) {
        FAIL() << "Expected ngraph_error exception was not thrown";
    }
}

NGRAPH_TEST(${BACKEND_NAME}, onnx_dropout12_not_const_training_mode) {
    try {
        auto function = onnx_import::import_onnx_model(
            file_util::path_join(SERIALIZED_ZOO, "onnx/dropout12_not_const_training_mode.onnx"));
        FAIL() << "Expected exception was not thrown";
    } catch (const ngraph::ngraph_error& e) {
        EXPECT_HAS_SUBSTRING(e.what(), std::string("Non-constant training_mode input is not supported."));
    } catch (...) {
        FAIL() << "Expected ngraph_error exception was not thrown";
    }
}

NGRAPH_TEST(${BACKEND_NAME}, onnx_multiple_slices_last_layer) {
    std::vector<float> data(1 * 30 * 320 * 320);
    std::fill(data.begin(), data.end(), 1);

    const auto function =
        onnx_import::import_onnx_model(file_util::path_join(SERIALIZED_ZOO, "onnx/multiple_slices_last_layer.onnx"));
    auto test_case = test::TestCase(function, s_device);
    std::vector<float> o1(1 * 320 * 320 * 21);
    std::fill(o1.begin(), o1.end(), 1);

    std::vector<float> o2(1 * 320 * 320 * 9);
    std::fill(o2.begin(), o2.end(), 1);

    test_case.add_input<float>(data);
    test_case.add_expected_output<float>(Shape{1, 320, 320, 21}, o1);
    test_case.add_expected_output<float>(Shape{1, 320, 320, 9}, o2);
    test_case.run();
}

NGRAPH_TEST(${BACKEND_NAME}, onnx_slice_const_axes_source) {
    auto function =
        onnx_import::import_onnx_model(file_util::path_join(SERIALIZED_ZOO, "onnx/slice_const_axes_source.onnx"));

    auto test_case = test::TestCase(function, s_device);
    test_case.add_input<float>(std::vector<float>{1.f, 2.f, 3.f, 4.f, 5.f, 6.f, 7.f, 8.f});
    test_case.add_expected_output<float>(Shape{2, 2}, {2.f, 3.f, 6.f, 7.f});
    test_case.run();
}

NGRAPH_TEST(${BACKEND_NAME}, onnx_softmax_crossentropy_loss_mean) {
    auto function = onnx_import::import_onnx_model(
        file_util::path_join(SERIALIZED_ZOO, "onnx/softmax_crossentropy_loss_mean.onnx"));

    auto test_case = test::TestCase(function, s_device);
    test_case.add_input<float>({0.54881352186203,
                                0.7151893377304077,
                                0.6027633547782898,
                                0.5448831915855408,
                                0.42365479469299316,
                                0.6458941102027893,
                                0.4375872015953064,
                                0.891772985458374,
                                0.9636627435684204,
                                0.3834415078163147,
                                0.7917250394821167,
                                0.5288949012756348,
                                0.5680445432662964,
                                0.9255966544151306,
                                0.07103605568408966});
    test_case.add_input<int64_t>({1, 4, 3});
    test_case.add_expected_output<float>(Shape{}, {1.561384797096252441});
    test_case.run();
}

NGRAPH_TEST(${BACKEND_NAME}, onnx_negativelog_likelihood_loss) {
    auto function =
        onnx_import::import_onnx_model(file_util::path_join(SERIALIZED_ZOO, "onnx/negativelog_likelihood_loss.onnx"));

    auto test_case = test::TestCase(function, s_device);
    test_case.add_input<float>({
        0.54881352186203,    0.7151893377304077,   0.6027633547782898, 0.5448831915855408, 0.42365479469299316,
        0.6458941102027893,  0.4375872015953064,   0.891772985458374,  0.9636627435684204, 0.3834415078163147,
        0.7917250394821167,  0.5288949012756348,   0.5680445432662964, 0.9255966544151306, 0.07103605568408966,
        0.08712930232286453, 0.020218396559357643, 0.832619845867157,  0.7781567573547363, 0.8700121641159058,
        0.978618323802948,   0.7991585731506348,   0.4614793658256531, 0.7805292010307312, 0.11827442795038223,
        0.6399210095405579,  0.14335328340530396,  0.9446688890457153, 0.5218483209609985, 0.4146619439125061,
    });
    test_case.add_input<int64_t>({3, 3, 2, 4, 2, 0});
    test_case.add_expected_output<float>(Shape{}, {-0.531306922435760498});
    test_case.run();
}

NGRAPH_TEST(${BACKEND_NAME}, onnx_constant_fill_input_as_shape_default_value) {
    auto function = onnx_import::import_onnx_model(
        file_util::path_join(SERIALIZED_ZOO, "onnx/constant_fill_input_as_shape_default_value.onnx"));

    auto test_case = test::TestCase(function, s_device);
    test_case.add_expected_output<float>(Shape{1, 2, 3}, {0.f, 0.f, 0.f, 0.f, 0.f, 0.f});
    test_case.run();
}

NGRAPH_TEST(${BACKEND_NAME}, onnx_constant_fill_input_as_shape_u8_type) {
    auto function = onnx_import::import_onnx_model(
        file_util::path_join(SERIALIZED_ZOO, "onnx/constant_fill_input_as_shape_u8_type.onnx"));

    auto test_case = test::TestCase(function, s_device);
    test_case.add_expected_output<uint8_t>(Shape{3, 1, 2}, {3, 3, 3, 3, 3, 3});
    test_case.run();
}

NGRAPH_TEST(${BACKEND_NAME}, onnx_constant_fill_extra_shape) {
    auto function =
        onnx_import::import_onnx_model(file_util::path_join(SERIALIZED_ZOO, "onnx/constant_fill_extra_shape.onnx"));

    auto test_case = test::TestCase(function, s_device);
    test_case.add_expected_output<float>(Shape{3, 1, 2, 2, 1}, std::vector<float>(12, 3.0f));
    test_case.run();
}

NGRAPH_TEST(${BACKEND_NAME}, onnx_constant_fill_shape_attribute) {
    auto function =
        onnx_import::import_onnx_model(file_util::path_join(SERIALIZED_ZOO, "onnx/constant_fill_shape_attribute.onnx"));

    auto test_case = test::TestCase(function, s_device);
    test_case.add_expected_output<int32_t>(Shape{2, 3, 4}, std::vector<int32_t>(24, 5));
    test_case.run();
}

NGRAPH_TEST(${BACKEND_NAME}, onnx_constant_float_tensor) {
    auto function =
        onnx_import::import_onnx_model(file_util::path_join(SERIALIZED_ZOO, "onnx/constant_float_tensor.onnx"));

    auto test_case = test::TestCase(function, s_device);
    test_case.add_expected_output<float>(Shape{2, 3}, {0.0f, 0.5f, 1.f, 1.5f, 2.f, 2.5f});
    test_case.run();
}

NGRAPH_TEST(${BACKEND_NAME}, onnx_constant_bfloat_tensor) {
    auto function =
        onnx_import::import_onnx_model(file_util::path_join(SERIALIZED_ZOO, "onnx/constant_bfloat_tensor.onnx"));

    auto test_case = test::TestCase(function, s_device);
    test_case.add_expected_output<bfloat16>(Shape{2, 3}, {0.f, 5.f, 10.f, 15.f, 20.f, 25.f});
    test_case.run();
}

NGRAPH_TEST(${BACKEND_NAME}, onnx_constant_float_scalar) {
    auto function =
        onnx_import::import_onnx_model(file_util::path_join(SERIALIZED_ZOO, "onnx/constant_float_scalar.onnx"));

    auto test_case = test::TestCase(function, s_device);
    test_case.add_expected_output<float>(Shape{}, {0.5f});
    test_case.run();
}

NGRAPH_TEST(${BACKEND_NAME}, onnx_constant_float_array) {
    auto function =
        onnx_import::import_onnx_model(file_util::path_join(SERIALIZED_ZOO, "onnx/constant_float_array.onnx"));

    auto test_case = test::TestCase(function, s_device);
    test_case.add_expected_output<float>(Shape{3}, {0.5f, 1.f, 1.5f});
    test_case.run();
}

NGRAPH_TEST(${BACKEND_NAME}, onnx_constant_integer_scalar) {
    auto function =
        onnx_import::import_onnx_model(file_util::path_join(SERIALIZED_ZOO, "onnx/constant_integer_scalar.onnx"));

    auto test_case = test::TestCase(function, s_device);
    test_case.add_expected_output<std::int64_t>(Shape{}, {1});
    test_case.run();
}

NGRAPH_TEST(${BACKEND_NAME}, onnx_constant_integer_array) {
    auto function =
        onnx_import::import_onnx_model(file_util::path_join(SERIALIZED_ZOO, "onnx/constant_integer_array.onnx"));

    auto test_case = test::TestCase(function, s_device);
    test_case.add_expected_output<std::int64_t>(Shape{3}, {0, 1, 2});
    test_case.run();
}

NGRAPH_TEST(${BACKEND_NAME}, onnx_constant_sparse_tensor_float_2x2) {
    auto function =
        onnx_import::import_onnx_model(file_util::path_join(SERIALIZED_ZOO, "onnx/constant_sparse_tensor.onnx"));

    auto test_case = test::TestCase(function, s_device);
    test_case.add_expected_output<float>(Shape{2, 2}, {0.f, 5.f, 0.f, 0.f});
    test_case.run();
}

NGRAPH_TEST(${BACKEND_NAME}, onnx_constant_sparse_tensor_float_3x4) {
    auto function = onnx_import::import_onnx_model(
        file_util::path_join(SERIALIZED_ZOO, "onnx/constant_sparse_tensor_float_3x4.onnx"));

    auto test_case = test::TestCase(function, s_device);
    test_case.add_expected_output<float>(Shape{3, 4}, {1.f, 0.f, 0.f, 8.f, 0.f, 0.f, 0.f, 0.f, 0.f, 0.f, 3.f, 0.f});
    test_case.run();
}

NGRAPH_TEST(${BACKEND_NAME}, onnx_constant_sparse_tensor_float_3x4_linearized_indices) {
    auto function = onnx_import::import_onnx_model(
        file_util::path_join(SERIALIZED_ZOO, "onnx/constant_sparse_tensor_float_3x4_linearized_indices.onnx"));

    auto test_case = test::TestCase(function, s_device);
    test_case.add_expected_output<float>(Shape{3, 4}, {1.f, 0.f, 0.f, 8.f, 0.f, 0.f, 0.f, 0.f, 0.f, 0.f, 3.f, 0.f});
    test_case.run();
}

NGRAPH_TEST(${BACKEND_NAME}, onnx_constant_sparse_tensor_int32_3x4) {
    auto function = onnx_import::import_onnx_model(
        file_util::path_join(SERIALIZED_ZOO, "onnx/constant_sparse_tensor_int32_3x4.onnx"));

    auto test_case = test::TestCase(function, s_device);
    test_case.add_expected_output<int32_t>(Shape{3, 4}, {1, 0, 0, 8, 0, 0, 0, 0, 0, 0, 3, 0});
    test_case.run();
}

NGRAPH_TEST(${BACKEND_NAME}, onnx_constant_sparse_tensor_int64_3x4) {
    auto function = onnx_import::import_onnx_model(
        file_util::path_join(SERIALIZED_ZOO, "onnx/constant_sparse_tensor_int64_3x4.onnx"));

    auto test_case = test::TestCase(function, s_device);
    test_case.add_expected_output<int64_t>(Shape{3, 4}, {1, 0, 0, 8, 0, 0, 0, 0, 0, 0, 3, 0});
    test_case.run();
}

NGRAPH_TEST(${BACKEND_NAME}, onnx_constant_sparse_tensor_boolean_3x4) {
    auto function = onnx_import::import_onnx_model(
        file_util::path_join(SERIALIZED_ZOO, "onnx/constant_sparse_tensor_boolean_3x4.onnx"));

    auto test_case = test::TestCase(function, s_device);
    test_case.add_expected_output<bool>(Shape{3, 4}, {1, 0, 0, 1, 0, 0, 0, 0, 0, 0, 1, 0});
    test_case.run();
}

NGRAPH_TEST(${BACKEND_NAME}, onnx_constant_sparse_tensor_float16_3x4) {
    auto function = onnx_import::import_onnx_model(
        file_util::path_join(SERIALIZED_ZOO, "onnx/constant_sparse_tensor_float16_3x4.onnx"));

    auto test_case = test::TestCase(function, s_device);
    test_case.add_expected_output<ngraph::float16>(Shape{3, 4}, {1, 0, 0, 8, 0, 0, 0, 0, 0, 0, 3, 0});
    test_case.run();
}

NGRAPH_TEST(${BACKEND_NAME}, onnx_constant_sparse_tensor_double_3x4) {
    auto function = onnx_import::import_onnx_model(
        file_util::path_join(SERIALIZED_ZOO, "onnx/constant_sparse_tensor_double_3x4.onnx"));

    auto test_case = test::TestCase(function, s_device);
    test_case.add_expected_output<double>(Shape{3, 4}, {1, 0, 0, 8, 0, 0, 0, 0, 0, 0, 3, 0});
    test_case.run();
}

NGRAPH_TEST(${BACKEND_NAME}, onnx_constant_sparse_tensor_int8_3x4) {
    auto function = onnx_import::import_onnx_model(
        file_util::path_join(SERIALIZED_ZOO, "onnx/constant_sparse_tensor_int8_3x4.onnx"));

    auto test_case = test::TestCase(function, s_device);
    test_case.add_expected_output<int8_t>(Shape{3, 4}, {1, 0, 0, 8, 0, 0, 0, 0, 0, 0, 3, 0});
    test_case.run();
}

NGRAPH_TEST(${BACKEND_NAME}, onnx_constant_sparse_tensor_int16_3x4) {
    auto function = onnx_import::import_onnx_model(
        file_util::path_join(SERIALIZED_ZOO, "onnx/constant_sparse_tensor_int16_3x4.onnx"));

    auto test_case = test::TestCase(function, s_device);
    test_case.add_expected_output<int16_t>(Shape{3, 4}, {1, 0, 0, 8, 0, 0, 0, 0, 0, 0, 3, 0});
    test_case.run();
}

NGRAPH_TEST(${BACKEND_NAME}, onnx_constant_sparse_tensor_uint8_3x4) {
    auto function = onnx_import::import_onnx_model(
        file_util::path_join(SERIALIZED_ZOO, "onnx/constant_sparse_tensor_uint8_3x4.onnx"));

    auto test_case = test::TestCase(function, s_device);
    test_case.add_expected_output<uint8_t>(Shape{3, 4}, {1, 0, 0, 8, 0, 0, 0, 0, 0, 0, 3, 0});
    test_case.run();
}

NGRAPH_TEST(${BACKEND_NAME}, onnx_constant_sparse_tensor_uint16_3x4) {
    auto function = onnx_import::import_onnx_model(
        file_util::path_join(SERIALIZED_ZOO, "onnx/constant_sparse_tensor_uint16_3x4.onnx"));

    auto test_case = test::TestCase(function, s_device);
    test_case.add_expected_output<uint16_t>(Shape{3, 4}, {1, 0, 0, 8, 0, 0, 0, 0, 0, 0, 3, 0});
    test_case.run();
}

NGRAPH_TEST(${BACKEND_NAME}, onnx_constant_sparse_tensor_uint32_3x4) {
    auto function = onnx_import::import_onnx_model(
        file_util::path_join(SERIALIZED_ZOO, "onnx/constant_sparse_tensor_uint32_3x4.onnx"));

    auto test_case = test::TestCase(function, s_device);
    test_case.add_expected_output<uint32_t>(Shape{3, 4}, {1, 0, 0, 8, 0, 0, 0, 0, 0, 0, 3, 0});
    test_case.run();
}

NGRAPH_TEST(${BACKEND_NAME}, onnx_constant_sparse_tensor_uint64_3x4) {
    auto function = onnx_import::import_onnx_model(
        file_util::path_join(SERIALIZED_ZOO, "onnx/constant_sparse_tensor_uint64_3x4.onnx"));

    auto test_case = test::TestCase(function, s_device);
    test_case.add_expected_output<uint64_t>(Shape{3, 4}, {1, 0, 0, 8, 0, 0, 0, 0, 0, 0, 3, 0});
    test_case.run();
}

NGRAPH_TEST(${BACKEND_NAME}, onnx_constant_sparse_tensor_bfloat16_3x4) {
    auto function = onnx_import::import_onnx_model(
        file_util::path_join(SERIALIZED_ZOO, "onnx/constant_sparse_tensor_bfloat16_3x4.onnx"));

    auto test_case = test::TestCase(function, s_device);
    test_case.add_expected_output<ngraph::bfloat16>(Shape{3, 4}, {1, 0, 0, 8, 0, 0, 0, 0, 0, 0, 3, 0});
    test_case.run();
}

NGRAPH_TEST(${BACKEND_NAME}, onnx_constant_sparse_tensor_float_8x17) {
    auto function = onnx_import::import_onnx_model(
        file_util::path_join(SERIALIZED_ZOO, "onnx/constant_sparse_tensor_float_8x17.onnx"));

    auto test_case = test::TestCase(function, s_device);
    test_case.add_expected_output<float>(
        Shape{8, 17},
        {0.f, 0.f, 0.f, 0.f, 0.f, 0.f, 0.f, 1.f, 0.f, 0.f, 0.f, 0.f, 0.f, 0.f, 0.f, 0.f, 0.f, 0.f, 0.f, 0.f,
         0.f, 0.f, 0.f, 1.f, 0.f, 1.f, 0.f, 0.f, 0.f, 0.f, 0.f, 0.f, 0.f, 0.f, 0.f, 0.f, 0.f, 0.f, 1.f, 1.f,
         0.f, 0.f, 0.f, 1.f, 1.f, 0.f, 0.f, 0.f, 0.f, 0.f, 0.f, 0.f, 0.f, 0.f, 1.f, 1.f, 0.f, 0.f, 0.f, 0.f,
         0.f, 1.f, 1.f, 0.f, 0.f, 0.f, 0.f, 0.f, 0.f, 0.f, 0.f, 1.f, 1.f, 0.f, 0.f, 0.f, 0.f, 0.f, 1.f, 1.f,
         0.f, 0.f, 0.f, 0.f, 0.f, 0.f, 0.f, 0.f, 0.f, 1.f, 1.f, 0.f, 0.f, 0.f, 1.f, 1.f, 0.f, 0.f, 0.f, 0.f,
         0.f, 0.f, 0.f, 0.f, 0.f, 0.f, 0.f, 0.f, 1.f, 0.f, 1.f, 0.f, 0.f, 0.f, 0.f, 0.f, 0.f, 0.f, 0.f, 0.f,
         0.f, 0.f, 0.f, 0.f, 0.f, 0.f, 1.f, 0.f, 0.f, 0.f, 0.f, 0.f, 0.f, 0.f, 0.f, 0.f});
    test_case.run();
}

NGRAPH_TEST(${BACKEND_NAME}, onnx_constant_sparse_tensor_float_2x3x4) {
    auto function = onnx_import::import_onnx_model(
        file_util::path_join(SERIALIZED_ZOO, "onnx/constant_sparse_tensor_float_2x3x4.onnx"));

    auto test_case = test::TestCase(function, s_device);
    test_case.add_expected_output<float>(Shape{2, 3, 4}, {1.f, 0.f, 0.f, 8.f, 0.f, 0.f, 0.f, 0.f, 0.f, 0.f, 3.f, 0.f,
                                                          0.f, 0.f, 0.f, 0.f, 0.f, 0.f, 1.f, 0.f, 0.f, 0.f, 3.f, 0.f});
    test_case.run();
}

NGRAPH_TEST(${BACKEND_NAME}, onnx_constant_sparse_tensor_float_2x2x3x4) {
    auto function = onnx_import::import_onnx_model(
        file_util::path_join(SERIALIZED_ZOO, "onnx/constant_sparse_tensor_float_2x2x3x4.onnx"));

    auto test_case = test::TestCase(function, s_device);
    test_case.add_expected_output<float>(
        Shape{2, 2, 3, 4},
        {0.f, 0.f, 0.f, 0.f, 0.f, 0.f, 0.f, 1.f, 0.f, 0.f, 2.f, 3.f, 0.f, 0.f, 0.f, 0.f,
         0.f, 0.f, 1.f, 0.f, 0.f, 0.f, 0.f, 0.f, 0.f, 0.f, 0.f, 8.f, 0.f, 1.f, 2.f, 0.f,
         0.f, 0.f, 3.f, 0.f, 1.f, 0.f, 0.f, 0.f, 0.f, 2.f, 0.f, 0.f, 0.f, 0.f, 0.f, 0.f});
    test_case.run();
}

NGRAPH_TEST(${BACKEND_NAME}, onnx_einsum_sum) {
    auto function = onnx_import::import_onnx_model(file_util::path_join(SERIALIZED_ZOO, "onnx/einsum_sum.onnx"));
    auto test_case = test::TestCase(function, s_device);
    test_case.add_input<float>(Shape{3, 4},
                               {1.764052345967664,
                                0.4001572083672233,
                                0.9787379841057392,
                                2.240893199201458,
                                1.8675579901499675,
                                -0.977277879876411,
                                0.9500884175255894,
                                -0.1513572082976979,
                                -0.10321885179355784,
                                0.41059850193837233,
                                0.144043571160878,
                                1.454273506962975});
    test_case.add_expected_output<float>(Shape{3}, {5.3838407376420845, 1.689011319501448, 1.9056967282686674});
    test_case.run();
}

NGRAPH_TEST(${BACKEND_NAME}, onnx_float16_tensor_as_int32) {
    const auto function =
        onnx_import::import_onnx_model(file_util::path_join(SERIALIZED_ZOO, "onnx/conv_fp16_W_as_int32.onnx"));

    auto test_case = test::TestCase(function, s_device);
    // clang-format off
    test_case.add_input<ngraph::float16>(Shape{1, 1, 4, 4},
            {   0,  1,  2,  3,
                4,  5,  6,  7,
                8,  9,  10, 11,
                12, 13, 14, 15  });
    /* filters
            [[[[0.25, 0.5, 0.25],
               [0.5,  1.0, 0.5],
               [0.25, 0.5, 0.25]]]] */
    test_case.add_expected_output<ngraph::float16>(Shape{1, 1, 2, 2},
            {   20, 24,
                36, 40  });
    // clang-format on
    test_case.run();
}

NGRAPH_TEST(${BACKEND_NAME}, onnx_model_max_pool_3d) {
    const auto function = onnx_import::import_onnx_model(file_util::path_join(SERIALIZED_ZOO, "onnx/max_pool_3d.onnx"));

    auto test_case = test::TestCase(function, s_device);
    test_case.add_input<int32_t>(Shape{1, 3, 3}, {-1, 0, 1, 20, -20, 10, 0, 2, 1});
    test_case.add_expected_output<int32_t>(Shape{1, 3, 2}, {0, 1, 20, 10, 2, 2});
    test_case.add_expected_output<int64_t>(Shape{1, 3, 2}, {1, 2, 3, 5, 7, 7});

    test_case.run();
}

NGRAPH_TEST(${BACKEND_NAME}, onnx_model_max_pool_4d_ceil_mode) {
    const auto function =
        onnx_import::import_onnx_model(file_util::path_join(SERIALIZED_ZOO, "onnx/max_pool_4d_ceil_mode.onnx"));

    auto test_case = test::TestCase(function, s_device);
    test_case.add_input<int32_t>(Shape{1, 1, 4, 4}, gen_range<int32_t>(16, 1));
    test_case.add_expected_output<int32_t>(Shape{1, 1, 2, 2}, {11, 12, 15, 16});
    test_case.add_expected_output<int64_t>(Shape{1, 1, 2, 2}, {10, 11, 14, 15});

    test_case.run();
}

NGRAPH_TEST(${BACKEND_NAME}, onnx_model_max_pool_4d_dilations) {
    const auto function =
        onnx_import::import_onnx_model(file_util::path_join(SERIALIZED_ZOO, "onnx/max_pool_4d_dilations.onnx"));

    auto test_case = test::TestCase(function, s_device);
    test_case.add_input<int32_t>(Shape{1, 1, 4, 4}, {9, 10, 11, 12, 1, 2, 3, 4, 16, 14, 15, 13, 5, 6, 8, 7});
    test_case.add_expected_output<int32_t>(Shape{1, 1, 2, 2}, {16, 14, 8, 7});
    test_case.add_expected_output<int64_t>(Shape{1, 1, 2, 2}, {8, 9, 14, 15});

    test_case.run();
}

NGRAPH_TEST(${BACKEND_NAME}, onnx_model_max_pool_4d_strides) {
    // kernel: 3x3
    // strides: 3, 3
    // explicit pads: 2, 2, 2, 2
    const auto function =
        onnx_import::import_onnx_model(file_util::path_join(SERIALIZED_ZOO, "onnx/max_pool_4d_strides.onnx"));

    auto test_case = test::TestCase(function, s_device);
    test_case.add_input<int8_t>(Shape{1, 1, 5, 5}, gen_range<int8_t>(25, 1));
    test_case.add_expected_output<int8_t>(Shape{1, 1, 3, 3}, {1, 4, 5, 16, 19, 20, 21, 24, 25});
    test_case.add_expected_output<int64_t>(Shape{1, 1, 3, 3}, {0, 3, 4, 15, 18, 19, 20, 23, 24});

    test_case.run();
}

NGRAPH_TEST(${BACKEND_NAME}, onnx_model_max_pool_4d_ceil_strides) {
    // kernel: 3x3
    // strides: 2, 2
    // ceil_mode: 1
    const auto function =
        onnx_import::import_onnx_model(file_util::path_join(SERIALIZED_ZOO, "onnx/max_pool_4d_ceil_strides.onnx"));

    auto test_case = test::TestCase(function, s_device);
    test_case.add_input<float>(
        Shape{1, 1, 4, 4},
        {1.0f, 2.0f, 3.0f, 4.0f, 5.0f, 6.0f, 7.0f, 8.0f, 9.0f, 10.0f, 11.0f, 12.0f, 13.0f, 14.0f, 15.0f, 16.0f});
    test_case.add_expected_output<float>(Shape{1, 1, 2, 2}, {11.0f, 12.0f, 15.0f, 16.0f});
    test_case.add_expected_output<int64_t>(Shape{1, 1, 2, 2}, {10, 11, 14, 15});

    test_case.run();
}

NGRAPH_TEST(${BACKEND_NAME}, onnx_model_random_uniform) {
    const auto function =
        onnx_import::import_onnx_model(file_util::path_join(SERIALIZED_ZOO, "onnx/random_uniform.onnx"));

    auto test_case = test::TestCase(function, s_device);
    test_case.add_expected_output<float>(Shape{2, 2}, {43.45518, 48.67585, 42.227386, 40.86294});
    test_case.run();
}

NGRAPH_TEST(${BACKEND_NAME}, onnx_model_random_uniform_like) {
    const auto function =
        onnx_import::import_onnx_model(file_util::path_join(SERIALIZED_ZOO, "onnx/random_uniform_like.onnx"));

    auto test_case = test::TestCase(function, s_device);
    test_case.add_input<float>(Shape{2, 2}, {41, 42, 43, 44});
    test_case.add_expected_output<float>(Shape{2, 2}, {43.45518, 48.67585, 42.227386, 40.86294});
    test_case.run();
}

NGRAPH_TEST(${BACKEND_NAME}, onnx_model_random_normal) {
    const auto function =
        onnx_import::import_onnx_model(file_util::path_join(SERIALIZED_ZOO, "onnx/random_normal.onnx"));

    auto test_case = test::TestCase(function, s_device);
    test_case.add_expected_output<float>(Shape{2, 2}, {13.459274, 41.75028, -19.311913, 131.79282});
    test_case.run();
}

NGRAPH_TEST(${BACKEND_NAME}, onnx_model_random_normal_like) {
    const auto function =
        onnx_import::import_onnx_model(file_util::path_join(SERIALIZED_ZOO, "onnx/random_normal_like.onnx"));

    auto test_case = test::TestCase(function, s_device);
    test_case.add_input<float>(Shape{2, 2}, {0, 0, 0, 0});
    test_case.add_expected_output<float>(Shape{2, 2}, {13.459274, 41.75028, -19.311913, 131.79282});
    test_case.run();
}

NGRAPH_TEST(${BACKEND_NAME}, onnx_aten_embedding_bag_packed_sum_2in) {
    const auto function =
        onnx_import::import_onnx_model(file_util::path_join(SERIALIZED_ZOO, "onnx/aten_embedding_sum_packed_2in.onnx"));

    auto test_case = test::TestCase(function, s_device);
    test_case.add_input<float>(Shape{5, 2}, {-0.2, -0.6, -0.1, -0.4, -1.9, -1.8, -1., 1.5, 0.8, -0.7});
    test_case.add_input<int32_t>(Shape{3, 2}, {0, 2, 1, 2, 3, 4});  // indices

    test_case.add_expected_output<float>(Shape{3, 2}, {-2.1, -2.4, -2., -2.2, -0.19999999, 0.8});
    test_case.run();
}

NGRAPH_TEST(${BACKEND_NAME}, onnx_aten_embedding_bag_packed_sum_3in_offsets_none) {
    const auto function = onnx_import::import_onnx_model(
        file_util::path_join(SERIALIZED_ZOO, "onnx/aten_embedding_sum_packed_3in_offset_none.onnx"));

    auto test_case = test::TestCase(function, s_device);
    test_case.add_input<float>(Shape{5, 2}, {-0.2, -0.6, -0.1, -0.4, -1.9, -1.8, -1., 1.5, 0.8, -0.7});
    test_case.add_input<int32_t>(Shape{3, 2}, {0, 2, 1, 2, 3, 4});  // indices

    test_case.add_expected_output<float>(Shape{3, 2}, {-2.1, -2.4, -2., -2.2, -0.19999999, 0.8});
    test_case.run();
}

NGRAPH_TEST(${BACKEND_NAME}, onnx_aten_embedding_bag_packed_sum_4in_per_sample_weights) {
    const auto function = onnx_import::import_onnx_model(
        file_util::path_join(SERIALIZED_ZOO, "onnx/aten_embedding_sum_packed_4in_per_sample_weights.onnx"));

    auto test_case = test::TestCase(function, s_device);
    test_case.add_input<float>(Shape{5, 2}, {-0.2, -0.6, -0.1, -0.4, -1.9, -1.8, -1., 1.5, 0.8, -0.7});
    test_case.add_input<int32_t>(Shape{3, 2}, {0, 2, 1, 2, 3, 4});            // indices
    test_case.add_input<float>(Shape{3, 2}, {0.5, 0.5, 0.5, 0.5, 0.5, 0.5});  // per_sample_weights

    test_case.add_expected_output<float>(Shape{3, 2}, {-1.05, -1.2, -1., -1.1, -0.09999999, 0.4});
    test_case.run();
}

NGRAPH_TEST(${BACKEND_NAME}, onnx_aten_embedding_bag_packed_sum_4in_two_none) {
    const auto function = onnx_import::import_onnx_model(
        file_util::path_join(SERIALIZED_ZOO, "onnx/aten_embedding_sum_packed_4in_two_none.onnx"));

    auto test_case = test::TestCase(function, s_device);
    test_case.add_input<float>(Shape{5, 2}, {-0.2, -0.6, -0.1, -0.4, -1.9, -1.8, -1., 1.5, 0.8, -0.7});
    test_case.add_input<int32_t>(Shape{3, 2}, {0, 2, 1, 2, 3, 4});  // indices

    test_case.add_expected_output<float>(Shape{3, 2}, {-2.1, -2.4, -2., -2.2, -0.19999999, 0.8});
    test_case.run();
}

NGRAPH_TEST(${BACKEND_NAME}, onnx_aten_embedding_bag_offsets_sum_3in) {
    const auto function =
        onnx_import::import_onnx_model(file_util::path_join(SERIALIZED_ZOO, "onnx/aten_embedding_sum_offset_3in.onnx"));

    auto test_case = test::TestCase(function, s_device);
    test_case.add_input<float>(Shape{5, 2}, {-0.2, -0.6, -0.1, -0.4, -1.9, -1.8, -1., 1.5, 0.8, -0.7});
    test_case.add_input<int32_t>(Shape{4}, {0, 2, 3, 4});  // indices
    test_case.add_input<int32_t>(Shape{3}, {0, 2, 2});     // offsets

    test_case.add_expected_output<float>(Shape{3, 2}, {-2.1, -2.4, 0, 0, -0.2, 0.8});
    test_case.run();
}

NGRAPH_TEST(${BACKEND_NAME}, onnx_aten_embedding_bag_offsets_sum_4in) {
    const auto function =
        onnx_import::import_onnx_model(file_util::path_join(SERIALIZED_ZOO, "onnx/aten_embedding_sum_offset_4in.onnx"));

    auto test_case = test::TestCase(function, s_device);
    test_case.add_input<float>(Shape{5, 2}, {-0.2, -0.6, -0.1, -0.4, -1.9, -1.8, -1., 1.5, 0.8, -0.7});
    test_case.add_input<int32_t>(Shape{4}, {0, 2, 3, 4});        // indices
    test_case.add_input<int32_t>(Shape{3}, {0, 2, 2});           // offsets
    test_case.add_input<float>(Shape{4}, {0.5, 0.5, 0.5, 0.5});  // per_sample_weights

    test_case.add_expected_output<float>(Shape{3, 2}, {-1.05, -1.2, 0., 0., -0.09999999, 0.4});
    test_case.run();
}

NGRAPH_TEST(${BACKEND_NAME}, onnx_aten_embedding_bag_many_node_outputs) {
    const auto function = onnx_import::import_onnx_model(
        file_util::path_join(SERIALIZED_ZOO, "onnx/aten_embedding_sum_many_outputs.onnx"));

    // 4 outputs in onnx Node (1 connected and 3 not connected)
    EXPECT_EQ(function->outputs().size(), 1);
    EXPECT_EQ(function->get_results().size(), 1);

    auto test_case = test::TestCase(function, s_device);
    test_case.add_input<float>(Shape{5, 2}, {-0.2, -0.6, -0.1, -0.4, -1.9, -1.8, -1., 1.5, 0.8, -0.7});
    test_case.add_input<int32_t>(Shape{4}, {0, 2, 3, 4});  // indices
    test_case.add_input<int32_t>(Shape{3}, {0, 2, 2});     // offsets

    test_case.add_expected_output<float>(Shape{3, 2}, {-2.1, -2.4, 0, 0, -0.2, 0.8});
    test_case.run();
}

NGRAPH_TEST(${BACKEND_NAME}, onnx_aten_unsupported_embedding_mode) {
    try {
        const auto function = onnx_import::import_onnx_model(
            file_util::path_join(SERIALIZED_ZOO, "onnx/aten_unsupported_embedding_mode.onnx"));
        FAIL() << "Expected exception was not thrown.";
    } catch (const ngraph::ngraph_error& e) {
        EXPECT_HAS_SUBSTRING(
            e.what(),
            std::string(
                "Unsupported mode, only `0` (sum) is supported as ATen embedding_bag `mode` attribute. Got: 1"));
    } catch (...) {
        FAIL() << "Other exception than expected was thrown.";
    }
}

NGRAPH_TEST(${BACKEND_NAME}, onnx_aten_unsupported_operator) {
    try {
        const auto function =
            onnx_import::import_onnx_model(file_util::path_join(SERIALIZED_ZOO, "onnx/aten_unsupported_operator.onnx"));
        FAIL() << "Expected exception was not thrown.";
    } catch (const ngraph::ngraph_error& e) {
        EXPECT_HAS_SUBSTRING(
            e.what(),
            std::string(
                "Only `embedding_bag` is supported as ATen `operator` attribute. Got: test_unsupported_operator"));
    } catch (...) {
        FAIL() << "Other exception than expected was thrown.";
    }
}

NGRAPH_TEST(${BACKEND_NAME}, onnx_model_unsqueeze_ai_onnx_domain) {
    auto function =
        onnx_import::import_onnx_model(file_util::path_join(SERIALIZED_ZOO, "onnx/unsqueeze_ai_onnx_domain.onnx"));

    auto input = test::NDArray<float, 3>({{{1, 1, 1, 1, 1}, {1, 1, 1, 1, 1}, {1, 1, 1, 1, 1}, {1, 1, 1, 1, 1}},
                                          {{1, 1, 1, 1, 1}, {1, 1, 1, 1, 1}, {1, 1, 1, 1, 1}, {1, 1, 1, 1, 1}},
                                          {{1, 1, 1, 1, 1}, {1, 1, 1, 1, 1}, {1, 1, 1, 1, 1}, {1, 1, 1, 1, 1}}})
                     .get_vector();

    auto expected_output =
        test::NDArray<float, 4>({{{{1, 1, 1, 1, 1}, {1, 1, 1, 1, 1}, {1, 1, 1, 1, 1}, {1, 1, 1, 1, 1}},
                                  {{1, 1, 1, 1, 1}, {1, 1, 1, 1, 1}, {1, 1, 1, 1, 1}, {1, 1, 1, 1, 1}},
                                  {{1, 1, 1, 1, 1}, {1, 1, 1, 1, 1}, {1, 1, 1, 1, 1}, {1, 1, 1, 1, 1}}}})
            .get_vector();

    auto test_case = test::TestCase(function, s_device);
    test_case.add_input(input);
    test_case.add_expected_output(expected_output);
    test_case.run();
}

NGRAPH_TEST(${BACKEND_NAME}, onnx_model_unsqueeze_default_domain) {
    auto function =
        onnx_import::import_onnx_model(file_util::path_join(SERIALIZED_ZOO, "onnx/unsqueeze_default_domain.onnx"));

    auto input = test::NDArray<float, 3>({{{1, 1, 1, 1, 1}, {1, 1, 1, 1, 1}, {1, 1, 1, 1, 1}, {1, 1, 1, 1, 1}},
                                          {{1, 1, 1, 1, 1}, {1, 1, 1, 1, 1}, {1, 1, 1, 1, 1}, {1, 1, 1, 1, 1}},
                                          {{1, 1, 1, 1, 1}, {1, 1, 1, 1, 1}, {1, 1, 1, 1, 1}, {1, 1, 1, 1, 1}}})
                     .get_vector();

    auto expected_output =
        test::NDArray<float, 4>({{{{1, 1, 1, 1, 1}, {1, 1, 1, 1, 1}, {1, 1, 1, 1, 1}, {1, 1, 1, 1, 1}},
                                  {{1, 1, 1, 1, 1}, {1, 1, 1, 1, 1}, {1, 1, 1, 1, 1}, {1, 1, 1, 1, 1}},
                                  {{1, 1, 1, 1, 1}, {1, 1, 1, 1, 1}, {1, 1, 1, 1, 1}, {1, 1, 1, 1, 1}}}})
            .get_vector();

    auto test_case = test::TestCase(function, s_device);
    test_case.add_input(input);
    test_case.add_expected_output(expected_output);
    test_case.run();
}

NGRAPH_TEST(${BACKEND_NAME}, onnx_model_unsqueeze_default_domain_opset13) {
    auto function = onnx_import::import_onnx_model(
        file_util::path_join(SERIALIZED_ZOO, "onnx/unsqueeze_default_domain_opset13.onnx"));

    auto input = test::NDArray<float, 3>({{{1, 1, 1, 1, 1}, {1, 1, 1, 1, 1}, {1, 1, 1, 1, 1}, {1, 1, 1, 1, 1}},
                                          {{1, 1, 1, 1, 1}, {1, 1, 1, 1, 1}, {1, 1, 1, 1, 1}, {1, 1, 1, 1, 1}},
                                          {{1, 1, 1, 1, 1}, {1, 1, 1, 1, 1}, {1, 1, 1, 1, 1}, {1, 1, 1, 1, 1}}})
                     .get_vector();
    auto expected_output =
        test::NDArray<float, 4>({{{{1, 1, 1, 1, 1}, {1, 1, 1, 1, 1}, {1, 1, 1, 1, 1}, {1, 1, 1, 1, 1}},
                                  {{1, 1, 1, 1, 1}, {1, 1, 1, 1, 1}, {1, 1, 1, 1, 1}, {1, 1, 1, 1, 1}},
                                  {{1, 1, 1, 1, 1}, {1, 1, 1, 1, 1}, {1, 1, 1, 1, 1}, {1, 1, 1, 1, 1}}}})
            .get_vector();

    auto test_case = test::TestCase(function, s_device);
    test_case.add_input(input);
    test_case.add_expected_output(expected_output);
    test_case.run();
}

NGRAPH_TEST(${BACKEND_NAME}, onnx_model_unsqueeze_ai_onnx_domain_opset13) {
    auto function = onnx_import::import_onnx_model(
        file_util::path_join(SERIALIZED_ZOO, "onnx/unsqueeze_ai_onnx_domain_opset13.onnx"));

    auto input = test::NDArray<float, 3>({{{1, 1, 1, 1, 1}, {1, 1, 1, 1, 1}, {1, 1, 1, 1, 1}, {1, 1, 1, 1, 1}},
                                          {{1, 1, 1, 1, 1}, {1, 1, 1, 1, 1}, {1, 1, 1, 1, 1}, {1, 1, 1, 1, 1}},
                                          {{1, 1, 1, 1, 1}, {1, 1, 1, 1, 1}, {1, 1, 1, 1, 1}, {1, 1, 1, 1, 1}}})
                     .get_vector();
    auto expected_output =
        test::NDArray<float, 4>({{{{1, 1, 1, 1, 1}, {1, 1, 1, 1, 1}, {1, 1, 1, 1, 1}, {1, 1, 1, 1, 1}},
                                  {{1, 1, 1, 1, 1}, {1, 1, 1, 1, 1}, {1, 1, 1, 1, 1}, {1, 1, 1, 1, 1}},
                                  {{1, 1, 1, 1, 1}, {1, 1, 1, 1, 1}, {1, 1, 1, 1, 1}, {1, 1, 1, 1, 1}}}})
            .get_vector();

    auto test_case = test::TestCase(function, s_device);
    test_case.add_input(input);
    test_case.add_expected_output(expected_output);
    test_case.run();
}

<<<<<<< HEAD
NGRAPH_TEST(${BACKEND_NAME}, onnx_scan15_fib_like) {
    const auto function =
        onnx_import::import_onnx_model(file_util::path_join(SERIALIZED_ZOO, "onnx/scan15_fib_like.onnx"));

    auto test_case = test::TestCase(function, s_device);
    test_case.add_input<float>(Shape{}, {0});
    test_case.add_input<float>(Shape{}, {1});
    test_case.add_input<float>(Shape{10}, std::vector<float>(10, 1));

    test_case.add_expected_output<float>(Shape{}, {55});
    test_case.add_expected_output<float>(Shape{}, {89});
    test_case.add_expected_output<float>(Shape{10}, {1., 2., 3., 5., 8., 13., 21., 34., 55., 89.});
    test_case.run();
}

NGRAPH_TEST(${BACKEND_NAME}, onnx_scan15_fib_like_out_rev) {
    const auto function =
        onnx_import::import_onnx_model(file_util::path_join(SERIALIZED_ZOO, "onnx/scan15_fib_like_out_rev.onnx"));

    auto test_case = test::TestCase(function, s_device);
    test_case.add_input<float>(Shape{}, {0});
    test_case.add_input<float>(Shape{}, {1});
    test_case.add_input<float>(Shape{10}, std::vector<float>(10, 1));

    test_case.add_expected_output<float>(Shape{}, {55});
    test_case.add_expected_output<float>(Shape{}, {89});
    test_case.add_expected_output<float>(Shape{10}, {89., 55., 34., 21., 13., 8., 5., 3., 2., 1.});
    test_case.run();
}

NGRAPH_TEST(${BACKEND_NAME}, onnx_scan15_fib_like_input_rev) {
    const auto function =
        onnx_import::import_onnx_model(file_util::path_join(SERIALIZED_ZOO, "onnx/scan15_fib_like_input_rev.onnx"));

    auto test_case = test::TestCase(function, s_device);
    test_case.add_input<float>(Shape{}, {0});
    test_case.add_input<float>(Shape{}, {1});
    test_case.add_input<float>(Shape{10}, std::vector<float>{0., 0.1, 0.2, 0.3, 0.4, 0.5, 0.6, 0.7, 0.8, 0.9});

    test_case.add_expected_output<float>(Shape{}, {0.14897026});
    test_case.add_expected_output<float>(Shape{}, {0.});
    test_case.add_expected_output<float>(
        Shape{10},
        {0.9, 1.52, 1.694, 1.9284, 1.8112, 1.4958401, 0.9921121, 0.49759045, 0.14897026, 0.});
    test_case.run();
}

NGRAPH_TEST(${BACKEND_NAME}, onnx_scan15_fib_like_input_out_rev) {
    const auto function =
        onnx_import::import_onnx_model(file_util::path_join(SERIALIZED_ZOO, "onnx/scan15_fib_like_input_out_rev.onnx"));

    auto test_case = test::TestCase(function, s_device);
    test_case.add_input<float>(Shape{}, {0});
    test_case.add_input<float>(Shape{}, {1});
    test_case.add_input<float>(Shape{10}, std::vector<float>{0., 0.1, 0.2, 0.3, 0.4, 0.5, 0.6, 0.7, 0.8, 0.9});

    test_case.add_expected_output<float>(Shape{}, {0.14897026});
    test_case.add_expected_output<float>(Shape{}, {0.});
    test_case.add_expected_output<float>(
        Shape{10},
        {0., 0.14897026, 0.49759045, 0.9921121, 1.4958401, 1.8112, 1.9284, 1.694, 1.52, 0.9});
    test_case.run();
}

NGRAPH_TEST(${BACKEND_NAME}, onnx_scan15_ND_mixed_ones) {
    const auto function =
        onnx_import::import_onnx_model(file_util::path_join(SERIALIZED_ZOO, "onnx/scan15_ND_mixed.onnx"));

    auto test_case = test::TestCase(function, s_device);
    test_case.add_input<float>(Shape{1, 3, 2}, {0, 0, 0, 0, 0, 0});
    test_case.add_input<float>(Shape{1, 3, 2}, {1, 1, 1, 1, 1, 1});
    test_case.add_input<float>(Shape{1, 3, 5, 2}, std::vector<float>(30, 1));  // multiply by one
    test_case.add_input<float>(Shape{1, 5, 3, 2}, std::vector<float>(30, 1));  // div by one

    test_case.add_expected_output<float>(Shape{1, 3, 2}, {5., 5., 5., 5., 5., 5.});
    test_case.add_expected_output<float>(Shape{1, 3, 2}, {8., 8., 8., 8., 8., 8.});
    test_case.add_expected_output<float>(Shape{1, 3, 2, 5},
                                         {8., 5., 3., 2., 1., 8., 5., 3., 2., 1., 8., 5., 3., 2., 1.,
                                          8., 5., 3., 2., 1., 8., 5., 3., 2., 1., 8., 5., 3., 2., 1.});
    test_case.run();
}

NGRAPH_TEST(${BACKEND_NAME}, onnx_scan15_ND_mixed_vals) {
    const auto function =
        onnx_import::import_onnx_model(file_util::path_join(SERIALIZED_ZOO, "onnx/scan15_ND_mixed.onnx"));

    auto test_case = test::TestCase(function, s_device);
    test_case.add_input<float>(Shape{1, 3, 2}, {0, 0, 0, 0, 0, 0});
    test_case.add_input<float>(Shape{1, 3, 2}, {1, 1, 1, 1, 1, 1});
    std::vector<float> sequence_vals{0.1, 0.2, 0.3, 0.4, 0.5, 0.6, 0.7, 0.8, 0.9, 1.,  1.1, 1.2, 1.3, 1.4, 1.5,
                                     1.6, 1.7, 1.8, 1.9, 2.,  2.1, 2.2, 2.3, 2.4, 2.5, 2.6, 2.7, 2.8, 2.9, 3.};
    test_case.add_input<float>(Shape{1, 3, 5, 2}, sequence_vals);  // multiply factor (reverse)
    test_case.add_input<float>(Shape{1, 5, 3, 2}, sequence_vals);  // div factor

    test_case.add_expected_output<float>(Shape{1, 3, 2},
                                         {2.7327938, 2.1428573, 21.070545, 16.92727, 49.765778, 41.444443});
    test_case.add_expected_output<float>(Shape{1, 3, 2},
                                         {0.40161943, 0.5274726, 16.80789, 14.025973, 59.98805, 50.518517});
    test_case.add_expected_output<float>(
        Shape{1, 3, 2, 5},
        {0.40161943, 2.7327938, 7.3076925, 10.,       9.,       0.5274726, 2.1428573, 4.714286,  6.,        5.,
         16.80789,   21.070545, 20.185184, 13.851851, 6.333333, 14.025973, 16.92727,  15.799998, 10.799999, 5.,
         59.98805,   49.765778, 33.074867, 16.690908, 5.8,      50.518517, 41.444443, 27.444445, 14.,       5.});
    test_case.run();
}

NGRAPH_TEST(${BACKEND_NAME}, onnx_scan8_ND_b4_ones) {
    const auto function = onnx_import::import_onnx_model(file_util::path_join(SERIALIZED_ZOO, "onnx/scan8_ND_b4.onnx"));

    auto test_case = test::TestCase(function, s_device);
    test_case.add_input<float>(Shape{4, 3, 2}, std::vector<float>(24, 0));
    test_case.add_input<float>(Shape{4, 3, 2}, std::vector<float>(24, 1));
    std::vector<float> sequence_vals(120, 1);
    test_case.add_input<float>(Shape{4, 5, 3, 2}, sequence_vals);  // multiply by one
    test_case.add_input<float>(Shape{4, 5, 3, 2}, sequence_vals);  // div by one

    test_case.add_expected_output<float>(Shape{4, 3, 2}, {5., 5., 5., 5., 5., 5., 5., 5., 5., 5., 5., 5.,
                                                          5., 5., 5., 5., 5., 5., 5., 5., 5., 5., 5., 5.});
    test_case.add_expected_output<float>(Shape{4, 3, 2}, {8., 8., 8., 8., 8., 8., 8., 8., 8., 8., 8., 8.,
                                                          8., 8., 8., 8., 8., 8., 8., 8., 8., 8., 8., 8.});
    test_case.add_expected_output<float>(
        Shape{4, 5, 3, 2},
        {1., 1., 1., 1., 1., 1., 2., 2., 2., 2., 2., 2., 3., 3., 3., 3., 3., 3., 5., 5., 5., 5., 5., 5.,
         8., 8., 8., 8., 8., 8., 1., 1., 1., 1., 1., 1., 2., 2., 2., 2., 2., 2., 3., 3., 3., 3., 3., 3.,
         5., 5., 5., 5., 5., 5., 8., 8., 8., 8., 8., 8., 1., 1., 1., 1., 1., 1., 2., 2., 2., 2., 2., 2.,
         3., 3., 3., 3., 3., 3., 5., 5., 5., 5., 5., 5., 8., 8., 8., 8., 8., 8., 1., 1., 1., 1., 1., 1.,
         2., 2., 2., 2., 2., 2., 3., 3., 3., 3., 3., 3., 5., 5., 5., 5., 5., 5., 8., 8., 8., 8., 8., 8.});
    test_case.run();
}

NGRAPH_TEST(${BACKEND_NAME}, onnx_scan8_ND_b4_input_rev_vals) {
    const auto function =
        onnx_import::import_onnx_model(file_util::path_join(SERIALIZED_ZOO, "onnx/scan8_ND_b4_input_rev.onnx"));

    auto test_case = test::TestCase(function, s_device);
    test_case.add_input<float>(Shape{4, 3, 2}, std::vector<float>(24, 0));
    test_case.add_input<float>(Shape{4, 3, 2}, std::vector<float>(24, 1));
    std::vector<float> sequence_vals{
        0.1,  0.2, 0.3,  0.4,  0.5,  0.6,  0.7,  0.8,  0.9,  1.,   1.1,  1.2,  1.3,  1.4,  1.5,  1.6,  1.7,  1.8,
        1.9,  2.,  2.1,  2.2,  2.3,  2.4,  2.5,  2.6,  2.7,  2.8,  2.9,  3.,   3.1,  3.2,  3.3,  3.4,  3.5,  3.6,
        3.7,  3.8, 3.9,  4.,   4.1,  4.2,  4.3,  4.4,  4.5,  4.6,  4.7,  4.8,  4.9,  5.,   5.1,  5.2,  5.3,  5.4,
        5.5,  5.6, 5.7,  5.8,  5.9,  6.,   6.1,  6.2,  6.3,  6.4,  6.5,  6.6,  6.7,  6.8,  6.9,  7.,   7.1,  7.2,
        7.3,  7.4, 7.5,  7.6,  7.7,  7.8,  7.9,  8.,   8.1,  8.2,  8.3,  8.4,  8.5,  8.6,  8.7,  8.8,  8.9,  9.,
        9.1,  9.2, 9.3,  9.4,  9.5,  9.6,  9.7,  9.8,  9.9,  10.,  10.1, 10.2, 10.3, 10.4, 10.5, 10.6, 10.7, 10.8,
        10.9, 11., 11.1, 11.2, 11.3, 11.4, 11.5, 11.6, 11.7, 11.8, 11.9, 12.};
    test_case.add_input<float>(Shape{4, 5, 3, 2}, sequence_vals);  // multiply factor (reverse)
    test_case.add_input<float>(Shape{4, 5, 3, 2}, sequence_vals);  // div factor

    test_case.add_expected_output<float>(
        Shape{4, 3, 2},
        {61.210526, 33.2,      23.857145, 19.181818, 16.373913, 14.5,      6.8880844, 6.83,
         6.7754016, 6.7239814, 6.6754713, 6.6296296, 5.9686656, 5.953226,  5.9382715, 5.9237804,
         5.9097314, 5.896105,  5.652082,  5.645059,  5.638186,  5.6314588, 5.624872,  5.618421});
    test_case.add_expected_output<float>(
        Shape{4, 3, 2},
        {6.271278, 6.2461543, 6.2433867, 6.2545457, 6.2744985, 6.3,       6.9531364, 6.970527,
         6.987378, 7.003712,  7.019554,  7.034921,  7.30868,   7.3164845, 7.324116,  7.3315806,
         7.338885, 7.346032,  7.485426,  7.489783,  7.494067,  7.49828,   7.5024257, 7.506502});
    test_case.add_expected_output<float>(
        Shape{4, 5, 3, 2},
        {25.,       13.,       9.,        7.,        5.8,       5.,        70.57143,  35.,       23.333334, 17.6,
         14.218181, 12.,       95.57143,  47.999996, 32.333336, 24.6,      20.01818,  17.,       61.210526, 33.2,
         23.857145, 19.181818, 16.373913, 14.5,      6.271278,  6.2461543, 6.2433867, 6.2545457, 6.2744985, 6.3,
         1.7741936, 1.75,      1.7272727, 1.7058823, 1.6857144, 1.6666667, 3.6739323, 3.618421,  3.5664334, 3.5176468,
         3.471777,  3.4285717, 5.448126,  5.368421,  5.293706,  5.223529,  5.157491,  5.0952387, 6.8880844, 6.83,
         6.7754016, 6.7239814, 6.6754713, 6.6296296, 6.9531364, 6.970527,  6.987378,  7.003712,  7.019554,  7.034921,
         1.3934426, 1.3870969, 1.3809522, 1.375,     1.3692307, 1.3636364, 2.822119,  2.8083491, 2.7950313, 2.7821426,
         2.7696643, 2.757576,  4.215562,  4.195446,  4.1759834, 4.1571426, 4.138895,  4.1212125, 5.9686656, 5.953226,
         5.9382715, 5.9237804, 5.9097314, 5.896105,  7.30868,   7.3164845, 7.324116,  7.3315806, 7.338885,  7.346032,
         1.2637362, 1.2608696, 1.2580644, 1.2553192, 1.2526315, 1.25,      2.543786,  2.5377107, 2.5317693, 2.5259573,
         2.520271,  2.514706,  3.8075223, 3.7985802, 3.7898335, 3.7812767, 3.7729027, 3.764706,  5.652082,  5.645059,
         5.638186,  5.6314588, 5.624872,  5.618421,  7.485426,  7.489783,  7.494067,  7.49828,   7.5024257, 7.506502});
    test_case.run();
}

NGRAPH_TEST(${BACKEND_NAME}, onnx_scan15_ND_b4_input_rev_vals) {
    const auto function =
        onnx_import::import_onnx_model(file_util::path_join(SERIALIZED_ZOO, "onnx/scan15_ND_b4_input_rev.onnx"));

    auto test_case = test::TestCase(function, s_device);
    test_case.add_input<float>(Shape{4, 3, 2}, std::vector<float>(24, 0));
    test_case.add_input<float>(Shape{4, 3, 2}, std::vector<float>(24, 1));
    std::vector<float> sequence_vals{
        0.1,  0.2, 0.3,  0.4,  0.5,  0.6,  0.7,  0.8,  0.9,  1.,   1.1,  1.2,  1.3,  1.4,  1.5,  1.6,  1.7,  1.8,
        1.9,  2.,  2.1,  2.2,  2.3,  2.4,  2.5,  2.6,  2.7,  2.8,  2.9,  3.,   3.1,  3.2,  3.3,  3.4,  3.5,  3.6,
        3.7,  3.8, 3.9,  4.,   4.1,  4.2,  4.3,  4.4,  4.5,  4.6,  4.7,  4.8,  4.9,  5.,   5.1,  5.2,  5.3,  5.4,
        5.5,  5.6, 5.7,  5.8,  5.9,  6.,   6.1,  6.2,  6.3,  6.4,  6.5,  6.6,  6.7,  6.8,  6.9,  7.,   7.1,  7.2,
        7.3,  7.4, 7.5,  7.6,  7.7,  7.8,  7.9,  8.,   8.1,  8.2,  8.3,  8.4,  8.5,  8.6,  8.7,  8.8,  8.9,  9.,
        9.1,  9.2, 9.3,  9.4,  9.5,  9.6,  9.7,  9.8,  9.9,  10.,  10.1, 10.2, 10.3, 10.4, 10.5, 10.6, 10.7, 10.8,
        10.9, 11., 11.1, 11.2, 11.3, 11.4, 11.5, 11.6, 11.7, 11.8, 11.9, 12.};
    test_case.add_input<float>(Shape{4, 5, 3, 2}, sequence_vals);  // multiply factor (reverse)
    test_case.add_input<float>(Shape{4, 5, 3, 2}, sequence_vals);  // div factor

    test_case.add_expected_output<float>(
        Shape{4, 3, 2},
        {61.210526, 33.2,      23.857145, 19.181818, 16.373913, 14.5,      6.8880844, 6.83,
         6.7754016, 6.7239814, 6.6754713, 6.6296296, 5.9686656, 5.953226,  5.9382715, 5.9237804,
         5.9097314, 5.896105,  5.652082,  5.645059,  5.638186,  5.6314588, 5.624872,  5.618421});
    test_case.add_expected_output<float>(
        Shape{4, 3, 2},
        {6.271278, 6.2461543, 6.2433867, 6.2545457, 6.2744985, 6.3,       6.9531364, 6.970527,
         6.987378, 7.003712,  7.019554,  7.034921,  7.30868,   7.3164845, 7.324116,  7.3315806,
         7.338885, 7.346032,  7.485426,  7.489783,  7.494067,  7.49828,   7.5024257, 7.506502});
    test_case.add_expected_output<float>(
        Shape{5, 4, 3, 2},
        {25.,       13.,       9.,        7.,        5.8,       5.,        1.7741936, 1.75,      1.7272727, 1.7058823,
         1.6857144, 1.6666667, 1.3934426, 1.3870969, 1.3809522, 1.375,     1.3692307, 1.3636364, 1.2637362, 1.2608696,
         1.2580644, 1.2553192, 1.2526315, 1.25,      70.57143,  35.,       23.333334, 17.6,      14.218181, 12.,
         3.6739323, 3.618421,  3.5664334, 3.5176468, 3.471777,  3.4285717, 2.822119,  2.8083491, 2.7950313, 2.7821426,
         2.7696643, 2.757576,  2.543786,  2.5377107, 2.5317693, 2.5259573, 2.520271,  2.514706,  95.57143,  47.999996,
         32.333336, 24.6,      20.01818,  17.,       5.448126,  5.368421,  5.293706,  5.223529,  5.157491,  5.0952387,
         4.215562,  4.195446,  4.1759834, 4.1571426, 4.138895,  4.1212125, 3.8075223, 3.7985802, 3.7898335, 3.7812767,
         3.7729027, 3.764706,  61.210526, 33.2,      23.857145, 19.181818, 16.373913, 14.5,      6.8880844, 6.83,
         6.7754016, 6.7239814, 6.6754713, 6.6296296, 5.9686656, 5.953226,  5.9382715, 5.9237804, 5.9097314, 5.896105,
         5.652082,  5.645059,  5.638186,  5.6314588, 5.624872,  5.618421,  6.271278,  6.2461543, 6.2433867, 6.2545457,
         6.2744985, 6.3,       6.9531364, 6.970527,  6.987378,  7.003712,  7.019554,  7.034921,  7.30868,   7.3164845,
         7.324116,  7.3315806, 7.338885,  7.346032,  7.485426,  7.489783,  7.494067,  7.49828,   7.5024257, 7.506502});
=======
NGRAPH_TEST(${BACKEND_NAME}, onnx_model_expand_failsafe_node) {
    const auto function =
        onnx_import::import_onnx_model(file_util::path_join(SERIALIZED_ZOO, "onnx/expand_failsafe_node.onnx"));

    auto test_case = test::TestCase(function, s_device);
    const auto input_data = std::vector<float>{1.0f, 2.0f, 3.0f, 4.0f};
    test_case.add_input<float>(input_data);
    // the target shape is an empty constant so the Expand operation should not modify the input shape
    test_case.add_expected_output<float>(input_data);
>>>>>>> e3098ece
    test_case.run();
}<|MERGE_RESOLUTION|>--- conflicted
+++ resolved
@@ -4725,7 +4725,18 @@
     test_case.run();
 }
 
-<<<<<<< HEAD
+NGRAPH_TEST(${BACKEND_NAME}, onnx_model_expand_failsafe_node) {
+    const auto function =
+        onnx_import::import_onnx_model(file_util::path_join(SERIALIZED_ZOO, "onnx/expand_failsafe_node.onnx"));
+
+    auto test_case = test::TestCase(function, s_device);
+    const auto input_data = std::vector<float>{1.0f, 2.0f, 3.0f, 4.0f};
+    test_case.add_input<float>(input_data);
+    // the target shape is an empty constant so the Expand operation should not modify the input shape
+    test_case.add_expected_output<float>(input_data);
+    test_case.run();
+}
+
 NGRAPH_TEST(${BACKEND_NAME}, onnx_scan15_fib_like) {
     const auto function =
         onnx_import::import_onnx_model(file_util::path_join(SERIALIZED_ZOO, "onnx/scan15_fib_like.onnx"));
@@ -4943,16 +4954,5 @@
          5.652082,  5.645059,  5.638186,  5.6314588, 5.624872,  5.618421,  6.271278,  6.2461543, 6.2433867, 6.2545457,
          6.2744985, 6.3,       6.9531364, 6.970527,  6.987378,  7.003712,  7.019554,  7.034921,  7.30868,   7.3164845,
          7.324116,  7.3315806, 7.338885,  7.346032,  7.485426,  7.489783,  7.494067,  7.49828,   7.5024257, 7.506502});
-=======
-NGRAPH_TEST(${BACKEND_NAME}, onnx_model_expand_failsafe_node) {
-    const auto function =
-        onnx_import::import_onnx_model(file_util::path_join(SERIALIZED_ZOO, "onnx/expand_failsafe_node.onnx"));
-
-    auto test_case = test::TestCase(function, s_device);
-    const auto input_data = std::vector<float>{1.0f, 2.0f, 3.0f, 4.0f};
-    test_case.add_input<float>(input_data);
-    // the target shape is an empty constant so the Expand operation should not modify the input shape
-    test_case.add_expected_output<float>(input_data);
->>>>>>> e3098ece
     test_case.run();
 }