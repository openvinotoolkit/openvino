// Copyright (C) 2018-2023 Intel Corporation
// SPDX-License-Identifier: Apache-2.0
//

#pragma once

#include "openvino/core/coordinate_diff.hpp"
#include "openvino/core/node.hpp"
#include "openvino/op/constant.hpp"
#include "openvino/op/util/attr_types.hpp"

namespace ov {

OPENVINO_API
PartialShape infer_convolution_forward(const Node* node,
                                       const PartialShape& data_batch_shape,
                                       const Strides& data_dilation,
                                       const CoordinateDiff& data_padding_below,
                                       const CoordinateDiff& data_padding_above,
                                       const PartialShape& filters_shape,
                                       const Strides& filter_strides,
                                       const Strides& filter_dilation);

OPENVINO_API
void infer_auto_padding(const Shape& image_shape,
                        const Shape& filter_shape,
                        const Strides& filter_strides,
                        const Strides& filter_dilations,
                        const op::PadType pad_type,
                        CoordinateDiff& padding_above,
                        CoordinateDiff& padding_below);

/// \brief Normalize value to the max if value is negative.
///
/// \param value  Input value to normalize.
/// \param max    Value used for normalization
///
/// \return Value if positive otherwise return value + max
OPENVINO_API
int64_t normalize(const int64_t& value, const int64_t& max);

/// \brief      Handle out of range axis.
///
/// \param[in]  node         The node with requested axis.
/// \param[in]  axis         The requested axis value.
/// \param[in]  tensor_rank  The corresponding tensor rank.
///
/// \return    Checking if axis is in range [-tensor_rank, tensor_rank-1], otherwise
///            returns error. If negative axis, it counts from the last to the first axis,
///            by adding tensor_rank to axis.
OPENVINO_API
int64_t normalize_axis(const Node* node, std::int64_t axis, const Rank& tensor_rank);

/// \brief      Handle out of range axes in vector.
///
/// \param[in]  node_description  The name of node with requested axes.
/// \param[in]  axes              The requested vector of axes.
/// \param[in]  tensor_rank       The corresponding tensor rank.
///
/// \return     If any negative axis in vector, it counts from the last to the first
///             axis, by adding tensor_rank to axis.
///
OPENVINO_API
std::vector<size_t> normalize_axes(const std::string& node_description,
                                   const std::vector<int64_t>& axes,
                                   const Rank& tensor_rank);

/// \brief      Handle out of range axis.
///
/// \param[in]  node_description   The node with requested axis.
/// \param[in]  axis               The requested axis value.
/// \param[in]  tensor_rank        The corresponding tensor rank.
///
/// \return    Checking if axis is in range [-tensor_rank, tensor_rank-1], otherwise
///            returns error. If negative axis, it counts from the last to the first axis,
///            by adding tensor_rank to axis.
OPENVINO_API
int64_t normalize_axis(const std::string& node_description, std::int64_t axis, const Rank& tensor_rank);

/// \brief      Handle out of range axis.
///
/// \param[in]  node            The node with requested axis.
/// \param[in]  axis            The requested axis value.
/// \param[in]  tensor_rank     The corresponding tensor rank.
/// \param[in]  axis_range_min  The min value of accepted range for axis.
/// \param[in]  axis_range_max  The max value of accepted range for axis.
///
/// \return     Checking if axis is in range [axis_range_min, axis_range_max], otherwise
///             returns error. If negative axis, it counts from the last to the first axis,
///             by adding tensor_rank to axis.
OPENVINO_API
int64_t normalize_axis(const Node* node,
                       std::int64_t axis,
                       std::uint64_t tensor_rank,
                       std::int64_t axis_range_min,
                       std::int64_t axis_range_max);

/// \brief      Handle out of range axis.
///
/// \param[in]  node_description   The name of node with requested axis.
/// \param[in]  axis               The requested axis value.
/// \param[in]  tensor_rank        The corresponding tensor rank.
/// \param[in]  axis_range_min     The min value of accepted range for axis.
/// \param[in]  axis_range_max     The max value of accepted range for axis.
///
/// \return     Checking if axis is in range [axis_range_min, axis_range_max], otherwise
///             returns error. If negative axis, it counts from the last to the first axis,
///             by adding tensor_rank to axis.
OPENVINO_API
int64_t normalize_axis(const std::string& node_description,
                       std::int64_t axis,
                       std::uint64_t tensor_rank,
                       std::int64_t axis_range_min,
                       std::int64_t axis_range_max);

/// \brief      Handle out of range axes in vector.
/// If any negative axis in vector, it counts from the last to the first axis,
/// by adding tensor_rank to axis. Changes axes vector inplace.
///
/// \param[in]      node         The node with requested axes.
/// \param[in]      tensor_rank  The corresponding tensor rank.
/// \param[in,out]  axes         The requested vector of axes.
///
OPENVINO_API
void normalize_axes(const Node* node, const int64_t& tensor_rank, std::vector<int64_t>& axes);

/// \brief Evaluates lower and upper value estimations for the output tensor. Estimation would
/// be represented as partial shape object using Dimension(min, max) for each element.
/// \param output Node output pointing to the tensor for estimation.
/// \param pshape Resulting estimation would be stored in this PartialShape.
/// \return boolean status if value evaluation was successful.
OPENVINO_API bool evaluate_as_partial_shape(const Output<Node>& output, PartialShape& pshape);

/// \brief Runs an estimation of source tensor. If it succeeded to calculate both bounds and
/// they are the same returns Constant operation from the resulting bound, otherwise nullptr.
OPENVINO_API std::shared_ptr<op::v0::Constant> get_constant_from_source(const Output<Node>& source);

/// \brief Propagates value label from 0 input to the only output through an operation.
/// Not applicable for operations which require values interaction (example: mathematical
/// operations). Could be used for movement operations (example: gathering, shape change)
/// \param node Operation to be performed
/// \param output_labels Vector of TensorLabel objects representing resulting value labels
/// \return boolean status if label evaluation was successful.
OPENVINO_API bool default_label_evaluator(const Node* node, TensorLabelVector& output_labels);

/// \brief Generates transpose default axes order at end of input vector.
///
/// Default axes order is decreasing sequence numbers which start from `length - 1`.
///
/// \param axes_order  Vector where default order will be generated.
/// \param length      Sequence length of axes order.
OPENVINO_API void generate_transpose_default_order(std::vector<int64_t>& axes_order, const size_t length);

/// \brief Check if vector of axes order has got valid values.
///
/// Axes order has to be unique numbers in range of [0, size).
///
/// \param axes_order  Vector with axes order to check.
/// \param size        Input for transpose rank size.
///
/// \return true if axes order is valid otherwise false.
OPENVINO_API bool is_valid_axes_order(const std::vector<int64_t>& axes_order, const size_t size);

/// \brief Checks label tensor if there is no label
///
/// \param labels  Label tensor for check.
/// \return True if there is no labels, otherwise false.
OPENVINO_API bool has_no_labels(const TensorLabel& labels);

/// \brief Get the node input partial shapes.
///
/// \param node   Node to extract input shapes.
///
/// \return Vector of PartialShapes of each input.
OPENVINO_API std::vector<PartialShape> get_node_input_partial_shapes(const ov::Node& node);

/// \brief Check if rank is compatible to any of rank from container.
///
/// \param rank   Rank to check.
/// \param ranks  VEctor of ranks used to check input rank compatibility.
///
/// \return True if rank compatible to any from ranks, otherwise false.
OPENVINO_API bool is_rank_compatible_any_of(const ov::Rank& rank, const std::vector<ov::Rank>& ranks);

/// \brief Check if values in vector are unique.
///
/// \param data  Input data to check.
///
/// \return True if unique otherwise false.
OPENVINO_API bool are_unique(const std::vector<int64_t>& data);

/// \brief Clip value to minimum if below min, or to maximum of above max.
///
/// \param value  Value to be clipped.
/// \param min    Minimum value bound.
/// \param max    Maximum value boiund
///
/// \return Value if between min, max otherwise min or max.
<<<<<<< HEAD
OPENVINO_API int64_t clip(const int64_t& value, const int64_t& min, const int64_t& max);

OPENVINO_API bool could_propagate(const Output<Node>& output, std::vector<Node*>& order);

/// \brief Checks if all the elements of the bound Tensor are positive
OPENVINO_API bool tensor_is_positive(const Tensor& bound);

/// \brief Estimates upper bound for node output tensors using only upper bounds of the nodes
/// inputs.
/// \param node Operation to be performed
/// \param output_values Vector of Tensors representing resulting upper value estimations
/// \return boolean status if value evaluation was successful.
OPENVINO_API bool default_upper_bound_evaluator(const Node* node, TensorVector& output_values);

/// \brief Estimates lower bound for node output tensors using only lower bounds of the nodes
/// inputs.
/// \param node Operation to be performed
/// \param output_values Vector of Tensors representing resulting lower value estimations
/// \return boolean status if value evaluation was successful.
OPENVINO_API bool default_lower_bound_evaluator(const Node* node, TensorVector& output_values);

/// \brief Evaluates lower value estimation of the output tensor. Traverses graph up to deduce
/// estimation through it.
/// \param Node output pointing to the tensor for estimation.
/// \return Tensor to estimated value.
OPENVINO_API Tensor evaluate_lower_bound(const Output<Node>& output);

/// \brief Evaluates lower value estimation of the output tensor. Traverses graph up to deduce
/// estimation through it.
/// \param output Tensor to be estimated.
/// \return Tensor to estimated value.
OPENVINO_API Tensor evaluate_upper_bound(const Output<Node>& output);

/// \brief Evaluates lower and upper value estimations of the output tensor. Traverses graph up
/// to deduce estimation through it.
/// \param output Node output pointing to the tensor for estimation.
/// \return pair with Tensors for lower and upper value estimation.
OPENVINO_API std::pair<Tensor, Tensor> evaluate_both_bounds(const Output<Node>& output);

/// \brief Estimates both bounds for node output tensors using both bounds of inputs. Works for
/// operations with two inputs (in_1 and in_2). Brute forces all the pairs of bounds for inputs
/// and evaluates all of them: {in_1_lower, in_2 lower}, {in_1_lower, in_2 upper}, {in_1_upper,
/// in_2_lower}, {in_1_upper, in_2_upper}. Lower and upper values are selected from all the
/// outputs calculated using input pairs.
///
/// \param node Operation to be performed
/// \param lower_output_values Vector of Tensors representing resulting lower value estimations
/// \param upper_output_values Vector of Tensors representing resulting upper value estimations
/// \return boolean status if value evaluation was successful.
OPENVINO_API bool interval_bound_evaluator(const Node* node,
                                           TensorVector& lower_output_values,
                                           TensorVector& upper_output_values);
=======
OPENVINO_API
int64_t clip(const int64_t& value, const int64_t& min, const int64_t& max);

/// \brief Constant folds a subgraph to a constant node
///
/// \param subgraph sink
///
/// \return Constant node or nullptr if unable to constantfold the subgraph
OPENVINO_API std::shared_ptr<op::v0::Constant> constantfold_subgraph(const Output<Node>& subgraph_sink);
>>>>>>> 6c22f06d
}  // namespace ov<|MERGE_RESOLUTION|>--- conflicted
+++ resolved
@@ -196,7 +196,6 @@
 /// \param max    Maximum value boiund
 ///
 /// \return Value if between min, max otherwise min or max.
-<<<<<<< HEAD
 OPENVINO_API int64_t clip(const int64_t& value, const int64_t& min, const int64_t& max);
 
 OPENVINO_API bool could_propagate(const Output<Node>& output, std::vector<Node*>& order);
@@ -249,9 +248,6 @@
 OPENVINO_API bool interval_bound_evaluator(const Node* node,
                                            TensorVector& lower_output_values,
                                            TensorVector& upper_output_values);
-=======
-OPENVINO_API
-int64_t clip(const int64_t& value, const int64_t& min, const int64_t& max);
 
 /// \brief Constant folds a subgraph to a constant node
 ///
@@ -259,5 +255,4 @@
 ///
 /// \return Constant node or nullptr if unable to constantfold the subgraph
 OPENVINO_API std::shared_ptr<op::v0::Constant> constantfold_subgraph(const Output<Node>& subgraph_sink);
->>>>>>> 6c22f06d
 }  // namespace ov