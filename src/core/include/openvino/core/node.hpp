// Copyright (C) 2018-2023 Intel Corporation
// SPDX-License-Identifier: Apache-2.0
//

#pragma once

#include <atomic>
#include <cstring>
#include <deque>
#include <iostream>
#include <map>
#include <memory>
#include <mutex>
#include <set>
#include <string>
#include <tuple>
#include <typeindex>
#include <unordered_map>
#include <unordered_set>
#include <vector>

#include "ngraph/op/util/op_annotations.hpp"
#include "openvino/core/attribute_visitor.hpp"
#include "openvino/core/core_visibility.hpp"
#include "openvino/core/deprecated.hpp"
#include "openvino/core/descriptor/input.hpp"
#include "openvino/core/descriptor/output.hpp"
#include "openvino/core/descriptor/tensor.hpp"
#include "openvino/core/except.hpp"
#include "openvino/core/node_input.hpp"
#include "openvino/core/node_output.hpp"
#include "openvino/core/node_vector.hpp"
#include "openvino/core/rtti.hpp"
#include "openvino/core/runtime_attribute.hpp"
#include "openvino/core/strides.hpp"
#include "openvino/core/type.hpp"
#include "openvino/op/util/attr_types.hpp"
#include "openvino/op/util/variable.hpp"
#include "openvino/op/util/variable_value.hpp"
#include "openvino/runtime/tensor.hpp"

namespace ngraph {

namespace runtime {
class HostTensor;
}  // namespace runtime

}  // namespace ngraph

namespace ov {
namespace op {
namespace v0 {
class Result;
}  // namespace v0
struct AutoBroadcastSpec;
}  // namespace op
namespace pass {

class ResolveNameCollisions;

namespace pattern {
class Matcher;
}  // namespace pattern
}  // namespace pass
using HostTensor = ngraph::runtime::HostTensor;
using HostTensorPtr = std::shared_ptr<HostTensor>;
using HostTensorVector = std::vector<HostTensorPtr>;

template <typename NodeType>
class Input;

template <typename NodeType>
class Output;

class Node;

class Model;

class SharedRTInfo;

/// EvaluationContext stores and manages a context (additional parameters, values and
/// environment) for evaluating ov::Model.
using EvaluationContext = ov::RTMap;

OPENVINO_API
std::string node_validation_failure_loc_string(const Node* node);

/// \brief Used in evaluator switch statement so that the case type and evaluate call
/// are guaranteed to have the types match.
///
/// Use this in an evaluate_*() function like this
///    switch (arg0->get_element_type())
///    {
///        TYPE_CASE(i8)(arg0, arg1, out, broadcast_spec); break;
///        TYPE_CASE(i16)(arg0, arg1, out, broadcast_spec); break;
///        ...
///    }
///
/// Each TYPE_CASE statement expands like this:
///   case element::Type_t::a: rc = evaluate<element::Type_t::a>(arg0, arg1, out,
///   broadcast_spec)
///
/// \note Don't forget to put a break after each statement or it will fall through and generate
/// a runtime error.

#define TYPE_CASE(a)         \
    case element::Type_t::a: \
        rc = evaluate<element::Type_t::a>

class NodeAccessor;

/**
 * @brief Nodes are the backbone of the graph of Value dataflow. Every node has
 * zero or more nodes as arguments and one value, which is either a tensor
 * or a (possibly empty) tuple of values.
 * @ingroup ov_model_cpp_api
 */
class OPENVINO_API Node : public std::enable_shared_from_this<Node> {
    // For access to m_outputs.
    friend class descriptor::Input;

    // For access to m_inputs and m_outputs.
    template <typename NodeType>
    friend class Input;

    // For access to m_outputs.
    template <typename NodeType>
    friend class Output;

    friend class Model;
    // To fix collisions in generated friendly name
    friend class pass::ResolveNameCollisions;

protected:
    descriptor::Input& get_input_descriptor(size_t position);
    descriptor::Output& get_output_descriptor(size_t position);

    /// \brief Construct an uninitialized Node
    Node();
    /// \brief Copying a node
    Node(const Node&);
    /// \brief Assignment operator
    Node& operator=(const Node&);

    /// \brief Construct an uninitialized Node
    /// \param output_size Number of outputs for this node
    Node(size_t output_size);

    /// \brief Constructor for Node subclasses that have metaclasses.
    /// \param arguments Output i will connect to input i
    /// \param output_size Number of outputs for this node
    Node(const OutputVector& arguments, size_t output_size = 1);
    /// \brief Moves nodes that would be deleted from inputs to nodes to avoid stack overflows
    /// on deep networks.
    void safe_delete(NodeVector& nodes, bool recurse);

    /// \brief Marks an input as being relevant or irrelevant to the output shapes of this
    ///        node.
    /// \param i The index of the input to mark as relevant or irrelevant.
    /// \param relevant true if the input is relevant to output shapes, false otherwise.
    ///
    /// This is used by the shape specialization pass to know which nodes must be statically
    /// evaluated in order to complete shape specialization. (For example, the shape input of
    /// DynReshape must be evaluated statically in order for the output shape to be
    /// determined.) By default, all inputs are marked as shape-irrelevant. Overrides of
    /// validate_and_infer_types should call this function to mark shape-relevant inputs.
    void set_input_is_relevant_to_shape(size_t i, bool relevant = true);

    /// \brief Marks an input as being relevant or irrelevant to the output values of this
    ///        node.
    /// \param i The index of the input to mark as relevant or irrelevant.
    /// \param relevant true if the input is relevant to output values, false otherwise.
    ///
    /// This is used by the shape specialization pass to cut short evaluation in cases where
    /// an input value does not actually have any effect on the output value of the node. (As
    /// of this writing, the only example of this is ShapeOf.) By default, all inputs are
    /// marked as value-relevant. Overrides of validate_and_infer_types should call this
    /// function to mark value-irrelevant inputs.
    void set_input_is_relevant_to_value(size_t i, bool relevant = true);

public:
    /// \brief Verifies that attributes and inputs are consistent and computes output shapes
    /// and element types. Must be implemented by concrete child classes so that it
    /// can be run any number of times.
    ///
    /// Throws if the node is invalid.
    virtual void validate_and_infer_types();

    // Called in constructors during transition
    void constructor_validate_and_infer_types();

    using type_info_t = DiscreteTypeInfo;

    virtual ~Node();

    virtual bool visit_attributes(AttributeVisitor&);
    /// \returns the autobroadcasr spec
    virtual const ov::op::AutoBroadcastSpec& get_autob() const;

    /// \brief Allows to get information about availability of evaluate method for the current
    /// operation
    // \returns true if evaluate is available
    virtual bool has_evaluate() const;
    /// \deprecated Use evaluate with ov::Tensor instead
    /// \brief Evaluates the op on input_values putting results in output_values
    /// \param output_values Tensors for the outputs to compute. One for each result
    /// \param input_values Tensors for the inputs. One for each inputs.
    /// \returns true if successful
    OPENVINO_DEPRECATED(
        "This method is deprecated and will be removed soon. Please use evaluate with ov::Tensor instead.")
    virtual bool evaluate(const ov::HostTensorVector& output_values, const ov::HostTensorVector& input_values) const;
    /// \deprecated Use evaluate with ov::Tensor instead
    /// \brief Evaluates the op on input_values putting results in output_values
    /// \param output_values Tensors for the outputs to compute. One for each result
    /// \param input_values Tensors for the inputs. One for each inputs.
    /// \param evaluation_context Storage of additional settings and attributes that can be used
    /// when evaluating the op.
    /// \returns true if successful
    OPENVINO_DEPRECATED(
        "This method is deprecated and will be removed soon. Please use evaluate with ov::Tensor instead.")
    virtual bool evaluate(const ov::HostTensorVector& output_values,
                          const ov::HostTensorVector& input_values,
                          const EvaluationContext& evaluationContext) const;

    /// \brief Evaluates the op on input_values putting results in output_values
    /// \param output_values Tensors for the outputs to compute. One for each result
    /// \param input_values Tensors for the inputs. One for each inputs.
    /// \returns true if successful
    virtual bool evaluate(ov::TensorVector& output_values, const ov::TensorVector& input_values) const;
    /// \brief Evaluates the op on input_values putting results in output_values
    /// \param output_values Tensors for the outputs to compute. One for each result
    /// \param input_values Tensors for the inputs. One for each inputs.
    /// \param evaluation_context Storage of additional settings and attributes that can be used
    /// when evaluating the op.
    /// \returns true if successful
    virtual bool evaluate(ov::TensorVector& output_values,
                          const ov::TensorVector& input_values,
                          const ov::EvaluationContext& evaluationContext) const;
    virtual bool evaluate_lower(ov::TensorVector& output_values) const;
    virtual bool evaluate_upper(ov::TensorVector& output_values) const;
    virtual bool evaluate_label(TensorLabelVector& output_labels) const;

    virtual bool constant_fold(OutputVector& output_values, const OutputVector& inputs_values);
    /// \brief Decomposes the FusedOp into a sub-graph consisting of core openvino ops
    ///
    /// \return A vector of nodes comprising the sub-graph. The order of output
    ///         tensors must match the match output tensors of the FusedOp
    virtual OutputVector decompose_op() const {
        return OutputVector();
    }
    /// Returns the NodeTypeInfo for the node's class.
    /// During transition to type_info, returns a dummy type_info for Node if the class
    /// has not been updated yet.
    virtual const type_info_t& get_type_info() const = 0;
    const char* get_type_name() const {
        return get_type_info().name;
    }
    /// Sets/replaces the arguments with new arguments.
    void set_arguments(const NodeVector& arguments);
    /// Sets/replaces the arguments with new arguments.
    void set_arguments(const OutputVector& arguments);
    /// Sets/replaces the arguments with new arguments.
    void set_argument(size_t position, const Output<Node>& argument);

    void set_output_type(size_t i, const element::Type& element_type, const PartialShape& pshape);

    /// Sets the number of outputs
    void set_output_size(size_t output_size);

    void invalidate_values();
    virtual void revalidate_and_infer_types() {
        invalidate_values();
        validate_and_infer_types();
    }
    /// \brief Get the string name for the type of the node, such as `Add` or `Multiply`.
    ///        The class name, must not contain spaces as it is used for codegen.
    /// \returns A const reference to the node's type name
    virtual std::string description() const;
    /// \brief Get the unique name of the node.
    /// \returns A const reference to the node's unique name.
    const std::string& get_name() const;

    /// \brief Sets a friendly name for a node. This does not overwrite the unique name
    ///        of the node and is retrieved via get_friendly_name(). Used mainly for debugging.
    ///        The friendly name may be set exactly once.
    /// \param name is the friendly name to set
    void set_friendly_name(const std::string& name);

    /// \brief Gets the friendly name for a node. If no friendly name has been set via
    ///        set_friendly_name then the node's unique name is returned.
    /// \returns A const reference to the node's friendly name.
    const std::string& get_friendly_name() const;

    virtual bool is_dynamic() const;
    size_t get_instance_id() const {
        return m_instance_id;
    }
    /// \brief Writes a description of a node to a stream
    /// \param os The stream; should be returned
    /// \param depth How many levels of inputs to describe
    /// \returns The stream os
    virtual std::ostream& write_description(std::ostream& os, uint32_t depth = 0) const;

    /// Get control dependencies registered on the node
    const std::vector<std::shared_ptr<Node>>& get_control_dependencies() const;

    /// Get nodes dependent on this node
    const std::vector<Node*>& get_control_dependents() const;

    /// This node cannot execute until node executes
    void add_control_dependency(std::shared_ptr<Node> node);

    /// Remove the dependency of this node on node
    void remove_control_dependency(std::shared_ptr<Node> node);

    /// Remove all dependencies from this node
    void clear_control_dependencies();

    /// Remove this node as a dependency from all dependent nodes
    void clear_control_dependents();

    /// This node absorbs the control dependencies of source_node
    void add_node_control_dependencies(std::shared_ptr<Node> source_node);

    /// This node becomes a dependent of every node dependent on source_node
    void add_node_control_dependents(std::shared_ptr<Node> source_node);

    /// This node's control dependencies are replaced by replacement
    void transfer_control_dependents(std::shared_ptr<Node> replacement);

    /// Returns the number of outputs from the node.
    size_t get_output_size() const;

    /// Returns the element type for output i
    const element::Type& get_output_element_type(size_t i) const;

    /// Checks that there is exactly one output and returns its element type
    // TODO: deprecate in favor of node->get_output_element_type(0) with a suitable check in
    // the calling code, or updates to the calling code if it is making an invalid assumption
    // of only one output.
    const element::Type& get_element_type() const;

    /// Returns the shape for output i
    const Shape& get_output_shape(size_t i) const;

    /// Returns the partial shape for output i
    const PartialShape& get_output_partial_shape(size_t i) const;

    /// Return the output to use when converting to an Output<Node> with no index specified.
    /// Throws when not supported.
    Output<const Node> get_default_output() const;
    Output<Node> get_default_output();

    /// Returns the output of the default output, or throws if there is none
    virtual size_t get_default_output_index() const;
    /// Throws no default
    size_t no_default_index() const;

    /// Checks that there is exactly one output and returns its shape
    // TODO: deprecate in favor of node->get_output_shape(0) with a suitable check in the
    // calling code, or updates to the calling code if it is making an invalid assumption of
    // only one output.
    const Shape& get_shape() const;

    /// Returns the tensor for output or input i
    descriptor::Tensor& get_output_tensor(size_t i) const;
    descriptor::Tensor& get_input_tensor(size_t i) const;

    std::set<Input<Node>> get_output_target_inputs(size_t i) const;

    /// Returns the number of inputs for the op
    size_t get_input_size() const;

    /// Returns the element type of input i
    // TODO: deprecate in favor of node->get_input_element_type(i)
    const element::Type& get_input_element_type(size_t i) const;

    /// Returns the shape of input i
    // TODO: deprecate in favor of node->get_input_shape(i)
    const Shape& get_input_shape(size_t i) const;

    /// Returns the partial shape of input i
    // TODO: deprecate in favor of node->get_input_partial_shape(i)
    const PartialShape& get_input_partial_shape(size_t i) const;

    Node* get_input_node_ptr(size_t index) const;
    std::shared_ptr<Node> get_input_node_shared_ptr(size_t index) const;
    Output<Node> get_input_source_output(size_t i) const;

    virtual std::shared_ptr<Node> clone_with_new_inputs(const OutputVector& inputs) const = 0;

    std::shared_ptr<Node> copy_with_new_inputs(const OutputVector& new_args) const;

    std::shared_ptr<Node> copy_with_new_inputs(const OutputVector& inputs,
                                               const std::vector<std::shared_ptr<Node>>& control_dependencies) const;

    /// True if this and node have one output with same element type and shape
    bool has_same_type(std::shared_ptr<const Node> node) const;

    using RTMap = std::map<std::string, Any>;

    RTMap& get_rt_info() {
        return m_rt_info;
    }
    const RTMap& get_rt_info() const {
        return m_rt_info;
    }

    /// Get all the nodes that uses the current node
    NodeVector get_users(bool check_is_used = false) const;

<<<<<<< HEAD
    OPENVINO_DEPRECATED("This method is deprecated and will be removed soon.")
    virtual std::shared_ptr<Node> get_default_value() const {
        return nullptr;
    }
=======
    /// \return Version of this node
    OPENVINO_DEPRECATED("This method is deprecated and will be removed soon.")
    virtual size_t get_version() const {
        OPENVINO_SUPPRESS_DEPRECATED_START
        return get_type_info().version;
        OPENVINO_SUPPRESS_DEPRECATED_END
    }

>>>>>>> 36992c9c
    /// Use instance ids for comparison instead of memory addresses to improve determinism
    bool operator<(const Node& other) const {
        return m_instance_id < other.m_instance_id;
    }
    /// \return A vector containing a handle for each of this node's inputs, in order.
    // TODO: Rename to get_inputs()?
    std::vector<Input<Node>> inputs();

    /// \return A vector containing a handle for each of this node's inputs, in order.
    std::vector<Input<const Node>> inputs() const;

    /// \return A vector containing the values for each input
    std::vector<Output<Node>> input_values() const;

    /// \return A vector containing a handle for each of this node's outputs, in order.
    // TODO: Rename to get_outputs()?
    std::vector<Output<Node>> outputs();

    /// \return A vector containing a handle for each of this node's outputs, in order.
    std::vector<Output<const Node>> outputs() const;

    /// \return A handle to the `input_index`th input of this node.
    /// \throw std::out_of_range if the node does not have at least `input_index+1` inputs.
    Input<Node> input(size_t input_index);

    /// \return A handle to the `input_index`th input of this node.
    /// \throw std::out_of_range if the node does not have at least `input_index+1` inputs.
    Input<const Node> input(size_t input_index) const;

    Output<Node> input_value(size_t input_index) const;

    /// \return A handle to the `output_index`th output of this node.
    /// \throw std::out_of_range if the node does not have at least `output_index+1` outputs.
    Output<Node> output(size_t output_index);

    /// \return A handle to the `output_index`th output of this node.
    /// \throw std::out_of_range if the node does not have at least `output_index+1` outputs.
    Output<const Node> output(size_t output_index) const;

    virtual bool match_value(ov::pass::pattern::Matcher* matcher,
                             const Output<Node>& pattern_value,
                             const Output<Node>& graph_value);

    virtual bool match_node(ov::pass::pattern::Matcher* matcher, const Output<Node>& graph_value);

protected:
    /// \brief Check constant folding disabled attribute.
    ///
    /// \return true if constant folding disabled otherwise false.
    bool is_const_fold_disabled() const;

private:
    friend class ov::NodeAccessor;
    std::vector<Node*> m_control_dependents;
    std::vector<std::shared_ptr<Node>> m_control_dependencies;
    size_t m_instance_id{m_next_instance_id.fetch_add(1)};
    std::string m_friendly_name;
    mutable std::string m_unique_name;
    mutable std::atomic_bool m_name_changing{false};
    static std::atomic<size_t> m_next_instance_id;
    std::deque<descriptor::Input> m_inputs;
    std::deque<descriptor::Output> m_outputs;
    RTMap m_rt_info;

    // The vector of SharedRTInfo attributes associated to Functions
    // where this node belongs to. SharedRTInfo is private field which
    // is used for internal purposes. For example: tracking changes
    // during graph transformations.
    std::set<std::shared_ptr<SharedRTInfo>> m_shared_rt_info;

    // As node can be included into different Functions which
    // can be executed into multiple threads means that m_shared_rt_info
    // can be updated simultaneously, so we have to guaranty exclusive
    // update of this field by having specific method with mutex.
    void insert_info(std::shared_ptr<SharedRTInfo> info);
    std::mutex m_insert_mutex;
};

using NodeTypeInfo = Node::type_info_t;

OPENVINO_API std::ostream& operator<<(std::ostream&, const Node&);
OPENVINO_API std::ostream& operator<<(std::ostream&, const Node*);

// Like an Output but with a Node* instead of a shared_ptr<Node>
struct RawNodeOutput {
    RawNodeOutput(const Output<Node>& value) : node(value.get_node()), index(value.get_index()) {}
    RawNodeOutput(Node* node, size_t index) : node(node), index(index) {}
    RawNodeOutput(const RawNodeOutput&) = default;
    RawNodeOutput() = default;
    RawNodeOutput& operator=(const RawNodeOutput&) = default;

    Node* node;
    size_t index{0};

    operator Output<Node>() {
        return Output<Node>(node, index);
    }
    bool operator==(const RawNodeOutput& other) const {
        return node == other.node && index == other.index;
    }
    bool operator!=(const RawNodeOutput& other) const {
        return !(*this == other);
    }
    bool operator<(const RawNodeOutput& other) const {
        return node < other.node || (node == other.node && index < other.index);
    }
    bool operator>(const RawNodeOutput& other) const {
        return node > other.node || (node == other.node && index > other.index);
    }
    bool operator<=(const RawNodeOutput& other) const {
        return !(*this > other);
    }
    bool operator>=(const RawNodeOutput& other) const {
        return !(*this < other);
    }
};

using RawNodeOutputMap = std::map<RawNodeOutput, Output<Node>>;

class OPENVINO_API NodeValidationFailure : public ov::AssertFailure {
public:
    NodeValidationFailure(const ov::CheckLocInfo& check_loc_info, const Node* node, const std::string& explanation)
        : AssertFailure(check_loc_info, node_validation_failure_loc_string(node), explanation) {}
};
}  // namespace ov
#define NODE_VALIDATION_CHECK(node, ...) OPENVINO_ASSERT_HELPER(::ov::NodeValidationFailure, (node), __VA_ARGS__)

namespace ov {
template <typename T>
void check_new_args_count(const Node* node, T new_args) {
    NODE_VALIDATION_CHECK(node,
                          new_args.size() == node->input_values().size(),
                          "clone_with_new_inputs() expected ",
                          node->input_values().size(),
                          " argument",
                          (node->input_values().size() == 1 ? "" : "s"),
                          " but got ",
                          new_args.size());
}

}  // namespace ov

namespace ov {
/// \brief Visits a reference to a node that has been registered with the visitor.
template <>
class OPENVINO_API AttributeAdapter<std::shared_ptr<ov::Node>> : public VisitorAdapter {
public:
    AttributeAdapter(std::shared_ptr<ov::Node>& value);

    bool visit_attributes(AttributeVisitor& visitor) override;
    OPENVINO_RTTI("AttributeAdapter<std::shared_ptr<Node>>");

protected:
    std::shared_ptr<ov::Node>& m_ref;
};

template <>
class OPENVINO_API AttributeAdapter<ov::NodeVector> : public VisitorAdapter {
public:
    AttributeAdapter(ov::NodeVector& ref);

    bool visit_attributes(AttributeVisitor& visitor) override;

    OPENVINO_RTTI("AttributeAdapter<NodeVector>");

protected:
    ov::NodeVector& m_ref;
};

}  // namespace ov<|MERGE_RESOLUTION|>--- conflicted
+++ resolved
@@ -409,21 +409,11 @@
     /// Get all the nodes that uses the current node
     NodeVector get_users(bool check_is_used = false) const;
 
-<<<<<<< HEAD
     OPENVINO_DEPRECATED("This method is deprecated and will be removed soon.")
     virtual std::shared_ptr<Node> get_default_value() const {
         return nullptr;
     }
-=======
-    /// \return Version of this node
-    OPENVINO_DEPRECATED("This method is deprecated and will be removed soon.")
-    virtual size_t get_version() const {
-        OPENVINO_SUPPRESS_DEPRECATED_START
-        return get_type_info().version;
-        OPENVINO_SUPPRESS_DEPRECATED_END
-    }
-
->>>>>>> 36992c9c
+
     /// Use instance ids for comparison instead of memory addresses to improve determinism
     bool operator<(const Node& other) const {
         return m_instance_id < other.m_instance_id;
