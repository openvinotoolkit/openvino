// Copyright (C) 2018-2023 Intel Corporation
// SPDX-License-Identifier: Apache-2.0
//

#pragma once

#include <cstring>
#include <map>
#include <unordered_set>

#include "openvino/core/core_visibility.hpp"
#include "openvino/core/descriptor/tensor.hpp"
#include "openvino/core/partial_shape.hpp"
#include "openvino/core/runtime_attribute.hpp"
#include "openvino/core/shape.hpp"
#include "openvino/core/type/element_type.hpp"

namespace ov {
class Node;

template <typename NodeType>
class Input;

template <typename NodeType>
class Output {};

/// \brief A handle for one of a node's outputs.
/// \ingroup ov_model_cpp_api
template <>
class OPENVINO_API Output<Node> {
public:
    /// \brief Constructs a Output.
    /// \param node A pointer to the node for the output handle.
    /// \param index The index of the output.
    Output(Node* node, size_t index);

    /// \brief Constructs a Output.
    /// \param node A `shared_ptr` to the node for the output handle.
    /// \param index The index of the output.
    ///
    Output(const std::shared_ptr<Node>& node, size_t index);

    /// \brief Constructs a Output, referencing the zeroth output of the node.
    /// \param node A `shared_ptr` to the node for the output handle.
    template <typename T>
    Output(const std::shared_ptr<T>& node) : Output(node ? node->get_default_output() : Output<Node>()) {}

    /// A null output
    Output() = default;

    void reset();

    /// This output position for a different node
    Output<Node> for_node(const std::shared_ptr<Node>& node);
    /// \return A pointer to the node referred to by this output handle.
    Node* get_node() const;
    /// \return A `shared_ptr` to the node referred to by this output handle.
    ///
    std::shared_ptr<Node> get_node_shared_ptr() const;

    /// \return The index of the output referred to by this output handle.
    size_t get_index() const;
    /// \return A reference to the tensor descriptor for this output.
    descriptor::Tensor& get_tensor() const;
    /// \return A shared point to the tensor ptr for this output.
    std::shared_ptr<descriptor::Tensor> get_tensor_ptr() const;
<<<<<<< HEAD
    /// \return Set new tensor shared pointer to this output
=======
    /// \return Set new tensor desc shared pointer to this output
>>>>>>> 69fe5c8c
    void set_tensor_ptr(std::shared_ptr<descriptor::Tensor> tensor_ptr);
    /// \return The element type of the output referred to by this output handle.
    const element::Type& get_element_type() const;
    /// \return The shape of the output referred to by this output handle.
    const Shape& get_shape() const;
    /// \return The partial shape of the output referred to by this output handle.
    const PartialShape& get_partial_shape() const;

    /// \return The reference to runtime info map
    RTMap& get_rt_info();
    /// \return The constant reference to runtime info map
    const RTMap& get_rt_info() const;

    /// \return The tensor names associated with this output
    const std::unordered_set<std::string>& get_names() const;
    /// \return Any tensor names associated with this output
    std::string get_any_name() const;
    /// \return Set tensor names associated with this output
    void set_names(const std::unordered_set<std::string>& names);
    /// \return Add tensor names associated with this output
    void add_names(const std::unordered_set<std::string>& names);

    /// \return A set containing handles for all inputs targeted by the output referenced by
    ///        this output handle.
    std::set<Input<Node>> get_target_inputs() const;

    /// \brief Removes a target input from the output referenced by this output handle.
    /// \param target_input The target input to remove.
    ///
    void remove_target_input(const Input<Node>& target_input) const;

    /// \brief Replace all users of this value with replacement
    void replace(const Output<Node>& replacement);

    bool operator==(const Output& other) const;
    bool operator!=(const Output& other) const;
    bool operator<(const Output& other) const;
    bool operator>(const Output& other) const;
    bool operator<=(const Output& other) const;
    bool operator>=(const Output& other) const;
    operator Output<const Node>() const;

private:
    std::shared_ptr<Node> m_node;
    size_t m_index{0};
};

/// \brief A handle for one of a node's outputs.
/// \ingroup ov_model_cpp_api
template <>
class OPENVINO_API Output<const Node> {
public:
    /// \brief Constructs a Output.
    /// \param node A pointer to the node for the output handle.
    /// \param index The index of the output.
    Output(const Node* node, size_t index);

    /// \brief Constructs a Output.
    /// \param node A `shared_ptr` to the node for the output handle.
    /// \param index The index of the output.
    ///
    Output(const std::shared_ptr<const Node>& node, size_t index);

    /// \brief Constructs a Output, referencing the zeroth output of the node.
    /// \param node A `shared_ptr` to the node for the output handle.
    template <typename T>
    Output(const std::shared_ptr<const T>& node) : Output(node ? node->get_default_output() : Output<const Node>()) {}

    /// A null output
    Output() = default;

    void reset();

    /// This output position for a different node
    Output<const Node> for_node(const std::shared_ptr<const Node>& node);

    /// \return A pointer to the node referred to by this output handle.
    const Node* get_node() const;
    /// \return A `shared_ptr` to the node referred to by this output handle.
    ///
    std::shared_ptr<const Node> get_node_shared_ptr() const;
    /// \return The index of the output referred to by this output handle.
    size_t get_index() const;
    /// \return A reference to the tensor descriptor for this output.
    descriptor::Tensor& get_tensor() const;
    /// \return A shared point to the tensor ptr for this output.
    std::shared_ptr<descriptor::Tensor> get_tensor_ptr() const;
    /// \return The element type of the output referred to by this output handle.
    const element::Type& get_element_type() const;
    /// \return The shape of the output referred to by this output handle.
    const Shape& get_shape() const;
    /// \return The partial shape of the output referred to by this output handle.
    const PartialShape& get_partial_shape() const;

    /// \return The constant reference to runtime info map
    const RTMap& get_rt_info() const;
    /// \return The tensor names associated with this output
    const std::unordered_set<std::string>& get_names() const;
    /// \return Any tensor name associated with this output
    std::string get_any_name() const;
    /// \return A set containing handles for all inputs targeted by the output referenced by
    ///        this output handle.
    std::set<Input<Node>> get_target_inputs() const;

    bool operator==(const Output& other) const;
    bool operator!=(const Output& other) const;
    bool operator<(const Output& other) const;
    bool operator>(const Output& other) const;
    bool operator<=(const Output& other) const;
    bool operator>=(const Output& other) const;

private:
    std::shared_ptr<const Node> m_node;
    size_t m_index{0};
};

OPENVINO_API std::ostream& operator<<(std::ostream& out, const Output<Node>& output);
OPENVINO_API std::ostream& operator<<(std::ostream& out, const Output<const Node>& output);
}  // namespace ov<|MERGE_RESOLUTION|>--- conflicted
+++ resolved
@@ -64,11 +64,7 @@
     descriptor::Tensor& get_tensor() const;
     /// \return A shared point to the tensor ptr for this output.
     std::shared_ptr<descriptor::Tensor> get_tensor_ptr() const;
-<<<<<<< HEAD
-    /// \return Set new tensor shared pointer to this output
-=======
     /// \return Set new tensor desc shared pointer to this output
->>>>>>> 69fe5c8c
     void set_tensor_ptr(std::shared_ptr<descriptor::Tensor> tensor_ptr);
     /// \return The element type of the output referred to by this output handle.
     const element::Type& get_element_type() const;
