// Copyright (C) 2018-2025 Intel Corporation
// SPDX-License-Identifier: Apache-2.0
//

#pragma once

#include <cstdint>
#include <cstring>
#include <functional>
#include <memory>
#include <ostream>
#include <string>
#include <utility>
#include <vector>

#include "openvino/core/core_visibility.hpp"

namespace ov {

/**
 * @brief Type information for a type system without inheritance; instances have exactly one type not
 * related to any other type.
 *
 * Supports three functions, ov::is_type<Type>, ov::as_type<Type>, and ov::as_type_ptr<Type> for type-safe
 * dynamic conversions via static_cast/static_ptr_cast without using C++ RTTI.
 * Type must have a static type_info member and a virtual get_type_info() member that
 * returns a reference to its type_info member.
 * @ingroup ov_model_cpp_api
 */
struct OPENVINO_API DiscreteTypeInfo {
    const char* name;
    const char* version_id;
    // A pointer to a parent type info; used for casting and inheritance traversal, not for
    // exact type identification
    const DiscreteTypeInfo* parent;

    DiscreteTypeInfo() = default;
    DiscreteTypeInfo(const DiscreteTypeInfo&) = default;
    DiscreteTypeInfo(DiscreteTypeInfo&&) = default;
    DiscreteTypeInfo& operator=(const DiscreteTypeInfo&) = default;

    explicit constexpr DiscreteTypeInfo(const char* _name,
                                        const char* _version_id,
                                        const DiscreteTypeInfo* _parent = nullptr)
        : name(_name),
          version_id(_version_id),
          parent(_parent),
          hash_value(0) {}

    constexpr DiscreteTypeInfo(const char* _name, const DiscreteTypeInfo* _parent = nullptr)
        : name(_name),
          version_id(nullptr),
          parent(_parent),
          hash_value(0) {}

    bool is_castable(const DiscreteTypeInfo& target_type) const;

    std::string get_version() const;

    // For use as a key
    bool operator<(const DiscreteTypeInfo& b) const;
    bool operator<=(const DiscreteTypeInfo& b) const;
    bool operator>(const DiscreteTypeInfo& b) const;
    bool operator>=(const DiscreteTypeInfo& b) const;
    bool operator==(const DiscreteTypeInfo& b) const;
    bool operator!=(const DiscreteTypeInfo& b) const;

    operator std::string() const;

    size_t hash() const;
    size_t hash();

private:
    size_t hash_value;
};

OPENVINO_API
std::ostream& operator<<(std::ostream& s, const DiscreteTypeInfo& info);

<<<<<<< HEAD
=======
namespace frontend {
class ConversionExtensionBase;
}  // namespace frontend

template <typename T>
constexpr bool use_ov_dynamic_cast() {
#if defined(__ANDROID__) || defined(ANDROID)
    return true;
#else
    return std::is_base_of_v<ov::frontend::ConversionExtensionBase, T>;
#endif
}

>>>>>>> f14d14f1
/// \brief Tests if value is a pointer/shared_ptr that can be statically cast to a
/// Type*/shared_ptr<Type>
template <typename Type, typename Value>
typename std::enable_if<
    std::is_convertible<decltype(std::declval<Value>()->get_type_info().is_castable(Type::get_type_info_static())),
                        bool>::value,
    bool>::type
is_type(Value value) {
    return value && value->get_type_info().is_castable(Type::get_type_info_static());
}

/// \brief Tests if value is a pointer/shared_ptr that can be statically cast to any of the specified types
template <typename Type, typename... Types, typename Value>
bool is_type_any_of(Value value) {
    return is_type<Type>(value) || (is_type_any_of<Types>(value) || ...);
}

/// Casts a Value* to a Type* if it is of type Type, nullptr otherwise
template <typename Type, typename Value>
typename std::enable_if<std::is_convertible<decltype(static_cast<Type*>(std::declval<Value>())), Type*>::value,
                        Type*>::type
as_type(Value value) {
<<<<<<< HEAD
    return dynamic_cast<Type*>(value);
=======
    if constexpr (use_ov_dynamic_cast<Type>())
        return is_type<Type>(value) ? static_cast<Type*>(value) : nullptr;
    else
        return dynamic_cast<Type*>(value);
>>>>>>> f14d14f1
}

namespace util {
template <typename T>
struct AsTypePtr;
/// Casts a std::shared_ptr<Value> to a std::shared_ptr<Type> if it is of type
/// Type, nullptr otherwise
template <typename In>
struct AsTypePtr<std::shared_ptr<In>> {
    template <typename Type>
    static std::shared_ptr<Type> call(const std::shared_ptr<In>& value) {
        return ov::is_type<Type>(value) ? std::static_pointer_cast<Type>(value) : std::shared_ptr<Type>();
    }
};
}  // namespace util

/// Casts a std::shared_ptr<Value> to a std::shared_ptr<Type> if it is of type
/// Type, nullptr otherwise
<<<<<<< HEAD
template <typename T, typename U>
auto as_type_ptr(const U& value) -> decltype(::ov::util::AsTypePtr<U>::template call<T>(value)) {
    return std::dynamic_pointer_cast<T>(value);
=======
template <typename Type, typename Value>
auto as_type_ptr(const Value& value) -> decltype(::ov::util::AsTypePtr<Value>::template call<Type>(value)) {
    if constexpr (use_ov_dynamic_cast<Type>())
        return ::ov::util::AsTypePtr<Value>::template call<Type>(value);
    else
        return std::dynamic_pointer_cast<Type>(value);
>>>>>>> f14d14f1
}
}  // namespace ov

namespace std {
template <>
struct OPENVINO_API hash<ov::DiscreteTypeInfo> {
    size_t operator()(const ov::DiscreteTypeInfo& k) const;
};
}  // namespace std<|MERGE_RESOLUTION|>--- conflicted
+++ resolved
@@ -77,22 +77,15 @@
 OPENVINO_API
 std::ostream& operator<<(std::ostream& s, const DiscreteTypeInfo& info);
 
-<<<<<<< HEAD
-=======
 namespace frontend {
 class ConversionExtensionBase;
 }  // namespace frontend
 
 template <typename T>
 constexpr bool use_ov_dynamic_cast() {
-#if defined(__ANDROID__) || defined(ANDROID)
-    return true;
-#else
     return std::is_base_of_v<ov::frontend::ConversionExtensionBase, T>;
-#endif
 }
 
->>>>>>> f14d14f1
 /// \brief Tests if value is a pointer/shared_ptr that can be statically cast to a
 /// Type*/shared_ptr<Type>
 template <typename Type, typename Value>
@@ -115,14 +108,10 @@
 typename std::enable_if<std::is_convertible<decltype(static_cast<Type*>(std::declval<Value>())), Type*>::value,
                         Type*>::type
 as_type(Value value) {
-<<<<<<< HEAD
-    return dynamic_cast<Type*>(value);
-=======
     if constexpr (use_ov_dynamic_cast<Type>())
         return is_type<Type>(value) ? static_cast<Type*>(value) : nullptr;
     else
         return dynamic_cast<Type*>(value);
->>>>>>> f14d14f1
 }
 
 namespace util {
@@ -141,18 +130,12 @@
 
 /// Casts a std::shared_ptr<Value> to a std::shared_ptr<Type> if it is of type
 /// Type, nullptr otherwise
-<<<<<<< HEAD
-template <typename T, typename U>
-auto as_type_ptr(const U& value) -> decltype(::ov::util::AsTypePtr<U>::template call<T>(value)) {
-    return std::dynamic_pointer_cast<T>(value);
-=======
 template <typename Type, typename Value>
 auto as_type_ptr(const Value& value) -> decltype(::ov::util::AsTypePtr<Value>::template call<Type>(value)) {
     if constexpr (use_ov_dynamic_cast<Type>())
         return ::ov::util::AsTypePtr<Value>::template call<Type>(value);
     else
         return std::dynamic_pointer_cast<Type>(value);
->>>>>>> f14d14f1
 }
 }  // namespace ov
 
