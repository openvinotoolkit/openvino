--- conflicted
+++ resolved
@@ -14,13 +14,9 @@
 
 #include "openvino/core/any.hpp"
 #include "openvino/core/core_visibility.hpp"
-#include "openvino/core/deprecated.hpp"
 
 namespace ov {
-<<<<<<< HEAD
 
-=======
->>>>>>> 67ae660b
 class Tensor;
 
 /**
@@ -162,13 +158,4 @@
     explicit operator bool() const noexcept;
 };
 
-<<<<<<< HEAD
-=======
-OPENVINO_SUPPRESS_DEPRECATED_START
-namespace runtime {
-using ov::Allocator;
-}  // namespace runtime
-OPENVINO_SUPPRESS_DEPRECATED_END
-
->>>>>>> 67ae660b
 }  // namespace ov