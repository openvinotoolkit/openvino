--- conflicted
+++ resolved
@@ -10,28 +10,16 @@
 namespace ov {
 namespace op {
 namespace v0 {
-
 /// \brief Result operation.
 ///
 /// \ingroup ov_ops_cpp_api
 ///
 /// The Result operator output is special output which share tensor with node connected to this node.
-<<<<<<< HEAD
-/// The Result's output names are visible as model outputs names.
-/// To set these use
-/// - `Result::output(0)::set_names/add_names` to set/add this names on Result's output.
-///
-/// Using `Result::get_output_tensor(0)::set_names/add_names` will set/add names on tensor without modify
-/// Result's output names.
-/// The Result's output names are appended to connected tensor or transferred to new tensor when Result is connected
-/// with new node.
-=======
 ///
 /// The Result's output names are visible as model outputs names.
 /// When set/add Result's output tensor names they will treat as this result specific names which will be appended to
 /// connect input tensor or transferred to new tensor connect Result to new input.
 /// When Result has not specific names the names from connected input will be used.
->>>>>>> c08d8273
 class OPENVINO_API Result : public Op {
 public:
     OPENVINO_OP("Result", "opset1");
