--- conflicted
+++ resolved
@@ -35,13 +35,8 @@
     Strides get_strides() const {
         return m_strides;
     }
-<<<<<<< HEAD
+
     void set_strides(const size_t stride);
-=======
-    void set_strides(Strides strides) {
-        m_strides = std::move(strides);
-    }
->>>>>>> 3c1c3e67
 
 private:
     Strides m_strides;
