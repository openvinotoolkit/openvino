// Copyright (C) 2018-2022 Intel Corporation
// SPDX-License-Identifier: Apache-2.0
//

#pragma once

#include "openvino/op/op.hpp"

namespace ov {
namespace op {
namespace v3 {
/// \brief ROIAlign operation.
///
/// \ingroup ov_ops_cpp_api
class OPENVINO_API ROIAlign : public Op {
public:
    OPENVINO_OP("ROIAlign", "opset3", op::Op, 3);
    BWDCMP_RTTI_DECLARATION;
    enum class PoolingMode { AVG, MAX };

    ROIAlign() = default;
    /// \brief Constructs a ROIAlign node matching the ONNX ROIAlign specification
    ///
    /// \param input           Input feature map {N, C, H, W}
    /// \param rois            Regions of interest to pool over
    /// \param batch_indices   Indices of images in the batch matching
    ///                        the number or ROIs
    /// \param pooled_h        Height of the ROI output features
    /// \param pooled_w        Width of the ROI output features
    /// \param sampling_ratio  Number of sampling points used to compute
    ///                        an output element
    /// \param spatial_scale   Spatial scale factor used to translate ROI coordinates
    /// \param mode            Method of pooling - 'avg' or 'max'
    ROIAlign(const Output<Node>& input,
             const Output<Node>& rois,
             const Output<Node>& batch_indices,
             const int pooled_h,
             const int pooled_w,
             const int sampling_ratio,
             const float spatial_scale,
             const std::string& mode);

    ROIAlign(const Output<Node>& input,
             const Output<Node>& rois,
             const Output<Node>& batch_indices,
             const int pooled_h,
             const int pooled_w,
             const int sampling_ratio,
             const float spatial_scale,
             const PoolingMode mode);

    void validate_and_infer_types() override;
    bool visit_attributes(AttributeVisitor& visitor) override;
    std::shared_ptr<Node> clone_with_new_inputs(const OutputVector& new_args) const override;

    int get_pooled_h() const {
        return m_pooled_h;
    }
    int get_pooled_w() const {
        return m_pooled_w;
    }
    int get_sampling_ratio() const {
        return m_sampling_ratio;
    }
    float get_spatial_scale() const {
        return m_spatial_scale;
    }
    PoolingMode get_mode() const {
        return m_mode;
    }
    OPENVINO_SUPPRESS_DEPRECATED_START
    bool evaluate(const HostTensorVector& outputs, const HostTensorVector& inputs) const override;
    OPENVINO_SUPPRESS_DEPRECATED_END
    bool has_evaluate() const override;

private:
    PoolingMode mode_from_string(const std::string& mode) const;

private:
    int m_pooled_h;
    int m_pooled_w;
    int m_sampling_ratio;
    float m_spatial_scale;
    PoolingMode m_mode;
};
}  // namespace v3

namespace v9 {
class OPENVINO_API ROIAlign : public Op {
public:
    OPENVINO_OP("ROIAlign", "opset9");
    enum class PoolingMode { AVG, MAX };
<<<<<<< HEAD
    enum class AlignedMode { ASYMMETRIC, TF_HALF_PIXEL_FOR_NN, HALF_PIXEL };
=======
    enum class AlignedMode { ASYMMETRIC, HALF_PIXEL_FOR_NN, HALF_PIXEL };
>>>>>>> 35b8972d

    ROIAlign() = default;
    /// \brief Constructs a ROIAlign operation.
    ///
    /// \param input           Input feature map {N, C, H, W}
    /// \param rois            Regions of interest to pool over
    /// \param batch_indices   Indices of images in the batch matching
    ///                        the number or ROIs
    /// \param pooled_h        Height of the ROI output features
    /// \param pooled_w        Width of the ROI output features
    /// \param sampling_ratio  Number of sampling points used to compute
    ///                        an output element
    /// \param spatial_scale   Spatial scale factor used to translate ROI coordinates
    /// \param mode            Method of pooling - 'avg' or 'max'
<<<<<<< HEAD
    /// \param aligned_mode    Method of coordinates alignment - 'asymmetric', 'tf_half_pixel_for_nn' or 'half_pixel'
=======
    /// \param aligned_mode    Method of coordinates alignment - 'asymmetric', 'half_pixel_for_nn' or 'half_pixel'
>>>>>>> 35b8972d
    ROIAlign(const Output<Node>& input,
             const Output<Node>& rois,
             const Output<Node>& batch_indices,
             const int pooled_h,
             const int pooled_w,
             const int sampling_ratio,
             const float spatial_scale,
             const PoolingMode mode,
             const AlignedMode aligned_mode = AlignedMode::ASYMMETRIC);

    void validate_and_infer_types() override;
    bool visit_attributes(AttributeVisitor& visitor) override;
    std::shared_ptr<Node> clone_with_new_inputs(const OutputVector& new_args) const override;

    int get_pooled_h() const {
        return m_pooled_h;
    }
    int get_pooled_w() const {
        return m_pooled_w;
    }
    int get_sampling_ratio() const {
        return m_sampling_ratio;
    }
    float get_spatial_scale() const {
        return m_spatial_scale;
    }
    PoolingMode get_mode() const {
        return m_mode;
    }
    AlignedMode get_aligned_mode() const {
        return m_aligned_mode;
    }

private:
    PoolingMode mode_from_string(const std::string& mode) const;
    int m_pooled_h;
    int m_pooled_w;
    int m_sampling_ratio;
    float m_spatial_scale;
    PoolingMode m_mode;
    AlignedMode m_aligned_mode;
};
}  // namespace v9
}  // namespace op

std::ostream& operator<<(std::ostream& s, const op::v3::ROIAlign::PoolingMode& mode);

template <>
class OPENVINO_API AttributeAdapter<op::v3::ROIAlign::PoolingMode>
    : public EnumAttributeAdapterBase<op::v3::ROIAlign::PoolingMode> {
public:
    AttributeAdapter(op::v3::ROIAlign::PoolingMode& value)
        : EnumAttributeAdapterBase<op::v3::ROIAlign::PoolingMode>(value) {}

    OPENVINO_RTTI("AttributeAdapter<ov::op::v3::ROIAlign::PoolingMode>");
    BWDCMP_RTTI_DECLARATION;
};

std::ostream& operator<<(std::ostream& s, const op::v9::ROIAlign::PoolingMode& mode);

template <>
class OPENVINO_API AttributeAdapter<op::v9::ROIAlign::PoolingMode>
    : public EnumAttributeAdapterBase<op::v9::ROIAlign::PoolingMode> {
public:
    AttributeAdapter(op::v9::ROIAlign::PoolingMode& value)
        : EnumAttributeAdapterBase<op::v9::ROIAlign::PoolingMode>(value) {}

    OPENVINO_RTTI("AttributeAdapter<ov::op::v9::ROIAlign::PoolingMode>");
};

std::ostream& operator<<(std::ostream& s, const op::v9::ROIAlign::AlignedMode& mode);

template <>
class OPENVINO_API AttributeAdapter<op::v9::ROIAlign::AlignedMode>
    : public EnumAttributeAdapterBase<op::v9::ROIAlign::AlignedMode> {
public:
    AttributeAdapter(op::v9::ROIAlign::AlignedMode& value)
        : EnumAttributeAdapterBase<op::v9::ROIAlign::AlignedMode>(value) {}

    OPENVINO_RTTI("AttributeAdapter<ov::op::v9::ROIAlign::AlignedMode>");
};

}  // namespace ov<|MERGE_RESOLUTION|>--- conflicted
+++ resolved
@@ -90,11 +90,7 @@
 public:
     OPENVINO_OP("ROIAlign", "opset9");
     enum class PoolingMode { AVG, MAX };
-<<<<<<< HEAD
-    enum class AlignedMode { ASYMMETRIC, TF_HALF_PIXEL_FOR_NN, HALF_PIXEL };
-=======
     enum class AlignedMode { ASYMMETRIC, HALF_PIXEL_FOR_NN, HALF_PIXEL };
->>>>>>> 35b8972d
 
     ROIAlign() = default;
     /// \brief Constructs a ROIAlign operation.
@@ -109,11 +105,7 @@
     ///                        an output element
     /// \param spatial_scale   Spatial scale factor used to translate ROI coordinates
     /// \param mode            Method of pooling - 'avg' or 'max'
-<<<<<<< HEAD
-    /// \param aligned_mode    Method of coordinates alignment - 'asymmetric', 'tf_half_pixel_for_nn' or 'half_pixel'
-=======
     /// \param aligned_mode    Method of coordinates alignment - 'asymmetric', 'half_pixel_for_nn' or 'half_pixel'
->>>>>>> 35b8972d
     ROIAlign(const Output<Node>& input,
              const Output<Node>& rois,
              const Output<Node>& batch_indices,
