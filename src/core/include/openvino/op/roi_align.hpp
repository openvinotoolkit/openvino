--- conflicted
+++ resolved
@@ -76,9 +76,6 @@
 
     ROIAlign() = default;
     /// \brief Constructs a ROIAlign operation.
-<<<<<<< HEAD
-    /// Check util::ROIAlignBase for description of common params.
-=======
     /// \param input           Input feature map {N, C, H, W}
     /// \param rois            Regions of interest to pool over
     /// \param batch_indices   Indices of images in the batch matching
@@ -88,7 +85,6 @@
     /// \param sampling_ratio  Number of sampling points used to compute
     ///                        an output element
     /// \param spatial_scale   Spatial scale factor used to translate ROI coordinates
->>>>>>> 34e5f247
     ///
     /// \param mode            Method of pooling - 'avg' or 'max'
     /// \param aligned_mode    Method of coordinates alignment - 'asymmetric', 'half_pixel_for_nn' or 'half_pixel'
