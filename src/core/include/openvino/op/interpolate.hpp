// Copyright (C) 2018-2023 Intel Corporation
// SPDX-License-Identifier: Apache-2.0
//

#pragma once

#include <cstdint>
#include <tuple>
#include <vector>

#include "openvino/core/attribute_adapter.hpp"
#include "openvino/op/op.hpp"
#include "openvino/op/util/attr_types.hpp"
#include "openvino/op/util/interpolate_base.hpp"

namespace ov {
namespace op {
namespace v0 {

/// \brief Layer which performs bilinear interpolation
/// \ingroup ov_ops_cpp_api
class OPENVINO_API Interpolate : public Op {
public:
    OPENVINO_OP("Interpolate", "opset1");
    /// \brief Structure that specifies attributes for interpolation
    struct Attributes {
        // specify dimension indices where interpolation is applied, and `axes` is any
        // unordered list of indices of different dimensions of input tensor. Required.
        AxisSet axes;
        // specifies type of interpolation
        // one of `nearest`, `linear`, `cubic`, `area`. Required.
        std::string mode;
        // a flag that specifies whether to align corners or not.
        // `true` (default) means the alignment is applied,
        // `false` means the alignment isn't applied.
        bool align_corners = true;
        // a flag that specifies whether to perform anti-aliasing. default is `false`
        bool antialias = false;
        // specify the number of pixels to add to the beginning of the image being
        // interpolated. This addition of pixels is done before interpolation calculation.
        std::vector<size_t> pads_begin;
        // specify the number of pixels to add to the end of the image being interpolated.
        // This addition of pixels is done before interpolation calculation.
        std::vector<size_t> pads_end;
    };

    enum class InterpolateMode {
        NEAREST,
        LINEAR,
        CUBIC,
        AREA,
        nearest OPENVINO_ENUM_DEPRECATED("Please use NEAREST instead") = NEAREST,
        linear OPENVINO_ENUM_DEPRECATED("Please use LINEAR instead") = LINEAR,
        cubic OPENVINO_ENUM_DEPRECATED("Please use CUBIC instead") = CUBIC,
        area OPENVINO_ENUM_DEPRECATED("Please use AREA instead") = AREA
    };

    Interpolate() = default;
    /// \brief Constructs a Interpolate operation
    ///
    /// \param image        Input image
    /// \param output_shape Output shape of spatial axes
    /// \param attrs        Interpolation attributes
    Interpolate(const Output<Node>& image, const Output<Node>& output_shape, const Attributes& attrs);
    bool visit_attributes(AttributeVisitor& visitor) override;

    void validate_and_infer_types() override;

    std::shared_ptr<Node> clone_with_new_inputs(const OutputVector& new_args) const override;

    const Attributes& get_attrs() const {
        return m_attrs;
    }

private:
    Attributes m_attrs;
};
}  // namespace v0

namespace v4 {
/// \brief Interpolate operation.
///
/// \ingroup ov_ops_cpp_api
class OPENVINO_API Interpolate : public util::InterpolateBase {
public:
<<<<<<< HEAD
    OPENVINO_OP("Interpolate", "opset4", op::Op, 4);

    /// \brief PartialShape calculation mode
    ///
    /// sizes  - output shape for interpolated axes is calculated using input `sizes`
    /// scales - output shape for interpolated axes is calculated using input `scales`
    enum class ShapeCalcMode {
        SIZES,
        SCALES,
        sizes OPENVINO_ENUM_DEPRECATED("Please use SIZES instead") = SIZES,
        scales OPENVINO_ENUM_DEPRECATED("Please use SCALES instead") = SCALES
    };

    /// \brief Interpolation mode
    ///
    /// nearest     - nearest interpolation
    /// linear      - linear interpolation as in TensorFlow
    /// linear_onnx - linear interpolation as in ONNX
    /// cubic       - cubic interpolation
    enum class InterpolateMode {
        NEAREST,
        LINEAR,
        LINEAR_ONNX,
        CUBIC,
        nearest OPENVINO_ENUM_DEPRECATED("Please use NEAREST instead") = NEAREST,
        linear OPENVINO_ENUM_DEPRECATED("Please use LINEAR instead") = LINEAR,
        linear_onnx OPENVINO_ENUM_DEPRECATED("Please use LINEAR_ONNX instead") = LINEAR_ONNX,
        cubic OPENVINO_ENUM_DEPRECATED("Please use CUBIC instead") = CUBIC,
        BILINEAR_PILLOW,
        BICUBIC_PILLOW
    };

    /// \brief Mode of the calculation of the source coordinate from resized one
    ///
    /// These modes are modes from ONNX runtime.
    enum class CoordinateTransformMode {
        HALF_PIXEL,
        PYTORCH_HALF_PIXEL,
        ASYMMETRIC,
        TF_HALF_PIXEL_FOR_NN,
        ALIGN_CORNERS,
        half_pixel OPENVINO_ENUM_DEPRECATED("Please use HALF_PIXEL instead") = HALF_PIXEL,
        pytorch_half_pixel OPENVINO_ENUM_DEPRECATED("Please use PYTORCH_HALF_PIXEL instead") = PYTORCH_HALF_PIXEL,
        asymmetric OPENVINO_ENUM_DEPRECATED("Please use ASYMMETRIC instead") = ASYMMETRIC,
        tf_half_pixel_for_nn OPENVINO_ENUM_DEPRECATED("Please use TF_HALF_PIXEL_FOR_NN instead") = TF_HALF_PIXEL_FOR_NN,
        align_corners OPENVINO_ENUM_DEPRECATED("Please use ALIGN_CORNERS instead") = ALIGN_CORNERS
    };

    /// \brief Round modes for the nearest interpolation.
    enum class NearestMode {
        ROUND_PREFER_FLOOR,
        ROUND_PREFER_CEIL,
        FLOOR,
        CEIL,
        SIMPLE,
        round_prefer_floor OPENVINO_ENUM_DEPRECATED("Please use ROUND_PREFER_FLOOR instead") = ROUND_PREFER_FLOOR,
        round_prefer_ceil OPENVINO_ENUM_DEPRECATED("Please use ROUND_PREFER_CEIL instead") = ROUND_PREFER_CEIL,
        floor OPENVINO_ENUM_DEPRECATED("Please use FLOOR instead") = FLOOR,
        ceil OPENVINO_ENUM_DEPRECATED("Please use CEIL instead") = CEIL,
        simple OPENVINO_ENUM_DEPRECATED("Please use SIMPLE instead") = SIMPLE
    };

    struct InterpolateAttrs {
        // specifies type of interpolation
        // one of `nearest`, `linear`, `linear_onnx`, `cubic` Required.
        InterpolateMode mode = InterpolateMode::NEAREST;
        // specifies shape calculation mode
        // one of `sizes`, `scales` Required
        ShapeCalcMode shape_calculation_mode = ShapeCalcMode::SIZES;
        // specify the number of pixels to add to the beginning of the image being
        // interpolated. This addition of pixels is done before interpolation
        // calculation.
        std::vector<size_t> pads_begin;
        // specify the number of pixels to add to the end of the image being
        // interpolated. This addition of pixels is done before interpolation
        // calculation.
        std::vector<size_t> pads_end;
        // specifies how to transform the coordinate in the resized tensor to the
        // coordinate in the original tensor. one of `half_pixel`, `pytorch_half_pixel`,
        // `asymmetric`, `tf_half_pixel_for_nn`, `align_corners`
        CoordinateTransformMode coordinate_transformation_mode = CoordinateTransformMode::HALF_PIXEL;
        // specifies round mode when `mode == nearest` and is used only when `mode ==
        // nearest`. one of `round_prefer_floor`, `round_prefer_ceil`, `floor`, `ceil`,
        // `simple`
        NearestMode nearest_mode = NearestMode::ROUND_PREFER_FLOOR;
        // a flag that specifies whether to perform anti-aliasing. default is `false`
        bool antialias = false;
        // specifies the parameter *a* for cubic interpolation (see, e.g.
        // [article](https://ieeexplore.ieee.org/document/1163711/)).  *cube_coeff* is
        // used only when `mode == cubic`
        double cube_coeff = -0.75f;

        InterpolateAttrs() = default;

        InterpolateAttrs(InterpolateMode mode,
                         ShapeCalcMode shape_calculation_mode,
                         const std::vector<size_t>& pads_begin,
                         const std::vector<size_t>& pads_end,
                         CoordinateTransformMode coordinate_transformation_mode = CoordinateTransformMode::HALF_PIXEL,
                         NearestMode nearest_mode = NearestMode::ROUND_PREFER_FLOOR,
                         bool antialias = false,
                         double cube_coeff = -0.75)
            : mode(mode),
              shape_calculation_mode(shape_calculation_mode),
              pads_begin(pads_begin),
              pads_end(pads_end),
              coordinate_transformation_mode(coordinate_transformation_mode),
              nearest_mode(nearest_mode),
              antialias(antialias),
              cube_coeff(cube_coeff) {}

        bool operator==(const InterpolateAttrs& other) const {
            return std::tie(mode,
                            shape_calculation_mode,
                            pads_begin,
                            pads_end,
                            coordinate_transformation_mode,
                            nearest_mode,
                            antialias,
                            cube_coeff) == std::tie(other.mode,
                                                    other.shape_calculation_mode,
                                                    other.pads_begin,
                                                    other.pads_end,
                                                    other.coordinate_transformation_mode,
                                                    other.nearest_mode,
                                                    other.antialias,
                                                    other.cube_coeff);
        }

        bool operator!=(const InterpolateAttrs& other) const {
            return !operator==(other);
        }
    };
=======
    OPENVINO_OP("Interpolate", "opset4", util::InterpolateBase, 4);
>>>>>>> a7544736

    Interpolate() = default;
    /// \brief Constructs a Interpolate operation without 'axes' input.
    ///
    /// \param image  Input image
    /// \param output_shape Output shape of spatial axes
    /// \param scales Scales of spatial axes, i.e. output_shape / input_shape
    /// \param attrs  Interpolation attributes
    Interpolate(const Output<Node>& image,
                const Output<Node>& output_shape,
                const Output<Node>& scales,
                const InterpolateAttrs& attrs);

    /// \brief Constructs a Interpolate operation with 'axes' input.
    ///
    /// \param image  Input image
    /// \param output_shape Output shape of spatial axes
    /// \param scales Scales of spatial axes, i.e. output_shape / input_shape
    /// \param axes   Interpolation axes
    /// \param attrs  Interpolation attributes
    Interpolate(const Output<Node>& image,
                const Output<Node>& output_shape,
                const Output<Node>& scales,
                const Output<Node>& axes,
                const InterpolateAttrs& attrs);

    void validate_and_infer_types() override;

    std::shared_ptr<Node> clone_with_new_inputs(const OutputVector& new_args) const override;
    OPENVINO_SUPPRESS_DEPRECATED_START
    bool evaluate(const HostTensorVector& outputs, const HostTensorVector& inputs) const override;
    OPENVINO_SUPPRESS_DEPRECATED_END
    bool has_evaluate() const override;

    const InterpolateAttrs& get_attrs() const {
        return m_attrs;
    }
    void set_attrs(const InterpolateAttrs& attrs) {
        this->m_attrs = attrs;
    }

protected:
    /// \return The interpolation axes.
    std::vector<int64_t> get_axes() const;

private:
    bool evaluate_interpolate(const HostTensorVector& outputs, const HostTensorVector& inputs) const;

    /// \brief Corrects pads_begin and pads_end attributes.
    ///
    /// \details When Interpolate-4 is a result of some transformation, it is possible
    ///          that pads_begin.size() != pads_end.size() or
    ///          pads_begin.size() != input_rank. In such case, we should correct
    ///          pads_begin and pads_end, using padding of pads_begin and pads_end by
    ///          zeros or using pads_begin[0 : input_rank], pads_end[0 : input_rank].
    ///
    ///          Padding of pads_begin is performed when pads_begin.size() < input_rank,
    ///          and pads_begin[0 : input_rank] is used when
    ///          pads_begin.size() < input_rank.
    ///
    ///          Similarly for pads_end.
    void correct_pads();

    /// \brief Calculates input shape after padding.
    ///
    /// \param input_shape PartialShape of input data.
    ///
    /// \return Padded input shape, i.e. input_shape + pads_begin + pads_end
    PartialShape get_padded_input_shape(const PartialShape& input_shape) const;

    /// \brief Infers output shape using scales.
    ///
    /// \param output_shape[in,out] output shape
    /// \param axes Interpolation axes
    /// \param scales Scales for interpolated axes
    /// \param padded_input_shape input shape after padding
    void infer_using_scales(PartialShape& output_shape,
                            const std::vector<int64_t>& axes,
                            const std::vector<float>& scales,
                            const PartialShape& padded_input_shape) const;

    /// \brief Infers output shape using sizes.
    ///
    /// \param output_shape[in,out] output shape
    /// \param axes Interpolation axes
    /// \param sizes sizes for interpolated axes
    void infer_using_shapes(PartialShape& output_shape,
                            const std::vector<int64_t>& axes,
                            const std::vector<int64_t>& sizes) const;

    template <class T>
    friend void shape_infer(const Interpolate* op,
                            std::vector<size_t>& pads_begin,
                            std::vector<size_t>& pads_end,
                            const std::vector<T>& input_shapes,
                            std::vector<T>& output_shapes,
                            const std::map<size_t, std::shared_ptr<ngraph::runtime::HostTensor>>& constant_data);
};
}  // namespace v4

namespace v11 {
/// \brief Interpolate operation.
///
/// \ingroup ov_ops_cpp_api
class OPENVINO_API Interpolate : public util::InterpolateBase {
public:
    OPENVINO_OP("Interpolate", "opset11", util::InterpolateBase, 11);
    Interpolate() = default;
    /// \brief Constructs a Interpolate operation without 'axes' input.
    ///
    /// \param image  Input image
    /// \param scales_or_sizes Scales of spatial axes, i.e. output_shape / input_shape
    /// \param attrs  Interpolation attributes
    Interpolate(const Output<Node>& image, const Output<Node>& scales_or_sizes, const InterpolateAttrs& attrs);

    /// \brief Constructs a Interpolate operation with 'axes' input.
    ///
    /// \param image  Input image
    /// \param scales_or_sizes Scales of spatial axes, i.e. output_shape / input_shape
    /// \param axes   Interpolation axes
    /// \param attrs  Interpolation attributes
    Interpolate(const Output<Node>& image,
                const Output<Node>& scales_or_sizes,
                const Output<Node>& axes,
                const InterpolateAttrs& attrs);

    void validate_and_infer_types() override;

    std::shared_ptr<Node> clone_with_new_inputs(const OutputVector& new_args) const override;
    bool has_evaluate() const override {
        return false;
    }
};
}  // namespace v11
}  // namespace op

//---------------------------------------- v0 --------------------------------------------------
OPENVINO_API
std::ostream& operator<<(std::ostream& s, const op::v0::Interpolate::InterpolateMode& type);

template <>
class OPENVINO_API AttributeAdapter<op::v0::Interpolate::InterpolateMode>
    : public EnumAttributeAdapterBase<op::v0::Interpolate::InterpolateMode> {
public:
    AttributeAdapter(op::v0::Interpolate::InterpolateMode& value)
        : EnumAttributeAdapterBase<op::v0::Interpolate::InterpolateMode>(value) {}

    OPENVINO_RTTI("AttributeAdapter<ov::op::v0::Interpolate::InterpolateMode>");
};
}  // namespace ov<|MERGE_RESOLUTION|>--- conflicted
+++ resolved
@@ -83,143 +83,7 @@
 /// \ingroup ov_ops_cpp_api
 class OPENVINO_API Interpolate : public util::InterpolateBase {
 public:
-<<<<<<< HEAD
-    OPENVINO_OP("Interpolate", "opset4", op::Op, 4);
-
-    /// \brief PartialShape calculation mode
-    ///
-    /// sizes  - output shape for interpolated axes is calculated using input `sizes`
-    /// scales - output shape for interpolated axes is calculated using input `scales`
-    enum class ShapeCalcMode {
-        SIZES,
-        SCALES,
-        sizes OPENVINO_ENUM_DEPRECATED("Please use SIZES instead") = SIZES,
-        scales OPENVINO_ENUM_DEPRECATED("Please use SCALES instead") = SCALES
-    };
-
-    /// \brief Interpolation mode
-    ///
-    /// nearest     - nearest interpolation
-    /// linear      - linear interpolation as in TensorFlow
-    /// linear_onnx - linear interpolation as in ONNX
-    /// cubic       - cubic interpolation
-    enum class InterpolateMode {
-        NEAREST,
-        LINEAR,
-        LINEAR_ONNX,
-        CUBIC,
-        nearest OPENVINO_ENUM_DEPRECATED("Please use NEAREST instead") = NEAREST,
-        linear OPENVINO_ENUM_DEPRECATED("Please use LINEAR instead") = LINEAR,
-        linear_onnx OPENVINO_ENUM_DEPRECATED("Please use LINEAR_ONNX instead") = LINEAR_ONNX,
-        cubic OPENVINO_ENUM_DEPRECATED("Please use CUBIC instead") = CUBIC,
-        BILINEAR_PILLOW,
-        BICUBIC_PILLOW
-    };
-
-    /// \brief Mode of the calculation of the source coordinate from resized one
-    ///
-    /// These modes are modes from ONNX runtime.
-    enum class CoordinateTransformMode {
-        HALF_PIXEL,
-        PYTORCH_HALF_PIXEL,
-        ASYMMETRIC,
-        TF_HALF_PIXEL_FOR_NN,
-        ALIGN_CORNERS,
-        half_pixel OPENVINO_ENUM_DEPRECATED("Please use HALF_PIXEL instead") = HALF_PIXEL,
-        pytorch_half_pixel OPENVINO_ENUM_DEPRECATED("Please use PYTORCH_HALF_PIXEL instead") = PYTORCH_HALF_PIXEL,
-        asymmetric OPENVINO_ENUM_DEPRECATED("Please use ASYMMETRIC instead") = ASYMMETRIC,
-        tf_half_pixel_for_nn OPENVINO_ENUM_DEPRECATED("Please use TF_HALF_PIXEL_FOR_NN instead") = TF_HALF_PIXEL_FOR_NN,
-        align_corners OPENVINO_ENUM_DEPRECATED("Please use ALIGN_CORNERS instead") = ALIGN_CORNERS
-    };
-
-    /// \brief Round modes for the nearest interpolation.
-    enum class NearestMode {
-        ROUND_PREFER_FLOOR,
-        ROUND_PREFER_CEIL,
-        FLOOR,
-        CEIL,
-        SIMPLE,
-        round_prefer_floor OPENVINO_ENUM_DEPRECATED("Please use ROUND_PREFER_FLOOR instead") = ROUND_PREFER_FLOOR,
-        round_prefer_ceil OPENVINO_ENUM_DEPRECATED("Please use ROUND_PREFER_CEIL instead") = ROUND_PREFER_CEIL,
-        floor OPENVINO_ENUM_DEPRECATED("Please use FLOOR instead") = FLOOR,
-        ceil OPENVINO_ENUM_DEPRECATED("Please use CEIL instead") = CEIL,
-        simple OPENVINO_ENUM_DEPRECATED("Please use SIMPLE instead") = SIMPLE
-    };
-
-    struct InterpolateAttrs {
-        // specifies type of interpolation
-        // one of `nearest`, `linear`, `linear_onnx`, `cubic` Required.
-        InterpolateMode mode = InterpolateMode::NEAREST;
-        // specifies shape calculation mode
-        // one of `sizes`, `scales` Required
-        ShapeCalcMode shape_calculation_mode = ShapeCalcMode::SIZES;
-        // specify the number of pixels to add to the beginning of the image being
-        // interpolated. This addition of pixels is done before interpolation
-        // calculation.
-        std::vector<size_t> pads_begin;
-        // specify the number of pixels to add to the end of the image being
-        // interpolated. This addition of pixels is done before interpolation
-        // calculation.
-        std::vector<size_t> pads_end;
-        // specifies how to transform the coordinate in the resized tensor to the
-        // coordinate in the original tensor. one of `half_pixel`, `pytorch_half_pixel`,
-        // `asymmetric`, `tf_half_pixel_for_nn`, `align_corners`
-        CoordinateTransformMode coordinate_transformation_mode = CoordinateTransformMode::HALF_PIXEL;
-        // specifies round mode when `mode == nearest` and is used only when `mode ==
-        // nearest`. one of `round_prefer_floor`, `round_prefer_ceil`, `floor`, `ceil`,
-        // `simple`
-        NearestMode nearest_mode = NearestMode::ROUND_PREFER_FLOOR;
-        // a flag that specifies whether to perform anti-aliasing. default is `false`
-        bool antialias = false;
-        // specifies the parameter *a* for cubic interpolation (see, e.g.
-        // [article](https://ieeexplore.ieee.org/document/1163711/)).  *cube_coeff* is
-        // used only when `mode == cubic`
-        double cube_coeff = -0.75f;
-
-        InterpolateAttrs() = default;
-
-        InterpolateAttrs(InterpolateMode mode,
-                         ShapeCalcMode shape_calculation_mode,
-                         const std::vector<size_t>& pads_begin,
-                         const std::vector<size_t>& pads_end,
-                         CoordinateTransformMode coordinate_transformation_mode = CoordinateTransformMode::HALF_PIXEL,
-                         NearestMode nearest_mode = NearestMode::ROUND_PREFER_FLOOR,
-                         bool antialias = false,
-                         double cube_coeff = -0.75)
-            : mode(mode),
-              shape_calculation_mode(shape_calculation_mode),
-              pads_begin(pads_begin),
-              pads_end(pads_end),
-              coordinate_transformation_mode(coordinate_transformation_mode),
-              nearest_mode(nearest_mode),
-              antialias(antialias),
-              cube_coeff(cube_coeff) {}
-
-        bool operator==(const InterpolateAttrs& other) const {
-            return std::tie(mode,
-                            shape_calculation_mode,
-                            pads_begin,
-                            pads_end,
-                            coordinate_transformation_mode,
-                            nearest_mode,
-                            antialias,
-                            cube_coeff) == std::tie(other.mode,
-                                                    other.shape_calculation_mode,
-                                                    other.pads_begin,
-                                                    other.pads_end,
-                                                    other.coordinate_transformation_mode,
-                                                    other.nearest_mode,
-                                                    other.antialias,
-                                                    other.cube_coeff);
-        }
-
-        bool operator!=(const InterpolateAttrs& other) const {
-            return !operator==(other);
-        }
-    };
-=======
     OPENVINO_OP("Interpolate", "opset4", util::InterpolateBase, 4);
->>>>>>> a7544736
 
     Interpolate() = default;
     /// \brief Constructs a Interpolate operation without 'axes' input.
