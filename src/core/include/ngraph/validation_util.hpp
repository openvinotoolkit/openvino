--- conflicted
+++ resolved
@@ -16,9 +16,7 @@
 
 #include <tuple>
 
-#include "ngraph/axis_vector.hpp"
 #include "ngraph/coordinate_diff.hpp"
-#include "ngraph/deprecated.hpp"
 #include "ngraph/op/util/attr_types.hpp"
 #include "ngraph/shape.hpp"
 #include "openvino/core/enum_mask.hpp"
@@ -42,28 +40,11 @@
 using ov::element::Type_t;
 }  // namespace element
 
-<<<<<<< HEAD
-NGRAPH_API_DEPRECATED
-NGRAPH_API
-Strides conv_default_strides(const ov::Node* node,
-                             const ov::PartialShape& data_batch_shape,
-                             const ov::PartialShape& filters_shape);
-
-NGRAPH_API_DEPRECATED
-NGRAPH_API
-CoordinateDiff conv_default_padding(const ov::Node* node,
-                                    const ov::PartialShape& data_batch_shape,
-                                    const ov::PartialShape& filters_shape);
-
-NGRAPH_API_DEPRECATED
-NGRAPH_API
-ov::PartialShape infer_windowed_reduction_output_shape(const ov::Node* node,
-=======
 OPENVINO_DEPRECATED("The nGraph API is deprecated and will be removed in the 2024.0 release. "
                     "For instructions on transitioning to the new API, please refer to "
                     "https://docs.openvino.ai/latest/openvino_2_0_transition_guide.html")
 OPENVINO_API
-Strides conv_default_strides(const Node* node,
+Strides conv_default_strides(const ov::Node* node,
                              const ov::PartialShape& data_batch_shape,
                              const ov::PartialShape& filters_shape);
 
@@ -71,7 +52,7 @@
                     "For instructions on transitioning to the new API, please refer to "
                     "https://docs.openvino.ai/latest/openvino_2_0_transition_guide.html")
 OPENVINO_API
-CoordinateDiff conv_default_padding(const Node* node,
+CoordinateDiff conv_default_padding(const ov::Node* node,
                                     const ov::PartialShape& data_batch_shape,
                                     const ov::PartialShape& filters_shape);
 
@@ -79,8 +60,7 @@
                     "For instructions on transitioning to the new API, please refer to "
                     "https://docs.openvino.ai/latest/openvino_2_0_transition_guide.html")
 OPENVINO_API
-ov::PartialShape infer_windowed_reduction_output_shape(const Node* node,
->>>>>>> 2a19f9ea
+ov::PartialShape infer_windowed_reduction_output_shape(const ov::Node* node,
                                                        const ov::PartialShape& data_shape,
                                                        const Strides& data_dilation,
                                                        const CoordinateDiff& data_padding_below,
@@ -91,15 +71,10 @@
                                                        bool is_window_all_in_padding_allowed,
                                                        bool ceil_mode = false);
 
-<<<<<<< HEAD
-NGRAPH_API_DEPRECATED
-void validate_conv_params_spatial_dimensions(const ov::Node* node,
-=======
 OPENVINO_DEPRECATED("The nGraph API is deprecated and will be removed in the 2024.0 release. "
                     "For instructions on transitioning to the new API, please refer to "
                     "https://docs.openvino.ai/latest/openvino_2_0_transition_guide.html")
-void validate_conv_params_spatial_dimensions(const Node* node,
->>>>>>> 2a19f9ea
+void validate_conv_params_spatial_dimensions(const ov::Node* node,
                                              const size_t num_spatial_dims,
                                              const op::PadType auto_pad,
                                              Strides& strides,
@@ -107,17 +82,11 @@
                                              CoordinateDiff& pads_begin,
                                              CoordinateDiff& pads_end);
 
-<<<<<<< HEAD
-NGRAPH_API_DEPRECATED
-NGRAPH_API
-ov::PartialShape infer_batched_pooling_forward(const ov::Node* node,
-=======
 OPENVINO_DEPRECATED("The nGraph API is deprecated and will be removed in the 2024.0 release. "
                     "For instructions on transitioning to the new API, please refer to "
                     "https://docs.openvino.ai/latest/openvino_2_0_transition_guide.html")
 OPENVINO_API
-ov::PartialShape infer_batched_pooling_forward(const Node* node,
->>>>>>> 2a19f9ea
+ov::PartialShape infer_batched_pooling_forward(const ov::Node* node,
                                                const ov::PartialShape& data_batch_shape,
                                                const CoordinateDiff& data_padding_below,
                                                const CoordinateDiff& data_padding_above,
@@ -127,17 +96,11 @@
                                                bool ceil_mode = false,
                                                const Strides& window_dilation = Strides{});
 
-<<<<<<< HEAD
-NGRAPH_API_DEPRECATED
-NGRAPH_API
-ov::PartialShape infer_slice_shape(const ov::Node* node,
-=======
 OPENVINO_DEPRECATED("The nGraph API is deprecated and will be removed in the 2024.0 release. "
                     "For instructions on transitioning to the new API, please refer to "
                     "https://docs.openvino.ai/latest/openvino_2_0_transition_guide.html")
 OPENVINO_API
-ov::PartialShape infer_slice_shape(const Node* node,
->>>>>>> 2a19f9ea
+ov::PartialShape infer_slice_shape(const ov::Node* node,
                                    const ov::PartialShape& input_shape,
                                    const std::vector<int64_t>& begin,
                                    const std::vector<int64_t>& end,
@@ -152,15 +115,10 @@
 /// \return (true, max_value) if can be determined, or (false, numeric_limits<uint64_t>::max())
 /// if not.
 /// \deprecated Use evaluate_upper_bound instead
-<<<<<<< HEAD
-NGRAPH_API_DEPRECATED
-NGRAPH_API std::pair<bool, uint64_t> maximum_value(const ov::Output<ov::Node>& value);
-=======
 OPENVINO_DEPRECATED("The nGraph API is deprecated and will be removed in the 2024.0 release. "
                     "For instructions on transitioning to the new API, please refer to "
                     "https://docs.openvino.ai/latest/openvino_2_0_transition_guide.html")
-OPENVINO_API std::pair<bool, uint64_t> maximum_value(const ov::Output<Node>& value);
->>>>>>> 2a19f9ea
+OPENVINO_API std::pair<bool, uint64_t> maximum_value(const ov::Output<ov::Node>& value);
 
 /// \brief Returns a Constant storing scalar value equal to std::numeric_limits<t>::max()
 OPENVINO_DEPRECATED("The nGraph API is deprecated and will be removed in the 2024.0 release. "
