// Copyright (C) 2018-2024 Intel Corporation
// SPDX-License-Identifier: Apache-2.0
//

#pragma once

#if !defined(IN_OV_COMPONENT) && !defined(NGRAPH_LEGACY_HEADER_INCLUDED)
#    define NGRAPH_LEGACY_HEADER_INCLUDED
#    ifdef _MSC_VER
#        pragma message( \
            "The nGraph API is deprecated and will be removed in the 2024.0 release. For instructions on transitioning to the new API, please refer to https://docs.openvino.ai/latest/openvino_2_0_transition_guide.html")
#    else
#        warning("The nGraph API is deprecated and will be removed in the 2024.0 release. For instructions on transitioning to the new API, please refer to https://docs.openvino.ai/latest/openvino_2_0_transition_guide.html")
#    endif
#endif

#include <tuple>

#include "ngraph/coordinate_diff.hpp"
#include "ngraph/op/util/attr_types.hpp"
#include "openvino/core/validation_util.hpp"
#include "openvino/op/util/variable_context.hpp"

namespace ngraph {
using ov::evaluate_as_partial_shape;
using ov::get_constant_from_source;
using ov::has_no_labels;
using ov::normalize_axes;
using ov::normalize_axis;
using ov::op::v0::Constant;

NGRAPH_API_DEPRECATED
NGRAPH_API
Strides conv_default_strides(const Node* node,
                             const ov::PartialShape& data_batch_shape,
                             const ov::PartialShape& filters_shape);

NGRAPH_API_DEPRECATED
NGRAPH_API
CoordinateDiff conv_default_padding(const Node* node,
                                    const ov::PartialShape& data_batch_shape,
                                    const ov::PartialShape& filters_shape);

NGRAPH_API_DEPRECATED
NGRAPH_API
ov::PartialShape infer_windowed_reduction_output_shape(const Node* node,
                                                       const ov::PartialShape& data_shape,
                                                       const Strides& data_dilation,
                                                       const CoordinateDiff& data_padding_below,
                                                       const CoordinateDiff& data_padding_above,
                                                       const ov::PartialShape& window_shape,
                                                       const Strides& window_strides,
                                                       const Strides& window_dilation,
                                                       bool is_window_all_in_padding_allowed,
                                                       bool ceil_mode = false);

NGRAPH_API_DEPRECATED
void validate_conv_params_spatial_dimensions(const Node* node,
                                             const size_t num_spatial_dims,
                                             const op::PadType auto_pad,
                                             Strides& strides,
                                             Strides& dilations,
                                             CoordinateDiff& pads_begin,
                                             CoordinateDiff& pads_end);

NGRAPH_API_DEPRECATED
NGRAPH_API
ov::PartialShape infer_batched_pooling_forward(const Node* node,
                                               const ov::PartialShape& data_batch_shape,
                                               const CoordinateDiff& data_padding_below,
                                               const CoordinateDiff& data_padding_above,
                                               const ov::PartialShape& window_shape,
                                               const Strides& window_strides,
                                               bool is_window_all_in_padding_allowed,
                                               bool ceil_mode = false,
                                               const Strides& window_dilation = Strides{});

NGRAPH_API_DEPRECATED
NGRAPH_API
<<<<<<< HEAD
PartialShape infer_slice_shape(const Node* node,
                               const PartialShape& input_shape,
                               const std::vector<int64_t>& begin,
                               const std::vector<int64_t>& end,
                               const std::vector<int64_t>& strides,
                               const AxisSet& begin_mask,
                               const AxisSet& end_mask,
                               const AxisSet& new_axis_mask,
                               const AxisSet& shrink_axis_mask,
                               const AxisSet& ellipsis_mask);
=======
std::tuple<element::Type, ov::PartialShape, ov::PartialShape> infer_batch_norm_forward(
    const Node* node,
    element::Type input_element_type,
    element::Type gamma_element_type,
    element::Type beta_element_type,
    element::Type mean_element_type,
    element::Type variance_element_type,
    const ov::PartialShape& input_shape,
    const ov::PartialShape& gamma_shape,
    const ov::PartialShape& beta_shape,
    const ov::PartialShape& mean_shape,
    const ov::PartialShape& variance_shape);

NGRAPH_API_DEPRECATED
NGRAPH_API
std::tuple<element::Type, ov::PartialShape, ov::PartialShape> infer_batch_norm_forward(
    const Node* node,
    element::Type input_element_type,
    element::Type gamma_element_type,
    element::Type beta_element_type,
    const ov::PartialShape& input_shape,
    const ov::PartialShape& gamma_shape,
    const ov::PartialShape& beta_shape);

NGRAPH_API_DEPRECATED
NGRAPH_API
ov::PartialShape infer_slice_shape(const Node* node,
                                   const ov::PartialShape& input_shape,
                                   const std::vector<int64_t>& begin,
                                   const std::vector<int64_t>& end,
                                   const std::vector<int64_t>& strides,
                                   const AxisSet& begin_mask,
                                   const AxisSet& end_mask,
                                   const AxisSet& new_axis_mask,
                                   const AxisSet& shrink_axis_mask,
                                   const AxisSet& ellipsis_mask);
>>>>>>> 2bf12f36

/// \brief Try to compute the maximum value of value
/// \return (true, max_value) if can be determined, or (false, numeric_limits<uint64_t>::max())
/// if not.
/// \deprecated Use evaluate_upper_bound instead
NGRAPH_API_DEPRECATED
NGRAPH_API std::pair<bool, uint64_t> maximum_value(const ov::Output<Node>& value);

/// \brief Returns a Constant storing scalar value equal to std::numeric_limits<t>::max()
NGRAPH_API_DEPRECATED
NGRAPH_API std::shared_ptr<Constant> get_constant_max_of_type(element::Type_t t);

/// \brief Returns a Constant storing scalar value equal to std::numeric_limits<t>::min()
NGRAPH_API_DEPRECATED
NGRAPH_API std::shared_ptr<Constant> get_constant_min_of_type(element::Type_t t);

/// \brief Returns a Constant storing scalar value equal to std::numeric_limits<t>::lowest()
NGRAPH_API_DEPRECATED
NGRAPH_API std::shared_ptr<Constant> get_constant_lowest_of_type(element::Type_t t);

namespace opset1 {
///
/// \brief      Calculates padding values for ConvolutionBackpropData operator.
///
/// \param[in]  input_data_shape  The input data shape.
/// \param[in]  filters_shape     The filters shape.
/// \param[in]  output_shape      The output shape defined only for spatial dimentions.
/// \param[in]  strides           The strides values.
/// \param[in]  dilations         The dilations values.
/// \param[in]  auto_pad_type     The automatic padding mode.
/// \param[in]  output_padding    The output padding values.
/// \param      pads_begin        The placeholder for paddings at the beginning of axis.
/// \param      pads_end          The placeholder for paddings at the end of axis.
///
NGRAPH_API_DEPRECATED
NGRAPH_API
void infer_conv_backprop_auto_padding(const Shape& input_data_shape,
                                      const Shape& filters_shape,
                                      const Shape& output_shape,
                                      const Strides& strides,
                                      const Strides& dilations,
                                      const op::PadType auto_pad_type,
                                      const CoordinateDiff& output_padding,
                                      CoordinateDiff& pads_begin,
                                      CoordinateDiff& pads_end);
}  // namespace opset1
}  // namespace ngraph

using ngraph::get_constant_from_source;<|MERGE_RESOLUTION|>--- conflicted
+++ resolved
@@ -77,44 +77,6 @@
 
 NGRAPH_API_DEPRECATED
 NGRAPH_API
-<<<<<<< HEAD
-PartialShape infer_slice_shape(const Node* node,
-                               const PartialShape& input_shape,
-                               const std::vector<int64_t>& begin,
-                               const std::vector<int64_t>& end,
-                               const std::vector<int64_t>& strides,
-                               const AxisSet& begin_mask,
-                               const AxisSet& end_mask,
-                               const AxisSet& new_axis_mask,
-                               const AxisSet& shrink_axis_mask,
-                               const AxisSet& ellipsis_mask);
-=======
-std::tuple<element::Type, ov::PartialShape, ov::PartialShape> infer_batch_norm_forward(
-    const Node* node,
-    element::Type input_element_type,
-    element::Type gamma_element_type,
-    element::Type beta_element_type,
-    element::Type mean_element_type,
-    element::Type variance_element_type,
-    const ov::PartialShape& input_shape,
-    const ov::PartialShape& gamma_shape,
-    const ov::PartialShape& beta_shape,
-    const ov::PartialShape& mean_shape,
-    const ov::PartialShape& variance_shape);
-
-NGRAPH_API_DEPRECATED
-NGRAPH_API
-std::tuple<element::Type, ov::PartialShape, ov::PartialShape> infer_batch_norm_forward(
-    const Node* node,
-    element::Type input_element_type,
-    element::Type gamma_element_type,
-    element::Type beta_element_type,
-    const ov::PartialShape& input_shape,
-    const ov::PartialShape& gamma_shape,
-    const ov::PartialShape& beta_shape);
-
-NGRAPH_API_DEPRECATED
-NGRAPH_API
 ov::PartialShape infer_slice_shape(const Node* node,
                                    const ov::PartialShape& input_shape,
                                    const std::vector<int64_t>& begin,
@@ -125,7 +87,6 @@
                                    const AxisSet& new_axis_mask,
                                    const AxisSet& shrink_axis_mask,
                                    const AxisSet& ellipsis_mask);
->>>>>>> 2bf12f36
 
 /// \brief Try to compute the maximum value of value
 /// \return (true, max_value) if can be determined, or (false, numeric_limits<uint64_t>::max())
