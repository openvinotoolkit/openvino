--- conflicted
+++ resolved
@@ -48,11 +48,6 @@
 ///        recipes, for example auto-broadcast.
 
 #include "ngraph/evaluator.hpp"
-<<<<<<< HEAD
-#include "ngraph/except.hpp"
-=======
-#include "ngraph/factory.hpp"
->>>>>>> 2e5bda9f
 #include "ngraph/node.hpp"
 #include "ngraph/partial_shape.hpp"
 #include "ngraph/rt_info.hpp"
