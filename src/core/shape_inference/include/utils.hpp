// Copyright (C) 2018-2021 Intel Corporation
// SPDX-License-Identifier: Apache-2.0
//
#pragma once

#include <openvino/opsets/opset1.hpp>
#include <openvino/core/validation_util.hpp>


template <class OpType, class T>
void copy_shape_infer(const OpType* op, const std::vector<T>& input_shapes, std::vector<T>& output_shapes) {
    NODE_VALIDATION_CHECK(op, input_shapes.size() == 1 && output_shapes.size() == 1,
                          "Incorrect number of input/output shapes");
    output_shapes[0] = input_shapes[0];
}

template <class OpType, class T>
void first_input_passthrough_infer(const OpType* op, const std::vector<T>& input_shapes, std::vector<T>& output_shapes) {
    NODE_VALIDATION_CHECK(op, output_shapes.size() == 1, "Incorrect number of output shapes");
    output_shapes[0] = input_shapes[0];
}

template <class OpType, class T>
void eltwise_shape_infer(const OpType* op, const std::vector<T>& input_shapes, std::vector<T>& output_shapes) {
    NODE_VALIDATION_CHECK(op, input_shapes.size() == 2 && output_shapes.size() == 1,
                          "Incorrect number of input/output shapes");
    T output_shape = input_shapes[0];
    ov::op::AutoBroadcastSpec autob = op->get_autob();
    if (autob.m_type == ov::op::AutoBroadcastType::NONE) {
        NODE_VALIDATION_CHECK(op, T::merge_into(output_shape, input_shapes[1]),
                              "Argument shapes are inconsistent.");
    } else if (autob.m_type == ov::op::AutoBroadcastType::NUMPY || autob.m_type == ov::op::AutoBroadcastType::PDPD) {
        NODE_VALIDATION_CHECK(op, T::broadcast_merge_into(output_shape, input_shapes[1], autob),
                              "Argument shapes are inconsistent.");
    } else {
        NODE_VALIDATION_CHECK(op, false, "Unsupported auto broadcast specification");
    }
    output_shapes[0] = output_shape;
}


template <class T>
inline bool get_data_as_int64(
        size_t idx, const ov::Node* op, std::vector<int64_t>& axes_value,
        const std::map<size_t, std::shared_ptr<ngraph::runtime::HostTensor>>& constant_data = {}) {
    if (constant_data.count(idx)) {
        axes_value = ov::opset1::Constant(constant_data.at(idx)).cast_vector<int64_t>();
    } else {
        const auto& constant = ov::as_type_ptr<ov::opset1::Constant>(op->get_input_node_shared_ptr(idx));
        NODE_VALIDATION_CHECK(op, constant != nullptr, "Static shape inference lacks constant data on port ", idx);
        axes_value = constant->cast_vector<int64_t>();
    }
    return true;
}

template <>
inline bool get_data_as_int64<ov::PartialShape>(
        size_t idx, const ov::Node* op, std::vector<int64_t>& axes_value,
        const std::map<size_t, std::shared_ptr<ngraph::runtime::HostTensor>>& constant_data) {
    if (constant_data.count(idx)) {
        axes_value = ov::opset1::Constant(constant_data.at(idx)).cast_vector<int64_t>();
    } else if (const auto& constant = ov::get_constant_from_source(op->input_value(idx))) {
        axes_value = constant->cast_vector<int64_t>();
    } else {
        return false;
    }
    return true;
}

template <class T>
<<<<<<< HEAD
inline bool get_data_as_float(
        size_t idx, const ov::Node* op, std::vector<float>& axes_value,
        const std::map<size_t, std::shared_ptr<ngraph::runtime::HostTensor>>& constant_data = {}) {
    if (constant_data.count(idx)) {
        axes_value = ov::opset1::Constant(constant_data.at(idx)).cast_vector<float>();
    } else {
        const auto& constant = ov::as_type_ptr<ov::opset1::Constant>(op->get_input_node_shared_ptr(idx));
        NODE_VALIDATION_CHECK(op, constant != nullptr, "Static shape inference lacks constant data on port ", idx);
        axes_value = constant->cast_vector<float>();
=======
inline bool get_data_as_shape(
        size_t idx, const ov::Node* op, T& shape,
        const std::map<size_t, std::shared_ptr<ngraph::runtime::HostTensor>>& constant_data = {}) {
    if (constant_data.count(idx)) {
        shape = T(ov::opset1::Constant(constant_data.at(idx)).cast_vector<size_t>());
    } else {
        const auto& constant = ov::as_type_ptr<ov::opset1::Constant>(op->get_input_node_shared_ptr(idx));
        NODE_VALIDATION_CHECK(op, constant != nullptr, "Static shape inference lacks constant data on port ", idx);
        shape = T(constant->cast_vector<size_t>());
>>>>>>> 0f667b90
    }
    return true;
}

template <>
<<<<<<< HEAD
inline bool get_data_as_float<ov::PartialShape>(
        size_t idx, const ov::Node* op, std::vector<float>& axes_value,
        const std::map<size_t, std::shared_ptr<ngraph::runtime::HostTensor>>& constant_data) {
    if (constant_data.count(idx)) {
        axes_value = ov::opset1::Constant(constant_data.at(idx)).cast_vector<float>();
    } else if (const auto& constant = ov::get_constant_from_source(op->input_value(idx))) {
        axes_value = constant->cast_vector<float>();
    } else {
        return false;
    }
    return true;
=======
inline bool get_data_as_shape<ov::PartialShape>(
        size_t idx, const ov::Node* op, ov::PartialShape& shape,
        const std::map<size_t, std::shared_ptr<ngraph::runtime::HostTensor>>& constant_data) {
    if (constant_data.count(idx)) {
        shape = ov::PartialShape(ov::opset1::Constant(constant_data.at(idx)).cast_vector<int64_t>());
        return true;
    } else {
        return ov::evaluate_as_partial_shape(op->input_value(idx), shape);
    }
>>>>>>> 0f667b90
}<|MERGE_RESOLUTION|>--- conflicted
+++ resolved
@@ -68,7 +68,6 @@
 }
 
 template <class T>
-<<<<<<< HEAD
 inline bool get_data_as_float(
         size_t idx, const ov::Node* op, std::vector<float>& axes_value,
         const std::map<size_t, std::shared_ptr<ngraph::runtime::HostTensor>>& constant_data = {}) {
@@ -78,23 +77,11 @@
         const auto& constant = ov::as_type_ptr<ov::opset1::Constant>(op->get_input_node_shared_ptr(idx));
         NODE_VALIDATION_CHECK(op, constant != nullptr, "Static shape inference lacks constant data on port ", idx);
         axes_value = constant->cast_vector<float>();
-=======
-inline bool get_data_as_shape(
-        size_t idx, const ov::Node* op, T& shape,
-        const std::map<size_t, std::shared_ptr<ngraph::runtime::HostTensor>>& constant_data = {}) {
-    if (constant_data.count(idx)) {
-        shape = T(ov::opset1::Constant(constant_data.at(idx)).cast_vector<size_t>());
-    } else {
-        const auto& constant = ov::as_type_ptr<ov::opset1::Constant>(op->get_input_node_shared_ptr(idx));
-        NODE_VALIDATION_CHECK(op, constant != nullptr, "Static shape inference lacks constant data on port ", idx);
-        shape = T(constant->cast_vector<size_t>());
->>>>>>> 0f667b90
     }
     return true;
 }
 
 template <>
-<<<<<<< HEAD
 inline bool get_data_as_float<ov::PartialShape>(
         size_t idx, const ov::Node* op, std::vector<float>& axes_value,
         const std::map<size_t, std::shared_ptr<ngraph::runtime::HostTensor>>& constant_data) {
@@ -106,7 +93,23 @@
         return false;
     }
     return true;
-=======
+}
+
+template <class T>
+inline bool get_data_as_shape(
+        size_t idx, const ov::Node* op, T& shape,
+        const std::map<size_t, std::shared_ptr<ngraph::runtime::HostTensor>>& constant_data = {}) {
+    if (constant_data.count(idx)) {
+        shape = T(ov::opset1::Constant(constant_data.at(idx)).cast_vector<size_t>());
+    } else {
+        const auto& constant = ov::as_type_ptr<ov::opset1::Constant>(op->get_input_node_shared_ptr(idx));
+        NODE_VALIDATION_CHECK(op, constant != nullptr, "Static shape inference lacks constant data on port ", idx);
+        shape = T(constant->cast_vector<size_t>());
+    }
+    return true;
+}
+
+template <>
 inline bool get_data_as_shape<ov::PartialShape>(
         size_t idx, const ov::Node* op, ov::PartialShape& shape,
         const std::map<size_t, std::shared_ptr<ngraph::runtime::HostTensor>>& constant_data) {
@@ -116,5 +119,4 @@
     } else {
         return ov::evaluate_as_partial_shape(op->input_value(idx), shape);
     }
->>>>>>> 0f667b90
 }