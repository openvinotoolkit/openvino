--- conflicted
+++ resolved
@@ -8,11 +8,8 @@
 #include <cmath>
 #include <numeric>
 
-<<<<<<< HEAD
-=======
 #include "openvino/reference/utils/type_util.hpp"
 
->>>>>>> e6f09ac1
 namespace ov {
 namespace reference {
 namespace func {
