--- conflicted
+++ resolved
@@ -24,7 +24,7 @@
 
 add_custom_target(ov_runtime_libraries)
 
-<<<<<<< HEAD
+include(cmake/install_tbb.cmake)
 add_library(${TARGET_NAME} $<TARGET_OBJECTS:ngraph_obj>
                            $<TARGET_OBJECTS:frontend_common_obj>
                            $<TARGET_OBJECTS:inference_engine_transformations_obj>
@@ -68,9 +68,6 @@
 
 ie_mark_target_as_cc(${TARGET_NAME})
 set_ie_threading_interface_for(ov_runtime)
-=======
-include(cmake/install_tbb.cmake)
->>>>>>> 7335387d
 
 # TODO: Fix Wall for core, frontends, tests and  c binding
 add_subdirectory(core)
