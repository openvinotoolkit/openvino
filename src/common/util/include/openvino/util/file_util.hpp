--- conflicted
+++ resolved
@@ -204,10 +204,6 @@
 inline bool file_exists(const std::wstring& path) {
     return file_exists(wstring_to_string(path).c_str());
 }
-<<<<<<< HEAD
-
-=======
->>>>>>> db4e3bf8
 #endif  // OPENVINO_ENABLE_UNICODE_PATH_SUPPORT
 
 /**
@@ -222,28 +218,10 @@
 /**
  * @brief      Returns true if file exists
  * @param[in]  path  The file name
-<<<<<<< HEAD
  * @return     true if file exists
  */
 inline bool file_exists(const std::string& path) {
     return file_exists(path.c_str());
-}
-
-/**
- * @brief      Returns true if file exists
- * @param[in]  path  The path to file
- * @return     true if file exists
- */
-template <typename C,
-          typename = typename std::enable_if<(std::is_same<C, char>::value || std::is_same<C, wchar_t>::value)>::type>
-inline bool file_exists(const std::basic_string<C>& path) {
-    return file_exists(path);
-=======
- * @return     true if file exists
- */
-inline bool file_exists(const std::string& path) {
-    return file_exists(path.c_str());
->>>>>>> db4e3bf8
 }
 
 std::string get_file_ext(const std::string& path);
