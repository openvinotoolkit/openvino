# Copyright (C) 2018-2021 Intel Corporation
# SPDX-License-Identifier: Apache-2.0
#

set(TARGET_NAME "inference_engine_legacy")

set(PUBLIC_HEADERS_DIR "${CMAKE_CURRENT_SOURCE_DIR}/include")

file(GLOB_RECURSE LIBRARY_SRC ${CMAKE_CURRENT_SOURCE_DIR}/src/*.cpp
                              ${CMAKE_CURRENT_SOURCE_DIR}/src/*.hpp)
file(GLOB_RECURSE PUBLIC_HEADERS ${PUBLIC_HEADERS_DIR}/*.hpp
                                 ${PUBLIC_HEADERS_DIR}/*.h)

# Create named folders for the sources within the .vcproj
# Empty name lists them directly under the .vcproj

source_group("src" FILES ${LIBRARY_SRC})
source_group("include" FILES ${PUBLIC_HEADERS})

if(ENABLE_V7_SERIALIZE)
    set_source_files_properties("${CMAKE_CURRENT_SOURCE_DIR}/src/cnn_network_impl.cpp"
        PROPERTIES COMPILE_DEFINITIONS ENABLE_V7_SERIALIZE)
endif()

# Create object library

file(TOUCH ${CMAKE_CURRENT_BINARY_DIR}/dummy.cpp)

add_library(${TARGET_NAME}_obj OBJECT EXCLUDE_FROM_ALL
            ${LIBRARY_SRC}
            ${PUBLIC_HEADERS})

ie_faster_build(${TARGET_NAME}_obj
    PCH PRIVATE "src/precomp.hpp"
)

target_compile_definitions(${TARGET_NAME}_obj PRIVATE IMPLEMENT_INFERENCE_ENGINE_API)

target_include_directories(${TARGET_NAME}_obj PRIVATE
    ${PUBLIC_HEADERS_DIR}
    ${CMAKE_CURRENT_SOURCE_DIR}/src
    $<TARGET_PROPERTY:inference_engine,SOURCE_DIR>/src # For CNNNetworkNGraphImpl
    $<TARGET_PROPERTY:inference_engine_transformations,INTERFACE_INCLUDE_DIRECTORIES>
    $<TARGET_PROPERTY:inference_engine_plugin_api,INTERFACE_INCLUDE_DIRECTORIES>
    $<TARGET_PROPERTY:ngraph,INTERFACE_INCLUDE_DIRECTORIES>
    $<TARGET_PROPERTY:pugixml::static,INTERFACE_INCLUDE_DIRECTORIES>)

target_compile_definitions(${TARGET_NAME}_obj PRIVATE $<TARGET_PROPERTY:ngraph,INTERFACE_COMPILE_DEFINITIONS>)

target_link_libraries(${TARGET_NAME}_obj PRIVATE openvino::itt)

add_cpplint_target(${TARGET_NAME}_obj_cpplint FOR_TARGETS ${TARGET_NAME}_obj)

# Create library

add_library(${TARGET_NAME} EXCLUDE_FROM_ALL
    ${CMAKE_CURRENT_BINARY_DIR}/dummy.cpp
    $<TARGET_OBJECTS:${TARGET_NAME}_obj>)

set_target_properties(${TARGET_NAME} PROPERTIES SOVERSION 2022.1.1)

ie_add_vs_version_file(NAME ${TARGET_NAME}
                       FILEDESCRIPTION "Inference Engine Legacy library")

target_link_libraries(${TARGET_NAME} PUBLIC inference_engine
                                     PRIVATE pugixml::static openvino::itt
                                             ngraph inference_engine_transformations)

target_include_directories(${TARGET_NAME} INTERFACE
    $<BUILD_INTERFACE:${PUBLIC_HEADERS_DIR}>)

ie_add_api_validator_post_build_step(TARGET ${TARGET_NAME})

# LTO

set_target_properties(${TARGET_NAME} ${TARGET_NAME}_obj
                      PROPERTIES INTERPROCEDURAL_OPTIMIZATION_RELEASE ${ENABLE_LTO})

# developer package

openvino_developer_export_targets(COMPONENT inference_engine TARGETS ${TARGET_NAME})

# install

if(BUILD_SHARED_LIBS)
    install(TARGETS ${TARGET_NAME}
<<<<<<< HEAD
            RUNTIME DESTINATION ${IE_CPACK_RUNTIME_PATH} COMPONENT core
            LIBRARY DESTINATION ${IE_CPACK_LIBRARY_PATH} COMPONENT core
            NAMELINK_COMPONENT core_dev)
=======
            RUNTIME DESTINATION ${IE_CPACK_RUNTIME_PATH} COMPONENT core OPTIONAL
            LIBRARY DESTINATION ${IE_CPACK_LIBRARY_PATH} COMPONENT core OPTIONAL)
>>>>>>> 92760949
else()
    ov_install_static_lib(${TARGET_NAME} core)
endif()<|MERGE_RESOLUTION|>--- conflicted
+++ resolved
@@ -84,14 +84,9 @@
 
 if(BUILD_SHARED_LIBS)
     install(TARGETS ${TARGET_NAME}
-<<<<<<< HEAD
-            RUNTIME DESTINATION ${IE_CPACK_RUNTIME_PATH} COMPONENT core
-            LIBRARY DESTINATION ${IE_CPACK_LIBRARY_PATH} COMPONENT core
+            RUNTIME DESTINATION ${IE_CPACK_RUNTIME_PATH} COMPONENT core OPTIONAL
+            LIBRARY DESTINATION ${IE_CPACK_LIBRARY_PATH} COMPONENT core OPTIONAL
             NAMELINK_COMPONENT core_dev)
-=======
-            RUNTIME DESTINATION ${IE_CPACK_RUNTIME_PATH} COMPONENT core OPTIONAL
-            LIBRARY DESTINATION ${IE_CPACK_LIBRARY_PATH} COMPONENT core OPTIONAL)
->>>>>>> 92760949
 else()
     ov_install_static_lib(${TARGET_NAME} core)
 endif()