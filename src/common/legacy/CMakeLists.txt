--- conflicted
+++ resolved
@@ -54,14 +54,6 @@
     ${CMAKE_CURRENT_BINARY_DIR}/dummy.cpp
     $<TARGET_OBJECTS:${TARGET_NAME}_obj>)
 
-<<<<<<< HEAD
-set_target_properties(${TARGET_NAME} PROPERTIES SOVERSION 2022.1.1)
-
-ie_add_vs_version_file(NAME ${TARGET_NAME}
-                       FILEDESCRIPTION "Inference Engine Legacy library")
-
-=======
->>>>>>> 5124d95d
 target_link_libraries(${TARGET_NAME} PUBLIC inference_engine
                                      PRIVATE pugixml::static openvino::itt
                                              ngraph inference_engine_transformations)
@@ -80,15 +72,4 @@
 
 # install
 
-<<<<<<< HEAD
-if(BUILD_SHARED_LIBS)
-    install(TARGETS ${TARGET_NAME}
-            RUNTIME DESTINATION ${IE_CPACK_RUNTIME_PATH} COMPONENT core OPTIONAL
-            LIBRARY DESTINATION ${IE_CPACK_LIBRARY_PATH} COMPONENT core OPTIONAL
-            NAMELINK_COMPONENT core_dev)
-else()
-    ov_install_static_lib(${TARGET_NAME} core OPTIONAL)
-endif()
-=======
-ov_install_static_lib(${TARGET_NAME} core OPTIONAL)
->>>>>>> 5124d95d
+ov_install_static_lib(${TARGET_NAME} core OPTIONAL)