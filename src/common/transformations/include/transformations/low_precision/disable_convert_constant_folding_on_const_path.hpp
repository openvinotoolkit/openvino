// Copyright (C) 2018-2022 Intel Corporation
// SPDX-License-Identifier: Apache-2.0
//

#pragma once

#include <memory>
#include <ngraph/pass/graph_rewrite.hpp>
#include <transformations_visibility.hpp>
#include <utility>

namespace ngraph {
namespace pass {

class TRANSFORMATIONS_API DisableConvertConstantFoldingOnConstPath;

}  // namespace pass
}  // namespace ngraph

class ngraph::pass::DisableConvertConstantFoldingOnConstPath : public ngraph::pass::MatcherPass {
public:
<<<<<<< HEAD
    OPENVINO_RTTI("DisableConvertConstantFoldingOnConstPath", "0");
    DisableConvertConstantFoldingOnConstPath(
        const element::TypeVector & inputPrecisions = {});
=======
    NGRAPH_RTTI_DECLARATION;
    DisableConvertConstantFoldingOnConstPath(const element::TypeVector& inputPrecisions = {});
>>>>>>> 4746d088
};<|MERGE_RESOLUTION|>--- conflicted
+++ resolved
@@ -19,12 +19,6 @@
 
 class ngraph::pass::DisableConvertConstantFoldingOnConstPath : public ngraph::pass::MatcherPass {
 public:
-<<<<<<< HEAD
     OPENVINO_RTTI("DisableConvertConstantFoldingOnConstPath", "0");
-    DisableConvertConstantFoldingOnConstPath(
-        const element::TypeVector & inputPrecisions = {});
-=======
-    NGRAPH_RTTI_DECLARATION;
     DisableConvertConstantFoldingOnConstPath(const element::TypeVector& inputPrecisions = {});
->>>>>>> 4746d088
 };