// Copyright (C) 2018-2024 Intel Corporation
// SPDX-License-Identifier: Apache-2.0
//

#pragma once

#include "openvino/op/shape_of.hpp"
#include "openvino/op/subtract.hpp"
#include "openvino/pass/matcher_pass.hpp"
#include "openvino/pass/pattern/op/wrap_type.hpp"
#include "transformations/utils/utils.hpp"
#include "transformations_visibility.hpp"

namespace ov {
namespace pass {

class TRANSFORMATIONS_API PrevSequenceLengthPattern;

}  // namespace pass
}  // namespace ov

class ov::pass::PrevSequenceLengthPattern : public ov::pass::MatcherPass {
public:
<<<<<<< HEAD
    OPENVINO_MATCHER_PASS_RTTI("PrevSequenceLengthPattern", "0");
    explicit PrevSequenceLengthPattern(const std::shared_ptr<ov::Node>& unsqueezed_input_ids,
                                       const std::shared_ptr<ov::Node>& max_context_len,
                                       const std::shared_ptr<ov::Node>& position_ids);
=======
    OPENVINO_MATCHER_PASS_RTTI("PrevSequenceLengthPattern");
    explicit PrevSequenceLengthPattern(std::shared_ptr<ov::Node> prev_max_seq_len, std::shared_ptr<ov::Node> batch_dim);
>>>>>>> ae1fbbe5
};<|MERGE_RESOLUTION|>--- conflicted
+++ resolved
@@ -21,13 +21,8 @@
 
 class ov::pass::PrevSequenceLengthPattern : public ov::pass::MatcherPass {
 public:
-<<<<<<< HEAD
     OPENVINO_MATCHER_PASS_RTTI("PrevSequenceLengthPattern", "0");
     explicit PrevSequenceLengthPattern(const std::shared_ptr<ov::Node>& unsqueezed_input_ids,
                                        const std::shared_ptr<ov::Node>& max_context_len,
                                        const std::shared_ptr<ov::Node>& position_ids);
-=======
-    OPENVINO_MATCHER_PASS_RTTI("PrevSequenceLengthPattern");
-    explicit PrevSequenceLengthPattern(std::shared_ptr<ov::Node> prev_max_seq_len, std::shared_ptr<ov::Node> batch_dim);
->>>>>>> ae1fbbe5
 };