--- conflicted
+++ resolved
@@ -64,15 +64,7 @@
 class ov::pass::StridesOptimization : public ov::pass::BackwardGraphRewrite {
 public:
     OPENVINO_RTTI("StridesOptimization", "0");
-<<<<<<< HEAD
     StridesOptimization();
-};
-=======
-    StridesOptimization() {
-        add_matcher<ov::pass::ConvStridesPropagation>();
-        add_matcher<ov::pass::SupportedNodesStridesPropagation>();
-        add_matcher<ov::pass::UnsupportedNodesStridesPropagation>();
-    }
 };
 
 namespace ngraph {
@@ -82,5 +74,4 @@
 using ov::pass::SupportedNodesStridesPropagation;
 using ov::pass::UnsupportedNodesStridesPropagation;
 }  // namespace pass
-}  // namespace ngraph
->>>>>>> fce64834
+}  // namespace ngraph