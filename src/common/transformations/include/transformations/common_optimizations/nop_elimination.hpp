--- conflicted
+++ resolved
@@ -159,7 +159,6 @@
 };
 
 /**
-<<<<<<< HEAD
  * @ingroup ie_transformation_common_api
  * @brief NopStridedSlice eliminates Strided Slice in case
  * tensors were not changed
@@ -183,9 +182,6 @@
 
 /**
  * @ingroup ie_transformation_common_api
-=======
- * @ingroup ov_transformation_common_api
->>>>>>> 733ed1b8
  * @brief PrepareShapeOpsForEliminationAroundBE works on the subgraph like
  *  Reshape/Squeeze/Unsqueeze -> BinaryElementwiseOperation -> Reshape/Squeeze/Unsqueeze
  *  and prepares it for the following optimizations by moving bottom op up through Binary op
