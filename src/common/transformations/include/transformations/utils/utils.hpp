--- conflicted
+++ resolved
@@ -288,9 +288,6 @@
 
 TRANSFORMATIONS_API bool is_constant_and_all_values_equal_int(const Output<Node>& output, const int64_t& v);
 
-<<<<<<< HEAD
-TRANSFORMATIONS_API bool is_on_constant_path(const ov::Output<ov::Node>& output, bool params_allowed = false);
-=======
 template <typename... AllowedTypes>
 bool is_on_path(const ov::Output<ov::Node>& output) {
     auto status = true;
@@ -328,7 +325,6 @@
     }
     return status;
 }
->>>>>>> d9d91e4e
 
 TRANSFORMATIONS_API bool process_subgraph(ov::pass::ModelPass& model_pass, const std::shared_ptr<Node>& node);
 
