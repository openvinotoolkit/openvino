// Copyright (C) 2018-2023 Intel Corporation
// SPDX-License-Identifier: Apache-2.0
//

#pragma once

#include <assert.h>

#include <functional>
#include <limits>
#include <memory>
#include <openvino/core/rt_info.hpp>
#include <openvino/opsets/opset4.hpp>
#include <openvino/opsets/opset8.hpp>
#include <openvino/pass/graph_rewrite.hpp>
#include <transformations/rt_info/attributes.hpp>
#include <transformations_visibility.hpp>
#include <vector>

namespace ov {
namespace op {
namespace util {

template <class T>
bool normalize_single_value(std::vector<T> vec, float& value) {
    for (const auto& val : vec) {
        if (val != *vec.begin())
            return false;
    }

    float ref_val = static_cast<float>(*vec.begin());

    if (ref_val < std::numeric_limits<float>::lowest() || ref_val > std::numeric_limits<float>::max()) {
        return false;
    }

    value = ref_val;
    return true;
}

template <class T>
bool has_op_with_type(const std::shared_ptr<const ov::Model>& function) {
    for (const auto& op : function->get_ops()) {
        if (std::dynamic_pointer_cast<T>(op)) {
            return true;
        }
    }
    return false;
}

inline bool has_decompression_converts(const std::shared_ptr<const ov::Model>& function) {
    for (const auto& op : function->get_ops()) {
        if (std::dynamic_pointer_cast<opset8::Convert>(op)) {
            if (ov::is_decompression(op))
                return true;
        }
    }
    return false;
}

inline std::string create_ie_output_name(const Output<const Node>& output) {
    std::string out_name;
    NGRAPH_SUPPRESS_DEPRECATED_START
    auto tensor_name = ov::descriptor::get_ov_tensor_legacy_name(output.get_tensor());
    NGRAPH_SUPPRESS_DEPRECATED_END
    if (!tensor_name.empty()) {
        out_name = std::move(tensor_name);
    } else {
        const auto& prev_layer = output.get_node_shared_ptr();
        out_name = prev_layer->get_friendly_name();
        if (prev_layer->get_output_size() != 1) {
            out_name += "." + std::to_string(output.get_index());
        }
    }
    return out_name;
}

inline std::string create_ie_output_name(const Output<Node>& output) {
    return create_ie_output_name(ov::Output<const Node>(output.get_node(), output.get_index()));
}

inline std::string get_ie_output_name(const Output<const Node>& output) {
    return create_ie_output_name(output);
}

inline std::string get_ie_output_name(const Output<Node>& output) {
    return get_ie_output_name(ov::Output<const Node>(output.get_node(), output.get_index()));
}

/**
 * \brief Convert epsilon value from double to float type.
 *
 * If the value is too large, the epsilon is converted to std::numeric_limits<float>::min() or
 * std::numeric_limits<float>::min(), otherwise static cast to float is called.
 * The adjustment is made for positive values only, for negative it works as static cast.
 *
 * \param eps  Original value of the epsilon (double).
 *
 * \return Epsilon value as float.
 */
float cast_eps_to_float(double eps_d);

template <typename T>
bool has_constant_value(const std::shared_ptr<Node>& node,
                        const T value,
                        T epsilon = std::numeric_limits<T>::epsilon()) {
    if (!node) {
        return false;
    }

    auto constant = std::dynamic_pointer_cast<opset4::Constant>(node);
    if (!constant) {
        return false;
    }

    const bool is_scalar_or_single_elem = is_scalar(constant->get_shape()) || shape_size(constant->get_shape()) == 1;
    if (!is_scalar_or_single_elem) {
        return false;
    }

    if (constant->get_element_type() == element::f16 || constant->get_element_type() == element::f32 ||
        constant->get_element_type() == element::f64 || constant->get_element_type() == element::bf16) {
        const auto data = constant->cast_vector<T>();
        if (std::fabs(data[0] - value) > epsilon) {
            return false;
        }
    } else {
        const auto data = constant->cast_vector<T>();
        if (data[0] != value) {
            return false;
        }
    }

    return true;
}

template <typename T>
bool has_constant_value(const std::shared_ptr<Node>& node,
                        const std::vector<T> values,
                        T epsilon = std::numeric_limits<T>::epsilon()) {
    if (!node) {
        return false;
    }

    auto constant = std::dynamic_pointer_cast<opset4::Constant>(node);
    if (!constant) {
        return false;
    }

    const auto const_values = constant->cast_vector<T>();

    if (constant->get_element_type() == element::f16 || constant->get_element_type() == element::f32 ||
        constant->get_element_type() == element::f64 || constant->get_element_type() == element::bf16) {
        return std::equal(const_values.cbegin(), const_values.cend(), values.cbegin(), [&](T lhs, T rhs) {
            return std::fabs(lhs - rhs) < epsilon;
        });
    }

    return const_values == values;
}

TRANSFORMATIONS_API bool get_single_value(const std::shared_ptr<opset4::Constant>& const_node, float& value);

TRANSFORMATIONS_API std::shared_ptr<Node> normalize_constant(const std::shared_ptr<opset4::Constant>& constant,
                                                             const PartialShape& shape);

TRANSFORMATIONS_API std::shared_ptr<Node> broadcastTo(const Output<Node>& input, const Shape& shape);

TRANSFORMATIONS_API std::shared_ptr<Node> reshapeTo(const Output<Node>& input, const Shape& shape);

TRANSFORMATIONS_API bool constantIsEqualTo(const std::shared_ptr<opset4::Constant>& const_node,
                                           float value,
                                           float eps = 1e-5);

TRANSFORMATIONS_API bool has_f16_constants(const std::shared_ptr<const ov::Model>& function);

TRANSFORMATIONS_API bool check_for_broadcast(const PartialShape& ref_shape, const PartialShape& other_shape);

TRANSFORMATIONS_API std::shared_ptr<Node> activation(const std::string& activation_name, const Output<Node>& apply_to);

TRANSFORMATIONS_API bool is_seq_len_provided(const std::shared_ptr<Node>& seq_len_input, int64_t max_seq_len);

TRANSFORMATIONS_API std::shared_ptr<Node> try_fold_unary_output(const std::shared_ptr<Node>& node);

TRANSFORMATIONS_API std::shared_ptr<Node> clone_try_fold(const std::shared_ptr<Node>& node, const OutputVector& inputs);

TRANSFORMATIONS_API bool shapes_equal_except_dynamic_expected_batch(const PartialShape& expected,
                                                                    const PartialShape& actual);

TRANSFORMATIONS_API void visit_shape_path(ov::Node* node,
                                          std::unordered_set<ov::Node*>& visited,
                                          std::function<void(ov::Node*)> func);

template <typename T, typename... Args>
std::shared_ptr<Node> make_try_fold(Args&&... args) {
    auto unary_output_node = std::make_shared<T>(std::forward<Args>(args)...);
    return try_fold_unary_output(unary_output_node);
}

template <class T>
Output<Node> eltwise_fold(const Output<Node>& input0, const Output<Node>& input1) {
    auto eltwise = std::make_shared<T>(input0, input1);
    OutputVector output(eltwise->get_output_size());
    OPENVINO_ASSERT(eltwise->constant_fold(output, {input0, input1}), "Can not constant fold eltwise node");
    OPENVINO_ASSERT(output.size() == 1, "Eltwise constant fold has unexpected number of outputs: ", output.size());
    return output[0];
}

TRANSFORMATIONS_API std::vector<Input<Node>> get_node_target_inputs(const std::shared_ptr<Node>& node);

TRANSFORMATIONS_API std::shared_ptr<Node> node_to_get_shape_value_of_indices_from_shape_node(
    const std::shared_ptr<Node>& shape_node,
    const std::vector<size_t>& indices);

TRANSFORMATIONS_API std::shared_ptr<Node> node_to_get_shape_value_of_indices_from_shape_source(
    const Output<Node>& shape_source,
    const std::vector<size_t>& indices);

TRANSFORMATIONS_API bool is_dequantization_subgraph(const Output<Node>& node);

TRANSFORMATIONS_API bool can_eliminate_eltwise_node(const std::shared_ptr<Node>& eltwise,
                                                    const Output<Node>& constant,
                                                    const Output<Node>& non_constant_input);

TRANSFORMATIONS_API bool is_constant_and_all_values_equal_int(const Output<Node>& output, const int64_t& v);

<<<<<<< HEAD
TRANSFORMATIONS_API bool are_equal_constants(const Node* l, const Node* r);
=======
TRANSFORMATIONS_API bool is_on_constant_path(const ov::Output<ov::Node>& output);
>>>>>>> 4f13f0c5

}  // namespace util
}  // namespace op
}  // namespace ov<|MERGE_RESOLUTION|>--- conflicted
+++ resolved
@@ -224,11 +224,9 @@
 
 TRANSFORMATIONS_API bool is_constant_and_all_values_equal_int(const Output<Node>& output, const int64_t& v);
 
-<<<<<<< HEAD
 TRANSFORMATIONS_API bool are_equal_constants(const Node* l, const Node* r);
-=======
+
 TRANSFORMATIONS_API bool is_on_constant_path(const ov::Output<ov::Node>& output);
->>>>>>> 4f13f0c5
 
 }  // namespace util
 }  // namespace op
