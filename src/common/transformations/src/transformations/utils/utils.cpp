--- conflicted
+++ resolved
@@ -341,7 +341,6 @@
     return true;
 }
 
-<<<<<<< HEAD
 bool are_equal_constants(const Node* l, const Node* r) {
     const auto l_const = dynamic_cast<const v0::Constant*>(l);
     const auto r_const = dynamic_cast<const v0::Constant*>(r);
@@ -353,7 +352,8 @@
                l_const->get_shape() == r_const->get_shape() && (l_ptr == r_ptr || memcmp(l_ptr, r_ptr, bytes) == 0);
     }
     return false;
-=======
+}
+
 float cast_eps_to_float(double eps_d) {
     auto eps_f = static_cast<float>(eps_d);
     if (eps_d > 0.) {  // zero is fine; negative values have no sense
@@ -364,7 +364,6 @@
             eps_f = std::numeric_limits<float>::max();
     }
     return eps_f;
->>>>>>> 85ef310e
 }
 
 }  // namespace util
