--- conflicted
+++ resolved
@@ -124,10 +124,8 @@
     const auto& order = model->get_ordered_ops();
     for (size_t i = 0; i < order.size(); ++i)
         index_map[order[i]] = i;
-<<<<<<< HEAD
-=======
+
     std::unordered_map<std::shared_ptr<ov::Node>, ov::AnyMap> node_attributes_cache;
->>>>>>> 797a102e
     for (const auto& op : order) {
         // Recursively apply transformation for sub-graph based operations
         if (auto multi_subgraph_op = ov::as_type_ptr<op::util::MultiSubGraphOp>(op)) {
