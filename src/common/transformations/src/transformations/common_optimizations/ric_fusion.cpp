--- conflicted
+++ resolved
@@ -822,11 +822,10 @@
 
     NodeVector nodes_to_fuse;
     // First we need to initialize and propagate RIC attributes through entire graph
-<<<<<<< HEAD
     REGISTER_PASS_MODEL_SCOPE_IF(GraphRewrite) {
         auto ric_prop = m.register_pass<GraphRewrite>();
-        ADD_MATCHER_SCOPE(ric_prop, init, SplitConcat)
-        ADD_MATCHER_SCOPE(ric_prop, init, Gather)
+        ADD_MATCHER_SCOPE(ric_prop, init, SplitConcat, nodes_to_fuse)
+        ADD_MATCHER_SCOPE(ric_prop, init, Gather, nodes_to_fuse)
         ADD_MATCHER_SCOPE(ric_prop, prop, Convolution)
         ADD_MATCHER_SCOPE(ric_prop, prop, GroupConvolution)
         ADD_MATCHER_SCOPE(ric_prop, prop, Binary)
@@ -835,19 +834,7 @@
         ADD_MATCHER_SCOPE(ric_prop, prop, PassThrough)
         ADD_MATCHER_SCOPE(ric_prop, prop, Unsupported)
     }
-=======
-    auto ric_prop = m.register_pass<GraphRewrite>();
-    ric_prop->add_matcher<init::SplitConcat>(nodes_to_fuse);
-    ric_prop->add_matcher<init::Gather>(nodes_to_fuse);
-    ric_prop->add_matcher<prop::Convolution>();
-    ric_prop->add_matcher<prop::GroupConvolution>();
-    ric_prop->add_matcher<prop::Binary>();
-    ric_prop->add_matcher<prop::ShapeOf>();
-    ric_prop->add_matcher<prop::Transpose>();
-    ric_prop->add_matcher<prop::PassThrough>();
-    ric_prop->add_matcher<prop::Unsupported>();
-
->>>>>>> d715ecaa
+
     // Handle quantized weights case (dequantize sub-graph is on the weights path)
     REGISTER_PASS_MODEL_SCOPE_IF(BackwardGraphRewrite) {
         auto ric_back_prop = m.register_pass<ov::pass::BackwardGraphRewrite>();
@@ -859,20 +846,13 @@
     // TODO: validate attributes by request
 
     // Second we fuse available RIC into nodes and remove original nodes related to fused RIC
-<<<<<<< HEAD
     REGISTER_PASS_MODEL_SCOPE_IF(GraphRewrite) {
         auto ric_fuse = m.register_pass<GraphRewrite>();
-        ADD_MATCHER_SCOPE(ric_fuse, fuse, InsertReverseInputChannel)
+        ADD_MATCHER_SCOPE(ric_fuse, fuse, InsertReverseInputChannel, nodes_to_fuse)
         ADD_MATCHER_SCOPE(ric_fuse, fuse, EraseSplitConcat)
         ADD_MATCHER_SCOPE(ric_fuse, fuse, EraseGather)
     }
-=======
-    auto ric_fuse = m.register_pass<GraphRewrite>();
-    ric_fuse->add_matcher<fuse::InsertReverseInputChannel>(nodes_to_fuse);
-    ric_fuse->add_matcher<fuse::EraseSplitConcat>();
-    ric_fuse->add_matcher<fuse::EraseGather>();
-
->>>>>>> d715ecaa
+
     m.run_passes(model);
     return false;
 }
