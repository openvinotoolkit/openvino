// Copyright (C) 2018-2022 Intel Corporation
// SPDX-License-Identifier: Apache-2.0
//

#include <functional>
#include <memory>
#include <ngraph/log.hpp>
#include <ngraph/opsets/opset3.hpp>
#include <ngraph/opsets/opset8.hpp>
#include <ngraph/pattern/op/wrap_type.hpp>
#include <ngraph/util.hpp>
#include <numeric>
#include <openvino/opsets/opset9.hpp>
#include <transformations/common_optimizations/nop_elimination.hpp>
#include <transformations/utils/utils.hpp>

#include "itt.hpp"

using namespace std;
using namespace ngraph;

//`simplify_gather`, optimizes gather if Gather is gathering the
// whole input tensor
static bool simplify_gather(shared_ptr<Node> node) {
    if (auto gather = ov::as_type_ptr<opset3::Gather>(node)) {
        // check if we are gathering the whole input
        auto data = gather->input_value(0);
        auto indices = gather->input_value(1);

        // we need to know data and indices shape to infer if gather is Nop
        if (data.get_partial_shape().is_dynamic() || indices.get_partial_shape().is_dynamic()) {
            return false;
        }
        // if rank of data and gather output dont match, we will skip
        if (data.get_shape().size() != node->get_shape().size()) {
            return false;
        }

        auto axis = gather->get_axis();
        if (axis == opset3::Gather::AXIS_NOT_SET_VALUE) {
            NGRAPH_DEBUG << "axis value not set";
            return false;
        }

        // case_1 : if the input tensor is of shape (4, 1, 4)
        // and axis = 1, then the gather would be simply
        // gathering the whole input tensor, so we can optimize this
        // op has Nop

        if (data.get_shape()[axis] == 1 && data.get_shape() == node->get_shape()) {
            return replace_output_update_name(gather->output(0), gather->input_value(0));
        }

        // case_2 : if the input tensor is of shape (4, 3, 4)
        // we need to check the contents of indices, if indices
        // is 1D tensor of value {0, 1, 2}, we can optimize this
        // op has Nop

        // check if the indices is constant
        auto constant_indices = ov::as_type_ptr<opset3::Constant>(gather->input_value(1).get_node_shared_ptr());
        if (!constant_indices) {
            return false;
        } else {
            // if ref_inidices == indices, we are capturing the
            // entire input tensor
            vector<int64_t> ref_indices(data.get_shape()[axis], 0);
            iota(ref_indices.begin(), ref_indices.end(), 0);
            if (ref_indices == constant_indices->cast_vector<int64_t>()) {
                return replace_output_update_name(gather->output(0), gather->input_value(0));
            }
        }
    }
    return false;
}

static bool eliminate_nop(const shared_ptr<Node>& node) {
    // skip if shapes are dynamic
    if (node->get_input_partial_shape(0).is_dynamic() || node->get_output_partial_shape(0).is_dynamic()) {
        return false;
    }

    if (node->get_input_shape(0) == node->get_output_shape(0)) {
        return replace_output_update_name(node->output(0), node->input_value(0));
    }
    return false;
}

static bool eliminate_reshape_v1(const shared_ptr<Node>& node) {
    auto input = node->input_value(0);
    // check if reshape is not identity op
    if (input.get_partial_shape().is_dynamic() || node->get_output_partial_shape(0).is_dynamic()) {
        NGRAPH_DEBUG << node << " has dynamic shapes.";
        return false;
    }
    // remove identity op
    if (input.get_shape() == node->get_output_shape(0)) {
        return replace_output_update_name(node->output(0), input);
    }
    // eliminate redundant reshape, squeeze, or unsqueeze
    auto input_node = input.get_node_shared_ptr();
    if (ov::as_type_ptr<opset3::Squeeze>(input_node) || ov::as_type_ptr<opset3::Unsqueeze>(input_node) ||
        ov::as_type_ptr<opset3::Reshape>(input_node)) {
        if (input_node->get_output_target_inputs(0).size() != 1)
            return false;

        auto shape = node->get_output_shape(0);

        // remove interchangeable nodes
        if (input_node->get_input_partial_shape(0).is_static() && input_node->get_input_shape(0) == shape) {
            return replace_output_update_name(node->output(0), input_node->input_value(0));
        } else {
            vector<int64_t> vi;
            vi.assign(shape.begin(), shape.end());
            auto pat = opset3::Constant::create<int64_t>(element::i64, Shape{vi.size()}, vi);
            auto new_reshape = make_shared<opset3::Reshape>(input.get_node()->input_value(0), pat, false);
            new_reshape->set_friendly_name(node->get_friendly_name());
            copy_runtime_info({input_node, node}, new_reshape);
            replace_node(node, new_reshape);
            return true;
        }
    }

    return false;
}

static size_t count_unknown_dims(const PartialShape& ps) {
    size_t rc = 0;
    if (ps.is_static()) {
        return rc;
    }
    for (auto i = 0; i < ps.rank().get_length(); i++) {
        if (ps[i].is_dynamic()) {
            rc += 1;
        }
    }
    return rc;
}

static bool replace_squeeze_unsqueeze(const shared_ptr<Node>& node) {
    auto shape_ps = node->get_output_partial_shape(0);
    if (shape_ps.rank().get_length() == 0) {
        return false;
    }
    if (count_unknown_dims(shape_ps) > 1) {
        return false;
    }
    vector<int64_t> target_shape;
    for (auto i = 0; i < shape_ps.rank().get_length(); i++) {
        if (shape_ps[i].is_dynamic()) {
            target_shape.emplace_back(-1);
        } else {
            target_shape.emplace_back(shape_ps[i].get_length());
        }
    }

    shared_ptr<Node> reshape;
    auto input = node->input_value(0).get_node_shared_ptr();
    auto pat = opset3::Constant::create<int64_t>(element::i64, Shape{target_shape.size()}, target_shape);

    if (ov::is_type<opset3::Reshape>(input) || ov::is_type<opset3::Squeeze>(input) ||
        ov::is_type<opset3::Unsqueeze>(input)) {
        reshape = make_shared<opset3::Reshape>(input->input_value(0), pat, false);
    } else {
        reshape = make_shared<opset3::Reshape>(node->input_value(0), pat, false);
    }

    // skip if reshape is nop
    if (reshape->get_input_partial_shape(0).same_scheme(shape_ps)) {
        copy_runtime_info({input, node->output(0).get_node_shared_ptr()}, node->output(0).get_node_shared_ptr());
        return replace_output_update_name(node->output(0), reshape->input_value(0));
    } else {
        return replace_node_update_name(node, reshape);
    }
}

static vector<int64_t> get_unsqueeze_axes(const PartialShape& data_shape, const PartialShape& out_shape) {
    vector<int64_t> axes;
    int64_t i = 0;
    for (auto o = 0; o < out_shape.rank().get_length(); o++) {
        if (i < data_shape.rank().get_length() && data_shape[i].same_scheme(out_shape[o])) {
            i += 1;
            continue;
        }
        if (out_shape[o].is_static() && out_shape[o] == 1) {
            axes.push_back(o);
        }
    }
    return axes;
}

static vector<int64_t> get_squeeze_axes(const PartialShape& data_shape, const PartialShape& out_shape) {
    vector<int64_t> axes;
    int64_t out_i = 0;
    for (auto i = 0; i < data_shape.rank().get_length(); i++) {
        if (out_i < out_shape.rank().get_length() && data_shape[i].same_scheme(out_shape[out_i])) {
            out_i += 1;
            continue;
        }
        if (data_shape[i].is_static() && data_shape[i] == 1) {
            axes.push_back(i);
        }
    }
    return axes;
}

static bool eliminate_unsqueeze(const shared_ptr<Node>& node) {
    auto out_shape = node->get_output_partial_shape(0);
    // try to replace all squeeze/unsqueeze with reshape
    if (out_shape.rank().is_static() && out_shape.rank().get_length() != 0 && count_unknown_dims(out_shape) < 2) {
        return replace_squeeze_unsqueeze(node);
    }

    auto unsqueeze = ov::as_type_ptr<opset3::Unsqueeze>(node);
    if (unsqueeze == nullptr)
        return false;
    auto input = unsqueeze->input_value(0).get_node_shared_ptr();
    auto squeeze = ov::as_type_ptr<opset3::Squeeze>(input);
    auto replace_unsqueeze_only = [&](const vector<int64_t>& axes) {
        auto axes_const = opset3::Constant::create<int64_t>(element::i64, Shape{axes.size()}, axes);
        auto new_unsq = make_shared<opset3::Unsqueeze>(input->input_value(0), axes_const);
        if (unsqueeze->get_output_partial_shape(0).same_scheme(new_unsq->get_output_partial_shape(0))) {
            return replace_node_update_name(unsqueeze, new_unsq);
        }
        return false;
    };
    // eliminate redundant squeeze->unsqueeze
    if (squeeze) {
        const auto& data_shape = squeeze->input_value(0).get_partial_shape();
        if (ngraph::compare_constants(squeeze->input_value(1).get_node_shared_ptr(),
                                      unsqueeze->input_value(1).get_node_shared_ptr())) {
            return replace_output_update_name(unsqueeze->output(0), squeeze->input_value(0));
        }
        if (data_shape.rank().is_dynamic() || out_shape.rank().is_dynamic()) {
            return false;
        }
        if (out_shape.rank().get_length() > data_shape.rank().get_length()) {
            // check if single unsqueeze can handle this
            auto axes = get_unsqueeze_axes(data_shape, out_shape);
            if (static_cast<int64_t>(axes.size()) + data_shape.rank().get_length() == out_shape.rank().get_length()) {
                return replace_unsqueeze_only(axes);
            }
        }
        if (out_shape.rank().get_length() < data_shape.rank().get_length()) {
            // check if single squeeze can handle this
            auto axes = get_squeeze_axes(data_shape, out_shape);
            if (data_shape.rank().get_length() - static_cast<int64_t>(axes.size()) == out_shape.rank().get_length()) {
                auto axes_const = opset3::Constant::create<int64_t>(element::i64, Shape{axes.size()}, axes);
                auto new_sq = make_shared<opset3::Squeeze>(input->input_value(0), axes_const);
                if (unsqueeze->get_output_partial_shape(0).same_scheme(new_sq->get_output_partial_shape(0))) {
                    return replace_node_update_name(unsqueeze, new_sq);
                }
                return false;
            }
        }
        return false;
    }
    // eliminate redundant unsqueeze->unsqueeze
    auto unsqueeze_i = ov::as_type_ptr<opset3::Unsqueeze>(input);
    if (unsqueeze_i) {
        const auto& data_shape = unsqueeze_i->input_value(0).get_partial_shape();
        if (data_shape.rank().is_dynamic() || out_shape.rank().is_dynamic()) {
            return false;
        }
        auto axes = get_unsqueeze_axes(data_shape, out_shape);
        return replace_unsqueeze_only(axes);
    }

    return false;
}

#define ECHO(NAME) #NAME
#define STR(NAME)  ECHO(NAME)
#define SIMPLE_MATCHER_PASS_DEFINITION(NAME, OP, FUNC)                                  \
    class NAME : public ov::pass::MatcherPass {                                         \
    public:                                                                             \
        OPENVINO_RTTI(STR(NAME), "0");                                                  \
        NAME() {                                                                        \
            MATCHER_SCOPE(NAME);                                                        \
            auto match_node = ngraph::pattern::wrap_type<OP>();                         \
            ngraph::matcher_pass_callback callback = [=](ngraph::pattern::Matcher& m) { \
                return FUNC(m.get_match_root());                                        \
            };                                                                          \
            auto m = make_shared<ngraph::pattern::Matcher>(match_node, matcher_name);   \
            register_matcher(m, callback);                                              \
        }                                                                               \
    };

SIMPLE_MATCHER_PASS_DEFINITION(EliminateReshape, opset3::Reshape, eliminate_reshape_v1);
SIMPLE_MATCHER_PASS_DEFINITION(EliminateUnsqueeze, opset3::Unsqueeze, eliminate_unsqueeze);
SIMPLE_MATCHER_PASS_DEFINITION(EliminateBroadcast, op::v1::Broadcast, eliminate_nop);
SIMPLE_MATCHER_PASS_DEFINITION(EliminateGather, opset3::Gather, simplify_gather);

pass::EliminatePad::EliminatePad() {
    MATCHER_SCOPE(EliminatePad);
    auto pad_node_pattern = pattern::wrap_type<opset8::Pad>();

    matcher_pass_callback callback = [=](pattern::Matcher& m) {
        auto pad = m.get_match_root();

        auto pad_begin_const = ngraph::get_constant_from_source(pad->input_value(1));
        auto pad_end_const = ngraph::get_constant_from_source(pad->input_value(2));

        if (!pad_begin_const || !pad_end_const) {
            return false;
        }

        const auto pad_begin_value = pad_begin_const->cast_vector<int64_t>();
        const auto pad_end_value = pad_end_const->cast_vector<int64_t>();

        if (any_of(pad_begin_value.begin(),
                   pad_begin_value.end(),
                   [](int64_t value) {
                       return value != 0;
                   }) ||
            any_of(pad_end_value.begin(), pad_end_value.end(), [](int64_t value) {
                return value != 0;
            })) {
            return false;
        }

        return replace_output_update_name(pad->output(0), pad->input_value(0));
    };

    auto m = make_shared<pattern::Matcher>(pad_node_pattern, matcher_name);
    this->register_matcher(m, callback);
}

pass::EliminateConvert::EliminateConvert() {
    MATCHER_SCOPE(EliminateConvert);
    auto convert_pattern = pattern::wrap_type<opset8::Convert>();

    matcher_pass_callback callback = [](pattern::Matcher& m) {
        auto convert = dynamic_pointer_cast<opset8::Convert>(m.get_match_root());
        if (!convert) {
            return false;
        }
        if (convert->get_input_element_type(0) == convert->get_element_type()) {
            return replace_output_update_name(convert->output(0), convert->input_value(0));
        }
        return false;
    };

    auto m = make_shared<pattern::Matcher>(convert_pattern, matcher_name);
    this->register_matcher(m, callback);
}

pass::EliminateConvertNonZero::EliminateConvertNonZero() {
    MATCHER_SCOPE(EliminateConvertNonZero);
    auto convert_pattern = pattern::wrap_type<opset8::Convert>(pattern::consumers_count(1));
    auto non_zero = pattern::wrap_type<opset8::NonZero>({convert_pattern});

    matcher_pass_callback callback = [=](pattern::Matcher& m) {
        const auto& pattern_map = m.get_pattern_map();
        auto convert = pattern_map.at(convert_pattern);
        // remove convert
        convert->output(0).replace(convert->input_value(0));
        // to make this elimination recursive we register NonZero as a node which will be used to repeat matching
        register_new_node(m.get_match_root());
        return true;
    };

    auto m = make_shared<pattern::Matcher>(non_zero, matcher_name);
    this->register_matcher(m, callback);
}

pass::EliminateConcat::EliminateConcat() {
    MATCHER_SCOPE(EliminateConcat);
    auto convert_pattern = pattern::wrap_type<opset8::Concat>();

    matcher_pass_callback callback = [](pattern::Matcher& m) {
        auto concat = m.get_match_root();
        if (concat->inputs().size() == 1) {
            return replace_output_update_name(concat->output(0), concat->input_value(0));
        }
        return false;
    };

    auto m = make_shared<pattern::Matcher>(convert_pattern, matcher_name);
    this->register_matcher(m, callback);
}

pass::EliminateSplit::EliminateSplit() {
    MATCHER_SCOPE(EliminateSplit);
    auto convert_pattern = pattern::wrap_type<opset8::Split>();

    matcher_pass_callback callback = [](pattern::Matcher& m) {
        auto split = dynamic_pointer_cast<opset8::Split>(m.get_match_root());
        if (!split || split->get_num_splits() != 1) {
            return false;
        }
        return replace_output_update_name(split->output(0), split->input_value(0));
    };

    auto m = make_shared<pattern::Matcher>(convert_pattern, matcher_name);
    this->register_matcher(m, callback);
}

pass::EliminateSqueeze::EliminateSqueeze() {
    MATCHER_SCOPE(EliminateSqueeze);
    auto squeeze_pattern = pattern::wrap_type<opset8::Squeeze>();

    matcher_pass_callback callback = [](pattern::Matcher& m) {
        const auto node = m.get_match_root();
        auto out_shape = node->get_output_partial_shape(0);
        // try to replace all unsqueeze/squeeze with reshape
        if (out_shape.rank().is_static() && out_shape.rank().get_length() != 0 && count_unknown_dims(out_shape) < 2) {
            return replace_squeeze_unsqueeze(node);
        }

        auto squeeze = ov::as_type_ptr<opset3::Squeeze>(node);
        if (squeeze == nullptr)
            return false;
        auto input = squeeze->input_value(0).get_node_shared_ptr();
        auto replace_squeeze_only = [&](const vector<int64_t>& axes) {
            auto axes_const = opset3::Constant::create<int64_t>(element::i64, Shape{axes.size()}, axes);
            auto new_sq = make_shared<opset3::Squeeze>(input->input_value(0), axes_const);
            if (squeeze->get_output_partial_shape(0).same_scheme(new_sq->get_output_partial_shape(0))) {
                return replace_node_update_name(squeeze, new_sq);
            }
            return false;
        };
        // eliminate redundant unsqueeze->squeeze
        if (auto unsqueeze = ov::as_type_ptr<opset3::Unsqueeze>(input)) {
            PartialShape data_shape;
            if (op::is_parameter(input)) {
                data_shape = unsqueeze->input(0).get_partial_shape();
            } else {
                data_shape = input->input(0).get_partial_shape();
            }
            if (ngraph::compare_constants(unsqueeze->input_value(1).get_node_shared_ptr(),
                                          squeeze->input_value(1).get_node_shared_ptr())) {
                return replace_output_update_name(squeeze->output(0), unsqueeze->input_value(0));
            }
            if (data_shape.rank().is_dynamic() || out_shape.rank().is_dynamic()) {
                return false;
            }
            if (out_shape.rank().get_length() < data_shape.rank().get_length()) {
                // check if single squeeze can handle this
                auto axes = get_squeeze_axes(data_shape, out_shape);
                if (data_shape.rank().get_length() ==
                    out_shape.rank().get_length() + static_cast<int64_t>(axes.size())) {
                    return replace_squeeze_only(axes);
                }
            }
            if (out_shape.rank().get_length() > data_shape.rank().get_length()) {
                // check if single unsqueeze can handle this
                auto axes = get_unsqueeze_axes(data_shape, out_shape);
                if (data_shape.rank().get_length() + static_cast<int64_t>(axes.size()) ==
                    out_shape.rank().get_length()) {
                    auto axes_const = opset3::Constant::create<int64_t>(element::i64, Shape{axes.size()}, axes);
                    auto new_unsq = make_shared<opset3::Unsqueeze>(input->input_value(0), axes_const);
                    if (squeeze->get_output_partial_shape(0).same_scheme(new_unsq->get_output_partial_shape(0))) {
                        replace_output_update_name(squeeze, new_unsq);
                        return true;
                    }
                }
            }
            return false;
        }
        // eliminate redundant squeeze->squeeze
        if (auto squeeze_i = ov::as_type_ptr<opset3::Squeeze>(input)) {
            PartialShape data_shape;
            if (op::is_parameter(input)) {
                data_shape = squeeze_i->input(0).get_partial_shape();
            } else {
                data_shape = input->input(0).get_partial_shape();
            }
            if (data_shape.rank().is_dynamic() || out_shape.rank().is_dynamic()) {
                return false;
            }
            auto axes = get_squeeze_axes(data_shape, out_shape);
            return replace_squeeze_only(axes);
        }
        return false;
    };

    auto m = make_shared<pattern::Matcher>(squeeze_pattern, matcher_name);
    this->register_matcher(m, callback);
}

namespace {
int64_t make_positive(int64_t value, const Output<Node>& node) {
    const auto& rank = node.get_partial_shape().rank();
    if (value < 0 && rank.is_static()) {
        value = rank.get_length() + value;
    }
    return value;
};

bool check_squeeze(const shared_ptr<Node>& node) {
    auto squeeze = dynamic_pointer_cast<ov::opset9::Squeeze>(node);
    if (squeeze) {
        auto axis = dynamic_pointer_cast<ov::opset9::Constant>(squeeze->input_value(1).get_node_shared_ptr());
        if (axis) {
            auto axis_val = axis->cast_vector<int64_t>();
            if (axis_val.size() == 1 && make_positive(axis_val[0], squeeze->input_value(0)) == 1) {
                return true;
            }
        }
    }
    return false;
}

// Checks that Reshape actually equals to Squeeze op
// 0, -1 values in the shape pattern are not allowed.
bool check_reshape(const shared_ptr<Node>& node) {
    auto reshape = dynamic_pointer_cast<ov::opset9::Reshape>(node);
    if (reshape) {
        auto shape_pattern = dynamic_pointer_cast<ov::opset9::Constant>(reshape->input_value(1).get_node_shared_ptr());
        if (shape_pattern) {
            auto pattern_val = shape_pattern->cast_vector<int64_t>();
            bool is_valid_pattern = find(pattern_val.begin(), pattern_val.end(), 0) == pattern_val.end();
            is_valid_pattern =
                is_valid_pattern || find(pattern_val.begin(), pattern_val.end(), -1) == pattern_val.end();
            if (!is_valid_pattern) {
                return false;
            }
            pattern_val.insert(pattern_val.begin() + 1, 1);
            auto in_shape = reshape->input_value(0).get_partial_shape();
            // Current Reshape is a product of eliminate_reshape_v1 transformation.
            // Initial Unsqueeze operation had static input shape and thus was replaced.
            // This makes us eligible to assume input shape of Reshape that we are searching for is static
            if (in_shape.is_static() && in_shape == pattern_val) {
                return true;
            }
        }
    }
    return false;
}

bool check_axis(const shared_ptr<ov::opset9::Concat>& concat,
                const shared_ptr<Node>& split,
                bool is_special_case = false) {
    auto axis = dynamic_pointer_cast<ov::opset9::Constant>(split->input_value(1).get_node_shared_ptr());
    if (!axis) {
        return false;
    }
    const auto& axis_val = axis->cast_vector<int64_t>();
    if (axis_val.size() != 1 || (axis_val[0] != concat->get_axis() && make_positive(axis_val[0], split->output(0)) !=
                                                                          make_positive(concat->get_axis(), concat))) {
        return false;
    }

    // in case of LSTM/GRU/RNN Sequence case described below and Split/VariadicSplit op,
    // we have to check that the last slice length equals 1,
    // it corresponds output(1) of Seq op
    if (is_special_case) {
        auto last_out_shape = split->output(split->get_output_size() - 1).get_partial_shape();
        if (!last_out_shape.rank().is_static() || !last_out_shape[axis_val[0]].is_static() ||
            last_out_shape[axis_val[0]].get_length() != 1) {
            return false;
        }
    }
    return true;
}

template <class T>
shared_ptr<T> check_all_inputs(const shared_ptr<ov::opset9::Concat>& concat) {
    shared_ptr<T> split;
    const auto concat_in_values = concat->input_values();
    size_t idx = 0;
    for (const auto& in_to_concat : concat_in_values) {
        const auto& cast_to_split = dynamic_pointer_cast<T>(in_to_concat.get_node_shared_ptr());
        // There is a special case with (GRU/RNN/LSTM)Sequence ops:
        //
        // (LSTM/GRU/RNN)Sequence -- output(0) --> Squeeze (Reshape) ->Split -(H1...Hn-1 outs) ->  Concat
        //                        -- output(1) Hn out ------------------------------------------>
        //
        // Sequence->output(0) is a concatenation of H1 ... Hn from each iteration
        // Sequence->output(1) is a Hn from the last iteration
        // where n is a number of iterations
        //
        // If we found Sequence->output(0) is split into separate H1...Hn but only H1...Hn-1 are used
        // for Concat and the last input to Concat is output(1) of Sequence op, which is actually Hn,
        // this is also a valid case for this Elimination.
        if (!cast_to_split) {
            if (idx != (concat_in_values.size() - 1) || !split) {
                return {};
            }
            shared_ptr<Node> in_to_split = split->input_value(0).get_node_shared_ptr();
            Output<Node> seq_out;
            if (in_to_split && !in_to_split->inputs().empty()) {
                seq_out = in_to_split->input_value(0);
            } else {
                return {};
            }

            auto seq_node = seq_out.get_node_shared_ptr();
            if (!seq_node || seq_out.get_index() != 0 ||
                !(dynamic_pointer_cast<ov::opset9::RNNSequence>(seq_node) ||
                  dynamic_pointer_cast<ov::opset9::GRUSequence>(seq_node) ||
                  dynamic_pointer_cast<ov::opset9::LSTMSequence>(seq_node))) {
                return {};
            }

            // check that Split is connected to Sequence->output(0)
            // possible patterns:
            // Sequence:0->Squeeze->Split
            bool valid_pattern = check_squeeze(in_to_split);
            // Sequence:0->Reshape->Split
            if (!valid_pattern) {
                valid_pattern = check_reshape(in_to_split);
            }

            if (!valid_pattern) {
                return {};
            }

            // check that Sequence->output(1) is connected to this input or concat/split axis is not the same.
            if (!seq_node || in_to_concat != seq_node->output(1) || !check_axis(concat, split, true)) {
                return {};
            }
            return split;
        }
        // input (split op) should be the same for all inputs
        if (!split) {
            split = cast_to_split;
        } else if (cast_to_split.get() != split.get()) {
            // not all inputs to concat belong to the same Split op
            return {};
        }

        // Split to Concat edges are not in orderl
        // should be (0, 1, 2, ... , split->outputs().size()-1)
        if (in_to_concat.get_index() != idx) {
            return {};
        }
        ++idx;
    }

    // not all split outputs are used or concat/split axis is not the same.
    if (idx != split->outputs().size() || !check_axis(concat, split)) {
        return {};
    }

    return split;
}
}  // namespace

ov::pass::EliminateSplitConcat::EliminateSplitConcat() {
    MATCHER_SCOPE(EliminateSplitConcat);

    auto pattern_concat = pattern::wrap_type<opset8::Concat>();
    matcher_pass_callback callback = [=](pattern::Matcher& m) {
        const auto& pattern_map = m.get_pattern_map();
        const auto concat = dynamic_pointer_cast<ov::opset9::Concat>(pattern_map.at(pattern_concat));
        if (!concat) {
            return false;
        }
        shared_ptr<Node> split = check_all_inputs<ov::opset9::Split>(concat);
        if (!split) {
            split = check_all_inputs<ov::opset9::VariadicSplit>(concat);
        }

        if (!split) {
            return false;
        }

        return replace_output_update_name(concat->output(0), split->input_value(0));
    };

    auto m = make_shared<pattern::Matcher>(pattern_concat, matcher_name);
    this->register_matcher(m, callback);
}

pass::EliminateTranspose::EliminateTranspose() {
    MATCHER_SCOPE(EliminateTranspose);
    auto order = pattern::wrap_type<opset8::Constant>();
    auto transpose_pattern = pattern::wrap_type<opset8::Transpose>({pattern::any_input(), order});

    matcher_pass_callback callback = [=](pattern::Matcher& m) {
        const auto& pattern_map = m.get_pattern_map();
        auto order_const = dynamic_pointer_cast<opset8::Constant>(pattern_map.at(order));
        if (!order_const) {
            return false;
        }

        const auto& order_values = order_const->cast_vector<int64_t>();
        vector<int64_t> ref_values(order_values.size());
        iota(ref_values.begin(), ref_values.end(), 0);
        if (order_values != ref_values) {
            return false;
        }

        auto transpose = m.get_match_root();
        return replace_output_update_name(transpose->output(0), transpose->input_value(0));
    };

    auto m = make_shared<pattern::Matcher>(transpose_pattern, matcher_name);
    this->register_matcher(m, callback);
}

pass::EliminateEltwise::EliminateEltwise() {
    MATCHER_SCOPE(EliminateEltwise);
    auto input = pattern::any_input();
    auto constant_pattern = pattern::wrap_type<opset8::Constant>();
    auto eltwise_pattern =
        pattern::wrap_type<opset8::Add, opset8::Subtract, opset8::Multiply, opset8::Divide>({input, constant_pattern});

    matcher_pass_callback callback = [=](pattern::Matcher& m) {
        const auto& pattern_map = m.get_pattern_value_map();
        auto eltwise = pattern_map.at(eltwise_pattern).get_node_shared_ptr();
        auto non_const_input = pattern_map.at(input);
        auto constant = pattern_map.at(constant_pattern);

        if (!op::util::can_eliminate_eltwise_node(eltwise, constant, non_const_input)) {
            return false;
        }
        return replace_output_update_name(eltwise->output(0), non_const_input);
    };

    auto m = make_shared<pattern::Matcher>(eltwise_pattern, matcher_name);
    this->register_matcher(m, callback);
}

ngraph::pass::NopElimination::NopElimination(bool use_shape_for_elimination) {
    // shape-agnostic transformations
<<<<<<< HEAD
    ADD_MATCHER_SCOPE_WITHOUT_OBJ_NSPACE(EliminatePad)
    ADD_MATCHER_SCOPE_WITHOUT_OBJ_NSPACE(EliminateConvert)
    ADD_MATCHER_SCOPE_WITHOUT_OBJ_NSPACE(EliminateConvertNonZero)
    ADD_MATCHER_SCOPE_WITHOUT_OBJ_NSPACE(EliminateConcat)
    ADD_MATCHER_SCOPE_WITHOUT_OBJ_NSPACE(EliminateSplit)
    ADD_MATCHER_SCOPE_WITHOUT_OBJ_NSPACE(EliminateTranspose)
    ADD_MATCHER_SCOPE_WITHOUT_OBJ_NSPACE(EliminateEltwise)

=======
    add_matcher<EliminatePad>();
    add_matcher<EliminateConvert>();
    add_matcher<EliminateConvertNonZero>();
    add_matcher<EliminateConcat>();
    add_matcher<EliminateSplit>();
    add_matcher<EliminateTranspose>();
    add_matcher<EliminateEltwise>();
    add_matcher<ov::pass::EliminateSplitConcat>();
>>>>>>> d715ecaa
    // shape-dependent transformations
    if (use_shape_for_elimination) {
        ADD_MATCHER_SCOPE_WITHOUT_OBJ_NSPACE(EliminateReshape)
        ADD_MATCHER_SCOPE_WITHOUT_OBJ_NSPACE(EliminateSqueeze)
        ADD_MATCHER_SCOPE_WITHOUT_OBJ_NSPACE(EliminateUnsqueeze)
        ADD_MATCHER_SCOPE_WITHOUT_OBJ_NSPACE(EliminateBroadcast)
        ADD_MATCHER_SCOPE_WITHOUT_OBJ_NSPACE(EliminateGather)
    }
}<|MERGE_RESOLUTION|>--- conflicted
+++ resolved
@@ -715,7 +715,6 @@
 
 ngraph::pass::NopElimination::NopElimination(bool use_shape_for_elimination) {
     // shape-agnostic transformations
-<<<<<<< HEAD
     ADD_MATCHER_SCOPE_WITHOUT_OBJ_NSPACE(EliminatePad)
     ADD_MATCHER_SCOPE_WITHOUT_OBJ_NSPACE(EliminateConvert)
     ADD_MATCHER_SCOPE_WITHOUT_OBJ_NSPACE(EliminateConvertNonZero)
@@ -723,17 +722,8 @@
     ADD_MATCHER_SCOPE_WITHOUT_OBJ_NSPACE(EliminateSplit)
     ADD_MATCHER_SCOPE_WITHOUT_OBJ_NSPACE(EliminateTranspose)
     ADD_MATCHER_SCOPE_WITHOUT_OBJ_NSPACE(EliminateEltwise)
-
-=======
-    add_matcher<EliminatePad>();
-    add_matcher<EliminateConvert>();
-    add_matcher<EliminateConvertNonZero>();
-    add_matcher<EliminateConcat>();
-    add_matcher<EliminateSplit>();
-    add_matcher<EliminateTranspose>();
-    add_matcher<EliminateEltwise>();
-    add_matcher<ov::pass::EliminateSplitConcat>();
->>>>>>> d715ecaa
+    ADD_MATCHER_SCOPE_WITHOUT_OBJ(ov::pass, EliminateSplitConcat)
+
     // shape-dependent transformations
     if (use_shape_for_elimination) {
         ADD_MATCHER_SCOPE_WITHOUT_OBJ_NSPACE(EliminateReshape)
