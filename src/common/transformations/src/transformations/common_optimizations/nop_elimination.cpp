--- conflicted
+++ resolved
@@ -36,12 +36,8 @@
 #include "openvino/pass/pattern/op/or.hpp"
 #include "openvino/pass/pattern/op/wrap_type.hpp"
 #include "openvino/util/log.hpp"
-<<<<<<< HEAD
-#include "transformations/common_optimizations/eliminate_unsqueeze_gather.hpp"
-=======
 #include "openvino/util/util.hpp"
 #include "transformations/utils/utils.hpp"
->>>>>>> d90667c1
 
 using namespace std;
 using namespace ov;
@@ -837,13 +833,8 @@
 
 ov::pass::PrepareShapeOpsForEliminationAroundBE::PrepareShapeOpsForEliminationAroundBE() {
     MATCHER_SCOPE(PrepareShapeOpsForEliminationAroundBE);
-<<<<<<< HEAD
-    auto first_label =
-        pattern::wrap_type<op::v1::Reshape, op::v0::Squeeze, op::util::GatherBase>(pattern::rank_equals(0));
-=======
     auto first_label = pattern::wrap_type<op::v1::Reshape, op::v0::Squeeze, op::v1::StridedSlice, op::util::GatherBase>(
         pattern::rank_equals(0));
->>>>>>> d90667c1
     auto other_input_label = pattern::any_input(pattern::rank_equals(0));
     auto binary_op_label = pattern::wrap_type<op::util::BinaryElementwiseArithmetic,
                                               op::util::BinaryElementwiseComparison,
@@ -899,7 +890,6 @@
         ADD_MATCHER_FOR_THIS(EliminateSqueeze)
         ADD_MATCHER_FOR_THIS(EliminateUnsqueeze)
         ADD_MATCHER_FOR_THIS(PrepareShapeOpsForEliminationAroundBE)
-        ADD_MATCHER_FOR_THIS(EliminateGatherUnsqueeze)
         ADD_MATCHER_FOR_THIS(EliminateBroadcast)
         ADD_MATCHER_FOR_THIS(EliminateNopBroadcast)
         ADD_MATCHER_FOR_THIS(NopSliceBeforeGatherElements)
