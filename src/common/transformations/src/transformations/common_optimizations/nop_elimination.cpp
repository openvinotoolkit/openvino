--- conflicted
+++ resolved
@@ -971,11 +971,6 @@
         if (strided_slice_node->get_input_partial_shape(0).is_static() &&
             strided_slice_node->get_output_partial_shape(0).is_static()) {
             if (strided_slice_node->get_input_shape(0) == strided_slice_node->get_output_shape(0)) {
-<<<<<<< HEAD
-                return replace_output_update_name(
-                    strided_slice_node->output(0),
-                    strided_slice_node->get_input_node_shared_ptr(0)->get_default_output());
-=======
                 const auto& in_node = strided_slice_node->get_input_node_shared_ptr(0);
                 const auto out_size = in_node->get_output_size();
                 if (out_size == 1) {
@@ -991,7 +986,6 @@
                         }
                     }
                 }
->>>>>>> fd0ab658
             }
         }
         return false;
