// Copyright (C) 2018-2022 Intel Corporation
// SPDX-License-Identifier: Apache-2.0
//

#include <functional>
#include <memory>
#include <ngraph/log.hpp>
#include <ngraph/opsets/opset3.hpp>
#include <ngraph/opsets/opset8.hpp>
#include <ngraph/pattern/op/wrap_type.hpp>
#include <ngraph/util.hpp>
#include <numeric>
#include <transformations/common_optimizations/nop_elimination.hpp>
#include <transformations/utils/utils.hpp>

#include "itt.hpp"

using namespace std;
using namespace ngraph;

//`simplify_gather`, optimizes gather if Gather is gathering the
// whole input tensor
static bool simplify_gather(std::shared_ptr<Node> node) {
    if (auto gather = ov::as_type_ptr<opset3::Gather>(node)) {
        // check if we are gathering the whole input
        auto data = gather->input_value(0);
        auto indices = gather->input_value(1);

        // we need to know data and indices shape to infer if gather is Nop
        if (data.get_partial_shape().is_dynamic() || indices.get_partial_shape().is_dynamic()) {
            return false;
        }
        // if rank of data and gather output dont match, we will skip
        if (data.get_shape().size() != node->get_shape().size()) {
            return false;
        }

        auto axis = gather->get_axis();
        if (axis == opset3::Gather::AXIS_NOT_SET_VALUE) {
            NGRAPH_DEBUG << "axis value not set";
            return false;
        }

        // case_1 : if the input tensor is of shape (4, 1, 4)
        // and axis = 1, then the gather would be simply
        // gathering the whole input tensor, so we can optimize this
        // op has Nop

        if (data.get_shape()[axis] == 1 && data.get_shape() == node->get_shape()) {
            return replace_output_update_name(gather->output(0), gather->input_value(0));
        }

        // case_2 : if the input tensor is of shape (4, 3, 4)
        // we need to check the contents of indices, if indices
        // is 1D tensor of value {0, 1, 2}, we can optimize this
        // op has Nop

        // check if the indices is constant
        auto constant_indices = ov::as_type_ptr<opset3::Constant>(gather->input_value(1).get_node_shared_ptr());
        if (!constant_indices) {
            return false;
        } else {
            // if ref_inidices == indices, we are capturing the
            // entire input tensor
            std::vector<int64_t> ref_indices(data.get_shape()[axis], 0);
            std::iota(ref_indices.begin(), ref_indices.end(), 0);
            if (ref_indices == constant_indices->cast_vector<int64_t>()) {
                return replace_output_update_name(gather->output(0), gather->input_value(0));
            }
        }
    }
    return false;
}

static bool eliminate_nop(const std::shared_ptr<Node>& node) {
    // skip if shapes are dynamic
    if (node->get_input_partial_shape(0).is_dynamic() || node->get_output_partial_shape(0).is_dynamic()) {
        return false;
    }

    if (node->get_input_shape(0) == node->get_output_shape(0)) {
        return replace_output_update_name(node->output(0), node->input_value(0));
    }
    return false;
}

static bool eliminate_reshape_v1(const std::shared_ptr<Node>& node) {
    auto input = node->input_value(0);
    // check if reshape is not identity op
    if (input.get_partial_shape().is_dynamic() || node->get_output_partial_shape(0).is_dynamic()) {
        NGRAPH_DEBUG << node << " has dynamic shapes.";
        return false;
    }
    // remove identity op
    if (input.get_shape() == node->get_output_shape(0)) {
        return replace_output_update_name(node->output(0), input);
    }
    // eliminate redundant reshape, squeeze, or unsqueeze
    auto input_node = input.get_node_shared_ptr();
    if (ov::as_type_ptr<opset3::Squeeze>(input_node) || ov::as_type_ptr<opset3::Unsqueeze>(input_node) ||
        ov::as_type_ptr<opset3::Reshape>(input_node)) {
        if (input_node->get_output_target_inputs(0).size() != 1)
            return false;

        auto shape = node->get_output_shape(0);

        // remove interchangeable nodes
        if (input_node->get_input_partial_shape(0).is_static() && input_node->get_input_shape(0) == shape) {
            return replace_output_update_name(node->output(0), input_node->input_value(0));
        } else {
            std::vector<int64_t> vi;
            vi.assign(shape.begin(), shape.end());
            auto pat = opset3::Constant::create<int64_t>(element::i64, Shape{vi.size()}, vi);
            auto new_reshape = make_shared<opset3::Reshape>(input.get_node()->input_value(0), pat, false);
            new_reshape->set_friendly_name(node->get_friendly_name());
            copy_runtime_info({input_node, node}, new_reshape);
            replace_node(node, new_reshape);
            return true;
        }
    }

    return false;
}

static size_t count_unknown_dims(const PartialShape& ps) {
    size_t rc = 0;
    if (ps.is_static()) {
        return rc;
    }
    for (auto i = 0; i < ps.rank().get_length(); i++) {
        if (ps[i].is_dynamic()) {
            rc += 1;
        }
    }
    return rc;
}

static bool replace_squeeze_unsqueeze(const std::shared_ptr<Node>& node) {
    auto shape_ps = node->get_output_partial_shape(0);
    if (shape_ps.rank().get_length() == 0) {
        return false;
    }
    if (count_unknown_dims(shape_ps) > 1) {
        return false;
    }
    std::vector<int64_t> target_shape;
    for (auto i = 0; i < shape_ps.rank().get_length(); i++) {
        if (shape_ps[i].is_dynamic()) {
            target_shape.emplace_back(-1);
        } else {
            target_shape.emplace_back(shape_ps[i].get_length());
        }
    }

    shared_ptr<Node> reshape;
    auto input = node->input_value(0).get_node_shared_ptr();
    auto pat = opset3::Constant::create<int64_t>(element::i64, Shape{target_shape.size()}, target_shape);

    if (ov::is_type<opset3::Reshape>(input) || ov::is_type<opset3::Squeeze>(input) ||
        ov::is_type<opset3::Unsqueeze>(input)) {
        reshape = make_shared<opset3::Reshape>(input->input_value(0), pat, false);
    } else {
        reshape = make_shared<opset3::Reshape>(node->input_value(0), pat, false);
    }

    // skip if reshape is nop
    if (reshape->get_input_partial_shape(0).same_scheme(shape_ps)) {
        copy_runtime_info({input, node->output(0).get_node_shared_ptr()}, node->output(0).get_node_shared_ptr());
        return replace_output_update_name(node->output(0), reshape->input_value(0));
    } else {
        return replace_node_update_name(node, reshape);
    }
}

static std::vector<int64_t> get_unsqueeze_axes(const PartialShape& data_shape, const PartialShape& out_shape) {
    std::vector<int64_t> axes;
    int64_t i = 0;
    for (auto o = 0; o < out_shape.rank().get_length(); o++) {
        if (i < data_shape.rank().get_length() && data_shape[i].same_scheme(out_shape[o])) {
            i += 1;
            continue;
        }
        if (out_shape[o].is_static() && out_shape[o] == 1) {
            axes.push_back(o);
        }
    }
    return axes;
}

static std::vector<int64_t> get_squeeze_axes(const PartialShape& data_shape, const PartialShape& out_shape) {
    std::vector<int64_t> axes;
    int64_t out_i = 0;
    for (auto i = 0; i < data_shape.rank().get_length(); i++) {
        if (out_i < out_shape.rank().get_length() && data_shape[i].same_scheme(out_shape[out_i])) {
            out_i += 1;
            continue;
        }
        if (data_shape[i].is_static() && data_shape[i] == 1) {
            axes.push_back(i);
        }
    }
    return axes;
}

static bool eliminate_unsqueeze(const std::shared_ptr<Node>& node) {
    auto out_shape = node->get_output_partial_shape(0);
    // try to replace all squeeze/unsqueeze with reshape
    if (out_shape.rank().is_static() && out_shape.rank().get_length() != 0 && count_unknown_dims(out_shape) < 2) {
        return replace_squeeze_unsqueeze(node);
    }

    auto unsqueeze = ov::as_type_ptr<opset3::Unsqueeze>(node);
    if (unsqueeze == nullptr)
        return false;
    auto input = unsqueeze->input_value(0).get_node_shared_ptr();
    auto squeeze = ov::as_type_ptr<opset3::Squeeze>(input);
    auto replace_unsqueeze_only = [&](const vector<int64_t>& axes) {
        auto axes_const = opset3::Constant::create<int64_t>(element::i64, Shape{axes.size()}, axes);
        auto new_unsq = make_shared<opset3::Unsqueeze>(input->input_value(0), axes_const);
        if (unsqueeze->get_output_partial_shape(0).same_scheme(new_unsq->get_output_partial_shape(0))) {
            return replace_node_update_name(unsqueeze, new_unsq);
        }
        return false;
    };
    // eliminate redundant squeeze->unsqueeze
    if (squeeze) {
        const auto& data_shape = squeeze->input_value(0).get_partial_shape();
        if (ngraph::compare_constants(squeeze->input_value(1).get_node_shared_ptr(),
                                      unsqueeze->input_value(1).get_node_shared_ptr())) {
            return replace_output_update_name(unsqueeze->output(0), squeeze->input_value(0));
        }
        if (data_shape.rank().is_dynamic() || out_shape.rank().is_dynamic()) {
            return false;
        }
        if (out_shape.rank().get_length() > data_shape.rank().get_length()) {
            // check if single unsqueeze can handle this
            auto axes = get_unsqueeze_axes(data_shape, out_shape);
            if (static_cast<int64_t>(axes.size()) + data_shape.rank().get_length() == out_shape.rank().get_length()) {
                return replace_unsqueeze_only(axes);
            }
        }
        if (out_shape.rank().get_length() < data_shape.rank().get_length()) {
            // check if single squeeze can handle this
            auto axes = get_squeeze_axes(data_shape, out_shape);
            if (data_shape.rank().get_length() - static_cast<int64_t>(axes.size()) == out_shape.rank().get_length()) {
                auto axes_const = opset3::Constant::create<int64_t>(element::i64, Shape{axes.size()}, axes);
                auto new_sq = make_shared<opset3::Squeeze>(input->input_value(0), axes_const);
                if (unsqueeze->get_output_partial_shape(0).same_scheme(new_sq->get_output_partial_shape(0))) {
                    return replace_node_update_name(unsqueeze, new_sq);
                }
                return false;
            }
        }
        return false;
    }
    // eliminate redundant unsqueeze->unsqueeze
    auto unsqueeze_i = ov::as_type_ptr<opset3::Unsqueeze>(input);
    if (unsqueeze_i) {
        const auto& data_shape = unsqueeze_i->input_value(0).get_partial_shape();
        if (data_shape.rank().is_dynamic() || out_shape.rank().is_dynamic()) {
            return false;
        }
        auto axes = get_unsqueeze_axes(data_shape, out_shape);
        return replace_unsqueeze_only(axes);
    }

    return false;
}

#define ECHO(NAME) #NAME
<<<<<<< HEAD
#define STR(NAME) ECHO(NAME)
#define SIMPLE_MATCHER_PASS_DEFINITION(NAME, OP, FUNC) \
class NAME : public ngraph::pass::MatcherPass { \
public: \
OPENVINO_RTTI(STR(NAME), "0"); \
NAME() { \
    MATCHER_SCOPE(NAME); \
    auto match_node = ngraph::pattern::wrap_type<OP>(); \
    ngraph::matcher_pass_callback callback = [=](ngraph::pattern::Matcher &m) { \
        return FUNC(m.get_match_root()); \
    }; \
    auto m = std::make_shared<ngraph::pattern::Matcher>(match_node, matcher_name); \
    register_matcher(m, callback); \
}  \
};
=======
#define STR(NAME)  ECHO(NAME)
#define SIMPLE_MATCHER_PASS_DEFINITION(NAME, OP, FUNC)                                     \
    class NAME : public ngraph::pass::MatcherPass {                                        \
    public:                                                                                \
        NGRAPH_RTTI_DECLARATION;                                                           \
        NAME() {                                                                           \
            MATCHER_SCOPE(NAME);                                                           \
            auto match_node = ngraph::pattern::wrap_type<OP>();                            \
            ngraph::matcher_pass_callback callback = [=](ngraph::pattern::Matcher& m) {    \
                return FUNC(m.get_match_root());                                           \
            };                                                                             \
            auto m = std::make_shared<ngraph::pattern::Matcher>(match_node, matcher_name); \
            register_matcher(m, callback);                                                 \
        }                                                                                  \
    };                                                                                     \
    NGRAPH_RTTI_DEFINITION(NAME, STR(NAME), 0);
>>>>>>> 4746d088

SIMPLE_MATCHER_PASS_DEFINITION(EliminateReshape, opset3::Reshape, eliminate_reshape_v1);
SIMPLE_MATCHER_PASS_DEFINITION(EliminateUnsqueeze, opset3::Unsqueeze, eliminate_unsqueeze);
SIMPLE_MATCHER_PASS_DEFINITION(EliminateBroadcast, op::v1::Broadcast, eliminate_nop);
SIMPLE_MATCHER_PASS_DEFINITION(EliminateGather, opset3::Gather, simplify_gather);

<<<<<<< HEAD
=======
NGRAPH_RTTI_DEFINITION(pass::EliminatePad, "EliminatePad", 0);

>>>>>>> 4746d088
pass::EliminatePad::EliminatePad() {
    MATCHER_SCOPE(EliminatePad);
    auto pad_node_pattern = pattern::wrap_type<opset8::Pad>();

    matcher_pass_callback callback = [=](pattern::Matcher& m) {
        auto pad = m.get_match_root();

        auto pad_begin_const = ngraph::get_constant_from_source(pad->input_value(1));
        auto pad_end_const = ngraph::get_constant_from_source(pad->input_value(2));

        if (!pad_begin_const || !pad_end_const) {
            return false;
        }

        const auto pad_begin_value = pad_begin_const->cast_vector<int64_t>();
        const auto pad_end_value = pad_end_const->cast_vector<int64_t>();

        if (std::any_of(pad_begin_value.begin(),
                        pad_begin_value.end(),
                        [](int64_t value) {
                            return value != 0;
                        }) ||
            std::any_of(pad_end_value.begin(), pad_end_value.end(), [](int64_t value) {
                return value != 0;
            })) {
            return false;
        }

        return replace_output_update_name(pad->output(0), pad->input_value(0));
    };

    auto m = std::make_shared<pattern::Matcher>(pad_node_pattern, matcher_name);
    this->register_matcher(m, callback);
}

pass::EliminateConvert::EliminateConvert() {
    MATCHER_SCOPE(EliminateConvert);
    auto convert_pattern = pattern::wrap_type<opset8::Convert>();

    matcher_pass_callback callback = [](pattern::Matcher& m) {
        auto convert = std::dynamic_pointer_cast<opset8::Convert>(m.get_match_root());
        if (!convert) {
            return false;
        }
        if (convert->get_input_element_type(0) == convert->get_element_type()) {
            return replace_output_update_name(convert->output(0), convert->input_value(0));
        }
        return false;
    };

    auto m = std::make_shared<pattern::Matcher>(convert_pattern, matcher_name);
    this->register_matcher(m, callback);
}

pass::EliminateConvertNonZero::EliminateConvertNonZero() {
    MATCHER_SCOPE(EliminateConvertNonZero);
    auto convert_pattern = pattern::wrap_type<opset8::Convert>(pattern::consumers_count(1));
    auto non_zero = pattern::wrap_type<opset8::NonZero>({convert_pattern});

    matcher_pass_callback callback = [=](pattern::Matcher& m) {
        const auto& pattern_map = m.get_pattern_map();
        auto convert = pattern_map.at(convert_pattern);
        // remove convert
        convert->output(0).replace(convert->input_value(0));
        // to make this elimination recursive we register NonZero as a node which will be used to repeat matching
        register_new_node(m.get_match_root());
        return true;
    };

    auto m = std::make_shared<pattern::Matcher>(non_zero, matcher_name);
    this->register_matcher(m, callback);
}

pass::EliminateConcat::EliminateConcat() {
    MATCHER_SCOPE(EliminateConcat);
    auto convert_pattern = pattern::wrap_type<opset8::Concat>();

    matcher_pass_callback callback = [](pattern::Matcher& m) {
        auto concat = m.get_match_root();
        if (concat->inputs().size() == 1) {
            return replace_output_update_name(concat->output(0), concat->input_value(0));
        }
        return false;
    };

    auto m = std::make_shared<pattern::Matcher>(convert_pattern, matcher_name);
    this->register_matcher(m, callback);
}

pass::EliminateSplit::EliminateSplit() {
    MATCHER_SCOPE(EliminateConcat);
    auto convert_pattern = pattern::wrap_type<opset8::Split>();

    matcher_pass_callback callback = [](pattern::Matcher& m) {
        auto split = std::dynamic_pointer_cast<opset8::Split>(m.get_match_root());
        if (!split || split->get_num_splits() != 1) {
            return false;
        }
        return replace_output_update_name(split->output(0), split->input_value(0));
    };

    auto m = std::make_shared<pattern::Matcher>(convert_pattern, matcher_name);
    this->register_matcher(m, callback);
}

pass::EliminateSqueeze::EliminateSqueeze() {
    MATCHER_SCOPE(EliminateSqueeze);
    auto squeeze_pattern = pattern::wrap_type<opset8::Squeeze>();

    matcher_pass_callback callback = [](pattern::Matcher& m) {
        const auto node = m.get_match_root();
        auto out_shape = node->get_output_partial_shape(0);
        // try to replace all unsqueeze/squeeze with reshape
        if (out_shape.rank().is_static() && out_shape.rank().get_length() != 0 && count_unknown_dims(out_shape) < 2) {
            return replace_squeeze_unsqueeze(node);
        }

        auto squeeze = ov::as_type_ptr<opset3::Squeeze>(node);
        if (squeeze == nullptr)
            return false;
        auto input = squeeze->input_value(0).get_node_shared_ptr();
        auto replace_squeeze_only = [&](const vector<int64_t>& axes) {
            auto axes_const = opset3::Constant::create<int64_t>(element::i64, Shape{axes.size()}, axes);
            auto new_sq = make_shared<opset3::Squeeze>(input->input_value(0), axes_const);
            if (squeeze->get_output_partial_shape(0).same_scheme(new_sq->get_output_partial_shape(0))) {
                return replace_node_update_name(squeeze, new_sq);
            }
            return false;
        };
        // eliminate redundant unsqueeze->squeeze
        if (auto unsqueeze = ov::as_type_ptr<opset3::Unsqueeze>(input)) {
            PartialShape data_shape;
            if (op::is_parameter(input)) {
                data_shape = unsqueeze->input(0).get_partial_shape();
            } else {
                data_shape = input->input(0).get_partial_shape();
            }
            if (ngraph::compare_constants(unsqueeze->input_value(1).get_node_shared_ptr(),
                                          squeeze->input_value(1).get_node_shared_ptr())) {
                return replace_output_update_name(squeeze->output(0), unsqueeze->input_value(0));
            }
            if (data_shape.rank().is_dynamic() || out_shape.rank().is_dynamic()) {
                return false;
            }
            if (out_shape.rank().get_length() < data_shape.rank().get_length()) {
                // check if single squeeze can handle this
                auto axes = get_squeeze_axes(data_shape, out_shape);
                if (data_shape.rank().get_length() ==
                    out_shape.rank().get_length() + static_cast<int64_t>(axes.size())) {
                    return replace_squeeze_only(axes);
                }
            }
            if (out_shape.rank().get_length() > data_shape.rank().get_length()) {
                // check if single unsqueeze can handle this
                auto axes = get_unsqueeze_axes(data_shape, out_shape);
                if (data_shape.rank().get_length() + static_cast<int64_t>(axes.size()) ==
                    out_shape.rank().get_length()) {
                    auto axes_const = opset3::Constant::create<int64_t>(element::i64, Shape{axes.size()}, axes);
                    auto new_unsq = make_shared<opset3::Unsqueeze>(input->input_value(0), axes_const);
                    if (squeeze->get_output_partial_shape(0).same_scheme(new_unsq->get_output_partial_shape(0))) {
                        replace_output_update_name(squeeze, new_unsq);
                        return true;
                    }
                }
            }
            return false;
        }
        // eliminate redundant squeeze->squeeze
        if (auto squeeze_i = ov::as_type_ptr<opset3::Squeeze>(input)) {
            PartialShape data_shape;
            if (op::is_parameter(input)) {
                data_shape = squeeze_i->input(0).get_partial_shape();
            } else {
                data_shape = input->input(0).get_partial_shape();
            }
            if (data_shape.rank().is_dynamic() || out_shape.rank().is_dynamic()) {
                return false;
            }
            auto axes = get_squeeze_axes(data_shape, out_shape);
            return replace_squeeze_only(axes);
        }
        return false;
    };

    auto m = std::make_shared<pattern::Matcher>(squeeze_pattern, matcher_name);
    this->register_matcher(m, callback);
}

pass::EliminateTranspose::EliminateTranspose() {
    MATCHER_SCOPE(EliminateTranspose);
    auto order = pattern::wrap_type<opset8::Constant>();
    auto transpose_pattern = pattern::wrap_type<opset8::Transpose>({pattern::any_input(), order});

    matcher_pass_callback callback = [=](pattern::Matcher& m) {
        const auto& pattern_map = m.get_pattern_map();
        auto order_const = std::dynamic_pointer_cast<opset8::Constant>(pattern_map.at(order));
        if (!order_const) {
            return false;
        }

        const auto& order_values = order_const->cast_vector<int64_t>();
        vector<int64_t> ref_values(order_values.size());
        std::iota(ref_values.begin(), ref_values.end(), 0);
        if (order_values != ref_values) {
            return false;
        }

        auto transpose = m.get_match_root();
        return replace_output_update_name(transpose->output(0), transpose->input_value(0));
    };

    auto m = std::make_shared<pattern::Matcher>(transpose_pattern, matcher_name);
    this->register_matcher(m, callback);
}

pass::EliminateEltwise::EliminateEltwise() {
    MATCHER_SCOPE(EliminateEltwise);
    auto input = pattern::any_input();
    auto constant_pattern = pattern::wrap_type<opset8::Constant>();
    auto eltwise_pattern =
        pattern::wrap_type<opset8::Add, opset8::Subtract, opset8::Multiply, opset8::Divide>({input, constant_pattern});

    matcher_pass_callback callback = [=](pattern::Matcher& m) {
        const auto& pattern_map = m.get_pattern_value_map();
        auto eltwise = pattern_map.at(eltwise_pattern).get_node_shared_ptr();
        auto non_const_input = pattern_map.at(input);
        auto constant = pattern_map.at(constant_pattern);

        if (!op::util::can_eliminate_eltwise_node(eltwise, constant, non_const_input)) {
            return false;
        }

        return replace_output_update_name(eltwise->output(0), non_const_input);
    };

    auto m = std::make_shared<pattern::Matcher>(eltwise_pattern, matcher_name);
    this->register_matcher(m, callback);
}

ngraph::pass::NopElimination::NopElimination(bool use_shape_for_elimination) {
    // shape-agnostic transformations
    add_matcher<EliminatePad>();
    add_matcher<EliminateConvert>();
    add_matcher<EliminateConvertNonZero>();
    add_matcher<EliminateConcat>();
    add_matcher<EliminateSplit>();
    add_matcher<EliminateTranspose>();
    add_matcher<EliminateEltwise>();

    // shape-dependent transformations
    if (use_shape_for_elimination) {
        add_matcher<EliminateReshape>();
        add_matcher<EliminateSqueeze>();
        add_matcher<EliminateUnsqueeze>();
        add_matcher<EliminateBroadcast>();
        add_matcher<EliminateGather>();
    }
}<|MERGE_RESOLUTION|>--- conflicted
+++ resolved
@@ -268,28 +268,11 @@
 }
 
 #define ECHO(NAME) #NAME
-<<<<<<< HEAD
-#define STR(NAME) ECHO(NAME)
-#define SIMPLE_MATCHER_PASS_DEFINITION(NAME, OP, FUNC) \
-class NAME : public ngraph::pass::MatcherPass { \
-public: \
-OPENVINO_RTTI(STR(NAME), "0"); \
-NAME() { \
-    MATCHER_SCOPE(NAME); \
-    auto match_node = ngraph::pattern::wrap_type<OP>(); \
-    ngraph::matcher_pass_callback callback = [=](ngraph::pattern::Matcher &m) { \
-        return FUNC(m.get_match_root()); \
-    }; \
-    auto m = std::make_shared<ngraph::pattern::Matcher>(match_node, matcher_name); \
-    register_matcher(m, callback); \
-}  \
-};
-=======
 #define STR(NAME)  ECHO(NAME)
 #define SIMPLE_MATCHER_PASS_DEFINITION(NAME, OP, FUNC)                                     \
     class NAME : public ngraph::pass::MatcherPass {                                        \
     public:                                                                                \
-        NGRAPH_RTTI_DECLARATION;                                                           \
+        OPENVINO_RTTI(STR(NAME), "0");                                                     \
         NAME() {                                                                           \
             MATCHER_SCOPE(NAME);                                                           \
             auto match_node = ngraph::pattern::wrap_type<OP>();                            \
@@ -299,20 +282,13 @@
             auto m = std::make_shared<ngraph::pattern::Matcher>(match_node, matcher_name); \
             register_matcher(m, callback);                                                 \
         }                                                                                  \
-    };                                                                                     \
-    NGRAPH_RTTI_DEFINITION(NAME, STR(NAME), 0);
->>>>>>> 4746d088
+    };
 
 SIMPLE_MATCHER_PASS_DEFINITION(EliminateReshape, opset3::Reshape, eliminate_reshape_v1);
 SIMPLE_MATCHER_PASS_DEFINITION(EliminateUnsqueeze, opset3::Unsqueeze, eliminate_unsqueeze);
 SIMPLE_MATCHER_PASS_DEFINITION(EliminateBroadcast, op::v1::Broadcast, eliminate_nop);
 SIMPLE_MATCHER_PASS_DEFINITION(EliminateGather, opset3::Gather, simplify_gather);
 
-<<<<<<< HEAD
-=======
-NGRAPH_RTTI_DEFINITION(pass::EliminatePad, "EliminatePad", 0);
-
->>>>>>> 4746d088
 pass::EliminatePad::EliminatePad() {
     MATCHER_SCOPE(EliminatePad);
     auto pad_node_pattern = pattern::wrap_type<opset8::Pad>();
