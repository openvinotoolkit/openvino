--- conflicted
+++ resolved
@@ -13,11 +13,6 @@
 #include "itt.hpp"
 
 using namespace ngraph;
-
-<<<<<<< HEAD
-=======
-NGRAPH_RTTI_DEFINITION(pass::BinarizeWeights, "BinarizeWeights", 0);
->>>>>>> 4746d088
 
 static float quantize(float f, float input_low, float input_high, float output_low, float output_high) {
     if (f <= input_low)
