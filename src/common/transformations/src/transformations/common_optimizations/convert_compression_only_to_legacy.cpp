// Copyright (C) 2018-2022 Intel Corporation
// SPDX-License-Identifier: Apache-2.0
//

#include "transformations/common_optimizations/convert_compression_only_to_legacy.hpp"

#include "itt.hpp"
#include "openvino/opsets/opset8.hpp"
#include "openvino/pass/manager.hpp"
#include "openvino/pass/pattern/op/wrap_type.hpp"
#include "transformations/convert_precision.hpp"
#include "transformations/rt_info/disable_fp16_compression.hpp"
#include "transformations/utils/utils.hpp"

using namespace ov;

ov::pass::EnableDecompressionConvertConstantFolding::EnableDecompressionConvertConstantFolding() {
    MATCHER_SCOPE(EnableDecompressionConvertConstantFolding);
    auto convert = pattern::wrap_type<opset8::Convert>();

    ov::matcher_pass_callback callback = [=](pattern::Matcher& m) {
        const auto& node = m.get_match_root();
        if (!ov::is_decompression(node))
            return false;
        enable_constant_folding(node);
        return true;
    };

    auto m = std::make_shared<ov::pass::pattern::Matcher>(convert, matcher_name);
    this->register_matcher(m, callback);
}

bool ov::pass::ConvertCompressedOnlyToLegacy::run_on_model(const std::shared_ptr<ov::Model>& f) {
    RUN_ON_MODEL_SCOPE(ConvertCompressedOnlyToLegacy);
    if (ov::op::util::has_decompression_converts(f)) {
        Manager manager(get_pass_config());
<<<<<<< HEAD
        // Skip precision sensitive nodes with marking and pass_callback:
        // callback skips (returns true) for nodes marked as precision sensitive/disabled_f16_compression.
        // Skipping was done by callback in order to impact behavior of ConvertPrecision as little as possible
        manager.register_pass<ov::pass::MarkPrecisionSensitiveSubgraphs>();
        get_pass_config()->set_callback<ConvertPrecision>([](const std::shared_ptr<const Node>& node) -> bool {
            auto const const_node = std::dynamic_pointer_cast<const ov::opset8::Constant>(node);
            if (!const_node)
                return false;
            return ov::fp16_compression_is_disabled(node) && const_node->get_output_element_type(0) == element::f32;
        });
=======
>>>>>>> efa5c511

        const precisions_array convert_precision_list{{ov::element::f32, ov::element::f16}};
        manager.register_pass<ConvertPrecision>(convert_precision_list);
        using namespace ov::pass;
        REGISTER_PASS(manager, EnableDecompressionConvertConstantFolding)
        REGISTER_PASS(manager, ConstantFolding)

        manager.run_passes(f);
    }
    return false;
}<|MERGE_RESOLUTION|>--- conflicted
+++ resolved
@@ -34,19 +34,6 @@
     RUN_ON_MODEL_SCOPE(ConvertCompressedOnlyToLegacy);
     if (ov::op::util::has_decompression_converts(f)) {
         Manager manager(get_pass_config());
-<<<<<<< HEAD
-        // Skip precision sensitive nodes with marking and pass_callback:
-        // callback skips (returns true) for nodes marked as precision sensitive/disabled_f16_compression.
-        // Skipping was done by callback in order to impact behavior of ConvertPrecision as little as possible
-        manager.register_pass<ov::pass::MarkPrecisionSensitiveSubgraphs>();
-        get_pass_config()->set_callback<ConvertPrecision>([](const std::shared_ptr<const Node>& node) -> bool {
-            auto const const_node = std::dynamic_pointer_cast<const ov::opset8::Constant>(node);
-            if (!const_node)
-                return false;
-            return ov::fp16_compression_is_disabled(node) && const_node->get_output_element_type(0) == element::f32;
-        });
-=======
->>>>>>> efa5c511
 
         const precisions_array convert_precision_list{{ov::element::f32, ov::element::f16}};
         manager.register_pass<ConvertPrecision>(convert_precision_list);
