// Copyright (C) 2018-2024 Intel Corporation
// SPDX-License-Identifier: Apache-2.0
//

#include "transformations/common_optimizations/shuffle_channels_fusion.hpp"

#include <memory>
#include <vector>

#include "itt.hpp"
#include "openvino/core/rt_info.hpp"
#include "openvino/op/constant.hpp"
#include "openvino/op/reshape.hpp"
#include "openvino/op/shuffle_channels.hpp"
#include "openvino/op/transpose.hpp"
#include "openvino/pass/pattern/op/wrap_type.hpp"
#include "transformations/utils/utils.hpp"

namespace {
bool check_shapes(const ov::PartialShape& pshape_input,
                  const ov::PartialShape& pshape_reshape_before,
                  const ov::AxisVector& transpose_constant_values,
                  const ov::PartialShape& pshape_reshape_after) {
    // x: [N, C, H, W]
    const auto rank = pshape_input.rank();
    if (rank.is_dynamic() || rank.get_length() != 4) {
        return false;
    }

    // check that all dimensions except batch are static
    if (std::any_of(pshape_input.begin() + 1, pshape_input.end(), [](const ov::Dimension& x) {
            return x.is_dynamic();
        })) {
        return false;
    }

    // x'= reshape(x, [N, group, C / group, H * W]) or reshape(x, [N, group, C / group, H, W])
    if (pshape_reshape_before.rank().get_length() != 4 && pshape_reshape_before.rank().get_length() != 5) {
        return false;
    }

    const auto group = pshape_reshape_before[1].get_length();
    ov::PartialShape expected_reshape_before;
    if (pshape_reshape_before.rank().get_length() == 4) {
        expected_reshape_before = {pshape_input[0],
                                   group,
                                   pshape_input[1].get_length() / group,
                                   pshape_input[2].get_length() * pshape_input[3].get_length()};
    } else {
        expected_reshape_before = {pshape_input[0],
                                   group,
                                   pshape_input[1].get_length() / group,
                                   pshape_input[2],
                                   pshape_input[3]};
    }

    if (!ov::op::util::shapes_equal_except_dynamic_expected_batch(expected_reshape_before, pshape_reshape_before)) {
        return false;
    }

    // x''= transpose(x', [0, 2, 1, 3]) or transpose(x', [0, 2, 1, 3, 4])
    if (transpose_constant_values.size() != 4 && transpose_constant_values.size() != 5) {
        return false;
    }

    ov::AxisVector expected_transpose_values{0, 2, 1, 3};
    if (transpose_constant_values.size() == 5) {
        expected_transpose_values.push_back(4);
    }

    if (expected_transpose_values != transpose_constant_values) {
        return false;
    }

    // y = reshape(x'', [N, C, H, W])
    if (!ov::op::util::shapes_equal_except_dynamic_expected_batch(pshape_input, pshape_reshape_after)) {
        return false;
    }

    return true;
}

}  // namespace

ov::pass::ShuffleChannelsFusion::ShuffleChannelsFusion(const bool reshape_constants_check) {
    MATCHER_SCOPE(ShuffleChannelsFusion);
    auto input = pass::pattern::any_input(pattern::rank_equals(4));
    auto reshape_before_const_pattern = ov::pass::pattern::wrap_type<ov::op::v0::Constant>();
    auto transpose_const_pattern = ov::pass::pattern::wrap_type<ov::op::v0::Constant>();
    auto reshape_after_const_pattern = ov::pass::pattern::wrap_type<ov::op::v0::Constant>();

    auto reshape_before_pattern =
        ov::pass::pattern::wrap_type<ov::op::v1::Reshape>({input, reshape_before_const_pattern},
                                                          pattern::consumers_count(1));
    auto transpose_pattern =
        ov::pass::pattern::wrap_type<ov::op::v1::Transpose>({reshape_before_pattern, transpose_const_pattern},
                                                            pattern::consumers_count(1));
    auto reshape_after_pattern =
        ov::pass::pattern::wrap_type<ov::op::v1::Reshape>({transpose_pattern, reshape_after_const_pattern});

    ov::matcher_pass_callback callback = [=](pattern::Matcher& m) {
        const auto& pattern_map = m.get_pattern_value_map();

        auto data = pattern_map.at(input);
        auto reshape_before_constant = std::dynamic_pointer_cast<ov::op::v0::Constant>(
            pattern_map.at(reshape_before_const_pattern).get_node_shared_ptr());
        auto reshape_before = std::dynamic_pointer_cast<ov::op::v1::Reshape>(
            pattern_map.at(reshape_before_pattern).get_node_shared_ptr());
        auto transpose =
            std::dynamic_pointer_cast<ov::op::v1::Transpose>(pattern_map.at(transpose_pattern).get_node_shared_ptr());
        auto reshape_after =
            std::dynamic_pointer_cast<ov::op::v1::Reshape>(pattern_map.at(reshape_after_pattern).get_node_shared_ptr());
        auto reshape_after_constant = std::dynamic_pointer_cast<ov::op::v0::Constant>(
            pattern_map.at(reshape_after_const_pattern).get_node_shared_ptr());
<<<<<<< HEAD
        if (!reshape_before || !transpose || !reshape_after || !reshape_before_constant || !reshape_after_constant) {
=======
        if (!reshape_after || !transpose || !reshape_before || !reshape_before_constant || !reshape_after_constant) {
>>>>>>> 0a488119
            return false;
        }

        if (reshape_constants_check) {
            const auto& reshape_before_values = reshape_before_constant->cast_vector<int64_t>();
            const auto& reshape_after_values = reshape_after_constant->cast_vector<int64_t>();
            if (std::any_of(reshape_before_values.cbegin(),
                            reshape_before_values.cend(),
                            [](const int64_t& value) {
                                return value == -1;
                            }) ||
                std::any_of(reshape_after_values.cbegin(), reshape_after_values.cend(), [](const int64_t& value) {
                    return value == -1;
                })) {
                return false;
            }
        }

        auto pshape_input = reshape_before->get_input_partial_shape(0);
        auto pshape_reshape_before = reshape_before->get_output_partial_shape(0);
        auto pshape_reshape_after = reshape_after->get_output_partial_shape(0);

        auto transpose_constant = std::dynamic_pointer_cast<ov::op::v0::Constant>(
            pattern_map.at(transpose_const_pattern).get_node_shared_ptr());
        auto transpose_constant_values = transpose_constant->get_axis_vector_val();
        if (!check_shapes(pshape_input, pshape_reshape_before, transpose_constant_values, pshape_reshape_after)) {
            return false;
        }

        int64_t axis = 1ul;
        int64_t group = pshape_reshape_before[1].get_length();

        auto shuffle_shannels = std::make_shared<ov::op::v0::ShuffleChannels>(data, axis, group);
        shuffle_shannels->set_friendly_name(reshape_after->get_friendly_name());
        ov::copy_runtime_info({reshape_before,
                               reshape_before_constant,
                               transpose,
                               transpose_constant,
                               reshape_after,
                               reshape_after_constant},
                              shuffle_shannels);
        ov::replace_node(reshape_after, shuffle_shannels);
        return true;
    };

    auto m = std::make_shared<ov::pass::pattern::Matcher>(reshape_after_pattern, matcher_name);
    register_matcher(m, callback);
}<|MERGE_RESOLUTION|>--- conflicted
+++ resolved
@@ -112,11 +112,7 @@
             std::dynamic_pointer_cast<ov::op::v1::Reshape>(pattern_map.at(reshape_after_pattern).get_node_shared_ptr());
         auto reshape_after_constant = std::dynamic_pointer_cast<ov::op::v0::Constant>(
             pattern_map.at(reshape_after_const_pattern).get_node_shared_ptr());
-<<<<<<< HEAD
-        if (!reshape_before || !transpose || !reshape_after || !reshape_before_constant || !reshape_after_constant) {
-=======
         if (!reshape_after || !transpose || !reshape_before || !reshape_before_constant || !reshape_after_constant) {
->>>>>>> 0a488119
             return false;
         }
 
