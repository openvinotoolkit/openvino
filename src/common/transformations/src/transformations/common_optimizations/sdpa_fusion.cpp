// Copyright (C) 2024 Intel Corporation
// SPDX-License-Identifier: Apache-2.0
//

#include "transformations/common_optimizations/sdpa_fusion.hpp"

#include "openvino/core/graph_util.hpp"
#include "openvino/core/rt_info.hpp"
#include "openvino/core/type.hpp"
#include "openvino/op/add.hpp"
#include "openvino/op/constant.hpp"
#include "openvino/op/matmul.hpp"
#include "openvino/op/scaled_dot_product_attention.hpp"
#include "openvino/op/softmax.hpp"
#include "openvino/op/transpose.hpp"
#include "openvino/op/unsqueeze.hpp"
#include "openvino/pass/pattern/op/optional.hpp"
#include "openvino/pass/pattern/op/pattern.hpp"
#include "openvino/pass/pattern/op/wrap_type.hpp"
#include "openvino/util/pp.hpp"
#include "transformations/utils/gen_pattern.hpp"
#include "transformations/utils/utils.hpp"

namespace ov {
namespace pass {

SDPAFusion::SDPAFusion() {
    using namespace ov::pass::pattern;
    using namespace ov::gen_pattern;

    auto q_base = makePattern(ov::Rank(4));
    auto q_shape = any_input();
    auto q = optional<ov::op::v1::Reshape>({q_base, q_shape});

    auto k_base = makePattern(ov::Rank(4));
    auto k_shape = any_input();
    auto k = optional<ov::op::v1::Reshape>({k_base, k_shape});

    auto v_base = makePattern(ov::Rank(4));
    auto v_proj_shape_m = any_input();
    auto v = optional<ov::op::v1::Reshape>({v_base, v_proj_shape_m});

    // Optional k scale
    auto attn_scale = any_input();
    // K optional transpose + optional scale
    auto k_trans_dims = any_input();
    auto k_opt_transposed = optional<ov::op::v1::Transpose>({k, k_trans_dims});
    auto k_opt_transposed_scaled = wrap_type<ov::op::v1::Multiply>({k_opt_transposed, attn_scale});
    auto k_opt_transposed_opt_scaled = k_opt_transposed_scaled | k_opt_transposed;

    // No transpose check here, there are scenarios where k is not transposed and that uses equation (A*B)^T = B^T * A^T
    auto qk = wrap_type<ov::op::v0::MatMul>({q, k_opt_transposed_opt_scaled});

    // Optional unsqueeze that is converted to Reshape
    auto unsqueeze_axis = wrap_type<ov::op::v0::Constant>();
    auto qk_opt_unsqueeze = optional<ov::op::v1::Reshape>({qk, unsqueeze_axis});

    auto qk_scaled = wrap_type<ov::op::v1::Multiply>({qk_opt_unsqueeze, attn_scale});
    auto qk_opt_scaled = qk_scaled | qk_opt_unsqueeze;

    // optional mask add, there are patterns where before or/and after mask add buffer is reshaped
    auto mask = makePattern();
    // Optional reshape befor adding mask
    auto qk_opt_scaled_pre_mask_shape = any_input();
    auto qk_opt_scaled_pre_mask_opt_reshaped =
        optional<ov::op::v1::Reshape>({qk_opt_scaled, qk_opt_scaled_pre_mask_shape});
    // Optional mask add
    auto qk_opt_scaled_opt_mask_added = optional<ov::op::v1::Add>({qk_opt_scaled_pre_mask_opt_reshaped, mask});
    // Optional reshape after adding mask
    auto qk_post_mask_shape = any_input();
    auto qk_post_mask_opt_reshaped = optional<ov::op::v1::Reshape>({qk_opt_scaled_opt_mask_added, qk_post_mask_shape});

    auto softmax = makePattern<ov::op::v8::Softmax>({qk_post_mask_opt_reshaped}, {{"axis", "-1"}});
    auto softmax_shape = any_input();
    auto softmax_opt_reshaped = optional<ov::op::v1::Reshape>({softmax, softmax_shape});

    auto qkv_base =
        makePattern<ov::op::v0::MatMul>({softmax_opt_reshaped, v}, {{"transpose_a", false}, {"transpose_b", false}});
    auto qkv_shape = any_input();
    auto qkv = optional<ov::op::v1::Reshape>({qkv_base, qkv_shape});

    auto valid_qk_shapes = [](const std::shared_ptr<ov::op::v0::MatMul>& qk_matmul) {
        auto q_pshape = qk_matmul->get_input_partial_shape(0);
        auto k_pshape = qk_matmul->get_input_partial_shape(1);

        // set size idxes to be counted from the end
        const int64_t q_head_size_idx = -1;
        const int64_t k_head_size_idx = qk_matmul->get_transpose_b() ? -1 : -2;

        return q_pshape.size() == k_pshape.size() &&
               (q_pshape.size() == 2 || q_pshape.size() == 3 || q_pshape.size() == 4) &&
               q_pshape[q_head_size_idx].is_static() && k_pshape[k_head_size_idx].is_static() &&
               q_pshape[q_head_size_idx].get_length() == k_pshape[k_head_size_idx].get_length();
    };

<<<<<<< HEAD
    ov::matcher_pass_callback callback = [=](Matcher& m) {
=======
    ov::matcher_pass_callback callback = [OV_CAPTURE_CPY_AND_THIS](ov::pass::pattern::Matcher& m) {
>>>>>>> f0bc62c4
        const auto& pattern_map = m.get_pattern_value_map();
        if (transformation_callback(m.get_match_root())) {
            return false;
        }

        // make sure there is only one scaling
        if (pattern_map.count(k_opt_transposed_scaled) && pattern_map.count(qk_scaled))
            return false;
        // make sure that if inputs are reshaped the output is reshaped back
        bool inputs_reshaped = pattern_map.count(q) && pattern_map.count(k) && pattern_map.count(v);
        bool output_reshaped = pattern_map.count(qkv);
        if ((inputs_reshaped && !output_reshaped) || (!inputs_reshaped && output_reshaped))
            return false;

        auto q_node = pattern_map.at(q_base);
        auto q_node_ps = q_node.get_partial_shape();
        if (q_node_ps[-1].is_dynamic() || q_node_ps[-3].is_dynamic())
            return false;

        auto k_node = pattern_map.at(k_base);
        auto k_node_ps = k_node.get_partial_shape();

        auto v_node = pattern_map.at(v_base);
        auto v_node_ps = v_node.get_partial_shape();
        if (v_node_ps[-1].is_dynamic() || v_node_ps[-3].is_dynamic())
            return false;

        if (q_node_ps[-1] != k_node_ps[-1]) {
            std::shared_ptr<ov::op::v1::Transpose> k_transpose;
            k_transpose = std::make_shared<ov::op::v1::Transpose>(
                k_node,
                ov::op::v0::Constant::create(ov::element::i64, ov::Shape{4}, {0, 2, 3, 1}));
            k_transpose->set_friendly_name(k->get_friendly_name());
            ov::copy_runtime_info(m.get_matched_nodes(), k_transpose);
            k_node = k_transpose;
            k_node_ps = k_node.get_partial_shape();
        }

        if (k_node_ps[-1].is_dynamic() || k_node_ps[-3].is_dynamic())
            return false;

        // get all important dims from shapes:
        auto N = q_node_ps[0];   // batch size - can be dynamic
        auto H = k_node_ps[-3];  // number of heads of key and value
        auto S = k_node_ps[-2];  // source sequence length - can be dynamic
        auto E = q_node_ps[-1];  // embedding dimension of query and key

        auto T = q_node.get_element_type();
        // make sure that all inputs to SDPA (query, key and value) have the same batch
        if ((k_node_ps[0] != N) || (v_node_ps[0] != N))
            return false;

        // make sure that number of heads of value is the same as for key
        if (v_node_ps[-3] != H)
            return false;

        // make sure that source sequence length of value is the same as for key
        if (v_node_ps[-2] != S)
            return false;

        // make sure that embedding dimension of key is the same as for query
        if (k_node_ps[-1] != E)
            return false;

        if (!valid_qk_shapes(ov::as_type_ptr<ov::op::v0::MatMul>(pattern_map.at(qk).get_node_shared_ptr()))) {
            return false;
        }

        if (pattern_map.at(qk).get_target_inputs().size() > 1 ||
            pattern_map.at(softmax).get_target_inputs().size() > 1) {
            return false;
        }
        if (pattern_map.count(qk_opt_scaled_opt_mask_added) &&
            (pattern_map.at(qk_opt_scaled_opt_mask_added).get_target_inputs().size() > 1 ||
             pattern_map.at(mask).get_partial_shape().size() > 4)) {
            return false;
        }

        ov::Output<ov::Node> scale_node;
        if (pattern_map.count(attn_scale)) {
            scale_node = pattern_map.at(attn_scale);
            auto attn_scale_out_ps = scale_node.get_partial_shape();
            // we need to be able to cast attn_scale layer to Constant layer
            // in order to read actual scale value
            float attn_scale_val = 0;
            if (!ov::op::util::get_constant_value<float>(scale_node.get_node_shared_ptr(), attn_scale_val))
                return false;

            scale_node = ov::op::v0::Constant::create(T, ov::Shape{}, {attn_scale_val});
        } else {
            scale_node = ov::op::v0::Constant::create(T, ov::Shape{}, {1.0});
        }

        Output<ov::Node> mask_input;
        if (pattern_map.count(mask) && pattern_map.count(qk_opt_scaled_opt_mask_added)) {
            ov::Output<ov::Node> qk_out = pattern_map.at(qk_opt_scaled_opt_mask_added);
            // Get shape of the first input
            auto qk_out_ps = qk_out.get_target_inputs().begin()->get_partial_shape();

            mask_input = pattern_map.at(mask);
            auto mask_input_ps = mask_input.get_partial_shape();

            if (!qk_out_ps.rank().is_static() || !mask_input_ps.rank().is_static())
                return false;
            if (qk_out_ps.size() > 4)
                return false;

            std::shared_ptr<ov::op::v0::Unsqueeze> mask_unsqueeze;
            // mask should be broadcastable to qk shape
            if (!ov::PartialShape::broadcast_merge_into(qk_out_ps, mask_input_ps, ov::op::AutoBroadcastType::NUMPY))
                return false;

            if (mask_input_ps.size() < qk_out_ps.size()) {
                size_t rank_diff = qk_out_ps.size() - mask_input_ps.size();
                std::vector<int64_t> axes(rank_diff);
                std::iota(axes.begin(), axes.end(), 0);
                mask_unsqueeze = std::make_shared<ov::op::v0::Unsqueeze>(
                    mask_input,
                    ov::op::v0::Constant::create(ov::element::i64, ov::Shape{rank_diff}, axes));
                mask_unsqueeze->set_friendly_name(mask->get_friendly_name());
                ov::copy_runtime_info(m.get_matched_nodes(), mask_unsqueeze);
                mask_input = mask_unsqueeze;
            }
        } else {
            mask_input = ov::op::v0::Constant::create(T, ov::Shape{}, {0});
        }

        std::shared_ptr<ov::Node> sdpa = std::make_shared<ov::op::v13::ScaledDotProductAttention>(q_node,
                                                                                                  k_node,
                                                                                                  v_node,
                                                                                                  mask_input,
                                                                                                  scale_node,
                                                                                                  false);

        sdpa->set_friendly_name(m.get_match_root()->get_friendly_name());
        ov::copy_runtime_info(m.get_matched_nodes(), sdpa);
        ov::replace_node(m.get_match_root(), sdpa);
        return true;
    };

    auto m = std::make_shared<Matcher>(qkv, "SDPAFusion");
    this->register_matcher(m, callback);
}

}  // namespace pass
}  // namespace ov<|MERGE_RESOLUTION|>--- conflicted
+++ resolved
@@ -93,11 +93,7 @@
                q_pshape[q_head_size_idx].get_length() == k_pshape[k_head_size_idx].get_length();
     };
 
-<<<<<<< HEAD
-    ov::matcher_pass_callback callback = [=](Matcher& m) {
-=======
     ov::matcher_pass_callback callback = [OV_CAPTURE_CPY_AND_THIS](ov::pass::pattern::Matcher& m) {
->>>>>>> f0bc62c4
         const auto& pattern_map = m.get_pattern_value_map();
         if (transformation_callback(m.get_match_root())) {
             return false;
