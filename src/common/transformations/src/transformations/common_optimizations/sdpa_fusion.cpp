--- conflicted
+++ resolved
@@ -431,7 +431,6 @@
 
         auto T = q_node.get_element_type();
 
-<<<<<<< HEAD
         std::shared_ptr<ov::Node> scale_node;
         if (!(scale_node = get_scale(attn_scale, T, m)))
             return false;
@@ -439,31 +438,6 @@
         std::shared_ptr<ov::Node> mask_input;
         if (!(mask_input = get_mask(mask, qk_opt_scaled_opt_mask_added, T, mask_present, m)))
             return false;
-=======
-        ov::OutputVector vec = {q_node, k_node, v_node};
-        // 3 is the min supported rank according to the SDPA spec
-        size_t supported_rank = std::max(mask_input.get_partial_shape().rank().get_length(), static_cast<int64_t>(3));
-        for (size_t i = 0; i < vec.size(); ++i) {
-            auto pshape = vec[i].get_partial_shape();
-            if (pshape.rank().is_dynamic()) {
-                return false;
-            }
-            // align all inputs
-            supported_rank = std::max(pshape.size(), supported_rank);
-        }
-
-        for (size_t i = 0; i < vec.size(); ++i) {
-            auto pshape = vec[i].get_partial_shape();
-            int diff = static_cast<int>(supported_rank - pshape.size());
-            if (diff > 0) {
-                std::vector<size_t> axes(diff, 0);
-                std::iota(axes.begin(), axes.end(), 0);
-                auto axes_node = v0::Constant::create(ov::element::i64, ov::Shape{static_cast<size_t>(diff)}, axes);
-                auto reshape = std::make_shared<v0::Unsqueeze>(vec[i], axes_node);
-                vec[i] = reshape;
-                ov::copy_runtime_info(m.get_matched_nodes(), {reshape, axes_node});
-            }
->>>>>>> 81b18435
 
         ov::OutputVector qkv = get_qkv({q_node, k_node, v_node}, mask_input, T, matmul_transposes_k, m);
         if (qkv.size() == 0)
@@ -544,7 +518,6 @@
 
         auto T = q_node.get_element_type();
 
-<<<<<<< HEAD
         std::shared_ptr<ov::Node> scale_node;
         if (!(scale_node = get_scale(attn_scale, T, m)))
             return false;
@@ -552,31 +525,6 @@
         std::shared_ptr<ov::Node> mask_input;
         if (!(mask_input = get_mask(mask, opt_mask_add, T, mask_present, m)))
             return false;
-=======
-        ov::OutputVector vec = {q_node, k_node, v_node};
-        // 3 is the min supported rank according to the SDPA spec
-        size_t supported_rank = std::max(mask_input.get_partial_shape().rank().get_length(), static_cast<int64_t>(3));
-        for (size_t i = 0; i < vec.size(); ++i) {
-            auto pshape = vec[i].get_partial_shape();
-            if (pshape.rank().is_dynamic()) {
-                return false;
-            }
-            // align all inputs
-            supported_rank = std::max(pshape.size(), supported_rank);
-        }
-
-        for (size_t i = 0; i < vec.size(); ++i) {
-            auto pshape = vec[i].get_partial_shape();
-            int diff = static_cast<int>(supported_rank - pshape.size());
-            if (diff > 0) {
-                std::vector<size_t> axes(diff, 0);
-                std::iota(axes.begin(), axes.end(), 0);
-                auto axes_node = v0::Constant::create(ov::element::i64, ov::Shape{static_cast<size_t>(diff)}, axes);
-                auto reshape = std::make_shared<v0::Unsqueeze>(vec[i], axes_node);
-                vec[i] = reshape;
-                ov::copy_runtime_info(m.get_matched_nodes(), {reshape, axes_node});
-            }
->>>>>>> 81b18435
 
         ov::OutputVector qkv = get_qkv({q_node, k_node, v_node}, mask_input, T, matmul_transposes_k, m);
         if (qkv.size() == 0)
