// Copyright (C) 2023 Intel Corporation
// SPDX-License-Identifier: Apache-2.0
//

#include "transformations/common_optimizations/lstm_cell_fusion.hpp"

#include "itt.hpp"
#include "openvino/core/rt_info.hpp"
#include "openvino/op/add.hpp"
#include "openvino/op/concat.hpp"
#include "openvino/op/constant.hpp"
#include "openvino/op/lstm_cell.hpp"
#include "openvino/op/matmul.hpp"
#include "openvino/op/multiply.hpp"
#include "openvino/op/relu.hpp"
#include "openvino/op/sigmoid.hpp"
#include "openvino/op/split.hpp"
#include "openvino/op/squeeze.hpp"
#include "openvino/op/tanh.hpp"
#include "openvino/op/transpose.hpp"
#include "openvino/op/variadic_split.hpp"
#include "openvino/pass/pattern/op/wrap_type.hpp"
#include "transformations/utils/utils.hpp"
#include "validation_util.hpp"

/*
    The following graph is fused to LSTMCell

               +-----+    +-----+
               |  X  |    |  H  |
               +--+--+    +--+--+
                  |          |
                  +---+  +---+
                      |  |
                      v  v
                   +--+--+--+   +------+
                   | Concat |   |  WR  |
                   +----+---+   +---+--+
                        |           |
                        |  +--------+
                        |  |
                        v  v
                     +--+--+--+   +------+
                     | MatMul |   | Bias |
                     +----+---+   +--+---+
                          |          |
                          |   +------+
                          |   |
                          v   v
                       +--+---+--+
                       |   Add   |
                       +----+----+
                            |
                            |
                            v
                     +------+-------+
                     |    Split     |
                     +--+--+--+--+--+
                        |  |  |  |
         +--------------+  |  |  +------------------------------+
         |                 |  |                                 |
         v                 |  +------+   +-------+              v
  +------+-----+     +-----+         |   | const |       +------+-----+
  | Activation |     |               |   +---+---+       | Activation |
  |   (i_t)    |     |               |       |           |   (o_t)    |
  +------+-----+     |               |   +---+           +------+-----+
         |           v               |   |                      |
         |    +------+-----+         v   v                      |
         |    | Activation |       +-+---+-+                    |
         |    |   (c_t)    |       |  Add  |                    |
         |    +------+-----+       +---+---+                    |
         |           |                 |                        |
         |           |                 v                        |
         +---+   +---+          +------+-----+                  |
             |   |              | Activation |   +-----+        |
             v   v              |   (f_t)    |   |  C  |        |
          +--+---+---+          +------------+   +-----+        |
          | Multiply |                 |            |           |
          +----+-----+                 |   +--------+           |
               |                       |   |                    |
               |                       v   v                    |
               |                   +---+---+--+                 |
               |                   | Multiply |                 |
               |                   +----+-----+                 |
               |                        |                       |
               |                        |                       |
               +---------+     +--------+                       |
                         |     |                                |
                         v     v                                |
                       +-+-----+-+                              |
                       |   Add   |                              |
                       | (C out) |                              |
                       +----+----+                              |
                            |                                   |
                            v                                   |
                      +-----+------+                            |
                      | Activation |                            |
                      +-----+------+                            |
                            |                                   |
                            |                                   |
                            +----------+    +-------------------+
                                       |    |
                                       v    v
                                    +--+----+--+
                                    | Multiply |
                                    | (H out)  |
                                    +----------+

 */

static std::string get_activation_name(const std::shared_ptr<ov::Node>& node) {
    std::string name = node->get_type_name();
    name[0] = std::tolower(name[0]);
    return name;
}

ov::pass::LSTMCellFusion::LSTMCellFusion() {
    MATCHER_SCOPE(LSTMCellFusion);

    auto x_label = pattern::any_input(pattern::rank_equals(2));
    auto h_label = pattern::any_input(pattern::rank_equals(2));
    auto concat_label = pattern::wrap_type<op::v0::Concat>({x_label, h_label});
    auto weights_label = pattern::any_input([](const Output<Node>& output) {
        return pattern::has_static_shape()(output) && pattern::rank_equals(2)(output);
    });
    auto matmul_label = pattern::wrap_type<op::v0::MatMul>({concat_label, weights_label});
    auto bias_label = pattern::any_input(pattern::has_static_shape());
    auto bias_add_label = pattern::wrap_type<op::v1::Add>({matmul_label, bias_label});
    auto axis_label = pattern::wrap_type<op::v0::Constant>();
    auto split_label = pattern::wrap_type<op::v1::Split>({bias_add_label, axis_label});
    auto it_label = pattern::wrap_type<op::v0::Relu, op::v0::Sigmoid, op::v0::Tanh>({split_label});
    auto ct_label = pattern::wrap_type<op::v0::Relu, op::v0::Sigmoid, op::v0::Tanh>({split_label});
    auto ft_additional_bias_label = pattern::wrap_type<op::v0::Constant>();
    auto add_label = pattern::wrap_type<op::v1::Add>({split_label, ft_additional_bias_label});
    auto ft_label = pattern::wrap_type<op::v0::Relu, op::v0::Sigmoid, op::v0::Tanh>({add_label});
    auto ot_label = pattern::wrap_type<op::v0::Relu, op::v0::Sigmoid, op::v0::Tanh>({split_label});
    auto mul_label = pattern::wrap_type<op::v1::Multiply>({it_label, ct_label});
    auto c_label = pattern::any_input();
    auto mul1_label = pattern::wrap_type<op::v1::Multiply>({ft_label, c_label});
    auto Co_label = pattern::wrap_type<op::v1::Add>({mul_label, mul1_label});
    auto Co_activation_label = pattern::wrap_type<op::v0::Relu, op::v0::Sigmoid, op::v0::Tanh>({Co_label});
    auto Ho_label = pattern::wrap_type<op::v1::Multiply>({Co_activation_label, ot_label});

    matcher_pass_callback callback = [=](pattern::Matcher& m) {
        const auto& pattern_map = m.get_pattern_value_map();

        const auto& X = pattern_map.at(x_label);
        const auto& H = pattern_map.at(h_label);
        const auto& C = pattern_map.at(c_label);
        auto WR = pattern_map.at(weights_label);
        auto B = pattern_map.at(bias_label);
        const auto& ft_additional_bias = pattern_map.at(ft_additional_bias_label);
        auto Ho = pattern_map.at(Ho_label);
        auto Co = pattern_map.at(Co_label);
        const auto matmul = ov::as_type_ptr<op::v0::MatMul>(pattern_map.at(matmul_label).get_node_shared_ptr());
        if (!matmul)
            return false;
        if (matmul->get_transpose_a())
            return false;

<<<<<<< HEAD
        auto matmul = ov::as_type_ptr<op::v0::MatMul>(pattern_map.at(matmul_label).get_node_shared_ptr());
        if (!matmul)
            return false;
        bool weights_transposed = matmul->get_transpose_b();

=======
        bool weights_transposed = matmul->get_transpose_b();
>>>>>>> 3adf60cc
        const auto& WR_shape = WR.get_shape();
        const auto& B_shape = B.get_shape();
        const auto& ft_additional_bias_shape = ft_additional_bias.get_shape();

        size_t input_size_plus_hidden_size = weights_transposed ? WR_shape[1] : WR_shape[0];
        size_t hidden_size_times_4 = weights_transposed ? WR_shape[0] : WR_shape[1];
        if (hidden_size_times_4 % 4 != 0)
            return false;
        if (B_shape.size() == 2) {
            if (hidden_size_times_4 != B_shape[1])
                return false;
            if (B_shape[0] != 1)
                return false;
        } else if (B_shape.size() == 1) {
            if (hidden_size_times_4 != B_shape[0])
                return false;
        } else {
            return false;
        }
        if (shape_size(ft_additional_bias_shape) != 1)
            return false;

        size_t hidden_size = hidden_size_times_4 / 4;

        if (input_size_plus_hidden_size <= hidden_size)
            return false;

        size_t input_size = input_size_plus_hidden_size - hidden_size;

        const auto& X_shape = X.get_partial_shape();
        const auto& H_shape = H.get_partial_shape();
        const auto& C_shape = C.get_partial_shape();

        if (!H_shape[0].compatible(X_shape[0]))  // batch size
            return false;
<<<<<<< HEAD
        if (!C_shape[0].compatible(X_shape[0]))
=======
        if (!C_shape[0].compatible(X_shape[0]))  // batch size
>>>>>>> 3adf60cc
            return false;
        if (!X_shape[1].compatible(input_size))
            return false;
        if (!H_shape[1].compatible(hidden_size))
            return false;
        if (!C_shape[1].compatible(hidden_size))
            return false;

        const auto split_axis = ov::as_type_ptr<op::v0::Constant>(pattern_map.at(axis_label).get_node_shared_ptr());
<<<<<<< HEAD
        float split_axis_value = -1;
        if (!op::util::get_single_value(split_axis, split_axis_value) || split_axis_value != 1.0f)
=======
        int64_t split_axis_value = split_axis->cast_vector<int64_t>()[0];
        if (split_axis_value != 1 && split_axis_value != -1)
>>>>>>> 3adf60cc
            return false;

        NodeVector split_consumers{pattern_map.at(it_label).get_node_shared_ptr(),
                                   pattern_map.at(ct_label).get_node_shared_ptr(),
                                   pattern_map.at(ot_label).get_node_shared_ptr(),
                                   pattern_map.at(add_label).get_node_shared_ptr()};

        std::shared_ptr<Node> it;
        std::shared_ptr<Node> ct;
        std::shared_ptr<Node> ot;
        std::shared_ptr<Node> add;

        // manually match split consumers to gates
        for (const auto& n : split_consumers) {
            if (n->input_value(0).get_index() == 0)
                it = n;
            else if (n->input_value(0).get_index() == 1)
                ct = n;
            else if (n->input_value(0).get_index() == 2)
                add = n;
            else if (n->input_value(0).get_index() == 3)
                ot = n;
        }

        auto ft = pattern_map.at(ft_label).get_node_shared_ptr();

        std::string f_activation_name = ft->get_type_name();

        if (f_activation_name != it->get_type_name() || f_activation_name != ot->get_type_name())
            return false;

        f_activation_name[0] = std::tolower(f_activation_name[0]);
        std::string g_activation_name = get_activation_name(ct);

        auto Co_activation = pattern_map.at(Co_activation_label).get_node_shared_ptr();
        std::string h_activation_name = get_activation_name(Co_activation);

        if (!weights_transposed) {
            WR = std::make_shared<op::v1::Transpose>(WR, op::v0::Constant::create(element::i32, Shape{0}, {}));
        }
<<<<<<< HEAD
=======
        // Split WR to W, R and convert to the layout that OpenVino supports
        //
        // WR layout (icfo):
        //
        //        W     R
        //    +-------+---+
        //  i |       |   |
        //    +-------+---+
        //  c |       |   |
        //    +-------+---+
        //  f |       |   |
        //    +-------+---+
        //  o |       |   |
        //    +-------+---+
        //
        //
        // W and R layouts that are supported by OpenVino (fico):
        //
        //        W           R
        //    +-------+     +---+
        //  f |       |   f |   |
        //    +-------+     +---+
        //  i |       |   i |   |
        //    +-------+     +---+
        //  c |       |   c |   |
        //    +-------+     +---+
        //  o |       |   o |   |
        //    +-------+     +---+
        //
>>>>>>> 3adf60cc
        auto zero_axis = op::v0::Constant::create(element::i32, Shape{}, {0});
        auto WR_split = std::make_shared<op::v1::Split>(WR, zero_axis, 4);
        auto WR_fico = std::make_shared<op::v0::Concat>(
            OutputVector{WR_split->output(2), WR_split->output(0), WR_split->output(1), WR_split->output(3)},
            0);
        auto vsplit_axis = op::v0::Constant::create(element::i32, Shape{}, {1});
        auto split_lengths = op::v0::Constant::create(element::i32, Shape{2}, {input_size, hidden_size});
        auto vsplit = std::make_shared<op::v1::VariadicSplit>(WR_fico, vsplit_axis, split_lengths);
        Output<Node> W = vsplit->output(0);
        if (auto constant = ov::util::constantfold_subgraph(W))
            W = constant;
        Output<Node> R = vsplit->output(1);
        if (auto constant = ov::util::constantfold_subgraph(R))
            R = constant;

        if (B_shape.size() > 1)
            B = std::make_shared<op::v0::Squeeze>(B, zero_axis);

<<<<<<< HEAD
=======
        // Convert B layout from icfo to fico
>>>>>>> 3adf60cc
        auto B_split = std::make_shared<op::v1::Split>(B, zero_axis, 4);
        auto B_f =
            std::make_shared<op::v1::Add>(B_split->output(2), std::make_shared<op::v0::Squeeze>(ft_additional_bias));

        Output<Node> B_fico = std::make_shared<op::v0::Concat>(
            OutputVector{B_f, B_split->output(0), B_split->output(1), B_split->output(3)},
            0);
        if (auto constant = ov::util::constantfold_subgraph(B_fico))
            B_fico = constant;

        auto lstm_cell = std::make_shared<op::v4::LSTMCell>(
            X,
            H,
            C,
            W,
            R,
            B_fico,
            hidden_size,
            std::vector<std::string>{f_activation_name, g_activation_name, h_activation_name});

        if (transformation_callback(lstm_cell)) {
            return false;
        }

        lstm_cell->set_friendly_name(m.get_match_root()->get_friendly_name());

        copy_runtime_info(
            {
                pattern_map.at(concat_label).get_node_shared_ptr(),
                WR.get_node_shared_ptr(),
                matmul,
                B.get_node_shared_ptr(),
                pattern_map.at(bias_add_label).get_node_shared_ptr(),
                pattern_map.at(split_label).get_node_shared_ptr(),
                it,
                ct,
                ft,
                ot,
                pattern_map.at(add_label).get_node_shared_ptr(),
                pattern_map.at(mul_label).get_node_shared_ptr(),
                C.get_node_shared_ptr(),
                pattern_map.at(mul1_label).get_node_shared_ptr(),
                pattern_map.at(Co_label).get_node_shared_ptr(),
                Co.get_node_shared_ptr(),
                Co_activation,
                Ho.get_node_shared_ptr(),
            },
            {W.get_node_shared_ptr(), R.get_node_shared_ptr(), B_fico.get_node_shared_ptr(), lstm_cell});

        Ho.replace(lstm_cell->output(0));
        Co.replace(lstm_cell->output(1));

        return true;
    };

    auto m = std::make_shared<pattern::Matcher>(Ho_label, matcher_name);
    this->register_matcher(m, callback);
}<|MERGE_RESOLUTION|>--- conflicted
+++ resolved
@@ -158,15 +158,7 @@
         if (matmul->get_transpose_a())
             return false;
 
-<<<<<<< HEAD
-        auto matmul = ov::as_type_ptr<op::v0::MatMul>(pattern_map.at(matmul_label).get_node_shared_ptr());
-        if (!matmul)
-            return false;
         bool weights_transposed = matmul->get_transpose_b();
-
-=======
-        bool weights_transposed = matmul->get_transpose_b();
->>>>>>> 3adf60cc
         const auto& WR_shape = WR.get_shape();
         const auto& B_shape = B.get_shape();
         const auto& ft_additional_bias_shape = ft_additional_bias.get_shape();
@@ -202,11 +194,7 @@
 
         if (!H_shape[0].compatible(X_shape[0]))  // batch size
             return false;
-<<<<<<< HEAD
-        if (!C_shape[0].compatible(X_shape[0]))
-=======
         if (!C_shape[0].compatible(X_shape[0]))  // batch size
->>>>>>> 3adf60cc
             return false;
         if (!X_shape[1].compatible(input_size))
             return false;
@@ -216,13 +204,8 @@
             return false;
 
         const auto split_axis = ov::as_type_ptr<op::v0::Constant>(pattern_map.at(axis_label).get_node_shared_ptr());
-<<<<<<< HEAD
-        float split_axis_value = -1;
-        if (!op::util::get_single_value(split_axis, split_axis_value) || split_axis_value != 1.0f)
-=======
         int64_t split_axis_value = split_axis->cast_vector<int64_t>()[0];
         if (split_axis_value != 1 && split_axis_value != -1)
->>>>>>> 3adf60cc
             return false;
 
         NodeVector split_consumers{pattern_map.at(it_label).get_node_shared_ptr(),
@@ -263,8 +246,6 @@
         if (!weights_transposed) {
             WR = std::make_shared<op::v1::Transpose>(WR, op::v0::Constant::create(element::i32, Shape{0}, {}));
         }
-<<<<<<< HEAD
-=======
         // Split WR to W, R and convert to the layout that OpenVino supports
         //
         // WR layout (icfo):
@@ -294,7 +275,6 @@
         //  o |       |   o |   |
         //    +-------+     +---+
         //
->>>>>>> 3adf60cc
         auto zero_axis = op::v0::Constant::create(element::i32, Shape{}, {0});
         auto WR_split = std::make_shared<op::v1::Split>(WR, zero_axis, 4);
         auto WR_fico = std::make_shared<op::v0::Concat>(
@@ -313,10 +293,7 @@
         if (B_shape.size() > 1)
             B = std::make_shared<op::v0::Squeeze>(B, zero_axis);
 
-<<<<<<< HEAD
-=======
         // Convert B layout from icfo to fico
->>>>>>> 3adf60cc
         auto B_split = std::make_shared<op::v1::Split>(B, zero_axis, 4);
         auto B_f =
             std::make_shared<op::v1::Add>(B_split->output(2), std::make_shared<op::v0::Squeeze>(ft_additional_bias));
