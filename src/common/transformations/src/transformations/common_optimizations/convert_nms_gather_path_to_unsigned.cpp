--- conflicted
+++ resolved
@@ -22,48 +22,8 @@
 namespace ngraph {
 namespace pass {
 class InitNMSPath : public pass::MatcherPass {
-<<<<<<< HEAD
-    public:
-        OPENVINO_RTTI("InitNMSPath", "0");
-        InitNMSPath() {
-            MATCHER_SCOPE(InitNMSPath);
-            auto nms_pattern = pattern::wrap_type<opset1::NonMaxSuppression,
-                    opset3::NonMaxSuppression,
-                    opset5::NonMaxSuppression>();
-            matcher_pass_callback callback = [=](pattern::Matcher &m) {
-                const auto &out_nodes = m.get_match_root()->output(0).get_target_inputs();
-                for (const auto & out_node : out_nodes) {
-                    ov::set_nms_selected_indices(out_node.get_node());
-                }
-                return true;
-            };
-            auto m = make_shared<pattern::Matcher>(nms_pattern, matcher_name);
-            register_matcher(m, callback);
-        }
-    };
-class PropagateNMSPath: public pass::MatcherPass {
-    public:
-        OPENVINO_RTTI("PropagateNMSPath", "0");
-        PropagateNMSPath(){
-            MATCHER_SCOPE(PropagateNMSPath);
-            auto node_pattern = pattern::wrap_type<
-                    opset8::Squeeze,
-                    opset8::Unsqueeze,
-                    opset8::Reshape,
-                    op::util::BroadcastBase,
-                    opset8::StridedSlice,
-                    opset8::Slice,
-                    opset8::VariadicSplit,
-                    op::util::GatherBase,
-                    opset8::Concat,
-                    opset8::Convert>();
-            matcher_pass_callback callback = [=](pattern::Matcher &m) {
-                auto node = m.get_match_root();
-                const auto & inputs = node->input_values();
-                if (any_of(inputs.begin(), inputs.end(), [](const Output<Node> & output) {
-=======
 public:
-    NGRAPH_RTTI_DECLARATION;
+    OPENVINO_RTTI("InitNMSPath", "0");
     InitNMSPath() {
         MATCHER_SCOPE(InitNMSPath);
         auto nms_pattern =
@@ -81,7 +41,7 @@
 };
 class PropagateNMSPath : public pass::MatcherPass {
 public:
-    NGRAPH_RTTI_DECLARATION;
+    OPENVINO_RTTI("PropagateNMSPath", "0");
     PropagateNMSPath() {
         MATCHER_SCOPE(PropagateNMSPath);
         auto node_pattern = pattern::wrap_type<opset8::Squeeze,
@@ -98,7 +58,6 @@
             auto node = m.get_match_root();
             const auto& inputs = node->input_values();
             if (any_of(inputs.begin(), inputs.end(), [](const Output<Node>& output) {
->>>>>>> 4746d088
                     return ov::has_nms_selected_indices(output.get_node());
                 })) {
                 ov::set_nms_selected_indices(node.get());
@@ -111,7 +70,7 @@
 };
 class UpdateConvertGather : public pass::MatcherPass {
 public:
-    NGRAPH_RTTI_DECLARATION;
+    OPENVINO_RTTI("UpdateConvertGather", "0");
     UpdateConvertGather() {
         MATCHER_SCOPE(UpdateConvertGather);
         auto node_pattern = pattern::wrap_type<op::util::GatherBase>();
@@ -120,43 +79,6 @@
             auto indices = gather->input_value(1);
             if (!ov::has_nms_selected_indices(indices.get_node()))
                 return false;
-<<<<<<< HEAD
-            };
-            auto m = make_shared<pattern::Matcher>(node_pattern, matcher_name);
-            register_matcher(m, callback);
-        }
-    };
-class UpdateConvertGather: public pass::MatcherPass {
-    public:
-        OPENVINO_RTTI("UpdateConvertGather", "0");
-        UpdateConvertGather(){
-            MATCHER_SCOPE(UpdateConvertGather);
-            auto node_pattern = pattern::wrap_type<op::util::GatherBase>();
-            matcher_pass_callback callback = [=](pattern::Matcher &m) {
-                auto gather = m.get_match_root();
-                auto indices = gather->input_value(1);
-                if (!ov::has_nms_selected_indices(indices.get_node()))
-                    return false;
-                gather->get_rt_info()["dontReverseIndices"] = true;
-                auto out_type = (indices.get_element_type() == element::i64 ?  element::u64 : element::u32);
-                auto existing_convert = dynamic_pointer_cast<opset8::Convert>(indices.get_node_shared_ptr());
-                if (existing_convert && indices.get_target_inputs().size() == 1) {
-                    existing_convert->set_convert_element_type(out_type);
-                    existing_convert->validate_and_infer_types();
-                } else {
-                    auto new_convert_to_unsigned = make_shared<opset8::Convert>(indices, out_type);
-                    gather->input(1).replace_source_output(new_convert_to_unsigned);
-                    copy_runtime_info(gather, new_convert_to_unsigned);
-                }
-                return true;
-            };
-            auto m = make_shared<pattern::Matcher>(node_pattern, matcher_name);
-            register_matcher(m, callback);
-        }
-    };
-}// namespace pass
-}// namespace ngraph
-=======
             gather->get_rt_info()["dontReverseIndices"] = true;
             auto out_type = (indices.get_element_type() == element::i64 ? element::u64 : element::u32);
             auto existing_convert = dynamic_pointer_cast<opset8::Convert>(indices.get_node_shared_ptr());
@@ -176,7 +98,6 @@
 };
 }  // namespace pass
 }  // namespace ngraph
->>>>>>> 4746d088
 
 ngraph::pass::ConvertNmsGatherPathToUnsigned::ConvertNmsGatherPathToUnsigned() {
     add_matcher<InitNMSPath>();
