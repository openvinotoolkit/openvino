--- conflicted
+++ resolved
@@ -93,6 +93,7 @@
 
     ov::pass::Manager manager(get_pass_config());
     manager.set_per_pass_validation(false);
+    using namespace ngraph::pass;
     REGISTER_PASS(manager, InitNodeInfo)
     if (m_low_precision_enabled) {
         manager.register_pass<ov::pass::MarkDequantizationSubgraph>(
@@ -157,8 +158,6 @@
     manager.register_pass<ov::pass::ConstantFolding>();
 
     auto common_fusions = manager.register_pass<ov::pass::GraphRewrite>();
-<<<<<<< HEAD
-    using namespace ngraph::pass;
     ADD_MATCHER(common_fusions, ConvertScatterElementsToScatter)
     ADD_MATCHER(common_fusions, SoftPlusFusion)
     ADD_MATCHER(common_fusions, SoftPlusToMishFusion)
@@ -175,30 +174,11 @@
     ADD_MATCHER(common_fusions, GeluFusion)
     ADD_MATCHER(common_fusions, LeakyReluFusion)
     ADD_MATCHER(common_fusions, RandomUniformFusion)
+    ADD_MATCHER(common_fusions, EliminateDuplicateTIInputs)
+    ADD_MATCHER(common_fusions, GRUCellFusion)
+    ADD_MATCHER(common_fusions, SequenceFusion)
+    ADD_MATCHER(common_fusions, ConvertTensorIteratorToSequence)
     ADD_MATCHER(common_fusions, SplitConcatPairToInterpolateFusion, m_use_shapes)
-=======
-    common_fusions->add_matcher<ngraph::pass::ConvertScatterElementsToScatter>();
-    common_fusions->add_matcher<ov::pass::SoftPlusFusion>();
-    common_fusions->add_matcher<ov::pass::SoftPlusToMishFusion>();
-    common_fusions->add_matcher<ov::pass::SwishFusion>();
-    common_fusions->add_matcher<ov::pass::HSwishFusion>();
-    common_fusions->add_matcher<ov::pass::HSigmoidFusion>();
-    common_fusions->add_matcher<ov::pass::NormalizeL2Fusion>();
-    common_fusions->add_matcher<ov::pass::ClampFusion>();
-    common_fusions->add_matcher<ov::pass::PadFusion>();
-    common_fusions->add_matcher<ov::pass::SoftmaxFusion>();
-    common_fusions->add_matcher<ov::pass::ReduceReshapeFusion>();
-    common_fusions->add_matcher<ov::pass::MVNFusion>();
-    common_fusions->add_matcher<ov::pass::DilatedConvolutionConverter>();
-    common_fusions->add_matcher<ov::pass::GeluFusion>();
-    common_fusions->add_matcher<ov::pass::LeakyReluFusion>();
-    common_fusions->add_matcher<ov::pass::RandomUniformFusion>();
-    common_fusions->add_matcher<ov::pass::EliminateDuplicateTIInputs>();
-    common_fusions->add_matcher<ov::pass::GRUCellFusion>();
-    common_fusions->add_matcher<ov::pass::SequenceFusion>();
-    common_fusions->add_matcher<ngraph::pass::ConvertTensorIteratorToSequence>();
-    common_fusions->add_matcher<ngraph::pass::SplitConcatPairToInterpolateFusion>(m_use_shapes);
->>>>>>> be277ab9
     if (m_use_shapes) {
         ADD_MATCHER(common_fusions, NearestNeighborUpsamplingFusion)
     }
