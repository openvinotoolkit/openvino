--- conflicted
+++ resolved
@@ -245,11 +245,8 @@
     fq_fusions->set_name("ov::pass::FakeQuantizeFusions");
     REGISTER_PASS(manager, ReverseInputChannelsFusion)
     REGISTER_PASS(manager, AlignEltwiseInputRanks)
-<<<<<<< HEAD
     REGISTER_PASS(manager, MergeSimilarBranches);
-=======
     REGISTER_PASS(manager, SharedOpOptimization)
->>>>>>> 4f13f0c5
     REGISTER_PASS(manager, ConstantFolding)
     manager.run_passes(f);
 
