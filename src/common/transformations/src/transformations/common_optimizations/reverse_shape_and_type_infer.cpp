// Copyright (C) 2018-2024 Intel Corporation
// SPDX-License-Identifier: Apache-2.0
//

#include "transformations/common_optimizations/reverse_shape_and_type_infer.hpp"

#include "itt.hpp"
#include "openvino/core/rt_info.hpp"
#include "openvino/core/validation_util.hpp"
#include "openvino/op/concat.hpp"
#include "openvino/op/convert_like.hpp"
#include "openvino/op/convolution.hpp"
#include "openvino/op/deformable_convolution.hpp"
#include "openvino/op/group_conv.hpp"
#include "openvino/op/if.hpp"
#include "openvino/op/parameter.hpp"
#include "openvino/op/slice.hpp"
#include "openvino/op/squeeze.hpp"
#include "openvino/op/transpose.hpp"
#include "openvino/op/unsqueeze.hpp"
#include "openvino/op/util/binary_elementwise_arithmetic.hpp"
#include "openvino/op/util/pad_base.hpp"
#include "openvino/op/util/unary_elementwise_arithmetic.hpp"
#include "transformations/utils/utils.hpp"

namespace {

void set_source_output_shape(const ov::Node& node, const ov::PartialShape& new_shape, const size_t port) {
    const auto source_output = node.get_input_source_output(port);
    source_output.get_node()->set_output_type(source_output.get_index(), node.get_input_element_type(port), new_shape);
}

void set_source_output_type(const ov::Node& node,
                            const ov::element::Type& et,
                            const ov::PartialShape& new_shape,
                            const size_t port) {
    const auto source_output = node.get_input_source_output(port);
    source_output.get_node()->set_output_type(source_output.get_index(), et, new_shape);
}

void set_source_output_type(const ov::Node& node, const ov::element::Type& et, const size_t port) {
    const auto source_output = node.get_input_source_output(port);
    source_output.get_node()->set_output_type(source_output.get_index(), et, node.get_input_partial_shape(port));
}
}  // namespace

bool ov::pass::ReverseShapeAndTypeInfer::inherit_output_shape(const std::shared_ptr<ov::Node>& node,
                                                              const std::vector<size_t>& input_idxs) {
    auto is_changed = false;
    auto output_shape = node->get_output_partial_shape(0);

    for (auto idx : input_idxs) {
        if (idx < node->get_input_size() && node->get_input_partial_shape(idx).compatible(output_shape)) {
            auto new_shape = node->get_input_partial_shape(idx);
            PartialShape::merge_into(new_shape, output_shape);
            set_source_output_shape(*node, new_shape, idx);
            is_changed = true;
        }
    }
    return is_changed;
}

bool ov::pass::ReverseShapeAndTypeInfer::inherit_output_rank(const std::shared_ptr<ov::Node>& node,
                                                             const std::vector<size_t>& input_idxs) {
    auto is_changed = false;
    auto output_shape = node->get_output_partial_shape(0);

    for (auto idx : input_idxs) {
        if (idx < node->get_input_size() && node->get_input_partial_shape(idx).rank().is_dynamic()) {
            set_source_output_shape(*node, ov::PartialShape::dynamic(output_shape.rank()), idx);
            is_changed = true;
        }
    }
    return is_changed;
}

bool ov::pass::ReverseShapeAndTypeInfer::inherit_output_type(const std::shared_ptr<ov::Node>& node,
                                                             const std::vector<size_t>& input_idxs) {
    auto is_changed = false;
    auto output_type = node->get_output_element_type(0);

    for (auto idx : input_idxs) {
        if (idx < node->get_input_size() && node->get_input_element_type(idx).is_dynamic()) {
            set_source_output_type(*node, output_type, idx);
            is_changed = true;
        }
    }
    return is_changed;
}

bool ov::pass::ReverseShapeAndTypeInfer::run_on_model(const std::shared_ptr<ov::Model>& f) {
    RUN_ON_MODEL_SCOPE(ReverseShapeAndTypeInfer);
    bool is_changed = false;
    auto ops = f->get_ordered_ops();
    for (auto it = ops.rbegin(); it != ops.rend(); ++it) {
        const auto& op = *it;
        is_changed = ov::op::util::process_subgraph(*this, op) || is_changed;

        auto output_shape = op->get_output_partial_shape(0);
        auto output_type = op->get_output_element_type(0);
        if (const auto& param = ov::as_type_ptr<ov::op::v0::Parameter>(op)) {
            if (param->get_partial_shape().compatible(output_shape)) {
                auto shape = param->get_partial_shape();
                PartialShape::merge_into(shape, output_shape);
                param->set_partial_shape(shape);
                is_changed = true;
            }
            if (param->get_element_type().is_dynamic()) {
                param->set_element_type(output_type);
                is_changed = true;
            }
        } else if (ov::as_type_ptr<ov::op::v1::Convolution>(op)) {
            is_changed |= inherit_output_rank(op, {0, 1});
            // Inherit channels from weights
            const auto& weigths_pshape = op->get_input_partial_shape(1);
            if (weigths_pshape.rank().is_static() && op->get_input_partial_shape(1).rank().is_static() &&
                weigths_pshape[1] != 1) {
                auto new_shape = op->get_input_partial_shape(0);
                new_shape[1] = weigths_pshape[1];
                set_source_output_shape(*op, new_shape, 0);
            }
            is_changed |= inherit_output_type(op, {0, 1});
        } else if (ov::as_type_ptr<ov::op::v1::GroupConvolution>(op)) {
            is_changed |= inherit_output_rank(op, {0, 1});
            // Inherit channels from weights
            const auto& weigths_pshape = op->get_input_partial_shape(1);
            if (weigths_pshape.rank().is_static() && op->get_input_partial_shape(1).rank().is_static() &&
                weigths_pshape[2] != 1) {
                auto new_shape = op->get_input_partial_shape(0);
                new_shape[1] = weigths_pshape[0] * weigths_pshape[2];
                set_source_output_shape(*op, new_shape, 0);
            }
            is_changed |= inherit_output_type(op, {0, 1});
        } else if (ov::as_type_ptr<ov::op::v1::ConvolutionBackpropData>(op)) {
            is_changed |= inherit_output_rank(op, {0, 1});
            // Inherit channels from weights
            const auto& weigths_pshape = op->get_input_partial_shape(1);
            if (weigths_pshape.rank().is_static() && op->get_input_partial_shape(1).rank().is_static() &&
                weigths_pshape[0] != 1) {
                auto new_shape = op->get_input_partial_shape(0);
                new_shape[1] = weigths_pshape[0];
                set_source_output_shape(*op, new_shape, 0);
            }
            is_changed |= inherit_output_type(op, {0, 1});
        } else if (ov::as_type_ptr<ov::op::v1::GroupConvolutionBackpropData>(op)) {
            is_changed |= inherit_output_rank(op, {0, 1});
            // Inherit channels from weights
            const auto& weigths_pshape = op->get_input_partial_shape(1);
            if (weigths_pshape.rank().is_static() && op->get_input_partial_shape(1).rank().is_static() &&
                weigths_pshape[1] != 1) {
                auto new_shape = op->get_input_partial_shape(0);
                new_shape[1] = weigths_pshape[0] * weigths_pshape[1];
                set_source_output_shape(*op, new_shape, 0);
            }
            is_changed |= inherit_output_type(op, {0, 1});
        } else if (ov::as_type_ptr<ov::op::v8::DeformableConvolution>(op)) {
            is_changed |= inherit_output_rank(op, {0, 1, 2, 3});
            is_changed |= inherit_output_type(op, {0, 1, 2, 3});
        } else if (std::dynamic_pointer_cast<ov::op::util::PadBase>(op)) {
            // Shape of pads_begin and pads_end must match rank of input
            if (op->get_input_partial_shape(0).rank().is_dynamic()) {
                auto pads_begin_shape = op->get_input_partial_shape(1);
                auto pads_end_shape = op->get_input_partial_shape(2);
                if (pads_begin_shape.is_static() && pads_begin_shape.size() > 0) {
                    set_source_output_shape(*op, PartialShape::dynamic(pads_begin_shape[0]), 0);
                    is_changed = true;
                } else if (pads_end_shape.is_static() && pads_end_shape.size() > 0) {
                    set_source_output_shape(*op, PartialShape::dynamic(pads_end_shape[0]), 0);
                    is_changed = true;
                }
            }
            is_changed |= inherit_output_type(op, {0});
        } else if (std::dynamic_pointer_cast<op::util::UnaryElementwiseArithmetic>(op)) {
            is_changed |= inherit_output_shape(op, {0});
            is_changed |= inherit_output_type(op, {0});
        } else if (const auto& eltwise = std::dynamic_pointer_cast<op::util::BinaryElementwiseArithmetic>(op)) {
            if (output_shape.rank().is_static()) {
                auto in0_rank = op->get_input_partial_shape(0).rank();
                auto in1_rank = op->get_input_partial_shape(1).rank();
                if (in0_rank.is_dynamic() && in1_rank.is_static()) {
                    if (eltwise->get_autob() == ov::op::AutoBroadcastType::NONE) {
                        set_source_output_shape(*op, output_shape, 0);

                    } else if (in1_rank.get_length() < output_shape.rank().get_length()) {
                        set_source_output_shape(*op, PartialShape::dynamic(output_shape.rank()), 0);
                    }
                } else if (in1_rank.is_dynamic() && in0_rank.is_static()) {
                    if (eltwise->get_autob() == ov::op::AutoBroadcastType::NONE) {
                        set_source_output_shape(*op, output_shape, 1);
                    } else if (in0_rank.get_length() < output_shape.rank().get_length()) {
                        set_source_output_shape(*op, PartialShape::dynamic(output_shape.rank()), 1);
                    }
                }
            }
            is_changed |= inherit_output_type(op, {0, 1});
        } else if (const auto& concat = ov::as_type_ptr<ov::op::v0::Concat>(op)) {
            std::vector<size_t> input_idxs(op->get_input_size());
            std::iota(input_idxs.begin(), input_idxs.end(), 0);

            auto axis = concat->get_axis();
            if (output_shape.rank().is_static()) {
                if (axis < 0) {
                    axis = output_shape.rank().get_length() + axis;
                }
                auto input_pshape = output_shape;
                input_pshape[axis] = Dimension::dynamic();
                for (auto idx : input_idxs) {
                    if (idx < op->get_input_size() && op->get_input_partial_shape(idx).compatible(input_pshape)) {
                        auto new_shape = op->get_input_partial_shape(idx);
                        PartialShape::merge_into(new_shape, input_pshape);
                        set_source_output_shape(*op, new_shape, idx);
                        is_changed = true;
                    }
                }
            }
            is_changed |= inherit_output_type(op, input_idxs);
        } else if (ov::as_type_ptr<ov::op::v8::Slice>(op)) {
            is_changed |= inherit_output_rank(op, {0});
            is_changed |= inherit_output_type(op, {0});
        } else if (ov::as_type_ptr<ov::op::v0::Squeeze>(op)) {
            auto in0_pshape = op->get_input_partial_shape(0);
            auto in0_rank = in0_pshape.rank();
            if (output_shape.rank().is_static()) {
                if (in0_rank.is_dynamic() && op->get_input_size() > 1) {
                    auto in1_pshape = op->get_input_partial_shape(1);
                    if (in1_pshape.is_static()) {
                        auto num_dims = in1_pshape.size() == 0 ? 1 : in1_pshape[0].get_length();
                        set_source_output_shape(*op,
                                                PartialShape::dynamic(output_shape.rank().get_length() + num_dims),
                                                0);
                    }
                } else if (in0_rank.is_static() && op->get_input_size() == 1) {
                    // attempt to create second input
                    std::vector<int64_t> in1_data;
                    for (size_t i = 0; i < in0_pshape.size(); i++) {
                        if (in0_pshape[i] == 1) {
                            in1_data.push_back(i);
                        }
                    }
                    int64_t num_ones = in1_data.size();
                    if (num_ones == in0_rank.get_length() - output_shape.rank().get_length()) {
                        auto axes = ov::op::v0::Constant::create(element::i64, Shape{in1_data.size()}, in1_data);
                        auto new_squeeze = std::make_shared<ov::op::v0::Squeeze>(op->get_input_source_output(0), axes);
                        op->output(0).replace(new_squeeze->output(0));
                        copy_runtime_info(op, new_squeeze);
                    }
                }
            }
            is_changed |= inherit_output_type(op, {0});
        } else if (ov::as_type_ptr<ov::op::v0::Unsqueeze>(op)) {
            auto in0_rank = op->get_input_partial_shape(0).rank();
            auto in1_pshape = op->get_input_partial_shape(1);
            if (output_shape.rank().is_static() && in0_rank.is_dynamic() && in1_pshape.is_static()) {
                auto num_dims = in1_pshape.size() == 0 ? 1 : in1_pshape[0].get_length();
                set_source_output_shape(*op, PartialShape::dynamic(output_shape.rank().get_length() - num_dims), 0);
            }
            is_changed |= inherit_output_type(op, {0});
        } else if (const auto& if_op = ov::as_type_ptr<ov::op::v8::If>(op)) {
            auto then_body = if_op->get_then_body();
            auto else_body = if_op->get_else_body();
            // First set types and shapes to Result nodes
            const auto& then_body_results = then_body->get_results();
            const auto& else_body_results = else_body->get_results();
            const auto& then_out_desc = if_op->get_output_descriptions(ov::op::v8::If::THEN_BODY_INDEX);
            const auto& else_out_desc = if_op->get_output_descriptions(ov::op::v8::If::ELSE_BODY_INDEX);

            for (auto& out_desc : then_out_desc) {
                const auto& out_indx = out_desc->m_output_index;
                const auto& body_indx = out_desc->m_body_value_index;

                set_source_output_type(*then_body_results[body_indx],
                                       if_op->get_output_element_type(out_indx),
                                       if_op->get_output_partial_shape(out_indx),
                                       0);
            }

            for (auto& out_desc : else_out_desc) {
                const auto& out_indx = out_desc->m_output_index;
                const auto& body_indx = out_desc->m_body_value_index;
                set_source_output_type(*else_body_results[body_indx],
                                       if_op->get_output_element_type(out_indx),
                                       if_op->get_output_partial_shape(out_indx),
                                       0);
            }
            is_changed |= run_on_model(then_body);
            is_changed |= run_on_model(else_body);
            auto then_body_params = then_body->get_parameters();
            auto else_body_params = else_body->get_parameters();
            const auto& then_in_desc = if_op->get_input_descriptions(ov::op::v8::If::THEN_BODY_INDEX);
            const auto& else_in_desc = if_op->get_input_descriptions(ov::op::v8::If::ELSE_BODY_INDEX);
            for (const auto& in_desc : then_in_desc) {
                const auto& in_indx = in_desc->m_input_index;
                const auto& body_indx = in_desc->m_body_parameter_index;
                if (if_op->get_input_tensor(in_indx).get_partial_shape().rank().is_dynamic() ||
                    if_op->get_input_tensor(in_indx).get_element_type().is_dynamic()) {
                    set_source_output_type(*if_op,
                                           then_body_params.at(body_indx)->get_element_type(),
                                           then_body_params.at(body_indx)->get_partial_shape(),
                                           in_indx);
                    is_changed = true;
                }
            }
            for (const auto& in_desc : else_in_desc) {
                const auto& in_indx = in_desc->m_input_index;
                const auto& body_indx = in_desc->m_body_parameter_index;
                if (if_op->get_input_tensor(in_indx).get_partial_shape().rank().is_dynamic() ||
                    if_op->get_input_tensor(in_indx).get_element_type().is_dynamic()) {
                    set_source_output_type(*if_op,
                                           then_body_params.at(body_indx)->get_element_type(),
                                           then_body_params.at(body_indx)->get_partial_shape(),
                                           in_indx);
                    is_changed = true;
                }
            }
            // Set type for If condition
            if (if_op->get_input_element_type(0).is_dynamic()) {
                set_source_output_type(*if_op, element::boolean, 0);
<<<<<<< HEAD
=======
                is_changed = true;
            }

            // in case TensorFlow models, we can deduce predicate shape that must be a scalar
            // If operations created by fusing Switch-Merge sub-graph contain tf_switch_merge_if rt-info
            if (if_op->get_rt_info().count("tf_switch_merge_if") &&
                if_op->get_rt_info()["tf_switch_merge_if"].as<bool>() &&
                if_op->input_value(0).get_partial_shape().rank().is_dynamic()) {
                set_source_output_shape(*if_op, PartialShape{}, 0);
>>>>>>> cc8a3b75
                is_changed = true;
            }
        } else if (ov::as_type_ptr<ov::op::v1::ConvertLike>(op)) {
            is_changed |= inherit_output_shape(op, {0});
            is_changed |= inherit_output_type(op, {1});
        } else if (ov::as_type_ptr<ov::op::v1::Transpose>(op)) {
            auto transpose_order = ov::util::get_constant_from_source(op->input_value(1));
            if (output_shape.rank().is_static()) {
                if (transpose_order) {
                    // set more precise dimensions during reverse infer
                    // if transpose order is known
                    int64_t rank_length = output_shape.rank().get_length();
                    auto new_shape = op->get_input_partial_shape(0);
                    PartialShape::merge_into(new_shape, PartialShape::dynamic(output_shape.rank()));
                    auto order_value = transpose_order->cast_vector<int64_t>();
                    OPENVINO_ASSERT(order_value.size() == static_cast<size_t>(rank_length),
                                    "The length of Transpose order and the input rank mismatch");
                    for (int64_t dim_idx = 0; dim_idx < rank_length; ++dim_idx) {
                        OPENVINO_ASSERT(0 <= order_value[dim_idx] && order_value[dim_idx] < rank_length,
                                        "Transpose order is out-of-range");
                        new_shape[order_value[dim_idx]] = output_shape[dim_idx];
                    }
                    set_source_output_shape(*op, new_shape, 0);
                    is_changed = true;
                } else {
                    is_changed |= inherit_output_rank(op, {0});
                }
            } else if (transpose_order) {
                auto order_value = transpose_order->cast_vector<int64_t>();
                set_source_output_shape(*op, PartialShape::dynamic(order_value.size()), 0);
                is_changed = true;
            }
            is_changed |= inherit_output_type(op, {0});
        }
    }
    return is_changed;
}<|MERGE_RESOLUTION|>--- conflicted
+++ resolved
@@ -315,8 +315,6 @@
             // Set type for If condition
             if (if_op->get_input_element_type(0).is_dynamic()) {
                 set_source_output_type(*if_op, element::boolean, 0);
-<<<<<<< HEAD
-=======
                 is_changed = true;
             }
 
@@ -326,7 +324,6 @@
                 if_op->get_rt_info()["tf_switch_merge_if"].as<bool>() &&
                 if_op->input_value(0).get_partial_shape().rank().is_dynamic()) {
                 set_source_output_shape(*if_op, PartialShape{}, 0);
->>>>>>> cc8a3b75
                 is_changed = true;
             }
         } else if (ov::as_type_ptr<ov::op::v1::ConvertLike>(op)) {
