#include "transformations/common_optimizations/transpose_sinking_binary.hpp"

#include <openvino/opsets/opset9.hpp>
#include <openvino/pass/pattern/op/or.hpp>
#include <transformations/utils/utils.hpp>
#include <utility>

#include "itt.hpp"
#include "openvino/op/util/op_types.hpp"
#include "openvino/opsets/opset9.hpp"
#include "openvino/pass/pattern/op/label.hpp"
#include "openvino/pass/pattern/op/wrap_type.hpp"
#include "openvino/util/common_util.hpp"
#include "openvino/util/log.hpp"
#include "transformations/common_optimizations/transpose_sinking_utils.hpp"
#include "transformations/rt_info/transpose_sinking_attr.hpp"

using namespace ov::pass::pattern;
using namespace ov;
using namespace ov::opset9;
using namespace transpose_sinking;

ov::pass::TransposeSinkingBinaryForward::TransposeSinkingBinaryForward() {
    MATCHER_SCOPE(TransposeSinkingBinaryForward);

    auto main_node_label = wrap_type<op::util::BinaryElementwiseArithmetic, PRelu>(IfNodeHasTransposeInputs);

    matcher_pass_callback matcher_pass_callback = [=](Matcher& m) {
        const auto& pattern_to_output = m.get_pattern_value_map();

        auto& main_node_output = pattern_to_output.at(main_node_label);
        auto main_node = main_node_output.get_node_shared_ptr();

        TransposeInputsInfo transpose_input_info = GetFirstTransposeInput(main_node);

        sink_forward::UpdateInputTransposes(main_node, transpose_input_info);
        for (auto& new_node : sink_forward::InsertOutputTransposes(main_node, transpose_input_info)) {
            register_new_node(new_node);
            transpose_sinking::UpdateForwardSinkingAbility(new_node);
        }

        return true;
    };

    auto m = std::make_shared<Matcher>(main_node_label, matcher_name);
    register_matcher(m, matcher_pass_callback);
}

<<<<<<< HEAD
ov::pass::TransposeSinkingBinaryElementwiseBackward::TransposeSinkingBinaryElementwiseBackward() {
    MATCHER_SCOPE(TransposeSinkingBinaryElementwiseBackward);

    auto IfSinkingEnabled = [](const Output<Node>& output) -> bool {
        static auto consumers_check = consumers_count(1);
        static auto rank_check = has_static_rank();
        return consumers_check(output) && rank_check(output) && is_sinking_node(output.get_node_shared_ptr());
=======
ov::pass::TransposeSinkingBinaryBackward::TransposeSinkingBinaryBackward() {
    MATCHER_SCOPE(TransposeSinkingBinaryBackward);

    auto main_node_label = wrap_type<op::util::BinaryElementwiseArithmetic, PRelu>();

    auto transpose_const_label = wrap_type<Constant>();

    auto IfSinkingEnabled = [](const Output<Node>& output) -> bool {
        return is_sinking_node(output.get_node_shared_ptr());
>>>>>>> a9ff396a
    };

    auto main_node_label = wrap_type<op::util::BinaryElementwiseArithmetic>(IfSinkingEnabled);
    auto transpose_const_label = wrap_type<Constant>(IfSinkingEnabled);
    auto transpose_label = wrap_type<Transpose>({main_node_label, transpose_const_label}, IfSinkingEnabled);

    matcher_pass_callback matcher_pass_callback = [=](Matcher& m) {
        const auto& pattern_to_output = m.get_pattern_value_map();
        auto transpose_const = as_type_ptr<Constant>(pattern_to_output.at(transpose_const_label).get_node_shared_ptr());
        auto transpose = pattern_to_output.at(transpose_label).get_node_shared_ptr();
        auto main_node = pattern_to_output.at(main_node_label).get_node_shared_ptr();

        if (main_node->output(0).get_target_inputs().size() > 1) {
            auto new_node = CloneNodeWithoutConsumers(main_node, NodeVector{transpose});
            register_new_node(new_node);
        }

        for (auto& new_node : sink_backward::InsertTransposeBeforeNode(main_node, transpose_const)) {
            register_new_node(new_node);
        }

        // remove transpose after main node
        transpose->output(0).replace(main_node);

        SwapNames(transpose, main_node);

        return true;
    };

    auto m = std::make_shared<Matcher>(transpose_label, matcher_name);
    register_matcher(m, matcher_pass_callback);
}<|MERGE_RESOLUTION|>--- conflicted
+++ resolved
@@ -46,29 +46,18 @@
     register_matcher(m, matcher_pass_callback);
 }
 
-<<<<<<< HEAD
-ov::pass::TransposeSinkingBinaryElementwiseBackward::TransposeSinkingBinaryElementwiseBackward() {
-    MATCHER_SCOPE(TransposeSinkingBinaryElementwiseBackward);
-
-    auto IfSinkingEnabled = [](const Output<Node>& output) -> bool {
-        static auto consumers_check = consumers_count(1);
-        static auto rank_check = has_static_rank();
-        return consumers_check(output) && rank_check(output) && is_sinking_node(output.get_node_shared_ptr());
-=======
 ov::pass::TransposeSinkingBinaryBackward::TransposeSinkingBinaryBackward() {
     MATCHER_SCOPE(TransposeSinkingBinaryBackward);
 
-    auto main_node_label = wrap_type<op::util::BinaryElementwiseArithmetic, PRelu>();
+    auto main_node_label = wrap_type<op::util::BinaryElementwiseArithmetic, PRelu>(has_static_rank());
 
     auto transpose_const_label = wrap_type<Constant>();
 
     auto IfSinkingEnabled = [](const Output<Node>& output) -> bool {
-        return is_sinking_node(output.get_node_shared_ptr());
->>>>>>> a9ff396a
+        static auto rank_check = has_static_rank();
+        return rank_check(output) && is_sinking_node(output.get_node_shared_ptr());
     };
 
-    auto main_node_label = wrap_type<op::util::BinaryElementwiseArithmetic>(IfSinkingEnabled);
-    auto transpose_const_label = wrap_type<Constant>(IfSinkingEnabled);
     auto transpose_label = wrap_type<Transpose>({main_node_label, transpose_const_label}, IfSinkingEnabled);
 
     matcher_pass_callback matcher_pass_callback = [=](Matcher& m) {
