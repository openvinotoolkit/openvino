// Copyright (C) 2018-2022 Intel Corporation
// SPDX-License-Identifier: Apache-2.0
//

#include "transformations/op_conversions/convert_ti_to_sequences.hpp"

#include <memory>
#include <ngraph/graph_util.hpp>
#include <ngraph/node.hpp>
#include <ngraph/pass/manager.hpp>
#include <ngraph/pattern/op/wrap_type.hpp>
#include <ngraph/rt_info.hpp>
#include <openvino/opsets/opset1.hpp>
#include <openvino/opsets/opset5.hpp>
#include <vector>

#include "itt.hpp"
#include "transformations/utils/utils.hpp"

namespace {
bool convertTensorIteratorToSequence(const std::shared_ptr<ov::opset5::TensorIterator>& ti,
                                     const std::shared_ptr<ov::op::util::RNNCellBase>& found_cell,
                                     const ngraph::Output<ngraph::Node>& data,
                                     const ngraph::Output<ngraph::Node>& h_pattern,
                                     const ngraph::Output<ngraph::Node>& c_pattern,
                                     const ngraph::Output<ngraph::Node>& w_pattern,
                                     const ngraph::Output<ngraph::Node>& r_pattern,
                                     const ngraph::Output<ngraph::Node>& b_pattern,
                                     const ngraph::Output<ngraph::Node>& unsqueeze_after_cell) {
    const auto& func = ti->get_function();
    const auto& params = func->get_parameters();

    std::vector<std::shared_ptr<ov::opset5::TensorIterator::InputDescription>> ordered_in_descs(3);
    int64_t stride = 0, slice_axis = 0;

    // Remember the order of the X and initial_hidden_state (+ initial_cell_state in case of LSTM) in the TensorIterator
    // params
    for (const auto& input_desc : ti->get_input_descriptions()) {
        auto param = params[input_desc->m_body_parameter_index];
        if (param == data.get_node_shared_ptr()) {
            auto slice_input = std::dynamic_pointer_cast<ov::opset5::TensorIterator::SliceInputDescription>(input_desc);
            if (!slice_input)
                return false;

            stride = slice_input->m_stride;
            slice_axis = slice_input->m_axis;

            if (!(slice_axis == 0 || slice_axis == 1)) {
                return false;
            }
            ordered_in_descs[0] = input_desc;
        } else if (param == h_pattern.get_node_shared_ptr()) {
            ordered_in_descs[1] = input_desc;
        } else if (param == c_pattern.get_node_shared_ptr()) {
            ordered_in_descs[2] = input_desc;
        } else {
            return false;
        }
    }

    const auto& results = func->get_results();
    std::vector<std::shared_ptr<ov::opset5::TensorIterator::OutputDescription>> ordered_out_descs(3);

    // Remember the order of cell outputs in the TensorIterator
    for (const auto& output_desc : ti->get_output_descriptions()) {
        std::shared_ptr<ov::opset5::Result> res = results[output_desc->m_body_value_index];
        if (res->input_value(0) == unsqueeze_after_cell) {
            auto concat_output =
                std::dynamic_pointer_cast<ov::opset5::TensorIterator::ConcatOutputDescription>(output_desc);
            if (!concat_output)
                return false;

            stride = concat_output->m_stride;
            ordered_out_descs[0] = output_desc;
        } else if (res->input_value(0) == found_cell->output(0)) {
            ordered_out_descs[1] = output_desc;
        } else if (found_cell->get_output_size() == 2 && res->input_value(0) == found_cell->output(1)) {
            ordered_out_descs[2] = output_desc;
        } else {
            return false;
        }
    }

    const auto ti_inputs = ti->input_values();
    auto X = ti_inputs[ordered_in_descs[0]->m_input_index];
    if (slice_axis == 0) {
        auto order = ov::opset5::Constant::create(ngraph::element::i64, ngraph::Shape{3}, {1, 0, 2});
        X = std::make_shared<ov::opset5::Transpose>(ti_inputs[ordered_in_descs[0]->m_input_index], order);
    }

    // We must prepare cell inputs to sequence creation: insert num_directions elem via unsqueeze where needed (please,
    // see specification)
    auto axis_1 = ov::opset5::Constant::create(ngraph::element::i64, ngraph::Shape{1}, {1});
    auto initial_hidden_state =
        std::make_shared<ov::opset5::Unsqueeze>(ti_inputs[ordered_in_descs[1]->m_input_index], axis_1);

    // LSTM case
    std::shared_ptr<ngraph::Node> initial_cell_state =
        c_pattern.get_node_shared_ptr() == nullptr
            ? nullptr
            : std::make_shared<ov::opset5::Unsqueeze>(ti_inputs[ordered_in_descs[2]->m_input_index], axis_1);

    auto shape_of = std::make_shared<ov::opset5::ShapeOf>(X);
    auto batch_dimension =
        std::make_shared<ov::opset5::Gather>(shape_of,
                                             ov::opset5::Constant::create(ngraph::element::i64, {1}, {0}),
                                             ov::opset5::Constant::create(ngraph::element::i64, {}, {0}));
    auto seq_len_dim =
        std::make_shared<ov::opset5::Gather>(shape_of,
                                             ov::opset5::Constant::create(ngraph::element::i64, {1}, {1}),
                                             ov::opset5::Constant::create(ngraph::element::i64, {}, {0}));
    auto seq_lengths = std::make_shared<ov::opset5::Broadcast>(seq_len_dim, batch_dimension);
    auto axis_0 = ov::opset5::Constant::create(ov::element::i64, ngraph::Shape{1}, {0});
    auto W = ov::op::util::make_try_fold<ov::opset5::Unsqueeze>(w_pattern, axis_0);
    auto R = ov::op::util::make_try_fold<ov::opset5::Unsqueeze>(r_pattern, axis_0);
    auto B = ov::op::util::make_try_fold<ov::opset5::Unsqueeze>(b_pattern, axis_0);

    std::shared_ptr<ngraph::Node> sequence;
    if (ngraph::is_type<ov::opset5::LSTMCell>(found_cell) || ngraph::is_type<ov::opset1::LSTMCell>(found_cell)) {
        sequence =
            std::make_shared<ov::opset5::LSTMSequence>(X,
                                                       initial_hidden_state,
                                                       initial_cell_state,
                                                       seq_lengths,
                                                       W,
                                                       R,
                                                       B,
                                                       found_cell->get_hidden_size(),
                                                       stride > 0 ? ngraph::op::RecurrentSequenceDirection::FORWARD
                                                                  : ngraph::op::RecurrentSequenceDirection::REVERSE,
                                                       found_cell->get_activations_alpha(),
                                                       found_cell->get_activations_beta(),
                                                       found_cell->get_activations(),
                                                       found_cell->get_clip());
    } else if (ngraph::is_type<ov::opset5::RNNCell>(found_cell)) {
        sequence =
            std::make_shared<ov::opset5::RNNSequence>(X,
                                                      initial_hidden_state,
                                                      seq_lengths,
                                                      W,
                                                      R,
                                                      B,
                                                      found_cell->get_hidden_size(),
                                                      stride > 0 ? ngraph::op::RecurrentSequenceDirection::FORWARD
                                                                 : ngraph::op::RecurrentSequenceDirection::REVERSE,
                                                      found_cell->get_activations(),
                                                      found_cell->get_activations_alpha(),
                                                      found_cell->get_activations_beta(),
                                                      found_cell->get_clip());
    } else if (ngraph::is_type<ov::opset5::GRUCell>(found_cell)) {
        const auto gru_cell = ngraph::as_type_ptr<ov::opset5::GRUCell>(found_cell);
        sequence =
            std::make_shared<ov::opset5::GRUSequence>(X,
                                                      initial_hidden_state,
                                                      seq_lengths,
                                                      W,
                                                      R,
                                                      B,
                                                      gru_cell->get_hidden_size(),
                                                      stride > 0 ? ngraph::op::RecurrentSequenceDirection::FORWARD
                                                                 : ngraph::op::RecurrentSequenceDirection::REVERSE,
                                                      gru_cell->get_activations(),
                                                      gru_cell->get_activations_alpha(),
                                                      gru_cell->get_activations_beta(),
                                                      gru_cell->get_clip(),
                                                      gru_cell->get_linear_before_reset());
    } else {
        throw ov::Exception("Unsupported sequence type");
    }

    ngraph::Output<ngraph::Node> out = sequence->output(0);
    if (slice_axis == 0) {
        auto order = ov::opset5::Constant::create(ngraph::element::i64, ngraph::Shape{4}, {2, 1, 0, 3});
        out = std::make_shared<ov::opset5::Transpose>(out, order);
    }

    ngraph::NodeVector outputs;
    // We must remove num_directions dimension that was added before sequence creation
    auto axis_out = ov::opset5::Constant::create(ngraph::element::i64, ngraph::Shape{1}, {1});
    auto out_0 = std::make_shared<ov::opset5::Squeeze>(out, axis_out);
    auto out_1 = std::make_shared<ov::opset5::Squeeze>(sequence->output(1), axis_out);
    out_0->set_friendly_name(ti->get_friendly_name() + ".0");
    out_1->set_friendly_name(ti->get_friendly_name() + ".1");
    outputs.emplace_back(out_0);
    outputs.emplace_back(out_1);

    if (sequence->get_output_size() == 3) {
        auto out_2 = std::make_shared<ov::opset5::Squeeze>(sequence->output(2), axis_out);
        out_2->set_friendly_name(ti->get_friendly_name() + ".2");
        outputs.emplace_back(out_2);
    }

    for (size_t i = 0; i < ordered_out_descs.size(); ++i) {
        if (ordered_out_descs[i]) {
<<<<<<< HEAD
            for (const auto& input : ti->output(ordered_out_descs[i]->m_output_index).get_target_inputs()) {
                input.replace_source_output(outputs[i]->output(0));
            }
            NGRAPH_SUPPRESS_DEPRECATED_START
            ov::descriptor::set_ov_tensor_legacy_name(
                outputs[i]->get_output_tensor(0),
                ngraph::op::util::create_ie_output_name(ti->output(ordered_out_descs[i]->m_output_index)));
            NGRAPH_SUPPRESS_DEPRECATED_END
=======
            ti->output(ordered_out_descs[i]->m_output_index).replace(outputs[i]->output(0));
>>>>>>> 47e80200
        }
    }

    ngraph::NodeVector new_nodes = outputs;
    new_nodes.emplace_back(initial_hidden_state);
    new_nodes.emplace_back(W);
    new_nodes.emplace_back(R);
    new_nodes.emplace_back(B);
    new_nodes.emplace_back(sequence);

    if (c_pattern.get_node_shared_ptr()) {
        new_nodes.emplace_back(initial_cell_state);
    }

    new_nodes.emplace_back(batch_dimension);
    new_nodes.emplace_back(shape_of);
    new_nodes.emplace_back(seq_len_dim);
    new_nodes.emplace_back(seq_lengths);

    if (slice_axis == 0) {
        new_nodes.emplace_back(out.get_node_shared_ptr());
        new_nodes.emplace_back(X.get_node_shared_ptr());
    }

    copy_runtime_info(ti, new_nodes);
    return true;
}
}  // namespace

ov::pass::ConvertTensorIteratorToLSTMSequence::ConvertTensorIteratorToLSTMSequence() {
    MATCHER_SCOPE(ConvertTensorIteratorToLSTMSequence);
    auto tensor_iterator = pattern::wrap_type<ov::opset5::TensorIterator>();

    matcher_pass_callback callback = [this](pattern::Matcher& m) {
        auto ti = std::dynamic_pointer_cast<ov::opset5::TensorIterator>(m.get_match_root());
        if (!ti || transformation_callback(ti))
            return false;

        // create a pattern for the TensorIterator body
        auto data = ngraph::pattern::wrap_type<ov::opset5::Parameter>(ngraph::pattern::rank_equals(3));
        auto pattern_1 = ngraph::pattern::wrap_type<ov::opset5::Constant>(ngraph::pattern::rank_equals(1));
        auto squeeze = ngraph::pattern::wrap_type<ov::opset5::Reshape, ov::opset5::Squeeze>({data, pattern_1});

        auto input_H_state = ngraph::pattern::wrap_type<ov::opset5::Parameter>(ngraph::pattern::rank_equals(2));
        auto input_C_state = ngraph::pattern::wrap_type<ov::opset5::Parameter>(ngraph::pattern::rank_equals(2));
        auto input_W = ngraph::pattern::wrap_type<ov::opset5::Constant>(ngraph::pattern::rank_equals(2));
        auto input_R = ngraph::pattern::wrap_type<ov::opset5::Constant>(ngraph::pattern::rank_equals(2));
        auto input_B = ngraph::pattern::wrap_type<ov::opset5::Constant>(ngraph::pattern::rank_equals(1));

        ngraph::OutputVector cell_inputs{squeeze, input_H_state, input_C_state, input_W, input_R, input_B};
        auto cell = ngraph::pattern::wrap_type<ov::opset1::LSTMCell, ov::opset5::LSTMCell>(cell_inputs);

        auto pattern_2 = ngraph::pattern::wrap_type<ov::opset5::Constant>(ngraph::pattern::rank_equals(1));
        auto unsqueeze = ngraph::pattern::wrap_type<ov::opset5::Reshape, ov::opset5::Unsqueeze>({cell, pattern_2});
        ngraph::pattern::Matcher matcher(unsqueeze);

        bool match = false;
        auto func = ti->get_body();
        for (const auto& res : func->get_results()) {
            match = matcher.match((res->get_input_source_output(0)));
            if (match)
                break;
        }

        // All nodes are in the TI body should be matched in pattern
        if (!match || (matcher.get_matched_nodes().size() + func->get_results().size()) != func->get_ops().size())
            return false;

        const auto& pattern_map = matcher.get_pattern_value_map();
        std::shared_ptr<Node> found_cell = pattern_map.at(cell).get_node_shared_ptr();
        const auto lstm_cell = std::dynamic_pointer_cast<ov::op::util::RNNCellBase>(found_cell);
        if (lstm_cell == nullptr)
            return false;

        return convertTensorIteratorToSequence(ti,
                                               lstm_cell,
                                               pattern_map.at(data),
                                               pattern_map.at(input_H_state),
                                               pattern_map.at(input_C_state),
                                               pattern_map.at(input_W),
                                               pattern_map.at(input_R),
                                               pattern_map.at(input_B),
                                               pattern_map.at(unsqueeze));
    };

    auto m = std::make_shared<ngraph::pattern::Matcher>(tensor_iterator, matcher_name);
    register_matcher(m, callback);
}

ov::pass::ConvertTensorIteratorToRNNSequence::ConvertTensorIteratorToRNNSequence() {
    MATCHER_SCOPE(ConvertTensorIteratorToRNNSequence);
    auto tensor_iterator = pattern::wrap_type<ov::opset5::TensorIterator>();

    matcher_pass_callback callback = [this](pattern::Matcher& m) {
        auto ti = std::dynamic_pointer_cast<ov::opset5::TensorIterator>(m.get_match_root());
        if (!ti || transformation_callback(ti))
            return false;

        // create a pattern for the TensorIterator body
        auto data = ngraph::pattern::wrap_type<ov::opset5::Parameter>(ngraph::pattern::rank_equals(3));
        auto pattern_1 = ngraph::pattern::wrap_type<ov::opset5::Constant>(ngraph::pattern::rank_equals(1));
        auto squeeze = ngraph::pattern::wrap_type<ov::opset5::Reshape, ov::opset5::Squeeze>({data, pattern_1});

        auto input_H_state = ngraph::pattern::wrap_type<ov::opset5::Parameter>(ngraph::pattern::rank_equals(2));
        auto input_W = ngraph::pattern::wrap_type<ov::opset5::Constant>(ngraph::pattern::rank_equals(2));
        auto input_R = ngraph::pattern::wrap_type<ov::opset5::Constant>(ngraph::pattern::rank_equals(2));
        auto input_B = ngraph::pattern::wrap_type<ov::opset5::Constant>(ngraph::pattern::rank_equals(1));

        ngraph::OutputVector cell_inputs{squeeze, input_H_state, input_W, input_R, input_B};
        auto cell = ngraph::pattern::wrap_type<ov::opset5::RNNCell>(cell_inputs);

        auto pattern_2 = ngraph::pattern::wrap_type<ov::opset5::Constant>(ngraph::pattern::rank_equals(1));
        auto unsqueeze = ngraph::pattern::wrap_type<ov::opset5::Reshape, ov::opset5::Unsqueeze>({cell, pattern_2});
        ngraph::pattern::Matcher matcher(unsqueeze);

        bool match = false;
        auto func = ti->get_body();
        for (const auto& res : func->get_results()) {
            match = matcher.match((res->get_input_source_output(0)));
            if (match)
                break;
        }

        // All nodes are in the TI body should be matched in pattern
        if (!match || (matcher.get_matched_nodes().size() + func->get_results().size()) != func->get_ops().size())
            return false;

        const auto& pattern_map = matcher.get_pattern_value_map();
        const auto& rnn_cell =
            std::dynamic_pointer_cast<ov::opset5::RNNCell>(pattern_map.at(cell).get_node_shared_ptr());
        if (rnn_cell == nullptr)
            return false;

        return convertTensorIteratorToSequence(ti,
                                               rnn_cell,
                                               pattern_map.at(data),
                                               pattern_map.at(input_H_state),
                                               ngraph::Output<ngraph::Node>(),
                                               pattern_map.at(input_W),
                                               pattern_map.at(input_R),
                                               pattern_map.at(input_B),
                                               pattern_map.at(unsqueeze));
    };

    auto m = std::make_shared<ngraph::pattern::Matcher>(tensor_iterator, matcher_name);
    register_matcher(m, callback);
}

ov::pass::ConvertTensorIteratorToGRUSequence::ConvertTensorIteratorToGRUSequence() {
    MATCHER_SCOPE(ConvertTensorIteratorToGRUSequence);
    auto tensor_iterator = pattern::wrap_type<ov::opset5::TensorIterator>();

    matcher_pass_callback callback = [this](pattern::Matcher& m) {
        auto ti = std::dynamic_pointer_cast<ov::opset5::TensorIterator>(m.get_match_root());
        if (!ti || transformation_callback(ti))
            return false;

        // create a pattern for the TensorIterator body
        auto data = ngraph::pattern::wrap_type<ov::opset5::Parameter>(ngraph::pattern::rank_equals(3));
        auto pattern_1 = ngraph::pattern::wrap_type<ov::opset5::Constant>(ngraph::pattern::rank_equals(1));
        auto squeeze = ngraph::pattern::wrap_type<ov::opset5::Reshape, ov::opset5::Squeeze>({data, pattern_1});

        auto input_H_state = ngraph::pattern::wrap_type<ov::opset5::Parameter>(ngraph::pattern::rank_equals(2));
        auto input_W = ngraph::pattern::wrap_type<ov::opset5::Constant>(ngraph::pattern::rank_equals(2));
        auto input_R = ngraph::pattern::wrap_type<ov::opset5::Constant>(ngraph::pattern::rank_equals(2));
        auto input_B = ngraph::pattern::wrap_type<ov::opset5::Constant>(ngraph::pattern::rank_equals(1));

        ngraph::OutputVector cell_inputs{squeeze, input_H_state, input_W, input_R, input_B};
        auto cell = ngraph::pattern::wrap_type<ov::opset5::GRUCell>(cell_inputs);

        auto pattern_2 = ngraph::pattern::wrap_type<ov::opset5::Constant>(ngraph::pattern::rank_equals(1));
        auto unsqueeze = ngraph::pattern::wrap_type<ov::opset5::Reshape, ov::opset5::Unsqueeze>({cell, pattern_2});

        ngraph::pattern::Matcher matcher(unsqueeze);

        bool match = false;
        auto func = ti->get_body();
        for (const auto& res : func->get_results()) {
            match = matcher.match((res->get_input_source_output(0)));
            if (match)
                break;
        }

        // All nodes are in the TI body should be matched in pattern
        if (!match || (matcher.get_matched_nodes().size() + func->get_results().size()) != func->get_ops().size())
            return false;

        const auto& pattern_map = matcher.get_pattern_value_map();
        const auto& gru_cell =
            std::dynamic_pointer_cast<ov::opset5::GRUCell>(pattern_map.at(cell).get_node_shared_ptr());
        if (gru_cell == nullptr)
            return false;

        return convertTensorIteratorToSequence(ti,
                                               gru_cell,
                                               pattern_map.at(data),
                                               pattern_map.at(input_H_state),
                                               ngraph::Output<ngraph::Node>(),
                                               pattern_map.at(input_W),
                                               pattern_map.at(input_R),
                                               pattern_map.at(input_B),
                                               pattern_map.at(unsqueeze));
    };

    auto m = std::make_shared<ngraph::pattern::Matcher>(tensor_iterator, matcher_name);
    register_matcher(m, callback);
}

ov::pass::ConvertTensorIteratorToSequence::ConvertTensorIteratorToSequence() {
    add_matcher<ConvertTensorIteratorToLSTMSequence>();
    add_matcher<ConvertTensorIteratorToRNNSequence>();
    add_matcher<ConvertTensorIteratorToGRUSequence>();
}<|MERGE_RESOLUTION|>--- conflicted
+++ resolved
@@ -192,18 +192,7 @@
 
     for (size_t i = 0; i < ordered_out_descs.size(); ++i) {
         if (ordered_out_descs[i]) {
-<<<<<<< HEAD
-            for (const auto& input : ti->output(ordered_out_descs[i]->m_output_index).get_target_inputs()) {
-                input.replace_source_output(outputs[i]->output(0));
-            }
-            NGRAPH_SUPPRESS_DEPRECATED_START
-            ov::descriptor::set_ov_tensor_legacy_name(
-                outputs[i]->get_output_tensor(0),
-                ngraph::op::util::create_ie_output_name(ti->output(ordered_out_descs[i]->m_output_index)));
-            NGRAPH_SUPPRESS_DEPRECATED_END
-=======
             ti->output(ordered_out_descs[i]->m_output_index).replace(outputs[i]->output(0));
->>>>>>> 47e80200
         }
     }
 
