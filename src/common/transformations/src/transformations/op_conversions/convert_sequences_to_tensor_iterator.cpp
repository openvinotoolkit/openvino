// Copyright (C) 2018-2023 Intel Corporation
// SPDX-License-Identifier: Apache-2.0
//

#include "transformations/op_conversions/convert_sequences_to_tensor_iterator.hpp"

#include <memory>
#include <ngraph/op/util/activation_functions.hpp>
#include <ngraph/pattern/op/wrap_type.hpp>
#include <ngraph/rt_info.hpp>
#include <transformations/utils/utils.hpp>

#include "itt.hpp"
#include "ngraph/builder/autobroadcast.hpp"
#include "openvino/op/add.hpp"
#include "openvino/op/broadcast.hpp"
#include "openvino/op/constant.hpp"
#include "openvino/op/equal.hpp"
#include "openvino/op/greater.hpp"
#include "openvino/op/gru_cell.hpp"
#include "openvino/op/gru_sequence.hpp"
#include "openvino/op/lstm_cell.hpp"
#include "openvino/op/lstm_sequence.hpp"
#include "openvino/op/parameter.hpp"
#include "openvino/op/result.hpp"
#include "openvino/op/reverse_sequence.hpp"
#include "openvino/op/rnn_cell.hpp"
#include "openvino/op/rnn_sequence.hpp"
#include "openvino/op/select.hpp"
#include "openvino/op/shape_of.hpp"
#include "openvino/op/squeeze.hpp"
#include "openvino/op/tensor_iterator.hpp"
#include "openvino/op/unsqueeze.hpp"

namespace {
ngraph::Output<ngraph::Node> get_current_iter(ngraph::ParameterVector& body_params,
                                              ngraph::ResultVector& body_results,
                                              const ngraph::Output<ngraph::Node>& seq_lengths) {
    auto curr_iter_body_param =
        std::make_shared<ov::op::v0::Parameter>(seq_lengths.get_element_type(), ngraph::Shape{1});
    // increment current iteration
    auto one = ov::op::v0::Constant::create(seq_lengths.get_element_type(), ngraph::Shape{1}, {1});
    auto add = std::make_shared<ov::op::v1::Add>(curr_iter_body_param, one);
    auto curr_iter_result = std::make_shared<ov::op::v0::Result>(add);
    body_params.push_back(curr_iter_body_param);
    body_results.push_back(curr_iter_result);
    return curr_iter_body_param;
}

ngraph::Output<ngraph::Node> get_masked_value(const std::shared_ptr<ov::op::v0::TensorIterator>& ti,
                                              ngraph::ParameterVector& body_params,
                                              ngraph::ResultVector& body_results,
                                              const ngraph::Output<ngraph::Node>& current_iter,
                                              const ngraph::Output<ngraph::Node>& data,
                                              const ngraph::Output<ngraph::Node>& seq_lengths) {
    // body parameters
    auto aggregated_Y_h_body_param =
        std::make_shared<ov::op::v0::Parameter>(data.get_element_type(), data.get_partial_shape());

    body_params.push_back(aggregated_Y_h_body_param);

    // Create mask node deciding whether or not to mask batch data.
    auto data_shape = ov::op::util::make_try_fold<ov::op::v3::ShapeOf>(data);
    auto axis = ov::op::v0::Constant::create(data_shape->get_element_type(), {1}, {0});
    auto batch_seq_length = ov::op::util::make_try_fold<ov::op::v3::Broadcast>(seq_lengths,
                                                                               data_shape,
                                                                               axis,
                                                                               ngraph::op::BroadcastType::EXPLICIT);

    auto mask_condition = std::make_shared<ov::op::v1::Greater>(current_iter, batch_seq_length);
    auto mask_Y_h = std::make_shared<ov::op::v1::Equal>(current_iter, batch_seq_length);

    // Select values depending on mask.
    // Select(<condition>, <true_value>, <false_value>)
    auto select_aggregated_H = std::make_shared<ov::op::v1::Select>(mask_Y_h, data, aggregated_Y_h_body_param);
    auto aggregated_result = std::make_shared<ov::op::v0::Result>(select_aggregated_H);
    body_results.push_back(aggregated_result);

    auto scalar_mask_value = ov::op::v0::Constant::create(data.get_element_type(), {}, {0.f});
    auto mask_value = ov::op::util::make_try_fold<ov::op::v3::Broadcast>(scalar_mask_value, data_shape);
    return ov::op::util::make_try_fold<ov::op::v1::Select>(mask_condition, mask_value, data);
}

bool convert_sequence_to_ti(const std::shared_ptr<ngraph::Node>& sequence,
                            const ngraph::Output<ngraph::Node>& X,
                            const ngraph::Output<ngraph::Node>& H_t,
                            const ngraph::Output<ngraph::Node>& C_t,
                            const ngraph::Output<ngraph::Node>& seq_lengths,
                            const ngraph::Output<ngraph::Node>& W,
                            const ngraph::Output<ngraph::Node>& R,
                            const ngraph::Output<ngraph::Node>& B,
                            const ngraph::op::RecurrentSequenceDirection& direction) {
    auto X_pshape = X.get_partial_shape();
    if (X_pshape.size() < 2 || X_pshape[1].is_dynamic()) {
        return false;
    }

    auto max_seq_len = X_pshape[1].get_length();
    bool enable_mask = ov::op::util::is_seq_len_provided(seq_lengths.get_node_shared_ptr(), max_seq_len);

    const bool is_reverse = direction == ngraph::op::RecurrentSequenceDirection::REVERSE;
    std::shared_ptr<ngraph::Node> reverse_seq_before;
    if (is_reverse && enable_mask) {
        reverse_seq_before = std::make_shared<ov::op::v0::ReverseSequence>(X, seq_lengths, 0, 1);
    }

    auto axis_0 = ov::op::v0::Constant::create(ngraph::element::i64, ngraph::Shape{1}, {0});
    auto axis_1 = ov::op::v0::Constant::create(ngraph::element::i64, ngraph::Shape{1}, {1});

    // TensorIterator Body: begin
    auto X_param_pshape = X_pshape;
    X_param_pshape[1] = 1;  // split by seq_lengths dimension
    auto X_body_param = std::make_shared<ov::op::v0::Parameter>(X.get_element_type(), X_param_pshape);

    const auto squeezed_h = ov::op::util::make_try_fold<ov::op::v0::Squeeze>(H_t, axis_1);
    auto H_body_param = std::make_shared<ov::op::v0::Parameter>(squeezed_h->get_element_type(),
                                                                squeezed_h->get_output_partial_shape(0));
    auto seq_body_param =
        std::make_shared<ov::op::v0::Parameter>(seq_lengths.get_element_type(), seq_lengths.get_partial_shape());

    // LSTM sequence case
    const bool cell_state_defined = C_t.get_node_shared_ptr() != nullptr;
    std::shared_ptr<ov::op::v0::Parameter> C_body_param = nullptr;
    std::shared_ptr<ngraph::Node> squeezed_c = nullptr;
    if (cell_state_defined) {
        squeezed_c = ov::op::util::make_try_fold<ov::op::v0::Squeeze>(C_t, axis_1);
        C_body_param = std::make_shared<ov::op::v0::Parameter>(squeezed_c->get_element_type(),
                                                               squeezed_c->get_output_partial_shape(0));
    }

<<<<<<< HEAD
    const auto squeezed_x = ov::op::util::make_try_fold<ov::opset5::Squeeze>(X_body_param, axis_1);
    const auto squeezed_w = ov::op::util::make_try_fold<ov::opset5::Squeeze>(W, axis_0);
    std::shared_ptr<ov::opset5::Parameter> W_body_param;
    if (!ov::is_type<ov::opset5::Constant>(squeezed_w))
        W_body_param = std::make_shared<ov::opset5::Parameter>(squeezed_w->get_element_type(),
                                                               squeezed_w->get_output_partial_shape(0));
    const auto squeezed_r = ov::op::util::make_try_fold<ov::opset5::Squeeze>(R, axis_0);
    std::shared_ptr<ov::opset5::Parameter> R_body_param;
    if (!ov::is_type<ov::opset5::Constant>(squeezed_r))
        R_body_param = std::make_shared<ov::opset5::Parameter>(squeezed_r->get_element_type(),
                                                               squeezed_r->get_output_partial_shape(0));
    const auto squeezed_b = ov::op::util::make_try_fold<ov::opset5::Squeeze>(B, axis_0);
    std::shared_ptr<ov::opset5::Parameter> B_body_param;
    if (!ov::is_type<ov::opset5::Constant>(squeezed_b))
        B_body_param = std::make_shared<ov::opset5::Parameter>(squeezed_b->get_element_type(),
                                                               squeezed_b->get_output_partial_shape(0));
=======
    const auto squeezed_x = ov::op::util::make_try_fold<ov::op::v0::Squeeze>(X_body_param, axis_1);
    const auto squeezed_w = ov::op::util::make_try_fold<ov::op::v0::Squeeze>(W, axis_0);
    const auto squeezed_r = ov::op::util::make_try_fold<ov::op::v0::Squeeze>(R, axis_0);
    const auto squeezed_b = ov::op::util::make_try_fold<ov::op::v0::Squeeze>(B, axis_0);
>>>>>>> aeff5056

    std::shared_ptr<ngraph::Node> cell;
    if (const auto lstm_sequence = ngraph::as_type_ptr<ov::op::v5::LSTMSequence>(sequence)) {
        cell = std::make_shared<ov::op::v4::LSTMCell>(squeezed_x,
                                                      H_body_param,
                                                      C_body_param,
                                                      W_body_param ? W_body_param : squeezed_w,
                                                      R_body_param ? R_body_param : squeezed_r,
                                                      B_body_param ? B_body_param : squeezed_b,
                                                      lstm_sequence->get_hidden_size(),
                                                      lstm_sequence->get_activations(),
                                                      lstm_sequence->get_activations_alpha(),
                                                      lstm_sequence->get_activations_beta(),
                                                      lstm_sequence->get_clip());
    } else if (const auto rnn_sequence = ngraph::as_type_ptr<ov::op::v5::RNNSequence>(sequence)) {
        cell = std::make_shared<ov::op::v0::RNNCell>(squeezed_x,
                                                     H_body_param,
                                                     W_body_param ? W_body_param : squeezed_w,
                                                     R_body_param ? R_body_param : squeezed_r,
                                                     B_body_param ? B_body_param : squeezed_b,
                                                     rnn_sequence->get_hidden_size(),
                                                     rnn_sequence->get_activations(),
                                                     rnn_sequence->get_activations_alpha(),
                                                     rnn_sequence->get_activations_beta(),
                                                     rnn_sequence->get_clip());
    } else if (const auto gnn_sequence = ngraph::as_type_ptr<ov::op::v5::GRUSequence>(sequence)) {
        cell = std::make_shared<ov::op::v3::GRUCell>(squeezed_x,
                                                     H_body_param,
                                                     W_body_param ? W_body_param : squeezed_w,
                                                     R_body_param ? R_body_param : squeezed_r,
                                                     B_body_param ? B_body_param : squeezed_b,
                                                     gnn_sequence->get_hidden_size(),
                                                     gnn_sequence->get_activations(),
                                                     gnn_sequence->get_activations_alpha(),
                                                     gnn_sequence->get_activations_beta(),
                                                     gnn_sequence->get_clip(),
                                                     gnn_sequence->get_linear_before_reset());
    } else {
        return false;
    }

    ngraph::ParameterVector body_params;
    ngraph::ResultVector body_results;

    ngraph::Output<ngraph::Node> hidden_state = cell->output(0);
    ngraph::Output<ngraph::Node> cell_state;
    if (cell_state_defined)
        cell_state = cell->output(1);

    auto tensor_iterator = std::make_shared<ov::op::v0::TensorIterator>();
    if (enable_mask) {
        const auto current_iter = get_current_iter(body_params, body_results, seq_body_param);
        hidden_state =
            get_masked_value(tensor_iterator, body_params, body_results, current_iter, hidden_state, seq_body_param);
        if (cell_state_defined)
            cell_state =
                get_masked_value(tensor_iterator, body_params, body_results, current_iter, cell_state, seq_body_param);
    }

    auto H_res = std::make_shared<ov::op::v0::Result>(hidden_state);
    auto C_res = cell_state_defined ? std::make_shared<ov::op::v0::Result>(cell_state) : nullptr;
    auto hidden_state_unsqueezed = std::make_shared<ov::op::v0::Unsqueeze>(hidden_state, axis_1);
    auto concat_res = std::make_shared<ov::op::v0::Result>(hidden_state_unsqueezed);

    body_params.push_back(X_body_param);
    body_params.push_back(H_body_param);
    if (cell_state_defined)
        body_params.push_back(C_body_param);
    body_params.push_back(seq_body_param);
    if (W_body_param)
        body_params.push_back(W_body_param);
    if (R_body_param)
        body_params.push_back(R_body_param);
    if (B_body_param)
        body_params.push_back(B_body_param);

    body_results.push_back(concat_res);
    body_results.push_back(H_res);
    if (cell_state_defined)
        body_results.push_back(C_res);

    auto body = std::make_shared<ngraph::Function>(body_results, body_params);
    tensor_iterator->set_function(body);
    // TensorIterator Body: end
    if (is_reverse) {
        if (!enable_mask) {
            // Reversed order, stride -1
            tensor_iterator->set_sliced_input(X_body_param, X, -1, -1, 1, 0, 1);
            tensor_iterator->get_concatenated_slices(concat_res, -1, -1, 1, 0, 1);
        } else {
            // use ReverseSequence as initializer
            tensor_iterator->set_sliced_input(X_body_param, reverse_seq_before, 0, 1, 1, -1, 1);
            tensor_iterator->get_concatenated_slices(concat_res, 0, 1, 1, -1, 1);
        }
    } else {
        // forward order
        tensor_iterator->set_sliced_input(X_body_param, X, 0, 1, 1, -1, 1);
        tensor_iterator->get_concatenated_slices(concat_res, 0, 1, 1, -1, 1);
    }

    tensor_iterator->set_merged_input(H_body_param, squeezed_h, H_res);
    if (cell_state_defined)
        tensor_iterator->set_merged_input(C_body_param, squeezed_c, C_res);
    tensor_iterator->set_invariant_input(seq_body_param, seq_lengths);
    if (W_body_param)
        tensor_iterator->set_invariant_input(W_body_param, squeezed_w);
    if (R_body_param)
        tensor_iterator->set_invariant_input(R_body_param, squeezed_r);
    if (B_body_param)
        tensor_iterator->set_invariant_input(B_body_param, squeezed_b);

    ngraph::Output<ngraph::Node> H_out = H_res;
    ngraph::Output<ngraph::Node> C_out = C_res;
    if (enable_mask) {
        // create initial values for body_parameters in outer graph
        // aggregated Y_h - concatenation of the last non-zero values for each batch
        auto H_body_param_shape = ov::op::util::make_try_fold<ov::op::v3::ShapeOf>(H_body_param);
        auto aggregated_Y_h_scalar = ov::op::v0::Constant::create(H_body_param->get_element_type(), {}, {0.f});
        auto aggregated_Y_h =
            ov::op::util::make_try_fold<ov::op::v3::Broadcast>(aggregated_Y_h_scalar, H_body_param_shape);

        auto init_val_curr_iter = ov::op::v0::Constant::create(seq_lengths.get_element_type(), ngraph::Shape{1}, {1});
        ngraph::copy_runtime_info(sequence, {aggregated_Y_h, init_val_curr_iter});

        // set initial value and back edge for current iteration
        tensor_iterator->set_merged_input(body_params.at(0), init_val_curr_iter, body_results.at(0));
        // set initial value and back edge for aggregated H
        tensor_iterator->set_merged_input(body_params.at(1), aggregated_Y_h, body_results.at(1));

        H_out = tensor_iterator->get_function()->get_results()[1];

        if (cell_state_defined) {
            auto C_body_param_shape = ov::op::util::make_try_fold<ov::op::v3::ShapeOf>(C_body_param);
            auto aggregated_Y_c_scalar = ov::op::v0::Constant::create(C_body_param->get_element_type(), {}, {0.f});
            auto aggregated_Y_c =
                ov::op::util::make_try_fold<ov::op::v3::Broadcast>(aggregated_Y_c_scalar, C_body_param_shape);
            ngraph::copy_runtime_info(sequence, aggregated_Y_c);

            // set initial value and back edge for aggregated C
            tensor_iterator->set_merged_input(body_params.at(2), aggregated_Y_c, body_results.at(2));
            C_out = tensor_iterator->get_function()->get_results()[2];
        }
    }

    tensor_iterator->get_iter_value(H_out);
    if (cell_state_defined)
        tensor_iterator->get_iter_value(C_out);
    tensor_iterator->set_friendly_name(sequence->get_friendly_name());
    ngraph::NodeVector new_nodes{squeezed_h, tensor_iterator};
    if (cell_state_defined)
        new_nodes.push_back(squeezed_c);
    ngraph::OutputVector nodes_to_replace;
    if (enable_mask && is_reverse) {
        auto reverse_seq_after =
            std::make_shared<ov::op::v0::ReverseSequence>(tensor_iterator->output(0), seq_lengths, 0, 1);
        // Resolve a collision of names data nodes in CNN Network in Reverse case with mask.
        /*
         *   Before transformation (no collisions)
         *   RNN/LSTM/GRU Sequence [rnn_name] -- (data_node: rnn_name.0) - > Result1
         *                                    -- (data_node: rnn_name.1) - > Result2
         *
         *
         *   After transformation (without identity, there are collisions):
         *   We need to set rnn_name.0 to RevSequence to store result name.
         *   TI [rnn_name] -- (DATA_NODE: rnn_name.0) --> RevSequence [rnn_name.0] -- (DATA_NODE: rnn_name.0) -> Result1
         *                 -- (data_node: rnn_name.1) --> Result2
         *
         *
         *   After transformation (with identity, no collisions):
         *   TI has other_name, but it doesn't affect result names due TI is not connected to Results directly.
         *   TI [other_name] -- (data_node: other_name.0) --> RevSequence [rnn_name.0] -- (data_node: rnn_name.0) ->
         * Result1
         *                   -- (data_node: other_name.1) --> Identity(rnn_name.1) -- (data_node: rnn_name.1) -> Result2
         */
        new_nodes.push_back(reverse_seq_before);
        new_nodes.push_back(reverse_seq_after);
        nodes_to_replace.push_back(reverse_seq_after);
        nodes_to_replace.push_back(tensor_iterator->output(1));

        if (cell_state_defined) {
            auto cell_state = tensor_iterator->output(2);
            new_nodes.emplace_back(cell_state.get_node_shared_ptr());
            nodes_to_replace.emplace_back(cell_state);
        }

        tensor_iterator->set_friendly_name(sequence->get_friendly_name() + "/tensor_iterator");
    } else {
        nodes_to_replace = tensor_iterator->outputs();
    }

    for (size_t i = 0; i < nodes_to_replace.size(); i++) {
        auto unsqueeze = std::make_shared<ov::op::v0::Unsqueeze>(nodes_to_replace[i], axis_1);
        unsqueeze->set_friendly_name(sequence->get_friendly_name() + "." + std::to_string(i));
        nodes_to_replace[i] = unsqueeze;
        new_nodes.push_back(unsqueeze);
    }
    ngraph::copy_runtime_info(sequence, new_nodes);
    ngraph::replace_node(sequence, nodes_to_replace);

    return true;
}
}  // namespace

ov::pass::ConvertRNNSequenceToTensorIterator::ConvertRNNSequenceToTensorIterator() {
    MATCHER_SCOPE(ConvertRNNSequenceToTensorIterator);
    auto X_m = pattern::any_input(pattern::has_static_rank());
    auto H_t_m = pattern::any_input();
    auto seq_lengths_m = pattern::any_input();
    auto W_m = pattern::any_input();
    auto R_m = pattern::any_input();
    auto B_m = pattern::any_input();
    auto rnn_seq = ngraph::pattern::wrap_type<ov::op::v5::RNNSequence>({X_m, H_t_m, seq_lengths_m, W_m, R_m, B_m});

    matcher_pass_callback callback = [=](ngraph::pattern::Matcher& m) {
        auto sequence = ngraph::as_type_ptr<ov::op::v5::RNNSequence>(m.get_match_root());

        // Bidirectional Sequence op should be decomposed to Reverse + Forward
        // (e.g. apply BidirectionalRNNSequenceDecomposition transformation before this one)
        if (!sequence || sequence->get_direction() == ngraph::op::RecurrentSequenceDirection::BIDIRECTIONAL ||
            transformation_callback(sequence)) {
            return false;
        }

        const auto& pattern_map = m.get_pattern_value_map();
        const auto& X = pattern_map.at(X_m);                      // split
        const auto& H_t = pattern_map.at(H_t_m);                  // merged (init value + back edge)
        const auto& seq_lengths = pattern_map.at(seq_lengths_m);  // invariant
        const auto& W = pattern_map.at(W_m);                      // const in the body
        const auto& R = pattern_map.at(R_m);                      // const in the body
        const auto& B = pattern_map.at(B_m);                      // const in the body

        return convert_sequence_to_ti(sequence,
                                      X,
                                      H_t,
                                      Output<Node>(),
                                      seq_lengths,
                                      W,
                                      R,
                                      B,
                                      sequence->get_direction());
    };

    auto m = std::make_shared<ngraph::pattern::Matcher>(rnn_seq, matcher_name);
    register_matcher(m, callback);
}

ov::pass::ConvertGRUSequenceToTensorIterator::ConvertGRUSequenceToTensorIterator() {
    MATCHER_SCOPE(ConvertGRUSequenceToTensorIterator);
    auto X_m = pattern::any_input(pattern::has_static_rank());
    auto H_t_m = pattern::any_input();
    auto seq_lengths_m = pattern::any_input();
    auto W_m = pattern::any_input();
    auto R_m = pattern::any_input();
    auto B_m = pattern::any_input();
    auto gru_seq = ngraph::pattern::wrap_type<ov::op::v5::GRUSequence>({X_m, H_t_m, seq_lengths_m, W_m, R_m, B_m});

    matcher_pass_callback callback = [=](ngraph::pattern::Matcher& m) {
        auto sequence = ngraph::as_type_ptr<ov::op::v5::GRUSequence>(m.get_match_root());

        // Bidirectional Sequence op should be decomposed to Reverse + Forward
        // (e.g. apply BidirectionalRNNSequenceDecomposition transformation before this one)
        if (!sequence || sequence->get_direction() == ngraph::op::RecurrentSequenceDirection::BIDIRECTIONAL ||
            transformation_callback(sequence)) {
            return false;
        }

        const auto& pattern_map = m.get_pattern_value_map();
        const auto& X = pattern_map.at(X_m);                      // split
        const auto& H_t = pattern_map.at(H_t_m);                  // merged (init value + back edge)
        const auto& seq_lengths = pattern_map.at(seq_lengths_m);  // invariant
        const auto& W = pattern_map.at(W_m);                      // const in the body
        const auto& R = pattern_map.at(R_m);                      // const in the body
        const auto& B = pattern_map.at(B_m);                      // const in the body

        return convert_sequence_to_ti(sequence,
                                      X,
                                      H_t,
                                      Output<Node>(),
                                      seq_lengths,
                                      W,
                                      R,
                                      B,
                                      sequence->get_direction());
    };

    auto m = std::make_shared<ngraph::pattern::Matcher>(gru_seq, matcher_name);
    register_matcher(m, callback);
}

ov::pass::ConvertLSTMSequenceToTensorIterator::ConvertLSTMSequenceToTensorIterator() {
    MATCHER_SCOPE(ConvertLSTMSequenceToTensorIterator);
    auto X_m = pattern::any_input(pattern::has_static_rank());
    auto H_t_m = pattern::any_input();
    auto C_t_m = pattern::any_input();
    auto seq_lengths_m = pattern::any_input();
    auto W_m = pattern::any_input();
    auto R_m = pattern::any_input();
    auto B_m = pattern::any_input();
    auto lstm_seq =
        ngraph::pattern::wrap_type<ov::op::v5::LSTMSequence>({X_m, H_t_m, C_t_m, seq_lengths_m, W_m, R_m, B_m});

    matcher_pass_callback callback = [=](ngraph::pattern::Matcher& m) {
        auto sequence = ngraph::as_type_ptr<ov::op::v5::LSTMSequence>(m.get_match_root());

        // Bidirectional Sequence op should be decomposed to Reverse + Forward
        // (e.g. apply BidirectionalRNNSequenceDecomposition transformation before this one)
        if (!sequence || sequence->get_direction() == ngraph::op::RecurrentSequenceDirection::BIDIRECTIONAL ||
            transformation_callback(sequence)) {
            return false;
        }

        const auto& pattern_map = m.get_pattern_value_map();
        const auto& X = pattern_map.at(X_m);                      // split
        const auto& H_t = pattern_map.at(H_t_m);                  // merged (init value + back edge)
        const auto& C_t = pattern_map.at(C_t_m);                  // merged (init value + back edge)
        const auto& seq_lengths = pattern_map.at(seq_lengths_m);  // invariant
        const auto& W = pattern_map.at(W_m);                      // const in the body
        const auto& R = pattern_map.at(R_m);                      // const in the body
        const auto& B = pattern_map.at(B_m);                      // const in the body

        return convert_sequence_to_ti(sequence, X, H_t, C_t, seq_lengths, W, R, B, sequence->get_direction());
    };

    auto m = std::make_shared<ngraph::pattern::Matcher>(lstm_seq, matcher_name);
    register_matcher(m, callback);
}

ov::pass::ConvertSequenceToTensorIterator::ConvertSequenceToTensorIterator() {
    add_matcher<ConvertLSTMSequenceToTensorIterator>();
    add_matcher<ConvertRNNSequenceToTensorIterator>();
    add_matcher<ConvertGRUSequenceToTensorIterator>();
}<|MERGE_RESOLUTION|>--- conflicted
+++ resolved
@@ -128,29 +128,22 @@
                                                                squeezed_c->get_output_partial_shape(0));
     }
 
-<<<<<<< HEAD
-    const auto squeezed_x = ov::op::util::make_try_fold<ov::opset5::Squeeze>(X_body_param, axis_1);
-    const auto squeezed_w = ov::op::util::make_try_fold<ov::opset5::Squeeze>(W, axis_0);
-    std::shared_ptr<ov::opset5::Parameter> W_body_param;
-    if (!ov::is_type<ov::opset5::Constant>(squeezed_w))
-        W_body_param = std::make_shared<ov::opset5::Parameter>(squeezed_w->get_element_type(),
-                                                               squeezed_w->get_output_partial_shape(0));
-    const auto squeezed_r = ov::op::util::make_try_fold<ov::opset5::Squeeze>(R, axis_0);
-    std::shared_ptr<ov::opset5::Parameter> R_body_param;
-    if (!ov::is_type<ov::opset5::Constant>(squeezed_r))
-        R_body_param = std::make_shared<ov::opset5::Parameter>(squeezed_r->get_element_type(),
-                                                               squeezed_r->get_output_partial_shape(0));
-    const auto squeezed_b = ov::op::util::make_try_fold<ov::opset5::Squeeze>(B, axis_0);
-    std::shared_ptr<ov::opset5::Parameter> B_body_param;
-    if (!ov::is_type<ov::opset5::Constant>(squeezed_b))
-        B_body_param = std::make_shared<ov::opset5::Parameter>(squeezed_b->get_element_type(),
-                                                               squeezed_b->get_output_partial_shape(0));
-=======
     const auto squeezed_x = ov::op::util::make_try_fold<ov::op::v0::Squeeze>(X_body_param, axis_1);
     const auto squeezed_w = ov::op::util::make_try_fold<ov::op::v0::Squeeze>(W, axis_0);
+    std::shared_ptr<ov::op::v0::Parameter> W_body_param;
+    if (!ov::is_type<ov::op::v0::Constant>(squeezed_w))
+        W_body_param = std::make_shared<ov::op::v0::Parameter>(squeezed_w->get_element_type(),
+                                                               squeezed_w->get_output_partial_shape(0));
     const auto squeezed_r = ov::op::util::make_try_fold<ov::op::v0::Squeeze>(R, axis_0);
+    std::shared_ptr<ov::op::v0::Parameter> R_body_param;
+    if (!ov::is_type<ov::op::v0::Constant>(squeezed_r))
+        R_body_param = std::make_shared<ov::op::v0::Parameter>(squeezed_r->get_element_type(),
+                                                               squeezed_r->get_output_partial_shape(0));
     const auto squeezed_b = ov::op::util::make_try_fold<ov::op::v0::Squeeze>(B, axis_0);
->>>>>>> aeff5056
+    std::shared_ptr<ov::op::v0::Parameter> B_body_param;
+    if (!ov::is_type<ov::op::v0::Constant>(squeezed_b))
+        B_body_param = std::make_shared<ov::op::v0::Parameter>(squeezed_b->get_element_type(),
+                                                               squeezed_b->get_output_partial_shape(0));
 
     std::shared_ptr<ngraph::Node> cell;
     if (const auto lstm_sequence = ngraph::as_type_ptr<ov::op::v5::LSTMSequence>(sequence)) {
