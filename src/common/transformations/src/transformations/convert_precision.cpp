--- conflicted
+++ resolved
@@ -312,8 +312,15 @@
         return false;
 
     bool has_fp16_compression = m_precisions.count(element::f32) > 0 && m_precisions[element::f32] == element::f16;
-
-    if (m_keep_precision_sensitive_in_fp32 && has_fp16_compression) {
+    bool has_quantize_nodes = false;
+    for (const auto& op : f->get_ops()) {
+        if (std::dynamic_pointer_cast<opset8::FakeQuantize>(op)) {
+            has_quantize_nodes = true;
+            break;
+        }
+    }
+
+    if (m_keep_precision_sensitive_in_fp32 && has_fp16_compression && !has_quantize_nodes) {
         pass::Manager manager(get_pass_config());
         // Mark subgraphs with disable_fp16_compression to keep them in FP32
         manager.register_pass<pass::MarkSugraphsToKeepInMixedPrecision>();
@@ -356,28 +363,6 @@
         {opset10::Unique::get_type_info_static(), fuse_type_to_unique_v10},
         {opset8::RandomUniform::get_type_info_static(), fuse_type_to_random_uniform_v8}};
 
-<<<<<<< HEAD
-    std::pair<ov::element::Type, ov::element::Type> compress_f16_pair = {ov::element::f32, ov::element::f16};
-    bool has_compress_f16 = std::count(m_precisions.begin(), m_precisions.end(), compress_f16_pair) > 0;
-
-    bool has_quantize_nodes = false;
-    for (const auto& op : f->get_ops()) {
-        if (std::dynamic_pointer_cast<opset8::FakeQuantize>(op)) {
-            has_quantize_nodes = true;
-            break;
-        }
-    }
-
-    if (m_keep_precision_sensitive_in_fp32 && has_compress_f16 && !has_quantize_nodes) {
-        pass::Manager manager(get_pass_config());
-        // Mark subgraphs with disable_fp16_compression to keep them in FP32
-        manager.register_pass<pass::MarkSugraphsToKeepInMixedPrecision>();
-        manager.register_pass<pass::AlignMixedFP32FP16Types>();
-        manager.run_passes(f);
-    }
-
-=======
->>>>>>> 1b72352f
     for (const auto& it : m_additional_type_to_fuse_map) {
         type_to_fuse[it.first] = it.second;
     }
