// Copyright (C) 2018-2023 Intel Corporation
// SPDX-License-Identifier: Apache-2.0
//

#include "transformations/convert_precision.hpp"

#include <memory>
#include <ngraph/runtime/reference/convert.hpp>
#include <openvino/opsets/opset1.hpp>
#include <openvino/opsets/opset10.hpp>
#include <openvino/opsets/opset3.hpp>
#include <openvino/opsets/opset4.hpp>
#include <openvino/opsets/opset5.hpp>
#include <openvino/opsets/opset6.hpp>
#include <openvino/opsets/opset8.hpp>
#include <openvino/opsets/opset9.hpp>
#include <vector>

#include "itt.hpp"
#include "openvino/pass/constant_folding.hpp"
#include "openvino/pass/manager.hpp"
#include "ov_ops/type_relaxed.hpp"
#include "transformations/common_optimizations/align_mixed_fp32_fp16_types.hpp"
#include "transformations/common_optimizations/mark_subgraphs_to_keep_in_mixed_precision.hpp"
#include "transformations/enable_decompression_convert_constant_folding.hpp"
#include "transformations/rt_info/disable_fp16_compression.hpp"

using namespace ov;

bool fuse_type_to_constant(const std::shared_ptr<ngraph::Node>& node,
                           const precisions_map& precisions,
                           const std::vector<ngraph::Input<ngraph::Node>>& consumers);
bool fuse_type_to_shapeof(const std::shared_ptr<ngraph::Node>& node, const precisions_map& precisions);
bool fuse_type_to_shapeof_v0(const std::shared_ptr<ngraph::Node>& node, const precisions_map& precisions);
bool fuse_type_to_random_uniform_v8(const std::shared_ptr<ngraph::Node>& node, const precisions_map& precisions);
bool fuse_type_to_unique_v10(const std::shared_ptr<ngraph::Node>& node, const precisions_map& precisions);
bool fuse_type_to_range_v4(const std::shared_ptr<ngraph::Node>& node, const precisions_map& precisions);
bool fuse_type_to_parameter(const std::shared_ptr<ngraph::Node>& node, const precisions_map& precisions);
bool fuse_type_to_convert(const std::shared_ptr<ngraph::Node>& node, const precisions_map& precisions);
bool fuse_type_to_nms3(const std::shared_ptr<ngraph::Node>& node, const precisions_map& precisions);
bool fuse_type_to_nms4(const std::shared_ptr<ngraph::Node>& node, const precisions_map& precisions);
bool fuse_type_to_nms5(const std::shared_ptr<ngraph::Node>& node, const precisions_map& precisions);
bool fuse_type_to_nms9(const std::shared_ptr<ngraph::Node>& node, const precisions_map& precisions);
bool fuse_type_to_matrix_nms(const std::shared_ptr<ngraph::Node>& node, const precisions_map& precisions);
bool fuse_type_to_multiclass_nms(const std::shared_ptr<ngraph::Node>& node, const precisions_map& precisions);
bool fuse_type_to_generate_proposals(const std::shared_ptr<ngraph::Node>& node, const precisions_map& precisions);
bool fuse_type_to_topk(const std::shared_ptr<ngraph::Node>& node, const precisions_map& precisions);
bool fuse_type_to_maxpool(const std::shared_ptr<ngraph::Node>& node, const precisions_map& precisions);
bool fuse_type_to_nonzero(const std::shared_ptr<ngraph::Node>& node, const precisions_map& precisions);
bool fuse_type_to_bucketize(const std::shared_ptr<ngraph::Node>& node, const precisions_map& precisions);
bool fuse_type_to_ctc_greedy_decoder_seq_len(const std::shared_ptr<ngraph::Node>& node,
                                             const precisions_map& precisions);

bool fuse_type_to_random_uniform_v8(const std::shared_ptr<ngraph::Node>& node, const precisions_map& precisions);

bool extend_select_type(const std::shared_ptr<ngraph::Node>& node, const precisions_map& precisions);
bool extend_reverse_type(const std::shared_ptr<ngraph::Node>& node, const precisions_map& precisions);

template <typename T>
bool fuse_type_to_binary_comparision(const std::shared_ptr<ngraph::Node>& node, const precisions_map& precisions) {
    auto it = precisions.find(node->get_output_element_type(0));
    if (it == precisions.end())
        return false;
    const auto& to = it->second;
    if (auto type_relaxed = std::dynamic_pointer_cast<ov::op::TypeRelaxedBase>(node)) {
        type_relaxed->set_overridden_output_type(to);
        return true;
    } else if (auto casted = std::dynamic_pointer_cast<T>(node)) {
        auto relaxed_op =
            std::make_shared<ov::op::TypeRelaxed<T>>(*casted, ov::element::TypeVector{}, ov::element::TypeVector{to});
        replace_node(node, relaxed_op);
        return true;
    }
    return false;
}

template <typename T>
bool fuse_type_to_logical(const std::shared_ptr<ngraph::Node>& node, const precisions_map& precisions) {
    auto it = precisions.find(node->get_output_element_type(0));
    if (it == precisions.end())
        return false;
    const auto& to = it->second;
    if (auto type_relaxed = std::dynamic_pointer_cast<ov::op::TypeRelaxedBase>(node)) {
        type_relaxed->set_overridden_output_type(to);
        type_relaxed->set_origin_input_type(ov::element::boolean, 0);
        type_relaxed->set_origin_input_type(ov::element::boolean, 1);
        return true;
    } else if (auto casted = std::dynamic_pointer_cast<T>(node)) {
        auto relaxed_op = std::make_shared<ov::op::TypeRelaxed<T>>(
            *casted,
            ov::element::TypeVector{ov::element::boolean, ov::element::boolean},
            ov::element::TypeVector{to});
        replace_node(node, relaxed_op);
        return true;
    }
    return false;
}

template <class T>
bool fuse_type_to_reduce_logical(const std::shared_ptr<ngraph::Node>& node, const precisions_map& precisions) {
    auto it = precisions.find(node->get_output_element_type(0));
    if (it == precisions.end())
        return false;
    const auto& to = it->second;
    if (auto type_relaxed = std::dynamic_pointer_cast<ov::op::TypeRelaxedBase>(node)) {
        type_relaxed->set_overridden_output_type(to);
        type_relaxed->set_origin_input_type(ov::element::boolean, 0);
        return true;
    } else if (auto casted = std::dynamic_pointer_cast<T>(node)) {
        auto relaxed_op = std::make_shared<ov::op::TypeRelaxed<T>>(*casted,
                                                                   ov::element::TypeVector{ov::element::boolean},
                                                                   ov::element::TypeVector{to});
        replace_node(node, relaxed_op);
        return true;
    }
    return false;
}

namespace {

bool convert_precision(ov::pass::PassBase& pass,
                       const std::shared_ptr<ngraph::Function>& f,
                       const type_to_fuse_map& type_to_fuse,
                       const type_to_fuse_map& type_to_extend,
                       const precisions_map& precisions,
                       bool skip_precision_sensitive = false) {
    // As Constant operations can be shared between multiple nGraph Functions so before
    // changing precision we need to understand which Constant consumers belongs
    // to the current nGraph Function
    std::unordered_map<const ngraph::Node*, std::vector<Input<Node>>> const_to_internal_output;

    auto register_constants = [&const_to_internal_output](const std::vector<std::shared_ptr<Node>>& ops) {
        for (auto& node : ops) {
            for (auto& input : node->inputs()) {
                if (auto const_node =
                        std::dynamic_pointer_cast<opset4::Constant>(input.get_source_output().get_node_shared_ptr())) {
                    const_to_internal_output[const_node.get()].emplace_back(input);
                }
            }
        }
    };

    std::function<bool(const std::shared_ptr<Model>&, bool)> convert_function_precision =
        [&](const std::shared_ptr<Model>& f, bool is_subgraph) mutable {
            bool is_changed = false;
            bool is_output_precision_changed = false;

            auto node_is_replaced = [](const std::shared_ptr<Node>& node) {
                const auto outputs = node->outputs();
                bool has_consumers = std::all_of(outputs.begin(), outputs.end(), [](const Output<Node>& output) {
                    return output.get_target_inputs().size() == 0;
                });
                return has_consumers && !(is_type<op::v0::Result>(node) || is_type<op::Sink>(node));
            };

            auto convert_node_output_precision = [&](const std::shared_ptr<ngraph::Node>& node,
                                                     const precisions_map& precisions) {
                bool res = false;
                // Handle case with Constants as they can have consumers from other nGraph Function object
                const auto constant = ov::as_type_ptr<opset10::Constant>(node);
                const auto it = const_to_internal_output.find(node.get());
                if (constant && it != const_to_internal_output.end()) {
                    return fuse_type_to_constant(node, precisions, it->second);
                }

                // Check that node type exists in map and we can fuse type into node
                const auto t2f_it = type_to_fuse.find(node->get_type_info());
                if (t2f_it != type_to_fuse.end()) {
                    res = t2f_it->second(node, precisions);
                }
                if ((is_changed || is_output_precision_changed || res) && !node_is_replaced(node)) {
                    if (res) {
                        node->revalidate_and_infer_types();
                    } else {
                        node->validate_and_infer_types();
                    }
                }
                return res;
            };

            auto convert_node_input_precision = [&](const std::shared_ptr<ngraph::Node>& node,
                                                    const precisions_map& precisions) {
                bool res = false;
                // For some operations we need to extend their input types to support new type
                auto it = type_to_extend.find(node->get_type_info());
                if (it != type_to_extend.end()) {
                    res = it->second(node, precisions);
                }
                if ((is_changed || res) && !node_is_replaced(node)) {
                    if (res) {
                        node->revalidate_and_infer_types();
                    } else {
                        node->validate_and_infer_types();
                    }
                }
                return res;
            };

            auto ops = f->get_ordered_ops();

            // Iterate over all nodes in topological order and then iterate over node outputs.
            // If output type mismatch given type we try to fuse type into this operation
            // otherwise we insert Convert operation.
            for (auto& node : ops) {
                if (skip_precision_sensitive && fp16_compression_is_disabled(node) && to == element::f16)
                    continue;
                is_changed |= convert_node_input_precision(node, precisions);
            }

            if (is_changed)
                ops = f->get_ordered_ops();

            // Register internal constants only after fixing input type that could lead to nodes
            // replacement
            register_constants(ops);

            for (auto& node : ops) {
                // skip precision sensitive nodes
                if (skip_precision_sensitive && fp16_compression_is_disabled(node) && to == element::f16)
                    continue;
                // Recursively apply transformation for sub-graph based operations
                if (auto sub_graph_node = std::dynamic_pointer_cast<op::util::MultiSubGraphOp>(node)) {
                    size_t sub_graphs_num = sub_graph_node->get_internal_subgraphs_size();
                    for (size_t sub_graph_ind = 0; sub_graph_ind < sub_graphs_num; ++sub_graph_ind) {
                        is_changed |=
                            convert_function_precision(sub_graph_node->get_function(static_cast<int>(sub_graph_ind)),
                                                       true);
                    }
                }
                is_output_precision_changed |= convert_node_output_precision(node, precisions);
            }

            if (is_output_precision_changed) {
                ops = f->get_ordered_ops();
                is_changed |= is_output_precision_changed;
            }

            if (!is_subgraph) {
                // TODO: we need to split NopElimination pass to separate MatcherPasses and call
                // Convert elimination here
                for (auto& node : ops) {
                    if (auto convert = std::dynamic_pointer_cast<opset4::Convert>(node)) {
                        if (pass::constant_folding_is_disabled(node))
                            continue;
                        // WA for topK, dont remove fake convert
                        if (convert->input(0).get_element_type() == convert->get_convert_element_type() &&
                            convert->input_value(0).get_node_shared_ptr()->get_output_size() == 1) {
                            replace_output_update_name(convert->output(0), convert->input_value(0));
                        }
                    }
                }
            }

            return is_changed;
        };

    return convert_function_precision(f, false);
}

using precisions_set_t = std::unordered_set<ngraph::element::Type_t, EnumClassHash>;

precisions_set_t find_all_used_precisions(const std::shared_ptr<ngraph::Function>& fn) {
    precisions_set_t used_precisions;

    ngraph::traverse_nodes(fn, [&](const std::shared_ptr<ngraph::Node>& node) {
        for (const auto& output : node->outputs()) {
            used_precisions.emplace(output.get_element_type());
        }
        if (auto sub_graph_node = std::dynamic_pointer_cast<ov::op::util::MultiSubGraphOp>(node)) {
            size_t sub_graphs_num = sub_graph_node->get_internal_subgraphs_size();
            for (size_t sub_graph_ind = 0; sub_graph_ind < sub_graphs_num; ++sub_graph_ind) {
                auto sub_graph_precisions =
                    find_all_used_precisions(sub_graph_node->get_function(static_cast<int>(sub_graph_ind)));
                used_precisions.insert(sub_graph_precisions.begin(), sub_graph_precisions.end());
            }
        }
    });

    return used_precisions;
}

}  // namespace

bool ov::pass::ConvertPrecision::run_on_model(const std::shared_ptr<ngraph::Function>& f) {
    type_to_fuse_map type_to_fuse{
        {opset4::Parameter::get_type_info_static(), fuse_type_to_parameter},
        {opset4::Convert::get_type_info_static(), fuse_type_to_convert},
        {opset4::ShapeOf::get_type_info_static(), fuse_type_to_shapeof},
        {opset3::NonMaxSuppression::get_type_info_static(), fuse_type_to_nms3},
        {opset4::NonMaxSuppression::get_type_info_static(), fuse_type_to_nms4},
        {opset5::NonMaxSuppression::get_type_info_static(), fuse_type_to_nms5},
        {opset9::NonMaxSuppression::get_type_info_static(), fuse_type_to_nms9},
        {opset8::MatrixNms::get_type_info_static(), fuse_type_to_matrix_nms},
        {opset8::MulticlassNms::get_type_info_static(), fuse_type_to_multiclass_nms},
        {opset9::MulticlassNms::get_type_info_static(), fuse_type_to_multiclass_nms},
        {opset9::GenerateProposals::get_type_info_static(), fuse_type_to_generate_proposals},
        {opset6::CTCGreedyDecoderSeqLen::get_type_info_static(), fuse_type_to_ctc_greedy_decoder_seq_len},
        {opset4::TopK::get_type_info_static(), fuse_type_to_topk},
        {opset8::MaxPool::get_type_info_static(), fuse_type_to_maxpool},
        {opset4::NonZero::get_type_info_static(), fuse_type_to_nonzero},
        {opset4::Bucketize::get_type_info_static(), fuse_type_to_bucketize},
        {opset4::Equal::get_type_info_static(), fuse_type_to_binary_comparision<opset4::Equal>},
        {opset4::NotEqual::get_type_info_static(), fuse_type_to_binary_comparision<opset4::NotEqual>},
        {opset4::Greater::get_type_info_static(), fuse_type_to_binary_comparision<opset4::Greater>},
        {opset4::GreaterEqual::get_type_info_static(), fuse_type_to_binary_comparision<opset4::GreaterEqual>},
        {opset4::Less::get_type_info_static(), fuse_type_to_binary_comparision<opset4::Less>},
        {opset4::LessEqual::get_type_info_static(), fuse_type_to_binary_comparision<opset4::LessEqual>},
        {opset4::LogicalAnd::get_type_info_static(), fuse_type_to_logical<opset4::LogicalAnd>},
        {opset4::LogicalOr::get_type_info_static(), fuse_type_to_logical<opset4::LogicalOr>},
        {opset4::LogicalXor::get_type_info_static(), fuse_type_to_logical<opset4::LogicalXor>},
        {opset4::LogicalNot::get_type_info_static(), fuse_type_to_logical<opset4::LogicalNot>},
        {opset1::Xor::get_type_info_static(), fuse_type_to_logical<opset1::Xor>},
        {opset4::ReduceLogicalAnd::get_type_info_static(), fuse_type_to_reduce_logical<opset4::ReduceLogicalAnd>},
        {opset4::ReduceLogicalOr::get_type_info_static(), fuse_type_to_reduce_logical<opset4::ReduceLogicalOr>},
        {opset1::ShapeOf::get_type_info_static(), fuse_type_to_shapeof_v0},
        {opset4::Range::get_type_info_static(), fuse_type_to_range_v4},
        {opset10::Unique::get_type_info_static(), fuse_type_to_unique_v10},
        {opset8::RandomUniform::get_type_info_static(), fuse_type_to_random_uniform_v8}};

    std::pair<ov::element::Type, ov::element::Type> compress_f16_pair = {ov::element::f32, ov::element::f16};
    bool has_compress_f16 = std::count(m_precisions.begin(), m_precisions.end(), compress_f16_pair) > 0;

    if (m_keep_precision_sensitive_in_fp32 && has_compress_f16) {
        pass::Manager manager(get_pass_config());
        // Mark subgraphs with disable_fp16_compression to keep them in FP32
        manager.register_pass<pass::MarkSugraphsToKeepInMixedPrecision>();
        manager.register_pass<pass::AlignMixedFP32FP16Types>();
        manager.run_passes(f);
    }

    for (const auto& it : m_additional_type_to_fuse_map) {
        type_to_fuse[it.first] = it.second;
    }

    type_to_fuse.insert(m_additional_type_to_fuse_map.begin(), m_additional_type_to_fuse_map.end());

    static type_to_fuse_map type_to_extend{
        {opset4::Select::get_type_info_static(), extend_select_type},
        {opset1::Reverse::get_type_info_static(), extend_reverse_type},
    };

    const auto used_precisions_set = find_all_used_precisions(f);
    precisions_map used_precisions;
    for (const auto& p : used_precisions_set) {
        auto it = m_precisions.find(p);
        if (it != m_precisions.end())
            used_precisions.insert(*it);
    }

<<<<<<< HEAD
    bool is_changed =
        convert_precision(*this, f, type_to_fuse, type_to_extend, used_precisions, m_keep_precision_sensitive_in_fp32);
=======
    // to remove extra converts
    if (m_keep_precision_sensitive_in_fp32) {
        pass::Manager manager(get_pass_config());
        manager.register_pass<pass::EnableDecompressionConvertConstantFolding>();
        manager.register_pass<pass::ConstantFolding>();
    }

>>>>>>> 79cad103
    (void)is_changed;  // ignored

    // Returning value is false because pass::Manager always apply Validation pass
    // if function was changed. This helps to avoid excess Validations after applying
    // this pass. In future when we will return more meaningful status code it will be
    // replaced with real status reported by manager.run_passes() method call.
    return false;
}

bool fuse_type_to_shapeof(const std::shared_ptr<ngraph::Node>& node, const precisions_map& precisions) {
    auto it = precisions.find(node->get_output_element_type(0));
    if (it == precisions.end())
        return false;
    const auto& to = it->second;
    if (auto shapeof = ov::as_type_ptr<opset4::ShapeOf>(node)) {
        if (to == ov::element::i32 || to == ov::element::i64) {
            shapeof->set_output_type(to);
            return true;
        }
    }
    return false;
}

bool fuse_type_to_random_uniform_v8(const std::shared_ptr<ngraph::Node>& node, const precisions_map& precisions) {
    auto it = precisions.find(node->get_output_element_type(0));
    if (it == precisions.end())
        return false;
    const auto& to = it->second;
    if (auto random_uniform = ov::as_type_ptr<opset8::RandomUniform>(node)) {
        if (to.is_integral_number() || to.is_real()) {
            random_uniform->set_out_type(to);
            return true;
        }
    }
    return false;
}

bool fuse_type_to_unique_v10(const std::shared_ptr<Node>& node, const precisions_map& precisions) {
    bool res = false;
    if (auto unique = ov::as_type_ptr<opset10::Unique>(node)) {
        auto it = precisions.find(node->get_output_element_type(1));
        if (it != precisions.end()) {
            unique->set_index_element_type(it->second);
            res = true;
        }
        it = precisions.find(node->get_output_element_type(3));
        if (it != precisions.end()) {
            unique->set_count_element_type(it->second);
            res = true;
        }
    }
    return res;
}

bool fuse_type_to_range_v4(const std::shared_ptr<ngraph::Node>& node, const precisions_map& precisions) {
    auto it = precisions.find(node->get_output_element_type(0));
    if (it == precisions.end())
        return false;
    const auto& to = it->second;
    if (auto range = ov::as_type_ptr<opset4::Range>(node)) {
        if (to.is_integral_number() || to.is_real()) {
            range->set_output_type(to);
            return true;
        }
    }
    return false;
}

bool fuse_type_to_parameter(const std::shared_ptr<ngraph::Node>& node, const precisions_map& precisions) {
    auto it = precisions.find(node->get_output_element_type(0));
    if (it == precisions.end())
        return false;
    const auto& to = it->second;
    if (auto param = ov::as_type_ptr<opset4::Parameter>(node)) {
        param->set_element_type(to);
        param->validate_and_infer_types();
        return true;
    }
    return false;
}

bool fuse_type_to_convert(const std::shared_ptr<ngraph::Node>& node, const precisions_map& precisions) {
    auto it = precisions.find(node->get_output_element_type(0));
    if (it == precisions.end())
        return false;
    const auto& to = it->second;
    if (auto convert = ov::as_type_ptr<opset4::Convert>(node)) {
        convert->set_convert_element_type(to);
        return true;
    }
    return false;
}

bool fuse_type_to_nms3(const std::shared_ptr<ngraph::Node>& node, const precisions_map& precisions) {
    auto it = precisions.find(node->get_output_element_type(0));
    if (it == precisions.end())
        return false;
    const auto& to = it->second;
    if (auto nms = ov::as_type_ptr<opset3::NonMaxSuppression>(node)) {
        if (to == ov::element::i32 || to == ov::element::i64) {
            nms->set_output_type(to);
        } else {
            throw Exception("Type: " + to.get_type_name() + " is not supported for NMS3");
        }
        return true;
    }
    return false;
}

bool fuse_type_to_nms4(const std::shared_ptr<ngraph::Node>& node, const precisions_map& precisions) {
    auto it = precisions.find(node->get_output_element_type(0));
    if (it == precisions.end())
        return false;
    const auto& to = it->second;
    if (auto nms = ov::as_type_ptr<opset4::NonMaxSuppression>(node)) {
        if (to == ov::element::i32 || to == ov::element::i64) {
            nms->set_output_type(to);
        } else {
            throw Exception("Type: " + to.get_type_name() + " is not supported for NMS4");
        }
        return true;
    }
    return false;
}

bool fuse_type_to_nms5(const std::shared_ptr<ngraph::Node>& node, const precisions_map& precisions) {
    auto nms = ov::as_type_ptr<opset5::NonMaxSuppression>(node);
    if (!nms) {
        return false;
    }

    bool res = false;
    auto it = precisions.find(node->get_output_element_type(0));
    if (it != precisions.end()) {
        const auto& to = it->second;
        if (to == ov::element::i32 || to == ov::element::i64) {
            nms->set_output_type(to);
            res = true;
            if (precisions.count(node->get_output_element_type(1)) == 0) {
                return res;
            }
        }
    }

    auto type_relaxed = std::dynamic_pointer_cast<ov::op::TypeRelaxedBase>(node);
    ov::element::TypeVector output_types;
    for (size_t i = 0; i < node->get_output_size(); i++) {
        it = precisions.find(node->get_output_element_type(i));
        if (it == precisions.end()) {
            output_types.push_back(node->get_output_element_type(i));
            continue;
        }
        const auto& to = it->second;
        if (type_relaxed) {
            type_relaxed->set_overridden_output_type(to, i);
            res = true;
        }
        output_types.push_back(to);
    }

    if (!type_relaxed) {
        auto relaxed_op = std::make_shared<ov::op::TypeRelaxed<opset5::NonMaxSuppression>>(*nms,
                                                                                           ov::element::TypeVector{},
                                                                                           output_types);
        replace_node(node, relaxed_op);
        res = true;
    }

    return res;
}

bool fuse_type_to_nms9(const std::shared_ptr<ngraph::Node>& node, const precisions_map& precisions) {
    auto nms = ov::as_type_ptr<opset9::NonMaxSuppression>(node);
    if (!nms) {
        return false;
    }

    bool res = false;
    auto it = precisions.find(node->get_output_element_type(0));
    if (it != precisions.end()) {
        const auto& to = it->second;
        if (to == ov::element::i32 || to == ov::element::i64) {
            nms->set_output_type(to);
            res = true;
            if (precisions.count(node->get_output_element_type(1)) == 0) {
                return res;
            }
        }
    }

    auto type_relaxed = std::dynamic_pointer_cast<ov::op::TypeRelaxedBase>(node);
    ov::element::TypeVector output_types;
    for (size_t i = 0; i < node->get_output_size(); i++) {
        it = precisions.find(node->get_output_element_type(i));
        if (it == precisions.end()) {
            output_types.push_back(node->get_output_element_type(i));
            continue;
        }
        const auto& to = it->second;
        if (type_relaxed) {
            type_relaxed->set_overridden_output_type(to, i);
            res = true;
        }
        output_types.push_back(to);
    }

    if (!type_relaxed) {
        auto relaxed_op = std::make_shared<ov::op::TypeRelaxed<opset9::NonMaxSuppression>>(*nms,
                                                                                           ov::element::TypeVector{},
                                                                                           output_types);
        replace_node(node, relaxed_op);
        res = true;
    }

    return res;
}

bool fuse_type_to_matrix_nms(const std::shared_ptr<ngraph::Node>& node, const precisions_map& precisions) {
    auto nms = ov::as_type_ptr<opset8::MatrixNms>(node);
    if (!nms) {
        return false;
    }

    auto it = precisions.find(node->get_output_element_type(1));
    if (it != precisions.end()) {
        const auto& to = it->second;
        if (to == ov::element::i32 || to == ov::element::i64) {
            nms->set_output_type(to);
            return true;
        }
    }

    return false;
}

bool fuse_type_to_multiclass_nms(const std::shared_ptr<ngraph::Node>& node, const precisions_map& precisions) {
    std::shared_ptr<ov::op::util::MulticlassNmsBase> nms;
    if (ov::is_type<ov::op::v8::MulticlassNms>(node)) {
        nms = ov::as_type_ptr<opset8::MulticlassNms>(node);
    } else {
        nms = ov::as_type_ptr<opset9::MulticlassNms>(node);
    }
    if (!nms) {
        return false;
    }

    auto it = precisions.find(node->get_output_element_type(1));
    if (it != precisions.end()) {
        const auto& to = it->second;
        if (to == ov::element::i32 || to == ov::element::i64) {
            nms->set_output_type(to);
            return true;
        }
    }

    return false;
}

bool fuse_type_to_generate_proposals(const std::shared_ptr<ngraph::Node>& node, const precisions_map& precisions) {
    auto generate_proposals = ov::as_type_ptr<opset9::GenerateProposals>(node);
    if (!generate_proposals) {
        return false;
    }

    auto it = precisions.find(node->get_output_element_type(2));
    if (it != precisions.end()) {
        const auto& to = it->second;
        if (to == ov::element::i32 || to == ov::element::i64) {
            generate_proposals->set_roi_num_type(to);
            return true;
        }
    }

    return false;
}

bool fuse_type_to_topk(const std::shared_ptr<ngraph::Node>& node, const precisions_map& precisions) {
    if (auto topk = ov::as_type_ptr<opset4::TopK>(node)) {
        auto it = precisions.find(node->get_output_element_type(1));
        if (it != precisions.end()) {
            const auto& to = it->second;
            if (to == ov::element::i32 || to == ov::element::i64) {
                topk->set_index_element_type(to);
                return true;
            }
        }
    }
    return false;
}

bool fuse_type_to_maxpool(const std::shared_ptr<ngraph::Node>& node, const precisions_map& precisions) {
    if (auto maxpool = ov::as_type_ptr<opset8::MaxPool>(node)) {
        auto it = precisions.find(node->get_output_element_type(1));
        if (it != precisions.end()) {
            const auto& to = it->second;
            if (to == ov::element::i32 || to == ov::element::i64) {
                maxpool->set_index_element_type(to);
                return true;
            }
        }
    }
    return false;
}

bool fuse_type_to_ctc_greedy_decoder_seq_len(const std::shared_ptr<ngraph::Node>& node,
                                             const precisions_map& precisions) {
    bool res = false;
    if (auto ctc_decoder = ov::as_type_ptr<opset6::CTCGreedyDecoderSeqLen>(node)) {
        auto it = precisions.find(node->get_output_element_type(0));
        if (it != precisions.end()) {
            const auto& to = it->second;
            if (to == ov::element::i32 || to == ov::element::i64) {
                ctc_decoder->set_classes_index_type(to);
                res = true;
            }
        }
        it = precisions.find(node->get_output_element_type(1));
        if (it != precisions.end()) {
            const auto& to = it->second;
            if (to == ov::element::i32 || to == ov::element::i64) {
                ctc_decoder->set_sequence_length_type(to);
                res = true;
            }
        }
    }
    return res;
}

bool fuse_type_to_nonzero(const std::shared_ptr<ngraph::Node>& node, const precisions_map& precisions) {
    if (auto nonzero = ov::as_type_ptr<opset4::NonZero>(node)) {
        auto it = precisions.find(node->get_output_element_type(0));
        if (it != precisions.end()) {
            const auto& to = it->second;
            if (to == ov::element::i32 || to == ov::element::i64) {
                nonzero->set_output_type(to);
                return true;
            }
        }
    }
    return false;
}

bool fuse_type_to_bucketize(const std::shared_ptr<ngraph::Node>& node, const precisions_map& precisions) {
    if (auto b = ov::as_type_ptr<opset4::Bucketize>(node)) {
        auto it = precisions.find(node->get_output_element_type(0));
        if (it != precisions.end()) {
            const auto& to = it->second;
            if (to == ov::element::i32 || to == ov::element::i64) {
                b->set_output_type(to);
                return true;
            }
        }
    }
    return false;
}

bool fuse_type_to_shapeof_v0(const std::shared_ptr<ngraph::Node>& node, const precisions_map& precisions) {
    auto it = precisions.find(node->get_output_element_type(0));
    if (it == precisions.end())
        return false;
    const auto& to = it->second;
    if (auto type_relaxed = std::dynamic_pointer_cast<ov::op::TypeRelaxedBase>(node)) {
        type_relaxed->set_overridden_output_type(to);
        return true;
    } else if (auto casted = std::dynamic_pointer_cast<opset1::ShapeOf>(node)) {
        auto relaxed_op = std::make_shared<ov::op::TypeRelaxed<opset1::ShapeOf>>(*casted,
                                                                                 ov::element::TypeVector{},
                                                                                 ov::element::TypeVector{to});
        replace_node(node, relaxed_op);
        return true;
    }
    return false;
}

bool extend_select_type(const std::shared_ptr<ngraph::Node>& node, const precisions_map& precisions) {
    if (auto type_relaxed = std::dynamic_pointer_cast<ov::op::TypeRelaxedBase>(node)) {
        type_relaxed->set_origin_input_type(ov::element::boolean, 0);
        return true;
    } else if (auto casted = std::dynamic_pointer_cast<opset4::Select>(node)) {
        auto relaxed_op =
            std::make_shared<op::TypeRelaxed<opset4::Select>>(*casted,
                                                              ov::element::TypeVector{ov::element::boolean},
                                                              ov::element::TypeVector{});
        replace_node(node, relaxed_op);
        return true;
    }
    return false;
}

bool extend_reverse_type(const std::shared_ptr<ngraph::Node>& node, const precisions_map& precisions) {
    if (const auto casted = std::dynamic_pointer_cast<opset1::Reverse>(node)) {
        if (casted->get_mode() == ov::op::v1::Reverse::Mode::MASK) {
            auto relaxed_op = std::make_shared<op::TypeRelaxed<opset1::Reverse>>(
                *casted,
                ov::element::TypeVector{casted->get_input_element_type(0), ov::element::boolean},
                ngraph::element::TypeVector{casted->get_output_element_type(0)});
            replace_node(node, relaxed_op);
        }
        return true;
    }
    return false;
}

template <typename src_type, typename dst_type>
inline dst_type convert_value(src_type val) {
    if (val > std::numeric_limits<dst_type>::max()) {
        return std::numeric_limits<dst_type>::max();
    } else if (val < std::numeric_limits<dst_type>::lowest()) {
        return std::numeric_limits<dst_type>::lowest();
    }
    return static_cast<dst_type>(val);
}

// We need to treat U64->I32 and U32->I32 as a separate case, because of C++'s implicit promotion
// from signed to unsigned, and we don't need to compare and clamp the input to
// std::numeric_limits<int32_t>::lowest()
template <>
inline int32_t convert_value<uint64_t, int32_t>(uint64_t val) {
    if (val > static_cast<uint64_t>(std::numeric_limits<int32_t>::max())) {
        return std::numeric_limits<int32_t>::max();
    }
    return static_cast<int32_t>(val);
}

template <>
inline int32_t convert_value<uint32_t, int32_t>(uint32_t val) {
    if (val > static_cast<uint32_t>(std::numeric_limits<int32_t>::max())) {
        return std::numeric_limits<int32_t>::max();
    }
    return static_cast<int32_t>(val);
}

namespace {
template <ov::element::Type_t PREC_FROM, ov::element::Type_t PREC_TO>
std::shared_ptr<ngraph::Node> change_constant_precision(std::shared_ptr<opset4::Constant>& constant) {
    using src_type = typename element_type_traits<PREC_FROM>::value_type;
    using dst_type = typename element_type_traits<PREC_TO>::value_type;

    const auto* src_data = constant->get_data_ptr<src_type>();
    const auto size = shape_size(constant->get_shape());

    auto new_constant = std::make_shared<opset4::Constant>(PREC_TO, constant->get_shape());
    new_constant->output(0).set_names(constant->output(0).get_names());
    auto* dst_data = const_cast<dst_type*>(reinterpret_cast<const dst_type*>(new_constant->get_data_ptr()));
    if (dst_data == nullptr)
        throw Exception("Can't get destination data pointer");

    for (size_t i = 0; i < size; ++i) {
        dst_data[i] = convert_value<src_type, dst_type>(src_data[i]);
    }
    return new_constant;
}

template <>
std::shared_ptr<Node> change_constant_precision<ov::element::Type_t::f16, ov::element::Type_t::f32>(
    std::shared_ptr<opset4::Constant>& constant) {
    using src_type = typename element_type_traits<ov::element::Type_t::f16>::value_type;
    using dst_type = typename element_type_traits<ov::element::Type_t::f32>::value_type;

    const auto* src_data = constant->get_data_ptr<src_type>();
    const auto size = shape_size(constant->get_shape());

    auto new_constant = std::make_shared<opset4::Constant>(ov::element::Type_t::f32, constant->get_shape());
    new_constant->output(0).set_names(constant->output(0).get_names());
    auto* dst_data = const_cast<dst_type*>(reinterpret_cast<const dst_type*>(new_constant->get_data_ptr()));
    if (dst_data == nullptr)
        throw Exception("Can't get destination data pointer");

    ngraph::runtime::reference::convert<src_type, dst_type>(src_data, dst_data, size);

    return new_constant;
}

/**
 * @brief Method converts low precision integer types
 * The method uses the next logic for conversion:
 *  * For unsigned types we just copy all bits to destination type (which is bigger):
 *    int4 [1011] -> int8 [00001011]
 *  * For signed types we copy all bits (except sign bit) to destination type and after
 *    that for negative values we set to 1 all higher bits:
 *    int4 [1011] -> int8 [11111011]
 *
 * @param src source value      !!! the type must be unsigned !!!
 * @param dst destination value !!! the type must be unsigned !!!
 * @param src_offset source offset (for custom data types)
 * @param src_size source size (for custom data types)
 * @param dst_offset destination offset
 * @param dst_size destination size
 * @param is_signed the type of source data
 */
template <class SRC, class DST>
void convert_lp_value(const SRC& src,
                      DST& dst,
                      size_t src_offset,
                      size_t src_size,
                      size_t dst_offset,
                      size_t dst_size,
                      bool is_signed) {
    constexpr SRC src_max = std::numeric_limits<SRC>::max();
    constexpr DST dst_max = std::numeric_limits<DST>::max();
    // Make a shift for the source value
    // src [11101000] offset 2, size 4
    // val [00011101]
    SRC val = src >> src_offset;
    // dst     [10001111 00000100] offset 5 size 9
    // new_val [00000000 00000000]
    DST new_val = 0;

    // Calculate diff in order to clean bits which don't exist in the source value
    // diff 4
    size_t diff = sizeof(SRC) * 8 - src_size;
    // Clean unnecessary bits
    // val [11010000]
    val = val << diff;
    // val [00001101]
    val = val >> diff;

    // Get the sign of value
    // sign [00000001]
    SRC sign = (val >> (src_size - 1)) & 0b1;

    // If source type is signed and negative
    if (is_signed && sign) {
        // val [11111101]
        val |= src_max << diff;
        // new_val [00000001 11111111]
        new_val = dst_max >> (sizeof(DST) * 8 - dst_size);
        // new_val [00000001 11111101]
        new_val &= (dst_max << sizeof(SRC) * 8) | val;
    } else {
        // new_val [00000000 00001101]
        new_val = val;
    }

    // Make a mask in order to save other values if DST contains several values
    // mask [11000000 00011111]
    DST mask = 0;
    if (dst_offset + dst_size < sizeof(DST) * 8)
        mask = (dst_max << (dst_offset + dst_size));
    if (dst_offset != 0)
        mask |= (dst_max >> (sizeof(DST) * 8 - dst_offset));

    // Add mask to our converted value
    // signed:   new_val [11100000 10111111]
    // unsigned: new_val [11000001 10111111]
    new_val = mask | (new_val << dst_offset);

    // Add our value to destination
    // dst: [10111111 11100100]
    dst |= ~mask;
    // signed:   dst [10100000 10100100]
    // unsigned: dst [10000001 10100100]
    dst &= new_val;
}

std::shared_ptr<Node> convert_low_precisions_int(std::shared_ptr<opset4::Constant>& constant, ov::element::Type to) {
    // Supported integer precisions
    static const precisions_set_t supported_integer_precisions = {ov::element::i4, ov::element::u4, ov::element::u1};
    // Get source element type and source data
    auto src_type = constant->get_element_type();
    const auto* src_data = reinterpret_cast<const uint8_t*>(constant->get_data_ptr());

    // We support conversion only if several elements can be represented in one instance of some
    // C++ common data type without any exception, destination data type should be bigger than
    // source and destination data type should be real
    if (!supported_integer_precisions.count(src_type) || (src_type.size() * 8) % src_type.bitwidth() ||
        (to.size() * 8) % to.bitwidth() || to.is_real() || to.bitwidth() < src_type.bitwidth())
        throw Exception("Convert low precision for " + constant->get_element_type().get_type_name() + " to " +
                        to.get_type_name() + " is not implemented!");

    // Create a new constant operation and get destination data
    auto new_constant = std::make_shared<opset4::Constant>(to, constant->get_shape());
    auto* dst_data = const_cast<uint8_t*>(reinterpret_cast<const uint8_t*>(new_constant->get_data_ptr()));
    // Check pointers
    if (src_data == nullptr || dst_data == nullptr)
        throw Exception("Can't get data pointer");

    // Convert values
    const auto size = shape_size(constant->get_shape());
    size_t src_idx(0), dst_idx(0), dst_off(0), src_off(0);
    if (src_type.bitwidth() < 8) {
        src_off = 8 - src_type.bitwidth();
    }

    if (to.bitwidth() < 8) {
        dst_off = 8 - to.bitwidth();
    }

    for (size_t i = 0; i < size; i++) {
        // Source type at the current moment always less than 1 byte
        // Select the right destination type
        switch (to.size()) {
        case 1:
            convert_lp_value<uint8_t, uint8_t>(src_data[src_idx],
                                               dst_data[dst_idx],
                                               src_off,
                                               src_type.bitwidth(),
                                               dst_off,
                                               to.bitwidth(),
                                               src_type.is_signed());
            break;
        case 2:
            convert_lp_value<uint8_t, uint16_t>(src_data[src_idx],
                                                reinterpret_cast<uint16_t*>(dst_data)[dst_idx],
                                                src_off,
                                                src_type.bitwidth(),
                                                dst_off,
                                                to.bitwidth(),
                                                src_type.is_signed());
            break;
        case 4:
            convert_lp_value<uint8_t, uint32_t>(src_data[src_idx],
                                                reinterpret_cast<uint32_t*>(dst_data)[dst_idx],
                                                src_off,
                                                src_type.bitwidth(),
                                                dst_off,
                                                to.bitwidth(),
                                                src_type.is_signed());
            break;
        case 8:
            convert_lp_value<uint8_t, uint64_t>(src_data[src_idx],
                                                reinterpret_cast<uint64_t*>(dst_data)[dst_idx],
                                                src_off,
                                                src_type.bitwidth(),
                                                dst_off,
                                                to.bitwidth(),
                                                src_type.is_signed());
            break;
        default:
            throw Exception("Unsupported element size!");
        }
        // Calculate offsets and indexes
        if (src_type.bitwidth() < 8) {
            if (src_off == 0) {
                src_off = 8;
                src_idx++;
            }
            src_off -= src_type.bitwidth();
        } else {
            src_idx++;
        }
        if (to.bitwidth() < 8) {
            if (dst_off == 0) {
                dst_off = 8;
                dst_idx++;
            }
            dst_off -= to.bitwidth();
        } else {
            dst_idx++;
        }
    }

    return new_constant;
}

}  // namespace

bool fuse_type_to_constant(const std::shared_ptr<ngraph::Node>& node,
                           const precisions_map& precisions,
                           const std::vector<Input<Node>>& consumers) {
    auto from = node->get_element_type();
    auto it = precisions.find(from);
    if (it == precisions.end())
        return false;
    const auto& to = it->second;
    if (auto constant = ov::as_type_ptr<opset4::Constant>(node)) {
        std::shared_ptr<ngraph::Node> new_const;
        if (from == ov::element::u64 && to == ov::element::i32) {
            new_const = change_constant_precision<ov::element::Type_t::u64, ov::element::Type_t::i32>(constant);
        } else if (from == ov::element::i64 && to == ov::element::i32) {
            new_const = change_constant_precision<ov::element::Type_t::i64, ov::element::Type_t::i32>(constant);
        } else if (from == ov::element::u8 && to == ov::element::i32) {
            new_const = change_constant_precision<ov::element::Type_t::u8, ov::element::Type_t::i32>(constant);
        } else if (from == ov::element::u16 && to == ov::element::i32) {
            new_const = change_constant_precision<ov::element::Type_t::u16, ov::element::Type_t::i32>(constant);
        } else if (from == ov::element::i16 && to == ov::element::i32) {
            new_const = change_constant_precision<ov::element::Type_t::i16, ov::element::Type_t::i32>(constant);
        } else if (from == ov::element::u32 && to == ov::element::i32) {
            new_const = change_constant_precision<ov::element::Type_t::u32, ov::element::Type_t::i32>(constant);
        } else if (from == ov::element::f64 && to == ov::element::f32) {
            new_const = change_constant_precision<ov::element::Type_t::f64, ov::element::Type_t::f32>(constant);
        } else if (from == ov::element::bf16 && to == ov::element::f32) {
            new_const = change_constant_precision<ov::element::Type_t::bf16, ov::element::Type_t::f32>(constant);
        } else if (from == ov::element::f32 && to == ov::element::f16) {
            new_const = change_constant_precision<ov::element::Type_t::f32, ov::element::Type_t::f16>(constant);
        } else if (from == ov::element::f16 && to == ov::element::f32) {
            new_const = change_constant_precision<ov::element::Type_t::f16, ov::element::Type_t::f32>(constant);
        } else if (from == ov::element::boolean && to == ov::element::u8) {
            new_const = change_constant_precision<ov::element::Type_t::boolean, ov::element::Type_t::u8>(constant);
        } else if (from == ov::element::boolean && to == ov::element::i32) {
            new_const = change_constant_precision<ov::element::Type_t::boolean, ov::element::Type_t::i32>(constant);
        } else if (from == ov::element::i4 || from == ov::element::u4 || from == ov::element::u1) {
            new_const = convert_low_precisions_int(constant, to);
        } else {
            throw Exception("Precision conversion from " + from.get_type_name() + " to " + to.get_type_name() +
                            " is not supported");
        }
        for (auto& output : consumers) {
            output.replace_source_output(new_const);
        }

        new_const->validate_and_infer_types();
        new_const->set_friendly_name(constant->get_friendly_name());
        return true;
    }
    return false;
}<|MERGE_RESOLUTION|>--- conflicted
+++ resolved
@@ -123,6 +123,7 @@
                        const type_to_fuse_map& type_to_fuse,
                        const type_to_fuse_map& type_to_extend,
                        const precisions_map& precisions,
+                       bool has_fp16_compression,
                        bool skip_precision_sensitive = false) {
     // As Constant operations can be shared between multiple nGraph Functions so before
     // changing precision we need to understand which Constant consumers belongs
@@ -202,7 +203,7 @@
             // If output type mismatch given type we try to fuse type into this operation
             // otherwise we insert Convert operation.
             for (auto& node : ops) {
-                if (skip_precision_sensitive && fp16_compression_is_disabled(node) && to == element::f16)
+                if (skip_precision_sensitive && fp16_compression_is_disabled(node) && has_fp16_compression)
                     continue;
                 is_changed |= convert_node_input_precision(node, precisions);
             }
@@ -216,7 +217,7 @@
 
             for (auto& node : ops) {
                 // skip precision sensitive nodes
-                if (skip_precision_sensitive && fp16_compression_is_disabled(node) && to == element::f16)
+                if (skip_precision_sensitive && fp16_compression_is_disabled(node) && has_fp16_compression)
                     continue;
                 // Recursively apply transformation for sub-graph based operations
                 if (auto sub_graph_node = std::dynamic_pointer_cast<op::util::MultiSubGraphOp>(node)) {
@@ -282,6 +283,27 @@
 }  // namespace
 
 bool ov::pass::ConvertPrecision::run_on_model(const std::shared_ptr<ngraph::Function>& f) {
+    const auto used_precisions_set = find_all_used_precisions(f);
+    precisions_map used_precisions;
+    for (const auto& p : used_precisions_set) {
+        auto it = m_precisions.find(p);
+        if (it != m_precisions.end())
+            used_precisions.insert(*it);
+    }
+
+    if (used_precisions.empty())
+        return false;
+
+    bool has_fp16_compression = m_precisions.count(element::f32) > 0 && m_precisions[element::f32] == element::f16;
+
+    if (m_keep_precision_sensitive_in_fp32 && has_fp16_compression) {
+        pass::Manager manager(get_pass_config());
+        // Mark subgraphs with disable_fp16_compression to keep them in FP32
+        manager.register_pass<pass::MarkSugraphsToKeepInMixedPrecision>();
+        manager.register_pass<pass::AlignMixedFP32FP16Types>();
+        manager.run_passes(f);
+    }
+
     type_to_fuse_map type_to_fuse{
         {opset4::Parameter::get_type_info_static(), fuse_type_to_parameter},
         {opset4::Convert::get_type_info_static(), fuse_type_to_convert},
@@ -317,17 +339,6 @@
         {opset10::Unique::get_type_info_static(), fuse_type_to_unique_v10},
         {opset8::RandomUniform::get_type_info_static(), fuse_type_to_random_uniform_v8}};
 
-    std::pair<ov::element::Type, ov::element::Type> compress_f16_pair = {ov::element::f32, ov::element::f16};
-    bool has_compress_f16 = std::count(m_precisions.begin(), m_precisions.end(), compress_f16_pair) > 0;
-
-    if (m_keep_precision_sensitive_in_fp32 && has_compress_f16) {
-        pass::Manager manager(get_pass_config());
-        // Mark subgraphs with disable_fp16_compression to keep them in FP32
-        manager.register_pass<pass::MarkSugraphsToKeepInMixedPrecision>();
-        manager.register_pass<pass::AlignMixedFP32FP16Types>();
-        manager.run_passes(f);
-    }
-
     for (const auto& it : m_additional_type_to_fuse_map) {
         type_to_fuse[it.first] = it.second;
     }
@@ -339,18 +350,9 @@
         {opset1::Reverse::get_type_info_static(), extend_reverse_type},
     };
 
-    const auto used_precisions_set = find_all_used_precisions(f);
-    precisions_map used_precisions;
-    for (const auto& p : used_precisions_set) {
-        auto it = m_precisions.find(p);
-        if (it != m_precisions.end())
-            used_precisions.insert(*it);
-    }
-
-<<<<<<< HEAD
     bool is_changed =
-        convert_precision(*this, f, type_to_fuse, type_to_extend, used_precisions, m_keep_precision_sensitive_in_fp32);
-=======
+        convert_precision(*this, f, type_to_fuse, type_to_extend, used_precisions, has_fp16_compression, m_keep_precision_sensitive_in_fp32);
+
     // to remove extra converts
     if (m_keep_precision_sensitive_in_fp32) {
         pass::Manager manager(get_pass_config());
@@ -358,7 +360,6 @@
         manager.register_pass<pass::ConstantFolding>();
     }
 
->>>>>>> 79cad103
     (void)is_changed;  // ignored
 
     // Returning value is false because pass::Manager always apply Validation pass
