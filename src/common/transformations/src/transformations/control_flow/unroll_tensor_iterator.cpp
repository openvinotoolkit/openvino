// Copyright (C) 2018-2022 Intel Corporation
// SPDX-License-Identifier: Apache-2.0
//

#include "transformations/control_flow/unroll_tensor_iterator.hpp"

#include <memory>
#include <ngraph/graph_util.hpp>
#include <ngraph/pattern/op/wrap_type.hpp>
#include <ngraph/rt_info.hpp>
#include <openvino/opsets/opset6.hpp>
#include <openvino/opsets/opset8.hpp>
#include <vector>

#include "itt.hpp"
#include "transformations/utils/utils.hpp"

bool ov::pass::UnrollTensorIterator::run_on_model(const std::shared_ptr<ngraph::Function>& f) {
    RUN_ON_FUNCTION_SCOPE(UnrollTensorIterator);
    for (const auto& op : f->get_ops()) {
        auto sub_graph_op = std::dynamic_pointer_cast<op::util::SubGraphOp>(op);
        if (!sub_graph_op || transformation_callback(sub_graph_op)) {
            continue;
        }

        const auto& function = sub_graph_op->get_function();
        int64_t num_iter = sub_graph_op->get_num_iterations();

        // negative value means inconsistent TI
        if (num_iter <= -1) {
            continue;
        }

        // Create copies of the TensorIterator body, the number of copies is equal to the number of iterations.
        // Assign names to the created layers.
        std::vector<std::shared_ptr<ngraph::Function>> body_functions(num_iter);
        for (int64_t idx = 0; idx < num_iter; ++idx) {
            body_functions[idx] = ngraph::clone_function(*function);
            for (auto& node : body_functions[idx]->get_ops()) {
                node->set_friendly_name(sub_graph_op->get_friendly_name() + "/" + std::to_string(idx + 1) + "/" +
                                        node->get_friendly_name());
                copy_runtime_info(sub_graph_op, node);
            }
        }

        // Port map : inputs and back edges
        for (const auto& desc : sub_graph_op->get_input_descriptions()) {
            if (const auto& input_desc =
                    std::dynamic_pointer_cast<opset6::TensorIterator::SliceInputDescription>(desc)) {
                // Connect the sliced input (layer before the input) to the Split layer and connect
                // the corresponding Split output to the corresponding copy of the body.
                // If the number of iterations is 1, then the Split is not needed.

                auto in_data = sub_graph_op->input_values()[input_desc->m_input_index];
                const auto const_axis = opset6::Constant::create(element::i64, Shape{}, {input_desc->m_axis});

                if (num_iter > 1) {
                    auto split = std::make_shared<opset6::Split>(in_data, const_axis, num_iter);
                    copy_runtime_info(sub_graph_op, split);
                    auto stride = input_desc->m_stride;
                    // connect to the body
                    for (int64_t j = 0; j < num_iter; j++) {
                        auto idx = stride > 0 ? j : num_iter - j - 1;
                        const auto& param = body_functions[j]->get_parameters()[input_desc->m_body_parameter_index];
                        for (auto& output : param->outputs()) {
                            output.replace(split->output(idx));
                        }
                    }
                } else {
                    // connect to the body
                    const auto& param = body_functions[0]->get_parameters()[input_desc->m_body_parameter_index];
                    for (auto& output : param->outputs()) {
                        output.replace(in_data);
                    }
                }
            } else if (const auto& merged_desc =
                           std::dynamic_pointer_cast<opset6::TensorIterator::MergedInputDescription>(desc)) {
                // Connect the input to the corresponding copy of the body.
                auto in_data = sub_graph_op->input_values()[merged_desc->m_input_index];
                const auto& param = body_functions[0]->get_parameters()[merged_desc->m_body_parameter_index];
                for (auto& output : param->outputs()) {
                    output.replace(in_data);
                }

                // Back-edge processing. Connect the copies of the body to each other.
                for (int64_t j = 1; j < num_iter; j++) {
                    const auto& cur_param = body_functions[j]->get_parameters()[merged_desc->m_body_parameter_index];
                    const auto& prev_val = body_functions[j - 1]->get_results()[merged_desc->m_body_value_index];
                    for (auto& output : cur_param->outputs()) {
                        output.replace(prev_val->get_input_source_output(0));
                    }
                }
            } else if (const auto& invariant_desc =
                           std::dynamic_pointer_cast<opset6::TensorIterator::InvariantInputDescription>(desc)) {
                // Connect the input to the corresponding copy of the body.
                auto in_data = sub_graph_op->input_values()[invariant_desc->m_input_index];
                for (int64_t j = 0; j < num_iter; j++) {
                    auto param = body_functions[j]->get_parameters()[invariant_desc->m_body_parameter_index];
                    for (auto& output : param->outputs()) {
                        output.replace(in_data);
                    }
                }
            } else {
                // "Incorrect type of the input description.";
                return false;
            }
        }

        // Port map: outputs
        for (const auto& desc : sub_graph_op->get_output_descriptions()) {
            //  we need to insert tensor_name to the outputs of TensorIterator if they directly connected to
            // Results ops. It's necessary to save original TensorIterator name when we use CNNNetwork.
            auto insert_tensor_name = [&](const ov::Output<ov::Node>& ti_output, const ov::Output<Node>& insert_to) {
                auto target_inputs = ti_output.get_target_inputs();
                if (target_inputs.empty() ||
                    std::any_of(target_inputs.begin(), target_inputs.end(), [](const ov::Input<ov::Node>& target_inp) {
                        return ov::as_type<opset8::Result>(target_inp.get_node()) != nullptr;
                    })) {
                    NGRAPH_SUPPRESS_DEPRECATED_START
<<<<<<< HEAD
                    insert_to.get_tensor().set_name(ov::op::util::create_ie_output_name(ti_output));
=======
                    ov::descriptor::set_ov_tensor_legacy_name(insert_to.get_tensor(),
                                                              ngraph::op::util::create_ie_output_name(ti_output));
>>>>>>> 7b7e1d19
                    NGRAPH_SUPPRESS_DEPRECATED_END
                }
            };

            if (const auto& concat_desc =
                    std::dynamic_pointer_cast<opset6::TensorIterator::ConcatOutputDescription>(desc)) {
                if (!concat_desc) {
                    return false;
                }

                // Connect corresponding outputs (layers before Result op) of each copy of the body to Concat layer.
                // Connect the Concat to corresponding output of TensorIterator.
                // If the number of iterations is 1, then the Concat is not needed.

                if (num_iter > 1) {
                    ngraph::OutputVector to_concat(num_iter);
                    auto stride = concat_desc->m_stride;

                    // Connect outputs of the bodies to the Concat layer
                    for (int64_t j = 0; j < num_iter; j++) {
                        auto idx = stride > 0 ? j : num_iter - j - 1;
                        std::shared_ptr<opset6::Result> result =
                            body_functions[idx]->get_results()[concat_desc->m_body_value_index];
                        auto input_to_res = result->get_input_source_output(0);
                        to_concat[j] = input_to_res;
                    }
                    auto concat = std::make_shared<opset6::Concat>(to_concat, concat_desc->m_axis);
                    copy_runtime_info(sub_graph_op, concat);

                    // set output name to Tensor to store it for ngraph to cnn conversion
                    insert_tensor_name(sub_graph_op->output(concat_desc->m_output_index), concat->output(0));

                    // connect the Concat layer to the corresponding TI outputs
                    for (auto& input : sub_graph_op->output(concat_desc->m_output_index).get_target_inputs()) {
                        input.replace_source_output(concat);
                    }
                } else {
                    // Connect outputs of the bodies to the corresponding TI outputs
                    std::shared_ptr<opset6::Result> result =
                        body_functions[0]->get_results().at(concat_desc->m_body_value_index);
                    const auto& input_to_res = result->get_input_source_output(0);
                    // set output name to Tensor to store it for ngraph to cnn conversion
                    insert_tensor_name(sub_graph_op->output(concat_desc->m_output_index), input_to_res);

                    for (auto& input : sub_graph_op->output(concat_desc->m_output_index).get_target_inputs()) {
                        input.replace_source_output(input_to_res);
                    }
                }
            } else if (const auto& output_desc =
                           std::dynamic_pointer_cast<opset6::TensorIterator::BodyOutputDescription>(desc)) {
                // Connect outputs of the bodies to the corresponding TI outputs
                auto iter = output_desc->m_iteration;
                iter = iter >= 0 ? iter : num_iter - 1;
                std::shared_ptr<opset6::Result> result =
                    body_functions[iter]->get_results()[output_desc->m_body_value_index];
                const auto& in_value = result->input_value(0);

                insert_tensor_name(sub_graph_op->output(output_desc->m_output_index), in_value);
                for (const auto& input : sub_graph_op->output(output_desc->m_output_index).get_target_inputs()) {
                    input.replace_source_output(result->get_input_source_output(0));
                }
            } else {
                // "Incorrect type of the output description."
                return false;
            }
        }

        for (const auto& body_func : body_functions) {
            f->add_sinks(body_func->get_sinks());
        }

        // the current iteration Parameter in Loop body can be disconnected
        // we are replacing it with a Constant (value = current iteration idx)
        const auto& loop = std::dynamic_pointer_cast<opset6::Loop>(sub_graph_op);
        if (loop) {
            // 1. Check CurrentIteration Parameter is not connected to outer network
            bool need_to_remove_iteration_param = false;
            const auto cur_iter_idx = loop->get_special_body_ports().current_iteration_input_idx;
            if (cur_iter_idx >= 0) {
                const auto& in_descs = loop->get_input_descriptions();
                need_to_remove_iteration_param =
                    std::all_of(in_descs.begin(),
                                in_descs.end(),
                                [cur_iter_idx](const std::shared_ptr<op::util::SubGraphOp::InputDescription>& in_desc) {
                                    return in_desc->m_body_parameter_index != static_cast<uint64_t>(cur_iter_idx);
                                });
            }

            // 2. Replace CurrentIteration Parameter with a Constant for each copy of the body
            if (need_to_remove_iteration_param) {
                for (int64_t idx = 0; idx < num_iter; ++idx) {
                    const auto iter_idx = loop->get_special_body_ports().current_iteration_input_idx;
                    const auto& param_to_delete = body_functions[idx]->get_parameters()[iter_idx];
                    auto cur_iter_const = std::make_shared<opset6::Constant>(ngraph::element::i64, Shape{}, idx);
                    replace_node(param_to_delete, cur_iter_const);
                    body_functions[idx]->remove_parameter(param_to_delete);
                }
            }
        }
    }
    return true;
}<|MERGE_RESOLUTION|>--- conflicted
+++ resolved
@@ -117,12 +117,8 @@
                         return ov::as_type<opset8::Result>(target_inp.get_node()) != nullptr;
                     })) {
                     NGRAPH_SUPPRESS_DEPRECATED_START
-<<<<<<< HEAD
-                    insert_to.get_tensor().set_name(ov::op::util::create_ie_output_name(ti_output));
-=======
                     ov::descriptor::set_ov_tensor_legacy_name(insert_to.get_tensor(),
-                                                              ngraph::op::util::create_ie_output_name(ti_output));
->>>>>>> 7b7e1d19
+                                                              ov::op::util::create_ie_output_name(ti_output));
                     NGRAPH_SUPPRESS_DEPRECATED_END
                 }
             };
