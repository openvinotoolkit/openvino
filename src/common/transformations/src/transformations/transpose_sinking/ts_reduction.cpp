--- conflicted
+++ resolved
@@ -48,25 +48,13 @@
 
     ov::matcher_pass_callback matcher_pass_callback = [=](pattern::Matcher& m) {
         const auto& pattern_to_output = m.get_pattern_map();
-
-<<<<<<< HEAD
         auto transpose = as_type_ptr<Transpose>(pattern_to_output.at(transpose_label));
         auto main_node = pattern_to_output.at(reduce_label);
-        if (!transpose) {
+        if (!transpose || transformation_callback(main_node)) {
             return false;
         }
 
         auto keep_dims = get_keep_dims(main_node);
-=======
-        auto transpose = pattern_to_output.at(transpose_label);
-        auto reduction = pattern_to_output.at(reduce_label);
-        if (transformation_callback(reduction)) {
-            return false;
-        }
-
-        auto keep_dims = get_keep_dims(reduction);
->>>>>>> 4ade0e55
-
         auto transpose_order = as_type_ptr<Constant>(transpose->get_input_node_shared_ptr(1));
         auto reduction_axes = as_type_ptr<Constant>(main_node->get_input_node_shared_ptr(1));
         if (!transpose_order || !reduction_axes)
@@ -129,18 +117,12 @@
     ov::matcher_pass_callback matcher_pass_callback = [=](pattern::Matcher& m) {
         const auto& pattern_to_output = m.get_pattern_map();
         auto transpose = pattern_to_output.at(transpose_label);
-<<<<<<< HEAD
         auto main_node = pattern_to_output.at(reduce_label);
-
-        auto keep_dims = get_keep_dims(main_node);
-=======
-        auto reduction = pattern_to_output.at(reduce_label);
-        if (transformation_callback(reduction)) {
+        if (transformation_callback(main_node)) {
             return false;
         }
 
-        auto keep_dims = get_keep_dims(reduction);
->>>>>>> 4ade0e55
+        auto keep_dims = get_keep_dims(main_node);
 
         auto transpose_order = as_type_ptr<Constant>(transpose->get_input_node_shared_ptr(1));
         auto reduction_axes = as_type_ptr<Constant>(main_node->get_input_node_shared_ptr(1));
