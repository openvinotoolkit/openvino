// Copyright (C) 2018-2023 Intel Corporation
// SPDX-License-Identifier: Apache-2.0
//

#include "pruning.hpp"

#include <gtest/gtest.h>

#include <memory>
<<<<<<< HEAD
#include <ngraph/pass/serialize.hpp>
#include <ngraph/pass/visualize_tree.hpp>
#include <openvino/core/model.hpp>
#include <openvino/op/util/attr_types.hpp>
#include <openvino/op/util/pad_base.hpp>
#include <openvino/opsets/opset10.hpp>
#include <openvino/pass/manager.hpp>
#include <openvino/util/env_util.hpp>
#include <pruning.hpp>
=======
>>>>>>> 936dc051
#include <queue>
#include <string>

#include "common_test_utils/ov_test_utils.hpp"
#include "inference_engine.hpp"
#include "mask_attribute.hpp"
#include "ngraph/coordinate_transform.hpp"
#include "openvino/core/model.hpp"
#include "openvino/op/util/attr_types.hpp"
#include "openvino/op/util/pad_base.hpp"
#include "openvino/opsets/opset10.hpp"
#include "openvino/opsets/opset12.hpp"
<<<<<<< HEAD
#include "openvino/reference/utils/coordinate_transform.hpp"
=======
#include "openvino/pass/manager.hpp"
#include "openvino/pass/serialize.hpp"
#include "openvino/pass/visualize_tree.hpp"
#include "openvino/util/env_util.hpp"
#include "transformations/init_node_info.hpp"
>>>>>>> 936dc051

#define VISUALIZE_TESTS_TREE false
#define VISUALIZE_TREE_ROOT  "/tmp/"

using namespace testing;
using namespace ov;
using namespace ov::opset12;

void compare_masks(const Mask& mask, const Mask& ref_mask) {
    ASSERT_EQ(mask.size(), ref_mask.size());
    ASSERT_EQ(mask, ref_mask);
}

void check_mask_is_not_exist(const Mask::Ptr mask) {
    ASSERT_TRUE(!mask);
}

Output<Node> create_constant_with_zeros(const Shape& shape, const Mask& mask) {
    std::vector<double> values(shape_size(shape), 1);
    for (size_t dim = 0; dim < mask.size(); ++dim) {
        for (const auto& dim_value : mask.at(dim)) {
            Coordinate coord_begin(shape.size(), 0);
            coord_begin[dim] = dim_value;

            Coordinate coord_end(shape);
            coord_end[dim] = dim_value + 1;

<<<<<<< HEAD
            NGRAPH_SUPPRESS_DEPRECATED_START
            ov::CoordinateTransform iter(shape, coord_begin, coord_end);
=======
            OPENVINO_SUPPRESS_DEPRECATED_START
            ngraph::CoordinateTransform iter(shape, coord_begin, coord_end);
>>>>>>> 936dc051
            for (const Coordinate& coord : iter) {
                values[iter.index(coord)] = 0;
            }
            OPENVINO_SUPPRESS_DEPRECATED_END
        }
    }
    return std::make_shared<opset10::Constant>(element::f32, shape, values);
}

class DISABLED_TransformationTestsF : public TransformationTestsF {};

class TransformationTestsBoolParamF : public TransformationTestsF, public testing::WithParamInterface<bool> {};

// Uncomment and specify PRUNING_TARGET_IR_PATH var to check pruning on given IR
// TEST(TransformationTests, PruneIRTest) {
//    InferenceEngine::Core core;
//
//    const std::string input_model = ov::util::getenv_string("PRUNING_TARGET_IR_PATH");
//    if (input_model == "")
//        return;
//
//    auto model = core.ReadNetwork(input_model).getFunction();
//
//    {
//        pass::Manager m;
//        m.register_pass<ov::pass::InitMasks>();
//        m.register_pass<ov::pass::PropagateMasks>();
//    }
//    // VisualizeTree modifier helps to print Masks and mark nodes with masks
//    auto modifier = [](const Node& node, std::vector<std::string>& attributes) {
//        std::stringstream ss;
//        size_t index{0};
//        for (const auto & output : node.outputs()) {
//            if (const auto & mask = getMask(output)) {
//                if (!mask->all_dims_are_empty()) {
//                    attributes.emplace_back("color=green");
//                    attributes.emplace_back("penwidth=2");
//                }
//                ss << "Mask(" << index << ") : " << *mask << "\\n";
//            }
//            index++;
//        }
//        if (!ss.str().empty()) {
//            auto label = std::find_if(attributes.begin(), attributes.end(),
//                                   [](const std::string & value) { return value.find("label=") != std::string::npos;
//                                   });
//            if (label != attributes.end()) {
//                label->pop_back();
//                *label += "\n" + ss.str() + "\"";
//            } else {
//                attributes.push_back("label=\"" + ss.str() + "\"");
//            }
//        }
//    };
//
//    {
//        pass::Manager m;
//        m.register_pass<pass::VisualizeTree>(std::string(VISUALIZE_TREE_ROOT) + "PruneIRTest_with_masks.svg",
//        modifier); m.register_pass<ov::pass::ShrinkWeights>();
//        m.register_pass<pass::VisualizeTree>(std::string(VISUALIZE_TREE_ROOT) +
//        "PruneIRTest_with_masks_after_shrink.svg", modifier);
//    }
//
//    if (VISUALIZE_TESTS_TREE)
//        pass::VisualizeTree(std::string(VISUALIZE_TREE_ROOT) + "PruneIRTest.svg").run_on_function(model);
//    {
//        pass::Manager m;
//        m.register_pass<pass::Serialize>(std::string(VISUALIZE_TREE_ROOT) + "ir_model_pruned.xml",
//                                         std::string(VISUALIZE_TREE_ROOT) + "ir_model_pruned.bin");
//    }
//}

TEST(TransformationTests, InitMasksOI) {
    Shape weights_shape{6, 3, 3, 3};
    auto weights = opset10::Constant::create(element::f32, weights_shape, {0});
    ov::pass::InitConstMask({0, 1}).apply(weights);

    compare_masks(*getMask(weights->output(0)), {{0, 1, 2, 3, 4, 5}, {0, 1, 2}, {}, {}});
}

TEST(TransformationTests, InitMasksOutputChannel) {
    Shape input_shape{1, 3, 64, 64};
    Shape weights_shape{6, 3, 3, 3};
    std::vector<double> values(shape_size(weights_shape), 1);
<<<<<<< HEAD
    NGRAPH_SUPPRESS_DEPRECATED_START
    ov::CoordinateTransform iter(weights_shape, {0, 1, 0, 0}, {6, 2, 3, 3});
=======
    OPENVINO_SUPPRESS_DEPRECATED_START
    ngraph::CoordinateTransform iter(weights_shape, {0, 1, 0, 0}, {6, 2, 3, 3});
>>>>>>> 936dc051
    for (const Coordinate& coord : iter) {
        values[iter.index(coord)] = 0;
    }
    OPENVINO_SUPPRESS_DEPRECATED_END

    auto weights = std::make_shared<opset10::Constant>(element::f32, weights_shape, values);
    ov::pass::InitConstMask({1}).apply(weights);

    compare_masks(*getMask(weights->output(0)), {{}, {1}, {}, {}});
}

// TODO: add test init masks with subgraph
TEST(TransformationTests, TestInitMasks) {
    Shape weights_shape{6, 3, 3, 3};
    Shape input_shape{1, 3, 64, 64};
    auto input = std::make_shared<opset10::Parameter>(element::f32, input_shape);
    auto weights = create_constant_with_zeros(weights_shape, {{1, 2, 3}, {}, {}, {}});
    auto conv = std::make_shared<opset10::Convolution>(input,
                                                       weights,
                                                       Strides(2, 1),
                                                       CoordinateDiff(2, 0),
                                                       CoordinateDiff(2, 0),
                                                       Strides(2, 1));

    auto f = std::make_shared<Model>(NodeVector{conv}, ParameterVector{input});
    pass::Manager m;
    m.register_pass<ov::pass::InitMasks>();
    m.run_passes(f);

    compare_masks(*getMask(weights.get_node_shared_ptr()->output(0)), {{1, 2, 3}, {}, {}, {}});
}

TEST(TransformationTests, InitMasksNegative) {
    Shape weights_shape{6, 3, 3, 3};
    auto weights = opset10::Constant::create(element::f32, weights_shape, {0.5});
    ov::pass::InitConstMask({0, 1, 2, 3}).apply(weights);

    compare_masks(*getMask(weights->output(0)), {{}, {}, {}, {}});
}

TEST(TransformationTests, PropagateMasksNegative) {
    Shape input_shape{1, 3, 64, 64};
    Shape weights_shape{6, 3, 3, 3};
    auto input = std::make_shared<opset10::Parameter>(element::f32, input_shape);
    auto weights = opset10::Constant::create(element::f32, weights_shape, {0});
    auto conv = std::make_shared<opset10::Convolution>(input,
                                                       weights,
                                                       Strides(2, 1),
                                                       CoordinateDiff(2, 0),
                                                       CoordinateDiff(2, 0),
                                                       Strides(2, 1));
    auto f = std::make_shared<Model>(NodeVector{conv}, ParameterVector{input});

    pass::Manager m;
    m.register_pass<ov::pass::InitMasks>();
    m.register_pass<ov::pass::PropagateMasks>();
    m.run_passes(f);

    compare_masks(*getMask(weights->output(0)), {{}, {}, {}, {}});
    compare_masks(*getMask(conv->output(0)), {{}, {}, {}, {}});
}

TEST_F(TransformationTestsF, PropagateMasksBasic) {
    Shape input_shape{1, 3, 64, 64};
    Shape weights_shape{6, 3, 3, 3};
    Shape weights_shape2{6, 6, 3, 3};
    auto input = std::make_shared<opset10::Parameter>(element::f32, input_shape);
    auto weights = opset10::Constant::create(element::f32, weights_shape, {0});
    auto conv = std::make_shared<opset10::Convolution>(input,
                                                       weights,
                                                       Strides(2, 1),
                                                       CoordinateDiff(2, 0),
                                                       CoordinateDiff(2, 0),
                                                       Strides(2, 1));
    auto relu = std::make_shared<opset10::Relu>(conv);

    auto add_const = create_constant_with_zeros(Shape{1, 6, 1, 1}, {{}, {1, 2, 3, 4, 5}, {}, {}});
    auto add = std::make_shared<opset10::Add>(relu, add_const);

    auto sub_const = create_constant_with_zeros(Shape{6, 1, 1}, {{1, 2}, {}, {}});
    auto sub = std::make_shared<opset10::Subtract>(add, sub_const);

    auto mul_const = create_constant_with_zeros(Shape{1, 6, 1, 1}, {{}, {3}, {}, {}});
    auto mul = std::make_shared<ov::op::v1::Multiply>(sub, mul_const);

    auto weights2 = create_constant_with_zeros(weights_shape2, {{1, 2}, {1, 2, 3}, {}, {}});
    auto conv2 = std::make_shared<opset10::Convolution>(mul,
                                                        weights2,
                                                        Strides(2, 1),
                                                        CoordinateDiff(2, 0),
                                                        CoordinateDiff(2, 0),
                                                        Strides(2, 1));
    model = std::make_shared<Model>(NodeVector{conv2}, ParameterVector{input});

    {
        auto input = std::make_shared<opset10::Parameter>(element::f32, input_shape);

        auto weights =
            opset10::Constant::create(element::f32,
                                      {weights_shape[0] - 3, weights_shape[1], weights_shape[2], weights_shape[3]},
                                      {0});
        auto conv = std::make_shared<opset10::Convolution>(input,
                                                           weights,
                                                           Strides(2, 1),
                                                           CoordinateDiff(2, 0),
                                                           CoordinateDiff(2, 0),
                                                           Strides(2, 1));
        auto relu = std::make_shared<opset10::Relu>(conv);

        auto add_const = opset10::Constant::create(element::f32, Shape{1, 3, 1, 1}, {1});
        auto add = std::make_shared<opset10::Add>(relu, add_const);

        auto sub_const = opset10::Constant::create(element::f32, Shape{3, 1, 1}, {1});
        auto sub = std::make_shared<opset10::Subtract>(add, sub_const);

        auto mul_const = opset10::Constant::create(element::f32, Shape{1, 3, 1, 1}, {1});
        auto mul = std::make_shared<ov::op::v1::Multiply>(sub, mul_const);

        auto weights2 =
            opset10::Constant::create(element::f32,
                                      {weights_shape2[0], weights_shape2[1] - 3, weights_shape2[2], weights_shape2[3]},
                                      {1});
        auto conv2 = std::make_shared<opset10::Convolution>(mul,
                                                            weights2,
                                                            Strides(2, 1),
                                                            CoordinateDiff(2, 0),
                                                            CoordinateDiff(2, 0),
                                                            Strides(2, 1));
        model_ref = std::make_shared<Model>(NodeVector{conv2}, ParameterVector{input});
    }
    if (VISUALIZE_TESTS_TREE)
        pass::VisualizeTree(std::string(VISUALIZE_TREE_ROOT) + "PropagateMasksBasic.svg").run_on_model(model);
    {
        pass::Manager m;
        m.register_pass<ov::pass::InitMasks>();
        m.register_pass<ov::pass::PropagateMasks>();
        m.run_passes(model);
    }
    compare_masks(*getMask(weights->output(0)), Mask({{1, 2, 3}, {}, {}, {}}));
    compare_masks(*getMask(conv->output(0)), Mask({{}, {1, 2, 3}, {}, {}}));
    compare_masks(*getMask(relu->output(0)), Mask({{}, {1, 2, 3}, {}, {}}));
    compare_masks(*getMask(add_const), Mask({{}, {1, 2, 3}, {}, {}}));
    compare_masks(*getMask(sub_const), Mask({{1, 2, 3}, {}, {}}));
    compare_masks(*getMask(mul_const), Mask({{}, {1, 2, 3}, {}, {}}));
    compare_masks(*getMask(add->output(0)), Mask({{}, {1, 2, 3}, {}, {}}));
    compare_masks(*getMask(sub->output(0)), Mask({{}, {1, 2, 3}, {}, {}}));
    compare_masks(*getMask(mul->output(0)), Mask({{}, {1, 2, 3}, {}, {}}));
    compare_masks(*getMask(weights2.get_node_shared_ptr()->output(0)), Mask({{}, {1, 2, 3}, {}, {}}));
    compare_masks(*getMask(conv2->output(0)), Mask({{}, {}, {}, {}}));

    manager.register_pass<ov::pass::ShrinkWeights>();
    comparator.enable(FunctionsComparator::CmpValues::ACCURACY);
}

TEST_F(TransformationTestsF, PropagateMasksDynamicConvolution) {
    PartialShape input_shape{Dimension::dynamic(), 3, 64, 64};
    Shape weights_shape{6, 3, 3, 3};
    Shape weights_shape2{6, 6, 3, 3};
    auto input = std::make_shared<opset10::Parameter>(element::f32, input_shape);
    auto weights = opset10::Constant::create(element::f32, weights_shape, {0});
    auto conv = std::make_shared<opset10::Convolution>(input,
                                                       weights,
                                                       Strides(2, 1),
                                                       CoordinateDiff(2, 0),
                                                       CoordinateDiff(2, 0),
                                                       Strides(2, 1));
    auto relu = std::make_shared<opset10::Relu>(conv);

    auto sub_const = create_constant_with_zeros(Shape{6, 1, 1}, {{1, 2, 3}, {}, {}});
    auto sub = std::make_shared<opset10::Subtract>(relu, sub_const);

    auto mul_const = create_constant_with_zeros(Shape{6, 1, 1}, {{2}, {}, {}});
    auto mul = std::make_shared<opset10::Subtract>(sub, mul_const);

    auto weights2 = opset10::Constant::create(element::f32, weights_shape2, {0});
    auto conv2 = std::make_shared<opset10::Convolution>(mul,
                                                        weights2,
                                                        Strides(2, 1),
                                                        CoordinateDiff(2, 0),
                                                        CoordinateDiff(2, 0),
                                                        Strides(2, 1));
    model = std::make_shared<Model>(NodeVector{conv2}, ParameterVector{input});
    {
        auto input = std::make_shared<opset10::Parameter>(element::f32, input_shape);
        auto weights =
            opset10::Constant::create(element::f32,
                                      {weights_shape[0] - 1, weights_shape[1], weights_shape[2], weights_shape[3]},
                                      {0});
        auto conv = std::make_shared<opset10::Convolution>(input,
                                                           weights,
                                                           Strides(2, 1),
                                                           CoordinateDiff(2, 0),
                                                           CoordinateDiff(2, 0),
                                                           Strides(2, 1));
        auto relu = std::make_shared<opset10::Relu>(conv);

        auto sub_const = create_constant_with_zeros(Shape{5, 1, 1}, {{}, {}, {}});
        auto sub = std::make_shared<opset10::Subtract>(relu, sub_const);

        auto mul_const = create_constant_with_zeros(Shape{5, 1, 1}, {{2}, {}, {}});
        auto mul = std::make_shared<opset10::Subtract>(sub, mul_const);

        auto weights2 =
            opset10::Constant::create(element::f32,
                                      {weights_shape2[0], weights_shape2[1] - 1, weights_shape2[2], weights_shape2[3]},
                                      {0});
        auto conv2 = std::make_shared<opset10::Convolution>(mul,
                                                            weights2,
                                                            Strides(2, 1),
                                                            CoordinateDiff(2, 0),
                                                            CoordinateDiff(2, 0),
                                                            Strides(2, 1));
        model_ref = std::make_shared<Model>(NodeVector{conv2}, ParameterVector{input});
    }
    if (VISUALIZE_TESTS_TREE)
        pass::VisualizeTree(std::string(VISUALIZE_TREE_ROOT) + "PropagateMasksDynamicConvolution.svg")
            .run_on_model(model);

    {
        pass::Manager m;
        m.register_pass<ov::pass::InitMasks>();
        m.register_pass<ov::pass::PropagateMasks>();
        m.run_passes(model);
    }

    compare_masks(*getMask(weights->output(0)), Mask({{2}, {}, {}, {}}));
    compare_masks(*getMask(conv->output(0)), Mask({{}, {2}, {}, {}}));
    compare_masks(*getMask(relu->output(0)), Mask({{}, {2}, {}, {}}));
    compare_masks(*getMask(sub_const), Mask({{2}, {}, {}}));
    compare_masks(*getMask(mul_const), Mask({{2}, {}, {}}));
    compare_masks(*getMask(weights2->output(0)), Mask({{}, {2}, {}, {}}));
    compare_masks(*getMask(conv2->output(0)), Mask({{}, {}, {}, {}}));

    manager.register_pass<ov::pass::ShrinkWeights>();
    comparator.enable(FunctionsComparator::CmpValues::ACCURACY);
}

TEST(TransformationTests, PropagateMasksDynamicReshape) {
    PartialShape input_shape{Dimension::dynamic(), 3, 64, 64};
    Shape weights_shape{6, 3, 3, 3};
    Shape weights_shape2{6, 6, 3, 3};
    auto input = std::make_shared<opset10::Parameter>(element::f32, input_shape);
    auto weights = opset10::Constant::create(element::f32, weights_shape, {0});
    auto conv = std::make_shared<opset10::Convolution>(input,
                                                       weights,
                                                       Strides(2, 1),
                                                       CoordinateDiff(2, 0),
                                                       CoordinateDiff(2, 0),
                                                       Strides(2, 1));
    auto relu = std::make_shared<opset10::Relu>(conv);

    auto reshape =
        std::make_shared<opset10::Reshape>(relu,
                                           opset10::Constant::create(element::i64, Shape{4}, {-1, 6, 64, 64}),
                                           true);

    auto weights2 = opset10::Constant::create(element::f32, weights_shape2, {0});
    auto conv2 = std::make_shared<opset10::Convolution>(reshape,
                                                        weights2,
                                                        Strides(2, 1),
                                                        CoordinateDiff(2, 0),
                                                        CoordinateDiff(2, 0),
                                                        Strides(2, 1));

    auto model = std::make_shared<Model>(NodeVector{conv2}, ParameterVector{input});
    if (VISUALIZE_TESTS_TREE)
        pass::VisualizeTree(std::string(VISUALIZE_TREE_ROOT) + "PropagateMasksDynamicReshape.svg").run_on_model(model);

    pass::Manager m;
    m.register_pass<ov::pass::Pruning>();
    m.run_passes(model);

    compare_masks(*getMask(weights->output(0)), Mask({{}, {}, {}, {}}));
    compare_masks(*getMask(conv->output(0)), Mask({{}, {}, {}, {}}));
    compare_masks(*getMask(relu->output(0)), Mask({{}, {}, {}, {}}));
    compare_masks(*getMask(reshape), Mask({{}, {}, {}, {}}));
    compare_masks(*getMask(weights2->output(0)), Mask({{}, {}, {}, {}}));
    compare_masks(*getMask(conv2->output(0)), Mask({{}, {}, {}, {}}));
}

TEST(TransformationTests, PropagateMasksDynamicGroupConvolution) {
    PartialShape input_shape{Dimension::dynamic(), 3, 64, 64};
    Shape weights_shape{3, 2, 1, 3, 3};
    Shape weights_shape2{6, 1, 1, 3, 3};
    auto input = std::make_shared<opset10::Parameter>(element::f32, input_shape);
    auto weights = opset10::Constant::create(element::f32, weights_shape, {0});
    auto conv = std::make_shared<opset10::GroupConvolution>(input,
                                                            weights,
                                                            Strides(2, 1),
                                                            CoordinateDiff(2, 0),
                                                            CoordinateDiff(2, 0),
                                                            Strides(2, 1));
    auto relu = std::make_shared<opset10::Relu>(conv);

    auto sub_const = create_constant_with_zeros(Shape{6, 1, 1}, {{1, 2, 3}, {}, {}});
    auto sub = std::make_shared<opset10::Subtract>(relu, sub_const);

    auto mul_const = create_constant_with_zeros(Shape{6, 1, 1}, {{2}, {}, {}});
    auto mul = std::make_shared<opset10::Subtract>(sub, mul_const);

    auto weights2 = opset10::Constant::create(element::f32, weights_shape2, {0});
    auto conv2 = std::make_shared<opset10::GroupConvolution>(mul,
                                                             weights2,
                                                             Strides(2, 1),
                                                             CoordinateDiff(2, 0),
                                                             CoordinateDiff(2, 0),
                                                             Strides(2, 1));
    auto f = std::make_shared<Model>(NodeVector{conv2}, ParameterVector{input});

    if (VISUALIZE_TESTS_TREE)
        pass::VisualizeTree(std::string(VISUALIZE_TREE_ROOT) + "PropagateMasksDynamicGroupConvolution.svg")
            .run_on_model(f);

    pass::Manager m;
    m.register_pass<ov::pass::InitMasks>();
    m.register_pass<ov::pass::PropagateMasks>();
    m.run_passes(f);
}

TEST(TransformationTests, PropagateMasksEmpty) {
    Shape input_shape{1, 3, 64, 64};
    Shape weights_shape{6, 3, 3, 3};
    Shape weights_shape2{6, 6, 3, 3};
    auto input = std::make_shared<opset10::Parameter>(element::f32, input_shape);
    auto weights = opset10::Constant::create(element::f32, weights_shape, {1.});
    auto conv = std::make_shared<opset10::Convolution>(input,
                                                       weights,
                                                       Strides(2, 1),
                                                       CoordinateDiff(2, 0),
                                                       CoordinateDiff(2, 0),
                                                       Strides(2, 1));
    auto relu = std::make_shared<opset10::Relu>(conv);

    auto sub_const = create_constant_with_zeros(Shape{6, 1, 1}, {{1, 2, 3}, {}, {}});
    auto sub = std::make_shared<opset10::Subtract>(relu, sub_const);

    auto add_const = create_constant_with_zeros(Shape{6, 1, 1}, {{1, 2}, {}, {}});
    auto add = std::make_shared<opset10::Subtract>(sub, add_const);

    auto weights2 = opset10::Constant::create(element::f32, weights_shape2, {0});
    auto conv2 = std::make_shared<opset10::Convolution>(add,
                                                        weights2,
                                                        Strides(2, 1),
                                                        CoordinateDiff(2, 0),
                                                        CoordinateDiff(2, 0),
                                                        Strides(2, 1));
    auto f = std::make_shared<Model>(NodeVector{conv2}, ParameterVector{input});

    if (VISUALIZE_TESTS_TREE)
        pass::VisualizeTree(std::string(VISUALIZE_TREE_ROOT) + "PropagateMasksEmpty.svg").run_on_model(f);

    pass::Manager m;
    m.register_pass<ov::pass::InitMasks>();
    m.register_pass<ov::pass::PropagateMasks>();
    m.run_passes(f);

    compare_masks(*getMask(weights->output(0)), Mask({{}, {}, {}, {}}));
    compare_masks(*getMask(conv->output(0)), Mask({{}, {}, {}, {}}));
    compare_masks(*getMask(relu->output(0)), Mask({{}, {}, {}, {}}));
    compare_masks(*getMask(sub_const), Mask({{}, {}, {}}));
    compare_masks(*getMask(add_const), Mask({{}, {}, {}}));
    compare_masks(*getMask(weights2->output(0)), Mask({{}, {}, {}, {}}));
    compare_masks(*getMask(conv2->output(0)), Mask({{}, {}, {}, {}}));
}

TEST_F(TransformationTestsF, PropagateMaskPassThrough) {
    Shape input_shape{1, 3, 64, 64};
    Shape weights_shape{8, 3, 3, 3};
    Shape weight_shape2{3, 8, 3, 3};
    auto input = std::make_shared<opset10::Parameter>(element::f32, input_shape);
    input->set_friendly_name("input");
    auto weights_const_1 = create_constant_with_zeros(weights_shape, {{1, 2, 3}, {}, {}, {}});
    weights_const_1.get_node_shared_ptr()->set_friendly_name("weights_1");

    auto conv_1 = std::make_shared<opset10::Convolution>(input,
                                                         weights_const_1,
                                                         Strides(2, 1),
                                                         CoordinateDiff(2, 0),
                                                         CoordinateDiff(2, 0),
                                                         Strides(2, 1));
    conv_1->set_friendly_name("conv_1");

    // Adding a couple of PassThrough operations
    auto relu = std::make_shared<opset10::Relu>(conv_1);
    relu->set_friendly_name("relu");

    auto clamp = std::make_shared<opset10::Clamp>(relu, 0, 6);
    clamp->set_friendly_name("clamp");

    auto pads_begin = opset10::Constant::create(element::i32, Shape{4}, {0, 0, 1, 1});
    auto pads_end = opset10::Constant::create(element::i32, Shape{4}, {0, 0, 2, 2});
    auto pad = std::make_shared<opset10::Pad>(clamp, pads_begin, pads_end, op::PadMode::CONSTANT);
    auto max_pool =
        std::make_shared<opset10::MaxPool>(pad, Strides{1, 1}, Strides{1, 1}, Shape{0, 0}, Shape{1, 1}, Shape{4, 4});
    max_pool->set_friendly_name("max_pool");

    auto weights2 = opset10::Constant::create(element::f32, weight_shape2, {0});
    auto conv2 = std::make_shared<opset10::Convolution>(max_pool,
                                                        weights2,
                                                        Strides(2, 1),
                                                        CoordinateDiff(2, 0),
                                                        CoordinateDiff(2, 0),
                                                        Strides(2, 1));
    model = std::make_shared<Model>(NodeVector{conv2}, ParameterVector{input});
    {
        auto input = std::make_shared<opset10::Parameter>(element::f32, input_shape);
        auto weights_const_1 =
            create_constant_with_zeros({weights_shape[0] - 3, weights_shape[1], weights_shape[2], weights_shape[3]},
                                       {{}, {}, {}, {}});
        weights_const_1.get_node_shared_ptr()->set_friendly_name("weights_1");

        auto conv_1 = std::make_shared<opset10::Convolution>(input,
                                                             weights_const_1,
                                                             Strides(2, 1),
                                                             CoordinateDiff(2, 0),
                                                             CoordinateDiff(2, 0),
                                                             Strides(2, 1));
        // Adding a couple of PassThrough operations
        auto relu = std::make_shared<opset10::Relu>(conv_1);

        auto clamp = std::make_shared<opset10::Clamp>(relu, 0, 6);

        auto pads_begin = opset10::Constant::create(element::i32, Shape{4}, {0, 0, 1, 1});
        auto pads_end = opset10::Constant::create(element::i32, Shape{4}, {0, 0, 2, 2});
        auto pad = std::make_shared<opset10::Pad>(clamp, pads_begin, pads_end, op::PadMode::CONSTANT);
        auto max_pool = std::make_shared<opset10::MaxPool>(pad,
                                                           Strides{1, 1},
                                                           Strides{1, 1},
                                                           Shape{0, 0},
                                                           Shape{1, 1},
                                                           Shape{4, 4});

        auto weights2 =
            opset10::Constant::create(element::f32,
                                      {weight_shape2[0], weight_shape2[1] - 3, weight_shape2[2], weight_shape2[3]},
                                      {0});
        auto conv2 = std::make_shared<opset10::Convolution>(max_pool,
                                                            weights2,
                                                            Strides(2, 1),
                                                            CoordinateDiff(2, 0),
                                                            CoordinateDiff(2, 0),
                                                            Strides(2, 1));
        model_ref = std::make_shared<Model>(NodeVector{conv2}, ParameterVector{input});
    }
    if (VISUALIZE_TESTS_TREE)
        pass::VisualizeTree(std::string(VISUALIZE_TREE_ROOT) + "PropagateMaskPassThrough.svg").run_on_model(model);
    {
        pass::Manager m;
        m.register_pass<ov::pass::InitMasks>();
        m.register_pass<ov::pass::PropagateMasks>();
        m.run_passes(model);
    }
    compare_masks(*getMask(weights_const_1.get_node_shared_ptr()->output(0)), Mask({{1, 2, 3}, {}, {}, {}}));
    compare_masks(*getMask(conv_1->output(0)), Mask({{}, {1, 2, 3}, {}, {}}));
    compare_masks(*getMask(relu->output(0)), Mask({{}, {1, 2, 3}, {}, {}}));
    compare_masks(*getMask(clamp->output(0)), Mask({{}, {1, 2, 3}, {}, {}}));
    compare_masks(*getMask(max_pool->output(0)), Mask({{}, {1, 2, 3}, {}, {}}));

    manager.register_pass<ov::pass::ShrinkWeights>();
    comparator.enable(FunctionsComparator::CmpValues::ACCURACY);
}

TEST_F(TransformationTestsF, NegativePad12PropagateMaskPassThrough) {
    Shape input_shape{1, 3, 64, 64};
    Shape weights_shape{8, 3, 3, 3};
    Shape weight_shape2{3, 8, 3, 3};
    auto input = std::make_shared<Parameter>(element::f32, input_shape);
    input->set_friendly_name("input");
    auto weights_const_1 = create_constant_with_zeros(weights_shape, {{1, 2, 3}, {}, {}, {}});
    weights_const_1.get_node_shared_ptr()->set_friendly_name("weights_1");

    auto conv_1 = std::make_shared<Convolution>(input,
                                                weights_const_1,
                                                Strides(2, 1),
                                                CoordinateDiff(2, 0),
                                                CoordinateDiff(2, 0),
                                                Strides(2, 1));
    conv_1->set_friendly_name("conv_1");

    // Adding a couple of PassThrough operations
    auto relu = std::make_shared<Relu>(conv_1);
    relu->set_friendly_name("relu");

    auto clamp = std::make_shared<Clamp>(relu, 0, 6);
    clamp->set_friendly_name("clamp");

    auto pads_begin = Constant::create(element::i32, Shape{4}, {0, 0, 1, -1});
    auto pads_end = Constant::create(element::i32, Shape{4}, {0, 0, 2, -2});
    auto pad = std::make_shared<ov::op::v12::Pad>(clamp, pads_begin, pads_end, op::PadMode::CONSTANT);
    auto max_pool = std::make_shared<MaxPool>(pad, Strides{1, 1}, Strides{1, 1}, Shape{0, 0}, Shape{1, 1}, Shape{4, 4});
    max_pool->set_friendly_name("max_pool");

    auto weights2 = Constant::create(element::f32, weight_shape2, {0});
    auto conv2 = std::make_shared<Convolution>(max_pool,
                                               weights2,
                                               Strides(2, 1),
                                               CoordinateDiff(2, 0),
                                               CoordinateDiff(2, 0),
                                               Strides(2, 1));
    model = std::make_shared<Model>(NodeVector{conv2}, ParameterVector{input});
    {
        auto input = std::make_shared<Parameter>(element::f32, input_shape);
        auto weights_const_1 =
            create_constant_with_zeros({weights_shape[0] - 3, weights_shape[1], weights_shape[2], weights_shape[3]},
                                       {{}, {}, {}, {}});
        weights_const_1.get_node_shared_ptr()->set_friendly_name("weights_1");

        auto conv_1 = std::make_shared<Convolution>(input,
                                                    weights_const_1,
                                                    Strides(2, 1),
                                                    CoordinateDiff(2, 0),
                                                    CoordinateDiff(2, 0),
                                                    Strides(2, 1));
        // Adding a couple of PassThrough operations
        auto relu = std::make_shared<Relu>(conv_1);

        auto clamp = std::make_shared<Clamp>(relu, 0, 6);

        auto pads_begin = Constant::create(element::i32, Shape{4}, {0, 0, 1, -1});
        auto pads_end = Constant::create(element::i32, Shape{4}, {0, 0, 2, -2});
        auto pad = std::make_shared<ov::op::v12::Pad>(clamp, pads_begin, pads_end, op::PadMode::CONSTANT);
        auto max_pool =
            std::make_shared<MaxPool>(pad, Strides{1, 1}, Strides{1, 1}, Shape{0, 0}, Shape{1, 1}, Shape{4, 4});

        auto weights2 = Constant::create(element::f32,
                                         {weight_shape2[0], weight_shape2[1] - 3, weight_shape2[2], weight_shape2[3]},
                                         {0});
        auto conv2 = std::make_shared<Convolution>(max_pool,
                                                   weights2,
                                                   Strides(2, 1),
                                                   CoordinateDiff(2, 0),
                                                   CoordinateDiff(2, 0),
                                                   Strides(2, 1));
        model_ref = std::make_shared<Model>(NodeVector{conv2}, ParameterVector{input});
    }
    if (VISUALIZE_TESTS_TREE)
        pass::VisualizeTree(std::string(VISUALIZE_TREE_ROOT) + "PropagateMaskPassThrough.svg").run_on_model(model);
    {
        pass::Manager m;
        m.register_pass<ov::pass::InitMasks>();
        m.register_pass<ov::pass::PropagateMasks>();
        m.run_passes(model);
    }
    compare_masks(*getMask(weights_const_1.get_node_shared_ptr()->output(0)), Mask({{1, 2, 3}, {}, {}, {}}));
    compare_masks(*getMask(conv_1->output(0)), Mask({{}, {1, 2, 3}, {}, {}}));
    compare_masks(*getMask(relu->output(0)), Mask({{}, {1, 2, 3}, {}, {}}));
    compare_masks(*getMask(clamp->output(0)), Mask({{}, {1, 2, 3}, {}, {}}));
    compare_masks(*getMask(max_pool->output(0)), Mask({{}, {1, 2, 3}, {}, {}}));

    manager.register_pass<ov::pass::ShrinkWeights>();
    comparator.enable(FunctionsComparator::CmpValues::ACCURACY);
}

TEST_F(TransformationTestsF, PropagateMasksHardDependencies) {
    Shape input_shape{1, 3, 3, 3};

    auto input1 = std::make_shared<opset10::Parameter>(element::f32, input_shape);
    input1->set_friendly_name("input1");

    Shape weights1_shape{6, 3, 3, 3};
    auto weights1 = create_constant_with_zeros(weights1_shape, {{1, 2, 3}, {}, {}, {}});
    weights1.get_node_shared_ptr()->set_friendly_name("weights1");

    auto conv1 = std::make_shared<opset10::Convolution>(input1,
                                                        weights1,
                                                        Strides(2, 1),
                                                        CoordinateDiff(2, 0),
                                                        CoordinateDiff(2, 0),
                                                        Strides(2, 1));
    conv1->set_friendly_name("conv1");

    auto relu = std::make_shared<opset10::Relu>(conv1);
    relu->set_friendly_name("relu");

    auto input2 = std::make_shared<opset10::Parameter>(element::f32, input_shape);
    input2->set_friendly_name("input2");

    Shape weights2_shape{6, 3, 3, 3};
    auto weights2 = create_constant_with_zeros(weights2_shape, {{2, 3}, {}, {}, {}});
    weights2.get_node_shared_ptr()->set_friendly_name("weights2");

    auto conv2 = std::make_shared<opset10::Convolution>(input2,
                                                        weights2,
                                                        Strides(2, 1),
                                                        CoordinateDiff(2, 0),
                                                        CoordinateDiff(2, 0),
                                                        Strides(2, 1));
    conv2->set_friendly_name("conv2");

    auto add1 = std::make_shared<opset10::Add>(conv2, conv1);
    add1->set_friendly_name("add1");

    auto reshape =
        std::make_shared<opset10::Reshape>(add1, opset10::Constant::create(element::i64, Shape{2}, {1, 6}), true);
    reshape->set_friendly_name("reshape");

    auto matmul_const = opset10::Constant::create(element::f32, Shape{6, 100}, {1.});
    auto matmul = std::make_shared<opset10::MatMul>(reshape, matmul_const);
    matmul->set_friendly_name("matmul");

    auto add2 = std::make_shared<opset10::Add>(conv2, create_constant_with_zeros({6, 1, 1}, {{2}, {}, {}}));
    add2->set_friendly_name("add2");

    Shape weights_shape3{6, 6, 1, 1};
    auto weights3 = opset10::Constant::create(element::f32, weights_shape3, {0});
    weights3->set_friendly_name("weights3");

    auto conv3 = std::make_shared<opset10::Convolution>(add2,
                                                        weights3,
                                                        Strides(2, 1),
                                                        CoordinateDiff(2, 0),
                                                        CoordinateDiff(2, 0),
                                                        Strides(2, 1));
    conv3->set_friendly_name("conv3");

    model = std::make_shared<Model>(NodeVector{matmul, conv3}, ParameterVector{input1, input2});
    {
        auto input1 = std::make_shared<opset10::Parameter>(element::f32, input_shape);
        input1->set_friendly_name("input1");

        Shape weights1_shape{6, 3, 3, 3};
        auto weights1 =
            create_constant_with_zeros({weights1_shape[0] - 1, weights1_shape[1], weights1_shape[2], weights1_shape[3]},
                                       {{}, {}, {}, {}});
        weights1.get_node_shared_ptr()->set_friendly_name("weights1");

        auto conv1 = std::make_shared<opset10::Convolution>(input1,
                                                            weights1,
                                                            Strides(2, 1),
                                                            CoordinateDiff(2, 0),
                                                            CoordinateDiff(2, 0),
                                                            Strides(2, 1));
        conv1->set_friendly_name("conv1");

        auto relu = std::make_shared<opset10::Relu>(conv1);
        relu->set_friendly_name("relu");

        auto input2 = std::make_shared<opset10::Parameter>(element::f32, input_shape);
        input2->set_friendly_name("input2");

        Shape weights2_shape{6, 3, 3, 3};
        auto weights2 =
            create_constant_with_zeros({weights2_shape[0] - 1, weights2_shape[1], weights2_shape[2], weights2_shape[3]},
                                       {{2, 3}, {}, {}, {}});
        weights2.get_node_shared_ptr()->set_friendly_name("weights2");

        auto conv2 = std::make_shared<opset10::Convolution>(input2,
                                                            weights2,
                                                            Strides(2, 1),
                                                            CoordinateDiff(2, 0),
                                                            CoordinateDiff(2, 0),
                                                            Strides(2, 1));
        conv2->set_friendly_name("conv2");

        auto add1 = std::make_shared<opset10::Add>(conv2, conv1);
        add1->set_friendly_name("add1");

        auto reshape =
            std::make_shared<opset10::Reshape>(add1, opset10::Constant::create(element::i64, Shape{2}, {1, 5}), true);
        reshape->set_friendly_name("reshape");

        auto matmul =
            std::make_shared<opset10::MatMul>(reshape, opset10::Constant::create(element::f32, Shape{5, 100}, {1.}));
        matmul->set_friendly_name("matmul");

        auto add2 = std::make_shared<opset10::Add>(conv2, create_constant_with_zeros({5, 1, 1}, {{}, {}, {}}));
        add2->set_friendly_name("add2");

        Shape weights_shape3{6, 6, 1, 1};
        auto weights3 =
            opset10::Constant::create(element::f32,
                                      {weights_shape3[0], weights_shape3[1] - 1, weights_shape3[2], weights_shape3[3]},
                                      {0});
        weights3->set_friendly_name("weights3");

        auto conv3 = std::make_shared<opset10::Convolution>(add2,
                                                            weights3,
                                                            Strides(2, 1),
                                                            CoordinateDiff(2, 0),
                                                            CoordinateDiff(2, 0),
                                                            Strides(2, 1));
        conv3->set_friendly_name("conv3");

        model_ref = std::make_shared<Model>(NodeVector{matmul, conv3}, ParameterVector{input1, input2});
    }

    if (VISUALIZE_TESTS_TREE)
        pass::VisualizeTree(std::string(VISUALIZE_TREE_ROOT) + "PropagateMasksHardDependencies.svg")
            .run_on_model(model);
    {
        pass::Manager m;
        m.register_pass<ov::pass::InitMasks>();
        m.register_pass<ov::pass::PropagateMasks>();
        m.run_passes(model);
    }
    compare_masks(*getMask(weights1.get_node_shared_ptr()->output(0)), Mask({{2}, {}, {}, {}}));
    compare_masks(*getMask(conv1->output(0)), Mask({{}, {2}, {}, {}}));

    compare_masks(*getMask(weights2.get_node_shared_ptr()->output(0)), Mask({{2}, {}, {}, {}}));
    compare_masks(*getMask(conv2->output(0)), Mask({{}, {2}, {}, {}}));

    compare_masks(*getMask(weights3->output(0)), Mask({{}, {2}, {}, {}}));
    compare_masks(*getMask(conv3->output(0)), Mask({{}, {}, {}, {}}));

    compare_masks(*getMask(add1->output(0)), Mask({{}, {2}, {}, {}}));
    compare_masks(*getMask(add2->output(0)), Mask({{}, {2}, {}, {}}));

    compare_masks(*getMask(matmul_const->output(0)), Mask({{2}, {}}));
    compare_masks(*getMask(matmul->output(0)), Mask({{}, {}}));

    // TODO: add checks after MatMul/Reshape/Pooling mask propagation is ready
    // compare_masks(*getMask(weights),  Mask({{0, 1, 2, 3, 4, 5}, {}, {}, {}}));
    // compare_masks(*getMask(conv),     Mask({{}, {0, 1, 2, 3, 4, 5}, {}, {}}));
    // compare_masks(*getMask(relu),     Mask({{}, {0, 1, 2, 3, 4, 5}, {}, {}}));
    // compare_masks(*getMask(weights2), Mask({{}, {0, 1, 2, 3, 4, 5}, {}, {}}));
    // compare_masks(*getMask(conv2),    Mask({{}, {}, {}, {}}));

    manager.register_pass<ov::pass::ShrinkWeights>();
    comparator.enable(FunctionsComparator::CmpValues::ACCURACY);
}

TEST_F(TransformationTestsF, PropagateMasksQuantizedGroupConvolution) {
    Shape input_shape{1, 3, 64, 64};
    Shape weights_shape{8, 3, 3, 3};
    Shape weights_group_shape{8, 1, 3, 3};
    Shape weight_shape2{3, 8, 3, 3};
    auto input = std::make_shared<opset10::Parameter>(element::f32, input_shape);
    input->set_friendly_name("input");

    auto weights1 = create_constant_with_zeros(weights_shape, {{0, 1, 2, 3, 4}, {}, {}, {}});
    auto conv1 = std::make_shared<opset10::Convolution>(input,
                                                        weights1,
                                                        Strides(2, 1),
                                                        CoordinateDiff(2, 0),
                                                        CoordinateDiff(2, 0),
                                                        Strides(2, 1));
    auto weights_group = opset10::Constant::create(element::i8, weights_group_shape, {0});
    weights_group->set_friendly_name("weights_group");

    auto convert = std::make_shared<opset10::Convert>(weights_group, element::f32);
    convert->set_friendly_name("convert");

    auto sub_const = create_constant_with_zeros(Shape{8, 1, 1, 1}, {{0, 1, 2, 3, 4}, {}, {}, {}});

    auto sub = std::make_shared<opset10::Subtract>(convert, sub_const);
    sub->set_friendly_name("sub");

    auto mul_const = create_constant_with_zeros(Shape{8, 1, 1, 1}, {{}, {}, {}, {}});
    auto mul = std::make_shared<opset10::Multiply>(sub, mul_const);
    mul->set_friendly_name("mul");

    auto reshape =
        std::make_shared<opset10::Reshape>(mul,
                                           opset10::Constant::create(element::i64, Shape{5}, {8, 1, 1, 3, 3}),
                                           false);

    auto conv_group = std::make_shared<opset10::GroupConvolution>(conv1,
                                                                  reshape,
                                                                  Strides(2, 1),
                                                                  CoordinateDiff(2, 0),
                                                                  CoordinateDiff(2, 0),
                                                                  Strides(2, 1));

    auto add_const = create_constant_with_zeros(Shape{1, 8, 1, 1}, {{}, {0, 1, 2, 3, 4}, {}, {}});
    ;
    auto add = std::make_shared<opset10::Add>(conv_group, add_const);
    add->set_friendly_name("add");

    auto weights_2 = opset10::Constant::create(element::f32, weight_shape2, {0});
    auto conv2 = std::make_shared<opset10::Convolution>(add,
                                                        weights_2,
                                                        Strides(2, 1),
                                                        CoordinateDiff(2, 0),
                                                        CoordinateDiff(2, 0),
                                                        Strides(2, 1));
    model = std::make_shared<Model>(NodeVector{conv2}, ParameterVector{input});
    {
        auto input = std::make_shared<opset10::Parameter>(element::f32, input_shape);

        auto weights1 =
            create_constant_with_zeros({weights_shape[0] - 5, weights_shape[1], weights_shape[2], weights_shape[3]},
                                       {{}, {}, {}, {}});
        auto conv1 = std::make_shared<opset10::Convolution>(input,
                                                            weights1,
                                                            Strides(2, 1),
                                                            CoordinateDiff(2, 0),
                                                            CoordinateDiff(2, 0),
                                                            Strides(2, 1));
        auto weights_group = opset10::Constant::create(
            element::i8,
            {weights_group_shape[0] - 5, weights_group_shape[1], weights_group_shape[2], weights_group_shape[3]},
            {0});

        auto convert = std::make_shared<opset10::Convert>(weights_group, element::f32);

        auto sub_const = create_constant_with_zeros(Shape{3, 1, 1, 1}, {{}, {}, {}, {}});

        auto sub = std::make_shared<opset10::Subtract>(convert, sub_const);

        auto mul_const = create_constant_with_zeros(Shape{3, 1, 1, 1}, {{}, {}, {}, {}});
        auto mul = std::make_shared<opset10::Multiply>(sub, mul_const);

        auto reshape_const = opset10::Constant::create(element::i64, Shape{5}, {8, 1, 1, 3, 3});

        const auto axis = opset10::Constant::create(ov::element::i8, {}, {0});
        auto dims_to_keep_vec = std::vector<size_t>{2, 3, 4};
        const auto dims_to_keep =
            opset10::Constant::create(reshape_const->get_element_type(), {dims_to_keep_vec.size()}, dims_to_keep_vec);
        const auto reshape_gather = std::make_shared<opset10::Gather>(reshape_const, dims_to_keep, axis);
        const auto reshape_concat = std::make_shared<opset10::Concat>(
            NodeVector{opset10::Constant::create(reshape_const->get_element_type(), {2}, {-1, 1}), reshape_gather},
            0);
        auto reshape = std::make_shared<opset10::Reshape>(mul, reshape_concat, false);

        auto conv_group = std::make_shared<opset10::GroupConvolution>(conv1,
                                                                      reshape,
                                                                      Strides(2, 1),
                                                                      CoordinateDiff(2, 0),
                                                                      CoordinateDiff(2, 0),
                                                                      Strides(2, 1));

        auto add_const = create_constant_with_zeros(Shape{1, 3, 1, 1}, {{}, {}, {}, {}});
        ;
        auto add = std::make_shared<opset10::Add>(conv_group, add_const);

        auto weights_2 =
            opset10::Constant::create(element::f32,
                                      {weight_shape2[0], weight_shape2[1] - 5, weight_shape2[2], weight_shape2[3]},
                                      {0});
        auto conv2 = std::make_shared<opset10::Convolution>(add,
                                                            weights_2,
                                                            Strides(2, 1),
                                                            CoordinateDiff(2, 0),
                                                            CoordinateDiff(2, 0),
                                                            Strides(2, 1));
        model_ref = std::make_shared<Model>(NodeVector{conv2}, ParameterVector{input});
    }
    if (VISUALIZE_TESTS_TREE)
        pass::VisualizeTree(std::string(VISUALIZE_TREE_ROOT) + "PropagateMasksQuantizedGroupConvolution.svg")
            .run_on_model(model);
    {
        pass::Manager m;
        m.register_pass<ov::pass::InitMasks>();
        m.register_pass<ov::pass::PropagateMasks>();
        m.run_passes(model);
    }

    compare_masks(*getMask(weights1.get_node_shared_ptr()->output(0)), Mask({{0, 1, 2, 3, 4}, {}, {}, {}}));
    compare_masks(*getMask(conv1->output(0)), Mask({{}, {0, 1, 2, 3, 4}, {}, {}}));

    compare_masks(*getMask(weights_group->output(0)), Mask({{0, 1, 2, 3, 4}, {}, {}, {}}));
    compare_masks(*getMask(sub->output(0)), Mask({{0, 1, 2, 3, 4}, {}, {}, {}}));
    compare_masks(*getMask(sub_const.get_node_shared_ptr()->output(0)), Mask({{0, 1, 2, 3, 4}, {}, {}, {}}));
    compare_masks(*getMask(mul->output(0)), Mask({{0, 1, 2, 3, 4}, {}, {}, {}}));
    compare_masks(*getMask(mul_const.get_node_shared_ptr()->output(0)), Mask({{0, 1, 2, 3, 4}, {}, {}, {}}));

    compare_masks(*getMask(reshape->output(0)), Mask({{0, 1, 2, 3, 4}, {}, {}, {}, {}}));

    compare_masks(*getMask(conv_group->output(0)), Mask({{}, {0, 1, 2, 3, 4}, {}, {}}));

    compare_masks(*getMask(weights_2->output(0)), Mask({{}, {0, 1, 2, 3, 4}, {}, {}}));
    compare_masks(*getMask(conv2->output(0)), Mask({{}, {}, {}, {}}));

    manager.register_pass<ov::pass::ShrinkWeights>();
    comparator.enable(FunctionsComparator::CmpValues::ACCURACY);
}

TEST_F(TransformationTestsF, PropagateMasksQuantizedGroupConvolutionWithShapeOf) {
    Shape input_shape{1, 3, 64, 64};
    Shape weights_shape{8, 3, 3, 3};
    Shape weights_group_shape{8, 1, 3, 3};
    Shape weight_shape2{3, 8, 3, 3};
    auto input = std::make_shared<opset10::Parameter>(element::f32, input_shape);
    input->set_friendly_name("input");

    auto weights1 = create_constant_with_zeros(weights_shape, {{0, 1, 2, 3}, {}, {}, {}});
    auto conv1 = std::make_shared<opset10::Convolution>(input,
                                                        weights1,
                                                        Strides(2, 1),
                                                        CoordinateDiff(2, 0),
                                                        CoordinateDiff(2, 0),
                                                        Strides(2, 1));
    auto weights_group = opset10::Constant::create(element::i8, weights_group_shape, {0});
    weights_group->set_friendly_name("weights_group");

    auto convert = std::make_shared<opset10::Convert>(weights_group, element::f32);
    convert->set_friendly_name("convert");

    auto sub_const = create_constant_with_zeros(Shape{8, 1, 1, 1}, {{0, 1, 2, 3}, {}, {}, {}});

    auto sub = std::make_shared<opset10::Subtract>(convert, sub_const);
    sub->set_friendly_name("sub");

    auto mul_const = create_constant_with_zeros(Shape{8, 1, 1, 1}, {{0, 1, 2, 3, 4}, {}, {}, {}});
    auto mul = std::make_shared<opset10::Multiply>(sub, mul_const);
    mul->set_friendly_name("mul");

    auto shape_of = std::make_shared<opset10::ShapeOf>(mul);
    auto axis = opset10::Constant::create(ov::element::i8, {}, {0});
    auto split_lenghts = opset10::Constant::create(ov::element::i8, {2}, {1, -1});
    auto variadic_split = std::make_shared<opset10::VariadicSplit>(shape_of, axis, split_lenghts);
    auto div_const = opset10::Constant::create(ov::element::i64, {1}, {8});
    auto div = std::make_shared<opset10::Divide>(variadic_split->output(0), div_const);
    auto reshape_concat = std::make_shared<opset10::Concat>(
        OutputVector{opset10::Constant::create(shape_of->get_element_type(), {1}, {8})->output(0),
                     div->output(0),
                     variadic_split->output(1)},
        0);

    auto reshape = std::make_shared<opset10::Reshape>(mul, reshape_concat, false);

    auto conv_group = std::make_shared<opset10::GroupConvolution>(conv1,
                                                                  reshape,
                                                                  Strides(2, 1),
                                                                  CoordinateDiff(2, 0),
                                                                  CoordinateDiff(2, 0),
                                                                  Strides(2, 1));

    auto add_const = create_constant_with_zeros(Shape{1, 8, 1, 1}, {{}, {0, 1, 2, 3, 4}, {}, {}});
    ;
    auto add = std::make_shared<opset10::Add>(conv_group, add_const);
    add->set_friendly_name("add");

    auto weights_2 = opset10::Constant::create(element::f32, weight_shape2, {0});
    auto conv2 = std::make_shared<opset10::Convolution>(add,
                                                        weights_2,
                                                        Strides(2, 1),
                                                        CoordinateDiff(2, 0),
                                                        CoordinateDiff(2, 0),
                                                        Strides(2, 1));
    model = std::make_shared<Model>(NodeVector{conv2}, ParameterVector{input});
    {
        auto input = std::make_shared<opset10::Parameter>(element::f32, input_shape);

        auto weights1 =
            create_constant_with_zeros({weights_shape[0] - 4, weights_shape[1], weights_shape[2], weights_shape[3]},
                                       {{}, {}, {}, {}});
        auto conv1 = std::make_shared<opset10::Convolution>(input,
                                                            weights1,
                                                            Strides(2, 1),
                                                            CoordinateDiff(2, 0),
                                                            CoordinateDiff(2, 0),
                                                            Strides(2, 1));
        auto weights_group = opset10::Constant::create(
            element::i8,
            {weights_group_shape[0] - 4, weights_group_shape[1], weights_group_shape[2], weights_group_shape[3]},
            {0});

        auto convert = std::make_shared<opset10::Convert>(weights_group, element::f32);

        auto sub_const = create_constant_with_zeros(Shape{4, 1, 1, 1}, {{}, {}, {}, {}});

        auto sub = std::make_shared<opset10::Subtract>(convert, sub_const);

        auto mul_const = create_constant_with_zeros(Shape{4, 1, 1, 1}, {{}, {}, {}, {}});
        auto mul = std::make_shared<opset10::Multiply>(sub, mul_const);

        auto shape_of = std::make_shared<opset10::ShapeOf>(mul);
        auto axis = opset10::Constant::create(ov::element::i8, {}, {0});
        auto split_lenghts = opset10::Constant::create(ov::element::i8, {2}, {1, -1});
        auto variadic_split = std::make_shared<opset10::VariadicSplit>(shape_of, axis, split_lenghts);
        auto div_const = opset10::Constant::create(ov::element::i64, {1}, {8});
        auto div = std::make_shared<opset10::Divide>(variadic_split->output(0), div_const);

        auto reshape_concat = std::make_shared<opset10::Concat>(
            OutputVector{opset10::Constant::create(shape_of->get_element_type(), {1}, {1})->output(0),
                         div->output(0),
                         variadic_split->output(1)},
            0);

        const auto axis_1 = opset10::Constant::create(ov::element::i8, {}, {0});
        auto dims_to_keep_vec = std::vector<size_t>{2, 3, 4};
        const auto dims_to_keep =
            opset10::Constant::create(reshape_concat->get_element_type(), {dims_to_keep_vec.size()}, dims_to_keep_vec);
        const auto new_reshape_gather = std::make_shared<opset10::Gather>(reshape_concat, dims_to_keep, axis_1);
        const auto new_reshape_concat = std::make_shared<opset10::Concat>(
            NodeVector{opset10::Constant::create(reshape_concat->get_element_type(), {2}, {-1, 1}), new_reshape_gather},
            0);
        auto reshape = std::make_shared<opset10::Reshape>(mul, new_reshape_concat, false);

        auto conv_group = std::make_shared<opset10::GroupConvolution>(conv1,
                                                                      reshape,
                                                                      Strides(2, 1),
                                                                      CoordinateDiff(2, 0),
                                                                      CoordinateDiff(2, 0),
                                                                      Strides(2, 1));

        auto add_const = create_constant_with_zeros(Shape{1, 4, 1, 1}, {{}, {}, {}, {}});
        ;
        auto add = std::make_shared<opset10::Add>(conv_group, add_const);

        auto weights_2 =
            opset10::Constant::create(element::f32,
                                      {weight_shape2[0], weight_shape2[1] - 4, weight_shape2[2], weight_shape2[3]},
                                      {0});
        auto conv2 = std::make_shared<opset10::Convolution>(add,
                                                            weights_2,
                                                            Strides(2, 1),
                                                            CoordinateDiff(2, 0),
                                                            CoordinateDiff(2, 0),
                                                            Strides(2, 1));
        model_ref = std::make_shared<Model>(NodeVector{conv2}, ParameterVector{input});
    }
    if (VISUALIZE_TESTS_TREE)
        pass::VisualizeTree(std::string(VISUALIZE_TREE_ROOT) + "PropagateMasksQuantizedGroupConvolutionWithShapeOf.svg")
            .run_on_model(model);
    {
        pass::Manager m;
        m.register_pass<ov::pass::InitMasks>();
        m.register_pass<ov::pass::PropagateMasks>();
        m.run_passes(model);
    }

    compare_masks(*getMask(weights1.get_node_shared_ptr()->output(0)), Mask({{0, 1, 2, 3}, {}, {}, {}}));
    compare_masks(*getMask(conv1->output(0)), Mask({{}, {0, 1, 2, 3}, {}, {}}));

    compare_masks(*getMask(weights_group->output(0)), Mask({{0, 1, 2, 3}, {}, {}, {}}));
    compare_masks(*getMask(sub->output(0)), Mask({{0, 1, 2, 3}, {}, {}, {}}));
    compare_masks(*getMask(sub_const.get_node_shared_ptr()->output(0)), Mask({{0, 1, 2, 3}, {}, {}, {}}));
    compare_masks(*getMask(mul->output(0)), Mask({{0, 1, 2, 3}, {}, {}, {}}));
    compare_masks(*getMask(mul_const.get_node_shared_ptr()->output(0)), Mask({{0, 1, 2, 3}, {}, {}, {}}));

    compare_masks(*getMask(reshape->output(0)), Mask({{0, 1, 2, 3}, {}, {}, {}, {}}));

    compare_masks(*getMask(conv_group->output(0)), Mask({{}, {0, 1, 2, 3}, {}, {}}));

    compare_masks(*getMask(conv2->output(0)), Mask({{}, {}, {}, {}}));

    compare_masks(*getMask(weights_2->output(0)), Mask({{}, {0, 1, 2, 3}, {}, {}}));

    manager.register_pass<ov::pass::ShrinkWeights>();
    comparator.enable(FunctionsComparator::CmpValues::ACCURACY);
}

TEST_F(TransformationTestsF, PropagateMasksFakeQuantizePerTensor) {
    Shape input_shape{1, 3, 64, 64};
    Shape weights_shape{8, 3, 3, 3};
    Shape weight_shape2{3, 8, 3, 3};
    auto input = std::make_shared<opset10::Parameter>(element::f32, input_shape);
    input->set_friendly_name("input");
    auto weights_1 = opset10::Constant::create(element::i8, weights_shape, {0});
    weights_1->set_friendly_name("weights_int8_const");

    auto convert = std::make_shared<opset10::Convert>(weights_1, element::f32);
    convert->set_friendly_name("convert");

    auto sub_const = create_constant_with_zeros(Shape{8, 1, 1, 1}, {{0, 1, 2, 3, 4}, {}, {}, {}});

    auto sub = std::make_shared<opset10::Subtract>(convert, sub_const);
    sub->set_friendly_name("sub");

    auto mul_const = create_constant_with_zeros(Shape{8, 1, 1, 1}, {{0, 1, 2, 3, 4}, {}, {}, {}});
    auto mul = std::make_shared<opset10::Multiply>(sub, mul_const);
    mul->set_friendly_name("mul");

    auto conv1 = std::make_shared<opset10::Convolution>(input,
                                                        mul,
                                                        Strides(2, 1),
                                                        CoordinateDiff(2, 0),
                                                        CoordinateDiff(2, 0),
                                                        Strides(2, 1));
    conv1->set_friendly_name("conv1");

    auto add_const = create_constant_with_zeros(Shape{1, 8, 1, 1}, {{}, {0, 1, 2, 3, 4}, {}, {}});
    ;
    auto add = std::make_shared<opset10::Add>(conv1, add_const);
    add->set_friendly_name("add");

    auto input_low = opset10::Constant::create(element::f32, Shape{1}, {0});
    auto input_high = opset10::Constant::create(element::f32, Shape{1, 1, 1, 1}, {20});
    auto output_low = opset10::Constant::create(element::f32, Shape{}, {1});
    auto output_high = opset10::Constant::create(element::f32, Shape{}, {10});
    auto fq = std::make_shared<opset10::FakeQuantize>(add, input_low, input_high, output_low, output_high, 8);

    auto weights_2 = opset10::Constant::create(element::f32, weight_shape2, {0});
    auto conv2 = std::make_shared<opset10::Convolution>(fq,
                                                        weights_2,
                                                        Strides(2, 1),
                                                        CoordinateDiff(2, 0),
                                                        CoordinateDiff(2, 0),
                                                        Strides(2, 1));
    model = std::make_shared<Model>(NodeVector{conv2}, ParameterVector{input});
    {
        auto input = std::make_shared<opset10::Parameter>(element::f32, input_shape);
        auto weights_1 = opset10::Constant::create(element::i8,
                                                   {
                                                       weights_shape[0] - 5,
                                                       weights_shape[1],
                                                       weights_shape[2],
                                                       weights_shape[3],
                                                   },
                                                   {0});

        auto convert = std::make_shared<opset10::Convert>(weights_1, element::f32);

        auto sub_const = create_constant_with_zeros(Shape{3, 1, 1, 1}, {{}, {}, {}, {}});

        auto sub = std::make_shared<opset10::Subtract>(convert, sub_const);

        auto mul_const = create_constant_with_zeros(Shape{3, 1, 1, 1}, {{}, {}, {}, {}});
        auto mul = std::make_shared<opset10::Multiply>(sub, mul_const);

        auto conv1 = std::make_shared<opset10::Convolution>(input,
                                                            mul,
                                                            Strides(2, 1),
                                                            CoordinateDiff(2, 0),
                                                            CoordinateDiff(2, 0),
                                                            Strides(2, 1));

        auto add_const = create_constant_with_zeros(Shape{1, 3, 1, 1}, {{}, {}, {}, {}});
        ;
        auto add = std::make_shared<opset10::Add>(conv1, add_const);

        auto input_low = opset10::Constant::create(element::f32, Shape{1}, {0});
        auto input_high = opset10::Constant::create(element::f32, Shape{1, 1, 1, 1}, {20});
        auto output_low = opset10::Constant::create(element::f32, Shape{}, {1});
        auto output_high = opset10::Constant::create(element::f32, Shape{}, {10});
        auto fq = std::make_shared<opset10::FakeQuantize>(add, input_low, input_high, output_low, output_high, 8);

        auto weights_2 = opset10::Constant::create(element::f32,
                                                   {
                                                       weight_shape2[0],
                                                       weight_shape2[1] - 5,
                                                       weight_shape2[2],
                                                       weight_shape2[3],
                                                   },
                                                   {0});
        auto conv2 = std::make_shared<opset10::Convolution>(fq,
                                                            weights_2,
                                                            Strides(2, 1),
                                                            CoordinateDiff(2, 0),
                                                            CoordinateDiff(2, 0),
                                                            Strides(2, 1));
        model_ref = std::make_shared<Model>(NodeVector{conv2}, ParameterVector{input});
    }
    if (VISUALIZE_TESTS_TREE)
        pass::VisualizeTree(std::string(VISUALIZE_TREE_ROOT) + "PropagateMasksFakeQuantizePerTensor.svg")
            .run_on_model(model);

    {
        pass::Manager m;
        // Masks for fq input parammeters didn't saved after
        // ShrinkWeights pass so pruning transformation is splitted
        // on propagation and shrinking passes
        m.register_pass<ov::pass::InitMasks>();
        m.register_pass<ov::pass::PropagateMasks>();
        m.run_passes(model);
    }
    pass::Manager m;

    compare_masks(*getMask(weights_1->output(0)), Mask({{0, 1, 2, 3, 4}, {}, {}, {}}));
    compare_masks(*getMask(sub_const.get_node_shared_ptr()->output(0)), Mask({{0, 1, 2, 3, 4}, {}, {}, {}}));
    compare_masks(*getMask(sub->output(0)), Mask({{0, 1, 2, 3, 4}, {}, {}, {}}));

    compare_masks(*getMask(mul_const.get_node_shared_ptr()->output(0)), Mask({{0, 1, 2, 3, 4}, {}, {}, {}}));
    compare_masks(*getMask(mul->output(0)), Mask({{0, 1, 2, 3, 4}, {}, {}, {}}));

    compare_masks(*getMask(conv1->output(0)), Mask({{}, {0, 1, 2, 3, 4}, {}, {}}));

    compare_masks(*getMask(add_const.get_node_shared_ptr()->output(0)), Mask({{}, {0, 1, 2, 3, 4}, {}, {}}));
    compare_masks(*getMask(add->output(0)), Mask({{}, {0, 1, 2, 3, 4}, {}, {}}));

    compare_masks(*getMask(fq->output(0)), Mask({{}, {0, 1, 2, 3, 4}, {}, {}}));

    compare_masks(*getMask(weights_2->output(0)), Mask({{}, {0, 1, 2, 3, 4}, {}, {}}));
    compare_masks(*getMask(conv2->output(0)), Mask({{}, {}, {}, {}}));

    manager.register_pass<ov::pass::ShrinkWeights>();
    comparator.enable(FunctionsComparator::CmpValues::ACCURACY);
}

TEST(TransformationTests, PropagateMasksFakeQuantizePerTensor1DScale) {
    Shape input_shape{1, 3, 64, 64};
    Shape weights_shape{8, 3, 3, 3};
    Shape weight_shape2{3, 8, 3, 3};
    auto input = std::make_shared<opset10::Parameter>(element::f32, input_shape);
    input->set_friendly_name("input");
    auto weights_1 = opset10::Constant::create(element::i8, weights_shape, {0});
    weights_1->set_friendly_name("weights_int8_const");

    auto convert = std::make_shared<opset10::Convert>(weights_1, element::f32);
    convert->set_friendly_name("convert");

    auto sub_const = create_constant_with_zeros(Shape{1}, {{}});

    auto sub = std::make_shared<opset10::Subtract>(convert, sub_const);
    sub->set_friendly_name("sub");

    auto mul_const = create_constant_with_zeros(Shape{1}, {{}});
    auto mul = std::make_shared<opset10::Multiply>(sub, mul_const);
    mul->set_friendly_name("mul");

    auto conv1 = std::make_shared<opset10::Convolution>(input,
                                                        mul,
                                                        Strides(2, 1),
                                                        CoordinateDiff(2, 0),
                                                        CoordinateDiff(2, 0),
                                                        Strides(2, 1));
    conv1->set_friendly_name("conv1");

    auto add_const = create_constant_with_zeros(Shape{1, 8, 1, 1}, {{}, {0, 1, 2, 3, 4}, {}, {}});
    ;
    auto add = std::make_shared<opset10::Add>(conv1, add_const);
    add->set_friendly_name("add");

    auto input_low = opset10::Constant::create(element::f32, Shape{1}, {0});
    auto input_high = opset10::Constant::create(element::f32, Shape{1, 1, 1, 1}, {20});
    auto output_low = opset10::Constant::create(element::f32, Shape{}, {1});
    auto output_high = opset10::Constant::create(element::f32, Shape{}, {10});
    auto fq = std::make_shared<opset10::FakeQuantize>(add, input_low, input_high, output_low, output_high, 8);

    auto weights_2 = opset10::Constant::create(element::f32, weight_shape2, {0});
    auto conv2 = std::make_shared<opset10::Convolution>(fq,
                                                        weights_2,
                                                        Strides(2, 1),
                                                        CoordinateDiff(2, 0),
                                                        CoordinateDiff(2, 0),
                                                        Strides(2, 1));
    auto model = std::make_shared<Model>(NodeVector{conv2}, ParameterVector{input});
    if (VISUALIZE_TESTS_TREE)
        pass::VisualizeTree(std::string(VISUALIZE_TREE_ROOT) + "PropagateMasksFakeQuantizePerTensor1DScale.svg")
            .run_on_model(model);

    {
        pass::Manager m;
        m.register_pass<ov::pass::Pruning>();
        m.run_passes(model);
    }

    compare_masks(*getMask(weights_1->output(0)), Mask({{}, {}, {}, {}}));
    compare_masks(*getMask(sub->output(0)), Mask({{}, {}, {}, {}}));
    compare_masks(*getMask(mul->output(0)), Mask({{}, {}, {}, {}}));

    compare_masks(*getMask(conv1->output(0)), Mask({{}, {}, {}, {}}));

    compare_masks(*getMask(add_const.get_node_shared_ptr()->output(0)), Mask({{}, {}, {}, {}}));
    compare_masks(*getMask(add->output(0)), Mask({{}, {}, {}, {}}));

    compare_masks(*getMask(fq->output(0)), Mask({{}, {}, {}, {}}));

    compare_masks(*getMask(weights_2->output(0)), Mask({{}, {}, {}, {}}));
    compare_masks(*getMask(conv2->output(0)), Mask({{}, {}, {}, {}}));
}

TEST_F(TransformationTestsF, PropagateMasksFakeQuantizePerChannel) {
    Shape input_shape{1, 3, 64, 64};
    Shape weights_shape{8, 3, 3, 3};
    Shape weight_shape2{3, 8, 3, 3};
    auto input = std::make_shared<opset10::Parameter>(element::f32, input_shape);
    input->set_friendly_name("input");
    auto weights_1 = opset10::Constant::create(element::i8, weights_shape, {0});
    weights_1->set_friendly_name("weights_int8_const");

    auto convert = std::make_shared<opset10::Convert>(weights_1, element::f32);
    convert->set_friendly_name("convert");

    auto sub_const = create_constant_with_zeros(Shape{8, 1, 1, 1}, {{0, 1, 2, 3, 4}, {}, {}, {}});

    auto sub = std::make_shared<opset10::Subtract>(convert, sub_const);
    sub->set_friendly_name("sub");

    auto mul_const = create_constant_with_zeros(Shape{8, 1, 1, 1}, {{}, {}, {}, {}});
    auto mul = std::make_shared<opset10::Multiply>(sub, mul_const);
    mul->set_friendly_name("mul");

    auto conv1 = std::make_shared<opset10::Convolution>(input,
                                                        mul,
                                                        Strides(2, 1),
                                                        CoordinateDiff(2, 0),
                                                        CoordinateDiff(2, 0),
                                                        Strides(2, 1));
    conv1->set_friendly_name("conv1");

    auto add_const = create_constant_with_zeros(Shape{1, 8, 1, 1}, {{}, {0, 1, 2, 3, 4}, {}, {}});
    ;
    auto add = std::make_shared<opset10::Add>(conv1, add_const);
    add->set_friendly_name("add");

    auto input_low = opset10::Constant::create(element::f32, Shape{1, 8, 1, 1}, {0});
    auto input_high = opset10::Constant::create(element::f32, Shape{1, 8, 1, 1}, {20});
    auto output_low = opset10::Constant::create(element::f32, Shape{8, 1, 1}, {1});
    auto output_high = opset10::Constant::create(element::f32, Shape{8, 1, 1}, {10});
    auto fq = std::make_shared<opset10::FakeQuantize>(add, input_low, input_high, output_low, output_high, 8);

    auto weights_2 = opset10::Constant::create(element::f32, weight_shape2, {0});
    auto conv2 = std::make_shared<opset10::Convolution>(fq,
                                                        weights_2,
                                                        Strides(2, 1),
                                                        CoordinateDiff(2, 0),
                                                        CoordinateDiff(2, 0),
                                                        Strides(2, 1));
    model = std::make_shared<Model>(NodeVector{conv2}, ParameterVector{input});
    {
        auto input = std::make_shared<opset10::Parameter>(element::f32, input_shape);
        auto weights_1 =
            opset10::Constant::create(element::i8,
                                      {weights_shape[0] - 5, weights_shape[1], weights_shape[2], weights_shape[3]},
                                      {0});

        auto convert = std::make_shared<opset10::Convert>(weights_1, element::f32);

        auto sub_const = create_constant_with_zeros(Shape{3, 1, 1, 1}, {{}, {}, {}, {}});

        auto sub = std::make_shared<opset10::Subtract>(convert, sub_const);

        auto mul_const = create_constant_with_zeros(Shape{3, 1, 1, 1}, {{}, {}, {}, {}});
        auto mul = std::make_shared<opset10::Multiply>(sub, mul_const);

        auto conv1 = std::make_shared<opset10::Convolution>(input,
                                                            mul,
                                                            Strides(2, 1),
                                                            CoordinateDiff(2, 0),
                                                            CoordinateDiff(2, 0),
                                                            Strides(2, 1));

        auto add_const = create_constant_with_zeros(Shape{1, 3, 1, 1}, {{}, {}, {}, {}});
        ;
        auto add = std::make_shared<opset10::Add>(conv1, add_const);

        auto input_low = opset10::Constant::create(element::f32, Shape{1, 3, 1, 1}, {0});
        auto input_high = opset10::Constant::create(element::f32, Shape{1, 3, 1, 1}, {20});
        auto output_low = opset10::Constant::create(element::f32, Shape{1, 3, 1, 1}, {1});
        auto output_high = opset10::Constant::create(element::f32, Shape{1, 3, 1, 1}, {10});
        auto fq = std::make_shared<opset10::FakeQuantize>(add, input_low, input_high, output_low, output_high, 8);

        auto weights_2 =
            opset10::Constant::create(element::f32,
                                      {weight_shape2[0], weight_shape2[1] - 5, weight_shape2[2], weight_shape2[3]},
                                      {0});
        auto conv2 = std::make_shared<opset10::Convolution>(fq,
                                                            weights_2,
                                                            Strides(2, 1),
                                                            CoordinateDiff(2, 0),
                                                            CoordinateDiff(2, 0),
                                                            Strides(2, 1));
        model_ref = std::make_shared<Model>(NodeVector{conv2}, ParameterVector{input});
    }
    if (VISUALIZE_TESTS_TREE)
        pass::VisualizeTree(std::string(VISUALIZE_TREE_ROOT) + "PropagateMasksFakeQuantizePerChannel.svg")
            .run_on_model(model);
    {
        pass::Manager m;
        // Masks for fq input parammeters didn't saved after
        // ShrinkWeights pass so pruning transformation is splitted
        // on propagation and shrinking passes
        m.register_pass<ov::pass::InitMasks>();
        m.register_pass<ov::pass::PropagateMasks>();
        m.run_passes(model);
    }
    compare_masks(*getMask(weights_1->output(0)), Mask({{0, 1, 2, 3, 4}, {}, {}, {}}));
    compare_masks(*getMask(sub_const.get_node_shared_ptr()->output(0)), Mask({{0, 1, 2, 3, 4}, {}, {}, {}}));
    compare_masks(*getMask(sub->output(0)), Mask({{0, 1, 2, 3, 4}, {}, {}, {}}));

    compare_masks(*getMask(mul_const.get_node_shared_ptr()->output(0)), Mask({{0, 1, 2, 3, 4}, {}, {}, {}}));
    compare_masks(*getMask(mul->output(0)), Mask({{0, 1, 2, 3, 4}, {}, {}, {}}));

    compare_masks(*getMask(conv1->output(0)), Mask({{}, {0, 1, 2, 3, 4}, {}, {}}));

    compare_masks(*getMask(add_const.get_node_shared_ptr()->output(0)), Mask({{}, {0, 1, 2, 3, 4}, {}, {}}));
    compare_masks(*getMask(add->output(0)), Mask({{}, {0, 1, 2, 3, 4}, {}, {}}));

    compare_masks(*getMask(fq->output(0)), Mask({{}, {0, 1, 2, 3, 4}, {}, {}}));

    compare_masks(*getMask(weights_2->output(0)), Mask({{}, {0, 1, 2, 3, 4}, {}, {}}));
    compare_masks(*getMask(conv2->output(0)), Mask({{}, {}, {}, {}}));

    compare_masks(*getMask(fq->input(1).get_source_output()), Mask({{}, {0, 1, 2, 3, 4}, {}, {}}));
    compare_masks(*getMask(fq->input(2).get_source_output()), Mask({{}, {0, 1, 2, 3, 4}, {}, {}}));
    compare_masks(*getMask(fq->input(3).get_source_output()), Mask({{}, {0, 1, 2, 3, 4}, {}, {}}));
    compare_masks(*getMask(fq->input(4).get_source_output()), Mask({{}, {0, 1, 2, 3, 4}, {}, {}}));

    manager.register_pass<ov::pass::ShrinkWeights>();
    comparator.enable(FunctionsComparator::CmpValues::ACCURACY);
}

TEST_F(TransformationTestsF, TestConcatMaskPropagation) {
    Shape input_shape{1, 3, 64, 64};
    Shape weights_shape1{8, 3, 3, 3};
    Shape weights_shape2{16, 3, 3, 3};
    Shape weights_shape3{8, 3, 3, 3};

    Shape weight_shape_out_conv{3, 32, 3, 3};
    auto input = std::make_shared<opset10::Parameter>(element::f32, input_shape);
    auto weights_1 = create_constant_with_zeros(weights_shape1, {{0, 1, 2, 3}, {}, {}, {}});
    auto conv1 = std::make_shared<opset10::Convolution>(input,
                                                        weights_1,
                                                        Strides(2, 1),
                                                        CoordinateDiff(2, 0),
                                                        CoordinateDiff(2, 0),
                                                        Strides(2, 1));

    auto weights_2 = create_constant_with_zeros(weights_shape2, {{7, 8, 9, 10}, {}, {}, {}});
    auto conv2 = std::make_shared<opset10::Convolution>(input,
                                                        weights_2,
                                                        Strides(2, 1),
                                                        CoordinateDiff(2, 0),
                                                        CoordinateDiff(2, 0),
                                                        Strides(2, 1));

    auto weights_3 = create_constant_with_zeros(weights_shape3, {{4, 5, 6, 7}, {}, {}, {}});
    auto conv3 = std::make_shared<opset10::Convolution>(input,
                                                        weights_3,
                                                        Strides(2, 1),
                                                        CoordinateDiff(2, 0),
                                                        CoordinateDiff(2, 0),
                                                        Strides(2, 1));

    auto concat =
        std::make_shared<opset10::Concat>(OutputVector{conv1->output(0), conv2->output(0), conv3->output(0)}, 1);

    auto weights_out_conv = create_constant_with_zeros(weight_shape_out_conv, {{}, {}, {}, {}});
    auto conv_out = std::make_shared<opset10::Convolution>(concat,
                                                           weights_out_conv,
                                                           Strides(2, 1),
                                                           CoordinateDiff(2, 0),
                                                           CoordinateDiff(2, 0),
                                                           Strides(2, 1));
    model = std::make_shared<Model>(NodeVector{conv_out}, ParameterVector{input});
    {
        auto input = std::make_shared<opset10::Parameter>(element::f32, input_shape);
        auto weights_1 =
            create_constant_with_zeros({weights_shape1[0] - 4, weights_shape1[1], weights_shape1[2], weights_shape1[3]},
                                       {{}, {}, {}, {}});
        auto conv1 = std::make_shared<opset10::Convolution>(input,
                                                            weights_1,
                                                            Strides(2, 1),
                                                            CoordinateDiff(2, 0),
                                                            CoordinateDiff(2, 0),
                                                            Strides(2, 1));

        auto weights_2 = create_constant_with_zeros(
            {
                weights_shape2[0] - 4,
                weights_shape2[1],
                weights_shape2[2],
                weights_shape2[3],
            },
            {{}, {}, {}, {}});
        auto conv2 = std::make_shared<opset10::Convolution>(input,
                                                            weights_2,
                                                            Strides(2, 1),
                                                            CoordinateDiff(2, 0),
                                                            CoordinateDiff(2, 0),
                                                            Strides(2, 1));

        auto weights_3 = create_constant_with_zeros(
            {
                weights_shape3[0] - 4,
                weights_shape3[1],
                weights_shape3[2],
                weights_shape3[3],
            },
            {{}, {}, {}, {}});
        auto conv3 = std::make_shared<opset10::Convolution>(input,
                                                            weights_3,
                                                            Strides(2, 1),
                                                            CoordinateDiff(2, 0),
                                                            CoordinateDiff(2, 0),
                                                            Strides(2, 1));

        auto concat =
            std::make_shared<opset10::Concat>(OutputVector{conv1->output(0), conv2->output(0), conv3->output(0)}, 1);

        auto weights_out_conv = create_constant_with_zeros(
            {
                weight_shape_out_conv[0],
                weight_shape_out_conv[1] - 12,
                weight_shape_out_conv[2],
                weight_shape_out_conv[3],
            },
            {{}, {}, {}, {}});
        auto conv_out = std::make_shared<opset10::Convolution>(concat,
                                                               weights_out_conv,
                                                               Strides(2, 1),
                                                               CoordinateDiff(2, 0),
                                                               CoordinateDiff(2, 0),
                                                               Strides(2, 1));
        model_ref = std::make_shared<Model>(NodeVector{conv_out}, ParameterVector{input});
    }

    if (VISUALIZE_TESTS_TREE)
        pass::VisualizeTree(std::string(VISUALIZE_TREE_ROOT) + "TestConcatMaskPropagation.svg").run_on_model(model);
    {
        pass::Manager m;
        m.register_pass<ov::pass::InitMasks>();
        m.register_pass<ov::pass::PropagateMasks>();
        m.run_passes(model);
    }
    compare_masks(*getMask(weights_1.get_node_shared_ptr()->output(0)), Mask({{0, 1, 2, 3}, {}, {}, {}}));
    compare_masks(*getMask(conv1->output(0)), Mask({{}, {0, 1, 2, 3}, {}, {}}));

    compare_masks(*getMask(weights_2.get_node_shared_ptr()->output(0)), Mask({{7, 8, 9, 10}, {}, {}, {}}));
    compare_masks(*getMask(conv2->output(0)), Mask({{}, {7, 8, 9, 10}, {}, {}}));

    compare_masks(*getMask(weights_3.get_node_shared_ptr()->output(0)), Mask({{4, 5, 6, 7}, {}, {}, {}}));
    compare_masks(*getMask(conv3->output(0)), Mask({{}, {4, 5, 6, 7}, {}, {}}));

    compare_masks(*getMask(concat->output(0)), Mask({{}, {0, 1, 2, 3, 15, 16, 17, 18, 28, 29, 30, 31}, {}, {}}));
    compare_masks(*getMask(weights_out_conv.get_node_shared_ptr()->output(0)),
                  Mask({{}, {0, 1, 2, 3, 15, 16, 17, 18, 28, 29, 30, 31}, {}, {}}));

    manager.register_pass<ov::pass::ShrinkWeights>();
    comparator.enable(FunctionsComparator::CmpValues::ACCURACY);
}

TEST_F(TransformationTestsF, TestConcatMaskPropagationUp) {
    Shape input_shape{1, 3, 64, 64};
    Shape weights_shape1{8, 3, 3, 3};
    Shape weights_shape2{16, 3, 3, 3};
    Shape weights_shape3{8, 3, 3, 3};

    Shape weight_shape_out_conv{3, 32, 3, 3};
    auto input = std::make_shared<opset10::Parameter>(element::f32, input_shape);
    auto weights_1 = create_constant_with_zeros(weights_shape1, {{0, 1, 2, 3, 4, 5}, {}, {}, {}});
    auto conv1 = std::make_shared<opset10::Convolution>(input,
                                                        weights_1,
                                                        Strides(2, 1),
                                                        CoordinateDiff(2, 0),
                                                        CoordinateDiff(2, 0),
                                                        Strides(2, 1));

    auto weights_2 = create_constant_with_zeros(weights_shape2, {{7, 8, 9, 10}, {}, {}, {}});
    auto conv2 = std::make_shared<opset10::Convolution>(input,
                                                        weights_2,
                                                        Strides(2, 1),
                                                        CoordinateDiff(2, 0),
                                                        CoordinateDiff(2, 0),
                                                        Strides(2, 1));

    auto weights_3 = create_constant_with_zeros(weights_shape3, {{2, 3, 4, 5, 6, 7}, {}, {}, {}});
    auto conv3 = std::make_shared<opset10::Convolution>(input,
                                                        weights_3,
                                                        Strides(2, 1),
                                                        CoordinateDiff(2, 0),
                                                        CoordinateDiff(2, 0),
                                                        Strides(2, 1));

    auto concat =
        std::make_shared<opset10::Concat>(OutputVector{conv1->output(0), conv2->output(0), conv3->output(0)}, 1);

    auto add_const =
        create_constant_with_zeros(Shape{1, 32, 1, 1}, {{}, {0, 1, 2, 3, 15, 16, 17, 18, 28, 29, 30, 31}, {}, {}});
    auto add = std::make_shared<opset10::Add>(concat, add_const);

    auto weights_out_conv = create_constant_with_zeros(weight_shape_out_conv, {{}, {}, {}, {}});
    auto conv_out = std::make_shared<opset10::Convolution>(add,
                                                           weights_out_conv,
                                                           Strides(2, 1),
                                                           CoordinateDiff(2, 0),
                                                           CoordinateDiff(2, 0),
                                                           Strides(2, 1));
    model = std::make_shared<Model>(NodeVector{conv_out}, ParameterVector{input});
    {
        auto input = std::make_shared<opset10::Parameter>(element::f32, input_shape);
        auto weights_1 = create_constant_with_zeros(
            {
                weights_shape1[0] - 4,
                weights_shape1[1],
                weights_shape1[2],
                weights_shape1[3],
            },
            {{}, {}, {}, {}});
        auto conv1 = std::make_shared<opset10::Convolution>(input,
                                                            weights_1,
                                                            Strides(2, 1),
                                                            CoordinateDiff(2, 0),
                                                            CoordinateDiff(2, 0),
                                                            Strides(2, 1));

        auto weights_2 = create_constant_with_zeros(
            {
                weights_shape2[0] - 4,
                weights_shape2[1],
                weights_shape2[2],
                weights_shape2[3],
            },
            {{}, {}, {}, {}});
        auto conv2 = std::make_shared<opset10::Convolution>(input,
                                                            weights_2,
                                                            Strides(2, 1),
                                                            CoordinateDiff(2, 0),
                                                            CoordinateDiff(2, 0),
                                                            Strides(2, 1));

        auto weights_3 = create_constant_with_zeros(
            {
                weights_shape3[0] - 4,
                weights_shape3[1],
                weights_shape3[2],
                weights_shape3[3],
            },
            {{}, {}, {}, {}});
        auto conv3 = std::make_shared<opset10::Convolution>(input,
                                                            weights_3,
                                                            Strides(2, 1),
                                                            CoordinateDiff(2, 0),
                                                            CoordinateDiff(2, 0),
                                                            Strides(2, 1));

        auto concat =
            std::make_shared<opset10::Concat>(OutputVector{conv1->output(0), conv2->output(0), conv3->output(0)}, 1);

        auto add_const = create_constant_with_zeros(Shape{1, 20, 1, 1}, {{}, {}, {}, {}});
        auto add = std::make_shared<opset10::Add>(concat, add_const);

        auto weights_out_conv = create_constant_with_zeros(
            {
                weight_shape_out_conv[0],
                weight_shape_out_conv[1] - 12,
                weight_shape_out_conv[2],
                weight_shape_out_conv[3],
            },
            {{}, {}, {}, {}});
        auto conv_out = std::make_shared<opset10::Convolution>(add,
                                                               weights_out_conv,
                                                               Strides(2, 1),
                                                               CoordinateDiff(2, 0),
                                                               CoordinateDiff(2, 0),
                                                               Strides(2, 1));

        model_ref = std::make_shared<Model>(NodeVector{conv_out}, ParameterVector{input});
    }
    if (VISUALIZE_TESTS_TREE)
        pass::VisualizeTree(std::string(VISUALIZE_TREE_ROOT) + "TestConcatMaskPropagationUp.svg").run_on_model(model);
    {
        pass::Manager m;
        m.register_pass<ov::pass::InitMasks>();
        m.register_pass<ov::pass::PropagateMasks>();
        m.run_passes(model);
    }
    compare_masks(*getMask(weights_1.get_node_shared_ptr()->output(0)), Mask({{0, 1, 2, 3}, {}, {}, {}}));
    compare_masks(*getMask(conv1->output(0)), Mask({{}, {0, 1, 2, 3}, {}, {}}));

    compare_masks(*getMask(weights_2.get_node_shared_ptr()->output(0)), Mask({{7, 8, 9, 10}, {}, {}, {}}));
    compare_masks(*getMask(conv2->output(0)), Mask({{}, {7, 8, 9, 10}, {}, {}}));

    compare_masks(*getMask(weights_3.get_node_shared_ptr()->output(0)), Mask({{4, 5, 6, 7}, {}, {}, {}}));
    compare_masks(*getMask(conv3->output(0)), Mask({{}, {4, 5, 6, 7}, {}, {}}));

    compare_masks(*getMask(add_const.get_node_shared_ptr()->output(0)),
                  Mask({{}, {0, 1, 2, 3, 15, 16, 17, 18, 28, 29, 30, 31}, {}, {}}));
    compare_masks(*getMask(add->output(0)), Mask({{}, {0, 1, 2, 3, 15, 16, 17, 18, 28, 29, 30, 31}, {}, {}}));

    compare_masks(*getMask(concat->output(0)), Mask({{}, {0, 1, 2, 3, 15, 16, 17, 18, 28, 29, 30, 31}, {}, {}}));
    compare_masks(*getMask(weights_out_conv.get_node_shared_ptr()->output(0)),
                  Mask({{}, {0, 1, 2, 3, 15, 16, 17, 18, 28, 29, 30, 31}, {}, {}}));

    manager.register_pass<ov::pass::ShrinkWeights>();
    comparator.enable(FunctionsComparator::CmpValues::ACCURACY);
}

TEST(TransformationTests, TestConcatMaskPropagationUpEmpty) {
    Shape input_shape{1, 3, 64, 64};
    Shape weights_shape1{8, 3, 3, 3};
    Shape weights_shape2{16, 3, 3, 3};
    Shape weights_shape3{8, 3, 3, 3};

    Shape weight_shape_out_conv{3, 32, 3, 3};
    auto input = std::make_shared<opset10::Parameter>(element::f32, input_shape);
    auto weights_1 = create_constant_with_zeros(weights_shape1, {{0, 1, 2, 3, 4, 5}, {}, {}, {}});
    auto conv1 = std::make_shared<opset10::Convolution>(input,
                                                        weights_1,
                                                        Strides(2, 1),
                                                        CoordinateDiff(2, 0),
                                                        CoordinateDiff(2, 0),
                                                        Strides(2, 1));

    auto weights_2 = create_constant_with_zeros(weights_shape2, {{7, 8, 9, 10}, {}, {}, {}});
    auto conv2 = std::make_shared<opset10::Convolution>(input,
                                                        weights_2,
                                                        Strides(2, 1),
                                                        CoordinateDiff(2, 0),
                                                        CoordinateDiff(2, 0),
                                                        Strides(2, 1));

    auto weights_3 = create_constant_with_zeros(weights_shape3, {{2, 3, 4, 5, 6, 7}, {}, {}, {}});
    auto conv3 = std::make_shared<opset10::Convolution>(input,
                                                        weights_3,
                                                        Strides(2, 1),
                                                        CoordinateDiff(2, 0),
                                                        CoordinateDiff(2, 0),
                                                        Strides(2, 1));

    auto concat =
        std::make_shared<opset10::Concat>(OutputVector{conv1->output(0), conv2->output(0), conv3->output(0)}, 1);

    auto add_const =
        create_constant_with_zeros(Shape{1, 32, 1, 1}, {{}, {0, 1, 2, 3, 15, 16, 17, 18, 28, 29, 30, 31}, {}, {}});
    auto add = std::make_shared<opset10::Add>(concat, add_const);

    auto f = std::make_shared<Model>(NodeVector{add}, ParameterVector{input});

    if (VISUALIZE_TESTS_TREE)
        pass::VisualizeTree(std::string(VISUALIZE_TREE_ROOT) + "TestConcatMaskPropagationUpEmpty.svg").run_on_model(f);

    pass::Manager m;
    m.register_pass<ov::pass::InitMasks>();
    m.register_pass<ov::pass::PropagateMasks>();
    m.run_passes(f);

    compare_masks(*getMask(weights_1.get_node_shared_ptr()->output(0)), Mask({{}, {}, {}, {}}));
    compare_masks(*getMask(conv1->output(0)), Mask({{}, {}, {}, {}}));

    compare_masks(*getMask(weights_2.get_node_shared_ptr()->output(0)), Mask({{}, {}, {}, {}}));
    compare_masks(*getMask(conv2->output(0)), Mask({{}, {}, {}, {}}));

    compare_masks(*getMask(weights_3.get_node_shared_ptr()->output(0)), Mask({{}, {}, {}, {}}));
    compare_masks(*getMask(conv3->output(0)), Mask({{}, {}, {}, {}}));

    compare_masks(*getMask(add_const.get_node_shared_ptr()->output(0)), Mask({{}, {}, {}, {}}));
    compare_masks(*getMask(add->output(0)), Mask({{}, {}, {}, {}}));

    compare_masks(*getMask(concat->output(0)), Mask({{}, {}, {}, {}}));
}

TEST_F(TransformationTestsF, PruneConvIsClosingAndInGroup) {
    auto inputShapes = PartialShape{1, 6, 16, 16};
    auto weightsShape = Shape{6, 6, 1, 1};

    auto input = std::make_shared<opset10::Parameter>(element::f32, inputShapes);
    auto weights = create_constant_with_zeros(weightsShape, {{1, 2, 3}, {}, {}, {}});
    auto conv = std::make_shared<opset10::Convolution>(input,
                                                       weights,
                                                       Strides(2, 1),
                                                       CoordinateDiff(2, 0),
                                                       CoordinateDiff(2, 0),
                                                       Strides(2, 1));

    auto add_const = create_constant_with_zeros(Shape{1, 6, 1, 1}, {{}, {1, 2, 3, 4, 5}, {}, {}});
    auto add = std::make_shared<opset10::Add>(conv, add_const);

    auto conv_1_shape = Shape{weightsShape[0], weightsShape[0], 1, 1};
    auto conv_1_weights = create_constant_with_zeros(conv_1_shape, {{1, 2, 3}, {}, {}, {}});
    auto conv_1 = std::make_shared<opset10::Convolution>(add,
                                                         conv_1_weights,
                                                         Strides(2, 1),
                                                         CoordinateDiff(2, 0),
                                                         CoordinateDiff(2, 0),
                                                         Strides(2, 1));

    auto add_1 = std::make_shared<opset10::Add>(conv_1, conv);

    auto end_conv_shape = Shape{weightsShape[1], weightsShape[0], 1, 1};
    auto weights_end_conv = create_constant_with_zeros(end_conv_shape, {{1, 2, 3}, {}, {}, {}});
    auto end_conv = std::make_shared<opset10::Convolution>(add_1,
                                                           weights_end_conv,
                                                           Strides(2, 1),
                                                           CoordinateDiff(2, 0),
                                                           CoordinateDiff(2, 0),
                                                           Strides(2, 1));

    model = std::make_shared<ov::Model>(OutputVector{end_conv}, ParameterVector{input});

    if (VISUALIZE_TESTS_TREE)
        pass::VisualizeTree(std::string(VISUALIZE_TREE_ROOT) + "PruneConvIsClosingAndInGroup.svg").run_on_model(model);
    {
        auto input = std::make_shared<opset10::Parameter>(element::f32, inputShapes);
        auto weights = create_constant_with_zeros(
            {
                weightsShape[0] - 3,
                weightsShape[1],
                weightsShape[2],
                weightsShape[3],
            },
            {{}, {}, {}, {}});
        auto conv = std::make_shared<opset10::Convolution>(input,
                                                           weights,
                                                           Strides(2, 1),
                                                           CoordinateDiff(2, 0),
                                                           CoordinateDiff(2, 0),
                                                           Strides(2, 1));

        auto add_const = create_constant_with_zeros(Shape{1, 3, 1, 1}, {{}, {}, {}, {}});
        auto add = std::make_shared<opset10::Add>(conv, add_const);

        auto conv_1_shape = Shape{weightsShape[0] - 3, weightsShape[0] - 3, 1, 1};
        auto conv_1_weights = create_constant_with_zeros(conv_1_shape, {{}, {}, {}, {}});
        auto conv_1 = std::make_shared<opset10::Convolution>(add,
                                                             conv_1_weights,
                                                             Strides(2, 1),
                                                             CoordinateDiff(2, 0),
                                                             CoordinateDiff(2, 0),
                                                             Strides(2, 1));

        auto add_1 = std::make_shared<opset10::Add>(conv_1, conv);

        auto end_conv_shape = Shape{weightsShape[1], weightsShape[0] - 3, 1, 1};
        auto weights_end_conv = create_constant_with_zeros(end_conv_shape, {{}, {}, {}, {}});
        auto end_conv = std::make_shared<opset10::Convolution>(add_1,
                                                               weights_end_conv,
                                                               Strides(2, 1),
                                                               CoordinateDiff(2, 0),
                                                               CoordinateDiff(2, 0),
                                                               Strides(2, 1));
        model_ref = std::make_shared<ov::Model>(OutputVector{end_conv}, ParameterVector{input});
    }
    {
        pass::Manager m;
        m.register_pass<ov::pass::InitMasks>();
        m.register_pass<ov::pass::PropagateMasks>();
        m.run_passes(model);
    }
    compare_masks(*getMask(weights.get_node_shared_ptr()->output(0)), Mask({{1, 2, 3}, {}, {}, {}}));
    compare_masks(*getMask(conv->output(0)), Mask({{}, {1, 2, 3}, {}, {}}));

    compare_masks(*getMask(conv_1_weights.get_node_shared_ptr()->output(0)), Mask({{1, 2, 3}, {1, 2, 3}, {}, {}}));
    compare_masks(*getMask(conv_1->output(0)), Mask({{}, {1, 2, 3}, {}, {}}));

    compare_masks(*getMask(add_const.get_node_shared_ptr()->output(0)), Mask({{}, {1, 2, 3}, {}, {}}));
    compare_masks(*getMask(add->output(0)), Mask({{}, {1, 2, 3}, {}, {}}));
    compare_masks(*getMask(add_1->output(0)), Mask({{}, {1, 2, 3}, {}, {}}));

    compare_masks(*getMask(weights_end_conv.get_node_shared_ptr()->output(0)), Mask({{}, {1, 2, 3}, {}, {}}));
    compare_masks(*getMask(end_conv->output(0)), Mask({{}, {}, {}, {}}));

    manager.register_pass<ov::pass::ShrinkWeights>();
    comparator.enable(FunctionsComparator::CmpValues::ACCURACY);
}

TEST(TransformationTests, PruneBranchingStopOp) {
    // Checks case of branching with stop op
    auto inputShapes = PartialShape{1, 6, 16, 16};
    auto weightsShape = Shape{6, 6, 1, 1};

    auto input = std::make_shared<opset10::Parameter>(element::f32, inputShapes);
    auto weights = create_constant_with_zeros(weightsShape, {{1, 2, 3}, {}, {}, {}});
    auto conv = std::make_shared<opset10::Convolution>(input,
                                                       weights,
                                                       Strides(2, 1),
                                                       CoordinateDiff(2, 0),
                                                       CoordinateDiff(2, 0),
                                                       Strides(2, 1));
    // Branching stop op
    Shape group_conv_weights_shape{3, 2, 2, 1, 1};
    auto group_conv_weights = opset10::Constant::create(element::f32, group_conv_weights_shape, {0});
    auto group_conv = std::make_shared<opset10::GroupConvolution>(conv,
                                                                  group_conv_weights,
                                                                  Strides(2, 1),
                                                                  CoordinateDiff(2, 0),
                                                                  CoordinateDiff(2, 0),
                                                                  Strides(2, 1));

    auto conv_1_shape = Shape{weightsShape[0], 6, 1, 1};
    auto conv_1_weights = create_constant_with_zeros(conv_1_shape, {{1, 2, 3}, {}, {}, {}});
    auto conv_1 = std::make_shared<opset10::Convolution>(group_conv,
                                                         conv_1_weights,
                                                         Strides(2, 1),
                                                         CoordinateDiff(2, 0),
                                                         CoordinateDiff(2, 0),
                                                         Strides(2, 1));

    // Multiply will try to propagate a non zero masks of the conv_1 up
    // and the mask should be invalidated by group conv stop op mask
    auto mul = std::make_shared<opset10::Multiply>(conv_1, conv);

    auto end_conv_shape = Shape{weightsShape[1], weightsShape[0], 1, 1};
    auto weights_end_conv = create_constant_with_zeros(end_conv_shape, {{1, 2, 3}, {}, {}, {}});
    auto end_conv = std::make_shared<opset10::Convolution>(mul,
                                                           weights_end_conv,
                                                           Strides(2, 1),
                                                           CoordinateDiff(2, 0),
                                                           CoordinateDiff(2, 0),
                                                           Strides(2, 1));

    auto model =
        std::make_shared<ov::Model>(OutputVector{end_conv}, ParameterVector{input}, "RestrictedReduceMeanBranching");

    if (VISUALIZE_TESTS_TREE)
        pass::VisualizeTree(std::string(VISUALIZE_TREE_ROOT) + "PruneBranchingStopOp.svg").run_on_model(model);

    pass::Manager m;
    m.register_pass<ov::pass::Pruning>();
    m.run_passes(model);

    compare_masks(*getMask(weights.get_node_shared_ptr()->output(0)), Mask({{}, {}, {}, {}}));
    compare_masks(*getMask(conv->output(0)), Mask({{}, {}, {}, {}}));

    compare_masks(*getMask(conv_1_weights.get_node_shared_ptr()->output(0)), Mask({{}, {}, {}, {}}));
    compare_masks(*getMask(conv_1->output(0)), Mask({{}, {}, {}, {}}));

    compare_masks(*getMask(weights_end_conv.get_node_shared_ptr()->output(0)), Mask({{}, {}, {}, {}}));
    compare_masks(*getMask(end_conv->output(0)), Mask({{}, {}, {}, {}}));
}

TEST(TransformationTests, PruneStopOpUp) {
    // Checks case of branching with stop op
    auto inputShapes = PartialShape{1, 6, 16, 16};
    auto weightsShape = Shape{6, 6, 1, 1};

    auto input = std::make_shared<opset10::Parameter>(element::f32, inputShapes);
    auto weights = create_constant_with_zeros(weightsShape, {{1, 2, 3}, {}, {}, {}});
    auto conv = std::make_shared<opset10::Convolution>(input,
                                                       weights,
                                                       Strides(2, 1),
                                                       CoordinateDiff(2, 0),
                                                       CoordinateDiff(2, 0),
                                                       Strides(2, 1));
    // Branching stop op
    Shape group_conv_weights_shape{3, 2, 2, 1, 1};
    auto group_conv_weights = opset10::Constant::create(element::f32, group_conv_weights_shape, {0});
    auto group_conv = std::make_shared<opset10::GroupConvolution>(conv,
                                                                  group_conv_weights,
                                                                  Strides(2, 1),
                                                                  CoordinateDiff(2, 0),
                                                                  CoordinateDiff(2, 0),
                                                                  Strides(2, 1));

    auto conv_1_shape = Shape{weightsShape[0], 6, 1, 1};

    auto mul_const = create_constant_with_zeros(Shape{1, 6, 16, 16}, {{}, {1, 2, 3}, {}, {}});
    auto mul = std::make_shared<opset10::Multiply>(group_conv, mul_const);

    auto end_conv_shape = Shape{weightsShape[1], weightsShape[0], 1, 1};
    auto weights_end_conv = create_constant_with_zeros(end_conv_shape, {{1, 2, 3}, {}, {}, {}});
    auto end_conv = std::make_shared<opset10::Convolution>(mul,
                                                           weights_end_conv,
                                                           Strides(2, 1),
                                                           CoordinateDiff(2, 0),
                                                           CoordinateDiff(2, 0),
                                                           Strides(2, 1));
    auto model = std::make_shared<ov::Model>(OutputVector{end_conv}, ParameterVector{input}, "StopOpUp");

    if (VISUALIZE_TESTS_TREE)
        pass::VisualizeTree(std::string(VISUALIZE_TREE_ROOT) + "PruneStopOpUp.svg").run_on_model(model);

    pass::Manager m;
    m.register_pass<ov::pass::Pruning>();
    m.run_passes(model);

    compare_masks(*getMask(weights.get_node_shared_ptr()->output(0)), Mask({{}, {}, {}, {}}));
    compare_masks(*getMask(conv->output(0)), Mask({{}, {}, {}, {}}));

    compare_masks(*getMask(weights_end_conv.get_node_shared_ptr()->output(0)), Mask({{}, {}, {}, {}}));
    compare_masks(*getMask(end_conv->output(0)), Mask({{}, {}, {}, {}}));
}

TEST_F(TransformationTestsF, PruneReducelayerUp) {
    auto inputShapes = PartialShape{1, 6, 16, 16};
    auto weightsShape = Shape{6, 6, 1, 1};

    auto input = std::make_shared<opset10::Parameter>(element::f32, inputShapes);
    auto weights = create_constant_with_zeros(weightsShape, {{1, 2, 3}, {}, {}, {}});
    auto conv = std::make_shared<opset10::Convolution>(input,
                                                       weights,
                                                       Strides(2, 1),
                                                       CoordinateDiff(2, 0),
                                                       CoordinateDiff(2, 0),
                                                       Strides(2, 1));

    auto reduce_const = opset10::Constant::create(element::i64, Shape{2}, {2, 3});
    auto reduce_mean = std::make_shared<opset10::ReduceMean>(conv, reduce_const, true);

    auto conv_1_shape = Shape{12, 6, 1, 1};
    auto conv_1_weights = create_constant_with_zeros(conv_1_shape, {{1, 2, 3}, {}, {}, {}});
    auto conv_1 = std::make_shared<opset10::Convolution>(reduce_mean,
                                                         conv_1_weights,
                                                         Strides(2, 1),
                                                         CoordinateDiff(2, 0),
                                                         CoordinateDiff(2, 0),
                                                         Strides(2, 1));

    model = std::make_shared<ov::Model>(OutputVector{conv_1}, ParameterVector{input});
    {
        auto input = std::make_shared<opset10::Parameter>(element::f32, inputShapes);
        auto weights =
            create_constant_with_zeros({weightsShape[0] - 3, weightsShape[1], weightsShape[2], weightsShape[3]},
                                       {{}, {}, {}, {}});
        auto conv = std::make_shared<opset10::Convolution>(input,
                                                           weights,
                                                           Strides(2, 1),
                                                           CoordinateDiff(2, 0),
                                                           CoordinateDiff(2, 0),
                                                           Strides(2, 1));

        auto reduce_const = opset10::Constant::create(element::i64, Shape{2}, {2, 3});
        auto reduce_mean = std::make_shared<opset10::ReduceMean>(conv, reduce_const, true);

        auto conv_1_shape = Shape{12, 3, 1, 1};
        auto conv_1_weights =
            create_constant_with_zeros({conv_1_shape[0], conv_1_shape[1], conv_1_shape[2], conv_1_shape[3]},
                                       {{}, {}, {}, {}});
        auto conv_1 = std::make_shared<opset10::Convolution>(reduce_mean,
                                                             conv_1_weights,
                                                             Strides(2, 1),
                                                             CoordinateDiff(2, 0),
                                                             CoordinateDiff(2, 0),
                                                             Strides(2, 1));
        model_ref = std::make_shared<ov::Model>(OutputVector{conv_1}, ParameterVector{input});
    }
    if (VISUALIZE_TESTS_TREE)
        pass::VisualizeTree(std::string(VISUALIZE_TREE_ROOT) + "PruneReducelayerUp.svg").run_on_model(model);

    pass::Manager m;
    m.register_pass<ov::pass::InitMasks>();
    m.register_pass<ov::pass::PropagateMasks>();
    m.run_passes(model);

    compare_masks(*getMask(weights.get_node_shared_ptr()->output(0)), Mask({{1, 2, 3}, {}, {}, {}}));
    compare_masks(*getMask(conv->output(0)), Mask({{}, {1, 2, 3}, {}, {}}));

    compare_masks(*getMask(conv_1_weights.get_node_shared_ptr()->output(0)), Mask({{}, {1, 2, 3}, {}, {}}));
    compare_masks(*getMask(conv_1->output(0)), Mask({{}, {}, {}, {}}));

    manager.register_pass<ov::pass::ShrinkWeights>();
    comparator.enable(FunctionsComparator::CmpValues::ACCURACY);
}

TEST_F(TransformationTestsF, PruneReduceLayerDown) {
    auto inputShapes = PartialShape{1, 6, 16, 16};
    auto weightsShape = Shape{6, 6, 1, 1};

    auto input = std::make_shared<opset10::Parameter>(element::f32, inputShapes);
    auto weights = create_constant_with_zeros(weightsShape, {{1, 2, 3}, {}, {}, {}});
    auto conv = std::make_shared<opset10::Convolution>(input,
                                                       weights,
                                                       Strides(2, 1),
                                                       CoordinateDiff(2, 0),
                                                       CoordinateDiff(2, 0),
                                                       Strides(2, 1));

    auto reduce_const = opset10::Constant::create(element::i64, Shape{2}, {2, 3});
    auto reduce_mean = std::make_shared<opset10::ReduceMean>(conv, reduce_const, true);

    auto conv_1_shape = Shape{weightsShape[0], weightsShape[0], 1, 1};
    auto conv_1_weights = create_constant_with_zeros(conv_1_shape, {{1, 2, 3}, {}, {}, {}});
    auto conv_1 = std::make_shared<opset10::Convolution>(reduce_mean,
                                                         conv_1_weights,
                                                         Strides(2, 1),
                                                         CoordinateDiff(2, 0),
                                                         CoordinateDiff(2, 0),
                                                         Strides(2, 1));

    auto add_1 = std::make_shared<opset10::Add>(conv_1, conv);

    auto end_conv_shape = Shape{weightsShape[1], weightsShape[0], 1, 1};
    auto weights_end_conv = create_constant_with_zeros(end_conv_shape, {{1, 2, 3}, {}, {}, {}});
    auto end_conv = std::make_shared<opset10::Convolution>(add_1,
                                                           weights_end_conv,
                                                           Strides(2, 1),
                                                           CoordinateDiff(2, 0),
                                                           CoordinateDiff(2, 0),
                                                           Strides(2, 1));

    model = std::make_shared<ov::Model>(OutputVector{end_conv}, ParameterVector{input});
    {
        auto input = std::make_shared<opset10::Parameter>(element::f32, inputShapes);
        auto weights = create_constant_with_zeros(
            {
                weightsShape[0] - 3,
                weightsShape[1],
                weightsShape[2],
                weightsShape[3],
            },
            {{}, {}, {}, {}});
        auto conv = std::make_shared<opset10::Convolution>(input,
                                                           weights,
                                                           Strides(2, 1),
                                                           CoordinateDiff(2, 0),
                                                           CoordinateDiff(2, 0),
                                                           Strides(2, 1));

        auto reduce_const = opset10::Constant::create(element::i64, Shape{2}, {2, 3});
        auto reduce_mean = std::make_shared<opset10::ReduceMean>(conv, reduce_const, true);

        auto conv_1_shape = Shape{weightsShape[0] - 3, weightsShape[0] - 3, 1, 1};
        auto conv_1_weights = create_constant_with_zeros(conv_1_shape, {{}, {}, {}, {}});
        auto conv_1 = std::make_shared<opset10::Convolution>(reduce_mean,
                                                             conv_1_weights,
                                                             Strides(2, 1),
                                                             CoordinateDiff(2, 0),
                                                             CoordinateDiff(2, 0),
                                                             Strides(2, 1));

        auto add_1 = std::make_shared<opset10::Add>(conv_1, conv);

        auto end_conv_shape = Shape{weightsShape[1], weightsShape[0] - 3, 1, 1};
        auto weights_end_conv = create_constant_with_zeros(end_conv_shape, {{}, {}, {}, {}});
        auto end_conv = std::make_shared<opset10::Convolution>(add_1,
                                                               weights_end_conv,
                                                               Strides(2, 1),
                                                               CoordinateDiff(2, 0),
                                                               CoordinateDiff(2, 0),
                                                               Strides(2, 1));
        model_ref = std::make_shared<ov::Model>(OutputVector{end_conv}, ParameterVector{input});
    }
    if (VISUALIZE_TESTS_TREE)
        pass::VisualizeTree(std::string(VISUALIZE_TREE_ROOT) + "PruneReduceLayerDown.svg").run_on_model(model);
    {
        pass::Manager m;
        m.register_pass<ov::pass::InitMasks>();
        m.register_pass<ov::pass::PropagateMasks>();
        m.run_passes(model);
    }
    compare_masks(*getMask(weights.get_node_shared_ptr()->output(0)), Mask({{1, 2, 3}, {}, {}, {}}));
    compare_masks(*getMask(conv->output(0)), Mask({{}, {1, 2, 3}, {}, {}}));

    compare_masks(*getMask(conv_1_weights.get_node_shared_ptr()->output(0)), Mask({{1, 2, 3}, {1, 2, 3}, {}, {}}));
    compare_masks(*getMask(conv_1->output(0)), Mask({{}, {1, 2, 3}, {}, {}}));

    compare_masks(*getMask(reduce_mean->output(0)), Mask({{}, {1, 2, 3}, {}, {}}));
    compare_masks(*getMask(add_1->output(0)), Mask({{}, {1, 2, 3}, {}, {}}));

    compare_masks(*getMask(weights_end_conv.get_node_shared_ptr()->output(0)), Mask({{}, {1, 2, 3}, {}, {}}));
    compare_masks(*getMask(end_conv->output(0)), Mask({{}, {}, {}, {}}));

    manager.register_pass<ov::pass::ShrinkWeights>();
    comparator.enable(FunctionsComparator::CmpValues::ACCURACY);
}

TEST(TransformationTests, PruneStopReducelayerUp) {
    auto inputShapes = PartialShape{1, 6, 16, 16};
    auto weightsShape = Shape{6, 6, 1, 1};

    auto input = std::make_shared<opset10::Parameter>(element::f32, inputShapes);
    auto weights = create_constant_with_zeros(weightsShape, {{1, 2, 3}, {}, {}, {}});
    auto conv = std::make_shared<opset10::Convolution>(input,
                                                       weights,
                                                       Strides(2, 1),
                                                       CoordinateDiff(2, 0),
                                                       CoordinateDiff(2, 0),
                                                       Strides(2, 1));

    auto reduce_const = opset10::Constant::create(element::i64, Shape{3}, {1, 2, 3});
    auto reduce_mean = std::make_shared<opset10::ReduceMean>(conv, reduce_const, true);

    auto conv_1_shape = Shape{12, 1, 1, 1};
    auto conv_1_weights = create_constant_with_zeros(conv_1_shape, {{1, 2, 3}, {}, {}, {}});
    auto conv_1 = std::make_shared<opset10::Convolution>(reduce_mean,
                                                         conv_1_weights,
                                                         Strides(2, 1),
                                                         CoordinateDiff(2, 0),
                                                         CoordinateDiff(2, 0),
                                                         Strides(2, 1));

    auto model = std::make_shared<ov::Model>(OutputVector{conv_1}, ParameterVector{input});

    if (VISUALIZE_TESTS_TREE)
        pass::VisualizeTree(std::string(VISUALIZE_TREE_ROOT) + "PruneStopReducelayerUp.svg").run_on_model(model);

    pass::Manager m;
    m.register_pass<ov::pass::Pruning>();
    m.run_passes(model);

    compare_masks(*getMask(weights.get_node_shared_ptr()->output(0)), Mask({{}, {}, {}, {}}));
    compare_masks(*getMask(conv->output(0)), Mask({{}, {}, {}, {}}));

    compare_masks(*getMask(conv_1_weights.get_node_shared_ptr()->output(0)), Mask({{}, {}, {}, {}}));
    compare_masks(*getMask(conv_1->output(0)), Mask({{}, {}, {}, {}}));
}

TEST(TransformationTests, PruneStopReduceLayerDown) {
    // Checks case of branching with stop op
    auto inputShapes = PartialShape{1, 6, 16, 16};
    auto weightsShape = Shape{6, 6, 1, 1};

    auto input = std::make_shared<opset10::Parameter>(element::f32, inputShapes);
    auto weights = create_constant_with_zeros(weightsShape, {{1, 2, 3}, {}, {}, {}});
    auto conv = std::make_shared<opset10::Convolution>(input,
                                                       weights,
                                                       Strides(2, 1),
                                                       CoordinateDiff(2, 0),
                                                       CoordinateDiff(2, 0),
                                                       Strides(2, 1));
    // Branching stop op
    auto reduce_const = opset10::Constant::create(element::i64, Shape{3}, {1, 2, 3});
    auto reduce_mean = std::make_shared<opset10::ReduceMean>(conv, reduce_const, true);

    auto conv_1_shape = Shape{weightsShape[0], 1, 1, 1};
    auto conv_1_weights = create_constant_with_zeros(conv_1_shape, {{1, 2, 3}, {}, {}, {}});
    auto conv_1 = std::make_shared<opset10::Convolution>(reduce_mean,
                                                         conv_1_weights,
                                                         Strides(2, 1),
                                                         CoordinateDiff(2, 0),
                                                         CoordinateDiff(2, 0),
                                                         Strides(2, 1));

    // Multiply will try to propagate a non zero masks of the conv_1 up
    // and the mask should be invalidated by reduce_mean stop op mask
    auto mul = std::make_shared<opset10::Multiply>(conv_1, conv);

    auto end_conv_shape = Shape{weightsShape[1], weightsShape[0], 1, 1};
    auto weights_end_conv = create_constant_with_zeros(end_conv_shape, {{1, 2, 3}, {}, {}, {}});
    auto end_conv = std::make_shared<opset10::Convolution>(mul,
                                                           weights_end_conv,
                                                           Strides(2, 1),
                                                           CoordinateDiff(2, 0),
                                                           CoordinateDiff(2, 0),
                                                           Strides(2, 1));

    auto model =
        std::make_shared<ov::Model>(OutputVector{end_conv}, ParameterVector{input}, "RestrictedReduceMeanBranching");

    if (VISUALIZE_TESTS_TREE)
        pass::VisualizeTree(std::string(VISUALIZE_TREE_ROOT) + "PruneStopReduceLayerDown.svg").run_on_model(model);

    pass::Manager m;
    m.register_pass<ov::pass::Pruning>();
    m.run_passes(model);

    compare_masks(*getMask(weights.get_node_shared_ptr()->output(0)), Mask({{}, {}, {}, {}}));
    compare_masks(*getMask(conv->output(0)), Mask({{}, {}, {}, {}}));

    compare_masks(*getMask(conv_1_weights.get_node_shared_ptr()->output(0)), Mask({{}, {}, {}, {}}));
    compare_masks(*getMask(conv_1->output(0)), Mask({{}, {}, {}, {}}));

    compare_masks(*getMask(weights_end_conv.get_node_shared_ptr()->output(0)), Mask({{}, {}, {}, {}}));
    compare_masks(*getMask(end_conv->output(0)), Mask({{}, {}, {}, {}}));
}

TEST_F(TransformationTestsF, MaskPropagationReshapeUp) {
    auto inputShapes = PartialShape{1, 6, 8, 8};
    auto weightsShape = Shape{6, 6, 1, 1};

    auto input = std::make_shared<opset10::Parameter>(element::f32, inputShapes);
    auto weights = create_constant_with_zeros(weightsShape, {{1, 2, 3}, {}, {}, {}});
    auto conv = std::make_shared<opset10::Convolution>(input,
                                                       weights,
                                                       Strides(2, 1),
                                                       CoordinateDiff(2, 0),
                                                       CoordinateDiff(2, 0),
                                                       Strides(2, 1));

    auto reshape_const = opset10::Constant::create(element::i64, Shape{4}, {1, 6, 64, 1});
    auto reshape = std::make_shared<opset10::Reshape>(conv, reshape_const, true);

    auto conv_1_shape = Shape{6, 6, 1, 1};
    auto conv_1_weights = create_constant_with_zeros(conv_1_shape, {{1, 2, 3}, {}, {}, {}});
    auto conv_1 = std::make_shared<opset10::Convolution>(reshape,
                                                         conv_1_weights,
                                                         Strides(2, 1),
                                                         CoordinateDiff(2, 0),
                                                         CoordinateDiff(2, 0),
                                                         Strides(2, 1));

    model = std::make_shared<ov::Model>(OutputVector{conv_1}, ParameterVector{input});
    {
        auto input = std::make_shared<opset10::Parameter>(element::f32, inputShapes);
        auto weights = create_constant_with_zeros(
            {
                weightsShape[0] - 3,
                weightsShape[1],
                weightsShape[2],
                weightsShape[3],
            },
            {{}, {}, {}, {}});
        auto conv = std::make_shared<opset10::Convolution>(input,
                                                           weights,
                                                           Strides(2, 1),
                                                           CoordinateDiff(2, 0),
                                                           CoordinateDiff(2, 0),
                                                           Strides(2, 1));

        auto reshape_const = opset10::Constant::create(element::i64, Shape{4}, {1, 3, 64, 1});
        auto reshape = std::make_shared<opset10::Reshape>(conv, reshape_const, true);

        auto conv_1_shape = Shape{6, 3, 1, 1};
        auto conv_1_weights = create_constant_with_zeros(conv_1_shape, {{1, 2, 3}, {}, {}, {}});
        auto conv_1 = std::make_shared<opset10::Convolution>(reshape,
                                                             conv_1_weights,
                                                             Strides(2, 1),
                                                             CoordinateDiff(2, 0),
                                                             CoordinateDiff(2, 0),
                                                             Strides(2, 1));

        model_ref = std::make_shared<ov::Model>(OutputVector{conv_1}, ParameterVector{input});
    }
    if (VISUALIZE_TESTS_TREE)
        pass::VisualizeTree(std::string(VISUALIZE_TREE_ROOT) + "MaskPropagationReshapeUp.svg").run_on_model(model);
    {
        pass::Manager m;
        m.register_pass<ov::pass::InitMasks>();
        m.register_pass<ov::pass::PropagateMasks>();
        m.run_passes(model);
    }
    compare_masks(*getMask(weights.get_node_shared_ptr()->output(0)), Mask({{1, 2, 3}, {}, {}, {}}));
    compare_masks(*getMask(conv->output(0)), Mask({{}, {1, 2, 3}, {}, {}}));

    compare_masks(*getMask(conv_1_weights.get_node_shared_ptr()->output(0)), Mask({{}, {1, 2, 3}, {}, {}}));
    compare_masks(*getMask(conv_1->output(0)), Mask({{}, {}, {}, {}}));

    manager.register_pass<ov::pass::ShrinkWeights>();
    comparator.enable(FunctionsComparator::CmpValues::ACCURACY);
}

TEST_P(TransformationTestsBoolParamF, MaskPropagationReshapeUpWithShapeOf) {
    auto inputShapes = PartialShape{1, 6, 8, 8};
    auto weightsShape = Shape{6, 6, 1, 1};

    auto input = std::make_shared<opset10::Parameter>(element::f32, inputShapes);
    auto weights = create_constant_with_zeros(weightsShape, {{1, 2, 3}, {}, {}, {}});
    auto conv = std::make_shared<opset10::Convolution>(input,
                                                       weights,
                                                       Strides(2, 1),
                                                       CoordinateDiff(2, 0),
                                                       CoordinateDiff(2, 0),
                                                       Strides(2, 1));

    const auto use_shape_of = GetParam();
    Output<Node> reshape_shape_input;
    if (use_shape_of) {
        reshape_shape_input = std::make_shared<opset10::ShapeOf>(conv);
    } else {
        auto shape_of = std::make_shared<opset10::ShapeOf>(conv);
        const auto axis = opset10::Constant::create(ov::element::i8, {}, {0});
        const auto dims_to_keep = opset10::Constant::create(element::i64, {2}, std::vector<int64_t>{2, 3});
        const auto gather = std::make_shared<opset10::Gather>(shape_of, dims_to_keep, axis);
        const auto one_const = opset10::Constant::create(element::i64, {1}, {1});
        const auto minus_one_const = opset10::Constant::create(element::i64, {1}, {-1});
        const auto concat = std::make_shared<opset10::Concat>(NodeVector{one_const, minus_one_const, gather}, 0);
        reshape_shape_input = concat;
    }
    auto reshape = std::make_shared<opset10::Reshape>(conv, reshape_shape_input, true);

    auto conv_1_shape = Shape{6, 6, 1, 1};
    auto conv_1_weights = create_constant_with_zeros(conv_1_shape, {{1, 2, 3}, {}, {}, {}});
    auto conv_1 = std::make_shared<opset10::Convolution>(reshape,
                                                         conv_1_weights,
                                                         Strides(2, 1),
                                                         CoordinateDiff(2, 0),
                                                         CoordinateDiff(2, 0),
                                                         Strides(2, 1));

    model = std::make_shared<ov::Model>(OutputVector{conv_1}, ParameterVector{input});
    {
        auto input = std::make_shared<opset10::Parameter>(element::f32, inputShapes);
        auto weights = create_constant_with_zeros(
            {
                weightsShape[0] - 3,
                weightsShape[1],
                weightsShape[2],
                weightsShape[3],
            },
            {{}, {}, {}, {}});
        auto conv = std::make_shared<opset10::Convolution>(input,
                                                           weights,
                                                           Strides(2, 1),
                                                           CoordinateDiff(2, 0),
                                                           CoordinateDiff(2, 0),
                                                           Strides(2, 1));

        Output<Node> reshape_shape_input;
        if (use_shape_of) {
            reshape_shape_input = std::make_shared<opset10::ShapeOf>(conv);
        } else {
            auto shape_of = std::make_shared<opset10::ShapeOf>(conv);
            const auto axis = opset10::Constant::create(ov::element::i8, {}, {0});
            const auto dims_to_keep = opset10::Constant::create(element::i64, {2}, std::vector<int64_t>{2, 3});
            const auto gather = std::make_shared<opset10::Gather>(shape_of, dims_to_keep, axis);
            const auto one_const = opset10::Constant::create(element::i64, {1}, {1});
            const auto minus_one_const = opset10::Constant::create(element::i64, {1}, {-1});
            const auto concat = std::make_shared<opset10::Concat>(NodeVector{one_const, minus_one_const, gather}, 0);
            reshape_shape_input = concat;
        }

        auto reshape = std::make_shared<opset10::Reshape>(conv, reshape_shape_input, true);

        auto conv_1_shape = Shape{6, 6, 1, 1};
        auto conv_1_weights = create_constant_with_zeros(
            {
                conv_1_shape[0],
                conv_1_shape[1] - 3,
                conv_1_shape[2],
                conv_1_shape[3],
            },
            {{}, {}, {}, {}});
        auto conv_1 = std::make_shared<opset10::Convolution>(reshape,
                                                             conv_1_weights,
                                                             Strides(2, 1),
                                                             CoordinateDiff(2, 0),
                                                             CoordinateDiff(2, 0),
                                                             Strides(2, 1));

        model_ref = std::make_shared<ov::Model>(OutputVector{conv_1}, ParameterVector{input});
    }
    if (VISUALIZE_TESTS_TREE) {
        const auto postfix = use_shape_of ? "True" : "False";
        pass::VisualizeTree(std::string(VISUALIZE_TREE_ROOT) + "MaskPropagationReshapeUpWithShapeOf" + postfix + ".svg")
            .run_on_model(model);
    }
    {
        pass::Manager m;
        m.register_pass<ov::pass::InitMasks>();
        m.register_pass<ov::pass::PropagateMasks>();
        m.run_passes(model);
    }
    compare_masks(*getMask(weights.get_node_shared_ptr()->output(0)), Mask({{1, 2, 3}, {}, {}, {}}));
    compare_masks(*getMask(conv->output(0)), Mask({{}, {1, 2, 3}, {}, {}}));

    compare_masks(*getMask(conv_1_weights.get_node_shared_ptr()->output(0)), Mask({{}, {1, 2, 3}, {}, {}}));
    compare_masks(*getMask(conv_1->output(0)), Mask({{}, {}, {}, {}}));

    manager.register_pass<ov::pass::ShrinkWeights>();
    comparator.enable(FunctionsComparator::CmpValues::ACCURACY);
}

TEST_F(TransformationTestsF, MaskPropagationReshapeUpShapeSubGraph) {
    auto inputShapes = PartialShape{1, 6, 8, 8};
    auto weightsShape = Shape{6, 6, 1, 1};

    auto input = std::make_shared<opset10::Parameter>(element::f32, inputShapes);
    auto weights = create_constant_with_zeros(weightsShape, {{1, 2, 3}, {}, {}, {}});
    auto conv = std::make_shared<opset10::Convolution>(input,
                                                       weights,
                                                       Strides(2, 1),
                                                       CoordinateDiff(2, 0),
                                                       CoordinateDiff(2, 0),
                                                       Strides(2, 1));

    auto shape_of_conv = std::make_shared<opset10::ShapeOf>(conv);
    const auto axis = opset10::Constant::create(ov::element::i8, {}, {0});
    auto dims_to_keep_vec = std::vector<int64_t>{2, 3};
    const auto dims_to_keep = opset10::Constant::create(element::i64, {dims_to_keep_vec.size()}, dims_to_keep_vec);
    const auto gather = std::make_shared<opset10::Gather>(shape_of_conv, dims_to_keep, axis);
    auto dims_to_keep_vec_1 = std::vector<int64_t>{0};
    const auto dims_to_keep_1 =
        opset10::Constant::create(element::i64, {dims_to_keep_vec_1.size()}, dims_to_keep_vec_1);
    const auto gather_1 = std::make_shared<opset10::Gather>(shape_of_conv, dims_to_keep_1, axis);
    const auto concat = std::make_shared<opset10::Concat>(
        NodeVector{gather_1, opset10::Constant::create(element::i64, {1}, {6}), gather},
        0);

    auto reshape = std::make_shared<opset10::Reshape>(conv, concat, true);

    auto conv_1_shape = Shape{6, 6, 1, 1};
    auto conv_1_weights = create_constant_with_zeros(conv_1_shape, {{1, 2, 3}, {}, {}, {}});
    auto conv_1 = std::make_shared<opset10::Convolution>(reshape,
                                                         conv_1_weights,
                                                         Strides(2, 1),
                                                         CoordinateDiff(2, 0),
                                                         CoordinateDiff(2, 0),
                                                         Strides(2, 1));

    model = std::make_shared<ov::Model>(OutputVector{conv_1}, ParameterVector{input});
    {
        auto input = std::make_shared<opset10::Parameter>(element::f32, inputShapes);
        auto weights = create_constant_with_zeros(
            {
                weightsShape[0] - 3,
                weightsShape[1],
                weightsShape[2],
                weightsShape[3],
            },
            {{}, {}, {}, {}});
        auto conv = std::make_shared<opset10::Convolution>(input,
                                                           weights,
                                                           Strides(2, 1),
                                                           CoordinateDiff(2, 0),
                                                           CoordinateDiff(2, 0),
                                                           Strides(2, 1));

        auto shape_of_conv = std::make_shared<opset10::ShapeOf>(conv);

        const auto axis = opset10::Constant::create(ov::element::i8, {}, {0});
        auto dims_to_keep_vec = std::vector<int64_t>{2, 3};
        const auto dims_to_keep = opset10::Constant::create(element::i64, {dims_to_keep_vec.size()}, dims_to_keep_vec);
        const auto gather = std::make_shared<opset10::Gather>(shape_of_conv, dims_to_keep, axis);
        auto dims_to_keep_vec_1 = std::vector<int64_t>{0};
        const auto dims_to_keep_1 =
            opset10::Constant::create(element::i64, {dims_to_keep_vec_1.size()}, dims_to_keep_vec_1);
        const auto gather_1 = std::make_shared<opset10::Gather>(shape_of_conv, dims_to_keep_1, axis);
        const auto concat = std::make_shared<opset10::Concat>(
            NodeVector{gather_1, opset10::Constant::create(element::i64, {1}, {6}), gather},
            0);

        const auto sub_const = opset10::Constant::create(concat->get_element_type(), {4}, {0, 3, 0, 0});
        const auto sub = std::make_shared<opset10::Subtract>(concat, sub_const);

        auto reshape = std::make_shared<opset10::Reshape>(conv, sub, true);

        auto conv_1_weights = create_constant_with_zeros(
            {
                conv_1_shape[0],
                conv_1_shape[1] - 3,
                conv_1_shape[2],
                conv_1_shape[3],
            },
            {{}, {}, {}, {}});
        auto conv_1 = std::make_shared<opset10::Convolution>(reshape,
                                                             conv_1_weights,
                                                             Strides(2, 1),
                                                             CoordinateDiff(2, 0),
                                                             CoordinateDiff(2, 0),
                                                             Strides(2, 1));

        model_ref = std::make_shared<ov::Model>(OutputVector{conv_1}, ParameterVector{input});
    }

    if (VISUALIZE_TESTS_TREE)
        pass::VisualizeTree(std::string(VISUALIZE_TREE_ROOT) + "MaskPropagationReshapeUpShapeSubGraph.svg")
            .run_on_model(model);
    {
        pass::Manager m;
        m.register_pass<ov::pass::InitMasks>();
        m.register_pass<ov::pass::PropagateMasks>();
        m.run_passes(model);
    }
    compare_masks(*getMask(weights.get_node_shared_ptr()->output(0)), Mask({{1, 2, 3}, {}, {}, {}}));
    compare_masks(*getMask(conv->output(0)), Mask({{}, {1, 2, 3}, {}, {}}));

    compare_masks(*getMask(conv_1_weights.get_node_shared_ptr()->output(0)), Mask({{}, {1, 2, 3}, {}, {}}));
    compare_masks(*getMask(conv_1->output(0)), Mask({{}, {}, {}, {}}));

    manager.register_pass<ov::pass::ShrinkWeights>();
    comparator.enable(FunctionsComparator::CmpValues::ACCURACY);
}

TEST_F(TransformationTestsF, MaskPropagationReshapeExtend) {
    auto inputShapes = Shape{1, 6, 8, 8};
    auto weightsShape = Shape{6, 6, 1, 1};

    auto input = std::make_shared<opset10::Parameter>(element::f32, inputShapes);
    auto weights = create_constant_with_zeros(weightsShape, {{1, 2, 3}, {}, {}, {}});
    auto conv = std::make_shared<opset10::Convolution>(input,
                                                       weights,
                                                       Strides(2, 1),
                                                       CoordinateDiff(2, 0),
                                                       CoordinateDiff(2, 0),
                                                       Strides(2, 1));

    auto reshape_const = opset10::Constant::create(element::i64, {3}, {1, -1, 8});
    auto reshape_to = std::make_shared<opset10::Reshape>(conv, reshape_const, true);

    auto mul_const = create_constant_with_zeros({1, 48, 8}, {{}, {5}, {}});
    auto mul = std::make_shared<opset10::Multiply>(reshape_to, mul_const);

    auto shape_of = std::make_shared<opset10::ShapeOf>(conv);
    auto reshape_from = std::make_shared<opset10::Reshape>(mul, shape_of, true);

    auto add_const = create_constant_with_zeros(inputShapes, {{}, {2, 3}, {}, {}});
    auto add = std::make_shared<opset10::Add>(reshape_from, add_const);

    auto conv_1_shape = Shape{6, 6, 1, 1};
    auto conv_1_weights = create_constant_with_zeros(conv_1_shape, {{1, 2, 3}, {}, {}, {}});
    auto conv_1 = std::make_shared<opset10::Convolution>(add,
                                                         conv_1_weights,
                                                         Strides(2, 1),
                                                         CoordinateDiff(2, 0),
                                                         CoordinateDiff(2, 0),
                                                         Strides(2, 1));

    model = std::make_shared<ov::Model>(OutputVector{conv_1}, ParameterVector{input});
    {
        auto input = std::make_shared<opset10::Parameter>(element::f32, inputShapes);
        auto weights =
            create_constant_with_zeros({weightsShape[0] - 2, weightsShape[1], weightsShape[2], weightsShape[3]},
                                       {{1}, {}, {}, {}});
        auto conv = std::make_shared<opset10::Convolution>(input,
                                                           weights,
                                                           Strides(2, 1),
                                                           CoordinateDiff(2, 0),
                                                           CoordinateDiff(2, 0),
                                                           Strides(2, 1));

        auto reshape_const = opset10::Constant::create(element::i64, {3}, {1, -1, 8});
        auto reshape_to = std::make_shared<opset10::Reshape>(conv, reshape_const, true);

        auto mul_const = create_constant_with_zeros({1, 32, 8}, {{}, {5}, {}});
        auto mul = std::make_shared<opset10::Multiply>(reshape_to, mul_const);

        auto shape_of = std::make_shared<opset10::ShapeOf>(conv);
        auto reshape_from = std::make_shared<opset10::Reshape>(mul, shape_of, true);

        auto add_const =
            create_constant_with_zeros({inputShapes[0], inputShapes[1] - 2, inputShapes[2], inputShapes[3]},
                                       {{}, {}, {}, {}});
        auto add = std::make_shared<opset10::Add>(reshape_from, add_const);

        auto conv_1_shape = Shape{6, 4, 1, 1};
        auto conv_1_weights = create_constant_with_zeros(conv_1_shape, {{1, 2, 3}, {}, {}, {}});
        auto conv_1 = std::make_shared<opset10::Convolution>(add,
                                                             conv_1_weights,
                                                             Strides(2, 1),
                                                             CoordinateDiff(2, 0),
                                                             CoordinateDiff(2, 0),
                                                             Strides(2, 1));

        model_ref = std::make_shared<ov::Model>(OutputVector{conv_1}, ParameterVector{input});
    }

    if (VISUALIZE_TESTS_TREE)
        pass::VisualizeTree(std::string(VISUALIZE_TREE_ROOT) + "MaskPropagationReshapeExtend.svg").run_on_model(model);
    {
        pass::Manager m;
        m.register_pass<ov::pass::InitMasks>();
        m.register_pass<ov::pass::PropagateMasks>();
        m.run_passes(model);
    }
    compare_masks(*getMask(weights.get_node_shared_ptr()->output(0)), Mask({{2, 3}, {}, {}, {}}));
    compare_masks(*getMask(conv->output(0)), Mask({{}, {2, 3}, {}, {}}));
    auto reshape_to_mask = Mask(3);
    for (auto i = 16; i < 32; ++i)
        reshape_to_mask.at(1).insert(i);

    compare_masks(*getMask(reshape_to->output(0)), reshape_to_mask);
    compare_masks(*getMask(reshape_from->output(0)), Mask({{}, {2, 3}, {}, {}}));

    compare_masks(*getMask(conv_1_weights.get_node_shared_ptr()->output(0)), Mask({{}, {2, 3}, {}, {}}));
    compare_masks(*getMask(conv_1->output(0)), Mask({{}, {}, {}, {}}));

    manager.register_pass<ov::pass::ShrinkWeights>();
    comparator.enable(FunctionsComparator::CmpValues::ACCURACY);
}

// Reason: current algo can't process such branching multiply cases
TEST_F(DISABLED_TransformationTestsF, MaskPropagationReshapeDownMul) {
    auto inputShapes = PartialShape{1, 1, 24, 24};
    auto weightsShape = Shape{8, 1, 1, 1};

    auto input = std::make_shared<opset10::Parameter>(element::f32, inputShapes);
    auto weights = create_constant_with_zeros(weightsShape, {{}, {}, {}, {}});
    auto first_conv = std::make_shared<opset10::Convolution>(input,
                                                             weights,
                                                             Strides(2, 1),
                                                             CoordinateDiff(2, 0),
                                                             CoordinateDiff(2, 0),
                                                             Strides(2, 1));

    auto reshape_const = opset10::Constant::create(element::i64, Shape{4}, {1, 8, 576, 1});
    auto reshape = std::make_shared<opset10::Reshape>(first_conv, reshape_const, true);

    auto reshape_conv_weights = create_constant_with_zeros({8, 8, 1, 1}, {{1, 2, 3}, {}, {}, {}});
    auto reshape_conv = std::make_shared<opset10::Convolution>(reshape,
                                                               reshape_conv_weights,
                                                               Strides(2, 1),
                                                               CoordinateDiff(2, 0),
                                                               CoordinateDiff(2, 0),
                                                               Strides(2, 1));

    auto reshape_const_1 = opset10::Constant::create(element::i64, Shape{4}, {1, 8, 24, 24});
    auto reshape_1 = std::make_shared<opset10::Reshape>(reshape_conv, reshape_const_1, true);

    auto mul = std::make_shared<opset10::Multiply>(first_conv, reshape_1);

    auto last_conv_weights = create_constant_with_zeros({8, 8, 8, 8}, {{1, 2, 3}, {}, {}, {}});
    auto last_conv = std::make_shared<opset10::Convolution>(mul,
                                                            last_conv_weights,
                                                            Strides(2, 1),
                                                            CoordinateDiff(2, 0),
                                                            CoordinateDiff(2, 0),
                                                            Strides(2, 1));

    model = std::make_shared<ov::Model>(OutputVector{last_conv}, ParameterVector{input});
    {
        auto input = std::make_shared<opset10::Parameter>(element::f32, inputShapes);
        auto weights = create_constant_with_zeros(
            {
                weightsShape[0] - 3,
                weightsShape[1],
                weightsShape[2],
                weightsShape[3],
            },
            {{}, {}, {}, {}});
        auto first_conv = std::make_shared<opset10::Convolution>(input,
                                                                 weights,
                                                                 Strides(2, 1),
                                                                 CoordinateDiff(2, 0),
                                                                 CoordinateDiff(2, 0),
                                                                 Strides(2, 1));

        auto reshape_const = opset10::Constant::create(element::i64, Shape{4}, {1, 5, 576, 1});
        auto reshape = std::make_shared<opset10::Reshape>(first_conv, reshape_const, true);

        auto reshape_conv_weights = create_constant_with_zeros({5, 5, 1, 1}, {{}, {}, {}, {}});
        auto reshape_conv = std::make_shared<opset10::Convolution>(reshape,
                                                                   reshape_conv_weights,
                                                                   Strides(2, 1),
                                                                   CoordinateDiff(2, 0),
                                                                   CoordinateDiff(2, 0),
                                                                   Strides(2, 1));

        auto reshape_const_1 = opset10::Constant::create(element::i64, Shape{4}, {1, 5, 24, 24});
        auto reshape_1 = std::make_shared<opset10::Reshape>(reshape_conv, reshape_const_1, true);

        auto mul = std::make_shared<opset10::Multiply>(first_conv, reshape_1);

        auto last_conv_weights = create_constant_with_zeros({8, 5, 8, 8}, {{1, 2, 3}, {}, {}, {}});
        auto last_conv = std::make_shared<opset10::Convolution>(mul,
                                                                last_conv_weights,
                                                                Strides(2, 1),
                                                                CoordinateDiff(2, 0),
                                                                CoordinateDiff(2, 0),
                                                                Strides(2, 1));

        model_ref = std::make_shared<ov::Model>(OutputVector{last_conv}, ParameterVector{input});
    }
    if (VISUALIZE_TESTS_TREE)
        pass::VisualizeTree(std::string(VISUALIZE_TREE_ROOT) + "MaskPropagationReshapeDownMul.svg").run_on_model(model);
    {
        pass::Manager m;
        m.register_pass<ov::pass::InitMasks>();
        m.register_pass<ov::pass::PropagateMasks>();
        m.run_passes(model);
    }
    compare_masks(*getMask(weights.get_node_shared_ptr()->output(0)), Mask({{1, 2, 3}, {}, {}, {}}));
    compare_masks(*getMask(first_conv->output(0)), Mask({{}, {1, 2, 3}, {}, {}}));

    compare_masks(*getMask(reshape_conv_weights.get_node_shared_ptr()->output(0)),
                  Mask({{1, 2, 3}, {1, 2, 3}, {}, {}}));
    compare_masks(*getMask(reshape_conv->output(0)), Mask({{}, {1, 2, 3}, {}, {}}));

    compare_masks(*getMask(last_conv_weights.get_node_shared_ptr()->output(0)), Mask({{}, {1, 2, 3}, {}, {}}));
    compare_masks(*getMask(last_conv->output(0)), Mask({{}, {}, {}, {}}));

    manager.register_pass<ov::pass::ShrinkWeights>();
    comparator.enable(FunctionsComparator::CmpValues::ACCURACY);
}

TEST_F(TransformationTestsF, MaskPropagationReshapeDownAdd) {
    auto inputShapes = PartialShape{1, 1, 24, 24};
    auto weightsShape = Shape{8, 1, 1, 1};

    auto input = std::make_shared<opset10::Parameter>(element::f32, inputShapes);
    auto weights = create_constant_with_zeros(weightsShape, {{1, 2, 3}, {}, {}, {}});
    auto first_conv = std::make_shared<opset10::Convolution>(input,
                                                             weights,
                                                             Strides(2, 1),
                                                             CoordinateDiff(2, 0),
                                                             CoordinateDiff(2, 0),
                                                             Strides(2, 1));

    auto reshape_const = opset10::Constant::create(element::i64, Shape{4}, {1, 8, 576, 1});
    auto reshape = std::make_shared<opset10::Reshape>(first_conv, reshape_const, true);

    auto reshape_conv_weights = create_constant_with_zeros({8, 8, 1, 1}, {{1, 2, 3}, {}, {}, {}});
    auto reshape_conv = std::make_shared<opset10::Convolution>(reshape,
                                                               reshape_conv_weights,
                                                               Strides(2, 1),
                                                               CoordinateDiff(2, 0),
                                                               CoordinateDiff(2, 0),
                                                               Strides(2, 1));

    auto reshape_const_1 = opset10::Constant::create(element::i64, Shape{4}, {1, 8, 24, 24});
    auto reshape_1 = std::make_shared<opset10::Reshape>(reshape_conv, reshape_const_1, true);

    auto add = std::make_shared<opset10::Add>(first_conv, reshape_1);

    auto last_conv_weights = create_constant_with_zeros({8, 8, 8, 8}, {{1, 2, 3}, {}, {}, {}});
    auto last_conv = std::make_shared<opset10::Convolution>(add,
                                                            last_conv_weights,
                                                            Strides(2, 1),
                                                            CoordinateDiff(2, 0),
                                                            CoordinateDiff(2, 0),
                                                            Strides(2, 1));

    model = std::make_shared<ov::Model>(OutputVector{last_conv}, ParameterVector{input});
    {
        auto input = std::make_shared<opset10::Parameter>(element::f32, inputShapes);
        auto weights = create_constant_with_zeros(
            {
                weightsShape[0] - 3,
                weightsShape[1],
                weightsShape[2],
                weightsShape[3],
            },
            {{}, {}, {}, {}});
        auto first_conv = std::make_shared<opset10::Convolution>(input,
                                                                 weights,
                                                                 Strides(2, 1),
                                                                 CoordinateDiff(2, 0),
                                                                 CoordinateDiff(2, 0),
                                                                 Strides(2, 1));

        auto reshape_const = opset10::Constant::create(element::i64, Shape{4}, {1, 5, 576, 1});
        auto reshape = std::make_shared<opset10::Reshape>(first_conv, reshape_const, true);

        auto reshape_conv_weights = create_constant_with_zeros({5, 5, 1, 1}, {{}, {}, {}, {}});
        auto reshape_conv = std::make_shared<opset10::Convolution>(reshape,
                                                                   reshape_conv_weights,
                                                                   Strides(2, 1),
                                                                   CoordinateDiff(2, 0),
                                                                   CoordinateDiff(2, 0),
                                                                   Strides(2, 1));

        auto reshape_const_1 = opset10::Constant::create(element::i64, Shape{4}, {1, 5, 24, 24});
        auto reshape_1 = std::make_shared<opset10::Reshape>(reshape_conv, reshape_const_1, true);

        auto add = std::make_shared<opset10::Add>(first_conv, reshape_1);

        auto last_conv_weights = create_constant_with_zeros({8, 5, 8, 8}, {{1, 2, 3}, {}, {}, {}});
        auto last_conv = std::make_shared<opset10::Convolution>(add,
                                                                last_conv_weights,
                                                                Strides(2, 1),
                                                                CoordinateDiff(2, 0),
                                                                CoordinateDiff(2, 0),
                                                                Strides(2, 1));

        model_ref = std::make_shared<ov::Model>(OutputVector{last_conv}, ParameterVector{input});
    }
    if (VISUALIZE_TESTS_TREE)
        pass::VisualizeTree(std::string(VISUALIZE_TREE_ROOT) + "MaskPropagationReshapeDownAdd.svg").run_on_model(model);
    {
        pass::Manager m;
        m.register_pass<ov::pass::InitMasks>();
        m.register_pass<ov::pass::PropagateMasks>();
        m.run_passes(model);
    }
    compare_masks(*getMask(weights.get_node_shared_ptr()->output(0)), Mask({{1, 2, 3}, {}, {}, {}}));
    compare_masks(*getMask(first_conv->output(0)), Mask({{}, {1, 2, 3}, {}, {}}));

    compare_masks(*getMask(reshape_conv_weights.get_node_shared_ptr()->output(0)),
                  Mask({{1, 2, 3}, {1, 2, 3}, {}, {}}));
    compare_masks(*getMask(reshape_conv->output(0)), Mask({{}, {1, 2, 3}, {}, {}}));

    compare_masks(*getMask(last_conv_weights.get_node_shared_ptr()->output(0)), Mask({{}, {1, 2, 3}, {}, {}}));
    compare_masks(*getMask(last_conv->output(0)), Mask({{}, {}, {}, {}}));

    manager.register_pass<ov::pass::ShrinkWeights>();
    comparator.enable(FunctionsComparator::CmpValues::ACCURACY);
}

TEST(TransformationTests, MaskPropagationStopReshapeUp) {
    auto inputShapes = PartialShape{1, 6, 8, 8};
    auto weightsShape = Shape{6, 6, 1, 1};

    auto input = std::make_shared<opset10::Parameter>(element::f32, inputShapes);
    auto weights = create_constant_with_zeros(weightsShape, {{1, 2, 3}, {}, {}, {}});
    auto conv = std::make_shared<opset10::Convolution>(input,
                                                       weights,
                                                       Strides(2, 1),
                                                       CoordinateDiff(2, 0),
                                                       CoordinateDiff(2, 0),
                                                       Strides(2, 1));

    auto reshape_const = opset10::Constant::create(element::i64, Shape{4}, {1, 3, 128, 1});
    auto reshape = std::make_shared<opset10::Reshape>(conv, reshape_const, true);

    auto conv_1_shape = Shape{6, 3, 1, 1};
    auto conv_1_weights = create_constant_with_zeros(conv_1_shape, {{1, 2, 3}, {}, {}, {}});
    auto conv_1 = std::make_shared<opset10::Convolution>(reshape,
                                                         conv_1_weights,
                                                         Strides(2, 1),
                                                         CoordinateDiff(2, 0),
                                                         CoordinateDiff(2, 0),
                                                         Strides(2, 1));

    auto model = std::make_shared<ov::Model>(OutputVector{conv_1}, ParameterVector{input});
    if (VISUALIZE_TESTS_TREE)
        pass::VisualizeTree(std::string(VISUALIZE_TREE_ROOT) + "MaskPropagationStopReshapeUp.svg").run_on_model(model);
    {
        pass::Manager m;
        m.register_pass<ov::pass::InitMasks>();
        m.register_pass<ov::pass::PropagateMasks>();
        m.run_passes(model);
    }
    compare_masks(*getMask(weights.get_node_shared_ptr()->output(0)), Mask({{}, {}, {}, {}}));
    compare_masks(*getMask(conv->output(0)), Mask({{}, {}, {}, {}}));

    compare_masks(*getMask(conv_1_weights.get_node_shared_ptr()->output(0)), Mask({{}, {}, {}, {}}));
    compare_masks(*getMask(conv_1->output(0)), Mask({{}, {}, {}, {}}));
    {
        pass::Manager m;
        m.register_pass<ov::pass::ShrinkWeights>();
        m.run_passes(model);
    }
}

TEST(TransformationTests, MaskPropagationStopReshapeDown) {
    auto inputShapes = PartialShape{1, 1, 24, 24};
    auto weightsShape = Shape{8, 1, 1, 1};

    auto input = std::make_shared<opset10::Parameter>(element::f32, inputShapes);
    auto weights = create_constant_with_zeros(weightsShape, {{1, 2, 3}, {}, {}, {}});
    auto first_conv = std::make_shared<opset10::Convolution>(input,
                                                             weights,
                                                             Strides(2, 1),
                                                             CoordinateDiff(2, 0),
                                                             CoordinateDiff(2, 0),
                                                             Strides(2, 1));

    auto reshape_const = opset10::Constant::create(element::i64, Shape{4}, {1, 32, 12, 12});
    auto reshape = std::make_shared<opset10::Reshape>(first_conv, reshape_const, true);

    auto reshape_conv_weights = create_constant_with_zeros({8, 32, 13, 13}, {{1, 2, 3}, {}, {}, {}});
    auto reshape_conv = std::make_shared<opset10::Convolution>(reshape,
                                                               reshape_conv_weights,
                                                               Strides(2, 1),
                                                               CoordinateDiff(2, 12),
                                                               CoordinateDiff(2, 12),
                                                               Strides(2, 1));

    auto mul = std::make_shared<opset10::Multiply>(first_conv, reshape_conv);

    auto last_conv_weights = create_constant_with_zeros({8, 8, 8, 8}, {{1, 2, 3}, {}, {}, {}});
    auto last_conv = std::make_shared<opset10::Convolution>(mul,
                                                            last_conv_weights,
                                                            Strides(2, 1),
                                                            CoordinateDiff(2, 0),
                                                            CoordinateDiff(2, 0),
                                                            Strides(2, 1));

    auto model = std::make_shared<ov::Model>(OutputVector{last_conv}, ParameterVector{input});

    if (VISUALIZE_TESTS_TREE)
        pass::VisualizeTree(std::string(VISUALIZE_TREE_ROOT) + "MaskPropagationStopReshapeDown.svg")
            .run_on_model(model);
    {
        pass::Manager m;
        m.register_pass<ov::pass::InitMasks>();
        m.register_pass<ov::pass::PropagateMasks>();
        m.run_passes(model);
    }
    compare_masks(*getMask(weights.get_node_shared_ptr()->output(0)), Mask({{}, {}, {}, {}}));
    compare_masks(*getMask(first_conv->output(0)), Mask({{}, {}, {}, {}}));

    compare_masks(*getMask(reshape_conv_weights.get_node_shared_ptr()->output(0)), Mask({{}, {}, {}, {}}));
    compare_masks(*getMask(reshape_conv->output(0)), Mask({{}, {}, {}, {}}));

    compare_masks(*getMask(last_conv_weights.get_node_shared_ptr()->output(0)), Mask({{}, {}, {}, {}}));
    compare_masks(*getMask(last_conv->output(0)), Mask({{}, {}, {}, {}}));
    {
        pass::Manager m;
        m.register_pass<ov::pass::ShrinkWeights>();
        m.run_passes(model);
    }
}

TEST_F(TransformationTestsF, MaskPropagationReshapeUnsqueezeUp) {
    auto inputShapes = PartialShape{1, 3};
    auto weightsShape = Shape{3, 12};
    auto weightsLeftUpShape = Shape{3, 6};
    auto weightsLeftShape = Shape{1, 6};

    auto input = std::make_shared<opset10::Parameter>(element::f32, inputShapes);
    auto right_weights = create_constant_with_zeros(weightsShape, {{}, {}});
    auto mul_right = std::make_shared<opset10::MatMul>(input, right_weights);

    auto reshape_const = opset10::Constant::create(element::i64, {3}, {0, 6, 2});
    auto reshape = std::make_shared<opset10::Reshape>(mul_right, reshape_const, true);

    auto left_up_weights = create_constant_with_zeros(weightsLeftUpShape, {{}, {1, 2}});
    auto mul_left_up = std::make_shared<opset10::MatMul>(input, left_up_weights);

    auto mul_left = std::make_shared<opset10::MatMul>(mul_left_up, reshape);

    model = std::make_shared<ov::Model>(OutputVector{mul_left}, ParameterVector{input});
    {
        auto input = std::make_shared<opset10::Parameter>(element::f32, inputShapes);
        auto right_weights = create_constant_with_zeros({weightsShape[0], weightsShape[1] - 4}, {{}, {}});
        auto mul_right = std::make_shared<opset10::MatMul>(input, right_weights);

        auto reshape_const = opset10::Constant::create(element::i64, {3}, {0, 4, 2});
        auto reshape = std::make_shared<opset10::Reshape>(mul_right, reshape_const, true);

        auto left_up_weights = create_constant_with_zeros({weightsLeftUpShape[0], weightsLeftUpShape[1] - 2}, {{}, {}});
        auto mul_left_up = std::make_shared<opset10::MatMul>(input, left_up_weights);

        auto mul_left = std::make_shared<opset10::MatMul>(mul_left_up, reshape);

        model_ref = std::make_shared<ov::Model>(OutputVector{mul_left}, ParameterVector{input});
    }
    if (VISUALIZE_TESTS_TREE)
        pass::VisualizeTree(std::string(VISUALIZE_TREE_ROOT) + "MaskPropagationReshapeUnsqueezeUp.svg")
            .run_on_model(model);
    {
        pass::Manager m;
        m.register_pass<ov::pass::InitMasks>();
        m.register_pass<ov::pass::PropagateMasks>();
        m.run_passes(model);
    }
    compare_masks(*getMask(right_weights.get_node_shared_ptr()->output(0)), Mask({{}, {2, 3, 4, 5}}));
    compare_masks(*getMask(mul_right->output(0)), Mask({{}, {2, 3, 4, 5}}));

    compare_masks(*getMask(reshape_const->output(0)), Mask({{}, {1, 2}, {}}));
    compare_masks(*getMask(reshape->output(0)), Mask({{}, {1, 2}, {}}));

    compare_masks(*getMask(left_up_weights.get_node_shared_ptr()->output(0)), Mask({{}, {1, 2}}));
    compare_masks(*getMask(mul_left_up->output(0)), Mask({{}, {1, 2}}));
    compare_masks(*getMask(mul_left->output(0)), Mask({{}, {}, {}}));

    manager.register_pass<ov::pass::ShrinkWeights>();
    comparator.enable(FunctionsComparator::CmpValues::ACCURACY);
}

TEST_F(TransformationTestsF, MaskPropagationReshapeUnsqueezeDown) {
    auto inputShapes = PartialShape{1, 3};
    auto weightsShape = Shape{3, 12};
    auto weightsLeftShape = Shape{6, 3};

    auto input = std::make_shared<opset10::Parameter>(element::f32, inputShapes);
    /* 1 -> 0 ch, shoudn't be pruned
       2, 3 -> 1 ch
       4, 5 -> 2 ch */
    auto right_weights = create_constant_with_zeros(weightsShape, {{}, {1, 2, 3, 4, 5}});
    auto mul_right = std::make_shared<opset10::MatMul>(input, right_weights);

    auto reshape_const = opset10::Constant::create(element::i64, {3}, {0, 6, 2});
    auto reshape = std::make_shared<opset10::Reshape>(mul_right, reshape_const, true);

    auto transpose_const = opset10::Constant::create(element::i64, {3}, {0, 2, 1});
    auto transpose = std::make_shared<opset10::Transpose>(reshape, transpose_const);

    auto left_weights = create_constant_with_zeros(weightsLeftShape, {{}, {1, 2}});

    auto mul_left = std::make_shared<opset10::MatMul>(transpose, left_weights);

    model = std::make_shared<ov::Model>(OutputVector{mul_left}, ParameterVector{input});
    {
        auto input = std::make_shared<opset10::Parameter>(element::f32, inputShapes);
        auto right_weights = create_constant_with_zeros({weightsShape[0], weightsShape[1] - 4}, {{}, {}});
        auto mul_right = std::make_shared<opset10::MatMul>(input, right_weights);

        auto reshape_const = opset10::Constant::create(element::i64, {3}, {0, 4, 2});
        auto reshape = std::make_shared<opset10::Reshape>(mul_right, reshape_const, true);

        auto transpose_const = opset10::Constant::create(element::i64, {3}, {0, 2, 1});
        auto transpose = std::make_shared<opset10::Transpose>(reshape, transpose_const);

        auto left_weights = create_constant_with_zeros({weightsLeftShape[0] - 2, weightsLeftShape[1]}, {{}, {}});

        auto mul_left = std::make_shared<opset10::MatMul>(transpose, left_weights);
        model_ref = std::make_shared<ov::Model>(OutputVector{mul_left}, ParameterVector{input});
    }
    if (VISUALIZE_TESTS_TREE)
        pass::VisualizeTree(std::string(VISUALIZE_TREE_ROOT) + "MaskPropagationReshapeUnsqueezeDown.svg")
            .run_on_model(model);
    {
        pass::Manager m;
        m.register_pass<ov::pass::InitMasks>();
        m.register_pass<ov::pass::PropagateMasks>();
        m.run_passes(model);
    }

    compare_masks(*getMask(right_weights.get_node_shared_ptr()->output(0)), Mask({{}, {2, 3, 4, 5}}));
    compare_masks(*getMask(mul_right->output(0)), Mask({{}, {2, 3, 4, 5}}));

    compare_masks(*getMask(reshape_const->output(0)), Mask({{}, {1, 2}, {}}));
    compare_masks(*getMask(reshape->output(0)), Mask({{}, {1, 2}, {}}));

    compare_masks(*getMask(transpose->output(0)), Mask({{}, {}, {1, 2}}));

    compare_masks(*getMask(left_weights.get_node_shared_ptr()->output(0)), Mask({{1, 2}, {}}));
    compare_masks(*getMask(mul_left->output(0)), Mask({{}, {}, {}}));

    manager.register_pass<ov::pass::ShrinkWeights>();
    comparator.enable(FunctionsComparator::CmpValues::ACCURACY);
}

TEST(TransformationTests, MaskPropagationWrongDimsElementwise) {
    auto inputShapes = PartialShape{1, 1, 24, 24};
    auto weightsShape = Shape{8, 1, 1, 1};

    auto input = std::make_shared<opset10::Parameter>(element::f32, inputShapes);
    auto weights = create_constant_with_zeros(weightsShape, {{1, 2, 3}, {}, {}, {}});
    auto first_conv = std::make_shared<opset10::Convolution>(input,
                                                             weights,
                                                             Strides(2, 1),
                                                             CoordinateDiff(2, 0),
                                                             CoordinateDiff(2, 0),
                                                             Strides(2, 1));

    auto branch_conv_weights = create_constant_with_zeros({32, 8, 2, 2}, {{1, 2, 3}, {}, {}, {}});
    auto branch_conv = std::make_shared<opset10::Convolution>(first_conv,
                                                              branch_conv_weights,
                                                              Strides(2, 2),
                                                              CoordinateDiff(2, 0),
                                                              CoordinateDiff(2, 0),
                                                              Strides(2, 1));

    auto reshape_const = opset10::Constant::create(element::i64, Shape{4}, {1, 32, 12, 12});
    auto reshape = std::make_shared<opset10::Reshape>(first_conv, reshape_const, true);

    auto mul = std::make_shared<opset10::Multiply>(branch_conv, reshape);

    auto last_conv_weights = create_constant_with_zeros({8, 32, 8, 8}, {{1, 2, 3}, {}, {}, {}});
    auto last_conv = std::make_shared<opset10::Convolution>(mul,
                                                            last_conv_weights,
                                                            Strides(2, 1),
                                                            CoordinateDiff(2, 0),
                                                            CoordinateDiff(2, 0),
                                                            Strides(2, 1));

    auto model = std::make_shared<ov::Model>(OutputVector{last_conv}, ParameterVector{input});

    if (VISUALIZE_TESTS_TREE)
        pass::VisualizeTree(std::string(VISUALIZE_TREE_ROOT) + "MaskPropagationWrongDimsElementwise.svg")
            .run_on_model(model);

    pass::Manager m;
    m.register_pass<ov::pass::Pruning>();
    m.run_passes(model);

    compare_masks(*getMask(weights.get_node_shared_ptr()->output(0)), Mask({{}, {}, {}, {}}));
    compare_masks(*getMask(first_conv->output(0)), Mask({{}, {}, {}, {}}));

    compare_masks(*getMask(branch_conv_weights.get_node_shared_ptr()->output(0)), Mask({{}, {}, {}, {}}));
    compare_masks(*getMask(branch_conv->output(0)), Mask({{}, {}, {}, {}}));

    compare_masks(*getMask(last_conv_weights.get_node_shared_ptr()->output(0)), Mask({{}, {}, {}, {}}));
    compare_masks(*getMask(last_conv->output(0)), Mask({{}, {}, {}, {}}));
}

TEST_F(TransformationTestsF, PruneSEBlock) {
    auto inputShapes = PartialShape{1, 6, 16, 16};
    auto weightsShape = Shape{6, 6, 1, 1};

    auto input = std::make_shared<opset10::Parameter>(element::f32, inputShapes);
    auto first_conv_weights = create_constant_with_zeros(weightsShape, {{1, 2, 3}, {}, {}, {}});
    auto first_conv = std::make_shared<opset10::Convolution>(input,
                                                             first_conv_weights,
                                                             Strides(2, 1),
                                                             CoordinateDiff(2, 0),
                                                             CoordinateDiff(2, 0),
                                                             Strides(2, 1));
    auto reduce_const = opset10::Constant::create(element::i64, Shape{2}, {2, 3});
    auto reduce_mean = std::make_shared<opset10::ReduceMean>(first_conv, reduce_const, false);

    auto reshape_const = opset10::Constant::create(element::i64, Shape{4}, {1, 6, 1, 1});
    auto reshape = std::make_shared<opset10::Reshape>(reduce_mean, reshape_const, true);

    auto se_conv_0_shape = Shape{weightsShape[0], weightsShape[0], 1, 1};
    auto se_conv_0_weights = create_constant_with_zeros(se_conv_0_shape, {{1, 2, 3}, {}, {}, {}});
    auto se_conv_0 = std::make_shared<opset10::Convolution>(reshape,
                                                            se_conv_0_weights,
                                                            Strides(2, 1),
                                                            CoordinateDiff(2, 0),
                                                            CoordinateDiff(2, 0),
                                                            Strides(2, 1));
    auto se_conv_1_shape = Shape{weightsShape[0], weightsShape[0], 1, 1};
    auto se_conv_1_weights = create_constant_with_zeros(se_conv_0_shape, {{1, 2, 3}, {}, {}, {}});
    auto se_conv_1 = std::make_shared<opset10::Convolution>(se_conv_0,
                                                            se_conv_1_weights,
                                                            Strides(2, 1),
                                                            CoordinateDiff(2, 0),
                                                            CoordinateDiff(2, 0),
                                                            Strides(2, 1));

    auto mul = std::make_shared<opset10::Multiply>(se_conv_1, first_conv);

    auto end_conv_shape = Shape{weightsShape[1], weightsShape[0], 1, 1};
    auto weights_end_conv = create_constant_with_zeros(end_conv_shape, {{1, 2, 3}, {}, {}, {}});
    auto end_conv = std::make_shared<opset10::Convolution>(mul,
                                                           weights_end_conv,
                                                           Strides(2, 1),
                                                           CoordinateDiff(2, 0),
                                                           CoordinateDiff(2, 0),
                                                           Strides(2, 1));

    model = std::make_shared<ov::Model>(OutputVector{end_conv}, ParameterVector{input});
    {
        auto input = std::make_shared<opset10::Parameter>(element::f32, inputShapes);
        auto first_conv_weights =
            create_constant_with_zeros({weightsShape[0] - 3, weightsShape[1], weightsShape[2], weightsShape[3]},
                                       {{}, {}, {}, {}});
        auto first_conv = std::make_shared<opset10::Convolution>(input,
                                                                 first_conv_weights,
                                                                 Strides(2, 1),
                                                                 CoordinateDiff(2, 0),
                                                                 CoordinateDiff(2, 0),
                                                                 Strides(2, 1));
        auto reduce_const = opset10::Constant::create(element::i64, Shape{2}, {2, 3});
        auto reduce_mean = std::make_shared<opset10::ReduceMean>(first_conv, reduce_const, false);

        auto reshape_const = opset10::Constant::create(element::i64, Shape{4}, {1, 3, 1, 1});
        auto reshape = std::make_shared<opset10::Reshape>(reduce_mean, reshape_const, true);

        auto se_conv_0_shape = Shape{weightsShape[0] - 3, weightsShape[0] - 3, 1, 1};
        auto se_conv_0_weights = create_constant_with_zeros(se_conv_0_shape, {{}, {}, {}, {}});
        auto se_conv_0 = std::make_shared<opset10::Convolution>(reshape,
                                                                se_conv_0_weights,
                                                                Strides(2, 1),
                                                                CoordinateDiff(2, 0),
                                                                CoordinateDiff(2, 0),
                                                                Strides(2, 1));
        auto se_conv_1_shape = Shape{weightsShape[0] - 3, weightsShape[0] - 3, 1, 1};
        auto se_conv_1_weights = create_constant_with_zeros(se_conv_0_shape, {{}, {}, {}, {}});
        auto se_conv_1 = std::make_shared<opset10::Convolution>(se_conv_0,
                                                                se_conv_1_weights,
                                                                Strides(2, 1),
                                                                CoordinateDiff(2, 0),
                                                                CoordinateDiff(2, 0),
                                                                Strides(2, 1));

        auto mul = std::make_shared<opset10::Multiply>(se_conv_1, first_conv);

        auto end_conv_shape = Shape{weightsShape[1], weightsShape[0] - 3, 1, 1};
        auto weights_end_conv = create_constant_with_zeros(end_conv_shape, {{}, {}, {}, {}});
        auto end_conv = std::make_shared<opset10::Convolution>(mul,
                                                               weights_end_conv,
                                                               Strides(2, 1),
                                                               CoordinateDiff(2, 0),
                                                               CoordinateDiff(2, 0),
                                                               Strides(2, 1));

        model_ref = std::make_shared<ov::Model>(OutputVector{end_conv}, ParameterVector{input}, "SEBlock");
    }
    if (VISUALIZE_TESTS_TREE)
        pass::VisualizeTree(std::string(VISUALIZE_TREE_ROOT) + "PruneSEBlock.svg").run_on_model(model);
    {
        pass::Manager m;
        m.register_pass<ov::pass::InitMasks>();
        m.register_pass<ov::pass::PropagateMasks>();
        m.run_passes(model);
    }
    compare_masks(*getMask(first_conv_weights.get_node_shared_ptr()->output(0)), Mask({{1, 2, 3}, {}, {}, {}}));
    compare_masks(*getMask(first_conv->output(0)), Mask({{}, {1, 2, 3}, {}, {}}));

    compare_masks(*getMask(se_conv_0_weights.get_node_shared_ptr()->output(0)), Mask({{1, 2, 3}, {1, 2, 3}, {}, {}}));
    compare_masks(*getMask(se_conv_0->output(0)), Mask({{}, {1, 2, 3}, {}, {}}));

    compare_masks(*getMask(se_conv_1_weights.get_node_shared_ptr()->output(0)), Mask({{1, 2, 3}, {1, 2, 3}, {}, {}}));
    compare_masks(*getMask(se_conv_1->output(0)), Mask({{}, {1, 2, 3}, {}, {}}));

    compare_masks(*getMask(weights_end_conv.get_node_shared_ptr()->output(0)), Mask({{}, {1, 2, 3}, {}, {}}));
    compare_masks(*getMask(end_conv->output(0)), Mask({{}, {}, {}, {}}));

    manager.register_pass<ov::pass::ShrinkWeights>();
    comparator.enable(FunctionsComparator::CmpValues::ACCURACY);
}

TEST_F(TransformationTestsF, PropagateMasksLinear) {
    const auto linear_input_features = 62 * 62 * 6;
    Shape input_shape{1, 3, 64, 64};
    Shape weights_shape{6, 3, 3, 3};
    Shape weights_linear_shape{linear_input_features, 100};
    Shape weights_last_linear_shape{100, 10};

    auto input = std::make_shared<opset10::Parameter>(element::f32, input_shape);
    auto weights = create_constant_with_zeros(weights_shape, {{0, 1, 2}, {}, {}, {}});
    auto conv = std::make_shared<opset10::Convolution>(input,
                                                       weights,
                                                       Strides(2, 1),
                                                       CoordinateDiff(2, 0),
                                                       CoordinateDiff(2, 0),
                                                       Strides(2, 1));
    auto relu = std::make_shared<opset10::Relu>(conv);

    auto reshape_const = opset10::Constant::create(element::i64, Shape{2}, {1, linear_input_features});
    auto reshape = std::make_shared<opset10::Reshape>(relu, reshape_const, true);

    auto weights_linear = create_constant_with_zeros(weights_linear_shape, {{}, {0, 1, 2}});
    auto linear = std::make_shared<opset10::MatMul>(reshape, weights_linear);

    // Do net search 0 dim zeros by now
    // Check stop mask prop for outer dim (1)
    auto weights_last_linear = create_constant_with_zeros(weights_last_linear_shape, {{3, 4, 5}, {2, 3, 4}});
    auto last_linear = std::make_shared<opset10::MatMul>(linear, weights_last_linear);
    model = std::make_shared<Model>(NodeVector{last_linear}, ParameterVector{input});

    {
        auto input = std::make_shared<opset10::Parameter>(element::f32, input_shape);
        auto weights = create_constant_with_zeros(
            {
                weights_shape[0] - 3,
                weights_shape[1],
                weights_shape[2],
                weights_shape[3],
            },
            {{}, {}, {}, {}});
        auto conv = std::make_shared<opset10::Convolution>(input,
                                                           weights,
                                                           Strides(2, 1),
                                                           CoordinateDiff(2, 0),
                                                           CoordinateDiff(2, 0),
                                                           Strides(2, 1));
        auto relu = std::make_shared<opset10::Relu>(conv);

        auto reshape_const = opset10::Constant::create(element::i64, Shape{2}, {1, linear_input_features / 2});
        auto reshape = std::make_shared<opset10::Reshape>(relu, reshape_const, true);

        auto weights_linear = create_constant_with_zeros(
            {
                weights_linear_shape[0] / 2,
                weights_linear_shape[1] - 3,
            },
            {{}, {}});
        auto linear = std::make_shared<opset10::MatMul>(reshape, weights_linear);

        auto weights_last_linear = create_constant_with_zeros(
            {
                weights_last_linear_shape[0] - 3,
                weights_last_linear_shape[1],
            },
            {{}, {}});
        auto last_linear = std::make_shared<opset10::MatMul>(linear, weights_last_linear);
        model_ref = std::make_shared<Model>(NodeVector{last_linear}, ParameterVector{input});
    }
    if (VISUALIZE_TESTS_TREE)
        pass::VisualizeTree(std::string(VISUALIZE_TREE_ROOT) + "PropagateMasksLinear.svg").run_on_model(model);
    {
        pass::Manager m;
        m.register_pass<ov::pass::InitMasks>();
        m.register_pass<ov::pass::PropagateMasks>();
        m.run_passes(model);
    }
    compare_masks(*getMask(weights.get_node_shared_ptr()->output(0)), Mask({{0, 1, 2}, {}, {}, {}}));
    compare_masks(*getMask(conv->output(0)), Mask({{}, {0, 1, 2}, {}, {}}));
    compare_masks(*getMask(relu->output(0)), Mask({{}, {0, 1, 2}, {}, {}}));
    auto ref_flatten_mask = std::set<uint64_t>();
    for (uint64_t i = 0; i < linear_input_features / 2; ++i)
        ref_flatten_mask.insert(i);

    using nested_vector = std::vector<std::set<uint64_t>>;
    auto reshape_ref_mask = nested_vector();
    reshape_ref_mask.push_back({});
    reshape_ref_mask.push_back(ref_flatten_mask);
    auto linear_ref_mask = nested_vector();
    linear_ref_mask.push_back(ref_flatten_mask);
    linear_ref_mask.push_back({0, 1, 2});

    compare_masks(*getMask(reshape_const->output(0)), Mask(reshape_ref_mask));
    compare_masks(*getMask(reshape->output(0)), Mask(reshape_ref_mask));
    compare_masks(*getMask(weights_linear.get_node_shared_ptr()->output(0)), Mask(linear_ref_mask));
    compare_masks(*getMask(linear->output(0)), Mask{{}, {0, 1, 2}});
    compare_masks(*getMask(weights_last_linear.get_node_shared_ptr()->output(0)), Mask{{0, 1, 2}, {}});
    compare_masks(*getMask(last_linear->output(0)), Mask{{}, {}});

    manager.register_pass<ov::pass::ShrinkWeights>();
    comparator.enable(FunctionsComparator::CmpValues::ACCURACY);
}

TEST(TransformationTests, MaskPropagationMatMulStopEmptyABranch) {
    // This test rely on correct reshape mask propagation
    auto inputShapes = PartialShape{1, 3};
    auto weightsShape = Shape{3, 12};
    auto weightsLeftShape = Shape{5, 6};

    auto input = std::make_shared<opset10::Parameter>(element::f32, inputShapes);
    auto right_weights = create_constant_with_zeros(weightsShape, {{}, {0, 1, 2, 3, 4}});
    auto mul_right = std::make_shared<opset10::MatMul>(input, right_weights);

    auto reshape_const = opset10::Constant::create(element::i64, {3}, {0, 6, 2});
    auto reshape = std::make_shared<opset10::Reshape>(mul_right, reshape_const, true);

    auto left_weights = create_constant_with_zeros(weightsLeftShape, {{}, {1, 2, 3, 4}});
    auto mul_left = std::make_shared<opset10::MatMul>(left_weights, reshape);

    auto model = std::make_shared<ov::Model>(OutputVector{mul_left}, ParameterVector{input});
    if (VISUALIZE_TESTS_TREE)
        pass::VisualizeTree(std::string(VISUALIZE_TREE_ROOT) + "MaskPropagationMatMulStopEmptyABranch.svg")
            .run_on_model(model);
    {
        pass::Manager m;
        m.register_pass<ov::pass::InitMasks>();
        m.register_pass<ov::pass::PropagateMasks>();
        m.run_passes(model);
    }
    compare_masks(*getMask(right_weights.get_node_shared_ptr()->output(0)), Mask({{}, {}}));
    compare_masks(*getMask(mul_right->output(0)), Mask({{}, {}}));

    compare_masks(*getMask(reshape_const->output(0)), Mask({{}, {}, {}}));
    compare_masks(*getMask(reshape->output(0)), Mask({{}, {}, {}}));

    check_mask_is_not_exist(getMask(left_weights.get_node_shared_ptr()->output(0)));
    compare_masks(*getMask(mul_left->output(0)), Mask({{}, {}, {}}));
    {
        pass::Manager m;
        m.register_pass<ov::pass::ShrinkWeights>();
        m.run_passes(model);
    }
}

TEST(TransformationTests, PruneLinearUp) {
    const auto linear_input_features = 6 * 2 * 2;
    auto inputShapes = PartialShape{1, 6, 2, 2};
    auto weightsShape = Shape{6, 6, 1, 1};
    auto linearShape = Shape{linear_input_features, linear_input_features};
    auto lastLinearShape = Shape{10, linear_input_features};

    auto input = std::make_shared<opset10::Parameter>(element::f32, inputShapes);
    auto weights = create_constant_with_zeros(weightsShape, {{1, 2, 3}, {}, {}, {}});
    auto conv = std::make_shared<opset10::Convolution>(input,
                                                       weights,
                                                       Strides(2, 1),
                                                       CoordinateDiff(2, 0),
                                                       CoordinateDiff(2, 0),
                                                       Strides(2, 1));

    auto reshape_const = opset10::Constant::create(element::i64, Shape{2}, {1, linear_input_features});
    auto reshape = std::make_shared<opset10::Reshape>(conv, reshape_const, true);

    auto linear_mask = Mask();
    auto outer_dim_zeros = std::set<uint64_t>();
    for (auto i = 0; i < linear_input_features / 2; ++i)
        outer_dim_zeros.insert(i);
    linear_mask.push_back({10, 11});
    linear_mask.push_back(outer_dim_zeros);
    auto linear_const = create_constant_with_zeros(linearShape, linear_mask);
    auto linear = std::make_shared<opset10::MatMul>(reshape, linear_const);

    auto add_mask = Mask();
    add_mask.push_back({});
    add_mask.push_back(outer_dim_zeros);
    auto add_const = create_constant_with_zeros({1, linear_input_features}, add_mask);
    auto add = std::make_shared<opset10::Add>(linear, add_const);
    auto add_const_1 = create_constant_with_zeros({1, linear_input_features}, add_mask);
    auto add_1 = std::make_shared<opset10::Add>(add, add_const_1);
    auto add_2 = std::make_shared<opset10::Add>(add_1, reshape);

    auto bad_add_const = create_constant_with_zeros({1, linear_input_features}, {{}, {}});
    auto bad_add = std::make_shared<opset10::Add>(add_2, bad_add_const);

    auto weights_end_linear = create_constant_with_zeros(lastLinearShape, {{1, 2, 3}, {3, 4, 6}});
    auto last_linear = std::make_shared<opset10::MatMul>(bad_add, weights_end_linear, false, true);
    auto model = std::make_shared<ov::Model>(OutputVector{last_linear}, ParameterVector{input});

    if (VISUALIZE_TESTS_TREE)
        pass::VisualizeTree(std::string(VISUALIZE_TREE_ROOT) + "PruneLinearUp.svg").run_on_model(model);

    pass::Manager m;
    m.register_pass<ov::pass::Pruning>();
    m.run_passes(model);

    compare_masks(*getMask(weights.get_node_shared_ptr()->output(0)), Mask({{}, {}, {}, {}}));
    compare_masks(*getMask(conv->output(0)), Mask({{}, {}, {}, {}}));

    compare_masks(*getMask(weights_end_linear.get_node_shared_ptr()->output(0)), Mask({{}, {}}));
    compare_masks(*getMask(last_linear->output(0)), Mask({{}, {}}));
}

TEST(TransformationTests, PruneConvUpShort) {
    const auto linear_input_features = 6 * 2 * 2;
    auto inputShapes = PartialShape{1, 6, 2, 2};
    auto convShape = Shape{1, 6, 2, 2};
    auto weightsShape = Shape{6, 6, 1, 1};
    auto lastLinearShape = Shape{10, linear_input_features};

    auto input = std::make_shared<opset10::Parameter>(element::f32, inputShapes);
    auto weights = create_constant_with_zeros(weightsShape, {{1, 2, 3}, {}, {}, {}});
    auto conv = std::make_shared<opset10::Convolution>(input,
                                                       weights,
                                                       Strides(2, 1),
                                                       CoordinateDiff(2, 0),
                                                       CoordinateDiff(2, 0),
                                                       Strides(2, 1));

    auto conv_1_const = create_constant_with_zeros(weightsShape, {{1, 2, 3}, {}, {}, {}});
    auto conv_1 = std::make_shared<opset10::Convolution>(conv,
                                                         conv_1_const,
                                                         Strides(2, 1),
                                                         CoordinateDiff(2, 0),
                                                         CoordinateDiff(2, 0),
                                                         Strides(2, 1));

    auto add_const = create_constant_with_zeros(convShape, {{}, {1, 2, 3}, {}, {}});
    auto add = std::make_shared<opset10::Add>(conv_1, add_const);
    auto add_const_1 = create_constant_with_zeros(convShape, {{}, {1, 2, 3}, {}, {}});
    auto add_1 = std::make_shared<opset10::Add>(add, add_const_1);
    auto add_2 = std::make_shared<opset10::Add>(add_1, conv);

    auto bad_add_const = create_constant_with_zeros(convShape, {{}, {}, {}, {}});
    auto bad_add = std::make_shared<opset10::Add>(add_2, bad_add_const);

    auto weights_end_conv = create_constant_with_zeros(weightsShape, {{1, 2, 3}, {1, 2, 3}, {}, {}});
    auto last_conv = std::make_shared<opset10::Convolution>(bad_add,
                                                            weights_end_conv,
                                                            Strides(2, 1),
                                                            CoordinateDiff(2, 0),
                                                            CoordinateDiff(2, 0),
                                                            Strides(2, 1));

    auto model = std::make_shared<ov::Model>(OutputVector{last_conv}, ParameterVector{input});

    if (VISUALIZE_TESTS_TREE)
        pass::VisualizeTree(std::string(VISUALIZE_TREE_ROOT) + "PruneConvUpShort.svg").run_on_model(model);

    pass::Manager m;
    m.register_pass<ov::pass::Pruning>();
    m.run_passes(model);

    compare_masks(*getMask(weights.get_node_shared_ptr()->output(0)), Mask({{}, {}, {}, {}}));
    compare_masks(*getMask(conv->output(0)), Mask({{}, {}, {}, {}}));

    compare_masks(*getMask(weights_end_conv.get_node_shared_ptr()->output(0)), Mask({{}, {}, {}, {}}));
    compare_masks(*getMask(last_conv->output(0)), Mask({{}, {}, {}, {}}));
}

TEST_F(TransformationTestsF, MaskPropagationLinearOuterDims) {
    auto inputShapes = PartialShape{1, 6, 3};
    auto weightsShape = Shape{3, 12};
    auto EltwiseShape = Shape{1, 6, 12};
    auto weightsLeftShape = Shape{6, 3};

    auto input = std::make_shared<opset10::Parameter>(element::f32, inputShapes);
    /* 1 -> 0 ch, shoudn't be pruned
       2, 3 -> 1 ch
       4, 5 -> 2 ch */
    auto right_weights = create_constant_with_zeros(weightsShape, {{}, {1, 2, 3, 4, 5}});
    auto mul_right = std::make_shared<opset10::MatMul>(input, right_weights);

    auto eltwise_mul_const = create_constant_with_zeros(EltwiseShape, {{}, {1}, {}});
    auto eltwise_mul = std::make_shared<opset10::Multiply>(mul_right, eltwise_mul_const);

    auto reshape_const = opset10::Constant::create(element::i64, {4}, {0, 0, 6, 2});
    auto reshape = std::make_shared<opset10::Reshape>(eltwise_mul, reshape_const, true);

    auto transpose_const = opset10::Constant::create(element::i64, {4}, {0, 2, 3, 1});
    auto transpose = std::make_shared<opset10::Transpose>(reshape, transpose_const);

    auto left_weights = create_constant_with_zeros(weightsLeftShape, {{}, {1, 2}});

    auto mul_left = std::make_shared<opset10::MatMul>(transpose, left_weights);

    auto flatten_const = opset10::Constant::create(element::i64, {2}, {1, 36});
    auto flatten = std::make_shared<opset10::Reshape>(mul_left, flatten_const, true);

    auto last_mul_const = create_constant_with_zeros({36, 2}, {{}, {0}});
    auto last_mul = std::make_shared<opset10::MatMul>(flatten, last_mul_const);

    model = std::make_shared<ov::Model>(OutputVector{last_mul}, ParameterVector{input});
    {
        auto input = std::make_shared<opset10::Parameter>(element::f32, inputShapes);
        auto right_weights = create_constant_with_zeros({weightsShape[0], weightsShape[1] - 4}, {{}, {}});
        auto mul_right = std::make_shared<opset10::MatMul>(input, right_weights);

        auto eltwise_mul_const =
            create_constant_with_zeros({EltwiseShape[0], EltwiseShape[1], EltwiseShape[2] - 4}, {{}, {1}, {}});
        auto eltwise_mul = std::make_shared<opset10::Multiply>(mul_right, eltwise_mul_const);

        auto reshape_const = opset10::Constant::create(element::i64, {4}, {0, 0, 4, 2});
        auto reshape = std::make_shared<opset10::Reshape>(eltwise_mul, reshape_const, true);

        auto transpose_const = opset10::Constant::create(element::i64, {4}, {0, 2, 3, 1});
        auto transpose = std::make_shared<opset10::Transpose>(reshape, transpose_const);

        auto left_weights = create_constant_with_zeros({weightsLeftShape[0], weightsLeftShape[1] - 2}, {{}, {}});

        auto mul_left = std::make_shared<opset10::MatMul>(transpose, left_weights);

        auto flatten_const = opset10::Constant::create(element::i64, {2}, {1, 8});
        auto flatten = std::make_shared<opset10::Reshape>(mul_left, flatten_const, true);

        auto last_mul_const = create_constant_with_zeros({8, 2}, {{}, {0}});
        auto last_mul = std::make_shared<opset10::MatMul>(flatten, last_mul_const);

        model_ref = std::make_shared<ov::Model>(OutputVector{last_mul}, ParameterVector{input});
    }
    if (VISUALIZE_TESTS_TREE)
        pass::VisualizeTree(std::string(VISUALIZE_TREE_ROOT) + "MaskPropagationLinearOuterDims.svg")
            .run_on_model(model);
    {
        pass::Manager m;
        m.register_pass<ov::pass::InitMasks>();
        m.register_pass<ov::pass::PropagateMasks>();
        m.run_passes(model);
    }
    compare_masks(*getMask(right_weights.get_node_shared_ptr()->output(0)), Mask({{}, {2, 3, 4, 5}}));
    compare_masks(*getMask(mul_right->output(0)), Mask({{}, {}, {2, 3, 4, 5}}));

    compare_masks(*getMask(reshape_const->output(0)), Mask({{}, {}, {1, 2}, {}}));
    compare_masks(*getMask(reshape->output(0)), Mask({{}, {}, {1, 2}, {}}));

    compare_masks(*getMask(transpose->output(0)), Mask({{}, {1, 2}, {}, {}}));

    compare_masks(*getMask(left_weights.get_node_shared_ptr()->output(0)), Mask({{}, {1, 2}}));
    compare_masks(*getMask(mul_left->output(0)), Mask({{}, {1, 2}, {}, {1, 2}}));

    auto ref_dim = std::set<uint64_t>();
    for (uint64_t i = 6; i < 18; ++i)
        ref_dim.insert(i);
    for (uint64_t i = 0; i < 6; ++i)
        for (auto& zero_dim : {1, 2, 4, 5})
            ref_dim.insert(i * 6 + zero_dim);

    auto ref_flatten_mask = Mask();
    ref_flatten_mask.push_back({});
    ref_flatten_mask.push_back(ref_dim);

    compare_masks(*getMask(flatten_const->output(0)), ref_flatten_mask);
    compare_masks(*getMask(flatten->output(0)), ref_flatten_mask);

    auto ref_last_mul_mask = Mask();
    ref_last_mul_mask.push_back(ref_dim);
    ref_last_mul_mask.push_back({});

    compare_masks(*getMask(last_mul_const.get_node_shared_ptr()->output(0)), ref_last_mul_mask);
    compare_masks(*getMask(last_mul->output(0)), Mask({{}, {}}));

    manager.register_pass<ov::pass::ShrinkWeights>();
    comparator.enable(FunctionsComparator::CmpValues::ACCURACY);
}

TEST(TransformationTests, MaskPropagationStopLinearOuterDims) {
    auto inputShapes = PartialShape{6, 3};
    auto weightsShape = Shape{3, 12};
    auto EltwiseShape = Shape{6, 12};
    auto weightsLeftShape = Shape{6, 3};

    auto input = std::make_shared<opset10::Parameter>(element::f32, inputShapes);
    /* 1 -> 0 ch, shoudn't be pruned
       2, 3 -> 1 ch
       4, 5 -> 2 ch */
    auto right_weights = create_constant_with_zeros(weightsShape, {{}, {1, 2, 3, 4, 5}});
    auto mul_right = std::make_shared<opset10::MatMul>(input, right_weights);

    auto eltwise_mul_const = create_constant_with_zeros(EltwiseShape, {{1}, {}});
    auto eltwise_mul = std::make_shared<opset10::Multiply>(mul_right, eltwise_mul_const);

    auto reshape_const = opset10::Constant::create(element::i64, {3}, {0, 6, 2});
    auto reshape = std::make_shared<opset10::Reshape>(eltwise_mul, reshape_const, true);

    auto transpose_const = opset10::Constant::create(element::i64, {3}, {1, 2, 0});
    auto transpose = std::make_shared<opset10::Transpose>(reshape, transpose_const);

    auto left_weights = create_constant_with_zeros(weightsLeftShape, {{}, {1, 2}});

    auto mul_left = std::make_shared<opset10::MatMul>(transpose, left_weights);

    auto flatten_const = opset10::Constant::create(element::i64, {2}, {1, 36});
    auto flatten = std::make_shared<opset10::Reshape>(mul_left, flatten_const, true);

    auto last_mul_const = create_constant_with_zeros({36, 2}, {{}, {0}});
    auto last_mul = std::make_shared<opset10::MatMul>(flatten, last_mul_const);

    auto model = std::make_shared<ov::Model>(OutputVector{last_mul}, ParameterVector{input});

    if (VISUALIZE_TESTS_TREE)
        pass::VisualizeTree(std::string(VISUALIZE_TREE_ROOT) + "MaskPropagationStopLinearOuterDims.svg")
            .run_on_model(model);
    {
        pass::Manager m;
        m.register_pass<ov::pass::InitMasks>();
        m.register_pass<ov::pass::PropagateMasks>();
        m.run_passes(model);
    }
    compare_masks(*getMask(right_weights.get_node_shared_ptr()->output(0)), Mask({{}, {}}));
    compare_masks(*getMask(mul_right->output(0)), Mask({{}, {}}));

    compare_masks(*getMask(reshape_const->output(0)), Mask({{}, {}, {}}));
    compare_masks(*getMask(reshape->output(0)), Mask({{}, {}, {}}));

    compare_masks(*getMask(transpose->output(0)), Mask({{}, {}, {}}));

    compare_masks(*getMask(left_weights.get_node_shared_ptr()->output(0)), Mask({{}, {}}));
    compare_masks(*getMask(mul_left->output(0)), Mask({{}, {}, {}}));

    compare_masks(*getMask(flatten_const->output(0)), Mask({{}, {}}));
    compare_masks(*getMask(flatten->output(0)), Mask({{}, {}}));

    compare_masks(*getMask(last_mul_const.get_node_shared_ptr()->output(0)), Mask({{}, {}}));
    compare_masks(*getMask(last_mul->output(0)), Mask({{}, {}}));
    {
        pass::Manager m;
        m.register_pass<ov::pass::ShrinkWeights>();
        m.run_passes(model);
    }
}

TEST_F(TransformationTestsF, PruneMasksMatMulColsStopRowsUp) {
    const auto linear_input_features = 62 * 62;
    Shape input_shape{1, 3, 64, 64};
    Shape weights_shape{6, 3, 3, 3};
    Shape weights_linear_shape{linear_input_features, 100};
    Shape weights_last_linear_shape{100, 10};

    auto input = std::make_shared<opset10::Parameter>(element::f32, input_shape);
    auto weights = create_constant_with_zeros(weights_shape, {{0, 1, 2}, {}, {}, {}});
    auto conv = std::make_shared<opset10::Convolution>(input,
                                                       weights,
                                                       Strides(2, 1),
                                                       CoordinateDiff(2, 0),
                                                       CoordinateDiff(2, 0),
                                                       Strides(2, 1));
    auto relu = std::make_shared<opset10::Relu>(conv);

    auto reshape_const = opset10::Constant::create(element::i64, Shape{3}, {1, 6, linear_input_features});
    auto reshape = std::make_shared<opset10::Reshape>(relu, reshape_const, true);

    auto weights_linear = create_constant_with_zeros(weights_linear_shape, {{}, {0, 1, 2}});
    auto linear = std::make_shared<opset10::MatMul>(reshape, weights_linear);

    // Do net search 0 dim zeros by now
    auto weights_last_linear = create_constant_with_zeros(weights_last_linear_shape, {{3, 4, 5}, {}});
    auto last_linear = std::make_shared<opset10::MatMul>(linear, weights_last_linear);
    model = std::make_shared<Model>(NodeVector{last_linear}, ParameterVector{input});

    {
        auto input = std::make_shared<opset10::Parameter>(element::f32, input_shape);
        auto weights = create_constant_with_zeros(weights_shape, {{}, {}, {}, {}});
        auto conv = std::make_shared<opset10::Convolution>(input,
                                                           weights,
                                                           Strides(2, 1),
                                                           CoordinateDiff(2, 0),
                                                           CoordinateDiff(2, 0),
                                                           Strides(2, 1));
        auto relu = std::make_shared<opset10::Relu>(conv);

        auto reshape_const = opset10::Constant::create(element::i64, Shape{3}, {1, 6, linear_input_features});
        auto reshape = std::make_shared<opset10::Reshape>(relu, reshape_const, true);

        auto weights_linear = create_constant_with_zeros(
            {
                weights_linear_shape[0],
                weights_linear_shape[1] - 3,
            },
            {{}, {}});
        auto linear = std::make_shared<opset10::MatMul>(reshape, weights_linear);

        auto weights_last_linear = create_constant_with_zeros(
            {
                weights_last_linear_shape[0] - 3,
                weights_last_linear_shape[1],
            },
            {{}, {}});
        auto last_linear = std::make_shared<opset10::MatMul>(linear, weights_last_linear);
        model_ref = std::make_shared<Model>(NodeVector{last_linear}, ParameterVector{input});
    }
    if (VISUALIZE_TESTS_TREE)
        pass::VisualizeTree(std::string(VISUALIZE_TREE_ROOT) + "PruneMasksMatMulColsStopRowsUp.svg")
            .run_on_model(model);
    {
        pass::Manager m;
        m.register_pass<ov::pass::InitMasks>();
        m.register_pass<ov::pass::PropagateMasks>();
        m.run_passes(model);
    }
    compare_masks(*getMask(weights.get_node_shared_ptr()->output(0)), Mask({{}, {}, {}, {}}));
    compare_masks(*getMask(conv->output(0)), Mask({{}, {}, {}, {}}));
    compare_masks(*getMask(relu->output(0)), Mask({{}, {}, {}, {}}));

    compare_masks(*getMask(reshape_const->output(0)), Mask{{}, {}, {}});
    compare_masks(*getMask(reshape->output(0)), Mask{{}, {}, {}});
    compare_masks(*getMask(weights_linear.get_node_shared_ptr()->output(0)), Mask({{}, {0, 1, 2}}));
    compare_masks(*getMask(linear->output(0)), Mask{{}, {}, {0, 1, 2}});
    compare_masks(*getMask(weights_last_linear.get_node_shared_ptr()->output(0)), Mask{{0, 1, 2}, {}});
    compare_masks(*getMask(last_linear->output(0)), Mask{{}, {}, {}});

    manager.register_pass<ov::pass::ShrinkWeights>();
    comparator.enable(FunctionsComparator::CmpValues::ACCURACY);
}

TEST_F(TransformationTestsF, PruneMasksMatMulRowsStopColsUp) {
    // Checks rows matmul pruning + transpose input in matmul
    const auto linear_input_features = 62 * 62;
    Shape input_shape{1, 3, 64, 64};
    Shape weights_shape{6, 3, 3, 3};
    Shape weights_linear_shape{linear_input_features, 100};
    Shape weights_last_linear_shape{10, 6};

    auto input = std::make_shared<opset10::Parameter>(element::f32, input_shape);
    auto weights = create_constant_with_zeros(weights_shape, {{0, 1, 2}, {}, {}, {}});
    auto conv = std::make_shared<opset10::Convolution>(input,
                                                       weights,
                                                       Strides(2, 1),
                                                       CoordinateDiff(2, 0),
                                                       CoordinateDiff(2, 0),
                                                       Strides(2, 1));
    auto relu = std::make_shared<opset10::Relu>(conv);

    auto reshape_const = opset10::Constant::create(element::i64, Shape{3}, {1, 6, linear_input_features});
    auto reshape = std::make_shared<opset10::Reshape>(relu, reshape_const, true);

    auto weights_linear = create_constant_with_zeros(weights_linear_shape, {{3, 4, 5}, {3, 4}});
    auto linear = std::make_shared<opset10::MatMul>(reshape, weights_linear);

    // Do net search this zeros by now
    auto weights_last_linear = create_constant_with_zeros(weights_last_linear_shape, {{}, {3, 4, 5}});
    // To prune rows we should transpose featuremap. Did it by transpose_a = true MatMul constructor attr
    auto last_linear = std::make_shared<opset10::MatMul>(linear, weights_last_linear, true, true);
    model = std::make_shared<Model>(NodeVector{last_linear}, ParameterVector{input});

    {
        auto input = std::make_shared<opset10::Parameter>(element::f32, input_shape);
        auto weights = create_constant_with_zeros(
            {
                weights_shape[0] - 3,
                weights_shape[1],
                weights_shape[2],
                weights_shape[3],
            },
            {{}, {}, {}, {}});
        auto conv = std::make_shared<opset10::Convolution>(input,
                                                           weights,
                                                           Strides(2, 1),
                                                           CoordinateDiff(2, 0),
                                                           CoordinateDiff(2, 0),
                                                           Strides(2, 1));
        auto relu = std::make_shared<opset10::Relu>(conv);

        auto reshape_const = opset10::Constant::create(element::i64, Shape{3}, {1, 3, linear_input_features});
        auto reshape = std::make_shared<opset10::Reshape>(relu, reshape_const, true);

        auto weights_linear = create_constant_with_zeros(
            {
                weights_linear_shape[0],
                weights_linear_shape[1],
            },
            {{}, {}});
        auto linear = std::make_shared<opset10::MatMul>(reshape, weights_linear);

        auto weights_last_linear =
            create_constant_with_zeros({weights_last_linear_shape[0], weights_last_linear_shape[1] - 3}, {{}, {}});
        // To prune rows we should transpose featuremap. Did it by transpose_a = true MatMul constructor attr
        auto last_linear = std::make_shared<opset10::MatMul>(linear, weights_last_linear, true, true);
        model_ref = std::make_shared<Model>(NodeVector{last_linear}, ParameterVector{input});
    }
    if (VISUALIZE_TESTS_TREE)
        pass::VisualizeTree(std::string(VISUALIZE_TREE_ROOT) + "PruneMasksMatMulRowsStopColsUp.svg")
            .run_on_model(model);
    {
        pass::Manager m;
        m.register_pass<ov::pass::InitMasks>();
        m.register_pass<ov::pass::PropagateMasks>();
        m.run_passes(model);
    }
    compare_masks(*getMask(weights.get_node_shared_ptr()->output(0)), Mask({{0, 1, 2}, {}, {}, {}}));
    compare_masks(*getMask(conv->output(0)), Mask({{}, {0, 1, 2}, {}, {}}));
    compare_masks(*getMask(relu->output(0)), Mask({{}, {0, 1, 2}, {}, {}}));

    compare_masks(*getMask(reshape_const->output(0)), Mask{{}, {0, 1, 2}, {}});
    compare_masks(*getMask(reshape->output(0)), Mask{{}, {0, 1, 2}, {}});
    compare_masks(*getMask(weights_linear.get_node_shared_ptr()->output(0)), Mask{{}, {}});
    compare_masks(*getMask(linear->output(0)), Mask{{}, {0, 1, 2}, {}});
    compare_masks(*getMask(weights_last_linear.get_node_shared_ptr()->output(0)), Mask{{}, {0, 1, 2}});
    compare_masks(*getMask(last_linear->output(0)), Mask{{}, {}, {}});

    manager.register_pass<ov::pass::ShrinkWeights>();
    comparator.enable(FunctionsComparator::CmpValues::ACCURACY);
}

TEST_F(TransformationTestsF, PropagateFlattenUp) {
    // Propagate Flatten down is the same as in
    // TODO: Make this test
    // PruneLinearIsClosingAndInGroup test
    using nested_vector = std::vector<std::set<uint64_t>>;
    constexpr auto linear_input_features = 6 * 8 * 8;
    Shape input_shape{1, 3, 8, 8};
    Shape weights_shape{6, 3, 1, 1};
    Shape weights_linear_shape{linear_input_features, 100};

    auto input = std::make_shared<opset10::Parameter>(element::f32, input_shape);
    auto weights = create_constant_with_zeros(weights_shape, {{0, 1, 2}, {}, {}, {}});
    auto conv = std::make_shared<opset10::Convolution>(input,
                                                       weights,
                                                       Strides(2, 1),
                                                       CoordinateDiff(2, 0),
                                                       CoordinateDiff(2, 0),
                                                       Strides(2, 1));
    auto relu = std::make_shared<opset10::Relu>(conv);

    auto reshape_const = opset10::Constant::create(element::i64, Shape{2}, {1, linear_input_features});
    auto reshape = std::make_shared<opset10::Reshape>(relu, reshape_const, true);

    // Skip just one zero in dim should lead to
    // whole dimension invalidating.
    auto add_zeros = std::set<uint64_t>();
    for (size_t i = 1; i < linear_input_features / 2; i++)
        add_zeros.insert(i);
    auto add_mask = nested_vector();
    add_mask.push_back({});
    add_mask.push_back(add_zeros);
    auto weights_add = create_constant_with_zeros({1, linear_input_features}, Mask(add_mask));
    auto add = std::make_shared<opset10::Add>(reshape, weights_add);

    auto weights_linear = create_constant_with_zeros(weights_linear_shape, {{}, {0, 1, 2}});
    auto linear = std::make_shared<opset10::MatMul>(add, weights_linear);

    model = std::make_shared<Model>(NodeVector{linear}, ParameterVector{input});
    {
        auto input = std::make_shared<opset10::Parameter>(element::f32, input_shape);
        auto weights = create_constant_with_zeros(
            {
                weights_shape[0] - 2,
                weights_shape[1],
                weights_shape[2],
                weights_shape[3],
            },
            {{}, {}, {}, {}});
        auto conv = std::make_shared<opset10::Convolution>(input,
                                                           weights,
                                                           Strides(2, 1),
                                                           CoordinateDiff(2, 0),
                                                           CoordinateDiff(2, 0),
                                                           Strides(2, 1));
        auto relu = std::make_shared<opset10::Relu>(conv);

        auto reshape_const = opset10::Constant::create(element::i64, Shape{2}, {1, 2 * linear_input_features / 3});
        auto reshape = std::make_shared<opset10::Reshape>(relu, reshape_const, true);

        auto weights_add = create_constant_with_zeros({1, 2 * linear_input_features / 3}, Mask{{}, {}});
        auto add = std::make_shared<opset10::Add>(reshape, weights_add);

        auto weights_linear = create_constant_with_zeros(
            {
                2 * weights_linear_shape[0] / 3,
                weights_linear_shape[1],
            },
            {{}, {}});
        auto linear = std::make_shared<opset10::MatMul>(add, weights_linear);

        model_ref = std::make_shared<Model>(NodeVector{linear}, ParameterVector{input});
    }
    if (VISUALIZE_TESTS_TREE)
        pass::VisualizeTree(std::string(VISUALIZE_TREE_ROOT) + "PropagateFlattenUp.svg").run_on_model(model);
    {
        pass::Manager m;
        m.register_pass<ov::pass::InitMasks>();
        m.register_pass<ov::pass::PropagateMasks>();
        m.run_passes(model);
    }
    compare_masks(*getMask(weights.get_node_shared_ptr()->output(0)), Mask({{1, 2}, {}, {}, {}}));
    compare_masks(*getMask(conv->output(0)), Mask({{}, {1, 2}, {}, {}}));
    compare_masks(*getMask(relu->output(0)), Mask({{}, {1, 2}, {}, {}}));
    auto ref_flatten_mask = std::set<uint64_t>();
    for (uint64_t i = linear_input_features / 6; i < linear_input_features / 2; ++i)
        ref_flatten_mask.insert(i);

    auto reshape_ref_mask = nested_vector();
    reshape_ref_mask.push_back({});
    reshape_ref_mask.push_back(ref_flatten_mask);
    auto linear_ref_mask = nested_vector();
    linear_ref_mask.push_back(ref_flatten_mask);
    linear_ref_mask.push_back({});

    compare_masks(*getMask(reshape_const->output(0)), Mask(reshape_ref_mask));
    compare_masks(*getMask(reshape->output(0)), Mask(reshape_ref_mask));
    compare_masks(*getMask(weights_linear.get_node_shared_ptr()->output(0)), Mask(linear_ref_mask));
    compare_masks(*getMask(linear->output(0)), Mask{{}, {}});

    manager.register_pass<ov::pass::ShrinkWeights>();
    comparator.enable(FunctionsComparator::CmpValues::ACCURACY);
}

TEST_F(TransformationTestsF, PropagateFlattenDown) {
    const auto linear_input_features = 6 * 2 * 2;
    auto inputShapes = PartialShape{1, 6, 2, 2};
    auto weightsShape = Shape{6, 6, 1, 1};
    auto linearShape = Shape{linear_input_features, linear_input_features};

    auto input = std::make_shared<opset10::Parameter>(element::f32, inputShapes);
    auto weights = create_constant_with_zeros(weightsShape, {{1, 2, 3}, {}, {}, {}});
    auto conv = std::make_shared<opset10::Convolution>(input,
                                                       weights,
                                                       Strides(2, 1),
                                                       CoordinateDiff(2, 0),
                                                       CoordinateDiff(2, 0),
                                                       Strides(2, 1));
    auto reshape_const = opset10::Constant::create(element::i64, Shape{2}, {1, linear_input_features});
    auto reshape = std::make_shared<opset10::Reshape>(conv, reshape_const, true);
    auto linear_mask = Mask();
    auto outer_dim_zeros = std::set<uint64_t>();
    for (auto i = 0; i < linear_input_features / 2; ++i)
        outer_dim_zeros.insert(i);
    linear_mask.push_back({10, 11});
    linear_mask.push_back(outer_dim_zeros);
    auto linear_const = create_constant_with_zeros(linearShape, linear_mask);
    auto linear = std::make_shared<opset10::MatMul>(reshape, linear_const);
    model = std::make_shared<ov::Model>(OutputVector{linear}, ParameterVector{input});
    {
        auto input = std::make_shared<opset10::Parameter>(element::f32, inputShapes);
        auto weights =
            create_constant_with_zeros({weightsShape[0] - 2, weightsShape[1], weightsShape[2], weightsShape[3]},
                                       {{}, {}, {}, {}});
        auto conv = std::make_shared<opset10::Convolution>(input,
                                                           weights,
                                                           Strides(2, 1),
                                                           CoordinateDiff(2, 0),
                                                           CoordinateDiff(2, 0),
                                                           Strides(2, 1));
        auto reshape_const = opset10::Constant::create(element::i64, Shape{2}, {1, 2 * linear_input_features / 3});
        auto reshape = std::make_shared<opset10::Reshape>(conv, reshape_const, true);
        auto linear_const =
            create_constant_with_zeros({linearShape[0] - linear_input_features / 3, linearShape[1]}, {{}, {}});
        auto linear = std::make_shared<opset10::MatMul>(reshape, linear_const);
        model_ref = std::make_shared<ov::Model>(OutputVector{linear}, ParameterVector{input});
    }
    if (VISUALIZE_TESTS_TREE)
        pass::VisualizeTree(std::string(VISUALIZE_TREE_ROOT) + "PropagateFlattenDown.svg").run_on_model(model);
    {
        pass::Manager m;
        m.register_pass<ov::pass::InitMasks>();
        m.register_pass<ov::pass::PropagateMasks>();
        m.run_passes(model);
    }
    auto weights_mask = getMask(weights.get_node_shared_ptr()->output(0));
    weights_mask->at(0) = std::set<uint64_t>({2, 3});
    auto conv_mask = getMask(conv->output(0));
    conv_mask->apply_callback(weights_mask);

    compare_masks(*getMask(weights.get_node_shared_ptr()->output(0)), Mask({{2, 3}, {}, {}, {}}));
    compare_masks(*getMask(conv->output(0)), Mask({{}, {2, 3}, {}, {}}));
    outer_dim_zeros.clear();
    for (auto i = 2 * linear_input_features / 6; i < 2 * linear_input_features / 3; ++i)
        outer_dim_zeros.insert(i);

    linear_mask[0] = outer_dim_zeros;
    linear_mask[1] = {};
    compare_masks(*getMask(linear_const.get_node_shared_ptr()->output(0)), linear_mask);
    compare_masks(*getMask(linear->output(0)), {{}, {}});

    manager.register_pass<ov::pass::ShrinkWeights>();
    comparator.enable(FunctionsComparator::CmpValues::ACCURACY);
}

TEST_F(TransformationTestsF, PropagateMasksTranspose) {
    Shape input_shape{1, 8};
    Shape weights_shape{5, 8};

    auto input = std::make_shared<opset10::Parameter>(element::f32, input_shape);

    auto weights = create_constant_with_zeros(weights_shape, {{1, 2, 3}, {}});
    auto transpose_const = opset10::Constant::create(element::i64, {2}, {1, 0});
    auto transpose = std::make_shared<opset10::Transpose>(weights, transpose_const);
    auto mul = std::make_shared<opset10::MatMul>(input, transpose);
    auto relu = std::make_shared<opset10::Relu>(mul);

    auto last_mul_weights = create_constant_with_zeros(weights_shape, {{}, {1, 2, 3}});
    auto last_mul = std::make_shared<opset10::MatMul>(relu, last_mul_weights);

    model = std::make_shared<Model>(NodeVector{last_mul}, ParameterVector{input});
    {
        auto input = std::make_shared<opset10::Parameter>(element::f32, input_shape);

        auto weights = create_constant_with_zeros({weights_shape[0] - 3, weights_shape[1]}, {{}, {}});
        auto transpose_const = opset10::Constant::create(element::i64, {2}, {1, 0});
        auto transpose = std::make_shared<opset10::Transpose>(weights, transpose_const);
        auto mul = std::make_shared<opset10::MatMul>(input, transpose);
        auto relu = std::make_shared<opset10::Relu>(mul);

        auto last_mul_weights = create_constant_with_zeros({weights_shape[0] - 3, weights_shape[1]}, {{}, {}});
        auto last_mul = std::make_shared<opset10::MatMul>(relu, last_mul_weights);

        model_ref = std::make_shared<Model>(NodeVector{last_mul}, ParameterVector{input});
    }
    if (VISUALIZE_TESTS_TREE)
        pass::VisualizeTree(std::string(VISUALIZE_TREE_ROOT) + "PropagateMasksTranspose.svg").run_on_model(model);
    {
        pass::Manager m;
        m.register_pass<ov::pass::InitMasks>();
        m.register_pass<ov::pass::PropagateMasks>();
        m.run_passes(model);
    }
    compare_masks(*getMask(weights.get_node_shared_ptr()->output(0)), Mask({{1, 2, 3}, {}}));
    compare_masks(*getMask(transpose->output(0)), Mask({{}, {1, 2, 3}}));
    compare_masks(*getMask(mul->output(0)), Mask({{}, {1, 2, 3}}));
    compare_masks(*getMask(relu->output(0)), Mask({{}, {1, 2, 3}}));
    compare_masks(*getMask(last_mul->output(0)), Mask{{}, {}});

    manager.register_pass<ov::pass::ShrinkWeights>();
    comparator.enable(FunctionsComparator::CmpValues::ACCURACY);
}

TEST_F(TransformationTestsF, PropagateMasksTransposeComplex) {
    Shape input_shape{1, 3, 5, 7, 8};
    Shape weights_shape{5, 7, 3, 8, 1};
    Shape last_mul_weights_shape{7, 5};

    auto input = std::make_shared<opset10::Parameter>(element::f32, input_shape);

    auto weights = create_constant_with_zeros(weights_shape, {{}, {1, 2, 3}, {}, {}, {}});

    const auto transpose_consts =
        std::vector<std::vector<int64_t>>{{4, 0, 3, 1, 2}, {0, 4, 1, 3, 2}, {4, 3, 2, 1, 0}, {4, 3, 2, 0, 1}};
    auto last_output = weights;
    for (auto& transpose_const_vec : transpose_consts) {
        auto transpose_const =
            opset10::Constant::create(element::i64, {transpose_const_vec.size()}, transpose_const_vec);
        last_output = std::make_shared<opset10::Transpose>(last_output, transpose_const);
    }

    auto mul = std::make_shared<opset10::MatMul>(input, last_output);
    auto relu = std::make_shared<opset10::Relu>(mul);

    auto last_mul_weights = create_constant_with_zeros(last_mul_weights_shape, {{}, {1, 2, 3}});
    auto last_mul = std::make_shared<opset10::MatMul>(relu, last_mul_weights);

    model = std::make_shared<Model>(NodeVector{last_mul}, ParameterVector{input});
    {
        auto input = std::make_shared<opset10::Parameter>(element::f32, input_shape);

        auto weights = create_constant_with_zeros(
            {
                weights_shape[0],
                weights_shape[1] - 3,
                weights_shape[2],
                weights_shape[3],
                weights_shape[4],
            },
            {{}, {}});
        const auto transpose_consts =
            std::vector<std::vector<int64_t>>{{4, 0, 3, 1, 2}, {0, 4, 1, 3, 2}, {4, 3, 2, 1, 0}, {4, 3, 2, 0, 1}};
        auto last_output = weights;
        for (auto& transpose_const_vec : transpose_consts) {
            auto transpose_const =
                opset10::Constant::create(element::i64, {transpose_const_vec.size()}, transpose_const_vec);
            last_output = std::make_shared<opset10::Transpose>(last_output, transpose_const);
        }
        auto mul = std::make_shared<opset10::MatMul>(input, last_output);
        auto relu = std::make_shared<opset10::Relu>(mul);

        auto last_mul_weights =
            create_constant_with_zeros({last_mul_weights_shape[0] - 3, last_mul_weights_shape[1]}, {{}, {}});
        auto last_mul = std::make_shared<opset10::MatMul>(relu, last_mul_weights);

        model_ref = std::make_shared<Model>(NodeVector{last_mul}, ParameterVector{input});
    }
    if (VISUALIZE_TESTS_TREE)
        pass::VisualizeTree(std::string(VISUALIZE_TREE_ROOT) + "PropagateMasksTransposeComplex.svg")
            .run_on_model(model);
    {
        pass::Manager m;
        m.register_pass<ov::pass::InitMasks>();
        m.register_pass<ov::pass::PropagateMasks>();
        m.run_passes(model);
    }
    compare_masks(*getMask(weights.get_node_shared_ptr()->output(0)), Mask({{}, {1, 2, 3}, {}, {}, {}}));
    compare_masks(*getMask(mul->output(0)), Mask({{}, {}, {}, {}, {1, 2, 3}}));
    compare_masks(*getMask(relu->output(0)), Mask({{}, {}, {}, {}, {1, 2, 3}}));
    compare_masks(*getMask(last_mul_weights), Mask{{1, 2, 3}, {}});
    compare_masks(*getMask(last_mul->output(0)), Mask{{}, {}, {}, {}, {}});

    manager.register_pass<ov::pass::ShrinkWeights>();
    comparator.enable(FunctionsComparator::CmpValues::ACCURACY);
}

TEST(TransformationTests, PropagateMasksTransposeStop) {
    Shape input_shape{1, 8};
    Shape weights_shape{5, 8, 2, 3};
    Shape last_mul_shape{2, 3, 5, 8};

    auto input = std::make_shared<opset10::Parameter>(element::f32, input_shape);

    auto weights = create_constant_with_zeros(weights_shape, {{1, 2, 3}, {}, {}, {}});
    auto transpose_const = opset10::Constant::create(element::i64, {4}, {2, 3, 1, 0});
    auto transpose = std::make_shared<opset10::Transpose>(weights, transpose_const);

    auto shape_of = std::make_shared<opset10::ShapeOf>(transpose);
    auto reshape = std::make_shared<opset10::Reshape>(transpose, shape_of, true);

    auto mul = std::make_shared<opset10::MatMul>(input, reshape);
    auto relu = std::make_shared<opset10::Relu>(mul);

    auto last_mul_weights = create_constant_with_zeros(last_mul_shape, {{}, {}, {}, {1, 2, 3}});
    auto last_mul = std::make_shared<opset10::MatMul>(relu, last_mul_weights);

    auto model = std::make_shared<Model>(NodeVector{last_mul}, ParameterVector{input});
    if (VISUALIZE_TESTS_TREE)
        pass::VisualizeTree(std::string(VISUALIZE_TREE_ROOT) + "PropagateMasksTransposeStop.svg").run_on_model(model);
    {
        pass::Manager m;
        m.register_pass<ov::pass::InitMasks>();
        m.register_pass<ov::pass::PropagateMasks>();
        m.run_passes(model);
    }
    check_mask_is_not_exist(getMask(weights.get_node_shared_ptr()->output(0)));
    check_mask_is_not_exist(getMask(transpose->output(0)));
    check_mask_is_not_exist(getMask(mul->output(0)));
    check_mask_is_not_exist(getMask(relu->output(0)));
    compare_masks(*getMask(last_mul->output(0)), Mask{{}, {}, {}, {}});
    {
        pass::Manager m;
        m.register_pass<ov::pass::ShrinkWeights>();
        m.run_passes(model);
    }
}

// Reason: a net, when broadcasting is changing output values
TEST_F(DISABLED_TransformationTestsF, PropagateMasksBroadcastedEltwiseWithInputs) {
    constexpr size_t heads(6), dim_in_head(3), dim(12);
    auto inputShapes = PartialShape{2, heads, dim_in_head};
    auto weightsShape = Shape{dim_in_head, dim};
    auto EltwiseShape = Shape{2, heads, dim};
    auto broadcastedEltwiseShape = Shape{1, 1, 1, heads};
    auto broadcastedEltwiseShapeShort = Shape{2, 2, heads};
    auto weightsLeftShape = Shape{6, 3};

    auto input = std::make_shared<opset10::Parameter>(element::f32, inputShapes);

    auto right_weights = create_constant_with_zeros(weightsShape, {{}, {1, 2, 3, 4, 5}});
    auto mul_right = std::make_shared<opset10::MatMul>(input, right_weights);

    auto eltwise_mul_const = create_constant_with_zeros(EltwiseShape, {{}, {1}, {}});
    auto eltwise_mul = std::make_shared<opset10::Multiply>(mul_right, eltwise_mul_const);

    auto reshape_const = opset10::Constant::create(element::i64, {4}, {0, 0, 6, 2});
    auto reshape = std::make_shared<opset10::Reshape>(eltwise_mul, reshape_const, true);

    auto transpose_const = opset10::Constant::create(element::i64, {4}, {0, 2, 3, 1});
    auto transpose = std::make_shared<opset10::Transpose>(reshape, transpose_const);

    auto broadcasted_eltwise_weights = create_constant_with_zeros(broadcastedEltwiseShape, {{0}, {}, {}, {}});
    auto broadcasted_eltwise = std::make_shared<opset10::Add>(transpose, broadcasted_eltwise_weights);
    broadcasted_eltwise->set_friendly_name("Eltwise broadcasted same rank");

    auto transpose_to_const = opset10::Constant::create(element::i64, {4}, {1, 0, 2, 3});
    auto transpose_to = std::make_shared<opset10::Transpose>(broadcasted_eltwise, transpose_to_const);

    auto broadcasted_eltwise_weights_short = create_constant_with_zeros(broadcastedEltwiseShapeShort, {{}, {0, 1}, {}});
    auto broadcasted_eltwise_short = std::make_shared<opset10::Add>(transpose_to, broadcasted_eltwise_weights_short);
    broadcasted_eltwise_short->set_friendly_name("Eltwise broadcasted smaller rank");

    auto transpose_from = std::make_shared<opset10::Transpose>(broadcasted_eltwise_short, transpose_to_const);

    auto dummy_eltwise_weights = std::make_shared<opset10::Parameter>(element::f32, broadcastedEltwiseShape);
    auto dummy_eltwise_inputs = std::make_shared<opset10::Parameter>(element::f32, broadcastedEltwiseShape);
    auto dummy_eltwise = std::make_shared<opset10::Add>(dummy_eltwise_inputs, dummy_eltwise_weights);

    auto broadcasted_eltwise_without_weights_mask = std::make_shared<opset10::Add>(transpose_from, dummy_eltwise);
    broadcasted_eltwise_without_weights_mask->set_friendly_name("Eltwise broadcasted same rank without weights mask");

    auto left_weights = create_constant_with_zeros(weightsLeftShape, {{}, {1, 2}});

    auto mul_left = std::make_shared<opset10::MatMul>(broadcasted_eltwise_without_weights_mask, left_weights);

    auto flatten_const = opset10::Constant::create(element::i64, {2}, {2, 36});
    auto flatten = std::make_shared<opset10::Reshape>(mul_left, flatten_const, true);

    auto last_mul_const = create_constant_with_zeros({36, 2}, {{}, {0}});
    auto last_mul = std::make_shared<opset10::MatMul>(flatten, last_mul_const);

    model = std::make_shared<ov::Model>(OutputVector{last_mul},
                                        ParameterVector{input, dummy_eltwise_inputs, dummy_eltwise_weights});
    {
        auto input = std::make_shared<opset10::Parameter>(element::f32, inputShapes);

        auto right_weights = create_constant_with_zeros({weightsShape[0], weightsShape[1] - 4}, {{}, {1}});
        auto mul_right = std::make_shared<opset10::MatMul>(input, right_weights);

        auto eltwise_mul_const =
            create_constant_with_zeros({EltwiseShape[0], EltwiseShape[1], EltwiseShape[2] - 4}, {{}, {1}, {}});
        auto eltwise_mul = std::make_shared<opset10::Multiply>(mul_right, eltwise_mul_const);

        auto reshape_const = opset10::Constant::create(element::i64, {4}, {0, 0, 4, 2});
        auto reshape = std::make_shared<opset10::Reshape>(eltwise_mul, reshape_const, true);

        auto transpose_const = opset10::Constant::create(element::i64, {4}, {0, 2, 3, 1});
        auto transpose = std::make_shared<opset10::Transpose>(reshape, transpose_const);

        auto broadcasted_eltwise_weights = create_constant_with_zeros(broadcastedEltwiseShape, {{0}, {}, {}, {}});
        auto broadcasted_eltwise = std::make_shared<opset10::Add>(transpose, broadcasted_eltwise_weights);

        auto transpose_to_const = opset10::Constant::create(element::i64, {4}, {1, 0, 2, 3});
        auto transpose_to = std::make_shared<opset10::Transpose>(broadcasted_eltwise, transpose_to_const);

        auto broadcasted_eltwise_weights_short =
            create_constant_with_zeros(broadcastedEltwiseShapeShort, {{}, {0, 1}, {}});
        auto broadcasted_eltwise_short =
            std::make_shared<opset10::Add>(transpose_to, broadcasted_eltwise_weights_short);

        auto transpose_from = std::make_shared<opset10::Transpose>(broadcasted_eltwise_short, transpose_to_const);

        auto dummy_eltwise_weights = std::make_shared<opset10::Parameter>(element::f32, broadcastedEltwiseShape);
        auto dummy_eltwise_inputs = std::make_shared<opset10::Parameter>(element::f32, broadcastedEltwiseShape);
        auto dummy_eltwise = std::make_shared<opset10::Add>(dummy_eltwise_inputs, dummy_eltwise_weights);

        auto broadcasted_eltwise_without_weights_mask = std::make_shared<opset10::Add>(transpose_from, dummy_eltwise);

        auto left_weights = create_constant_with_zeros({weightsLeftShape[0], weightsLeftShape[1] - 2}, {{}, {}});

        auto mul_left = std::make_shared<opset10::MatMul>(broadcasted_eltwise_without_weights_mask, left_weights);

        auto flatten_const = opset10::Constant::create(element::i64, {2}, {2, 8});
        auto flatten = std::make_shared<opset10::Reshape>(mul_left, flatten_const, true);

        auto last_mul_const = create_constant_with_zeros({8, 2}, {{}, {0}});
        auto last_mul = std::make_shared<opset10::MatMul>(flatten, last_mul_const);

        model_ref = std::make_shared<ov::Model>(OutputVector{last_mul},
                                                ParameterVector{input, dummy_eltwise_inputs, dummy_eltwise_weights});
    }
    if (VISUALIZE_TESTS_TREE) {
        pass::VisualizeTree(std::string(VISUALIZE_TREE_ROOT) + "PropagateMasksBroadcastedEltwiseWithInputs.svg")
            .run_on_model(model);
    }
    {
        pass::Manager m;
        m.register_pass<ov::pass::InitMasks>();
        m.register_pass<ov::pass::PropagateMasks>();
        m.run_passes(model);
    }
    compare_masks(*getMask(right_weights.get_node_shared_ptr()->output(0)), Mask({{}, {2, 3, 4, 5}}));
    compare_masks(*getMask(mul_right->output(0)), Mask({{}, {}, {2, 3, 4, 5}}));

    compare_masks(*getMask(reshape_const->output(0)), Mask({{}, {}, {1, 2}, {}}));
    compare_masks(*getMask(reshape->output(0)), Mask({{}, {}, {1, 2}, {}}));

    compare_masks(*getMask(transpose->output(0)), Mask({{}, {1, 2}, {}, {}}));
    compare_masks(*getMask(broadcasted_eltwise->output(0)), Mask({{}, {1, 2}, {}, {}}));

    compare_masks(*getMask(transpose_to), Mask{{1, 2}, {}, {}, {}});
    compare_masks(*getMask(broadcasted_eltwise_weights_short), Mask{{}, {}, {}});
    compare_masks(*getMask(broadcasted_eltwise_short->output(0)), Mask{{1, 2}, {}, {}, {}});
    compare_masks(*getMask(transpose_from), Mask{{}, {1, 2}, {}, {}});

    compare_masks(*getMask(broadcasted_eltwise_without_weights_mask->output(0)), Mask({{}, {1, 2}, {}, {}}));

    compare_masks(*getMask(left_weights.get_node_shared_ptr()->output(0)), Mask({{}, {1, 2}}));
    compare_masks(*getMask(mul_left->output(0)), Mask({{}, {1, 2}, {}, {1, 2}}));

    auto ref_flatten_mask = Mask();
    auto ref_dim = std::set<uint64_t>();
    for (uint64_t i = 6; i < 18; ++i)
        ref_dim.insert(i);
    for (uint64_t i = 0; i < 6; ++i)
        for (auto& zero_dim : {1, 2, 4, 5})
            ref_dim.insert(i * 6 + zero_dim);

    ref_flatten_mask.push_back({});
    ref_flatten_mask.push_back(ref_dim);

    compare_masks(*getMask(flatten_const->output(0)), ref_flatten_mask);
    compare_masks(*getMask(flatten->output(0)), ref_flatten_mask);

    auto ref_last_mul_mask = Mask();
    ref_last_mul_mask.push_back(ref_dim);
    ref_last_mul_mask.push_back({});

    compare_masks(*getMask(last_mul_const.get_node_shared_ptr()->output(0)), ref_last_mul_mask);
    compare_masks(*getMask(last_mul->output(0)), Mask({{}, {}}));

    manager.register_pass<ov::pass::ShrinkWeights>();
    comparator.enable(FunctionsComparator::CmpValues::ACCURACY);
}

TEST_F(TransformationTestsF, PropagateMasksBroadcastedEltwise) {
    constexpr size_t heads(6), dim_in_head(3), dim(12);
    auto inputShapes = PartialShape{2, heads, dim_in_head};
    auto weightsShape = Shape{dim_in_head, dim};
    auto EltwiseShape = Shape{2, heads, dim};
    auto broadcastedEltwiseShape = Shape{1, 1, 1, heads};
    auto broadcastedEltwiseShapeShort = Shape{2, 2, heads};
    auto weightsLeftShape = Shape{6, 3};

    auto input = std::make_shared<opset10::Parameter>(element::f32, inputShapes);

    auto right_weights = create_constant_with_zeros(weightsShape, {{}, {1, 2, 3, 4, 5}});
    auto mul_right = std::make_shared<opset10::MatMul>(input, right_weights);

    auto eltwise_mul_const = create_constant_with_zeros(EltwiseShape, {{}, {1}, {}});
    auto eltwise_mul = std::make_shared<opset10::Multiply>(mul_right, eltwise_mul_const);

    auto reshape_const = opset10::Constant::create(element::i64, {4}, {0, 0, 6, 2});
    auto reshape = std::make_shared<opset10::Reshape>(eltwise_mul, reshape_const, true);

    auto transpose_const = opset10::Constant::create(element::i64, {4}, {0, 2, 3, 1});
    auto transpose = std::make_shared<opset10::Transpose>(reshape, transpose_const);

    auto broadcasted_eltwise_weights = create_constant_with_zeros(broadcastedEltwiseShape, {{0}, {}, {}, {}});
    auto broadcasted_eltwise = std::make_shared<opset10::Add>(transpose, broadcasted_eltwise_weights);
    broadcasted_eltwise->set_friendly_name("Eltwise broadcasted same rank");

    auto broadcasted_eltwise2 = std::make_shared<opset10::Add>(broadcasted_eltwise_weights, broadcasted_eltwise);
    broadcasted_eltwise2->set_friendly_name("Eltwise broadcasted same rank swapped");

    auto transpose_to_const = opset10::Constant::create(element::i64, {4}, {1, 0, 2, 3});
    auto transpose_to = std::make_shared<opset10::Transpose>(broadcasted_eltwise2, transpose_to_const);

    auto broadcasted_eltwise_weights_short = create_constant_with_zeros(broadcastedEltwiseShapeShort, {{}, {0, 1}, {}});
    auto broadcasted_eltwise_short = std::make_shared<opset10::Add>(transpose_to, broadcasted_eltwise_weights_short);
    broadcasted_eltwise_short->set_friendly_name("Eltwise broadcasted smaller rank");

    auto broadcasted_eltwise_short2 =
        std::make_shared<opset10::Add>(broadcasted_eltwise_weights_short, broadcasted_eltwise_short);
    broadcasted_eltwise_short2->set_friendly_name("Eltwise broadcasted smaller rank swapped");

    auto transpose_from = std::make_shared<opset10::Transpose>(broadcasted_eltwise_short2, transpose_to_const);

    // Constants should be zero as broadcasted values!
    auto dummy_eltwise_weights = std::make_shared<opset10::Constant>(element::f32, broadcastedEltwiseShape, 0);
    auto dummy_eltwise_inputs = std::make_shared<opset10::Constant>(element::f32, broadcastedEltwiseShape, 0);
    auto dummy_eltwise = std::make_shared<opset10::Add>(dummy_eltwise_inputs, dummy_eltwise_weights);

    auto broadcasted_eltwise_without_weights_mask = std::make_shared<opset10::Add>(transpose_from, dummy_eltwise);
    broadcasted_eltwise_without_weights_mask->set_friendly_name("Eltwise broadcasted same rank without weights mask");

    auto broadcasted_eltwise_without_weights_mask2 =
        std::make_shared<opset10::Add>(dummy_eltwise, broadcasted_eltwise_without_weights_mask);
    broadcasted_eltwise_without_weights_mask2->set_friendly_name(
        "Eltwise broadcasted same rank without weights mask swapped");

    auto left_weights = create_constant_with_zeros(weightsLeftShape, {{}, {1, 2}});

    auto mul_left = std::make_shared<opset10::MatMul>(broadcasted_eltwise_without_weights_mask2, left_weights);

    auto flatten_const = opset10::Constant::create(element::i64, {2}, {2, 36});
    auto flatten = std::make_shared<opset10::Reshape>(mul_left, flatten_const, true);

    auto last_mul_const = create_constant_with_zeros({36, 2}, {{}, {0}});
    auto last_mul = std::make_shared<opset10::MatMul>(flatten, last_mul_const);

    model = std::make_shared<ov::Model>(OutputVector{last_mul}, ParameterVector{input});
    {
        auto input = std::make_shared<opset10::Parameter>(element::f32, inputShapes);

        auto right_weights = create_constant_with_zeros({weightsShape[0], weightsShape[1] - 4}, {{}, {1}});
        auto mul_right = std::make_shared<opset10::MatMul>(input, right_weights);

        auto eltwise_mul_const =
            create_constant_with_zeros({EltwiseShape[0], EltwiseShape[1], EltwiseShape[2] - 4}, {{}, {1}, {}});
        auto eltwise_mul = std::make_shared<opset10::Multiply>(mul_right, eltwise_mul_const);

        auto reshape_const = opset10::Constant::create(element::i64, {4}, {0, 0, 4, 2});
        auto reshape = std::make_shared<opset10::Reshape>(eltwise_mul, reshape_const, true);

        auto transpose_const = opset10::Constant::create(element::i64, {4}, {0, 2, 3, 1});
        auto transpose = std::make_shared<opset10::Transpose>(reshape, transpose_const);

        auto broadcasted_eltwise_weights = create_constant_with_zeros(broadcastedEltwiseShape, {{0}, {}, {}, {}});
        auto broadcasted_eltwise = std::make_shared<opset10::Add>(transpose, broadcasted_eltwise_weights);

        auto broadcasted_eltwise2 = std::make_shared<opset10::Add>(broadcasted_eltwise_weights, broadcasted_eltwise);
        broadcasted_eltwise2->set_friendly_name("Eltwise broadcasted same rank swapped");

        auto transpose_to_const = opset10::Constant::create(element::i64, {4}, {1, 0, 2, 3});
        auto transpose_to = std::make_shared<opset10::Transpose>(broadcasted_eltwise2, transpose_to_const);

        auto broadcasted_eltwise_weights_short =
            create_constant_with_zeros(broadcastedEltwiseShapeShort, {{}, {0, 1}, {}});
        auto broadcasted_eltwise_short =
            std::make_shared<opset10::Add>(transpose_to, broadcasted_eltwise_weights_short);

        auto broadcasted_eltwise_short2 =
            std::make_shared<opset10::Add>(broadcasted_eltwise_weights_short, broadcasted_eltwise_short);

        auto transpose_from = std::make_shared<opset10::Transpose>(broadcasted_eltwise_short2, transpose_to_const);

        auto dummy_eltwise_weights = std::make_shared<opset10::Constant>(element::f32, broadcastedEltwiseShape, 0);
        auto dummy_eltwise_inputs = std::make_shared<opset10::Constant>(element::f32, broadcastedEltwiseShape, 0);
        auto dummy_eltwise = std::make_shared<opset10::Add>(dummy_eltwise_inputs, dummy_eltwise_weights);

        auto broadcasted_eltwise_without_weights_mask = std::make_shared<opset10::Add>(transpose_from, dummy_eltwise);

        auto broadcasted_eltwise_without_weights_mask2 =
            std::make_shared<opset10::Add>(dummy_eltwise, broadcasted_eltwise_without_weights_mask);

        auto left_weights = create_constant_with_zeros({weightsLeftShape[0], weightsLeftShape[1] - 2}, {{}, {}});

        auto mul_left = std::make_shared<opset10::MatMul>(broadcasted_eltwise_without_weights_mask2, left_weights);

        auto flatten_const = opset10::Constant::create(element::i64, {2}, {2, 8});
        auto flatten = std::make_shared<opset10::Reshape>(mul_left, flatten_const, true);

        auto last_mul_const = create_constant_with_zeros({8, 2}, {{}, {0}});
        auto last_mul = std::make_shared<opset10::MatMul>(flatten, last_mul_const);

        model_ref = std::make_shared<ov::Model>(OutputVector{last_mul}, ParameterVector{input});
    }
    if (VISUALIZE_TESTS_TREE) {
        pass::VisualizeTree(std::string(VISUALIZE_TREE_ROOT) + "PropagateMasksBroadcastedEltwise.svg")
            .run_on_model(model);
    }
    {
        pass::Manager m;
        m.register_pass<ov::pass::InitMasks>();
        m.register_pass<ov::pass::PropagateMasks>();
        m.run_passes(model);
    }
    compare_masks(*getMask(right_weights.get_node_shared_ptr()->output(0)), Mask({{}, {2, 3, 4, 5}}));
    compare_masks(*getMask(mul_right->output(0)), Mask({{}, {}, {2, 3, 4, 5}}));

    compare_masks(*getMask(reshape_const->output(0)), Mask({{}, {}, {1, 2}, {}}));
    compare_masks(*getMask(reshape->output(0)), Mask({{}, {}, {1, 2}, {}}));

    compare_masks(*getMask(transpose->output(0)), Mask({{}, {1, 2}, {}, {}}));
    compare_masks(*getMask(broadcasted_eltwise->output(0)), Mask({{}, {1, 2}, {}, {}}));
    compare_masks(*getMask(broadcasted_eltwise2->output(0)), Mask({{}, {1, 2}, {}, {}}));

    compare_masks(*getMask(transpose_to), Mask{{1, 2}, {}, {}, {}});
    compare_masks(*getMask(broadcasted_eltwise_weights_short), Mask{{}, {}, {}});
    compare_masks(*getMask(broadcasted_eltwise_short->output(0)), Mask{{1, 2}, {}, {}, {}});
    compare_masks(*getMask(broadcasted_eltwise_short2->output(0)), Mask{{1, 2}, {}, {}, {}});
    compare_masks(*getMask(transpose_from), Mask{{}, {1, 2}, {}, {}});

    compare_masks(*getMask(broadcasted_eltwise_without_weights_mask->output(0)), Mask({{}, {1, 2}, {}, {}}));
    compare_masks(*getMask(broadcasted_eltwise_without_weights_mask2->output(0)), Mask({{}, {1, 2}, {}, {}}));

    compare_masks(*getMask(left_weights.get_node_shared_ptr()->output(0)), Mask({{}, {1, 2}}));
    compare_masks(*getMask(mul_left->output(0)), Mask({{}, {1, 2}, {}, {1, 2}}));

    auto ref_flatten_mask = Mask();
    auto ref_dim = std::set<uint64_t>();
    for (uint64_t i = 6; i < 18; ++i)
        ref_dim.insert(i);
    for (uint64_t i = 0; i < 6; ++i)
        for (auto& zero_dim : {1, 2, 4, 5})
            ref_dim.insert(i * 6 + zero_dim);

    ref_flatten_mask.push_back({});
    ref_flatten_mask.push_back(ref_dim);

    compare_masks(*getMask(flatten_const->output(0)), ref_flatten_mask);
    compare_masks(*getMask(flatten->output(0)), ref_flatten_mask);

    auto ref_last_mul_mask = Mask();
    ref_last_mul_mask.push_back(ref_dim);
    ref_last_mul_mask.push_back({});

    compare_masks(*getMask(last_mul_const.get_node_shared_ptr()->output(0)), ref_last_mul_mask);
    compare_masks(*getMask(last_mul->output(0)), Mask({{}, {}}));

    manager.register_pass<ov::pass::ShrinkWeights>();
    comparator.enable(FunctionsComparator::CmpValues::ACCURACY);
}

TEST_F(TransformationTestsF, MaskPropagationComplexReshape) {
    auto inputShapes = PartialShape{1, 6, 3};
    auto weightsShape = Shape{3, 60};
    auto unsquizedShape = Shape{1, 6, 2, 3, 5, 2};  // Restriction: shouldn't be
                                                    // broadcasted dim in column reshaped shape.
                                                    // Leads to pruning of all colums
    auto squizedShape = Shape{1, 6, 60};

    auto input = std::make_shared<opset10::Parameter>(element::f32, inputShapes);
    /* 1 -> 0 ch, shoudn't be pruned
       2, 3 -> 1 ch
       4, 5 -> 2 ch */
    auto dims_to_remain = std::vector<uint64_t>{7, 56};
    auto mul_init_mask = Mask(2);
    for (int i = 0; i < 60; ++i)
        mul_init_mask.at(1).insert(i);

    auto mul_weights = create_constant_with_zeros(weightsShape, mul_init_mask);
    auto mul = std::make_shared<opset10::MatMul>(input, mul_weights);

    auto reshape_to_constant = opset10::Constant::create(element::i64, {6}, unsquizedShape);
    auto reshape_to = std::make_shared<opset10::Reshape>(mul, reshape_to_constant, true);

    auto unsquized_eltwise_const_vec = std::vector<float>(360, 0);
    for (size_t i = 0; i < 6; ++i)
        for (auto& elem : dims_to_remain)
            unsquized_eltwise_const_vec[i * 60 + elem] = 1;

    auto unsquized_eltwise_const = opset10::Constant::create(element::f32, unsquizedShape, unsquized_eltwise_const_vec);
    auto unsquized_eltwise = std::make_shared<opset10::Add>(reshape_to, unsquized_eltwise_const);

    auto shape_of = std::make_shared<opset10::ShapeOf>(mul);
    auto reshape_from = std::make_shared<opset10::Reshape>(unsquized_eltwise, shape_of, true);

    for (auto& dim_to_remain : dims_to_remain)
        mul_init_mask.at(1).erase(dim_to_remain);

    auto mul_2_weights = create_constant_with_zeros({weightsShape[1], weightsShape[1]}, mul_init_mask);
    auto mul_2 = std::make_shared<opset10::MatMul>(reshape_from, mul_2_weights);

    auto reshape_to_constant_2 = opset10::Constant::create(element::i64, {6}, unsquizedShape);
    auto reshape_to_2 = std::make_shared<opset10::Reshape>(mul_2, reshape_to_constant_2, true);

    auto shape_of_2 = std::make_shared<opset10::ShapeOf>(mul_2);
    auto reshape_from_2 = std::make_shared<opset10::Reshape>(reshape_to_2, shape_of_2, true);

    // for (auto & elem : dims_to_remain)
    //    mul_init_mask.at(1).erase(elem);

    mul_init_mask.insert(mul_init_mask.begin(), std::set<uint64_t>{});
    auto squized_eltwise_const = create_constant_with_zeros(squizedShape, mul_init_mask);
    auto squized_eltwise = std::make_shared<opset10::Add>(reshape_from_2, squized_eltwise_const);

    auto mul_last_weights = create_constant_with_zeros({weightsShape[1], 1}, {{}, {}});
    auto mul_last = std::make_shared<opset10::MatMul>(squized_eltwise, mul_last_weights);

    model = std::make_shared<ov::Model>(OutputVector{mul_last}, ParameterVector{input});
    const auto remained_dims = std::vector<uint64_t>{6, 7, 26, 27, 36, 37, 56, 57};
    {
        const auto elements_remain = remained_dims.size();
        auto zero_idxs = std::vector<uint64_t>{0, 2, 3, 4, 5, 7};
        auto zero_idxs_set = std::set<uint64_t>(zero_idxs.begin(), zero_idxs.end());
        auto unsquized_const = std::vector<uint64_t>();
        for (size_t i = 0; i < 6; ++i)
            for (size_t j = 0; j < remained_dims.size(); ++j)
                if (std::find(zero_idxs.begin(), zero_idxs.end(), j) != zero_idxs.end())
                    unsquized_const.push_back(0);
                else
                    unsquized_const.push_back(1);

        auto mul_weights_mask = Mask(2);
        mul_weights_mask.at(1) = zero_idxs_set;
        auto mul_weights = create_constant_with_zeros({weightsShape[0], elements_remain}, {{0, 1, 2}, {}});
        auto mul = std::make_shared<opset10::MatMul>(input, mul_weights);

        auto squized_shape = Shape{1, 6, 2, 2, 1, 2};
        auto reshape_to_constant = opset10::Constant::create(element::i64, {6}, squized_shape);
        auto reshape_to = std::make_shared<opset10::Reshape>(mul, reshape_to_constant, true);

        auto unsquized_eltwise_const = opset10::Constant::create(element::f32, squized_shape, unsquized_const);
        auto unsquized_eltwise = std::make_shared<opset10::Add>(reshape_to, unsquized_eltwise_const);

        auto shape_of = std::make_shared<opset10::ShapeOf>(mul);
        auto reshape_from = std::make_shared<opset10::Reshape>(unsquized_eltwise, shape_of, true);

        auto mul_2_weights = create_constant_with_zeros({elements_remain, elements_remain}, mul_weights_mask);
        auto mul_2 = std::make_shared<opset10::MatMul>(reshape_from, mul_2_weights);

        auto reshape_to_constant_2 = opset10::Constant::create(element::i64, {6}, squized_shape);
        auto reshape_to_2 = std::make_shared<opset10::Reshape>(mul_2, reshape_to_constant_2, true);

        auto shape_of_2 = std::make_shared<opset10::ShapeOf>(mul_2);
        auto reshape_from_2 = std::make_shared<opset10::Reshape>(reshape_to_2, shape_of_2, true);

        auto squized_eltwise_mask = Mask(3);
        squized_eltwise_mask.at(2) = zero_idxs_set;
        auto squized_eltwise_const = create_constant_with_zeros({1, 6, elements_remain}, squized_eltwise_mask);
        auto squized_eltwise = std::make_shared<opset10::Add>(reshape_from_2, squized_eltwise_const);

        auto last_mul_mask = Mask(2);
        last_mul_mask.at(0) = zero_idxs_set;
        auto mul_last_weights = create_constant_with_zeros({elements_remain, 1}, last_mul_mask);
        auto mul_last = std::make_shared<opset10::MatMul>(squized_eltwise, mul_last_weights);

        model_ref = std::make_shared<ov::Model>(OutputVector{mul_last}, ParameterVector{input});
    }
    if (VISUALIZE_TESTS_TREE) {
        pass::VisualizeTree(std::string(VISUALIZE_TREE_ROOT) + "MaskPropagationComplexReshape.svg").run_on_model(model);
    }
    {
        pass::Manager m;
        m.register_pass<ov::pass::InitMasks>();
        m.register_pass<ov::pass::PropagateMasks>();
        m.run_passes(model);
    }

    auto squized_mask = Mask(2);
    auto squized_dim = std::set<uint64_t>();
    for (size_t i = 0; i < 60; ++i)
        squized_dim.insert(i);

    for (auto& elem : remained_dims)
        squized_dim.erase(elem);

    squized_mask.at(1) = squized_dim;

    compare_masks(*getMask(mul_weights), squized_mask);

    squized_mask.insert(squized_mask.begin(), std::set<uint64_t>());
    compare_masks(*getMask(mul->output(0)), squized_mask);
    compare_masks(*getMask(reshape_to_constant->output(0)), Mask{{}, {}, {}, {1}, {0, 1, 2, 4}, {}});
    compare_masks(*getMask(reshape_to->output(0)), Mask{{}, {}, {}, {1}, {0, 1, 2, 4}, {}});
    compare_masks(*getMask(unsquized_eltwise_const), Mask{{}, {}, {}, {1}, {0, 1, 2, 4}, {}});
    compare_masks(*getMask(unsquized_eltwise->output(0)), Mask{{}, {}, {}, {1}, {0, 1, 2, 4}, {}});
    compare_masks(*getMask(reshape_from->output(0)), squized_mask);

    auto mul_2_mask = Mask(2);
    for (short i = 0; i < 2; ++i)
        mul_2_mask.at(i) = squized_dim;

    compare_masks(*getMask(mul_2_weights), mul_2_mask);
    compare_masks(*getMask(mul_2->output(0)), squized_mask);
    compare_masks(*getMask(reshape_to_constant_2->output(0)), Mask{{}, {}, {}, {1}, {0, 1, 2, 4}, {}});
    compare_masks(*getMask(reshape_to_2->output(0)), Mask{{}, {}, {}, {1}, {0, 1, 2, 4}, {}});
    compare_masks(*getMask(reshape_from_2->output(0)), squized_mask);
    compare_masks(*getMask(squized_eltwise_const), squized_mask);
    compare_masks(*getMask(squized_eltwise->output(0)), squized_mask);
    auto last_mul_mask = Mask(2);
    last_mul_mask.at(0) = squized_dim;
    compare_masks(*getMask(mul_last_weights), last_mul_mask);
    compare_masks(*getMask(mul_last->output(0)), Mask{{}, {}, {}});

    {
        // VisualizeTree modifier helps to print Masks and mark nodes with masks
        auto modifier = [](const Node& node, std::vector<std::string>& attributes) {
            std::stringstream ss;
            size_t index{0};
            for (const auto& output : node.outputs()) {
                if (const auto& mask = getMask(output)) {
                    if (!mask->all_dims_are_empty()) {
                        attributes.emplace_back("color=green");
                        attributes.emplace_back("penwidth=2");
                    }
                    ss << "Mask(" << index << ") : " << *mask << "\\n";
                }
                index++;
            }
            if (!ss.str().empty()) {
                auto label = std::find_if(attributes.begin(), attributes.end(), [](const std::string& value) {
                    return value.find("label=") != std::string::npos;
                });
                if (label != attributes.end()) {
                    label->pop_back();
                    *label += "\n" + ss.str() + "\"";
                } else {
                    attributes.push_back("label=\"" + ss.str() + "\"");
                }
            }
        };

        manager.register_pass<ov::pass::ShrinkWeights>();
        manager.register_pass<pass::VisualizeTree>(
            std::string(VISUALIZE_TREE_ROOT) + "MaskPropagationComplexReshapeWithMasks.svg",
            modifier);
    }
    comparator.enable(FunctionsComparator::CmpValues::ACCURACY);
}

TEST_P(TransformationTestsBoolParamF, MaskPropagationReshapedPassThroughP) {
    auto inputShapes = PartialShape{1, 6, 3};
    auto weightsShape = Shape{3, 12};
    auto EltwiseShape = Shape{1, 6, 12};
    auto weightsLeftShape = Shape{6, 3};

    auto input = std::make_shared<opset10::Parameter>(element::f32, inputShapes);
    /* 1 -> 0 ch, shoudn't be pruned
       2, 3 -> 1 ch
       4, 5 -> 2 ch */
    auto left_weights = create_constant_with_zeros(weightsShape, {{}, {1, 2, 3, 4, 5}});
    auto mul_left = std::make_shared<opset10::MatMul>(input, left_weights);

    auto eltwise_mul_const = create_constant_with_zeros(EltwiseShape, {{}, {1}, {}});
    auto eltwise_mul = std::make_shared<opset10::Multiply>(mul_left, eltwise_mul_const);

    auto reshape_const = opset10::Constant::create(element::i64, {4}, {0, 0, 6, 2});
    auto reshape = std::make_shared<opset10::Reshape>(eltwise_mul, reshape_const, true);

    auto transpose_const = opset10::Constant::create(element::i64, {4}, {0, 2, 3, 1});
    auto transpose = std::make_shared<opset10::Transpose>(reshape, transpose_const);

    auto rev_flat_const = opset10::Constant::create(element::i64, {2}, {12, 6});
    auto rev_flat = std::make_shared<opset10::Reshape>(transpose, rev_flat_const, true);

    auto unary_op = std::make_shared<opset10::Softmax>(rev_flat);

    auto add_shape_of = GetParam();
    std::shared_ptr<Node> reshape_recover_shape;
    if (add_shape_of)
        reshape_recover_shape = std::make_shared<opset10::ShapeOf>(transpose);
    else
        reshape_recover_shape = opset10::Constant::create(element::i64, {4}, {1, 6, 2, 6});

    auto reshape_recover = std::make_shared<opset10::Reshape>(unary_op, reshape_recover_shape, true);

    auto right_weights = create_constant_with_zeros(weightsShape, {{}, {1, 2, 3, 4, 5}});
    auto mul_right = std::make_shared<opset10::MatMul>(input, right_weights);

    auto eltwise_mul_right_const = create_constant_with_zeros(EltwiseShape, {{}, {1}, {}});
    auto eltwise_mul_right = std::make_shared<opset10::Multiply>(mul_right, eltwise_mul_right_const);

    auto reshape_const_right = opset10::Constant::create(element::i64, {4}, {0, 0, 6, 2});
    auto reshape_right = std::make_shared<opset10::Reshape>(eltwise_mul_right, reshape_const_right, true);

    auto transpose_const_right = opset10::Constant::create(element::i64, {4}, {0, 2, 1, 3});
    auto transpose_right = std::make_shared<opset10::Transpose>(reshape_right, transpose_const_right);

    auto mul_v = std::make_shared<opset10::MatMul>(reshape_recover, transpose_right);

    auto flatten_const = opset10::Constant::create(element::i64, {2}, {1, 24});
    auto flatten = std::make_shared<opset10::Reshape>(mul_v, flatten_const, true);

    auto last_mul_const = create_constant_with_zeros({24, 2}, {{}, {0}});
    auto last_mul = std::make_shared<opset10::MatMul>(flatten, last_mul_const);

    model = std::make_shared<ov::Model>(OutputVector{last_mul}, ParameterVector{input});
    {
        auto input = std::make_shared<opset10::Parameter>(element::f32, inputShapes);
        auto left_weights = create_constant_with_zeros({weightsShape[0], weightsShape[1] - 4}, {{}, {}});
        auto mul_left = std::make_shared<opset10::MatMul>(input, left_weights);

        auto eltwise_mul_const =
            create_constant_with_zeros({EltwiseShape[0], EltwiseShape[1], EltwiseShape[2] - 4}, {{}, {1}, {}});
        auto eltwise_mul = std::make_shared<opset10::Multiply>(mul_left, eltwise_mul_const);

        auto reshape_const = opset10::Constant::create(element::i64, {4}, {0, 0, 4, 2});
        auto reshape = std::make_shared<opset10::Reshape>(eltwise_mul, reshape_const, true);

        auto transpose_const = opset10::Constant::create(element::i64, {4}, {0, 2, 3, 1});
        auto transpose = std::make_shared<opset10::Transpose>(reshape, transpose_const);

        auto rev_flat_const = opset10::Constant::create(element::i64, {2}, {8, 6});
        auto rev_flat = std::make_shared<opset10::Reshape>(transpose, rev_flat_const, true);

        auto unary_op = std::make_shared<opset10::Softmax>(rev_flat);

        std::shared_ptr<Node> reshape_recover_shape;
        if (add_shape_of)
            reshape_recover_shape = std::make_shared<opset10::ShapeOf>(transpose);
        else
            reshape_recover_shape = opset10::Constant::create(element::i64, {4}, {1, 4, 2, 6});

        auto reshape_recover = std::make_shared<opset10::Reshape>(unary_op, reshape_recover_shape, true);

        auto right_weights = create_constant_with_zeros({weightsShape[0], weightsShape[1] - 4}, {{}, {}});
        auto mul_right = std::make_shared<opset10::MatMul>(input, right_weights);

        auto eltwise_mul_right_const =
            create_constant_with_zeros({EltwiseShape[0], EltwiseShape[1], EltwiseShape[2] - 4}, {{}, {1}, {}});
        auto eltwise_mul_right = std::make_shared<opset10::Multiply>(mul_right, eltwise_mul_right_const);

        auto reshape_const_right = opset10::Constant::create(element::i64, {4}, {0, 0, 4, 2});
        auto reshape_right = std::make_shared<opset10::Reshape>(eltwise_mul_right, reshape_const_right, true);

        auto transpose_const_right = opset10::Constant::create(element::i64, {4}, {0, 2, 1, 3});
        auto transpose_right = std::make_shared<opset10::Transpose>(reshape_right, transpose_const_right);

        auto mul_v = std::make_shared<opset10::MatMul>(reshape_recover, transpose_right);

        auto flatten_const = opset10::Constant::create(element::i64, {2}, {1, 16});
        auto flatten = std::make_shared<opset10::Reshape>(mul_v, flatten_const, true);

        auto last_mul_const = create_constant_with_zeros({16, 2}, {{}, {0}});
        auto last_mul = std::make_shared<opset10::MatMul>(flatten, last_mul_const);

        model_ref = std::make_shared<ov::Model>(OutputVector{last_mul}, ParameterVector{input});
    }
    if (VISUALIZE_TESTS_TREE) {
        auto postfix = (add_shape_of) ? "True" : "False";
        pass::VisualizeTree(std::string(VISUALIZE_TREE_ROOT) + "MaskPropagationReshapedPassThroughP" + postfix + ".svg")
            .run_on_model(model);
    }
    {
        pass::Manager m;
        m.register_pass<ov::pass::InitMasks>();
        m.register_pass<ov::pass::PropagateMasks>();
        m.run_passes(model);
    }

    compare_masks(*getMask(left_weights.get_node_shared_ptr()->output(0)), Mask{{}, {2, 3, 4, 5}});
    compare_masks(*getMask(mul_left->output(0)), Mask{{}, {}, {2, 3, 4, 5}});
    compare_masks(*getMask(eltwise_mul_const.get_node_shared_ptr()->output(0)), Mask{{}, {}, {2, 3, 4, 5}});
    compare_masks(*getMask(eltwise_mul->output(0)), Mask{{}, {}, {2, 3, 4, 5}});
    compare_masks(*getMask(reshape_const->output(0)), Mask{{{}, {}, {1, 2}, {}}});
    compare_masks(*getMask(reshape->output(0)), Mask{{{}, {}, {1, 2}, {}}});
    compare_masks(*getMask(transpose->output(0)), Mask{{}, {1, 2}, {}, {}});
    compare_masks(*getMask(rev_flat_const->output(0)), Mask{{2, 3, 4, 5}, {}});
    compare_masks(*getMask(rev_flat->output(0)), Mask{{2, 3, 4, 5}, {}});
    compare_masks(*getMask(unary_op->output(0)), Mask{{2, 3, 4, 5}, {}});
    compare_masks(*getMask(reshape_recover->output(0)), Mask{{}, {1, 2}, {}, {}});
    compare_masks(*getMask(right_weights.get_node_shared_ptr()->output(0)), Mask({{}, {2, 3, 4, 5}}));
    compare_masks(*getMask(mul_right->output(0)), Mask{{}, {}, {2, 3, 4, 5}});
    compare_masks(*getMask(eltwise_mul_right_const.get_node_shared_ptr()->output(0)), Mask{{}, {}, {2, 3, 4, 5}});
    compare_masks(*getMask(eltwise_mul_right->output(0)), Mask{{}, {}, {2, 3, 4, 5}});
    compare_masks(*getMask(reshape_const_right->output(0)), Mask{{}, {}, {1, 2}, {}});
    compare_masks(*getMask(reshape_right->output(0)), Mask{{}, {}, {1, 2}, {}});
    compare_masks(*getMask(transpose_right->output(0)), Mask{{}, {1, 2}, {}, {}});
    compare_masks(*getMask(mul_v->output(0)), Mask{{}, {1, 2}, {}, {}});

    auto ref_flatten_mask = Mask();
    auto ref_dim = std::set<uint64_t>();
    for (uint64_t i = 4; i < 12; ++i)
        ref_dim.insert(i);
    ref_flatten_mask.push_back({});
    ref_flatten_mask.push_back(ref_dim);

    compare_masks(*getMask(flatten_const->output(0)), ref_flatten_mask);
    compare_masks(*getMask(flatten->output(0)), ref_flatten_mask);

    ref_flatten_mask[0] = ref_flatten_mask[1];
    ref_flatten_mask[1] = {};

    compare_masks(*getMask(last_mul_const.get_node_shared_ptr()->output(0)), ref_flatten_mask);
    compare_masks(*getMask(last_mul->output(0)), Mask{{}, {}});

    // VisualizeTree modifier helps to print Masks and mark nodes with masks
    auto modifier = [](const Node& node, std::vector<std::string>& attributes) {
        std::stringstream ss;
        size_t index{0};
        for (const auto& output : node.outputs()) {
            if (const auto& mask = getMask(output)) {
                if (!mask->all_dims_are_empty()) {
                    attributes.emplace_back("color=green");
                    attributes.emplace_back("penwidth=2");
                }
                ss << "Mask(" << index << ") : " << *mask << "\\n";
            }
            index++;
        }
        if (!ss.str().empty()) {
            auto label = std::find_if(attributes.begin(), attributes.end(), [](const std::string& value) {
                return value.find("label=") != std::string::npos;
            });
            if (label != attributes.end()) {
                label->pop_back();
                *label += "\n" + ss.str() + "\"";
            } else {
                attributes.push_back("label=\"" + ss.str() + "\"");
            }
        }
    };

    manager.register_pass<ov::pass::ShrinkWeights>();
    auto postfix = (add_shape_of) ? "True" : "False";
    manager.register_pass<pass::VisualizeTree>(
        std::string(VISUALIZE_TREE_ROOT) + "MaskPropagationReverseFlattenWithMasks" + postfix + ".svg",
        modifier);
    comparator.enable(FunctionsComparator::CmpValues::ACCURACY);
}

TEST_P(TransformationTestsBoolParamF, MaskPropagationBroadcastedSameRankEltwiseSwappedLayoutP) {
    constexpr int64_t a(3), b(4), c(5), d(6);
    auto inputShapes = PartialShape{1, a, b};
    auto weightsShape = Shape{b, c};
    auto weightsShape2 = Shape{c, d};

    auto input = std::make_shared<opset10::Parameter>(element::f32, inputShapes);
    auto mul_const = create_constant_with_zeros(weightsShape, {{}, {1, 2, 3}});
    auto mul = std::make_shared<opset10::MatMul>(input, mul_const);

    auto mul_last_const = create_constant_with_zeros(weightsShape2, {{}, {}});
    auto mult_const = opset10::Constant::create(element::f32, {1, 1}, {5});

    std::shared_ptr<Node> mult;
    const auto reverse_mul = GetParam();
    if (reverse_mul)
        mult = std::make_shared<opset10::Multiply>(mult_const, mul_last_const);
    else
        mult = std::make_shared<opset10::Multiply>(mul_last_const, mult_const);

    auto mul_last = std::make_shared<opset10::MatMul>(mul, mult);

    model = std::make_shared<ov::Model>(OutputVector{mul_last}, ParameterVector{input});
    {
        auto input = std::make_shared<opset10::Parameter>(element::f32, inputShapes);
        auto mul_const = create_constant_with_zeros({weightsShape[0], weightsShape[1] - 3}, {{}, {}});
        auto mul = std::make_shared<opset10::MatMul>(input, mul_const);

        auto mul_last_const = create_constant_with_zeros({weightsShape2[0] - 3, weightsShape2[1]}, {{}, {}});
        auto mult_const = opset10::Constant::create(element::f32, {1, 1}, {5});

        std::shared_ptr<Node> mult;
        if (reverse_mul)
            mult = std::make_shared<opset10::Multiply>(mult_const, mul_last_const);
        else
            mult = std::make_shared<opset10::Multiply>(mul_last_const, mult_const);

        auto mul_last = std::make_shared<opset10::MatMul>(mul, mult);

        model_ref = std::make_shared<ov::Model>(OutputVector{mul_last}, ParameterVector{input});
    }
    if (VISUALIZE_TESTS_TREE) {
        auto postfix = (reverse_mul) ? "True" : "False";
        pass::VisualizeTree(std::string(VISUALIZE_TREE_ROOT) +
                            "MaskPropagationBroadcastedSameRankEltwiseSwappedLayoutP" + postfix + ".svg")
            .run_on_model(model);
    }
    {
        pass::Manager m;
        m.register_pass<ov::pass::InitMasks>();
        m.register_pass<ov::pass::PropagateMasks>();
        m.run_passes(model);
    }

    compare_masks(*getMask(mul_const), Mask{{}, {1, 2, 3}});
    compare_masks(*getMask(mul->output(0)), Mask{{}, {}, {1, 2, 3}});
    compare_masks(*getMask(mul_last_const), Mask{{1, 2, 3}, {}});
    compare_masks(*getMask(mult_const), Mask{{}, {}});
    compare_masks(*getMask(mult->output(0)), Mask{{1, 2, 3}, {}});
    compare_masks(*getMask(mul_last->output(0)), Mask{{}, {}, {}});

    manager.register_pass<ov::pass::ShrinkWeights>();
    comparator.enable(FunctionsComparator::CmpValues::ACCURACY);
}

TEST(TransformationTests, MaskPropagationBroadcastedEltwiseInputAndWeightsBroadcasted) {
    constexpr int64_t a(3), b(4), c(5), d(6);
    auto inputShapes = PartialShape{1, a, b};
    auto weightsShape = Shape{b, c};
    auto weightsShape2 = Shape{c * d, d};

    auto input = std::make_shared<opset10::Parameter>(element::f32, inputShapes);
    auto mul_const = create_constant_with_zeros(weightsShape, {{}, {1, 2, 3}});
    auto mul = std::make_shared<opset10::MatMul>(input, mul_const);

    auto reshape_const = opset10::Constant::create(element::i64, Shape{4}, std::vector<int64_t>{1, a, c, 1});
    auto reshape = std::make_shared<opset10::Reshape>(mul, reshape_const, true);

    auto mult_const = create_constant_with_zeros({1, a, 1, d}, {{}, {}, {}, {2}});
    auto mult = std::make_shared<opset10::Multiply>(reshape, mult_const);

    auto reshape_from_const = opset10::Constant::create(element::i64, Shape{3}, std::vector<int64_t>{1, a, c * d});
    auto reshape_from = std::make_shared<opset10::Reshape>(mult, reshape_from_const, true);

    auto mul_last_const = create_constant_with_zeros(weightsShape2, {{}, {}});
    auto mul_last = std::make_shared<opset10::MatMul>(reshape_from, mul_last_const);

    auto model = std::make_shared<ov::Model>(OutputVector{mul_last}, ParameterVector{input});

    if (VISUALIZE_TESTS_TREE) {
        pass::VisualizeTree(std::string(VISUALIZE_TREE_ROOT) +
                            "MaskPropagationBroadcastedEltwiseInputAndWeightsBroadcasted.svg")
            .run_on_model(model);
    }
    {
        pass::Manager m;
        m.register_pass<ov::pass::InitMasks>();
        m.register_pass<ov::pass::PropagateMasks>();
        m.run_passes(model);
    }

    compare_masks(*getMask(mul_const), Mask{{}, {}});
    compare_masks(*getMask(mul->output(0)), Mask{{}, {}, {}});
    compare_masks(*getMask(mul_last_const), Mask{{}, {}});
    compare_masks(*getMask(reshape_const), Mask{{}, {}, {}, {}});
    compare_masks(*getMask(reshape->output(0)), Mask{{}, {}, {}, {}});
    check_mask_is_not_exist(getMask(mult_const));
    compare_masks(*getMask(mult->output(0)), Mask{{}, {}, {}, {}});
    compare_masks(*getMask(reshape_from_const), Mask{{}, {}, {}});
    compare_masks(*getMask(reshape_from->output(0)), Mask{{}, {}, {}});
    compare_masks(*getMask(mul_last->output(0)), Mask{{}, {}, {}});

    {
        pass::Manager m;
        m.register_pass<ov::pass::ShrinkWeights>();
        m.run_passes(model);
    }
}

TEST(TransformationTests, MaskPropagationBroadcastedEltwiseWrongBroadcastingMode) {
    constexpr int64_t a(3), b(4), c(5), d(6);
    auto inputShapes = PartialShape{5, a, b};
    auto weightsShape = Shape{b, c};
    auto weightsShape2 = Shape{c, d};

    auto input = std::make_shared<opset10::Parameter>(element::f32, inputShapes);
    auto mul_const = create_constant_with_zeros(weightsShape, {{}, {1, 2, 3}});
    auto mul = std::make_shared<opset10::MatMul>(input, mul_const);

    auto mult_const = create_constant_with_zeros({c, 1, 1}, {{0, 1, 2, 3, 4}, {}});

    auto autob = ov::op::AutoBroadcastSpec(ov::op::AutoBroadcastType::PDPD, 0);
    auto mult = std::make_shared<opset10::Multiply>(mul, mult_const, autob);

    auto mul_last_const = create_constant_with_zeros(weightsShape2, {{}, {}});
    auto mul_last = std::make_shared<opset10::MatMul>(mult, mul_last_const);

    auto model = std::make_shared<ov::Model>(OutputVector{mul_last}, ParameterVector{input});

    if (VISUALIZE_TESTS_TREE) {
        pass::VisualizeTree(std::string(VISUALIZE_TREE_ROOT) +
                            "MaskPropagationBroadcastedEltwiseWrongBroadcastingMode.svg")
            .run_on_model(model);
    }
    {
        pass::Manager m;
        m.register_pass<ov::pass::InitMasks>();
        m.register_pass<ov::pass::PropagateMasks>();
        m.run_passes(model);
    }

    compare_masks(*getMask(mul_const), Mask{{}, {}});
    compare_masks(*getMask(mul->output(0)), Mask{{}, {}, {}});
    compare_masks(*getMask(mul_last_const), Mask{{}, {}});
    check_mask_is_not_exist(getMask(mult_const));
    compare_masks(*getMask(mult->output(0)), Mask{{}, {}, {}});
    compare_masks(*getMask(mul_last_const), Mask{{}, {}});
    compare_masks(*getMask(mul_last->output(0)), Mask{{}, {}, {}});

    {
        pass::Manager m;
        m.register_pass<ov::pass::ShrinkWeights>();
        m.run_passes(model);
    }
}

TEST_F(TransformationTestsF, MaskPropagationMatMulWithSeveralOutputs) {
    /*Test get_output_shape of a matmul op during masks initialization pass:
     * First matmul has 2 outputs
     * left/right matmuls have 0 outputs
     */
    auto inputShapes = PartialShape{1, 3};
    auto firstMatmulShape = Shape{3, 12};
    auto secondMatmulShape = Shape{12, 2};

    auto input = std::make_shared<opset10::Parameter>(element::f32, inputShapes);

    auto first_matmul_weights = create_constant_with_zeros(firstMatmulShape, {{}, {1, 2}});
    auto first_matmul = std::make_shared<opset10::MatMul>(input, first_matmul_weights);

    auto left_matmul_weights = create_constant_with_zeros(secondMatmulShape, {{}, {}});
    auto left_matmul = std::make_shared<opset10::MatMul>(first_matmul, left_matmul_weights);

    auto right_matmul_weights = create_constant_with_zeros(secondMatmulShape, {{}, {}});
    auto right_matmul = std::make_shared<opset10::MatMul>(first_matmul, right_matmul_weights);

    model = std::make_shared<ov::Model>(OutputVector{left_matmul, right_matmul}, ParameterVector{input});
    {
        auto input = std::make_shared<opset10::Parameter>(element::f32, inputShapes);

        auto first_matmul_weights =
            create_constant_with_zeros({firstMatmulShape[0], firstMatmulShape[1] - 2}, {{}, {}});
        auto first_matmul = std::make_shared<opset10::MatMul>(input, first_matmul_weights);

        auto left_matmul_weights =
            create_constant_with_zeros({secondMatmulShape[0] - 2, secondMatmulShape[1]}, {{}, {}});
        auto left_matmul = std::make_shared<opset10::MatMul>(first_matmul, left_matmul_weights);

        auto right_matmul_weights =
            create_constant_with_zeros({secondMatmulShape[0] - 2, secondMatmulShape[1]}, {{}, {}});
        auto right_matmul = std::make_shared<opset10::MatMul>(first_matmul, right_matmul_weights);

        model_ref = std::make_shared<ov::Model>(OutputVector{left_matmul, right_matmul}, ParameterVector{input});
    }
    if (VISUALIZE_TESTS_TREE)
        pass::VisualizeTree(std::string(VISUALIZE_TREE_ROOT) + "MaskPropagationMatMulWithSeveralOutputs.svg")
            .run_on_model(model);
    {
        pass::Manager m;
        m.register_pass<ov::pass::InitMasks>();
        m.register_pass<ov::pass::PropagateMasks>();
        m.run_passes(model);
    }

    compare_masks(*getMask(first_matmul_weights), Mask{{}, {1, 2}});
    compare_masks(*getMask(first_matmul), Mask{{}, {1, 2}});
    compare_masks(*getMask(left_matmul_weights), Mask{{1, 2}, {}});
    compare_masks(*getMask(left_matmul), Mask{{}, {}});
    compare_masks(*getMask(right_matmul_weights), Mask{{1, 2}, {}});
    compare_masks(*getMask(right_matmul), Mask{{}, {}});

    manager.register_pass<ov::pass::ShrinkWeights>();
    comparator.enable(FunctionsComparator::CmpValues::ACCURACY);
}

TEST(TransformationTests, CheckReshapeWithNoConstInShape) {
    /* Checks condition that `get_constant_from_node` is not nullptr in `is_static_reshape_op`*/
    auto input = std::make_shared<opset10::Parameter>(element::f32, Shape{1, 3, 1});
    auto input_shape = std::make_shared<opset10::Parameter>(element::i64, Shape{3});
    auto reshape = std::make_shared<opset10::Reshape>(input, input_shape, true);
    const auto dummy_mask = std::make_shared<Mask>(Mask{{1}});
    setMask(reshape->output(0), dummy_mask);

    auto model = std::make_shared<Model>(NodeVector{reshape}, ParameterVector{input, input_shape});

    if (VISUALIZE_TESTS_TREE)
        pass::VisualizeTree(std::string(VISUALIZE_TREE_ROOT) + "CheckReshapeWithNoConstInShape.svg")
            .run_on_model(model);

    pass::Manager m;
    m.register_pass<ov::pass::ShrinkWeights>();
    m.run_passes(model);
}

INSTANTIATE_TEST_CASE_P(TransformationTestsBoolParam, TransformationTestsBoolParamF, ::testing::Values(false, true));

TEST_F(TransformationTestsF, PruningWithVariadicSplitOnSecondAxis) {
    {
        auto input = std::make_shared<opset10::Parameter>(element::f32, PartialShape{1, 3, 8, 8});
        auto weights1 = create_constant_with_zeros({16, 3, 1, 1}, {{1, 2, 4, 8, 10, 11}, {}, {}, {}});
        auto conv1 = std::make_shared<opset10::Convolution>(input,
                                                            weights1,
                                                            Strides{1, 1},
                                                            CoordinateDiff{0, 0},
                                                            CoordinateDiff{0, 0},
                                                            Strides{1, 1});
        auto split =
            std::make_shared<opset10::VariadicSplit>(conv1,
                                                     opset10::Constant::create(element::i32, {}, {1}),
                                                     opset10::Constant::create(element::i32, Shape{3}, {2, -1, 8}));
        auto weights2 = create_constant_with_zeros({8, 2, 1, 1}, {{1, 2}, {}, {}, {}});
        auto conv2 = std::make_shared<opset10::Convolution>(split->output(0),
                                                            weights2,
                                                            Strides{1, 1},
                                                            CoordinateDiff{0, 0},
                                                            CoordinateDiff{0, 0},
                                                            Strides{1, 1});
        auto weights3 = create_constant_with_zeros({8, 6, 1, 1}, {{1, 2}, {}, {}, {}});
        auto conv3 = std::make_shared<opset10::Convolution>(split->output(1),
                                                            weights3,
                                                            Strides{1, 1},
                                                            CoordinateDiff{0, 0},
                                                            CoordinateDiff{0, 0},
                                                            Strides{1, 1});
        auto weights4 = create_constant_with_zeros({8, 8, 1, 1}, {{1, 2}, {}, {}, {}});
        auto conv4 = std::make_shared<opset10::Convolution>(split->output(2),
                                                            weights4,
                                                            Strides{1, 1},
                                                            CoordinateDiff{0, 0},
                                                            CoordinateDiff{0, 0},
                                                            Strides{1, 1});
        model = std::make_shared<ov::Model>(OutputVector{conv2, conv3, conv4}, ParameterVector{input});
    }

    {
        auto input = std::make_shared<opset10::Parameter>(element::f32, PartialShape{1, 3, 8, 8});

        auto weights1 = opset10::Constant::create(element::f32, {10, 3, 1, 1}, {1});
        auto conv1 = std::make_shared<opset10::Convolution>(input,
                                                            weights1,
                                                            Strides{1, 1},
                                                            CoordinateDiff{0, 0},
                                                            CoordinateDiff{0, 0},
                                                            Strides{1, 1});
        auto split_lengths =
            std::make_shared<opset10::Subtract>(opset10::Constant::create(element::i32, Shape{3}, {2, -1, 8}),
                                                opset10::Constant::create(element::i32, Shape{3}, {1, -5, 3}));
        auto split = std::make_shared<opset10::VariadicSplit>(conv1,
                                                              opset10::Constant::create(element::i32, {}, {1}),
                                                              split_lengths);
        auto weights2 = create_constant_with_zeros({8, 1, 1, 1}, {{1, 2}, {}, {}, {}});
        auto conv2 = std::make_shared<opset10::Convolution>(split->output(0),
                                                            weights2,
                                                            Strides{1, 1},
                                                            CoordinateDiff{0, 0},
                                                            CoordinateDiff{0, 0},
                                                            Strides{1, 1});
        auto weights3 = create_constant_with_zeros({8, 4, 1, 1}, {{1, 2}, {}, {}, {}});
        auto conv3 = std::make_shared<opset10::Convolution>(split->output(1),
                                                            weights3,
                                                            Strides{1, 1},
                                                            CoordinateDiff{0, 0},
                                                            CoordinateDiff{0, 0},
                                                            Strides{1, 1});
        auto weights4 = create_constant_with_zeros({8, 5, 1, 1}, {{1, 2}, {}, {}, {}});
        auto conv4 = std::make_shared<opset10::Convolution>(split->output(2),
                                                            weights4,
                                                            Strides{1, 1},
                                                            CoordinateDiff{0, 0},
                                                            CoordinateDiff{0, 0},
                                                            Strides{1, 1});
        model_ref = std::make_shared<ov::Model>(NodeVector{conv2, conv3, conv4}, ParameterVector{input});
    }

    manager.register_pass<ov::pass::Pruning>();
    comparator.enable(FunctionsComparator::CmpValues::CONST_VALUES);
    comparator.enable(FunctionsComparator::CmpValues::ATTRIBUTES);
    comparator.enable(FunctionsComparator::CmpValues::ACCURACY);
}

TEST_F(TransformationTestsF, PruningWithVariadicSplitOnFirstAxis) {
    {
        auto input = std::make_shared<opset10::Parameter>(element::f32, PartialShape{10, 3, 8, 8});
        auto weights1 = create_constant_with_zeros({16, 3, 1, 1}, {{1, 2, 4, 8, 10, 11}, {}, {}, {}});
        auto conv1 = std::make_shared<opset10::Convolution>(input,
                                                            weights1,
                                                            Strides{1, 1},
                                                            CoordinateDiff{0, 0},
                                                            CoordinateDiff{0, 0},
                                                            Strides{1, 1});
        auto split =
            std::make_shared<opset10::VariadicSplit>(conv1,
                                                     opset10::Constant::create(element::i32, {}, {-4}),
                                                     opset10::Constant::create(element::i32, Shape{3}, {-1, 5, 3}));
        auto weights2 = create_constant_with_zeros({8, 16, 1, 1}, {{1, 2}, {}, {}, {}});
        auto conv2 = std::make_shared<opset10::Convolution>(split->output(0),
                                                            weights2,
                                                            Strides{1, 1},
                                                            CoordinateDiff{0, 0},
                                                            CoordinateDiff{0, 0},
                                                            Strides{1, 1});
        auto weights3 = create_constant_with_zeros({8, 16, 1, 1}, {{1, 2}, {}, {}, {}});
        auto conv3 = std::make_shared<opset10::Convolution>(split->output(1),
                                                            weights3,
                                                            Strides{1, 1},
                                                            CoordinateDiff{0, 0},
                                                            CoordinateDiff{0, 0},
                                                            Strides{1, 1});
        auto weights4 = create_constant_with_zeros({8, 16, 1, 1}, {{1, 2}, {}, {}, {}});
        auto conv4 = std::make_shared<opset10::Convolution>(split->output(2),
                                                            weights4,
                                                            Strides{1, 1},
                                                            CoordinateDiff{0, 0},
                                                            CoordinateDiff{0, 0},
                                                            Strides{1, 1});
        model = std::make_shared<ov::Model>(OutputVector{conv2, conv3, conv4}, ParameterVector{input});
    }

    {
        // create reference function
        auto input = std::make_shared<opset10::Parameter>(element::f32, PartialShape{10, 3, 8, 8});
        auto weights1 = opset10::Constant::create(element::f32, {10, 3, 1, 1}, {1});
        auto conv1 = std::make_shared<opset10::Convolution>(input,
                                                            weights1,
                                                            Strides{1, 1},
                                                            CoordinateDiff{0, 0},
                                                            CoordinateDiff{0, 0},
                                                            Strides{1, 1});
        auto split =
            std::make_shared<opset10::VariadicSplit>(conv1,
                                                     opset10::Constant::create(element::i32, {}, {-4}),
                                                     opset10::Constant::create(element::i32, Shape{3}, {-1, 5, 3}));
        auto weights2 = create_constant_with_zeros({8, 10, 1, 1}, {{1, 2}, {}, {}, {}});
        auto conv2 = std::make_shared<opset10::Convolution>(split->output(0),
                                                            weights2,
                                                            Strides{1, 1},
                                                            CoordinateDiff{0, 0},
                                                            CoordinateDiff{0, 0},
                                                            Strides{1, 1});
        auto weights3 = create_constant_with_zeros({8, 10, 1, 1}, {{1, 2}, {}, {}, {}});
        auto conv3 = std::make_shared<opset10::Convolution>(split->output(1),
                                                            weights3,
                                                            Strides{1, 1},
                                                            CoordinateDiff{0, 0},
                                                            CoordinateDiff{0, 0},
                                                            Strides{1, 1});
        auto weights4 = create_constant_with_zeros({8, 10, 1, 1}, {{1, 2}, {}, {}, {}});
        auto conv4 = std::make_shared<opset10::Convolution>(split->output(2),
                                                            weights4,
                                                            Strides{1, 1},
                                                            CoordinateDiff{0, 0},
                                                            CoordinateDiff{0, 0},
                                                            Strides{1, 1});
        model_ref = std::make_shared<ov::Model>(OutputVector{conv2, conv3, conv4}, ParameterVector{input});
    }

    manager.register_pass<ov::pass::Pruning>();
    comparator.enable(FunctionsComparator::CmpValues::CONST_VALUES);
    comparator.enable(FunctionsComparator::CmpValues::ATTRIBUTES);
    comparator.enable(FunctionsComparator::CmpValues::ACCURACY);
}

TEST(TransformationTests, VariadicSplitMaskPropagationSplitOnSecondAxis) {
    auto input = std::make_shared<opset10::Parameter>(element::f32, PartialShape{1, 3, 8, 8});
    auto weights1 = create_constant_with_zeros({16, 3, 1, 1}, {{1, 2, 4, 8, 10, 11}, {}, {}, {}});
    auto conv1 = std::make_shared<opset10::Convolution>(input,
                                                        weights1,
                                                        Strides{1, 1},
                                                        CoordinateDiff{0, 0},
                                                        CoordinateDiff{0, 0},
                                                        Strides{1, 1});
    auto split =
        std::make_shared<opset10::VariadicSplit>(conv1,
                                                 opset10::Constant::create(element::i32, {}, {1}),
                                                 opset10::Constant::create(element::i32, Shape{3}, {-1, 6, 8}));
    auto weights2 = create_constant_with_zeros({8, 2, 1, 1}, {{1, 2}, {}, {}, {}});
    auto conv2 = std::make_shared<opset10::Convolution>(split->output(0),
                                                        weights2,
                                                        Strides{1, 1},
                                                        CoordinateDiff{0, 0},
                                                        CoordinateDiff{0, 0},
                                                        Strides{1, 1});
    auto weights3 = create_constant_with_zeros({8, 6, 1, 1}, {{1, 2}, {}, {}, {}});
    auto conv3 = std::make_shared<opset10::Convolution>(split->output(1),
                                                        weights3,
                                                        Strides{1, 1},
                                                        CoordinateDiff{0, 0},
                                                        CoordinateDiff{0, 0},
                                                        Strides{1, 1});
    auto weights4 = create_constant_with_zeros({8, 8, 1, 1}, {{1, 2}, {}, {}, {}});
    auto conv4 = std::make_shared<opset10::Convolution>(split->output(2),
                                                        weights4,
                                                        Strides{1, 1},
                                                        CoordinateDiff{0, 0},
                                                        CoordinateDiff{0, 0},
                                                        Strides{1, 1});
    auto model = std::make_shared<ov::Model>(OutputVector{conv2, conv3, conv4}, ParameterVector{input});

    {
        pass::Manager m;
        m.register_pass<ov::pass::InitMasks>();
        m.register_pass<ov::pass::PropagateMasks>();
        m.run_passes(model);
    }

    compare_masks(*getMask(weights1), Mask{{1, 2, 4, 8, 10, 11}, {}, {}, {}});
    compare_masks(*getMask(conv1), Mask{{}, {1, 2, 4, 8, 10, 11}, {}, {}});
    compare_masks(*getMask(split->output(0)), Mask{{}, {1}, {}, {}});
    compare_masks(*getMask(split->output(1)), Mask{{}, {0, 2}, {}, {}});
    compare_masks(*getMask(split->output(2)), Mask{{}, {0, 2, 3}, {}, {}});
    compare_masks(*getMask(weights2), Mask{{}, {1}, {}, {}});
    compare_masks(*getMask(conv2), Mask{{}, {}, {}, {}});
    compare_masks(*getMask(weights3), Mask{{}, {0, 2}, {}, {}});
    compare_masks(*getMask(conv3), Mask{{}, {}, {}, {}});
    compare_masks(*getMask(weights4), Mask{{}, {0, 2, 3}, {}, {}});
    compare_masks(*getMask(conv4), Mask{{}, {}, {}, {}});

    {
        pass::Manager m;
        m.register_pass<ov::pass::ShrinkWeights>();
        m.run_passes(model);

        // create reference function
        auto input = std::make_shared<opset10::Parameter>(element::f32, PartialShape{1, 3, 8, 8});

        auto weights1 = opset10::Constant::create(element::f32, {10, 3, 1, 1}, {1});
        auto conv1 = std::make_shared<opset10::Convolution>(input,
                                                            weights1,
                                                            Strides{1, 1},
                                                            CoordinateDiff{0, 0},
                                                            CoordinateDiff{0, 0},
                                                            Strides{1, 1});
        auto split_lengths =
            std::make_shared<opset10::Subtract>(opset10::Constant::create(element::i32, Shape{3}, {-1, 6, 8}),
                                                opset10::Constant::create(element::i32, Shape{3}, {-2, 2, 3}));
        auto split = std::make_shared<opset10::VariadicSplit>(conv1,
                                                              opset10::Constant::create(element::i32, {}, {1}),
                                                              split_lengths);
        auto weights2 = create_constant_with_zeros({8, 1, 1, 1}, {{1, 2}, {}, {}, {}});
        auto conv2 = std::make_shared<opset10::Convolution>(split->output(0),
                                                            weights2,
                                                            Strides{1, 1},
                                                            CoordinateDiff{0, 0},
                                                            CoordinateDiff{0, 0},
                                                            Strides{1, 1});
        auto weights3 = create_constant_with_zeros({8, 4, 1, 1}, {{1, 2}, {}, {}, {}});
        auto conv3 = std::make_shared<opset10::Convolution>(split->output(1),
                                                            weights3,
                                                            Strides{1, 1},
                                                            CoordinateDiff{0, 0},
                                                            CoordinateDiff{0, 0},
                                                            Strides{1, 1});
        auto weights4 = create_constant_with_zeros({8, 5, 1, 1}, {{1, 2}, {}, {}, {}});
        auto conv4 = std::make_shared<opset10::Convolution>(split->output(2),
                                                            weights4,
                                                            Strides{1, 1},
                                                            CoordinateDiff{0, 0},
                                                            CoordinateDiff{0, 0},
                                                            Strides{1, 1});
        auto model_ref = std::make_shared<ov::Model>(NodeVector{conv2, conv3, conv4}, ParameterVector{input});

        auto res = compare_functions(model, model_ref);
        ASSERT_TRUE(res.first) << res.second;
    }
}

TEST(TransformationTests, VariadicSplitMaskPropagationSplitOnFirstAxis) {
    auto input = std::make_shared<opset10::Parameter>(element::f32, PartialShape{10, 3, 8, 8});
    auto weights1 = create_constant_with_zeros({16, 3, 1, 1}, {{1, 2, 4, 8, 10, 11}, {}, {}, {}});
    auto conv1 = std::make_shared<opset10::Convolution>(input,
                                                        weights1,
                                                        Strides{1, 1},
                                                        CoordinateDiff{0, 0},
                                                        CoordinateDiff{0, 0},
                                                        Strides{1, 1});
    auto split = std::make_shared<opset10::VariadicSplit>(conv1,
                                                          opset10::Constant::create(element::i32, {}, {0}),
                                                          opset10::Constant::create(element::i32, Shape{3}, {2, 5, 3}));
    auto weights2 = create_constant_with_zeros({8, 16, 1, 1}, {{1, 2}, {}, {}, {}});
    auto conv2 = std::make_shared<opset10::Convolution>(split->output(0),
                                                        weights2,
                                                        Strides{1, 1},
                                                        CoordinateDiff{0, 0},
                                                        CoordinateDiff{0, 0},
                                                        Strides{1, 1});
    auto weights3 = create_constant_with_zeros({8, 16, 1, 1}, {{1, 2}, {}, {}, {}});
    auto conv3 = std::make_shared<opset10::Convolution>(split->output(1),
                                                        weights3,
                                                        Strides{1, 1},
                                                        CoordinateDiff{0, 0},
                                                        CoordinateDiff{0, 0},
                                                        Strides{1, 1});
    auto weights4 = create_constant_with_zeros({8, 16, 1, 1}, {{1, 2}, {}, {}, {}});
    auto conv4 = std::make_shared<opset10::Convolution>(split->output(2),
                                                        weights4,
                                                        Strides{1, 1},
                                                        CoordinateDiff{0, 0},
                                                        CoordinateDiff{0, 0},
                                                        Strides{1, 1});
    auto model = std::make_shared<ov::Model>(OutputVector{conv2, conv3, conv4}, ParameterVector{input});

    {
        pass::Manager m;
        m.register_pass<ov::pass::InitMasks>();
        m.register_pass<ov::pass::PropagateMasks>();
        m.run_passes(model);
    }

    compare_masks(*getMask(weights1), Mask{{1, 2, 4, 8, 10, 11}, {}, {}, {}});
    compare_masks(*getMask(conv1), Mask{{}, {1, 2, 4, 8, 10, 11}, {}, {}});
    compare_masks(*getMask(split->output(0)), Mask{{}, {1, 2, 4, 8, 10, 11}, {}, {}});
    compare_masks(*getMask(split->output(1)), Mask{{}, {1, 2, 4, 8, 10, 11}, {}, {}});
    compare_masks(*getMask(split->output(2)), Mask{{}, {1, 2, 4, 8, 10, 11}, {}, {}});
    compare_masks(*getMask(weights2), Mask{{}, {1, 2, 4, 8, 10, 11}, {}, {}});
    compare_masks(*getMask(conv2), Mask{{}, {}, {}, {}});
    compare_masks(*getMask(weights3), Mask{{}, {1, 2, 4, 8, 10, 11}, {}, {}});
    compare_masks(*getMask(conv3), Mask{{}, {}, {}, {}});
    compare_masks(*getMask(weights4), Mask{{}, {1, 2, 4, 8, 10, 11}, {}, {}});
    compare_masks(*getMask(conv4), Mask{{}, {}, {}, {}});

    {
        pass::Manager m;
        m.register_pass<ov::pass::ShrinkWeights>();
        m.run_passes(model);

        // create reference function
        auto input = std::make_shared<opset10::Parameter>(element::f32, PartialShape{10, 3, 8, 8});
        auto weights1 = opset10::Constant::create(element::f32, {10, 3, 1, 1}, {1});
        auto conv1 = std::make_shared<opset10::Convolution>(input,
                                                            weights1,
                                                            Strides{1, 1},
                                                            CoordinateDiff{0, 0},
                                                            CoordinateDiff{0, 0},
                                                            Strides{1, 1});
        auto split =
            std::make_shared<opset10::VariadicSplit>(conv1,
                                                     opset10::Constant::create(element::i32, {}, {0}),
                                                     opset10::Constant::create(element::i32, Shape{3}, {2, 5, 3}));
        auto weights2 = create_constant_with_zeros({8, 10, 1, 1}, {{1, 2}, {}, {}, {}});
        auto conv2 = std::make_shared<opset10::Convolution>(split->output(0),
                                                            weights2,
                                                            Strides{1, 1},
                                                            CoordinateDiff{0, 0},
                                                            CoordinateDiff{0, 0},
                                                            Strides{1, 1});
        auto weights3 = create_constant_with_zeros({8, 10, 1, 1}, {{1, 2}, {}, {}, {}});
        auto conv3 = std::make_shared<opset10::Convolution>(split->output(1),
                                                            weights3,
                                                            Strides{1, 1},
                                                            CoordinateDiff{0, 0},
                                                            CoordinateDiff{0, 0},
                                                            Strides{1, 1});
        auto weights4 = create_constant_with_zeros({8, 10, 1, 1}, {{1, 2}, {}, {}, {}});
        auto conv4 = std::make_shared<opset10::Convolution>(split->output(2),
                                                            weights4,
                                                            Strides{1, 1},
                                                            CoordinateDiff{0, 0},
                                                            CoordinateDiff{0, 0},
                                                            Strides{1, 1});
        auto model_ref = std::make_shared<ov::Model>(OutputVector{conv2, conv3, conv4}, ParameterVector{input});

        auto res = compare_functions(model, model_ref);
        ASSERT_TRUE(res.first) << res.second;
    }
}

TEST(TransformationTests, VariadicSplitMaskPropagationInvalidateMaskOnFirstAndThirdOutput) {
    auto input = std::make_shared<opset10::Parameter>(element::f32, PartialShape{1, 3, 8, 8});
    auto weights1 = create_constant_with_zeros({16, 3, 1, 1}, {{1, 2, 4, 8, 10, 11}, {}, {}, {}});
    auto conv1 = std::make_shared<opset10::Convolution>(input,
                                                        weights1,
                                                        Strides{1, 1},
                                                        CoordinateDiff{0, 0},
                                                        CoordinateDiff{0, 0},
                                                        Strides{1, 1});
    auto split = std::make_shared<opset10::VariadicSplit>(conv1,
                                                          opset10::Constant::create(element::i32, {}, {1}),
                                                          opset10::Constant::create(element::i32, Shape{3}, {2, 6, 8}));
    auto weights2 = create_constant_with_zeros({8, 6, 1, 1}, {{1, 2}, {}, {}, {}});
    auto conv2 = std::make_shared<opset10::Convolution>(split->output(1),
                                                        weights2,
                                                        Strides{1, 1},
                                                        CoordinateDiff{0, 0},
                                                        CoordinateDiff{0, 0},
                                                        Strides{1, 1});
    auto model =
        std::make_shared<ov::Model>(OutputVector{split->output(0), conv2, split->output(2)}, ParameterVector{input});

    {
        pass::Manager m;
        m.register_pass<ov::pass::InitMasks>();
        m.register_pass<ov::pass::PropagateMasks>();
        m.run_passes(model);
    }

    compare_masks(*getMask(weights1), Mask{{2, 4}, {}, {}, {}});
    compare_masks(*getMask(conv1), Mask{{}, {2, 4}, {}, {}});
    compare_masks(*getMask(split->output(0)), Mask{{}, {}, {}, {}});
    compare_masks(*getMask(split->output(1)), Mask{{}, {0, 2}, {}, {}});
    compare_masks(*getMask(split->output(2)), Mask{{}, {}, {}, {}});
    compare_masks(*getMask(weights2), Mask{{}, {0, 2}, {}, {}});
    compare_masks(*getMask(conv2), Mask{{}, {}, {}, {}});

    {
        pass::Manager m;
        m.register_pass<ov::pass::ShrinkWeights>();
        m.run_passes(model);

        // create reference function
        auto input = std::make_shared<opset10::Parameter>(element::f32, PartialShape{1, 3, 8, 8});

        auto weights1 = opset10::Constant::create(element::f32, {14, 3, 1, 1}, {1});
        auto conv1 = std::make_shared<opset10::Convolution>(input,
                                                            weights1,
                                                            Strides{1, 1},
                                                            CoordinateDiff{0, 0},
                                                            CoordinateDiff{0, 0},
                                                            Strides{1, 1});
        auto split_lengths =
            std::make_shared<opset10::Subtract>(opset10::Constant::create(element::i32, Shape{3}, {2, 6, 8}),
                                                opset10::Constant::create(element::i32, Shape{3}, {0, 2, 0}));
        auto split = std::make_shared<opset10::VariadicSplit>(conv1,
                                                              opset10::Constant::create(element::i32, {}, {1}),
                                                              split_lengths);
        auto weights2 = create_constant_with_zeros({8, 4, 1, 1}, {{1, 2}, {}, {}, {}});
        auto conv2 = std::make_shared<opset10::Convolution>(split->output(1),
                                                            weights2,
                                                            Strides{1, 1},
                                                            CoordinateDiff{0, 0},
                                                            CoordinateDiff{0, 0},
                                                            Strides{1, 1});
        auto model_ref = std::make_shared<ov::Model>(OutputVector{split->output(0), conv2, split->output(2)},
                                                     ParameterVector{input});

        auto res = compare_functions(model, model_ref);
        ASSERT_TRUE(res.first) << res.second;
    }
}

TEST_F(TransformationTestsF, PruningWithSplitOnSecondAxis) {
    {
        auto input = std::make_shared<opset10::Parameter>(element::f32, PartialShape{1, 3, 8, 8});
        auto weights1 = create_constant_with_zeros({15, 3, 1, 1}, {{1, 2, 4, 8, 10}, {}, {}, {}});
        auto conv1 = std::make_shared<opset10::Convolution>(input,
                                                            weights1,
                                                            Strides{1, 1},
                                                            CoordinateDiff{0, 0},
                                                            CoordinateDiff{0, 0},
                                                            Strides{1, 1});
        auto split = std::make_shared<opset10::Split>(conv1, opset10::Constant::create(element::i32, {}, {1}), 3);
        auto weights2 = create_constant_with_zeros({8, 5, 1, 1}, {{1, 2}, {}, {}, {}});
        auto conv2 = std::make_shared<opset10::Convolution>(split->output(0),
                                                            weights2,
                                                            Strides{1, 1},
                                                            CoordinateDiff{0, 0},
                                                            CoordinateDiff{0, 0},
                                                            Strides{1, 1});
        auto weights3 = create_constant_with_zeros({8, 5, 1, 1}, {{1, 2}, {}, {}, {}});
        auto conv3 = std::make_shared<opset10::Convolution>(split->output(1),
                                                            weights3,
                                                            Strides{1, 1},
                                                            CoordinateDiff{0, 0},
                                                            CoordinateDiff{0, 0},
                                                            Strides{1, 1});
        auto weights4 = create_constant_with_zeros({8, 5, 1, 1}, {{1, 2}, {}, {}, {}});
        auto conv4 = std::make_shared<opset10::Convolution>(split->output(2),
                                                            weights4,
                                                            Strides{1, 1},
                                                            CoordinateDiff{0, 0},
                                                            CoordinateDiff{0, 0},
                                                            Strides{1, 1});
        model = std::make_shared<ov::Model>(OutputVector{conv2, conv3, conv4}, ParameterVector{input});
    }

    {
        auto input = std::make_shared<opset10::Parameter>(element::f32, PartialShape{1, 3, 8, 8});

        auto weights1 = opset10::Constant::create(element::f32, {10, 3, 1, 1}, {1});
        auto conv1 = std::make_shared<opset10::Convolution>(input,
                                                            weights1,
                                                            Strides{1, 1},
                                                            CoordinateDiff{0, 0},
                                                            CoordinateDiff{0, 0},
                                                            Strides{1, 1});
        auto split_lengths = opset10::Constant::create(element::i64, Shape{3}, {2, 4, 4});
        auto split = std::make_shared<opset10::VariadicSplit>(conv1,
                                                              opset10::Constant::create(element::i32, {}, {1}),
                                                              split_lengths);
        auto weights2 = create_constant_with_zeros({8, 2, 1, 1}, {{1, 2}, {}, {}, {}});
        auto conv2 = std::make_shared<opset10::Convolution>(split->output(0),
                                                            weights2,
                                                            Strides{1, 1},
                                                            CoordinateDiff{0, 0},
                                                            CoordinateDiff{0, 0},
                                                            Strides{1, 1});
        auto weights3 = create_constant_with_zeros({8, 4, 1, 1}, {{1, 2}, {}, {}, {}});
        auto conv3 = std::make_shared<opset10::Convolution>(split->output(1),
                                                            weights3,
                                                            Strides{1, 1},
                                                            CoordinateDiff{0, 0},
                                                            CoordinateDiff{0, 0},
                                                            Strides{1, 1});
        auto weights4 = create_constant_with_zeros({8, 4, 1, 1}, {{1, 2}, {}, {}, {}});
        auto conv4 = std::make_shared<opset10::Convolution>(split->output(2),
                                                            weights4,
                                                            Strides{1, 1},
                                                            CoordinateDiff{0, 0},
                                                            CoordinateDiff{0, 0},
                                                            Strides{1, 1});
        model_ref = std::make_shared<ov::Model>(NodeVector{conv2, conv3, conv4}, ParameterVector{input});
    }

    manager.register_pass<ov::pass::Pruning>();
    comparator.enable(FunctionsComparator::CmpValues::CONST_VALUES);
    comparator.enable(FunctionsComparator::CmpValues::ATTRIBUTES);
    comparator.enable(FunctionsComparator::CmpValues::ACCURACY);
}

TEST_F(TransformationTestsF, PruningWithSplitOnFirstAxis) {
    {
        auto input = std::make_shared<opset10::Parameter>(element::f32, PartialShape{6, 3, 8, 8});
        auto weights1 = create_constant_with_zeros({15, 3, 1, 1}, {{1, 2, 4, 8, 10}, {}, {}, {}});
        auto conv1 = std::make_shared<opset10::Convolution>(input,
                                                            weights1,
                                                            Strides{1, 1},
                                                            CoordinateDiff{0, 0},
                                                            CoordinateDiff{0, 0},
                                                            Strides{1, 1});
        auto split = std::make_shared<opset10::Split>(conv1, opset10::Constant::create(element::i32, {}, {0}), 3);
        auto weights2 = create_constant_with_zeros({8, 15, 1, 1}, {{1, 2}, {}, {}, {}});
        auto conv2 = std::make_shared<opset10::Convolution>(split->output(0),
                                                            weights2,
                                                            Strides{1, 1},
                                                            CoordinateDiff{0, 0},
                                                            CoordinateDiff{0, 0},
                                                            Strides{1, 1});
        auto weights3 = create_constant_with_zeros({8, 15, 1, 1}, {{1, 2}, {}, {}, {}});
        auto conv3 = std::make_shared<opset10::Convolution>(split->output(1),
                                                            weights3,
                                                            Strides{1, 1},
                                                            CoordinateDiff{0, 0},
                                                            CoordinateDiff{0, 0},
                                                            Strides{1, 1});
        auto weights4 = create_constant_with_zeros({8, 15, 1, 1}, {{1, 2}, {}, {}, {}});
        auto conv4 = std::make_shared<opset10::Convolution>(split->output(2),
                                                            weights4,
                                                            Strides{1, 1},
                                                            CoordinateDiff{0, 0},
                                                            CoordinateDiff{0, 0},
                                                            Strides{1, 1});
        model = std::make_shared<ov::Model>(OutputVector{conv2, conv3, conv4}, ParameterVector{input});
    }

    {
        auto input = std::make_shared<opset10::Parameter>(element::f32, PartialShape{6, 3, 8, 8});

        auto weights1 = opset10::Constant::create(element::f32, {10, 3, 1, 1}, {1});
        auto conv1 = std::make_shared<opset10::Convolution>(input,
                                                            weights1,
                                                            Strides{1, 1},
                                                            CoordinateDiff{0, 0},
                                                            CoordinateDiff{0, 0},
                                                            Strides{1, 1});
        auto split = std::make_shared<opset10::Split>(conv1, opset10::Constant::create(element::i32, {}, {0}), 3);
        auto weights2 = create_constant_with_zeros({8, 10, 1, 1}, {{1, 2}, {}, {}, {}});
        auto conv2 = std::make_shared<opset10::Convolution>(split->output(0),
                                                            weights2,
                                                            Strides{1, 1},
                                                            CoordinateDiff{0, 0},
                                                            CoordinateDiff{0, 0},
                                                            Strides{1, 1});
        auto weights3 = create_constant_with_zeros({8, 10, 1, 1}, {{1, 2}, {}, {}, {}});
        auto conv3 = std::make_shared<opset10::Convolution>(split->output(1),
                                                            weights3,
                                                            Strides{1, 1},
                                                            CoordinateDiff{0, 0},
                                                            CoordinateDiff{0, 0},
                                                            Strides{1, 1});
        auto weights4 = create_constant_with_zeros({8, 10, 1, 1}, {{1, 2}, {}, {}, {}});
        auto conv4 = std::make_shared<opset10::Convolution>(split->output(2),
                                                            weights4,
                                                            Strides{1, 1},
                                                            CoordinateDiff{0, 0},
                                                            CoordinateDiff{0, 0},
                                                            Strides{1, 1});
        model_ref = std::make_shared<ov::Model>(NodeVector{conv2, conv3, conv4}, ParameterVector{input});
    }

    manager.register_pass<ov::pass::Pruning>();
    comparator.enable(FunctionsComparator::CmpValues::CONST_VALUES);
    comparator.enable(FunctionsComparator::CmpValues::ATTRIBUTES);
    comparator.enable(FunctionsComparator::CmpValues::ACCURACY);
}

TEST(TransformationTests, SplitMaskPropagationSplitOnSecondAxis) {
    auto input = std::make_shared<opset10::Parameter>(element::f32, PartialShape{1, 3, 8, 8});
    auto weights1 = create_constant_with_zeros({15, 3, 1, 1}, {{1, 2, 4, 8, 10}, {}, {}, {}});
    auto conv1 = std::make_shared<opset10::Convolution>(input,
                                                        weights1,
                                                        Strides{1, 1},
                                                        CoordinateDiff{0, 0},
                                                        CoordinateDiff{0, 0},
                                                        Strides{1, 1});
    auto split = std::make_shared<opset10::Split>(conv1, opset10::Constant::create(element::i32, {}, {1}), 3);
    auto weights2 = create_constant_with_zeros({8, 5, 1, 1}, {{1, 2}, {}, {}, {}});
    auto conv2 = std::make_shared<opset10::Convolution>(split->output(0),
                                                        weights2,
                                                        Strides{1, 1},
                                                        CoordinateDiff{0, 0},
                                                        CoordinateDiff{0, 0},
                                                        Strides{1, 1});
    auto weights3 = create_constant_with_zeros({8, 5, 1, 1}, {{1, 2}, {}, {}, {}});
    auto conv3 = std::make_shared<opset10::Convolution>(split->output(1),
                                                        weights3,
                                                        Strides{1, 1},
                                                        CoordinateDiff{0, 0},
                                                        CoordinateDiff{0, 0},
                                                        Strides{1, 1});
    auto weights4 = create_constant_with_zeros({8, 5, 1, 1}, {{1, 2}, {}, {}, {}});
    auto conv4 = std::make_shared<opset10::Convolution>(split->output(2),
                                                        weights4,
                                                        Strides{1, 1},
                                                        CoordinateDiff{0, 0},
                                                        CoordinateDiff{0, 0},
                                                        Strides{1, 1});
    auto model = std::make_shared<ov::Model>(OutputVector{conv2, conv3, conv4}, ParameterVector{input});

    {
        pass::Manager m;
        m.register_pass<ov::pass::InitMasks>();
        m.register_pass<ov::pass::PropagateMasks>();
        m.run_passes(model);
    }

    compare_masks(*getMask(weights1), Mask{{1, 2, 4, 8, 10}, {}, {}, {}});
    compare_masks(*getMask(conv1), Mask{{}, {1, 2, 4, 8, 10}, {}, {}});
    compare_masks(*getMask(split->output(0)), Mask{{}, {1, 2, 4}, {}, {}});
    compare_masks(*getMask(split->output(1)), Mask{{}, {3}, {}, {}});
    compare_masks(*getMask(split->output(2)), Mask{{}, {0}, {}, {}});
    compare_masks(*getMask(weights2), Mask{{}, {1, 2, 4}, {}, {}});
    compare_masks(*getMask(conv2), Mask{{}, {}, {}, {}});
    compare_masks(*getMask(weights3), Mask{{}, {3}, {}, {}});
    compare_masks(*getMask(conv3), Mask{{}, {}, {}, {}});
    compare_masks(*getMask(weights4), Mask{{}, {0}, {}, {}});
    compare_masks(*getMask(conv4), Mask{{}, {}, {}, {}});

    {
        pass::Manager m;
        m.register_pass<ov::pass::ShrinkWeights>();
        m.run_passes(model);

        auto input = std::make_shared<opset10::Parameter>(element::f32, PartialShape{1, 3, 8, 8});

        auto weights1 = opset10::Constant::create(element::f32, {10, 3, 1, 1}, {1});
        auto conv1 = std::make_shared<opset10::Convolution>(input,
                                                            weights1,
                                                            Strides{1, 1},
                                                            CoordinateDiff{0, 0},
                                                            CoordinateDiff{0, 0},
                                                            Strides{1, 1});
        auto split_lengths = opset10::Constant::create(element::i64, Shape{3}, {2, 4, 4});
        auto split = std::make_shared<opset10::VariadicSplit>(conv1,
                                                              opset10::Constant::create(element::i32, {}, {1}),
                                                              split_lengths);
        auto weights2 = create_constant_with_zeros({8, 2, 1, 1}, {{1, 2}, {}, {}, {}});
        auto conv2 = std::make_shared<opset10::Convolution>(split->output(0),
                                                            weights2,
                                                            Strides{1, 1},
                                                            CoordinateDiff{0, 0},
                                                            CoordinateDiff{0, 0},
                                                            Strides{1, 1});
        auto weights3 = create_constant_with_zeros({8, 4, 1, 1}, {{1, 2}, {}, {}, {}});
        auto conv3 = std::make_shared<opset10::Convolution>(split->output(1),
                                                            weights3,
                                                            Strides{1, 1},
                                                            CoordinateDiff{0, 0},
                                                            CoordinateDiff{0, 0},
                                                            Strides{1, 1});
        auto weights4 = create_constant_with_zeros({8, 4, 1, 1}, {{1, 2}, {}, {}, {}});
        auto conv4 = std::make_shared<opset10::Convolution>(split->output(2),
                                                            weights4,
                                                            Strides{1, 1},
                                                            CoordinateDiff{0, 0},
                                                            CoordinateDiff{0, 0},
                                                            Strides{1, 1});
        auto model_ref = std::make_shared<ov::Model>(NodeVector{conv2, conv3, conv4}, ParameterVector{input});

        auto res = compare_functions(model, model_ref);
        ASSERT_TRUE(res.first) << res.second;
    }
}

TEST(TransformationTests, SplitMaskPropagationSplitOnFirstAxis) {
    auto input = std::make_shared<opset10::Parameter>(element::f32, PartialShape{6, 3, 8, 8});
    auto weights1 = create_constant_with_zeros({15, 3, 1, 1}, {{1, 2, 4, 8, 10}, {}, {}, {}});
    auto conv1 = std::make_shared<opset10::Convolution>(input,
                                                        weights1,
                                                        Strides{1, 1},
                                                        CoordinateDiff{0, 0},
                                                        CoordinateDiff{0, 0},
                                                        Strides{1, 1});
    auto split = std::make_shared<opset10::Split>(conv1, opset10::Constant::create(element::i32, {}, {0}), 3);
    auto weights2 = create_constant_with_zeros({8, 15, 1, 1}, {{1, 2}, {}, {}, {}});
    auto conv2 = std::make_shared<opset10::Convolution>(split->output(0),
                                                        weights2,
                                                        Strides{1, 1},
                                                        CoordinateDiff{0, 0},
                                                        CoordinateDiff{0, 0},
                                                        Strides{1, 1});
    auto weights3 = create_constant_with_zeros({8, 15, 1, 1}, {{1, 2}, {}, {}, {}});
    auto conv3 = std::make_shared<opset10::Convolution>(split->output(1),
                                                        weights3,
                                                        Strides{1, 1},
                                                        CoordinateDiff{0, 0},
                                                        CoordinateDiff{0, 0},
                                                        Strides{1, 1});
    auto weights4 = create_constant_with_zeros({8, 15, 1, 1}, {{1, 2}, {}, {}, {}});
    auto conv4 = std::make_shared<opset10::Convolution>(split->output(2),
                                                        weights4,
                                                        Strides{1, 1},
                                                        CoordinateDiff{0, 0},
                                                        CoordinateDiff{0, 0},
                                                        Strides{1, 1});
    auto model = std::make_shared<ov::Model>(OutputVector{conv2, conv3, conv4}, ParameterVector{input});

    {
        pass::Manager m;
        m.register_pass<ov::pass::InitMasks>();
        m.register_pass<ov::pass::PropagateMasks>();
        m.run_passes(model);
    }

    compare_masks(*getMask(weights1), Mask{{1, 2, 4, 8, 10}, {}, {}, {}});
    compare_masks(*getMask(conv1), Mask{{}, {1, 2, 4, 8, 10}, {}, {}});
    compare_masks(*getMask(split->output(0)), Mask{{}, {1, 2, 4, 8, 10}, {}, {}});
    compare_masks(*getMask(split->output(1)), Mask{{}, {1, 2, 4, 8, 10}, {}, {}});
    compare_masks(*getMask(split->output(2)), Mask{{}, {1, 2, 4, 8, 10}, {}, {}});
    compare_masks(*getMask(weights2), Mask{{}, {1, 2, 4, 8, 10}, {}, {}});
    compare_masks(*getMask(conv2), Mask{{}, {}, {}, {}});
    compare_masks(*getMask(weights3), Mask{{}, {1, 2, 4, 8, 10}, {}, {}});
    compare_masks(*getMask(conv3), Mask{{}, {}, {}, {}});
    compare_masks(*getMask(weights4), Mask{{}, {1, 2, 4, 8, 10}, {}, {}});
    compare_masks(*getMask(conv4), Mask{{}, {}, {}, {}});

    {
        pass::Manager m;
        m.register_pass<ov::pass::ShrinkWeights>();
        m.run_passes(model);

        auto input = std::make_shared<opset10::Parameter>(element::f32, PartialShape{6, 3, 8, 8});

        auto weights1 = opset10::Constant::create(element::f32, {10, 3, 1, 1}, {1});
        auto conv1 = std::make_shared<opset10::Convolution>(input,
                                                            weights1,
                                                            Strides{1, 1},
                                                            CoordinateDiff{0, 0},
                                                            CoordinateDiff{0, 0},
                                                            Strides{1, 1});
        auto split = std::make_shared<opset10::Split>(conv1, opset10::Constant::create(element::i32, {}, {0}), 3);
        auto weights2 = create_constant_with_zeros({8, 10, 1, 1}, {{1, 2}, {}, {}, {}});
        auto conv2 = std::make_shared<opset10::Convolution>(split->output(0),
                                                            weights2,
                                                            Strides{1, 1},
                                                            CoordinateDiff{0, 0},
                                                            CoordinateDiff{0, 0},
                                                            Strides{1, 1});
        auto weights3 = create_constant_with_zeros({8, 10, 1, 1}, {{1, 2}, {}, {}, {}});
        auto conv3 = std::make_shared<opset10::Convolution>(split->output(1),
                                                            weights3,
                                                            Strides{1, 1},
                                                            CoordinateDiff{0, 0},
                                                            CoordinateDiff{0, 0},
                                                            Strides{1, 1});
        auto weights4 = create_constant_with_zeros({8, 10, 1, 1}, {{1, 2}, {}, {}, {}});
        auto conv4 = std::make_shared<opset10::Convolution>(split->output(2),
                                                            weights4,
                                                            Strides{1, 1},
                                                            CoordinateDiff{0, 0},
                                                            CoordinateDiff{0, 0},
                                                            Strides{1, 1});
        auto model_ref = std::make_shared<ov::Model>(NodeVector{conv2, conv3, conv4}, ParameterVector{input});

        auto res = compare_functions(model, model_ref);
        ASSERT_TRUE(res.first) << res.second;
    }
}

TEST(TransformationTests, SplitMaskPropagationInvalidateMaskOnFirstAndThirdOutput) {
    auto input = std::make_shared<opset10::Parameter>(element::f32, PartialShape{1, 3, 8, 8});
    auto weights1 = create_constant_with_zeros({15, 3, 1, 1}, {{1, 2, 4, 6, 8, 10, 11}, {}, {}, {}});
    auto conv1 = std::make_shared<opset10::Convolution>(input,
                                                        weights1,
                                                        Strides{1, 1},
                                                        CoordinateDiff{0, 0},
                                                        CoordinateDiff{0, 0},
                                                        Strides{1, 1});
    auto split = std::make_shared<opset10::Split>(conv1, opset10::Constant::create(element::i32, {}, {1}), 3);
    auto weights2 = create_constant_with_zeros({8, 5, 1, 1}, {{1, 2}, {}, {}, {}});
    auto conv2 = std::make_shared<opset10::Convolution>(split->output(1),
                                                        weights2,
                                                        Strides{1, 1},
                                                        CoordinateDiff{0, 0},
                                                        CoordinateDiff{0, 0},
                                                        Strides{1, 1});
    auto model =
        std::make_shared<ov::Model>(OutputVector{split->output(0), conv2, split->output(2)}, ParameterVector{input});

    {
        pass::Manager m;
        m.register_pass<ov::pass::InitMasks>();
        m.register_pass<ov::pass::PropagateMasks>();
        m.run_passes(model);
    }

    compare_masks(*getMask(weights1), Mask{{6, 8}, {}, {}, {}});
    compare_masks(*getMask(conv1), Mask{{}, {6, 8}, {}, {}});
    compare_masks(*getMask(split->output(0)), Mask{{}, {}, {}, {}});
    compare_masks(*getMask(split->output(1)), Mask{{}, {1, 3}, {}, {}});
    compare_masks(*getMask(split->output(2)), Mask{{}, {}, {}, {}});
    compare_masks(*getMask(weights2), Mask{{}, {1, 3}, {}, {}});
    compare_masks(*getMask(conv2), Mask{{}, {}, {}, {}});

    {
        pass::Manager m;
        m.register_pass<ov::pass::ShrinkWeights>();
        m.run_passes(model);

        // create reference function
        auto input = std::make_shared<opset10::Parameter>(element::f32, PartialShape{1, 3, 8, 8});

        auto weights1 = opset10::Constant::create(element::f32, {13, 3, 1, 1}, {1});
        auto conv1 = std::make_shared<opset10::Convolution>(input,
                                                            weights1,
                                                            Strides{1, 1},
                                                            CoordinateDiff{0, 0},
                                                            CoordinateDiff{0, 0},
                                                            Strides{1, 1});
        auto split_lengths = opset10::Constant::create(element::i64, Shape{3}, {5, 3, 5});
        auto split = std::make_shared<opset10::VariadicSplit>(conv1,
                                                              opset10::Constant::create(element::i32, {}, {1}),
                                                              split_lengths);
        auto weights2 = create_constant_with_zeros({8, 3, 1, 1}, {{1, 2}, {}, {}, {}});
        auto conv2 = std::make_shared<opset10::Convolution>(split->output(1),
                                                            weights2,
                                                            Strides{1, 1},
                                                            CoordinateDiff{0, 0},
                                                            CoordinateDiff{0, 0},
                                                            Strides{1, 1});
        auto model_ref = std::make_shared<ov::Model>(OutputVector{split->output(0), conv2, split->output(2)},
                                                     ParameterVector{input});

        auto res = compare_functions(model, model_ref);
        ASSERT_TRUE(res.first) << res.second;
    }
}

TEST_F(TransformationTestsF, PruningReshapeNegativeOne) {
    {
        auto input = std::make_shared<opset10::Parameter>(element::f32, Shape{1, 2, 3});
        auto weights1 = create_constant_with_zeros({1, 3, 12}, {{}, {}, {}});
        auto matmul1 = std::make_shared<opset10::MatMul>(input, weights1);
        auto reshape =
            std::make_shared<opset10::Reshape>(matmul1,
                                               opset10::Constant::create(element::i32, Shape{4}, {0, 2, 6, -1}),
                                               true);

        auto weights2 = create_constant_with_zeros({1, 3, 6}, {{}, {}, {1, 2}});
        auto matmul2 = std::make_shared<opset10::MatMul>(input, weights2);

        auto matmul3 = std::make_shared<opset10::MatMul>(matmul2, reshape);

        model = std::make_shared<ov::Model>(OutputVector{matmul3}, ParameterVector{input});
    }
    {
        auto input = std::make_shared<opset10::Parameter>(element::f32, Shape{1, 2, 3});
        auto weights1 = create_constant_with_zeros({1, 3, 8}, {{}, {}, {}});
        auto matmul1 = std::make_shared<opset10::MatMul>(input, weights1);
        auto reshape =
            std::make_shared<opset10::Reshape>(matmul1,
                                               opset10::Constant::create(element::i32, Shape{4}, {0, 2, 4, -1}),
                                               true);

        auto weights2 = create_constant_with_zeros({1, 3, 4}, {{}, {}, {}});
        auto matmul2 = std::make_shared<opset10::MatMul>(input, weights2);

        auto matmul3 = std::make_shared<opset10::MatMul>(matmul2, reshape);

        model_ref = std::make_shared<ov::Model>(OutputVector{matmul3}, ParameterVector{input});
    }
    manager.register_pass<ov::pass::Pruning>();
    comparator.enable(FunctionsComparator::CmpValues::CONST_VALUES);
    comparator.enable(FunctionsComparator::CmpValues::ATTRIBUTES);
    comparator.enable(FunctionsComparator::CmpValues::ACCURACY);
}

TEST_F(TransformationTestsF, PruningReshapeNegativeOneNonConstantShape) {
    {
        auto input = std::make_shared<opset10::Parameter>(element::f32, Shape{1, 2, 3});
        auto weights1 = create_constant_with_zeros({1, 3, 12}, {{}, {}, {}});
        auto matmul1 = std::make_shared<opset10::MatMul>(input, weights1);

        auto shape = std::make_shared<opset10::ShapeOf>(matmul1);
        auto second_dim = std::make_shared<opset10::Gather>(shape,
                                                            opset10::Constant::create(element::i32, Shape{1}, {1}),
                                                            opset10::Constant::create(element::i32, Shape{1}, {0}));
        auto concat =
            std::make_shared<opset10::Concat>(OutputVector{opset10::Constant::create(element::i64, Shape{1}, {0}),
                                                           second_dim,
                                                           opset10::Constant::create(element::i64, Shape{1}, {6}),
                                                           opset10::Constant::create(element::i64, Shape{1}, {-1})},
                                              0);
        auto reshape = std::make_shared<opset10::Reshape>(matmul1, concat, true);

        auto weights2 = create_constant_with_zeros({1, 3, 6}, {{}, {}, {1, 2}});
        auto matmul2 = std::make_shared<opset10::MatMul>(input, weights2);

        auto matmul3 = std::make_shared<opset10::MatMul>(matmul2, reshape);

        model = std::make_shared<ov::Model>(OutputVector{matmul3}, ParameterVector{input});
    }
    {
        auto input = std::make_shared<opset10::Parameter>(element::f32, Shape{1, 2, 3});
        auto weights1 = create_constant_with_zeros({1, 3, 8}, {{}, {}, {}});
        auto matmul1 = std::make_shared<opset10::MatMul>(input, weights1);

        auto shape = std::make_shared<opset10::ShapeOf>(matmul1);
        auto second_dim = std::make_shared<opset10::Gather>(shape,
                                                            opset10::Constant::create(element::i32, Shape{1}, {1}),
                                                            opset10::Constant::create(element::i32, Shape{1}, {0}));
        auto concat =
            std::make_shared<opset10::Concat>(OutputVector{opset10::Constant::create(element::i64, Shape{1}, {0}),
                                                           second_dim,
                                                           opset10::Constant::create(element::i64, Shape{1}, {6}),
                                                           opset10::Constant::create(element::i64, Shape{1}, {-1})},
                                              0);
        auto sub = std::make_shared<opset10::Subtract>(concat,
                                                       opset10::Constant::create(element::i64, Shape{4}, {0, 0, 2, 0}));
        auto reshape = std::make_shared<opset10::Reshape>(matmul1, sub, true);

        auto weights2 = create_constant_with_zeros({1, 3, 4}, {{}, {}, {}});
        auto matmul2 = std::make_shared<opset10::MatMul>(input, weights2);

        auto matmul3 = std::make_shared<opset10::MatMul>(matmul2, reshape);

        model_ref = std::make_shared<ov::Model>(OutputVector{matmul3}, ParameterVector{input});
    }
    manager.register_pass<ov::pass::Pruning>();
    comparator.enable(FunctionsComparator::CmpValues::CONST_VALUES);
    comparator.enable(FunctionsComparator::CmpValues::ATTRIBUTES);
    comparator.enable(FunctionsComparator::CmpValues::ACCURACY);
}<|MERGE_RESOLUTION|>--- conflicted
+++ resolved
@@ -7,39 +7,23 @@
 #include <gtest/gtest.h>
 
 #include <memory>
-<<<<<<< HEAD
-#include <ngraph/pass/serialize.hpp>
-#include <ngraph/pass/visualize_tree.hpp>
-#include <openvino/core/model.hpp>
-#include <openvino/op/util/attr_types.hpp>
-#include <openvino/op/util/pad_base.hpp>
-#include <openvino/opsets/opset10.hpp>
-#include <openvino/pass/manager.hpp>
-#include <openvino/util/env_util.hpp>
-#include <pruning.hpp>
-=======
->>>>>>> 936dc051
 #include <queue>
 #include <string>
 
 #include "common_test_utils/ov_test_utils.hpp"
 #include "inference_engine.hpp"
 #include "mask_attribute.hpp"
-#include "ngraph/coordinate_transform.hpp"
+#include "openvino/reference/utils/coordinate_transform.hpp"
 #include "openvino/core/model.hpp"
 #include "openvino/op/util/attr_types.hpp"
 #include "openvino/op/util/pad_base.hpp"
 #include "openvino/opsets/opset10.hpp"
 #include "openvino/opsets/opset12.hpp"
-<<<<<<< HEAD
-#include "openvino/reference/utils/coordinate_transform.hpp"
-=======
 #include "openvino/pass/manager.hpp"
 #include "openvino/pass/serialize.hpp"
 #include "openvino/pass/visualize_tree.hpp"
 #include "openvino/util/env_util.hpp"
 #include "transformations/init_node_info.hpp"
->>>>>>> 936dc051
 
 #define VISUALIZE_TESTS_TREE false
 #define VISUALIZE_TREE_ROOT  "/tmp/"
@@ -67,13 +51,8 @@
             Coordinate coord_end(shape);
             coord_end[dim] = dim_value + 1;
 
-<<<<<<< HEAD
             NGRAPH_SUPPRESS_DEPRECATED_START
             ov::CoordinateTransform iter(shape, coord_begin, coord_end);
-=======
-            OPENVINO_SUPPRESS_DEPRECATED_START
-            ngraph::CoordinateTransform iter(shape, coord_begin, coord_end);
->>>>>>> 936dc051
             for (const Coordinate& coord : iter) {
                 values[iter.index(coord)] = 0;
             }
@@ -158,13 +137,8 @@
     Shape input_shape{1, 3, 64, 64};
     Shape weights_shape{6, 3, 3, 3};
     std::vector<double> values(shape_size(weights_shape), 1);
-<<<<<<< HEAD
     NGRAPH_SUPPRESS_DEPRECATED_START
     ov::CoordinateTransform iter(weights_shape, {0, 1, 0, 0}, {6, 2, 3, 3});
-=======
-    OPENVINO_SUPPRESS_DEPRECATED_START
-    ngraph::CoordinateTransform iter(weights_shape, {0, 1, 0, 0}, {6, 2, 3, 3});
->>>>>>> 936dc051
     for (const Coordinate& coord : iter) {
         values[iter.index(coord)] = 0;
     }
