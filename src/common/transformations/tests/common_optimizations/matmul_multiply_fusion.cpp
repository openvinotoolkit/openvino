// Copyright (C) 2018-2024 Intel Corporation
// SPDX-License-Identifier: Apache-2.0
//

#include "transformations/common_optimizations/matmul_multiply_fusion.hpp"

#include <gtest/gtest.h>

#include "common_test_utils/ov_test_utils.hpp"
#include "openvino/core/model.hpp"
#include "openvino/opsets/opset8.hpp"
#include "openvino/pass/manager.hpp"
#include "ov_ops/type_relaxed.hpp"
#include "transformations/rt_info/dequantization_node.hpp"

using namespace ov;

TEST_F(TransformationTestsF, MatMulMultiplyFusionConstantWeightsScalarConstant) {
    {
        auto data = std::make_shared<opset8::Parameter>(element::f32, Shape{4, 3});
        auto weights = opset8::Constant::create(element::f32, Shape{3, 2}, {1, 2, 3, 4, 5, 6});
        auto matmul = std::make_shared<opset8::MatMul>(data, weights);
        auto mul_const = opset8::Constant::create(element::f32, Shape{}, {2});
        auto mul = std::make_shared<opset8::Multiply>(matmul, mul_const);
        model = std::make_shared<Model>(NodeVector{mul}, ParameterVector{data});

        manager.register_pass<ov::pass::MatMulMultiplyFusion>();
    }

    {
        auto data = std::make_shared<opset8::Parameter>(element::f32, Shape{4, 3});
        auto weights = opset8::Constant::create(element::f32, Shape{3, 2}, {2, 4, 6, 8, 10, 12});
        auto matmul = std::make_shared<opset8::MatMul>(data, weights);
        model_ref = std::make_shared<Model>(NodeVector{matmul}, ParameterVector{data});
    }
    comparator.enable(FunctionsComparator::CmpValues::CONST_VALUES);
}

TEST_F(TransformationTestsF, MatMulMultiplyFusionConstantWeightsNonScalarConstant) {
    {
        auto data = std::make_shared<opset8::Parameter>(element::f32, Shape{1, 2, 4, 3});
        auto weights = opset8::Constant::create(element::f32, Shape{3, 2}, {1, 2, 3, 4, 5, 6});
        auto matmul = std::make_shared<opset8::MatMul>(data, weights);
        auto mul_const = opset8::Constant::create(element::f32, Shape{1, 1, 1, 2}, {2, 3});
        auto mul = std::make_shared<opset8::Multiply>(matmul, mul_const);
        model = std::make_shared<Model>(NodeVector{mul}, ParameterVector{data});

        manager.register_pass<ov::pass::MatMulMultiplyFusion>();
    }

    {
        auto data = std::make_shared<opset8::Parameter>(element::f32, Shape{1, 2, 4, 3});
        auto weights = opset8::Constant::create(element::f32, Shape{1, 1, 3, 2}, {2, 6, 6, 12, 10, 18});
        auto matmul = std::make_shared<opset8::MatMul>(data, weights);
        model_ref = std::make_shared<Model>(NodeVector{matmul}, ParameterVector{data});
    }
    comparator.enable(FunctionsComparator::CmpValues::CONST_VALUES);
}

TEST_F(TransformationTestsF, MatMulMultiplyFusionConstantTransposedWeightsNonScalarConstant) {
    {
        auto data = std::make_shared<opset8::Parameter>(element::f32, Shape{1, 2, 4, 3});
        auto weights = opset8::Constant::create(element::f32, Shape{2, 3}, {1, 2, 3, 4, 5, 6});
        auto matmul = std::make_shared<opset8::MatMul>(data, weights, false, true);
        auto mul_const = opset8::Constant::create(element::f32, Shape{1, 1, 1, 2}, {2, 3});
        auto mul = std::make_shared<opset8::Multiply>(matmul, mul_const);
        model = std::make_shared<Model>(NodeVector{mul}, ParameterVector{data});

        manager.register_pass<ov::pass::MatMulMultiplyFusion>();
    }

    {
        auto data = std::make_shared<opset8::Parameter>(element::f32, Shape{1, 2, 4, 3});
        auto weights = opset8::Constant::create(element::f32, Shape{1, 1, 2, 3}, {2, 4, 6, 12, 15, 18});
        auto matmul = std::make_shared<opset8::MatMul>(data, weights, false, true);
        model_ref = std::make_shared<Model>(NodeVector{matmul}, ParameterVector{data});
    }
    comparator.enable(FunctionsComparator::CmpValues::CONST_VALUES);
}

TEST_F(TransformationTestsF, MatMulMultiplyFusionNonConstantTransposedWeightsNonScalarConstant) {
    {
        auto data = std::make_shared<opset8::Parameter>(element::f32, Shape{2, 3});
        auto weights = opset8::Constant::create(element::f32, Shape{2, 3}, {1});
        auto matmul = std::make_shared<opset8::MatMul>(data, weights, false, true);
        auto mul_const = opset8::Constant::create(element::f32, Shape{1, 2}, {1, 1});
        auto mul = std::make_shared<opset8::Multiply>(matmul, mul_const);
        model = std::make_shared<Model>(NodeVector{mul}, ParameterVector{data});

        manager.register_pass<ov::pass::MatMulMultiplyFusion>();
    }

    {
        auto data = std::make_shared<opset8::Parameter>(element::f32, Shape{2, 3});
        auto weights = opset8::Constant::create(element::f32, Shape{2, 3}, {1});
        auto matmul = std::make_shared<opset8::MatMul>(data, weights, false, true);
        model_ref = std::make_shared<Model>(NodeVector{matmul}, ParameterVector{data});
    }
    comparator.enable(FunctionsComparator::CmpValues::CONST_VALUES);
}

TEST_F(TransformationTestsF, MatMulMultiplyFusionConstantWeightsMarkedToKeepSrcPrecision) {
    {
        auto data = std::make_shared<opset8::Parameter>(element::f32, Shape{1, 2, 4, 3});
        auto weights = opset8::Constant::create(element::i8, Shape{3, 2}, {1, 2, 3, 4, 5, 6});
<<<<<<< HEAD
        auto mul_dequantized = std::make_shared<opset8::Multiply>(weights, weights);
        mark_as_dequantization_node(mul_dequantized);
        auto convert = std::make_shared<ov::op::v0::Convert>(mul_dequantized, ov::element::f32);
        auto matmul = std::make_shared<opset8::MatMul>(data, convert);
=======
        auto dequantization_convert = std::make_shared<ov::op::v0::Convert>(weights, ov::element::f32);
        auto dequantization_scale = opset8::Constant::create(element::f32, Shape{}, {2});
        auto dequantization_multiply = std::make_shared<opset8::Multiply>(dequantization_convert, dequantization_scale );
        mark_as_dequantization_node(dequantization_multiply);
        auto matmul = std::make_shared<opset8::MatMul>(data, dequantization_multiply);
>>>>>>> e6c0f44f
        auto mul_const = opset8::Constant::create(element::f32, Shape{1, 1, 1, 2}, {2, 3});
        auto mul = std::make_shared<opset8::Multiply>(matmul, mul_const);
        model = std::make_shared<Model>(NodeVector{mul}, ParameterVector{data});

        manager.register_pass<ov::pass::MatMulMultiplyFusion>();
    }
    comparator.enable(FunctionsComparator::CmpValues::CONST_VALUES);
}

TEST_F(TransformationTestsF, MatMulMultiplyFusionNonConstant) {
    {
        auto data = std::make_shared<opset8::Parameter>(element::f32, Shape{2, 3});
        auto weights = std::make_shared<opset8::Parameter>(element::f32, Shape{2, 3});
        auto matmul = std::make_shared<opset8::MatMul>(data, weights, false, true);
        auto mul_const = opset8::Constant::create(element::f32, Shape{1, 2}, {4, 5});
        auto mul = std::make_shared<opset8::Multiply>(matmul, mul_const);
        model = std::make_shared<Model>(NodeVector{mul}, ParameterVector{data, weights});

        manager.register_pass<ov::pass::MatMulMultiplyFusion>();
    }
    comparator.enable(FunctionsComparator::CmpValues::CONST_VALUES);
}

TEST_F(TransformationTestsF, MatMulMultiplyFusionWithQuantizedWeights) {
    {
        auto data = std::make_shared<opset8::Parameter>(element::i8, Shape{2, 3});
        auto weights = opset8::Constant::create(element::i8, Shape{2, 3}, {1, 2, 3, 4, 5, 6});
        std::shared_ptr<ov::op::v0::MatMul> matmul = std::make_shared<ov::op::TypeRelaxed<ov::op::v0::MatMul>>(
            std::vector<ov::element::Type>{ov::element::f32, ov::element::f32},
            std::vector<ov::element::Type>{ov::element::f32},
            ov::op::TemporaryReplaceOutputType(data, ov::element::f32).get(),
            ov::op::TemporaryReplaceOutputType(weights, ov::element::f32).get(),
            false,
            true);

        auto mul_const = opset8::Constant::create(element::f32, Shape{1, 2}, {4, 5});
        auto mul = std::make_shared<opset8::Multiply>(matmul, mul_const);
        model = std::make_shared<Model>(NodeVector{mul}, ParameterVector{data});

        manager.register_pass<ov::pass::MatMulMultiplyFusion>();
    }
    comparator.enable(FunctionsComparator::CmpValues::CONST_VALUES);
}

using MatMulMultiplyFusionParams = std::tuple<PartialShape, Shape, bool, Shape, Shape, bool>;

class MatMulMultiplyFusionDynamicShapes : public testing::WithParamInterface<MatMulMultiplyFusionParams>,
                                          public TransformationTestsF {};

TEST_P(MatMulMultiplyFusionDynamicShapes, FusionTest) {
    auto params = GetParam();
    const auto& input_shape = std::get<0>(params);
    const auto& weights_shape = std::get<1>(params);
    bool transpose_b = std::get<2>(params);
    const auto& const_shape = std::get<3>(params);
    const auto& new_weights_shape = std::get<4>(params);
    bool can_fuse = std::get<5>(params);

    {
        auto data = std::make_shared<opset8::Parameter>(element::f32, input_shape);
        auto weights = opset8::Constant::create(element::f32, weights_shape, {2});
        auto matmul = std::make_shared<opset8::MatMul>(data, weights, false, transpose_b);
        auto mul_const = opset8::Constant::create(element::f32, const_shape, {4});
        auto mul = std::make_shared<opset8::Multiply>(matmul, mul_const);
        model = std::make_shared<Model>(NodeVector{mul}, ParameterVector{data});

        manager.register_pass<ov::pass::MatMulMultiplyFusion>();
    }

    if (can_fuse) {
        auto data = std::make_shared<opset8::Parameter>(element::f32, input_shape);
        auto weights = opset8::Constant::create(element::f32, new_weights_shape, {8});
        auto matmul = std::make_shared<opset8::MatMul>(data, weights, false, transpose_b);
        model_ref = std::make_shared<Model>(NodeVector{matmul}, ParameterVector{data});
    }
    comparator.enable(FunctionsComparator::CmpValues::CONST_VALUES);
}

std::vector<MatMulMultiplyFusionParams> params = {
    MatMulMultiplyFusionParams(PartialShape::dynamic(), {2, 3}, false, {}, {2, 3}, true),
    MatMulMultiplyFusionParams(PartialShape::dynamic(), {2, 3}, false, {1}, {2, 3}, true),
    MatMulMultiplyFusionParams(PartialShape::dynamic(), {2, 3}, false, {1, 3}, {2, 3}, true),
    MatMulMultiplyFusionParams(PartialShape::dynamic(), {3, 2}, true, {1, 3}, {3, 2}, true),
    MatMulMultiplyFusionParams(PartialShape::dynamic(), {4, 2, 3}, false, {1, 3}, {4, 2, 3}, true),
    MatMulMultiplyFusionParams(PartialShape::dynamic(), {4, 3, 2}, true, {1, 3}, {4, 3, 2}, true),
    MatMulMultiplyFusionParams(PartialShape::dynamic(), {4, 2, 3}, false, {1, 1, 3}, {4, 2, 3}, true),
    MatMulMultiplyFusionParams(PartialShape::dynamic(), {4, 3, 2}, true, {1, 1, 3}, {4, 3, 2}, true),
    MatMulMultiplyFusionParams(PartialShape::dynamic(), {4, 2, 3}, false, {4, 1, 3}, {4, 2, 3}, true),
    MatMulMultiplyFusionParams(PartialShape::dynamic(), {4, 3, 2}, true, {4, 1, 3}, {4, 3, 2}, true),
    MatMulMultiplyFusionParams(PartialShape::dynamic(), {4, 3, 2, 3}, false, {4, 3, 1, 3}, {4, 3, 2, 3}, true),
    MatMulMultiplyFusionParams(PartialShape::dynamic(), {4, 3, 3, 2}, true, {4, 3, 1, 3}, {4, 3, 3, 2}, true),
    MatMulMultiplyFusionParams(PartialShape::dynamic(2), {2, 3}, false, {1, 3}, {2, 3}, true),
    MatMulMultiplyFusionParams(PartialShape::dynamic(2), {3, 2}, true, {1, 3}, {3, 2}, true),
    MatMulMultiplyFusionParams(PartialShape::dynamic(4), {2, 3}, false, {1, 1, 1, 3}, {1, 1, 2, 3}, true),
    MatMulMultiplyFusionParams(PartialShape::dynamic(4), {3, 2}, true, {1, 1, 1, 3}, {1, 1, 3, 2}, true),
    MatMulMultiplyFusionParams(PartialShape::dynamic(4), {2, 3}, false, {1, 1, 3}, {1, 2, 3}, true),
    MatMulMultiplyFusionParams(PartialShape::dynamic(4), {3, 2}, true, {1, 1, 3}, {1, 3, 2}, true),
    MatMulMultiplyFusionParams(PartialShape::dynamic(4), {4, 3, 2, 3}, false, {1}, {4, 3, 2, 3}, true),
    MatMulMultiplyFusionParams(PartialShape::dynamic(4), {4, 3, 2, 3}, false, {1, 3}, {4, 3, 2, 3}, true),
    MatMulMultiplyFusionParams(PartialShape::dynamic(4), {4, 3, 3, 2}, true, {1, 3}, {4, 3, 3, 2}, true),
    MatMulMultiplyFusionParams(PartialShape::dynamic(4), {4, 3, 2, 3}, false, {1, 1, 3}, {4, 3, 2, 3}, true),
    MatMulMultiplyFusionParams(PartialShape::dynamic(4), {4, 3, 3, 2}, true, {1, 1, 3}, {4, 3, 3, 2}, true),
    MatMulMultiplyFusionParams(PartialShape::dynamic(4), {4, 3, 2, 3}, false, {1, 1, 1, 3}, {4, 3, 2, 3}, true),
    MatMulMultiplyFusionParams(PartialShape::dynamic(4), {4, 3, 3, 2}, true, {1, 1, 1, 3}, {4, 3, 3, 2}, true),
    MatMulMultiplyFusionParams(PartialShape::dynamic(4), {4, 3, 2, 3}, false, {4, 1, 1, 3}, {4, 3, 2, 3}, true),
    MatMulMultiplyFusionParams(PartialShape::dynamic(4), {4, 3, 3, 2}, true, {1, 3, 1, 3}, {4, 3, 3, 2}, true),
    MatMulMultiplyFusionParams({2, Dimension::dynamic(), Dimension::dynamic(), Dimension::dynamic()},
                               {2, 3},
                               false,
                               {2, 1, 1, 3},
                               {2, 1, 2, 3},
                               true),
    MatMulMultiplyFusionParams({Dimension::dynamic(), 3, Dimension::dynamic(), Dimension::dynamic()},
                               {2, 3},
                               false,
                               {1, 3, 1, 3},
                               {1, 3, 2, 3},
                               true),
    MatMulMultiplyFusionParams({2, 3, Dimension::dynamic(), Dimension::dynamic()},
                               {2, 3},
                               false,
                               {2, 3, 1, 3},
                               {2, 3, 2, 3},
                               true),
    // negative cases
    MatMulMultiplyFusionParams(PartialShape::dynamic(), {2, 3}, false, {1, 1, 1}, {}, false),
    MatMulMultiplyFusionParams(PartialShape::dynamic(2), {2, 3}, false, {1, 1, 1}, {}, false),
    MatMulMultiplyFusionParams(PartialShape::dynamic(), {1, 2, 3}, false, {3, 1, 3}, {}, false),
    MatMulMultiplyFusionParams(PartialShape::dynamic(3), {1, 2, 3}, false, {3, 1, 3}, {}, false),
    MatMulMultiplyFusionParams({1, 1, Dimension::dynamic(), Dimension::dynamic()},
                               {2, 3},
                               false,
                               {2, 3, 1, 3},
                               {},
                               false),
};

INSTANTIATE_TEST_SUITE_P(TransformationTests, MatMulMultiplyFusionDynamicShapes, ::testing::ValuesIn(params));<|MERGE_RESOLUTION|>--- conflicted
+++ resolved
@@ -103,18 +103,11 @@
     {
         auto data = std::make_shared<opset8::Parameter>(element::f32, Shape{1, 2, 4, 3});
         auto weights = opset8::Constant::create(element::i8, Shape{3, 2}, {1, 2, 3, 4, 5, 6});
-<<<<<<< HEAD
-        auto mul_dequantized = std::make_shared<opset8::Multiply>(weights, weights);
-        mark_as_dequantization_node(mul_dequantized);
-        auto convert = std::make_shared<ov::op::v0::Convert>(mul_dequantized, ov::element::f32);
-        auto matmul = std::make_shared<opset8::MatMul>(data, convert);
-=======
         auto dequantization_convert = std::make_shared<ov::op::v0::Convert>(weights, ov::element::f32);
         auto dequantization_scale = opset8::Constant::create(element::f32, Shape{}, {2});
         auto dequantization_multiply = std::make_shared<opset8::Multiply>(dequantization_convert, dequantization_scale );
         mark_as_dequantization_node(dequantization_multiply);
         auto matmul = std::make_shared<opset8::MatMul>(data, dequantization_multiply);
->>>>>>> e6c0f44f
         auto mul_const = opset8::Constant::create(element::f32, Shape{1, 1, 1, 2}, {2, 3});
         auto mul = std::make_shared<opset8::Multiply>(matmul, mul_const);
         model = std::make_shared<Model>(NodeVector{mul}, ParameterVector{data});
