// Copyright (C) 2018-2025 Intel Corporation
// SPDX-License-Identifier: Apache-2.0
//

#include "transformations/common_optimizations/lin_op_sequence_fusion.hpp"

#include <gtest/gtest.h>

#include <fstream>
#include <map>
#include <memory>
#include <queue>
#include <sstream>
#include <string>

#include "common_test_utils/ov_test_utils.hpp"
#include "common_test_utils/test_common.hpp"
#include "openvino/core/model.hpp"
#include "openvino/op/add.hpp"
#include "openvino/op/multiply.hpp"
#include "openvino/opsets/opset3_decl.hpp"
#include "openvino/pass/manager.hpp"
#include "openvino/pass/visualize_tree.hpp"
#include "transformations/init_node_info.hpp"
#include "transformations/utils/utils.hpp"

using namespace testing;
using namespace ov;

TEST_F(TransformationTestsF, MulAddMulAddFusion) {
    {
        auto input = std::make_shared<opset3::Parameter>(element::f32, Shape{1, 128, 3072});
        auto mul1_const = opset3::Constant::create(element::f32, Shape{128, 1}, {2});
        auto mul2_const = opset3::Constant::create(element::f32, Shape{128, 1}, {3});
        auto add1_const = opset3::Constant::create(element::f32, Shape{128, 1}, {4});
        auto add2_const = opset3::Constant::create(element::f32, Shape{128, 1}, {5});

        auto mul1 = std::make_shared<opset3::Multiply>(input, mul1_const);
        auto add1 = std::make_shared<opset3::Add>(mul1, add1_const);
        auto mul2 = std::make_shared<opset3::Multiply>(add1, mul2_const);
        auto add2 = std::make_shared<opset3::Add>(mul2, add2_const);

        model = std::make_shared<ov::Model>(OutputVector{add2}, ParameterVector{input});
        manager.register_pass<ov::pass::LinOpSequenceFusion>();
    }

    {
        auto input = std::make_shared<opset3::Parameter>(element::f32, Shape{1, 128, 3072});
        auto mul1_const = opset3::Constant::create(element::f32, Shape{128, 1}, {6});
        auto add1_const = opset3::Constant::create(element::f32, Shape{128, 1}, {17});

        auto mul1 = std::make_shared<opset3::Multiply>(input, mul1_const);
        auto add1 = std::make_shared<opset3::Add>(mul1, add1_const);

        model_ref = std::make_shared<ov::Model>(OutputVector{add1}, ParameterVector{input});
    }
}

TEST_F(TransformationTestsF, MulMulMulFusion) {
    {
        auto input = std::make_shared<opset3::Parameter>(element::f32, Shape{1, 128, 3072});
        auto mul1_const = opset3::Constant::create(element::f32, Shape{128, 1}, {2});
        auto mul2_const = opset3::Constant::create(element::f32, Shape{128, 1}, {3});
        auto mul3_const = opset3::Constant::create(element::f32, Shape{1}, {3});

        auto mul1 = std::make_shared<opset3::Multiply>(input, mul1_const);
        auto mul2 = std::make_shared<opset3::Multiply>(mul1, mul2_const);
        auto mul3 = std::make_shared<opset3::Multiply>(mul2, mul3_const);

        model = std::make_shared<ov::Model>(OutputVector{mul2}, ParameterVector{input});
        manager.register_pass<ov::pass::LinOpSequenceFusion>();
    }

    {
        auto input = std::make_shared<opset3::Parameter>(element::f32, Shape{1, 128, 3072});
        auto mul1_const = opset3::Constant::create(element::f32, Shape{128, 1}, {12});

        auto mul1 = std::make_shared<opset3::Multiply>(input, mul1_const);

        model_ref = std::make_shared<ov::Model>(OutputVector{mul1}, ParameterVector{input});
    }
}

TEST_F(TransformationTestsF, MulMulMulFusion_f64) {
    {
        auto input = std::make_shared<opset3::Parameter>(element::f64, Shape{1, 128, 3072});
        auto mul1_const = opset3::Constant::create(element::f64, Shape{128, 1}, {2});
        auto mul2_const = opset3::Constant::create(element::f64, Shape{128, 1}, {3});
        auto mul3_const = opset3::Constant::create(element::f64, Shape{1}, {3});

        auto mul1 = std::make_shared<opset3::Multiply>(input, mul1_const);
        auto mul2 = std::make_shared<opset3::Multiply>(mul1, mul2_const);
        auto mul3 = std::make_shared<opset3::Multiply>(mul2, mul3_const);

        model = std::make_shared<ov::Model>(OutputVector{mul2}, ParameterVector{input});
        manager.register_pass<ov::pass::LinOpSequenceFusion>();
    }

    {
        auto input = std::make_shared<opset3::Parameter>(element::f64, Shape{1, 128, 3072});
        auto mul1_const = opset3::Constant::create(element::f64, Shape{128, 1}, {12});

        auto mul1 = std::make_shared<opset3::Multiply>(input, mul1_const);

        model_ref = std::make_shared<ov::Model>(OutputVector{mul1}, ParameterVector{input});
    }
}

TEST_F(TransformationTestsF, MulMulMulFusion_not_supported_type) {
    constexpr auto et = element::u8;
    {
        auto input = std::make_shared<opset3::Parameter>(et, Shape{1, 128, 3072});
        auto mul1_const = opset3::Constant::create(et, Shape{128, 1}, {2});
        auto mul2_const = opset3::Constant::create(et, Shape{128, 1}, {3});
        auto mul3_const = opset3::Constant::create(et, Shape{1}, {3});

        auto mul1 = std::make_shared<opset3::Multiply>(input, mul1_const);
        auto mul2 = std::make_shared<opset3::Multiply>(mul1, mul2_const);
        auto mul3 = std::make_shared<opset3::Multiply>(mul2, mul3_const);

        model = std::make_shared<ov::Model>(OutputVector{mul2}, ParameterVector{input});
        manager.register_pass<ov::pass::LinOpSequenceFusion>();
    }
}

TEST_F(TransformationTestsF, AddAddAddFusion) {
    {
        auto input = std::make_shared<opset3::Parameter>(element::f32, Shape{1, 128, 3072});
        auto add1_const = opset3::Constant::create(element::f32, Shape{128, 1}, {2});
        auto add2_const = opset3::Constant::create(element::f32, Shape{128, 1}, {3});
        auto add3_const = opset3::Constant::create(element::f32, Shape{1}, {3});

        auto add1 = std::make_shared<opset3::Add>(input, add1_const);
        auto add2 = std::make_shared<opset3::Add>(add1, add2_const);
        auto add3 = std::make_shared<opset3::Add>(add2, add3_const);

        model = std::make_shared<ov::Model>(OutputVector{add3}, ParameterVector{input});
        manager.register_pass<ov::pass::LinOpSequenceFusion>();
    }

    {
        auto input = std::make_shared<opset3::Parameter>(element::f32, Shape{1, 128, 3072});
        auto add1_const = opset3::Constant::create(element::f32, Shape{128, 1}, {8});

        auto add1 = std::make_shared<opset3::Add>(input, add1_const);

        model_ref = std::make_shared<ov::Model>(OutputVector{add1}, ParameterVector{input});
    }
}

TEST_F(TransformationTestsF, MulAddAddMulFusion) {
    {
        auto input = std::make_shared<opset3::Parameter>(element::f32, Shape{1, 128, 3072});
        auto mul1_const = opset3::Constant::create(element::f32, Shape{128, 1}, {2});
        auto mul2_const = opset3::Constant::create(element::f32, Shape{128, 1}, {3});
        auto add1_const = opset3::Constant::create(element::f32, Shape{128, 1}, {4});
        auto add2_const = opset3::Constant::create(element::f32, Shape{128, 1}, {5});

        auto mul1 = std::make_shared<opset3::Multiply>(input, mul1_const);
        auto add1 = std::make_shared<opset3::Add>(mul1, add1_const);
        auto add2 = std::make_shared<opset3::Add>(add1, add2_const);
        auto mul2 = std::make_shared<opset3::Multiply>(add2, mul2_const);

        model = std::make_shared<ov::Model>(OutputVector{mul2}, ParameterVector{input});
        manager.register_pass<ov::pass::LinOpSequenceFusion>();
    }

    {
        auto input = std::make_shared<opset3::Parameter>(element::f32, Shape{1, 128, 3072});
        auto mul1_const = opset3::Constant::create(element::f32, Shape{128, 1}, {10});
        auto add1_const = opset3::Constant::create(element::f32, Shape{128, 1}, {40});

        auto mul1 = std::make_shared<opset3::Multiply>(input, mul1_const);
        auto add1 = std::make_shared<opset3::Add>(mul1, add1_const);

        model_ref = std::make_shared<ov::Model>(OutputVector{add1}, ParameterVector{input});
    }
}

TEST_F(TransformationTestsF, AddAddAddFusionF64) {
    {
        auto input = std::make_shared<opset3::Parameter>(element::f64, Shape{1, 128, 3072});
        auto add1_const = opset3::Constant::create(element::f64, Shape{128, 1}, {2});
        auto add2_const = opset3::Constant::create(element::f64, Shape{128, 1}, {3});
        auto add3_const = opset3::Constant::create(element::f64, Shape{1}, {3});

        auto add1 = std::make_shared<opset3::Add>(input, add1_const);
        auto add2 = std::make_shared<opset3::Add>(add1, add2_const);
        auto add3 = std::make_shared<opset3::Add>(add2, add3_const);

        model = std::make_shared<ov::Model>(OutputVector{add3}, ParameterVector{input});
        manager.register_pass<ov::pass::LinOpSequenceFusion>();
    }
    {
        auto input = std::make_shared<opset3::Parameter>(element::f64, Shape{1, 128, 3072});
        auto add1_const = opset3::Constant::create(element::f64, Shape{128, 1}, {8});

        auto add1 = std::make_shared<opset3::Add>(input, add1_const);

<<<<<<< HEAD
        model_ref = std::make_shared<ov::Model>(NodeVector{add1}, ParameterVector{input});
=======
        model_ref = std::make_shared<ov::Model>(OutputVector{add3}, ParameterVector{input});
>>>>>>> 99763b1a
    }
}

TEST_F(TransformationTestsF, MulAddAddMulFusionF64) {
    {
        auto input = std::make_shared<opset3::Parameter>(element::f64, Shape{1, 128, 3072});
        auto add1_const = opset3::Constant::create(element::f64, Shape{128, 1}, {4});
        auto add1 = std::make_shared<opset3::Add>(input, add1_const);
        auto mul1_const = opset3::Constant::create(element::f64, Shape{128, 1}, {2});
        auto mul1 = std::make_shared<opset3::Multiply>(add1, mul1_const);

        model = std::make_shared<ov::Model>(OutputVector{mul1}, ParameterVector{input});
        manager.register_pass<ov::pass::LinOpSequenceFusion>();
    }

    {
        auto input = std::make_shared<opset3::Parameter>(element::f64, Shape{1, 128, 3072});
        auto mul1_const = opset3::Constant::create(element::f64, Shape{128, 1}, {10});
        auto add1_const = opset3::Constant::create(element::f64, Shape{128, 1}, {40});

        auto mul1 = std::make_shared<opset3::Multiply>(input, mul1_const);
        auto add1 = std::make_shared<opset3::Add>(mul1, add1_const);

        model_ref = std::make_shared<ov::Model>(OutputVector{add1}, ParameterVector{input});
    }
}<|MERGE_RESOLUTION|>--- conflicted
+++ resolved
@@ -197,11 +197,7 @@
 
         auto add1 = std::make_shared<opset3::Add>(input, add1_const);
 
-<<<<<<< HEAD
-        model_ref = std::make_shared<ov::Model>(NodeVector{add1}, ParameterVector{input});
-=======
-        model_ref = std::make_shared<ov::Model>(OutputVector{add3}, ParameterVector{input});
->>>>>>> 99763b1a
+        model_ref = std::make_shared<ov::Model>(OutputVector{add1}, ParameterVector{input});
     }
 }
 
