--- conflicted
+++ resolved
@@ -176,13 +176,8 @@
 
         function = std::make_shared<ngraph::Function>(ngraph::NodeVector{interpolate}, ngraph::ParameterVector{data});
 
-<<<<<<< HEAD
-        manager.register_pass<ov::pass::MarkPrecisionSensitiveDivides>();
-        manager.register_pass<ov::pass::ConvertDivide>();
-=======
-        manager.register_pass<ov::pass::MarkDividesInShapeSubgraphs>();
-        manager.register_pass<ngraph::pass::ConvertDivide>();
->>>>>>> efa5c511
+        manager.register_pass<ov::pass::MarkDividesInShapeSubgraphs>();
+        manager.register_pass<ov::pass::ConvertDivide>();
     }
 }
 
@@ -265,13 +260,8 @@
         function = std::make_shared<ngraph::Function>(ngraph::NodeVector{add, interpolate},
                                                       ngraph::ParameterVector{data, data2});
 
-<<<<<<< HEAD
-        manager.register_pass<ov::pass::MarkPrecisionSensitiveDivides>();
-        manager.register_pass<ov::pass::ConvertDivide>();
-=======
-        manager.register_pass<ov::pass::MarkDividesInShapeSubgraphs>();
-        manager.register_pass<ngraph::pass::ConvertDivide>();
->>>>>>> efa5c511
+        manager.register_pass<ov::pass::MarkDividesInShapeSubgraphs>();
+        manager.register_pass<ov::pass::ConvertDivide>();
     }
 }
 
@@ -295,12 +285,7 @@
 
         function = std::make_shared<ngraph::Function>(ngraph::NodeVector{interpolate}, ngraph::ParameterVector{data});
 
-<<<<<<< HEAD
-        manager.register_pass<ov::pass::MarkPrecisionSensitiveDivides>();
-        manager.register_pass<ov::pass::ConvertDivide>();
-=======
-        manager.register_pass<ov::pass::MarkDividesInShapeSubgraphs>();
-        manager.register_pass<ngraph::pass::ConvertDivide>();
->>>>>>> efa5c511
+        manager.register_pass<ov::pass::MarkDividesInShapeSubgraphs>();
+        manager.register_pass<ov::pass::ConvertDivide>();
     }
 }