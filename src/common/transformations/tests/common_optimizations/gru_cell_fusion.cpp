--- conflicted
+++ resolved
@@ -151,11 +151,6 @@
 TEST_P(GRUFusionTest, GRUCellPattern) {
     const auto& p = GetParam();
     {
-<<<<<<< HEAD
-        model = gen_model(p.format, p.activation_1, p.activation_2, p.batch,
-                             p.hidden_size, p.input_size, p.use_bias_add_1, p.use_bias_add_2, false);
-        manager.register_pass<ov::pass::GRUCellFusion>();
-=======
         model = gen_model(p.format,
                           p.activation_1,
                           p.activation_2,
@@ -165,8 +160,7 @@
                           p.use_bias_add_1,
                           p.use_bias_add_2,
                           false);
-        manager.register_pass<pass::GRUCellFusion>();
->>>>>>> 2c20b9a1
+        manager.register_pass<ov::pass::GRUCellFusion>();
     }
 
     {
@@ -189,10 +183,6 @@
 TEST_P(GRUFusionTestDyn, GRUCellPatternDynamicShapes) {
     const auto& p = GetParam();
     {
-<<<<<<< HEAD
-        model = gen_model(p.format, p.activation_1, p.activation_2, p.batch, p.hidden_size, p.input_size, false, false, true);
-        manager.register_pass<ov::pass::GRUCellFusion>(); // the transformation won't be applied
-=======
         model = gen_model(p.format,
                           p.activation_1,
                           p.activation_2,
@@ -202,8 +192,7 @@
                           false,
                           false,
                           true);
-        manager.register_pass<pass::GRUCellFusion>();  // the transformation won't be applied
->>>>>>> 2c20b9a1
+        manager.register_pass<ov::pass::GRUCellFusion>();  // the transformation won't be applied
     }
 }
 
