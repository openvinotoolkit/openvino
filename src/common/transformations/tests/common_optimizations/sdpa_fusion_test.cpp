// Copyright (C) 2025 Intel Corporation
// SPDX-License-Identifier: Apache-2.0
//

#include <gtest/gtest.h>

#include <memory>
#include <openvino/core/model.hpp>
#include <openvino/pass/manager.hpp>
#include <transformations/common_optimizations/sdpa_fusion.hpp>
#include <transformations/utils/utils.hpp>

#include "common_test_utils/ov_test_utils.hpp"
#include "openvino/op/add.hpp"
#include "openvino/op/broadcast.hpp"
#include "openvino/op/concat.hpp"
#include "openvino/op/convert.hpp"
#include "openvino/op/matmul.hpp"
#include "openvino/op/multiply.hpp"
#include "openvino/op/reduce_max.hpp"
#include "openvino/op/reshape.hpp"
#include "openvino/op/scaled_dot_product_attention.hpp"
#include "openvino/op/slice.hpp"
#include "openvino/op/softmax.hpp"
#include "openvino/op/split.hpp"
#include "openvino/op/squeeze.hpp"
#include "openvino/op/strided_slice.hpp"
#include "openvino/op/subtract.hpp"
#include "openvino/op/transpose.hpp"
#include "openvino/op/unsqueeze.hpp"

using namespace std;
using namespace testing;

using namespace ov;
using namespace ov::op;
using namespace ov::pass;
using namespace ov::element;

enum class InputType : int { Q, K, V, SDPA };
enum class SinksSliceType : int { None, Slice, StridedSlice };

class SDPA {
public:
    SDPA(element::Type type, const PartialShape& q_shape, const PartialShape& k_shape, const PartialShape& v_shape)
        : m_type(type) {
        params.push_back(make_shared<op::v0::Parameter>(m_type, q_shape));
        params.push_back(make_shared<op::v0::Parameter>(m_type, k_shape));
        params.push_back(make_shared<op::v0::Parameter>(m_type, v_shape));

        nodes[InputType::Q] = params[0];
        nodes[InputType::K] = params[1];
        nodes[InputType::V] = params[2];
    }

    void set_mask(const PartialShape& new_mask_pshape) {
        with_mask = true;
        m_mask = make_shared<v0::Parameter>(m_type, new_mask_pshape);
        params.push_back(m_mask);
    }

    void set_scale(float new_scale) {
        with_scale = true;
        m_scale = new_scale;
    }

    void set_sinks(const PartialShape& sinks_shape,
                   const std::vector<size_t>& sinks_broadcast_shape,
                   SinksSliceType sinks_slice_type = SinksSliceType::None) {
        // Adjust the code for sinks if you see other values for them.
        // For now, there has been only one model with sinks: gpt-oss
        with_sinks = true;
        m_sinks_slice_type = sinks_slice_type;
        std::vector<size_t> broadcast_shape_value(sinks_broadcast_shape.begin(), sinks_broadcast_shape.end());
        auto broadcast_to_shape =
            v0::Constant::create(element::i32, Shape{sinks_broadcast_shape.size()}, broadcast_shape_value);
        auto sinks_param = make_shared<v0::Parameter>(element::f16, sinks_shape);
        m_sinks = make_shared<v3::Broadcast>(sinks_param, broadcast_to_shape, BroadcastType::BIDIRECTIONAL);
        m_sinks_rank = sinks_broadcast_shape.size();
        params.push_back(sinks_param);
    }

    void set_preprocessing_callback(const std::function<void(unordered_map<InputType, Output<Node>>&)>& cb) {
        m_preprocessing_callback = cb;
    }

    void scale_qk_inputs(float scale) {
        multiply_q(scale);
        multiply_k(scale);
    }

    void reshape(InputType which, const Shape& shape) {
        auto shape_const = op::v0::Constant::create(element::i64, {shape.size()}, shape);
        nodes[which] = make_shared<op::v1::Reshape>(nodes[which], shape_const, false);
    }
    void transpose(InputType which, const vector<size_t>& order) {
        auto order_const = op::v0::Constant::create(element::i64, {order.size()}, order);
        nodes[which] = make_shared<op::v1::Transpose>(nodes[which], order_const);
    }

    void reshape_q(const Shape& shape) {
        reshape(InputType::Q, shape);
    }
    void reshape_k(const Shape& shape) {
        reshape(InputType::K, shape);
    }
    void reshape_v(const Shape& shape) {
        reshape(InputType::V, shape);
    }
    void reshape_sdpa(const Shape& shape) {
        reshape(InputType::SDPA, shape);
    }
    void transpose_q(const vector<size_t>& order) {
        transpose(InputType::Q, order);
    }
    void transpose_sdpa(const vector<size_t>& order) {
        transpose(InputType::SDPA, order);
    }
    void transpose_k(const vector<size_t>& order) {
        transpose(InputType::K, order);
    }
    void transpose_v(const vector<size_t>& order) {
        transpose(InputType::V, order);
    }
    void multiply_input(InputType which, float scale) {
        auto scale_const = op::v0::Constant::create(m_type, ov::Shape{}, {scale});
        nodes[which] = std::make_shared<op::v1::Multiply>(nodes[which], scale_const);
    }
    void multiply_q(float scale) {
        multiply_input(InputType::Q, scale);
    }
    void multiply_k(float scale) {
        multiply_input(InputType::K, scale);
    }
    void multiply_v(float scale) {
        multiply_input(InputType::V, scale);
    }

    // Build pattern (MatMul -> scale -> mask -> Softmax -> MatMul)
    void create_pattern_sdpa(bool transpose_b = false, int softmax_axis = -1) {
        m_preprocessing_callback(nodes);

        auto attn_scores = make_shared<op::v0::MatMul>(nodes[InputType::Q], nodes[InputType::K], false, transpose_b);
        shared_ptr<Node> attn_scores_scaled = attn_scores;
        if (with_scale) {
            auto scale_const = op::v0::Constant::create(m_type, {}, {m_scale});
            attn_scores_scaled = make_shared<op::v1::Multiply>(attn_scores, scale_const);
        }
        shared_ptr<Node> attn_scores_with_mask = attn_scores_scaled;
        if (with_mask) {
            attn_scores_with_mask = make_shared<op::v1::Add>(attn_scores_scaled, m_mask);
        }
        if (with_sinks) {
            attn_scores_with_mask = make_shared<v0::Concat>(OutputVector{attn_scores_with_mask, m_sinks}, -1);
            auto reduce_max =
                make_shared<v1::ReduceMax>(attn_scores_with_mask, op::v0::Constant::create(i64, {}, {-1}));
            attn_scores_with_mask = make_shared<v1::Subtract>(attn_scores_with_mask, reduce_max);
        }

        std::shared_ptr<ov::Node> softmax = make_shared<op::v8::Softmax>(attn_scores_with_mask, softmax_axis);
        if (with_sinks && m_sinks_slice_type != SinksSliceType::None) {
            // Adjust the code for sinks if you see other values for them.
            // For now, there has been only one model with sinks: gpt-oss
            if (m_sinks_slice_type == SinksSliceType::Slice) {
                softmax = make_shared<op::v8::Slice>(softmax,
                                                     v0::Constant::create(element::i64, Shape{1}, {0}),
                                                     v0::Constant::create(element::i64, Shape{1}, {-1}),
                                                     v0::Constant::create(element::i64, Shape{1}, {1}),
                                                     v0::Constant::create(element::i64, Shape{1}, {m_sinks_rank - 1}));
            } else {
                std::vector<int> start(m_sinks_rank, 0);
                std::vector<int> stop(m_sinks_rank, 0);
                std::vector<int> step(m_sinks_rank, 1);
                stop[stop.size() - 1] = -1;

                std::vector<int64_t> begin_mask(m_sinks_rank, 1);
                std::vector<int64_t> end_mask(m_sinks_rank, 1);
                begin_mask[begin_mask.size() - 1] = 0;
                end_mask[end_mask.size() - 1] = 0;

                softmax =
                    make_shared<op::v1::StridedSlice>(softmax,
                                                      v0::Constant::create(element::i64, Shape{m_sinks_rank}, start),
                                                      v0::Constant::create(element::i64, Shape{m_sinks_rank}, stop),
                                                      v0::Constant::create(element::i64, Shape{m_sinks_rank}, step),
                                                      begin_mask,
                                                      end_mask);
            }
        }
        auto output = make_shared<op::v0::MatMul>(softmax, nodes[InputType::V]);

        nodes[InputType::SDPA] = output;
    }

    // fused ScaledDotProductAttention op
    void create_reference_sdpa(bool causal = false) {
        auto scale_const = op::v0::Constant::create(m_type, Shape{}, {m_scale});

        shared_ptr<Node> mask_input = m_mask;
        if (!with_mask) {
            mask_input = v0::Constant::create(m_type, {}, {0.f});
        } else {
            auto mask_input_ps = mask_input->get_output_partial_shape(0);
            auto mask_input_rank = mask_input_ps.size();
            if (mask_input_rank < 2) {
                // OpenVINO SDPA specification requires the attention mask to have rank >= 2.
                auto diff = 2 - mask_input_rank;
                std::vector<int64_t> axes(diff);
                std::iota(axes.begin(), axes.end(), 0);
                auto axes_const = v0::Constant::create(ov::element::i64, ov::Shape{axes.size()}, axes);
                auto mask_unsqueeze = std::make_shared<v0::Unsqueeze>(mask_input, axes_const);
                mask_input = mask_unsqueeze;
            } else {
                std::vector<int64_t> axes;
                // -2 because OpenVINO SDPA specification requires the attention mask to have rank >= 2.
                for (size_t i = 0; i < (mask_input_rank - 2); ++i) {
                    if (mask_input_ps[i].is_static() && mask_input_ps[i].get_length() == 1) {
                        axes.push_back(i);
                    } else {
                        break;
                    }
                }
                if (!axes.empty()) {
                    auto axes_const = v0::Constant::create(ov::element::i64, ov::Shape{axes.size()}, axes);
                    auto mask_squeeze = std::make_shared<v0::Squeeze>(mask_input, axes_const);
                    mask_input = mask_squeeze;
                }
            }
        }

        m_preprocessing_callback(nodes);

        ov::Output<ov::Node> sinks_input;
        if (with_sinks) {
            sinks_input = m_sinks->get_input_source_output(0);
        }

        auto query = nodes[InputType::Q];
        auto key = nodes[InputType::K];
        auto value = nodes[InputType::V];
        nodes[InputType::SDPA] = with_sinks ? std::make_shared<op::v13::ScaledDotProductAttention>(query,
                                                                                                   key,
                                                                                                   value,
                                                                                                   mask_input,
                                                                                                   scale_const,
                                                                                                   sinks_input,
                                                                                                   causal)
                                            : std::make_shared<op::v13::ScaledDotProductAttention>(query,
                                                                                                   key,
                                                                                                   value,
                                                                                                   mask_input,
                                                                                                   scale_const,
                                                                                                   causal);
    }

    shared_ptr<Model> build_model() {
        OutputVector outputs = {nodes.at(InputType::SDPA)};
        return make_shared<Model>(outputs, params);
    }

private:
    shared_ptr<v0::Parameter> m_mask;
    shared_ptr<ov::Node> m_sinks;
    size_t m_sinks_rank;
    ParameterVector params;
    unordered_map<InputType, Output<Node>> nodes;
    std::function<void(unordered_map<InputType, Output<Node>>&)> m_preprocessing_callback =
        [](unordered_map<InputType, Output<Node>>&) {
            return;
        };

    bool with_mask = false;
    bool with_scale = false;
    bool with_sinks = false;
<<<<<<< HEAD
=======
    SinksSliceType m_sinks_slice_type = SinksSliceType::None;
    bool causal = false;
>>>>>>> c8973c71

    element::Type m_type = f32;

    float m_scale = 1.0f;
};

struct SDPAFusionParams {
    ov::PartialShape q_shape;
    ov::PartialShape k_shape;
    ov::PartialShape v_shape;
    ov::PartialShape mask_shape;
    float scale;
};

namespace {

vector<size_t> get_tranpose_order(size_t rank) {
    // 1d case is not supported
    // todo: insert exception/assert
    vector<size_t> order(rank);
    std::iota(order.begin(), order.end(), 0);
    std::swap(order[order.size() - 1], order[order.size() - 2]);
    return order;
}

}  // namespace

class SDPAFusionImplicitTranspose
    : public TransformationTestsF,
      public ::testing::WithParamInterface<std::tuple<Type, bool, bool, SDPAFusionParams>> {};

// K Shape is implicitly transposed in the pattern, so we need to transpose it back in the reference model
TEST_P(SDPAFusionImplicitTranspose, SDPAFusionTest_implicit_transpose) {
    // Parametrization
    const auto& type = std::get<0>(GetParam());
    const auto& with_mask = std::get<1>(GetParam());
    const auto& with_scale = std::get<2>(GetParam());
    const auto& param = std::get<3>(GetParam());

    // Init.
    SDPA sdpa(type, param.q_shape, param.k_shape, param.v_shape);
    SDPA sdpa_ref(type, param.q_shape, param.k_shape, param.v_shape);

    // Attention mask processing.
    if (with_mask) {
        sdpa.set_mask(param.mask_shape);
        sdpa_ref.set_mask(param.mask_shape);
    }

    // Scale processing.
    if (with_scale) {
        sdpa.set_scale(param.scale);
        sdpa_ref.set_scale(param.scale);
    }

    // SDPA model.
    {
        sdpa.create_pattern_sdpa();
        model = sdpa.build_model();
        manager.register_pass<ov::pass::SDPAFusion>();
    }

    // SDPA reference model.
    {
        sdpa_ref.transpose_k(get_tranpose_order(param.q_shape.size()));
        sdpa_ref.create_reference_sdpa();
        model_ref = sdpa_ref.build_model();
    }

    comparator.enable(FunctionsComparator::CmpValues::CONST_VALUES);
    comparator.enable(FunctionsComparator::CmpValues::ATTRIBUTES);
    // comparator.enable(FunctionsComparator::CmpValues::ACCURACY);
}

SDPAFusionParams
implicit_transpose_4d(int B, int H, int S_q, int S_kv, int E, int Ev, std::vector<Dimension> mask_shape, float scale) {
    return SDPAFusionParams{{B, H, S_q, E},    // Q
                            {B, H, E, S_kv},   // K
                            {B, H, S_kv, Ev},  // V
                            mask_shape.empty() ? ov::PartialShape{} : PartialShape{mask_shape},
                            scale};
}

SDPAFusionParams
implicit_transpose_3d(int B, int S_q, int S_kv, int E, int Ev, std::vector<Dimension> mask_shape, float scale) {
    return SDPAFusionParams{{B, S_q, E},    // Q
                            {B, E, S_kv},   // K
                            {B, S_kv, Ev},  // V
                            mask_shape.empty() ? ov::PartialShape{} : PartialShape{mask_shape},
                            scale};
}

INSTANTIATE_TEST_SUITE_P(SDPAFusion,
                         SDPAFusionImplicitTranspose,
                         Combine(Values(f32, f16, bf16, f64),       // Types
                                 Values(true, false),               // Use attention_mask
                                 Values(true, false),               // Use scale
                                 Values(implicit_transpose_4d(1,    // B (batch)
                                                              32,   // H (heads)
                                                              5,    // S_q (query len)
                                                              3,    // S_kv (kv len)
                                                              32,   // E (embedding)
                                                              32,   // Ev (V embedding)
                                                              {},   // mask_shape
                                                              1.0f  // scale
                                                              ),
                                        implicit_transpose_4d(1,               // B (batch)
                                                              32,              // H (heads)
                                                              128,             // S_q (query len)
                                                              128,             // S_kv (kv len)
                                                              64,              // E (embedding)
                                                              64,              // Ev (V embedding)
                                                              {32, 128, 128},  // mask_shape
                                                              0.125f           // scale
                                                              ),
                                        implicit_transpose_3d(1,    // B (batch)
                                                              5,    // S_q (query len)
                                                              3,    // S_kv (kv len)
                                                              32,   // E (embedding)
                                                              32,   // Ev (V embedding)
                                                              {},   // mask_shape
                                                              1.0f  // scale
                                                              ))));

SDPAFusionParams
explicit_transpose_4d(int B, int H, int S_q, int S_kv, int E, int Ev, std::vector<Dimension> mask_shape, float scale) {
    return SDPAFusionParams{{B, H, S_q, E},    // Q
                            {B, H, S_kv, E},   // K
                            {B, H, S_kv, Ev},  // V
                            mask_shape.empty() ? ov::PartialShape{} : PartialShape{mask_shape},
                            scale};
}

SDPAFusionParams
explicit_transpose_3d(int B, int S_q, int S_kv, int E, int Ev, std::vector<Dimension> mask_shape, float scale) {
    return SDPAFusionParams{{B, S_q, E},    // Q
                            {B, S_kv, E},   // K
                            {B, S_kv, Ev},  // V
                            mask_shape.empty() ? ov::PartialShape{} : PartialShape{mask_shape},
                            scale};
}

class SDPAFusionTransposeInMatmul
    : public TransformationTestsF,
      public ::testing::WithParamInterface<std::tuple<Type, bool, bool, SDPAFusionParams>> {};

// Test for SDPAFusion with transpose_b = true in MatMul
TEST_P(SDPAFusionTransposeInMatmul, SDPAFusionTest_transpose_in_matmul) {
    // Parametrization
    const auto& type = std::get<0>(GetParam());
    const auto& with_mask = std::get<1>(GetParam());
    const auto& with_scale = std::get<2>(GetParam());
    const auto& param = std::get<3>(GetParam());

    // Init.
    SDPA sdpa(type, param.q_shape, param.k_shape, param.v_shape);
    SDPA sdpa_ref(type, param.q_shape, param.k_shape, param.v_shape);

    // Attention mask processing.
    if (with_mask) {
        sdpa.set_mask(param.mask_shape);
        sdpa_ref.set_mask(param.mask_shape);
    }

    // Scale processing.
    if (with_scale) {
        sdpa.set_scale(param.scale);
        sdpa_ref.set_scale(param.scale);
    }

    // SDPA model.
    {
        bool transpose_inside_matmul = true;  // transpose_b = true for matmul
        sdpa.create_pattern_sdpa(transpose_inside_matmul);
        model = sdpa.build_model();
        manager.register_pass<ov::pass::SDPAFusion>();
    }

    // SDPA reference model.
    {
        sdpa_ref.create_reference_sdpa();
        model_ref = sdpa_ref.build_model();
    }

    comparator.enable(FunctionsComparator::CmpValues::CONST_VALUES);
    comparator.enable(FunctionsComparator::CmpValues::ATTRIBUTES);
}

INSTANTIATE_TEST_SUITE_P(SDPAFusion,
                         SDPAFusionTransposeInMatmul,
                         Combine(Values(f32, f16, bf16, f64),       // Types
                                 Values(true, false),               // Use attention_mask
                                 Values(true, false),               // Use scale
                                 Values(explicit_transpose_4d(1,    // B (batch)
                                                              32,   // H (heads)
                                                              5,    // S_q (query len)
                                                              3,    // S_kv (kv len)
                                                              32,   // E (embedding)
                                                              32,   // Ev (V embedding)
                                                              {},   // mask_shape
                                                              1.0f  // scale
                                                              ),
                                        explicit_transpose_4d(1,               // B (batch)
                                                              32,              // H (heads)
                                                              128,             // S_q (query len)
                                                              128,             // S_kv (kv len)
                                                              64,              // E (embedding)
                                                              64,              // Ev (V embedding)
                                                              {32, 128, 128},  // mask_shape
                                                              0.125f           // scale
                                                              ),
                                        explicit_transpose_4d(1,                // B (batch)
                                                              32,               // H (heads)
                                                              -1,               // S_q (query len)
                                                              -1,               // S_kv (kv len)
                                                              32,               // E (embedding)
                                                              32,               // Ev (V embedding)
                                                              {1, 32, -1, -1},  // mask_shape
                                                              0.125f            // scale
                                                              ),
                                        explicit_transpose_4d(1,               // B (batch)
                                                              32,              // H (heads)
                                                              10,              // S_q (query len)
                                                              10,              // S_kv (kv len)
                                                              32,              // E (embedding)
                                                              32,              // Ev (V embedding)
                                                              {1, 1, 10, 10},  // mask_shape
                                                              0.125f           // scale
                                                              ),
                                        explicit_transpose_4d(1,                 // B (batch)
                                                              10,                // H (heads)
                                                              1024,              // S_q (query len)
                                                              1024,              // S_kv (kv len)
                                                              64,                // E (embedding)
                                                              64,                // Ev (V embedding)
                                                              {10, 1024, 1024},  // mask_shape
                                                              0.125f             // scale
                                                              ),
                                        explicit_transpose_3d(1,    // B (batch)
                                                              5,    // S_q (query len)
                                                              3,    // S_kv (kv len)
                                                              32,   // E (embedding)
                                                              32,   // Ev (V embedding)
                                                              {},   // mask_shape
                                                              1.0f  // scale
                                                              ))));

class SDPAFusionSoftmaxAxis : public TransformationTestsF,
                              public ::testing::WithParamInterface<std::tuple<Type, bool, bool, SDPAFusionParams>> {};

// Test for SDPAFusion with axis = 3 in softmax
TEST_P(SDPAFusionSoftmaxAxis, SDPAFusionTest_softmax_axis) {
    // Parametrization
    const auto& [type, with_mask, with_scale, param] = GetParam();

    // Init.
    SDPA sdpa(type, param.q_shape, param.k_shape, param.v_shape);
    SDPA sdpa_ref(type, param.q_shape, param.k_shape, param.v_shape);

    // Attention mask processing.
    if (with_mask) {
        sdpa.set_mask(param.mask_shape);
        sdpa_ref.set_mask(param.mask_shape);
    }

    // Scale processing.
    if (with_scale) {
        sdpa.set_scale(param.scale);
        sdpa_ref.set_scale(param.scale);
    }

    // SDPA model.
    {
        bool transpose_inside_matmul = true;                   // transpose_b = true for matmul
        sdpa.create_pattern_sdpa(transpose_inside_matmul, 3);  // axis = (rank size -1) (4d, so axis = 3)
        model = sdpa.build_model();
        manager.register_pass<ov::pass::SDPAFusion>();
    }

    // SDPA reference model.
    {
        sdpa_ref.create_reference_sdpa();
        model_ref = sdpa_ref.build_model();
    }

    comparator.enable(FunctionsComparator::CmpValues::CONST_VALUES);
    comparator.enable(FunctionsComparator::CmpValues::ATTRIBUTES);
}

INSTANTIATE_TEST_SUITE_P(SDPAFusion,
                         SDPAFusionSoftmaxAxis,
                         Combine(Values(f32, f16),                  // Types
                                 Values(true, false),               // Use attention_mask
                                 Values(true, false),               // Use scale
                                 Values(explicit_transpose_4d(1,    // B (batch)
                                                              32,   // H (heads)
                                                              5,    // S_q (query len)
                                                              3,    // S_kv (kv len)
                                                              32,   // E (embedding)
                                                              32,   // Ev (V embedding)
                                                              {},   // mask_shape
                                                              1.0f  // scale
                                                              ),
                                        explicit_transpose_4d(1,               // B (batch)
                                                              32,              // H (heads)
                                                              128,             // S_q (query len)
                                                              128,             // S_kv (kv len)
                                                              64,              // E (embedding)
                                                              64,              // Ev (V embedding)
                                                              {32, 128, 128},  // mask_shape
                                                              0.125f           // scale
                                                              ),
                                        explicit_transpose_4d(1,                // B (batch)
                                                              32,               // H (heads)
                                                              -1,               // S_q (query len)
                                                              -1,               // S_kv (kv len)
                                                              32,               // E (embedding)
                                                              32,               // Ev (V embedding)
                                                              {1, 32, -1, -1},  // mask_shape
                                                              0.125f            // scale
                                                              ),
                                        explicit_transpose_4d(1,               // B (batch)
                                                              32,              // H (heads)
                                                              10,              // S_q (query len)
                                                              10,              // S_kv (kv len)
                                                              32,              // E (embedding)
                                                              32,              // Ev (V embedding)
                                                              {1, 1, 10, 10},  // mask_shape
                                                              0.125f           // scale
                                                              ),
                                        explicit_transpose_4d(1,                 // B (batch)
                                                              10,                // H (heads)
                                                              1024,              // S_q (query len)
                                                              1024,              // S_kv (kv len)
                                                              64,                // E (embedding)
                                                              64,                // Ev (V embedding)
                                                              {10, 1024, 1024},  // mask_shape
                                                              0.125f             // scale
                                                              ))));

class SDPAFusionExplicitTranspose
    : public TransformationTestsF,
      public ::testing::WithParamInterface<std::tuple<Type, bool, bool, SDPAFusionParams>> {};

// Test for SDPAFusion with explicit transpose for K node in the pattern
TEST_P(SDPAFusionExplicitTranspose, SDPAFusionTest_explicit_transpose) {
    // Parametrization
    const auto& type = std::get<0>(GetParam());
    const auto& with_mask = std::get<1>(GetParam());
    const auto& with_scale = std::get<2>(GetParam());
    const auto& param = std::get<3>(GetParam());

    // Init.
    SDPA sdpa(type, param.q_shape, param.k_shape, param.v_shape);
    SDPA sdpa_ref(type, param.q_shape, param.k_shape, param.v_shape);

    // Attention mask processing.
    if (with_mask) {
        sdpa.set_mask(param.mask_shape);
        sdpa_ref.set_mask(param.mask_shape);
    }

    // Scale processing.
    if (with_scale) {
        sdpa.set_scale(param.scale);
        sdpa_ref.set_scale(param.scale);
    }

    // SDPA model.
    {
        sdpa.transpose_k(get_tranpose_order(param.q_shape.size()));
        sdpa.create_pattern_sdpa();
        model = sdpa.build_model();
        manager.register_pass<ov::pass::SDPAFusion>();
    }

    // SDPA reference model.
    {
        // insert additional transpose, the transposes will be eliminated in another transformation, e.g.
        // TransposeSinking
        sdpa_ref.transpose_k(get_tranpose_order(param.q_shape.size()));
        sdpa_ref.transpose_k(get_tranpose_order(param.q_shape.size()));

        sdpa_ref.create_reference_sdpa();
        model_ref = sdpa_ref.build_model();
    }

    comparator.enable(FunctionsComparator::CmpValues::CONST_VALUES);
    comparator.enable(FunctionsComparator::CmpValues::ATTRIBUTES);
}

INSTANTIATE_TEST_SUITE_P(SDPAFusion,
                         SDPAFusionExplicitTranspose,
                         Combine(Values(f32, f16),                  // Types
                                 Values(true, false),               // Use attention_mask
                                 Values(true, false),               // Use scale
                                 Values(explicit_transpose_4d(1,    // B (batch)
                                                              32,   // H (heads)
                                                              5,    // S_q (query len)
                                                              3,    // S_kv (kv len)
                                                              32,   // E (embedding)
                                                              32,   // Ev (V embedding)
                                                              {},   // mask_shape
                                                              1.0f  // scale
                                                              ),
                                        explicit_transpose_4d(1,               // B (batch)
                                                              32,              // H (heads)
                                                              128,             // S_q (query len)
                                                              128,             // S_kv (kv len)
                                                              64,              // E (embedding)
                                                              64,              // Ev (V embedding)
                                                              {32, 128, 128},  // mask_shape
                                                              0.125f           // scale
                                                              ),
                                        explicit_transpose_3d(1,    // B (batch)
                                                              5,    // S_q (query len)
                                                              3,    // S_kv (kv len)
                                                              32,   // E (embedding)
                                                              32,   // Ev (V embedding)
                                                              {},   // mask_shape
                                                              1.0f  // scale
                                                              ),
                                        explicit_transpose_4d(-1,   // B (batch)
                                                              32,   // H (heads)
                                                              -1,   // S_q (query len)
                                                              -1,   // S_kv (kv len)
                                                              32,   // E (embedding)
                                                              32,   // Ev (V embedding)
                                                              {},   // mask_shape
                                                              1.0f  // scale
                                                              ))));

TEST_F(TransformationTestsF, SDPAFusionTest7) {
    using namespace ov;
    using namespace ov::element;

    // Init.
    const PartialShape query_shape{1, 8, -1, 32};
    const PartialShape key_shape{-1, 1, 8, 32};
    const PartialShape value_shape{1, 8, -1, 32};

    SDPA sdpa(f16, query_shape, key_shape, value_shape);
    SDPA sdpa_ref(f16, query_shape, key_shape, value_shape);
    vector<size_t> order = {1, 2, 3, 0};

    // SDPA model.
    {
        sdpa.transpose_k(order);
        sdpa.create_pattern_sdpa();
        model = sdpa.build_model();
        manager.register_pass<ov::pass::SDPAFusion>();
    }

    // SDPA reference model.
    {
        // Insert additional transpose, the transposes will be eliminated in another transformation, e.g.
        // TransposeSinking
        sdpa_ref.transpose_k(order);
        sdpa_ref.transpose_k(get_tranpose_order(query_shape.size()));

        sdpa_ref.create_reference_sdpa();
        model_ref = sdpa_ref.build_model();
    }

    comparator.enable(FunctionsComparator::CmpValues::CONST_VALUES);
    comparator.enable(FunctionsComparator::CmpValues::ATTRIBUTES);
}

TEST_F(TransformationTestsF, SDPAFusionTest9) {
    // Init.
    const PartialShape query_shape{1, 10, 1024, 64};
    const PartialShape key_shape{1, 10, 1024, 64};
    const PartialShape value_shape{1, 10, 1024, 64};
    const PartialShape mask_shape{10, 1024, 1024};

    const Shape query_reshaped{10, 1024, 64};
    const Shape key_reshaped{10, 1024, 64};
    const Shape value_reshaped{10, 1024, 64};
    const Shape final_output{1, 10, 1024, 64};

    SDPA sdpa(f16, query_shape, key_shape, value_shape);
    SDPA sdpa_ref(f16, query_shape, key_shape, value_shape);

    // SDPA model.
    {
        sdpa.set_mask(mask_shape);
        sdpa.reshape_q(query_reshaped);
        sdpa.reshape_k(key_reshaped);
        sdpa.reshape_v(value_reshaped);
        sdpa.transpose_k({0, 2, 1});
        sdpa.set_scale(1.0f);
        sdpa.create_pattern_sdpa();
        sdpa.reshape_sdpa(final_output);

        model = sdpa.build_model();
        manager.register_pass<ov::pass::SDPAFusion>();
    }

    // SDPA reference model.
    {
        sdpa_ref.set_mask(mask_shape);
        sdpa_ref.set_scale(1.0f);
        sdpa_ref.create_reference_sdpa();
        model_ref = sdpa_ref.build_model();
    }

    comparator.enable(FunctionsComparator::CmpValues::CONST_VALUES);
    comparator.enable(FunctionsComparator::CmpValues::ATTRIBUTES);
}

TEST_F(TransformationTestsF, SDPAFusionTest10) {
    const PartialShape query_shape{1, 10, 1024, 64};
    const PartialShape key_shape{1, 10, 77, 64};
    const PartialShape value_shape{1, 10, 77, 64};

    const Shape query_reshaped{10, 1024, 64};
    const Shape key_reshaped{10, 77, 64};
    const Shape value_reshaped{10, 77, 64};
    const Shape final_output{1, 10, 1024, 64};

    SDPA sdpa(f16, query_shape, key_shape, value_shape);
    SDPA sdpa_ref(f16, query_shape, key_shape, value_shape);

    // SDPA model.
    {
        sdpa.reshape_q(query_reshaped);
        sdpa.reshape_k(key_reshaped);
        sdpa.reshape_v(value_reshaped);
        sdpa.set_scale(1.0f);
        sdpa.create_pattern_sdpa(/*transpose_b=*/true);
        sdpa.reshape_sdpa(final_output);

        model = sdpa.build_model();
        manager.register_pass<ov::pass::SDPAFusion>();
    }

    // SDPA reference model.
    {
        sdpa_ref.set_scale(1.0f);
        sdpa_ref.create_reference_sdpa();
        model_ref = sdpa_ref.build_model();
    }

    comparator.enable(FunctionsComparator::CmpValues::CONST_VALUES);
    comparator.enable(FunctionsComparator::CmpValues::ATTRIBUTES);
}

TEST_F(TransformationTestsF, SDPAFusionTest11) {
    // Init.
    const PartialShape query_shape{1, 10, 1024, 64};
    const PartialShape key_shape{1, 10, 77, 64};
    const PartialShape value_shape{1, 10, 77, 64};
    const PartialShape mask_shape{10, 1024, 77};

    const Shape query_reshaped{10, 1024, 64};
    const Shape key_reshaped{10, 77, 64};
    const Shape value_reshaped{10, 77, 64};
    const Shape final_output{1, 10, 1024, 64};

    SDPA sdpa(f16, query_shape, key_shape, value_shape);
    SDPA sdpa_ref(f16, query_shape, key_shape, value_shape);

    // SDPA model.
    {
        sdpa.set_mask(mask_shape);
        sdpa.reshape_q(query_reshaped);
        sdpa.reshape_k(key_reshaped);
        sdpa.reshape_v(value_reshaped);
        sdpa.transpose_k({0, 2, 1});
        sdpa.set_scale(1.0f);
        sdpa.create_pattern_sdpa();
        sdpa.reshape_sdpa(final_output);

        model = sdpa.build_model();
        manager.register_pass<ov::pass::SDPAFusion>();
    }

    // SDPA reference model.
    {
        sdpa_ref.set_mask(mask_shape);
        sdpa_ref.set_scale(1.0f);
        sdpa_ref.create_reference_sdpa();
        model_ref = sdpa_ref.build_model();
    }

    comparator.enable(FunctionsComparator::CmpValues::CONST_VALUES);
    comparator.enable(FunctionsComparator::CmpValues::ATTRIBUTES);
}

TEST_F(TransformationTestsF, SDPAFusionTest12) {
    // Init.
    const PartialShape query_shape{1, 1, 49, 128};
    const PartialShape key_shape{1, 128, 1, 49};
    const PartialShape value_shape{1, 1, 49, 128};

    const PartialShape mask_shape{1, 1, 49, 49};

    const Shape query_reshaped{49, 128};
    const Shape key_reshaped{128, 49};
    const Shape value_reshaped{49, 128};

    const Shape final_output{1, 1, 49, 128};

    SDPA sdpa(f16, query_shape, key_shape, value_shape);
    SDPA sdpa_ref(f16, query_shape, key_shape, value_shape);

    // SDPA model.
    {
        sdpa.set_mask(mask_shape);
        sdpa.set_scale(1.0f);

        sdpa.reshape_q(query_reshaped);
        sdpa.reshape_k(key_reshaped);
        sdpa.reshape_v(value_reshaped);

        sdpa.create_pattern_sdpa();
        sdpa.reshape_sdpa(final_output);

        model = sdpa.build_model();
        manager.register_pass<ov::pass::SDPAFusion>();
    }

    // SDPA reference model.
    {
        sdpa_ref.set_mask(mask_shape);
        sdpa_ref.set_scale(1.0f);

        sdpa_ref.transpose_k({0, 2, 3, 1});
        sdpa_ref.create_reference_sdpa();

        model_ref = sdpa_ref.build_model();
    }

    comparator.enable(FunctionsComparator::CmpValues::CONST_VALUES);
    comparator.enable(FunctionsComparator::CmpValues::ATTRIBUTES);
}

TEST_F(TransformationTestsF, SDPAFusionTest13) {
    const PartialShape query_shape{1, 64, 1, 64};
    const PartialShape key_shape{1, 8, 8, 3, 64};
    const PartialShape value_shape{1, 8, 8, 3, 64};

    const PartialShape mask_shape{1, 1, 1, 3};

    const Shape key_reshaped{1, 64, 3, 64};
    const Shape value_reshaped{1, 64, 3, 64};

    const Shape sinks_shape{1, 64, 1, 1};
    std::vector<size_t> sinks_broadcast_shape{1, 64, 1, 1};

    const Shape final_order{0, 2, 1, 3};

    SDPA sdpa(f16, query_shape, key_shape, value_shape);
    SDPA sdpa_ref(f16, query_shape, key_shape, value_shape);

    {
        sdpa.set_mask(mask_shape);
        sdpa.set_scale(0.125f);
        sdpa.set_sinks(sinks_shape, sinks_broadcast_shape, SinksSliceType::Slice);

        sdpa.reshape_k(key_reshaped);
        sdpa.reshape_v(value_reshaped);

        sdpa.create_pattern_sdpa(true);
        sdpa.transpose_sdpa(final_order);
        model = sdpa.build_model();
        manager.register_pass<ov::pass::SDPAFusion>();
    }

    {
        sdpa_ref.set_mask(mask_shape);
        sdpa_ref.set_scale(0.125f);
        sdpa_ref.set_sinks(sinks_shape, sinks_broadcast_shape);

        sdpa_ref.reshape_k(key_reshaped);
        sdpa_ref.reshape_v(value_reshaped);

        sdpa_ref.create_reference_sdpa();
        sdpa_ref.transpose_sdpa(final_order);
        model_ref = sdpa_ref.build_model();
    }

    comparator.enable(FunctionsComparator::CmpValues::CONST_VALUES);
    comparator.enable(FunctionsComparator::CmpValues::ATTRIBUTES);
}

TEST_F(TransformationTestsF, SDPAFusionTest14) {
    const PartialShape query_shape{1, 64, 1, 64};
    const PartialShape key_shape{1, 8, 8, 3, 64};
    const PartialShape value_shape{1, 8, 8, 3, 64};

    const PartialShape mask_shape{1, 1, 1, 3};

    const Shape key_reshaped{1, 64, 3, 64};
    const Shape value_reshaped{1, 64, 3, 64};

    const Shape sinks_shape{1, 64, 1, 1};
    std::vector<size_t> sinks_broadcast_shape{1, 64, 1, 1};

    const Shape final_order{0, 2, 1, 3};

    SDPA sdpa(f16, query_shape, key_shape, value_shape);
    SDPA sdpa_ref(f16, query_shape, key_shape, value_shape);

    {
        sdpa.set_mask(mask_shape);
        sdpa.set_scale(0.125f);
        sdpa.set_sinks(sinks_shape, sinks_broadcast_shape, SinksSliceType::StridedSlice);

        sdpa.reshape_k(key_reshaped);
        sdpa.reshape_v(value_reshaped);

        sdpa.create_pattern_sdpa(true);
        sdpa.transpose_sdpa(final_order);
        model = sdpa.build_model();
        manager.register_pass<ov::pass::SDPAFusion>();
    }

    {
        sdpa_ref.set_mask(mask_shape);
        sdpa_ref.set_scale(0.125f);
        sdpa_ref.set_sinks(sinks_shape, sinks_broadcast_shape);

        sdpa_ref.reshape_k(key_reshaped);
        sdpa_ref.reshape_v(value_reshaped);

        sdpa_ref.create_reference_sdpa();
        sdpa_ref.transpose_sdpa(final_order);
        model_ref = sdpa_ref.build_model();
    }

    comparator.enable(FunctionsComparator::CmpValues::CONST_VALUES);
    comparator.enable(FunctionsComparator::CmpValues::ATTRIBUTES);
}

TEST_F(TransformationTestsF, SDPAFusionTest_Split) {
    // Init.
    const PartialShape query_shape{1, 1, 49, 128};
    const PartialShape key_shape{1, 1, 128, 49};
    const PartialShape value_shape{1, 1, 49, 128};

    SDPA sdpa(f16, query_shape, key_shape, value_shape);
    SDPA sdpa_ref(f16, query_shape, key_shape, value_shape);

    // Preprocessing callback.
    auto callback = [](auto& nodes) {
        auto concat = std::make_shared<v0::Concat>(OutputVector{nodes[InputType::Q], nodes[InputType::V]}, 3);
        auto axis = v0::Constant::create(i64, {}, {3});
        auto split = std::make_shared<v1::Split>(concat, axis, 2);
        nodes[InputType::Q] = split->output(0);
        nodes[InputType::V] = split->output(1);
    };

    // SDPA model.
    {
        sdpa.set_preprocessing_callback(callback);

        sdpa.create_pattern_sdpa();

        model = sdpa.build_model();
        manager.register_pass<ov::pass::SDPAFusion>();
    }

    // SDPA reference model.
    {
        sdpa_ref.set_preprocessing_callback(callback);

        sdpa_ref.transpose_k({0, 1, 3, 2});
        sdpa_ref.create_reference_sdpa();

        model_ref = sdpa_ref.build_model();
    }

    comparator.enable(FunctionsComparator::CmpValues::CONST_VALUES);
    comparator.enable(FunctionsComparator::CmpValues::ATTRIBUTES);
}

TEST_F(TransformationTestsF, SDPAFusionTest_ReshapeOptimization) {
    // Init.
    const PartialShape query_shape{1, 49, 52};
    const PartialShape key_shape{1, 49, 52};
    const PartialShape value_shape{1, 49, 52};

    SDPA sdpa(f16, query_shape, key_shape, value_shape);
    SDPA sdpa_ref(f16, query_shape, key_shape, value_shape);

    // SDPA model.
    {
        sdpa.reshape_q({1, 49, 1, 52});
        sdpa.reshape_k({1, 49, 1, 52});
        sdpa.reshape_v({1, 49, 1, 52});

        sdpa.reshape_q({1, 1, 49, 52});
        sdpa.reshape_k({1, 1, 49, 52});
        sdpa.reshape_v({1, 1, 49, 52});

        sdpa.reshape_q({1, 49, 52});
        sdpa.reshape_k({1, 49, 52});
        sdpa.reshape_v({1, 49, 52});

        sdpa.create_pattern_sdpa(true);

        sdpa.reshape_sdpa({1, 1, 49, 52});

        model = sdpa.build_model();

        manager.register_pass<ov::pass::SDPAFusion>();
    }

    // SDPA reference model.
    {
        sdpa_ref.reshape_q({1, 49, 1, 52});
        sdpa_ref.reshape_k({1, 49, 1, 52});
        sdpa_ref.reshape_v({1, 49, 1, 52});

        sdpa_ref.reshape_q({1, 1, 49, 52});
        sdpa_ref.reshape_k({1, 1, 49, 52});
        sdpa_ref.reshape_v({1, 1, 49, 52});

        sdpa_ref.create_reference_sdpa();

        model_ref = sdpa_ref.build_model();
    }

    comparator.enable(FunctionsComparator::CmpValues::CONST_VALUES);
    comparator.enable(FunctionsComparator::CmpValues::ATTRIBUTES);
}

TEST_F(TransformationTestsF, SDPAFusionTest_ReshapeOptimizationWithMask) {
    // Init.
    const PartialShape query_shape{2, 49, 52};
    const PartialShape key_shape{2, 49, 52};
    const PartialShape value_shape{2, 49, 52};
    const PartialShape mask_shape{-1, 1, 49, 49};
    const Shape reshape_shape_4d{1, 2, 49, 52};
    const Shape reshape_shape_3d{2, 49, 52};

    SDPA sdpa(f16, query_shape, key_shape, value_shape);
    SDPA sdpa_ref(f16, query_shape, key_shape, value_shape);

    // SDPA model.
    {
        sdpa.reshape_q(reshape_shape_4d);
        sdpa.reshape_k(reshape_shape_4d);
        sdpa.reshape_v(reshape_shape_4d);
        sdpa.set_mask(mask_shape);

        sdpa.create_pattern_sdpa(true);

        sdpa.reshape_sdpa(reshape_shape_4d);
        sdpa.reshape_sdpa(reshape_shape_3d);

        model = sdpa.build_model();

        manager.register_pass<ov::pass::SDPAFusion>();
    }

    // SDPA reference model.
    {
        sdpa_ref.reshape_q(reshape_shape_4d);
        sdpa_ref.reshape_k(reshape_shape_4d);
        sdpa_ref.reshape_v(reshape_shape_4d);
        sdpa_ref.set_mask(mask_shape);

        sdpa_ref.create_reference_sdpa();

        sdpa_ref.reshape_sdpa(reshape_shape_4d);
        sdpa_ref.reshape_sdpa(reshape_shape_3d);

        model_ref = sdpa_ref.build_model();
    }

    comparator.enable(FunctionsComparator::CmpValues::CONST_VALUES);
    comparator.enable(FunctionsComparator::CmpValues::ATTRIBUTES);
}

TEST_F(TransformationTestsF, SDPAFusionTest_ReshapeOptimizationWithMaskCausal) {
    // Init.
    const PartialShape query_shape{2, 49, 52};
    const PartialShape key_shape{2, 49, 52};
    const PartialShape value_shape{2, 49, 52};
    const PartialShape mask_shape{-1, 1, 49, 49};
    const Shape reshape_shape_4d{1, 2, 49, 52};
    const Shape reshape_shape_3d{2, 49, 52};

    SDPA sdpa_ref(f16, query_shape, key_shape, value_shape);
    SDPA sdpa(f16, query_shape, key_shape, value_shape);

    // SDPA model.
    {
        sdpa.reshape_q(reshape_shape_4d);
        sdpa.reshape_k(reshape_shape_4d);
        sdpa.reshape_v(reshape_shape_4d);
        sdpa.set_mask(mask_shape);

        sdpa.create_reference_sdpa(/*causal=*/true);

        sdpa.reshape_sdpa(reshape_shape_4d);
        sdpa.reshape_sdpa(reshape_shape_3d);

        model = sdpa.build_model();

        manager.register_pass<ov::pass::SDPAFusion>();
    }

    // SDPA reference model.
    {
        sdpa_ref.set_mask(mask_shape);

        sdpa_ref.create_reference_sdpa(/*causal=*/true);

        model_ref = sdpa_ref.build_model();
    }

    comparator.enable(FunctionsComparator::CmpValues::CONST_VALUES);
    comparator.enable(FunctionsComparator::CmpValues::ATTRIBUTES);
}

TEST_F(TransformationTestsF, SDPAFusionTest_4dAttentionMaskWithBatch2) {
    // Init.
    int64_t batch = 2;
    const PartialShape query_shape{batch, 49, 52};
    const PartialShape key_shape{batch, 49, 52};
    const PartialShape value_shape{batch, 49, 52};

    SDPA sdpa(f16, query_shape, key_shape, value_shape);
    SDPA sdpa_ref(f16, query_shape, key_shape, value_shape);

    // Preprocessing callback.
    auto callback = [](auto& nodes) {
        int64_t axis = 0;
        auto axes_node = v0::Constant::create(ov::element::i64, ov::Shape{1}, {axis});
        nodes[InputType::Q] = std::make_shared<v0::Unsqueeze>(nodes[InputType::Q], axes_node)->output(0);

        auto axes_node1 = v0::Constant::create(ov::element::i64, ov::Shape{1}, {axis});
        nodes[InputType::K] = std::make_shared<v0::Unsqueeze>(nodes[InputType::K], axes_node1)->output(0);

        auto axes_node2 = v0::Constant::create(ov::element::i64, ov::Shape{1}, {axis});
        nodes[InputType::V] = std::make_shared<v0::Unsqueeze>(nodes[InputType::V], axes_node2)->output(0);
    };

    // SDPA model.
    {
        sdpa.set_mask({batch, 1, 1, 49});
        sdpa.create_pattern_sdpa(true);

        model = sdpa.build_model();

        manager.register_pass<ov::pass::SDPAFusion>();
    }

    // SDPA reference model.
    {
        sdpa_ref.set_mask({batch, 1, 1, 49});
        sdpa_ref.set_preprocessing_callback(callback);
        sdpa_ref.create_reference_sdpa();

        model_ref = sdpa_ref.build_model();
    }

    comparator.enable(FunctionsComparator::CmpValues::CONST_VALUES);
    comparator.enable(FunctionsComparator::CmpValues::ATTRIBUTES);
}

TEST_F(TransformationTestsF, SDPAFusionTest_KScaledInput) {
    // Init.
    const PartialShape query_shape{1, 1, 4096, 512};
    const PartialShape key_shape{1, 1, 4096, 512};
    const PartialShape value_shape{1, 1, 4096, 512};

    SDPA sdpa(f16, query_shape, key_shape, value_shape);
    SDPA sdpa_ref(f16, query_shape, key_shape, value_shape);

    // Preprocessing callback that scales the K input
    auto callback = [](auto& nodes) {
        auto scale_const = v0::Constant::create(f16, Shape{}, {1.f});
        nodes[InputType::K] = std::make_shared<v1::Multiply>(nodes[InputType::K], scale_const);
    };

    // SDPA model.
    {
        sdpa.set_preprocessing_callback(callback);
        sdpa.create_pattern_sdpa(true);

        model = sdpa.build_model();

        manager.register_pass<ov::pass::SDPAFusion>();
    }

    // SDPA reference model.
    {
        sdpa_ref.set_scale(1.f);
        sdpa_ref.create_reference_sdpa();

        model_ref = sdpa_ref.build_model();
    }

    comparator.enable(FunctionsComparator::CmpValues::CONST_VALUES);
    comparator.enable(FunctionsComparator::CmpValues::ATTRIBUTES);
}

TEST_F(TransformationTestsF, SDPAFusionTest_WithConvertAfterScale) {
    using namespace ov;
    using namespace ov::element;

    const PartialShape query_shape{1, 1, 4096, 512};
    const PartialShape key_shape{1, 1, 4096, 512};
    const PartialShape value_shape{1, 1, 4096, 512};

    SDPA sdpa(f16, query_shape, key_shape, value_shape);
    SDPA sdpa_ref(f16, query_shape, key_shape, value_shape);

    auto callback = [](auto& nodes) {
        auto scale_const = v0::Constant::create(f16, {1}, {0.125f});
        nodes[InputType::Q] = std::make_shared<v1::Multiply>(nodes[InputType::Q], scale_const);
        auto mul_k = std::make_shared<v1::Multiply>(nodes[InputType::K], scale_const);
        nodes[InputType::K] = std::make_shared<v0::Convert>(mul_k, f16);
    };

    sdpa.set_preprocessing_callback(callback);
    sdpa_ref.set_preprocessing_callback(callback);

    // SDPA model.
    {
        sdpa.create_pattern_sdpa(true);
        model = sdpa.build_model();

        manager.register_pass<ov::pass::SDPAFusion>();
    }

    // SDPA reference model.
    {
        sdpa_ref.create_reference_sdpa();

        model_ref = sdpa_ref.build_model();
    }

    comparator.enable(FunctionsComparator::CmpValues::CONST_VALUES);
    comparator.enable(FunctionsComparator::CmpValues::ATTRIBUTES);
}

TEST_F(TransformationTestsF, SDPAFusionTest_QKInputScale) {
    const ov::PartialShape query_shape{1, 1, 8, 64};
    const ov::PartialShape key_shape{1, 1, 64, 8};
    const ov::PartialShape value_shape{1, 1, 8, 64};

    SDPA sdpa(ov::element::f16, query_shape, key_shape, value_shape);
    SDPA sdpa_ref(ov::element::f16, query_shape, key_shape, value_shape);

    // SDPA model with scaled inputs
    {
        sdpa.multiply_q(0.5f);
        sdpa.multiply_k(0.5f);
        sdpa.create_pattern_sdpa();

        model = sdpa.build_model();
        manager.register_pass<ov::pass::SDPAFusion>();
    }

    // Reference model with fused scale and scaled query input
    {
        sdpa_ref.multiply_q(0.5f);
        sdpa_ref.set_scale(0.5f);
        sdpa_ref.transpose_k(get_tranpose_order(key_shape.size()));
        sdpa_ref.create_reference_sdpa();

        model_ref = sdpa_ref.build_model();
    }

    comparator.enable(FunctionsComparator::CmpValues::CONST_VALUES);
    comparator.enable(FunctionsComparator::CmpValues::ATTRIBUTES);
}

TEST_F(TransformationTestsF, SDPAFusionTest_ConvertedInputs) {
    const PartialShape query_shape{1, 1, 4096, 512};
    const PartialShape key_shape{1, 1, 4096, 512};
    const PartialShape value_shape{1, 1, 4096, 512};

    SDPA sdpa(f16, query_shape, key_shape, value_shape);
    SDPA sdpa_ref(f16, query_shape, key_shape, value_shape);

    auto callback = [](auto& nodes) {
        nodes[InputType::Q] = std::make_shared<v0::Convert>(nodes[InputType::Q], f16);
        nodes[InputType::K] = std::make_shared<v0::Convert>(nodes[InputType::K], f16);
        nodes[InputType::V] = std::make_shared<v0::Convert>(nodes[InputType::V], f16);
    };

    sdpa.set_preprocessing_callback(callback);
    sdpa_ref.set_preprocessing_callback(callback);

    {
        sdpa.create_pattern_sdpa(true);
        model = sdpa.build_model();
        manager.register_pass<ov::pass::SDPAFusion>();
    }

    {
        sdpa_ref.create_reference_sdpa();
        model_ref = sdpa_ref.build_model();
    }

    comparator.enable(FunctionsComparator::CmpValues::CONST_VALUES);
    comparator.enable(FunctionsComparator::CmpValues::ATTRIBUTES);
}

TEST_F(TransformationTestsF, SDPAFusionTest_DynamicMaskScores) {
    // Both the attention scores and the mask have trailing dynamic dimensions
    const PartialShape query_shape{1, 4, -1, 64};
    // K has E before S_kv so that MatMul produces [..., -1, -1]
    const PartialShape key_shape{1, 4, 64, -1};
    const PartialShape value_shape{1, 4, -1, 64};
    const PartialShape mask_shape{1, 1, -1, -1};

    SDPA sdpa(f32, query_shape, key_shape, value_shape);
    SDPA sdpa_ref(f32, query_shape, key_shape, value_shape);

    sdpa.set_mask(mask_shape);
    sdpa_ref.set_mask(mask_shape);

    {
        sdpa.create_pattern_sdpa();
        model = sdpa.build_model();
        manager.register_pass<ov::pass::SDPAFusion>();
    }

    {
        sdpa_ref.transpose_k(get_tranpose_order(query_shape.size()));
        sdpa_ref.create_reference_sdpa();
        model_ref = sdpa_ref.build_model();
    }

    comparator.enable(FunctionsComparator::CmpValues::CONST_VALUES);
    comparator.enable(FunctionsComparator::CmpValues::ATTRIBUTES);
}<|MERGE_RESOLUTION|>--- conflicted
+++ resolved
@@ -272,12 +272,8 @@
     bool with_mask = false;
     bool with_scale = false;
     bool with_sinks = false;
-<<<<<<< HEAD
-=======
     SinksSliceType m_sinks_slice_type = SinksSliceType::None;
-    bool causal = false;
->>>>>>> c8973c71
-
+  
     element::Type m_type = f32;
 
     float m_scale = 1.0f;
