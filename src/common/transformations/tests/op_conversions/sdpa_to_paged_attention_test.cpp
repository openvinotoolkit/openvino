// Copyright (C) 2018-2025 Intel Corporation
// SPDX-License-Identifier: Apache-2.0
//

#include "openvino/pass/sdpa_to_paged_attention.hpp"

#include <gtest/gtest.h>

#include "common_test_utils/ov_test_utils.hpp"
#include "openvino/core/model.hpp"
#include "openvino/op/add.hpp"
#include "openvino/op/broadcast.hpp"
#include "openvino/op/concat.hpp"
#include "openvino/op/constant.hpp"
#include "openvino/op/divide.hpp"
#include "openvino/op/gather.hpp"
#include "openvino/op/matmul.hpp"
#include "openvino/op/multiply.hpp"
#include "openvino/op/ops.hpp"
#include "openvino/op/paged_attention.hpp"
#include "openvino/op/power.hpp"
#include "openvino/op/reduce_mean.hpp"
#include "openvino/op/reshape.hpp"
#include "openvino/op/scaled_dot_product_attention.hpp"
#include "openvino/op/select.hpp"
#include "openvino/op/shape_of.hpp"
#include "openvino/op/sqrt.hpp"
#include "openvino/op/squeeze.hpp"
#include "openvino/op/subtract.hpp"
#include "openvino/op/transpose.hpp"
#include "openvino/op/unsqueeze.hpp"
#include "openvino/pass/visualize_tree.hpp"
#include "transformations/sdpa_to_paged_attention/prev_sequence_length_pattern.hpp"
#include "transformations/sdpa_to_paged_attention/state_management_pattern.hpp"
#include "transformations/sdpa_to_paged_attention/total_sequence_length_pattern.hpp"
#include "transformations/utils/gen_pattern.hpp"
#include "transformations/utils/print_model.hpp"
#include "openvino/pass/visualize_tree.hpp"
#include "transformations/convert_precision.hpp"

using namespace ov;
using namespace std;
using namespace testing;
using namespace ov::op;
using namespace ov::gen_pattern;

namespace {

// Constants and Parameters attributes:
auto el_type_i64 = std::pair<std::string, detail::AttrAny>({"element_type", "i64"});
auto el_type_i32 = std::pair<std::string, detail::AttrAny>({"element_type", "i32"});
auto el_type_f32 = std::pair<std::string, detail::AttrAny>({"element_type", "f32"});

// Convert ops attributes:
auto dest_type_i64 = std::pair<std::string, detail::AttrAny>({"destination_type", "i64"});
auto dest_type_f32 = std::pair<std::string, detail::AttrAny>({"destination_type", "f32"});
auto dest_type_f16 = std::pair<std::string, detail::AttrAny>({"destination_type", "f16"});

// Other attributes:
auto numpy_broadcast = std::pair<std::string, detail::AttrAny>({"auto_broadcast", "numpy"});
auto special_zero_true = std::pair<std::string, detail::AttrAny>({"special_zero", true});

auto single_val = [](int rank, float val) {
    return makeConst(element::f32, ov::Shape{std::vector<size_t>(rank, 1)}, {val});
};

ov::ParameterVector nodes_to_params(const ov::NodeVector& node_vec) {
    ov::ParameterVector params;
    params.reserve(node_vec.size());
    for (const auto& node : node_vec) {
        params.push_back(ov::as_type_ptr<v0::Parameter>(node));
    }
    return params;
}

enum QKV : int { Q = 0, K = 1, V = 2 };
vector<int> MOCK_VALUE = {1};

// original weights = 151936, attention_weights = 12288
#define WEIGHTS           1024
#define ATTENTION_WEIGHTS 512

class Qwen7bChatSDPA {
public:
    static std::shared_ptr<Node> gen_embeddings(const std::shared_ptr<Node>& input_ids) {
        auto view_reshape = makeOP<v1::Reshape>({input_ids, {-1, 0}}, {special_zero_true});
        auto input_ids_i64 = makeOP<v0::Convert>({view_reshape}, {dest_type_i64});

        auto weights = makeConst(element::u8, {WEIGHTS, 4096}, MOCK_VALUE);
        auto weights_fp16 = makeOP<v0::Convert>({weights}, {dest_type_f16});
        auto zero_point = makeConst(element::u8, {WEIGHTS, 1}, MOCK_VALUE);
        auto zero_point_fp16 = makeOP<v0::Convert>({zero_point}, {dest_type_f16});
        auto zero_point_subtract = makeOP<v1::Subtract>({weights_fp16, zero_point_fp16}, {numpy_broadcast});

        auto scale = makeConst(element::f16, {WEIGHTS, 1}, MOCK_VALUE);
        auto mul_scale = makeOP<v1::Multiply>({zero_point_subtract, scale}, {numpy_broadcast});
        auto fq_weights = makeOP<v0::Convert>({mul_scale}, {dest_type_f32});

        return makeOP<v8::Gather>({fq_weights, input_ids_i64, 0}, {{"batch_dims", 0}});
    }

    static std::shared_ptr<Node> gen_attention_weights() {
        auto weights = makeConst(element::u8, {ATTENTION_WEIGHTS, 4096}, MOCK_VALUE);
        auto weights_f16 = makeOP<v0::Convert>({weights}, {dest_type_f16});

        auto zero_points = makeConst(element::u8, {ATTENTION_WEIGHTS, 1}, MOCK_VALUE);
        auto zero_points_f16 = makeOP<v0::Convert>({zero_points}, {dest_type_f16});
        auto subtract = makeOP<v1::Subtract>({weights_f16, zero_points_f16}, {numpy_broadcast});

        auto scale = makeConst(element::f16, {ATTENTION_WEIGHTS, 1}, MOCK_VALUE);
        auto mul = makeOP<v1::Multiply>({subtract, scale}, {numpy_broadcast});
        return makeOP<v0::Convert>({mul}, {dest_type_f32});
    }

    static std::shared_ptr<Node> gen_qkv_proj(const std::shared_ptr<Node>& embeddings) {
        auto _const_0 = single_val(/*rank*/ 3, /*val*/ 2);
        auto pow = makeOP<v1::Power>({embeddings, _const_0}, {numpy_broadcast});
        auto mean = makeOP<v1::ReduceMean>({pow, {-1}}, {{"keep_dims", true}});

        auto _const_1 = single_val(/*rank*/ 3, /*val*/ 1);
        auto add = makeOP<v1::Add>({mean, _const_1}, {numpy_broadcast});
        auto sqrt = makeOP<v0::Sqrt>({add});

        auto _const_2 = single_val(/*rank*/ 3, /*val*/ 1);
        auto div = makeOP<v1::Divide>({_const_2, sqrt}, {numpy_broadcast, {"m_pythondiv", true}});
        auto mul_0 = makeOP<v1::Multiply>({embeddings, div}, {numpy_broadcast});

        auto _const_3 = makeConst(element::f32, {1, 1, 4096}, MOCK_VALUE);
        auto mul_1 = makeOP<v1::Multiply>({mul_0, _const_3}, {numpy_broadcast});
        auto attention_weights = gen_attention_weights();
        auto linear_matmul =
            makeOP<v0::MatMul>({mul_1, attention_weights}, {{"transpose_a", false}, {"transpose_b", true}});

        auto _const_4 = makeConst(element::f32, {1, 1, ATTENTION_WEIGHTS}, MOCK_VALUE);
        auto linear_add = makeOP<v1::Add>({linear_matmul, _const_4}, {numpy_broadcast});
        return makeOP<v1::VariadicSplit>({linear_add, 2, {4096, 4096, -1}});
    }

    static std::shared_ptr<Node> gen_cache(const std::shared_ptr<Node>& input_ids,
                                           const std::shared_ptr<Node>& beam_idx,
                                           const std::string& name) {
        auto shape_of = makeOP<v3::ShapeOf>({input_ids}, {{"output_type", "i64"}});
        auto gather = makeOP<v8::Gather>({shape_of, {0}, 0}, {{"batch_dims", 0}});
        auto concat = makeOP<v0::Concat>({gather, {0ll}, {32ll}, {128ll}}, {{"axis", 0}});
        auto init_to_read = makeOP<v1::Broadcast>({0.000000f, concat}, {{"mode", "numpy"}});
        auto cache = makeOP<v6::ReadValue>(
            {init_to_read},
            {{"variable_id", name}, {"variable_type", "f32"}, {"variable_shape", PartialShape{DYN, DYN, 32, 128}}});
        return makeOP<v8::Gather>({cache, beam_idx, 0}, {{"batch_dims", 0}});
    }

    static std::shared_ptr<Node> gen_current_len(const std::shared_ptr<Node>& input_ids) {
        auto shape_of = makeOP<v3::ShapeOf>({input_ids}, {{"output_type", "i64"}});
        return makeOP<v8::Gather>({shape_of, {1}, 0}, {{"batch_dims", 0}});
    }

    static std::shared_ptr<Node> gen_past_len(const std::shared_ptr<Node>& k_cache) {
        auto shape_of = makeOP<v3::ShapeOf>({k_cache}, {{"output_type", "i64"}});
        return makeOP<v8::Gather>({shape_of, {1}, 0}, {{"batch_dims", 0}});
    }

    static std::shared_ptr<Node> gen_total_len(const std::shared_ptr<Node>& cur_len,
                                               const std::shared_ptr<Node>& past_len) {
        return makeOP<v1::Add>({cur_len, past_len}, {numpy_broadcast});
    }

    static std::shared_ptr<Node> gen_rope(QKV idx,
                                          const std::shared_ptr<Node>& qkv_proj,
                                          const std::shared_ptr<Node>& head_size,
                                          const std::shared_ptr<Node>& sliced_sin,
                                          const std::shared_ptr<Node>& sliced_cos) {
        auto current_k = makeOP<v1::Reshape>({qkv_proj->output(idx), {0, 0, 32, 128}}, {special_zero_true});
        auto sliced_k = makeOP<v8::Slice>({current_k, {0}, head_size, {1}, {3}});
        auto mul_1 = makeOP<v1::Multiply>({sliced_k, sliced_cos}, {numpy_broadcast});

        auto reshape = makeOP<v1::Reshape>({sliced_k, {0, 0, 32, 2, 64}}, {special_zero_true});
        auto split_1 = makeOP<v1::Split>({reshape, -2}, {{"num_splits", 2}});
        auto list_unpack_1 = makeOP<v0::Squeeze>({split_1->output(1), -2});

        auto _const = single_val(/*rank*/ 4, /*val*/ 1);
        auto mul_2 = makeOP<v1::Multiply>({list_unpack_1, _const}, {numpy_broadcast});
        auto list_unpack_2 = makeOP<v0::Squeeze>({split_1->output(0), -2});
        auto concat = makeOP<v0::Concat>({mul_2, list_unpack_2}, {{"axis", -1}});

        auto mul_3 = makeOP<v1::Multiply>({concat, sliced_sin}, {numpy_broadcast});
        return makeOP<v1::Add>({mul_1, mul_3}, {numpy_broadcast});
    }

    static std::shared_ptr<Node> gen_rope_emb_sin(const std::shared_ptr<Node>& total_seq_len,
                                                  const std::shared_ptr<Node>& neg_mul,
                                                  std::shared_ptr<Node>& head_size,
                                                  element::Type model_precision) {
        auto sin = makeConst(model_precision, {1, 4096, 1, 128}, MOCK_VALUE);
        if (model_precision != element::f32) {
            sin = makeOP<v0::Convert>({sin}, {dest_type_f32});
        }
        auto sliced_sin_by_total = makeOP<v8::Slice>({sin, {0}, total_seq_len, {1}, {1}});
        auto rotary_emb_sin_shape = makeOP<v3::ShapeOf>({sliced_sin_by_total}, {{"output_type", "i64"}});
        head_size = makeOP<v8::Gather>({rotary_emb_sin_shape, {3}, 0}, {{"batch_dims", 0}});
        return makeOP<v8::Slice>({sliced_sin_by_total, neg_mul, {LLONG_MAX}, {1}, {1}});
    }

    static std::shared_ptr<Node> gen_rope_emb_cos(const std::shared_ptr<Node>& total_seq_len,
                                                  const std::shared_ptr<Node>& neg_mul,
                                                  element::Type model_precision) {
        auto cos = makeConst(model_precision, {1, 4096, 1, 128}, MOCK_VALUE);
        if (model_precision != element::f32) {
            cos = makeOP<v0::Convert>({cos}, {dest_type_f32});
        }
        auto sliced_cos_by_total = makeOP<v8::Slice>({cos, {0}, total_seq_len, {1}, {1}});
        return makeOP<v8::Slice>({sliced_cos_by_total, neg_mul, {LLONG_MAX}, {1}, {1}});
    }

    static std::shared_ptr<Node> neg_mul(const std::shared_ptr<Node>& current_seq_len) {
        return makeOP<v1::Multiply>({current_seq_len, {-1ll}}, {numpy_broadcast});
    }

    static std::shared_ptr<Node> gen_V(const std::shared_ptr<Node>& cache, const std::shared_ptr<Node>& qkv_proj) {
        auto v_current = makeOP<v1::Reshape>({qkv_proj->output(2), {0, 0, 32, 128}}, {special_zero_true});
        auto v_total = makeOP<v0::Concat>({cache, v_current}, {{"axis", 1}});
        return makeOP<v1::Transpose>({v_total, {0, 2, 1, 3}});
    }

    static std::shared_ptr<Node> gen_K(const std::shared_ptr<Node>& cache, const std::shared_ptr<Node>& rope_K) {
        auto full_k = makeOP<v0::Concat>({cache, rope_K}, {{"axis", 1}});
        return makeOP<v1::Transpose>({full_k, {0, 2, 1, 3}});
    }

    static std::shared_ptr<Node> gen_Q(const std::shared_ptr<Node>& past_seq_len_2,
                                       const std::shared_ptr<Node>& total_seq_len_2,
                                       const std::shared_ptr<Node>& rope_Q) {
        auto _const = makeConst(element::f32, {1, 32767, 1, 1}, MOCK_VALUE);
        auto slice = makeOP<v8::Slice>({_const, past_seq_len_2, total_seq_len_2, {1}, {1}});
        auto mul = makeOP<v1::Multiply>({rope_Q, slice}, {numpy_broadcast});
        return makeOP<v1::Transpose>({mul, {0, 2, 1, 3}});
    }

    static std::shared_ptr<Node> gen_total_seq_len_2(const std::shared_ptr<Node>& past_k_len,
                                                     const std::shared_ptr<Node>& rope_k) {
        auto shape_rope_k = makeOP<v3::ShapeOf>({rope_k}, {{"output_type", "i64"}});
        auto cur_len = makeOP<v8::Gather>({shape_rope_k, {1}, 0}, {{"batch_dims", 0}});
        return makeOP<v1::Add>({past_k_len, cur_len}, {numpy_broadcast});
    }

    static std::shared_ptr<Node> gen_past_seq_len_2(const std::shared_ptr<Node>& total_seq_len,
                                                    const std::shared_ptr<Node>& rope_q) {
        auto shape_rope_q = makeOP<v3::ShapeOf>({rope_q}, {{"output_type", "i64"}});
        auto cur_len = makeOP<v8::Gather>({shape_rope_q, {1}, 0}, {{"batch_dims", 0}});
        return makeOP<v1::Subtract>({total_seq_len, cur_len}, {numpy_broadcast});
    }

    static std::shared_ptr<Node> gen_attention_mask(const std::shared_ptr<Node>& Q_in,
                                                    const std::shared_ptr<Node>& attention_mask_in,
                                                    const std::shared_ptr<Node>& total_seq_len) {
        auto _const = makeConst(element::boolean, {1, 1, 8192, 8192}, MOCK_VALUE);
        auto shape_of_q = makeOP<v3::ShapeOf>({Q_in}, {{"output_type", "i64"}});
        auto gather = makeOP<v8::Gather>({shape_of_q, {2}, 0}, {{"batch_dims", 0}});
        auto sub_1 = makeOP<v1::Subtract>({total_seq_len, gather}, {numpy_broadcast});
        auto concat = makeOP<v0::Concat>({sub_1, {0ll}}, {{"axis", 0}});
        auto broadcast = makeOP<v3::Broadcast>({total_seq_len, {2}}, {{"mode", "numpy"}});
        auto slice = makeOP<v8::Slice>({_const, concat, broadcast, {1, 1}, {2, 3}});
        auto bitwise_not = makeOP<v13::BitwiseNot>({slice});

        auto _const_1 = single_val(/*rank*/ 4, /*val*/ 1);
        auto view_reshape = makeOP<v1::Reshape>({attention_mask_in, {0, 0}}, {special_zero_true});
        auto unsqueeze_0 = makeOP<v0::Unsqueeze>({view_reshape, 1});
        auto unsqueeze_1 = makeOP<v0::Unsqueeze>({unsqueeze_0, 2});
        auto convert_0 = makeOP<v0::Convert>({unsqueeze_1}, {dest_type_f32});

        auto _const_2 = single_val(/*rank*/ 4, /*val*/ 1);
        auto mul_1 = makeOP<v1::Multiply>({convert_0, _const_2}, {numpy_broadcast});
        auto sub_2 = makeOP<v1::Subtract>({_const_1, mul_1}, {numpy_broadcast});

        auto _const_3 = single_val(/*rank*/ 4, /*val*/ 1);
        auto mul_2 = makeOP<v1::Multiply>({sub_2, _const_3}, {numpy_broadcast});
        auto list_construct = makeOP<v0::Concat>({{1ll}, {1ll}, gather, {1ll}}, {{"axis", 0}});
        auto expand_broadcast = makeOP<v3::Broadcast>({mul_2, list_construct}, {{"mode", "bidirectional"}});
        return makeOP<v1::Select>({bitwise_not, -FLT_MAX, expand_broadcast}, {numpy_broadcast});
    }
};

class Qwen7bChatPA {
public:
    static std::shared_ptr<Node> gen_embeddings(const std::shared_ptr<Node>& input_ids) {
        auto weights = makeConst(element::u8, {WEIGHTS, 4096}, MOCK_VALUE);
        auto weights_fp16 = makeOP<v0::Convert>({weights}, {dest_type_f16});

        auto zero_point = makeConst(element::u8, {WEIGHTS, 1}, MOCK_VALUE);
        auto zero_point_fp16 = makeOP<v0::Convert>({zero_point}, {dest_type_f16});
        auto sub = makeOP<v1::Subtract>({weights_fp16, zero_point_fp16}, {numpy_broadcast});

        auto scale = makeConst(element::f16, {WEIGHTS, 1}, MOCK_VALUE);
        auto mul = makeOP<v1::Multiply>({sub, scale}, {numpy_broadcast});
        auto mul_fp32 = makeOP<v0::Convert>({mul}, {dest_type_f32});

        auto reshape_view = makeOP<v1::Reshape>({input_ids, {-1, 0}}, {special_zero_true});
        auto reshape_view_i64 = makeOP<v0::Convert>({reshape_view}, {dest_type_i64});
        return makeOP<v8::Gather>({mul_fp32, reshape_view_i64, 0}, {{"batch_dims", 0}});
    }

    static std::shared_ptr<Node> gen_qkv_proj(const std::shared_ptr<Node>& embeddings) {
        auto _const_0 = makeConst(element::f32, {1, 1, 1}, MOCK_VALUE);
        auto pow = makeOP<v1::Power>({embeddings, _const_0}, {numpy_broadcast});
        auto mean = makeOP<v1::ReduceMean>({pow, {-1}}, {{"keep_dims", true}});
        auto _const_1 = makeConst(element::f32, {1, 1, 1}, MOCK_VALUE);
        auto add_0 = makeOP<v1::Add>({mean, _const_1}, {numpy_broadcast});

        auto sqrt = makeOP<v0::Sqrt>({add_0});
        auto _const_2 = makeConst(element::f32, {1, 1, 1}, MOCK_VALUE);
        auto div = makeOP<v1::Divide>({_const_2, sqrt}, {numpy_broadcast, {"m_pythondiv", true}});
        auto mul_0 = makeOP<v1::Multiply>({embeddings, div}, {numpy_broadcast});

        auto _const_3 = makeConst(element::f32, {1, 1, 4096}, MOCK_VALUE);
        auto mul_1 = makeOP<v1::Multiply>({mul_0, _const_3}, {numpy_broadcast});

        auto _const_4 = makeConst(element::u8, {ATTENTION_WEIGHTS, 4096}, MOCK_VALUE);
        auto convert_0 = makeOP<v0::Convert>({_const_4}, {dest_type_f16});

        auto _const_5 = makeConst(element::u8, {ATTENTION_WEIGHTS, 1}, MOCK_VALUE);
        auto convert_1 = makeOP<v0::Convert>({_const_5}, {dest_type_f16});
        auto sub = makeOP<v1::Subtract>({convert_0, convert_1}, {numpy_broadcast});

        auto _const_6 = makeConst(element::f16, {ATTENTION_WEIGHTS, 1}, MOCK_VALUE);
        auto mul_2 = makeOP<v1::Multiply>({sub, _const_6}, {numpy_broadcast});
        auto convert_2 = makeOP<v0::Convert>({mul_2}, {dest_type_f32});
        auto matmul = makeOP<v0::MatMul>({mul_1, convert_2}, {{"transpose_a", false}, {"transpose_b", true}});
        auto Constant_270 = makeConst(element::f32, {1, 1, ATTENTION_WEIGHTS}, MOCK_VALUE);
        auto add_1 = makeOP<v1::Add>({matmul, Constant_270}, {numpy_broadcast});

        return makeOP<v1::VariadicSplit>({add_1, 2, {4096, 4096, -1}});
    }

    static std::shared_ptr<Node> gen_rope(QKV idx,
                                          const std::shared_ptr<Node>& qkv_proj,
                                          const std::shared_ptr<Node>& head_size,
                                          const std::shared_ptr<Node>& sin,
                                          const std::shared_ptr<Node>& cos) {
        auto Q_or_K = makeOP<v1::Reshape>({qkv_proj->output(idx), {0, 0, 32, 128}}, {special_zero_true});
        auto sliced = makeOP<v8::Slice>({Q_or_K, {0}, head_size, {1}, {3}});
        auto mul_0 = makeOP<v1::Multiply>({sliced, sin}, {numpy_broadcast});

        auto reshape = makeOP<v1::Reshape>({sliced, {0, 0, 32, 2, 64}}, {special_zero_true});
        auto split = makeOP<v1::Split>({reshape, -2}, {{"num_splits", 2}});
        auto squeeze_0 = makeOP<v0::Squeeze>({split->output(1), -2});
        auto _const_0 = makeConst(element::f32, {1, 1, 1, 1}, {1.000000f});
        auto mul_1 = makeOP<v1::Multiply>({squeeze_0, _const_0}, {numpy_broadcast});

        auto squeeze_1 = makeOP<v0::Squeeze>({split->output(0), -2});
        auto concat = makeOP<v0::Concat>({mul_1, squeeze_1}, {{"axis", -1}});
        auto mul_2 = makeOP<v1::Multiply>({concat, cos}, {numpy_broadcast});
        return makeOP<v1::Add>({mul_0, mul_2}, {numpy_broadcast});
    }

    static std::shared_ptr<Node> gen_rope_emb_sin(const std::shared_ptr<Node>& max_context_len,
                                                  const std::shared_ptr<Node>& position_ids,
                                                  std::shared_ptr<Node>& head_size,
                                                  element::Type model_precision) {
        auto sin = makeConst(model_precision, {1, 4096, 1, 128}, MOCK_VALUE);
        if (model_precision != element::f32) {
            sin = makeOP<v0::Convert>({sin}, {dest_type_f32});
        }
        auto slice_sin = makeOP<v8::Gather>({sin, position_ids, 1}, {{"batch_dims", 0}});

        auto slice = makeOP<v8::Slice>({sin, {0}, max_context_len, {1}, {1}});
        auto shape_of = makeOP<opset3::ShapeOf>({slice}, {{"output_type", "i64"}});
        head_size = makeOP<v8::Gather>({shape_of, {3}, 0}, {{"batch_dims", 0}});

        return makeOP<v1::Reshape>({slice_sin, {-1, 1, 1, 128}}, {{"special_zero", false}});
    }

    static std::shared_ptr<Node> gen_rope_emb_cos(const std::shared_ptr<Node>& max_context_len,
                                                  const std::shared_ptr<Node>& position_ids,
                                                  element::Type model_precision) {
        auto cos = makeConst(model_precision, {1, 4096, 1, 128}, MOCK_VALUE);
        if (model_precision != element::f32) {
            cos = makeOP<v0::Convert>({cos}, {dest_type_f32});
        }
        auto slice = makeOP<v8::Gather>({cos, position_ids, 1}, {{"batch_dims", 0}});
        return makeOP<v1::Reshape>({slice, {-1, 1, 1, 128}}, {{"special_zero", false}});
    }

    static std::shared_ptr<Node> align_pa_layout(const std::shared_ptr<Node>& pa,
                                                 const std::shared_ptr<Node>& head_size) {
        auto shape = makeOP<v0::Concat>({{0ll}, {1ll}, {-1ll}, head_size}, {{"axis", 0}});
        auto reshaped = makeOP<v1::Reshape>({pa->output(0), shape}, {special_zero_true});
        return makeOP<v1::Transpose>({reshaped, {0, 2, 1, 3}});
    }

    static std::shared_ptr<Node> gen_current_len(const std::shared_ptr<Node>& rope_K) {
        auto shape_of = makeOP<opset3::ShapeOf>({rope_K}, {{"output_type", "i32"}});
        return makeOP<v8::Gather>({shape_of, {1}, 0ll}, {{"batch_dims", 0}});
    }

    static std::shared_ptr<Node> gen_past_len(const std::shared_ptr<Node>& input_ids,
                                              const std::shared_ptr<Node>& max_context_len) {
        auto shape_of = makeOP<opset3::ShapeOf>({input_ids}, {{"output_type", "i64"}});
        auto cur_len = makeOP<v8::Gather>({shape_of, 1ll, 0ll}, {{"batch_dims", 0}});
        auto cur_len_i32 = makeOP<v0::Convert>({cur_len}, {{"destination_type", "i32"}});

        auto past_len = makeOP<v1::Subtract>({max_context_len, cur_len_i32}, {numpy_broadcast});
        auto past_len_i32 = makeOP<v0::Convert>({past_len}, {{"destination_type", "i32"}});
        return makeOP<v1::Reshape>({past_len_i32, {1}}, {special_zero_true});
    }

    static std::shared_ptr<Node> gen_total_len(const std::shared_ptr<Node>& cur_len,
                                               const std::shared_ptr<Node>& past_len) {
        return makeOP<v1::Add>({past_len, cur_len}, {numpy_broadcast});
    }

    static std::shared_ptr<Node> gen_V(const std::shared_ptr<Node>& qkv_proj, std::shared_ptr<Node>& head_size) {
        auto current_V = makeOP<v1::Reshape>({qkv_proj->output(2), {0, 0, 32, 128}}, {special_zero_true});
        auto gather = makeOP<v8::Gather>({{0, 2, 1, 3}, {0, 2, 1, 3}, 0ll}, {{"batch_dims", 0}});
        auto transpose = makeOP<v1::Transpose>({current_V, gather});

        auto shape_of = makeOP<opset3::ShapeOf>({transpose}, {{"output_type", "i64"}});
        auto gather_2 = makeOP<v8::Gather>({shape_of, -1ll, 0ll}, {{"batch_dims", 0}});
        head_size = makeOP<v0::Unsqueeze>({gather_2, 0});

        return makeOP<v1::Reshape>({transpose, {0, -1}}, {special_zero_true});
    }

    static std::shared_ptr<Node> gen_K(const std::shared_ptr<Node>& rope_K) {
        auto gather = makeOP<v8::Gather>({{0, 2, 1, 3}, {0, 2, 1, 3}, 0ll}, {{"batch_dims", 0}});
        auto transpose = makeOP<v1::Transpose>({rope_K, gather});
        return makeOP<v1::Reshape>({transpose, {0, -1}}, {special_zero_true});
    }

    static std::shared_ptr<Node> gen_Q(const std::shared_ptr<Node>& total_seq_len,
                                       const std::shared_ptr<Node>& rope_Q) {
        auto _const_1 = makeConst(element::f32, {1, 32767, 1, 1}, MOCK_VALUE);
        auto shape_of = makeOP<opset3::ShapeOf>({rope_Q}, {{"output_type", "i32"}});
        auto current_seq_len = makeOP<v8::Gather>({shape_of, {1}, 0ll}, {{"batch_dims", 0}});
        auto past_seq_len = makeOP<v1::Subtract>({total_seq_len, current_seq_len}, {numpy_broadcast});

        auto slice = makeOP<v8::Slice>({_const_1, past_seq_len, total_seq_len, {1}, {1}});
        auto mul = makeOP<v1::Multiply>({rope_Q, slice}, {numpy_broadcast});
        auto transpose_1 = makeOP<v1::Transpose>({mul, {0, 2, 1, 3}});

        auto transpose_2 = makeOP<v1::Transpose>({transpose_1, {0, 2, 1, 3}});
        return makeOP<v1::Reshape>({transpose_2, {0, -1}}, {special_zero_true});
    }
};

}  // namespace

class SDPAToPATest : public TransformationTestsF, public ::testing::WithParamInterface<element::Type> {};

TEST_P(SDPAToPATest, SDPAToPA_Qwen) {
    const auto model_precision = GetParam();
    {

        // Inputs to SDPA transformer:
        auto beam_idx = makeOP<v0::Parameter>({}, {{"shape", PartialShape{DYN}}, el_type_i64});
        auto position_ids = makeOP<v0::Parameter>({}, {{"shape", PartialShape{DYN, DYN}}, el_type_i64});
        auto attention_mask = makeOP<v0::Parameter>({}, {{"shape", PartialShape{DYN, DYN}}, el_type_i64});
        auto input_ids = makeOP<v0::Parameter>({}, {{"shape", PartialShape{DYN, DYN}}, el_type_i64});
        ParameterVector params = nodes_to_params({position_ids, input_ids, attention_mask, beam_idx});

        beam_idx->output(0).add_names({"beam_idx"});
        position_ids->output(0).add_names({"position_ids"});
        attention_mask->output(0).add_names({"attention_mask"});
        input_ids->output(0).add_names({"input_ids"});

        // Embeddings processing:
        auto embeddings = Qwen7bChatSDPA::gen_embeddings(input_ids);
        auto qkv_proj = Qwen7bChatSDPA::gen_qkv_proj(embeddings);

        // KV cache:
        auto k_cache = Qwen7bChatSDPA::gen_cache(input_ids, beam_idx, "K_cache");
        auto v_cache = Qwen7bChatSDPA::gen_cache(input_ids, beam_idx, "V_cache");

        // Current/past/total Seq lengths calculation:
        auto current_seq_len = Qwen7bChatSDPA::gen_current_len(input_ids);
        auto past_seq_len = Qwen7bChatSDPA::gen_past_len(k_cache);
        auto total_seq_len = Qwen7bChatSDPA::gen_total_len(current_seq_len, past_seq_len);

        // RoPE emb sin/cos init:
        auto neg_cur_seq_len = Qwen7bChatSDPA::neg_mul(current_seq_len);
        auto head_size = shared_ptr<Node>();
        auto rope_emb_sin = Qwen7bChatSDPA::gen_rope_emb_sin(total_seq_len, neg_cur_seq_len, head_size, model_precision);
        auto rope_emb_cos = Qwen7bChatSDPA::gen_rope_emb_cos(total_seq_len, neg_cur_seq_len, model_precision);

        // RoPE for Q,K inputs:
        auto rope_q = Qwen7bChatSDPA::gen_rope(QKV::Q, qkv_proj, head_size, rope_emb_sin, rope_emb_cos);
        auto rope_k = Qwen7bChatSDPA::gen_rope(QKV::K, qkv_proj, head_size, rope_emb_sin, rope_emb_cos);

        // Lengths:
        auto total_seq_len_2 = Qwen7bChatSDPA::gen_total_seq_len_2(past_seq_len, rope_k);
        auto past_seq_len_2 = Qwen7bChatSDPA::gen_past_seq_len_2(total_seq_len_2, rope_q);

        // Q, K, V:
        auto Q = Qwen7bChatSDPA::gen_Q(past_seq_len_2, total_seq_len_2, rope_q);
        auto K = Qwen7bChatSDPA::gen_K(k_cache, rope_k);
        auto V = Qwen7bChatSDPA::gen_V(v_cache, qkv_proj);

        // Attention mask:
        auto attention_mask_to_sdpa = Qwen7bChatSDPA::gen_attention_mask(Q, attention_mask, total_seq_len_2);

        // SDPA:
        auto sdpa = makeOP<v13::ScaledDotProductAttention>({Q, K, V, attention_mask_to_sdpa}, {{"causal", false}});
        auto res = makeOP<v0::Result>({sdpa});

        model = std::make_shared<ov::Model>(OutputVector{res}, params);
        manager.register_pass<ov::pass::VisualizeTree>("check.svg");
        manager.register_pass<ov::pass::SDPAToPagedAttention>();
    }

    {
        // Inputs to PA transformer:
        auto max_context_len = makeOP<v0::Parameter>({}, {{"shape", PartialShape{}}, el_type_i32});
        auto block_indices_begins = makeOP<v0::Parameter>({}, {{"shape", PartialShape{DYN}}, el_type_i32});
        auto block_indices = makeOP<v0::Parameter>({}, {{"shape", PartialShape{DYN}}, el_type_i32});
        auto subsequence_begins = makeOP<v0::Parameter>({}, {{"shape", PartialShape{DYN}}, el_type_i32});
        auto past_lens = makeOP<v0::Parameter>({}, {{"shape", PartialShape{DYN}}, el_type_i32});
        auto value_cache_0 = makeOP<v0::Parameter>({}, {{"shape", PartialShape{DYN, 32, 128}}, el_type_f32});
        auto key_cache_0 = makeOP<v0::Parameter>({}, {{"shape", PartialShape{DYN, 32, 128}}, el_type_f32});
        auto input_ids = makeOP<v0::Parameter>({}, {{"shape", PartialShape{DYN}}, el_type_i64});
        auto position_ids = makeOP<v0::Parameter>({}, {{"shape", PartialShape{DYN}}, el_type_i64});
        auto params = nodes_to_params({max_context_len,
                                       block_indices_begins,
                                       block_indices,
                                       subsequence_begins,
                                       past_lens,
                                       value_cache_0,
                                       key_cache_0,
                                       input_ids,
                                       position_ids});

        // Inputs pre-processing:
        auto max_context_len_i64 = makeOP<v0::Convert>({max_context_len}, {dest_type_i64});
        auto max_context_len_aligned = makeOP<v1::Reshape>({max_context_len_i64, {1}}, {special_zero_true});
        auto input_ids_aligned = makeOP<v0::Unsqueeze>({input_ids, 1});
        auto position_ids_aligned = makeOP<v0::Unsqueeze>({position_ids, 1});

        // Embeddings processing:
        auto embeddings = Qwen7bChatPA::gen_embeddings(input_ids_aligned);
        auto qkv_proj = Qwen7bChatPA::gen_qkv_proj(embeddings);

        // RoPE emb sin/cos init:
        auto head_size = shared_ptr<Node>();
        auto rope_emb_sin = Qwen7bChatPA::gen_rope_emb_sin(max_context_len_aligned, position_ids_aligned, head_size, model_precision);
        auto rope_emb_cos = Qwen7bChatPA::gen_rope_emb_cos(max_context_len_aligned, position_ids_aligned, model_precision);

        // rope Q, K:
        auto rope_Q = Qwen7bChatPA::gen_rope(QKV::Q, qkv_proj, head_size, rope_emb_sin, rope_emb_cos);
        auto rope_K = Qwen7bChatPA::gen_rope(QKV::K, qkv_proj, head_size, rope_emb_sin, rope_emb_cos);

        // Current/past/total Seq lengths calculation:
        auto current_seq_len = Qwen7bChatPA::gen_current_len(rope_K);
        auto past_seq_len = Qwen7bChatPA::gen_past_len(input_ids_aligned, max_context_len);
        auto total_seq_len = Qwen7bChatPA::gen_total_len(current_seq_len, past_seq_len);

        // Q, K, V:
        shared_ptr<Node> head_size_2;
        auto Q = Qwen7bChatPA::gen_Q(total_seq_len, rope_Q);
        auto K = Qwen7bChatPA::gen_K(rope_K);
        auto V = Qwen7bChatPA::gen_V(qkv_proj, head_size_2);

        // Additional PA arguments:
        auto sliding_window = std::make_shared<v0::Constant>(element::i32, Shape{}, 0);
        auto alibi_slopes = std::make_shared<v0::Constant>(element::f32, Shape{0});
        auto scale = std::make_shared<v0::Constant>(element::f32, Shape{}, MOCK_VALUE);

        // PagedAttention:
        auto pa = std::make_shared<op::PagedAttentionExtension>(OutputVector{Q,
                                                                             K,
                                                                             V,
                                                                             key_cache_0,
                                                                             value_cache_0,
                                                                             past_lens,
                                                                             subsequence_begins,
                                                                             block_indices,
                                                                             block_indices_begins,
                                                                             scale,
                                                                             sliding_window,
                                                                             alibi_slopes,
                                                                             max_context_len});
        pa->set_out_type(0, element::i64);
        auto pa_aligned = Qwen7bChatPA::align_pa_layout(pa, head_size_2);
        auto res = makeOP<v0::Result>({pa_aligned});

        model_ref = std::make_shared<ov::Model>(OutputVector{res}, params);
    }
    // TODO: align precisions, check the copying of "fuse_names" attr in SDPAToPagedAttention
    // checking the graph structure and names, other checks are temporarily disabled:
    comparator.disable(FunctionsComparator::PRECISIONS);
    disable_rt_info_check();
}

TEST_F(TransformationTestsF, SDPAToPA_TotalSequenceLengthPatternQwen) {
    {
        // Inputs to SDPA transformer:
        auto beam_idx = makeOP<v0::Parameter>({}, {{"shape", PartialShape{DYN}}, el_type_i64});
        auto input_ids = makeOP<v0::Parameter>({}, {{"shape", PartialShape{DYN, DYN}}, el_type_i64});
        ParameterVector params = nodes_to_params({input_ids, beam_idx});

        // K cache
        auto k_cache = Qwen7bChatSDPA::gen_cache(input_ids, beam_idx, "K_cache");

        // Current/past/total Seq lengths calculation:
        auto current_len = Qwen7bChatSDPA::gen_current_len(input_ids);
        auto past_len = Qwen7bChatSDPA::gen_past_len(k_cache);
        auto total_len = Qwen7bChatSDPA::gen_total_len(current_len, past_len);
        auto result = std::make_shared<v0::Result>(total_len);

        // Expected that these Nodes to be created inside SDPAToPagedAttention
        auto new_input_ids = std::make_shared<v0::Parameter>(element::i64, PartialShape{DYN});
        auto axis = v0::Constant::create(element::i32, Shape{}, {1});
        auto aligned_input_ids = std::make_shared<v0::Unsqueeze>(new_input_ids, axis);

        input_ids->output(0).replace(aligned_input_ids);
        auto max_context_len = std::make_shared<v0::Parameter>(element::i32, PartialShape{});
        max_context_len->output(0).set_names({"max_context_len"});
        auto position_ids = std::make_shared<v0::Parameter>(element::i64, PartialShape{DYN});
        position_ids->output(0).set_names({"position_ids"});

        params.push_back(max_context_len);
        params.push_back(new_input_ids);

        // Model and Transformations:
        model = std::make_shared<ov::Model>(ResultVector{result}, params);
        manager.register_pass<pass::PrevSequenceLengthPattern>(aligned_input_ids, max_context_len, position_ids);
        manager.register_pass<pass::TotalSequenceLengthPatternQwen>(max_context_len);
    }

    {
        // Inputs to PA transformer:
        auto max_context_len = makeOP<v0::Parameter>({}, {{"shape", PartialShape{}}, el_type_i32});
        auto params = nodes_to_params({max_context_len});

        // Inputs pre-processing:
        auto max_context_len_i64 = makeOP<v0::Convert>({max_context_len}, {dest_type_i64});
        auto max_context_len_aligned = makeOP<v1::Reshape>({max_context_len_i64, {1}}, {special_zero_true});

        auto result = std::make_shared<v0::Result>(max_context_len_aligned);
        model_ref = std::make_shared<ov::Model>(ResultVector{result}, params);
    }
    // TODO: align precisions, check the copying of "fuse_names" attr in SDPAToPagedAttention
    // checking the graph structure and names, other checks are temporarily disabled:
    comparator.disable(FunctionsComparator::PRECISIONS);
    disable_result_friendly_names_check();
    disable_rt_info_check();
}

<<<<<<< HEAD
const std::vector<ov::element::Type> element_types = {element::f16, element::f32};

INSTANTIATE_TEST_SUITE_P(SDPAToPATest_Conversion,
                         SDPAToPATest,
                         testing::ValuesIn(element_types));
=======
static std::shared_ptr<ov::Node> make_param(const PartialShape& pshape,
                                            element::Type element_type,
                                            const std::string& name) {
    auto param = makeOP<v0::Parameter>({}, {{"shape", pshape}, {"element_type", element_type}});
    param->set_friendly_name(name);
    param->get_output_tensor(0).set_names({name});
    return param;
}

// TODO: split the models in blocks the way it's done for Qwen and make the code not to be such a clutter
// TODO: write a test for StateManagementPattern only (because changes for Alibi are inside it)
// TODO: align precisions, check the copying of "fuse_names" attr in SDPAToPagedAttention
// checking the graph structure and names, other checks are temporarily disabled:
TEST_F(TransformationTestsF, SDPAToPA_Baichuan2_13b_general_test) {
    {
        auto beam_idx = make_param(PartialShape{DYN}, element::i32, "beam_idx");
        auto position_ids = make_param(PartialShape{DYN, DYN}, element::i64, "position_ids");
        auto attention_mask = make_param(PartialShape{DYN, DYN}, element::i64, "attention_mask");
        auto input_ids = make_param(PartialShape{DYN, DYN}, element::i64, "input_ids");

        // gen_embeddings() {
        auto ShapeOf5 = makeOP<v3::ShapeOf>({beam_idx}, {{"output_type", "i64"}});
        auto Gather8 = makeOP<v8::Gather>({ShapeOf5, {0ll}, 0ll}, {{"batch_dims", 0}});
        auto Concat12 = makeOP<v0::Concat>({Gather8, {40ll}, {0ll}, {128ll}}, {{"axis", 0}});
        auto Broadcast13 = makeOP<v3::Broadcast>({0.0f, Concat12}, {{"mode", "numpy"}});
        auto Constant18 = makeConst(element::u8, ov::Shape({125696, 5120}), MOCK_VALUE);
        auto Convert19 = makeOP<opset1::Convert>({Constant18}, {{"destination_type", "f16"}});
        auto Constant20 = makeConst(element::u8, ov::Shape({125696, 1}), MOCK_VALUE);
        auto Convert21 = makeOP<opset1::Convert>({Constant20}, {{"destination_type", "f16"}});
        auto Subtract22 = makeOP<opset1::Subtract>({Convert19, Convert21}, {{"auto_broadcast", "numpy"}});
        auto Constant23 = makeConst(element::f16, ov::Shape({125696, 1}), MOCK_VALUE);
        auto Multiply24 = makeOP<opset1::Multiply>({Subtract22, Constant23}, {{"auto_broadcast", "numpy"}});
        auto Convert25 = makeOP<opset1::Convert>({Multiply24}, {{"destination_type", "f32"}});
        auto Convert26 = makeOP<opset1::Convert>({input_ids}, {{"destination_type", "i32"}});
        auto Gather28 = makeOP<opset8::Gather>({Convert25, Convert26, 0}, {{"batch_dims", 0}});
        //}

        auto Constant29 = makeConst(element::f32, ov::Shape({1, 1, 5120}), MOCK_VALUE);
        auto Constant30 = makeConst(element::f32, ov::Shape({1, 1, 1}), {1.0f});
        auto Constant31 = makeConst(element::f32, ov::Shape({1, 1, 1}), {2.0f});
        auto Power32 = makeOP<opset1::Power>({Gather28, Constant31}, {{"auto_broadcast", "numpy"}});
        auto ReduceMean34 = makeOP<opset1::ReduceMean>({Power32, {-1}}, {{"keep_dims", true}});
        auto Constant35 = makeConst(element::f32, ov::Shape({1, 1, 1}), {0.000001f});
        auto Add36 = makeOP<opset1::Add>({ReduceMean34, Constant35}, {{"auto_broadcast", "numpy"}});
        auto Sqrt37 = makeOP<opset1::Sqrt>({Add36});
        auto Divide38 =
            makeOP<opset1::Divide>({Constant30, Sqrt37}, {{"auto_broadcast", "numpy"}, {"m_pythondiv", true}});
        auto Multiply39 = makeOP<opset1::Multiply>({Gather28, Divide38}, {{"auto_broadcast", "numpy"}});
        auto Multiply40 = makeOP<opset1::Multiply>({Constant29, Multiply39}, {{"auto_broadcast", "numpy"}});

        // gen_attention_weights() {
        auto Constant41 = makeConst(element::u8, ov::Shape({15360, 5120}), MOCK_VALUE);
        auto Convert42 = makeOP<opset1::Convert>({Constant41}, {{"destination_type", "f16"}});
        auto Constant43 = makeConst(element::u8, ov::Shape({15360, 1}), MOCK_VALUE);
        auto Convert44 = makeOP<opset1::Convert>({Constant43}, {{"destination_type", "f16"}});
        auto Subtract45 = makeOP<opset1::Subtract>({Convert42, Convert44}, {{"auto_broadcast", "numpy"}});
        auto Constant46 = makeConst(element::f16, ov::Shape({15360, 1}), MOCK_VALUE);
        auto Multiply47 = makeOP<opset1::Multiply>({Subtract45, Constant46}, {{"auto_broadcast", "numpy"}});
        auto Convert48 = makeOP<opset1::Convert>({Multiply47}, {{"destination_type", "f32"}});
        //}

        auto MatMul49 =
            makeOP<opset1::MatMul>({Multiply40, Convert48}, {{"transpose_a", false}, {"transpose_b", true}});
        auto Reshape51 = makeOP<opset1::Reshape>({MatMul49, {0, 0, 3, 5120}}, {{"special_zero", true}});
        auto Unsqueeze53 = makeOP<opset1::Unsqueeze>({Reshape51, 0});
        auto Squeeze55 = makeOP<opset1::Squeeze>({Unsqueeze53, {0}});
        auto Transpose57 = makeOP<opset1::Transpose>({Squeeze55, {2, 0, 1, 3}});

        // Q
        auto Gather58 = makeOP<opset8::Gather>({Transpose57, 0, 0}, {{"batch_dims", 0}});
        auto Reshape60 = makeOP<opset1::Reshape>({Gather58, {0, 0, 40, 128}}, {{"special_zero", true}});
        auto Transpose62 = makeOP<opset1::Transpose>({Reshape60, {0, 2, 1, 3}});

        auto ReadValue63 = makeOP<opset6::ReadValue>({Broadcast13},
                                                     {{"variable_id", "varid_2"},
                                                      {"variable_type", "f32"},
                                                      {"variable_shape", PartialShape{DYN, 40, DYN, 128}}});
        auto Gather65 = makeOP<opset8::Gather>({ReadValue63, beam_idx, 0}, {{"batch_dims", 0}});

        // K
        auto Gather67 = makeOP<opset8::Gather>({Transpose57, 1, 0}, {{"batch_dims", 0}});
        auto Reshape69 = makeOP<opset1::Reshape>({Gather67, {0, 0, 40, 128}}, {{"special_zero", true}});
        auto Transpose71 = makeOP<opset1::Transpose>({Reshape69, {0, 2, 1, 3}});
        auto Concat72 = makeOP<opset1::Concat>({Gather65, Transpose71}, {{"axis", 2}});

        auto ReadValue73 = makeOP<opset6::ReadValue>({Broadcast13},
                                                     {{"variable_id", "varid_3"},
                                                      {"variable_type", "f32"},
                                                      {"variable_shape", PartialShape{DYN, 40, DYN, 128}}});
        auto Gather75 = makeOP<opset8::Gather>({ReadValue73, beam_idx, 0}, {{"batch_dims", 0}});

        // V
        auto Gather77 = makeOP<opset8::Gather>({Transpose57, 2, 0}, {{"batch_dims", 0}});
        auto Reshape79 = makeOP<opset1::Reshape>({Gather77, {0, 0, 40, 128}}, {{"special_zero", true}});
        auto Transpose81 = makeOP<opset1::Transpose>({Reshape79, {0, 2, 1, 3}});
        auto Concat82 = makeOP<opset1::Concat>({Gather75, Transpose81}, {{"axis", 2}});

        auto Constant83 = makeConst(element::f32, ov::Shape({1, 1, 1, 1}), {1.000000f});
        auto Convert85 = makeOP<opset1::Convert>({attention_mask}, {{"destination_type", "f32"}});
        auto Unsqueeze86 = makeOP<opset1::Unsqueeze>({Convert85, 2});
        auto Unsqueeze87 = makeOP<opset1::Unsqueeze>({Convert85, 1});
        auto Multiply88 = makeOP<opset1::Multiply>({Unsqueeze86, Unsqueeze87}, {{"auto_broadcast", "numpy"}});
        auto Constant89 = makeConst(element::f32, ov::Shape({1, 1, 1}), {0.000000f});
        auto Greater90 = makeOP<opset1::Greater>({Multiply88, Constant89}, {{"auto_broadcast", "numpy"}});
        auto ShapeOf91 = makeOP<opset3::ShapeOf>({Greater90}, {{"output_type", "i32"}});
        auto Gather94 = makeOP<opset8::Gather>({ShapeOf91, 1, 0}, {{"batch_dims", 0}});
        auto Range96 = makeOP<opset4::Range>({0, Gather94, 1}, {{"output_type", "i32"}});
        auto Unsqueeze97 = makeOP<opset1::Unsqueeze>({Range96, 0});
        auto Unsqueeze98 = makeOP<opset1::Unsqueeze>({Range96, 1});
        auto LessEqual99 = makeOP<opset1::LessEqual>({Unsqueeze97, Unsqueeze98}, {{"auto_broadcast", "numpy"}});
        auto Constant100 = makeConst(element::boolean, ov::Shape({}), {0});
        auto Select101 = makeOP<opset1::Select>({LessEqual99, Greater90, Constant100}, {{"auto_broadcast", "numpy"}});
        auto Subtract102 = makeOP<opset1::Subtract>({Unsqueeze86, Unsqueeze87}, {{"auto_broadcast", "numpy"}});
        auto Constant103 = makeConst(element::f32, ov::Shape({1, 1, 1}), {0.000000f});
        auto Equal104 = makeOP<opset1::Equal>({Subtract102, Constant103}, {{"auto_broadcast", "numpy"}});
        auto LogicalAnd105 = makeOP<opset1::LogicalAnd>({Select101, Equal104}, {{"auto_broadcast", "numpy"}});
        auto Unsqueeze106 = makeOP<opset1::Unsqueeze>({LogicalAnd105, 1});
        auto ShapeOf107 = makeOP<opset3::ShapeOf>({MatMul49}, {{"output_type", "i64"}});
        auto Gather110 = makeOP<opset8::Gather>({ShapeOf107, {0}, 0}, {{"batch_dims", 0}});
        auto Constant112 = makeConst(element::f32,
                                     ov::Shape({40, 4096, 4096}),
                                     MOCK_VALUE);  // TODO: there can be an error due to fake alibi slopes
        auto Gather116 = makeOP<opset8::Gather>({ShapeOf107, {1}, 0}, {{"batch_dims", 0}});
        auto ShapeOf117 = makeOP<opset3::ShapeOf>({Gather65}, {{"output_type", "i64"}});
        auto Gather120 = makeOP<opset8::Gather>({ShapeOf117, {2}, 0}, {{"batch_dims", 0}});
        auto Add121 = makeOP<opset1::Add>({Gather116, Gather120}, {{"auto_broadcast", "numpy"}});
        auto Broadcast123 = makeOP<opset3::Broadcast>({Add121, {2}}, {{"mode", "numpy"}});
        auto Slice126 =
            makeOP<opset8::Slice>({Constant112, {0, 0}, Broadcast123, {1, 1}, {1, 2}});  // the very slice we insert
        auto ShapeOf127 = makeOP<opset3::ShapeOf>({Slice126}, {{"output_type", "i64"}});
        auto Gather130 = makeOP<opset8::Gather>({ShapeOf127, {1, 2}, 0}, {{"batch_dims", 0}});
        auto Concat131 = makeOP<opset1::Concat>({Gather110, {1L}, Gather130}, {{"axis", 0}});
        auto Broadcast132 = makeOP<opset3::Broadcast>({Unsqueeze106, Concat131}, {{"mode", "bidirectional"}});
        auto Convert133 = makeOP<opset1::Convert>({Broadcast132}, {{"destination_type", "f32"}});
        auto Constant134 = makeConst(element::f32, ov::Shape({1, 1, 1, 1}), {1.000000f});
        auto Multiply135 = makeOP<opset1::Multiply>({Convert133, Constant134}, {{"auto_broadcast", "numpy"}});
        auto Subtract136 = makeOP<opset1::Subtract>({Constant83, Multiply135}, {{"auto_broadcast", "numpy"}});
        auto Convert137 = makeOP<opset1::Convert>({Subtract136}, {{"destination_type", "boolean"}});
        auto Select139 = makeOP<opset1::Select>({Convert137, -FLT_MAX, Subtract136}, {{"auto_broadcast", "numpy"}});
        auto Unsqueeze140 = makeOP<opset1::Unsqueeze>({Slice126, 0});
        auto Add141 = makeOP<opset1::Add>({Select139, Unsqueeze140}, {{"auto_broadcast", "numpy"}});
        auto Multiply143 = makeOP<opset1::Multiply>({Gather116, {-1l}}, {{"auto_broadcast", "numpy"}});
        auto Slice147 = makeOP<opset8::Slice>({Add141, Multiply143, {LLONG_MAX}, {1}, {2}});
        auto sdpa =
            makeOP<v13::ScaledDotProductAttention>({Transpose62, Concat72, Concat82, Slice147}, {{"causal", false}});

        auto res = makeOP<v0::Result>({sdpa});

        ParameterVector params = nodes_to_params({beam_idx, position_ids, attention_mask, input_ids});
        model = std::make_shared<ov::Model>(OutputVector{res}, params);

        manager.register_pass<ov::pass::SDPAToPagedAttention>();
    }

    {
        auto max_context_len = make_param(PartialShape{}, element::i32, "max_context_len");
        auto block_indices_begins = make_param(PartialShape{DYN}, element::i32, "block_indices_begins");
        auto block_indices = make_param(PartialShape{DYN}, element::i32, "block_indices");
        auto subsequence_begins = make_param(PartialShape{DYN}, element::i32, "subsequence_begins");
        auto past_lens = make_param(PartialShape{DYN}, element::i32, "past_lens");
        auto value_cache_0 = make_param(PartialShape{DYN, 40, 128}, element::f32, "value_cache.0");
        auto key_cache_0 = make_param(PartialShape{DYN, 40, 128}, element::f32, "key_cache.0");
        auto input_ids = make_param(PartialShape{DYN}, element::i64, "input_ids");

        ParameterVector params = nodes_to_params({max_context_len,
                                                  block_indices_begins,
                                                  block_indices,
                                                  subsequence_begins,
                                                  past_lens,
                                                  value_cache_0,
                                                  key_cache_0,
                                                  input_ids});

        auto Constant88 = makeConst(element::u8, ov::Shape({125696, 5120}), MOCK_VALUE);
        auto Convert89 = makeOP<opset1::Convert>({Constant88}, {{"destination_type", "f16"}});
        auto Constant90 = makeConst(element::u8, ov::Shape({125696, 1}), MOCK_VALUE);
        auto Convert91 = makeOP<opset1::Convert>({Constant90}, {{"destination_type", "f16"}});
        auto Subtract92 = makeOP<opset1::Subtract>({Convert89, Convert91}, {{"auto_broadcast", "numpy"}});
        auto Constant93 = makeConst(element::f16, ov::Shape({125696, 1}), MOCK_VALUE);
        auto Multiply94 = makeOP<opset1::Multiply>({Subtract92, Constant93}, {{"auto_broadcast", "numpy"}});
        auto Convert95 = makeOP<opset1::Convert>({Multiply94}, {{"destination_type", "f32"}});
        auto Unsqueeze97 = makeOP<opset1::Unsqueeze>({input_ids, 1});
        auto Convert98 = makeOP<opset1::Convert>({Unsqueeze97}, {{"destination_type", "i32"}});
        auto Gather100 = makeOP<opset8::Gather>({Convert95, Convert98, 0}, {{"batch_dims", 0}});
        auto Constant101 = makeConst(element::f32, ov::Shape({1, 1, 5120}), MOCK_VALUE);
        auto Constant102 = makeConst(element::f32, ov::Shape({1, 1, 1}), {1.0f});
        auto Constant103 = makeConst(element::f32, ov::Shape({1, 1, 1}), {2.0f});
        auto Power104 = makeOP<opset1::Power>({Gather100, Constant103}, {{"auto_broadcast", "numpy"}});
        auto ReduceMean106 = makeOP<opset1::ReduceMean>({Power104, {-1}}, {{"keep_dims", true}});
        auto Constant107 = makeConst(element::f32, ov::Shape({1, 1, 1}), {0.000001f});
        auto Add108 = makeOP<opset1::Add>({ReduceMean106, Constant107}, {{"auto_broadcast", "numpy"}});
        auto Sqrt109 = makeOP<opset1::Sqrt>({Add108});
        auto Divide110 =
            makeOP<opset1::Divide>({Constant102, Sqrt109}, {{"auto_broadcast", "numpy"}, {"m_pythondiv", true}});
        auto Multiply111 = makeOP<opset1::Multiply>({Gather100, Divide110}, {{"auto_broadcast", "numpy"}});
        auto Multiply112 = makeOP<opset1::Multiply>({Constant101, Multiply111}, {{"auto_broadcast", "numpy"}});
        auto Constant113 = makeConst(element::u8, ov::Shape({15360, 5120}), MOCK_VALUE);
        auto Convert114 = makeOP<opset1::Convert>({Constant113}, {{"destination_type", "f16"}});
        auto Constant115 = makeConst(element::u8, ov::Shape({15360, 1}), MOCK_VALUE);
        auto Convert116 = makeOP<opset1::Convert>({Constant115}, {{"destination_type", "f16"}});
        auto Subtract117 = makeOP<opset1::Subtract>({Convert114, Convert116}, {{"auto_broadcast", "numpy"}});
        auto Constant118 = makeConst(element::f16, ov::Shape({15360, 1}), MOCK_VALUE);
        auto Multiply119 = makeOP<opset1::Multiply>({Subtract117, Constant118}, {{"auto_broadcast", "numpy"}});
        auto Convert120 = makeOP<opset1::Convert>({Multiply119}, {{"destination_type", "f32"}});
        auto MatMul121 =
            makeOP<opset1::MatMul>({Multiply112, Convert120}, {{"transpose_a", false}, {"transpose_b", true}});
        auto Reshape123 = makeOP<opset1::Reshape>({MatMul121, {0, 0, 3, 5120}}, {{"special_zero", true}});
        auto Unsqueeze125 = makeOP<opset1::Unsqueeze>({Reshape123, 0});
        auto Squeeze127 = makeOP<opset1::Squeeze>({Unsqueeze125, {0}});
        auto Transpose129 = makeOP<opset1::Transpose>({Squeeze127, {2, 0, 1, 3}});
        auto Gather130 = makeOP<opset8::Gather>({Transpose129, 0, 0}, {{"batch_dims", 0}});
        auto Reshape132 = makeOP<opset1::Reshape>({Gather130, {0, 0, 40, 128}}, {{"special_zero", true}});
        auto Transpose134 = makeOP<opset1::Transpose>({Reshape132, {0, 2, 1, 3}});
        auto Transpose136 = makeOP<opset1::Transpose>({Transpose134, {0, 2, 1, 3}});
        auto Reshape138 = makeOP<opset1::Reshape>({Transpose136, {0, -1}}, {{"special_zero", true}});
        auto Gather140 = makeOP<opset8::Gather>({Transpose129, 1, 0}, {{"batch_dims", 0}});
        auto Reshape142 = makeOP<opset1::Reshape>({Gather140, {0, 0, 40, 128}}, {{"special_zero", true}});
        auto Transpose144 = makeOP<opset1::Transpose>({Reshape142, {0, 2, 1, 3}});
        auto Transpose145 = makeOP<opset1::Transpose>({Transpose144, {0, 2, 1, 3}});
        auto Reshape147 = makeOP<opset1::Reshape>({Transpose145, {0, -1}}, {{"special_zero", true}});
        auto Gather149 = makeOP<opset8::Gather>({Transpose129, 2, 0}, {{"batch_dims", 0}});
        auto Reshape151 = makeOP<opset1::Reshape>({Gather149, {0, 0, 40, 128}}, {{"special_zero", true}});
        auto Transpose153 = makeOP<opset1::Transpose>({Reshape151, {0, 2, 1, 3}});
        auto Transpose154 = makeOP<opset1::Transpose>({Transpose153, {0, 2, 1, 3}});
        auto Reshape156 = makeOP<opset1::Reshape>({Transpose154, {0, -1}}, {{"special_zero", true}});
        auto Constant159 = makeConst(element::f32, ov::Shape({40, 4096, 4096}), MOCK_VALUE);
        auto Slice164 = makeOP<opset8::Slice>({Constant159, {1, 1}, {2, 2}, {1, 1}, {1, 2}});
        auto Reshape166 = makeOP<opset1::Reshape>({Slice164, {-1}}, {{"special_zero", false}});

        // PA cannot be instantiated uding makeOP hence creating constants for it manually
        auto c1 = makeConst(element::f32, {}, {0.088388f});
        auto c2 = makeConst(element::i32, {}, {0});
        auto PagedAttentionExtension168 =
            std::make_shared<ov::op::PagedAttentionExtension>(ov::OutputVector{Reshape138,
                                                                               Reshape147,
                                                                               Reshape156,
                                                                               key_cache_0,
                                                                               value_cache_0,
                                                                               past_lens,
                                                                               subsequence_begins,
                                                                               block_indices,
                                                                               block_indices_begins,
                                                                               c1,
                                                                               c2,
                                                                               Reshape166,
                                                                               max_context_len});
        auto ShapeOf172 = makeOP<opset3::ShapeOf>({Transpose154}, {{"output_type", "i64"}});
        auto Gather175 = makeOP<opset8::Gather>({ShapeOf172, -1, 0}, {{"batch_dims", 0}});
        auto Unsqueeze177 = makeOP<opset1::Unsqueeze>({Gather175, 0});
        auto Concat178 = makeOP<opset1::Concat>({{0l}, {1l}, {-1l}, Unsqueeze177}, {{"axis", 0}});
        auto Reshape179 =
            makeOP<opset1::Reshape>({PagedAttentionExtension168->output(0), Concat178}, {{"special_zero", true}});
        auto Transpose180 = makeOP<opset1::Transpose>({Reshape179, {0, 2, 1, 3}});

        auto result = std::make_shared<v0::Result>(Transpose180);
        model_ref = std::make_shared<ov::Model>(ResultVector{result}, params);

        // checks are also disabled temporarily
        comparator.disable(FunctionsComparator::PRECISIONS);
        disable_result_friendly_names_check();
        disable_rt_info_check();
    }
}
>>>>>>> eb17cb36
<|MERGE_RESOLUTION|>--- conflicted
+++ resolved
@@ -642,13 +642,13 @@
     disable_rt_info_check();
 }
 
-<<<<<<< HEAD
+
 const std::vector<ov::element::Type> element_types = {element::f16, element::f32};
 
 INSTANTIATE_TEST_SUITE_P(SDPAToPATest_Conversion,
                          SDPAToPATest,
                          testing::ValuesIn(element_types));
-=======
+
 static std::shared_ptr<ov::Node> make_param(const PartialShape& pshape,
                                             element::Type element_type,
                                             const std::string& name) {
@@ -911,5 +911,4 @@
         disable_result_friendly_names_check();
         disable_rt_info_check();
     }
-}
->>>>>>> eb17cb36
+}