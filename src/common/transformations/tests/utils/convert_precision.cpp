--- conflicted
+++ resolved
@@ -2445,7 +2445,60 @@
     ASSERT_TRUE(result.valid) << result.message;
 }
 
-<<<<<<< HEAD
+TEST(TransformationTests, ConvertPrecision_assign_read_value_preserve_orig_types_as_rt_attribute) {
+    shared_ptr<Model> model, model_ref;
+    pass::Manager manager;
+
+    {
+        auto variable = std::make_shared<ov::op::util::Variable>(
+            ov::op::util::VariableInfo{ov::PartialShape{10, 10}, ov::element::f32, "variable_name"});
+
+        auto input = make_shared<opset10::Parameter>(element::f32, Shape{10, 10});
+        auto read_value = make_shared<opset10::ReadValue>(input, variable);
+
+        auto some_value = opset10::Constant::create(element::f32, Shape{1}, {2});
+        auto mul = make_shared<opset10::Multiply>(read_value, some_value);
+        auto res = make_shared<opset10::Result>(mul);
+        auto assign = make_shared<opset10::Assign>(mul, variable);
+
+        model = make_shared<Model>(ResultVector{res}, SinkVector{assign}, ParameterVector{input});
+
+        type_to_fuse_map empty_type_to_fuse_map = {};
+        bool keep_precision_sensitive_in_fp32 = true;
+        bool convert_input_output_precision = false;
+        bool store_original_precision_as_rt_attribute = true;
+        manager.register_pass<pass::ConvertPrecision>(precisions_map{{element::f32, element::f16}},
+                                                      empty_type_to_fuse_map,
+                                                      keep_precision_sensitive_in_fp32,
+                                                      convert_input_output_precision,
+                                                      store_original_precision_as_rt_attribute);
+        manager.run_passes(model);
+        EXPECT_EQ(ov::get_original_precision(read_value), element::f32);
+        EXPECT_EQ(ov::get_original_precision(assign), element::f32);
+    }
+
+    {
+        auto variable = std::make_shared<ov::op::util::Variable>(
+            ov::op::util::VariableInfo{ov::PartialShape{10, 10}, ov::element::f16, "variable_name"});
+
+        auto input = make_shared<opset10::Parameter>(element::f32, Shape{10, 10});
+        auto convert_1 = make_shared<opset10::Convert>(input, element::f16);
+        auto read_value = make_shared<opset10::ReadValue>(convert_1, variable);
+
+        auto some_value = opset10::Constant::create(element::f16, Shape{1}, {2});
+        auto mul = make_shared<opset10::Multiply>(read_value, some_value);
+        auto convert_2 = make_shared<opset10::Convert>(mul, element::f32);
+        auto res = make_shared<opset10::Result>(convert_2);
+        auto assign = make_shared<opset10::Assign>(mul, variable);
+
+        model_ref = make_shared<Model>(ResultVector{res}, SinkVector{assign}, ParameterVector{input});
+    }
+
+    const FunctionsComparator func_comparator = FunctionsComparator::with_default();
+    FunctionsComparator::Result result = func_comparator(model_ref, model);
+    ASSERT_TRUE(result.valid) << result.message;
+}
+
 class TestSubgraph : public ov::op::util::SubGraphOp {
 public:
     OPENVINO_OP("TestSubgraph", "Test", ov::op::util::SubGraphOp);
@@ -2547,58 +2600,4 @@
         ASSERT_NO_THROW(manager.run_passes(f));
         ASSERT_FALSE(has_type<element::Type_t::f32>(f));
     }
-=======
-TEST(TransformationTests, ConvertPrecision_assign_read_value_preserve_orig_types_as_rt_attribute) {
-    shared_ptr<Model> model, model_ref;
-    pass::Manager manager;
-
-    {
-        auto variable = std::make_shared<ov::op::util::Variable>(
-            ov::op::util::VariableInfo{ov::PartialShape{10, 10}, ov::element::f32, "variable_name"});
-
-        auto input = make_shared<opset10::Parameter>(element::f32, Shape{10, 10});
-        auto read_value = make_shared<opset10::ReadValue>(input, variable);
-
-        auto some_value = opset10::Constant::create(element::f32, Shape{1}, {2});
-        auto mul = make_shared<opset10::Multiply>(read_value, some_value);
-        auto res = make_shared<opset10::Result>(mul);
-        auto assign = make_shared<opset10::Assign>(mul, variable);
-
-        model = make_shared<Model>(ResultVector{res}, SinkVector{assign}, ParameterVector{input});
-
-        type_to_fuse_map empty_type_to_fuse_map = {};
-        bool keep_precision_sensitive_in_fp32 = true;
-        bool convert_input_output_precision = false;
-        bool store_original_precision_as_rt_attribute = true;
-        manager.register_pass<pass::ConvertPrecision>(precisions_map{{element::f32, element::f16}},
-                                                      empty_type_to_fuse_map,
-                                                      keep_precision_sensitive_in_fp32,
-                                                      convert_input_output_precision,
-                                                      store_original_precision_as_rt_attribute);
-        manager.run_passes(model);
-        EXPECT_EQ(ov::get_original_precision(read_value), element::f32);
-        EXPECT_EQ(ov::get_original_precision(assign), element::f32);
-    }
-
-    {
-        auto variable = std::make_shared<ov::op::util::Variable>(
-            ov::op::util::VariableInfo{ov::PartialShape{10, 10}, ov::element::f16, "variable_name"});
-
-        auto input = make_shared<opset10::Parameter>(element::f32, Shape{10, 10});
-        auto convert_1 = make_shared<opset10::Convert>(input, element::f16);
-        auto read_value = make_shared<opset10::ReadValue>(convert_1, variable);
-
-        auto some_value = opset10::Constant::create(element::f16, Shape{1}, {2});
-        auto mul = make_shared<opset10::Multiply>(read_value, some_value);
-        auto convert_2 = make_shared<opset10::Convert>(mul, element::f32);
-        auto res = make_shared<opset10::Result>(convert_2);
-        auto assign = make_shared<opset10::Assign>(mul, variable);
-
-        model_ref = make_shared<Model>(ResultVector{res}, SinkVector{assign}, ParameterVector{input});
-    }
-
-    const FunctionsComparator func_comparator = FunctionsComparator::with_default();
-    FunctionsComparator::Result result = func_comparator(model_ref, model);
-    ASSERT_TRUE(result.valid) << result.message;
->>>>>>> b770780b
 }