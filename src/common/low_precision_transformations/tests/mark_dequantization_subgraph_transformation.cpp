// Copyright (C) 2018-2025 Intel Corporation
// SPDX-License-Identifier: Apache-2.0
//
#include "openvino/opsets/opset10_decl.hpp"
#include "openvino/pass/constant_folding.hpp"
#include "transformations/low_precision/mark_dequantization_subgraph.hpp"
#include "transformations/fp16_compression/mark_decompression_convert_constant_folding.hpp"
#include "transformations/rt_info/decompression.hpp"
#include "transformations/rt_info/dequantization_node.hpp"
#include "transformations/rt_info/disable_constant_folding.hpp"
#include "transformations/rt_info/disable_fp16_compression.hpp"
#include "transformations/rt_info/keep_const_precision.hpp"

#include "common_test_utils/ov_test_utils.hpp"
#include "transformations/convert_precision.hpp"
#include "openvino/op/add.hpp"
#include "openvino/op/clamp.hpp"
#include "openvino/op/convert.hpp"
#include "openvino/op/convolution.hpp"
#include "openvino/op/fake_quantize.hpp"
#include "openvino/op/multiply.hpp"
#include "openvino/op/relu.hpp"
#include "openvino/op/reshape.hpp"
#include "openvino/op/subtract.hpp"
#include "openvino/op/gather.hpp"

using namespace ov;

static std::shared_ptr<ov::Node> make_branch(const std::shared_ptr<ov::op::v0::Convert> zp_convert,
                                             const ov::Shape& lp_const_shape,
                                             const std::vector<size_t>& sub_mul_shape,
                                             bool ref_model = false) {
        // const data path
        const auto lp_const = std::make_shared<opset10::Constant>(element::i8, lp_const_shape, 1);
        const auto data_convert = std::make_shared<opset10::Convert>(lp_const, element::f32);

        const auto zp_target_shape = std::make_shared<opset10::Constant>(ov::element::i64, ov::Shape{sub_mul_shape.size()}, sub_mul_shape);
        const auto zp_reshape = std::make_shared<opset10::Reshape>(zp_convert, zp_target_shape, false);

        const auto subtract = std::make_shared<opset10::Subtract>(data_convert, zp_reshape);

        // scale
        std::shared_ptr<ov::Node> scale_const;
        std::shared_ptr<ov::Node> scale_reshape;
        if (ref_model) {
            scale_const = std::make_shared<opset10::Constant>(element::f32, ov::Shape{sub_mul_shape}, 1);
            scale_reshape = scale_const;
        } else {
            scale_const = std::make_shared<opset10::Constant>(element::f32, ov::Shape{64}, 1);
            auto scale_target_shape = std::make_shared<opset10::Constant>(ov::element::i64, ov::Shape{sub_mul_shape.size()}, sub_mul_shape);
            scale_reshape = std::make_shared<opset10::Reshape>(scale_const, scale_target_shape, false);
        }

        const auto multiply = std::make_shared<opset10::Multiply>(subtract, scale_reshape);

        if (ref_model) {
            mark_as_dequantization_node(subtract);
            mark_as_dequantization_node(multiply);
            disable_constant_folding(data_convert);
            disable_constant_folding(zp_convert);
            enable_keep_const_precision(lp_const);
            disable_keep_const_precision(scale_const);
        }

        return multiply;
}

/* Construct a following graph that will have only Scale constant
   folded during Constant folding as swapping of ZP Reshape & Convert
   is not possible due to different shapes, hence no CF here.

                              ZP Const
                                 │
                                 ▼
         Input                Convert                Input
           │                  │     │                  │
           ▼                  ▼     ▼                  ▼
Scale      Convert      Reshape     Reshape      Convert      Scale
    |            │    (64,1,1,1)   (1,64,1,1)    │            │
    |            │      │                 │      │            |
    ▼            ▼      ▼                 ▼      ▼            ▼
    Reshape      Subtract                 Subtract      Reshape
          |      |                               |      |
          ▼      ▼                               ▼      ▼
          Multiply                               Multiply
*/

TEST_F(TransformationTestsF, KeepConstPrecision2BranchesDiffShapes) {
    {

        // zero points
        const auto zp_const = std::make_shared<opset10::Constant>(element::i8, ov::Shape{64}, 1);
        const auto zp_convert = std::make_shared<opset10::Convert>(zp_const, element::f32);

        const auto right_branch = make_branch(zp_convert, {128,64,2,2}, {1, 64, 1, 1});
        const auto result_right = std::make_shared<opset10::Result>(right_branch);

        const auto left_branch = make_branch(zp_convert, {64,3,3,3}, {64, 1, 1, 1});
        const auto result_left = std::make_shared<opset10::Result>(left_branch);

        model = std::make_shared<Model>(ResultVector{result_right, result_left}, ParameterVector{});
    }

    manager.register_pass<pass::MarkDequantization>(element::TypeVector{ov::element::i8, ov::element::u8, ov::element::i4, ov::element::u4});
    manager.register_pass<pass::ConstantFolding>();
    manager.register_pass<pass::KeepConstPrecision>(element::TypeVector{element::i8});
    manager.register_pass<pass::ConvertPrecision>(ov::element::u4, ov::element::u8, type_to_fuse_map{}, false, false);

    {
        // zero points
        const auto zp_const = std::make_shared<opset10::Constant>(element::i8, ov::Shape{64}, 1);
        enable_keep_const_precision(zp_const);
        const auto zp_convert = std::make_shared<opset10::Convert>(zp_const, element::f32);

        const auto right_branch = make_branch(zp_convert, {128, 64, 2, 2}, {1, 64, 1, 1}, true);
        const auto result_right = std::make_shared<opset10::Result>(right_branch);

        const auto left_branch = make_branch(zp_convert, {64, 3, 3, 3}, {64, 1, 1, 1}, true);
        const auto result_left = std::make_shared<opset10::Result>(left_branch);

        model_ref = std::make_shared<Model>(ResultVector{result_right, result_left}, ParameterVector{});
    }
    comparator.enable(FunctionsComparator::CmpValues::CONST_VALUES);
    comparator.enable(FunctionsComparator::CmpValues::RUNTIME_KEYS);
}


static std::shared_ptr<ov::Node> make_branch_same(const std::shared_ptr<ov::op::v0::Convert> zp_convert) {
    // const data
    const auto lp_const = std::make_shared<opset10::Constant>(element::i8, ov::Shape{64, 3, 3, 3}, 1);
    const auto data_convert = std::make_shared<opset10::Convert>(lp_const, element::f32);

    const auto subtract = std::make_shared<opset10::Subtract>(data_convert, zp_convert);

    // scale
    const auto scale_const = std::make_shared<opset10::Constant>(element::f32, ov::Shape{64, 1, 1, 1}, 1);
    const auto multiply = std::make_shared<opset10::Multiply>(subtract, scale_const);

    enable_keep_const_precision(lp_const);
    disable_constant_folding(data_convert);
    mark_as_dequantization_node(subtract);
    mark_as_dequantization_node(multiply);
    disable_keep_const_precision(scale_const);

    return multiply;
}

/* Construct the same as graph above, but with shapes being identical, hence
   possible to swap and then Constant fold*/

TEST_F(TransformationTestsF, KeepConstPrecision2BranchesSameShapes) {
    {

        // zero points
        const auto zp_const = std::make_shared<opset10::Constant>(element::i8, ov::Shape{64}, 1);
        const auto zp_convert = std::make_shared<opset10::Convert>(zp_const, element::f32);

        const auto right_branch = make_branch(zp_convert, {64, 3, 3, 3}, {64, 1, 1, 1});
        const auto result_right = std::make_shared<opset10::Result>(right_branch);

        const auto left_branch = make_branch(zp_convert, {64, 3, 3, 3}, {64, 1, 1, 1});
        const auto result_left = std::make_shared<opset10::Result>(left_branch);

        model = std::make_shared<Model>(ResultVector{result_right, result_left}, ParameterVector{});
    }

    manager.register_pass<pass::MarkDequantization>(element::TypeVector{ov::element::i8, ov::element::u8, ov::element::i4, ov::element::u4});
    manager.register_pass<pass::ConstantFolding>();
    manager.register_pass<pass::KeepConstPrecision>(element::TypeVector{element::i8});
    manager.register_pass<pass::ConvertPrecision>(ov::element::u4, ov::element::u8, type_to_fuse_map{}, false, false);

    {
        // zero points
        const auto zp_const = std::make_shared<opset10::Constant>(element::i8, ov::Shape{64, 1, 1, 1}, 1);
        const auto zp_convert = std::make_shared<opset10::Convert>(zp_const, element::f32);

        const auto multiply_left = make_branch_same(zp_convert);
        const auto result_left = std::make_shared<opset10::Result>(multiply_left);

        const auto multiply_right = make_branch_same(zp_convert);
        const auto result_right = std::make_shared<opset10::Result>(multiply_right);

        model_ref = std::make_shared<Model>(ResultVector{result_right, result_left}, ParameterVector{});
    }
    comparator.enable(FunctionsComparator::CmpValues::CONST_VALUES);
    comparator.enable(FunctionsComparator::CmpValues::RUNTIME_KEYS);
}

TEST_F(TransformationTestsF, MarkDequantizationScaleOnTheLeftBranch) {
    {
        auto lp_const = std::make_shared<opset10::Constant>(element::u4, Shape{27}, 1);
        auto scale = opset10::Constant::create(element::i64, Shape{}, {2});

        auto convert_lp = std::make_shared<opset10::Convert>(lp_const, element::f32);
        auto convert_scale = std::make_shared<opset10::Convert>(scale, element::f32);
        auto multiply = std::make_shared<opset10::Multiply>(convert_scale, convert_lp);
        auto stub_op = std::make_shared<opset10::Relu>(multiply);
        model = std::make_shared<Model>(stub_op, ParameterVector{});
    }

    manager.register_pass<pass::MarkDequantization>(element::TypeVector{element::u4});
    manager.register_pass<pass::ConstantFolding>();

    {
        auto lp_const = std::make_shared<opset10::Constant>(element::u4, Shape{27}, 1);
        auto scale = opset10::Constant::create(element::f32, Shape{}, {2});

        auto convert_lp = std::make_shared<opset10::Convert>(lp_const, element::f32);
        auto multiply = std::make_shared<opset10::Multiply>(scale, convert_lp);
        auto stub_op = std::make_shared<opset10::Relu>(multiply);
        model_ref = std::make_shared<Model>(stub_op, ParameterVector{});

        mark_as_dequantization_node(multiply);
        ov::pass::disable_constant_folding(convert_lp);
    }
    comparator.enable(FunctionsComparator::CmpValues::CONST_VALUES);
    comparator.enable(FunctionsComparator::CmpValues::RUNTIME_KEYS);
}

TEST_F(TransformationTestsF, KeepConstPrecision) {
    {
        auto lp_const = std::make_shared<opset10::Constant>(element::u4, Shape{27}, 1);

        const auto target_shape = std::make_shared<opset10::Constant>(ov::element::i64, ov::Shape{3}, 3);
        auto reshape = std::make_shared<opset10::Reshape>(lp_const, target_shape, false);

        auto second_convert = std::make_shared<opset10::Convert>(reshape, element::f32);
        auto zero_point = opset10::Constant::create(element::f32, Shape{}, {127});
        auto subtract = std::make_shared<opset10::Subtract>(second_convert, zero_point);
        auto scale = opset10::Constant::create(element::f32, Shape{}, {0.2});
        auto multiply = std::make_shared<opset10::Multiply>(subtract, scale);
        auto stub_op = std::make_shared<opset10::Relu>(multiply);
        model = std::make_shared<Model>(stub_op, ParameterVector{});
    }

    manager.register_pass<pass::MarkDequantization>(element::TypeVector{element::u4});
    manager.register_pass<pass::ConstantFolding>();
    manager.register_pass<pass::KeepConstPrecision>(element::TypeVector{element::u4});
    manager.register_pass<pass::ConvertPrecision>(ov::element::u4, ov::element::u8, type_to_fuse_map{}, false, false);

    {
        auto lp_const = std::make_shared<opset10::Constant>(element::u4, Shape{3, 3, 3}, 1);
        auto second_convert = std::make_shared<opset10::Convert>(lp_const, element::f32);
        auto zero_point = opset10::Constant::create(element::f32, Shape{}, {127});
        auto subtract = std::make_shared<opset10::Subtract>(second_convert, zero_point);
        auto scale = opset10::Constant::create(element::f32, Shape{}, {0.2});
        auto multiply = std::make_shared<opset10::Multiply>(subtract, scale);
        auto stub_op = std::make_shared<opset10::Relu>(multiply);
        model_ref = std::make_shared<Model>(stub_op, ParameterVector{});

        mark_as_dequantization_node(subtract);
        mark_as_dequantization_node(multiply);
        enable_keep_const_precision(lp_const);
        ov::pass::disable_constant_folding(second_convert);
    }
    comparator.enable(FunctionsComparator::CmpValues::CONST_VALUES);
    comparator.enable(FunctionsComparator::CmpValues::RUNTIME_KEYS);
}

TEST_F(TransformationTestsF, MarkDequantizationTransformation) {
    // Input graph:
    //
    //     Parameter
    //      |F32
    //      |
    //     FakeQuantize
    //      |F32
    //      |
    //     Convert   Constant      Constant  Constant
    //      |U8        |U8           |I8       |I8
    //      |          |             |         |
    //     Convert  Convert(DCF) Convert(DCF) Convert(DCF)
    //       \FP32    /FP32          |FP32   /F32
    //        \      /               |      /
    //        Subtract  Constant    Subtract  Constant
    //          \FP32   /FP32        |FP32    /FP32
    //           \     /             |       /
    //           Multiply           Multiply
    //             \FP32            /FP32
    //              \              /
    //                 Convolution
    //
    // After MarkDequantization all Subtract and Multiply nodes from above graph
    // are marked with 'DequantizationNode' attribute.
    // All 'Convert(DCF)' nodes from above graph are marked with 'DisableConstantFolding' attribute
    // Weights and zero points are marked with 'KeepConstPrecision' attribute

    {
        auto parameter = std::make_shared<opset10::Parameter>(element::f32, Shape{1, 16, 14, 14});
        std::shared_ptr<Node> activations =
            std::make_shared<opset10::FakeQuantize>(parameter,
                                                    opset10::Constant::create(element::f32, Shape{}, {0}),
                                                    opset10::Constant::create(element::f32, Shape{}, {20}),
                                                    opset10::Constant::create(element::f32, Shape{}, {0}),
                                                    opset10::Constant::create(element::f32, Shape{}, {254}),
                                                    255);
        {
            auto first_convert = std::make_shared<opset10::Convert>(activations, element::u8);
            auto second_convert = std::make_shared<opset10::Convert>(first_convert, element::f32);
            auto zero_point = opset10::Constant::create(element::u8, Shape{}, {127});
            auto convert_on_zero_point = std::make_shared<opset10::Convert>(zero_point, element::f32);
            auto subtract = std::make_shared<opset10::Subtract>(second_convert, convert_on_zero_point);
            auto scale = opset10::Constant::create(element::f32, Shape{}, {0.2});
            auto multiply = std::make_shared<opset10::Multiply>(subtract, scale);
            activations = multiply;
        }

        std::shared_ptr<Node> weights = opset10::Constant::create(element::i8, Shape{4, 16, 1, 1}, {-2});
        {
            auto convert = std::make_shared<opset10::Convert>(weights, element::f32);
            auto zero_point = opset10::Constant::create(element::i8, Shape{}, {127});
            auto convert_on_zero_point = std::make_shared<opset10::Convert>(zero_point, element::f32);
            auto subtract = std::make_shared<opset10::Subtract>(convert, convert_on_zero_point);
            auto scale = opset10::Constant::create(element::f32, Shape{}, {0.2});
            auto multiply = std::make_shared<opset10::Multiply>(subtract, scale);
            weights = multiply;
        }

        auto conv = std::make_shared<opset10::Convolution>(activations,
                                                           weights,
                                                           Strides{1, 1},
                                                           CoordinateDiff{0, 0},
                                                           CoordinateDiff{0, 0},
                                                           Strides{1, 1});
        model = std::make_shared<Model>(conv, ParameterVector{parameter});
    }

    manager.register_pass<pass::MarkDequantization>(element::TypeVector{element::u8, element::i8});
    manager.register_pass<pass::KeepConstPrecision>(element::TypeVector{element::u8, element::i8});
    manager.register_pass<pass::ConstantFolding>();

    {
        auto parameter = std::make_shared<opset10::Parameter>(element::f32, Shape{1, 16, 14, 14});
        std::shared_ptr<Node> activations =
            std::make_shared<opset10::FakeQuantize>(parameter,
                                                    opset10::Constant::create(element::f32, Shape{}, {0}),
                                                    opset10::Constant::create(element::f32, Shape{}, {20}),
                                                    opset10::Constant::create(element::f32, Shape{}, {0}),
                                                    opset10::Constant::create(element::f32, Shape{}, {254}),
                                                    255);
        {
            auto first_convert = std::make_shared<opset10::Convert>(activations, element::u8);
            auto second_convert = std::make_shared<opset10::Convert>(first_convert, element::f32);
            auto zero_point = opset10::Constant::create(element::u8, Shape{}, {127});
            auto convert_on_zero_point = std::make_shared<opset10::Convert>(zero_point, element::f32);
            pass::disable_constant_folding(convert_on_zero_point);
            auto subtract = std::make_shared<opset10::Subtract>(second_convert, convert_on_zero_point);
            mark_as_dequantization_node(subtract);
            auto scale = opset10::Constant::create(element::f32, Shape{}, {0.2});
            auto multiply = std::make_shared<opset10::Multiply>(subtract, scale);
            mark_as_dequantization_node(multiply);
            activations = multiply;
        }

        std::shared_ptr<Node> weights = opset10::Constant::create(element::i8, Shape{4, 16, 1, 1}, {-2});
        enable_keep_const_precision(weights);
        {
            auto convert = std::make_shared<opset10::Convert>(weights, element::f32);
            pass::disable_constant_folding(convert);
            auto zero_point = opset10::Constant::create(element::i8, Shape{}, {127});
            enable_keep_const_precision(zero_point);
            auto convert_on_zero_point = std::make_shared<opset10::Convert>(zero_point, element::f32);
            pass::disable_constant_folding(convert_on_zero_point);
            auto subtract = std::make_shared<opset10::Subtract>(convert, convert_on_zero_point);
            mark_as_dequantization_node(subtract);
            auto scale = opset10::Constant::create(element::f32, Shape{}, {0.2});
            auto multiply = std::make_shared<opset10::Multiply>(subtract, scale);
            mark_as_dequantization_node(multiply);
            weights = multiply;
        }

        auto conv = std::make_shared<opset10::Convolution>(activations,
                                                           weights,
                                                           Strides{1, 1},
                                                           CoordinateDiff{0, 0},
                                                           CoordinateDiff{0, 0},
                                                           Strides{1, 1});
        model_ref = std::make_shared<Model>(conv, ParameterVector{parameter});
    }

    comparator.enable(FunctionsComparator::CmpValues::CONST_VALUES);
    comparator.enable(FunctionsComparator::CmpValues::RUNTIME_KEYS);
}

TEST_F(TransformationTestsF, MarkDequantizationTransformationNoZeroPoint) {
    // Input graph:
    //
    //     Parameter
    //      |F32
    //      |
    //     FakeQuantize
    //      |F32
    //      |
    //     Convert             Constant
    //      |U8                   |I8
    //      |                     |
    //     Convert  Constant   Convert(DCF) Constant
    //       \FP32    /FP32       \FP32    /F32
    //        \      /             \      /
    //         Multiply            Multiply
    //             \FP32            /FP32
    //              \              /
    //                 Convolution
    //
    // After MarkDequantization all Multiply nodes from above graph
    // are marked with 'DequantizationNode' attribute.
    // Also 'Convert(DCF)' node from above graph is marked with 'DisableConstantFolding' attribute
    // Weights node is marked with 'KeepConstPrecision' attribute

    {
        auto parameter = std::make_shared<opset10::Parameter>(element::f32, Shape{1, 16, 14, 14});
        std::shared_ptr<Node> activations =
            std::make_shared<opset10::FakeQuantize>(parameter,
                                                    opset10::Constant::create(element::f32, Shape{}, {0}),
                                                    opset10::Constant::create(element::f32, Shape{}, {20}),
                                                    opset10::Constant::create(element::f32, Shape{}, {0}),
                                                    opset10::Constant::create(element::f32, Shape{}, {254}),
                                                    255);
        {
            auto first_convert = std::make_shared<opset10::Convert>(activations, element::u8);
            auto second_convert = std::make_shared<opset10::Convert>(first_convert, element::f32);
            auto scale = opset10::Constant::create(element::f32, Shape{}, {0.2});
            auto multiply = std::make_shared<opset10::Multiply>(second_convert, scale);
            activations = multiply;
        }

        std::shared_ptr<Node> weights = opset10::Constant::create(element::i8, Shape{4, 16, 1, 1}, {-2});
        {
            auto convert = std::make_shared<opset10::Convert>(weights, element::f32);
            auto scale = opset10::Constant::create(element::f32, Shape{}, {0.2});
            auto multiply = std::make_shared<opset10::Multiply>(convert, scale);
            weights = multiply;
        }

        auto conv = std::make_shared<opset10::Convolution>(activations,
                                                           weights,
                                                           Strides{1, 1},
                                                           CoordinateDiff{0, 0},
                                                           CoordinateDiff{0, 0},
                                                           Strides{1, 1});
        model = std::make_shared<Model>(conv, ParameterVector{parameter});
    }

    manager.register_pass<pass::MarkDequantization>(element::TypeVector{element::u8, element::i8});
    manager.register_pass<pass::KeepConstPrecision>(element::TypeVector{element::u8, element::i8});
    manager.register_pass<pass::ConstantFolding>();

    {
        auto parameter = std::make_shared<opset10::Parameter>(element::f32, Shape{1, 16, 14, 14});
        std::shared_ptr<Node> activations =
            std::make_shared<opset10::FakeQuantize>(parameter,
                                                    opset10::Constant::create(element::f32, Shape{}, {0}),
                                                    opset10::Constant::create(element::f32, Shape{}, {20}),
                                                    opset10::Constant::create(element::f32, Shape{}, {0}),
                                                    opset10::Constant::create(element::f32, Shape{}, {254}),
                                                    255);
        {
            auto first_convert = std::make_shared<opset10::Convert>(activations, element::u8);
            auto second_convert = std::make_shared<opset10::Convert>(first_convert, element::f32);
            auto scale = opset10::Constant::create(element::f32, Shape{}, {0.2});
            auto multiply = std::make_shared<opset10::Multiply>(second_convert, scale);
            mark_as_dequantization_node(multiply);
            activations = multiply;
        }

        std::shared_ptr<Node> weights = opset10::Constant::create(element::i8, Shape{4, 16, 1, 1}, {-2});
        enable_keep_const_precision(weights);
        {
            auto convert = std::make_shared<opset10::Convert>(weights, element::f32);
            pass::disable_constant_folding(convert);
            auto scale = opset10::Constant::create(element::f32, Shape{}, {0.2});
            auto multiply = std::make_shared<opset10::Multiply>(convert, scale);
            mark_as_dequantization_node(multiply);
            weights = multiply;
        }

        auto conv = std::make_shared<opset10::Convolution>(activations,
                                                           weights,
                                                           Strides{1, 1},
                                                           CoordinateDiff{0, 0},
                                                           CoordinateDiff{0, 0},
                                                           Strides{1, 1});
        model_ref = std::make_shared<Model>(conv, ParameterVector{parameter});
    }

    comparator.enable(FunctionsComparator::CmpValues::CONST_VALUES);
    comparator.enable(FunctionsComparator::CmpValues::RUNTIME_KEYS);
}

TEST_F(TransformationTestsF, MarkDequantizationTransformationNoZeroPointFP16) {
    // Input graph:
    //
    //     Parameter
    //      |F32
    //      |
    //     FakeQuantize
    //      |F32
    //      |
    //     Convert  Constant   Constant        Constant
    //      |U8       |FP16       |I8         /FP16
    //      |         |           |          /
    //     Convert  Convert    Convert(DCF) Convert
    //       \FP32    /FP32       \FP32    /F32
    //        \      /             \      /
    //         Multiply            Multiply
    //             \FP32            /FP32
    //              \              /
    //                 Convolution
    //
    // After MarkDequantization all Multiply nodes from above graph
    // are marked with 'DequantizationNode' attribute.
    // Also 'Convert(DCF)' node from above graph is marked with 'DisableConstantFolding' attribute
    // Weights node is marked with 'KeepConstPrecision' attribute

    {
        auto parameter = std::make_shared<opset10::Parameter>(element::f32, Shape{1, 16, 14, 14});
        std::shared_ptr<Node> activations =
            std::make_shared<opset10::FakeQuantize>(parameter,
                                                    opset10::Constant::create(element::f32, Shape{}, {0}),
                                                    opset10::Constant::create(element::f32, Shape{}, {20}),
                                                    opset10::Constant::create(element::f32, Shape{}, {0}),
                                                    opset10::Constant::create(element::f32, Shape{}, {254}),
                                                    255);
        {
            auto first_convert = std::make_shared<opset10::Convert>(activations, element::u8);
            auto second_convert = std::make_shared<opset10::Convert>(first_convert, element::f32);
            auto scale = opset10::Constant::create(element::f16, Shape{}, {0.2});
            auto scale_convert = std::make_shared<opset10::Convert>(scale, element::f32);
            mark_as_decompression(scale_convert);
            auto multiply = std::make_shared<opset10::Multiply>(second_convert, scale_convert);
            activations = multiply;
        }

        std::shared_ptr<Node> weights = opset10::Constant::create(element::i8, Shape{4, 16, 1, 1}, {-2});
        {
            auto convert = std::make_shared<opset10::Convert>(weights, element::f32);
            auto scale = opset10::Constant::create(element::f16, Shape{}, {0.2});
            auto scale_convert = std::make_shared<opset10::Convert>(scale, element::f32);
            mark_as_decompression(scale_convert);
            auto multiply = std::make_shared<opset10::Multiply>(convert, scale_convert);
            weights = multiply;
        }

        auto conv = std::make_shared<opset10::Convolution>(activations,
                                                           weights,
                                                           Strides{1, 1},
                                                           CoordinateDiff{0, 0},
                                                           CoordinateDiff{0, 0},
                                                           Strides{1, 1});
        model = std::make_shared<Model>(conv, ParameterVector{parameter});
    }

    manager.register_pass<pass::MarkDequantization>(element::TypeVector{element::u8, element::i8});
    manager.register_pass<pass::KeepConstPrecision>(element::TypeVector{element::u8, element::i8});

    {
        auto parameter = std::make_shared<opset10::Parameter>(element::f32, Shape{1, 16, 14, 14});
        std::shared_ptr<Node> activations =
            std::make_shared<opset10::FakeQuantize>(parameter,
                                                    opset10::Constant::create(element::f32, Shape{}, {0}),
                                                    opset10::Constant::create(element::f32, Shape{}, {20}),
                                                    opset10::Constant::create(element::f32, Shape{}, {0}),
                                                    opset10::Constant::create(element::f32, Shape{}, {254}),
                                                    255);
        {
            auto first_convert = std::make_shared<opset10::Convert>(activations, element::u8);
            auto second_convert = std::make_shared<opset10::Convert>(first_convert, element::f32);
            auto scale = opset10::Constant::create(element::f16, Shape{}, {0.2});
            auto scale_convert = std::make_shared<opset10::Convert>(scale, element::f32);
            mark_as_decompression(scale_convert);
            auto multiply = std::make_shared<opset10::Multiply>(second_convert, scale_convert);
            mark_as_dequantization_node(multiply);
            activations = multiply;
        }

        std::shared_ptr<Node> weights = opset10::Constant::create(element::i8, Shape{4, 16, 1, 1}, {-2});
        enable_keep_const_precision(weights);
        {
            auto convert = std::make_shared<opset10::Convert>(weights, element::f32);
            pass::disable_constant_folding(convert);
            auto scale = opset10::Constant::create(element::f16, Shape{}, {0.2});
            auto scale_convert = std::make_shared<opset10::Convert>(scale, element::f32);
            mark_as_decompression(scale_convert);
            auto multiply = std::make_shared<opset10::Multiply>(convert, scale_convert);
            mark_as_dequantization_node(multiply);
            weights = multiply;
        }

        auto conv = std::make_shared<opset10::Convolution>(activations,
                                                           weights,
                                                           Strides{1, 1},
                                                           CoordinateDiff{0, 0},
                                                           CoordinateDiff{0, 0},
                                                           Strides{1, 1});
        model_ref = std::make_shared<Model>(conv, ParameterVector{parameter});
    }

    comparator.enable(FunctionsComparator::CmpValues::CONST_VALUES);
    comparator.enable(FunctionsComparator::CmpValues::RUNTIME_KEYS);
}

TEST_F(TransformationTestsF, MarkDequantizationTransformationNotConstantWeights) {
    // Input graph:
    //
    //     Parameter
    //      |F32
    //      |
    //     FakeQuantize            Constant
    //      |F32                     |I8
    //      |                        |
    //     Convert   Constant       Clamp    Constant
    //      |U8        |U8           |I8       |I8
    //      |          |             |         |
    //     Convert  Convert(DCF) Convert(DCF) Convert(DCF)
    //       \FP32    /FP32          |FP32   /F32
    //        \      /               |      /
    //        Subtract  Constant    Subtract  Constant
    //          \FP32   /FP32        |FP32    /FP32
    //           \     /             |       /
    //           Multiply           Multiply
    //             \FP32            /FP32
    //              \              /
    //                 Convolution
    //
    // After MarkDequantization all Subtract and Multiply nodes from above graph
    // are marked with 'DequantizationNode' attribute.
    // Also all 'Convert(DCF)' nodes from above graph are marked with 'DisableConstantFolding' attribute
    // Weights and zero point nodes are marked with 'KeepConstPrecision' attribute

    {
        auto parameter = std::make_shared<opset10::Parameter>(element::f32, Shape{1, 16, 14, 14});
        std::shared_ptr<Node> activations =
            std::make_shared<opset10::FakeQuantize>(parameter,
                                                    opset10::Constant::create(element::f32, Shape{}, {0}),
                                                    opset10::Constant::create(element::f32, Shape{}, {20}),
                                                    opset10::Constant::create(element::f32, Shape{}, {0}),
                                                    opset10::Constant::create(element::f32, Shape{}, {254}),
                                                    255);
        {
            auto first_convert = std::make_shared<opset10::Convert>(activations, element::u8);
            auto second_convert = std::make_shared<opset10::Convert>(first_convert, element::f32);
            auto zero_point = opset10::Constant::create(element::u8, Shape{}, {127});
            auto convert_on_zero_point = std::make_shared<opset10::Convert>(zero_point, element::f32);
            auto subtract = std::make_shared<opset10::Subtract>(second_convert, convert_on_zero_point);
            auto scale = opset10::Constant::create(element::f32, Shape{}, {0.2});
            auto multiply = std::make_shared<opset10::Multiply>(subtract, scale);
            activations = multiply;
        }

        std::shared_ptr<Node> weights = opset10::Constant::create(element::i8, Shape{4, 16, 1, 1}, {-3});
        enable_keep_const_precision(weights);
        {
            auto clamp = std::make_shared<opset10::Clamp>(weights, -2, 2);
            auto convert = std::make_shared<opset10::Convert>(clamp, element::f32);
            auto zero_point = opset10::Constant::create(element::i8, Shape{}, {127});
            enable_keep_const_precision(zero_point);
            auto convert_on_zero_point = std::make_shared<opset10::Convert>(zero_point, element::f32);
            auto subtract = std::make_shared<opset10::Subtract>(convert, convert_on_zero_point);
            auto scale = opset10::Constant::create(element::f32, Shape{}, {0.2});
            auto multiply = std::make_shared<opset10::Multiply>(subtract, scale);
            weights = multiply;
        }

        auto conv = std::make_shared<opset10::Convolution>(activations,
                                                           weights,
                                                           Strides{1, 1},
                                                           CoordinateDiff{0, 0},
                                                           CoordinateDiff{0, 0},
                                                           Strides{1, 1});
        model = std::make_shared<Model>(conv, ParameterVector{parameter});
    }

    manager.register_pass<pass::MarkDequantization>(element::TypeVector{element::u8, element::i8});
    manager.register_pass<pass::KeepConstPrecision>(element::TypeVector{element::u8, element::i8});
    manager.register_pass<pass::ConstantFolding>();

    {
        auto parameter = std::make_shared<opset10::Parameter>(element::f32, Shape{1, 16, 14, 14});
        std::shared_ptr<Node> activations =
            std::make_shared<opset10::FakeQuantize>(parameter,
                                                    opset10::Constant::create(element::f32, Shape{}, {0}),
                                                    opset10::Constant::create(element::f32, Shape{}, {20}),
                                                    opset10::Constant::create(element::f32, Shape{}, {0}),
                                                    opset10::Constant::create(element::f32, Shape{}, {254}),
                                                    255);
        {
            auto first_convert = std::make_shared<opset10::Convert>(activations, element::u8);
            auto second_convert = std::make_shared<opset10::Convert>(first_convert, element::f32);
            auto zero_point = opset10::Constant::create(element::u8, Shape{}, {127});
            auto convert_on_zero_point = std::make_shared<opset10::Convert>(zero_point, element::f32);
            pass::disable_constant_folding(convert_on_zero_point);
            auto subtract = std::make_shared<opset10::Subtract>(second_convert, convert_on_zero_point);
            mark_as_dequantization_node(subtract);
            auto scale = opset10::Constant::create(element::f32, Shape{}, {0.2});
            auto multiply = std::make_shared<opset10::Multiply>(subtract, scale);
            mark_as_dequantization_node(multiply);
            activations = multiply;
        }

        std::shared_ptr<Node> weights = opset10::Constant::create(element::i8, Shape{4, 16, 1, 1}, {-2});
        {
            // Clamp was constantfolded
            auto convert = std::make_shared<opset10::Convert>(weights, element::f32);
            pass::disable_constant_folding(convert);
            auto zero_point = opset10::Constant::create(element::i8, Shape{}, {127});
            auto convert_on_zero_point = std::make_shared<opset10::Convert>(zero_point, element::f32);
            pass::disable_constant_folding(convert_on_zero_point);
            auto subtract = std::make_shared<opset10::Subtract>(convert, convert_on_zero_point);
            mark_as_dequantization_node(subtract);
            auto scale = opset10::Constant::create(element::f32, Shape{}, {0.2});
            auto multiply = std::make_shared<opset10::Multiply>(subtract, scale);
            mark_as_dequantization_node(multiply);
            weights = multiply;
        }

        auto conv = std::make_shared<opset10::Convolution>(activations,
                                                           weights,
                                                           Strides{1, 1},
                                                           CoordinateDiff{0, 0},
                                                           CoordinateDiff{0, 0},
                                                           Strides{1, 1});
        model_ref = std::make_shared<Model>(conv, ParameterVector{parameter});
    }

    comparator.enable(FunctionsComparator::CmpValues::CONST_VALUES);
    comparator.enable(FunctionsComparator::CmpValues::RUNTIME_KEYS);
}

TEST_F(TransformationTestsF, MarkDequantizationTransformationFoldSubConst) {
    // Input graph:           After transformation:
    //
    // Constant    Constant               Constant
    //    |U8         |U8                    |U8
    //    |           |                      |
    // Convert     Convert                Convert(DCF)  Constant
    //    |FP32   /F32                       |FP32      /FP32
    //    |      /                            \        /
    //   Subtract  Constant                    Subtract   Constant
    //    |FP32    /FP32                          |FP32     /FP32
    //    |       /                                \        /
    //   Multiply                                   Multiply
    //
    // After MarkDequantization all Subtract and Multiply nodes from above graph
    // are marked with 'DequantizationNode' attribute.
    // Also all 'Convert(DCF)' node before weights is marked with 'DisableConstantFolding' attribute
    // but Convert before Dequantization Sub const isn't because fold_subtract_const is set to true
    // Weights node is marked with 'KeepConstPrecision' attribute

    {
        auto weights = opset10::Constant::create(element::u8, Shape{4, 16, 1, 1}, {3});
        auto convert = std::make_shared<opset10::Convert>(weights, element::f32);
        auto zero_point = opset10::Constant::create(element::u8, Shape{}, {127});
        auto convert_on_zero_point = std::make_shared<opset10::Convert>(zero_point, element::f32);
        auto subtract = std::make_shared<opset10::Subtract>(convert, convert_on_zero_point);
        auto scale = opset10::Constant::create(element::f32, Shape{}, {0.2});
        auto multiply = std::make_shared<opset10::Multiply>(subtract, scale);
        model = std::make_shared<ov::Model>(ov::OutputVector{multiply});
    }

    manager.register_pass<pass::MarkDequantization>(element::TypeVector{element::u8}, true);
    manager.register_pass<pass::KeepConstPrecision>(element::TypeVector{element::u8}, true);
    manager.register_pass<pass::ConstantFolding>();

    {
        auto weights = opset10::Constant::create(element::u8, Shape{4, 16, 1, 1}, {3});
        enable_keep_const_precision(weights);
        auto convert = std::make_shared<opset10::Convert>(weights, element::f32);
        pass::disable_constant_folding(convert);
        auto zero_point = opset10::Constant::create(element::f32, Shape{}, {127});
        auto subtract = std::make_shared<opset10::Subtract>(convert, zero_point);
        mark_as_dequantization_node(subtract);
        auto scale = opset10::Constant::create(element::f32, Shape{}, {0.2});
        auto multiply = std::make_shared<opset10::Multiply>(subtract, scale);
        mark_as_dequantization_node(multiply);
        model_ref = std::make_shared<ov::Model>(ov::OutputVector{multiply});
    }

    comparator.enable(FunctionsComparator::CmpValues::CONST_VALUES);
    comparator.enable(FunctionsComparator::CmpValues::RUNTIME_KEYS);
}

TEST_F(TransformationTestsF, KeepDequantizationPrecisionTransformationMarkup) {
    // After KeepDequantizationPrecision all Convert, Subtract, and Multiply nodes
    // are marked with the 'disable_fp16_compression' attribute

    auto quantization_dt = element::u16;
    auto dequantization_dt = element::f32;

    {
        auto parameter = std::make_shared<opset10::Parameter>(dequantization_dt, Shape{1});
        auto weights = opset10::Constant::create(quantization_dt, Shape{4, 16, 1, 1}, {3});
        auto convert = std::make_shared<opset10::Convert>(weights, dequantization_dt);
        auto zero_point = opset10::Constant::create(quantization_dt, Shape{}, {127});
        auto convert_on_zero_point = std::make_shared<opset10::Convert>(zero_point, dequantization_dt);
        auto subtract = std::make_shared<opset10::Subtract>(convert, convert_on_zero_point);
        auto scale = opset10::Constant::create(dequantization_dt, Shape{}, {0.2});
        auto multiply = std::make_shared<opset10::Multiply>(subtract, scale);
        auto add = std::make_shared<opset10::Add>(parameter, multiply);
        model = std::make_shared<ov::Model>(ov::OutputVector{add});
    }

    manager.register_pass<pass::KeepDequantizationPrecision>(element::TypeVector{quantization_dt});

    {
        auto parameter = std::make_shared<opset10::Parameter>(dequantization_dt, Shape{1});
        auto weights = opset10::Constant::create(quantization_dt, Shape{4, 16, 1, 1}, {3});
        auto convert = std::make_shared<opset10::Convert>(weights, dequantization_dt);
        disable_fp16_compression(convert);
        auto zero_point = opset10::Constant::create(quantization_dt, Shape{}, {127});
        auto convert_on_zero_point = std::make_shared<opset10::Convert>(zero_point, dequantization_dt);
        disable_fp16_compression(convert_on_zero_point);
        auto subtract = std::make_shared<opset10::Subtract>(convert, convert_on_zero_point);
        disable_fp16_compression(subtract);
        auto scale = opset10::Constant::create(dequantization_dt, Shape{}, {0.2});
        auto multiply = std::make_shared<opset10::Multiply>(subtract, scale);
        disable_fp16_compression(multiply);
        auto add = std::make_shared<opset10::Add>(parameter, multiply);
        model_ref = std::make_shared<ov::Model>(ov::OutputVector{add});
    }

    comparator.enable(FunctionsComparator::CmpValues::CONST_VALUES);
    comparator.enable(FunctionsComparator::CmpValues::RUNTIME_KEYS);
}

TEST_F(TransformationTestsF, KeepDequantizationPrecisionTransformationMarkupNonConst) {
    // KeepDequantizationPrecision pass should not match the specified subgraph,
    // as it only targets constant weights, scales, and zero points.

    auto quantization_dt = element::u16;
    auto dequantization_dt = element::f32;

    {
        auto parameter = std::make_shared<opset10::Parameter>(dequantization_dt, Shape{1});
        auto weights = opset10::Constant::create(quantization_dt, Shape{4, 16, 1, 1}, {3});
        auto convert = std::make_shared<opset10::Convert>(weights, dequantization_dt);
        auto zero_point = opset10::Constant::create(quantization_dt, Shape{}, {127});
        auto convert_on_zero_point = std::make_shared<opset10::Convert>(zero_point, dequantization_dt);
        auto subtract = std::make_shared<opset10::Subtract>(convert, convert_on_zero_point);
        auto scale = std::make_shared<opset10::Parameter>(dequantization_dt, Shape{});
        auto multiply = std::make_shared<opset10::Multiply>(subtract, scale);
        auto add = std::make_shared<opset10::Add>(parameter, multiply);
        model = std::make_shared<ov::Model>(ov::OutputVector{add});
    }

    manager.register_pass<pass::KeepDequantizationPrecision>(element::TypeVector{quantization_dt});

    comparator.enable(FunctionsComparator::CmpValues::CONST_VALUES);
    comparator.enable(FunctionsComparator::CmpValues::RUNTIME_KEYS);
}

TEST_F(TransformationTests, KeepDequantizationPrecisionTransformationFolding) {
    // This test uses the legacy TransformationTests class because ConvertPrecision pass
    // internally inserts additional nodes for data type consistency, which causes the
    // check_unique_names() function to fail with a "Tensor name: N is missing in ..." error.
    // Once this issue is fixed, the test should be migrated to the new TransformationTestsF infrastructure.

    // After KeepDequantizationPrecision all Convert, Subtract, and Multiply nodes
    // are marked with the 'disable_fp16_compression' attribute, and dequantization subgraph is folded
    // during Constant Folding (called from ConvertPrecision pass), using f32 data type for constants.

    std::shared_ptr<Model> model, model_ref;
    pass::Manager manager;

    auto quantization_dt = element::u16;
    auto dequantization_dt = element::f32;

    {
        auto parameter = std::make_shared<opset10::Parameter>(dequantization_dt, Shape{1});
        auto weights = opset10::Constant::create(quantization_dt, Shape{4, 16, 1, 1}, {3});
        auto convert = std::make_shared<opset10::Convert>(weights, dequantization_dt);
        auto zero_point = opset10::Constant::create(quantization_dt, Shape{}, {127});
        auto convert_on_zero_point = std::make_shared<opset10::Convert>(zero_point, dequantization_dt);
        auto subtract = std::make_shared<opset10::Subtract>(convert, convert_on_zero_point);
        auto scale = opset10::Constant::create(dequantization_dt, Shape{}, {0.2});
        auto multiply = std::make_shared<opset10::Multiply>(subtract, scale);
        auto add = std::make_shared<opset10::Add>(parameter, multiply);
        model = std::make_shared<ov::Model>(ov::OutputVector{add});

        const auto keep_precision_sensitive_in_fp32 = true;
        manager.register_pass<pass::KeepDequantizationPrecision>(element::TypeVector{quantization_dt});
        manager.register_pass<pass::ConvertPrecision>(element::f32, element::f16, type_to_fuse_map{}, keep_precision_sensitive_in_fp32);
        manager.run_passes(model);
    }

    {
        auto parameter = std::make_shared<opset10::Parameter>(element::f16, Shape{1});
        auto input_decompress_to_f32 = std::make_shared<opset10::Convert>(parameter, element::f32);
        auto weights = opset10::Constant::create(dequantization_dt, Shape{4, 16, 1, 1}, {3});
        auto add = std::make_shared<opset10::Add>(input_decompress_to_f32, weights);
        auto add_compressed_to_f16 = std::make_shared<opset10::Convert>(add, element::f16);
        model_ref = std::make_shared<ov::Model>(ov::OutputVector{add_compressed_to_f16});
    }

    auto func_comparator = FunctionsComparator::with_default();
    auto result = func_comparator(model_ref, model);
    ASSERT_TRUE(result.valid) << result.message;
}

<<<<<<< HEAD
inline std::shared_ptr<ov::Model> make_gather_model(
    ov::element::Type data_type,
    ov::element::Type indices_type,
    bool use_data_convert,
    bool use_indices_convert,
    bool indices_as_param = false)
{
    using ov::op::v0::Parameter;
    using ov::op::v0::Constant;
    using ov::op::v0::Convert;
    using ov::op::v8::Gather;

    ov::ParameterVector params;

    std::shared_ptr<ov::Node> data = std::make_shared<Constant>(data_type, ov::Shape{4}, 2);
    if (use_data_convert)
        data = std::make_shared<Convert>(data, ov::element::f32);

    std::shared_ptr<ov::Node> indices;
    if (indices_as_param) {
        auto param = std::make_shared<Parameter>(indices_type, ov::Shape{3});
        params.push_back(param);
        indices = param;
    } else {
        indices = std::make_shared<Constant>(indices_type, ov::Shape{3}, 1);
    }

    if (use_indices_convert)
        indices = std::make_shared<Convert>(indices, ov::element::i32);

    auto axis = std::make_shared<Constant>(ov::element::i64, ov::Shape{1}, 0);
    auto gather = std::make_shared<Gather>(data, indices, axis);

   return std::make_shared<ov::Model>(OutputVector{gather}, params);
}

TEST_F(TransformationTestsF, MarkGatherSubgraph) {
    auto data_type = ov::element::f8e4m3;
    auto indices_type = ov::element::i8;

    // the model remains the same, no ref model provided, compare with cloned.
    model = make_gather_model(data_type, indices_type, true, true);
    manager.register_pass<ov::pass::MarkGatherSubgraph>(
        ov::element::TypeVector{ov::element::f8e4m3, ov::element::f8e5m2},
        ov::element::TypeVector{ov::element::i8, ov::element::u8}
    );

    manager.register_pass<ov::pass::ConstantFolding>();
    precisions_map map = {
        {data_type, ov::element::f32},
        {indices_type, ov::element::i32},
    };
    manager.register_pass<ov::pass::ConvertPrecision>(map);
}

TEST(RTInfoCheck, MarkGatherSubgraph) {
    auto data_type = ov::element::f8e4m3;
    auto indices_type = ov::element::i8;

    // the model remains the same, no ref model provided, compare with cloned.
    auto model = make_gather_model(data_type, indices_type, true, true);
    ov::pass::Manager manager;
    manager.register_pass<ov::pass::MarkGatherSubgraph>(
        ov::element::TypeVector{ov::element::f8e4m3, ov::element::f8e5m2},
        ov::element::TypeVector{ov::element::i8, ov::element::u8}
    );

    manager.register_pass<ov::pass::ConstantFolding>();
    precisions_map map = {
        {data_type, ov::element::f32},
        {indices_type, ov::element::i32},
    };
    manager.register_pass<ov::pass::ConvertPrecision>(map);
    manager.run_passes(model);

    // Expect Convert ops have CF disabled, Consts have keep_const_precision
    int convert_cf_disabled = 0, const_keep_precision = 0;
    for (const auto& node : model->get_ops()) {
        if (auto conv = ov::as_type_ptr<ov::op::v0::Convert>(node)) {
            convert_cf_disabled += ov::pass::constant_folding_is_disabled(conv);
        }

        if (auto c = ov::as_type_ptr<ov::op::v0::Constant>(node)) {
            const_keep_precision += ov::is_keep_const_precision(c);
        }
    }

    EXPECT_EQ(convert_cf_disabled, 2);
    EXPECT_EQ(const_keep_precision, 2);
}

TEST_F(TransformationTestsF, MarkGatherSubgraph_IndicesAsParam) {
    auto data_type = ov::element::f8e4m3;
    auto indices_type = ov::element::i8;

    // the model remains the same, no ref model provided, compare with cloned.
    model = make_gather_model(data_type, indices_type, true, true, true);
    manager.register_pass<ov::pass::MarkGatherSubgraph>(
        ov::element::TypeVector{ov::element::f8e4m3, ov::element::f8e5m2},
        ov::element::TypeVector{ov::element::i8, ov::element::u8}
    );

    manager.register_pass<ov::pass::ConstantFolding>();
    precisions_map map = {
        {data_type, ov::element::f32},
        {indices_type, ov::element::i32},
    };
    manager.register_pass<ov::pass::ConvertPrecision>(map);
=======
TEST_F(TransformationTests, KeepDequantizationPrecisionTransformationFoldingWithConvert) {
    // This test uses the legacy TransformationTests class because ConvertPrecision pass
    // internally inserts additional nodes for data type consistency, which causes the
    // check_unique_names() function to fail with a "Tensor name: N is missing in ..." error.
    // Once this issue is fixed, the test should be migrated to the new TransformationTestsF infrastructure.

    // After KeepDequantizationPrecision all Convert, Subtract, and Multiply nodes
    // are marked with the 'disable_fp16_compression' attribute, and dequantization subgraph is folded
    // during Constant Folding (called from ConvertPrecision pass), using f32 data type and finally
    // converted to the f16 data type.

    std::shared_ptr<Model> model, model_ref;
    pass::Manager manager;

    auto quantization_dt = element::u16;
    auto dequantization_dt = element::f32;

    {
        auto parameter = std::make_shared<opset10::Parameter>(dequantization_dt, Shape{1});
        auto weights = opset10::Constant::create(quantization_dt, Shape{4, 16, 1, 1}, {3});
        auto convert = std::make_shared<opset10::Convert>(weights, dequantization_dt);
        auto zero_point = opset10::Constant::create(quantization_dt, Shape{}, {127});
        auto convert_on_zero_point = std::make_shared<opset10::Convert>(zero_point, dequantization_dt);
        auto subtract = std::make_shared<opset10::Subtract>(convert, convert_on_zero_point);
        auto scale = opset10::Constant::create(dequantization_dt, Shape{}, {0.2});
        auto multiply = std::make_shared<opset10::Multiply>(subtract, scale);
        auto add = std::make_shared<opset10::Add>(parameter, multiply);
        model = std::make_shared<ov::Model>(ov::OutputVector{add});

        const auto keep_precision_sensitive_in_fp32 = true;
        const auto add_precision_sensitive_convert = true;
        manager.register_pass<pass::KeepDequantizationPrecision>(element::TypeVector{quantization_dt}, add_precision_sensitive_convert);
        manager.register_pass<pass::ConvertPrecision>(element::f32, element::f16, type_to_fuse_map{}, keep_precision_sensitive_in_fp32);
        manager.run_passes(model);
    }

    {
        auto weights_dt = element::f16;
        auto parameter = std::make_shared<opset10::Parameter>(element::f16, Shape{1});
        auto weights = opset10::Constant::create(weights_dt, Shape{4, 16, 1, 1}, {3});
        auto add = std::make_shared<opset10::Add>(parameter, weights);
        model_ref = std::make_shared<ov::Model>(ov::OutputVector{add});
    }

    auto func_comparator = FunctionsComparator::with_default();
    auto result = func_comparator(model_ref, model);
    ASSERT_TRUE(result.valid) << result.message;
>>>>>>> 964beadb
}<|MERGE_RESOLUTION|>--- conflicted
+++ resolved
@@ -896,7 +896,55 @@
     ASSERT_TRUE(result.valid) << result.message;
 }
 
-<<<<<<< HEAD
+TEST_F(TransformationTests, KeepDequantizationPrecisionTransformationFoldingWithConvert) {
+    // This test uses the legacy TransformationTests class because ConvertPrecision pass
+    // internally inserts additional nodes for data type consistency, which causes the
+    // check_unique_names() function to fail with a "Tensor name: N is missing in ..." error.
+    // Once this issue is fixed, the test should be migrated to the new TransformationTestsF infrastructure.
+
+    // After KeepDequantizationPrecision all Convert, Subtract, and Multiply nodes
+    // are marked with the 'disable_fp16_compression' attribute, and dequantization subgraph is folded
+    // during Constant Folding (called from ConvertPrecision pass), using f32 data type and finally
+    // converted to the f16 data type.
+
+    std::shared_ptr<Model> model, model_ref;
+    pass::Manager manager;
+
+    auto quantization_dt = element::u16;
+    auto dequantization_dt = element::f32;
+
+    {
+        auto parameter = std::make_shared<opset10::Parameter>(dequantization_dt, Shape{1});
+        auto weights = opset10::Constant::create(quantization_dt, Shape{4, 16, 1, 1}, {3});
+        auto convert = std::make_shared<opset10::Convert>(weights, dequantization_dt);
+        auto zero_point = opset10::Constant::create(quantization_dt, Shape{}, {127});
+        auto convert_on_zero_point = std::make_shared<opset10::Convert>(zero_point, dequantization_dt);
+        auto subtract = std::make_shared<opset10::Subtract>(convert, convert_on_zero_point);
+        auto scale = opset10::Constant::create(dequantization_dt, Shape{}, {0.2});
+        auto multiply = std::make_shared<opset10::Multiply>(subtract, scale);
+        auto add = std::make_shared<opset10::Add>(parameter, multiply);
+        model = std::make_shared<ov::Model>(ov::OutputVector{add});
+
+        const auto keep_precision_sensitive_in_fp32 = true;
+        const auto add_precision_sensitive_convert = true;
+        manager.register_pass<pass::KeepDequantizationPrecision>(element::TypeVector{quantization_dt}, add_precision_sensitive_convert);
+        manager.register_pass<pass::ConvertPrecision>(element::f32, element::f16, type_to_fuse_map{}, keep_precision_sensitive_in_fp32);
+        manager.run_passes(model);
+    }
+
+    {
+        auto weights_dt = element::f16;
+        auto parameter = std::make_shared<opset10::Parameter>(element::f16, Shape{1});
+        auto weights = opset10::Constant::create(weights_dt, Shape{4, 16, 1, 1}, {3});
+        auto add = std::make_shared<opset10::Add>(parameter, weights);
+        model_ref = std::make_shared<ov::Model>(ov::OutputVector{add});
+    }
+
+    auto func_comparator = FunctionsComparator::with_default();
+    auto result = func_comparator(model_ref, model);
+    ASSERT_TRUE(result.valid) << result.message;
+}
+
 inline std::shared_ptr<ov::Model> make_gather_model(
     ov::element::Type data_type,
     ov::element::Type indices_type,
@@ -1005,53 +1053,4 @@
         {indices_type, ov::element::i32},
     };
     manager.register_pass<ov::pass::ConvertPrecision>(map);
-=======
-TEST_F(TransformationTests, KeepDequantizationPrecisionTransformationFoldingWithConvert) {
-    // This test uses the legacy TransformationTests class because ConvertPrecision pass
-    // internally inserts additional nodes for data type consistency, which causes the
-    // check_unique_names() function to fail with a "Tensor name: N is missing in ..." error.
-    // Once this issue is fixed, the test should be migrated to the new TransformationTestsF infrastructure.
-
-    // After KeepDequantizationPrecision all Convert, Subtract, and Multiply nodes
-    // are marked with the 'disable_fp16_compression' attribute, and dequantization subgraph is folded
-    // during Constant Folding (called from ConvertPrecision pass), using f32 data type and finally
-    // converted to the f16 data type.
-
-    std::shared_ptr<Model> model, model_ref;
-    pass::Manager manager;
-
-    auto quantization_dt = element::u16;
-    auto dequantization_dt = element::f32;
-
-    {
-        auto parameter = std::make_shared<opset10::Parameter>(dequantization_dt, Shape{1});
-        auto weights = opset10::Constant::create(quantization_dt, Shape{4, 16, 1, 1}, {3});
-        auto convert = std::make_shared<opset10::Convert>(weights, dequantization_dt);
-        auto zero_point = opset10::Constant::create(quantization_dt, Shape{}, {127});
-        auto convert_on_zero_point = std::make_shared<opset10::Convert>(zero_point, dequantization_dt);
-        auto subtract = std::make_shared<opset10::Subtract>(convert, convert_on_zero_point);
-        auto scale = opset10::Constant::create(dequantization_dt, Shape{}, {0.2});
-        auto multiply = std::make_shared<opset10::Multiply>(subtract, scale);
-        auto add = std::make_shared<opset10::Add>(parameter, multiply);
-        model = std::make_shared<ov::Model>(ov::OutputVector{add});
-
-        const auto keep_precision_sensitive_in_fp32 = true;
-        const auto add_precision_sensitive_convert = true;
-        manager.register_pass<pass::KeepDequantizationPrecision>(element::TypeVector{quantization_dt}, add_precision_sensitive_convert);
-        manager.register_pass<pass::ConvertPrecision>(element::f32, element::f16, type_to_fuse_map{}, keep_precision_sensitive_in_fp32);
-        manager.run_passes(model);
-    }
-
-    {
-        auto weights_dt = element::f16;
-        auto parameter = std::make_shared<opset10::Parameter>(element::f16, Shape{1});
-        auto weights = opset10::Constant::create(weights_dt, Shape{4, 16, 1, 1}, {3});
-        auto add = std::make_shared<opset10::Add>(parameter, weights);
-        model_ref = std::make_shared<ov::Model>(ov::OutputVector{add});
-    }
-
-    auto func_comparator = FunctionsComparator::with_default();
-    auto result = func_comparator(model_ref, model);
-    ASSERT_TRUE(result.valid) << result.message;
->>>>>>> 964beadb
 }