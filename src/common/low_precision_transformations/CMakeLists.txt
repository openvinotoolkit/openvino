--- conflicted
+++ resolved
@@ -50,14 +50,9 @@
 
 if(BUILD_SHARED_LIBS)
     install(TARGETS ${TARGET_NAME}
-<<<<<<< HEAD
-            RUNTIME DESTINATION ${IE_CPACK_RUNTIME_PATH} COMPONENT core OPTIONAL
-            LIBRARY DESTINATION ${IE_CPACK_LIBRARY_PATH} COMPONENT core OPTIONAL
-            NAMELINK_COMPONENT core_dev OPTIONAL)
-=======
             RUNTIME DESTINATION ${IE_CPACK_RUNTIME_PATH} COMPONENT core
-            LIBRARY DESTINATION ${IE_CPACK_LIBRARY_PATH} COMPONENT core)
->>>>>>> 2514c0ef
+            LIBRARY DESTINATION ${IE_CPACK_LIBRARY_PATH} COMPONENT core
+            NAMELINK_COMPONENT core_dev)
 else()
     ov_install_static_lib(${TARGET_NAME} core)
 endif()