// Copyright (C) 2023 Intel Corporation
// SPDX-License-Identifier: Apache-2.0
//

#include "snippets/itt.hpp"
#include "openvino/core/rt_info.hpp"

#include "snippets/pass/convert_constants.hpp"
#include "snippets/op/subgraph.hpp"
#include "snippets/op/scalar.hpp"


ov::snippets::pass::ConvertConstantsToScalars::ConvertConstantsToScalars() {
    MATCHER_SCOPE(ConvertConstantsToScalars);
    auto constants = std::make_shared<ov::pass::pattern::op::Label>(ov::pass::pattern::any_input(),
                                                                    [](std::shared_ptr<Node> n) {
                                                                        return ov::is_type<ov::op::v0::Constant>(n);
                                                                    });
    ov::graph_rewrite_callback callback = [](ov::pass::pattern::Matcher &m) {
        OV_ITT_SCOPED_TASK(ov::pass::itt::domains::SnippetsTransform, "Snippets::op::ConvertConstantsToScalars")
        auto constant = as_type_ptr<ov::op::v0::Constant>(m.get_match_root());
        if (ov::shape_size(constant->get_output_partial_shape(0).to_shape()) != 1)
            return false;
        //  Note that all Constants {1,1,1,1} are converted to Scalar {1} here
        //  This is needed to simplify shape inference, otherwise {1,1,1,1} Constants can increase output rank
        //  Also some operations support only scalar shapes, so we need separate scalars and shape [1]
<<<<<<< HEAD
        const auto shape = constant->get_output_partial_shape(0).size() == 0 ? ov::Shape{} : ov::Shape{1};
        auto scalar = std::make_shared<snippets::op::Scalar>(ov::op::v0::Constant(*constant, shape));
=======
        auto scalar = std::make_shared<snippets::op::Scalar>(ov::op::v0::Constant(*constant, ov::Shape{1}));
>>>>>>> bc82ba44
        scalar->set_friendly_name(constant->get_friendly_name());
        ov::copy_runtime_info(constant, scalar);
        ov::replace_node(constant, scalar);
        return true;
    };
    register_matcher(std::make_shared<ov::pass::pattern::Matcher>(constants, matcher_name), callback);
}<|MERGE_RESOLUTION|>--- conflicted
+++ resolved
@@ -2,21 +2,20 @@
 // SPDX-License-Identifier: Apache-2.0
 //
 
+#include "snippets/pass/convert_constants.hpp"
+
+#include "openvino/core/rt_info.hpp"
 #include "snippets/itt.hpp"
-#include "openvino/core/rt_info.hpp"
-
-#include "snippets/pass/convert_constants.hpp"
+#include "snippets/op/scalar.hpp"
 #include "snippets/op/subgraph.hpp"
-#include "snippets/op/scalar.hpp"
-
 
 ov::snippets::pass::ConvertConstantsToScalars::ConvertConstantsToScalars() {
     MATCHER_SCOPE(ConvertConstantsToScalars);
-    auto constants = std::make_shared<ov::pass::pattern::op::Label>(ov::pass::pattern::any_input(),
-                                                                    [](std::shared_ptr<Node> n) {
-                                                                        return ov::is_type<ov::op::v0::Constant>(n);
-                                                                    });
-    ov::graph_rewrite_callback callback = [](ov::pass::pattern::Matcher &m) {
+    auto constants =
+        std::make_shared<ov::pass::pattern::op::Label>(ov::pass::pattern::any_input(), [](std::shared_ptr<Node> n) {
+            return ov::is_type<ov::op::v0::Constant>(n);
+        });
+    ov::graph_rewrite_callback callback = [](ov::pass::pattern::Matcher& m) {
         OV_ITT_SCOPED_TASK(ov::pass::itt::domains::SnippetsTransform, "Snippets::op::ConvertConstantsToScalars")
         auto constant = as_type_ptr<ov::op::v0::Constant>(m.get_match_root());
         if (ov::shape_size(constant->get_output_partial_shape(0).to_shape()) != 1)
@@ -24,12 +23,7 @@
         //  Note that all Constants {1,1,1,1} are converted to Scalar {1} here
         //  This is needed to simplify shape inference, otherwise {1,1,1,1} Constants can increase output rank
         //  Also some operations support only scalar shapes, so we need separate scalars and shape [1]
-<<<<<<< HEAD
-        const auto shape = constant->get_output_partial_shape(0).size() == 0 ? ov::Shape{} : ov::Shape{1};
-        auto scalar = std::make_shared<snippets::op::Scalar>(ov::op::v0::Constant(*constant, shape));
-=======
         auto scalar = std::make_shared<snippets::op::Scalar>(ov::op::v0::Constant(*constant, ov::Shape{1}));
->>>>>>> bc82ba44
         scalar->set_friendly_name(constant->get_friendly_name());
         ov::copy_runtime_info(constant, scalar);
         ov::replace_node(constant, scalar);
