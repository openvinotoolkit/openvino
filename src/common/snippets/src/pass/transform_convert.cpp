--- conflicted
+++ resolved
@@ -24,15 +24,7 @@
             OV_ITT_SCOPED_TASK(ov::pass::itt::domains::SnippetsTransform, "Snippets::op::TransformConvertToConvertTruncation")
             const auto root = m.get_match_root();
             const auto convert = ov::as_type_ptr<ov::opset1::Convert>(root);
-<<<<<<< HEAD
-
-            if (!convert) {
-                return false;
-            }
-
-=======
             OPENVINO_ASSERT(convert, "Convert op is invalid");
->>>>>>> 99763b1a
             auto convert_truncation = std::make_shared<op::ConvertTruncation>(convert->get_input_source_output(0),
                                                                               convert->get_destination_type());
             convert_truncation->set_friendly_name(convert->get_friendly_name());
