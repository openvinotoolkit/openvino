// Copyright (C) 2023 Intel Corporation
// SPDX-License-Identifier: Apache-2.0
//
#include "snippets/shape_inference/shape_inference.hpp"
#include "snippets/shape_inference/shape_infer_instances.hpp"
#include <openvino/op/util/unary_elementwise_arithmetic.hpp>
#include <openvino/op/util/binary_elementwise_arithmetic.hpp>
#include <openvino/op/util/binary_elementwise_comparison.hpp>
#include <openvino/op/util/binary_elementwise_logical.hpp>
#include <openvino/op/parameter.hpp>
#include <openvino/op/result.hpp>
#include <snippets/snippets_isa.hpp>

namespace ov {
namespace snippets {
using ShapeInferPtr = IShapeInferSnippetsFactory::ShapeInferPtr;

ShapeInferPtr IShapeInferSnippetsFactory::make(const ov::DiscreteTypeInfo& key, const std::shared_ptr<ov::Node>& op) {
    const auto& maker_iter = registry.find(key);
    if (maker_iter != registry.end())
        return maker_iter->second(op);
    return get_specific_op_shape_infer(key, op);
}

ShapeInferPtr IShapeInferSnippetsFactory::get_specific_op_shape_infer(const ov::DiscreteTypeInfo& key,
                                                                      const std::shared_ptr<ov::Node>& op) const {
    return {};
}

<<<<<<< HEAD
#define SHAPE_INFER_PREDEFINED(OP, InferType) \
    { OP::get_type_info_static(), [](const std::shared_ptr<ov::Node>& n) { return std::make_shared<InferType>();} }
#define SHAPE_INFER_OP_SPECIFIC(OP) \
    { OP::get_type_info_static(), [](const std::shared_ptr<ov::Node>& n) { return std::make_shared<OP::ShapeInfer>(n);} }
#define SHAPE_INFER_OP_SPECIFIC_EXTERNAL(OP, InferType) \
    { OP::get_type_info_static(), [](const std::shared_ptr<ov::Node>& n) { return std::make_shared<InferType>(n);} }
=======
#define SHAPE_INFER_PREDEFINED(OP, InferType)                                              \
    {OP::get_type_info_static(), []([[maybe_unused]] const std::shared_ptr<ov::Node>& n) { \
         return std::make_shared<InferType>();                                             \
     }}
#define SHAPE_INFER_OP_SPECIFIC(OP)                                       \
    {OP::get_type_info_static(), [](const std::shared_ptr<ov::Node>& n) { \
         return std::make_shared<OP::ShapeInfer>(n);                      \
     }}
#define SHAPE_INFER_OP_SPECIFIC_EXTERNAL(OP, InferType)                   \
    {OP::get_type_info_static(), [](const std::shared_ptr<ov::Node>& n) { \
         return std::make_shared<InferType>(n);                           \
     }}
>>>>>>> f52861ce

const IShapeInferSnippetsFactory::TRegistry IShapeInferSnippetsFactory::registry {
        SHAPE_INFER_PREDEFINED(op::ConvertTruncation, PassThroughShapeInfer),
        SHAPE_INFER_PREDEFINED(op::ConvertSaturation, PassThroughShapeInfer),
        SHAPE_INFER_PREDEFINED(op::Load, PassThroughShapeInfer),
        SHAPE_INFER_PREDEFINED(op::Store, PassThroughShapeInfer),
        SHAPE_INFER_PREDEFINED(op::Fill, PassThroughShapeInfer),
        SHAPE_INFER_PREDEFINED(ov::op::v0::Parameter, PassThroughShapeInfer),
        SHAPE_INFER_PREDEFINED(ov::op::v1::LogicalNot, PassThroughShapeInfer),
        SHAPE_INFER_PREDEFINED(ov::op::v0::PRelu, PassThroughShapeInfer),
        SHAPE_INFER_PREDEFINED(op::HorizonMax, HorizonOpShapeInfer),
        SHAPE_INFER_PREDEFINED(op::HorizonSum, HorizonOpShapeInfer),
        //
        SHAPE_INFER_PREDEFINED(op::Scalar, SingleElementShapeInfer),
        SHAPE_INFER_PREDEFINED(op::VectorBuffer, SingleElementShapeInfer),
        SHAPE_INFER_PREDEFINED(op::LoopBegin, SingleElementShapeInfer),
        SHAPE_INFER_PREDEFINED(op::LoopEnd, EmptyShapeInfer),
        SHAPE_INFER_OP_SPECIFIC(op::RegSpillBegin),
        SHAPE_INFER_PREDEFINED(op::RegSpillEnd, EmptyShapeInfer),
#ifdef SNIPPETS_DEBUG_CAPS
        SHAPE_INFER_PREDEFINED(op::PerfCountBegin, EmptyShapeInfer),
        SHAPE_INFER_PREDEFINED(op::PerfCountEnd, EmptyShapeInfer),
#endif
        SHAPE_INFER_PREDEFINED(op::KernelStatic, EmptyShapeInfer),
        SHAPE_INFER_PREDEFINED(op::KernelDynamic, EmptyShapeInfer),
        SHAPE_INFER_PREDEFINED(op::Nop, EmptyShapeInfer),
        SHAPE_INFER_OP_SPECIFIC_EXTERNAL(opset1::Select, SelectShapeInfer),
        SHAPE_INFER_OP_SPECIFIC_EXTERNAL(op::Brgemm, BrgemmShapeInfer),
        SHAPE_INFER_OP_SPECIFIC_EXTERNAL(op::ReduceMax, ReduceShapeInfer),
        SHAPE_INFER_OP_SPECIFIC_EXTERNAL(op::ReduceSum, ReduceShapeInfer),
        // Note that Result has no output PortConnectors, so the shape must be empty
        SHAPE_INFER_PREDEFINED(ov::op::v0::Result, EmptyShapeInfer),
        //
        SHAPE_INFER_OP_SPECIFIC(op::LoadReorder),
        SHAPE_INFER_OP_SPECIFIC(op::Reshape),
        SHAPE_INFER_OP_SPECIFIC(op::Reorder),
        SHAPE_INFER_OP_SPECIFIC(op::RankNormalization),
        SHAPE_INFER_OP_SPECIFIC(op::BroadcastLoad),
        SHAPE_INFER_OP_SPECIFIC(op::BroadcastMove),
        SHAPE_INFER_OP_SPECIFIC(op::Buffer),
};
#undef SHAPE_INFER_OP_SPECIFIC_EXTERNAL
#undef SHAPE_INFER_OP_SPECIFIC
#undef SHAPE_INFER_PREDEFINED

std::shared_ptr<IShapeInferSnippets> make_shape_inference(const std::shared_ptr<ov::Node>& op,
                                                          const std::shared_ptr<IShapeInferSnippetsFactory>& factory) {
    if (!factory) {
        return nullptr;
    } else if (auto shape_infer = factory->make(op->get_type_info(), op)) {
        return shape_infer;
    } else if (ov::is_type<ov::op::util::UnaryElementwiseArithmetic>(op)) {
        return std::make_shared<PassThroughShapeInfer>();
    } else if (ov::is_type<ov::op::util::BinaryElementwiseArithmetic>(op) ||
               ov::is_type<ov::op::util::BinaryElementwiseComparison>(op) ||
               ov::is_type<ov::op::util::BinaryElementwiseLogical>(op)) {
        return std::make_shared<NumpyBroadcastShapeInfer>();
    } else {
        OPENVINO_THROW("Operation type " + std::string(op->get_type_info().name) + " is not supported in Snippets shape inference pipeline");
    }
}

} // namespace snippets
} // namespace ov<|MERGE_RESOLUTION|>--- conflicted
+++ resolved
@@ -2,39 +2,63 @@
 // SPDX-License-Identifier: Apache-2.0
 //
 #include "snippets/shape_inference/shape_inference.hpp"
-#include "snippets/shape_inference/shape_infer_instances.hpp"
-#include <openvino/op/util/unary_elementwise_arithmetic.hpp>
+
+#include <memory>
+#include <openvino/op/parameter.hpp>
+#include <openvino/op/result.hpp>
 #include <openvino/op/util/binary_elementwise_arithmetic.hpp>
 #include <openvino/op/util/binary_elementwise_comparison.hpp>
 #include <openvino/op/util/binary_elementwise_logical.hpp>
-#include <openvino/op/parameter.hpp>
-#include <openvino/op/result.hpp>
-#include <snippets/snippets_isa.hpp>
+#include <openvino/op/util/unary_elementwise_arithmetic.hpp>
+#include <string>
 
-namespace ov {
-namespace snippets {
+#include "openvino/core/except.hpp"
+#include "openvino/core/node.hpp"
+#include "openvino/core/type.hpp"
+#include "openvino/op/logical_not.hpp"
+#include "openvino/op/prelu.hpp"
+#include "openvino/opsets/opset1.hpp"
+#include "snippets/op/brgemm.hpp"
+#include "snippets/op/broadcastload.hpp"
+#include "snippets/op/broadcastmove.hpp"
+#include "snippets/op/buffer.hpp"
+#include "snippets/op/convert_saturation.hpp"
+#include "snippets/op/convert_truncation.hpp"
+#include "snippets/op/fill.hpp"
+#include "snippets/op/horizon_max.hpp"
+#include "snippets/op/horizon_sum.hpp"
+#include "snippets/op/kernel.hpp"
+#include "snippets/op/load.hpp"
+#include "snippets/op/loop.hpp"
+#include "snippets/op/nop.hpp"
+#include "snippets/op/perf_count.hpp"
+#include "snippets/op/rank_normalization.hpp"
+#include "snippets/op/reduce.hpp"
+#include "snippets/op/reg_spill.hpp"
+#include "snippets/op/reorder.hpp"
+#include "snippets/op/reshape.hpp"
+#include "snippets/op/scalar.hpp"
+#include "snippets/op/store.hpp"
+#include "snippets/op/vector_buffer.hpp"
+#include "snippets/shape_inference/shape_infer_instances.hpp"
+
+namespace ov::snippets {
 using ShapeInferPtr = IShapeInferSnippetsFactory::ShapeInferPtr;
 
 ShapeInferPtr IShapeInferSnippetsFactory::make(const ov::DiscreteTypeInfo& key, const std::shared_ptr<ov::Node>& op) {
     const auto& maker_iter = registry.find(key);
-    if (maker_iter != registry.end())
+    if (maker_iter != registry.end()) {
         return maker_iter->second(op);
+    }
     return get_specific_op_shape_infer(key, op);
 }
 
-ShapeInferPtr IShapeInferSnippetsFactory::get_specific_op_shape_infer(const ov::DiscreteTypeInfo& key,
-                                                                      const std::shared_ptr<ov::Node>& op) const {
+ShapeInferPtr IShapeInferSnippetsFactory::get_specific_op_shape_infer(
+    [[maybe_unused]] const ov::DiscreteTypeInfo& key,
+    [[maybe_unused]] const std::shared_ptr<ov::Node>& op) const {
     return {};
 }
 
-<<<<<<< HEAD
-#define SHAPE_INFER_PREDEFINED(OP, InferType) \
-    { OP::get_type_info_static(), [](const std::shared_ptr<ov::Node>& n) { return std::make_shared<InferType>();} }
-#define SHAPE_INFER_OP_SPECIFIC(OP) \
-    { OP::get_type_info_static(), [](const std::shared_ptr<ov::Node>& n) { return std::make_shared<OP::ShapeInfer>(n);} }
-#define SHAPE_INFER_OP_SPECIFIC_EXTERNAL(OP, InferType) \
-    { OP::get_type_info_static(), [](const std::shared_ptr<ov::Node>& n) { return std::make_shared<InferType>(n);} }
-=======
 #define SHAPE_INFER_PREDEFINED(OP, InferType)                                              \
     {OP::get_type_info_static(), []([[maybe_unused]] const std::shared_ptr<ov::Node>& n) { \
          return std::make_shared<InferType>();                                             \
@@ -47,47 +71,46 @@
     {OP::get_type_info_static(), [](const std::shared_ptr<ov::Node>& n) { \
          return std::make_shared<InferType>(n);                           \
      }}
->>>>>>> f52861ce
 
-const IShapeInferSnippetsFactory::TRegistry IShapeInferSnippetsFactory::registry {
-        SHAPE_INFER_PREDEFINED(op::ConvertTruncation, PassThroughShapeInfer),
-        SHAPE_INFER_PREDEFINED(op::ConvertSaturation, PassThroughShapeInfer),
-        SHAPE_INFER_PREDEFINED(op::Load, PassThroughShapeInfer),
-        SHAPE_INFER_PREDEFINED(op::Store, PassThroughShapeInfer),
-        SHAPE_INFER_PREDEFINED(op::Fill, PassThroughShapeInfer),
-        SHAPE_INFER_PREDEFINED(ov::op::v0::Parameter, PassThroughShapeInfer),
-        SHAPE_INFER_PREDEFINED(ov::op::v1::LogicalNot, PassThroughShapeInfer),
-        SHAPE_INFER_PREDEFINED(ov::op::v0::PRelu, PassThroughShapeInfer),
-        SHAPE_INFER_PREDEFINED(op::HorizonMax, HorizonOpShapeInfer),
-        SHAPE_INFER_PREDEFINED(op::HorizonSum, HorizonOpShapeInfer),
-        //
-        SHAPE_INFER_PREDEFINED(op::Scalar, SingleElementShapeInfer),
-        SHAPE_INFER_PREDEFINED(op::VectorBuffer, SingleElementShapeInfer),
-        SHAPE_INFER_PREDEFINED(op::LoopBegin, SingleElementShapeInfer),
-        SHAPE_INFER_PREDEFINED(op::LoopEnd, EmptyShapeInfer),
-        SHAPE_INFER_OP_SPECIFIC(op::RegSpillBegin),
-        SHAPE_INFER_PREDEFINED(op::RegSpillEnd, EmptyShapeInfer),
+const IShapeInferSnippetsFactory::TRegistry IShapeInferSnippetsFactory::registry{
+    SHAPE_INFER_PREDEFINED(op::ConvertTruncation, PassThroughShapeInfer),
+    SHAPE_INFER_PREDEFINED(op::ConvertSaturation, PassThroughShapeInfer),
+    SHAPE_INFER_PREDEFINED(op::Load, PassThroughShapeInfer),
+    SHAPE_INFER_PREDEFINED(op::Store, PassThroughShapeInfer),
+    SHAPE_INFER_PREDEFINED(op::Fill, PassThroughShapeInfer),
+    SHAPE_INFER_PREDEFINED(ov::op::v0::Parameter, PassThroughShapeInfer),
+    SHAPE_INFER_PREDEFINED(ov::op::v1::LogicalNot, PassThroughShapeInfer),
+    SHAPE_INFER_PREDEFINED(ov::op::v0::PRelu, PassThroughShapeInfer),
+    SHAPE_INFER_PREDEFINED(op::HorizonMax, HorizonOpShapeInfer),
+    SHAPE_INFER_PREDEFINED(op::HorizonSum, HorizonOpShapeInfer),
+    //
+    SHAPE_INFER_PREDEFINED(op::Scalar, SingleElementShapeInfer),
+    SHAPE_INFER_PREDEFINED(op::VectorBuffer, SingleElementShapeInfer),
+    SHAPE_INFER_PREDEFINED(op::LoopBegin, SingleElementShapeInfer),
+    SHAPE_INFER_PREDEFINED(op::LoopEnd, EmptyShapeInfer),
+    SHAPE_INFER_OP_SPECIFIC(op::RegSpillBegin),
+    SHAPE_INFER_PREDEFINED(op::RegSpillEnd, EmptyShapeInfer),
 #ifdef SNIPPETS_DEBUG_CAPS
-        SHAPE_INFER_PREDEFINED(op::PerfCountBegin, EmptyShapeInfer),
-        SHAPE_INFER_PREDEFINED(op::PerfCountEnd, EmptyShapeInfer),
+    SHAPE_INFER_PREDEFINED(op::PerfCountBegin, EmptyShapeInfer),
+    SHAPE_INFER_PREDEFINED(op::PerfCountEnd, EmptyShapeInfer),
 #endif
-        SHAPE_INFER_PREDEFINED(op::KernelStatic, EmptyShapeInfer),
-        SHAPE_INFER_PREDEFINED(op::KernelDynamic, EmptyShapeInfer),
-        SHAPE_INFER_PREDEFINED(op::Nop, EmptyShapeInfer),
-        SHAPE_INFER_OP_SPECIFIC_EXTERNAL(opset1::Select, SelectShapeInfer),
-        SHAPE_INFER_OP_SPECIFIC_EXTERNAL(op::Brgemm, BrgemmShapeInfer),
-        SHAPE_INFER_OP_SPECIFIC_EXTERNAL(op::ReduceMax, ReduceShapeInfer),
-        SHAPE_INFER_OP_SPECIFIC_EXTERNAL(op::ReduceSum, ReduceShapeInfer),
-        // Note that Result has no output PortConnectors, so the shape must be empty
-        SHAPE_INFER_PREDEFINED(ov::op::v0::Result, EmptyShapeInfer),
-        //
-        SHAPE_INFER_OP_SPECIFIC(op::LoadReorder),
-        SHAPE_INFER_OP_SPECIFIC(op::Reshape),
-        SHAPE_INFER_OP_SPECIFIC(op::Reorder),
-        SHAPE_INFER_OP_SPECIFIC(op::RankNormalization),
-        SHAPE_INFER_OP_SPECIFIC(op::BroadcastLoad),
-        SHAPE_INFER_OP_SPECIFIC(op::BroadcastMove),
-        SHAPE_INFER_OP_SPECIFIC(op::Buffer),
+    SHAPE_INFER_PREDEFINED(op::KernelStatic, EmptyShapeInfer),
+    SHAPE_INFER_PREDEFINED(op::KernelDynamic, EmptyShapeInfer),
+    SHAPE_INFER_PREDEFINED(op::Nop, EmptyShapeInfer),
+    SHAPE_INFER_OP_SPECIFIC_EXTERNAL(opset1::Select, SelectShapeInfer),
+    SHAPE_INFER_OP_SPECIFIC_EXTERNAL(op::Brgemm, BrgemmShapeInfer),
+    SHAPE_INFER_OP_SPECIFIC_EXTERNAL(op::ReduceMax, ReduceShapeInfer),
+    SHAPE_INFER_OP_SPECIFIC_EXTERNAL(op::ReduceSum, ReduceShapeInfer),
+    // Note that Result has no output PortConnectors, so the shape must be empty
+    SHAPE_INFER_PREDEFINED(ov::op::v0::Result, EmptyShapeInfer),
+    //
+    SHAPE_INFER_OP_SPECIFIC(op::LoadReorder),
+    SHAPE_INFER_OP_SPECIFIC(op::Reshape),
+    SHAPE_INFER_OP_SPECIFIC(op::Reorder),
+    SHAPE_INFER_OP_SPECIFIC(op::RankNormalization),
+    SHAPE_INFER_OP_SPECIFIC(op::BroadcastLoad),
+    SHAPE_INFER_OP_SPECIFIC(op::BroadcastMove),
+    SHAPE_INFER_OP_SPECIFIC(op::Buffer),
 };
 #undef SHAPE_INFER_OP_SPECIFIC_EXTERNAL
 #undef SHAPE_INFER_OP_SPECIFIC
@@ -97,18 +120,20 @@
                                                           const std::shared_ptr<IShapeInferSnippetsFactory>& factory) {
     if (!factory) {
         return nullptr;
-    } else if (auto shape_infer = factory->make(op->get_type_info(), op)) {
+    }
+    if (auto shape_infer = factory->make(op->get_type_info(), op)) {
         return shape_infer;
-    } else if (ov::is_type<ov::op::util::UnaryElementwiseArithmetic>(op)) {
+    }
+    if (ov::is_type<ov::op::util::UnaryElementwiseArithmetic>(op)) {
         return std::make_shared<PassThroughShapeInfer>();
-    } else if (ov::is_type<ov::op::util::BinaryElementwiseArithmetic>(op) ||
-               ov::is_type<ov::op::util::BinaryElementwiseComparison>(op) ||
-               ov::is_type<ov::op::util::BinaryElementwiseLogical>(op)) {
+    }
+    if (ov::is_type_any_of<ov::op::util::BinaryElementwiseArithmetic,
+                           ov::op::util::BinaryElementwiseComparison,
+                           ov::op::util::BinaryElementwiseLogical>(op)) {
         return std::make_shared<NumpyBroadcastShapeInfer>();
-    } else {
-        OPENVINO_THROW("Operation type " + std::string(op->get_type_info().name) + " is not supported in Snippets shape inference pipeline");
     }
+    OPENVINO_THROW("Operation type " + std::string(op->get_type_info().name) +
+                   " is not supported in Snippets shape inference pipeline");
 }
 
-} // namespace snippets
-} // namespace ov+}  // namespace ov::snippets