--- conflicted
+++ resolved
@@ -128,6 +128,7 @@
 ///             * Planar + blocked: some inputs have blocked, and some have planar layouts, e.g. <N, C, H, W, c> + <N, C, H, W>
 Shape snippets::op::Subgraph::canonicalize(const BlockedShapeVector& outputShapes, const BlockedShapeVector& inputShapes) {
     INTERNAL_OP_SCOPE(Subgraph);
+    OV_PP_IF_DEBUG_CAPS(serialize("before_lowering"));
     OV_ITT_SCOPED_TASK(ngraph::pass::itt::domains::SnippetsTransform, "Snippets::canonicalize")
     NODE_VALIDATION_CHECK(this, inputShapes.size() == m_body->get_parameters().size(),
         "Number of parameters for snippet doesn't match passed to generate method: ", inputShapes.size(), " vs ", m_body->get_parameters().size(), ".");
@@ -141,22 +142,7 @@
         NODE_VALIDATION_CHECK(this, outOrder.size() == order_i.size() && equal(outOrder.begin(), outOrder.end(), order_i.begin()),
                               "Snippets output shapes must have the same layout");
     }
-<<<<<<< HEAD
-
-
-
-    // it should be in subgraph node to be aligned with internal and external parameter list, but adding this for testing
-    // TODO: store blocking into to Parameter's rt_info for future propagation
-    for (size_t i = 0; i < m_body->get_parameters().size(); i++) {
-        auto param = m_body->get_parameters()[i];
-        if (param->get_shape().size() < 4) {
-            std::vector<size_t> shape(4, 1);
-            std::copy(param->get_shape().begin(), param->get_shape().end(), &shape.at(4 - (param->get_shape().size() == 0 ? 1 : param->get_shape().size())) );
-            m_body->replace_parameter(i, std::make_shared<opset1::Parameter>(param->get_element_type(), ngraph::Shape(shape)));
-        } else if (param->get_shape().size() >= 4) {
-            if (param->get_element_type() != std::get<2>(input_shapes[i])) {
-                SNIPPETS_THROW() << "changes in presision. Is it legal??";
-=======
+
     auto getMaxRankBlockedShape = [](const BlockedShapeVector& blockedShapes) -> const BlockedShape& {
         return *std::max_element(blockedShapes.begin(), blockedShapes.end(),
                          [&](const BlockedShape& lhs, const BlockedShape& rhs) {
@@ -185,7 +171,6 @@
                 const bool inIsNotBlocked = inOrder.size() == std::set<size_t>(inOrder.begin(), inOrder.end()).size();
                 NODE_VALIDATION_CHECK(this, inIsNotBlocked, "Snippets don't support conversion between blocked layouts of different ranks");
                 startOffset--;
->>>>>>> a60c110b
             }
             std::copy(inShape.begin(), inShape.end(), &newShape[startOffset]);
             inShape = move(newShape);
@@ -250,15 +235,6 @@
                                                     const BlockedShapeVector& input_shapes,
                                                     ngraph::pass::Manager& opt,
                                                     const void* compile_params) {
-<<<<<<< HEAD
-    INTERNAL_OP_SCOPE(Subgraph);
-    OV_ITT_SCOPED_TASK(ngraph::pass::itt::domains::SnippetsTransform, "Snippets::op::generate")
-    NGRAPH_CHECK(m_generator != nullptr, "generate is called while generator is not set");
-
-    OV_PP_IF_DEBUG_CAPS(serialize("before_lowering"));
-
-=======
->>>>>>> a60c110b
     canonicalize(output_shapes, input_shapes);
     return generate(opt, compile_params);
 }
@@ -282,6 +258,7 @@
 
     // actual code emission
     ngraph::snippets::code ptr = m_generator->generate(m_body, compile_params);
+    OV_PP_IF_DEBUG_CAPS(serialize("after_lowering"));
 
     // check that body doesn't have constants for scheduling
     std::vector<std::shared_ptr<opset1::Constant>> constants;
@@ -294,32 +271,7 @@
     }
     NGRAPH_CHECK(!constants.size(), "External constants detected. Snippet is illigal for scheduling");
 
-<<<<<<< HEAD
-    // check resulting shapes are broadcastable to each other so can be scheduled
-    Shape work_size = m_body->output(0).get_shape();
-    for (size_t k = 0; k < m_body->get_output_size(); k++) {
-        auto shape = m_body->output(k).get_shape();
-
-        if (work_size.size() != shape.size()) {
-            SNIPPETS_THROW() << "rank for all outputs of a snippet should match";
-        }
-
-        for (size_t i = 0; i < work_size.size(); i++) {
-            if (work_size[i] != shape[i]) {
-                if (work_size[i] == 1 || shape[i] == 1) {
-                    work_size[i] = max(work_size[i], shape[i]);
-                } else {
-                    SNIPPETS_THROW() << "incompatible shapes for output graphs";
-                }
-            }
-        }
-    }
-
-    OV_PP_IF_DEBUG_CAPS(serialize("after_lowering"));
-    return {work_size, false /*canBeLinearized*/, ptr};
-=======
     return {exec_domain, false /*canBeLinearized*/, ptr};
->>>>>>> a60c110b
 }
 
 #ifdef DEBUG_CAPS
