// Copyright (C) 2018-2022 Intel Corporation
// SPDX-License-Identifier: Apache-2.0
//

#include <snippets/itt.hpp>
#include "snippets/remarks.hpp"

#include "snippets/op/subgraph.hpp"
#include "snippets/op/convert_saturation.hpp"
#include "snippets/pass/insert_load_store.hpp"
#include "snippets/pass/insert_movebroadcast.hpp"
#include "snippets/pass/broadcast_to_movebroadcast.hpp"
#include "snippets/pass/load_movebroadcast_to_broadcastload.hpp"
#include "snippets/pass/assign_registers.hpp"
#include "snippets/pass/convert_constants.hpp"
#include "snippets/pass/convert_power_to_powerstatic.hpp"
#include "snippets/pass/vector_to_scalar.hpp"
#include "snippets/pass/insert_loops.hpp"
#include "snippets/pass/transpose_decomposition.hpp"
#include "snippets/pass/transform_convert.hpp"
#include "snippets/pass/align_element_type.hpp"
#include "snippets/pass/matmul_to_brgemm.hpp"
#include "snippets/pass/fuse_transpose_brgemm.hpp"
#include "snippets/pass/softmax_decomposition.hpp"
#include "snippets/pass/reset_buffer.hpp"
#include "snippets/pass/insert_buffer.hpp"
#include "snippets/pass/loop_fusion.hpp"
#include "snippets/utils.hpp"

#include "transformations/common_optimizations/nop_elimination.hpp"
#include "transformations/utils/utils.hpp"

#include <ngraph/pass/manager.hpp>
#include "ngraph/pass/constant_folding.hpp"
#include "ov_ops/type_relaxed.hpp"
#include <openvino/pass/serialize.hpp>

#include <algorithm>
#include <memory>
#include <array>

using namespace std;
using namespace ngraph;
using namespace ov::op::util;

BWDCMP_RTTI_DEFINITION(snippets::op::Subgraph);

void snippets::op::Subgraph::set_generator(std::shared_ptr<ngraph::snippets::Generator> generator) {
    m_generator = generator;
}

void snippets::op::Subgraph::set_virtual_port_count(const size_t count) {
    m_virtual_port_count = count;
}

<<<<<<< HEAD
void snippets::op::Subgraph::set_buffer_needed(const bool need) {
    m_buffer_needed = need;
}

void snippets::op::Subgraph::init_config() {
    const auto ops = m_body->get_ops();
=======
snippets::op::Subgraph::Subgraph(const OutputVector& args, std::shared_ptr<ov::Model> body)
    : SubGraphOp(args) {
    set_function(body);
    const auto ops = body_ptr()->get_ops();
>>>>>>> 893da358
    for (const auto& op : ops) {
        config.m_is_quantized = config.m_is_quantized ||
            ov::is_type<ov::op::v0::FakeQuantize>(op);
        config.m_has_type_relaxed_ops = config.m_has_type_relaxed_ops ||
            std::dynamic_pointer_cast<ngraph::op::TypeRelaxedBase>(op);
        config.m_is_needed_to_align_precision = config.m_is_needed_to_align_precision ||
            is_quantized() ||
            has_type_relaxed_ops() ||
            snippets::pass::AlignElementType::opNeedsAlignElementType(op, execution_element_type);
        config.m_has_domain_sensitive_ops = config.m_has_domain_sensitive_ops ||
            ov::is_type<ov::op::v1::Transpose>(op) ||
            ov::is_type<ov::op::v1::Softmax>(op) ||
            ov::is_type<ov::op::v8::Softmax>(op) ||
            ov::is_type<ov::op::v0::MatMul>(op);
    }
    // Domain sensitive ops are decomposed with explicit Loops. So, we should explicitly insert Loops in Subgraph if it contains these ops
    config.m_explicit_loop_insertion = config.m_has_domain_sensitive_ops;
}

snippets::op::Subgraph::Subgraph(const OutputVector& args, std::shared_ptr<ov::Model> body)
    : Op(args), m_body(body), m_generator(nullptr) {
    init_config();
    constructor_validate_and_infer_types();
    for (size_t i = 0; i < body->get_parameters().size(); ++i)
        m_input_descriptions[0].push_back(std::make_shared<InvariantInputDescription>(i, i));
    for (size_t i = 0; i < body->get_output_size(); ++i)
        m_output_descriptions[0].push_back(std::make_shared<BodyOutputDescription>(i, i));
    m_transformations_allowed = false;
}

snippets::op::Subgraph::Subgraph(const NodeVector& args, std::shared_ptr<ov::Model> body)
    : Subgraph(as_output_vector(args), std::move(body)) {}

std::shared_ptr<Node> snippets::op::Subgraph::clone_with_new_inputs(const OutputVector& inputs) const {
    INTERNAL_OP_SCOPE(Subgraph);
    return make_shared<Subgraph>(inputs, ov::clone_model(body()));
}

std::vector<PartialShape> snippets::op::Subgraph::reshape_body(const std::vector<PartialShape>& input_shapes) {
    auto& params = m_body->get_parameters();
    OPENVINO_ASSERT(params.size() == input_shapes.size(), "Got invalid number of input shapes to reshape subgraph body");
    for (size_t i = 0; i < params.size(); ++i) {
        params[i]->set_partial_shape(input_shapes[i]);
    }
    m_body->validate_nodes_and_infer_types();
    std::vector<PartialShape> output_shapes;
    for (const auto& res : m_body->get_results()) {
        output_shapes.emplace_back(res->get_input_partial_shape(0));
    }
    return output_shapes;
}

std::vector<Shape> snippets::op::Subgraph::reshape_body(const std::vector<Shape>& input_shapes) {
    auto& params = m_body->get_parameters();
    OPENVINO_ASSERT(params.size() == input_shapes.size(), "Got invalid number of input shapes to reshape subgraph body");
    for (size_t i = 0; i < params.size(); ++i) {
        params[i]->set_partial_shape(input_shapes[i]);
    }
    m_body->validate_nodes_and_infer_types();
    std::vector<Shape> output_shapes;
    for (const auto& res : m_body->get_results()) {
        auto pshape = res->get_input_partial_shape(0);
        OPENVINO_ASSERT(pshape.is_static(), "Subgraph inferred dynamic output shape during reshape with static inputs");
        output_shapes.emplace_back(res->get_input_partial_shape(0).get_shape());
    }
    return output_shapes;
}

void snippets::op::Subgraph::validate_and_infer_types() {
    INTERNAL_OP_SCOPE(Subgraph);
    OV_ITT_SCOPED_TASK(ngraph::pass::itt::domains::SnippetsTransform, "Snippets::validate_and_infer_types")
    ngraph::ParameterVector old_parameters;
    for (auto op : body_ptr()->get_parameters()) {
        old_parameters.push_back(op);
    }

    for (size_t i = 0; i < get_input_size(); ++i) {
        body_ptr()->replace_parameter(i, std::make_shared<opset1::Parameter>(get_input_element_type(i), get_input_partial_shape(i)));
    }

    body_ptr()->validate_nodes_and_infer_types();

    for (size_t i = 0; i < body_ptr()->get_parameters().size(); i++) {
        body_ptr()->get_parameters()[i]->set_friendly_name(old_parameters[i]->get_friendly_name());
    }

    set_output_size(body_ptr()->get_output_size());
    for (size_t i = 0; i < get_output_size(); ++i) {
        set_output_type(i, body_ptr()->get_output_element_type(i), body_ptr()->get_output_partial_shape(i));
    }
}

bool snippets::op::Subgraph::visit_attributes(AttributeVisitor& visitor) {
    visitor.on_attribute("body", body_ptr());
    visitor.on_attribute("input_descriptions", m_input_descriptions[0]);
    visitor.on_attribute("output_descriptions", m_output_descriptions[0]);
    return true;
}

auto snippets::op::Subgraph::wrap_node_as_subgraph(const std::shared_ptr<ov::Node>& node) -> std::shared_ptr<op::Subgraph> {
    INTERNAL_OP_SCOPE(Subgraph);
    OV_ITT_SCOPED_TASK(ngraph::pass::itt::domains::SnippetsTransform, "Snippets::wrap_node_as_subgraph")
    ngraph::ParameterVector body_parameters;
    ngraph::OutputVector body_inputs;

    ngraph::OutputVector subgraph_inputs;

    for (const auto& input : node->input_values()) {
        if (ov::is_type<ngraph::opset1::Constant>(input.get_node_shared_ptr()) &&
            (ngraph::shape_size(input.get_shape()) == 1 ||
             ov::is_type<ov::op::v0::FakeQuantize>(node) ||
             constant_input_should_be_inside_body(node))) {
            body_inputs.push_back(input);
        } else {
            auto parameter = std::make_shared<ngraph::opset1::Parameter>(input.get_element_type(), input.get_partial_shape());
            body_parameters.push_back(parameter);
            body_parameters.back()->set_friendly_name(input.get_node()->get_friendly_name());
            body_inputs.push_back(parameter->output(0));

            subgraph_inputs.push_back(input);
        }
    }

    auto body_node = node->clone_with_new_inputs(body_inputs);
    body_node->set_friendly_name(node->get_friendly_name());
    for (size_t i = 0; i < node->get_output_size(); i++) {
        fill_empty_output_names(body_node->output(i), node->output(i));
    }

    if (node->get_output_size() != body_node->get_output_size()) {
        throw ngraph::ngraph_error("original node outputs size and extracted subgraph node outputs size doesn't much");
    }

    ngraph::ResultVector body_results;
    for (auto output : node->outputs()) {
        body_results.push_back(std::make_shared<ngraph::opset1::Result>(body_node->output(output.get_index())));
    }

    auto body = create_body(node->get_friendly_name(), body_results, body_parameters);
    auto subgraph = build_subgraph(node, subgraph_inputs, body);

    bool need_buffer = false;
    size_t hidden_data_count = 0lu;
    if (auto fq_node = ov::as_type_ptr<ov::op::v0::FakeQuantize>(node)) {
        hidden_data_count += utils::get_non_scalar_constant_count_for_fq(fq_node);
    // Ops that requires Buffer
    } else if (ov::is_type<ov::op::v1::Softmax>(node) ||
               ov::is_type<ov::op::v8::Softmax>(node)) {
        need_buffer |= true;
    }
    subgraph->set_virtual_port_count(hidden_data_count);
    subgraph->set_buffer_needed(need_buffer);

    for (size_t i = 0; i < body->get_parameters().size(); i++) {
        body->get_parameters()[i]->set_friendly_name(body_parameters[i]->get_friendly_name());
    }

    if (subgraph->get_output_size() != body->get_results().size()) {
        throw ngraph::ngraph_error("newly create subgraph doesn't much number of original node results");
    }

    return subgraph;
}

void snippets::op::Subgraph::fill_empty_output_names(const Output<Node>& target_output_node, const Output<Node>& replacement_output_node) {
    NGRAPH_SUPPRESS_DEPRECATED_START
    auto& out_tensor = target_output_node.get_tensor();
    const std::string new_name = ngraph::op::util::get_ie_output_name(replacement_output_node);
    if (ov::descriptor::get_ov_tensor_legacy_name(out_tensor).empty()) {
        ov::descriptor::set_ov_tensor_legacy_name(out_tensor, new_name);
    }
    if (!replacement_output_node.get_names().empty()) {
        out_tensor.set_names(replacement_output_node.get_names());
    }
    NGRAPH_SUPPRESS_DEPRECATED_END
}

auto snippets::op::Subgraph::constant_input_should_be_inside_body(const std::shared_ptr<ov::Node>& node) -> bool {
    return ov::is_type<ov::op::v1::Transpose>(node) ||
           ov::is_type<ov::op::v1::Broadcast>(node) ||
           ov::is_type<ov::op::v3::Broadcast>(node) ||
           ov::is_type<ov::op::v1::Reshape>(node);
}

///
/// \brief  Canonization transforms original subgraph and to canonical form suitable for code generation. In particular,
///         it handles supported layout conversions, broadcasts inputs and outputs to a single rank and layout. Canonicalization
///         returns master-shape (max rank + max dimensions over all outputs) that can be used for scheduling.
///         Canonicalization currently supports only the following layout conversions:
///             * None: all inputs have the same layout
///             * Planar + blocked: some inputs have blocked, and some have planar layouts, e.g. <N, C, H, W, c> + <N, C, H, W>
///         Also there is precision aligning inside body of subgraph during canonicalization
ov::PartialShape snippets::op::Subgraph::canonicalize(const BlockedShapeVector& outputShapes,
                                                      const BlockedShapeVector& inputShapes) {
    INTERNAL_OP_SCOPE(Subgraph);
    OV_ITT_SCOPED_TASK(ngraph::pass::itt::domains::SnippetsTransform, "Snippets::canonicalize")
    NODE_VALIDATION_CHECK(this, inputShapes.size() == body_ptr()->get_parameters().size(),
        "Number of parameters for snippet doesn't match passed to generate method: ", inputShapes.size(), " vs ", body_ptr()->get_parameters().size(), ".");

    NODE_VALIDATION_CHECK(this, outputShapes.size() == body_ptr()->get_results().size(),
        "number of results for snippet doesn't match passed to generate method: ", outputShapes.size(), " vs ", body_ptr()->get_results().size(), ".");

    auto getMaxRankBlockedShape = [](const BlockedShapeVector& blockedShapes) -> const BlockedShape& {
        return *std::max_element(blockedShapes.begin(), blockedShapes.end(),
                         [&](const BlockedShape& lhs, const BlockedShape& rhs) {
                            return std::get<0>(lhs).size() < std::get<0>(rhs).size();
                         });
    };
    PartialShape baseShape;
    AxisVector baseOrder;
    std::tie(baseShape, baseOrder, std::ignore) = getMaxRankBlockedShape(inputShapes);
    const auto baseRank = baseShape.size();
    const bool baseIsBlocked = baseOrder.size() != std::set<size_t>(baseOrder.begin(), baseOrder.end()).size();
    for (size_t i = 0; i < inputShapes.size(); i++) {
        const auto &blockedShape = inputShapes[i];
        PartialShape inShape;
        AxisVector inOrder;
        element::Type inType;
        std::tie(inShape, inOrder, inType) = blockedShape;
        const auto inRank = inShape.size();
        NODE_VALIDATION_CHECK(this, inRank <= baseRank, "Input rank can't be larger than output rank in snippets.");
        if (inRank < baseRank) {
            PartialShape newShape(ov::Shape(baseRank, 1));
            // todo: more complicated logics is needed if we want to merge smth else than blocked and planar
            if (baseIsBlocked) {
                const bool inIsNotBlocked = inOrder.size() == std::set<size_t>(inOrder.begin(), inOrder.end()).size();
                NODE_VALIDATION_CHECK(this, inIsNotBlocked, "Snippets don't support conversion between blocked layouts of different ranks");
                inShape.insert(inShape.end(), ov::Dimension(1));
            }
            NODE_VALIDATION_CHECK(this, PartialShape::broadcast_merge_into(newShape, inShape, ov::op::AutoBroadcastType::NUMPY),
                                  "Failed to broadcast_merge inputs in snippets canonicalization");
            inShape = std::move(newShape);
        } else {
            // todo: 4d blocked + 5d planar layouts are not supported: <N, C, H, W, c> + <N, C, D, H, W>
            NODE_VALIDATION_CHECK(this,
                                  equal(baseOrder.begin(), baseOrder.end(), inOrder.begin()),
                                  "Snippets canonicalization got input shapes of equal ranks but different layouts, which is not supported");
        }
        ov::PartialShape tmpPShape(baseShape);
<<<<<<< HEAD
        // todo: we need to generalize canonicalization for domain-sensitive ops. E.g. MatMul inputs can't be broadcasted one to another
        if (!config.m_has_domain_sensitive_ops)
            NODE_VALIDATION_CHECK(this,
                                  PartialShape::broadcast_merge_into(tmpPShape, inShape, ::ngraph::op::AutoBroadcastType::NUMPY),
                                  "Failed to create broadcastable shapes in snippets canonicalization");
        const auto paramShape = m_body->get_parameters()[i]->get_partial_shape();
        const auto paramType =  m_body->get_parameters()[i]->get_element_type();
=======
        NODE_VALIDATION_CHECK(this,
                              PartialShape::broadcast_merge_into(tmpPShape, inShape, ::ngraph::op::AutoBroadcastType::NUMPY),
                              "Failed to create broadcastable shapes in snippets canonicalization");
        const auto paramShape = body_ptr()->get_parameters()[i]->get_shape();
        const auto paramType =  body_ptr()->get_parameters()[i]->get_element_type();
>>>>>>> 893da358
        if (paramShape.size() != inShape.size() || !equal(paramShape.begin(), paramShape.end(), inShape.begin()))
                body_ptr()->replace_parameter(i, std::make_shared<opset1::Parameter>(paramType, inShape));
    }
<<<<<<< HEAD
    m_body->validate_nodes_and_infer_types();
    auto skipStartEndOnes = [](const PartialShape& shape) {
=======

    body_ptr()->validate_nodes_and_infer_types();
    auto skipStartEndOnes = [](const Shape& shape) {
>>>>>>> 893da358
        auto begin = shape.begin();
        auto end = shape.end();
        while (begin != end && *begin == 1)
            begin++;
        while (begin != end && *(end-1) == 1)
            end--;

        PartialShape trimmedShape(std::vector<ov::Dimension> (end - begin, 1));
        std::copy(begin, end, trimmedShape.begin());
        return trimmedShape;
    };

    // Check that output shapes are broadcastable => can be scheduled
<<<<<<< HEAD
    const auto& body_results = m_body->get_results();
    PartialShape outPShape = body_results[0]->get_input_partial_shape(0);
    // todo: we need a slightly more general approach for backward ROI propagation
    const auto& result_parent = body_results[0]->get_input_node_shared_ptr(0);
    if (body_results.size() == 1 &&
        ov::is_type<opset1::Transpose>(result_parent) &&
        ov::is_type<opset1::MatMul>(result_parent->get_input_node_shared_ptr(0))) {
        outPShape = result_parent->get_input_partial_shape(0);
    } else {
        for (size_t i = 0; i < body_results.size(); i++) {
            auto shape_i = body_results[i]->get_input_partial_shape(0);
            auto outputShape_i = std::get<0>(outputShapes[i]);
            // Check that the produced output shape corresponds to the passed shape
            // Some produced shapes may have been changed to be broadcastable (e.g. blocked + planar outputs),
            // so we need to remove leading and trailing "1" before the comparison
            PartialShape pShape_i(skipStartEndOnes(shape_i));
            bool compatibleWithPassedShape = PartialShape::broadcast_merge_into(pShape_i,
                                                                                skipStartEndOnes(outputShape_i),
                                                                                ::ngraph::op::AutoBroadcastType::NUMPY);
            NODE_VALIDATION_CHECK(this, compatibleWithPassedShape,
                                  "Inferred and passed results shapes are incompatible for snippet ");
            // Check that output shapes are broadcastable to each other => can be scheduled
            bool compatibleWithOtherOutputs = PartialShape::broadcast_merge_into(outPShape, shape_i,
                                                                                 ::ngraph::op::AutoBroadcastType::NUMPY);
            NODE_VALIDATION_CHECK(this, compatibleWithOtherOutputs,
                                  "Snippets output shapes must be numpy broadcastable");
        }
=======
    const auto& body_results = body_ptr()->get_results();
    PartialShape outPShape = body_results[0]->get_shape();
    for (size_t i = 0; i < body_results.size(); i++) {
        auto shape_i = body_results[i]->get_shape();
        auto outputShape_i = std::get<0>(outputShapes[i]);
        // Check that the produced output shape corresponds to the passed shape
        // Some produced shapes may have been changed to be broadcastable (e.g. blocked + planar outputs),
        // so we need to remove leading and trailing "1" before the comparison
        PartialShape pShape_i(skipStartEndOnes(shape_i));
        bool compatibleWithPassedShape = PartialShape::broadcast_merge_into(pShape_i, skipStartEndOnes(outputShape_i),
                                                                              ::ngraph::op::AutoBroadcastType::NUMPY);
        NODE_VALIDATION_CHECK(this, ov::shape_size(shape_i) == ov::shape_size(outputShape_i) &&
                              compatibleWithPassedShape, "Inferred and passed results shapes are incompatible for snippet ",
                              get_friendly_name(), " : ", shape_i, " vs ", outputShape_i, ".");
        // Check that output shapes are broadcastable to each other => can be scheduled
        bool compatibleWithOtherOutputs = PartialShape::broadcast_merge_into(outPShape, shape_i,
                                                               ::ngraph::op::AutoBroadcastType::NUMPY);
        NODE_VALIDATION_CHECK(this, compatibleWithOtherOutputs, "Snippets output shapes must be numpy broadcastable");
>>>>>>> 893da358
    }

    // We should insert Converts after Parameters and Constant and before Results
    // to align precision inside Subgraph body that is supported by Plugin
    align_element_types(outputShapes, inputShapes);

    master_shape = outPShape;
    return master_shape;
}

void snippets::op::Subgraph::align_element_types(const BlockedShapeVector& outputShapes,
                                                 const BlockedShapeVector& inputShapes) {
    // We should insert Convert before Results to set original output element type if needed
    const auto& body_results = body_ptr()->get_results();
    for (size_t i = 0; i < outputShapes.size(); i++) {
        const auto needed_out_type = std::get<2>(outputShapes[i]);
        if (body_results[i]->get_input_element_type(0) != needed_out_type) {
            const auto convert = std::make_shared<ngraph::snippets::op::ConvertSaturation>(
                body_results[i]->get_input_node_shared_ptr(0), needed_out_type);
            body_results[i]->set_argument(0, convert);
        }
    }

    // We should change existing element type to original for Parameters if needed
    const auto& body_parameters = body_ptr()->get_parameters();
    for (size_t i = 0; i < inputShapes.size(); ++i) {
        const auto needed_in_type = std::get<2>(inputShapes[i]);
        if (body_parameters[i]->get_element_type() != needed_in_type) {
            body_parameters[i]->set_element_type(needed_in_type);
            config.m_is_needed_to_align_precision = true;
        }
    }

    // We should align element type inside body using the corresponding pass:
    //  - Insert Convert before operations that doesn't support original element type for execution
    //  - Insert reverse Convert before operations that support original element type
    //    but have inputs that doesn't support it (because before them will be inserted Convert with exec_type - first point)
    //  - Then we should use ConstantFolding pass to convert element type of Scalars before inference.
    //  - Eliminate redundant Converts which can be inserted in AlignElementType() pass
    ngraph::pass::Manager manager;
    if (config.m_is_needed_to_align_precision) {
        manager.register_pass<snippets::pass::AlignElementType>(execution_element_type);
        manager.register_pass<ngraph::pass::ConstantFolding>();
        // TODO [100041] : In some cases AlignElementType pass can insert extra Convert because
        //                 the pass doesn't know real precisions in real time.
        //                 We call EliminateConverts pass to remove them
        manager.register_pass<ngraph::pass::EliminateConvert>();
    }
    manager.run_passes(body_ptr());
}

void snippets::op::Subgraph::initialize_buffer_scratchpad_size() {
    auto is_transpose_loop = [](const ov::Output<ov::Node>& source_output) -> bool {
        const auto parent = source_output.get_node_shared_ptr();
        // Transpose op is decomposed into LoopBegin->LoadReshape->Store->LoopEnd subgraph. LoadReshape op can be only
        // in Transpose decomposition. So it's enough to verify that this Loop is Transpose pattern.
        // We cannot check for non-equality of input and output shape of Transpose Loop because Transpose may have the same
        // shapes on input and output.
        auto loop_end = ov::as_type_ptr<op::LoopEnd>(parent);
        if (!loop_end)
            return false;
        size_t idx = source_output.get_index();
        while (ov::is_type<op::LoopEnd>(loop_end->get_input_node_shared_ptr(idx))) {
            auto consumer = loop_end->input_value(idx);
            idx = consumer.get_index();
            loop_end = ov::as_type_ptr<op::LoopEnd>(consumer.get_node_shared_ptr());
        }

        const auto loop_begin = loop_end->get_loop_begin();
        // At the moment Transpose Loops cannot be fused with other Loops, so check for one input and one output is enough
        if (loop_begin->get_input_size() != 1 || loop_end->get_output_size() != 1 || loop_begin->get_output_target_inputs(0).size() != 1)
            return false;
        const auto consumer = loop_begin->get_output_target_inputs(0).begin()->get_node();
        return ov::is_type<op::LoadReshape>(consumer);
    };
    auto propagate_offset = [](const std::shared_ptr<ngraph::snippets::op::Buffer>& buffer, const size_t offset) {
        // If Buffer has offset We set this offset in the next Load and Store ops
        // to correctly read and write data because all buffers have the one register
        // Also if user sets offset to a Buffer It means that the Buffer has the corresponding Load and Store ops

        // Propagate to up: in Store. Buffer can have only one Store
        {
            auto parent = buffer->get_input_node_shared_ptr(0);
            auto idx = buffer->input(0).get_source_output().get_index();
            // There may be graph with several LoopBegin and LoopEnd between Store/Brgemm and Buffer,
            // so we should iterate through LoopBase
            while (ov::is_type<snippets::op::LoopBase>(parent)) {
                const auto source_output = parent->input_value(idx);
                parent = source_output.get_node_shared_ptr();
                idx = source_output.get_index();
            }
            if (auto store = ov::as_type_ptr<snippets::op::Store>(parent)) {
                store->set_offset(offset);
            } else if (const auto brgemm = ov::as_type_ptr<snippets::op::Brgemm>(parent)) {
                // Brgemm encapsulates work with loading and storing of data
                brgemm->set_offset_c(offset);
            } else {
                throw ngraph_error("Buffer::set_offset() was called when Buffer didn't have the corresponding Store op for offset propagation");
            }
        }

        // Propagate to down: in Load. Buffer can have several Load and Loops after himself. We should go through all target inputs
        {
            std::function<void(const Input<Node>&)> propagate_down;
            propagate_down = [&](const Input<Node>& target_input) {
                const auto child = target_input.get_node()->shared_from_this();
                // There may be graph with several LoopBegin and LoopEnd between Load/Brgemm and Buffer,
                // so we should iterate through LoopBase
                // Example: Softmax decomposition with ReduceMax
                if (ov::is_type<snippets::op::LoopBase>(child)) {
                    const auto index = target_input.get_index();
                    for (const auto loop_target_output : child->output(index).get_target_inputs()) {
                        propagate_down(loop_target_output);
                    }
                } else if (const auto load = ov::as_type_ptr<snippets::op::Load>(child)) {
                    load->set_offset(offset);
                } else if (const auto brgemm = ov::as_type_ptr<snippets::op::Brgemm>(child)) {
                    // Brgemm encapsulates work with loading and storing of data
                    if (target_input.get_index() == 0) {
                        brgemm->set_offset_a(offset);
                    } else if (target_input.get_index() == 1) {
                        brgemm->set_offset_b(offset);
                    }
                } else {
                    throw ngraph_error("Buffer::set_offset() was called when Buffer didn't have the corresponding Load op for offset propagation");
                }
            };

            for (const auto target_output : buffer->output(0).get_target_inputs()) {
                propagate_down(target_output);
            }
        }
    };
    m_buffer_scratchpad = 0;
    size_t offset = 0;
    const auto ops = m_body->get_ordered_ops();
    for (const auto& op : ops) {
        if (const auto buffer = ov::as_type_ptr<ngraph::snippets::op::Buffer>(op)) {
            const auto buffer_size = buffer->get_byte_size();
            // We need to allocate memory for first buffer at least
            if (m_buffer_scratchpad == 0) {
                m_buffer_scratchpad += buffer_size;
                continue;
            }

            // Transpose and MatMul ops should have different memories on inputs and outputs to avoid data corruption,
            // so after them, we should allocate new memory. Other operations (Eltwises, Convert) can be executed inplace.
            const auto parent = buffer->get_input_node_shared_ptr(0);
            if (ov::is_type<op::Brgemm>(parent) || is_transpose_loop(parent)) {
                offset = m_buffer_scratchpad;
                propagate_offset(buffer, offset);
                m_buffer_scratchpad += buffer_size;
                continue;
            }

            // If Buffer op requires memory size more that has been already allocated,
            // we increase current memory size to the needed size
            // For example, it's possible when we have a sequence of Eltwise ops with broadcasting
            const auto current_allocated_memory_size = m_buffer_scratchpad - offset;
            if (buffer_size > current_allocated_memory_size) {
                m_buffer_scratchpad += (buffer_size - current_allocated_memory_size);
                // Note: we don't update offset because we just add memory to needed size
            }

            propagate_offset(buffer, offset);
        }
    }
}

void snippets::op::Subgraph::convert_to_snippet_dialect() {
    INTERNAL_OP_SCOPE(Subgraph);
    OV_ITT_SCOPED_TASK(ngraph::pass::itt::domains::SnippetsTransform, "Snippets::convert_to_snippet_dialect")
    auto skip_matching_domain = [](const std::shared_ptr<const ov::Node>& n) -> bool {
        const auto& pshape = n->get_input_partial_shape(0);
        const auto& last_dim = pshape[pshape.size() - 1];
        return last_dim.is_dynamic() || last_dim.get_length() != 1;
    };

    // At the moment we support only full vector Load/Store and scalar Load/Store so that count is equal to lanes.
    // Then we are going to support variadic Load/Store with different element count
    const size_t count = m_generator->get_target_machine()->get_lanes();
    const auto & params = m_body->get_parameters();

    bool inputs_has_dynamic_last_dims = std::any_of(params.begin(), params.end(),
                                                    [](const shared_ptr<ngraph::op::Parameter>& p){
                                                        return p->get_partial_shape().rbegin()->is_dynamic();
                                                    });
    ngraph::pass::Manager manager;
    if (config.m_has_domain_sensitive_ops) {
        manager.register_pass<snippets::pass::MatMulToBrgemm>();
        manager.register_pass<snippets::pass::FuseTransposeBrgemm>();
        manager.register_pass<snippets::pass::InsertBuffer>(tileRank);
        manager.register_pass<snippets::pass::SoftmaxDecomposition>(count, tileRank);
        manager.register_pass<snippets::pass::TransposeDecomposition>();
    }
    manager.register_pass<snippets::pass::BroadcastToMoveBroadcast>();
    manager.register_pass<snippets::pass::ConvertConstantsToScalars>();
    manager.register_pass<snippets::pass::ConvertPowerToPowerStatic>();
    manager.register_pass<snippets::pass::InsertLoad>(count);
    manager.register_pass<snippets::pass::InsertStore>(count);
    // todo: presently dynamic pipeline is activated even if the last two dimension are static
    //  In general, we can use static kernels in this case, but several parameters (src and dst memory pointers for example)
    //  should be passed as run-time args, so it's a mixed mode: kernel is shape-aware, but some additional runtime args are required
    // Presently Broadcasting is organized in the following way:
    // * ALL last dims are static => broadcasting is handled via MoveBroadcast and pointer arithmetics (even for dynamic upper dims)
    if (!inputs_has_dynamic_last_dims) {
        manager.register_pass<snippets::pass::InsertMoveBroadcast>();
        manager.register_pass<snippets::pass::LoadMoveBroadcastToBroadcastLoad>();
        // Note that, BrodacastMove is typically inserted right after the Load. Such cases are typical for
        // simple subgraphs where one of the ngraph::op's inputs is broadcasted to match the larger one. However, BroadcastMove
        // could also be inserted after the ngraph::op, if the op input don't need broadcasting, but the output does
        // (for example, to match the larger output of a child node). In such cases, Loads (and Stores) should be replaced
        // with ScalarLoads (ScalarStores) to avoid invalid read in vector Loop. Graph example:
        // Parameter_0    Parameter_1        Parameter_2
        // [1,2,5,16]      [1,2,5,1]          [1,2,5,1]
        //   Load        BroadcastLoad         Load*       Scalar
        //          Add                             Subtract
        //            \___________     ___________BroadcastMove
        //                        \   /
        //                       Multiply
        //                         Store
        //                        Result
        // Note: Load* should be replaced with ScalarLoad in this example to avoid invalid read in vector Loop.
        if (master_shape.size() != 0 && master_shape[master_shape.size() - 1] != 1) {
            manager.register_pass<snippets::pass::SetScalarCountForLoad>();
            manager.register_pass<snippets::pass::SetScalarCountForStore>();
            manager.get_pass_config()->
                    set_callback<ngraph::snippets::pass::SetScalarCountForLoad>(skip_matching_domain);
            manager.get_pass_config()->
                    set_callback<ngraph::snippets::pass::SetScalarCountForStore>(skip_matching_domain);
        }
        // Note that InsertLoops requires validate_and_infer_types afterwards, so add it manually if
        // automatic validation will be disabled in the pass manager
        manager.register_pass<snippets::pass::InsertLoops>(master_shape, tileRank,
            m_generator->get_target_machine()->get_lanes(), !config.m_explicit_loop_insertion);
        if (config.m_has_domain_sensitive_ops) {
            manager.register_pass<snippets::pass::LoopFusion>();
            manager.register_pass<snippets::pass::ResetBufferState>();
        }
        manager.run_passes(m_body);
    }
<<<<<<< HEAD
=======
    manager.run_passes(body_ptr());
>>>>>>> 893da358
}

snippets::Schedule snippets::op::Subgraph::generate(const BlockedShapeVector& output_shapes,
                                                    const BlockedShapeVector& input_shapes,
                                                    const void* compile_params) {
    canonicalize(output_shapes, input_shapes);
    return generate(compile_params);
}

snippets::Schedule snippets::op::Subgraph::generate(const BlockedShapeVector& output_shapes,
                                                    const BlockedShapeVector& input_shapes,
                                                    ngraph::pass::Manager& opt,
                                                    const void* compile_params) {
    canonicalize(output_shapes, input_shapes);
    return generate(opt, compile_params);
}

snippets::Schedule snippets::op::Subgraph::generate(const void* compile_params) {
    auto mngr = ngraph::pass::Manager();
    return generate(mngr, compile_params);
}

snippets::Schedule snippets::op::Subgraph::generate(ngraph::pass::Manager& opt, const void* compile_params) {
    INTERNAL_OP_SCOPE(Subgraph);
    OV_ITT_SCOPED_TASK(ngraph::pass::itt::domains::SnippetsTransform, "Snippets::op::generate")
    NGRAPH_CHECK(m_generator != nullptr, "generate is called while generator is not set");

    convert_to_snippet_dialect();
    opt.run_passes(body_ptr());

<<<<<<< HEAD
    // After all passes, when all optimizations are completed and all MemoryAccess ops are inserted,
    // we can calculate common buffer scratchpad size and propagate offset from Buffer to the corresponding MemoryAccess ops
    if (config.m_has_domain_sensitive_ops)
        initialize_buffer_scratchpad_size();

    snippets::pass::AssignRegisters().run_on_model(m_body);
=======
    // generation flow
    snippets::pass::AssignRegisters().run_on_model(body_ptr());
>>>>>>> 893da358

    const auto ops = m_body->get_ops();
    ngraph::snippets::Generator::GeneratorConfig generatorConfig;
    generatorConfig.m_save_lowered_code = config.m_has_domain_sensitive_ops;
    generatorConfig.m_need_fill_tail_register = config.m_has_domain_sensitive_ops;
    generatorConfig.m_optimize_single_evaluation = std::none_of(ops.begin(), ops.end(), [](const std::shared_ptr<ov::Node>& op) {
        return ov::is_type<ngraph::snippets::op::Buffer>(op);
    });

    // actual code emission
<<<<<<< HEAD
    ngraph::snippets::code ptr = m_generator->generate(m_body, generatorConfig, compile_params);
=======
    ngraph::snippets::code ptr = m_generator->generate(body_ptr(), compile_params);

    // check that body doesn't have constants for scheduling
    std::vector<std::shared_ptr<opset1::Constant>> constants;
    for (auto op : body_ptr()->get_ordered_ops()) {
        if (auto constant = ov::as_type_ptr<opset1::Constant>(op)) {
            if (ngraph::shape_size(constant->get_shape()) != 1 && constant->get_shape() != Shape()) {
                constants.push_back(constant);
            }
        }
    }
    NGRAPH_CHECK(!constants.size(), "External constants detected. Snippet is illigal for scheduling");
>>>>>>> 893da358

    return {master_shape, false /*canBeLinearized*/, ptr};
}

void snippets::op::Subgraph::print() const {
    INTERNAL_OP_SCOPE(Subgraph);
    remark(13) << "subgraph " << this->get_friendly_name() << " "
        << this->get_type_name()
        << " which contains " << body_ptr()->get_ops().size() << " nodes" << std::endl;

    int qqq = 0;
    for (auto op : body_ptr()->get_ordered_ops()) {
        remark(13) << "op " << qqq++ << " " << op->get_friendly_name() << " (" << op->get_type_name() << ") " << op << std::endl;
    }

    for (auto& in : this->inputs()) {
        remark(13) << "  -> " << in.get_source_output().get_node_shared_ptr()->get_friendly_name() << " "
            << in.get_source_output().get_node_shared_ptr() << std::endl;
    }

    for (auto& out : this->outputs()) {
        for (auto& user : out.get_target_inputs()) {
            remark(13) << " <- " << user.get_node()->get_friendly_name() << " "  << user.get_node() << std::endl;
        }
        remark(13) << std::endl;
    }
}

void snippets::op::Subgraph::print_statistics(bool verbose) {
    INTERNAL_OP_SCOPE(Subgraph);
    auto getNodeInventory = [](std::shared_ptr<ov::Node> n) -> size_t {
        size_t total = 0;

        for (auto input : n->inputs()) {
            total += input.get_tensor().size();
        }

        for (auto output : n->outputs()) {
            total += output.get_tensor().size();
        }

        if (auto subgraph = ngraph::as_type_ptr<op::Subgraph>(n)) {
            for (auto op : subgraph->body_ptr()->get_ordered_ops()) {
                if (ngraph::as_type_ptr<ngraph::opset1::Constant>(op)) {
                    total += op->output(0).get_tensor().size();
                }
            }
        }

        return total;
    };

    auto getModelInventory = [getNodeInventory](const ov::Model & f) -> size_t {
        size_t total = 0;
        for (auto op : f.get_ordered_ops()) {
            // Results and parameters are artificially introduced,
            // while Constants are already considered if they are inputs of other operation
            // this should lead to 1:1 inventory for single node operations
            if (!ngraph::as_type_ptr<ngraph::opset1::Parameter>(op)
             && !ngraph::as_type_ptr<ngraph::opset1::Result>(op)
             && !ngraph::as_type_ptr<ngraph::opset1::Constant>(op)) {
                total += getNodeInventory(op);
            }
        }
        return total;
    };

    auto countConstants = [](const ov::Model & f) -> size_t {
        size_t count = 0;
        for (auto op : f.get_ordered_ops()) {
            count += !!ngraph::as_type_ptr<ngraph::opset1::Constant>(op) ? 1 : 0;
        }
        return count;
    };

    std::cout << get_friendly_name()
                << ";" << this
                << ";" << body_ptr()->get_ops().size()
                << ";" << body_ptr()->get_parameters().size()
                << ";" << body_ptr()->get_results().size()
                << ";" << countConstants(body())
                << ";" << getModelInventory(body())
                << ";" << getNodeInventory(shared_from_this()) << std::endl;

    if (verbose) {
        this->print();
    }
}

void snippets::op::Subgraph::serialize() const {
    std::stringstream xmlFile, binFile;
    ov::pass::Serialize serializer(xmlFile, xmlFile, ov::pass::Serialize::Version::IR_V10);
    serializer.run_on_model(body_ptr());
    auto m_constants = binFile.str();
    auto m_model = xmlFile.str();
    std::cout << m_model << std::endl;
}<|MERGE_RESOLUTION|>--- conflicted
+++ resolved
@@ -43,8 +43,6 @@
 using namespace ngraph;
 using namespace ov::op::util;
 
-BWDCMP_RTTI_DEFINITION(snippets::op::Subgraph);
-
 void snippets::op::Subgraph::set_generator(std::shared_ptr<ngraph::snippets::Generator> generator) {
     m_generator = generator;
 }
@@ -53,19 +51,12 @@
     m_virtual_port_count = count;
 }
 
-<<<<<<< HEAD
 void snippets::op::Subgraph::set_buffer_needed(const bool need) {
     m_buffer_needed = need;
 }
 
 void snippets::op::Subgraph::init_config() {
-    const auto ops = m_body->get_ops();
-=======
-snippets::op::Subgraph::Subgraph(const OutputVector& args, std::shared_ptr<ov::Model> body)
-    : SubGraphOp(args) {
-    set_function(body);
     const auto ops = body_ptr()->get_ops();
->>>>>>> 893da358
     for (const auto& op : ops) {
         config.m_is_quantized = config.m_is_quantized ||
             ov::is_type<ov::op::v0::FakeQuantize>(op);
@@ -86,7 +77,8 @@
 }
 
 snippets::op::Subgraph::Subgraph(const OutputVector& args, std::shared_ptr<ov::Model> body)
-    : Op(args), m_body(body), m_generator(nullptr) {
+    : SubGraphOp(args), m_generator(nullptr) {
+    set_function(body);
     init_config();
     constructor_validate_and_infer_types();
     for (size_t i = 0; i < body->get_parameters().size(); ++i)
@@ -105,28 +97,28 @@
 }
 
 std::vector<PartialShape> snippets::op::Subgraph::reshape_body(const std::vector<PartialShape>& input_shapes) {
-    auto& params = m_body->get_parameters();
+    auto& params = body_ptr()->get_parameters();
     OPENVINO_ASSERT(params.size() == input_shapes.size(), "Got invalid number of input shapes to reshape subgraph body");
     for (size_t i = 0; i < params.size(); ++i) {
         params[i]->set_partial_shape(input_shapes[i]);
     }
-    m_body->validate_nodes_and_infer_types();
+    body_ptr()->validate_nodes_and_infer_types();
     std::vector<PartialShape> output_shapes;
-    for (const auto& res : m_body->get_results()) {
+    for (const auto& res : body_ptr()->get_results()) {
         output_shapes.emplace_back(res->get_input_partial_shape(0));
     }
     return output_shapes;
 }
 
 std::vector<Shape> snippets::op::Subgraph::reshape_body(const std::vector<Shape>& input_shapes) {
-    auto& params = m_body->get_parameters();
+    auto& params = body_ptr()->get_parameters();
     OPENVINO_ASSERT(params.size() == input_shapes.size(), "Got invalid number of input shapes to reshape subgraph body");
     for (size_t i = 0; i < params.size(); ++i) {
         params[i]->set_partial_shape(input_shapes[i]);
     }
-    m_body->validate_nodes_and_infer_types();
+    body_ptr()->validate_nodes_and_infer_types();
     std::vector<Shape> output_shapes;
-    for (const auto& res : m_body->get_results()) {
+    for (const auto& res : body_ptr()->get_results()) {
         auto pshape = res->get_input_partial_shape(0);
         OPENVINO_ASSERT(pshape.is_static(), "Subgraph inferred dynamic output shape during reshape with static inputs");
         output_shapes.emplace_back(res->get_input_partial_shape(0).get_shape());
@@ -305,32 +297,18 @@
                                   "Snippets canonicalization got input shapes of equal ranks but different layouts, which is not supported");
         }
         ov::PartialShape tmpPShape(baseShape);
-<<<<<<< HEAD
         // todo: we need to generalize canonicalization for domain-sensitive ops. E.g. MatMul inputs can't be broadcasted one to another
         if (!config.m_has_domain_sensitive_ops)
             NODE_VALIDATION_CHECK(this,
                                   PartialShape::broadcast_merge_into(tmpPShape, inShape, ::ngraph::op::AutoBroadcastType::NUMPY),
                                   "Failed to create broadcastable shapes in snippets canonicalization");
-        const auto paramShape = m_body->get_parameters()[i]->get_partial_shape();
-        const auto paramType =  m_body->get_parameters()[i]->get_element_type();
-=======
-        NODE_VALIDATION_CHECK(this,
-                              PartialShape::broadcast_merge_into(tmpPShape, inShape, ::ngraph::op::AutoBroadcastType::NUMPY),
-                              "Failed to create broadcastable shapes in snippets canonicalization");
-        const auto paramShape = body_ptr()->get_parameters()[i]->get_shape();
+        const auto paramShape = body_ptr()->get_parameters()[i]->get_partial_shape();
         const auto paramType =  body_ptr()->get_parameters()[i]->get_element_type();
->>>>>>> 893da358
         if (paramShape.size() != inShape.size() || !equal(paramShape.begin(), paramShape.end(), inShape.begin()))
                 body_ptr()->replace_parameter(i, std::make_shared<opset1::Parameter>(paramType, inShape));
     }
-<<<<<<< HEAD
-    m_body->validate_nodes_and_infer_types();
+    body_ptr()->validate_nodes_and_infer_types();
     auto skipStartEndOnes = [](const PartialShape& shape) {
-=======
-
-    body_ptr()->validate_nodes_and_infer_types();
-    auto skipStartEndOnes = [](const Shape& shape) {
->>>>>>> 893da358
         auto begin = shape.begin();
         auto end = shape.end();
         while (begin != end && *begin == 1)
@@ -344,8 +322,7 @@
     };
 
     // Check that output shapes are broadcastable => can be scheduled
-<<<<<<< HEAD
-    const auto& body_results = m_body->get_results();
+    const auto& body_results = body_ptr()->get_results();
     PartialShape outPShape = body_results[0]->get_input_partial_shape(0);
     // todo: we need a slightly more general approach for backward ROI propagation
     const auto& result_parent = body_results[0]->get_input_node_shared_ptr(0);
@@ -372,26 +349,6 @@
             NODE_VALIDATION_CHECK(this, compatibleWithOtherOutputs,
                                   "Snippets output shapes must be numpy broadcastable");
         }
-=======
-    const auto& body_results = body_ptr()->get_results();
-    PartialShape outPShape = body_results[0]->get_shape();
-    for (size_t i = 0; i < body_results.size(); i++) {
-        auto shape_i = body_results[i]->get_shape();
-        auto outputShape_i = std::get<0>(outputShapes[i]);
-        // Check that the produced output shape corresponds to the passed shape
-        // Some produced shapes may have been changed to be broadcastable (e.g. blocked + planar outputs),
-        // so we need to remove leading and trailing "1" before the comparison
-        PartialShape pShape_i(skipStartEndOnes(shape_i));
-        bool compatibleWithPassedShape = PartialShape::broadcast_merge_into(pShape_i, skipStartEndOnes(outputShape_i),
-                                                                              ::ngraph::op::AutoBroadcastType::NUMPY);
-        NODE_VALIDATION_CHECK(this, ov::shape_size(shape_i) == ov::shape_size(outputShape_i) &&
-                              compatibleWithPassedShape, "Inferred and passed results shapes are incompatible for snippet ",
-                              get_friendly_name(), " : ", shape_i, " vs ", outputShape_i, ".");
-        // Check that output shapes are broadcastable to each other => can be scheduled
-        bool compatibleWithOtherOutputs = PartialShape::broadcast_merge_into(outPShape, shape_i,
-                                                               ::ngraph::op::AutoBroadcastType::NUMPY);
-        NODE_VALIDATION_CHECK(this, compatibleWithOtherOutputs, "Snippets output shapes must be numpy broadcastable");
->>>>>>> 893da358
     }
 
     // We should insert Converts after Parameters and Constant and before Results
@@ -527,7 +484,7 @@
     };
     m_buffer_scratchpad = 0;
     size_t offset = 0;
-    const auto ops = m_body->get_ordered_ops();
+    const auto ops = body_ptr()->get_ordered_ops();
     for (const auto& op : ops) {
         if (const auto buffer = ov::as_type_ptr<ngraph::snippets::op::Buffer>(op)) {
             const auto buffer_size = buffer->get_byte_size();
@@ -573,7 +530,7 @@
     // At the moment we support only full vector Load/Store and scalar Load/Store so that count is equal to lanes.
     // Then we are going to support variadic Load/Store with different element count
     const size_t count = m_generator->get_target_machine()->get_lanes();
-    const auto & params = m_body->get_parameters();
+    const auto & params = body_ptr()->get_parameters();
 
     bool inputs_has_dynamic_last_dims = std::any_of(params.begin(), params.end(),
                                                     [](const shared_ptr<ngraph::op::Parameter>& p){
@@ -631,12 +588,8 @@
             manager.register_pass<snippets::pass::LoopFusion>();
             manager.register_pass<snippets::pass::ResetBufferState>();
         }
-        manager.run_passes(m_body);
-    }
-<<<<<<< HEAD
-=======
+    }
     manager.run_passes(body_ptr());
->>>>>>> 893da358
 }
 
 snippets::Schedule snippets::op::Subgraph::generate(const BlockedShapeVector& output_shapes,
@@ -667,19 +620,14 @@
     convert_to_snippet_dialect();
     opt.run_passes(body_ptr());
 
-<<<<<<< HEAD
     // After all passes, when all optimizations are completed and all MemoryAccess ops are inserted,
     // we can calculate common buffer scratchpad size and propagate offset from Buffer to the corresponding MemoryAccess ops
     if (config.m_has_domain_sensitive_ops)
         initialize_buffer_scratchpad_size();
 
-    snippets::pass::AssignRegisters().run_on_model(m_body);
-=======
-    // generation flow
     snippets::pass::AssignRegisters().run_on_model(body_ptr());
->>>>>>> 893da358
-
-    const auto ops = m_body->get_ops();
+
+    const auto ops = body_ptr()->get_ops();
     ngraph::snippets::Generator::GeneratorConfig generatorConfig;
     generatorConfig.m_save_lowered_code = config.m_has_domain_sensitive_ops;
     generatorConfig.m_need_fill_tail_register = config.m_has_domain_sensitive_ops;
@@ -688,22 +636,7 @@
     });
 
     // actual code emission
-<<<<<<< HEAD
-    ngraph::snippets::code ptr = m_generator->generate(m_body, generatorConfig, compile_params);
-=======
-    ngraph::snippets::code ptr = m_generator->generate(body_ptr(), compile_params);
-
-    // check that body doesn't have constants for scheduling
-    std::vector<std::shared_ptr<opset1::Constant>> constants;
-    for (auto op : body_ptr()->get_ordered_ops()) {
-        if (auto constant = ov::as_type_ptr<opset1::Constant>(op)) {
-            if (ngraph::shape_size(constant->get_shape()) != 1 && constant->get_shape() != Shape()) {
-                constants.push_back(constant);
-            }
-        }
-    }
-    NGRAPH_CHECK(!constants.size(), "External constants detected. Snippet is illigal for scheduling");
->>>>>>> 893da358
+    ngraph::snippets::code ptr = m_generator->generate(body_ptr(), generatorConfig, compile_params);
 
     return {master_shape, false /*canBeLinearized*/, ptr};
 }
