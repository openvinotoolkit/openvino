--- conflicted
+++ resolved
@@ -136,16 +136,6 @@
 
     NODE_VALIDATION_CHECK(this, outputShapes.size() == m_body->get_results().size(),
         "number of results for snippet doesn't match passed to generate method: ", outputShapes.size(), " vs ", m_body->get_results().size(), ".");
-<<<<<<< HEAD
-    // todo: does it allowed to have outputs with different layouts? I assume no, remove if invalid
-    const AxisVector outOrder = get<1>(outputShapes[0]);
-    for (size_t i = 1; i < outputShapes.size(); i++) {
-        const AxisVector order_i = get<1>(outputShapes[i]);
-        NODE_VALIDATION_CHECK(this, outOrder.size() == order_i.size() && equal(outOrder.begin(), outOrder.end(), order_i.begin()),
-                              "Snippets output shapes must have the same layout");
-    }
-=======
->>>>>>> 9dec8db9
 
     auto getMaxRankBlockedShape = [](const BlockedShapeVector& blockedShapes) -> const BlockedShape& {
         return *std::max_element(blockedShapes.begin(), blockedShapes.end(),
