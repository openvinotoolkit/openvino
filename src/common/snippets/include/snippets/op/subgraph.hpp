--- conflicted
+++ resolved
@@ -104,10 +104,10 @@
         return m_generator;
     }
 
-<<<<<<< HEAD
     std::shared_ptr<ngraph::snippets::Generator> & get_generator() {
         return m_generator;
-=======
+    }
+
     size_t get_non_scalar_constants_count() const {
         return m_non_scalar_constants_count;
     }
@@ -118,7 +118,6 @@
 
     bool has_type_relaxed_ops() const {
         return config.m_has_type_relaxed_ops;
->>>>>>> 7c4b7355
     }
 
     snippets::Schedule generate(const BlockedShapeVector& output_shapes, const BlockedShapeVector& input_shapes, ngraph::pass::Manager& opt,
@@ -144,17 +143,13 @@
 private:
     void align_element_types(const BlockedShapeVector& outputShapes, const BlockedShapeVector& inputShapes);
     void convert_to_snippet_dialect();
-<<<<<<< HEAD
-    Shape exec_domain;
-    std::shared_ptr<ngraph::snippets::Generator> m_generator;
-=======
+
     // Count of potentional non-scalar Consants that will be created after some tranformations
     // At the moment it's relevant only for FakeQuantize decomposition
     // NOTE: To avoid overheads in each calcution of this count (for example, in validate_and_type_infer()),
     //       we should MANUALLY calculate it where it needed.
     size_t m_non_scalar_constants_count = 0;
     Shape exec_domain = {};
-    std::shared_ptr<ov::Model> m_body = nullptr;
     std::shared_ptr<ngraph::snippets::Generator> m_generator = nullptr;
 
     // TODO: Change logic of insert Converts. This exec element type can be different for plugins
@@ -171,7 +166,6 @@
         // because TypeRelaxed::copy_with_new_inputs() isn't save-thread method
         bool m_has_type_relaxed_ops = false;
     } config;
->>>>>>> 7c4b7355
 };
 
 static inline std::ostream& operator<<(std::ostream& os, const op::Subgraph::BlockedShape& blocked_shape) {
