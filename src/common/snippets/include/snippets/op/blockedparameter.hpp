// Copyright (C) 2018-2021 Intel Corporation
// SPDX-License-Identifier: Apache-2.0
//

#pragma once

<<<<<<< HEAD
#include <snippets/snippets_visibility.hpp>

=======
>>>>>>> 576471cc
#include <ngraph/op/op.hpp>
#include <ngraph/op/parameter.hpp>

namespace ngraph {
namespace snippets {
namespace op {

/**
 * @interface BlockedParameter
 * @brief Represents blocked input (NCHW<X>c) for a subgraph
 * @ingroup snippets
 */
<<<<<<< HEAD
class SNIPPETS_API BlockedParameter : public ngraph::op::Parameter {
=======
class BlockedParameter : public ngraph::op::Parameter {
>>>>>>> 576471cc
public:
    OPENVINO_OP("BlockedParameter", "SnippetsOpset", ngraph::op::Parameter);

    BlockedParameter() = default;
    BlockedParameter(const ngraph::element::Type& element_type, const PartialShape& pshape)
        : Parameter(element_type, pshape) {
    }

    std::shared_ptr<Node> clone_with_new_inputs(const OutputVector& new_args) const override {
        check_new_args_count(this, new_args);
        return std::make_shared<BlockedParameter>(m_element_type, m_partial_shape);
    }
};

} // namespace op
} // namespace snippets
} // namespace ngraph<|MERGE_RESOLUTION|>--- conflicted
+++ resolved
@@ -4,11 +4,6 @@
 
 #pragma once
 
-<<<<<<< HEAD
-#include <snippets/snippets_visibility.hpp>
-
-=======
->>>>>>> 576471cc
 #include <ngraph/op/op.hpp>
 #include <ngraph/op/parameter.hpp>
 
@@ -21,11 +16,7 @@
  * @brief Represents blocked input (NCHW<X>c) for a subgraph
  * @ingroup snippets
  */
-<<<<<<< HEAD
-class SNIPPETS_API BlockedParameter : public ngraph::op::Parameter {
-=======
 class BlockedParameter : public ngraph::op::Parameter {
->>>>>>> 576471cc
 public:
     OPENVINO_OP("BlockedParameter", "SnippetsOpset", ngraph::op::Parameter);
 
