--- conflicted
+++ resolved
@@ -4,11 +4,6 @@
 
 #pragma once
 
-<<<<<<< HEAD
-#include <snippets/snippets_visibility.hpp>
-
-=======
->>>>>>> 576471cc
 #include "ngraph/op/op.hpp"
 
 namespace ngraph {
@@ -20,11 +15,7 @@
  * @brief Added to a subgraph if explicit broadcast instruction should be generated
  * @ingroup snippets
  */
-<<<<<<< HEAD
-class SNIPPETS_API BroadcastMove : public ngraph::op::Op {
-=======
 class BroadcastMove : public ngraph::op::Op {
->>>>>>> 576471cc
 public:
     OPENVINO_OP("BroadcastMove", "SnippetsOpset");
 
