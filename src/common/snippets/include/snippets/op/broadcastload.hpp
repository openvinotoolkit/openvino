--- conflicted
+++ resolved
@@ -24,21 +24,15 @@
     BroadcastLoad(const Output<Node>& x, ov::PartialShape output_shape, size_t offset = 0lu);
     BroadcastLoad() = default;
 
-<<<<<<< HEAD
     size_t get_offset() const { return m_offset; }
     void set_offset(const size_t offset) { m_offset = offset; }
 
     bool visit_attributes(AttributeVisitor& visitor) override;
-=======
->>>>>>> 893da358
     std::shared_ptr<Node> clone_with_new_inputs(const OutputVector& new_args) const override;
     void validate_and_infer_types() override;
-<<<<<<< HEAD
 
 private:
     size_t m_offset = 0lu;
-=======
->>>>>>> 893da358
 };
 
 } // namespace op
