--- conflicted
+++ resolved
@@ -4,11 +4,6 @@
 
 #pragma once
 
-<<<<<<< HEAD
-#include <snippets/snippets_visibility.hpp>
-
-=======
->>>>>>> 576471cc
 #include <ngraph/ngraph.hpp>
 #include <ngraph/pass/graph_rewrite.hpp>
 #include <ngraph/pattern/matcher.hpp>
@@ -23,11 +18,7 @@
  * @brief Matches multiple output loyout-oblivious operations to start a new subgraph
  * @ingroup snippets
  */
-<<<<<<< HEAD
-class SNIPPETS_API StartSubgraph: public ngraph::pass::MatcherPass {
-=======
 class StartSubgraph: public ngraph::pass::MatcherPass {
->>>>>>> 576471cc
 public:
     NGRAPH_RTTI_DECLARATION;
     explicit StartSubgraph(bool tokenize_by_node = false);
@@ -38,11 +29,7 @@
  * @brief Matches loyout-oblivious operations with subgraph operation as an input to attech this node into it
  * @ingroup snippets
  */
-<<<<<<< HEAD
-class SNIPPETS_API AttachToSubgraph: public ngraph::pass::MatcherPass {
-=======
 class AttachToSubgraph: public ngraph::pass::MatcherPass {
->>>>>>> 576471cc
 public:
     NGRAPH_RTTI_DECLARATION;
     explicit AttachToSubgraph(bool tokenize_by_node = false);
@@ -71,11 +58,7 @@
  * Scalar constants are placed as is into subgraph due to optimization purpose
  * @ingroup snippets
  */
-<<<<<<< HEAD
-class SNIPPETS_API TokenizeSnippets: public ngraph::pass::GraphRewrite {
-=======
 class TokenizeSnippets: public ngraph::pass::GraphRewrite {
->>>>>>> 576471cc
 public:
     NGRAPH_RTTI_DECLARATION;
     TokenizeSnippets(bool tokenize_by_node = false) {
