--- conflicted
+++ resolved
@@ -4,10 +4,6 @@
 
 #pragma once
 
-<<<<<<< HEAD
-#include <snippets/snippets_visibility.hpp>
-=======
->>>>>>> 576471cc
 #include <ngraph/pass/pass.hpp>
 
 namespace ngraph {
@@ -20,11 +16,7 @@
  * Changing order of variables or datafrow lead to invalidation of register assignment.
  * @ingroup snippets
  */
-<<<<<<< HEAD
-class SNIPPETS_API AssignRegisters : public ngraph::pass::FunctionPass {
-=======
 class AssignRegisters : public ngraph::pass::FunctionPass {
->>>>>>> 576471cc
 public:
     AssignRegisters() : FunctionPass() {
         set_property(ngraph::pass::PassProperty::REQUIRE_STATIC_SHAPE, true);
