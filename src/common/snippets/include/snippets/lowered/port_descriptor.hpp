// Copyright (C) 2023 Intel Corporation
// SPDX-License-Identifier: Apache-2.0
//

#pragma once

#include "openvino/core/node.hpp"
#include "openvino/core/attribute_visitor.hpp"
#include "snippets/shape_types.hpp"
#include "snippets/emitter.hpp"


namespace ov {
namespace snippets {
namespace lowered {

class LinearIRBuilder;
class PortDescriptor;
using PortDescriptorPtr = std::shared_ptr<PortDescriptor>;
class PortDescriptor {
    friend class LinearIRBuilder;
public:
    explicit PortDescriptor(const ov::Input<ov::Node>& node, VectorDims subtensor_shape = {}, VectorDims layout = {});
    explicit PortDescriptor(const ov::Input<const ov::Node>& node,
                            VectorDims subtensor_shape = {},
                            VectorDims layout = {});
    explicit PortDescriptor(const ov::Output<ov::Node>& node, VectorDims subtensor_shape = {}, VectorDims layout = {});
    explicit PortDescriptor(const ov::Output<const ov::Node>& node,
                            VectorDims subtensor_shape = {},
                            VectorDims layout = {});
    PortDescriptor(VectorDims shape, VectorDims subtensor_shape, VectorDims layout = {}, Reg reg = {});
    PortDescriptor(VectorDimsPtr shape, VectorDims subtensor_shape, VectorDims layout = {}, Reg reg = {});
    PortDescriptor();

    const VectorDims& get_shape() const;
    const VectorDims& get_subtensor() const {return m_subtensor_shape;}
    const VectorDims& get_layout() const {
        return m_layout;
    }
    const Reg& get_reg() const { return m_reg; }

    void set_shape(const VectorDims& tensor);
<<<<<<< HEAD
    void set_layout(const VectorDims& layout) {
        m_layout = layout;
    }
    void set_subtensor(const VectorDims& subtensor) { m_subtensor_shape = subtensor; }
=======
    void set_layout(const std::vector<size_t>& layout);
    void set_subtensor(const VectorDims& subtensor);
>>>>>>> 4ebe4931
    void set_reg(Reg reg) { m_reg = std::move(reg); }
    void set_reg_type(RegType type) { m_reg.type = type; }
    void set_reg_idx(size_t idx) { m_reg.idx = idx; }

    // Indexing starts from the end (rbegin() + idx)
    void set_subtensor_dim(size_t idx, VectorDims::value_type value);

    std::string serialize() const;
    bool empty() const { return m_layout.empty() && m_subtensor_shape.empty();}
    PortDescriptorPtr clone() const;

    friend bool operator==(const PortDescriptor& lhs, const PortDescriptor& rhs);
    friend bool operator!=(const PortDescriptor& lhs, const PortDescriptor& rhs) {return !(lhs == rhs);}

private:
    void validate_arguments();
    /// \brief Original tensor shape
    VectorDimsPtr m_tensor_shape = nullptr;
    /// \brief Order of dimensions: NCHW == {0, 1, 2, 3}, NHWC == {0, 2, 3, 1}, NCHW16c == {0, 1, 2, 3, 1}
    VectorDims m_layout{};
    /// \brief Minimal tensor size that could be processed in one call
    VectorDims m_subtensor_shape{};
    /// \brief The corresponding abstract/physical register
    Reg m_reg { RegType::gpr, 0 };

    /// Notes:
    ///   - `m_tensor_shape` is dense shape which is controlled by expression outputs.
    ///     It means that the result of data writing of expression outputs should be read using this shape by the next expression inputs.
    ///   - `m_layout` is the order of data reading or writing by MemoryAccess ops. Note that only MemoryAccess ops may have `m_layout`.
    ///     For other expressions this order parameter is simply ignored for now.
    ///     if it's input port of MemoryAccess expression:
    ///      - `m_layout` shows how the data should be read (by which strides) using m_tensor_shape.
    ///     If it's output port of MemoryAccess expression:
    ///      - `m_layout` shows how the data should be written (by which strides) to get m_tensor_shape.
};

class PortDescriptorUtils {
public:
    static void set_port_descriptor_ptr(const ov::Input<ov::Node>& in, const PortDescriptorPtr& desc);
    static void set_port_descriptor_ptr(const ov::Output<ov::Node>& out, const PortDescriptorPtr& desc);
    static void set_port_descriptor(const ov::Input<ov::Node>& in, VectorDims subtensor, VectorDims layout = {});
    static void set_port_descriptor(const ov::Output<ov::Node>& out, VectorDims subtensor, VectorDims layout = {});

    static PortDescriptorPtr get_port_descriptor_ptr(const ov::Input<ov::Node>& in);
    static PortDescriptorPtr get_port_descriptor_ptr(const ov::Input<const ov::Node>& in);
    static PortDescriptorPtr get_port_descriptor_ptr(const ov::Output<ov::Node>& out);
    static PortDescriptorPtr get_port_descriptor_ptr(const ov::Output<const ov::Node>& out);

    static void clean(const std::shared_ptr<ov::Node>& node);

private:
    static void init_default(std::vector<PortDescriptorPtr>& in_descs, std::vector<PortDescriptorPtr>& out_descs, const std::shared_ptr<ov::Node>& node);
};

// PortDescriptorVectorAttribute is not copyable attribute!
// It's needed to avoid incorrect copies of rt info between different nodes in call copy_runtime_info() (for example, in transformations)
// The attribute must be manually copied if needed
class PortDescriptorVectorAttribute : public ov::RuntimeAttribute {
public:
    OPENVINO_RTTI("PortDescriptorVectorAttribute", "", ov::RuntimeAttribute);

    PortDescriptorVectorAttribute() = default;
    explicit PortDescriptorVectorAttribute(std::vector<PortDescriptorPtr> in_descs = {}, std::vector<PortDescriptorPtr> out_descs = {})
            : inputs(std::move(in_descs)), outputs(std::move(out_descs)) {}

    bool is_copyable() const override { return false; }

    std::vector<PortDescriptorPtr> inputs{};
    std::vector<PortDescriptorPtr> outputs{};
};

} // namespace lowered
} // namespace snippets
} // namespace ov<|MERGE_RESOLUTION|>--- conflicted
+++ resolved
@@ -40,15 +40,8 @@
     const Reg& get_reg() const { return m_reg; }
 
     void set_shape(const VectorDims& tensor);
-<<<<<<< HEAD
-    void set_layout(const VectorDims& layout) {
-        m_layout = layout;
-    }
-    void set_subtensor(const VectorDims& subtensor) { m_subtensor_shape = subtensor; }
-=======
-    void set_layout(const std::vector<size_t>& layout);
+    void set_layout(const VectorDims& layout);
     void set_subtensor(const VectorDims& subtensor);
->>>>>>> 4ebe4931
     void set_reg(Reg reg) { m_reg = std::move(reg); }
     void set_reg_type(RegType type) { m_reg.type = type; }
     void set_reg_idx(size_t idx) { m_reg.idx = idx; }
