# Copyright (C) 2018-2021 Intel Corporation
# SPDX-License-Identifier: Apache-2.0
#

set (TARGET_NAME "inference_engine_snippets")

set(PUBLIC_HEADERS_DIR "${CMAKE_CURRENT_SOURCE_DIR}/include")

file(GLOB_RECURSE LIBRARY_SRC ${CMAKE_CURRENT_SOURCE_DIR}/src/*.cpp)
file(GLOB_RECURSE PUBLIC_HEADERS ${PUBLIC_HEADERS_DIR}/snippets/*.hpp)

# Create named folders for the sources within the .vcproj
# Empty name lists them directly under the .vcproj

source_group("src" FILES ${LIBRARY_SRC})
source_group("include" FILES ${PUBLIC_HEADERS})

# Create static library

add_library(${TARGET_NAME} STATIC EXCLUDE_FROM_ALL
            ${LIBRARY_SRC}
            ${PUBLIC_HEADERS})

ie_faster_build(${TARGET_NAME}
    UNITY
)

target_link_libraries(${TARGET_NAME} PUBLIC ngraph
                                     PRIVATE ngraph_reference)

target_include_directories(${TARGET_NAME} PUBLIC ${PUBLIC_HEADERS_DIR}
                                          PRIVATE ${CMAKE_CURRENT_SOURCE_DIR}/src)

add_cpplint_target(${TARGET_NAME}_cpplint FOR_TARGETS ${TARGET_NAME})

ie_mark_target_as_cc(${TARGET_NAME})

set_target_properties(${TARGET_NAME} PROPERTIES SOVERSION 2022.1.1)

# LTO

set_target_properties(${TARGET_NAME} PROPERTIES INTERPROCEDURAL_OPTIMIZATION_RELEASE ${ENABLE_LTO})

# install

# TODO: uncomment once snippets are integrated into CPU plugin
<<<<<<< HEAD
# if(BUILD_SHARED_LIBS)
#     install(TARGETS ${TARGET_NAME}
#             RUNTIME DESTINATION ${IE_CPACK_RUNTIME_PATH} COMPONENT core
#             LIBRARY DESTINATION ${IE_CPACK_LIBRARY_PATH} COMPONENT core)
# else()
#     ov_install_static_lib(${TARGET_NAME} core)
# endif()

# TODO: remove once install commands above are commented out
install(TARGETS ${TARGET_NAME}
        RUNTIME DESTINATION ${IE_CPACK_RUNTIME_PATH} COMPONENT tests EXCLUDE_FROM_ALL
        LIBRARY DESTINATION ${IE_CPACK_LIBRARY_PATH} COMPONENT tests EXCLUDE_FROM_ALL
        NAMELINK_COMPONENT core_dev
        OPTIONAL)
=======
# ov_install_static_lib(${TARGET_NAME} core)
>>>>>>> 0c68574a
<|MERGE_RESOLUTION|>--- conflicted
+++ resolved
@@ -44,21 +44,4 @@
 # install
 
 # TODO: uncomment once snippets are integrated into CPU plugin
-<<<<<<< HEAD
-# if(BUILD_SHARED_LIBS)
-#     install(TARGETS ${TARGET_NAME}
-#             RUNTIME DESTINATION ${IE_CPACK_RUNTIME_PATH} COMPONENT core
-#             LIBRARY DESTINATION ${IE_CPACK_LIBRARY_PATH} COMPONENT core)
-# else()
-#     ov_install_static_lib(${TARGET_NAME} core)
-# endif()
-
-# TODO: remove once install commands above are commented out
-install(TARGETS ${TARGET_NAME}
-        RUNTIME DESTINATION ${IE_CPACK_RUNTIME_PATH} COMPONENT tests EXCLUDE_FROM_ALL
-        LIBRARY DESTINATION ${IE_CPACK_LIBRARY_PATH} COMPONENT tests EXCLUDE_FROM_ALL
-        NAMELINK_COMPONENT core_dev
-        OPTIONAL)
-=======
-# ov_install_static_lib(${TARGET_NAME} core)
->>>>>>> 0c68574a
+# ov_install_static_lib(${TARGET_NAME} core)