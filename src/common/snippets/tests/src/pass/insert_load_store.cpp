--- conflicted
+++ resolved
@@ -36,13 +36,8 @@
 }
 
 TEST_P(InsertLoadStoreTests, ThreeInputsEltwise) {
-<<<<<<< HEAD
     auto subgraph = getLoweredSubgraph(snippets_function->getOriginal(), master_shape);
-    function = subgraph->get_body();
-=======
-    auto subgraph = getLoweredSubgraph(snippets_function->getOriginal());
     function = subgraph->body_ptr();
->>>>>>> 893da358
     function_ref = snippets_function->getLowered();
 }
 
