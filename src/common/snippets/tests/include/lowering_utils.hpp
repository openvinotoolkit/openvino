// Copyright (C) 2022 Intel Corporation
// SPDX-License-Identifier: Apache-2.0
//

#pragma once
#include <common_test_utils/ngraph_test_utils.hpp>
#include "snippets/op/subgraph.hpp"
#include "snippets_helpers.hpp"

namespace ov {
namespace test {
namespace snippets {

using BlockedShapeVector = ngraph::snippets::op::Subgraph::BlockedShapeVector;

class DummyEmitter : public ngraph::snippets::Emitter {
public:
    // Here I pass Add to Emitter, but could be any other op, since it's ignored anyway.
    DummyEmitter() : ngraph::snippets::Emitter(std::make_shared<ov::op::v1::Add>()) {}
    void emit_code(const std::vector<size_t>&,
                   const std::vector<size_t>&,
                   const std::vector<size_t>&,
                   const std::vector<size_t>&) const override {}
    void emit_data() const override {}
};

class DummyTargetMachine : public ngraph::snippets::TargetMachine {
public:
    DummyTargetMachine();
    bool is_supported() const override { return true; }
    ngraph::snippets::code get_snippet() const override { return nullptr; }
    size_t get_lanes() const override { return 10; }
};

class DummyGenerator : public ngraph::snippets::Generator {
public:
    DummyGenerator() : ngraph::snippets::Generator(std::make_shared<DummyTargetMachine>()) {}
};

class LoweringTests : public TransformationTestsF {
public:
<<<<<<< HEAD
    void SetUp() override;
    void TearDown() override;
=======
    LoweringTests();
>>>>>>> 893da358
protected:
    static std::shared_ptr<ngraph::snippets::op::Subgraph> getSubgraph(const std::shared_ptr<Model>& f);
    static std::shared_ptr<ngraph::snippets::op::Subgraph> getLoweredSubgraph(const std::shared_ptr<Model>& f,
                                                                              const ov::PartialShape& master_shape);
    static std::shared_ptr<ngraph::snippets::op::Subgraph> getTokenizedSubgraph(const std::shared_ptr<Model>& f);
    ov::PartialShape master_shape{};
};

}  // namespace snippets
}  // namespace test
}  // namespace ov<|MERGE_RESOLUTION|>--- conflicted
+++ resolved
@@ -39,12 +39,11 @@
 
 class LoweringTests : public TransformationTestsF {
 public:
-<<<<<<< HEAD
+    LoweringTests();
+
     void SetUp() override;
     void TearDown() override;
-=======
-    LoweringTests();
->>>>>>> 893da358
+
 protected:
     static std::shared_ptr<ngraph::snippets::op::Subgraph> getSubgraph(const std::shared_ptr<Model>& f);
     static std::shared_ptr<ngraph::snippets::op::Subgraph> getLoweredSubgraph(const std::shared_ptr<Model>& f,
