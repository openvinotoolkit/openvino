--- conflicted
+++ resolved
@@ -76,11 +76,7 @@
 endfunction()
 
 macro(ov_find_package_tbb)
-<<<<<<< HEAD
-    if(THREADING STREQUAL "TBB" OR THREADING STREQUAL "TBB_AUTO" OR THREADING STREQUAL "TBB_ADAPTIVE" AND NOT TBB_FOUND)
-=======
     if((THREADING STREQUAL "TBB" OR THREADING STREQUAL "TBB_AUTO" OR THREADING STREQUAL "TBB_ADAPTIVE") AND NOT TBB_FOUND)
->>>>>>> cace85bf
         # conan generates TBBConfig.cmake files, which follows cmake's
         # SameMajorVersion scheme, while TBB itself follows AnyNewerVersion one
         # see https://cmake.org/cmake/help/latest/module/CMakePackageConfigHelpers.html#generating-a-package-version-file
@@ -341,11 +337,7 @@
 endmacro()
 
 function(ov_set_threading_interface_for TARGET_NAME)
-<<<<<<< HEAD
-    if(THREADING STREQUAL "TBB" OR THREADING STREQUAL "TBB_AUTO" OR THREADING STREQUAL "TBB_ADAPTIVE" AND NOT TBB_FOUND)
-=======
     if((THREADING STREQUAL "TBB" OR THREADING STREQUAL "TBB_AUTO" OR THREADING STREQUAL "TBB_ADAPTIVE") AND NOT TBB_FOUND)
->>>>>>> cace85bf
         # find TBB
         ov_find_package_tbb()
 
