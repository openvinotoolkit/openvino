# Copyright (C) 2018-2025 Intel Corporation
# SPDX-License-Identifier: Apache-2.0
#

include(cmake/ov_parallel.cmake)

# pre-find TBB: need to provide TBB_IMPORTED_TARGETS used for installation
ov_find_package_tbb()

# check whether TBB has TBBBind 2.5+ with hwloc 2.5+ or higher which is required
# to detect hybrid cores
function(_ov_detect_dynamic_tbbbind_2_5 var)
    if(NOT TBB_FOUND)
        return()
    endif()

    # try to select proper library directory
    _ov_get_tbb_location(TBB::tbb _tbb_lib_location)
    get_filename_component(_tbb_libs_dir "${_tbb_lib_location}" DIRECTORY)
    # unset for cases if user specified different TBB_DIR / TBBROOT
    unset(_ov_tbbbind_2_5 CACHE)

    find_file(_ov_tbbbind_2_5
              NAMES "${CMAKE_SHARED_LIBRARY_PREFIX}tbbbind_2_5${CMAKE_SHARED_LIBRARY_SUFFIX}"
                    # TBB versions prior 2021.4.0 name library as tbbbind_2_4
                    "${CMAKE_SHARED_LIBRARY_PREFIX}tbbbind_2_4${CMAKE_SHARED_LIBRARY_SUFFIX}"
              HINTS "${_tbb_libs_dir}"
              DOC "Path to TBBBind 2.5+ library"
              NO_DEFAULT_PATH
              NO_CMAKE_FIND_ROOT_PATH)

    if(_ov_tbbbind_2_5)
        set(${var} ON PARENT_SCOPE)
    endif()
endfunction()

_ov_detect_dynamic_tbbbind_2_5(_ov_dynamic_tbbbind_2_5_found)

if(_ov_dynamic_tbbbind_2_5_found)
    message(STATUS "Static tbbbind_2_5 package usage is disabled, since oneTBB (ver. ${TBB_VERSION}) provides dynamic TBBBind 2.5+")
    set(ENABLE_TBBBIND_2_5 OFF)
elseif(ENABLE_TBBBIND_2_5)
    # TMP: for Apple Silicon TBB does not provide TBBBind
    if(TBB_VERSION VERSION_GREATER_EQUAL 2021 AND NOT (APPLE AND AARCH64))
        message(STATUS "oneTBB (ver. ${TBB_VERSION}) is used, but dynamic TBBBind 2.5+ is not found. Use custom static TBBBind 2.5")
    endif()

    # download and find a prebuilt version of TBBBind_2_5
    ov_download_tbbbind_2_5()
    find_package(TBBBIND_2_5 QUIET)

    if(TBBBIND_2_5_FOUND)
        message(STATUS "Static tbbbind_2_5 package is found")
        set_target_properties(${TBBBIND_2_5_IMPORTED_TARGETS} PROPERTIES
            INTERFACE_COMPILE_DEFINITIONS TBBBIND_2_5_AVAILABLE)
        if(NOT BUILD_SHARED_LIBS)
            set(install_tbbbind ON)
        endif()
    else()
        message(STATUS "Prebuilt static tbbbind_2_5 package is not available for current platform (${CMAKE_SYSTEM_NAME})")
    endif()
endif()

unset(_ov_dynamic_tbbbind_2_5_found)

# install TBB

# define variables for OpenVINOConfig.cmake
if(THREADING MATCHES "^(TBB|TBB_AUTO)$")
    set(OV_TBB_DIR "${TBB_DIR}")
    list(APPEND PATH_VARS "OV_TBB_DIR")
endif()

if(install_tbbbind)
    set(OV_TBBBIND_DIR "${TBBBIND_2_5_DIR}")
    list(APPEND PATH_VARS "OV_TBBBIND_DIR")
endif()

# install only downloaded | custom TBB, system one is not installed
# - downloaded TBB should be a part of all packages
# - custom TBB provided by users, needs to be a part of wheel packages
# - system TBB also needs to be a part of wheel packages
if(THREADING MATCHES "^(TBB|TBB_AUTO)$" AND
       ( (DEFINED TBBROOT AND TBBROOT MATCHES ${TEMP}) OR
         (DEFINED TBBROOT OR DEFINED TBB_DIR OR DEFINED ENV{TBBROOT} OR
          DEFINED ENV{TBB_DIR}) OR ENABLE_SYSTEM_TBB ) )
    if(TBBROOT MATCHES ${TEMP})
        set(tbb_downloaded ON)
    elseif(DEFINED ENV{TBBROOT} OR DEFINED ENV{TBB_DIR} OR
           DEFINED TBBROOT OR DEFINED TBB_DIR)
        set(tbb_custom ON)
    endif()

    if(OPENVINO_GNU_LIBC AND OV_LIBC_VERSION VERSION_LESS_EQUAL 2.26)
        set(_ov_system_tbb_is_obsolete ON)
    endif()

    if(CPACK_GENERATOR MATCHES "^(DEB|RPM|CONDA-FORGE|BREW|CONAN|VCPKG)$" AND
        NOT ENABLE_SYSTEM_TBB AND
        NOT _ov_system_tbb_is_obsolete)
        message(FATAL_ERROR "Debian | RPM | Conda-forge | brew | vcpkg | Conan packages can be built only with system TBB. Use -DENABLE_SYSTEM_TBB=ON")
    endif()

    if(ENABLE_SYSTEM_TBB)
        # for system libraries we still need to install TBB libraries
        # so, need to take locations of actual libraries and install them
        foreach(tbb_target IN LISTS TBB_IMPORTED_TARGETS)
            _ov_get_tbb_location(${tbb_target} tbb_lib_location)
            # depending on the TBB, tbb_lib_location can be in form:
            # - libtbb.so.x.y
            # - libtbb.so.x
            # We need to install such only libtbb.so.x files
            get_filename_component(name_we "${tbb_lib_location}" NAME_WE)
            get_filename_component(dir "${tbb_lib_location}" DIRECTORY)
            # grab all tbb files matching pattern
            file(GLOB tbb_files "${dir}/${name_we}.*")

            # since the setup.py for pip installs tbb component
            # explicitly, it's OK to put EXCLUDE_FROM_ALL to such component
            # to ignore from IRC / apt / yum distribution;
            # but they will be present in .wheel
            foreach(tbb_file IN LISTS tbb_files)
                # TODO: check by what name TBB loads the libraries
                ov_install_with_name("${tbb_file}" tbb)
            endforeach()
        endforeach()

        set(TBB_LIB_INSTALL_DIR "runtime/3rdparty/tbb/lib" CACHE PATH "TBB library install directory" FORCE)
    elseif(tbb_custom)
        ov_cpack_add_component(tbb HIDDEN)
        list(APPEND core_components tbb)

        # for custom TBB we need to install it to our package
        # to simplify life for our customers
        set(OV_TBB_DIR_INSTALL "runtime/3rdparty/tbb")

        # TBBROOT is not defined if ENV{TBBROOT} is not found
        # so, we have to deduce this value ourselves
        if(NOT DEFINED TBBROOT AND DEFINED ENV{TBBROOT})
            file(TO_CMAKE_PATH $ENV{TBBROOT} TBBROOT)
        endif()
        # sometimes TBBROOT can be set with relative paths inside (e.g. oneAPI package)
<<<<<<< HEAD
        if (DEFINED TBBROOT)
=======
        if(DEFINED TBBROOT)
>>>>>>> 914cd0c7
            get_filename_component(TBBROOT "${TBBROOT}" ABSOLUTE)
        endif()
        if(NOT DEFINED TBBROOT)
            get_target_property(_tbb_include_dir TBB::tbb INTERFACE_INCLUDE_DIRECTORIES)
            get_filename_component(TBBROOT ${_tbb_include_dir} PATH)
        endif()
        if(DEFINED TBBROOT)
            set(TBBROOT "${TBBROOT}" CACHE PATH "TBBROOT path" FORCE)
        else()
            message(FATAL_ERROR "Failed to deduce TBBROOT, please define env var TBBROOT")
        endif()

        # if(TBB_DIR MATCHES "^${TBBROOT}.*")
        #     message(STATUS "${TBB_DIR} matches ${TBBROOT}")
        #     file(RELATIVE_PATH OV_TBB_DIR_INSTALL "${TBBROOT}" "${TBB_DIR}")
        #     set(OV_TBB_DIR_INSTALL "${OV_TBB_DIR_INSTALL}/${OV_TBB_DIR_INSTALL}")
        #     message(STATUS "OV_TBB_DIR_INSTALL is ${OV_TBB_DIR_INSTALL}")
        # else()
        #     # TBB_DIR is not a subdirectory of TBBROOT
        #     # example: old TBB 2017 with no cmake support at all
        #     # - TBBROOT point to actual root of TBB
        #     # - TBB_DIR points to cmake/developer_package/tbb/<lnx|mac|win>
        #     set(OV_TBB_DIR_INSTALL "${TBB_DIR}")
        #     message(STATUS "OV_TBB_DIR_INSTALL is TBB_DIR:${TBB_DIR}")
        # endif()

        # try to select proper library directory
        _ov_get_tbb_location(TBB::tbb _tbb_lib_location)
        get_filename_component(_tbb_libs_dir "${_tbb_lib_location}" DIRECTORY)
        get_filename_component(_tbb_libs_dir "${_tbb_libs_dir}" REALPATH)
        file(RELATIVE_PATH tbb_libs_dir "${TBBROOT}" "${_tbb_libs_dir}")

        # install only meaningful directories
        foreach(dir include ${tbb_libs_dir} cmake lib/cmake lib/pkgconfig lib/intel64/vc14)
            if(EXISTS "${TBBROOT}/${dir}")
                if(dir STREQUAL "include" OR dir MATCHES ".*(cmake|pkgconfig)$" OR dir STREQUAL "lib/intel64/vc14")
                    set(tbb_component tbb_dev)
                    set(core_dev_components tbb_dev)
                    unset(exclude_pattern)
                    ov_cpack_add_component(tbb_dev
                                            HIDDEN
                                            DEPENDS tbb)
                else()
                    set(tbb_component tbb)
                    set(exclude_pattern REGEX ".*(cmake|pkgconfig)$" EXCLUDE)
                endif()

                if(tbb_libs_dir STREQUAL dir)
                    # file(GLOB _tbb_libs ${TBBROOT}/${tbb_libs_dir}/*)
                    # foreach(_tbb_lib IN LISTS _tbb_libs)
                    #     if(_tbb_lib MATCHES ".*${CMAKE_SHARED_LIBRARY_SUFFIX}.*")
                    #         # resolve absolute path to avoid issues with installation
                    #         get_filename_component(_tbb_lib "${_tbb_lib}" REALPATH)
                    #         install(PROGRAMS "${_tbb_lib}"
                    #                 DESTINATION "${OV_TBB_DIR_INSTALL}/${dir}"
                    #                 COMPONENT ${tbb_component})
                    #         message(STATUS "install PROGRAMS:${_tbb_lib} to DESTINATION:${OV_TBB_DIR_INSTALL}/${dir}")
                    #     endif()
                    # endforeach()
                    install(DIRECTORY "${TBBROOT}/${dir}/"
                            DESTINATION "${OV_TBB_DIR_INSTALL}/${dir}"
                            COMPONENT ${tbb_component}
                            FILES_MATCHING
                            PATTERN "*${CMAKE_SHARED_LIBRARY_SUFFIX}*"
                            ${exclude_pattern})
                else()
                    install(DIRECTORY "${TBBROOT}/${dir}/"
                            DESTINATION "${OV_TBB_DIR_INSTALL}/${dir}"
                            COMPONENT ${tbb_component}
                            ${exclude_pattern})
                endif()
            endif()
        endforeach()

        if (EXISTS "${TBBROOT}/LICENSE")
            install(FILES "${TBBROOT}/LICENSE"
                    DESTINATION "${OV_TBB_DIR_INSTALL}"
                    ${OV_CPACK_COMP_TBB_EXCLUDE_ALL}
                    RENAME "TBB-LICENSE"
                    COMPONENT tbb)
        endif()

        if(WIN32)
        # .lib files are needed only for Windows
        install(DIRECTORY "${TBBROOT}/lib"
                DESTINATION "${OV_TBB_DIR_INSTALL}"
                COMPONENT tbb_dev
                ${OV_CPACK_COMP_TBB_DEV_EXCLUDE_ALL}
                PATTERN "cmake" EXCLUDE)
        endif()

        set(TBB_LIB_INSTALL_DIR "${OV_TBB_DIR_INSTALL}/${tbb_libs_dir}" CACHE PATH "TBB library install directory" FORCE)
    elseif(tbb_downloaded)
        ov_cpack_add_component(tbb HIDDEN)
        list(APPEND core_components tbb)

        if(WIN32)
            set(_ov_tbb_libs_path "${TBBROOT}/bin")
        else()
            set(_ov_tbb_libs_path "${TBBROOT}/lib")
            set(ov_tbb_exclude PATTERN "cmake" EXCLUDE)
        endif()

        if(CPACK_GENERATOR STREQUAL "NPM")
            # we need to install TBB libs to the same directory as other
            set(OV_TBB_DIR_INSTALL ${OV_CPACK_RUNTIMEDIR})
            # install content instead of whole directory
            set(_ov_tbb_libs_path "${_ov_tbb_libs_path}/")
            set(_lib_subfolder "")
        else()
            set(OV_TBB_DIR_INSTALL "runtime/3rdparty/tbb")
            set(_lib_subfolder "lib")
        endif()

        install(DIRECTORY "${_ov_tbb_libs_path}"
                DESTINATION "${OV_TBB_DIR_INSTALL}"
                COMPONENT tbb
                ${OV_CPACK_COMP_TBB_EXCLUDE_ALL}
                ${ov_tbb_exclude})

        install(FILES "${TBBROOT}/LICENSE"
                DESTINATION "${OV_TBB_DIR_INSTALL}"
                ${OV_CPACK_COMP_TBB_EXCLUDE_ALL}
                RENAME "TBB-LICENSE"
                COMPONENT tbb)

        # install development files

        ov_cpack_add_component(tbb_dev
                               HIDDEN
                               DEPENDS tbb)
        list(APPEND core_dev_components tbb_dev)

        if(EXISTS "${TBBROOT}/lib/cmake")
            # oneTBB case
            install(DIRECTORY "${TBBROOT}/lib/cmake"
                    DESTINATION "${OV_TBB_DIR_INSTALL}/lib"
                    ${OV_CPACK_COMP_TBB_DEV_EXCLUDE_ALL}
                    COMPONENT tbb_dev)
        else()
            # tbb2020 case
            install(FILES "${TBBROOT}/cmake/TBBConfig.cmake"
                          "${TBBROOT}/cmake/TBBConfigVersion.cmake"
                    DESTINATION "${OV_TBB_DIR_INSTALL}/cmake"
                    ${OV_CPACK_COMP_TBB_DEV_EXCLUDE_ALL}
                    COMPONENT tbb_dev)
        endif()

        install(DIRECTORY "${TBBROOT}/include"
                DESTINATION "${OV_TBB_DIR_INSTALL}"
                ${OV_CPACK_COMP_TBB_DEV_EXCLUDE_ALL}
                COMPONENT tbb_dev)

        if(WIN32)
            # .lib files are needed only for Windows
            install(DIRECTORY "${TBBROOT}/lib"
                    DESTINATION "${OV_TBB_DIR_INSTALL}"
                    COMPONENT tbb_dev
                    ${OV_CPACK_COMP_TBB_DEV_EXCLUDE_ALL}
                    PATTERN "cmake" EXCLUDE)
        endif()

        set(TBB_LIB_INSTALL_DIR "${OV_TBB_DIR_INSTALL}/${lib_subfolder}" CACHE PATH "TBB library install directory" FORCE)
        unset(_lib_folder)
    else()
        unset(TBB_LIB_INSTALL_DIR CACHE)
        message(WARNING "TBB of unknown origin. TBB files are not installed")
    endif()

    unset(tbb_downloaded)
    unset(tbb_custom)
else()
    unset(TBB_LIB_INSTALL_DIR CACHE)
endif()

# install tbbbind for static OpenVINO case
if(install_tbbbind)
    set(OV_TBBBIND_DIR_INSTALL "runtime/3rdparty/tbb_bind_2_5")

    install(DIRECTORY "${TBBBIND_2_5_ROOT}/lib"
            DESTINATION "${OV_TBBBIND_DIR_INSTALL}"
            COMPONENT tbb)
    install(FILES "${TBBBIND_2_5_ROOT}/LICENSE"
            DESTINATION "${OV_TBBBIND_DIR_INSTALL}"
            COMPONENT tbb)

    install(FILES "${TBBBIND_2_5_ROOT}/cmake/TBBBIND_2_5Config.cmake"
            DESTINATION "${OV_TBBBIND_DIR_INSTALL}/cmake"
            COMPONENT tbb_dev)
endif()<|MERGE_RESOLUTION|>--- conflicted
+++ resolved
@@ -140,11 +140,7 @@
             file(TO_CMAKE_PATH $ENV{TBBROOT} TBBROOT)
         endif()
         # sometimes TBBROOT can be set with relative paths inside (e.g. oneAPI package)
-<<<<<<< HEAD
-        if (DEFINED TBBROOT)
-=======
         if(DEFINED TBBROOT)
->>>>>>> 914cd0c7
             get_filename_component(TBBROOT "${TBBROOT}" ABSOLUTE)
         endif()
         if(NOT DEFINED TBBROOT)
