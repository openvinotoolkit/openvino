--- conflicted
+++ resolved
@@ -183,25 +183,12 @@
                 endif()
 
                 if(tbb_libs_dir STREQUAL dir)
-<<<<<<< HEAD
                     install(DIRECTORY "${TBBROOT}/${dir}/"
-                            DESTINATION "${IE_TBBROOT_INSTALL}/${dir}"
+                            DESTINATION "${OV_TBBROOT_INSTALL}/${dir}"
                             COMPONENT ${tbb_component}
                             FILES_MATCHING
                             PATTERN "*${CMAKE_SHARED_LIBRARY_SUFFIX}*"
                             ${exclude_pattern})
-=======
-                    file(GLOB _tbb_libs ${TBBROOT}/${tbb_libs_dir}/*)
-                    foreach(_tbb_lib IN LISTS _tbb_libs)
-                        if(_tbb_lib MATCHES ".*${CMAKE_SHARED_LIBRARY_SUFFIX}.*")
-                            # resolve absolute path to avoid issues with installation
-                            get_filename_component(_tbb_lib "${_tbb_lib}" REALPATH)
-                            install(PROGRAMS "${_tbb_lib}"
-                                    DESTINATION "${OV_TBBROOT_INSTALL}/${dir}"
-                                    COMPONENT ${tbb_component})
-                        endif()
-                    endforeach()
->>>>>>> 43625bd7
                 else()
                     install(DIRECTORY "${TBBROOT}/${dir}/"
                             DESTINATION "${OV_TBBROOT_INSTALL}/${dir}"
