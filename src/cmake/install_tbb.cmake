# Copyright (C) 2018-2025 Intel Corporation
# SPDX-License-Identifier: Apache-2.0
#

include(cmake/ov_parallel.cmake)

# pre-find TBB: need to provide TBB_IMPORTED_TARGETS used for installation
ov_find_package_tbb()

# check whether TBB has TBBBind 2.5+ with hwloc 2.5+ or higher which is required
# to detect hybrid cores
function(_ov_detect_dynamic_tbbbind_2_5 var)
    if(NOT TBB_FOUND)
        return()
    endif()

    # try to select proper library directory
    _ov_get_tbb_location(TBB::tbb _tbb_lib_location)
    get_filename_component(_tbb_libs_dir "${_tbb_lib_location}" DIRECTORY)
    # unset for cases if user specified different TBB_DIR / TBBROOT
    unset(_ov_tbbbind_2_5 CACHE)

    find_file(_ov_tbbbind_2_5
              NAMES "${CMAKE_SHARED_LIBRARY_PREFIX}tbbbind_2_5${CMAKE_SHARED_LIBRARY_SUFFIX}"
                    # TBB versions prior 2021.4.0 name library as tbbbind_2_4
                    "${CMAKE_SHARED_LIBRARY_PREFIX}tbbbind_2_4${CMAKE_SHARED_LIBRARY_SUFFIX}"
              HINTS "${_tbb_libs_dir}"
              DOC "Path to TBBBind 2.5+ library"
              NO_DEFAULT_PATH
              NO_CMAKE_FIND_ROOT_PATH)

    if(_ov_tbbbind_2_5)
        set(${var} ON PARENT_SCOPE)
    endif()
endfunction()

_ov_detect_dynamic_tbbbind_2_5(_ov_dynamic_tbbbind_2_5_found)

if(_ov_dynamic_tbbbind_2_5_found)
    message(STATUS "Static tbbbind_2_5 package usage is disabled, since oneTBB (ver. ${TBB_VERSION}) provides dynamic TBBBind 2.5+")
    set(ENABLE_TBBBIND_2_5 OFF)
elseif(ENABLE_TBBBIND_2_5)
    # TMP: for Apple Silicon TBB does not provide TBBBind
    if(TBB_VERSION VERSION_GREATER_EQUAL 2021 AND NOT (APPLE AND AARCH64))
        message(STATUS "oneTBB (ver. ${TBB_VERSION}) is used, but dynamic TBBBind 2.5+ is not found. Use custom static TBBBind 2.5")
    endif()

    # download and find a prebuilt version of TBBBind_2_5
    ov_download_tbbbind_2_5()
    find_package(TBBBIND_2_5 QUIET)

    if(TBBBIND_2_5_FOUND)
        message(STATUS "Static tbbbind_2_5 package is found")
        set_target_properties(${TBBBIND_2_5_IMPORTED_TARGETS} PROPERTIES
            INTERFACE_COMPILE_DEFINITIONS TBBBIND_2_5_AVAILABLE)
        if(NOT BUILD_SHARED_LIBS)
            set(install_tbbbind ON)
        endif()
    else()
        message(STATUS "Prebuilt static tbbbind_2_5 package is not available for current platform (${CMAKE_SYSTEM_NAME})")
    endif()
endif()

unset(_ov_dynamic_tbbbind_2_5_found)

# install TBB

# define variables for OpenVINOConfig.cmake
if(THREADING MATCHES "^(TBB|TBB_AUTO)$")
    set(OV_TBB_DIR "${TBB_DIR}")
    list(APPEND PATH_VARS "OV_TBB_DIR")
endif()

if(install_tbbbind)
    set(OV_TBBBIND_DIR "${TBBBIND_2_5_DIR}")
    list(APPEND PATH_VARS "OV_TBBBIND_DIR")
endif()

# install only downloaded | custom TBB, system one is not installed
# - downloaded TBB should be a part of all packages
# - custom TBB provided by users, needs to be a part of wheel packages
# - system TBB also needs to be a part of wheel packages
if(THREADING MATCHES "^(TBB|TBB_AUTO)$" AND
       ( (DEFINED TBBROOT AND TBBROOT MATCHES ${TEMP}) OR
         (DEFINED TBBROOT OR DEFINED TBB_DIR OR DEFINED ENV{TBBROOT} OR
          DEFINED ENV{TBB_DIR}) OR ENABLE_SYSTEM_TBB ) )
    if(TBBROOT MATCHES ${TEMP})
        set(tbb_downloaded ON)
    elseif(DEFINED ENV{TBBROOT} OR DEFINED ENV{TBB_DIR} OR
           DEFINED TBBROOT OR DEFINED TBB_DIR)
        set(tbb_custom ON)
    endif()

    if(OPENVINO_GNU_LIBC AND OV_LIBC_VERSION VERSION_LESS_EQUAL 2.26)
        set(_ov_system_tbb_is_obsolete ON)
    endif()

    if(CPACK_GENERATOR MATCHES "^(DEB|RPM|CONDA-FORGE|BREW|CONAN|VCPKG)$" AND
        NOT ENABLE_SYSTEM_TBB AND
        NOT _ov_system_tbb_is_obsolete)
        message(FATAL_ERROR "Debian | RPM | Conda-forge | brew | vcpkg | Conan packages can be built only with system TBB. Use -DENABLE_SYSTEM_TBB=ON")
    endif()

    if(ENABLE_SYSTEM_TBB)
        # for system libraries we still need to install TBB libraries
        # so, need to take locations of actual libraries and install them
        foreach(tbb_target IN LISTS TBB_IMPORTED_TARGETS)
            _ov_get_tbb_location(${tbb_target} tbb_lib_location)
            # depending on the TBB, tbb_lib_location can be in form:
            # - libtbb.so.x.y
            # - libtbb.so.x
            # We need to install such only libtbb.so.x files
            get_filename_component(name_we "${tbb_lib_location}" NAME_WE)
            get_filename_component(dir "${tbb_lib_location}" DIRECTORY)
            # grab all tbb files matching pattern
            file(GLOB tbb_files "${dir}/${name_we}.*")

            # since the setup.py for pip installs tbb component
            # explicitly, it's OK to put EXCLUDE_FROM_ALL to such component
            # to ignore from IRC / apt / yum distribution;
            # but they will be present in .wheel
            foreach(tbb_file IN LISTS tbb_files)
                # TODO: check by what name TBB loads the libraries
                ov_install_with_name("${tbb_file}" tbb)
            endforeach()
        endforeach()

        set(TBB_LIB_INSTALL_DIR "runtime/3rdparty/tbb/lib" CACHE PATH "TBB library install directory" FORCE)
    elseif(tbb_custom)
        ov_cpack_add_component(tbb HIDDEN)
        list(APPEND core_components tbb)

        # for custom TBB we need to install it to our package
        # to simplify life for our customers
        set(OV_TBBROOT_INSTALL "runtime/3rdparty/tbb")

        # TBBROOT is not defined if ENV{TBBROOT} is not found
        # so, we have to deduce this value ourselves
        if(NOT DEFINED TBBROOT AND DEFINED ENV{TBBROOT})
            file(TO_CMAKE_PATH $ENV{TBBROOT} TBBROOT)
        endif()
        # sometimes TBBROOT can be set with relative paths inside (e.g. oneAPI package)
        if(DEFINED TBBROOT)
            get_filename_component(TBBROOT "${TBBROOT}" ABSOLUTE)
        endif()
        if(NOT DEFINED TBBROOT)
            get_target_property(_tbb_include_dir TBB::tbb INTERFACE_INCLUDE_DIRECTORIES)
            get_filename_component(TBBROOT ${_tbb_include_dir} PATH)
        endif()
        if(DEFINED TBBROOT)
            set(TBBROOT "${TBBROOT}" CACHE PATH "TBBROOT path" FORCE)
        else()
            message(FATAL_ERROR "Failed to deduce TBBROOT, please define env var TBBROOT")
        endif()

        if(TBB_DIR MATCHES "^${TBBROOT}.*")
            file(RELATIVE_PATH OV_TBB_DIR_INSTALL "${TBBROOT}" "${TBB_DIR}")
            set(OV_TBB_DIR_INSTALL "${OV_TBBROOT_INSTALL}/${OV_TBB_DIR_INSTALL}")
        else()
            # TBB_DIR is not a subdirectory of TBBROOT
            # example: old TBB 2017 with no cmake support at all
            # - TBBROOT point to actual root of TBB
            # - TBB_DIR points to cmake/developer_package/tbb/<lnx|mac|win>
            set(OV_TBB_DIR_INSTALL "${TBB_DIR}")
        endif()

        # try to select proper library directory
        _ov_get_tbb_location(TBB::tbb _tbb_lib_location)
        get_filename_component(_tbb_libs_dir "${_tbb_lib_location}" DIRECTORY)
        get_filename_component(_tbb_libs_dir "${_tbb_libs_dir}" REALPATH)
        file(RELATIVE_PATH tbb_libs_dir "${TBBROOT}" "${_tbb_libs_dir}")

        # install only meaningful directories
        foreach(dir include ${tbb_libs_dir} cmake lib/cmake lib/pkgconfig lib/intel64/vc14)
            if(EXISTS "${TBBROOT}/${dir}")
                if(dir STREQUAL "include" OR dir MATCHES ".*(cmake|pkgconfig)$" OR dir STREQUAL "lib/intel64/vc14")
                    set(tbb_component tbb_dev)
                    set(core_dev_components tbb_dev)
                    unset(exclude_pattern)
                else()
                    set(tbb_component tbb)
                    set(exclude_pattern REGEX ".*(cmake|pkgconfig)$" EXCLUDE)
                endif()

                if(tbb_libs_dir STREQUAL dir)
                    install(DIRECTORY "${TBBROOT}/${dir}/"
<<<<<<< HEAD
                            DESTINATION "${IE_TBBROOT_INSTALL}/${dir}"
=======
                            DESTINATION "${OV_TBBROOT_INSTALL}/${dir}"
>>>>>>> df401809
                            COMPONENT ${tbb_component}
                            FILES_MATCHING
                            PATTERN "*${CMAKE_SHARED_LIBRARY_SUFFIX}*"
                            ${exclude_pattern})
                else()
                    install(DIRECTORY "${TBBROOT}/${dir}/"
                            DESTINATION "${OV_TBBROOT_INSTALL}/${dir}"
                            COMPONENT ${tbb_component}
                            ${exclude_pattern})
                endif()
            endif()
        endforeach()

        if (EXISTS "${TBBROOT}/LICENSE")
            install(FILES "${TBBROOT}/LICENSE"
                    DESTINATION "${OV_TBBROOT_INSTALL}"
                    ${OV_CPACK_COMP_TBB_EXCLUDE_ALL}
                    RENAME "TBB-LICENSE"
                    COMPONENT tbb)
        endif()

        ov_cpack_add_component(tbb_dev
                               HIDDEN
                               DEPENDS tbb)
        list(APPEND core_dev_components tbb_dev)

        if(WIN32)
            # .lib files are needed only for Windows
            install(DIRECTORY "${TBBROOT}/lib"
                    DESTINATION "${OV_TBBROOT_INSTALL}"
                    COMPONENT tbb_dev
                    ${OV_CPACK_COMP_TBB_DEV_EXCLUDE_ALL}
                    PATTERN "cmake" EXCLUDE)
            # .pdb files are needed only for Windows
            install(DIRECTORY "${TBBROOT}/${tbb_libs_dir}/"
                    DESTINATION "${OV_TBBROOT_INSTALL}/${tbb_libs_dir}"
                    COMPONENT pdb
                    EXCLUDE_FROM_ALL
                    FILES_MATCHING PATTERN "*.pdb")
        endif()

        set(TBB_LIB_INSTALL_DIR "${OV_TBBROOT_INSTALL}/${tbb_libs_dir}" CACHE PATH "TBB library install directory" FORCE)
    elseif(tbb_downloaded)
        ov_cpack_add_component(tbb HIDDEN)
        list(APPEND core_components tbb)

        if(WIN32)
            set(_ov_tbb_libs_path "${TBBROOT}/bin")
            set(ov_tbb_exclude PATTERN "*.pdb" EXCLUDE)
        else()
            set(_ov_tbb_libs_path "${TBBROOT}/lib")
            set(ov_tbb_exclude PATTERN "cmake" EXCLUDE)
        endif()

        if(CPACK_GENERATOR STREQUAL "NPM")
            # we need to install TBB libs to the same directory as other
            set(OV_TBB_DIR_INSTALL ${OV_CPACK_RUNTIMEDIR})
            # install content instead of whole directory
            set(_ov_tbb_libs_path "${_ov_tbb_libs_path}/")
            set(_lib_subfolder "")
        else()
            set(OV_TBB_DIR_INSTALL "runtime/3rdparty/tbb")
            set(_lib_subfolder "lib")
        endif()

        install(DIRECTORY "${_ov_tbb_libs_path}"
                DESTINATION "${OV_TBB_DIR_INSTALL}"
                COMPONENT tbb
                ${OV_CPACK_COMP_TBB_EXCLUDE_ALL}
                ${ov_tbb_exclude})

        install(FILES "${TBBROOT}/LICENSE"
                DESTINATION "${OV_TBB_DIR_INSTALL}"
                ${OV_CPACK_COMP_TBB_EXCLUDE_ALL}
                RENAME "TBB-LICENSE"
                COMPONENT tbb)

        # install development files

        ov_cpack_add_component(tbb_dev
                               HIDDEN
                               DEPENDS tbb)
        list(APPEND core_dev_components tbb_dev)

        if(EXISTS "${TBBROOT}/lib/cmake")
            # oneTBB case
            install(DIRECTORY "${TBBROOT}/lib/cmake"
                    DESTINATION "${OV_TBB_DIR_INSTALL}/lib"
                    ${OV_CPACK_COMP_TBB_DEV_EXCLUDE_ALL}
                    COMPONENT tbb_dev)
        else()
            # tbb2020 case
            install(FILES "${TBBROOT}/cmake/TBBConfig.cmake"
                          "${TBBROOT}/cmake/TBBConfigVersion.cmake"
                    DESTINATION "${OV_TBB_DIR_INSTALL}/cmake"
                    ${OV_CPACK_COMP_TBB_DEV_EXCLUDE_ALL}
                    COMPONENT tbb_dev)
        endif()

        install(DIRECTORY "${TBBROOT}/include"
                DESTINATION "${OV_TBB_DIR_INSTALL}"
                ${OV_CPACK_COMP_TBB_DEV_EXCLUDE_ALL}
                COMPONENT tbb_dev)

        if(WIN32)
            # .lib files are needed only for Windows
            install(DIRECTORY "${TBBROOT}/lib"
                    DESTINATION "${OV_TBB_DIR_INSTALL}"
                    COMPONENT tbb_dev
                    ${OV_CPACK_COMP_TBB_DEV_EXCLUDE_ALL}
                    PATTERN "cmake" EXCLUDE)
            # .pdb files are needed only for Windows
            install(DIRECTORY "${_ov_tbb_libs_path}"
                    DESTINATION "${OV_TBB_DIR_INSTALL}"
                    COMPONENT pdb
                    EXCLUDE_FROM_ALL
                    FILES_MATCHING PATTERN "*.pdb")
        endif()

        set(TBB_LIB_INSTALL_DIR "${OV_TBB_DIR_INSTALL}/${lib_subfolder}" CACHE PATH "TBB library install directory" FORCE)
        unset(_lib_folder)
    else()
        unset(TBB_LIB_INSTALL_DIR CACHE)
        message(WARNING "TBB of unknown origin. TBB files are not installed")
    endif()

    unset(tbb_downloaded)
    unset(tbb_custom)
else()
    unset(TBB_LIB_INSTALL_DIR CACHE)
endif()

# install tbbbind for static OpenVINO case
if(install_tbbbind)
    set(OV_TBBBIND_DIR_INSTALL "runtime/3rdparty/tbb_bind_2_5")

    install(DIRECTORY "${TBBBIND_2_5_ROOT}/lib"
            DESTINATION "${OV_TBBBIND_DIR_INSTALL}"
            COMPONENT tbb)
    install(FILES "${TBBBIND_2_5_ROOT}/LICENSE"
            DESTINATION "${OV_TBBBIND_DIR_INSTALL}"
            COMPONENT tbb)

    install(FILES "${TBBBIND_2_5_ROOT}/cmake/TBBBIND_2_5Config.cmake"
            DESTINATION "${OV_TBBBIND_DIR_INSTALL}/cmake"
            COMPONENT tbb_dev)
endif()<|MERGE_RESOLUTION|>--- conflicted
+++ resolved
@@ -184,11 +184,7 @@
 
                 if(tbb_libs_dir STREQUAL dir)
                     install(DIRECTORY "${TBBROOT}/${dir}/"
-<<<<<<< HEAD
-                            DESTINATION "${IE_TBBROOT_INSTALL}/${dir}"
-=======
                             DESTINATION "${OV_TBBROOT_INSTALL}/${dir}"
->>>>>>> df401809
                             COMPONENT ${tbb_component}
                             FILES_MATCHING
                             PATTERN "*${CMAKE_SHARED_LIBRARY_SUFFIX}*"
