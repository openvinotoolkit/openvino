--- conflicted
+++ resolved
@@ -6,13 +6,11 @@
     if(THREADING STREQUAL "TBB" OR THREADING STREQUAL "TBB_AUTO" AND NOT TBB_FOUND)
 
         if(NOT ENABLE_SYSTEM_TBB)
-<<<<<<< HEAD
             message(STATUS "!!!!!!!!!!!!!!!!!!!! DEBUG: ENABLE_SYSTEM_TBB is turned OFF")
-=======
+
             if(CMAKE_VERSION VERSION_GREATER_EQUAL 3.24)
                 set(_no_cmake_install_prefix NO_CMAKE_INSTALL_PREFIX)
             endif()
->>>>>>> 1d3e63c4
 
             # Note, we explicitly:
             # don't set NO_CMAKE_PATH to allow -DTBB_DIR=XXX
@@ -22,15 +20,10 @@
                                       NO_SYSTEM_ENVIRONMENT_PATH
                                       NO_CMAKE_PACKAGE_REGISTRY
                                       NO_CMAKE_SYSTEM_PATH
-<<<<<<< HEAD
-                                    #   NO_CMAKE_INSTALL_PREFIX
-                                      NO_CMAKE_SYSTEM_PACKAGE_REGISTRY)
-=======
                                       ${_no_cmake_install_prefix}
                                       NO_CMAKE_SYSTEM_PACKAGE_REGISTRY)
 
             unset(_no_cmake_install_prefix)
->>>>>>> 1d3e63c4
         endif()
 
         message(STATUS "!!!!!!!!!!!!!!!!!!!! DEBUG: ENV TBB_DIR = $ENV{TBB_DIR}")
