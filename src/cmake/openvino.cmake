# Copyright (C) 2018-2022 Intel Corporation
# SPDX-License-Identifier: Apache-2.0
#

set(TARGET_NAME openvino)

<<<<<<< HEAD
=======
#
# Add openvino library
#

>>>>>>> 30ec7366
add_library(${TARGET_NAME}
    $<TARGET_OBJECTS:ngraph_obj>
    $<TARGET_OBJECTS:frontend_common_obj>
    $<TARGET_OBJECTS:inference_engine_obj>
    $<TARGET_OBJECTS:inference_engine_transformations_obj>
    $<TARGET_OBJECTS:inference_engine_lp_transformations_obj>)

add_library(openvino::runtime ALIAS ${TARGET_NAME})
set_target_properties(${TARGET_NAME} PROPERTIES EXPORT_NAME runtime)

ie_add_vs_version_file(NAME ${TARGET_NAME} FILEDESCRIPTION "OpenVINO runtime library")
ie_add_api_validator_post_build_step(TARGET ${TARGET_NAME})

target_include_directories(${TARGET_NAME} PUBLIC
    $<BUILD_INTERFACE:${OpenVINO_SOURCE_DIR}/src/core/include>
    $<BUILD_INTERFACE:${OpenVINO_SOURCE_DIR}/src/frontends/common/include>
    $<BUILD_INTERFACE:${OpenVINO_SOURCE_DIR}/src/inference/include>
    $<BUILD_INTERFACE:${OpenVINO_SOURCE_DIR}/src/inference/include/ie>)

target_link_libraries(${TARGET_NAME} PRIVATE ngraph_reference
                                             ngraph_builders
                                             ov_shape_inference
                                             pugixml::static
                                             ${CMAKE_DL_LIBS}
                                             Threads::Threads)

if (TBBBIND_2_5_FOUND)
    target_link_libraries(${TARGET_NAME} PRIVATE ${TBBBIND_2_5_IMPORTED_TARGETS})
endif()

if(NOT BUILD_SHARED_LIBS)
    target_compile_definitions(${TARGET_NAME} PUBLIC OPENVINO_STATIC_LIBRARY)
endif()

if(WIN32)
    set_target_properties(${TARGET_NAME} PROPERTIES COMPILE_PDB_NAME ${TARGET_NAME})
endif()

set_ie_threading_interface_for(${TARGET_NAME})
ie_mark_target_as_cc(${TARGET_NAME})

# LTO
set_target_properties(${TARGET_NAME} PROPERTIES INTERPROCEDURAL_OPTIMIZATION_RELEASE ${ENABLE_LTO})

ie_register_plugins(MAIN_TARGET ${TARGET_NAME})

# Export for build tree

export(TARGETS ${TARGET_NAME} NAMESPACE openvino::
       APPEND FILE "${CMAKE_BINARY_DIR}/OpenVINOTargets.cmake")

install(TARGETS ${TARGET_NAME} EXPORT OpenVINOTargets
        RUNTIME DESTINATION ${OV_CPACK_RUNTIMEDIR} COMPONENT core
        ARCHIVE DESTINATION ${OV_CPACK_ARCHIVEDIR} COMPONENT core
        LIBRARY DESTINATION ${OV_CPACK_LIBRARYDIR} COMPONENT core
        NAMELINK_COMPONENT ${OV_CPACK_COMP_CORE_DEV}
        INCLUDES DESTINATION ${OV_CPACK_INCLUDEDIR}
                             ${OV_CPACK_INCLUDEDIR}/ie)

# OpenVINO runtime library dev

<<<<<<< HEAD
add_library(${TARGET_NAME}_dev INTERFACE)
=======
#
# Add openvin::dev target
#

add_library(${TARGET_NAME}_dev INTERFACE)
add_library(openvino::runtime::dev ALIAS ${TARGET_NAME}_dev)

>>>>>>> 30ec7366
target_include_directories(${TARGET_NAME}_dev INTERFACE
    $<BUILD_INTERFACE:${OpenVINO_SOURCE_DIR}/src/common/transformations/include>
    $<BUILD_INTERFACE:${OpenVINO_SOURCE_DIR}/src/core/dev_api>
    $<BUILD_INTERFACE:${OpenVINO_SOURCE_DIR}/src/inference/dev_api>
    $<BUILD_INTERFACE:${OpenVINO_SOURCE_DIR}/src/common/low_precision_transformations/include>
    $<TARGET_PROPERTY:openvino_gapi_preproc,INTERFACE_INCLUDE_DIRECTORIES>)

target_compile_definitions(${TARGET_NAME}_dev INTERFACE
    $<TARGET_PROPERTY:openvino_gapi_preproc,INTERFACE_COMPILE_DEFINITIONS>)

target_link_libraries(${TARGET_NAME}_dev INTERFACE ${TARGET_NAME} pugixml::static openvino::itt openvino::util)

set_ie_threading_interface_for(${TARGET_NAME}_dev)
set_target_properties(${TARGET_NAME}_dev PROPERTIES EXPORT_NAME runtime::dev)

openvino_developer_export_targets(COMPONENT core TARGETS ${TARGET_NAME}_dev)

# Install static libraries for case BUILD_SHARED_LIBS=OFF
ov_install_static_lib(${TARGET_NAME}_dev core)

#
# Install OpenVINO runtime
#

list(APPEND PATH_VARS "IE_INCLUDE_DIR")

<<<<<<< HEAD
# TODO: dpkg-shlibdeps does not work otherwise
# TODO: define proper library version, currently SOVERSION 2022
# set_target_properties(${TARGET_NAME} PROPERTIES
#     SOVERSION ${OpenVINO_VERSION_MAJOR}
#     VERSION ${OpenVINO_VERSION})

list(APPEND PATH_VARS "IE_INCLUDE_DIR")

=======
>>>>>>> 30ec7366
if(ENABLE_INTEL_GNA)
    list(APPEND PATH_VARS "GNA_PATH")
endif()

ie_cpack_add_component(core REQUIRED DEPENDS ${core_components})
ie_cpack_add_component(core_dev REQUIRED DEPENDS core ${core_dev_components})

if(BUILD_SHARED_LIBS)
    install(FILES $<TARGET_FILE_DIR:${TARGET_NAME}>/plugins.xml
            DESTINATION ${OV_CPACK_PLUGINSDIR}
            COMPONENT core)

    # for InferenceEngineUnitTest
    # For public tests
    install(FILES $<TARGET_FILE_DIR:${TARGET_NAME}>/plugins.xml
        DESTINATION tests COMPONENT tests EXCLUDE_FROM_ALL)
    # For private tests
    if (NOT WIN32)
        install(FILES $<TARGET_FILE_DIR:${TARGET_NAME}>/plugins.xml
                DESTINATION tests/lib COMPONENT tests EXCLUDE_FROM_ALL)
    endif()
endif()

# Install cmake scripts

install(EXPORT OpenVINOTargets
        FILE OpenVINOTargets.cmake
        NAMESPACE openvino::
        DESTINATION ${OV_CPACK_LIBRARYDIR}/cmake/openvino${OpenVINO_VERSION}
        COMPONENT core_dev)

set(PUBLIC_HEADERS_DIR "${OpenVINO_SOURCE_DIR}/src/inference/include")
set(IE_INCLUDE_DIR "${PUBLIC_HEADERS_DIR}/ie")

configure_package_config_file("${OpenVINO_SOURCE_DIR}/cmake/templates/InferenceEngineConfig.cmake.in"
                              "${CMAKE_BINARY_DIR}/InferenceEngineConfig.cmake"
                               INSTALL_DESTINATION "${CMAKE_INSTALL_PREFIX}"
                               PATH_VARS ${PATH_VARS})

configure_package_config_file("${OpenVINO_SOURCE_DIR}/cmake/templates/OpenVINOConfig.cmake.in"
                              "${CMAKE_BINARY_DIR}/OpenVINOConfig.cmake"
                              INSTALL_DESTINATION "${CMAKE_INSTALL_PREFIX}"
                              PATH_VARS ${PATH_VARS})

set(IE_INCLUDE_DIR "include/ie")
set(IE_TBB_DIR "${IE_TBB_DIR_INSTALL}")
set(IE_TBBBIND_DIR "${IE_TBBBIND_DIR_INSTALL}")
<<<<<<< HEAD
set(GNA_PATH "../${OV_CPACK_RUNTIMEDIR}")
=======
set(GNA_PATH "../${IE_CPACK_RUNTIME_PATH}")
>>>>>>> 30ec7366
if(WIN32)
    set(GNA_PATH "../${OV_CPACK_LIBRARYDIR}/../Release")
endif()

configure_package_config_file("${OpenVINO_SOURCE_DIR}/cmake/templates/InferenceEngineConfig.cmake.in"
                              "${CMAKE_BINARY_DIR}/share/InferenceEngineConfig.cmake"
                              INSTALL_DESTINATION ${OV_CPACK_IE_CMAKEDIR}
                              PATH_VARS ${PATH_VARS})

configure_package_config_file("${OpenVINO_SOURCE_DIR}/cmake/templates/OpenVINOConfig.cmake.in"
                              "${CMAKE_BINARY_DIR}/share/OpenVINOConfig.cmake"
                              INSTALL_DESTINATION ${OV_CPACK_OPENVINO_CMAKEDIR}
                              PATH_VARS ${PATH_VARS})

configure_file("${OpenVINO_SOURCE_DIR}/cmake/templates/InferenceEngineConfig-version.cmake.in"
               "${CMAKE_BINARY_DIR}/InferenceEngineConfig-version.cmake" @ONLY)
configure_file("${OpenVINO_SOURCE_DIR}/cmake/templates/OpenVINOConfig-version.cmake.in"
               "${CMAKE_BINARY_DIR}/OpenVINOConfig-version.cmake" @ONLY)

install(FILES "${CMAKE_BINARY_DIR}/share/InferenceEngineConfig.cmake"
              "${CMAKE_BINARY_DIR}/InferenceEngineConfig-version.cmake"
<<<<<<< HEAD
        DESTINATION ${OV_CPACK_IE_CMAKEDIR}
=======
        DESTINATION runtime/cmake
>>>>>>> 30ec7366
        COMPONENT core_dev)

install(FILES "${CMAKE_BINARY_DIR}/share/OpenVINOConfig.cmake"
              "${CMAKE_BINARY_DIR}/OpenVINOConfig-version.cmake"
        DESTINATION ${OV_CPACK_OPENVINO_CMAKEDIR}
        COMPONENT core_dev)<|MERGE_RESOLUTION|>--- conflicted
+++ resolved
@@ -4,13 +4,10 @@
 
 set(TARGET_NAME openvino)
 
-<<<<<<< HEAD
-=======
 #
 # Add openvino library
 #
 
->>>>>>> 30ec7366
 add_library(${TARGET_NAME}
     $<TARGET_OBJECTS:ngraph_obj>
     $<TARGET_OBJECTS:frontend_common_obj>
@@ -72,9 +69,6 @@
 
 # OpenVINO runtime library dev
 
-<<<<<<< HEAD
-add_library(${TARGET_NAME}_dev INTERFACE)
-=======
 #
 # Add openvin::dev target
 #
@@ -82,7 +76,6 @@
 add_library(${TARGET_NAME}_dev INTERFACE)
 add_library(openvino::runtime::dev ALIAS ${TARGET_NAME}_dev)
 
->>>>>>> 30ec7366
 target_include_directories(${TARGET_NAME}_dev INTERFACE
     $<BUILD_INTERFACE:${OpenVINO_SOURCE_DIR}/src/common/transformations/include>
     $<BUILD_INTERFACE:${OpenVINO_SOURCE_DIR}/src/core/dev_api>
@@ -109,17 +102,12 @@
 
 list(APPEND PATH_VARS "IE_INCLUDE_DIR")
 
-<<<<<<< HEAD
 # TODO: dpkg-shlibdeps does not work otherwise
 # TODO: define proper library version, currently SOVERSION 2022
 # set_target_properties(${TARGET_NAME} PROPERTIES
 #     SOVERSION ${OpenVINO_VERSION_MAJOR}
 #     VERSION ${OpenVINO_VERSION})
 
-list(APPEND PATH_VARS "IE_INCLUDE_DIR")
-
-=======
->>>>>>> 30ec7366
 if(ENABLE_INTEL_GNA)
     list(APPEND PATH_VARS "GNA_PATH")
 endif()
@@ -167,11 +155,7 @@
 set(IE_INCLUDE_DIR "include/ie")
 set(IE_TBB_DIR "${IE_TBB_DIR_INSTALL}")
 set(IE_TBBBIND_DIR "${IE_TBBBIND_DIR_INSTALL}")
-<<<<<<< HEAD
 set(GNA_PATH "../${OV_CPACK_RUNTIMEDIR}")
-=======
-set(GNA_PATH "../${IE_CPACK_RUNTIME_PATH}")
->>>>>>> 30ec7366
 if(WIN32)
     set(GNA_PATH "../${OV_CPACK_LIBRARYDIR}/../Release")
 endif()
@@ -193,11 +177,7 @@
 
 install(FILES "${CMAKE_BINARY_DIR}/share/InferenceEngineConfig.cmake"
               "${CMAKE_BINARY_DIR}/InferenceEngineConfig-version.cmake"
-<<<<<<< HEAD
         DESTINATION ${OV_CPACK_IE_CMAKEDIR}
-=======
-        DESTINATION runtime/cmake
->>>>>>> 30ec7366
         COMPONENT core_dev)
 
 install(FILES "${CMAKE_BINARY_DIR}/share/OpenVINOConfig.cmake"
