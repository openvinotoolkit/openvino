// Copyright (C) 2018-2021 Intel Corporation
// SPDX-License-Identifier: Apache-2.0
//

#include "pyopenvino/graph/function.hpp"

#include <pybind11/pybind11.h>
#include <pybind11/stl.h>

#include "openvino/core/model.hpp"  // ov::Model
#include "openvino/core/partial_shape.hpp"
#include "openvino/op/parameter.hpp"  // ov::op::v0::Parameter
#include "openvino/op/sink.hpp"
#include "pyopenvino/core/tensor.hpp"
#include "pyopenvino/graph/ops/result.hpp"
#include "pyopenvino/graph/ops/util/variable.hpp"
#include "pyopenvino/graph/rt_map.hpp"

namespace py = pybind11;

static const char* CAPSULE_NAME = "openvino_function";

using PyRTMap = ov::RTMap;

PYBIND11_MAKE_OPAQUE(PyRTMap);

void set_tensor_names(const ov::ParameterVector& parameters) {
    for (const auto& param : parameters) {
        ov::Output<ov::Node> p = param;
        if (p.get_node()->output(0).get_names().empty()) {
            std::unordered_set<std::string> p_names({p.get_node()->get_friendly_name()});
            p.get_node()->output(0).set_names(p_names);
        }
    }
}

ov::SinkVector cast_to_sink_vector(const std::vector<std::shared_ptr<ov::Node>>& nodes) {
    ov::SinkVector sinks;
    for (const auto& node : nodes) {
        auto sink = std::dynamic_pointer_cast<ov::op::Sink>(node);
        NGRAPH_CHECK(sink != nullptr, "Node {} is not instance of Sink");
        sinks.push_back(sink);
    }
    return sinks;
}

<<<<<<< HEAD
void regclass_graph_Model(py::module m) {
    py::class_<ov::Model, std::shared_ptr<ov::Model>> function(m, "Model", py::module_local());
    function.doc() = "openvino.impl.Model wraps ov::Model";
=======
void regclass_graph_Function(py::module m) {
    py::class_<ov::Function, std::shared_ptr<ov::Function>> function(m, "Function", py::module_local());
    function.doc() = "openvino.runtime.Function wraps ov::Function";
>>>>>>> 576471cc

    function.def(py::init([](const ov::ResultVector& res,
                             const std::vector<std::shared_ptr<ov::Node>>& nodes,
                             const ov::ParameterVector& params,
                             const std::string& name) {
                     set_tensor_names(params);
                     const auto sinks = cast_to_sink_vector(nodes);
                     return std::make_shared<ov::Model>(res, sinks, params, name);
                 }),
                 py::arg("results"),
                 py::arg("sinks"),
                 py::arg("parameters"),
                 py::arg("name"),
                 R"(
                    Create user-defined Model which is a representation of a model.

                    Parameters
                    ----------
                    results : List[op.Result]
                        List of results.

                    sinks : List[Node]
                        List of Nodes to be used as Sinks (e.g. Assign ops).

                    parameters : List[op.Parameter]
                        List of parameters.

                    name : str
                        String to set as function's friendly name.
                 )");

    function.def(py::init([](const std::vector<std::shared_ptr<ov::Node>>& results,
                             const ov::ParameterVector& parameters,
                             const std::string& name) {
                     set_tensor_names(parameters);
                     return std::make_shared<ov::Model>(results, parameters, name);
                 }),
                 py::arg("results"),
                 py::arg("parameters"),
                 py::arg("name") = "",
                 R"(
                    Create user-defined Model which is a representation of a model.

                    Parameters
                    ----------
                    results : List[Node]
                        List of Nodes to be used as results.

                    parameters : List[op.Parameter]
                        List of parameters.

                    name : str
                        String to set as function's friendly name.
                 )");

    function.def(py::init([](const std::shared_ptr<ov::Node>& result,
                             const ov::ParameterVector& parameters,
                             const std::string& name) {
                     set_tensor_names(parameters);
                     return std::make_shared<ov::Model>(result, parameters, name);
                 }),
                 py::arg("result"),
                 py::arg("parameters"),
                 py::arg("name") = "",
                 R"(
                    Create user-defined Model which is a representation of a model.

                    Parameters
                    ----------
                    result : Node
                        Node to be used as result.

                    parameters : List[op.Parameter]
                        List of parameters.

                    name : str
                        String to set as function's friendly name.
                 )");

    function.def(
        py::init([](const ov::OutputVector& results, const ov::ParameterVector& parameters, const std::string& name) {
            set_tensor_names(parameters);
            return std::make_shared<ov::Model>(results, parameters, name);
        }),
        py::arg("results"),
        py::arg("parameters"),
        py::arg("name") = "",
        R"(
            Create user-defined Model which is a representation of a model

            Parameters
            ----------
            results : List[Output]
                List of outputs.

            parameters : List[op.Parameter]
                List of parameters.

            name : str
                String to set as function's friendly name.
        )");

    function.def(py::init([](const ov::OutputVector& results,
                             const std::vector<std::shared_ptr<ov::Node>>& nodes,
                             const ov::ParameterVector& parameters,
                             const std::string& name) {
                     set_tensor_names(parameters);
                     const auto sinks = cast_to_sink_vector(nodes);
                     return std::make_shared<ov::Model>(results, sinks, parameters, name);
                 }),
                 py::arg("results"),
                 py::arg("sinks"),
                 py::arg("parameters"),
                 py::arg("name") = "",
                 R"(
            Create user-defined Model which is a representation of a model

            Parameters
            ----------
            results : List[Output]
                List of outputs.

            sinks : List[Node]
                List of Nodes to be used as Sinks (e.g. Assign ops).

            parameters : List[op.Parameter]
                List of parameters.

            name : str
                String to set as function's friendly name.
            )");
    function.def(py::init([](const ov::ResultVector& results,
                             const std::vector<std::shared_ptr<ov::Node>>& nodes,
                             const ov::ParameterVector& parameters,
                             const ov::op::util::VariableVector& variables,
                             const std::string& name) {
                     set_tensor_names(parameters);
                     const auto sinks = cast_to_sink_vector(nodes);
                     return std::make_shared<ov::Model>(results, sinks, parameters, variables, name);
                 }),
                 py::arg("results"),
                 py::arg("sinks"),
                 py::arg("parameters"),
                 py::arg("variables"),
                 py::arg("name") = "",
                 R"(
            Create user-defined Model which is a representation of a model

            Parameters
            ----------
            results : List[op.Result]
                List of results.

            sinks : List[Node]
                List of Nodes to be used as Sinks (e.g. Assign ops).

            parameters : List[op.Parameter]
                List of parameters.

            variables : List[op.util.Variable]
                List of variables.

            name : str
                String to set as function's friendly name.
            )");

    function.def(py::init([](const ov::OutputVector& results,
                             const std::vector<std::shared_ptr<ov::Node>>& nodes,
                             const ov::ParameterVector& parameters,
                             const ov::op::util::VariableVector& variables,
                             const std::string& name) {
                     set_tensor_names(parameters);
                     const auto sinks = cast_to_sink_vector(nodes);
                     return std::make_shared<ov::Model>(results, sinks, parameters, variables, name);
                 }),
                 py::arg("results"),
                 py::arg("sinks"),
                 py::arg("parameters"),
                 py::arg("variables"),
                 py::arg("name") = "",
                 R"(
            Create user-defined Model which is a representation of a model

            Parameters
            ----------
            results : List[Output]
                List of results.

            sinks : List[Node]
                List of Nodes to be used as Sinks (e.g. Assign ops).

            parameters : List[op.Parameter]
                List of parameters.

            variables : List[op.util.Variable]
                List of variables.

            name : str
                String to set as function's friendly name.
        )");

    function.def(py::init([](const ov::ResultVector& results,
                             const ov::ParameterVector& parameters,
                             const ov::op::util::VariableVector& variables,
                             const std::string& name) {
                     set_tensor_names(parameters);
                     return std::make_shared<ov::Model>(results, parameters, variables, name);
                 }),
                 py::arg("results"),
                 py::arg("parameters"),
                 py::arg("variables"),
                 py::arg("name") = "",
                 R"(
            Create user-defined Model which is a representation of a model

            Parameters
            ----------
            results : List[op.Result]
                List of results.

            parameters : List[op.Parameter]
                List of parameters.

            variables : List[op.util.Variable]
                List of variables.

            name : str
                String to set as function's friendly name.
        )");

    function.def(py::init([](const ov::OutputVector& results,
                             const ov::ParameterVector& parameters,
                             const ov::op::util::VariableVector& variables,
                             const std::string& name) {
                     set_tensor_names(parameters);
                     return std::make_shared<ov::Model>(results, parameters, variables, name);
                 }),
                 py::arg("results"),
                 py::arg("parameters"),
                 py::arg("variables"),
                 py::arg("name") = "",
                 R"(
            Create user-defined Model which is a representation of a model

            Parameters
            ----------
            results : List[Output]
                List of results.

            parameters : List[op.Parameter]
                List of parameters.

            variables : List[op.util.Variable]
                List of variables.

            name : str
                String to set as function's friendly name.
        )");

    function.def("validate_nodes_and_infer_types", &ov::Model::validate_nodes_and_infer_types);

    function.def(
        "reshape",
        [](ov::Model& self, const std::map<std::string, ov::PartialShape>& partial_shapes) {
            self.reshape(partial_shapes);
        },
        py::arg("partial_shapes"),
        R"(
                Parameters
                ----------
                partial_shapes : Dict[string, PartialShape]
                    Index of Output.

                Returns
                ----------
                reshape : void
             )");

    function.def(
        "reshape",
        [](ov::Model& self, const std::map<ov::Output<ov::Node>, ov::PartialShape>& partial_shapes) {
            self.reshape(partial_shapes);
        },
        py::arg("partial_shapes"),
        R"(
                Parameters
                ----------
                partial_shapes : Dict[Output, PartialShape]
                    Index of Output.

                Returns
                ----------
                reshape : void
             )");

    function.def("get_output_size",
                 &ov::Model::get_output_size,
                 R"(
                    Return the number of outputs for the function.

                    Returns
                    ----------
                    get_output_size : int
                        Number of outputs.
                 )");
    function.def("get_ops",
                 &ov::Model::get_ops,
                 R"(
                    Return ops used in the function.

                    Returns
                    ----------
                    get_ops : List[Node]
                        List of Nodes representing ops used in function.
                 )");
    function.def("get_ordered_ops",
                 &ov::Model::get_ordered_ops,
                 R"(
                    Return ops used in the function in topological order.

                    Returns
                    ----------
                    get_ordered_ops : List[Node]
                        List of sorted Nodes representing ops used in function.
                 )");
    function.def("get_output_op",
                 &ov::Model::get_output_op,
                 py::arg("i"),
                 R"(
                    Return the op that generates output i

                    Parameters
                    ----------
                    i : int
                        output index

                    Returns
                    ----------
                    get_output_op : Node
                        Node object that generates output i
                )");
    function.def("get_output_element_type",
                 &ov::Model::get_output_element_type,
                 py::arg("i"),
                 R"(
                    Return the element type of output i

                    Parameters
                    ----------
                    i : int
                        output index

                    Returns
                    ----------
                    get_output_op : Type
                        Type object of output i
                 )");
    function.def("get_output_shape",
                 &ov::Model::get_output_shape,
                 py::arg("i"),
                 R"(
                    Return the shape of element i

                    Parameters
                    ----------
                    i : int
                        element index

                    Returns
                    ----------
                    get_output_shape : Shape
                        Shape object of element i
                 )");
    function.def("get_output_partial_shape",
                 &ov::Model::get_output_partial_shape,
                 py::arg("i"),
                 R"(
                    Return the partial shape of element i

                    Parameters
                    ----------
                    i : int
                        element index

                    Returns
                    ----------
                    get_output_partial_shape : PartialShape
                        PartialShape object of element i
                 )");
    function.def("get_parameters",
                 &ov::Model::get_parameters,
                 R"(
                    Return the function parameters.

                    Returns
                    ----------
                    get_parameters : ParameterVector
                        ParameterVector containing function parameters.
                 )");
    function.def("get_results",
                 &ov::Model::get_results,
                 R"(
                    Return a list of function outputs.

                    Returns
                    ----------
                    get_results : ResultVector
                        ResultVector containing function parameters.
                 )");
    function.def("get_result",
                 &ov::Model::get_result,
                 R"(
                    Return single result.

                    Returns
                    ----------
                    get_result : Node
                        Node object representing result.
                 )");
    function.def("get_result_index",
                 (int64_t(ov::Model::*)(const ov::Output<ov::Node>&) const) & ov::Model::get_result_index,
                 py::arg("value"),
                 R"(
                    Return index of result.

                    Return -1 if `value` not matched.

                    Parameters
                    ----------
                    value : Output
                        Output containing Node

                    Returns
                    ----------
                    get_result_index : int
                        Index for value referencing it.
                 )");
    function.def("get_result_index",
                 (int64_t(ov::Model::*)(const ov::Output<const ov::Node>&) const) & ov::Model::get_result_index,
                 py::arg("value"),
                 R"(
                    Return index of result.

                    Return -1 if `value` not matched.

                    Parameters
                    ----------
                    value : Output
                        Output containing Node

                    Returns
                    ----------
                    get_result_index : int
                        Index for value referencing it.
                 )");

    function.def("get_name",
                 &ov::Model::get_name,
                 R"(
                    Get the unique name of the function.

                    Returns
                    ----------
                    get_name : str
                        String with a name of the function.
                 )");
    function.def("get_friendly_name",
                 &ov::Model::get_friendly_name,
                 R"(
                    Gets the friendly name for a function. If no
                    friendly name has been set via set_friendly_name
                    then the function's unique name is returned.

                    Returns
                    ----------
                    get_friendly_name : str
                        String with a friendly name of the function.
                 )");
    function.def("set_friendly_name",
                 &ov::Model::set_friendly_name,
                 py::arg("name"),
                 R"(
                    Sets a friendly name for a function. This does
                    not overwrite the unique name of the function and
                    is retrieved via get_friendly_name(). Used mainly
                    for debugging.

                    Parameters
                    ----------
                    name : str
                        String to set as the friendly name.
                 )");
    function.def("is_dynamic",
                 &ov::Model::is_dynamic,
                 R"(
                    Returns true if any of the op's defined in the function
                    contains partial shape.

                    Returns
                    ----------
                    is_dynamic : bool
                 )");
    function.def("input", (ov::Output<ov::Node>(ov::Model::*)()) & ov::Model::input);

    function.def("input", (ov::Output<ov::Node>(ov::Model::*)(size_t)) & ov::Model::input, py::arg("i"));

    function.def("input",
                 (ov::Output<ov::Node>(ov::Model::*)(const std::string&)) & ov::Model::input,
                 py::arg("tensor_name"));

    function.def("input", (ov::Output<const ov::Node>(ov::Model::*)() const) & ov::Model::input);

    function.def("input", (ov::Output<const ov::Node>(ov::Model::*)(size_t) const) & ov::Model::input, py::arg("i"));

    function.def("input",
                 (ov::Output<const ov::Node>(ov::Model::*)(const std::string&) const) & ov::Model::input,
                 py::arg("tensor_name"));

    function.def("output", (ov::Output<ov::Node>(ov::Model::*)()) & ov::Model::output);

    function.def("output", (ov::Output<ov::Node>(ov::Model::*)(size_t)) & ov::Model::output, py::arg("i"));

    function.def("output",
                 (ov::Output<ov::Node>(ov::Model::*)(const std::string&)) & ov::Model::output,
                 py::arg("tensor_name"));

    function.def("output", (ov::Output<const ov::Node>(ov::Model::*)() const) & ov::Model::output);

    function.def("output", (ov::Output<const ov::Node>(ov::Model::*)(size_t) const) & ov::Model::output, py::arg("i"));

    function.def("output",
                 (ov::Output<const ov::Node>(ov::Model::*)(const std::string&) const) & ov::Model::output,
                 py::arg("tensor_name"));

    function.def(
        "add_outputs",
        [](ov::Model& self, py::handle& outputs) {
            int i = 0;
            std::vector<ov::Output<ov::Node>> new_outputs;
            py::list _outputs;
            if (!py::isinstance<py::list>(outputs)) {
                if (py::isinstance<py::str>(outputs)) {
                    _outputs.append(outputs.cast<py::str>());
                } else if (py::isinstance<py::tuple>(outputs)) {
                    _outputs.append(outputs.cast<py::tuple>());
                } else if (py::isinstance<ov::Output<ov::Node>>(outputs)) {
                    _outputs.append(outputs.cast<ov::Output<ov::Node>>());
                } else {
                    throw py::type_error("Incorrect type of a value to add as output.");
                }
            } else {
                _outputs = outputs.cast<py::list>();
            }

            for (py::handle output : _outputs) {
                ov::Output<ov::Node> out;
                if (py::isinstance<py::str>(_outputs[i])) {
                    out = self.add_output(output.cast<std::string>());
                } else if (py::isinstance<py::tuple>(output)) {
                    py::tuple output_tuple = output.cast<py::tuple>();
                    out = self.add_output(output_tuple[0].cast<std::string>(), output_tuple[1].cast<int>());
                } else if (py::isinstance<ov::Output<ov::Node>>(_outputs[i])) {
                    out = self.add_output(output.cast<ov::Output<ov::Node>>());
                } else {
                    throw py::type_error("Incorrect type of a value to add as output at index " + std::to_string(i) +
                                         ".");
                }
                new_outputs.emplace_back(out);
                i++;
            }
            return new_outputs;
        },
        py::arg("outputs"));

    function.def("replace_parameter",
                 &ov::Model::replace_parameter,
                 py::arg("parameter_index"),
                 py::arg("parameter"),
                 R"(
                    Replace the `parameter_index`th parameter of the function with `parameter`.

                    All users of the `parameter_index`th parameter are redirected to `parameter`, and the
                    `parameter_index`th entry in the function parameter list is replaced with `parameter`.

                    Parameters
                    ----------
                    parameter_index : int
                        The index of the parameter to replace.
                    parameter: op.Parameter
                        The parameter to substitute for the `parameter_index`th parameter.
        )");

    function.def(
        "get_parameter_index",
        (int64_t(ov::Model::*)(const std::shared_ptr<ov::op::v0::Parameter>&) const) & ov::Model::get_parameter_index,
        py::arg("parameter"),
        R"(
                    Return the index position of `parameter`.

                    Return -1 if parameter not matched.

                    Parameters
                    ----------
                    parameter : op.Parameter

                    Returns
                    ----------
                    get_parameter_index : int
                        Index for parameter
                 )");

    function.def(
        "evaluate",
        [](ov::Model& self,
           ov::runtime::TensorVector& output_tensors,
           const ov::runtime::TensorVector& input_tensors,
           PyRTMap evaluation_context) -> bool {
            return self.evaluate(output_tensors, input_tensors, evaluation_context);
        },
        py::arg("output_tensors"),
        py::arg("input_tensors"),
        py::arg("evaluation_context") = PyRTMap(),
        R"(
            Evaluate the function on inputs, putting results in outputs

            Parameters
            ----------
            output_tensors : List[op.Tensor]
                Tensors for the outputs to compute. One for each result
            input_tensors : List[op.Tensor]
                Tensors for the inputs. One for each inputs.
            evaluation_context: PyRTMap
                Storage of additional settings and attributes that can be used
                when evaluating the function. This additional information can be shared across nodes.

            Returns
            ----------
            evaluate : bool

        )");
    function.def("__repr__", [](const ov::Model& self) {
        std::string class_name = py::cast(self).get_type().attr("__name__").cast<std::string>();
        std::stringstream shapes_ss;
        for (size_t i = 0; i < self.get_output_size(); ++i) {
            if (i > 0) {
                shapes_ss << ", ";
            }
            shapes_ss << self.get_output_partial_shape(i);
        }
        return "<" + class_name + ": '" + self.get_friendly_name() + "' (" + shapes_ss.str() + ")>";
    });
    function.def_static("from_capsule", [](py::object* capsule) {
        // get the underlying PyObject* which is a PyCapsule pointer
        auto* pybind_capsule_ptr = capsule->ptr();
        // extract the pointer stored in the PyCapsule under the name CAPSULE_NAME
        auto* capsule_ptr = PyCapsule_GetPointer(pybind_capsule_ptr, CAPSULE_NAME);

        auto* ngraph_function = static_cast<std::shared_ptr<ov::Model>*>(capsule_ptr);
        if (ngraph_function && *ngraph_function) {
            return *ngraph_function;
        } else {
            throw std::runtime_error("The provided capsule does not contain an ov::Model");
        }
    });
    function.def_static("to_capsule", [](std::shared_ptr<ov::Model>& ngraph_function) {
        // create a shared pointer on the heap before putting it in the capsule
        // this secures the lifetime of the object transferred by the capsule
        auto* sp_copy = new std::shared_ptr<ov::Model>(ngraph_function);

        // a destructor callback that will delete the heap allocated shared_ptr
        // when the capsule is destructed
        auto sp_deleter = [](PyObject* capsule) {
            auto* capsule_ptr = PyCapsule_GetPointer(capsule, CAPSULE_NAME);
            auto* function_sp = static_cast<std::shared_ptr<ov::Model>*>(capsule_ptr);
            if (function_sp) {
                delete function_sp;
            }
        };

        // put the shared_ptr in a new capsule under the same name as in "from_capsule"
        auto pybind_capsule = py::capsule(sp_copy, CAPSULE_NAME, sp_deleter);

        return pybind_capsule;
    });

    function.def_property_readonly("inputs", (std::vector<ov::Output<ov::Node>>(ov::Model::*)()) & ov::Model::inputs);
    function.def_property_readonly("inputs",
                                   (std::vector<ov::Output<const ov::Node>>(ov::Model::*)() const) & ov::Model::inputs);
    function.def_property_readonly("outputs", (std::vector<ov::Output<ov::Node>>(ov::Model::*)()) & ov::Model::outputs);
    function.def_property_readonly(
        "outputs",
        (std::vector<ov::Output<const ov::Node>>(ov::Model::*)() const) & ov::Model::outputs);
    function.def_property_readonly("name", &ov::Model::get_name);
    function.def_property("friendly_name", &ov::Model::get_friendly_name, &ov::Model::set_friendly_name);
}<|MERGE_RESOLUTION|>--- conflicted
+++ resolved
@@ -44,15 +44,9 @@
     return sinks;
 }
 
-<<<<<<< HEAD
 void regclass_graph_Model(py::module m) {
     py::class_<ov::Model, std::shared_ptr<ov::Model>> function(m, "Model", py::module_local());
-    function.doc() = "openvino.impl.Model wraps ov::Model";
-=======
-void regclass_graph_Function(py::module m) {
-    py::class_<ov::Function, std::shared_ptr<ov::Function>> function(m, "Function", py::module_local());
-    function.doc() = "openvino.runtime.Function wraps ov::Function";
->>>>>>> 576471cc
+    function.doc() = "openvino.runtime.Model wraps ov::Model";
 
     function.def(py::init([](const ov::ResultVector& res,
                              const std::vector<std::shared_ptr<ov::Node>>& nodes,
