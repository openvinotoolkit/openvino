--- conflicted
+++ resolved
@@ -1299,21 +1299,17 @@
         py::arg("input_tensors"),
         py::arg("evaluation_context") = PyRTMap(),
         R"(
-<<<<<<< HEAD
-            Evaluate the model on inputs, putting results in outputs.
-=======
             Evaluate the model on inputs, putting results in outputs
 
             :param output_tensors: Tensors for the outputs to compute. One for each result
-            :type output_tensors: list[openvino.Tensor]
+            :type output_tensors: Union[list[openvino.Tensor], TensorVectorOpaque]
             :param input_tensors: Tensors for the inputs. One for each inputs.
-            :type input_tensors: list[openvino.Tensor]
+            :type input_tensors: Union[list[openvino.Tensor], TensorVectorOpaque]
             :param evaluation_context: Storage of additional settings and attributes that can be used
                                        when evaluating the model. This additional information can be
                                        shared across nodes.
             :type evaluation_context: openvino.RTMap
             :rtype: bool
->>>>>>> 13fb8b68
         )");
 
     model.def("clone",
