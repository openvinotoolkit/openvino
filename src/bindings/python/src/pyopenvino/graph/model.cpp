// Copyright (C) 2018-2025 Intel Corporation
// SPDX-License-Identifier: Apache-2.0
//

#include "pyopenvino/graph/model.hpp"

#include <pybind11/pybind11.h>
#include <pybind11/stl.h>

#include <utility>
#include <vector>

#include "openvino/core/except.hpp"
#include "openvino/core/graph_util.hpp"
#include "openvino/core/model.hpp"  // ov::Model
#include "openvino/core/model_util.hpp"
#include "openvino/core/partial_shape.hpp"
#include "openvino/op/assign.hpp"
#include "openvino/op/parameter.hpp"  // ov::op::v0::Parameter
#include "openvino/op/sink.hpp"
#include "pyopenvino/core/common.hpp"
#include "pyopenvino/core/tensor.hpp"
#include "pyopenvino/graph/ops/result.hpp"
#include "pyopenvino/graph/ops/util/variable.hpp"
#include "pyopenvino/graph/rt_map.hpp"
#include "pyopenvino/utils/utils.hpp"

namespace py = pybind11;

using PyRTMap = ov::RTMap;

<<<<<<< HEAD
static void set_tensor_names(const ov::ParameterVector& parameters) {
    for (const auto& param : parameters) {
        ov::Output<ov::Node> p = param;
        if (p.get_node()->output(0).get_names().empty()) {
            std::unordered_set<std::string> p_names({p.get_node()->get_friendly_name()});
            p.get_node()->output(0).set_names(p_names);
        }
    }
=======
PYBIND11_MAKE_OPAQUE(PyRTMap);

namespace {
template <class... Args>
std::shared_ptr<ov::Model> make_model_with_tensor_names(Args&&... args) {
    auto model = std::make_shared<ov::Model>(std::forward<Args>(args)...);
    ov::util::set_tensors_names(ov::AUTO, *model);
    return model;
>>>>>>> a8aba4e1
}
}  // namespace

static std::shared_ptr<ov::Node> get_node_ptr(std::shared_ptr<ov::Node> node) {
    return node;
}

static std::shared_ptr<ov::Node> get_node_ptr(const ov::Output<ov::Node>& output) {
    return output.get_node_shared_ptr();
}

template <typename T>
ov::SinkVector cast_to_sink_vector(const std::vector<T>& items) {
    ov::SinkVector sinks;
    sinks.reserve(items.size());
    for (const auto& item : items) {
        const auto node = get_node_ptr(item);
        auto sink = std::dynamic_pointer_cast<ov::op::Sink>(node);
        OPENVINO_ASSERT(sink != nullptr, "Node " + node->get_name() + " is not instance of Sink");
        sinks.push_back(std::move(sink));
    }
    return sinks;
}

static std::vector<std::shared_ptr<ov::Node>> cast_to_node_vector(const ov::SinkVector& sinks) {
    std::vector<std::shared_ptr<ov::Node>> nodes;
    for (const auto& sink : sinks) {
        auto node = std::dynamic_pointer_cast<ov::Node>(sink);
        OPENVINO_ASSERT(node != nullptr, "Sink " + sink->get_name() + " is not instance of Node");
        nodes.push_back(node);
    }
    return nodes;
}

// Assign operations created via Assign py binding have Variables which are not connected to
// ReadValue operations. This function attempts to resolve this situation by finding correct Variables
// for Assigns.
static void set_correct_variables_for_assign_ops(const std::shared_ptr<ov::Model>& model, const ov::SinkVector& sinks) {
    const auto& variables = model->get_variables();
    ov::op::util::VariableVector variables_to_delete;
    for (const auto& sink : sinks) {
        if (auto assign = ov::as_type_ptr<ov::op::v6::Assign>(sink)) {
            for (const auto& variable : variables) {
                auto info = variable->get_info();
                if (assign->get_variable_id() == info.variable_id && variable != assign->get_variable()) {
                    variables_to_delete.push_back(assign->get_variable());
                    assign->set_variable(variable);
                    break;
                }
            }
        }
    }

    for (const auto& var : variables_to_delete) {
        model->remove_variable(var);
    }
}

static ov::Output<ov::Node> output_from_handle(ov::Model& model, const py::handle& handle) {
    if (py::isinstance<py::int_>(handle)) {
        return model.input(handle.cast<size_t>());
    } else if (py::isinstance<py::str>(handle)) {
        return model.input(handle.cast<std::string>());
    } else if (py::isinstance<ov::Output<ov::Node>>(handle)) {
        return handle.cast<ov::Output<ov::Node>>();
    } else {
        throw py::type_error("Incorrect key type " + std::string(py::str(handle.get_type())) +
                             " to reshape a model, expected keys as openvino.Output, int or str.");
    }
}

static ov::PartialShape partial_shape_from_handle(const py::handle& handle) {
    if (py::isinstance<ov::PartialShape>(handle)) {
        return handle.cast<ov::PartialShape>();
    } else if (py::isinstance<py::list>(handle) || py::isinstance<py::tuple>(handle)) {
        return Common::partial_shape_from_list(handle.cast<py::list>());
    } else if (py::isinstance<py::str>(handle)) {
        return ov::PartialShape(handle.cast<std::string>());
    } else {
        throw py::type_error("Incorrect value type " + std::string(py::str(handle.get_type())) +
                             " to reshape a model, expected values as openvino.PartialShape, str, list or tuple.");
    }
}

static std::string string_from_handle(const py::handle& handle) {
    if (py::isinstance<py::str>(handle)) {
        return handle.cast<std::string>();
    } else {
        throw py::type_error("Incorrect key type " + std::string(py::str(handle.get_type())) +
                             " to reshape a model, expected values as str.");
    }
}

static std::unordered_map<std::string, ov::PartialShape> get_variables_shapes(const py::dict& variables_shapes) {
    std::unordered_map<std::string, ov::PartialShape> variables_shape_map;
    for (const auto& item : variables_shapes) {
        variables_shape_map.emplace(string_from_handle(item.first), partial_shape_from_handle(item.second));
    }
    return variables_shape_map;
}

template <typename T>
static int64_t find_sink_position(const ov::SinkVector& sinks, const std::shared_ptr<T>& sink) {
    int64_t pos = 0;
    for (const auto& s : sinks) {
        if (s == sink) {
            return pos;
        }
        pos++;
    };
    return -1;
}

void regclass_graph_Model(py::module m) {
    py::class_<ov::Model, std::shared_ptr<ov::Model>> model(m, "Model", py::module_local());
    model.doc() = "openvino.Model wraps ov::Model";

    model.def(py::init([](const std::shared_ptr<ov::Model>& other) {
                  return other;
              }),
              py::arg("other"));

    model.def(py::init([](const ov::ResultVector& res,
                          const std::vector<std::shared_ptr<ov::Node>>& nodes,
                          const ov::ParameterVector& params,
                          const std::string& name) {
                  const auto sinks = cast_to_sink_vector(nodes);
                  auto model = make_model_with_tensor_names(res, sinks, params, name);
                  set_correct_variables_for_assign_ops(model, sinks);
                  return model;
              }),
              py::arg("results"),
              py::arg("sinks"),
              py::arg("parameters"),
              py::arg("name") = "",
              R"(
                    Create user-defined Model which is a representation of a model.

                    :param results: List of results.
                    :type results: List[op.Result]
                    :param sinks: List of Nodes to be used as Sinks (e.g. Assign ops).
                    :type sinks: List[openvino.Node]
                    :param parameters: List of parameters.
                    :type parameters: List[op.Parameter]
                    :param name: String to set as model's friendly name.
                    :type name: str
                 )");

    model.def(py::init([](const std::vector<std::shared_ptr<ov::Node>>& results,
                          const ov::ParameterVector& parameters,
                          const std::string& name) {
                  return make_model_with_tensor_names(results, parameters, name);
              }),
              py::arg("results"),
              py::arg("parameters"),
              py::arg("name") = "",
              R"(
                    Create user-defined Model which is a representation of a model.

                    :param results: List of Nodes to be used as results.
                    :type results: List[openvino.Node]
                    :param parameters: List of parameters.
                    :type parameters:  List[op.Parameter]
                    :param name: String to set as model's friendly name.
                    :type name: str
                 )");

    model.def(py::init([](const std::shared_ptr<ov::Node>& result,
                          const ov::ParameterVector& parameters,
                          const std::string& name) {
                  return make_model_with_tensor_names(result, parameters, name);
              }),
              py::arg("result"),
              py::arg("parameters"),
              py::arg("name") = "",
              R"(
                    Create user-defined Model which is a representation of a model.

                    :param result: Node to be used as result.
                    :type result: openvino.Node
                    :param parameters: List of parameters.
                    :type parameters: List[op.Parameter]
                    :param name: String to set as model's friendly name.
                    :type name: str
                 )");

    model.def(
        py::init([](const ov::OutputVector& results, const ov::ParameterVector& parameters, const std::string& name) {
            return make_model_with_tensor_names(results, parameters, name);
        }),
        py::arg("results"),
        py::arg("parameters"),
        py::arg("name") = "",
        R"(
            Create user-defined Model which is a representation of a model

            :param results: List of outputs.
            :type results: List[openvino.Output]
            :param parameters: List of parameters.
            :type parameters: List[op.Parameter]
            :param name: String to set as model's friendly name.
            :type name: str
        )");

    model.def(py::init([](const ov::OutputVector& results,
                          const std::vector<std::shared_ptr<ov::Node>>& nodes,
                          const ov::ParameterVector& parameters,
                          const std::string& name) {
                  const auto sinks = cast_to_sink_vector(nodes);
                  auto model = make_model_with_tensor_names(results, sinks, parameters, name);
                  set_correct_variables_for_assign_ops(model, sinks);
                  return model;
              }),
              py::arg("results"),
              py::arg("sinks"),
              py::arg("parameters"),
              py::arg("name") = "",
              R"(
            Create user-defined Model which is a representation of a model

            :param results: List of outputs.
            :type results: List[openvino.Output]
            :param sinks: List of Nodes to be used as Sinks (e.g. Assign ops).
            :type sinks: List[openvino.Node]
            :param parameters: List of parameters.
            :type parameters: List[op.Parameter]
            :param name: String to set as model's friendly name.
            :type name: str
            )");

    model.def(py::init([](const ov::OutputVector& results,
                          const ov::OutputVector& nodes,
                          const ov::ParameterVector& parameters,
                          const std::string& name) {
                  const auto sinks = cast_to_sink_vector(nodes);
                  auto model = make_model_with_tensor_names(results, sinks, parameters, name);
                  set_correct_variables_for_assign_ops(model, sinks);
                  return model;
              }),
              py::arg("results"),
              py::arg("sinks"),
              py::arg("parameters"),
              py::arg("name") = "",
              R"(
            Create user-defined Model which is a representation of a model

            :param results: List of outputs.
            :type results: List[openvino.Output]
            :param sinks: List of Output sink node handles.
            :type sinks: List[openvino.Output]
            :param parameters: List of parameters.
            :type parameters: List[op.Parameter]
            :param name: String to set as model's friendly name.
            :type name: str
            )");

    model.def(py::init([](const ov::OutputVector& results,
                          const ov::OutputVector& nodes,
                          const ov::ParameterVector& parameters,
                          const ov::op::util::VariableVector& variables,
                          const std::string& name) {
                  return make_model_with_tensor_names(results, cast_to_sink_vector(nodes), parameters, variables, name);
              }),
              py::arg("results"),
              py::arg("sinks"),
              py::arg("parameters"),
              py::arg("variables"),
              py::arg("name") = "",
              R"(
            Create user-defined Model which is a representation of a model

            :param results: List of outputs.
            :type results: List[openvino.Output]
            :param sinks: List of Output sink node handles.
            :type sinks: List[openvino.Output]
            :param parameters: List of parameters.
            :type parameters: List[op.Parameter]
            :param variables: List of variables.
            :type variables: List[op.util.Variable]
            :param name: String to set as model's friendly name.
            :type name: str
            )");

    model.def(py::init([](const ov::ResultVector& results,
                          const ov::OutputVector& nodes,
                          const ov::ParameterVector& parameters,
                          const std::string& name) {
                  const auto sinks = cast_to_sink_vector(nodes);
                  auto model = make_model_with_tensor_names(results, sinks, parameters, name);
                  set_correct_variables_for_assign_ops(model, sinks);
                  return model;
              }),
              py::arg("results"),
              py::arg("sinks"),
              py::arg("parameters"),
              py::arg("name") = "",
              R"(
        Create user-defined Model which is a representation of a model

        :param results: List of results.
        :type results: List[op.Result]
        :param sinks: List of Output sink node handles.
        :type sinks: List[openvino.Output]
        :param parameters: List of parameters.
        :type parameters: List[op.Parameter]
        :param name: String to set as model's friendly name.
        :type name: str
        )");

    model.def(py::init([](const ov::ResultVector& results,
                          const ov::OutputVector& nodes,
                          const ov::ParameterVector& parameters,
                          const ov::op::util::VariableVector& variables,
                          const std::string& name) {
                  return make_model_with_tensor_names(results, cast_to_sink_vector(nodes), parameters, variables, name);
              }),
              py::arg("results"),
              py::arg("sinks"),
              py::arg("parameters"),
              py::arg("variables"),
              py::arg("name") = "",
              R"(
        Create user-defined Model which is a representation of a model

        :param results: List of results.
        :type results: List[op.Result]
        :param sinks: List of Output sink node handles.
        :type sinks: List[openvino.Output]
        :param parameters: List of parameters.
        :type parameters: List[op.Parameter]
        :param variables: List of variables.
        :type variables: List[op.util.Variable]
        :param name: String to set as model's friendly name.
        :type name: str
        )");

    model.def(py::init([](const ov::ResultVector& results,
                          const std::vector<std::shared_ptr<ov::Node>>& nodes,
                          const ov::ParameterVector& parameters,
                          const ov::op::util::VariableVector& variables,
                          const std::string& name) {
                  return make_model_with_tensor_names(results, cast_to_sink_vector(nodes), parameters, variables, name);
              }),
              py::arg("results"),
              py::arg("sinks"),
              py::arg("parameters"),
              py::arg("variables"),
              py::arg("name") = "",
              R"(
            Create user-defined Model which is a representation of a model

            :param results: List of results.
            :type results: List[op.Result]
            :param sinks: List of Nodes to be used as Sinks (e.g. Assign ops).
            :type sinks: List[openvino.Node]
            :param parameters: List of parameters.
            :type parameters: List[op.Parameter]
            :param variables: List of variables.
            :type variables: List[op.util.Variable]
            :param name: String to set as model's friendly name.
            :type name: str
            )");

    model.def(py::init([](const ov::OutputVector& results,
                          const std::vector<std::shared_ptr<ov::Node>>& nodes,
                          const ov::ParameterVector& parameters,
                          const ov::op::util::VariableVector& variables,
                          const std::string& name) {
                  return make_model_with_tensor_names(results, cast_to_sink_vector(nodes), parameters, variables, name);
              }),
              py::arg("results"),
              py::arg("sinks"),
              py::arg("parameters"),
              py::arg("variables"),
              py::arg("name") = "",
              R"(
            Create user-defined Model which is a representation of a model

            :param results: List of results.
            :type results: List[openvino.Output]
            :param sinks: List of Nodes to be used as Sinks (e.g. Assign ops).
            :type sinks: List[openvino.Node]
            :param variables: List of variables.
            :type variables: List[op.util.Variable]
            :param name: String to set as model's friendly name.
            :type name: str
        )");

    model.def(py::init([](const ov::ResultVector& results,
                          const ov::ParameterVector& parameters,
                          const ov::op::util::VariableVector& variables,
                          const std::string& name) {
                  return make_model_with_tensor_names(results, parameters, variables, name);
              }),
              py::arg("results"),
              py::arg("parameters"),
              py::arg("variables"),
              py::arg("name") = "",
              R"(
            Create user-defined Model which is a representation of a model

            :param results: List of results.
            :type results: List[op.Result]
            :param parameters: List of parameters.
            :type parameters: List[op.Parameter]
            :param variables: List of variables.
            :type variables: List[op.util.Variable]
            :param name: String to set as model's friendly name.
            :type name: str
        )");

    model.def(py::init([](const ov::OutputVector& results,
                          const ov::ParameterVector& parameters,
                          const ov::op::util::VariableVector& variables,
                          const std::string& name) {
                  return make_model_with_tensor_names(results, parameters, variables, name);
              }),
              py::arg("results"),
              py::arg("parameters"),
              py::arg("variables"),
              py::arg("name") = "",
              R"(
            Create user-defined Model which is a representation of a model

            :param results: List of results.
            :type results: List[openvino.Output]
            :param parameters: List of parameters.
            :type parameters: List[op.Parameter]
            :param name: String to set as model's friendly name.
            :type name: str
        )");

    model.def("validate_nodes_and_infer_types", &ov::Model::validate_nodes_and_infer_types);

    model.def(
        "reshape",
        [](ov::Model& self, const ov::PartialShape& partial_shape, const py::dict& variables_shapes) {
            const auto new_variable_shapes = get_variables_shapes(variables_shapes);
            py::gil_scoped_release release;
            self.reshape(partial_shape, new_variable_shapes);
        },
        py::arg("partial_shape"),
        py::arg("variables_shapes") = py::dict(),
        R"(
                Reshape model input.

                The allowed types of keys in the `variables_shapes` dictionary is `str`.
                The allowed types of values in the `variables_shapes` are:

                (1) `openvino.PartialShape`
                (2) `list` consisting of dimensions
                (3) `tuple` consisting of dimensions
                (4) `str`, string representation of `openvino.PartialShape`

                When list or tuple are used to describe dimensions, each dimension can be written in form:

                (1) non-negative `int` which means static value for the dimension
                (2) `[min, max]`, dynamic dimension where `min` specifies lower bound and `max` specifies upper bound;
                the range includes both `min` and `max`; using `-1` for `min` or `max` means no known bound (3) `(min,
                max)`, the same as above (4) `-1` is a dynamic dimension without known bounds (4)
                `openvino.Dimension` (5) `str` using next syntax:
                    '?' - to define fully dynamic dimension
                    '1' - to define dimension which length is 1
                    '1..10' - to define bounded dimension
                    '..10' or '1..' to define dimension with only lower or only upper limit

                GIL is released while running this function.

                :param partial_shape: New shape.
                :type partial_shape: openvino.PartialShape
                :param variables_shapes: New shapes for variables
                :type variables_shapes: Dict[keys, values]
                :return : void
             )");

    model.def(
        "reshape",
        [](ov::Model& self, const py::list& partial_shape, const py::dict& variables_shapes) {
            const auto new_shape = Common::partial_shape_from_list(partial_shape);
            const auto new_variables_shapes = get_variables_shapes(variables_shapes);
            py::gil_scoped_release release;
            self.reshape(new_shape, new_variables_shapes);
        },
        py::arg("partial_shape"),
        py::arg("variables_shapes") = py::dict(),
        R"(
                Reshape model input.

                The allowed types of keys in the `variables_shapes` dictionary is `str`.
                The allowed types of values in the `variables_shapes` are:

                (1) `openvino.PartialShape`
                (2) `list` consisting of dimensions
                (3) `tuple` consisting of dimensions
                (4) `str`, string representation of `openvino.PartialShape`

                When list or tuple are used to describe dimensions, each dimension can be written in form:

                (1) non-negative `int` which means static value for the dimension
                (2) `[min, max]`, dynamic dimension where `min` specifies lower bound and `max` specifies upper bound;
                the range includes both `min` and `max`; using `-1` for `min` or `max` means no known bound (3) `(min,
                max)`, the same as above (4) `-1` is a dynamic dimension without known bounds (4)
                `openvino.Dimension` (5) `str` using next syntax:
                    '?' - to define fully dynamic dimension
                    '1' - to define dimension which length is 1
                    '1..10' - to define bounded dimension
                    '..10' or '1..' to define dimension with only lower or only upper limit

                GIL is released while running this function.

                :param partial_shape: New shape.
                :type partial_shape: list
                :param variables_shapes: New shapes for variables
                :type variables_shapes: Dict[keys, values]
                :return : void
             )");

    model.def(
        "reshape",
        [](ov::Model& self, const py::tuple& partial_shape, const py::dict& variables_shapes) {
            const auto new_shape = Common::partial_shape_from_list(partial_shape.cast<py::list>());
            const auto new_variables_shapes = get_variables_shapes(variables_shapes);
            py::gil_scoped_release release;
            self.reshape(new_shape, new_variables_shapes);
        },
        py::arg("partial_shape"),
        py::arg("variables_shapes") = py::dict(),
        R"(
                Reshape model input.

                The allowed types of keys in the `variables_shapes` dictionary is `str`.
                The allowed types of values in the `variables_shapes` are:

                (1) `openvino.PartialShape`
                (2) `list` consisting of dimensions
                (3) `tuple` consisting of dimensions
                (4) `str`, string representation of `openvino.PartialShape`

                When list or tuple are used to describe dimensions, each dimension can be written in form:

                (1) non-negative `int` which means static value for the dimension
                (2) `[min, max]`, dynamic dimension where `min` specifies lower bound and `max` specifies upper bound;
                the range includes both `min` and `max`; using `-1` for `min` or `max` means no known bound (3) `(min,
                max)`, the same as above (4) `-1` is a dynamic dimension without known bounds (4)
                `openvino.Dimension` (5) `str` using next syntax:
                    '?' - to define fully dynamic dimension
                    '1' - to define dimension which length is 1
                    '1..10' - to define bounded dimension
                    '..10' or '1..' to define dimension with only lower or only upper limit

                GIL is released while running this function.

                :param partial_shape: New shape.
                :type partial_shape: tuple
                :param variables_shapes: New shapes for variables
                :type variables_shapes: Dict[keys, values]
                :return : void
             )");

    model.def(
        "reshape",
        [](ov::Model& self, const std::string& partial_shape, const py::dict& variables_shapes) {
            const auto new_variables_shape = get_variables_shapes(variables_shapes);
            py::gil_scoped_release release;
            self.reshape(ov::PartialShape(partial_shape), new_variables_shape);
        },
        py::arg("partial_shape"),
        py::arg("variables_shapes") = py::dict(),
        R"(
                Reshape model input.

                The allowed types of keys in the `variables_shapes` dictionary is `str`.
                The allowed types of values in the `variables_shapes` are:

                (1) `openvino.PartialShape`
                (2) `list` consisting of dimensions
                (3) `tuple` consisting of dimensions
                (4) `str`, string representation of `openvino.PartialShape`

                When list or tuple are used to describe dimensions, each dimension can be written in form:

                (1) non-negative `int` which means static value for the dimension
                (2) `[min, max]`, dynamic dimension where `min` specifies lower bound and `max` specifies upper bound;
                the range includes both `min` and `max`; using `-1` for `min` or `max` means no known bound (3) `(min,
                max)`, the same as above (4) `-1` is a dynamic dimension without known bounds (4)
                `openvino.Dimension` (5) `str` using next syntax:
                    '?' - to define fully dynamic dimension
                    '1' - to define dimension which length is 1
                    '1..10' - to define bounded dimension
                    '..10' or '1..' to define dimension with only lower or only upper limit


                GIL is released while running this function.

                :param partial_shape: New shape.
                :type partial_shape: str
                :param variables_shapes: New shapes for variables
                :type variables_shapes: Dict[keys, values]
                :return : void
             )");

    model.def(
        "reshape",
        [](ov::Model& self, const py::dict& partial_shapes, const py::dict& variables_shapes) {
            std::map<ov::Output<ov::Node>, ov::PartialShape> new_shapes;
            for (const auto& item : partial_shapes) {
                new_shapes.emplace_hint(new_shapes.end(),
                                        output_from_handle(self, item.first),
                                        partial_shape_from_handle(item.second));
            }
            const auto new_variables_shapes = get_variables_shapes(variables_shapes);
            py::gil_scoped_release release;
            self.reshape(new_shapes, new_variables_shapes);
        },
        py::arg("partial_shapes"),
        py::arg("variables_shapes") = py::dict(),
        R"( Reshape model inputs.

            The allowed types of keys in the `partial_shapes` dictionary are:

            (1) `int`, input index
            (2) `str`, input tensor name
            (3) `openvino.Output`

            The allowed types of values in the `partial_shapes` are:

            (1) `openvino.PartialShape`
            (2) `list` consisting of dimensions
            (3) `tuple` consisting of dimensions
            (4) `str`, string representation of `openvino.PartialShape`

            When list or tuple are used to describe dimensions, each dimension can be written in form:

            (1) non-negative `int` which means static value for the dimension
            (2) `[min, max]`, dynamic dimension where `min` specifies lower bound and `max` specifies upper bound; the range includes both `min` and `max`; using `-1` for `min` or `max` means no known bound
            (3) `(min, max)`, the same as above
            (4) `-1` is a dynamic dimension without known bounds
            (4) `openvino.Dimension`
            (5) `str` using next syntax:
                '?' - to define fully dynamic dimension
                '1' - to define dimension which length is 1
                '1..10' - to define bounded dimension
                '..10' or '1..' to define dimension with only lower or only upper limit

            The allowed types of keys in the `variables_shapes` dictionary is `str`.
            The allowed types of values in the `variables_shapes` are:

            (1) `openvino.PartialShape`
            (2) `list` consisting of dimensions
            (3) `tuple` consisting of dimensions
            (4) `str`, string representation of `openvino.PartialShape`

            When list or tuple are used to describe dimensions, each dimension can be written in form:

            (1) non-negative `int` which means static value for the dimension
            (2) `[min, max]`, dynamic dimension where `min` specifies lower bound and `max` specifies upper bound;
            the range includes both `min` and `max`; using `-1` for `min` or `max` means no known bound (3) `(min,
            max)`, the same as above (4) `-1` is a dynamic dimension without known bounds (4)
            `openvino.Dimension` (5) `str` using next syntax:
                '?' - to define fully dynamic dimension
                '1' - to define dimension which length is 1
                '1..10' - to define bounded dimension
                '..10' or '1..' to define dimension with only lower or only upper limit

            Reshape model inputs.

            GIL is released while running this function.

            :param partial_shapes: New shapes.
            :type partial_shapes: Dict[keys, values]
            :param variables_shapes: New shapes for variables
            :type variables_shapes: Dict[keys, values]
        )");

    model.def("get_output_size",
              &ov::Model::get_output_size,
              R"(
                    Return the number of outputs for the model.

                    :return: Number of outputs.
                    :rtype: int
                 )");
    model.def("get_ops",
              &ov::Model::get_ops,
              R"(
                    Return ops used in the model.

                    :return: List of Nodes representing ops used in model.
                    :rtype: List[openvino.Node]
                 )");
    model.def("get_ordered_ops",
              &ov::Model::get_ordered_ops,
              R"(
                    Return ops used in the model in topological order.

                    :return: List of sorted Nodes representing ops used in model.
                    :rtype: List[openvino.Node]
                 )");
    model.def("get_output_op",
              &ov::Model::get_output_op,
              py::arg("index"),
              R"(
                    Return the op that generates output i

                    :param index: output index
                    :type index: output index
                    :return: Node object that generates output i
                    :rtype: openvino.Node
                )");
    model.def("get_output_element_type",
              &ov::Model::get_output_element_type,
              py::arg("index"),
              R"(
                    Return the element type of output i

                    :param index: output index
                    :type index: int
                    :return: Type object of output i
                    :rtype: openvino.Type
                 )");
    model.def("get_output_shape",
              &ov::Model::get_output_shape,
              py::arg("index"),
              R"(
                    Return the shape of element i

                    :param index: element index
                    :type index: int
                    :return: Shape object of element i
                    :rtype: openvino.Shape
                 )");
    model.def("get_output_partial_shape",
              &ov::Model::get_output_partial_shape,
              py::arg("index"),
              R"(
                    Return the partial shape of element i

                    :param index: element index
                    :type index: int
                    :return: PartialShape object of element i
                    :rtype: openvino.PartialShape
                 )");
    model.def("get_parameters",
              &ov::Model::get_parameters,
              R"(
                    Return the model parameters.
                    
                    :return: a list of model's parameters.
                    :rtype: List[op.Parameter]
                 )");
    model.def_property_readonly("parameters",
                                &ov::Model::get_parameters,
                                R"(
                                        Return the model parameters.
                                        
                                        :return: a list of model's parameters.
                                        :rtype: List[op.Parameter]
                                    )");
    model.def("get_results",
              &ov::Model::get_results,
              R"(
                    Return a list of model outputs.

                    :return: a list of model's result nodes.
                    :rtype: List[op.Result]
                )");
    model.def_property_readonly("results",
                                &ov::Model::get_results,
                                R"(
                                    Return a list of model outputs.

                                    :return: a list of model's result nodes.
                                    :rtype: List[op.Result]
                                )");
    model.def("get_result",
              &ov::Model::get_result,
              R"(
                    Return single result.

                    :return: Node object representing result.
                    :rtype: op.Result
                )");
    model.def_property_readonly("result",
                                &ov::Model::get_result,
                                R"(
                                        Return single result.

                                        :return: Node object representing result.
                                        :rtype: op.Result
                                    )");
    model.def("get_result_index",
              (int64_t(ov::Model::*)(const ov::Output<ov::Node>&) const) & ov::Model::get_result_index,
              py::arg("value"),
              R"(
                    Return index of result.

                    Return -1 if `value` not matched.

                    :param value: Output containing Node
                    :type value: openvino.Output
                    :return: Index for value referencing it.
                    :rtype: int
                 )");
    model.def("get_result_index",
              (int64_t(ov::Model::*)(const ov::Output<const ov::Node>&) const) & ov::Model::get_result_index,
              py::arg("value"),
              R"(
                    Return index of result.

                    Return -1 if `value` not matched.

                    :param value: Output containing Node
                    :type value: openvino.Output
                    :return: Index for value referencing it.
                    :rtype: int
                 )");
    model.def(
        "get_result_index",
        [](const ov::Model& model, const ov::op::v0::Result& result) {
            return model.get_result_index(result.get_default_output());
        },
        py::arg("result"),
        R"(
                Return index of result.

                Return -1 if `result` not matched.

                :param result: Result operation
                :type result: op.Result
                :return: Index for result referencing it.
                :rtype: int
             )");

    model.def(
        "get_sink_index",
        [](ov::Model& self, const ov::Output<ov::Node>& value) -> int64_t {
            auto node = value.get_node_shared_ptr();
            if (ov::is_type<ov::op::v6::Assign>(node)) {
                return find_sink_position(self.get_sinks(), std::dynamic_pointer_cast<ov::op::Sink>(node));
            } else {
                throw py::type_error("Incorrect argument type. Output sink node is expected as argument.");
            }
        },
        py::arg("value"),
        R"(
                    Return index of sink.

                    Return -1 if `value` not matched.

                    :param value: Output sink node handle
                    :type value: openvino.Output
                    :return: Index of sink node referenced by output handle.
                    :rtype: int
                  )");

    model.def(
        "get_sink_index",
        [](ov::Model& self, const ov::Output<const ov::Node>& value) -> int64_t {
            auto node = value.get_node_shared_ptr();
            if (ov::is_type<ov::op::v6::Assign>(node)) {
                return find_sink_position(self.get_sinks(), std::dynamic_pointer_cast<const ov::op::Sink>(node));
            } else {
                throw py::type_error("Incorrect argument type. Output sink node is expected as argument.");
            }
        },
        py::arg("value"),
        R"(
                    Return index of sink.

                    Return -1 if `value` not matched.

                    :param value: Output sink node handle
                    :type value: openvino.Output
                    :return: Index of sink node referenced by output handle.
                    :rtype: int
                  )");

    model.def(
        "get_sink_index",
        [](ov::Model& self, const py::object& node) -> int64_t {
            if (py::isinstance<ov::op::v6::Assign>(node)) {
                auto sink = std::dynamic_pointer_cast<ov::op::Sink>(node.cast<std::shared_ptr<ov::op::v6::Assign>>());
                return find_sink_position(self.get_sinks(), sink);
            } else if (py::isinstance<ov::Node>(node)) {
                auto sink = std::dynamic_pointer_cast<ov::op::Sink>(node.cast<std::shared_ptr<ov::Node>>());
                return find_sink_position(self.get_sinks(), sink);
            } else {
                throw py::type_error("Incorrect argument type. Sink node is expected as argument.");
            }
        },
        py::arg("sink"),
        R"(
                    Return index of sink node.

                    Return -1 if `sink` not matched.

                    :param sink: Sink node.
                    :type sink: openvino.Node
                    :return: Index of sink node.
                    :rtype: int
                 )");

    model.def("get_name",
              &ov::Model::get_name,
              R"(
                    Get the unique name of the model.

                    :return: String with a name of the model.
                    :rtype: str
                 )");
    model.def("get_friendly_name",
              &ov::Model::get_friendly_name,
              R"(
                    Gets the friendly name for a model. If no
                    friendly name has been set via set_friendly_name
                    then the model's unique name is returned.

                    :return: String with a friendly name of the model.
                    :rtype: str
                 )");
    model.def("set_friendly_name",
              &ov::Model::set_friendly_name,
              py::arg("name"),
              R"(
                    Sets a friendly name for a model. This does
                    not overwrite the unique name of the model and
                    is retrieved via get_friendly_name(). Used mainly
                    for debugging.

                    :param name: String to set as the friendly name.
                    :type name: str
                 )");
    model.def("is_dynamic",
              &ov::Model::is_dynamic,
              R"(
                    Returns true if any of the op's defined in the model
                    contains partial shape.

                    :rtype: bool
                 )");
    model.def_property_readonly("dynamic",
                                &ov::Model::is_dynamic,
                                R"(
                                        Returns true if any of the op's defined in the model
                                        contains partial shape.

                                        :rtype: bool
                                    )");
    model.def("input", (ov::Output<ov::Node>(ov::Model::*)()) & ov::Model::input);

    model.def("input", (ov::Output<ov::Node>(ov::Model::*)(size_t)) & ov::Model::input, py::arg("index"));

    model.def("input",
              (ov::Output<ov::Node>(ov::Model::*)(const std::string&)) & ov::Model::input,
              py::arg("tensor_name"));

    model.def("input", (ov::Output<const ov::Node>(ov::Model::*)() const) & ov::Model::input);

    model.def("input", (ov::Output<const ov::Node>(ov::Model::*)(size_t) const) & ov::Model::input, py::arg("index"));

    model.def("input",
              (ov::Output<const ov::Node>(ov::Model::*)(const std::string&) const) & ov::Model::input,
              py::arg("tensor_name"));

    model.def("output", (ov::Output<ov::Node>(ov::Model::*)()) & ov::Model::output);

    model.def("output", (ov::Output<ov::Node>(ov::Model::*)(size_t)) & ov::Model::output, py::arg("index"));

    model.def("output",
              (ov::Output<ov::Node>(ov::Model::*)(const std::string&)) & ov::Model::output,
              py::arg("tensor_name"));

    model.def("output", (ov::Output<const ov::Node>(ov::Model::*)() const) & ov::Model::output);

    model.def("output", (ov::Output<const ov::Node>(ov::Model::*)(size_t) const) & ov::Model::output, py::arg("index"));

    model.def("output",
              (ov::Output<const ov::Node>(ov::Model::*)(const std::string&) const) & ov::Model::output,
              py::arg("tensor_name"));

    model.def(
        "add_outputs",
        [](ov::Model& self, py::handle& outputs) {
            int i = 0;
            std::vector<ov::Output<ov::Node>> new_outputs;
            py::list _outputs;
            if (!py::isinstance<py::list>(outputs)) {
                if (py::isinstance<py::str>(outputs)) {
                    _outputs.append(outputs.cast<py::str>());
                } else if (py::isinstance<py::tuple>(outputs)) {
                    _outputs.append(outputs.cast<py::tuple>());
                } else if (py::isinstance<ov::Output<ov::Node>>(outputs)) {
                    _outputs.append(outputs.cast<ov::Output<ov::Node>>());
                } else {
                    throw py::type_error("Incorrect type of a value to add as output.");
                }
            } else {
                _outputs = outputs.cast<py::list>();
            }

            for (py::handle output : _outputs) {
                ov::Output<ov::Node> out;
                if (py::isinstance<py::str>(_outputs[i])) {
                    out = self.add_output(output.cast<std::string>());
                } else if (py::isinstance<py::tuple>(output)) {
                    py::tuple output_tuple = output.cast<py::tuple>();
                    out = self.add_output(output_tuple[0].cast<std::string>(), output_tuple[1].cast<int>());
                } else if (py::isinstance<ov::Output<ov::Node>>(_outputs[i])) {
                    out = self.add_output(output.cast<ov::Output<ov::Node>>());
                } else {
                    throw py::type_error("Incorrect type of a value to add as output at index " + std::to_string(i) +
                                         ".");
                }
                new_outputs.emplace_back(out);
                i++;
            }
            return new_outputs;
        },
        py::arg("outputs"));

    model.def("replace_parameter",
              &ov::Model::replace_parameter,
              py::arg("parameter_index"),
              py::arg("parameter"),
              R"(
                    Replace the `parameter_index` parameter of the model with `parameter`

                    All users of the `parameter_index` parameter are redirected to `parameter` , and the
                    `parameter_index` entry in the model parameter list is replaced with `parameter`

                    :param parameter_index: The index of the parameter to replace.
                    :type parameter_index: int
                    :param parameter: The parameter to substitute for the `parameter_index` parameter.
                    :type parameter: op.Parameter
        )");

    model.def(
        "get_parameter_index",
        (int64_t(ov::Model::*)(const std::shared_ptr<ov::op::v0::Parameter>&) const) & ov::Model::get_parameter_index,
        py::arg("parameter"),
        R"(
                    Return the index position of `parameter`

                    Return -1 if parameter not matched.

                    :param parameter: Parameter, which index is to be found.
                    :type parameter: op.Parameter
                    :return: Index for parameter
                    :rtype: int
                 )");

    model.def("remove_result",
              &ov::Model::remove_result,
              py::arg("result"),
              R"(
                Delete Result node from the list of results. Method will not delete node from graph.

                :param result: Result node to delete.
                :type result: op.Result
            )");

    model.def("remove_parameter",
              &ov::Model::remove_parameter,
              py::arg("parameter"),
              R"(
            Delete Parameter node from the list of parameters. Method will not delete node from graph. 
            You need to replace Parameter with other operation manually.

            Attention: Indexing of parameters can be changed.

            Possible use of method is to replace input by variable. For it the following steps should be done:
            * `Parameter` node should be replaced by `ReadValue`
            * call remove_parameter(param) to remove input from the list
            * check if any parameter indexes are saved/used somewhere, update it for all inputs because indexes can be changed
            * call graph validation to check all changes

            :param parameter: Parameter node to delete.
            :type parameter: op.Parameter
        )");

    model.def(
        "remove_sink",
        [](ov::Model& self, const py::object& node) {
            if (py::isinstance<ov::op::v6::Assign>(node)) {
                auto sink = std::dynamic_pointer_cast<ov::op::Sink>(node.cast<std::shared_ptr<ov::op::v6::Assign>>());
                self.remove_sink(sink);
            } else if (py::isinstance<ov::Node>(node)) {
                auto sink = std::dynamic_pointer_cast<ov::op::Sink>(node.cast<std::shared_ptr<ov::Node>>());
                self.remove_sink(sink);
            } else {
                throw py::type_error("Incorrect argument type. Sink node is expected as an argument.");
            }
        },
        py::arg("sink"),
        R"(
                Delete sink node from the list of sinks. Method doesn't delete node from graph.

                :param sink: Sink to delete.
                :type sink: openvino.Node
        )");

    model.def("remove_variable",
              &ov::Model::remove_variable,
              py::arg("variable"),
              R"(
                    Delete variable from the list of variables.
                    Method doesn't delete nodes that used this variable from the graph.

                    :param variable:  Variable to delete.
                    :type variable: op.util.Variable
                )");

    model.def("add_parameters",
              &ov::Model::add_parameters,
              py::arg("parameters"),
              R"(
                    Add new Parameter nodes to the list.

                    Method doesn't change or validate graph, it should be done manually.
                    For example, if you want to replace `ReadValue` node by `Parameter`, you should do the
                    following steps:
                    * replace node `ReadValue` by `Parameter` in graph
                    * call add_parameter() to add new input to the list
                    * call graph validation to check correctness of changes

                    :param parameter: new Parameter nodes.
                    :type parameter: List[op.Parameter]
                 )");

    model.def("add_results",
              &ov::Model::add_results,
              py::arg("results"),
              R"(
                    Add new Result nodes to the list.
                    
                    Method doesn't validate graph, it should be done manually after all changes.

                    :param results: new Result nodes.
                    :type results: List[op.Result]
                )");

    model.def(
        "add_sinks",
        [](ov::Model& self, py::list& sinks) {
            ov::SinkVector sinks_cpp;
            for (py::handle sink : sinks) {
                const auto assign = sink.cast<std::shared_ptr<ov::op::v6::Assign>>();
                auto sink_cpp = std::dynamic_pointer_cast<ov::op::Sink>(assign);
                OPENVINO_ASSERT(sink_cpp != nullptr, "Assign " + assign->get_name() + " is not instance of Sink");
                sinks_cpp.push_back(sink_cpp);
            }
            self.add_sinks(sinks_cpp);
        },
        py::arg("sinks"),
        R"(
            Add new sink nodes to the list.
            
            Method doesn't validate graph, it should be done manually after all changes.

            :param sinks: new sink nodes.
            :type sinks: List[openvino.Node]
        )");

    model.def("add_variables",
              &ov::Model::add_variables,
              py::arg("variables"),
              R"(
                    Add new variables to the list. 
                    
                    Method doesn't validate graph, it should be done manually after all changes.

                    :param variables: new variables to add.
                    :type variables: List[op.util.Variable]
                )");

    model.def("get_variables",
              &ov::Model::get_variables,
              R"(
                    Return a list of model's variables.
                    
                    :return: a list of model's variables.
                    :rtype: List[op.util.Variable]
                )");

    model.def_property_readonly("variables",
                                &ov::Model::get_variables,
                                R"(
                                    Return a list of model's variables.
                                    
                                    :return: a list of model's variables.
                                    :rtype: List[op.util.Variable]
                                )");

    model.def("get_variable_by_id",
              &ov::Model::get_variable_by_id,
              R"(
                    Return a variable by specified variable_id.
                    
                    :param variable_id: a variable id to get variable node.
                    :type variable_id: str
                    :return: a variable node.
                    :rtype: op.util.Variable
                )");

    model.def(
        "get_sinks",
        [](ov::Model& self) {
            auto sinks = self.get_sinks();
            return cast_to_node_vector(sinks);
        },
        R"(
            Return a list of model's sinks.

            :return: a list of model's sinks.
            :rtype: List[openvino.Node]
        )");

    model.def_property_readonly(
        "sinks",
        [](ov::Model& self) {
            auto sinks = self.get_sinks();
            return cast_to_node_vector(sinks);
        },
        R"(
            Return a list of model's sinks.

            :return: a list of model's sinks.
            :rtype: List[openvino.Node]
        )");

    model.def(
        "evaluate",
        [](ov::Model& self,
           ov::TensorVector& output_tensors,
           const ov::TensorVector& input_tensors,
           PyRTMap evaluation_context) -> bool {
            return self.evaluate(output_tensors, input_tensors, evaluation_context);
        },
        py::arg("output_tensors"),
        py::arg("input_tensors"),
        py::arg("evaluation_context") = PyRTMap(),
        R"(
            Evaluate the model on inputs, putting results in outputs

            :param output_tensors: Tensors for the outputs to compute. One for each result
            :type output_tensors: List[openvino.Tensor]
            :param input_tensors: Tensors for the inputs. One for each inputs.
            :type input_tensors: List[openvino.Tensor]
            :param evaluation_context: Storage of additional settings and attributes that can be used
                                       when evaluating the model. This additional information can be
                                       shared across nodes.
            :type evaluation_context: openvino.RTMap
            :rtype: bool
        )");

    model.def("clone",
              &ov::Model::clone,
              R"(
            Return a copy of self.
            :return: A copy of self.
            :rtype: openvino.Model
        )");

    model.def("__repr__", [](const ov::Model& self) {
        std::string class_name = Common::get_class_name(self);

        auto inputs_str = Common::docs::container_to_string(self.inputs(), ",\n");
        auto outputs_str = Common::docs::container_to_string(self.outputs(), ",\n");

        return "<" + class_name + ": '" + self.get_friendly_name() + "'\ninputs[\n" + inputs_str + "\n]\noutputs[\n" +
               outputs_str + "\n]>";
    });

    model.def("get_rt_info",
              (PyRTMap & (ov::Model::*)()) & ov::Model::get_rt_info,
              py::return_value_policy::reference_internal,
              R"(
                Returns PyRTMap which is a dictionary of user defined runtime info.

                :return: A dictionary of user defined data.
                :rtype: openvino.RTMap
             )");
    model.def(
        "get_rt_info",
        [](const ov::Model& self, const py::list& path) -> py::object {
            std::vector<std::string> cpp_args(path.size());
            for (size_t i = 0; i < path.size(); i++) {
                cpp_args[i] = path[i].cast<std::string>();
            }
            return py::cast(self.get_rt_info<ov::Any>(cpp_args));
        },
        py::arg("path"),
        R"(
                Returns runtime attribute as a OVAny object.

                :param path: List of strings which defines a path to runtime info.
                :type path: List[str]

                :return: A runtime attribute.
                :rtype: openvino.OVAny
             )");
    model.def(
        "get_rt_info",
        [](const ov::Model& self, const py::str& path) -> py::object {
            return py::cast(self.get_rt_info<ov::Any>(path.cast<std::string>()));
        },
        py::arg("path"),
        R"(
                Returns runtime attribute as a OVAny object.

                :param path: List of strings which defines a path to runtime info.
                :type path: str

                :return: A runtime attribute.
                :rtype: openvino.OVAny
             )");
    model.def(
        "has_rt_info",
        [](const ov::Model& self, const py::list& path) -> bool {
            std::vector<std::string> cpp_args(path.size());
            for (size_t i = 0; i < path.size(); i++) {
                cpp_args[i] = path[i].cast<std::string>();
            }
            return self.has_rt_info(cpp_args);
        },
        py::arg("path"),
        R"(
                Checks if given path exists in runtime info of the model.

                :param path: List of strings which defines a path to runtime info.
                :type path: List[str]

                :return: `True` if path exists, otherwise `False`.
                :rtype: bool
             )");
    model.def(
        "has_rt_info",
        [](const ov::Model& self, const py::str& path) -> bool {
            return self.has_rt_info(path.cast<std::string>());
        },
        py::arg("path"),
        R"(
                Checks if given path exists in runtime info of the model.

                :param path: List of strings which defines a path to runtime info.
                :type path: str

                :return: `True` if path exists, otherwise `False`.
                :rtype: bool
             )");
    model.def(
        "set_rt_info",
        [](ov::Model& self, const py::object& obj, const py::list& path) -> void {
            std::vector<std::string> cpp_args(path.size());
            for (size_t i = 0; i < path.size(); i++) {
                cpp_args[i] = path[i].cast<std::string>();
            }
            self.set_rt_info<ov::Any>(Common::utils::py_object_to_any(obj), cpp_args);
        },
        py::arg("obj"),
        py::arg("path"),
        R"(
                Add value inside runtime info

                :param obj: value for the runtime info
                :type obj: py:object
                :param path: List of strings which defines a path to runtime info.
                :type path: List[str]
             )");
    model.def(
        "set_rt_info",
        [](ov::Model& self, const py::object& obj, const py::str& path) -> void {
            self.set_rt_info<ov::Any>(Common::utils::py_object_to_any(obj), path.cast<std::string>());
        },
        py::arg("obj"),
        py::arg("path"),
        R"(
                Add value inside runtime info

                :param obj: value for the runtime info
                :type obj: Any
                :param path: String which defines a path to runtime info.
                :type path: str
             )");

    model.def(
        "_get_raw_address",
        [](ov::Model& self) {
            return reinterpret_cast<uint64_t>(&self);
        },
        R"(
        Returns a raw address of the Model object from C++.
        
        Use this function in order to compare underlying C++ addresses instead of using `__eq__` in Python.

        :return: a raw address of the Model object.
        :rtype: int
    )");

    model.def_property_readonly("inputs", (std::vector<ov::Output<ov::Node>>(ov::Model::*)()) & ov::Model::inputs);
    model.def_property_readonly("outputs", (std::vector<ov::Output<ov::Node>>(ov::Model::*)()) & ov::Model::outputs);
    model.def_property_readonly("name", &ov::Model::get_name);
    model.def_property_readonly("rt_info",
                                (PyRTMap & (ov::Model::*)()) & ov::Model::get_rt_info,
                                py::return_value_policy::reference_internal);
    model.def_property("friendly_name", &ov::Model::get_friendly_name, &ov::Model::set_friendly_name);
}<|MERGE_RESOLUTION|>--- conflicted
+++ resolved
@@ -29,25 +29,12 @@
 
 using PyRTMap = ov::RTMap;
 
-<<<<<<< HEAD
-static void set_tensor_names(const ov::ParameterVector& parameters) {
-    for (const auto& param : parameters) {
-        ov::Output<ov::Node> p = param;
-        if (p.get_node()->output(0).get_names().empty()) {
-            std::unordered_set<std::string> p_names({p.get_node()->get_friendly_name()});
-            p.get_node()->output(0).set_names(p_names);
-        }
-    }
-=======
-PYBIND11_MAKE_OPAQUE(PyRTMap);
-
 namespace {
 template <class... Args>
 std::shared_ptr<ov::Model> make_model_with_tensor_names(Args&&... args) {
     auto model = std::make_shared<ov::Model>(std::forward<Args>(args)...);
     ov::util::set_tensors_names(ov::AUTO, *model);
     return model;
->>>>>>> a8aba4e1
 }
 }  // namespace
 
