--- conflicted
+++ resolved
@@ -132,6 +132,7 @@
     regclass_ProfilingInfo(m);
     regclass_Extension(m);
 
+    // frontend
     regclass_frontend_Place(m);
     regclass_frontend_InitializationFailureFrontEnd(m);
     regclass_frontend_GeneralFailureFrontEnd(m);
@@ -147,16 +148,14 @@
     regclass_frontend_TelemetryExtension(m);
     regclass_frontend_DecoderTransformationExtension(m);
     regclass_frontend_JsonConfigExtension(m);
-<<<<<<< HEAD
     regclass_frontend_ConversionExtensionBase(m);
     regclass_frontend_ConversionExtension(m);
+    regclass_frontend_ProgressReporterExtension(m);
+
     // specific frontend extensions
     regclass_frontend_onnx_ConversionExtension(m);
     regclass_frontend_tensorflow_ConversionExtension(m);
     regclass_frontend_paddle_ConversionExtension(m);
-=======
-    regclass_frontend_ProgressReporterExtension(m);
->>>>>>> 2a476f69
 
     regmodule_offline_transformations(m);
 }