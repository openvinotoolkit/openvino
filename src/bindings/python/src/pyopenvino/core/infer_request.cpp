--- conflicted
+++ resolved
@@ -395,13 +395,8 @@
     cls.def(
         "wait",
         [](InferRequestWrapper& self) {
-<<<<<<< HEAD
-            ConditionalGILScopedRelease release;
+            py::gil_scoped_release release;
             self.m_request.wait();
-=======
-            py::gil_scoped_release release;
-            self.m_request->wait();
->>>>>>> 17efa425
         },
         R"(
             Waits for the result to become available.
@@ -413,13 +408,8 @@
     cls.def(
         "wait_for",
         [](InferRequestWrapper& self, const int timeout) {
-<<<<<<< HEAD
-            ConditionalGILScopedRelease release;
+            py::gil_scoped_release release;
             return self.m_request.wait_for(std::chrono::milliseconds(timeout));
-=======
-            py::gil_scoped_release release;
-            return self.m_request->wait_for(std::chrono::milliseconds(timeout));
->>>>>>> 17efa425
         },
         py::arg("timeout"),
         R"(
@@ -453,15 +443,9 @@
                 } catch (const std::exception& e) {
                     OPENVINO_THROW("Caught exception: ", e.what());
                 }
-<<<<<<< HEAD
-                // Acquire GIL, execute Python function
-                ConditionalGILScopedAcquire acquire;
-                (*callback_sp)(*self.m_userdata);
-=======
                 // For free-threaded Python, gil_scoped_acquire still ensures thread is attached
                 py::gil_scoped_acquire acquire;
-                (*callback_sp)(self.m_userdata);
->>>>>>> 17efa425
+                (*callback_sp)(*self.m_userdata);
             });
         },
         py::arg("callback"),
