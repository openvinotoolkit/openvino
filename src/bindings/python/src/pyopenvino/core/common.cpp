// Copyright (C) 2021 Intel Corporation
// SPDX-License-Identifier: Apache-2.0
//

#include "common.hpp"

#include <unordered_map>

#define C_CONTIGUOUS py::detail::npy_api::constants::NPY_ARRAY_C_CONTIGUOUS_

namespace Common {
const std::map<ov::element::Type, py::dtype>& ov_type_to_dtype() {
    static const std::map<ov::element::Type, py::dtype> ov_type_to_dtype_mapping = {
        {ov::element::f16, py::dtype("float16")},
        {ov::element::bf16, py::dtype("float16")},
        {ov::element::f32, py::dtype("float32")},
        {ov::element::f64, py::dtype("float64")},
        {ov::element::i8, py::dtype("int8")},
        {ov::element::i16, py::dtype("int16")},
        {ov::element::i32, py::dtype("int32")},
        {ov::element::i64, py::dtype("int64")},
        {ov::element::u8, py::dtype("uint8")},
        {ov::element::u16, py::dtype("uint16")},
        {ov::element::u32, py::dtype("uint32")},
        {ov::element::u64, py::dtype("uint64")},
        {ov::element::boolean, py::dtype("bool")},
        {ov::element::u1, py::dtype("uint8")},
    };
    return ov_type_to_dtype_mapping;
}

const std::map<py::str, ov::element::Type>& dtype_to_ov_type() {
    static const std::map<py::str, ov::element::Type> dtype_to_ov_type_mapping = {
        {"float16", ov::element::f16},
        {"float32", ov::element::f32},
        {"float64", ov::element::f64},
        {"int8", ov::element::i8},
        {"int16", ov::element::i16},
        {"int32", ov::element::i32},
        {"int64", ov::element::i64},
        {"uint8", ov::element::u8},
        {"uint16", ov::element::u16},
        {"uint32", ov::element::u32},
        {"uint64", ov::element::u64},
        {"bool", ov::element::boolean},
    };
    return dtype_to_ov_type_mapping;
}

ov::runtime::Tensor tensor_from_numpy(py::array& array, bool shared_memory) {
    // Check if passed array has C-style contiguous memory layout.
    bool is_contiguous = C_CONTIGUOUS == (array.flags() & C_CONTIGUOUS);
    auto type = Common::dtype_to_ov_type().at(py::str(array.dtype()));
    std::vector<size_t> shape(array.shape(), array.shape() + array.ndim());

    // If memory is going to be shared it needs to be contiguous before
    // passing to the constructor. This case should be handled by advanced
    // users on their side of the code.
    if (shared_memory) {
        if (is_contiguous) {
            std::vector<size_t> strides(array.strides(), array.strides() + array.ndim());
            return ov::runtime::Tensor(type, shape, const_cast<void*>(array.data(0)), strides);
        } else {
            throw ov::Exception("Tensor with shared memory must be C contiguous!");
        }
    }
    // Convert to contiguous array if not already C-style.
    if (!is_contiguous) {
        array = Common::as_contiguous(array, type);
    }
    // Create actual Tensor and copy data.
    auto tensor = ov::runtime::Tensor(type, shape);
    // If ndim of py::array is 0, array is a numpy scalar. That results in size to be equal to 0.
    // To gain access to actual raw/low-level data, it is needed to use buffer protocol.
    py::buffer_info buf = array.request();
    std::memcpy(tensor.data(), buf.ptr, buf.ndim == 0 ? buf.itemsize : buf.itemsize * buf.size);
    return tensor;
}

py::array as_contiguous(py::array& array, ov::element::Type type) {
    switch (type) {
    // floating
    case ov::element::f64:
        return array.cast<py::array_t<double, py::array::c_style | py::array::forcecast>>();
    case ov::element::f32:
        return array.cast<py::array_t<float, py::array::c_style | py::array::forcecast>>();
    // signed
    case ov::element::i64:
        return array.cast<py::array_t<int64_t, py::array::c_style | py::array::forcecast>>();
    case ov::element::i32:
        return array.cast<py::array_t<int32_t, py::array::c_style | py::array::forcecast>>();
    case ov::element::i16:
        return array.cast<py::array_t<int16_t, py::array::c_style | py::array::forcecast>>();
    case ov::element::i8:
        return array.cast<py::array_t<int8_t, py::array::c_style | py::array::forcecast>>();
    // unsigned
    case ov::element::u64:
        return array.cast<py::array_t<uint64_t, py::array::c_style | py::array::forcecast>>();
    case ov::element::u32:
        return array.cast<py::array_t<uint32_t, py::array::c_style | py::array::forcecast>>();
    case ov::element::u16:
        return array.cast<py::array_t<uint16_t, py::array::c_style | py::array::forcecast>>();
    case ov::element::u8:
        return array.cast<py::array_t<uint8_t, py::array::c_style | py::array::forcecast>>();
    // other
    case ov::element::boolean:
        return array.cast<py::array_t<bool, py::array::c_style | py::array::forcecast>>();
    case ov::element::u1:
        return array.cast<py::array_t<uint8_t, py::array::c_style | py::array::forcecast>>();
    // need to create a view on array to cast it correctly
    case ov::element::f16:
    case ov::element::bf16:
        return array.view("int16").cast<py::array_t<int16_t, py::array::c_style | py::array::forcecast>>();
    default:
        throw ov::Exception("Tensor cannot be created as contiguous!");
        break;
    }
}

const ov::runtime::Tensor& cast_to_tensor(const py::handle& tensor) {
    return tensor.cast<const ov::runtime::Tensor&>();
}

const Containers::TensorNameMap cast_to_tensor_name_map(const py::dict& inputs) {
    Containers::TensorNameMap result_map;
    for (auto&& input : inputs) {
        std::string name;
        if (py::isinstance<py::str>(input.first)) {
            name = input.first.cast<std::string>();
        } else {
            throw py::type_error("incompatible function arguments!");
        }
        if (py::isinstance<ov::runtime::Tensor>(input.second)) {
            auto tensor = Common::cast_to_tensor(input.second);
            result_map[name] = tensor;
        } else {
            throw ov::Exception("Unable to cast tensor " + name + "!");
        }
    }
    return result_map;
}

const Containers::TensorIndexMap cast_to_tensor_index_map(const py::dict& inputs) {
    Containers::TensorIndexMap result_map;
    for (auto&& input : inputs) {
        int idx;
        if (py::isinstance<py::int_>(input.first)) {
            idx = input.first.cast<int>();
        } else {
            throw py::type_error("incompatible function arguments!");
        }
        if (py::isinstance<ov::runtime::Tensor>(input.second)) {
            auto tensor = Common::cast_to_tensor(input.second);
            result_map[idx] = tensor;
        } else {
            throw ov::Exception("Unable to cast tensor " + std::to_string(idx) + "!");
        }
    }
    return result_map;
}

void set_request_tensors(ov::runtime::InferRequest& request, const py::dict& inputs) {
    if (!inputs.empty()) {
        for (auto&& input : inputs) {
            if (py::isinstance<py::str>(input.first)) {
                request.set_tensor(input.first.cast<std::string>(), Common::cast_to_tensor(input.second));
            } else if (py::isinstance<py::int_>(input.first)) {
                request.set_input_tensor(input.first.cast<size_t>(), Common::cast_to_tensor(input.second));
            } else {
                throw py::type_error("Incompatible key type for tensor named: " + input.first.cast<std::string>());
            }
        }
    }
}

PyAny from_ov_any(const ov::Any& any) {
    // Check for py::object
    if (any.is<py::object>()) {
        return any.as<py::object>();
    }
    // Check for std::string
    else if (any.is<std::string>()) {
        return PyUnicode_FromString(any.as<std::string>().c_str());
    }
    // Check for int
    else if (any.is<int>()) {
        auto val = any.as<int>();
        return PyLong_FromLong((long)val);
    } else if (any.is<int64_t>()) {
        auto val = any.as<int64_t>();
        return PyLong_FromLong((long)val);
    }
    // Check for unsinged int
    else if (any.is<unsigned int>()) {
        auto val = any.as<unsigned int>();
        return PyLong_FromLong((unsigned long)val);
    }
    // Check for float
    else if (any.is<float>()) {
        auto val = any.as<float>();
        return PyFloat_FromDouble((double)val);
    } else if (any.is<double>()) {
        auto val = any.as<double>();
        return PyFloat_FromDouble(val);
    }
    // Check for bool
    else if (any.is<bool>()) {
        auto val = any.as<bool>();
        return val ? Py_True : Py_False;
    }
    // Check for std::vector<std::string>
    else if (any.is<std::vector<std::string>>()) {
        auto val = any.as<std::vector<std::string>>();
        PyObject* list = PyList_New(0);
        for (const auto& it : val) {
            PyObject* str_val = PyUnicode_FromString(it.c_str());
            PyList_Append(list, str_val);
        }
        return list;
    }
    // Check for std::vector<int>
    else if (any.is<std::vector<int>>()) {
        auto val = any.as<std::vector<int>>();
        PyObject* list = PyList_New(0);
        for (const auto& it : val) {
            PyList_Append(list, PyLong_FromLong(it));
        }
        return list;
    }
    // Check for std::vector<int64_t>
    else if (any.is<std::vector<int64_t>>()) {
        auto val = any.as<std::vector<int64_t>>();
        PyObject* list = PyList_New(0);
        for (const auto& it : val) {
            PyList_Append(list, PyLong_FromLong(it));
        }
        return list;
    }
    // Check for std::vector<unsigned int>
    else if (any.is<std::vector<unsigned int>>()) {
        auto val = any.as<std::vector<unsigned int>>();
        PyObject* list = PyList_New(0);
        for (const auto& it : val) {
            PyList_Append(list, PyLong_FromLong(it));
        }
        return list;
    }
    // Check for std::vector<float>
    else if (any.is<std::vector<float>>()) {
        auto val = any.as<std::vector<float>>();
        PyObject* list = PyList_New(0);
        for (const auto& it : val) {
            PyList_Append(list, PyFloat_FromDouble((double)it));
        }
        return list;
    }
    // Check for std::tuple<unsigned int, unsigned int>
    else if (any.is<std::tuple<unsigned int, unsigned int>>()) {
        auto val = any.as<std::tuple<unsigned int, unsigned int>>();
        PyObject* tuple = PyTuple_New(2);
        PyTuple_SetItem(tuple, 0, PyLong_FromUnsignedLong((unsigned long)std::get<0>(val)));
        PyTuple_SetItem(tuple, 1, PyLong_FromUnsignedLong((unsigned long)std::get<1>(val)));
        return tuple;
    }
    // Check for std::tuple<unsigned int, unsigned int, unsigned int>
    else if (any.is<std::tuple<unsigned int, unsigned int, unsigned int>>()) {
        auto val = any.as<std::tuple<unsigned int, unsigned int, unsigned int>>();
        PyObject* tuple = PyTuple_New(3);
        PyTuple_SetItem(tuple, 0, PyLong_FromUnsignedLong((unsigned long)std::get<0>(val)));
        PyTuple_SetItem(tuple, 1, PyLong_FromUnsignedLong((unsigned long)std::get<1>(val)));
        PyTuple_SetItem(tuple, 2, PyLong_FromUnsignedLong((unsigned long)std::get<2>(val)));
        return tuple;
    }
    // Check for std::map<std::string, std::string>
    else if (any.is<std::map<std::string, std::string>>()) {
        auto val = any.as<std::map<std::string, std::string>>();
        PyObject* dict = PyDict_New();
        for (const auto& it : val) {
            PyDict_SetItemString(dict, it.first.c_str(), PyUnicode_FromString(it.second.c_str()));
        }
        return dict;
    }
    // Check for std::map<std::string, int>
    else if (any.is<std::map<std::string, int>>()) {
        auto val = any.as<std::map<std::string, int>>();
        PyObject* dict = PyDict_New();
        for (const auto& it : val) {
            PyDict_SetItemString(dict, it.first.c_str(), PyLong_FromLong((long)it.second));
        }
        return dict;
    } else {
        PyErr_SetString(PyExc_TypeError, "Failed to convert parameter to Python representation!");
        return (PyObject*)NULL;
    }
}

uint32_t get_optimal_number_of_requests(const ov::runtime::ExecutableNetwork& actual) {
    try {
        auto parameter_value = actual.get_metric(METRIC_KEY(SUPPORTED_METRICS));
        auto supported_metrics = parameter_value.as<std::vector<std::string>>();
        const std::string key = METRIC_KEY(OPTIMAL_NUMBER_OF_INFER_REQUESTS);
        if (std::find(supported_metrics.begin(), supported_metrics.end(), key) != supported_metrics.end()) {
            parameter_value = actual.get_metric(key);
            if (parameter_value.is<unsigned int>())
                return parameter_value.as<unsigned int>();
            else
                IE_THROW() << "Unsupported format for " << key << "!"
                           << " Please specify number of infer requests directly!";
        } else {
            IE_THROW() << "Can't load network: " << key << " is not supported!"
                       << " Please specify number of infer requests directly!";
        }
    } catch (const std::exception& ex) {
        IE_THROW() << "Can't load network: " << ex.what() << " Please specify number of infer requests directly!";
    }
}
<<<<<<< HEAD
=======

py::dict outputs_to_dict(const std::vector<ov::Output<const ov::Node>>& outputs, ov::runtime::InferRequest& request) {
    py::dict res;
    for (const auto& out : outputs) {
        ov::runtime::Tensor t{request.get_tensor(out)};
        std::cout << t.get_element_type() << " !\n";
        switch (t.get_element_type()) {
        case ov::element::Type_t::i8: {
            py::array arr(t.get_shape(), t.data<int8_t>());
            res[py::cast(out)] = arr;
            break;
        }
        case ov::element::Type_t::i16: {
            py::array arr(t.get_shape(), t.data<int16_t>());
            res[py::cast(out)] = arr;
            break;
        }
        case ov::element::Type_t::i32: {
            py::array arr(t.get_shape(), t.data<int32_t>());
            res[py::cast(out)] = arr;
            break;
        }
        case ov::element::Type_t::i64: {
            py::array arr(t.get_shape(), t.data<int64_t>());
            res[py::cast(out)] = arr;
            break;
        }
        case ov::element::Type_t::u8: {
            py::array arr(t.get_shape(), t.data<uint8_t>());
            res[py::cast(out)] = arr;
            break;
        }
        case ov::element::Type_t::u16: {
            py::array arr(t.get_shape(), t.data<uint16_t>());
            res[py::cast(out)] = arr;
            break;
        }
        case ov::element::Type_t::u32: {
            py::array arr(t.get_shape(), t.data<uint32_t>());
            res[py::cast(out)] = arr;
            break;
        }
        case ov::element::Type_t::u64: {
            py::array arr(t.get_shape(), t.data<uint64_t>());
            res[py::cast(out)] = arr;
            break;
        }
        case ov::element::Type_t::bf16: {
            py::array arr(t.get_shape(), t.data<ov::bfloat16>());
            res[py::cast(out)] = arr.view("int16");
            break;
        }
        case ov::element::Type_t::f16: {
            py::array arr(t.get_shape(), t.data<ov::float16>());
            res[py::cast(out)] = arr.view("int16");
            break;
        }
        case ov::element::Type_t::f32: {
            py::array arr(t.get_shape(), t.data<float>());
            res[py::cast(out)] = arr;
            break;
        }
        case ov::element::Type_t::f64: {
            py::array arr(t.get_shape(), t.data<double>());
            res[py::cast(out)] = arr;
            break;
        }
        case ov::element::Type_t::boolean: {
            py::array arr(t.get_shape(), t.data<bool*>());
            res[py::cast(out)] = arr;
            break;
        }
        default: {
            break;
        }
        }
    }
    return res;
}

>>>>>>> ad668d6a
};  // namespace Common<|MERGE_RESOLUTION|>--- conflicted
+++ resolved
@@ -314,8 +314,6 @@
         IE_THROW() << "Can't load network: " << ex.what() << " Please specify number of infer requests directly!";
     }
 }
-<<<<<<< HEAD
-=======
 
 py::dict outputs_to_dict(const std::vector<ov::Output<const ov::Node>>& outputs, ov::runtime::InferRequest& request) {
     py::dict res;
@@ -396,5 +394,4 @@
     return res;
 }
 
->>>>>>> ad668d6a
 };  // namespace Common