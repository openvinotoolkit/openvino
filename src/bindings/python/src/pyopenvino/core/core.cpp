// Copyright (C) 2018-2025 Intel Corporation
// SPDX-License-Identifier: Apache-2.0
//

#include "pyopenvino/core/core.hpp"

#include <pybind11/stl.h>
#include <pybind11/typing.h>

#include <fstream>
#include <openvino/core/any.hpp>
#include <openvino/runtime/core.hpp>
#include <pyopenvino/core/tensor.hpp>
#include <random>

#include "common.hpp"
#include "pyopenvino/core/remote_context.hpp"
#include "pyopenvino/graph/op_extension.hpp"
#include "pyopenvino/utils/utils.hpp"

namespace py = pybind11;

void regclass_Core(py::module m) {
    py::class_<ov::Core, std::shared_ptr<ov::Core>> cls(m, "Core");
    cls.doc() =
        "openvino.Core class represents OpenVINO runtime Core entity. User applications can create several "
        "Core class instances, but in this case, the underlying plugins are created multiple times and not shared "
        "between several Core instances. The recommended way is to have a single Core instance per application.";

    cls.def(py::init<const std::string&>(), py::arg("xml_config_file") = "");

    cls.def(
        "set_property",
        [](ov::Core& self, const std::map<std::string, py::object>& properties) {
            self.set_property(Common::utils::properties_to_any_map(properties));
        },
        py::arg("properties"),
        R"(
            Sets properties.

            :param properties: Dict of pairs: (property name, property value).
            :type properties: typing.Dict[str, typing.Any]
        )");

    // Overload for single tuple
    cls.def(
        "set_property",
        [](ov::Core& self, const std::pair<std::string, py::object>& property) {
            ov::AnyMap _properties{{property.first, Common::utils::py_object_to_any(property.second)}};
            self.set_property(_properties);
        },
        py::arg("property"),
        R"(
            Sets properties for the device.

            :param property: Tuple of (property name, matching property value).
            :type property: typing.Tuple[str, typing.Any]
        )");

    cls.def(
        "set_property",
        [](ov::Core& self, const std::string& device_name, const std::map<std::string, py::object>& properties) {
            self.set_property(device_name, Common::utils::properties_to_any_map(properties));
        },
        py::arg("device_name"),
        py::arg("properties"),
        R"(
            Sets properties for the device.

            :param device_name: Name of the device.
            :type device_name: str
            :param properties: Dict of pairs: (property name, property value).
            :type properties: typing.Dict[str, typing.Any]
        )");

    // Overload for single tuple
    cls.def(
        "set_property",
        [](ov::Core& self, const std::string& device_name, const std::pair<std::string, py::object>& property) {
            ov::AnyMap _properties{{property.first, Common::utils::py_object_to_any(property.second)}};
            self.set_property(device_name, _properties);
        },
        py::arg("device_name"),
        py::arg("property"),
        R"(
            Sets properties for the device.

            :param device_name: Name of the device.
            :type device_name: str
            :param property: Tuple of (property name, matching property value).
            :type property: typing.Tuple[str, typing.Any]
        )");

    cls.def(
        "get_property",
        [](ov::Core& self, const std::string& device_name, const std::string& property) -> py::object {
            return Common::utils::from_ov_any(self.get_property(device_name, property));
        },
        py::arg("device_name"),
        py::arg("property"),
        R"(
            Gets properties dedicated to device behaviour.

            :param device_name: A name of a device to get a properties value.
            :type device_name: str
            :param property: Property or name of Property.
            :type property: str
            :return: Extracted information from property.
            :rtype: typing.Any
        )");

    cls.def(
        "get_property",
        [](ov::Core& self, const std::string& property) -> py::object {
            return Common::utils::from_ov_any(self.get_property(property));
        },
        py::arg("property"),
        R"(
            Gets properties dedicated to Core behaviour.

            :param property: Property or name of Property.
            :type property: str
            :return: Extracted information from property.
            :rtype: typing.Any
        )");

    cls.def(
        "compile_model",
        [](ov::Core& self,
           const std::shared_ptr<const ov::Model>& model,
           const std::string& device_name,
           const std::map<std::string, py::object>& properties) {
            auto _properties = Common::utils::properties_to_any_map(properties);
            py::gil_scoped_release release;
            return self.compile_model(model, device_name, _properties);
        },
        py::arg("model"),
        py::arg("device_name"),
        py::arg("properties"),
        R"(
            Creates a compiled model from a source model object.
            Users can create as many compiled models as they need, and use them simultaneously
            (up to the limitation of the hardware resources).

            GIL is released while running this function.

            :param model: Model acquired from read_model function.
            :type model: openvino.Model
            :param device_name: Name of the device which will load the model.
            :type device_name: str
            :param properties: Optional dict of pairs: (property name, property value) relevant only for this load operation.
            :type properties: typing.Dict[str, typing.Any]
            :return: A compiled model.
            :rtype: openvino.CompiledModel
        )");

    cls.def(
        "compile_model",
        [](ov::Core& self,
           const std::shared_ptr<const ov::Model>& model,
           const std::map<std::string, py::object>& properties) {
            auto _properties = Common::utils::properties_to_any_map(properties);
            py::gil_scoped_release release;
            return self.compile_model(model, _properties);
        },
        py::arg("model"),
        py::arg("properties"),
        R"(
            Creates and loads a compiled model from a source model to the default OpenVINO device
            selected by AUTO plugin. Users can create as many compiled models as they need, and use
            them simultaneously (up to the limitation of the hardware resources).

            GIL is released while running this function.

            :param model: Model acquired from read_model function.
            :type model: openvino.Model
            :param properties: Optional dict of pairs: (property name, property value) relevant only for this load operation.
            :type properties: typing.Dict[str, typing.Any]
            :return: A compiled model.
            :rtype: openvino.CompiledModel
        )");

    cls.def(
        "compile_model",
        [](ov::Core& self,
           const py::object& model_path,
           const std::string& device_name,
           const std::map<std::string, py::object>& properties) {
            auto _properties = Common::utils::properties_to_any_map(properties);
            std::string path = Common::utils::convert_path_to_string(model_path);
            py::gil_scoped_release release;
            return self.compile_model(path, device_name, _properties);
        },
        py::arg("model_path"),
        py::arg("device_name"),
        py::arg("properties"),
        R"(
            Reads model and creates a compiled model from IR / ONNX / PDPD / TF and TFLite file.
            This can be more efficient than using read_model + compile_model(model_in_memory_object) flow,
            especially for cases when caching is enabled and cached model is available.

            GIL is released while running this function.

            :param model_path: A path to a model in IR / ONNX / PDPD / TF and TFLite format.
            :type model_path: typing.Union[str, pathlib.Path]
            :param device_name: Name of the device to load the model to.
            :type device_name: str
            :param properties: Optional dict of pairs: (property name, property value) relevant only for this load operation.
            :type properties: typing.Dict[str, typing.Any]
            :return: A compiled model.
            :rtype: openvino.CompiledModel
        )");

    cls.def(
        "compile_model",
        [](ov::Core& self,
           const py::object& model,
           const py::object& weight_buffer,
           const std::string& device_name,
           const std::map<std::string, py::object>& properties) {
            py::buffer_info info;
            if (!py::isinstance<py::none>(weight_buffer)) {
                auto p = weight_buffer.cast<py::bytes>();
                info = py::buffer(p).request();
            }
            size_t bin_size = static_cast<size_t>(info.size);
            ov::Tensor tensor;
            if (bin_size) {
                // If weights are not empty:
                tensor = ov::Tensor(ov::element::Type_t::u8, {bin_size}, info.ptr);
            } else {
                // If weights are empty:
                tensor = ov::Tensor(ov::element::Type_t::u8, {bin_size});
            }
            auto _properties = Common::utils::properties_to_any_map(properties);
            py::gil_scoped_release release;
            return self.compile_model(model.cast<std::string>(), tensor, device_name, _properties);
        },
        py::arg("model_buffer"),
        py::arg("weight_buffer"),
        py::arg("device_name"),
        py::arg("properties"),
        R"(
            Create a compiled model from IR model buffer and weight buffer in memory.
            This can be more efficient than using read_model + compile_model(model_in_memory_object) flow,
            especially for cases when caching is enabled and cached model is available.

            GIL is released while runing this function.

            :param model_buffer: A string buffer of IR xml in memory
            :type model_buffer: str
            :param weight_buffer: A byte buffer of IR weights in memory
            :type weight_buffer: bytes
            :param device_name: Name of the device to load the model to.
            :type device_name: str
            :param properties: Optional dict of pairs: (property name, property value) relevant only for this load operation.
            :type properties: dict
            :return: A compiled model.
            :rtype: openvino.CompiledModel
        )");

    cls.def(
        "compile_model",
        [](ov::Core& self, const py::object& model_path, const std::map<std::string, py::object>& properties) {
            auto _properties = Common::utils::properties_to_any_map(properties);
            std::string path = Common::utils::convert_path_to_string(model_path);
            py::gil_scoped_release release;
            return self.compile_model(path, _properties);
        },
        py::arg("model_path"),
        py::arg("properties"),
        R"(
            Reads model and creates a compiled model from IR / ONNX / PDPD / TF and TFLite file with device selected by AUTO plugin.
            This can be more efficient than using read_model + compile_model(model_in_memory_object) flow,
            especially for cases when caching is enabled and cached model is available.

            GIL is released while running this function.

            :param model_path: A path to a model in IR / ONNX / PDPD / TF and TFLite format.
            :type model_path: typing.Union[str, pathlib.Path]
            :param properties: Optional dict of pairs: (property name, property value) relevant only for this load operation.
            :type properties: typing.Dict[str, typing.Any]
            :return: A compiled model.
            :rtype: openvino.CompiledModel
        )");

    cls.def(
        "compile_model",
        [](ov::Core& self,
           const std::shared_ptr<const ov::Model>& model,
           const RemoteContextWrapper& context,
           const std::map<std::string, py::object>& properties) {
            auto _properties = Common::utils::properties_to_any_map(properties);
            py::gil_scoped_release release;
            return self.compile_model(model, context.context, _properties);
        },
        py::arg("model"),
        py::arg("context"),
        py::arg("properties"),
        R"(
            Creates a compiled model from a source model within a specified remote context.

            GIL is released while running this function.

            :param model: Model acquired from read_model function.
            :type model: openvino.Model
            :param context: RemoteContext instance.
            :type context: openvino.RemoteContext
            :param properties: dict of pairs: (property name, property value) relevant only for this load operation.
            :type properties: typing.Dict[str, typing.Any]
            :return: A compiled model.
            :rtype: openvino.CompiledModel
        )");

    cls.def(
        "create_context",
        [](ov::Core& self, const std::string& device_name, const std::map<std::string, py::object>& properties) {
            auto _properties = Common::utils::properties_to_any_map(properties);
            return RemoteContextWrapper(self.create_context(device_name, _properties));
        },
        py::arg("device_name"),
        py::arg("properties"),
        R"(
            Creates a new remote shared context object on the specified accelerator device
            using specified plugin-specific low-level device API parameters.

            :param device_name: Name of a device to create a new shared context on.
            :type device_name: str
            :param properties: dict of device-specific shared context remote properties.
            :type properties: typing.Dict[str, typing.Any]
            :return: Remote context instance.
            :rtype: openvino.RemoteContext
        )");

    cls.def(
        "get_default_context",
        [](ov::Core& self, const std::string& device_name) -> RemoteContextWrapper {
            return RemoteContextWrapper(self.get_default_context(device_name));
        },
        py::arg("device_name"),
        R"(
            Gets default (plugin-supplied) shared context object for the specified accelerator device.

            :param device_name: Name of a device to get a default shared context from.
            :type device_name: str
            :return: Remote context instance.
            :rtype: openvino.RemoteContext
        )");

    cls.def("get_versions",
            &ov::Core::get_versions,
            py::arg("device_name"),
            R"(
                Returns device plugins version information.

                :param device_name: Device name to identify a plugin.
                :type device_name: str
                :return: Plugin version information.
                :rtype: typing.Dict[str, openvino.Version]
            )");

    cls.def(
        "read_model",
        [](ov::Core& self, py::bytes model, py::bytes weights) {
            std::string ir(model);
            // works on view in order to omit copying bytes into string
            py::buffer_info info(py::buffer(weights).request());
            size_t bin_size = static_cast<size_t>(info.size);
            ov::Tensor tensor(ov::element::Type_t::u8, {bin_size});
            // if weights are not empty
            if (bin_size) {
                const uint8_t* bin = reinterpret_cast<const uint8_t*>(info.ptr);
                std::memcpy(tensor.data(), bin, bin_size);
            }
            py::gil_scoped_release release;
            return self.read_model(ir, tensor);
        },
        py::arg("model"),
        py::arg("weights") = py::bytes(),
        R"(
            Reads models from IR / ONNX / PDPD / TF and TFLite formats.

            GIL is released while running this function.

            :param model: Bytes with model in IR / ONNX / PDPD / TF and TFLite format.
            :type model: bytes
            :param weights: Bytes with tensor's data.
            :type weights: bytes
            :return: A model.
            :rtype: openvino.Model
        )");

    cls.def(
        "read_model",
        [](ov::Core& self,
           const std::string& model_path,
           const std::string& weight_path,
           const std::map<std::string, py::object>& config) {
            const auto any_map = Common::utils::properties_to_any_map(config);
            py::gil_scoped_release release;
            return self.read_model(model_path, weight_path, any_map);
        },
        py::arg("model"),
        py::arg("weights") = "",
        py::arg("config") = py::dict(),
        R"(
            Reads models from IR / ONNX / PDPD / TF and TFLite formats.

            GIL is released while running this function.

            :param model: A path to a model in IR / ONNX / PDPD / TF and TFLite format.
            :type model: str
            :param weights: A path to a data file For IR format (*.bin): if path is empty,
                            it tries to read a bin file with the same name as xml and if the bin
                            file with the same name was not found, loads IR without weights.
                            For ONNX format (*.onnx): weights parameter is not used.
                            For PDPD format (*.pdmodel) weights parameter is not used.
                            For TF format (*.pb) weights parameter is not used.
                            For TFLite format (*.tflite) weights parameter is not used.
            :type weights: str
            :param config: Optional map of pairs: (property name, property value) relevant only for this read operation.
            :type config: typing.Dict[str, typing.Any], optional
            :return: A model.
            :rtype: openvino.Model
        )");

    cls.def(
        "read_model",
        (std::shared_ptr<ov::Model>(ov::Core::*)(const std::string&, const ov::Tensor&) const) & ov::Core::read_model,
        py::call_guard<py::gil_scoped_release>(),
        py::arg("model"),
        py::arg("weights"),
        R"(
            Reads models from IR / ONNX / PDPD / TF and TFLite formats.

            GIL is released while running this function.

            :param model: A string with model in IR / ONNX / PDPD / TF and TFLite format.
            :type model: str
            :param weights: Tensor with weights. Reading ONNX / PDPD / TF and TFLite models
                            doesn't support loading weights from weights tensors.
            :type weights: openvino.Tensor
            :return: A model.
            :rtype: openvino.Model
        )");

    cls.def(
        "read_model",
        [](ov::Core& self,
           py::object model_path,
           py::object weights_path,
           const std::map<std::string, py::object>& config) {
            if (py::isinstance(model_path, py::module::import("io").attr("BytesIO"))) {
                model_path.attr("seek")(0);  // Always rewind stream!
                py::buffer_info buffer_info = model_path.attr("getbuffer")().cast<py::buffer>().request();

                py::buffer_info info;
                if (!py::isinstance<py::none>(weights_path)) {
                    py::object buffer = weights_path.attr("getbuffer")();
                    info = py::buffer(buffer).request();
                }
                size_t bin_size = static_cast<size_t>(info.size);
                ov::Tensor tensor(ov::element::Type_t::u8, {bin_size});
                // if weights are not empty
                if (bin_size) {
                    const uint8_t* bin = reinterpret_cast<const uint8_t*>(info.ptr);
                    std::memcpy(tensor.data(), bin, bin_size);
                }
                py::gil_scoped_release release;
                return self.read_model(std::string(static_cast<char*>(buffer_info.ptr), buffer_info.size), tensor);
            } else if (py::isinstance(model_path, py::module_::import("pathlib").attr("Path")) ||
                       py::isinstance<py::str>(model_path)) {
                const std::string model_path_cpp{py::str(model_path)};
                std::string weights_path_cpp;
                if (!py::isinstance<py::none>(weights_path)) {
                    weights_path_cpp = py::str(weights_path);
                }
                const auto any_map = Common::utils::properties_to_any_map(config);
                py::gil_scoped_release release;
                return self.read_model(model_path_cpp, weights_path_cpp, any_map);
            }

            throw py::type_error("Provided python object type " + (std::string)(py::str(model_path.get_type())) +
                                 " isn't supported as 'model' argument.");
        },
        py::arg("model"),
        py::arg("weights") = py::none(),
        py::arg("config") = py::dict(),
        R"(
            Reads models from IR / ONNX / PDPD / TF and TFLite formats.

            GIL is released while running this function.

            :param model: A path to a model in IR / ONNX / PDPD / TF and TFLite format or a model itself wrapped in io.ByesIO format.
            :type model: typing.Union[pathlib.Path, io.BytesIO]
            :param weights: A path to a data file For IR format (*.bin): if path is empty,
                            it tries to read a bin file with the same name as xml and if the bin
                            file with the same name was not found, loads IR without weights.
                            For ONNX format (*.onnx): weights parameter is not used.
                            For PDPD format (*.pdmodel) weights parameter is not used.
                            For TF format (*.pb): weights parameter is not used.
                            For TFLite format (*.tflite) weights parameter is not used.
<<<<<<< HEAD
            :type weights: typing.Optional[pathlib.Path]
=======
            :type weights: Union[pathlib.Path, io.BytesIO]
>>>>>>> aa213c35
            :param config: Optional map of pairs: (property name, property value) relevant only for this read operation.
            :type config: typing.Dict[str, typing.Any], optional
            :return: A model.
            :rtype: openvino.Model
        )");

    cls.def(
        "import_model",
        [](ov::Core& self,
           const py::object& model_stream,
           const std::string& device_name,
           const std::map<std::string, py::object>& properties) {
            const auto _properties = Common::utils::properties_to_any_map(properties);
            if (!(py::isinstance(model_stream, pybind11::module::import("io").attr("BytesIO"))) &&
                !py::isinstance<py::bytes>(model_stream)) {
                throw py::type_error("CompiledModel.import_model(model_stream) incompatible function argument: "
                                     "`model_stream` must be an io.BytesIO object or bytes but " +
                                     (std::string)(py::repr(model_stream)) + "` provided");
            }
            py::buffer_info info;

            if (py::isinstance(model_stream, pybind11::module::import("io").attr("BytesIO"))) {
                model_stream.attr("seek")(0);
                info = py::buffer(model_stream.attr("getbuffer")()).request();
            } else {
                info = py::buffer(model_stream).request();
            }

            Common::utils::MemoryBuffer mb(reinterpret_cast<char*>(info.ptr), info.size);
            std::istream stream(&mb);

            py::gil_scoped_release release;
            return self.import_model(stream, device_name, _properties);
        },
        py::arg("model_stream"),
        py::arg("device_name"),
        py::arg("properties"),
        R"(
            Imports a compiled model from a previously exported one.

            Advanced version of `import_model`. It utilizes, streams from standard
            Python library `io`.

            GIL is released while running this function.


            :param model_stream: Input stream, containing a model previously exported, using export_model method.
            :type model_stream: typing.Union[io.BytesIO, bytes]
            :param device_name: Name of device to which compiled model is imported.
                                Note: if device_name is not used to compile the original model, an exception is thrown.
            :type device_name: str
            :param properties: Optional map of pairs: (property name, property value) relevant only for this load operation.
            :type properties: typing.Dict[str, typing.Any], optional
            :return: A compiled model.
            :rtype: openvino.CompiledModel

            :Example:
            .. code-block:: python

                user_stream = io.BytesIO()
                compiled.export_model(user_stream)

                with open('./my_model', 'wb') as f:
                    f.write(user_stream.getvalue()) # or read() if seek(0) was applied before

                # ...

                new_compiled = core.import_model(user_stream, "CPU")
        )");

    cls.def(
        "register_plugin",
        [](ov::Core& self, const std::string& plugin_name, const std::string& device_name) {
            self.register_plugin(plugin_name, device_name);
        },
        py::arg("plugin_name"),
        py::arg("device_name"),
        R"(
                Register a new device and plugin which enable this device inside OpenVINO Runtime.

                :param plugin_name: A path (absolute or relative) or name of a plugin. Depending on platform,
                                    `plugin_name` is wrapped with shared library suffix and prefix to identify
                                    library full name E.g. on Linux platform plugin name specified as `plugin_name`
                                    will be wrapped as `libplugin_name.so`.
                :type plugin_name: str
                :param device_name: A device name to register plugin for.
                :type device_name: str
            )");

    cls.def(
        "register_plugin",
        [](ov::Core& self,
           const std::string& plugin_name,
           const std::string& device_name,
           const std::map<std::string, py::object>& config) {
            auto properties = Common::utils::properties_to_any_map(config);
            self.register_plugin(plugin_name, device_name, properties);
        },
        py::arg("plugin_name"),
        py::arg("device_name"),
        py::arg("config"),
        R"(
                Register a new device and plugin which enable this device inside OpenVINO Runtime.

                :param plugin_name: A path (absolute or relative) or name of a plugin. Depending on platform,
                                    `plugin_name` is wrapped with shared library suffix and prefix to identify
                                    library full name E.g. on Linux platform plugin name specified as `plugin_name`
                                    will be wrapped as `libplugin_name.so`.
                :type plugin_name: str
                :param device_name: A device name to register plugin for.
                :type device_name: str
                :param config: Plugin default configuration
                :type config: typing.Dict[str, typing.Any], optional
            )");

    cls.def("register_plugins",
            &ov::Core::register_plugins,
            py::arg("xml_config_file"),
            R"(
                Registers a device plugin to OpenVINO Runtime Core instance using XML configuration
                file with plugins description.

                :param xml_config_file: A path to .xml file with plugins to register.
                :type xml_config_file: str
            )");

    cls.def("unload_plugin",
            &ov::Core::unload_plugin,
            py::arg("device_name"),
            R"(
                Unloads the previously loaded plugin identified by device_name from OpenVINO Runtime.
                The method is needed to remove loaded plugin instance and free its resources.
                If plugin for a specified device has not been created before, the method throws an exception.

                :param device_name: A device name identifying plugin to remove from OpenVINO.
                :type device_name: str
            )");

    cls.def(
        "query_model",
        [](ov::Core& self,
           const std::shared_ptr<const ov::Model>& model,
           const std::string& device_name,
           const std::map<std::string, py::object>& properties) -> std::map<std::string, std::string> {
            auto _properties = Common::utils::properties_to_any_map(properties);
            py::gil_scoped_release release;
            return self.query_model(model, device_name, _properties);
        },
        py::arg("model"),
        py::arg("device_name"),
        py::arg("properties") = py::dict(),
        R"(
            Query device if it supports specified model with specified properties.

            GIL is released while running this function.

            :param model: Model object to query.
            :type model: openvino.Model
            :param device_name: A name of a device to query.
            :type device_name: str
            :param properties: Optional dict of pairs: (property name, property value)
            :type properties: typing.Dict[str, typing.Any]
            :return: Pairs a operation name -> a device name supporting this operation.
            :rtype: typing.Dict[str, str]
        )");

    cls.def("add_extension",
            static_cast<void (ov::Core::*)(const std::string&)>(&ov::Core::add_extension),
            py::arg("library_path"),
            R"(
                Registers an extension to a Core object.

                :param library_path: Path to library with ov::Extension
                :type library_path: str
            )");

    cls.def("add_extension",
            static_cast<void (ov::Core::*)(const std::shared_ptr<ov::Extension>&)>(&ov::Core::add_extension),
            py::arg("extension"),
            R"(
                Registers an extension to a Core object.

                :param extension: Extension object.
                :type extension: openvino.Extension
            )");

    cls.def(
        "add_extension",
        static_cast<void (ov::Core::*)(const std::vector<std::shared_ptr<ov::Extension>>&)>(&ov::Core::add_extension),
        py::arg("extensions"),
        R"(
            Registers extensions to a Core object.

            :param extensions: List of Extension objects.
            :type extensions: typing.List[openvino.Extension]
        )");

    cls.def(
        "add_extension",
        [](ov::Core& self, py::object dtype) {
            self.add_extension(PyOpExtension(dtype));
        },
        py::arg("custom_op"),
        R"(
            Registers custom Op to a Core object.

            :param custom_op: type of custom Op
            :type custom_op: typing.Type[openvino.Op]
        )");

    cls.def("get_available_devices",
            &ov::Core::get_available_devices,
            py::call_guard<py::gil_scoped_release>(),
            R"(
                Returns devices available for inference Core objects goes over all registered plugins.

                GIL is released while running this function.

                :returns: A list of devices. The devices are returned as: CPU, GPU.0, GPU.1, NPU...
                    If there more than one device of specific type, they are enumerated with .# suffix.
                    Such enumerated device can later be used as a device name in all Core methods like:
                    compile_model, query_model, set_property and so on.
                :rtype: typing.List[str]
            )");

    cls.def_property_readonly("available_devices",
                              &ov::Core::get_available_devices,
                              py::call_guard<py::gil_scoped_release>(),
                              R"(
                                    Returns devices available for inference Core objects goes over all registered plugins.

                                    GIL is released while running this function.

                                    :returns: A list of devices. The devices are returned as: CPU, GPU.0, GPU.1, NPU...
                                        If there more than one device of specific type, they are enumerated with .# suffix.
                                        Such enumerated device can later be used as a device name in all Core methods like:
                                        compile_model, query_model, set_property and so on.
                                    :rtype: typing.List[str]
                                )");

    cls.def("__repr__", [](const ov::Core& self) {
        auto devices = Common::docs::container_to_string(self.get_available_devices(), ", ");
        return "<" + Common::get_class_name(self) + ": available plugins[" + devices + "]>";
    });
}<|MERGE_RESOLUTION|>--- conflicted
+++ resolved
@@ -500,11 +500,7 @@
                             For PDPD format (*.pdmodel) weights parameter is not used.
                             For TF format (*.pb): weights parameter is not used.
                             For TFLite format (*.tflite) weights parameter is not used.
-<<<<<<< HEAD
-            :type weights: typing.Optional[pathlib.Path]
-=======
-            :type weights: Union[pathlib.Path, io.BytesIO]
->>>>>>> aa213c35
+            :type weights: typing.Union[pathlib.Path, io.BytesIO]
             :param config: Optional map of pairs: (property name, property value) relevant only for this read operation.
             :type config: typing.Dict[str, typing.Any], optional
             :return: A model.
