// Copyright (C) 2018-2025 Intel Corporation
// SPDX-License-Identifier: Apache-2.0
//

#include "utils.hpp"

#include <pybind11/stl.h>

#include <map>
#include <set>
#include <string>
#include <tuple>
#include <vector>

#include "Python.h"
#include "openvino/core/except.hpp"
#include "openvino/core/meta_data.hpp"
#include "openvino/frontend/decoder.hpp"
#include "openvino/frontend/graph_iterator.hpp"
#include "openvino/runtime/properties.hpp"

using Version = ov::pass::Serialize::Version;

namespace Common {
namespace utils {

template <typename T>
PY_TYPE check_container_element_type(const T& container) {
    PY_TYPE detected_type = PY_TYPE::UNKNOWN;

    auto check_type = [&](PY_TYPE type) {
        if (detected_type == PY_TYPE::UNKNOWN || detected_type == type) {
            detected_type = type;
            return;
        }
        OPENVINO_THROW("Incorrect attribute. Mixed types in the container are not allowed.");
    };

    for (const auto& it : container) {
        // Check the type of elements in the container
        if (py::isinstance<py::str>(it)) {
            check_type(PY_TYPE::STR);
        } else if (py::isinstance<py::int_>(it)) {
            check_type(PY_TYPE::INT);
        } else if (py::isinstance<py::float_>(it)) {
            check_type(PY_TYPE::FLOAT);
        } else if (py::isinstance<py::bool_>(it)) {
            check_type(PY_TYPE::BOOL);
        } else if (py::isinstance<ov::PartialShape>(it)) {
            check_type(PY_TYPE::PARTIAL_SHAPE);
        } else if (py::isinstance<ov::hint::ModelDistributionPolicy>(it)) {
            check_type(PY_TYPE::MODEL_DISTRIBUTION_POLICY);
        }
    }

    return detected_type;
};

// For complex structure if an element isn't map, then just cast it to OVAny
py::object from_ov_any_no_leaves(const ov::Any& any) {
    if (any.is<std::shared_ptr<ov::Meta>>() || any.is<ov::AnyMap>()) {
        return Common::utils::from_ov_any_map_no_leaves(any);
    } else {
        return py::cast(any);
    }
}

// Recursively go through dict to unwrap nested dicts and keep leaves as OVAny.
py::object from_ov_any_map_no_leaves(const ov::Any& any) {
    const auto traverse_map = [](const ov::AnyMap& map) {
        const auto unwrap_only_maps = [](const ov::Any& any) {
            if (any.is<std::shared_ptr<ov::Meta>>()) {
                const ov::AnyMap& as_map = *any.as<std::shared_ptr<ov::Meta>>();
                return from_ov_any_map_no_leaves(as_map);
            } else if (any.is<ov::AnyMap>()) {
                return from_ov_any_map_no_leaves(any.as<ov::AnyMap>());
            }
            return py::cast(any);
        };

        std::map<std::string, py::object> result;
        for (const auto& entry : map) {
            result[entry.first] = unwrap_only_maps(entry.second);
        }
        return py::cast(result);
    };

    if (any.is<std::shared_ptr<ov::Meta>>()) {
        const ov::AnyMap& as_map = *any.as<std::shared_ptr<ov::Meta>>();
        return traverse_map(as_map);
    } else if (any.is<ov::AnyMap>()) {
        return traverse_map(any.as<ov::AnyMap>());
    }
    OPENVINO_THROW("Only ov::AnyMap or ov::Meta are expected here.");
}

py::object from_ov_any_map(const ov::AnyMap& map) {
    std::map<std::string, py::object> result;
    for (const auto& entry : map) {
        result[entry.first] = from_ov_any(entry.second);
    }
    return py::cast(result);
}

py::object from_ov_any(const ov::Any& any) {
    // Check for py::object
    if (any.is<std::shared_ptr<py::object>>()) {
        return *any.as<std::shared_ptr<py::object>>();
    }  // Check for std::string
    else if (any.is<std::string>()) {
        return py::cast(any.as<std::string>().c_str());
    }
    // Check for int
    else if (any.is<int>()) {
        return py::cast(any.as<int>());
    } else if (any.is<int64_t>()) {
        return py::cast(any.as<int64_t>());
    }
    // Check for unsigned int
    else if (any.is<unsigned int>()) {
        return py::cast(any.as<unsigned int>());
    } else if (any.is<uint64_t>()) {
        return py::cast(any.as<uint64_t>());
    }
    // Check for float
    else if (any.is<float>()) {
        return py::cast(any.as<float>());
    } else if (any.is<double>()) {
        return py::cast(any.as<double>());
    }
    // Check for bool
    else if (any.is<bool>()) {
        return py::cast(any.as<bool>());
    }
    // Check for std::vector<std::string>
    else if (any.is<std::vector<std::string>>()) {
        return py::cast(any.as<std::vector<std::string>>());
    }
    // Check for std::vector<int>
    else if (any.is<std::vector<int>>()) {
        return py::cast(any.as<std::vector<int>>());
    }
    // Check for std::vector<int64_t>
    else if (any.is<std::vector<int64_t>>()) {
        return py::cast(any.as<std::vector<int64_t>>());
    }
    // Check for std::vector<unsigned int>
    else if (any.is<std::vector<unsigned int>>()) {
        return py::cast(any.as<std::vector<unsigned int>>());
    }
    // Check for std::vector<float>
    else if (any.is<std::vector<float>>()) {
        return py::cast(any.as<std::vector<float>>());
    }
    // Check for std::vector<double>
    else if (any.is<std::vector<double>>()) {
        return py::cast(any.as<std::vector<double>>());
    }
    // Check for std::vector<ov::Any>
    else if (any.is<std::vector<ov::Any>>()) {
        const auto& values = any.as<std::vector<ov::Any>>();
        PyObject* list = PyList_New(0);
        for (const auto& value : values) {
            PyList_Append(list, from_ov_any(value).ptr());
        }
        return py::cast<py::object>(list);
    }
    // Check for std::tuple<unsigned int, unsigned int>
    else if (any.is<std::tuple<unsigned int, unsigned int>>()) {
        return py::cast(any.as<std::tuple<unsigned int, unsigned int>>());
    }
    // Check for std::tuple<unsigned int, unsigned int, unsigned int>
    else if (any.is<std::tuple<unsigned int, unsigned int, unsigned int>>()) {
        return py::cast(any.as<std::tuple<unsigned int, unsigned int, unsigned int>>());
    }
    // Check for std::map<std::string, std::string>
    else if (any.is<std::map<std::string, std::string>>()) {
        return py::cast(any.as<std::map<std::string, std::string>>());
    }
    // Check for std::map<std::string, int>
    else if (any.is<std::map<std::string, int>>()) {
        return py::cast(any.as<std::map<std::string, int>>());
    }
    // Check for std::map<std::string, uint64_t>
    else if (any.is<std::map<std::string, uint64_t>>()) {
        return py::cast(any.as<std::map<std::string, uint64_t>>());
    }
    // Check for std::map<element::Type, float>
    else if (any.is<std::map<ov::element::Type, float>>()) {
        return py::cast(any.as<std::map<ov::element::Type, float>>());
    }  // Check for ov::AnyMap (std::map<std::string, ov::Any>)
    else if (any.is<ov::AnyMap>()) {
        return from_ov_any_map(any.as<ov::AnyMap>());
    }
    // Check for std::map<std::string, Any> {
    else if (any.is<std::map<std::string, ov::Any>>()) {
        return py::cast(any.as<std::map<std::string, ov::Any>>());
    }
    // Check for std::vector<ov::PropertyName>
    else if (any.is<std::vector<ov::PropertyName>>()) {
        auto val = any.as<std::vector<ov::PropertyName>>();
        PyObject* dict = PyDict_New();
        for (const auto& it : val) {
            std::string property_name = it;
            auto mutability = it.get_mutability();
            std::string mutability_str;
            switch (mutability) {
            case ov::PropertyMutability::RW:
                mutability_str = "RW";
                break;
            case ov::PropertyMutability::RO:
                mutability_str = "RO";
                break;
            case ov::PropertyMutability::WO:
                mutability_str = "WO";
                break;
            default:
                throw std::runtime_error("Unknown mutability type");
            }
            PyDict_SetItemString(dict, property_name.c_str(), PyUnicode_FromString(mutability_str.c_str()));
        }
        return py::cast<py::object>(dict);
    } else if (any.is<std::shared_ptr<ov::Meta>>()) {
        const ov::AnyMap& as_map = *any.as<std::shared_ptr<ov::Meta>>();
        return from_ov_any_map(as_map);
    } else if (any.is<std::shared_ptr<ov::Symbol>>()) {
        return py::cast(any.as<std::shared_ptr<ov::Symbol>>());
    } else if (any.is<ov::element::Type>()) {
        return py::cast(any.as<ov::element::Type>());
    } else if (any.is<ov::hint::Priority>()) {
        return py::cast(any.as<ov::hint::Priority>());
    } else if (any.is<ov::hint::PerformanceMode>()) {
        return py::cast(any.as<ov::hint::PerformanceMode>());
    } else if (any.is<ov::intel_auto::SchedulePolicy>()) {
        return py::cast(any.as<ov::intel_auto::SchedulePolicy>());
    } else if (any.is<ov::hint::SchedulingCoreType>()) {
        return py::cast(any.as<ov::hint::SchedulingCoreType>());
    } else if (any.is<std::set<ov::hint::ModelDistributionPolicy>>()) {
        return py::cast(any.as<std::set<ov::hint::ModelDistributionPolicy>>());
    } else if (any.is<ov::hint::ExecutionMode>()) {
        return py::cast(any.as<ov::hint::ExecutionMode>());
    } else if (any.is<ov::log::Level>()) {
        return py::cast(any.as<ov::log::Level>());
    } else if (any.is<ov::device::Type>()) {
        return py::cast(any.as<ov::device::Type>());
    } else if (any.is<ov::streams::Num>()) {
        return py::cast(any.as<ov::streams::Num>());
    } else if (any.is<ov::WorkloadType>()) {
        return py::cast(any.as<ov::WorkloadType>());
    } else if (any.is<ov::CacheMode>()) {
        return py::cast(any.as<ov::CacheMode>());
    } else if (any.is<ov::device::UUID>()) {
        std::stringstream uuid_stream;
        uuid_stream << any.as<ov::device::UUID>();
        return py::cast(uuid_stream.str());
    } else if (any.is<ov::device::LUID>()) {
        std::stringstream luid_stream;
        luid_stream << any.as<ov::device::LUID>();
        return py::cast(luid_stream.str());
    } else if (any.is<ov::device::PCIInfo>()) {
        return py::cast(any.as<ov::device::PCIInfo>());
        // Custom FrontEnd Types
    } else if (any.is<ov::frontend::type::List>()) {
        return py::cast(any.as<ov::frontend::type::List>());
    } else if (any.is<ov::frontend::type::Tensor>()) {
        return py::cast(any.as<ov::frontend::type::Tensor>());
    } else if (any.is<ov::frontend::type::Complex>()) {
        return py::cast(any.as<ov::frontend::type::Complex>());
    } else if (any.is<ov::frontend::type::Str>()) {
        return py::cast(any.as<ov::frontend::type::Str>());
    } else if (any.is<ov::frontend::type::PyNone>()) {
        return py::cast(any.as<ov::frontend::type::PyNone>());
    } else if (any.is<ov::frontend::type::PyScalar>()) {
        return py::cast(any.as<ov::frontend::type::PyScalar>());
    } else if (any.is<ov::Tensor>()) {
        return py::cast(any.as<ov::Tensor>());
    } else {
        PyErr_SetString(PyExc_TypeError, "Failed to convert parameter to Python representation!");
        return py::cast<py::object>((PyObject*)NULL);
    }
}

std::map<std::string, ov::Any> properties_to_any_map(const std::map<std::string, py::object>& properties) {
    std::map<std::string, ov::Any> properties_to_cpp;
    for (const auto& property : properties) {
        if (property.first == ov::cache_encryption_callbacks.name()) {
            auto property_value = property.second;
            if (!py::isinstance<py::list>(property_value)) {
                OPENVINO_THROW("The value type of ov::cache_encryption_callbacks property is expected list");
            }
            auto property_list = property_value.cast<py::list>();
            // Wrapped to sp due-to we need to hold GIL upon destruction of python function
            auto py_encrypt = std::shared_ptr<py::function>(new py::function(std::move(property_list[0])),
                                                            [](py::function* py_encrypt) {
                                                                py::gil_scoped_acquire acquire;
                                                                delete py_encrypt;
                                                            });
            auto py_decrypt = std::shared_ptr<py::function>(new py::function(std::move(property_list[1])),
                                                            [](py::function* py_decrypt) {
                                                                py::gil_scoped_acquire acquire;
                                                                delete py_decrypt;
                                                            });

            std::function<std::string(const std::string&)> encrypt_func =
                [py_encrypt](const std::string& in_str) -> std::string {
                // Acquire GIL, execute Python function
                py::gil_scoped_acquire acquire;
                return (*py_encrypt)(py::bytes(in_str)).cast<std::string>();
            };

            std::function<std::string(const std::string&)> decrypt_func =
                [py_decrypt](const std::string& in_str) -> std::string {
                // Acquire GIL, execute Python function
                py::gil_scoped_acquire acquire;
                return (*py_decrypt)(py::bytes(in_str)).cast<std::string>();
            };
            ov::EncryptionCallbacks encryption_callbacks{encrypt_func, decrypt_func};
            properties_to_cpp[property.first] = encryption_callbacks;
        } else {
            properties_to_cpp[property.first] = Common::utils::py_object_to_any(property.second);
        }
    }
    return properties_to_cpp;
}

std::string convert_path_to_string(const py::object& path) {
    // import pathlib.Path
    py::object Path = py::module_::import("pathlib").attr("Path");
    // check if model path is either a string or pathlib.Path
    if (py::isinstance(path, Path) || py::isinstance<py::str>(path)) {
        return py::str(path);
    }
    // Convert bytes to string
    if (py::isinstance<py::bytes>(path)) {
        return path.cast<std::string>();
    }
    std::stringstream str;
    str << "Path: '" << path << "'"
        << " does not exist. Please provide valid model's path either as a string, bytes or pathlib.Path. "
           "Examples:\n(1) '/home/user/models/model.onnx'\n(2) Path('/home/user/models/model/model.onnx')";
    OPENVINO_THROW(str.str());
}

std::shared_ptr<ov::Model> convert_to_model(const py::object& obj) {
    if (!py::isinstance(obj, py::module_::import("openvino").attr("Model"))) {
        throw py::type_error("Incompatible `model` argument. Please provide a valid openvino.Model instance.");
    }
    auto model = obj.attr("_Model__model").cast<std::shared_ptr<ov::Model>>();
    if (model == nullptr) {
        throw py::attribute_error("Invalid openvino.Model instance. It cannot be None. "
                                  "Please make sure it is not used outside of its context.");
    }
    return model;
}

Version convert_to_version(const std::string& version) {
    if (version == "UNSPECIFIED")
        return Version::UNSPECIFIED;
    if (version == "IR_V10")
        return Version::IR_V10;
    if (version == "IR_V11")
        return Version::IR_V11;
    OPENVINO_THROW("Invoked with wrong version argument: '",
                   version,
                   "'! The supported versions are: 'UNSPECIFIED'(default), 'IR_V10', 'IR_V11'.");
}

void deprecation_warning(const std::string& function_name,
                         const std::string& version,
                         const std::string& message,
                         int stacklevel) {
    std::stringstream ss;
    ss << function_name << " is deprecated";
    if (!version.empty()) {
        ss << " and will be removed in version " << version;
    }
    if (!message.empty()) {
        ss << ". " << message;
    }
    PyErr_WarnEx(PyExc_DeprecationWarning, ss.str().data(), stacklevel);
}

void raise_not_implemented() {
    auto error_message = py::detail::c_str(std::string("This function is not implemented."));
    PyErr_SetString(PyExc_NotImplementedError, error_message);
    throw py::error_already_set();
}

bool py_object_is_any_map(const py::object& py_obj) {
    if (!py::isinstance<py::dict>(py_obj)) {
        return false;
    }
    auto dict = py::cast<py::dict>(py_obj);
    return std::all_of(dict.begin(), dict.end(), [&](const std::pair<py::object::handle, py::object::handle>& elem) {
        return py::isinstance<py::str>(elem.first);
    });
}

ov::AnyMap py_object_to_any_map(const py::object& py_obj) {
    OPENVINO_ASSERT(py_object_is_any_map(py_obj), "Unsupported attribute type.");
    ov::AnyMap return_value = {};
    for (auto& item : py::cast<py::dict>(py_obj)) {
        std::string key = py::cast<std::string>(item.first);
        py::object value = py::cast<py::object>(item.second);
        if (py_object_is_any_map(value)) {
            return_value[key] = Common::utils::py_object_to_any_map(value);
        } else {
            return_value[key] = Common::utils::py_object_to_any(value);
        }
    }
    return return_value;
}

std::unordered_map<std::string, ov::Any> py_object_to_unordered_any_map(const py::object& py_obj) {
    OPENVINO_ASSERT(py_object_is_any_map(py_obj), "Unsupported attribute type.");
    std::unordered_map<std::string, ov::Any> return_value = {};
    for (auto& item : py::cast<py::dict>(py_obj)) {
        std::string key = py::cast<std::string>(item.first);
        py::object value = py::cast<py::object>(item.second);
        if (py_object_is_any_map(value)) {
            return_value[key] = Common::utils::py_object_to_any_map(value);
        } else {
            return_value[key] = Common::utils::py_object_to_any(value);
        }
    }
    return return_value;
}

<<<<<<< HEAD
=======
template <typename... Args, std::size_t... I>
std::tuple<Args...> tuple_from_py_tuple_impl(const py::tuple& py_tuple, std::index_sequence<I...>) {
    return std::make_tuple(py_tuple[I].cast<Args>()...);
}

template <typename... Args>
std::tuple<Args...> tuple_from_py_tuple(const py::tuple& py_tuple) {
    OPENVINO_ASSERT(py_tuple.size() == sizeof...(Args), "Size of py::tuple does not match size of std::tuple");

    return tuple_from_py_tuple_impl<Args...>(py_tuple, std::index_sequence_for<Args...>{});
}

>>>>>>> bb5f44f6
ov::Any py_object_to_any(const py::object& py_obj) {
    // Python types
    py::object float_32_type = py::module_::import("numpy").attr("float32");
    if (py::isinstance<py::str>(py_obj)) {
        return py_obj.cast<std::string>();
    } else if (py::isinstance<py::bool_>(py_obj)) {
        return py_obj.cast<bool>();
    } else if (py::isinstance<py::bytes>(py_obj)) {
        return py_obj.cast<std::string>();
    } else if (py::isinstance<py::float_>(py_obj)) {
        return py_obj.cast<double>();
    } else if (py::isinstance(py_obj, float_32_type)) {
        return py_obj.cast<float>();
    } else if (py::isinstance<py::int_>(py_obj)) {
        return py_obj.cast<int64_t>();
    } else if (py::isinstance<py::none>(py_obj)) {
        return {};
    } else if (py::isinstance(py_obj, py::module_::import("enum").attr("Enum"))) {
        const auto value = py::cast<py::object>(py_obj).attr("value");
        if (py::isinstance<py::int_>(value)) {
            return value.cast<int64_t>();
        } else if (py::isinstance<py::str>(value)) {
            return value.cast<std::string>();
        } else {
            OPENVINO_THROW("Unsupported enum type.");
        }
    } else if (py::isinstance<py::list>(py_obj)) {
        auto _list = py_obj.cast<py::list>();

        PY_TYPE detected_type = check_container_element_type<py::list>(_list);

        if (_list.empty())
            return ov::Any(EmptyList());

        switch (detected_type) {
        case PY_TYPE::STR:
            return _list.cast<std::vector<std::string>>();
        case PY_TYPE::FLOAT:
            return _list.cast<std::vector<double>>();
        case PY_TYPE::INT:
            return _list.cast<std::vector<int64_t>>();
        case PY_TYPE::BOOL:
            return _list.cast<std::vector<bool>>();
        case PY_TYPE::PARTIAL_SHAPE:
            return _list.cast<std::vector<ov::PartialShape>>();
        default:
            OPENVINO_ASSERT(false, "Unsupported attribute type.");
        }
    } else if (py::isinstance<py::tuple>(py_obj)) {
        const auto _tuple = py::cast<py::tuple>(py_obj);
        if (_tuple.size() == 2) {
            return tuple_from_py_tuple<unsigned int, unsigned int>(_tuple);
        } else if (_tuple.size() == 3) {
            return tuple_from_py_tuple<unsigned int, unsigned int, unsigned int>(_tuple);
        } else {
            OPENVINO_THROW("Unsupported tuple size");
        }
        // OV types
    } else if (py_object_is_any_map(py_obj)) {
        return py_object_to_any_map(py_obj);
    } else if (py::isinstance<ov::Any>(py_obj)) {
        return py::cast<ov::Any>(py_obj);
    } else if (py::isinstance<ov::element::Type>(py_obj)) {
        return py::cast<ov::element::Type>(py_obj);
    } else if (py::isinstance<ov::PartialShape>(py_obj)) {
        return py::cast<ov::PartialShape>(py_obj);
    } else if (py::isinstance<ov::hint::Priority>(py_obj)) {
        return py::cast<ov::hint::Priority>(py_obj);
    } else if (py::isinstance<ov::hint::PerformanceMode>(py_obj)) {
        return py::cast<ov::hint::PerformanceMode>(py_obj);
    } else if (py::isinstance<ov::intel_auto::SchedulePolicy>(py_obj)) {
        return py::cast<ov::intel_auto::SchedulePolicy>(py_obj);
    } else if (py::isinstance<ov::hint::SchedulingCoreType>(py_obj)) {
        return py::cast<ov::hint::SchedulingCoreType>(py_obj);
    } else if (py::isinstance<py::set>(py_obj)) {
        auto _set = py_obj.cast<py::set>();

        PY_TYPE detected_type = check_container_element_type<py::set>(_set);

        if (_set.empty())
            return ov::Any(EmptyList());

        switch (detected_type) {
        case PY_TYPE::MODEL_DISTRIBUTION_POLICY:
            return _set.cast<std::set<ov::hint::ModelDistributionPolicy>>();
        case PY_TYPE::STR:
            return _set.cast<std::set<std::string>>();
        case PY_TYPE::FLOAT:
            return _set.cast<std::set<double>>();
        case PY_TYPE::INT:
            return _set.cast<std::set<int64_t>>();
        case PY_TYPE::BOOL:
            return _set.cast<std::set<bool>>();
        default:
            OPENVINO_ASSERT(false, "Unsupported attribute type.");
        }
    } else if (py::isinstance<ov::hint::ExecutionMode>(py_obj)) {
        return py::cast<ov::hint::ExecutionMode>(py_obj);
    } else if (py::isinstance<ov::log::Level>(py_obj)) {
        return py::cast<ov::log::Level>(py_obj);
    } else if (py::isinstance<ov::device::Type>(py_obj)) {
        return py::cast<ov::device::Type>(py_obj);
    } else if (py::isinstance<ov::streams::Num>(py_obj)) {
        return py::cast<ov::streams::Num>(py_obj);
    } else if (py::isinstance<ov::WorkloadType>(py_obj)) {
        return py::cast<ov::WorkloadType>(py_obj);
    } else if (py::isinstance<ov::Tensor>(py_obj)) {
        return py::cast<ov::Tensor>(py_obj);
    } else if (py::isinstance<ov::Output<ov::Node>>(py_obj)) {
        return py::cast<ov::Output<ov::Node>>(py_obj);
        // FrontEnd Decoder
    } else if (py::isinstance<ov::frontend::IDecoder>(py_obj)) {
        return py::cast<std::shared_ptr<ov::frontend::IDecoder>>(py_obj);
        // FrontEnd GraphIterator
    } else if (py::isinstance<ov::frontend::GraphIterator>(py_obj)) {
        return py::cast<std::shared_ptr<ov::frontend::GraphIterator>>(py_obj);
        // Custom FrontEnd Types
    } else if (py::isinstance<ov::frontend::type::Tensor>(py_obj)) {
        return py::cast<ov::frontend::type::Tensor>(py_obj);
    } else if (py::isinstance<ov::frontend::type::Complex>(py_obj)) {
        return py::cast<ov::frontend::type::Complex>(py_obj);
    } else if (py::isinstance<ov::frontend::type::List>(py_obj)) {
        return py::cast<ov::frontend::type::List>(py_obj);
    } else if (py::isinstance<ov::frontend::type::Str>(py_obj)) {
        return py::cast<ov::frontend::type::Str>(py_obj);
    } else if (py::isinstance<ov::frontend::type::PyNone>(py_obj)) {
        return py::cast<ov::frontend::type::PyNone>(py_obj);
    } else if (py::isinstance<ov::frontend::type::PyScalar>(py_obj)) {
        return py::cast<ov::frontend::type::PyScalar>(py_obj);
        // If there is no match fallback to py::object
    } else if (py::isinstance<py::object>(py_obj)) {
        return std::shared_ptr<py::object>(new py::object(py_obj), [](py::object* py_obj_reference) {
            py::gil_scoped_acquire acquire;
            delete py_obj_reference;
        });
    }
    OPENVINO_ASSERT(false, "Unsupported attribute type.");
}
std::shared_ptr<py::function> wrap_pyfunction(py::function f_callback) {
    auto callback_sp = std::shared_ptr<py::function>(new py::function(std::move(f_callback)), [](py::function* c) {
        py::gil_scoped_acquire acquire;
        delete c;
    });
    return callback_sp;
}
};  // namespace utils
};  // namespace Common

namespace pybind11 {
namespace ov_extension {
void conditional_keep_alive_impl(size_t Nurse,
                                 size_t Patient,
                                 size_t Condition,
                                 detail::function_call& call,
                                 handle ret) {
    auto get_arg = [&](size_t n) {
        if (n == 0) {
            return ret;
        }
        if (n == 1 && call.init_self) {
            return call.init_self;
        }
        if (n <= call.args.size()) {
            return call.args[n - 1];
        }
        return handle();
    };

    const auto cd = get_arg(Condition);
    if (!cd || !py::isinstance<py::bool_>(cd)) {
        pybind11_fail("Could not activate conditional_keep_alive!");
    }

    if (cd.cast<bool>()) {
        detail::keep_alive_impl(get_arg(Nurse), get_arg(Patient));
    }
}

};  // namespace ov_extension
};  // namespace pybind11<|MERGE_RESOLUTION|>--- conflicted
+++ resolved
@@ -426,8 +426,6 @@
     return return_value;
 }
 
-<<<<<<< HEAD
-=======
 template <typename... Args, std::size_t... I>
 std::tuple<Args...> tuple_from_py_tuple_impl(const py::tuple& py_tuple, std::index_sequence<I...>) {
     return std::make_tuple(py_tuple[I].cast<Args>()...);
@@ -440,7 +438,6 @@
     return tuple_from_py_tuple_impl<Args...>(py_tuple, std::index_sequence_for<Args...>{});
 }
 
->>>>>>> bb5f44f6
 ov::Any py_object_to_any(const py::object& py_obj) {
     // Python types
     py::object float_32_type = py::module_::import("numpy").attr("float32");
