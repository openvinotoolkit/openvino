--- conflicted
+++ resolved
@@ -411,7 +411,6 @@
     return return_value;
 }
 
-<<<<<<< HEAD
 std::unordered_map<std::string, ov::Any> py_object_to_unordered_any_map(const py::object& py_obj) {
     OPENVINO_ASSERT(py_object_is_any_map(py_obj), "Unsupported attribute type.");
     std::unordered_map<std::string, ov::Any> return_value = {};
@@ -425,7 +424,8 @@
         }
     }
     return return_value;
-=======
+}
+
 template <typename... Args, std::size_t... I>
 std::tuple<Args...> tuple_from_py_tuple_impl(const py::tuple& py_tuple, std::index_sequence<I...>) {
     return std::make_tuple(py_tuple[I].cast<Args>()...);
@@ -436,7 +436,6 @@
     OPENVINO_ASSERT(py_tuple.size() == sizeof...(Args), "Size of py::tuple does not match size of std::tuple");
 
     return tuple_from_py_tuple_impl<Args...>(py_tuple, std::index_sequence_for<Args...>{});
->>>>>>> 300b9304
 }
 
 ov::Any py_object_to_any(const py::object& py_obj) {
