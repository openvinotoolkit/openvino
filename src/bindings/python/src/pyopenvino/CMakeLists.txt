# Copyright (C) 2018-2022 Intel Corporation
# SPDX-License-Identifier: Apache-2.0

project (pyopenvino)

if(NOT DEFINED OpenVINO_SOURCE_DIR)
    find_package(OpenVINODeveloperPackage REQUIRED)
endif()

# PYTHON_VERSION_MAJOR and PYTHON_VERSION_MINOR are defined inside pybind11
set(PYTHON_VERSION python${PYTHON_VERSION_MAJOR}.${PYTHON_VERSION_MINOR})
message(STATUS "Python version=${PYTHON_VERSION}")

if(OpenVINO_SOURCE_DIR)
    if(WIN32)
        set(PYTHON_BRIDGE_OUTPUT_DIRECTORY ${CMAKE_LIBRARY_OUTPUT_DIRECTORY}/$<CONFIG>/python_api/${PYTHON_VERSION}/openvino)
    else()
        set(PYTHON_BRIDGE_OUTPUT_DIRECTORY ${CMAKE_LIBRARY_OUTPUT_DIRECTORY}/python_api/${PYTHON_VERSION}/openvino)
    endif()

    set(CMAKE_LIBRARY_OUTPUT_DIRECTORY ${PYTHON_BRIDGE_OUTPUT_DIRECTORY})
    set(CMAKE_ARCHIVE_OUTPUT_DIRECTORY ${PYTHON_BRIDGE_OUTPUT_DIRECTORY})
    set(CMAKE_COMPILE_PDB_OUTPUT_DIRECTORY ${PYTHON_BRIDGE_OUTPUT_DIRECTORY})
    set(CMAKE_PDB_OUTPUT_DIRECTORY ${PYTHON_BRIDGE_OUTPUT_DIRECTORY})
endif()

# compile options

if (CMAKE_CXX_COMPILER_ID STREQUAL "MSVC")
    # disable warning: This operator was deprecated and will be removed with v0 operation.
    add_compile_options(/wd4996)
elseif(CMAKE_CXX_COMPILER_ID STREQUAL "Clang")
    add_compile_options(-Wno-deprecated-register -Wno-range-loop-analysis)
elseif(CMAKE_CXX_COMPILER_ID STREQUAL "AppleClang")
    add_link_options(-stdlib=libc++)
    add_compile_options(-Wno-unused-value -Wno-range-loop-analysis)
elseif(CMAKE_CXX_COMPILER_ID STREQUAL "GNU")
    # WA for GCC 7.5 "PYBIND11_NOINLINE inline" warning
    add_compile_options(-Wno-error=attributes)
endif()

if(NOT CMAKE_CXX_COMPILER_ID STREQUAL "MSVC")
    # for proper fix need to update pybind to version which does not use PyEval_InitThreads()
    add_compile_options(-Wno-deprecated-declarations -Wno-undef)
endif()

if(ENABLE_TESTS)
    add_subdirectory(test_utils)
endif()

if(TARGET openvino::frontend::onnx)
    add_subdirectory(frontend/onnx)
endif()

if(TARGET openvino::frontend::tensorflow)
    add_subdirectory(frontend/tensorflow)
endif()

if(TARGET openvino::frontend::paddle)
    add_subdirectory(frontend/paddle)
endif()

# create target

file(GLOB_RECURSE SOURCES core/*.cpp graph/*.cpp frontend/*.cpp pyopenvino.cpp)
list(FILTER SOURCES EXCLUDE REGEX frontend/onnx|tensorflow|paddle/* )

pybind11_add_module(${PROJECT_NAME} MODULE ${SOURCES})

if(TARGET offline_transformations)
    set(OFFLINE_TRANSFORMATIONS_LIB offline_transformations)
elseif(TARGET IE::offline_transformations)
    set(OFFLINE_TRANSFORMATIONS_LIB IE::offline_transformations)
else()
    set(OFFLINE_TRANSFORMATIONS_LIB openvino::offline_transformations)
endif()

target_include_directories(${PROJECT_NAME} PRIVATE "${CMAKE_CURRENT_SOURCE_DIR}/..")
target_link_libraries(${PROJECT_NAME} PRIVATE openvino::runtime ${OFFLINE_TRANSFORMATIONS_LIB})

# perform copy
if(OpenVINO_SOURCE_DIR)
    add_custom_command(TARGET ${PROJECT_NAME}
            POST_BUILD
            COMMAND ${CMAKE_COMMAND} -E copy_directory ${CMAKE_CURRENT_SOURCE_DIR}/../openvino ${CMAKE_LIBRARY_OUTPUT_DIRECTORY}
            )
endif()

if(OpenVINO_SOURCE_DIR OR InferenceEngineDeveloperPackage_FOUND)
    ie_python_minimal_api(${PROJECT_NAME})
    add_clang_format_target(${PROJECT_NAME}_clang FOR_TARGETS ${PROJECT_NAME})

    ie_cpack_add_component(${OV_COMP_PYTHON_OPENVINO}_${PYTHON_VERSION})

<<<<<<< HEAD
    install(DIRECTORY ${CMAKE_CURRENT_LIST_DIR}/../openvino
            DESTINATION ${IE_CPACK_PLUGIN_PATH}/${PYTHON_VERSION}
            COMPONENT ${OV_COMP_PYTHON_OPENVINO}_${PYTHON_VERSION}
=======
    install(DIRECTORY ${PYTHON_SOURCE_DIR}/openvino
            DESTINATION python/${PYTHON_VERSION}
            COMPONENT pyopenvino_${PYTHON_VERSION}
>>>>>>> 3a5d8212
            USE_SOURCE_PERMISSIONS
            PATTERN "test_utils" EXCLUDE)

    install(TARGETS ${PROJECT_NAME}
<<<<<<< HEAD
            DESTINATION ${IE_CPACK_PLUGIN_PATH}/${PYTHON_VERSION}/openvino
            COMPONENT ${OV_COMP_PYTHON_OPENVINO}_${PYTHON_VERSION})
=======
            DESTINATION python/${PYTHON_VERSION}/openvino
            COMPONENT pyopenvino_${PYTHON_VERSION})

    install(DIRECTORY ${PYTHON_BINDINGS_ROOT_DIR}/tests
            DESTINATION tests/${PROJECT_NAME}
            COMPONENT tests EXCLUDE_FROM_ALL)
>>>>>>> 3a5d8212
endif()

if(TARGET ie_wheel)
    add_dependencies(ie_wheel ${PROJECT_NAME})
endif()<|MERGE_RESOLUTION|>--- conflicted
+++ resolved
@@ -92,30 +92,19 @@
 
     ie_cpack_add_component(${OV_COMP_PYTHON_OPENVINO}_${PYTHON_VERSION})
 
-<<<<<<< HEAD
-    install(DIRECTORY ${CMAKE_CURRENT_LIST_DIR}/../openvino
+    install(DIRECTORY ${PYTHON_SOURCE_DIR}/openvino
             DESTINATION ${IE_CPACK_PLUGIN_PATH}/${PYTHON_VERSION}
             COMPONENT ${OV_COMP_PYTHON_OPENVINO}_${PYTHON_VERSION}
-=======
-    install(DIRECTORY ${PYTHON_SOURCE_DIR}/openvino
-            DESTINATION python/${PYTHON_VERSION}
-            COMPONENT pyopenvino_${PYTHON_VERSION}
->>>>>>> 3a5d8212
             USE_SOURCE_PERMISSIONS
             PATTERN "test_utils" EXCLUDE)
 
     install(TARGETS ${PROJECT_NAME}
-<<<<<<< HEAD
             DESTINATION ${IE_CPACK_PLUGIN_PATH}/${PYTHON_VERSION}/openvino
             COMPONENT ${OV_COMP_PYTHON_OPENVINO}_${PYTHON_VERSION})
-=======
-            DESTINATION python/${PYTHON_VERSION}/openvino
-            COMPONENT pyopenvino_${PYTHON_VERSION})
 
     install(DIRECTORY ${PYTHON_BINDINGS_ROOT_DIR}/tests
             DESTINATION tests/${PROJECT_NAME}
             COMPONENT tests EXCLUDE_FROM_ALL)
->>>>>>> 3a5d8212
 endif()
 
 if(TARGET ie_wheel)
