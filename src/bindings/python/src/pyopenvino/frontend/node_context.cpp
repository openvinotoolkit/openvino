--- conflicted
+++ resolved
@@ -93,32 +93,9 @@
                 }
             }
 
-<<<<<<< HEAD
-            CAST_TO_PY(any, dtype, int32_t);
-            CAST_TO_PY(any, dtype, int64_t);
-            CAST_TO_PY(any, dtype, bool);
-            CAST_TO_PY(any, dtype, std::string);
-            CAST_TO_PY(any, dtype, float);
-            CAST_TO_PY(any, dtype, double);
-            CAST_TO_PY(any, dtype, ov::element::Type);
-            CAST_TO_PY(any, dtype, ov::PartialShape);
-
-            CAST_VEC_TO_PY(any, dtype, std::vector<int32_t>);
-            CAST_VEC_TO_PY(any, dtype, std::vector<int64_t>);
-#ifndef __APPLE__
-            // TODO: investigate the issue in pybind11 on MacOS
-            CAST_VEC_TO_PY(any, dtype, std::vector<bool>);
-#endif
-            CAST_VEC_TO_PY(any, dtype, std::vector<std::string>);
-            CAST_VEC_TO_PY(any, dtype, std::vector<float>);
-            CAST_VEC_TO_PY(any, dtype, std::vector<double>);
-            CAST_VEC_TO_PY(any, dtype, std::vector<ov::element::Type>);
-            CAST_VEC_TO_PY(any, dtype, std::vector<ov::PartialShape>);
-=======
             auto casted = cast_attribute(any, dtype);
             if (!casted.is_none())
                 return casted;
->>>>>>> 6c766a81
 
             if (default_value.is_none())
                 FRONT_END_GENERAL_CHECK(false, "Attribute ", name, " can't be converted to defined types.");
