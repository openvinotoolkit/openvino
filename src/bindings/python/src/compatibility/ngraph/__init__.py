# Copyright (C) 2018-2022 Intel Corporation
# SPDX-License-Identifier: Apache-2.0

"""ngraph module namespace, exposing factory functions for all ops and other classes."""
# noqa: F401

try:
    from ngraph.impl import util
    __version__ = util.get_ngraph_version_string()
except ImportError:
    __version__ = "0.0.0.dev0"


from ngraph.impl import Dimension
from ngraph.impl import Function
from ngraph.impl import Node
from ngraph.impl import PartialShape
from ngraph.helpers import function_from_cnn
from ngraph.helpers import function_to_cnn
from ngraph.opset9 import absolute
from ngraph.opset9 import absolute as abs
from ngraph.opset9 import acos
from ngraph.opset9 import acosh
from ngraph.opset9 import adaptive_avg_pool
from ngraph.opset9 import adaptive_max_pool
from ngraph.opset9 import add
from ngraph.opset9 import asin
from ngraph.opset9 import asinh
from ngraph.opset9 import assign
from ngraph.opset9 import atan
from ngraph.opset9 import atanh
from ngraph.opset9 import avg_pool
from ngraph.opset9 import batch_norm_inference
from ngraph.opset9 import batch_to_space
from ngraph.opset9 import binary_convolution
from ngraph.opset9 import broadcast
from ngraph.opset9 import bucketize
from ngraph.opset9 import ceiling
from ngraph.opset9 import ceiling as ceil
from ngraph.opset9 import clamp
from ngraph.opset9 import concat
from ngraph.opset9 import constant
from ngraph.opset9 import convert
from ngraph.opset9 import convert_like
from ngraph.opset9 import convolution
from ngraph.opset9 import convolution_backprop_data
from ngraph.opset9 import cos
from ngraph.opset9 import cosh
from ngraph.opset9 import ctc_greedy_decoder
from ngraph.opset9 import ctc_greedy_decoder_seq_len
from ngraph.opset9 import ctc_loss
from ngraph.opset9 import cum_sum
from ngraph.opset9 import cum_sum as cumsum
from ngraph.opset9 import deformable_convolution
from ngraph.opset9 import deformable_psroi_pooling
from ngraph.opset9 import depth_to_space
from ngraph.opset9 import detection_output
from ngraph.opset9 import dft
from ngraph.opset9 import divide
from ngraph.opset9 import einsum
from ngraph.opset9 import elu
from ngraph.opset9 import embedding_bag_offsets_sum
from ngraph.opset9 import embedding_bag_packed_sum
from ngraph.opset9 import embedding_segments_sum
from ngraph.opset9 import extract_image_patches
from ngraph.opset9 import equal
from ngraph.opset9 import erf
from ngraph.opset9 import exp
<<<<<<< HEAD
=======
from ngraph.opset9 import eye
>>>>>>> 860a074f
from ngraph.opset9 import fake_quantize
from ngraph.opset9 import floor
from ngraph.opset9 import floor_mod
from ngraph.opset9 import gather
from ngraph.opset9 import gather_elements
from ngraph.opset9 import gather_nd
from ngraph.opset9 import gather_tree
from ngraph.opset9 import gelu
from ngraph.opset9 import greater
from ngraph.opset9 import greater_equal
from ngraph.opset9 import grn
from ngraph.opset9 import group_convolution
from ngraph.opset9 import group_convolution_backprop_data
from ngraph.opset9 import gru_cell
from ngraph.opset9 import gru_sequence
from ngraph.opset9 import hard_sigmoid
from ngraph.opset9 import hsigmoid
from ngraph.opset9 import hswish
from ngraph.opset9 import idft
from ngraph.opset9 import if_op
from ngraph.opset9 import interpolate
from ngraph.opset9 import i420_to_bgr
from ngraph.opset9 import i420_to_rgb
from ngraph.opset9 import less
from ngraph.opset9 import less_equal
from ngraph.opset9 import log
from ngraph.opset9 import logical_and
from ngraph.opset9 import logical_not
from ngraph.opset9 import logical_or
from ngraph.opset9 import logical_xor
from ngraph.opset9 import log_softmax
from ngraph.opset9 import loop
from ngraph.opset9 import lrn
from ngraph.opset9 import lstm_cell
from ngraph.opset9 import lstm_sequence
from ngraph.opset9 import matmul
from ngraph.opset9 import matrix_nms
from ngraph.opset9 import max_pool
from ngraph.opset9 import maximum
from ngraph.opset9 import minimum
from ngraph.opset9 import mish
from ngraph.opset9 import mod
from ngraph.opset9 import multiclass_nms
from ngraph.opset9 import multiply
from ngraph.opset9 import mvn
from ngraph.opset9 import negative
from ngraph.opset9 import non_max_suppression
from ngraph.opset9 import non_zero
from ngraph.opset9 import normalize_l2
from ngraph.opset9 import not_equal
from ngraph.opset9 import nv12_to_bgr
from ngraph.opset9 import nv12_to_rgb
from ngraph.opset9 import one_hot
from ngraph.opset9 import pad
from ngraph.opset9 import parameter
from ngraph.opset9 import power
from ngraph.opset9 import prelu
from ngraph.opset9 import prior_box
from ngraph.opset9 import prior_box_clustered
from ngraph.opset9 import psroi_pooling
from ngraph.opset9 import proposal
from ngraph.opset9 import random_uniform
from ngraph.opset9 import range
from ngraph.opset9 import read_value
from ngraph.opset9 import reduce_l1
from ngraph.opset9 import reduce_l2
from ngraph.opset9 import reduce_logical_and
from ngraph.opset9 import reduce_logical_or
from ngraph.opset9 import reduce_max
from ngraph.opset9 import reduce_mean
from ngraph.opset9 import reduce_min
from ngraph.opset9 import reduce_prod
from ngraph.opset9 import reduce_sum
from ngraph.opset9 import region_yolo
from ngraph.opset9 import reorg_yolo
from ngraph.opset9 import relu
from ngraph.opset9 import reshape
from ngraph.opset9 import result
from ngraph.opset9 import reverse_sequence
from ngraph.opset9 import rnn_cell
from ngraph.opset9 import rnn_sequence
from ngraph.opset9 import roi_align
from ngraph.opset9 import roi_pooling
from ngraph.opset9 import roll
from ngraph.opset9 import round
from ngraph.opset9 import scatter_elements_update
from ngraph.opset9 import scatter_update
from ngraph.opset9 import select
from ngraph.opset9 import selu
from ngraph.opset9 import shape_of
from ngraph.opset9 import shuffle_channels
from ngraph.opset9 import sigmoid
from ngraph.opset9 import sign
from ngraph.opset9 import sin
from ngraph.opset9 import sinh
from ngraph.opset9 import slice
from ngraph.opset9 import softmax
from ngraph.opset9 import softplus
from ngraph.opset9 import space_to_batch
from ngraph.opset9 import space_to_depth
from ngraph.opset9 import split
from ngraph.opset9 import sqrt
from ngraph.opset9 import squared_difference
from ngraph.opset9 import squeeze
from ngraph.opset9 import strided_slice
from ngraph.opset9 import subtract
from ngraph.opset9 import swish
from ngraph.opset9 import tan
from ngraph.opset9 import tanh
from ngraph.opset9 import tensor_iterator
from ngraph.opset9 import tile
from ngraph.opset9 import topk
from ngraph.opset9 import transpose
from ngraph.opset9 import unsqueeze
from ngraph.opset9 import variadic_split


# Extend Node class to support binary operators
Node.__add__ = add
Node.__sub__ = subtract
Node.__mul__ = multiply
Node.__div__ = divide
Node.__truediv__ = divide
Node.__radd__ = lambda left, right: add(right, left)
Node.__rsub__ = lambda left, right: subtract(right, left)
Node.__rmul__ = lambda left, right: multiply(right, left)
Node.__rdiv__ = lambda left, right: divide(right, left)
Node.__rtruediv__ = lambda left, right: divide(right, left)
Node.__eq__ = equal
Node.__ne__ = not_equal
Node.__lt__ = less
Node.__le__ = less_equal
Node.__gt__ = greater
Node.__ge__ = greater_equal<|MERGE_RESOLUTION|>--- conflicted
+++ resolved
@@ -66,10 +66,7 @@
 from ngraph.opset9 import equal
 from ngraph.opset9 import erf
 from ngraph.opset9 import exp
-<<<<<<< HEAD
-=======
 from ngraph.opset9 import eye
->>>>>>> 860a074f
 from ngraph.opset9 import fake_quantize
 from ngraph.opset9 import floor
 from ngraph.opset9 import floor_mod
