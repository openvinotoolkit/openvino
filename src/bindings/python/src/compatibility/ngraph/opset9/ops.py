# Copyright (C) 2018-2022 Intel Corporation
# SPDX-License-Identifier: Apache-2.0

"""Factory functions for all ngraph ops."""
from functools import partial
from typing import Optional

import numpy as np
from ngraph.impl import Node
from ngraph.opset_utils import _get_node_factory
from ngraph.utils.decorators import nameable_op
from ngraph.utils.types import (
    NodeInput,
    as_nodes,
    as_node,
<<<<<<< HEAD
    make_constant_node,
=======
>>>>>>> 488315fe
)


_get_node_factory_opset9 = partial(_get_node_factory, "opset9")


# -------------------------------------------- ops ------------------------------------------------


@nameable_op
def eye(
        num_rows: NodeInput,
        num_columns: NodeInput,
        diagonal_index: NodeInput,
        output_type: str,
        batch_shape: Optional[NodeInput] = None,
        name: Optional[str] = None,
) -> Node:
    """Return a node which performs eye operation.

    :param num_rows: The node providing row number tensor.
    :param num_columns: The node providing column number tensor.
    :param diagonal_index: The node providing the index of the diagonal to be populated.
    :param output_type: Specifies the output tensor type, supports any numeric types.
    :param batch_shape: The node providing the leading batch dimensions of output shape. Optionally.
    :param name: The optional new name for output node.
    :return: New node performing deformable convolution operation.
    """
    if batch_shape is not None:
        inputs = as_nodes(num_rows, num_columns, diagonal_index, batch_shape)
    else:
        inputs = as_nodes(num_rows, num_columns, diagonal_index)

    return _get_node_factory_opset9().create("Eye", inputs, {"output_type": output_type})


def roi_align(
    data: NodeInput,
    rois: NodeInput,
    batch_indices: NodeInput,
    pooled_h: int,
    pooled_w: int,
    sampling_ratio: int,
    spatial_scale: float,
    mode: str,
    aligned_mode: Optional[str] = "asymmetric",
    name: Optional[str] = None,
) -> Node:
    """Return a node which performs ROIAlign operation.

    :param data: Input data.
    :param rois: RoIs (Regions of Interest) to pool over.
    :param batch_indices: Tensor with each element denoting the index of
                          the corresponding image in the batch.
    :param pooled_h: Height of the ROI output feature map.
    :param pooled_w: Width of the ROI output feature map.
    :param sampling_ratio: Number of bins over height and width to use to calculate
                           each output feature map element.
    :param spatial_scale: Multiplicative spatial scale factor to translate ROI coordinates.
    :param mode: Method to perform pooling to produce output feature map elements. Avaiable modes are:
                         - 'max' - maximum pooling
                         - 'avg' - average pooling
    :param aligned_mode: Specifies how to transform the coordinate in original tensor to the resized tensor.
                         Mode 'asymmetric' is the default value. Optional. Avaiable aligned modes are:
                         - 'asymmetric'
                         - 'half_pixel_for_nn'
                         - 'half_pixel'
    :param name: The optional name for the output node

    :return: The new node which performs ROIAlign
    """
    inputs = as_nodes(data, rois, batch_indices)
    attributes = {
        "pooled_h": pooled_h,
        "pooled_w": pooled_w,
        "sampling_ratio": sampling_ratio,
        "spatial_scale": spatial_scale,
        "mode": mode,
        "aligned_mode": aligned_mode,
    }
    return _get_node_factory_opset9().create("ROIAlign", inputs, attributes)


@nameable_op
def non_max_suppression(
    boxes: NodeInput,
    scores: NodeInput,
    max_output_boxes_per_class: Optional[NodeInput] = None,
    iou_threshold: Optional[NodeInput] = None,
    score_threshold: Optional[NodeInput] = None,
    soft_nms_sigma: Optional[NodeInput] = None,
    box_encoding: str = "corner",
    sort_result_descending: bool = True,
    output_type: str = "i64",
    name: Optional[str] = None,
) -> Node:
    """Return a node which performs NonMaxSuppression.

    :param boxes: Tensor with box coordinates.
    :param scores: Tensor with box scores.
    :param max_output_boxes_per_class: Tensor Specifying maximum number of boxes
                                        to be selected per class.
    :param iou_threshold: Tensor specifying intersection over union threshold
    :param score_threshold: Tensor specifying minimum score to consider box for the processing.
    :param soft_nms_sigma: Tensor specifying the sigma parameter for Soft-NMS.
    :param box_encoding: Format of boxes data encoding.
    :param sort_result_descending: Flag that specifies whenever it is necessary to sort selected
                                   boxes across batches or not.
    :param output_type: Output element type.
    :return: The new node which performs NonMaxSuppression
    """
    max_output_boxes_per_class = max_output_boxes_per_class if max_output_boxes_per_class is not None else make_constant_node(0, np.int64)
    iou_threshold = iou_threshold if iou_threshold is not None else make_constant_node(0, np.float32)
    score_threshold = score_threshold if score_threshold is not None else make_constant_node(0, np.float32)
    soft_nms_sigma = soft_nms_sigma if soft_nms_sigma is not None else make_constant_node(0, np.float32)

    inputs = as_nodes(boxes, scores, max_output_boxes_per_class, iou_threshold, score_threshold, soft_nms_sigma)

    attributes = {
        "box_encoding": box_encoding,
        "sort_result_descending": sort_result_descending,
        "output_type": output_type,
    }

    return _get_node_factory_opset9().create("NonMaxSuppression", inputs, attributes)


def softsign(node: NodeInput, name: Optional[str] = None) -> Node:
    """Apply SoftSign operation on the input node element-wise.

    :param node: One of: input node, array or scalar.
    :param name: The optional name for the output node.
    :return: New node with SoftSign operation applied on each element of it.
    """
    return _get_node_factory_opset9().create("SoftSign", [as_node(node)], {})<|MERGE_RESOLUTION|>--- conflicted
+++ resolved
@@ -13,10 +13,7 @@
     NodeInput,
     as_nodes,
     as_node,
-<<<<<<< HEAD
     make_constant_node,
-=======
->>>>>>> 488315fe
 )
 
 
