# -*- coding: utf-8 -*-
# Copyright (C) 2018-2025 Intel Corporation
# SPDX-License-Identifier: Apache-2.0

import io
from types import TracebackType
from typing import Any, Iterable, Union, Optional, Dict, Tuple, List
from typing import Type as TypingType
from pathlib import Path
import traceback  # noqa: F811


from openvino._pyopenvino import Model as ModelBase
from openvino._pyopenvino import Core as CoreBase
from openvino._pyopenvino import CompiledModel as CompiledModelBase
from openvino._pyopenvino import AsyncInferQueue as AsyncInferQueueBase
from openvino._pyopenvino import Op as OpBase
from openvino._pyopenvino import Node, Output, Tensor, Type

from openvino.utils.data_helpers import (
    OVDict,
    _InferRequestWrapper,
    _data_dispatch,
    tensor_from_file,
)
from openvino.package_utils import deprecatedclassproperty


class Op(OpBase):
    def __init__(self, py_obj: "Op", inputs: Optional[Union[List[Union[Node, Output]], Tuple[Union[Node, Output, List[Union[Node, Output]]]]]] = None) -> None:
        super().__init__(py_obj)
        self._update_type_info()
        if isinstance(inputs, tuple):
            inputs = None if len(inputs) == 0 else list(inputs)
            if inputs is not None and len(inputs) == 1 and isinstance(inputs[0], list):
                inputs = inputs[0]
        if inputs is not None:
            self.set_arguments(inputs)
            self.constructor_validate_and_infer_types()


class ModelMeta(type):
    def __dir__(cls) -> list:
        return list(set(cls.__dict__.keys()) | set(dir(ModelBase)))


class Model(object, metaclass=ModelMeta):
    def __init__(self, *args: Any, **kwargs: Any) -> None:
        if args and not kwargs:
            if isinstance(args[0], ModelBase):
                self.__model = ModelBase(args[0])
            elif isinstance(args[0], Node):
                self.__model = ModelBase(*args)
            else:
                self.__model = ModelBase(*args)
        if args and kwargs:
            self.__model = ModelBase(*args, **kwargs)
        if kwargs and not args:
            self.__model = ModelBase(**kwargs)

    def __getattr__(self, name: str) -> Any:
        if self.__model is None:
            raise AttributeError(f"'Model' object has no attribute '{name}' or attribute is no longer accessible.")
        return getattr(self.__model, name)

    def clone(self) -> "Model":
        return Model(self.__model.clone())

    def __copy__(self) -> "Model":
        raise TypeError("Cannot copy 'openvino.Model'. Please, use deepcopy instead.")

    def __deepcopy__(self, memo: Dict) -> "Model":
        """Returns a deepcopy of Model.

        :return: A copy of Model.
        :rtype: openvino.Model
        """
        return Model(self.__model.clone())

    def __enter__(self) -> "Model":
        return self

    def __exit__(self, exc_type: TypingType[BaseException], exc_value: BaseException, traceback: TracebackType) -> None:  # noqa: F811
        del self.__model
        self.__model = None

    def __repr__(self) -> str:
        return self.__model.__repr__()

    def __dir__(self) -> list:
        wrapper_methods = ["__copy__", "__deepcopy__", "__dict__", "__enter__", "__exit__", "__getattr__", "__weakref__"]
        return dir(self.__model) + wrapper_methods


class InferRequest(_InferRequestWrapper):
    """InferRequest class represents infer request which can be run in asynchronous or synchronous manners."""

    def infer(
        self,
        inputs: Any = None,
        share_inputs: bool = False,
        share_outputs: bool = False,
        *,
        decode_strings: bool = True,
    ) -> OVDict:
        """Infers specified input(s) in synchronous mode.

        Blocks all methods of InferRequest while request is running.
        Calling any method will lead to throwing exceptions.

        The allowed types of keys in the `inputs` dictionary are:

        (1) `int`
        (2) `str`
        (3) `openvino.ConstOutput`

        The allowed types of values in the `inputs` are:

        (1) `numpy.ndarray` and all the types that are castable to it, e.g. `torch.Tensor`
        (2) `openvino.Tensor`

        Can be called with only one `openvino.Tensor` or `numpy.ndarray`,
        it will work only with one-input models. When model has more inputs,
        function throws error.

        :param inputs: Data to be set on input tensors.
        :type inputs: Any, optional
        :param share_inputs: Enables `share_inputs` mode. Controls memory usage on inference's inputs.

                              If set to `False` inputs the data dispatcher will safely copy data
                              to existing Tensors (including up- or down-casting according to data type,
                              resizing of the input Tensor). Keeps Tensor inputs "as-is".

                              If set to `True` the data dispatcher tries to provide "zero-copy"
                              Tensors for every input in form of:
                              * `numpy.ndarray` and all the types that are castable to it, e.g. `torch.Tensor`
                              Data that is going to be copied:
                              * `numpy.ndarray` which are not C contiguous and/or not writable (WRITEABLE flag is set to False)
                              * inputs which data types are mismatched from Infer Request's inputs
                              * inputs that should be in `BF16` data type
                              * scalar inputs (i.e. `np.float_`/`str`/`bytes`/`int`/`float`)
                              * lists of simple data types (i.e. `str`/`bytes`/`int`/`float`)
                              Keeps Tensor inputs "as-is".

                              Note: Use with extra care, shared data can be modified during runtime!
                              Note: Using `share_inputs` may result in extra memory overhead.

                              Default value: False
        :type share_inputs: bool, optional
        :param share_outputs: Enables `share_outputs` mode. Controls memory usage on inference's outputs.

                              If set to `False` outputs will safely copy data to numpy arrays.

                              If set to `True` the data will be returned in form of views of output Tensors.
                              This mode still returns the data in format of numpy arrays but lifetime of the data
                              is connected to OpenVINO objects.

                              Note: Use with extra care, shared data can be modified or lost during runtime!
                              Note: String/textual data will always be copied!

                              Default value: False
        :type share_outputs: bool, optional
        :param decode_strings: Controls decoding outputs of textual based data.

                               If set to `True` string outputs will be returned as numpy arrays of `U` kind.

                               If set to `False` string outputs will be returned as numpy arrays of `S` kind.

                               Default value: True
        :type decode_strings: bool, optional, keyword-only

        :return: Dictionary of results from output tensors with port/int/str keys.
        :rtype: OVDict
        """
        return OVDict(super().infer(_data_dispatch(
            self,
            inputs,
            is_shared=share_inputs,
        ), share_outputs=share_outputs, decode_strings=decode_strings))

    def start_async(
        self,
        inputs: Any = None,
        userdata: Any = None,
        share_inputs: bool = False,
    ) -> None:
        """Starts inference of specified input(s) in asynchronous mode.

        Returns immediately. Inference starts also immediately.
        Calling any method on the `InferRequest` object while the request is running
        will lead to throwing exceptions.

        The allowed types of keys in the `inputs` dictionary are:

        (1) `int`
        (2) `str`
        (3) `openvino.ConstOutput`

        The allowed types of values in the `inputs` are:

        (1) `numpy.ndarray` and all the types that are castable to it, e.g. `torch.Tensor`
        (2) `openvino.Tensor`

        Can be called with only one `openvino.Tensor` or `numpy.ndarray`,
        it will work only with one-input models. When model has more inputs,
        function throws error.

        :param inputs: Data to be set on input tensors.
        :type inputs: Any, optional
        :param userdata: Any data that will be passed inside the callback.
        :type userdata: Any
        :param share_inputs: Enables `share_inputs` mode. Controls memory usage on inference's inputs.

                              If set to `False` inputs the data dispatcher will safely copy data
                              to existing Tensors (including up- or down-casting according to data type,
                              resizing of the input Tensor). Keeps Tensor inputs "as-is".

                              If set to `True` the data dispatcher tries to provide "zero-copy"
                              Tensors for every input in form of:
                              * `numpy.ndarray` and all the types that are castable to it, e.g. `torch.Tensor`
                              Data that is going to be copied:
                              * `numpy.ndarray` which are not C contiguous and/or not writable (WRITEABLE flag is set to False)
                              * inputs which data types are mismatched from Infer Request's inputs
                              * inputs that should be in `BF16` data type
                              * scalar inputs (i.e. `np.float_`/`str`/`bytes`/`int`/`float`)
                              * lists of simple data types (i.e. `str`/`bytes`/`int`/`float`)
                              Keeps Tensor inputs "as-is".

                              Note: Use with extra care, shared data can be modified during runtime!
                              Note: Using `share_inputs` may result in extra memory overhead.

                              Default value: False
        :type share_inputs: bool, optional
        """
        super().start_async(
            _data_dispatch(
                self,
                inputs,
                is_shared=share_inputs,
            ),
            userdata,
        )

    def get_compiled_model(self) -> "CompiledModel":
        """Gets the compiled model this InferRequest is using.

        :return: a CompiledModel object
        :rtype: openvino.CompiledModel
        """
        return CompiledModel(super().get_compiled_model())

    @property
    def results(self) -> OVDict:
        """Gets all outputs tensors of this InferRequest.

        :return: Dictionary of results from output tensors with ports as keys.
        :rtype: Dict[openvino.ConstOutput, numpy.array]
        """
        return OVDict(super().results)


class CompiledModel(CompiledModelBase):
    """CompiledModel class.

    CompiledModel represents Model that is compiled for a specific device by applying
    multiple optimization transformations, then mapping to compute kernels.
    """

    def __init__(self, other: CompiledModelBase, weights: Optional[bytes] = None) -> None:
        # Private memeber to store already created InferRequest
        self._infer_request: Optional[InferRequest] = None
        self._weights = weights
        super().__init__(other)

    def get_runtime_model(self) -> Model:
        return Model(super().get_runtime_model())

    def create_infer_request(self) -> InferRequest:
        """Creates an inference request object used to infer the compiled model.

        The created request has allocated input and output tensors.

        :return: New InferRequest object.
        :rtype: openvino.InferRequest
        """
        return InferRequest(super().create_infer_request())

    def query_state(self) -> None:
        """Gets state control interface for the underlaying infer request.

        :return: List of VariableState objects.
        :rtype: List[openvino.VariableState]
        """
        if self._infer_request is None:
            self._infer_request = self.create_infer_request()

        return self._infer_request.query_state()

    def reset_state(self) -> None:
        """Resets all internal variable states of the underlaying infer request.

        Resets all internal variable states to a value specified as default for
        the corresponding `ReadValue` node.
        """
        if self._infer_request is None:
            self._infer_request = self.create_infer_request()

        return self._infer_request.reset_state()

    def infer_new_request(self, inputs: Any = None) -> OVDict:
        """Infers specified input(s) in synchronous mode.

        Blocks all methods of CompiledModel while request is running.

        Method creates new temporary InferRequest and run inference on it.
        It is advised to use a dedicated InferRequest class for performance,
        optimizing workflows, and creating advanced pipelines.

        The allowed types of keys in the `inputs` dictionary are:

        (1) `int`
        (2) `str`
        (3) `openvino.ConstOutput`

        The allowed types of values in the `inputs` are:

        (1) `numpy.ndarray` and all the types that are castable to it, e.g. `torch.Tensor`
        (2) `openvino.Tensor`

        Can be called with only one `openvino.Tensor` or `numpy.ndarray`,
        it will work only with one-input models. When model has more inputs,
        function throws error.

        :param inputs: Data to be set on input tensors.
        :type inputs: Any, optional
        :return: Dictionary of results from output tensors with port/int/str keys.
        :rtype: OVDict
        """
        # It returns wrapped python InferReqeust and then call upon
        # overloaded functions of InferRequest class
        return self.create_infer_request().infer(inputs)

    def __call__(
        self,
        inputs: Any = None,
        share_inputs: bool = True,
        share_outputs: bool = False,
        *,
        decode_strings: bool = True,
    ) -> OVDict:
        """Callable infer wrapper for CompiledModel.

        Infers specified input(s) in synchronous mode.

        Blocks all methods of CompiledModel while request is running.

        Method creates new temporary InferRequest and run inference on it.
        It is advised to use a dedicated InferRequest class for performance,
        optimizing workflows, and creating advanced pipelines.

        This method stores created `InferRequest` inside `CompiledModel` object,
        which can be later reused in consecutive calls.

        The allowed types of keys in the `inputs` dictionary are:

        (1) `int`
        (2) `str`
        (3) `openvino.ConstOutput`

        The allowed types of values in the `inputs` are:

        (1) `numpy.ndarray` and all the types that are castable to it, e.g. `torch.Tensor`
        (2) `openvino.Tensor`

        Can be called with only one `openvino.Tensor` or `numpy.ndarray`,
        it will work only with one-input models. When model has more inputs,
        function throws error.

        :param inputs: Data to be set on input tensors.
        :type inputs: Any, optional
        :param share_inputs: Enables `share_inputs` mode. Controls memory usage on inference's inputs.

                              If set to `False` inputs the data dispatcher will safely copy data
                              to existing Tensors (including up- or down-casting according to data type,
                              resizing of the input Tensor). Keeps Tensor inputs "as-is".

                              If set to `True` the data dispatcher tries to provide "zero-copy"
                              Tensors for every input in form of:
                              * `numpy.ndarray` and all the types that are castable to it, e.g. `torch.Tensor`
                              Data that is going to be copied:
                              * `numpy.ndarray` which are not C contiguous and/or not writable (WRITEABLE flag is set to False)
                              * inputs which data types are mismatched from Infer Request's inputs
                              * inputs that should be in `BF16` data type
                              * scalar inputs (i.e. `np.float_`/`str`/`bytes`/`int`/`float`)
                              * lists of simple data types (i.e. `str`/`bytes`/`int`/`float`)
                              Keeps Tensor inputs "as-is".

                              Note: Use with extra care, shared data can be modified during runtime!
                              Note: Using `share_inputs` may result in extra memory overhead.

                              Default value: True
        :type share_inputs: bool, optional
        :param share_outputs: Enables `share_outputs` mode. Controls memory usage on inference's outputs.

                              If set to `False` outputs will safely copy data to numpy arrays.

                              If set to `True` the data will be returned in form of views of output Tensors.
                              This mode still returns the data in format of numpy arrays but lifetime of the data
                              is connected to OpenVINO objects.

                              Note: Use with extra care, shared data can be modified or lost during runtime!
                              Note: String/textual data will always be copied!

                              Default value: False
        :type share_outputs: bool, optional
        :param decode_strings: Controls decoding outputs of textual based data.

                               If set to `True` string outputs will be returned as numpy arrays of `U` kind.

                               If set to `False` string outputs will be returned as numpy arrays of `S` kind.

                               Default value: True
        :type decode_strings: bool, optional, keyword-only

        :return: Dictionary of results from output tensors with port/int/str as keys.
        :rtype: OVDict
        """
        if self._infer_request is None:
            self._infer_request = self.create_infer_request()

        return self._infer_request.infer(
            inputs,
            share_inputs=share_inputs,
            share_outputs=share_outputs,
            decode_strings=decode_strings,
        )


class AsyncInferQueue(AsyncInferQueueBase):
    """AsyncInferQueue with a pool of asynchronous requests.

    AsyncInferQueue represents a helper that creates a pool of asynchronous
    InferRequests and provides synchronization functions to control flow of
    a simple pipeline.
    """

    def __iter__(self) -> Iterable[InferRequest]:
        """Allows to iterate over AsyncInferQueue.

        Resulting objects are guaranteed to work with read-only methods like getting tensors.
        Any mutating methods (e.g. start_async, set_callback) of a single request
        will put the parent AsyncInferQueue object in an invalid state.

        :return: a generator that yields InferRequests.
        :rtype: Iterable[openvino.InferRequest]
        """
        return (InferRequest(x) for x in super().__iter__())

    def __getitem__(self, i: int) -> InferRequest:
        """Gets InferRequest from the pool with given i id.

        Resulting object is guaranteed to work with read-only methods like getting tensors.
        Any mutating methods (e.g. start_async, set_callback) of a request
        will put the parent AsyncInferQueue object in an invalid state.

        :param i:  InferRequest id.
        :type i: int
        :return: InferRequests from the pool with given id.
        :rtype: openvino.InferRequest
        """
        return InferRequest(super().__getitem__(i))

    def start_async(
        self,
        inputs: Any = None,
        userdata: Any = None,
        share_inputs: bool = False,
    ) -> None:
        """Run asynchronous inference using the next available InferRequest from the pool.

        The allowed types of keys in the `inputs` dictionary are:

        (1) `int`
        (2) `str`
        (3) `openvino.ConstOutput`

        The allowed types of values in the `inputs` are:

        (1) `numpy.ndarray` and all the types that are castable to it, e.g. `torch.Tensor`
        (2) `openvino.Tensor`

        Can be called with only one `openvino.Tensor` or `numpy.ndarray`,
        it will work only with one-input models. When model has more inputs,
        function throws error.

        :param inputs: Data to be set on input tensors of the next available InferRequest.
        :type inputs: Any, optional
        :param userdata: Any data that will be passed to a callback.
        :type userdata: Any, optional
        :param share_inputs: Enables `share_inputs` mode. Controls memory usage on inference's inputs.

                              If set to `False` inputs the data dispatcher will safely copy data
                              to existing Tensors (including up- or down-casting according to data type,
                              resizing of the input Tensor). Keeps Tensor inputs "as-is".

                              If set to `True` the data dispatcher tries to provide "zero-copy"
                              Tensors for every input in form of:
                              * `numpy.ndarray` and all the types that are castable to it, e.g. `torch.Tensor`
                              Data that is going to be copied:
                              * `numpy.ndarray` which are not C contiguous and/or not writable (WRITEABLE flag is set to False)
                              * inputs which data types are mismatched from Infer Request's inputs
                              * inputs that should be in `BF16` data type
                              * scalar inputs (i.e. `np.float_`/`str`/`bytes`/`int`/`float`)
                              * lists of simple data types (i.e. `str`/`bytes`/`int`/`float`)
                              Keeps Tensor inputs "as-is".

                              Note: Use with extra care, shared data can be modified during runtime!
                              Note: Using `share_inputs` may result in extra memory overhead.

                              Default value: False
        :type share_inputs: bool, optional
        """
        super().start_async(
            _data_dispatch(
                self[self.get_idle_request_id()],
                inputs,
                is_shared=share_inputs,
            ),
            userdata,
        )


class Core(CoreBase):
    """Core class represents OpenVINO runtime Core entity.

    User applications can create several Core class instances, but in this
    case, the underlying plugins are created multiple times and not shared
    between several Core instances. The recommended way is to have a single
    Core instance per application.
    """
    def read_model(
        self,
<<<<<<< HEAD
        model: Union[str, bytes, object],
        weights: Union[object, str, bytes, Tensor] = None,
        config: Optional[Dict[str, Any]] = None
=======
        model: Union[str, bytes, object, io.BytesIO],
        weights: Union[object, str, bytes, Tensor, io.BytesIO] = None,
        config: Optional[dict] = None
>>>>>>> aa213c35
    ) -> Model:
        config = {} if config is None else config
        if isinstance(model, Model):
            model = model._Model__model

        if isinstance(weights, Tensor):
            return Model(super().read_model(model, weights))
        elif isinstance(model, bytes):
            return Model(super().read_model(model, bytes() if weights is None else weights))
        elif weights is None:
            return Model(super().read_model(model, config=config))
        else:
            return Model(super().read_model(model, weights, config))

    def compile_model(
        self,
        model: Union[Model, str, Path],
        device_name: Optional[str] = None,
        config: Optional[Dict[str, Any]] = None,
        *,
        weights: Optional[bytes] = None,
    ) -> CompiledModel:
        """Creates a compiled model.

        Creates a compiled model from a source Model object or
        reads model and creates a compiled model from IR / ONNX / PDPD / TF and TFLite file or
        creates a compiled model from a IR xml and weights in memory.
        This can be more efficient than using read_model + compile_model(model_in_memory_object) flow,
        especially for cases when caching is enabled and cached model is available.
        If device_name is not specified, the default OpenVINO device will be selected by AUTO plugin.
        Users can create as many compiled models as they need, and use them simultaneously
        (up to the limitation of the hardware resources).

        :param model: Model acquired from read_model function or a path to a model in IR / ONNX / PDPD /
                      TF and TFLite format.
        :type model: Union[openvino.Model, str, pathlib.Path]
        :param device_name: Optional. Name of the device to load the model to. If not specified,
                            the default OpenVINO device will be selected by AUTO plugin.
        :type device_name: str
        :param config: Optional dict of pairs:
                       (property name, property value) relevant only for this load operation.
        :type config: dict, optional
        :param weights: Optional. Weights of model in memory to be loaded to the model.
        :type weights: bytes, optional, keyword-only
        :return: A compiled model.
        :rtype: openvino.CompiledModel
        """
        if isinstance(model, Model):
            model = model._Model__model
        if weights is None:
            if device_name is None:
                return CompiledModel(
                    super().compile_model(model, {} if config is None else config),
                )
            return CompiledModel(
                super().compile_model(model, device_name, {} if config is None else config),
            )
        else:
            if device_name is None:
                return CompiledModel(
                    super().compile_model(model, weights, {} if config is None else config),
                    weights=weights,
                )
            return CompiledModel(
                super().compile_model(model, weights, device_name, {} if config is None else config),
                weights=weights,
            )

    def query_model(
            self,
            model: Model,
            device_name: str,
            config: Optional[Dict[str, Any]] = None,
    ) -> dict:
        return super().query_model(model._Model__model,
                                   device_name,
                                   {} if config is None else config, )

    def import_model(
        self,
        model_stream: bytes,
        device_name: str,
        config: Optional[Dict[str, Any]] = None,
    ) -> CompiledModel:
        """Imports a compiled model from a previously exported one.

        :param model_stream: Input stream, containing a model previously exported, using export_model method.
        :type model_stream: bytes
        :param device_name: Name of device to which compiled model is imported.
                            Note: if device_name is not used to compile the original model,
                            an exception is thrown.
        :type device_name: str
        :param config: Optional dict of pairs:
                       (property name, property value) relevant only for this load operation.
        :type config: dict, optional
        :return: A compiled model.
        :rtype: openvino.CompiledModel

        :Example:

        .. code-block:: python

            user_stream = compiled.export_model()

            with open('./my_model', 'wb') as f:
                f.write(user_stream)

            # ...

            new_compiled = core.import_model(user_stream, "CPU")

        .. code-block:: python

            user_stream = io.BytesIO()
            compiled.export_model(user_stream)

            with open('./my_model', 'wb') as f:
                f.write(user_stream.getvalue()) # or read() if seek(0) was applied before

            # ...

            new_compiled = core.import_model(user_stream, "CPU")
        """
        return CompiledModel(
            super().import_model(
                model_stream,
                device_name,
                {} if config is None else config,
            ),
        )


def compile_model(
    model: Union[Model, str, Path],
    device_name: Optional[str] = "AUTO",
    config: Optional[Dict[str, Any]] = None,
) -> CompiledModel:
    """Compact method to compile model with AUTO plugin.

    :param model: Model acquired from read_model function or a path to a model in IR / ONNX / PDPD /
                    TF and TFLite format.
    :type model: Union[openvino.Model, str, pathlib.Path]
    :param device_name: Optional. Name of the device to load the model to. If not specified,
                        the default OpenVINO device will be selected by AUTO plugin.
    :type device_name: str
    :param config: Optional dict of pairs:
                    (property name, property value) relevant only for this load operation.
    :type config: dict, optional
    :return: A compiled model.
    :rtype: openvino.CompiledModel

    """
    core = Core()
    if isinstance(model, Model):
        model = model._Model__model
    return core.compile_model(model, device_name, {} if config is None else config)


@deprecatedclassproperty(
    name="openvino.Type.undefined",  # noqa: N802, N805
    version="2026.0",
    message="Please use openvino.Type.dynamic instead.",
    stacklevel=2,
)
def undefined_deprecated(self):  # type: ignore
    return Type.dynamic


Type.undefined = undefined_deprecated<|MERGE_RESOLUTION|>--- conflicted
+++ resolved
@@ -540,15 +540,9 @@
     """
     def read_model(
         self,
-<<<<<<< HEAD
-        model: Union[str, bytes, object],
-        weights: Union[object, str, bytes, Tensor] = None,
-        config: Optional[Dict[str, Any]] = None
-=======
         model: Union[str, bytes, object, io.BytesIO],
         weights: Union[object, str, bytes, Tensor, io.BytesIO] = None,
-        config: Optional[dict] = None
->>>>>>> aa213c35
+        config: Optional[Dict[str, Any]] = None
     ) -> Model:
         config = {} if config is None else config
         if isinstance(model, Model):
