--- conflicted
+++ resolved
@@ -74,11 +74,7 @@
     else:
         unpacked = unpacked.reshape(-1, type.bitwidth)
         padding_shape = (unpacked.shape[0], 8 - type.bitwidth)
-<<<<<<< HEAD
-        padding = np.ndarray(padding_shape, np.uint8)  # type: np.ndarray
-=======
         padding = np.ndarray(padding_shape, np.uint8)  # type: ignore
->>>>>>> 45c04158
         if type == Type.i4:
             for axis, bits in enumerate(unpacked):
                 if bits[0] == 1:
