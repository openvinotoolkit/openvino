--- conflicted
+++ resolved
@@ -23,7 +23,6 @@
 )
 
 
-<<<<<<< HEAD
 def _deprecated_memory_arg(shared_memory: bool, share_inputs: bool) -> bool:
     if shared_memory is not None:
         warnings.warn(
@@ -35,7 +34,8 @@
         )
         return shared_memory
     return share_inputs
-=======
+
+
 class Model(ModelBase):
     def __init__(self, *args: Any, **kwargs: Any) -> None:
         if args and not kwargs:
@@ -49,7 +49,6 @@
             super().__init__(*args, **kwargs)
         if kwargs and not args:
             super().__init__(**kwargs)
->>>>>>> 3286a405
 
 
 class InferRequest(_InferRequestWrapper):
