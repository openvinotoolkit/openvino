# Copyright (C) 2021 Intel Corporation
# SPDX-License-Identifier: Apache-2.0

import numpy as np
import copy
from typing import Any, List, Union

from openvino.pyopenvino import Function
from openvino.pyopenvino import Core as CoreBase
from openvino.pyopenvino import ExecutableNetwork as ExecutableNetworkBase
from openvino.pyopenvino import InferRequest as InferRequestBase
from openvino.pyopenvino import AsyncInferQueue as AsyncInferQueueBase
from openvino.pyopenvino import Tensor
from openvino.pyopenvino import Variant as VariantBase

from openvino.runtime.utils.types import get_dtype


def tensor_from_file(path: str) -> Tensor:
    """Create Tensor from file. Data will be read with dtype of unit8."""
    return Tensor(np.fromfile(path, dtype=np.uint8))


def normalize_inputs(py_dict: dict, py_types: dict) -> dict:
    """Normalize a dictionary of inputs to Tensors."""
    for k, val in py_dict.items():
        try:
            if isinstance(k, int):
                ov_type = list(py_types.values())[k]
            elif isinstance(k, str):
                ov_type = py_types[k]
            else:
                raise TypeError("Incompatible key type for tensor named: {}".format(k))
        except KeyError:
            raise KeyError("Port for tensor named {} was not found!".format(k))
        py_dict[k] = (
            val
            if isinstance(val, Tensor)
            else Tensor(np.array(val, get_dtype(ov_type)))
        )
    return py_dict


def get_input_types(obj: Union[InferRequestBase, ExecutableNetworkBase]) -> dict:
    """Get all precisions from object inputs."""
    return {i.get_any_name(): i.get_element_type() for i in obj.inputs}


class InferRequest(InferRequestBase):
    """InferRequest wrapper."""

    def infer(self, inputs: dict = None) -> dict:
        """Infer wrapper for InferRequest."""
<<<<<<< HEAD
        inputs = (
            {} if inputs is None else normalize_inputs(inputs, get_input_types(self))
        )
        res = super().infer(inputs)
        # Required to return list since np.ndarray forces all of tensors data to match in
        # dimensions. This results in errors when running ops like variadic split.
        return [copy.deepcopy(tensor.data) for tensor in res]
=======
        inputs = {} if inputs is None else normalize_inputs(inputs, get_input_types(self))
        return super().infer(inputs)
>>>>>>> ad668d6a

    def start_async(self, inputs: dict = None, userdata: Any = None) -> None:
        """Asynchronous infer wrapper for InferRequest."""
        inputs = (
            {} if inputs is None else normalize_inputs(inputs, get_input_types(self))
        )
        super().start_async(inputs, userdata)


class ExecutableNetwork(ExecutableNetworkBase):
    """ExecutableNetwork wrapper."""

    def create_infer_request(self) -> InferRequest:
        """Create new InferRequest object."""
        return InferRequest(super().create_infer_request())

    def infer_new_request(self, inputs: dict = None) -> dict:
        """Infer wrapper for ExecutableNetwork."""
<<<<<<< HEAD
        inputs = (
            {} if inputs is None else normalize_inputs(inputs, get_input_types(self))
        )
        res = super().infer_new_request(inputs)
        # Required to return list since np.ndarray forces all of tensors data to match in
        # dimensions. This results in errors when running ops like variadic split.
        return [copy.deepcopy(tensor.data) for tensor in res]
=======
        inputs = {} if inputs is None else normalize_inputs(inputs, get_input_types(self))
        return super().infer_new_request(inputs)
>>>>>>> ad668d6a


class AsyncInferQueue(AsyncInferQueueBase):
    """AsyncInferQueue wrapper."""

    def __getitem__(self, i: int) -> InferRequest:
        """Return i-th InferRequest from AsyncInferQueue."""
        return InferRequest(super().__getitem__(i))

    def start_async(self, inputs: dict = None, userdata: Any = None) -> None:
        """Asynchronous infer wrapper for AsyncInferQueue."""
        inputs = (
            {}
            if inputs is None
            else normalize_inputs(
                inputs, get_input_types(self[self.get_idle_request_id()])
            )
        )
        super().start_async(inputs, userdata)


class Core(CoreBase):
    """Core wrapper."""

    def compile_model(
        self, model: Union[Function, str], device_name: str, config: dict = None
    ) -> ExecutableNetwork:
        """Compile a model from given Function."""
        return ExecutableNetwork(
            super().compile_model(model, device_name, {} if config is None else config)
        )

    def import_model(
        self, model_file: str, device_name: str, config: dict = None
    ) -> ExecutableNetwork:
        """Compile a model from given model file path."""
        return ExecutableNetwork(
            super().import_model(
                model_file, device_name, {} if config is None else config
            )
        )


class ExtendedNetwork(ExecutableNetwork):
    """ExecutableNetwork that additionally holds Core object."""

    def __init__(self, core: Core, net: ExecutableNetwork):
        super().__init__(net)
        self.core = core  # needs to store Core object for CPU plugin


def compile_model(model_path: str) -> ExecutableNetwork:
    """Compact method to compile model with AUTO plugin."""
    core = Core()
    return ExtendedNetwork(core, core.compile_model(model_path, "AUTO"))


class Variant(VariantBase):
    """Variant wrapper.

    Wrapper provides some useful overloads for simple built-in Python types.

    Access to the Variant value is direct if it is a built-in Python data type.
    Example:
    @code{.py}
        variant = Variant([1, 2])
        print(variant[0])

        Output: 2
    @endcode

    Otherwise if Variant value is a custom data type (for example user class),
    access to the value is possible by 'get()' method or property 'value'.
    Example:
    @code{.py}
        class Test:
            def __init__(self):
                self.data = "test"

        v = Variant(Test())
        print(v.value.data)
    @endcode
    """

    def __getitem__(self, key: Union[str, int]) -> Any:
        return self.value[key]

    def __get__(self) -> Any:
        return self.value

    def __setitem__(self, key: Union[str, int], val: Any) -> None:
        self.value[key] = val

    def __set__(self, val: Any) -> None:
        self.value = val

    def __len__(self) -> int:
        return len(self.value)<|MERGE_RESOLUTION|>--- conflicted
+++ resolved
@@ -51,18 +51,8 @@
 
     def infer(self, inputs: dict = None) -> dict:
         """Infer wrapper for InferRequest."""
-<<<<<<< HEAD
-        inputs = (
-            {} if inputs is None else normalize_inputs(inputs, get_input_types(self))
-        )
-        res = super().infer(inputs)
-        # Required to return list since np.ndarray forces all of tensors data to match in
-        # dimensions. This results in errors when running ops like variadic split.
-        return [copy.deepcopy(tensor.data) for tensor in res]
-=======
         inputs = {} if inputs is None else normalize_inputs(inputs, get_input_types(self))
         return super().infer(inputs)
->>>>>>> ad668d6a
 
     def start_async(self, inputs: dict = None, userdata: Any = None) -> None:
         """Asynchronous infer wrapper for InferRequest."""
@@ -81,18 +71,8 @@
 
     def infer_new_request(self, inputs: dict = None) -> dict:
         """Infer wrapper for ExecutableNetwork."""
-<<<<<<< HEAD
-        inputs = (
-            {} if inputs is None else normalize_inputs(inputs, get_input_types(self))
-        )
-        res = super().infer_new_request(inputs)
-        # Required to return list since np.ndarray forces all of tensors data to match in
-        # dimensions. This results in errors when running ops like variadic split.
-        return [copy.deepcopy(tensor.data) for tensor in res]
-=======
         inputs = {} if inputs is None else normalize_inputs(inputs, get_input_types(self))
         return super().infer_new_request(inputs)
->>>>>>> ad668d6a
 
 
 class AsyncInferQueue(AsyncInferQueueBase):
