# -*- coding: utf-8 -*-
# Copyright (C) 2018-2023 Intel Corporation
# SPDX-License-Identifier: Apache-2.0

from typing import Any, Iterable, Union, Dict, Optional
from pathlib import Path

import numpy as np

from openvino._pyopenvino import Model
from openvino._pyopenvino import Core as CoreBase
from openvino._pyopenvino import CompiledModel as CompiledModelBase
from openvino._pyopenvino import AsyncInferQueue as AsyncInferQueueBase
from openvino._pyopenvino import ConstOutput
from openvino._pyopenvino import Tensor

from openvino.runtime.utils.data_helpers import (
    OVDict,
    _InferRequestWrapper,
    _data_dispatch,
    tensor_from_file,
)


class InferRequest(_InferRequestWrapper):
    """InferRequest class represents infer request which can be run in asynchronous or synchronous manners."""

    def infer(self, inputs: Any = None, shared_memory: bool = False) -> OVDict:
        """Infers specified input(s) in synchronous mode.

        Blocks all methods of InferRequest while request is running.
        Calling any method will lead to throwing exceptions.

        The allowed types of keys in the `inputs` dictionary are:

        (1) `int`
        (2) `str`
        (3) `openvino.runtime.ConstOutput`

        The allowed types of values in the `inputs` are:

        (1) `numpy.ndarray` and all the types that are castable to it, e.g. `torch.Tensor`
        (2) `openvino.runtime.Tensor`

        Can be called with only one `openvino.runtime.Tensor` or `numpy.ndarray`,
        it will work only with one-input models. When model has more inputs,
        function throws error.

        :param inputs: Data to be set on input tensors.
        :type inputs: Any, optional
        :param shared_memory: Enables `shared_memory` mode.

                              If set to `False` inputs the data dispatcher will safely copy data
                              to existing Tensors (including up- or down-casting according to data type,
                              resizing of the input Tensor). Keeps Tensor inputs "as-is".

                              If set to `True` the data dispatcher tries to provide "zero-copy"
                              Tensors for every input in form of:
                              * `numpy.ndarray` and all the types that are castable to it, e.g. `torch.Tensor`
                              Data that is going to be copied:
                              * `numpy.ndarray` which are not C contiguous
                              * inputs which data types are mismatched from Infer Request's inputs
                              * inputs that should be in `BF16` data type
                              * scalar inputs (i.e. `np.float_`/`int`/`float`)
                              Keeps Tensor inputs "as-is".
                              Note: Use with extra care, shared data can be modified during runtime!
                              Note: Using `shared_memory` may result in the extra memory overhead.

                              Default value: False
        :type shared_memory: bool, optional
        :return: Dictionary of results from output tensors with port/int/str keys.
        :rtype: OVDict
        """
        return OVDict(super().infer(_data_dispatch(
            self,
            inputs,
            is_shared=shared_memory,
        )))

    def start_async(
        self,
        inputs: Any = None,
        userdata: Any = None,
        shared_memory: bool = False,
    ) -> None:
        """Starts inference of specified input(s) in asynchronous mode.

        Returns immediately. Inference starts also immediately.
        Calling any method on the `InferRequest` object while the request is running
        will lead to throwing exceptions.

        The allowed types of keys in the `inputs` dictionary are:

        (1) `int`
        (2) `str`
        (3) `openvino.runtime.ConstOutput`

        The allowed types of values in the `inputs` are:

        (1) `numpy.ndarray` and all the types that are castable to it, e.g. `torch.Tensor`
        (2) `openvino.runtime.Tensor`

        Can be called with only one `openvino.runtime.Tensor` or `numpy.ndarray`,
        it will work only with one-input models. When model has more inputs,
        function throws error.

        :param inputs: Data to be set on input tensors.
        :type inputs: Any, optional
        :param userdata: Any data that will be passed inside the callback.
        :type userdata: Any
        :param shared_memory: Enables `shared_memory` mode.

                              If set to `False` inputs the data dispatcher will safely copy data
                              to existing Tensors (including up- or down-casting according to data type,
                              resizing of the input Tensor). Keeps Tensor inputs "as-is".

                              If set to `True` the data dispatcher tries to provide "zero-copy"
                              Tensors for every input in form of:
                              * `numpy.ndarray` and all the types that are castable to it, e.g. `torch.Tensor`
                              Data that is going to be copied:
                              * `numpy.ndarray` which are not C contiguous
                              * inputs which data types are mismatched from Infer Request's inputs
                              * inputs that should be in `BF16` data type
                              * scalar inputs (i.e. `np.float_`/`int`/`float`)
                              Keeps Tensor inputs "as-is".
                              Note: Use with extra care, shared data can be modified during runtime!
                              Note: Using `shared_memory` may result in extra memory overhead.

                              Default value: False
        :type shared_memory: bool, optional
        """
        super().start_async(
            _data_dispatch(
                self,
                inputs,
                is_shared=shared_memory,
            ),
            userdata,
        )

    @property
    def results(self) -> OVDict:
        """Gets all outputs tensors of this InferRequest.

        :return: Dictionary of results from output tensors with ports as keys.
        :rtype: Dict[openvino.runtime.ConstOutput, numpy.array]
        """
        return OVDict(super().results)


class CompiledModel(CompiledModelBase):
    """CompiledModel class.

    CompiledModel represents Model that is compiled for a specific device by applying
    multiple optimization transformations, then mapping to compute kernels.
    """

    def __init__(self, other: CompiledModelBase) -> None:
        # Private memeber to store already created InferRequest
        self._infer_request: Optional[InferRequest] = None
        super().__init__(other)

    def create_infer_request(self) -> InferRequest:
        """Creates an inference request object used to infer the compiled model.

        The created request has allocated input and output tensors.

        :return: New InferRequest object.
        :rtype: openvino.runtime.InferRequest
        """
        return InferRequest(super().create_infer_request(), self)

<<<<<<< HEAD
    def infer_new_request(self, inputs: Union[dict, list, tuple, Tensor, np.ndarray, str] = None) -> dict:
=======
    def infer_new_request(self, inputs: Union[dict, list, tuple, Tensor, np.ndarray] = None) -> OVDict:
>>>>>>> 7d8f4af7
        """Infers specified input(s) in synchronous mode.

        Blocks all methods of CompiledModel while request is running.

        Method creates new temporary InferRequest and run inference on it.
        It is advised to use a dedicated InferRequest class for performance,
        optimizing workflows, and creating advanced pipelines.

        The allowed types of keys in the `inputs` dictionary are:

        (1) `int`
        (2) `str`
        (3) `openvino.runtime.ConstOutput`

        The allowed types of values in the `inputs` are:

        (1) `numpy.ndarray` and all the types that are castable to it, e.g. `torch.Tensor`
        (2) `openvino.runtime.Tensor`

        Can be called with only one `openvino.runtime.Tensor` or `numpy.ndarray`,
        it will work only with one-input models. When model has more inputs,
        function throws error.

        :param inputs: Data to be set on input tensors.
        :type inputs: Union[Dict[keys, values], List[values], Tuple[values], Tensor, numpy.ndarray], optional
        :return: Dictionary of results from output tensors with port/int/str keys.
        :rtype: OVDict
        """
        # It returns wrapped python InferReqeust and then call upon
        # overloaded functions of InferRequest class

        return self.create_infer_request().infer(inputs)

    def __call__(self,
                 inputs: Union[dict, list, tuple, Tensor, np.ndarray] = None,
                 shared_memory: bool = True) -> OVDict:
        """Callable infer wrapper for CompiledModel.

        Infers specified input(s) in synchronous mode.

        Blocks all methods of CompiledModel while request is running.

        Method creates new temporary InferRequest and run inference on it.
        It is advised to use a dedicated InferRequest class for performance,
        optimizing workflows, and creating advanced pipelines.

        This method stores created `InferRequest` inside `CompiledModel` object,
        which can be later reused in consecutive calls.

        The allowed types of keys in the `inputs` dictionary are:

        (1) `int`
        (2) `str`
        (3) `openvino.runtime.ConstOutput`

        The allowed types of values in the `inputs` are:

        (1) `numpy.ndarray` and all the types that are castable to it, e.g. `torch.Tensor`
        (2) `openvino.runtime.Tensor`

        Can be called with only one `openvino.runtime.Tensor` or `numpy.ndarray`,
        it will work only with one-input models. When model has more inputs,
        function throws error.

        :param inputs: Data to be set on input tensors.
        :type inputs: Union[Dict[keys, values], List[values], Tuple[values], Tensor, numpy.ndarray], optional
        :param shared_memory: Enables `shared_memory` mode.

                              If set to `False` inputs the data dispatcher will safely copy data
                              to existing Tensors (including up- or down-casting according to data type,
                              resizing of the input Tensor). Keeps Tensor inputs "as-is".

                              If set to `True` the data dispatcher tries to provide "zero-copy"
                              Tensors for every input in form of:
                              * `numpy.ndarray` and all the types that are castable to it, e.g. `torch.Tensor`
                              Data that is going to be copied:
                              * `numpy.ndarray` which are not C contiguous
                              * inputs which data types are mismatched from Infer Request's inputs
                              * inputs that should be in `BF16` data type
                              * scalar inputs (i.e. `np.float_`/`int`/`float`)
                              Keeps Tensor inputs "as-is".
                              Note: Use with extra care, shared data can be modified during runtime!
                              Note: Using `shared_memory` may result in extra memory overhead.

                              Default value: True
        :type shared_memory: bool, optional

        :return: Dictionary of results from output tensors with port/int/str as keys.
        :rtype: OVDict
        """
        if self._infer_request is None:
            self._infer_request = self.create_infer_request()

        return self._infer_request.infer(
            inputs,
            shared_memory=shared_memory,
        )


class AsyncInferQueue(AsyncInferQueueBase):
    """AsyncInferQueue with a pool of asynchronous requests.

    AsyncInferQueue represents a helper that creates a pool of asynchronous
    InferRequests and provides synchronization functions to control flow of
    a simple pipeline.
    """

    def __iter__(self) -> Iterable[InferRequest]:
        """Allows to iterate over AsyncInferQueue.

        :return: a generator that yields InferRequests.
        :rtype: Iterable[openvino.runtime.InferRequest]
        """
        return (InferRequest(x) for x in super().__iter__())

    def __getitem__(self, i: int) -> InferRequest:
        """Gets InferRequest from the pool with given i id.

        :param i:  InferRequest id.
        :type i: int
        :return: InferRequests from the pool with given id.
        :rtype: openvino.runtime.InferRequest
        """
        return InferRequest(super().__getitem__(i))

    def start_async(
        self,
        inputs: Any = None,
        userdata: Any = None,
        shared_memory: bool = False,
    ) -> None:
        """Run asynchronous inference using the next available InferRequest from the pool.

        The allowed types of keys in the `inputs` dictionary are:

        (1) `int`
        (2) `str`
        (3) `openvino.runtime.ConstOutput`

        The allowed types of values in the `inputs` are:

        (1) `numpy.ndarray` and all the types that are castable to it, e.g. `torch.Tensor`
        (2) `openvino.runtime.Tensor`

        Can be called with only one `openvino.runtime.Tensor` or `numpy.ndarray`,
        it will work only with one-input models. When model has more inputs,
        function throws error.

        :param inputs: Data to be set on input tensors of the next available InferRequest.
        :type inputs: Any, optional
        :param userdata: Any data that will be passed to a callback.
        :type userdata: Any, optional
        :param shared_memory: Enables `shared_memory` mode.

                              If set to `False` inputs the data dispatcher will safely copy data
                              to existing Tensors (including up- or down-casting according to data type,
                              resizing of the input Tensor). Keeps Tensor inputs "as-is".

                              If set to `True` the data dispatcher tries to provide "zero-copy"
                              Tensors for every input in form of:
                              * `numpy.ndarray` and all the types that are castable to it, e.g. `torch.Tensor`
                              Data that is going to be copied:
                              * `numpy.ndarray` which are not C contiguous
                              * inputs which data types are mismatched from Infer Request's inputs
                              * inputs that should be in `BF16` data type
                              * scalar inputs (i.e. `np.float_`/`int`/`float`)
                              Keeps Tensor inputs "as-is".
                              Note: Use with extra care, shared data can be modified during runtime!
                              Note: Using `shared_memory` may result in extra memory overhead.

                              Default value: False
        """
        super().start_async(
            _data_dispatch(
                self[self.get_idle_request_id()],
                inputs,
                is_shared=shared_memory,
            ),
            userdata,
        )


class Core(CoreBase):
    """Core class represents OpenVINO runtime Core entity.

    User applications can create several Core class instances, but in this
    case, the underlying plugins are created multiple times and not shared
    between several Core instances. The recommended way is to have a single
    Core instance per application.
    """

    def compile_model(
        self,
        model: Union[Model, str, Path],
        device_name: Optional[str] = None,
        config: Optional[dict] = None,
    ) -> CompiledModel:
        """Creates a compiled model.

        Creates a compiled model from a source Model object or
        reads model and creates a compiled model from IR / ONNX / PDPD / TF and TFLite file.
        This can be more efficient than using read_model + compile_model(model_in_memory_object) flow,
        especially for cases when caching is enabled and cached model is available.
        If device_name is not specified, the default OpenVINO device will be selected by AUTO plugin.
        Users can create as many compiled models as they need, and use them simultaneously
        (up to the limitation of the hardware resources).

        :param model: Model acquired from read_model function or a path to a model in IR / ONNX / PDPD /
                      TF and TFLite format.
        :type model: Union[openvino.runtime.Model, str, pathlib.Path]
        :param device_name: Optional. Name of the device to load the model to. If not specified,
                            the default OpenVINO device will be selected by AUTO plugin.
        :type device_name: str
        :param config: Optional dict of pairs:
                       (property name, property value) relevant only for this load operation.
        :type config: dict, optional
        :return: A compiled model.
        :rtype: openvino.runtime.CompiledModel
        """
        if device_name is None:
            return CompiledModel(
                super().compile_model(model, {} if config is None else config),
            )

        return CompiledModel(
            super().compile_model(model, device_name, {} if config is None else config),
        )

    def import_model(
        self,
        model_stream: bytes,
        device_name: str,
        config: Optional[dict] = None,
    ) -> CompiledModel:
        """Imports a compiled model from a previously exported one.

        :param model_stream: Input stream, containing a model previously exported, using export_model method.
        :type model_stream: bytes
        :param device_name: Name of device to which compiled model is imported.
                            Note: if device_name is not used to compile the original model,
                            an exception is thrown.
        :type device_name: str
        :param config: Optional dict of pairs:
                       (property name, property value) relevant only for this load operation.
        :type config: dict, optional
        :return: A compiled model.
        :rtype: openvino.runtime.CompiledModel

        :Example:

        .. code-block:: python

            user_stream = compiled.export_model()

            with open('./my_model', 'wb') as f:
                f.write(user_stream)

            # ...

            new_compiled = core.import_model(user_stream, "CPU")

        .. code-block:: python

            user_stream = io.BytesIO()
            compiled.export_model(user_stream)

            with open('./my_model', 'wb') as f:
                f.write(user_stream.getvalue()) # or read() if seek(0) was applied before

            # ...

            new_compiled = core.import_model(user_stream, "CPU")
        """
        return CompiledModel(
            super().import_model(
                model_stream,
                device_name,
                {} if config is None else config,
            ),
        )


def compile_model(model_path: Union[str, Path]) -> CompiledModel:
    """Compact method to compile model with AUTO plugin.

    :param model_path: Path to file with model.
    :type model_path: str, pathlib.Path
    :return: A compiled model
    :rtype: openvino.runtime.CompiledModel

    """
    core = Core()
    return core.compile_model(model_path, "AUTO")<|MERGE_RESOLUTION|>--- conflicted
+++ resolved
@@ -170,11 +170,7 @@
         """
         return InferRequest(super().create_infer_request(), self)
 
-<<<<<<< HEAD
-    def infer_new_request(self, inputs: Union[dict, list, tuple, Tensor, np.ndarray, str] = None) -> dict:
-=======
-    def infer_new_request(self, inputs: Union[dict, list, tuple, Tensor, np.ndarray] = None) -> OVDict:
->>>>>>> 7d8f4af7
+    def infer_new_request(self, inputs: Union[dict, list, tuple, Tensor, np.ndarray, str] = None) -> OVDict:
         """Infers specified input(s) in synchronous mode.
 
         Blocks all methods of CompiledModel while request is running.
