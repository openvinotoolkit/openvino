# -*- coding: utf-8 -*-
# Copyright (C) 2018-2024 Intel Corporation
# SPDX-License-Identifier: Apache-2.0

"""Factory functions for ops added to openvino opset14."""
from functools import partial
<<<<<<< HEAD
from typing import Optional, List
import logging

log = logging.getLogger(__name__)

from openvino.runtime import Node
=======
from typing import Union

from openvino.runtime import Node, Type
>>>>>>> 42f23e93
from openvino.runtime.opset_utils import _get_node_factory
from openvino.runtime.utils.types import TensorShape
from openvino.runtime.utils.decorators import nameable_op
from openvino.runtime.utils.types import NodeInput, as_nodes

_get_node_factory_opset14 = partial(_get_node_factory, "opset14")


# -------------------------------------------- ops ------------------------------------------------

@nameable_op
def convert_promote_types(
    left_node: NodeInput,
    right_node: NodeInput,
    promote_unsafe: bool = False,
    pytorch_scalar_promotion: bool = False,
    u64_integer_promotion_target: Union[str, Type] = "f32",
) -> Node:
    """Return a node performing conversion to common type based on promotion rules.

    :param left_node: input node with type to be promoted to common one.
    :param right_node: input node with type to be promoted to common one.
    :param promote_unsafe: Bool attribute whether to allow promotions that might result in bit-widening, precision loss and undefined behaviors.
    :param pytorch_scalar_promotion: Bool attribute whether to promote scalar input to type provided by non-scalar input when number format is matching.
    :param u64_integer_promotion_target: Element type attribute to select promotion result when inputs are u64 and signed integer.

    :return: The new node performing ConvertPromoteTypes operation.
    """
    inputs = as_nodes(left_node, right_node)

    attributes = {
        "promote_unsafe": promote_unsafe,
        "pytorch_scalar_promotion": pytorch_scalar_promotion,
        "u64_integer_promotion_target": u64_integer_promotion_target,
    }
    return _get_node_factory_opset14().create("ConvertPromoteTypes", inputs, attributes)


@nameable_op
def inverse(
    data: NodeInput,
    adjoint: bool = False,
) -> Node:
    """Return a node with inverse matrices of the input.

    :param data: Tensor with matrices to invert. Last two dimensions must be of the same size.
    :param adjoint: Whether to return adjoint instead of inverse matrices. Defaults to false.

    :return: The new node performing Inverse operation.
    """
    inputs = as_nodes(data)

    attributes = {
        "adjoint": adjoint,
    }

    return _get_node_factory_opset14().create("Inverse", inputs, attributes)


@nameable_op
def max_pool(
    data: NodeInput,
    strides: List[int],
    dilations: List[int],
    pads_begin: List[int],
    pads_end: List[int],
    kernel_shape: TensorShape,
    rounding_type: str = "floor",
    auto_pad: Optional[str] = None,
    index_element_type: Optional[str] = "i64",
    axis: Optional[int] = 0,
    name: Optional[str] = None,
) -> Node:
    """Perform max pooling operation and return both values and indices of the selected elements.

    :param  data:                The node providing input data.
    :param  strides:             The distance (in pixels) to slide the filter on the feature map
                                 over the axes.
    :param  dilations:           The dilation of filter elements(distance between elements).
    :param  pads_begin:          The number of pixels to add at the beginning along each axis.
    :param  pads_end:            The number of pixels to add at the end along each axis.
    :param  kernel_shape:        The pooling operation kernel shape.
    :param  rounding_type:       Determines used rounding schema when computing output shape.
                                 Acceptable values are: ['floor', 'ceil', 'ceil_torch']. Defaults to 'floor'.
    :param  auto_pad:            Determines how the padding is calculated. Acceptable values:
                                 [None, 'same_upper', 'same_lower', 'valid']. Defaults to None.
    :param  index_element_type:  The data type used for the indices output of this operator.
                                 Defaults to i64.
    :param  axis:                The first dimension in the data shape used to determine the maximum
                                 returned index value. The value is the product of all dimensions
                                 starting at the provided axis. Defaults to 0.
    :param  name:                The optional name for the created output node.

    :return:   The new node performing max pooling operation.
    """
    if auto_pad is None:
        auto_pad = "explicit"
    return _get_node_factory_opset14().create(
        "MaxPool",
        [as_node(data)],
        {
            "strides": strides,
            "dilations": dilations,
            "pads_begin": pads_begin,
            "pads_end": pads_end,
            "kernel": kernel_shape,
            "rounding_type": rounding_type.upper(),
            "auto_pad": auto_pad.upper(),
            "index_element_type": index_element_type,
            "axis": axis,
        },
    )


@nameable_op
def avg_pool(
    data_batch: NodeInput,
    strides: List[int],
    pads_begin: TensorShape,
    pads_end: TensorShape,
    kernel_shape: TensorShape,
    exclude_pad: bool,
    rounding_type: str = "floor",
    auto_pad: Optional[str] = None,
    name: Optional[str] = None,
) -> Node:
    """Return average pooling node.

    :param data_batch:      The input node providing data.
    :param strides:         The window movement strides.
    :param pads_begin:      The input data optional padding below filled with zeros.
    :param pads_end:        The input data optional padding below filled with zeros.
    :param kernel_shape:    The pooling window shape.
    :param exclude_pad:     Whether or not to include zero padding in average computations.
    :param rounding_type:   Determines used rounding schema when computing output shape. Acceptable
                            values are: ['floor', 'ceil', 'ceil_torch']. Defaults to 'floor'.
    :param auto_pad:        Determines how the padding is calculated. Acceptable values:
                            [None, 'same_upper', 'same_lower', 'valid']. Defaults to None.
    :param name:            Optional name for the new output node.

    :return: New node with AvgPool operation applied on its data.
    """
    if auto_pad is None:
        auto_pad = "explicit"
    return _get_node_factory_opset14().create(
        "AvgPool",
        [as_node(data_batch)],
        {
            "strides": strides,
            "pads_begin": pads_begin,
            "pads_end": pads_end,
            "kernel": kernel_shape,
            "exclude-pad": exclude_pad,
            "rounding_type": rounding_type.upper(),
            "auto_pad": auto_pad.upper(),
        },
    )<|MERGE_RESOLUTION|>--- conflicted
+++ resolved
@@ -4,18 +4,10 @@
 
 """Factory functions for ops added to openvino opset14."""
 from functools import partial
-<<<<<<< HEAD
-from typing import Optional, List
-import logging
 
-log = logging.getLogger(__name__)
-
-from openvino.runtime import Node
-=======
-from typing import Union
+from typing import Union, Optional, List
 
 from openvino.runtime import Node, Type
->>>>>>> 42f23e93
 from openvino.runtime.opset_utils import _get_node_factory
 from openvino.runtime.utils.types import TensorShape
 from openvino.runtime.utils.decorators import nameable_op
