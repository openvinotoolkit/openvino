--- conflicted
+++ resolved
@@ -4,17 +4,9 @@
 
 """Factory functions for ops added to openvino opset14."""
 from functools import partial
-<<<<<<< HEAD
-import logging
-
-log = logging.getLogger(__name__)
-
-from openvino.runtime import Node
-=======
 from typing import Union
 
 from openvino.runtime import Node, Type
->>>>>>> b9689535
 from openvino.runtime.opset_utils import _get_node_factory
 from openvino.runtime.utils.decorators import nameable_op
 from openvino.runtime.utils.types import NodeInput, as_nodes
