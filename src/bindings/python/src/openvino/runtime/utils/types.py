# -*- coding: utf-8 -*-
# Copyright (C) 2018-2022 Intel Corporation
# SPDX-License-Identifier: Apache-2.0

"""Functions related to converting between Python and numpy types and openvino types."""

import logging
from typing import List, Union

import numpy as np

from openvino.runtime.exceptions import OVTypeError
from openvino.runtime import Node, Shape, Output, Type
from openvino.runtime.op import Constant

log = logging.getLogger(__name__)

TensorShape = List[int]
NumericData = Union[int, float, np.ndarray]
NumericType = Union[type, np.dtype]
ScalarData = Union[int, float]
NodeInput = Union[Node, NumericData]

openvino_to_numpy_types_map = [
<<<<<<< HEAD
    (Type.boolean, np.bool_),
=======
    (Type.boolean, bool),
>>>>>>> 9cdc44b7
    (Type.f16, np.float16),
    (Type.f32, np.float32),
    (Type.f64, np.float64),
    (Type.i8, np.int8),
    (Type.i16, np.int16),
    (Type.i32, np.int32),
    (Type.i64, np.int64),
    (Type.u8, np.uint8),
    (Type.u16, np.uint16),
    (Type.u32, np.uint32),
    (Type.u64, np.uint64),
    (Type.bf16, np.uint16),
]

openvino_to_numpy_types_str_map = [
<<<<<<< HEAD
    ("boolean", np.bool_),
=======
    ("boolean", bool),
>>>>>>> 9cdc44b7
    ("f16", np.float16),
    ("f32", np.float32),
    ("f64", np.float64),
    ("i8", np.int8),
    ("i16", np.int16),
    ("i32", np.int32),
    ("i64", np.int64),
    ("u8", np.uint8),
    ("u16", np.uint16),
    ("u32", np.uint32),
    ("u64", np.uint64),
]


def get_element_type(data_type: NumericType) -> Type:
    """Return an ngraph element type for a Python type or numpy.dtype."""
    if data_type is int:
        log.warning("Converting int type of undefined bitwidth to 32-bit ngraph integer.")
        return Type.i32

    if data_type is float:
        log.warning("Converting float type of undefined bitwidth to 32-bit ngraph float.")
        return Type.f32

    ov_type = next(
        (ov_type for (ov_type, np_type) in openvino_to_numpy_types_map if np_type == data_type), None,
    )
    if ov_type:
        return ov_type

    raise OVTypeError("Unidentified data type %s", data_type)


def get_element_type_str(data_type: NumericType) -> str:
    """Return an ngraph element type string representation for a Python type or numpy dtype."""
    if data_type is int:
        log.warning("Converting int type of undefined bitwidth to 32-bit ngraph integer.")
        return "i32"

    if data_type is float:
        log.warning("Converting float type of undefined bitwidth to 32-bit ngraph float.")
        return "f32"

    ov_type = next(
        (ov_type for (ov_type, np_type) in openvino_to_numpy_types_str_map if np_type == data_type),
        None,
    )
    if ov_type:
        return ov_type

    raise OVTypeError("Unidentified data type %s", data_type)


def get_dtype(openvino_type: Type) -> np.dtype:
    """Return a numpy.dtype for an openvino element type."""
    np_type = next(
        (np_type for (ov_type, np_type) in openvino_to_numpy_types_map if ov_type == openvino_type),
        None,
    )

    if np_type:
        return np.dtype(np_type)

    raise OVTypeError("Unidentified data type %s", openvino_type)


def get_ndarray(data: NumericData) -> np.ndarray:
    """Wrap data into a numpy ndarray."""
    if type(data) == np.ndarray:
        return data
    return np.array(data)


def get_shape(data: NumericData) -> TensorShape:
    """Return a shape of NumericData."""
    if type(data) == np.ndarray:
        return data.shape  # type: ignore
    elif type(data) == list:
        return [len(data)]  # type: ignore
    return []


def make_constant_node(value: NumericData, dtype: Union[NumericType, Type] = None) -> Constant:
    """Return an openvino Constant node with the specified value."""
    ndarray = get_ndarray(value)
    if dtype is not None:
        element_type = get_element_type(dtype) if isinstance(dtype, (type, np.dtype)) else dtype
    else:
        element_type = get_element_type(ndarray.dtype)

    return Constant(element_type, Shape(ndarray.shape), ndarray.flatten().tolist())


def as_node(input_value: NodeInput) -> Node:
    """Return input values as nodes. Scalars will be converted to Constant nodes."""
    if issubclass(type(input_value), Node):
        return input_value
    if issubclass(type(input_value), Output):
        return input_value
    return make_constant_node(input_value)


def as_nodes(*input_values: NodeInput) -> List[Node]:
    """Return input values as nodes. Scalars will be converted to Constant nodes."""
    return [as_node(input_value) for input_value in input_values]<|MERGE_RESOLUTION|>--- conflicted
+++ resolved
@@ -22,11 +22,7 @@
 NodeInput = Union[Node, NumericData]
 
 openvino_to_numpy_types_map = [
-<<<<<<< HEAD
-    (Type.boolean, np.bool_),
-=======
     (Type.boolean, bool),
->>>>>>> 9cdc44b7
     (Type.f16, np.float16),
     (Type.f32, np.float32),
     (Type.f64, np.float64),
@@ -42,11 +38,7 @@
 ]
 
 openvino_to_numpy_types_str_map = [
-<<<<<<< HEAD
-    ("boolean", np.bool_),
-=======
     ("boolean", bool),
->>>>>>> 9cdc44b7
     ("f16", np.float16),
     ("f32", np.float32),
     ("f64", np.float64),
