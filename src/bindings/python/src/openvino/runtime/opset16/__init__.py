# -*- coding: utf-8 -*-
# Copyright (C) 2018-2025 Intel Corporation
# SPDX-License-Identifier: Apache-2.0

from openvino.runtime.opset16 import ops

# New operations added in Opset16
from openvino.opset16.ops import identity
<<<<<<< HEAD
from openvino.opset16.ops import istft
=======
from openvino.opset16.ops import segment_max
>>>>>>> b80cecf2

# Operators from previous opsets
# TODO (ticket: 156877): Add previous opset operators at the end of opset16 development<|MERGE_RESOLUTION|>--- conflicted
+++ resolved
@@ -6,11 +6,8 @@
 
 # New operations added in Opset16
 from openvino.opset16.ops import identity
-<<<<<<< HEAD
 from openvino.opset16.ops import istft
-=======
 from openvino.opset16.ops import segment_max
->>>>>>> b80cecf2
 
 # Operators from previous opsets
 # TODO (ticket: 156877): Add previous opset operators at the end of opset16 development