--- conflicted
+++ resolved
@@ -59,13 +59,9 @@
 def torch_tensor_to_ov_const(torch_t: torch.Tensor, shared_memory=True):
     try:
         from torch._prims import FakeTensor
-<<<<<<< HEAD
-        is_fake_tensor = isinstance(torch_t, FakeTensor)
-=======
         if isinstance(torch_t, FakeTensor):
             raise AssertionError("`FakeTensor` detected. Infer the "
                                  "model before exporting to avoid this.")
->>>>>>> b80cecf2
     except ImportError:
         pass
 
@@ -77,19 +73,16 @@
         narr = torch_t.numpy(force=True)
         tensor = Tensor(narr, torch_t.shape, OVType.bf16)
         ov_const = op.Constant(tensor, shared_memory=shared_memory)
-<<<<<<< HEAD
-    elif torch_t.is_complex():
-        narr = torch.view_as_real(torch_t).numpy(force=True)
-        # we rely on frontend to mark the constant as complex internally
-        ov_const = op.Constant(narr, shared_memory=shared_memory)
-=======
     elif dtype in F8_DTYPE_MAP:
         # reinterpret f8 data as u8 to allow conversion to numpy
         torch_t = torch_t.view(torch.uint8)
         narr = torch_t.numpy(force=True)
         tensor = Tensor(narr, torch_t.shape, F8_DTYPE_MAP[dtype])
         ov_const = op.Constant(tensor, shared_memory=shared_memory)
->>>>>>> b80cecf2
+    elif torch_t.is_complex():
+        narr = torch.view_as_real(torch_t).numpy(force=True)
+        # we rely on frontend to mark the constant as complex internally
+        ov_const = op.Constant(narr, shared_memory=shared_memory)
     else:
         narr = torch_t.numpy(force=True)
         ov_const = op.Constant(narr, shared_memory=shared_memory)
