# Copyright (C) 2018-2021 Intel Corporation
# SPDX-License-Identifier: Apache-2.0

"""
Package: openvino
Low level wrappers for the FrontEnd C++ API.
"""

# flake8: noqa

from openvino.utils import add_openvino_libs_to_path
from openvino.runtime import PartialShape, Type as OVType, OVAny, Shape

from openvino.runtime import op

add_openvino_libs_to_path()


try:
    from openvino.frontend.pytorch.py_pytorch_frontend import _FrontEndPytorchDecoder as Decoder
    from openvino.frontend.pytorch.py_pytorch_frontend import _Type as DecoderType
    import numpy as np
    import torch

<<<<<<< HEAD
    # TODO: remove this crazy stuff, it saves all decoders ever created
    # This is a WA for well known bug in pybind11 with too early deinitialization
    decoders = []

    def make_constant(*args, **kwargs):
        return op.Constant(*args, **kwargs)

=======
>>>>>>> 92a4ba22
    pt_to_ov_type_map = {
        'float': OVType.f32,
        'int': OVType.i32,
        'torch.float32': OVType.f32,
        'torch.int32': OVType.i32
    }

    pt_to_py_type_map = {
        'float': 'float',
        'int': 'int',
        'torch.float32': 'float',
        'torch.int32': 'int'
    }

    class TorchScriptPythonDecoder (Decoder):
        def __init__(self, pt_module):
            Decoder.__init__(self)
            # We store every decoder created by this decoder so that all them are not deleted until the first decoder is deleted
            self.m_decoders = []
            self.pt_module = pt_module
<<<<<<< HEAD
            # TODO: remove this; leads to huge memory leaks while converting many models in one app
            decoders.append(self)

            #print(dir(pt_module))
            # Print schema for nodes if any
            #print(f'there is schema: {pt_module.schema()}' if hasattr(pt_module, 'schema') else 'no schema')
            #print(pt_module)
            #exit()

        def free_decoders(self):
            decoders.clear()
        
        def inputs (self):
=======

        def inputs(self):
>>>>>>> 92a4ba22
            return [x.unique() for x in self.pt_module.inputs()]

        def input(self, index):  # TODO: remove
            return self.inputs()[index]  # TODO: find specialized method

        def get_input_shape(self, index):
            input = self._raw_input(index)
            return self.get_shape_for_value(input)

        def get_input_type(self, index):
            input = self._raw_input(index)
            return self.get_type_for_value(input)

        def get_output_shape(self, index):
            output = self._raw_output(index)
            return self.get_shape_for_value(output)

        def get_output_type(self, index):
            output = self._raw_output(index)
            return self.get_type_for_value(output)

        def _get_known_type_for_value(self, type):
            '''
                Returns known/unknown types wrapped as OVAny
            '''
            #print(f'Trying to parse type {type} of class {type.__class__}')
            # Check for simple scalar types first
            # TODO: Don't use str, use native types
            if str(type) in pt_to_ov_type_map:
                #print(f'Recognized native type, type.__class__ = {type.__class__}')
                return OVAny(pt_to_ov_type_map[str(type)])
            elif type.__class__ is torch.TensorType:
                #print(f'Recognized Tensor type with type.dtype() = {type.dtype()}')
                # Tensor type, parse element type
                # TODO: replace string by native type
                # return OVAny(PartialShape([1,2,3]))
                return OVAny(DecoderType.Tensor(self._get_known_type_for_value(type.dtype())))
            elif type.__class__ is torch.ListType:
                element_type = type.getElementType()
                #print(f'Recognized torch List type. Type of element is {element_type}')
                return OVAny(DecoderType.List(self._get_known_type_for_value(element_type)))
            else:
                #print(f'Not a tensor nor native type: {type}')
                # Not yet recognized
                return OVAny(OVType.dynamic)
                #pt_type_class = value.type().__class__
                #    if pt_type_class is torch.ListType:

        def get_shape_for_value(self, value):
            if value.isCompleteTensor():
                ps = PartialShape(value.type().sizes())
                #print(f'SHAPE FOR COMPLETE TENSOR: {ps}')
                return ps
            else:
                #print(f'NOT COMPLETE TENSOR for {value}')
                # TODO: Recognize types that we can represent as a nested constructs with objects from DecoderType
                # If recognized, return scalar instead of dynamic. Scalar means a single value of that custom type.
                # See get_type_for_value for reference
                pass
            return PartialShape.dynamic()

        def get_type_for_value(self, value):
            #print(f'Decoding value type for value {value}')
            full_type = self._get_known_type_for_value(value.type())
            # DecoderType.print(full_type)    # new (full) type interpretation
            return full_type
            # Old version of this function directly treat Tensor[type] as type
            # assuming that regular type for vaue is Tensor, so it just
            # decodes its element type.
            # In full_type we code a complete type according to PT, it allows
            # to distiguish int from scalar Tensor[int] in particular.
            # It is necessary to interpreting some operations converting scalar values (not tensors)
            # to scalar tensors.
            # In this new interpretation we leave old beheviout to FE code if it is still needed
            if value.isCompleteTensor():
                pt_type = str(value.type().dtype())
                print(f'Trying to decode tensor element type: {pt_type}')
                if pt_type in pt_to_ov_type_map:
                    ov_type = pt_to_ov_type_map[pt_type]
                    print(f'[ DEBUG ] Decoded ov type: {ov_type}', flush=True)
                    return OVAny(ov_type)
                else:
                    print(f'[ DEBUG ] Unrecognized pt element type for a tensor: {pt_type}. Captured it as custom type.', flush=True)
                    # TODO: Replace it by Tensor[dynamic]
                    return OVAny(OVType.dynamic)
            else:
                return OVAny(OVType.dynamic)

        def get_input_transpose_order(self, index):
            return []

        def get_output_transpose_order(self, index):
            return []

        def get_subgraph_size(self):
            return len(self.get_subgraphs()) if hasattr(self.pt_module, 'blocks') else 1

        def visit_subgraph(self, node_visitor):
            # make sure topological order is satisfied
            for node in self.pt_module.nodes():
                decoder = TorchScriptPythonDecoder(node)
                self.m_decoders.append(decoder)
                node_visitor(decoder)

        def get_subgraphs(self):
            return list(self.pt_module.blocks())

        def get_subgraph_decoder(self, index):
            decoder = TorchScriptPythonDecoder(self.get_subgraphs()[index])
            self.m_decoders.append(decoder)
            return decoder

        def get_op_type(self):
            return self.pt_module.kind()

        def get_schema(self):
            return self.pt_module.schema()

        def outputs(self):
            return [x.unique() for x in self.pt_module.outputs()]

        def _raw_outputs(self):
            return [x for x in self.pt_module.outputs()]

        def _raw_output(self, index):
            return self._raw_outputs()[index]

        def _raw_inputs(self):
            return [x for x in self.pt_module.inputs()]

        def _raw_input(self, index):
            return self._raw_inputs()[index]

        def num_of_outputs(self):
            return len(self.outputs())

        def output(self, index):
            return self.outputs()[index]

        def mark_node(self, node):
            return node

        def as_constant(self):
            if not self.get_op_type() == 'prim::Constant':
                #print(f'[ ERROR ] Requested const value {self._raw_output(0)} from a non const prim {self.get_op_type()}')
                return None
            pt_value = self._raw_output(0)
            is_tensor = pt_value.isCompleteTensor()

            #print(f'Decoding value type for constant value {pt_value}')
            # DecoderType.print(self._get_known_type_for_value(pt_value.type()))

            if is_tensor and str(pt_value.type().dtype()) in pt_to_py_type_map:
                return self.as_constant_tensor(pt_value)

            if not is_tensor:
                pt_type_class = pt_value.type().__class__
                #print(f'Not a tensor, type = {pt_value.type()}\ndir = {dir(pt_value.type())}\n__class__ = {pt_value.type().__class__}')
                if pt_type_class is torch.ListType:
                    return self.as_constant_list(pt_value)
                #print(f'Trying to recognize value {pt_value}, type = {type(pt_value.toIValue())}, ivalue = {pt_value.toIValue()}')
                if str(pt_value.type()) in ['torch.int32', 'int']:
                    #print(f'Found int value=  {pt_value}, type = {type(pt_value.toIValue())}, ivalue = {pt_value.toIValue()}')
                    return make_constant(OVType.i32, Shape([]), [pt_value.toIValue()]).outputs()
                if str(pt_value.type()) in ['torch.float', 'torch.FloatType', 'float']:
                    #print(f'Found float value=  {pt_value}, type = {type(pt_value.toIValue())}, ivalue = {pt_value.toIValue()}')
                    return make_constant(OVType.f32, Shape([]), [pt_value.toIValue()]).outputs()
                if str(pt_value.type()) in ['torch.bool', 'bool']:
                    #print('Scalar bool detected')
                    return make_constant(OVType.boolean, Shape([]), [pt_value.toIValue()]).outputs()
                #print(f'Left value not converted to const, value = {pt_value}')
            else:
                pass
                #print(f'Not a known type, dtype = {pt_value.type().dtype()}')

            return None

        def as_string(self):
            if not self.get_op_type() == 'prim::Constant':
                return None
            pt_value = self._raw_output(0)

            if str(pt_value.type()) in ['torch.StringType', 'str']:
                return pt_value.toIValue()
            return None

        def as_constant_tensor(self, pt_value):
            # Constant interpretation doesn't respect new-full type of PT
            # It recognizes only tensors, and give lists as 1D tensors, and scalars as Tensor scalars
            # So only tensor-type constants are supported
            ovshape = PartialShape(pt_value.type().sizes())
            ovtype = pt_to_ov_type_map[str(pt_value.type().dtype())]
            #TODO Check strides and pass them somehow
            raw_pointer = pt_value.toIValue().detach().cpu().data_ptr()
            ov_const = make_constant(ovtype, ovshape.get_shape(), raw_pointer)
            return ov_const.outputs()

        def as_constant_list(self, pt_value):
            # For now it is treat a list as a 1D tensor; it is required by converters to avoid need to massively rewrite them in that part where constant attributes are queried
            pt_element_type = str(pt_value.type().getElementType())
            ivalue = pt_value.toIValue()
            #print(f'List toIValue: {ivalue}, type of it: {type(ivalue)}')
            is_known_type = pt_element_type in pt_to_ov_type_map

            # WA to broken ov.Type
            # Detect integer list and process it with a dedicated method
            # TODO: Fix ov.Type and remove this WA
            # if pt_to_py_type_map[pt_element_type] == 'int':
            #    self.as_constant_list_of_ints(ovshape = PartialShape([len(ivalue)]), ivalue)
            # End of WA to broken ov.Type

            if is_known_type:
                ovtype = pt_to_ov_type_map[pt_element_type]
                #print(f'ovtype = {ovtype}, pt_element_type = {pt_element_type}, OVType.i32 = {OVType.i32}, {OVType.f32}')
                ovshape = PartialShape([len(ivalue)])
                ov_const = make_constant(ovtype, ovshape.get_shape(), ivalue)
                return ov_const.outputs()

        def input_is_none(self, index):
            if index >= len(self.inputs()) or self._raw_input(index) is None:
                return True
            else:
                r_input = self._raw_input(index)
                return str(r_input.type()) in ['torch.NoneType', 'NoneType']

        def debug(self):
            print(f'DEBUG CALLED FOR {self._raw_output(0)}')
            # self.pt_module.print()

except ImportError as err:
    raise ImportError("OpenVINO Pytorch frontend is not available, please make sure the frontend is built."
                      "{}".format(err))<|MERGE_RESOLUTION|>--- conflicted
+++ resolved
@@ -22,16 +22,9 @@
     import numpy as np
     import torch
 
-<<<<<<< HEAD
-    # TODO: remove this crazy stuff, it saves all decoders ever created
-    # This is a WA for well known bug in pybind11 with too early deinitialization
-    decoders = []
-
     def make_constant(*args, **kwargs):
         return op.Constant(*args, **kwargs)
 
-=======
->>>>>>> 92a4ba22
     pt_to_ov_type_map = {
         'float': OVType.f32,
         'int': OVType.i32,
@@ -52,24 +45,8 @@
             # We store every decoder created by this decoder so that all them are not deleted until the first decoder is deleted
             self.m_decoders = []
             self.pt_module = pt_module
-<<<<<<< HEAD
-            # TODO: remove this; leads to huge memory leaks while converting many models in one app
-            decoders.append(self)
-
-            #print(dir(pt_module))
-            # Print schema for nodes if any
-            #print(f'there is schema: {pt_module.schema()}' if hasattr(pt_module, 'schema') else 'no schema')
-            #print(pt_module)
-            #exit()
-
-        def free_decoders(self):
-            decoders.clear()
-        
-        def inputs (self):
-=======
 
         def inputs(self):
->>>>>>> 92a4ba22
             return [x.unique() for x in self.pt_module.inputs()]
 
         def input(self, index):  # TODO: remove
