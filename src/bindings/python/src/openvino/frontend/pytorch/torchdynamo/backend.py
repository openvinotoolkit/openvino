--- conflicted
+++ resolved
@@ -175,12 +175,7 @@
                 return _call
         if inputs_reversed:
             example_inputs.reverse()
-<<<<<<< HEAD
         model = make_fx(subgraph, decomposition_table=get_decompositions(_get_decompositions(options)))(*example_inputs)
-=======
-        model = make_fx(subgraph)(*example_inputs)
-
->>>>>>> 338a8334
         with torch.no_grad():
             model.eval()
         partitioner = Partitioner()
