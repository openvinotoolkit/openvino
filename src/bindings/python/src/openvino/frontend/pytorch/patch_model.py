--- conflicted
+++ resolved
@@ -125,14 +125,8 @@
         pass
     patch_model(model, extensions, orig_forward_name)
     for _, module in model.named_modules():
-<<<<<<< HEAD
         if (module.__class__ not in extensions
-            and (any(p.dtype in dtype_to_patch for p in module.parameters(False))
-                 or any(b.dtype in dtype_to_patch for b in module.buffers(False)))):
-=======
-        if (module.__class__ not in extensions and
-            (any(p.dtype in supported for p in module.parameters(False))
-             or any(b.dtype in supported for b in module.buffers(False)))):
->>>>>>> c17d3199
+            and (any(p.dtype in supported for p in module.parameters(False))
+                 or any(b.dtype in supported for b in module.buffers(False)))):
             log.debug("Casting module %s to float32", module)
             module.float()