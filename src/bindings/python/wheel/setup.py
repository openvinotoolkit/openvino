# -*- coding: utf-8 -*-
# Copyright (C) 2018-2023 Intel Corporation
# SPDX-License-Identifier: Apache-2.0

import os.path
import sys
import errno
import subprocess  # nosec
import typing
import platform
import re
import multiprocessing
from fnmatch import fnmatchcase
from pathlib import Path
from shutil import copyfile, rmtree
from setuptools import setup, find_namespace_packages, Extension
from setuptools.command.build_ext import build_ext
from setuptools.command.build_clib import build_clib
from setuptools.command.install import install
from distutils.command.build import build
from distutils.command.clean import clean
from distutils.errors import DistutilsSetupError
from distutils.file_util import copy_file
from distutils import log

WHEEL_LIBS_INSTALL_DIR = os.path.join("openvino", "libs")
WHEEL_LIBS_PACKAGE = "openvino.libs"
PYTHON_VERSION = f"python{sys.version_info.major}.{sys.version_info.minor}"

LIBS_DIR = "bin" if platform.system() == "Windows" else "lib"
CONFIG = "Release" if platform.system() in {"Windows", "Darwin"} else ""

machine = platform.machine()
if machine == "x86_64" or machine == "AMD64":
    ARCH = "intel64"
elif machine == "X86" or machine == "i686":
    ARCH = "ia32"
elif machine == "arm" or machine == "armv7l":
    ARCH = "arm"
elif machine == "aarch64" or machine == "arm64" or machine == "ARM64":
    ARCH = "arm64"

# The following variables can be defined in environment or .env file
SCRIPT_DIR = Path(__file__).resolve().parents[0]
WORKING_DIR = Path.cwd()
BUILD_BASE = f"{WORKING_DIR}/build_{PYTHON_VERSION}"
OPENVINO_SOURCE_DIR = SCRIPT_DIR.parents[3]
OPENVINO_BINARY_DIR = os.getenv("OPENVINO_BINARY_DIR")
OPENVINO_PYTHON_BINARY_DIR = os.getenv("OPENVINO_PYTHON_BINARY_DIR", "python_build")
OV_RUNTIME_LIBS_DIR = os.getenv("OV_RUNTIME_LIBS_DIR", f"runtime/{LIBS_DIR}/{ARCH}/{CONFIG}")
TBB_LIBS_DIR = os.getenv("TBB_LIBS_DIR", f"runtime/3rdparty/tbb/{LIBS_DIR}")
PUGIXML_LIBS_DIR = os.getenv("PUGIXML_LIBS_DIR", f"runtime/3rdparty/pugixml/{LIBS_DIR}")
PY_PACKAGES_DIR = os.getenv("PY_PACKAGES_DIR", "python")
LIBS_RPATH = "$ORIGIN" if sys.platform == "linux" else "@loader_path"

LIB_INSTALL_CFG = {
    "ie_libs": {
        "name": "core",
        "prefix": f"{BUILD_BASE}/libs.core",
        "install_dir": OV_RUNTIME_LIBS_DIR,
        "rpath": LIBS_RPATH,
        "binary_dir": OPENVINO_BINARY_DIR,
    },
    "hetero_plugin": {
        "name": "hetero",
        "prefix": f"{BUILD_BASE}/libs.hetero",
        "install_dir": OV_RUNTIME_LIBS_DIR,
        "rpath": LIBS_RPATH,
        "binary_dir": OPENVINO_BINARY_DIR,
    },
    "gpu_plugin": {
        "name": "gpu",
        "prefix": f"{BUILD_BASE}/libs.gpu",
        "install_dir": OV_RUNTIME_LIBS_DIR,
        "rpath": LIBS_RPATH,
        "binary_dir": OPENVINO_BINARY_DIR,
    },
    "cpu_plugin": {
        "name": "cpu",
        "prefix": f"{BUILD_BASE}/libs.cpu",
        "install_dir": OV_RUNTIME_LIBS_DIR,
        "rpath": LIBS_RPATH,
        "binary_dir": OPENVINO_BINARY_DIR,
    },
    "multi_plugin": {
        "name": "multi",
        "prefix": f"{BUILD_BASE}/libs.multi",
        "install_dir": OV_RUNTIME_LIBS_DIR,
        "rpath": LIBS_RPATH,
        "binary_dir": OPENVINO_BINARY_DIR,
    },
    "batch_plugin": {
        "name": "batch",
        "prefix": f"{BUILD_BASE}/libs.batch",
        "install_dir": OV_RUNTIME_LIBS_DIR,
        "rpath": LIBS_RPATH,
        "binary_dir": OPENVINO_BINARY_DIR,
    },
    "tbb_libs": {
        "name": "tbb",
        "prefix": f"{BUILD_BASE}/libs.tbb",
        "install_dir": TBB_LIBS_DIR,
        "rpath": LIBS_RPATH,
        "binary_dir": OPENVINO_BINARY_DIR,
    },
    "pugixml_libs": {
        "name": "pugixml",
        "prefix": f"{BUILD_BASE}/libs.pugixml",
        "install_dir": PUGIXML_LIBS_DIR,
        "binary_dir": OPENVINO_BINARY_DIR,
    },
    "ir_libs": {
        "name": "ir",
        "prefix": f"{BUILD_BASE}/libs.ir",
        "install_dir": OV_RUNTIME_LIBS_DIR,
        "rpath": LIBS_RPATH,
        "binary_dir": OPENVINO_BINARY_DIR,
    },
    "paddle_libs": {
        "name": "paddle",
        "prefix": f"{BUILD_BASE}/libs.paddle",
        "install_dir": OV_RUNTIME_LIBS_DIR,
        "rpath": LIBS_RPATH,
        "binary_dir": OPENVINO_BINARY_DIR,
    },
    "pytorch_libs": {
        "name": "pytorch",
        "prefix": f"{BUILD_BASE}/libs.pytorch",
        "install_dir": OV_RUNTIME_LIBS_DIR,
        "rpath": LIBS_RPATH,
        "binary_dir": OPENVINO_BINARY_DIR,
    },
    "onnx_libs": {
        "name": "onnx",
        "prefix": f"{BUILD_BASE}/libs.onnx",
        "install_dir": OV_RUNTIME_LIBS_DIR,
        "rpath": LIBS_RPATH,
        "binary_dir": OPENVINO_BINARY_DIR,
    },
    "tensorflow_libs": {
        "name": "tensorflow",
        "prefix": f"{BUILD_BASE}/libs.tensorflow",
        "install_dir": OV_RUNTIME_LIBS_DIR,
        "rpath": LIBS_RPATH,
        "binary_dir": OPENVINO_BINARY_DIR,
    },
    "tensorflow_lite_libs": {
        "name": "tensorflow_lite",
        "prefix": f"{BUILD_BASE}/libs.tensorflow_lite",
        "install_dir": OV_RUNTIME_LIBS_DIR,
        "rpath": LIBS_RPATH,
        "binary_dir": OPENVINO_BINARY_DIR,
    },
}

PY_INSTALL_CFG = {
    "pyie": {
        "name": f"pyie_{PYTHON_VERSION}",
        "prefix": f"{BUILD_BASE}/site-packages",
        "source_dir": f"{OPENVINO_SOURCE_DIR}/src/bindings/python",
        "install_dir": PY_PACKAGES_DIR,
        "binary_dir": OPENVINO_PYTHON_BINARY_DIR,
    },
    "pyngraph": {
        "name": f"pyngraph_{PYTHON_VERSION}",
        "prefix": f"{BUILD_BASE}/site-packages",
        "source_dir": f"{OPENVINO_SOURCE_DIR}/src/bindings/python",
        "install_dir": PY_PACKAGES_DIR,
        "binary_dir": OPENVINO_PYTHON_BINARY_DIR,
    },
    "pyopenvino": {
        "name": f"pyopenvino_{PYTHON_VERSION}",
        "prefix": f"{BUILD_BASE}/site-packages",
        "source_dir": f"{OPENVINO_SOURCE_DIR}/src/bindings/python",
        "install_dir": PY_PACKAGES_DIR,
        "binary_dir": OPENVINO_PYTHON_BINARY_DIR,
<<<<<<< HEAD
    },
    "benchmark_app": {
        "entry_point": {
            "console_scripts": [
                "benchmark_app = openvino.tools.benchmark.main:main",
            ],
        },
        "name": f"pyopenvino_{PYTHON_VERSION}",
        "prefix": f"{BUILD_BASE}/site-packages",
        "source_dir": f"{OPENVINO_SOURCE_DIR}/tools/benchmark_tool",
        "install_dir": PY_PACKAGES_DIR,
        "binary_dir": "benchmark_app",
    },
    "ovc": {
        "entry_point": {
            "console_scripts": [
                "mo = openvino.tools.ovc.main:main",
            ],
        },
        "name": f"pyopenvino_{PYTHON_VERSION}",
        "prefix": f"{BUILD_BASE}/site-packages",
        "source_dir": f"{OPENVINO_SOURCE_DIR}/tools/ovc",
        "install_dir": PY_PACKAGES_DIR,
        "binary_dir": "ovc",
=======
>>>>>>> f9e4e321
    },
    "benchmark_app": {
        "entry_point": {
            "console_scripts": [
                "benchmark_app = openvino.tools.benchmark.main:main",
            ],
        },
        "name": f"pyopenvino_{PYTHON_VERSION}",
        "prefix": f"{BUILD_BASE}/site-packages",
        "source_dir": f"{OPENVINO_SOURCE_DIR}/tools/benchmark_tool",
        "install_dir": PY_PACKAGES_DIR,
        "binary_dir": "benchmark_app",
    },
    # "model_optimizer": {                                  # noqa: E731
    #     "entry_point": {                                  # noqa: E731
    #         "console_scripts": [                          # noqa: E731
    #             "mo = openvino.tools.mo.main:main",       # noqa: E731
    #         ],                                            # noqa: E731
    #     },                                                # noqa: E731
    #     "name": f"pyopenvino_{PYTHON_VERSION}",           # noqa: E731
    #     "prefix": f"{BUILD_BASE}/site-packages",          # noqa: E731
    #     "source_dir": f"{OPENVINO_SOURCE_DIR}/tools/mo",  # noqa: E731
    #     "install_dir": PY_PACKAGES_DIR,                   # noqa: E731
    #     "binary_dir": "model_optimizer",                  # noqa: E731
    # },                                                    # noqa: E731
}


class PrebuiltExtension(Extension):
    """Initialize Extension."""

    def __init__(self, name, sources, *args, **kwargs):
        if len(sources) != 1:
            nln = "\n"
            raise DistutilsSetupError(f"PrebuiltExtension can accept only one source, but got: {nln}{nln.join(sources)}")
        super().__init__(name, sources, *args, **kwargs)


class CustomBuild(build):
    """Custom implementation of build_clib."""

    user_options = build.user_options + [
        ("jobs=", None, "Specifies the number of jobs to use with make."),
        ("cmake-args=", None, "Additional options to be passed to CMake."),
<<<<<<< HEAD
        ("python-extensions-only=", None, "Install Python extensions without C++ libraries."),
=======
        ("python-extensions-only", None, "Install Python extensions without C++ libraries."),
>>>>>>> f9e4e321
    ]
    boolean_options = build.boolean_options + ['python-extensions-only']

    def initialize_options(self):
        """Set default values for all the options that this command supports."""
        super().initialize_options()
        self.build_base = BUILD_BASE
        self.jobs = None
        self.cmake_args = None
<<<<<<< HEAD
        self.python_extensions_only = None
=======
        self.python_extensions_only = False
>>>>>>> f9e4e321

    def finalize_options(self):
        """Set final values for all the options that this command supports."""
        super().finalize_options()

<<<<<<< HEAD
        if self.python_extensions_only is None:
            self.python_extensions_only = False

=======
>>>>>>> f9e4e321
        if self.jobs is None and os.getenv("MAX_JOBS") is not None:
            self.jobs = os.getenv("MAX_JOBS")
        self.jobs = multiprocessing.cpu_count() if self.jobs is None else int(self.jobs)

        if self.cmake_args is None:
            self.cmake_args = ""

<<<<<<< HEAD
        cmd_obj = self.distribution.get_command_obj("build_clib")
        cmd_obj.install_clib = not self.python_extensions_only

        cmd_obj = self.distribution.get_command_obj("build_ext")
        cmd_obj.set_rpath = not self.python_extensions_only

=======
>>>>>>> f9e4e321
    def cmake_build_and_install(self, install_cfg):
        """Runs cmake (configure, build and install) if artfiacts are not already built / installed."""
        plat_specifier = ".{0}-{1}.{2}".format(self.plat_name, *sys.version_info[:2])
        self.build_temp = os.path.join(self.build_base, "temp" + plat_specifier)
        self.announce(f"Create build directory: {self.build_temp}", level=3)

        # build some components which have not been built yet
        for comp, comp_data in install_cfg.items():
            cpack_comp_name = comp_data.get("name")
            source_dir = comp_data.get("source_dir")
            binary_dir = comp_data.get("binary_dir")
            install_dir = comp_data.get("install_dir")
            prefix = comp_data.get("prefix")

            # perform installation steps if we are not given a full path
            if not os.path.isabs(install_dir):
                # install_dir is just a sub-dir after install prefix, let's make a full path
                comp_data["install_dir"] = os.path.join(prefix, install_dir)

                # even perform a build in case of binary directory does not exist
                binary_dir = binary_dir if os.path.isabs(binary_dir) else os.path.join(self.build_temp, binary_dir)
                if not os.path.exists(binary_dir):
                    binary_dir = os.path.join(self.build_temp, binary_dir)
                    self.announce(f"Configuring {comp} cmake project", level=3)
                    self.spawn(["cmake", f"-DOpenVINODeveloperPackage_DIR={OPENVINO_BINARY_DIR}",
                                         "-DCMAKE_BUILD_TYPE=Release",
                                         "-DENABLE_WHEEL=OFF",
                                         self.cmake_args,
                                         "-S", source_dir,
                                         "-B", binary_dir])

                    self.announce(f"Building {comp} project", level=3)
                    self.spawn(["cmake", "--build", binary_dir,
                                         "--config", "Release",
                                         "--parallel", str(self.jobs)])

                self.announce(f"Installing {comp}", level=3)
                self.spawn(["cmake", "--install", binary_dir,
                                     "--prefix", prefix,
                                     "--config", "Release",
                                     "--strip",
                                     "--component", cpack_comp_name])

    def run(self):
        # build and install clib into temporary directories
        if not self.python_extensions_only:
            self.cmake_build_and_install(LIB_INSTALL_CFG)

        # install python code into a temporary directory (site-packages)
        self.cmake_build_and_install(PY_INSTALL_CFG)

        # install clibs into a temporary directory (site-packages)
        if not self.python_extensions_only:
            self.run_command("build_clib")

<<<<<<< HEAD
        # run all build pipeline, e.g. build_ext
        build.run(self)

=======
>>>>>>> f9e4e321
        # Copy extra package_data content filtered by 'find_packages'
        exclude = ignore_patterns("*ez_setup*", "*__pycache__*", "*.egg-info*")
        src, dst = Path(PACKAGE_DIR), Path(self.build_lib)
        for path in src.glob("**/*"):
            if path.is_dir() or exclude(str(path)):
                continue
            path_rel = path.relative_to(src)
            (dst / path_rel.parent).mkdir(exist_ok=True, parents=True)
            copyfile(path, dst / path_rel)


class PrepareLibs(build_clib):
    """Prepares prebuilt libraries.

    The steps include: resolve symlinks for versioned shared libraries, set RPATHs for clibs
    """

    def run(self):
        """Run build_clib command."""
<<<<<<< HEAD
        # set RPATH
        self.post_install(PY_INSTALL_CFG)
=======
>>>>>>> f9e4e321
        # remove symlink to avoid copying it, set RPATH
        self.post_install(LIB_INSTALL_CFG)
        # copy clib to package data (to WHEEL_LIBS_INSTALL_DIR)
        self.copy_package_data(get_install_dirs_list(LIB_INSTALL_CFG))

    def post_install(self, install_cfg):
        """Install prebuilt libraries to the temp directories, set rpath."""
        for comp, comp_data in install_cfg.items():
            install_dir = comp_data.get("install_dir")

            # we need to resolve symlinks before setting rpath to avoid doing it multiple times
            install_dir_path = Path(install_dir)
            self.resolve_symlinks(install_dir_path)

            # set rpath if applicable
            if sys.platform != "win32" and comp_data.get("rpath"):
                # after tbb libraries on mac arm64 are signed, setting rpath for them will report error:
                # LC_SEGMENT_64 command 3 fileoff field plus filesize field extends past the end of the file
                if comp == "tbb_libs" and ARCH == "arm64" and sys.platform == "darwin":
                    continue

                for path in filter(
                    lambda x: any(item in ([".so"] if sys.platform == "linux" else [".dylib", ".so"])
                                  for item in x.suffixes), install_dir_path.glob("*"),
                ):
                    set_rpath(comp_data["rpath"], os.path.realpath(path))

    def get_reallink(self, link_file):
        """Get the real file path of a soft link."""
        real_name = link_file
        while True:
            real_name = os.readlink(real_name)
            if not os.path.isabs(real_name):
                real_name = os.path.join(os.path.dirname(link_file), real_name)
            if not Path(real_name).is_symlink():
                break
        return real_name

    def resolve_symlinks(self, local_base_dir: Path):
        """Resolves symlinks after installation via cmake install.

        Wheel package content must not contain symlinks. The block handles two kinds of soft links,
        take the library on Linux as an example.
        1. The first case: there are two soft links pointing to the real file,
        - input is libX.so->libX.so.Y and libX.so.Y->libX.so.Y.Z (e.g. hwloc library in oneTBB package).
        - input is libX.so->libX.so.Y.Z and libX.so.Y->libX.so.Y.Z (e.g. oneTBB library).
        2. The second case: there is one soft link pointing to the real file.
        Process results of the above two cases: remove soft links(libX.so and libX.so.Y), rename libX.so.Y.Z to libX.so.Y.
        """
        # step 1:
        # record real files and its symlinks {real file: soft link}
        # if there are two soft links pointing to the same file, like libX.so and libX.so.Y(including the above two cases),
        # only record the libX.so.Y and remove libX.so
        file_dict = {}
        for symlink in local_base_dir.rglob("*"):
            if symlink.is_symlink():
                real_name = self.get_reallink(symlink)
                if real_name in file_dict:
                    link_file_name_old = os.path.basename(file_dict[real_name])
                    link_file_name_new = os.path.basename(symlink)
                    if len(link_file_name_new) > len(link_file_name_old):
                        # replace libX.so/libX.dylib with libX.so.Y/libX.Y.dylib
                        self.announce(f"Unlink symlink {file_dict[real_name]}, use {symlink} instead", level=3)
                        os.unlink(file_dict[real_name])
                        file_dict[real_name] = symlink
                    else:
                        self.announce(f"Unlink symlink {symlink}, use {file_dict[real_name]} instead", level=3)
                        os.unlink(symlink)
                else:
                    file_dict[real_name] = symlink

        # step 2:
        # according to the corresponding relationship (file_dict),
        # remove the reserved soft link and rename the real file to the name of its soft link
        for real_name, symlink in file_dict.items():
            os.unlink(symlink)
            os.rename(real_name, symlink)
            self.announce(f"Resolved symlink {symlink} as {real_name}", level=3)

    def copy_package_data(self, src_dirs):
        """Collect package data files (clibs and other plugin support files) from preinstalled dirs and put all runtime libraries to the subpackage."""
        package_clibs_dir = os.path.join(PACKAGE_DIR, WHEEL_LIBS_INSTALL_DIR)
        os.makedirs(package_clibs_dir, exist_ok=True)

        for src_dir in src_dirs:
            # additional blacklist filter, just to fix cmake install issues
            blacklist_patterns = [  # static libraries and PBD files
                                    "^.*\\.a$", "^.*\\.lib$", "^.*\\.pdb$",
                                    # TBB debug libraries
                                    "^.*_debug\\.dll$", "^.*_debug\\.\\d*\\.dylib$", "^.*_debug\\.so\\.\\d*$",
                                    # hwloc static libs on Windows
                                    "^.*\\.la$"]

            # copy so / dylib files to WHEEL_LIBS_INSTALL_DIR (clibs) inside python package
            for file_path in Path(src_dir).rglob("*"):
                file_name = os.path.basename(file_path)
                if file_path.is_symlink():
                    # sanity check for self.resolve_symlinks
                    sys.exit(f"Wheel package content must not contain symlinks {file_path}")
                blacklisted = False
                for pattern in blacklist_patterns:
                    if re.match(pattern, file_name) is not None:
                        blacklisted = True
                        break
                if file_path.is_file() and not blacklisted:
                    dst_file = os.path.join(package_clibs_dir, file_name)
                    copyfile(file_path, dst_file)
                    self.announce(f"Copy {file_path} to {dst_file}", level=3)

        if Path(package_clibs_dir).exists():
            self.announce(f"Adding {WHEEL_LIBS_PACKAGE} package", level=3)
            packages.append(WHEEL_LIBS_PACKAGE)
            package_data.update({WHEEL_LIBS_PACKAGE: ["*"]})


class CopyExt(build_ext):
    """Copy extension files to the build directory."""

<<<<<<< HEAD
    user_options = build_ext.user_options + [
        ("set_rpath=", None, "Sets RPATH for Python extensions and C++ libraries."),
    ]
=======
    user_options = [
        ("skip-rpath", None, "Skips RPATH for Python extensions."),
    ]
    boolean_options = ['skip_rpath']
>>>>>>> f9e4e321

    def initialize_options(self):
        """Set default values for all the options that this command supports."""
        super().initialize_options()
<<<<<<< HEAD

        self.set_rpath = None

    def finalize_options(self):
        """Set final values for all the options that this command supports."""
        super().finalize_options()

        if not self.set_rpath:
            self.set_rpath = True
=======
        self.skip_rpath = False
>>>>>>> f9e4e321

    def run(self):
        if len(self.extensions) == 1:
            self.extensions = find_prebuilt_extensions(get_install_dirs_list(PY_INSTALL_CFG))

        for extension in self.extensions:
            if not isinstance(extension, PrebuiltExtension):
                raise DistutilsSetupError(f"build_ext can accept PrebuiltExtension only, but got {extension.name}")
            src = extension.sources[0]
            dst = self.get_ext_fullpath(extension.name)
            os.makedirs(os.path.dirname(dst), exist_ok=True)
            # setting relative RPATH to found dlls
<<<<<<< HEAD
            if sys.platform != "win32" and self.set_rpath:
=======
            if sys.platform != "win32" and not self.skip_rpath:
>>>>>>> f9e4e321
                rpath = os.path.relpath(get_package_dir(PY_INSTALL_CFG), os.path.dirname(src))
                rpath = os.path.join(LIBS_RPATH, rpath, WHEEL_LIBS_INSTALL_DIR)
                set_rpath(rpath, os.path.realpath(src))

            copy_file(src, dst, verbose=self.verbose, dry_run=self.dry_run)


class CustomInstall(install):
    """Enable build_clib during the installation."""

    def run(self):
        self.run_command("build")
        install.run(self)


class CustomClean(clean):
    """Clean up staging directories."""

    def clean_install_prefix(self, install_cfg):
        for comp, comp_data in install_cfg.items():
            install_prefix = comp_data.get("prefix")
            self.announce(f"Cleaning {comp}: {install_prefix}", level=3)
            if os.path.exists(install_prefix):
                rmtree(install_prefix)

    def run(self):
        self.clean_install_prefix(LIB_INSTALL_CFG)
        self.clean_install_prefix(PY_INSTALL_CFG)
        clean.run(self)


def ignore_patterns(*patterns):
    """Filter names by given patterns."""
    return lambda name: any(fnmatchcase(name, pat=pat) for pat in patterns)


def is_tool(name):
    """Check if the command-line tool is available."""
    try:
        devnull = subprocess.DEVNULL
        subprocess.Popen([name], stdout=devnull, stderr=devnull).communicate()  # nosec
    except OSError as error:
        if error.errno == errno.ENOENT:
            return False
    return True


def remove_rpath(file_path):
    """Remove rpath from macOS binaries.

    :param file_path: binary path
    :type file_path: pathlib.Path
    """
    if not sys.platform == "darwin":
        sys.exit(f"Unsupported platform: {sys.platform}")

    cmd = (
        f"otool -l {file_path} "  # noqa: P103
        f"| grep LC_RPATH -A3 "
        f"| grep -o 'path.*' "
        f"| cut -d ' ' -f2 "
        f"| xargs -I{{}} install_name_tool -delete_rpath {{}} {file_path}"
    )
    if os.WEXITSTATUS(os.system(cmd)) != 0:  # nosec
        sys.exit(f"Could not remove rpath for {file_path}")
<<<<<<< HEAD


=======


>>>>>>> f9e4e321
def set_rpath(rpath, binary):
    """Setting rpath for Linux and macOS binaries."""
    print(f"Setting rpath {rpath} for {binary}")  # noqa: T001, T201
    cmd = []
    rpath_tool = ""

    if sys.platform == "linux":
        with open(os.path.realpath(binary), "rb") as file:
            if file.read(1) != b"\x7f":
                log.warn(f"WARNING: {binary}: missed ELF header")
                return
        rpath_tool = "patchelf"
        cmd = [rpath_tool, "--set-rpath", rpath, binary]
    elif sys.platform == "darwin":
        rpath_tool = "install_name_tool"
        cmd = [rpath_tool, "-add_rpath", rpath, binary]
    else:
        sys.exit(f"Unsupported platform: {sys.platform}")

    if not is_tool(rpath_tool):
        sys.exit(f"Could not find {rpath_tool} on the system, " f"please make sure that this tool is installed")

    if sys.platform == "darwin":
        remove_rpath(binary)
    ret_info = subprocess.run(cmd, check=True, shell=False)  # nosec
    if ret_info.returncode != 0:
        sys.exit(f"Could not set rpath: {rpath} for {binary}")


def find_prebuilt_extensions(search_dirs):
    """Collect prebuilt python extensions."""
    extensions = []
    ext_pattern = ""
    if sys.platform == "linux":
        ext_pattern = "**/*.so"
    elif sys.platform == "win32":
        ext_pattern = "**/*.pyd"
    elif sys.platform == "darwin":
        ext_pattern = "**/*.so"
    for search_dir in search_dirs:
        for path in Path(search_dir).glob(ext_pattern):
            # ignores usual inference plugins and libraries (clibs)
            if path.match("openvino/libs/*") or path.match(f"openvino/libs/openvino-{OPENVINO_VERSION}/*"):
                continue
            relpath = path.relative_to(search_dir)
            if relpath.parent != ".":
                package_names = str(relpath.parent).split(os.path.sep)
            else:
                package_names = []
            package_names.append(path.name.split(".", 1)[0])
            name = ".".join(package_names)
            extensions.append(PrebuiltExtension(name, sources=[str(path)]))
    if not extensions:
        # dummy extension to avoid python independent wheel
        extensions.append(PrebuiltExtension("openvino", sources=[str("setup.py")]))
    return extensions


def get_description(desc_file_path):
    """Read description from README.md."""
    with open(desc_file_path, "r", encoding="utf-8") as fstream:
        description = fstream.read()
    return description


def get_install_requires(requirements_file_path):
    """Read dependencies from requirements.txt."""
    with open(requirements_file_path, "r", encoding="utf-8") as fstream:
        install_requirements = fstream.read()
    return install_requirements


def get_install_dirs_list(install_cfg):
    """Collect all available directories with clibs or python extensions."""
    install_dirs = []
    for comp_info in install_cfg.values():
        full_install_dir = os.path.join(comp_info.get("prefix"), comp_info.get("install_dir"))
        if full_install_dir not in install_dirs:
            install_dirs.append(full_install_dir)
    return install_dirs


def get_package_dir(install_cfg):
    """Get python package path based on config. All the packages should be located in one directory."""
    py_package_path = ""
    dirs = get_install_dirs_list(install_cfg)
    if len(dirs) != 0:
        # setup.py support only one package directory, all modules should be located there
        py_package_path = dirs[0]
    return py_package_path


def find_entry_points(install_cfg):
    """Creates a list of entry points for OpenVINO runtime package."""
    entry_points = {
        "console_scripts": [],
    }
    for comp_info in install_cfg.values():
        empty_point = comp_info.get("entry_point")
        if empty_point is not None:
            entry_points["console_scripts"].append(empty_point["console_scripts"])
    return entry_points


def concat_files(input_files, output_file):
    """Concatenates multuple input files to a single output file."""
    with open(output_file, "w", encoding="utf-8") as outfile:
        for filename in input_files:
            with open(filename, "r", encoding="utf-8") as infile:
                content = infile.read()
                outfile.write(content)
    return output_file


OPENVINO_VERSION = WHEEL_VERSION = os.getenv("WHEEL_VERSION", "0.0.0")
PACKAGE_DIR = get_package_dir(PY_INSTALL_CFG)
packages = find_namespace_packages(PACKAGE_DIR)
package_data: typing.Dict[str, list] = {}
ext_modules = find_prebuilt_extensions(get_install_dirs_list(PY_INSTALL_CFG))
entry_points = find_entry_points(PY_INSTALL_CFG)

long_description_md = OPENVINO_SOURCE_DIR / "docs" / "install_guides" / "pypi-openvino-rt.md"
md_files = [long_description_md, OPENVINO_SOURCE_DIR / "docs" / "install_guides" / "pre-release-note.md"]
docs_url = "https://docs.openvino.ai/2023.0/index.html"

if os.getenv("CI_BUILD_DEV_TAG"):
    long_description_md = WORKING_DIR / "build" / "pypi-openvino-rt.md"
    long_description_md.parent.mkdir(exist_ok=True)
    concat_files(md_files, long_description_md)
    docs_url = "https://docs.openvino.ai/nightly/index.html"
    OPENVINO_VERSION = WHEEL_VERSION[0:8]

setup(
    name="openvino",
    version=WHEEL_VERSION,
    build=os.getenv("WHEEL_BUILD", "000"),
    author_email="openvino@intel.com",
    license="OSI Approved :: Apache Software License",
    author="Intel(R) Corporation",
    description="OpenVINO(TM) Runtime",
    install_requires=get_install_requires(SCRIPT_DIR.parents[0] / "requirements.txt"),
    long_description=get_description(long_description_md),
    long_description_content_type="text/markdown",
    download_url="https://github.com/openvinotoolkit/openvino/releases",
    url=docs_url,
    entry_points=entry_points,
    cmdclass={
        "build": CustomBuild,
        "install": CustomInstall,
        "build_clib": PrepareLibs,
        "build_ext": CopyExt,
        "clean": CustomClean,
    },
    ext_modules=ext_modules,
    packages=packages,
    package_dir={"": PACKAGE_DIR},
    package_data=package_data,
    zip_safe=False,
)<|MERGE_RESOLUTION|>--- conflicted
+++ resolved
@@ -174,7 +174,6 @@
         "source_dir": f"{OPENVINO_SOURCE_DIR}/src/bindings/python",
         "install_dir": PY_PACKAGES_DIR,
         "binary_dir": OPENVINO_PYTHON_BINARY_DIR,
-<<<<<<< HEAD
     },
     "benchmark_app": {
         "entry_point": {
@@ -199,33 +198,7 @@
         "source_dir": f"{OPENVINO_SOURCE_DIR}/tools/ovc",
         "install_dir": PY_PACKAGES_DIR,
         "binary_dir": "ovc",
-=======
->>>>>>> f9e4e321
-    },
-    "benchmark_app": {
-        "entry_point": {
-            "console_scripts": [
-                "benchmark_app = openvino.tools.benchmark.main:main",
-            ],
-        },
-        "name": f"pyopenvino_{PYTHON_VERSION}",
-        "prefix": f"{BUILD_BASE}/site-packages",
-        "source_dir": f"{OPENVINO_SOURCE_DIR}/tools/benchmark_tool",
-        "install_dir": PY_PACKAGES_DIR,
-        "binary_dir": "benchmark_app",
-    },
-    # "model_optimizer": {                                  # noqa: E731
-    #     "entry_point": {                                  # noqa: E731
-    #         "console_scripts": [                          # noqa: E731
-    #             "mo = openvino.tools.mo.main:main",       # noqa: E731
-    #         ],                                            # noqa: E731
-    #     },                                                # noqa: E731
-    #     "name": f"pyopenvino_{PYTHON_VERSION}",           # noqa: E731
-    #     "prefix": f"{BUILD_BASE}/site-packages",          # noqa: E731
-    #     "source_dir": f"{OPENVINO_SOURCE_DIR}/tools/mo",  # noqa: E731
-    #     "install_dir": PY_PACKAGES_DIR,                   # noqa: E731
-    #     "binary_dir": "model_optimizer",                  # noqa: E731
-    # },                                                    # noqa: E731
+    },
 }
 
 
@@ -245,11 +218,7 @@
     user_options = build.user_options + [
         ("jobs=", None, "Specifies the number of jobs to use with make."),
         ("cmake-args=", None, "Additional options to be passed to CMake."),
-<<<<<<< HEAD
-        ("python-extensions-only=", None, "Install Python extensions without C++ libraries."),
-=======
         ("python-extensions-only", None, "Install Python extensions without C++ libraries."),
->>>>>>> f9e4e321
     ]
     boolean_options = build.boolean_options + ['python-extensions-only']
 
@@ -259,22 +228,12 @@
         self.build_base = BUILD_BASE
         self.jobs = None
         self.cmake_args = None
-<<<<<<< HEAD
-        self.python_extensions_only = None
-=======
         self.python_extensions_only = False
->>>>>>> f9e4e321
 
     def finalize_options(self):
         """Set final values for all the options that this command supports."""
         super().finalize_options()
 
-<<<<<<< HEAD
-        if self.python_extensions_only is None:
-            self.python_extensions_only = False
-
-=======
->>>>>>> f9e4e321
         if self.jobs is None and os.getenv("MAX_JOBS") is not None:
             self.jobs = os.getenv("MAX_JOBS")
         self.jobs = multiprocessing.cpu_count() if self.jobs is None else int(self.jobs)
@@ -282,15 +241,6 @@
         if self.cmake_args is None:
             self.cmake_args = ""
 
-<<<<<<< HEAD
-        cmd_obj = self.distribution.get_command_obj("build_clib")
-        cmd_obj.install_clib = not self.python_extensions_only
-
-        cmd_obj = self.distribution.get_command_obj("build_ext")
-        cmd_obj.set_rpath = not self.python_extensions_only
-
-=======
->>>>>>> f9e4e321
     def cmake_build_and_install(self, install_cfg):
         """Runs cmake (configure, build and install) if artfiacts are not already built / installed."""
         plat_specifier = ".{0}-{1}.{2}".format(self.plat_name, *sys.version_info[:2])
@@ -346,12 +296,6 @@
         if not self.python_extensions_only:
             self.run_command("build_clib")
 
-<<<<<<< HEAD
-        # run all build pipeline, e.g. build_ext
-        build.run(self)
-
-=======
->>>>>>> f9e4e321
         # Copy extra package_data content filtered by 'find_packages'
         exclude = ignore_patterns("*ez_setup*", "*__pycache__*", "*.egg-info*")
         src, dst = Path(PACKAGE_DIR), Path(self.build_lib)
@@ -371,11 +315,6 @@
 
     def run(self):
         """Run build_clib command."""
-<<<<<<< HEAD
-        # set RPATH
-        self.post_install(PY_INSTALL_CFG)
-=======
->>>>>>> f9e4e321
         # remove symlink to avoid copying it, set RPATH
         self.post_install(LIB_INSTALL_CFG)
         # copy clib to package data (to WHEEL_LIBS_INSTALL_DIR)
@@ -494,33 +433,15 @@
 class CopyExt(build_ext):
     """Copy extension files to the build directory."""
 
-<<<<<<< HEAD
-    user_options = build_ext.user_options + [
-        ("set_rpath=", None, "Sets RPATH for Python extensions and C++ libraries."),
-    ]
-=======
     user_options = [
         ("skip-rpath", None, "Skips RPATH for Python extensions."),
     ]
     boolean_options = ['skip_rpath']
->>>>>>> f9e4e321
 
     def initialize_options(self):
         """Set default values for all the options that this command supports."""
         super().initialize_options()
-<<<<<<< HEAD
-
-        self.set_rpath = None
-
-    def finalize_options(self):
-        """Set final values for all the options that this command supports."""
-        super().finalize_options()
-
-        if not self.set_rpath:
-            self.set_rpath = True
-=======
         self.skip_rpath = False
->>>>>>> f9e4e321
 
     def run(self):
         if len(self.extensions) == 1:
@@ -533,11 +454,7 @@
             dst = self.get_ext_fullpath(extension.name)
             os.makedirs(os.path.dirname(dst), exist_ok=True)
             # setting relative RPATH to found dlls
-<<<<<<< HEAD
-            if sys.platform != "win32" and self.set_rpath:
-=======
             if sys.platform != "win32" and not self.skip_rpath:
->>>>>>> f9e4e321
                 rpath = os.path.relpath(get_package_dir(PY_INSTALL_CFG), os.path.dirname(src))
                 rpath = os.path.join(LIBS_RPATH, rpath, WHEEL_LIBS_INSTALL_DIR)
                 set_rpath(rpath, os.path.realpath(src))
@@ -603,13 +520,8 @@
     )
     if os.WEXITSTATUS(os.system(cmd)) != 0:  # nosec
         sys.exit(f"Could not remove rpath for {file_path}")
-<<<<<<< HEAD
-
-
-=======
-
-
->>>>>>> f9e4e321
+
+
 def set_rpath(rpath, binary):
     """Setting rpath for Linux and macOS binaries."""
     print(f"Setting rpath {rpath} for {binary}")  # noqa: T001, T201
