# Building the OpenVINO™ Python* API

This document provides the instructions for building the OpenVINO™ Python API from source on Linux, macOS and Windows 10 platforms.

For each platform, you can build and install the API as a part of OpenVINO™ Toolkit or as a Python wheel.
A Python wheel is a portable package that allows you to install OpenVINO™ in either your Python distribution or a dedicated virtual environment.

## Linux* and macOS*

### Prerequisites

To build the OpenVINO™ Python API, you need to install a few additional packages.

On Ubuntu* 20.04 LTS you can use the following instructions to install the required packages, including Python and Cython.

```bash
apt install git wget build-essential cmake
apt install python3 python3-dev python3-pip python3-virtualenv python-is-python3
```

On macOS, you can use [Homebrew](https://brew.sh) to install required packages:

```bash
brew install cmake
brew install python3
```

Install Cython in the Python installation, or virtualenv that you are planning to use:

```bash
pip3 install cython
```

### Configure and Build as a part of OpenVINO™ Toolkit on Linux and macOS

The following section illustrates how to build and install OpenVINO™ in a workspace directory using CMake.
The workspace directory is specified by the `${OV_WORKSPACE}` variable. Set this variable to a directory of your choice:

```bash
export OV_WORKSPACE=/path/to/my/workspace
```

Now you can clone the OpenVINO™ repository, configure it using `cmake` and build using `make`.

In order to build the OpenVINO™ Python APIs set the `ENABLE_PYTHON` flag to `ON`.

Note the `CMAKE_INSTALL_PREFIX`, which defaults to `/usr/local/` if not set.

```bash
cd ${OV_WORKSPACE}
git clone --recursive https://github.com/openvinotoolkit/openvino.git
cd openvino
git submodule update --init

### You may also want to install OpenVINO™ dependencies with:
# ./install_build_dependencies.sh

mkdir build && cd build

cmake .. \
-DCMAKE_BUILD_TYPE=Release \
-DENABLE_PYTHON=ON \
-DCMAKE_INSTALL_PREFIX="${OV_WORKSPACE}/openvino_dist"

make -j 4 install
```

The Python module is installed in the folder:

    ${OV_WORKSPACE}/openvino_dist/python/python<version>/

You may also find it in:

    ${OV_WORKSPACE}/openvino/bin/intel64/[BUILD_TYPE]/python_api/python<version>/

If you would like to use a specific version of Python, or use a virtual environment, you can add the `PYTHON_EXECUTABLE` variable to your CMake command line. For example:

```bash
-DPYTHON_EXECUTABLE=/path/to/venv/bin/python
# or while in virtual environment
-DPYTHON_EXECUTABLE=`which python`
```

Set up the OpenVINO™ environment in order to add the module path to `PYTHONPATH`:

```bash
source ${OV_WORKSPACE}/openvino_dist/setupvars.sh
```

If you want more control over enviroment variables, to simply enable OpenVINO™ Python API, export these variables:

```bash
export LD_LIBRARY_PATH=${OV_WORKSPACE}/openvino_dist/runtime/lib/intel64/
export PYTHONPATH=${OV_WORKSPACE}/openvino_dist/python/python<version>/
```

<<<<<<< HEAD
### Build a Python Wheel on Linux and macOS
=======
### Rebuild OpenVINO™ project
>>>>>>> d5e0be34

To rebuild project, simply navigate to build folder and re-run `make` command:
```bash
cd ${OV_WORKSPACE}/openvino/build

make -j 4 install
```
*Note: If changes are adding new compilation units, files or change CMake scripts, there is a need to remove the exisiting build and rebuild it from scratch!*

### Build an OpenVINO™ Python Wheel on Linux and macOS

#### First method - using CMake command
You can build the Python wheel by adding `ENABLE_WHEEL` flag to `cmake` command:

```bash
cmake .. \
-DCMAKE_BUILD_TYPE=Release \
-DENABLE_PYTHON=ON \
-DENABLE_WHEEL=ON \
-DCMAKE_INSTALL_PREFIX="${OV_WORKSPACE}/openvino_dist"
```

Once completed, the wheel package should be located under the following path:

```bash
$ ls ${OV_WORKSPACE}/openvino/src/bindings/python/dist
openvino-0.0.0-cp<version>-cp<version>-linux_x86_64.whl
```

You can now install the wheel in your Python environment:

```bash
cd ${OV_WORKSPACE}/openvino/src/bindings/python/dist
pip3 install openvino-0.0.0-cp<version>-cp<version>-linux_x86_64.whl
```

#### Second method - using setup.py file
You can build the Python wheel running the following command:

<<<<<<< HEAD
    cd "${OPENVINO_BASEDIR}/openvino/bindings/python"
    python3 setup.py bdist_wheel

Once completed, the wheel package should be located under the following path:

    $ ls "${OPENVINO_BASEDIR}/openvino/bindings/python/dist/"
    openvino-0.0.0.dev0-cp38-cp38-linux_x86_64.whl

You can now install the wheel in your Python environment:

    cd "${OPENVINO_BASEDIR}/openvino/bindings/python/dist/"
    pip3 install openvino-0.0.0.dev0-cp38-cp38-linux_x86_64.whl
=======
```bash
cd ${OV_WORKSPACE}/openvino/src/bindings/python/wheel
python3 setup.py bdist_wheel
```

Once completed, the wheel package should be located under the following path:

```bash
$ ls ${OV_WORKSPACE}/openvino/src/bindings/python/wheel/dist
openvino-0.0.0-cp<version>-cp<version>-linux_x86_64.whl
```

You can now install the wheel in your Python environment:

```bash
cd ${OV_WORKSPACE}/openvino/src/bindings/python/wheel/dist
pip3 install openvino-0.0.0-cp<version>-cp<version>-linux_x86_64.whl
```
>>>>>>> d5e0be34

## Windows* 10

### Prerequisites

In order to build OpenVINO™ and its Python wheel on Windows, you need to install Microsoft Visual Studio* and Python.

Once Python is installed, you also need to install Cython using `pip install cython`.

### Configure and Build as a Part of OpenVINO™ Toolkit on Windows

The following section illustrates how to build and install OpenVINO™ in a workspace directory using CMake.
The workspace directory is specified by the `OPENVINO_BASEDIR` variable. Set this variable to a directory of your choice:

    set OPENVINO_BASEDIR=/path/to/my/workspace

Configure the build with a `cmake` invocation similar to the following. Note that need to set `-G` and
`-DCMAKE_CXX_COMPILER` to match the version and location of your Microsoft Visual Studio installation.

```
cmake .. ^
    -G"Visual Studio 16 2019" ^
    -DCMAKE_BUILD_TYPE=Release ^
    -DCMAKE_INSTALL_PREFIX="%OPENVINO_BASEDIR%/openvino_dist" ^
    -DENABLE_INTEL_GPU=OFF ^
    -DENABLE_INTEL_MYRIAD_COMMON=OFF ^
    -DENABLE_OV_ONNX_FRONTEND=ON ^
    -DENABLE_PYTHON=ON ^
    -DCMAKE_CXX_COMPILER="C:\Program Files (x86)\Microsoft Visual Studio\2019\Community\VC\Tools\MSVC\14.27.29110\bin\Hostx64\x64"

```

There are a couple of things to notice here. One is that the full path to the x64 version of
MSVC compiler has to be specified. This is because DNNL requires a 64-bit version and `cmake` may
fail to detect it correctly.

If you want to specify an exact Python version, use the following options:
```
-DPYTHON_EXECUTABLE="C:\Program Files\Python37\python.exe" ^
-DPYTHON_LIBRARY="C:\Program Files\Python37\libs\python37.lib" ^
-DPYTHON_INCLUDE_DIR="C:\Program Files\Python37\include" ^
```

In order to build and install OpenVINO™, build the `install` target:

    cmake --build . --target install --config Release -j 8

In this step, OpenVINO™ is built and installed to the directory specified above. You can
adjust the number of threads used in the building process to your machine's capabilities.

Set up the OpenVINO™ environment in order to add a module path to `PYTHONPATH`:

    %OPENVINO_BASEDIR%\openvino_dist\setupvars.bat

### Build a Python Wheel on Windows

Build the Python wheel package:

    cd "%OPENVINO_BASEDIR%/openvino/bindings/python"
    python setup.py bdist_wheel

The final wheel should be located in the `bindings\python\dist` directory.

    dir openvino\bindings\python\dist\
    10/09/2020  04:06 PM         4,010,943 openvino-0.0.0.dev0-cp38-cp38-win_amd64.whl

## Run Tests

### Use a virtualenv (Optional)

You may wish to use a virutualenv for your installation.

    $ virtualenv -p $(which python3) venv
    $ source venv/bin/activate
    (venv) $

### Install the Wheel and Other Requirements

    (venv) $ cd "${OPENVINO_BASEDIR}/openvino/bindings/python"
    (venv) $ pip3 install -r requirements.txt
    (venv) $ pip3 install -r requirements_test.txt
    (venv) $ pip3 install dist/openvino-0.0.0.dev0-cp38-cp38-linux_x86_64.whl

### Run Tests

You should now be able to run tests.

You may need to run the `setupvars` script from the OpenVINO™ Toolkit to set paths to OpenVINO™ components.

    source ${OPENVINO_BASEDIR}/openvino_dist/setupvars.sh

Now you can run tests using `pytest`:

    pytest tests<|MERGE_RESOLUTION|>--- conflicted
+++ resolved
@@ -94,11 +94,7 @@
 export PYTHONPATH=${OV_WORKSPACE}/openvino_dist/python/python<version>/
 ```
 
-<<<<<<< HEAD
-### Build a Python Wheel on Linux and macOS
-=======
 ### Rebuild OpenVINO™ project
->>>>>>> d5e0be34
 
 To rebuild project, simply navigate to build folder and re-run `make` command:
 ```bash
@@ -138,20 +134,7 @@
 #### Second method - using setup.py file
 You can build the Python wheel running the following command:
 
-<<<<<<< HEAD
-    cd "${OPENVINO_BASEDIR}/openvino/bindings/python"
-    python3 setup.py bdist_wheel
-
-Once completed, the wheel package should be located under the following path:
-
-    $ ls "${OPENVINO_BASEDIR}/openvino/bindings/python/dist/"
-    openvino-0.0.0.dev0-cp38-cp38-linux_x86_64.whl
-
-You can now install the wheel in your Python environment:
-
-    cd "${OPENVINO_BASEDIR}/openvino/bindings/python/dist/"
-    pip3 install openvino-0.0.0.dev0-cp38-cp38-linux_x86_64.whl
-=======
+
 ```bash
 cd ${OV_WORKSPACE}/openvino/src/bindings/python/wheel
 python3 setup.py bdist_wheel
@@ -170,7 +153,6 @@
 cd ${OV_WORKSPACE}/openvino/src/bindings/python/wheel/dist
 pip3 install openvino-0.0.0-cp<version>-cp<version>-linux_x86_64.whl
 ```
->>>>>>> d5e0be34
 
 ## Windows* 10
 
