# -*- coding: utf-8 -*-
# Copyright (C) 2018-2022 Intel Corporation
# SPDX-License-Identifier: Apache-2.0

import pickle
from pathlib import Path

from openvino.runtime import PartialShape
from openvino.frontend import FrontEndManager, InitializationFailure, TelemetryExtension
from openvino.runtime.utils.types import get_element_type

import numpy as np

import pytest

mock_available = True
try:
    from pybind_mock_frontend import (
        get_fe_stat,
        clear_fe_stat,
        get_mdl_stat,
        clear_mdl_stat,
        get_place_stat,
        clear_place_stat,
    )
except Exception:
<<<<<<< HEAD
    print("No mock frontend available")  # noqa: T201
=======
    print("No mock frontend available")  # noqa T201
>>>>>>> 45c04158
    mock_available = False

# FrontEndManager shall be initialized and destroyed after all tests finished
# This is because destroy of FrontEndManager will unload all plugins, no objects shall exist after this
fem = FrontEndManager()

mock_needed = pytest.mark.skipif(not mock_available, reason="mock fe is not available")


def clear_all_stat():
    clear_fe_stat()
    clear_mdl_stat()
    clear_place_stat()


# ---------- FrontEnd tests ---------------
def test_pickle():
    pickle.dumps(fem)


def test_load_by_unknown_framework():
    frontends = fem.get_available_front_ends()
    assert not ("UnknownFramework" in frontends)
    try:
        fem.load_by_framework("UnknownFramework")
    except InitializationFailure as exc:
<<<<<<< HEAD
        print(exc)  # noqa: T201
=======
        print(exc)  # noqa T201
>>>>>>> 45c04158
    else:
        raise AssertionError("Unexpected exception.")


@mock_needed
def test_load():
    clear_all_stat()
    fe = fem.load_by_framework(framework="mock_py")
    assert fe is not None
    model = fe.load("abc.bin")
    assert model is not None
    stat = get_fe_stat()
    assert "abc.bin" in stat.load_paths


@mock_needed
def test_load_str():
    clear_all_stat()
    fe = fem.load_by_framework(framework="mock_py")
    assert fe is not None
    model = fe.load(Path("abc.bin"))
    assert model is not None


@mock_needed
def test_load_pathlib():
    clear_all_stat()
    fe = fem.load_by_framework(framework="mock_py")
    assert fe is not None
    model = fe.load(Path("abc.bin"))
    assert model is not None


@mock_needed
def test_load_wrong_path():
    clear_all_stat()

    class TestClass:
        def __str__(self):
            return "test class"
    fe = fem.load_by_framework(framework="mock_py")
    assert fe is not None
    with pytest.raises(RuntimeError) as e:
        fe.load(TestClass())
    assert "Path: 'test class' does not exist. Please provide valid model's path either as a string or pathlib.Path" in str(e.value)


@mock_needed
def test_load_by_model():
    clear_all_stat()
    fe = fem.load_by_model(model_path="abc.test_mock_py_mdl")
    assert fe is not None
    assert fe.get_name() == "mock_py"
    stat = get_fe_stat()
    assert stat.get_name == 1
    assert stat.supported == 1


@mock_needed
def test_convert_model():
    clear_all_stat()
    fe = fem.load_by_framework(framework="mock_py")
    assert fe is not None
    model = fe.load(path="")
    func = fe.convert(model=model)
    assert func is not None
    stat = get_fe_stat()
    assert stat.convert_model == 1


@mock_needed
def test_convert_partially():
    clear_all_stat()
    fe = fem.load_by_framework(framework="mock_py")
    assert fe is not None
    model = fe.load(path="")
    func = fe.convert_partially(model=model)
    stat = get_fe_stat()
    assert stat.convert_partially == 1
    fe.convert(model=func)
    stat = get_fe_stat()
    assert stat.convert == 1


@mock_needed
def test_decode_and_normalize():
    clear_all_stat()
    fe = fem.load_by_framework(framework="mock_py")
    assert fe is not None
    model = fe.load(path="")
    func = fe.decode(model=model)
    stat = get_fe_stat()
    assert stat.decode == 1
    fe.normalize(model=func)
    stat = get_fe_stat()
    assert stat.normalize == 1
    assert stat.decode == 1


@mock_needed
def test_get_name():
    clear_all_stat()
    fe = fem.load_by_framework(framework="mock_py")
    assert fe is not None
    name = fe.get_name()
    assert name == "mock_py"
    stat = get_fe_stat()
    assert stat.get_name == 1


# --------InputModel tests-----------------
@mock_needed
def init_model():
    clear_all_stat()
    fe = fem.load_by_framework(framework="mock_py")
    model = fe.load(path="")
    return model


@mock_needed
def test_model_get_inputs():
    model = init_model()
    for i in range(1, 10):
        model.get_inputs()
        stat = get_mdl_stat()
        assert stat.get_inputs == i


@mock_needed
def test_model_get_outputs():
    model = init_model()
    for i in range(1, 10):
        model.get_outputs()
        stat = get_mdl_stat()
        assert stat.get_outputs == i


@mock_needed
def test_model_get_place_by_tensor_name():
    model = init_model()
    for i in range(1, 10):
        name = str(i)
        model.get_place_by_tensor_name(tensor_name=name)
        stat = get_mdl_stat()
        assert stat.get_place_by_tensor_name == i
        assert stat.lastArgString == name


@mock_needed
def test_model_get_place_by_operation_name():
    model = init_model()
    for i in range(1, 10):
        name = str(i)
        model.get_place_by_operation_name(operation_name=name)
        stat = get_mdl_stat()
        assert stat.get_place_by_operation_name == i
        assert stat.lastArgString == name


@mock_needed
def test_model_get_place_by_operation_name_and_input_port():
    model = init_model()
    for i in range(1, 10):
        name = str(i)
        model.get_place_by_operation_name_and_input_port(operation_name=name, input_port_index=i * 2)
        stat = get_mdl_stat()
        assert stat.get_place_by_operation_and_input_port == i
        assert stat.lastArgString == name
        assert stat.lastArgInt == i * 2


@mock_needed
def test_model_get_place_by_operation_name_and_output_port():
    model = init_model()
    for i in range(1, 10):
        name = str(i)
        model.get_place_by_operation_name_and_output_port(operation_name=name, output_port_index=i * 2)
        stat = get_mdl_stat()
        assert stat.get_place_by_operation_and_output_port == i
        assert stat.lastArgString == name
        assert stat.lastArgInt == i * 2


@mock_needed
def test_model_set_name_for_tensor():
    model = init_model()
    place = model.get_place_by_tensor_name(tensor_name="")
    model.set_name_for_tensor(tensor=place, new_name="1234")
    stat = get_mdl_stat()
    assert stat.set_name_for_tensor == 1
    assert stat.lastArgString == "1234"
    assert stat.lastArgPlace == place


@mock_needed
def test_model_add_name_for_tensor():
    model = init_model()
    place = model.get_place_by_tensor_name(tensor_name="")
    model.add_name_for_tensor(tensor=place, new_name="1234")
    stat = get_mdl_stat()
    assert stat.add_name_for_tensor == 1
    assert stat.lastArgString == "1234"
    assert stat.lastArgPlace == place


@mock_needed
def test_model_set_name_for_operation():
    model = init_model()
    place = model.get_place_by_operation_name(operation_name="")
    model.set_name_for_operation(operation=place, new_name="1111")
    stat = get_mdl_stat()
    assert stat.set_name_for_operation == 1
    assert stat.lastArgString == "1111"
    assert stat.lastArgPlace == place


@mock_needed
def test_model_free_name_for_tensor():
    model = init_model()
    model.free_name_for_tensor(name="2222")
    stat = get_mdl_stat()
    assert stat.free_name_for_tensor == 1
    assert stat.lastArgString == "2222"


@mock_needed
def test_model_free_name_for_operation():
    model = init_model()
    model.free_name_for_operation(name="3333")
    stat = get_mdl_stat()
    assert stat.free_name_for_operation == 1
    assert stat.lastArgString == "3333"


@mock_needed
def test_model_set_name_for_dimension():
    model = init_model()
    place = model.get_place_by_operation_name(operation_name="")
    model.set_name_for_dimension(place=place, dim_index=123, dim_name="4444")
    stat = get_mdl_stat()
    assert stat.set_name_for_dimension == 1
    assert stat.lastArgString == "4444"
    assert stat.lastArgInt == 123
    assert stat.lastArgPlace == place


@mock_needed
def test_model_cut_and_add_new_input():
    model = init_model()
    place = model.get_place_by_operation_name("")
    model.cut_and_add_new_input(place=place, new_name="5555")
    stat = get_mdl_stat()
    assert stat.cut_and_add_new_input == 1
    assert stat.lastArgString == "5555"
    assert stat.lastArgPlace == place
    model.cut_and_add_new_input(place=place)
    stat = get_mdl_stat()
    assert stat.cut_and_add_new_input == 2
    assert stat.lastArgString == ""
    assert stat.lastArgPlace == place


@mock_needed
def test_model_cut_and_add_new_output():
    model = init_model()
    place = model.get_place_by_operation_name("")
    model.cut_and_add_new_output(place=place, new_name="5555")
    stat = get_mdl_stat()
    assert stat.cut_and_add_new_output == 1
    assert stat.lastArgString == "5555"
    assert stat.lastArgPlace == place
    model.cut_and_add_new_output(place=place)
    stat = get_mdl_stat()
    assert stat.cut_and_add_new_output == 2
    assert stat.lastArgString == ""
    assert stat.lastArgPlace == place


@mock_needed
def test_model_add_output():
    model = init_model()
    place = model.get_place_by_operation_name("")
    place2 = model.add_output(place=place)
    assert place2 is not None
    stat = get_mdl_stat()
    assert stat.add_output == 1
    assert stat.lastArgPlace == place


@mock_needed
def test_model_remove_output():
    model = init_model()
    place = model.get_place_by_operation_name("")
    model.remove_output(place=place)
    stat = get_mdl_stat()
    assert stat.remove_output == 1
    assert stat.lastArgPlace == place


@mock_needed
def test_model_set_partial_shape():
    model = init_model()
    place = model.get_place_by_tensor_name(tensor_name="")
    test_shape = PartialShape([1, 2, 3, 4])
    model.set_partial_shape(place=place, shape=test_shape)
    stat = get_mdl_stat()
    assert stat.set_partial_shape == 1
    assert stat.lastArgPlace == place
    assert stat.lastArgPartialShape == test_shape


@mock_needed
def test_model_get_partial_shape():
    model = init_model()
    place = model.get_place_by_tensor_name(tensor_name="")
    shape = model.get_partial_shape(place=place)
    assert shape is not None
    stat = get_mdl_stat()
    assert stat.get_partial_shape == 1
    assert stat.lastArgPlace == place


@mock_needed
def test_model_override_all_inputs():
    model = init_model()
    place1 = model.get_place_by_tensor_name(tensor_name="p1")
    place2 = model.get_place_by_tensor_name(tensor_name="p2")
    model.override_all_inputs(inputs=[place1, place2])
    stat = get_mdl_stat()
    assert stat.override_all_inputs == 1
    assert len(stat.lastArgInputPlaces) == 2
    assert stat.lastArgInputPlaces[0] == place1
    assert stat.lastArgInputPlaces[1] == place2


@mock_needed
def test_model_override_all_outputs():
    model = init_model()
    place1 = model.get_place_by_tensor_name(tensor_name="p1")
    place2 = model.get_place_by_tensor_name(tensor_name="p2")
    model.override_all_outputs(outputs=[place1, place2])
    stat = get_mdl_stat()
    assert stat.override_all_outputs == 1
    assert len(stat.lastArgOutputPlaces) == 2
    assert stat.lastArgOutputPlaces[0] == place1
    assert stat.lastArgOutputPlaces[1] == place2


@mock_needed
def test_model_extract_subgraph():
    model = init_model()
    place1 = model.get_place_by_tensor_name(tensor_name="p1")
    place2 = model.get_place_by_tensor_name(tensor_name="p2")
    place3 = model.get_place_by_tensor_name(tensor_name="p3")
    place4 = model.get_place_by_tensor_name(tensor_name="p4")
    model.extract_subgraph(inputs=[place1, place2], outputs=[place3, place4])
    stat = get_mdl_stat()
    assert stat.extract_subgraph == 1
    assert len(stat.lastArgInputPlaces) == 2
    assert stat.lastArgInputPlaces[0] == place1
    assert stat.lastArgInputPlaces[1] == place2
    assert len(stat.lastArgOutputPlaces) == 2
    assert stat.lastArgOutputPlaces[0] == place3
    assert stat.lastArgOutputPlaces[1] == place4


@mock_needed
def test_model_set_element_type():
    model = init_model()
    place = model.get_place_by_tensor_name(tensor_name="")
    model.set_element_type(place=place, type=get_element_type(np.int32))
    stat = get_mdl_stat()
    assert stat.set_element_type == 1
    assert stat.lastArgPlace == place
    assert stat.lastArgElementType == get_element_type(np.int32)


@mock_needed
def test_model_telemetry():
    class MockTelemetry:
        def __init__(self, stat):
            self.stat = stat

        def send_event(self, *arg, **kwargs):
            self.stat["send_event"] = 1

        def send_error(self, *arg, **kwargs):
            self.stat["send_error"] = 1

        def send_stack_trace(self, *arg, **kwargs):
            self.stat["send_stack_trace"] = 1

    def add_ext(front_end, stat):
        tel = MockTelemetry(stat)
        front_end.add_extension(TelemetryExtension("mock",
                                                   tel.send_event,
                                                   tel.send_error,
                                                   tel.send_stack_trace))

    clear_all_stat()
    tel_stat = {}
    fe = fem.load_by_framework(framework="mock_py")
    # Ensure that MockTelemetry object is alive and can receive events (due to callbacks hold the object)
    add_ext(fe, tel_stat)
    model = fe.load(path="")
    assert tel_stat["send_event"] == 1
    assert tel_stat["send_error"] == 1
    assert tel_stat["send_stack_trace"] == 1
    assert model


# ----------- Place test ------------
@mock_needed
def init_place():
    clear_all_stat()
    fe = fem.load_by_framework(framework="mock_py")
    model = fe.load(path="")
    place = model.get_place_by_tensor_name(tensor_name="")
    return model, place


@mock_needed
def test_place_is_input():
    _, place = init_place()
    assert place.is_input() is not None
    stat = get_place_stat()
    assert stat.is_input == 1


@mock_needed
def test_place_is_output():
    _, place = init_place()
    assert place.is_output() is not None
    stat = get_place_stat()
    assert stat.is_output == 1


@mock_needed
def test_place_get_names():
    _, place = init_place()
    assert place.get_names() is not None
    stat = get_place_stat()
    assert stat.get_names == 1


@mock_needed
def test_place_is_equal():
    model, place = init_place()
    place2 = model.get_place_by_tensor_name("2")
    assert place.is_equal(other=place2) is not None
    stat = get_place_stat()
    assert stat.is_equal == 1
    assert stat.lastArgPlace == place2


@mock_needed
def test_place_is_equal_data():
    model, place = init_place()
    place2 = model.get_place_by_tensor_name("2")
    assert place.is_equal_data(other=place2) is not None
    stat = get_place_stat()
    assert stat.is_equal_data == 1
    assert stat.lastArgPlace == place2


@mock_needed
def test_place_get_consuming_operations():
    _, place = init_place()
    assert place.get_consuming_operations(output_port_index=22) is not None
    stat = get_place_stat()
    assert stat.get_consuming_operations == 1
    assert stat.lastArgInt == 22
    assert place.get_consuming_operations() is not None
    stat = get_place_stat()
    assert stat.get_consuming_operations == 2
    assert stat.lastArgInt == -1
    assert place.get_consuming_operations(output_name="2") is not None
    stat = get_place_stat()
    assert stat.get_consuming_operations == 3
    assert stat.lastArgInt == -1
    assert stat.lastArgString == "2"
    assert (place.get_consuming_operations(output_name="3", output_port_index=33) is not None)
    stat = get_place_stat()
    assert stat.get_consuming_operations == 4
    assert stat.lastArgInt == 33
    assert stat.lastArgString == "3"


@mock_needed
def test_place_get_target_tensor():
    _, place = init_place()
    assert place.get_target_tensor(output_port_index=22) is not None
    stat = get_place_stat()
    assert stat.get_target_tensor == 1
    assert stat.lastArgInt == 22
    assert place.get_target_tensor() is not None
    stat = get_place_stat()
    assert stat.get_target_tensor == 2
    assert stat.lastArgInt == -1
    assert place.get_target_tensor(output_name="2") is not None
    stat = get_place_stat()
    assert stat.get_target_tensor == 3
    assert stat.lastArgInt == -1
    assert stat.lastArgString == "2"
    assert place.get_target_tensor(output_name="3", output_port_index=33) is not None
    stat = get_place_stat()
    assert stat.get_target_tensor == 4
    assert stat.lastArgInt == 33
    assert stat.lastArgString == "3"


@mock_needed
def test_place_get_producing_operation():
    _, place = init_place()
    assert place.get_producing_operation(input_port_index=22) is not None
    stat = get_place_stat()
    assert stat.get_producing_operation == 1
    assert stat.lastArgInt == 22
    assert place.get_producing_operation() is not None
    stat = get_place_stat()
    assert stat.get_producing_operation == 2
    assert stat.lastArgInt == -1
    assert place.get_producing_operation(input_name="2") is not None
    stat = get_place_stat()
    assert stat.get_producing_operation == 3
    assert stat.lastArgInt == -1
    assert stat.lastArgString == "2"
    assert (place.get_producing_operation(input_name="3", input_port_index=33) is not None)
    stat = get_place_stat()
    assert stat.get_producing_operation == 4
    assert stat.lastArgInt == 33
    assert stat.lastArgString == "3"


@mock_needed
def test_place_get_producing_port():
    _, place = init_place()
    assert place.get_producing_port() is not None
    stat = get_place_stat()
    assert stat.get_producing_port == 1


@mock_needed
def test_place_get_input_port():
    _, place = init_place()
    assert place.get_input_port() is not None
    stat = get_place_stat()
    assert stat.get_input_port == 1
    assert stat.lastArgInt == -1
    assert place.get_input_port(input_port_index=22) is not None
    stat = get_place_stat()
    assert stat.get_input_port == 2
    assert stat.lastArgInt == 22


@mock_needed
def test_place_get_input_port2():
    _, place = init_place()
    assert place.get_input_port(input_name="abc") is not None
    stat = get_place_stat()
    assert stat.get_input_port == 1
    assert stat.lastArgInt == -1
    assert stat.lastArgString == "abc"
    assert place.get_input_port(input_name="abcd", input_port_index=22) is not None
    stat = get_place_stat()
    assert stat.get_input_port == 2
    assert stat.lastArgInt == 22
    assert stat.lastArgString == "abcd"


@mock_needed
def test_place_get_output_port():
    _, place = init_place()
    assert place.get_output_port() is not None
    stat = get_place_stat()
    assert stat.get_output_port == 1
    assert stat.lastArgInt == -1
    assert place.get_output_port(output_port_index=22) is not None
    stat = get_place_stat()
    assert stat.get_output_port == 2
    assert stat.lastArgInt == 22


@mock_needed
def test_place_get_output_port2():
    _, place = init_place()
    assert place.get_output_port(output_name="abc") is not None
    stat = get_place_stat()
    assert stat.get_output_port == 1
    assert stat.lastArgInt == -1
    assert stat.lastArgString == "abc"
    assert place.get_output_port(output_name="abcd", output_port_index=22) is not None
    stat = get_place_stat()
    assert stat.get_output_port == 2
    assert stat.lastArgInt == 22
    assert stat.lastArgString == "abcd"


@mock_needed
def test_place_get_consuming_ports():
    _, place = init_place()
    assert place.get_consuming_ports() is not None
    stat = get_place_stat()
    assert stat.get_consuming_ports == 1


@mock_needed
def test_place_get_source_tensor():
    _, place = init_place()
    assert place.get_source_tensor() is not None
    stat = get_place_stat()
    assert stat.get_source_tensor == 1
    assert stat.lastArgInt == -1
    assert place.get_source_tensor(input_port_index=22) is not None
    stat = get_place_stat()
    assert stat.get_source_tensor == 2
    assert stat.lastArgInt == 22
    assert place.get_source_tensor(input_name="2") is not None
    stat = get_place_stat()
    assert stat.get_source_tensor == 3
    assert stat.lastArgInt == -1
    assert stat.lastArgString == "2"
    assert place.get_source_tensor(input_name="3", input_port_index=33) is not None
    stat = get_place_stat()
    assert stat.get_source_tensor == 4
    assert stat.lastArgInt == 33
    assert stat.lastArgString == "3"<|MERGE_RESOLUTION|>--- conflicted
+++ resolved
@@ -24,11 +24,7 @@
         clear_place_stat,
     )
 except Exception:
-<<<<<<< HEAD
-    print("No mock frontend available")  # noqa: T201
-=======
     print("No mock frontend available")  # noqa T201
->>>>>>> 45c04158
     mock_available = False
 
 # FrontEndManager shall be initialized and destroyed after all tests finished
@@ -55,11 +51,7 @@
     try:
         fem.load_by_framework("UnknownFramework")
     except InitializationFailure as exc:
-<<<<<<< HEAD
-        print(exc)  # noqa: T201
-=======
-        print(exc)  # noqa T201
->>>>>>> 45c04158
+        print(exc)
     else:
         raise AssertionError("Unexpected exception.")
 
