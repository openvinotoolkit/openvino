--- conflicted
+++ resolved
@@ -1209,10 +1209,6 @@
     model = fe.load("input_model.onnx")
 
     add_operator = model.get_place_by_operation_name("onnx_add_op")
-<<<<<<< HEAD
-    print("********", add_operator.get_names())
-=======
->>>>>>> 174b0fd8
     add_input_edge = add_operator.get_input_port(input_port_index=0)
     model.set_partial_shape(add_input_edge, PartialShape([10, 10]))
     add_input_edge = add_operator.get_input_port(input_port_index=1)
@@ -1249,7 +1245,6 @@
 
     split_operator = model.get_place_by_tensor_name("out1").get_producing_operation()
     out2_edge = split_operator.get_output_port(output_port_index=1)
-<<<<<<< HEAD
     assert model.get_partial_shape(out2_edge) == PartialShape([1, 2])
 
 
@@ -1354,7 +1349,4 @@
     input_tensor_names = model_input.get_names()
     assert "renamed_input" in input_tensor_names
     assert "extra_name" in input_tensor_names
-    assert "in2" not in input_tensor_names
-=======
-    assert model.get_partial_shape(out2_edge) == PartialShape([1, 2])
->>>>>>> 174b0fd8
+    assert "in2" not in input_tensor_names