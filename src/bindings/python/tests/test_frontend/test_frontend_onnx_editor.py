--- conflicted
+++ resolved
@@ -1202,28 +1202,11 @@
     assert "ONNX initializer shape dimension cannot be dynamic." in str(e)
 
 
-<<<<<<< HEAD
-def test_add_name_for_tensor():
-=======
 def test_set_input_partial_shape_using_input_edge():
->>>>>>> d82b58a4
-    skip_if_onnx_frontend_is_disabled()
-    fe = fem.load_by_framework(framework=ONNX_FRONTEND_NAME)
-    model = fe.load("input_model.onnx")
-
-<<<<<<< HEAD
-    tensor = model.get_place_by_tensor_name(tensorName="in2")
-    model.add_name_for_tensor(tensor, "extra_name")
-
-    ov_model = fe.convert(model)
-
-    add_input = ov_model.input(1)
-    add_input_tensor_names = add_input.get_names()
-    assert "extra_name" in add_input_tensor_names
-
-
-def test_add_two_names_for_tensor():
-=======
+    skip_if_onnx_frontend_is_disabled()
+    fe = fem.load_by_framework(framework=ONNX_FRONTEND_NAME)
+    model = fe.load("input_model.onnx")
+
     add_operator = model.get_place_by_operation_name("onnx_add_op")
     add_input_edge = add_operator.get_input_port(inputPortIndex=0)
     model.set_partial_shape(add_input_edge, PartialShape([10, 10]))
@@ -1238,12 +1221,52 @@
 
 
 def test_get_partial_shape_using_input_edge():
->>>>>>> d82b58a4
-    skip_if_onnx_frontend_is_disabled()
-    fe = fem.load_by_framework(framework=ONNX_FRONTEND_NAME)
-    model = fe.load("input_model.onnx")
-
-<<<<<<< HEAD
+    skip_if_onnx_frontend_is_disabled()
+    fe = fem.load_by_framework(framework=ONNX_FRONTEND_NAME)
+    model = fe.load("input_model.onnx")
+
+    add_operator = model.get_place_by_operation_name("onnx_add_op")
+    add_input_edge = add_operator.get_input_port(inputPortIndex=0)
+
+    pshape = model.get_partial_shape(add_input_edge)
+    assert pshape == PartialShape([2, 2])
+
+
+def test_get_partial_shape_using_output_edge():
+    skip_if_onnx_frontend_is_disabled()
+    fe = fem.load_by_framework(framework=ONNX_FRONTEND_NAME)
+    model = fe.load("input_model.onnx")
+
+    add_operator = model.get_place_by_operation_name("onnx_add_op")
+    add_output_edge = add_operator.get_output_port(outputPortIndex=0)
+
+    assert model.get_partial_shape(add_output_edge) == PartialShape([2, 2])
+
+    split_operator = model.get_place_by_tensor_name("out1").get_producing_operation()
+    out2_edge = split_operator.get_output_port(outputPortIndex=1)
+    assert model.get_partial_shape(out2_edge) == PartialShape([1, 2])
+
+
+def test_add_name_for_tensor():
+    skip_if_onnx_frontend_is_disabled()
+    fe = fem.load_by_framework(framework=ONNX_FRONTEND_NAME)
+    model = fe.load("input_model.onnx")
+
+    tensor = model.get_place_by_tensor_name(tensorName="in2")
+    model.add_name_for_tensor(tensor, "extra_name")
+
+    ov_model = fe.convert(model)
+
+    add_input = ov_model.input(1)
+    add_input_tensor_names = add_input.get_names()
+    assert "extra_name" in add_input_tensor_names
+
+
+def test_add_two_names_for_tensor():
+    skip_if_onnx_frontend_is_disabled()
+    fe = fem.load_by_framework(framework=ONNX_FRONTEND_NAME)
+    model = fe.load("input_model.onnx")
+
     tensor = model.get_place_by_tensor_name(tensorName="in2")
     model.add_name_for_tensor(tensor, "extra_name1")
     model.add_name_for_tensor(tensor, "extra_name2")
@@ -1258,21 +1281,10 @@
 
 
 def test_add_the_same_name_to_tensor_twice():
-=======
-    add_operator = model.get_place_by_operation_name("onnx_add_op")
-    add_input_edge = add_operator.get_input_port(inputPortIndex=0)
-
-    pshape = model.get_partial_shape(add_input_edge)
-    assert pshape == PartialShape([2, 2])
-
-
-def test_get_partial_shape_using_output_edge():
->>>>>>> d82b58a4
-    skip_if_onnx_frontend_is_disabled()
-    fe = fem.load_by_framework(framework=ONNX_FRONTEND_NAME)
-    model = fe.load("input_model.onnx")
-
-<<<<<<< HEAD
+    skip_if_onnx_frontend_is_disabled()
+    fe = fem.load_by_framework(framework=ONNX_FRONTEND_NAME)
+    model = fe.load("input_model.onnx")
+
     tensor = model.get_place_by_tensor_name(tensorName="in2")
     model.add_name_for_tensor(tensor, "extra_name")
     model.add_name_for_tensor(tensor, "extra_name")
@@ -1317,14 +1329,4 @@
 
     model_input = ov_model.input(0)
     input_tensor_names = model_input.get_names()
-    assert "extra_name" in input_tensor_names
-=======
-    add_operator = model.get_place_by_operation_name("onnx_add_op")
-    add_output_edge = add_operator.get_output_port(outputPortIndex=0)
-
-    assert model.get_partial_shape(add_output_edge) == PartialShape([2, 2])
-
-    split_operator = model.get_place_by_tensor_name("out1").get_producing_operation()
-    out2_edge = split_operator.get_output_port(outputPortIndex=1)
-    assert model.get_partial_shape(out2_edge) == PartialShape([1, 2])
->>>>>>> d82b58a4
+    assert "extra_name" in input_tensor_names