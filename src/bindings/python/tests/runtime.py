# Copyright (C) 2018-2022 Intel Corporation
# SPDX-License-Identifier: Apache-2.0

"""Provide a layer of abstraction for an OpenVINO runtime environment."""

import logging
from typing import Dict, List, Union

import numpy as np

from openvino.runtime import Core

from openvino.runtime.exceptions import UserInputError
from openvino.runtime import Model, Node, PartialShape, Tensor, Type
from openvino.runtime.utils.types import NumericData, get_shape, get_dtype

import tests

log = logging.getLogger(__name__)


def runtime(backend_name: str = "CPU") -> "Runtime":
    """Create a Runtime object (helper factory)."""
    return Runtime(backend_name)


def get_runtime():
    """Return runtime object."""
    if tests.BACKEND_NAME is not None:
        return runtime(backend_name=tests.BACKEND_NAME)
    else:
        return runtime()


class Runtime(object):
    """Represents an nGraph runtime environment."""

    def __init__(self, backend_name: str) -> None:
        self.backend_name = backend_name
        log.debug("Creating Inference Engine for %s" % backend_name)
        self.backend = Core()
        assert backend_name in self.backend.available_devices, (
            'The requested device "' + backend_name + '" is not supported!'
        )

    def set_config(self, config: Dict[str, str]) -> None:
        """Set the inference engine configuration."""
        self.backend.set_property(device_name=self.backend_name, properties=config)

    def __repr__(self) -> str:
        return "<Runtime: Backend='{}'>".format(self.backend_name)

    def computation(self, node_or_function: Union[Node, Model], *inputs: Node) -> "Computation":
        """Return a callable Computation object."""
        if isinstance(node_or_function, Node):
            ng_function = Model(node_or_function, inputs, node_or_function.name)
            return Computation(self, ng_function)
        elif isinstance(node_or_function, Model):
            return Computation(self, node_or_function)
        else:
            raise TypeError(
                "Runtime.computation must be called with an OpenVINO Model object "
                "or an OpenVINO node object an optionally Parameter node objects. "
                "Called with: %s",
                node_or_function,
            )


class Computation(object):
    """nGraph callable computation object."""

    def __init__(self, runtime: Runtime, ng_function: Model) -> None:
        self.runtime = runtime
        self.function = ng_function
        self.parameters = ng_function.get_parameters()
        self.results = ng_function.get_results()
        self.network_cache = {}

    def __repr__(self) -> str:
        params_string = ", ".join([param.name for param in self.parameters])
        return "<Computation: {}({})>".format(self.function.get_name(), params_string)

    def convert_buffers(self, source_buffers, target_dtypes):
        converted_buffers = []
        for i in range(len(source_buffers)):
            k = list(source_buffers)[i]
            target_dtype = target_dtypes[i]
            # custom conversion for bf16
            if self.results[i].get_output_element_type(0) == Type.bf16:
                converted_buffers.append((source_buffers[k].view(target_dtype)).astype(target_dtype))
            else:
                converted_buffers.append(source_buffers[k].astype(target_dtype))
        return converted_buffers

    def convert_to_tensors(self, input_values):
        input_tensors = []
        for parameter, input in zip(self.parameters, input_values):
            if not isinstance(input, (np.ndarray)):
                input = np.ndarray([], type(input), np.array(input))
            if parameter.get_output_element_type(0) == Type.bf16:
                input_tensors.append(Tensor(Type.bf16, input.shape))
                input_tensors[-1].data[:] = input.view(np.float16)
            else:
                input_tensors.append(Tensor(input))
        return input_tensors

    def __call__(self, *input_values: NumericData) -> List[NumericData]:
        """Run computation on input values and return result."""
        # Input validation
        if len(input_values) < len(self.parameters):
            raise UserInputError(
                "Expected %s params, received not enough %s values.", len(self.parameters), len(input_values)
            )

        param_names = [param.friendly_name for param in self.parameters]
        input_shapes = [get_shape(input_value) for input_value in input_values]
        if self.network_cache.get(str(input_shapes)) is None:
            function = self.function
            if self.function.is_dynamic():
                function = function.clone()
                function.reshape(dict(zip(param_names, [PartialShape(i) for i in input_shapes])))
            self.network_cache[str(input_shapes)] = function
        else:
            function = self.network_cache[str(input_shapes)]

        executable_network = self.runtime.backend.compile_model(function, self.runtime.backend_name)
<<<<<<< HEAD
        for parameter, input in zip(self.parameters, input_values):
            parameter_shape = parameter.get_output_partial_shape(0)
            input_shape = PartialShape([]) if isinstance(input, (int, float)) else PartialShape(input.shape)
            if not parameter_shape.compatible(input_shape):
                raise UserInputError(
                    "Provided tensor's shape: %s does not match the expected: %s.",
                    input_shape,
                    parameter_shape,
                )
=======
>>>>>>> 860a074f

        is_bfloat16 = any(parameter.get_output_element_type(0) == Type.bf16 for parameter in self.parameters)
        if is_bfloat16:
            input_values = self.convert_to_tensors(input_values)

        request = executable_network.create_infer_request()
        result_buffers = request.infer(dict(zip(param_names, input_values)))
        # # Note: other methods to get result_buffers from request
        # # First call infer with no return value:
        # request.infer(dict(zip(param_names, input_values)))
        # # Now use any of following options:
        # result_buffers = [request.get_tensor(n).data for n in request.outputs]
        # result_buffers = [request.get_output_tensor(i).data for i in range(len(request.outputs))]
        # result_buffers = [t.data for t in request.output_tensors]

        # # Since OV overwrite result data type we have to convert results to the original one.
        original_dtypes = [get_dtype(result.get_output_element_type(0)) for result in self.results]
        converted_buffers = self.convert_buffers(result_buffers, original_dtypes)
        return converted_buffers<|MERGE_RESOLUTION|>--- conflicted
+++ resolved
@@ -124,18 +124,6 @@
             function = self.network_cache[str(input_shapes)]
 
         executable_network = self.runtime.backend.compile_model(function, self.runtime.backend_name)
-<<<<<<< HEAD
-        for parameter, input in zip(self.parameters, input_values):
-            parameter_shape = parameter.get_output_partial_shape(0)
-            input_shape = PartialShape([]) if isinstance(input, (int, float)) else PartialShape(input.shape)
-            if not parameter_shape.compatible(input_shape):
-                raise UserInputError(
-                    "Provided tensor's shape: %s does not match the expected: %s.",
-                    input_shape,
-                    parameter_shape,
-                )
-=======
->>>>>>> 860a074f
 
         is_bfloat16 = any(parameter.get_output_element_type(0) == Type.bf16 for parameter in self.parameters)
         if is_bfloat16:
