--- conflicted
+++ resolved
@@ -11,11 +11,7 @@
 from openvino.runtime import Core
 
 from openvino.runtime.exceptions import UserInputError
-<<<<<<< HEAD
-from openvino.runtime.impl import Model, Node, PartialShape, Type
-=======
-from openvino.runtime import Function, Node, PartialShape, Type
->>>>>>> 576471cc
+from openvino.runtime import Model, Node, PartialShape, Type
 from openvino.runtime.utils.types import NumericData, get_shape, get_dtype
 
 import tests
