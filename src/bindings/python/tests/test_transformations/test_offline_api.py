# -*- coding: utf-8 -*-
# Copyright (C) 2018-2022 Intel Corporation
# SPDX-License-Identifier: Apache-2.0

import os
import pytest
import numpy as np
from openvino.runtime import serialize
from openvino.offline_transformations import (
    apply_moc_transformations,
    apply_pot_transformations,
    apply_low_latency_transformation,
    apply_pruning_transformation,
    apply_make_stateful_transformation,
    compress_model_transformation,
    convert_sequence_to_tensor_iterator_transformation,
    apply_fused_names_cleanup,
)

from openvino.runtime import Model, PartialShape, Core
import openvino.runtime as ov

from tests.test_utils.test_utils import create_filename_for_test


def get_relu_model():
    param = ov.opset8.parameter(PartialShape([1, 3, 22, 22]), name="parameter")
    param.get_output_tensor(0).set_names({"parameter"})
    relu = ov.opset8.relu(param)
    res = ov.opset8.result(relu, name="result")
    res.get_output_tensor(0).set_names({"result"})
    return Model([res], [param], "test")


def get_lstm_sequence_model():
    parameter_x = ov.opset9.parameter([1, 2, 16], name="X")
    parameter_y = ov.opset9.parameter([1, 1, 128], name="Y")
    parameter_z = ov.opset9.parameter([1, 1, 128], name="Z")
    seq_lengths = ov.opset9.constant(np.array([2]), dtype=np.int32)

    w_val = np.zeros(shape=[1, 512, 16])
    r_val = np.zeros(shape=[1, 512, 128])
    b_val = np.zeros(shape=[1, 512])

    const_w = ov.opset9.constant(value=w_val, dtype=np.float32)
    const_r = ov.opset9.constant(value=r_val, dtype=np.float32)
    const_b = ov.opset9.constant(value=b_val, dtype=np.float32)

    lstm_sequence = ov.opset9.lstm_sequence(parameter_x, parameter_y, parameter_z, seq_lengths, const_w, const_r, const_b, 128, "FORWARD")
    y_out = ov.opset9.result(lstm_sequence.output(0))
    ho = ov.opset9.result(lstm_sequence.output(1))
    co = ov.opset9.result(lstm_sequence.output(2))

    model = Model([y_out, ho, co], [parameter_x, parameter_y, parameter_z])
    return model


def get_rnn_sequence_model():
    parameter_x = ov.opset9.parameter([1, 2, 16], name="X")
    parameter_y = ov.opset9.parameter([1, 1, 128], name="Y")
    seq_lengths = ov.opset9.constant(np.array([2]), dtype=np.int32)

    w_val = np.zeros(shape=[1, 128, 16])
    r_val = np.zeros(shape=[1, 128, 128])
    b_val = np.zeros(shape=[1, 128])

    const_w = ov.opset9.constant(value=w_val, dtype=np.float32)
    const_r = ov.opset9.constant(value=r_val, dtype=np.float32)
    const_b = ov.opset9.constant(value=b_val, dtype=np.float32)

    rnn_sequence = ov.opset9.rnn_sequence(parameter_x, parameter_y, seq_lengths, const_w, const_r, const_b, 128, "FORWARD")
    y_out = ov.opset9.result(rnn_sequence.output(0))
    model = Model([y_out], [parameter_x, parameter_y])

    return model


def get_gru_sequence_model():
    parameter_x = ov.opset9.parameter([1, 2, 16], name="X")
    parameter_y = ov.opset9.parameter([1, 1, 128], name="Y")
    seq_lengths = ov.opset9.constant(np.array([2]), dtype=np.int32)

    w_val = np.zeros(shape=[1, 384, 16])
    r_val = np.zeros(shape=[1, 384, 128])
    b_val = np.zeros(shape=[1, 384])

    const_w = ov.opset9.constant(value=w_val, dtype=np.float32)
    const_r = ov.opset9.constant(value=r_val, dtype=np.float32)
    const_b = ov.opset9.constant(value=b_val, dtype=np.float32)

    gru_sequence = ov.opset9.gru_sequence(parameter_x, parameter_y, seq_lengths, const_w, const_r, const_b, 128, "FORWARD")
    y_out = ov.opset9.result(gru_sequence.output(0))
    ho = ov.opset9.result(gru_sequence.output(1))
    model = Model([y_out, ho], [parameter_x, parameter_y])

    return model


def test_moc_transformations():
    model = get_relu_model()

    apply_moc_transformations(model, False)

    assert model is not None
    assert len(model.get_ops()) == 3


def test_moc_with_smart_reshape():
    model = get_relu_model()

    apply_moc_transformations(model, cf=False, smart_reshape=True)

    assert model is not None
    assert len(model.get_ops()) == 3


def test_pot_transformations():
    model = get_relu_model()

    apply_pot_transformations(model, "GNA")

    assert model is not None
    assert len(model.get_ops()) == 3


def test_low_latency_transformation():
    model = get_relu_model()

    apply_low_latency_transformation(model, True)

    assert model is not None
    assert len(model.get_ops()) == 3


def test_pruning_transformation():
    model = get_relu_model()

    apply_pruning_transformation(model)

    assert model is not None
    assert len(model.get_ops()) == 3


def test_make_stateful_transformations():
    model = get_relu_model()

    apply_make_stateful_transformation(model, {"parameter": "result"})

    assert model is not None
    assert len(model.get_parameters()) == 0
    assert len(model.get_results()) == 0


def test_fused_names_cleanup():
    model = get_relu_model()

    for node in model.get_ops():
        node.get_rt_info()["fused_names_0"] = "test_op_name"

    apply_fused_names_cleanup(model)

    assert model is not None
    assert len(model.get_ops()) == 3

    for node in model.get_ops():
        assert len(node.get_rt_info()) == 0


# request - https://docs.pytest.org/en/7.1.x/reference/reference.html#request
@pytest.mark.parametrize("is_path_xml, is_path_bin", [  # noqa: PT006
    (True, True),
    (True, False),
    (False, True),
    (False, False),
],
)
def test_serialize_pass_v2(request, is_path_xml, is_path_bin):
    core = Core()
    xml_path, bin_path = create_filename_for_test(request.node.name,
                                                  is_path_xml,
                                                  is_path_bin)
    shape = [100, 100, 2]
    parameter_a = ov.opset8.parameter(shape, dtype=np.float32, name="A")
    parameter_b = ov.opset8.parameter(shape, dtype=np.float32, name="B")
    model = ov.opset8.floor(ov.opset8.minimum(ov.opset8.abs(parameter_a), parameter_b))
    func = Model(model, [parameter_a, parameter_b], "Model")

    serialize(func, xml_path, bin_path)

    assert func is not None

    res_model = core.read_model(model=xml_path, weights=bin_path)

    assert func.get_parameters() == res_model.get_parameters()
    assert func.get_ordered_ops() == res_model.get_ordered_ops()

    os.remove(xml_path)
    os.remove(bin_path)


def test_compress_model_transformation():
    node_constant = ov.opset8.constant(np.array([[0.0, 0.1, -0.1], [-2.5, 2.5, 3.0]], dtype=np.float32))
    node_ceil = ov.opset8.ceiling(node_constant)
    model = Model(node_ceil, [], "TestModel")
    elem_type = model.get_ordered_ops()[0].get_element_type().get_type_name()
    assert elem_type == "f32"
    compress_model_transformation(model)

    assert model is not None
    elem_type = model.get_ordered_ops()[0].get_element_type().get_type_name()
    assert elem_type == "f16"


# request - https://docs.pytest.org/en/7.1.x/reference/reference.html#request
@pytest.mark.parametrize("is_path_xml, is_path_bin", [  # noqa: PT006
    (True, True),
    (True, False),
    (False, True),
    (False, False),
],
)
def test_version_default(request, is_path_xml, is_path_bin):
    core = Core()
    xml_path, bin_path = create_filename_for_test(request.node.name,
                                                  is_path_xml,
                                                  is_path_bin)
    shape = [100, 100, 2]
    parameter_a = ov.opset8.parameter(shape, dtype=np.float32, name="A")
    parameter_b = ov.opset8.parameter(shape, dtype=np.float32, name="B")
    model = ov.opset8.floor(ov.opset8.minimum(ov.opset8.abs(parameter_a), parameter_b))
    func = Model(model, [parameter_a, parameter_b], "Model")

    serialize(func, xml_path, bin_path)
    res_model = core.read_model(model=xml_path, weights=bin_path)

    assert func.get_parameters() == res_model.get_parameters()
    assert func.get_ordered_ops() == res_model.get_ordered_ops()

    os.remove(xml_path)
    os.remove(bin_path)


# request - https://docs.pytest.org/en/7.1.x/reference/reference.html#request
<<<<<<< HEAD
def test_serialize_default_bin(request):
    xml_path, bin_path = create_filename_for_test(request.node.name)
    model = get_relu_model()
=======
@pytest.mark.parametrize("is_path_xml, is_path_bin", [  # noqa: PT006
    (True, True),
    (True, False),
    (False, True),
    (False, False),
],
)
def test_serialize_default_bin(request, is_path_xml, is_path_bin):
    xml_path, bin_path = create_filename_for_test(request.node.name,
                                                  is_path_xml,
                                                  is_path_bin)
    model = get_test_model()
>>>>>>> c20c8676
    serialize(model, xml_path)
    assert os.path.exists(bin_path)
    os.remove(xml_path)
    os.remove(bin_path)


# request - https://docs.pytest.org/en/7.1.x/reference/reference.html#request
def test_version_ir_v10(request):
    core = Core()
    xml_path, bin_path = create_filename_for_test(request.node.name)
    shape = [100, 100, 2]
    parameter_a = ov.opset8.parameter(shape, dtype=np.float32, name="A")
    parameter_b = ov.opset8.parameter(shape, dtype=np.float32, name="B")
    model = ov.opset8.floor(ov.opset8.minimum(ov.opset8.abs(parameter_a), parameter_b))
    func = Model(model, [parameter_a, parameter_b], "Model")

    serialize(func, xml_path, bin_path, "IR_V10")
    res_model = core.read_model(model=xml_path, weights=bin_path)

    assert func.get_parameters() == res_model.get_parameters()
    assert func.get_ordered_ops() == res_model.get_ordered_ops()

    os.remove(xml_path)
    os.remove(bin_path)


# request - https://docs.pytest.org/en/7.1.x/reference/reference.html#request
def test_version_ir_v11(request):
    core = Core()
    xml_path, bin_path = create_filename_for_test(request.node.name)
    shape = [100, 100, 2]
    parameter_a = ov.opset8.parameter(shape, dtype=np.float32, name="A")
    parameter_b = ov.opset8.parameter(shape, dtype=np.float32, name="B")
    model = ov.opset8.floor(ov.opset8.minimum(ov.opset8.abs(parameter_a), parameter_b))
    func = Model(model, [parameter_a, parameter_b], "Model")

    serialize(func, xml_path, bin_path, "IR_V11")
    res_model = core.read_model(model=xml_path, weights=bin_path)

    assert func.get_parameters() == res_model.get_parameters()
    assert func.get_ordered_ops() == res_model.get_ordered_ops()

    os.remove(xml_path)
    os.remove(bin_path)


def test_convert_lstm_to_tensor_iterator():
    model = get_lstm_sequence_model()
    ops_types = [op.get_type_name() for op in model.get_ops()]
    # assert that LSTM sequence is present in the model
    assert "TensorIterator" not in ops_types
    assert "LSTMSequence" in ops_types
    # assert that LSTM sequence got transformed into TensorIterator
    convert_sequence_to_tensor_iterator_transformation(model)
    ops_types = [op.get_type_name() for op in model.get_ops()]
    assert "LSTMSequence" not in ops_types
    assert "TensorIterator" in ops_types


def test_convert_rnn_to_tensor_iterator():
    model = get_rnn_sequence_model()
    ops_types = [op.get_type_name() for op in model.get_ops()]
    # assert that RNN sequence is present in the model
    assert "TensorIterator" not in ops_types
    assert "RNNSequence" in ops_types
    convert_sequence_to_tensor_iterator_transformation(model)
    ops_types = [op.get_type_name() for op in model.get_ops()]
    # assert that RNN sequence got transformed into TensorIterator
    assert "RNNSequence" not in ops_types
    assert "TensorIterator" in ops_types


def test_convert_gru_to_tensor_iterator():
    model = get_gru_sequence_model()
    ops_types = [op.get_type_name() for op in model.get_ops()]
    # assert that GRU sequence is present in the model
    assert "TensorIterator" not in ops_types
    assert "GRUSequence" in ops_types
    convert_sequence_to_tensor_iterator_transformation(model)
    ops_types = [op.get_type_name() for op in model.get_ops()]
    # assert that GRU sequence got transformed into TensorIterator
    assert "GRUSequence" not in ops_types
    assert "TensorIterator" in ops_types<|MERGE_RESOLUTION|>--- conflicted
+++ resolved
@@ -241,11 +241,6 @@
 
 
 # request - https://docs.pytest.org/en/7.1.x/reference/reference.html#request
-<<<<<<< HEAD
-def test_serialize_default_bin(request):
-    xml_path, bin_path = create_filename_for_test(request.node.name)
-    model = get_relu_model()
-=======
 @pytest.mark.parametrize("is_path_xml, is_path_bin", [  # noqa: PT006
     (True, True),
     (True, False),
@@ -257,8 +252,7 @@
     xml_path, bin_path = create_filename_for_test(request.node.name,
                                                   is_path_xml,
                                                   is_path_bin)
-    model = get_test_model()
->>>>>>> c20c8676
+    model = get_relu_model()
     serialize(model, xml_path)
     assert os.path.exists(bin_path)
     os.remove(xml_path)
