--- conflicted
+++ resolved
@@ -7,17 +7,10 @@
 import numpy as np
 from contextlib import nullcontext as does_not_raise
 
-<<<<<<< HEAD
 from openvino import Op, OpExtension
 from openvino import CompiledModel, Core, Model, Dimension, Shape, Tensor, compile_model, serialize
-from openvino.runtime import DiscreteTypeInfo
-import openvino.runtime.opset14 as ops
-=======
-from openvino import Op
-from openvino import CompiledModel, Model, Dimension, Shape, Tensor, compile_model, serialize
 from openvino import DiscreteTypeInfo
 import openvino.opset14 as ops
->>>>>>> 8eb1deb6
 
 from tests.utils.helpers import create_filenames_for_ir, compare_models
 
