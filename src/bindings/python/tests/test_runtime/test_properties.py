--- conflicted
+++ resolved
@@ -228,10 +228,10 @@
             ((properties.hint.PerformanceMode.UNDEFINED, properties.hint.PerformanceMode.UNDEFINED),),
         ),
         (
-<<<<<<< HEAD
             properties.hint.use_cpu_pinning,
             "USE_CPU_PINNING",
-=======
+        ),
+        (
             properties.hint.scheduling_core_type,
             "SCHEDULING_CORE_TYPE",
             ((properties.hint.SchedulingCoreType.PCORE_ONLY, properties.hint.SchedulingCoreType.PCORE_ONLY),),
@@ -239,7 +239,6 @@
         (
             properties.hint.use_hyper_threading,
             "USE_HYPER_THREADING",
->>>>>>> a726f0ae
             (
                 (True, True),
                 (False, False),
@@ -427,12 +426,9 @@
                 properties.affinity(properties.Affinity.NONE),
                 properties.inference_precision(Type.f32),
                 properties.hint.performance_mode(properties.hint.PerformanceMode.LATENCY),
-<<<<<<< HEAD
                 properties.hint.use_cpu_pinning(True),
-=======
                 properties.hint.scheduling_core_type(properties.hint.SchedulingCoreType.PCORE_ONLY),
                 properties.hint.use_hyper_threading(True),
->>>>>>> a726f0ae
                 properties.hint.num_requests(12),
                 properties.streams.num(5),
             ],
@@ -445,12 +441,9 @@
             properties.affinity(): properties.Affinity.NONE,
             properties.inference_precision(): Type.f32,
             properties.hint.performance_mode(): properties.hint.PerformanceMode.LATENCY,
-<<<<<<< HEAD
             properties.hint.use_cpu_pinning(): True,
-=======
             properties.hint.scheduling_core_type(): properties.hint.SchedulingCoreType.PCORE_ONLY,
             properties.hint.use_hyper_threading(): True,
->>>>>>> a726f0ae
             properties.hint.num_requests(): 12,
             properties.streams.num(): 5,
         },
