# -*- coding: utf-8 -*-
# Copyright (C) 2022 Intel Corporation
# SPDX-License-Identifier: Apache-2.0

import pytest
import numpy as np
import os

from openvino.runtime import Core, Type, OVAny, properties


###
# Base properties API
###
def test_properties_ro_base():
    with pytest.raises(TypeError) as e:
        properties.supported_properties("something")
    assert "incompatible function arguments" in str(e.value)


def test_properties_rw_base():
    assert properties.cache_dir() == "CACHE_DIR"
    assert properties.cache_dir("./test_dir") == ("CACHE_DIR", OVAny("./test_dir"))

    with pytest.raises(TypeError) as e:
        properties.cache_dir(6)
    assert "incompatible function arguments" in str(e.value)


###
# Enum-like values
###
@pytest.mark.parametrize(
    ("ov_enum", "expected_values"),
    [
        (
            properties.Affinity,
            (
                (properties.Affinity.NONE, "Affinity.NONE", -1),
                (properties.Affinity.CORE, "Affinity.CORE", 0),
                (properties.Affinity.NUMA, "Affinity.NUMA", 1),
                (properties.Affinity.HYBRID_AWARE, "Affinity.HYBRID_AWARE", 2),
            ),
        ),
        (
            properties.hint.Priority,
            (
                (properties.hint.Priority.LOW, "Priority.LOW", 0),
                (properties.hint.Priority.MEDIUM, "Priority.MEDIUM", 1),
                (properties.hint.Priority.HIGH, "Priority.HIGH", 2),
                (properties.hint.Priority.DEFAULT, "Priority.MEDIUM", 1),
            ),
        ),
        (
            properties.hint.PerformanceMode,
            (
                (properties.hint.PerformanceMode.UNDEFINED, "PerformanceMode.UNDEFINED", -1),
                (properties.hint.PerformanceMode.LATENCY, "PerformanceMode.LATENCY", 1),
                (properties.hint.PerformanceMode.THROUGHPUT, "PerformanceMode.THROUGHPUT", 2),
                (properties.hint.PerformanceMode.CUMULATIVE_THROUGHPUT, "PerformanceMode.CUMULATIVE_THROUGHPUT", 3),
            ),
        ),
        (
            properties.device.Type,
            (
                (properties.device.Type.INTEGRATED, "Type.INTEGRATED", 0),
                (properties.device.Type.DISCRETE, "Type.DISCRETE", 1),
            ),
        ),
        (
            properties.log.Level,
            (
                (properties.log.Level.NO, "Level.NO", -1),
                (properties.log.Level.ERR, "Level.ERR", 0),
                (properties.log.Level.WARNING, "Level.WARNING", 1),
                (properties.log.Level.INFO, "Level.INFO", 2),
                (properties.log.Level.DEBUG, "Level.DEBUG", 3),
                (properties.log.Level.TRACE, "Level.TRACE", 4),
            ),
        ),
    ],
)
def test_properties_enums(ov_enum, expected_values):
    assert ov_enum is not None
    enum_entries = iter(ov_enum.__entries.values())

    for property_obj, property_str, property_int in expected_values:
        assert property_obj == next(enum_entries)[0]
        assert str(property_obj) == property_str
        assert int(property_obj) == property_int


###
# Read-Only properties
###
@pytest.mark.parametrize(
    ("ov_property_ro", "expected_value"),
    [
        (properties.supported_properties, "SUPPORTED_PROPERTIES"),
        (properties.available_devices, "AVAILABLE_DEVICES"),
        (properties.model_name, "NETWORK_NAME"),
        (properties.optimal_number_of_infer_requests, "OPTIMAL_NUMBER_OF_INFER_REQUESTS"),
        (properties.range_for_streams, "RANGE_FOR_STREAMS"),
        (properties.optimal_batch_size, "OPTIMAL_BATCH_SIZE"),
        (properties.max_batch_size, "MAX_BATCH_SIZE"),
        (properties.range_for_async_infer_requests, "RANGE_FOR_ASYNC_INFER_REQUESTS"),
        (properties.device.full_name, "FULL_DEVICE_NAME"),
        (properties.device.architecture, "DEVICE_ARCHITECTURE"),
        (properties.device.type, "DEVICE_TYPE"),
        (properties.device.gops, "DEVICE_GOPS"),
        (properties.device.thermal, "DEVICE_THERMAL"),
        (properties.device.capabilities, "OPTIMIZATION_CAPABILITIES"),
    ],
)
def test_properties_ro(ov_property_ro, expected_value):
    # Test if property is correctly registered
    assert ov_property_ro() == expected_value


###
# Read-Write properties
###
@pytest.mark.parametrize(
    ("ov_property_rw", "expected_value", "test_values"),
    [
        (
            properties.enable_profiling,
            "PERF_COUNT",
            (
                (True, True),
                (False, False),
                (1, True),
                (0, False),
            ),
        ),
        (
            properties.cache_dir,
            "CACHE_DIR",
            (("./test_cache", "./test_cache"),),
        ),
        (
            properties.auto_batch_timeout,
            "AUTO_BATCH_TIMEOUT",
            (
                (21, 21),
                (np.uint32(37), 37),
                (21, np.uint32(21)),
                (np.uint32(37), np.uint32(37)),
            ),
        ),
        (
            properties.inference_num_threads,
            "INFERENCE_NUM_THREADS",
            (
                (-8, -8),
                (8, 8),
            ),
        ),
        (
            properties.compilation_num_threads,
            "COMPILATION_NUM_THREADS",
            ((44, 44),),
        ),
        (
            properties.affinity,
            "AFFINITY",
            ((properties.Affinity.NONE, properties.Affinity.NONE),),
        ),
        (properties.force_tbb_terminate, "FORCE_TBB_TERMINATE", ((True, True),)),
        (properties.hint.inference_precision, "INFERENCE_PRECISION_HINT", ((Type.f32, Type.f32),)),
        (
            properties.hint.model_priority,
            "MODEL_PRIORITY",
            ((properties.hint.Priority.LOW, properties.hint.Priority.LOW),),
        ),
        (
            properties.hint.performance_mode,
            "PERFORMANCE_HINT",
            ((properties.hint.PerformanceMode.UNDEFINED, properties.hint.PerformanceMode.UNDEFINED),),
        ),
        (
            properties.hint.num_requests,
            "PERFORMANCE_HINT_NUM_REQUESTS",
            ((8, 8),),
        ),
        (
            properties.hint.allow_auto_batching,
            "ALLOW_AUTO_BATCHING",
            ((True, True),),
        ),
        (
            properties.intel_cpu.denormals_optimization,
            "CPU_DENORMALS_OPTIMIZATION",
            ((True, True),),
        ),
        (
            properties.intel_cpu.sparse_weights_decompression_rate,
            "SPARSE_WEIGHTS_DECOMPRESSION_RATE",
            (
                (0.1, np.float32(0.1)),
                (2.0, 2.0),
            ),
        ),
        (properties.device.id, "DEVICE_ID", (("0", "0"),)),
        (
            properties.log.level,
            "LOG_LEVEL",
            ((properties.log.Level.NO, properties.log.Level.NO),),
        ),
    ],
)
def test_properties_rw(ov_property_rw, expected_value, test_values):
    # Test if property is correctly registered
    assert ov_property_rw() == expected_value

    # Test if property process values correctly
    for values in test_values:
        property_tuple = ov_property_rw(values[0])
        assert property_tuple[0] == expected_value
        assert property_tuple[1].value == values[1]


###
# Special cases
###
def test_properties_device_priorities():
    assert properties.device.priorities() == "MULTI_DEVICE_PRIORITIES"
    assert properties.device.priorities("CPU,GPU") == ("MULTI_DEVICE_PRIORITIES", OVAny("CPU,GPU,"))
    assert properties.device.priorities("CPU", "GPU") == ("MULTI_DEVICE_PRIORITIES", OVAny("CPU,GPU,"))

    with pytest.raises(TypeError) as e:
        value = 6
        properties.device.priorities("CPU", value)
    assert f"Incorrect passed value: {value} , expected string values." in str(e.value)


def test_properties_streams():
    # Test extra Num class
    assert properties.streams.Num().to_integer() == -1
    assert properties.streams.Num(2).to_integer() == 2
    assert properties.streams.Num.AUTO.to_integer() == -1
    assert properties.streams.Num.NUMA.to_integer() == -2
    # Test RW property
    property_tuple = properties.streams.num(properties.streams.Num.AUTO)
    assert property_tuple[0] == "NUM_STREAMS"
    assert property_tuple[1].value == -1

    property_tuple = properties.streams.num(42)
    assert property_tuple[0] == "NUM_STREAMS"
    assert property_tuple[1].value == 42


<<<<<<< HEAD
def test_allow_auto_batching_property(device):
    core = Core()
    device_name = core.get_property(device, "FULL_DEVICE_NAME")

    if device != "CPU" and "Intel" not in device_name:
        pytest.skip("Properties are Intel(R) CPU specific")

    core.set_property({"ALLOW_AUTO_BATCHING": False})
    assert core.get_property(properties.hint.allow_auto_batching()) is False
=======
def test_properties_capability():
    assert properties.device.Capability.FP32 == "FP32"
    assert properties.device.Capability.BF16 == "BF16"
    assert properties.device.Capability.FP16 == "FP16"
    assert properties.device.Capability.INT8 == "INT8"
    assert properties.device.Capability.INT16 == "INT16"
    assert properties.device.Capability.BIN == "BIN"
    assert properties.device.Capability.WINOGRAD == "WINOGRAD"
    assert properties.device.Capability.EXPORT_IMPORT == "EXPORT_IMPORT"


def test_properties_hint_model():
    # Temporary imports
    from tests.test_utils.test_utils import generate_add_model
>>>>>>> c20c8676

    model = generate_add_model()

    assert properties.hint.model() == "MODEL_PTR"

    property_tuple = properties.hint.model(model)
    assert property_tuple[0] == "MODEL_PTR"


@pytest.mark.skipif(os.environ.get("TEST_DEVICE", "CPU") != "CPU", reason=f"Cannot run test on device {os.environ.get('TEST_DEVICE')}, Plugin specific test")
def test_single_property_setting():
    core = Core()
<<<<<<< HEAD
    device_name = core.get_property("CPU", "FULL_DEVICE_NAME")
    if "Intel" not in device_name:
        pytest.skip("Properties are Intel(R) CPU specific")
=======

    if "Intel" not in core.get_property("CPU", "FULL_DEVICE_NAME"):
        pytest.skip("This test runs only on openvino intel cpu plugin")
>>>>>>> c20c8676

    core.set_property("CPU", properties.streams.num(properties.streams.Num.AUTO))

    assert properties.streams.Num.AUTO.to_integer() == -1
    assert type(core.get_property("CPU", properties.streams.num())) == int


<<<<<<< HEAD
@pytest.mark.parametrize("properties_to_set", [
    # Dict from list of tuples
    dict([  # noqa: C406
        properties.cache_dir("./"),
    ]),
    # Pure dict
    {
        properties.cache_dir(): "./",
    },
])
def test_setting_properties_to_core(properties_to_set):
    core = Core()
    core.set_property(properties_to_set)

    # RW properties without device name
    assert core.get_property(properties.cache_dir()) == "./"
    assert core.get_property(properties.force_tbb_terminate()) is False


@pytest.mark.skipif(os.environ.get("TEST_DEVICE", "CPU") != "CPU",
                    reason=f"Cannot run test on device {os.environ.get('TEST_DEVICE')}, Plugin specific test")
@pytest.mark.parametrize("properties_to_set", [
    # Dict from list of tuples
    dict([  # noqa: C406
        properties.enable_profiling(True),
        properties.cache_dir("./"),
        properties.inference_num_threads(9),
        properties.affinity(properties.Affinity.NONE),
        properties.streams.num(5),
    ]),
    # Pure dict
    {
        properties.enable_profiling(): True,
        properties.cache_dir(): "./",
        properties.inference_num_threads(): 9,
        properties.affinity(): properties.Affinity.NONE,
        properties.streams.num(): 5,
    },
    # Mixed dict
    {
        properties.enable_profiling(): True,
        "CACHE_DIR": "./",
        properties.inference_num_threads(): 9,
        properties.affinity(): "NONE",
        "NUM_STREAMS": properties.streams.Num(5),
    },
])
=======
@pytest.mark.skipif(os.environ.get("TEST_DEVICE", "CPU") != "CPU", reason=f"Cannot run test on device {os.environ.get('TEST_DEVICE')}, Plugin specific test")
@pytest.mark.parametrize(
    "properties_to_set",
    [
        # Dict from list of tuples
        dict(  # noqa: C406
            [  # noqa: C406
                properties.enable_profiling(True),
                properties.cache_dir("./"),
                properties.inference_num_threads(9),
                properties.affinity(properties.Affinity.NONE),
                properties.hint.inference_precision(Type.f32),
                properties.hint.performance_mode(properties.hint.PerformanceMode.LATENCY),
                properties.hint.num_requests(12),
                properties.streams.num(5),
            ],
        ),
        # Pure dict
        {
            properties.enable_profiling(): True,
            properties.cache_dir(): "./",
            properties.inference_num_threads(): 9,
            properties.affinity(): properties.Affinity.NONE,
            properties.hint.inference_precision(): Type.f32,
            properties.hint.performance_mode(): properties.hint.PerformanceMode.LATENCY,
            properties.hint.num_requests(): 12,
            properties.streams.num(): 5,
        },
        # Mixed dict
        {
            properties.enable_profiling(): True,
            "CACHE_DIR": "./",
            properties.inference_num_threads(): 9,
            properties.affinity(): "NONE",
            "INFERENCE_PRECISION_HINT": Type.f32,
            properties.hint.performance_mode(): properties.hint.PerformanceMode.LATENCY,
            properties.hint.num_requests(): 12,
            "NUM_STREAMS": properties.streams.Num(5),
        },
    ],
)
>>>>>>> c20c8676
def test_properties_core(properties_to_set):
    core = Core()

    if "Intel" not in core.get_property("CPU", "FULL_DEVICE_NAME"):
        pytest.skip("This test runs only on openvino intel cpu plugin")

    core.set_property(properties_to_set)

    device_name = core.get_property("CPU", "FULL_DEVICE_NAME")

    if "Intel" not in device_name:
        pytest.skip("Properties are Intel(R) CPU specific")

    # RW properties
    assert core.get_property("CPU", properties.enable_profiling()) is True
    assert core.get_property("CPU", properties.cache_dir()) == "./"
    assert core.get_property("CPU", properties.inference_num_threads()) == 9
    assert core.get_property("CPU", properties.affinity()) == properties.Affinity.NONE
    assert core.get_property("CPU", properties.streams.num()) == 5

    # RO properties
    assert type(core.get_property("CPU", properties.supported_properties())) == dict
    assert type(core.get_property("CPU", properties.available_devices())) == list
    assert type(core.get_property("CPU", properties.optimal_number_of_infer_requests())) == int
    assert type(core.get_property("CPU", properties.range_for_streams())) == tuple
    assert type(core.get_property("CPU", properties.range_for_async_infer_requests())) == tuple
    assert type(core.get_property("CPU", properties.device.full_name())) == str
    assert type(core.get_property("CPU", properties.device.capabilities())) == list<|MERGE_RESOLUTION|>--- conflicted
+++ resolved
@@ -250,17 +250,6 @@
     assert property_tuple[1].value == 42
 
 
-<<<<<<< HEAD
-def test_allow_auto_batching_property(device):
-    core = Core()
-    device_name = core.get_property(device, "FULL_DEVICE_NAME")
-
-    if device != "CPU" and "Intel" not in device_name:
-        pytest.skip("Properties are Intel(R) CPU specific")
-
-    core.set_property({"ALLOW_AUTO_BATCHING": False})
-    assert core.get_property(properties.hint.allow_auto_batching()) is False
-=======
 def test_properties_capability():
     assert properties.device.Capability.FP32 == "FP32"
     assert properties.device.Capability.BF16 == "BF16"
@@ -275,7 +264,6 @@
 def test_properties_hint_model():
     # Temporary imports
     from tests.test_utils.test_utils import generate_add_model
->>>>>>> c20c8676
 
     model = generate_add_model()
 
@@ -288,15 +276,9 @@
 @pytest.mark.skipif(os.environ.get("TEST_DEVICE", "CPU") != "CPU", reason=f"Cannot run test on device {os.environ.get('TEST_DEVICE')}, Plugin specific test")
 def test_single_property_setting():
     core = Core()
-<<<<<<< HEAD
-    device_name = core.get_property("CPU", "FULL_DEVICE_NAME")
-    if "Intel" not in device_name:
-        pytest.skip("Properties are Intel(R) CPU specific")
-=======
 
     if "Intel" not in core.get_property("CPU", "FULL_DEVICE_NAME"):
         pytest.skip("This test runs only on openvino intel cpu plugin")
->>>>>>> c20c8676
 
     core.set_property("CPU", properties.streams.num(properties.streams.Num.AUTO))
 
@@ -304,55 +286,6 @@
     assert type(core.get_property("CPU", properties.streams.num())) == int
 
 
-<<<<<<< HEAD
-@pytest.mark.parametrize("properties_to_set", [
-    # Dict from list of tuples
-    dict([  # noqa: C406
-        properties.cache_dir("./"),
-    ]),
-    # Pure dict
-    {
-        properties.cache_dir(): "./",
-    },
-])
-def test_setting_properties_to_core(properties_to_set):
-    core = Core()
-    core.set_property(properties_to_set)
-
-    # RW properties without device name
-    assert core.get_property(properties.cache_dir()) == "./"
-    assert core.get_property(properties.force_tbb_terminate()) is False
-
-
-@pytest.mark.skipif(os.environ.get("TEST_DEVICE", "CPU") != "CPU",
-                    reason=f"Cannot run test on device {os.environ.get('TEST_DEVICE')}, Plugin specific test")
-@pytest.mark.parametrize("properties_to_set", [
-    # Dict from list of tuples
-    dict([  # noqa: C406
-        properties.enable_profiling(True),
-        properties.cache_dir("./"),
-        properties.inference_num_threads(9),
-        properties.affinity(properties.Affinity.NONE),
-        properties.streams.num(5),
-    ]),
-    # Pure dict
-    {
-        properties.enable_profiling(): True,
-        properties.cache_dir(): "./",
-        properties.inference_num_threads(): 9,
-        properties.affinity(): properties.Affinity.NONE,
-        properties.streams.num(): 5,
-    },
-    # Mixed dict
-    {
-        properties.enable_profiling(): True,
-        "CACHE_DIR": "./",
-        properties.inference_num_threads(): 9,
-        properties.affinity(): "NONE",
-        "NUM_STREAMS": properties.streams.Num(5),
-    },
-])
-=======
 @pytest.mark.skipif(os.environ.get("TEST_DEVICE", "CPU") != "CPU", reason=f"Cannot run test on device {os.environ.get('TEST_DEVICE')}, Plugin specific test")
 @pytest.mark.parametrize(
     "properties_to_set",
@@ -394,7 +327,6 @@
         },
     ],
 )
->>>>>>> c20c8676
 def test_properties_core(properties_to_set):
     core = Core()
 
