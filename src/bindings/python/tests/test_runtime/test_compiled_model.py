--- conflicted
+++ resolved
@@ -11,13 +11,10 @@
     generate_image,
     generate_model_and_image,
     generate_relu_compiled_model,
-<<<<<<< HEAD
     generate_big_model_with_tile,
-=======
     generate_relu_compiled_model_with_config,
     encrypt_base64,
     decrypt_base64,
->>>>>>> 9c7ac648
     create_filename_for_test)
 from openvino import Model, Shape, Core, Tensor, serialize, Type
 from openvino.runtime import ConstOutput
