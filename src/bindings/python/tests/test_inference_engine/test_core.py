# Copyright (C) 2021 Intel Corporation
# SPDX-License-Identifier: Apache-2.0

import pytest
import numpy as np
import os
from sys import platform
from pathlib import Path

import openvino.runtime.opset8 as ov
from openvino.runtime import Model, Core, ExecutableNetwork, Tensor, tensor_from_file, compile_model

from ..conftest import model_path, model_onnx_path, plugins_path, read_image


test_net_xml, test_net_bin = model_path()
test_net_onnx = model_onnx_path()
plugins_xml, plugins_win_xml, plugins_osx_xml = plugins_path()


def test_compact_api_xml():
    img = read_image()

    model = compile_model(test_net_xml)
    assert(isinstance(model, ExecutableNetwork))
    results = model.infer_new_request({"data": img})
    assert np.argmax(results[list(results)[0]]) == 2


def test_compact_api_onnx():
    img = read_image()

    model = compile_model(test_net_onnx)
    assert(isinstance(model, ExecutableNetwork))
    results = model.infer_new_request({"data": img})
    assert np.argmax(results[list(results)[0]]) == 2


def test_core_class():
    input_shape = [1, 3, 4, 4]
    param = ov.parameter(input_shape, np.float32, name="parameter")
    relu = ov.relu(param, name="relu")
    func = Model([relu], [param], "test")
    func.get_ordered_ops()[2].friendly_name = "friendly"

    core = Core()
    model = core.compile_model(func, "CPU", {})

    request = model.create_infer_request()
    input_data = np.random.rand(*input_shape).astype(np.float32) - 0.5

    expected_output = np.maximum(0.0, input_data)

    input_tensor = Tensor(input_data)
    results = request.infer({"parameter": input_tensor})
    assert np.allclose(results[list(results)[0]], expected_output)


def test_compile_model(device):
    ie = Core()
    func = ie.read_model(model=test_net_xml, weights=test_net_bin)
    exec_net = ie.compile_model(func, device)
    assert isinstance(exec_net, ExecutableNetwork)


def test_read_model_from_ir():
    core = Core()
    func = core.read_model(model=test_net_xml, weights=test_net_bin)
    assert isinstance(func, Model)

    func = core.read_model(model=test_net_xml)
    assert isinstance(func, Model)


def test_read_model_from_tensor():
    core = Core()
    model = open(test_net_xml).read()
    tensor = tensor_from_file(test_net_bin)
    func = core.read_model(model=model, weights=tensor)
    assert isinstance(func, Model)


def test_read_model_as_path():
    core = Core()
    func = core.read_model(model=Path(test_net_xml), weights=Path(test_net_bin))
    assert isinstance(func, Model)

    func = core.read_model(model=test_net_xml, weights=Path(test_net_bin))
    assert isinstance(func, Model)

    func = core.read_model(model=Path(test_net_xml))
    assert isinstance(func, Model)


def test_read_model_from_onnx():
    core = Core()
    func = core.read_model(model=test_net_onnx)
    assert isinstance(func, Model)


def test_read_model_from_onnx_as_path():
    core = Core()
    func = core.read_model(model=Path(test_net_onnx))
    assert isinstance(func, Model)


def test_read_net_from_buffer():
    core = Core()
    with open(test_net_bin, "rb") as f:
        bin = f.read()
    with open(model_path()[0], "rb") as f:
        xml = f.read()
    func = core.read_model(model=xml, weights=bin)
    assert isinstance(func, Model)


def test_net_from_buffer_valid():
    core = Core()
    with open(test_net_bin, "rb") as f:
        bin = f.read()
    with open(model_path()[0], "rb") as f:
        xml = f.read()
    func = core.read_model(model=xml, weights=bin)
    ref_func = core.read_model(model=test_net_xml, weights=test_net_bin)
    assert func.get_parameters() == ref_func.get_parameters()
    assert func.get_results() == ref_func.get_results()
    assert func.get_ordered_ops() == ref_func.get_ordered_ops()


def test_get_version(device):
    ie = Core()
    version = ie.get_versions(device)
    assert isinstance(version, dict), "Returned version must be a dictionary"
    assert device in version, "{} plugin version wasn't found in versions"
    assert hasattr(version[device], "major"), "Returned version has no field 'major'"
    assert hasattr(version[device], "minor"), "Returned version has no field 'minor'"
    assert hasattr(version[device], "description"), "Returned version has no field 'description'"
    assert hasattr(version[device], "build_number"), "Returned version has no field 'build_number'"


def test_available_devices(device):
    ie = Core()
    devices = ie.available_devices
    assert device in devices, f"Current device '{device}' is not listed in " \
                              f"available devices '{', '.join(devices)}'"


def test_get_config():
    ie = Core()
    conf = ie.get_config("CPU", "CPU_BIND_THREAD")
    assert conf == "YES"


@pytest.mark.skipif(os.environ.get("TEST_DEVICE", "CPU") != "CPU",
                    reason=f"Cannot run test on device {os.environ.get('TEST_DEVICE')}, Plugin specific test")
def test_get_metric_list_of_str():
    ie = Core()
    param = ie.get_metric("CPU", "OPTIMIZATION_CAPABILITIES")
    assert isinstance(param, list), "Parameter value for 'OPTIMIZATION_CAPABILITIES' " \
                                    f"metric must be a list but {type(param)} is returned"
    assert all(isinstance(v, str) for v in param), \
        "Not all of the parameter values for 'OPTIMIZATION_CAPABILITIES' metric are strings!"


@pytest.mark.skipif(os.environ.get("TEST_DEVICE", "CPU") != "CPU",
                    reason=f"Cannot run test on device {os.environ.get('TEST_DEVICE')}, Plugin specific test")
def test_get_metric_tuple_of_two_ints():
    ie = Core()
    param = ie.get_metric("CPU", "RANGE_FOR_STREAMS")
    assert isinstance(param, tuple), "Parameter value for 'RANGE_FOR_STREAMS' " \
                                     f"metric must be tuple but {type(param)} is returned"
    assert all(isinstance(v, int) for v in param), \
        "Not all of the parameter values for 'RANGE_FOR_STREAMS' metric are integers!"


@pytest.mark.skipif(os.environ.get("TEST_DEVICE", "CPU") != "CPU",
                    reason=f"Cannot run test on device {os.environ.get('TEST_DEVICE')}, Plugin specific test")
def test_get_metric_tuple_of_three_ints():
    ie = Core()
    param = ie.get_metric("CPU", "RANGE_FOR_ASYNC_INFER_REQUESTS")
    assert isinstance(param, tuple), "Parameter value for 'RANGE_FOR_ASYNC_INFER_REQUESTS' " \
                                     f"metric must be tuple but {type(param)} is returned"
    assert all(isinstance(v, int) for v in param), "Not all of the parameter values for " \
                                                   "'RANGE_FOR_ASYNC_INFER_REQUESTS' metric are integers!"


@pytest.mark.skipif(os.environ.get("TEST_DEVICE", "CPU") != "CPU",
                    reason=f"Cannot run test on device {os.environ.get('TEST_DEVICE')}, Plugin specific test")
def test_get_metric_str():
    ie = Core()
    param = ie.get_metric("CPU", "FULL_DEVICE_NAME")
    assert isinstance(param, str), "Parameter value for 'FULL_DEVICE_NAME' " \
                                   f"metric must be string but {type(param)} is returned"


def test_query_model(device):
    ie = Core()
    func = ie.read_model(model=test_net_xml, weights=test_net_bin)
    query_res = ie.query_model(model=func, device_name=device)
    ops_func = func.get_ordered_ops()
    ops_func_names = [op.friendly_name for op in ops_func]
    assert [key for key in query_res.keys() if key not in ops_func_names] == [], \
        "Not all network layers present in query_model results"
    assert next(iter(set(query_res.values()))) == device, "Wrong device for some layers"


@pytest.mark.dynamic_library
@pytest.mark.skipif(os.environ.get("TEST_DEVICE", "CPU") != "CPU", reason="Device independent test")
def test_register_plugin():
    ie = Core()
    ie.register_plugin("MKLDNNPlugin", "BLA")
    func = ie.read_model(model=test_net_xml, weights=test_net_bin)
    exec_net = ie.compile_model(func, "BLA")
    assert isinstance(exec_net, ExecutableNetwork), \
        "Cannot load the network to the registered plugin with name 'BLA'"


@pytest.mark.dynamic_library
@pytest.mark.skipif(os.environ.get("TEST_DEVICE", "CPU") != "CPU", reason="Device independent test")
def test_register_plugins():
    ie = Core()
    if platform == "linux" or platform == "linux2":
        ie.register_plugins(plugins_xml)
    elif platform == "darwin":
        ie.register_plugins(plugins_osx_xml)
    elif platform == "win32":
        ie.register_plugins(plugins_win_xml)

    func = ie.read_model(model=test_net_xml, weights=test_net_bin)
    exec_net = ie.compile_model(func, "CUSTOM")
    assert isinstance(exec_net,
                      ExecutableNetwork), "Cannot load the network to " \
                                          "the registered plugin with name 'CUSTOM' " \
                                          "registered in the XML file"


@pytest.mark.skip(reason="Need to figure out if it's expected behaviour (fails with C++ API as well")
def test_unregister_plugin(device):
    ie = Core()
    ie.unload_plugin(device)
    func = ie.read_model(model=test_net_xml, weights=test_net_bin)
    with pytest.raises(RuntimeError) as e:
        ie.load_network(func, device)
    assert f"Device with '{device}' name is not registered in the InferenceEngine" in str(e.value)


@pytest.mark.skip(reason="dlSym cannot locate method 'create_extensions': libtemplate_extension.so")
@pytest.mark.template_extension
def test_add_extension(device):
    model = bytes(b"""<net name="Network" version="10">
    <layers>
        <layer name="in1" type="Parameter" id="0" version="opset1">
            <data element_type="f32" shape="2,2,2,1"/>
            <output>
                <port id="0" precision="FP32">
                    <dim>2</dim>
                    <dim>2</dim>
                    <dim>2</dim>
                    <dim>1</dim>
                </port>
            </output>
        </layer>
        <layer name="operation" id="1" type="Template" version="custom_opset">
            <data  add="11"/>
            <input>
                <port id="1" precision="FP32">
                    <dim>2</dim>
                    <dim>2</dim>
                    <dim>2</dim>
                    <dim>1</dim>
                </port>
            </input>
            <output>
                <port id="2" precision="FP32">
                    <dim>2</dim>
                    <dim>2</dim>
                    <dim>2</dim>
                    <dim>1</dim>
                </port>
            </output>
        </layer>
        <layer name="output" type="Result" id="2" version="opset1">
            <input>
                <port id="0" precision="FP32">
                    <dim>2</dim>
                    <dim>2</dim>
                    <dim>2</dim>
                    <dim>1</dim>
                </port>
            </input>
        </layer>
    </layers>
    <edges>
        <edge from-layer="0" from-port="0" to-layer="1" to-port="1"/>
        <edge from-layer="1" from-port="2" to-layer="2" to-port="0"/>
    </edges>
</net>""")

    core = Core()
    if platform == "win32":
        core.add_extension(library_path="template_extension.dll")
    else:
        core.add_extension(library_path="libtemplate_extension.so")
    func = core.read_model(model=model, init_from_buffer=True)
    assert isinstance(func, Model)

    # input_blob = next(iter(network.input_info))
    # n, c, h, w = network.input_info[input_blob].input_data.shape

    # input_values = np.ndarray(buffer=np.array([1, 2, 3, 4, 5, 6, 7, 8]), shape = (n, c, h, w), dtype=int)
    # expected = np.ndarray(buffer=np.array([12, 13, 14, 15, 16, 17, 18, 19]),
    # shape = (n, c, h, w), dtype=int)
    #
    # exec_network = core.compile_model(func, device)
    # computed = exec_network.infer_new_request(inputs={input_blob : input_values})
    # output_blob = next(iter(network.outputs))
    # assert np.allclose(expected, computed[output_blob], atol=1e-2, rtol=1e-2)


def test_read_model_from_buffer_no_weights(device):
    model = bytes(b"""<net name="add_model" version="10">
    <layers>
    <layer id="0" name="x" type="Parameter" version="opset1">
        <data element_type="f32" shape="3,4,5"/>
        <output>
            <port id="0" precision="FP32">
                <dim>3</dim>
                <dim>4</dim>
                <dim>5</dim>
            </port>
        </output>
    </layer>
    <layer id="1" name="y" type="Parameter" version="opset1">
        <data element_type="f32" shape="3,4,5"/>
        <output>
            <port id="0" precision="FP32">
                <dim>3</dim>
                <dim>4</dim>
                <dim>5</dim>
            </port>
        </output>
    </layer>
    <layer id="2" name="sum" type="Add" version="opset1">
        <input>
            <port id="0">
                <dim>3</dim>
                <dim>4</dim>
                <dim>5</dim>
            </port>
            <port id="1">
                <dim>3</dim>
                <dim>4</dim>
                <dim>5</dim>
            </port>
        </input>
        <output>
            <port id="2" precision="FP32">
                <dim>3</dim>
                <dim>4</dim>
                <dim>5</dim>
            </port>
        </output>
    </layer>
    <layer id="3" name="sum/sink_port_0" type="Result" version="opset1">
        <input>
            <port id="0">
                <dim>3</dim>
                <dim>4</dim>
                <dim>5</dim>
            </port>
        </input>
    </layer>
    </layers>
    <edges>
    <edge from-layer="0" from-port="0" to-layer="2" to-port="0"/>
    <edge from-layer="1" from-port="0" to-layer="2" to-port="1"/>
    <edge from-layer="2" from-port="2" to-layer="3" to-port="0"/>
    </edges>
</net>""")
    core = Core()
    func = core.read_model(model=model)
<<<<<<< HEAD
    assert isinstance(func, Function)


def test_infer_new_request_return_type(device):
    ie = Core()
    func = ie.read_model(model=test_net_xml, weights=test_net_bin)
    img = read_image()
    exec_net = ie.compile_model(func, device)
    res = exec_net.infer_new_request({"data": img})
    arr = res[list(res)[0]][0]

    assert isinstance(arr, np.ndarray)
    assert arr.itemsize == 4
    assert arr.shape == (10,)
    assert arr.dtype == "float32"
    assert arr.nbytes == 40
=======
    assert isinstance(func, Model)
>>>>>>> 0c68574a
<|MERGE_RESOLUTION|>--- conflicted
+++ resolved
@@ -379,8 +379,7 @@
 </net>""")
     core = Core()
     func = core.read_model(model=model)
-<<<<<<< HEAD
-    assert isinstance(func, Function)
+    assert isinstance(func, Model)
 
 
 def test_infer_new_request_return_type(device):
@@ -395,7 +394,4 @@
     assert arr.itemsize == 4
     assert arr.shape == (10,)
     assert arr.dtype == "float32"
-    assert arr.nbytes == 40
-=======
-    assert isinstance(func, Model)
->>>>>>> 0c68574a
+    assert arr.nbytes == 40