# -*- coding: utf-8 -*-
# Copyright (C) 2018-2022 Intel Corporation
# SPDX-License-Identifier: Apache-2.0

from copy import deepcopy
import numpy as np
import os
import pytest
import datetime
import time

import openvino.runtime.opset8 as ops
from openvino.runtime import Core, AsyncInferQueue, Tensor, ProfilingInfo, Model
from openvino.runtime import Type, PartialShape, Shape, Layout
from openvino.preprocess import PrePostProcessor

from ..conftest import model_path, read_image

is_myriad = os.environ.get("TEST_DEVICE") == "MYRIAD"
test_net_xml, test_net_bin = model_path(is_myriad)


def create_model_with_memory(input_shape, data_type):
    input_data = ops.parameter(input_shape, name="input_data", dtype=data_type)
    rv = ops.read_value(input_data, "var_id_667")
    add = ops.add(rv, input_data, name="MemoryAdd")
    node = ops.assign(add, "var_id_667")
    res = ops.result(add, "res")
    model = Model(results=[res], sinks=[node], parameters=[input_data], name="name")
    return model


def create_simple_request_and_inputs(device):
    input_shape = [2, 2]
    param_a = ops.parameter(input_shape, np.float32)
    param_b = ops.parameter(input_shape, np.float32)
    model = Model(ops.add(param_a, param_b), [param_a, param_b])

    core = Core()
    compiled = core.compile_model(model, device)
    request = compiled.create_infer_request()

    arr_1 = np.array([[1, 2], [3, 4]], dtype=np.float32)
    arr_2 = np.array([[3, 4], [1, 2]], dtype=np.float32)

    return request, arr_1, arr_2


def concat_model_with_data(device, ov_type, numpy_dtype):
    input_shape = [5]

    params = []
    params += [ops.parameter(input_shape, ov_type)]
    if ov_type == Type.bf16:
        params += [ops.parameter(input_shape, ov_type)]
    else:
        params += [ops.parameter(input_shape, numpy_dtype)]

    model = Model(ops.concat(params, 0), params)
    core = Core()
    compiled = core.compile_model(model, device)
    request = compiled.create_infer_request()
    tensor1 = Tensor(ov_type, input_shape)
    tensor1.data[:] = np.array([6, 7, 8, 9, 0])
    array1 = np.array([1, 2, 3, 4, 5], dtype=numpy_dtype)

    return request, tensor1, array1


def abs_model_with_data(device, ov_type, numpy_dtype):
    input_shape = [1, 4]
    param = ops.parameter(input_shape, ov_type)
    model = Model(ops.abs(param), [param])
    core = Core()
    compiled_model = core.compile_model(model, device)

    request = compiled_model.create_infer_request()

    tensor1 = Tensor(ov_type, input_shape)
    tensor1.data[:] = np.array([6, -7, -8, 9])

    array1 = np.array([[-1, 2, 5, -3]]).astype(numpy_dtype)

    return request, tensor1, array1


def test_get_profiling_info(device):
    core = Core()
    model = core.read_model(test_net_xml, test_net_bin)
    core.set_property(device, {"PERF_COUNT": "YES"})
    compiled = core.compile_model(model, device)
    img = read_image()
    request = compiled.create_infer_request()
    tensor_name = compiled.input("data").any_name
    request.infer({tensor_name: img})
    assert request.latency > 0
    prof_info = request.get_profiling_info()
    soft_max_node = next(node for node in prof_info if node.node_name == "fc_out")
    assert soft_max_node.node_type == "Softmax"
    assert soft_max_node.status == ProfilingInfo.Status.EXECUTED
    assert isinstance(soft_max_node.real_time, datetime.timedelta)
    assert isinstance(soft_max_node.cpu_time, datetime.timedelta)
    assert isinstance(soft_max_node.exec_type, str)


def test_tensor_setter(device):
    core = Core()
    model = core.read_model(test_net_xml, test_net_bin)
    compiled_1 = core.compile_model(model=model, device_name=device)
    compiled_2 = core.compile_model(model=model, device_name=device)
    compiled_3 = core.compile_model(model=model, device_name=device)

    img = read_image()
    tensor = Tensor(img)

    request1 = compiled_1.create_infer_request()
    request1.set_tensor("data", tensor)
    t1 = request1.get_tensor("data")

    assert np.allclose(tensor.data, t1.data, atol=1e-2, rtol=1e-2)

    res = request1.infer({0: tensor})
    key = list(res)[0]
    res_1 = np.sort(res[key])
    t2 = request1.get_tensor("fc_out")
    assert np.allclose(t2.data, res[key].data, atol=1e-2, rtol=1e-2)

    request = compiled_2.create_infer_request()
    res = request.infer({"data": tensor})
    res_2 = np.sort(request.get_tensor("fc_out").data)
    assert np.allclose(res_1, res_2, atol=1e-2, rtol=1e-2)

    request.set_tensor("data", tensor)
    t3 = request.get_tensor("data")
    assert np.allclose(t3.data, t1.data, atol=1e-2, rtol=1e-2)

    request = compiled_3.create_infer_request()
    request.set_tensor(model.inputs[0], tensor)
    t1 = request1.get_tensor(model.inputs[0])

    assert np.allclose(tensor.data, t1.data, atol=1e-2, rtol=1e-2)

    res = request.infer()
    key = list(res)[0]
    res_1 = np.sort(res[key])
    t2 = request1.get_tensor(model.outputs[0])
    assert np.allclose(t2.data, res[key].data, atol=1e-2, rtol=1e-2)


def test_set_tensors(device):
    core = Core()
    model = core.read_model(test_net_xml, test_net_bin)
    compiled = core.compile_model(model, device)

    data1 = read_image()
    tensor1 = Tensor(data1)
    data2 = np.ones(shape=(1, 10), dtype=np.float32)
    tensor2 = Tensor(data2)
    data3 = np.ones(shape=(1, 3, 32, 32), dtype=np.float32)
    tensor3 = Tensor(data3)
    data4 = np.zeros(shape=(1, 10), dtype=np.float32)
    tensor4 = Tensor(data4)

    request = compiled.create_infer_request()
    request.set_tensors({"data": tensor1, "fc_out": tensor2})
    t1 = request.get_tensor("data")
    t2 = request.get_tensor("fc_out")
    assert np.allclose(tensor1.data, t1.data, atol=1e-2, rtol=1e-2)
    assert np.allclose(tensor2.data, t2.data, atol=1e-2, rtol=1e-2)

    request.set_output_tensors({0: tensor2})
    output_node = compiled.outputs[0]
    t3 = request.get_tensor(output_node)
    assert np.allclose(tensor2.data, t3.data, atol=1e-2, rtol=1e-2)

    request.set_input_tensors({0: tensor1})
    output_node = compiled.inputs[0]
    t4 = request.get_tensor(output_node)
    assert np.allclose(tensor1.data, t4.data, atol=1e-2, rtol=1e-2)

    output_node = compiled.inputs[0]
    request.set_tensor(output_node, tensor3)
    t5 = request.get_tensor(output_node)
    assert np.allclose(tensor3.data, t5.data, atol=1e-2, rtol=1e-2)

    request.set_input_tensor(tensor3)
    t6 = request.get_tensor(request.model_inputs[0])
    assert np.allclose(tensor3.data, t6.data, atol=1e-2, rtol=1e-2)

    request.set_input_tensor(0, tensor1)
    t7 = request.get_tensor(request.model_inputs[0])
    assert np.allclose(tensor1.data, t7.data, atol=1e-2, rtol=1e-2)

    request.set_output_tensor(tensor2)
    t8 = request.get_tensor(request.model_outputs[0])
    assert np.allclose(tensor2.data, t8.data, atol=1e-2, rtol=1e-2)

    request.set_output_tensor(0, tensor4)
    t9 = request.get_tensor(request.model_outputs[0])
    assert np.allclose(tensor4.data, t9.data, atol=1e-2, rtol=1e-2)


@pytest.mark.dynamic_library()
@pytest.mark.template_extension()
def test_batched_tensors(device):
    core = Core()
    # TODO: remove when plugins will support set_input_tensors
    core.register_plugin("openvino_template_plugin", "TEMPLATE")

    batch = 4
    one_shape = [1, 2, 2, 2]
    one_shape_size = np.prod(one_shape)
    batch_shape = [batch, 2, 2, 2]

    data1 = ops.parameter(batch_shape, np.float32)
    data1.set_friendly_name("input0")
    data1.get_output_tensor(0).set_names({"tensor_input0"})
    data1.set_layout(Layout("N..."))

    constant = ops.constant([1], np.float32)

    op1 = ops.add(data1, constant)
    op1.set_friendly_name("Add0")

    res1 = ops.result(op1)
    res1.set_friendly_name("Result0")
    res1.get_output_tensor(0).set_names({"tensor_output0"})

    model = Model([res1], [data1])

    compiled = core.compile_model(model, "TEMPLATE")

    req = compiled.create_infer_request()

    # Allocate 8 chunks, set 'user tensors' to 0, 2, 4, 6 chunks
    buffer = np.zeros([batch * 2, *batch_shape[1:]], dtype=np.float32)

    tensors = []
    for i in range(batch):
        # non contiguous memory (i*2)
        tensors.append(Tensor(np.expand_dims(buffer[i * 2], 0), shared_memory=True))

    req.set_input_tensors(tensors)

    with pytest.raises(RuntimeError) as e:
        req.get_tensor("tensor_input0")
    assert "get_tensor shall not be used together with batched set_tensors/set_input_tensors" in str(e.value)

    actual_tensor = req.get_tensor("tensor_output0")
    actual = actual_tensor.data
    for test_num in range(0, 5):
        for i in range(0, batch):
            tensors[i].data[:] = test_num + 10

        req.infer()  # Adds '1' to each element

        # Reference values for each batch:
        _tmp = np.array([test_num + 11] * one_shape_size, dtype=np.float32).reshape([2, 2, 2])

        for idx in range(0, batch):
            assert np.array_equal(actual[idx], _tmp)


def test_inputs_outputs_property(device):
    num_inputs = 10
    input_shape = [1]
    params = [ops.parameter(input_shape, np.uint8) for _ in range(num_inputs)]
    model = Model(ops.split(ops.concat(params, 0), 0, num_inputs), params)
    core = Core()
    compiled = core.compile_model(model, device)
    request = compiled.create_infer_request()
    data = [np.atleast_1d(i) for i in range(num_inputs)]
    results = request.infer(data).values()
    for result, output_tensor in zip(results, request.outputs):
        assert np.array_equal(result, output_tensor.data)
    for input_data, input_tensor in zip(data, request.inputs):
        assert np.array_equal(input_data, input_tensor.data)


def test_cancel(device):
    core = Core()
    model = core.read_model(test_net_xml, test_net_bin)
    compiled = core.compile_model(model, device)
    img = read_image()
    request = compiled.create_infer_request()

    request.start_async({0: img})
    request.cancel()
    with pytest.raises(RuntimeError) as e:
        request.wait()
    assert "[ INFER_CANCELLED ]" in str(e.value)

    request.start_async({"data": img})
    request.cancel()
    with pytest.raises(RuntimeError) as e:
        request.wait_for(1)
    assert "[ INFER_CANCELLED ]" in str(e.value)


def test_start_async(device):
    core = Core()
    model = core.read_model(test_net_xml, test_net_bin)
    compiled = core.compile_model(model, device)
    img = read_image()
    jobs = 3
    requests = []
    for _ in range(jobs):
        requests.append(compiled.create_infer_request())

    def callback(callbacks_info):
        time.sleep(0.01)
        callbacks_info["finished"] += 1

    callbacks_info = {}
    callbacks_info["finished"] = 0
    for request in requests:
        request.set_callback(callback, callbacks_info)
        request.start_async({0: img})
    for request in requests:
        request.wait()
        assert request.latency > 0
    assert callbacks_info["finished"] == jobs


def test_infer_list_as_inputs(device):
    num_inputs = 4
    input_shape = [2, 1]
    dtype = np.float32
    params = [ops.parameter(input_shape, dtype) for _ in range(num_inputs)]
    model = Model(ops.relu(ops.concat(params, 1)), params)
    core = Core()
    compiled_model = core.compile_model(model, device)

    def check_fill_inputs(request, inputs):
        for input_idx in range(len(inputs)):
            assert np.array_equal(request.get_input_tensor(input_idx).data, inputs[input_idx])

    request = compiled_model.create_infer_request()

    inputs = [np.random.normal(size=input_shape).astype(dtype)]
    request.infer(inputs)
    check_fill_inputs(request, inputs)

    inputs = [
        np.random.normal(size=input_shape).astype(dtype) for _ in range(num_inputs)
    ]
    request.infer(inputs)
    check_fill_inputs(request, inputs)


def test_infer_mixed_keys(device):
    core = Core()
    model = core.read_model(test_net_xml, test_net_bin)
    core.set_property(device, {"PERF_COUNT": "YES"})
    model = core.compile_model(model, device)

    img = read_image()
    tensor = Tensor(img)

    data2 = np.ones(shape=img.shape, dtype=np.float32)
    tensor2 = Tensor(data2)

    request = model.create_infer_request()
    res = request.infer({0: tensor2, "data": tensor})
    assert np.argmax(res[model.output()]) == 2


@pytest.mark.parametrize("ov_type, numpy_dtype", [
    (Type.f32, np.float32),
    (Type.f64, np.float64),
    (Type.f16, np.float16),
    (Type.bf16, np.float16),
    (Type.i8, np.int8),
    (Type.u8, np.uint8),
    (Type.i32, np.int32),
    (Type.u32, np.uint32),
    (Type.i16, np.int16),
    (Type.u16, np.uint16),
    (Type.i64, np.int64),
    (Type.u64, np.uint64),
    (Type.boolean, np.bool),
])
def test_infer_mixed_values(device, ov_type, numpy_dtype):
    request, tensor1, array1 = concat_model_with_data(device, ov_type, numpy_dtype)

    request.infer([tensor1, array1])

    print(request.outputs[0].data)
    assert np.array_equal(request.outputs[0].data, np.concatenate((tensor1.data, array1)))


@pytest.mark.parametrize("ov_type, numpy_dtype", [
    (Type.f32, np.float32),
    (Type.f64, np.float64),
    (Type.f16, np.float16),
    (Type.bf16, np.float16),
    (Type.i8, np.int8),
    (Type.u8, np.uint8),
    (Type.i32, np.int32),
    (Type.u32, np.uint32),
    (Type.i16, np.int16),
    (Type.u16, np.uint16),
    (Type.i64, np.int64),
    (Type.u64, np.uint64),
    (Type.boolean, np.bool),
])
def test_async_mixed_values(device, ov_type, numpy_dtype):
    request, tensor1, array1 = concat_model_with_data(device, ov_type, numpy_dtype)

    request.start_async([tensor1, array1])
    request.wait()

    print(request.outputs[0].data)
    assert np.array_equal(request.outputs[0].data, np.concatenate((tensor1.data, array1)))


@pytest.mark.parametrize("ov_type, numpy_dtype", [
    (Type.f32, np.float32),
    (Type.f64, np.float64),
    (Type.f16, np.float16),
    (Type.i8, np.int8),
    (Type.u8, np.uint8),
    (Type.i32, np.int32),
    (Type.i16, np.int16),
    (Type.u16, np.uint16),
    (Type.i64, np.int64),
])
def test_infer_single_input(device, ov_type, numpy_dtype):
    request, tensor1, array1 = abs_model_with_data(device, ov_type, numpy_dtype)

    request.infer(array1)
    assert np.array_equal(request.get_output_tensor().data, np.abs(array1))

    request.infer(tensor1)
    assert np.array_equal(request.get_output_tensor().data, np.abs(tensor1.data))


@pytest.mark.parametrize("ov_type, numpy_dtype", [
    (Type.f32, np.float32),
    (Type.f64, np.float64),
    (Type.f16, np.float16),
    (Type.i8, np.int8),
    (Type.u8, np.uint8),
    (Type.i32, np.int32),
    (Type.i16, np.int16),
    (Type.u16, np.uint16),
    (Type.i64, np.int64),
])
def test_async_single_input(device, ov_type, numpy_dtype):
    request, tensor1, array1 = abs_model_with_data(device, ov_type, numpy_dtype)

    request.start_async(array1)
    request.wait()
    assert np.array_equal(request.get_output_tensor().data, np.abs(array1))

    request.start_async(tensor1)
    request.wait()
    assert np.array_equal(request.get_output_tensor().data, np.abs(tensor1.data))


def test_infer_queue(device):
    jobs = 8
    num_request = 4
    core = Core()
    model = core.read_model(test_net_xml, test_net_bin)
    compiled = core.compile_model(model, device)
    infer_queue = AsyncInferQueue(compiled, num_request)
    jobs_done = [{"finished": False, "latency": 0} for _ in range(jobs)]

    def callback(request, job_id):
        jobs_done[job_id]["finished"] = True
        jobs_done[job_id]["latency"] = request.latency

    img = read_image()
    infer_queue.set_callback(callback)
    for i in range(jobs):
        infer_queue.start_async({"data": img}, i)
    infer_queue.wait_all()
    assert all(job["finished"] for job in jobs_done)
    assert all(job["latency"] > 0 for job in jobs_done)


def test_infer_queue_is_ready(device):
    core = Core()
    param = ops.parameter([10])
    model = Model(ops.relu(param), [param])
    compiled = core.compile_model(model, device)
    infer_queue = AsyncInferQueue(compiled, 1)

    def callback(request, _):
        time.sleep(0.001)

    infer_queue.set_callback(callback)
    assert infer_queue.is_ready()
    infer_queue.start_async()
    assert not infer_queue.is_ready()
    infer_queue.wait_all()


def test_infer_queue_fail_on_cpp_model(device):
    jobs = 6
    num_request = 4
    core = Core()
    model = core.read_model(test_net_xml, test_net_bin)
    compiled = core.compile_model(model, device)
    infer_queue = AsyncInferQueue(compiled, num_request)

    def callback(request, _):
        request.get_tensor("Unknown")

    img = read_image()
    infer_queue.set_callback(callback)

    with pytest.raises(RuntimeError) as e:
        for _ in range(jobs):
            infer_queue.start_async({"data": img})
        infer_queue.wait_all()

    assert "Port for tensor name Unknown was not found" in str(e.value)


def test_infer_queue_fail_on_py_model(device):
    jobs = 1
    num_request = 1
    core = Core()
    model = core.read_model(test_net_xml, test_net_bin)
    compiled = core.compile_model(model, device)
    infer_queue = AsyncInferQueue(compiled, num_request)

    def callback(request, _):
        request = request + 21

    img = read_image()
    infer_queue.set_callback(callback)

    with pytest.raises(TypeError) as e:
        for _ in range(jobs):
            infer_queue.start_async({"data": img})
        infer_queue.wait_all()

    assert "unsupported operand type(s) for +" in str(e.value)


def test_infer_queue_get_idle_handle(device):
    param = ops.parameter([10])
    model = Model(ops.relu(param), [param])
    core = Core()
    compiled = core.compile_model(model, device)
    queue = AsyncInferQueue(compiled, 2)
    niter = 10

    for _ in range(len(queue)):
        queue.start_async()
    queue.wait_all()
    for request in queue:
        assert request.wait_for(0)

    for _ in range(niter):
        idle_id = queue.get_idle_request_id()
        assert queue[idle_id].wait_for(0)
        queue.start_async()
    queue.wait_all()


<<<<<<< HEAD
@pytest.mark.parametrize(
    "data_type",
    [
        np.float32,
        np.int32,
        pytest.param(
            np.float16,
            marks=pytest.mark.xfail(reason="FP16 isn't " "supported in the CPU plugin"),
        ),
    ],
)
=======
@pytest.mark.parametrize("data_type",
                         [np.float32,
                          np.int32,
                          np.float16])
>>>>>>> 35b8972d
@pytest.mark.parametrize("mode", ["set_init_memory_state", "reset_memory_state", "normal"])
@pytest.mark.parametrize("input_shape", [[10], [10, 10], [10, 10, 10], [2, 10, 10, 10]])
@pytest.mark.skipif(
    os.environ.get("TEST_DEVICE", "CPU") != "CPU",
    reason=f"Can't run test on device {os.environ.get('TEST_DEVICE', 'CPU')}, "
    "Memory layers fully supported only on CPU",
)
def test_query_state_write_buffer(device, input_shape, data_type, mode):
    core = Core()
    if device == "CPU":
        if core.get_property(device, "FULL_DEVICE_NAME") == "arm_compute::NEON":
            pytest.skip("Can't run on ARM plugin")

    from openvino.runtime import Tensor
    from openvino.runtime.utils.types import get_dtype

    model = create_model_with_memory(input_shape, data_type)
    compiled = core.compile_model(model=model, device_name=device)
    request = compiled.create_infer_request()
    mem_states = request.query_state()
    mem_state = mem_states[0]

    assert mem_state.name == "var_id_667"
    # todo: Uncomment after fix 45611,
    #  CPU plugin returns outputs and memory state in FP32 in case of FP16 original precision
    # Code: assert mem_state.state.tensor_desc.precision == data_type

    for i in range(1, 10):
        if mode == "set_init_memory_state":
            # create initial value
            const_init = 5
            init_array = np.full(input_shape, const_init, dtype=get_dtype(mem_state.state.element_type))
            tensor = Tensor(init_array)
            mem_state.state = tensor

            res = request.infer({0: np.full(input_shape, 1, dtype=data_type)})
            expected_res = np.full(input_shape, 1 + const_init, dtype=data_type)
        elif mode == "reset_memory_state":
            # reset initial state of ReadValue to zero
            mem_state.reset()
            res = request.infer({0: np.full(input_shape, 1, dtype=data_type)})
            # always ones
            expected_res = np.full(input_shape, 1, dtype=data_type)
        else:
            res = request.infer({0: np.full(input_shape, 1, dtype=data_type)})
            expected_res = np.full(input_shape, i, dtype=data_type)

        assert np.allclose(res[list(res)[0]], expected_res, atol=1e-6), f"Expected values: {expected_res} \n Actual values: {res} \n"


def test_get_results(device):
    core = Core()
    data = ops.parameter([10], np.float64)
    model = Model(ops.split(data, 0, 5), [data])
    compiled = core.compile_model(model, device)
    request = compiled.create_infer_request()
    inputs = [np.random.normal(size=list(compiled.input().shape))]
    results = request.infer(inputs)
    for output in compiled.outputs:
        assert np.array_equal(results[output], request.results[output])


def test_results_async_infer(device):
    jobs = 8
    num_request = 4
    core = Core()
    model = core.read_model(test_net_xml, test_net_bin)
    compiled = core.compile_model(model, device)
    infer_queue = AsyncInferQueue(compiled, num_request)
    jobs_done = [{"finished": False, "latency": 0} for _ in range(jobs)]

    def callback(request, job_id):
        jobs_done[job_id]["finished"] = True
        jobs_done[job_id]["latency"] = request.latency

    img = read_image()
    infer_queue.set_callback(callback)
    for i in range(jobs):
        infer_queue.start_async({"data": img}, i)
    infer_queue.wait_all()

    request = compiled.create_infer_request()
    outputs = request.infer({0: img})

    for i in range(num_request):
        np.allclose(list(outputs.values()), list(infer_queue[i].results.values()))


@pytest.mark.skipif(
    os.environ.get("TEST_DEVICE") not in ["GPU, FPGA", "MYRIAD"],
    reason="Device independent test",
)
def test_infer_float16(device):
    model = bytes(
        b"""<net name="add_model" version="10">
    <layers>
    <layer id="0" name="x" type="Parameter" version="opset1">
        <data element_type="f16" shape="2,2,2"/>
        <output>
            <port id="0" precision="FP16">
                <dim>2</dim>
                <dim>2</dim>
                <dim>2</dim>
            </port>
        </output>
    </layer>
    <layer id="1" name="y" type="Parameter" version="opset1">
        <data element_type="f16" shape="2,2,2"/>
        <output>
            <port id="0" precision="FP16">
                <dim>2</dim>
                <dim>2</dim>
                <dim>2</dim>
            </port>
        </output>
    </layer>
    <layer id="2" name="sum" type="Add" version="opset1">
        <input>
            <port id="0">
                <dim>2</dim>
                <dim>2</dim>
                <dim>2</dim>
            </port>
            <port id="1">
                <dim>2</dim>
                <dim>2</dim>
                <dim>2</dim>
            </port>
        </input>
        <output>
            <port id="2" precision="FP16">
                <dim>2</dim>
                <dim>2</dim>
                <dim>2</dim>
            </port>
        </output>
    </layer>
    <layer id="3" name="sum/sink_port_0" type="Result" version="opset1">
        <input>
            <port id="0">
                <dim>2</dim>
                <dim>2</dim>
                <dim>2</dim>
            </port>
        </input>
    </layer>
    </layers>
    <edges>
    <edge from-layer="0" from-port="0" to-layer="2" to-port="0"/>
    <edge from-layer="1" from-port="0" to-layer="2" to-port="1"/>
    <edge from-layer="2" from-port="2" to-layer="3" to-port="0"/>
    </edges>
</net>""")
    core = Core()
    model = core.read_model(model=model)
    ppp = PrePostProcessor(model)
    ppp.input(0).tensor().set_element_type(Type.f16)
    ppp.input(0).preprocess().convert_element_type(Type.f16)
    ppp.input(1).tensor().set_element_type(Type.f16)
    ppp.input(1).preprocess().convert_element_type(Type.f16)
    ppp.output(0).tensor().set_element_type(Type.f16)
    ppp.output(0).postprocess().convert_element_type(Type.f16)

    model = ppp.build()
    compiled = core.compile_model(model, device)
    input_data = np.array([[[1, 2], [3, 4]], [[5, 6], [7, 8]]]).astype(np.float16)
    request = compiled.create_infer_request()
    outputs = request.infer({0: input_data, 1: input_data})
    assert np.allclose(list(outputs.values()), list(request.results.values()))
    assert np.allclose(list(outputs.values()), input_data + input_data)


def test_ports_as_inputs(device):
    input_shape = [2, 2]
    param_a = ops.parameter(input_shape, np.float32)
    param_b = ops.parameter(input_shape, np.float32)
    model = Model(ops.add(param_a, param_b), [param_a, param_b])

    core = Core()
    compiled = core.compile_model(model, device)
    request = compiled.create_infer_request()

    arr_1 = np.array([[1, 2], [3, 4]], dtype=np.float32)
    arr_2 = np.array([[3, 4], [1, 2]], dtype=np.float32)

    tensor1 = Tensor(arr_1)
    tensor2 = Tensor(arr_2)

    res = request.infer({compiled.inputs[0]: tensor1, compiled.inputs[1]: tensor2})
    assert np.array_equal(res[compiled.outputs[0]], tensor1.data + tensor2.data)

    res = request.infer({request.model_inputs[0]: tensor1, request.model_inputs[1]: tensor2})
    assert np.array_equal(res[request.model_outputs[0]], tensor1.data + tensor2.data)


def test_inputs_dict_not_replaced(device):
    request, arr_1, arr_2 = create_simple_request_and_inputs(device)

    inputs = {0: arr_1, 1: arr_2}
    inputs_copy = deepcopy(inputs)

    res = request.infer(inputs)

    np.testing.assert_equal(inputs, inputs_copy)
    assert np.array_equal(res[request.model_outputs[0]], arr_1 + arr_2)


def test_inputs_list_not_replaced(device):
    request, arr_1, arr_2 = create_simple_request_and_inputs(device)

    inputs = [arr_1, arr_2]
    inputs_copy = deepcopy(inputs)

    res = request.infer(inputs)

    assert np.array_equal(inputs, inputs_copy)
    assert np.array_equal(res[request.model_outputs[0]], arr_1 + arr_2)


def test_inputs_tuple_not_replaced(device):
    request, arr_1, arr_2 = create_simple_request_and_inputs(device)

    inputs = (arr_1, arr_2)
    inputs_copy = deepcopy(inputs)

    res = request.infer(inputs)

    assert np.array_equal(inputs, inputs_copy)
    assert np.array_equal(res[request.model_outputs[0]], arr_1 + arr_2)


def test_invalid_inputs(device):
    request, _, _ = create_simple_request_and_inputs(device)

    inputs = "some_input"

    with pytest.raises(TypeError) as e:
        request.infer(inputs)
    assert "Incompatible inputs of type:" in str(e.value)


def test_infer_dynamic_model(device):
    core = Core()
    param = ops.parameter(PartialShape([-1, -1]))
    model = Model(ops.relu(param), [param])
    compiled = core.compile_model(model, device)
    assert compiled.input().partial_shape.is_dynamic
    request = compiled.create_infer_request()

    shape1 = [1, 28]
    request.infer([np.random.normal(size=shape1)])
    assert request.get_input_tensor().shape == Shape(shape1)

    shape2 = [1, 32]
    request.infer([np.random.normal(size=shape2)])
    assert request.get_input_tensor().shape == Shape(shape2)

    shape3 = [1, 40]
    request.infer(np.random.normal(size=shape3))
    assert request.get_input_tensor().shape == Shape(shape3)<|MERGE_RESOLUTION|>--- conflicted
+++ resolved
@@ -562,24 +562,10 @@
     queue.wait_all()
 
 
-<<<<<<< HEAD
-@pytest.mark.parametrize(
-    "data_type",
-    [
-        np.float32,
-        np.int32,
-        pytest.param(
-            np.float16,
-            marks=pytest.mark.xfail(reason="FP16 isn't " "supported in the CPU plugin"),
-        ),
-    ],
-)
-=======
 @pytest.mark.parametrize("data_type",
                          [np.float32,
                           np.int32,
                           np.float16])
->>>>>>> 35b8972d
 @pytest.mark.parametrize("mode", ["set_init_memory_state", "reset_memory_state", "normal"])
 @pytest.mark.parametrize("input_shape", [[10], [10, 10], [10, 10, 10], [2, 10, 10, 10]])
 @pytest.mark.skipif(
