--- conflicted
+++ resolved
@@ -6,13 +6,8 @@
 
 import openvino.runtime.opset8 as ops
 
-<<<<<<< HEAD
-from openvino.runtime import Function, Tensor, get_batch, set_batch, Dimension, Layout
-from openvino.runtime.impl import Type, PartialShape, Shape
-=======
 from openvino.runtime import Function, Tensor
 from openvino.runtime import Type, PartialShape, Shape
->>>>>>> a787fade
 
 
 def test_test_descriptor_tensor():
@@ -275,45 +270,4 @@
             [Tensor("float32", Shape([2, 1]))],
             [Tensor("float32", Shape([3, 1])), Tensor("float32", Shape([3, 1]))],
         )
-    assert "must be compatible with the partial shape: {2,1}" in str(e.value)
-
-
-def test_get_batch():
-    param1 = ops.parameter(Shape([2, 1]), dtype=np.float32, name="data1")
-    param2 = ops.parameter(Shape([2, 1]), dtype=np.float32, name="data2")
-    add = ops.add(param1, param2)
-    func = Function(add, [param1, param2], "TestFunction")
-    param = func.get_parameters()[0]
-    param.set_layout(Layout("NC"))
-    assert get_batch(func) == 2
-
-
-def test_get_batch_CHWN():
-    param1 = ops.parameter(Shape([3, 1, 3, 4]), dtype=np.float32, name="data1")
-    param2 = ops.parameter(Shape([3, 1, 3, 4]), dtype=np.float32, name="data2")
-    param3 = ops.parameter(Shape([3, 1, 3, 4]), dtype=np.float32, name="data3")
-    add = ops.add(param1, param2)
-    add2 = ops.add(add, param3)
-    func = Function(add2, [param1, param2, param3], "TestFunction")
-    param = func.get_parameters()[0]
-    param.set_layout(Layout("CHWN"))
-    assert get_batch(func) == 4
-
-
-def test_set_batch():
-    param1 = ops.parameter(Shape([2, 1]), dtype=np.float32, name="data1")
-    param2 = ops.parameter(Shape([2, 1]), dtype=np.float32, name="data2")
-    add = ops.add(param1, param2)
-    func = Function(add, [param1, param2], "TestFunction")
-    func_param1 = func.get_parameters()[0]
-    func_param2 = func.get_parameters()[1]
-    # batch == 2
-    func_param1.set_layout(Layout("NC"))
-    assert get_batch(func) == 2
-    # set batch to 1
-    set_batch(func, Dimension(1))
-    assert get_batch(func) == 1
-    # check if shape of param 1 has changed
-    assert str(func_param1.get_output_shape(0) == {1, 1})
-    # check if shape of param 2 has not changed
-    assert str(func_param2.get_output_shape(0) == {2, 1})+    assert "must be compatible with the partial shape: {2,1}" in str(e.value)