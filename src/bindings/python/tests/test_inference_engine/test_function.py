--- conflicted
+++ resolved
@@ -6,11 +6,7 @@
 
 import openvino.runtime.opset8 as ops
 
-<<<<<<< HEAD
-from openvino.runtime import Model, Tensor
-=======
-from openvino.runtime import Function, Tensor, set_batch, get_batch, Dimension, Layout
->>>>>>> 68d460a3
+from openvino.runtime import Model, Tensor, set_batch, get_batch, Dimension, Layout
 from openvino.runtime import Type, PartialShape, Shape
 
 
