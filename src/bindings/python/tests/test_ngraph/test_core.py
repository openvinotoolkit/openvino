# Copyright (C) 2018-2021 Intel Corporation
# SPDX-License-Identifier: Apache-2.0

import numpy as np

import openvino.runtime.opset8 as ov
<<<<<<< HEAD
from openvino.runtime.impl import Dimension, Model, PartialShape, Shape
=======
from openvino.runtime import Dimension, Function, PartialShape, Shape
>>>>>>> 576471cc


def test_dimension():
    dim = Dimension()
    assert dim.is_dynamic
    assert not dim.is_static
    assert repr(dim) == "<Dimension: ?>"

    dim = Dimension.dynamic()
    assert dim.is_dynamic
    assert not dim.is_static
    assert repr(dim) == "<Dimension: ?>"

    dim = Dimension(10)
    assert dim.is_static
    assert len(dim) == 10
    assert dim.get_length() == 10
    assert dim.get_min_length() == 10
    assert dim.get_max_length() == 10
    assert repr(dim) == "<Dimension: 10>"

    dim = Dimension(5, 15)
    assert dim.is_dynamic
    assert dim.get_min_length() == 5
    assert dim.get_max_length() == 15
    assert repr(dim) == "<Dimension: [5, 15]>"


def test_dimension_comparisons():
    d1 = Dimension.dynamic()
    d2 = Dimension.dynamic()
    assert d1 == d2
    assert d1 == -1
    assert d1.refines(d2)
    assert d1.relaxes(d2)
    assert d2.refines(d1)
    assert d2.relaxes(d1)
    assert d2.compatible(d1)
    assert d2.same_scheme(d1)

    d1 = Dimension.dynamic()
    d2 = Dimension(3)
    assert d1 != d2
    assert d2 == 3
    assert not d1.refines(d2)
    assert d1.relaxes(d2)
    assert d2.refines(d1)
    assert not d2.relaxes(d1)
    assert d2.compatible(d1)
    assert not d2.same_scheme(d1)

    d1 = Dimension(3)
    d2 = Dimension(3)
    assert d1 == d2
    assert d1.refines(d2)
    assert d1.relaxes(d2)
    assert d2.refines(d1)
    assert d2.relaxes(d1)
    assert d2.compatible(d1)
    assert d2.same_scheme(d1)

    d1 = Dimension(4)
    d2 = Dimension(3)
    assert d1 != d2
    assert not d1.refines(d2)
    assert not d1.relaxes(d2)
    assert not d2.refines(d1)
    assert not d2.relaxes(d1)
    assert not d2.compatible(d1)
    assert not d2.same_scheme(d1)


def test_partial_shape():
    ps = PartialShape([1, 2, 3, 4])
    assert ps.is_static
    assert not ps.is_dynamic
    assert ps.rank == 4
    assert repr(ps) == "<PartialShape: {1,2,3,4}>"
    assert ps.get_dimension(0) == Dimension(1)
    assert ps.get_dimension(1) == Dimension(2)
    assert ps.get_dimension(2) == Dimension(3)
    assert ps.get_dimension(3) == Dimension(4)

    shape = Shape([1, 2, 3])
    ps = PartialShape(shape)
    assert ps.is_static
    assert not ps.is_dynamic
    assert ps.all_non_negative
    assert ps.rank == 3
    assert list(ps.get_shape()) == [1, 2, 3]
    assert list(ps.get_max_shape()) == [1, 2, 3]
    assert list(ps.get_min_shape()) == [1, 2, 3]
    assert list(ps.to_shape()) == [1, 2, 3]
    assert repr(shape) == "<Shape: {1, 2, 3}>"
    assert repr(ps) == "<PartialShape: {1,2,3}>"

    ps = PartialShape([Dimension(1), Dimension(2), Dimension(3), Dimension.dynamic()])
    assert not ps.is_static
    assert ps.is_dynamic
    assert ps.all_non_negative
    assert ps.rank == 4
    assert list(ps.get_min_shape()) == [1, 2, 3, 0]
    assert list(ps.get_max_shape())[3] > 1000000000
    assert repr(ps) == "<PartialShape: {1,2,3,?}>"
    assert ps.get_dimension(0) == Dimension(1)
    assert ps.get_dimension(1) == Dimension(2)
    assert ps.get_dimension(2) == Dimension(3)
    assert ps.get_dimension(3) == Dimension.dynamic()

    ps = PartialShape([1, 2, 3, -1])
    assert not ps.is_static
    assert ps.is_dynamic
    assert ps.all_non_negative
    assert ps.rank == 4
    assert list(ps.get_min_shape()) == [1, 2, 3, 0]
    assert list(ps.get_max_shape())[3] > 1000000000
    assert repr(ps) == "<PartialShape: {1,2,3,?}>"

    ps = PartialShape.dynamic()
    assert not ps.is_static
    assert ps.is_dynamic
    assert ps.rank == Dimension.dynamic()
    assert list(ps.get_min_shape()) == []
    assert list(ps.get_max_shape()) == []
    assert repr(ps) == "<PartialShape: ?>"

    ps = PartialShape.dynamic(r=Dimension(2))
    assert not ps.is_static
    assert ps.is_dynamic
    assert ps.rank == 2
    assert 2 == ps.rank
    assert list(ps.get_min_shape()) == [0, 0]
    assert list(ps.get_max_shape())[0] > 1000000000
    assert repr(ps) == "<PartialShape: {?,?}>"


def test_partial_shape_compatible():
    ps1 = PartialShape.dynamic()
    ps2 = PartialShape.dynamic()
    assert ps1.compatible(ps2)

    ps1 = PartialShape([3])
    ps2 = PartialShape.dynamic()
    assert ps1.compatible(ps2)

    ps1 = PartialShape.dynamic()
    ps2 = PartialShape([4])
    assert ps1.compatible(ps2)

    ps1 = PartialShape([2, -1, 3, -1, 5])
    ps2 = PartialShape([2, -1, -1, 4, 5])
    assert ps1.compatible(ps2)

    ps1 = PartialShape([2, -1, 3, -1, 5])
    ps2 = PartialShape([1, -1, -1, 4, 5])
    assert not ps1.compatible(ps2)


def test_partial_shape_same_scheme():
    ps1 = PartialShape([1, 2, -1])
    ps2 = PartialShape([1, 3, -1])
    assert not ps1.same_scheme(ps2)

    ps1 = PartialShape([1, 2, -1])
    ps2 = PartialShape([1, 2, -1])
    assert ps1.same_scheme(ps2)

    ps1 = PartialShape([1, 2, 3])
    ps2 = PartialShape([1, 2, 3])
    assert ps1.same_scheme(ps2)

    ps1 = PartialShape([-1, 2, 3])
    ps2 = PartialShape([1, -1, 3])
    assert not ps1.same_scheme(ps2)

    ps1 = PartialShape.dynamic()
    ps2 = PartialShape.dynamic()
    assert ps1.same_scheme(ps2)


def test_partial_shape_refinement():
    ps1 = PartialShape.dynamic()
    ps2 = PartialShape.dynamic()
    assert ps1.refines(ps2)
    assert ps1.relaxes(ps2)
    assert ps2.refines(ps1)
    assert ps2.relaxes(ps1)

    ps1 = PartialShape.dynamic()
    ps2 = PartialShape([3, -1, 7, 9])
    assert not ps1.refines(ps2)
    assert ps1.relaxes(ps2)
    assert ps2.refines(ps1)
    assert not ps2.relaxes(ps1)

    ps1 = PartialShape.dynamic()
    ps2 = PartialShape([3, 5, 7, 9])
    assert not ps1.refines(ps2)
    assert ps1.relaxes(ps2)
    assert ps2.refines(ps1)
    assert not ps2.relaxes(ps1)


def test_partial_shape_equals():
    ps1 = PartialShape.dynamic()
    ps2 = PartialShape.dynamic()
    assert ps1 == ps2

    ps1 = PartialShape([1, 2, 3])
    ps2 = PartialShape([1, 2, 3])
    assert ps1 == ps2

    shape = Shape([1, 2, 3])
    ps = PartialShape([1, 2, 3])
    assert shape == ps


def test_repr_dynamic_shape():
    shape = PartialShape([-1, 2])
    parameter_a = ov.parameter(shape, dtype=np.float32, name="A")
    parameter_b = ov.parameter(shape, dtype=np.float32, name="B")
    model = parameter_a + parameter_b
    function = Model(model, [parameter_a, parameter_b], "simple_dyn_shapes_graph")

    assert repr(function) == "<Model: 'simple_dyn_shapes_graph' ({?,2})>"

    ops = function.get_ordered_ops()
    for op in ops:
        assert "{?,2}" in repr(op)


def test_discrete_type_info():
    data_shape = [6, 12, 10, 24]
    data_parameter = ov.parameter(data_shape, name="Data", dtype=np.float32)
    k = np.int32(3)
    axis = np.int32(1)
    n1 = ov.topk(data_parameter, k, axis, "max", "value")
    n2 = ov.topk(data_parameter, k, axis, "max", "value")
    n3 = ov.sin(0.2)

    assert n1.type_info.name == "TopK"
    assert n3.type_info.name == "Sin"
    assert n1.get_type_info().name == "TopK"
    assert n3.get_type_info().name == "Sin"
    assert n1.type_info.name == n2.type_info.name
    assert n1.type_info.version == n2.type_info.version
    assert n1.type_info.parent == n2.type_info.parent
    assert n1.get_type_info().name == n2.get_type_info().name
    assert n1.get_type_info().version == n2.get_type_info().version
    assert n1.get_type_info().parent == n2.get_type_info().parent
    assert n1.get_type_info().name != n3.get_type_info().name
    assert n1.get_type_info().name > n3.get_type_info().name
    assert n1.get_type_info().name >= n3.get_type_info().name
    assert n3.get_type_info().name < n1.get_type_info().name
    assert n3.get_type_info().name <= n1.get_type_info().name<|MERGE_RESOLUTION|>--- conflicted
+++ resolved
@@ -4,11 +4,7 @@
 import numpy as np
 
 import openvino.runtime.opset8 as ov
-<<<<<<< HEAD
-from openvino.runtime.impl import Dimension, Model, PartialShape, Shape
-=======
-from openvino.runtime import Dimension, Function, PartialShape, Shape
->>>>>>> 576471cc
+from openvino.runtime import Dimension, Model, PartialShape, Shape
 
 
 def test_dimension():
