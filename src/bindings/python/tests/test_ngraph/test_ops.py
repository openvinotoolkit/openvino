--- conflicted
+++ resolved
@@ -6,13 +6,8 @@
 import numpy as np
 
 import openvino.runtime.opset8 as ov
-<<<<<<< HEAD
-from openvino.runtime.impl import AxisSet, Model, Shape, Type
-from openvino.runtime.impl.op import Constant, Parameter
-=======
-from openvino.runtime import AxisSet, Function, Shape, Type
+from openvino.runtime import AxisSet, Model, Shape, Type
 from openvino.runtime.op import Constant, Parameter
->>>>>>> 576471cc
 from tests.runtime import get_runtime
 
 
