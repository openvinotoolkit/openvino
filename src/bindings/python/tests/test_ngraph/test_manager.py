# Copyright (C) 2018-2021 Intel Corporation
# SPDX-License-Identifier: Apache-2.0

# flake8: noqa

import json
import os

import numpy as np
import pytest

import openvino.runtime.opset8 as ov
<<<<<<< HEAD
from openvino.runtime.impl import Model, PartialShape, Shape
from openvino.runtime.impl.passes import Manager
=======
from openvino.runtime import Function, PartialShape, Shape
from openvino.runtime.passes import Manager
>>>>>>> 576471cc
from tests.test_ngraph.util import count_ops_of_type
from openvino.runtime import Core


def test_constant_folding():
    node_constant = ov.constant(np.array([[0.0, 0.1, -0.1], [-2.5, 2.5, 3.0]], dtype=np.float32))
    node_ceil = ov.ceiling(node_constant)
    func = Model(node_ceil, [], "TestFunction")

    assert count_ops_of_type(func, node_ceil) == 1
    assert count_ops_of_type(func, node_constant) == 1

    pass_manager = Manager()
    pass_manager.register_pass("ConstantFolding")
    pass_manager.run_passes(func)

    assert count_ops_of_type(func, node_ceil) == 0
    assert count_ops_of_type(func, node_constant) == 1

    new_const = func.get_results()[0].input(0).get_source_output().get_node()
    values_out = new_const.get_vector()
    values_expected = [0.0, 1.0, 0.0, -2.0, 3.0, 3.0]

    assert np.allclose(values_out, values_expected)


def test_serialize_seperate_paths_kwargs():
    core = Core()
    xml_path = "serialized_function.xml"
    bin_path = "serialized_function.bin"
    shape = [2, 2]
    parameter_a = ov.parameter(shape, dtype=np.float32, name="A")
    parameter_b = ov.parameter(shape, dtype=np.float32, name="B")
    parameter_c = ov.parameter(shape, dtype=np.float32, name="C")
    model = (parameter_a + parameter_b) * parameter_c
    func = Model(model, [parameter_a, parameter_b, parameter_c], "Model")

    pass_manager = Manager()
    pass_manager.register_pass(pass_name="Serialize", xml_path=xml_path, bin_path=bin_path)
    pass_manager.run_passes(func)

    res_func = core.read_model(model=xml_path, weights=bin_path)

    assert func.get_parameters() == res_func.get_parameters()
    assert func.get_ordered_ops() == res_func.get_ordered_ops()

    os.remove(xml_path)
    os.remove(bin_path)

def test_serialize_seperate_paths_args():
    core = Core()
    xml_path = "serialized_function.xml"
    bin_path = "serialized_function.bin"
    shape = [2, 2]
    parameter_a = ov.parameter(shape, dtype=np.float32, name="A")
    parameter_b = ov.parameter(shape, dtype=np.float32, name="B")
    parameter_c = ov.parameter(shape, dtype=np.float32, name="C")
    parameter_d = ov.parameter(shape, dtype=np.float32, name="D")
    model = ((parameter_a + parameter_b) * parameter_c) / parameter_d
    func = Model(model, [parameter_a, parameter_b, parameter_c, parameter_d], "Model")

    pass_manager = Manager()
    pass_manager.register_pass("Serialize", xml_path, bin_path)
    pass_manager.run_passes(func)

    res_func = core.read_model(model=xml_path, weights=bin_path)

    assert func.get_parameters() == res_func.get_parameters()
    assert func.get_ordered_ops() == res_func.get_ordered_ops()

    os.remove(xml_path)
    os.remove(bin_path)


def test_serialize_pass_mixed_args_kwargs():
    core = Core()
    xml_path = "serialized_function.xml"
    bin_path = "serialized_function.bin"
    shape = [3, 2]
    parameter_a = ov.parameter(shape, dtype=np.float32, name="A")
    parameter_b = ov.parameter(shape, dtype=np.float32, name="B")
    model = parameter_a - parameter_b
    func = Model(model, [parameter_a, parameter_b], "Model")

    pass_manager = Manager()
    pass_manager.register_pass("Serialize", xml_path, bin_path=bin_path)
    pass_manager.run_passes(func)

    res_func = core.read_model(model=xml_path, weights=bin_path)

    assert func.get_parameters() == res_func.get_parameters()
    assert func.get_ordered_ops() == res_func.get_ordered_ops()

    os.remove(xml_path)
    os.remove(bin_path)


def test_serialize_pass_mixed_args_kwargs_v2():
    core = Core()
    xml_path = "./serialized_function.xml"
    bin_path = "./serialized_function.bin"
    shape = [100, 100, 2]
    parameter_a = ov.parameter(shape, dtype=np.float32, name="A")
    parameter_b = ov.parameter(shape, dtype=np.float32, name="B")
    parameter_c = ov.parameter(shape, dtype=np.float32, name="C")
    parameter_d = ov.parameter(shape, dtype=np.float32, name="D")
    model = ov.floor(ov.minimum(ov.abs(parameter_a), ov.multiply(parameter_b, parameter_c)))
    func = Model(model, [parameter_a, parameter_b, parameter_c], "Model")
    pass_manager = Manager()
    pass_manager.register_pass("Serialize", xml_path=xml_path, bin_path=bin_path)
    pass_manager.run_passes(func)

    res_func = core.read_model(model=xml_path, weights=bin_path)

    assert func.get_parameters() == res_func.get_parameters()
    assert func.get_ordered_ops() == res_func.get_ordered_ops()

    os.remove(xml_path)
    os.remove(bin_path)


def test_serialize_pass_wrong_num_of_args():
    xml_path = "serialized_function.xml"
    bin_path = "serialized_function.bin"

    pass_manager = Manager()
    with pytest.raises(TypeError) as e:
        pass_manager.register_pass(pass_name="Serialize", xml_path=xml_path, bin_path=bin_path, model=5)
    assert "Invoked with:" in str(e.value)


def test_serialize_results():
    core = Core()
    node_constant = ov.constant(np.array([[0.0, 0.1, -0.1], [-2.5, 2.5, 3.0]], dtype=np.float32))
    node_ceil = ov.ceiling(node_constant)
    func = Model(node_ceil, [], "Model")

    xml_path = "serialized_function.xml"
    bin_path = "serialized_function.bin"
    pass_manager = Manager()
    pass_manager.register_pass("Serialize", xml_path=xml_path, bin_path=bin_path)
    pass_manager.run_passes(func)

    res_func = core.read_model(model=xml_path, weights=bin_path)
    const = func.get_results()[0].input(0).get_source_output().get_node()
    new_const = res_func.get_results()[0].input(0).get_source_output().get_node()

    assert const == new_const

    os.remove(xml_path)
    os.remove(bin_path)


def test_serialize_pass_tuple():
    core = Core()
    xml_path = "./serialized_function.xml"
    bin_path = "./serialized_function.bin"
    shape = [100, 100, 2]
    parameter_a = ov.parameter(shape, dtype=np.float32, name="A")
    parameter_b = ov.parameter(shape, dtype=np.float32, name="B")
    parameter_c = ov.parameter(shape, dtype=np.float32, name="C")
    parameter_d = ov.parameter(shape, dtype=np.float32, name="D")
    model = ov.floor(ov.minimum(ov.abs(parameter_a), ov.multiply(parameter_b, parameter_c)))
    func = Model(model, [parameter_a, parameter_b, parameter_c], "Model")
    pass_manager = Manager()
    pass_manager.register_pass("Serialize", output_files=(xml_path, bin_path))
    pass_manager.run_passes(func)

    res_func = core.read_model(model=xml_path, weights=bin_path)

    assert func.get_parameters() == res_func.get_parameters()
    assert func.get_ordered_ops() == res_func.get_ordered_ops()

    os.remove(xml_path)
    os.remove(bin_path)


def test_default_version():
    core = Core()
    xml_path = "./serialized_function.xml"
    bin_path = "./serialized_function.bin"
    shape = [100, 100, 2]
    parameter_a = ov.parameter(shape, dtype=np.float32, name="A")
    parameter_b = ov.parameter(shape, dtype=np.float32, name="B")
    parameter_c = ov.parameter(shape, dtype=np.float32, name="C")
    parameter_d = ov.parameter(shape, dtype=np.float32, name="D")
    model = ov.floor(ov.minimum(ov.abs(parameter_a), ov.multiply(parameter_b, parameter_c)))
    func = Model(model, [parameter_a, parameter_b, parameter_c], "Model")
    pass_manager = Manager()
    pass_manager.register_pass("Serialize", output_files=(xml_path, bin_path))
    pass_manager.run_passes(func)

    res_func = core.read_model(model=xml_path, weights=bin_path)

    assert func.get_parameters() == res_func.get_parameters()
    assert func.get_ordered_ops() == res_func.get_ordered_ops()

    os.remove(xml_path)
    os.remove(bin_path)


def test_default_version_IR_V11_tuple():
    core = Core()
    xml_path = "./serialized_function.xml"
    bin_path = "./serialized_function.bin"
    shape = [100, 100, 2]
    parameter_a = ov.parameter(shape, dtype=np.float32, name="A")
    parameter_b = ov.parameter(shape, dtype=np.float32, name="B")
    parameter_c = ov.parameter(shape, dtype=np.float32, name="C")
    parameter_d = ov.parameter(shape, dtype=np.float32, name="D")
    model = ov.floor(ov.minimum(ov.abs(parameter_a), ov.multiply(parameter_b, parameter_c)))
    func = Model(model, [parameter_a, parameter_b, parameter_c], "Model")
    pass_manager = Manager()
    pass_manager.register_pass("Serialize", output_files=(xml_path, bin_path), version="IR_V11")
    pass_manager.run_passes(func)

    res_func = core.read_model(model=xml_path, weights=bin_path)

    assert func.get_parameters() == res_func.get_parameters()
    assert func.get_ordered_ops() == res_func.get_ordered_ops()

    os.remove(xml_path)
    os.remove(bin_path)


def test_default_version_IR_V11_seperate_paths():
    core = Core()
    xml_path = "./serialized_function.xml"
    bin_path = "./serialized_function.bin"
    shape = [100, 100, 2]
    parameter_a = ov.parameter(shape, dtype=np.float32, name="A")
    parameter_b = ov.parameter(shape, dtype=np.float32, name="B")
    parameter_c = ov.parameter(shape, dtype=np.float32, name="C")
    parameter_d = ov.parameter(shape, dtype=np.float32, name="D")
    model = ov.floor(ov.minimum(ov.abs(parameter_a), ov.multiply(parameter_b, parameter_c)))
    func = Model(model, [parameter_a, parameter_b, parameter_c], "Model")
    pass_manager = Manager()
    pass_manager.register_pass("Serialize", xml_path=xml_path, bin_path=bin_path, version="IR_V11")
    pass_manager.run_passes(func)

    res_func = core.read_model(model=xml_path, weights=bin_path)

    assert func.get_parameters() == res_func.get_parameters()
    assert func.get_ordered_ops() == res_func.get_ordered_ops()

    os.remove(xml_path)
    os.remove(bin_path)<|MERGE_RESOLUTION|>--- conflicted
+++ resolved
@@ -10,13 +10,8 @@
 import pytest
 
 import openvino.runtime.opset8 as ov
-<<<<<<< HEAD
-from openvino.runtime.impl import Model, PartialShape, Shape
-from openvino.runtime.impl.passes import Manager
-=======
-from openvino.runtime import Function, PartialShape, Shape
+from openvino.runtime import Model, PartialShape, Shape
 from openvino.runtime.passes import Manager
->>>>>>> 576471cc
 from tests.test_ngraph.util import count_ops_of_type
 from openvino.runtime import Core
 
