# Copyright (C) 2018-2022 Intel Corporation
# SPDX-License-Identifier: Apache-2.0

import numpy as np
import pytest

from openvino.runtime import PartialShape, Dimension, Model
from openvino.runtime.exceptions import UserInputError
from openvino.runtime.utils.types import make_constant_node

import openvino.runtime.opset1 as ov_opset1
import openvino.runtime.opset5 as ov_opset5
import openvino.runtime.opset9 as ov
from openvino.runtime import Type

np_types = [np.float32, np.int32]
integral_np_types = [
    np.int8,
    np.int16,
    np.int32,
    np.int64,
    np.uint8,
    np.uint16,
    np.uint32,
    np.uint64,
]


@pytest.mark.parametrize("dtype", [np.float32, np.float64])
def test_adaptive_avg_pool(dtype):
    data = ov.parameter([2, 24, 34, 62], name="input", dtype=dtype)
    output_shape = ov.constant(np.array([16, 16], dtype=np.int32))

    node = ov.adaptive_avg_pool(data, output_shape)

    assert node.get_type_name() == "AdaptiveAvgPool"
    assert node.get_output_size() == 1
    assert list(node.get_output_shape(0)) == [2, 24, 16, 16]


@pytest.mark.parametrize("dtype", [np.float32, np.float64])
@pytest.mark.parametrize("ind_type", ["i32", "i64"])
def test_adaptive_max_pool(dtype, ind_type):
    data = ov.parameter([2, 24, 34, 62], name="input", dtype=dtype)
    output_shape = ov.constant(np.array([16, 16], dtype=np.int32))

    node = ov.adaptive_max_pool(data, output_shape, ind_type)

    assert node.get_type_name() == "AdaptiveMaxPool"
    assert node.get_output_size() == 2
    assert list(node.get_output_shape(0)) == [2, 24, 16, 16]
    assert list(node.get_output_shape(1)) == [2, 24, 16, 16]
    assert node.get_output_element_type(1) == Type.i32 if ind_type == "i32" else Type.i64


@pytest.mark.parametrize("dtype", [np.float32, np.float64])
def test_binary_convolution(dtype):
    strides = np.array([1, 1])
    pads_begin = np.array([0, 0])
    pads_end = np.array([0, 0])
    dilations = np.array([1, 1])
    mode = "xnor-popcount"
    pad_value = 0.0

    input0_shape = [1, 1, 9, 9]
    input1_shape = [1, 1, 3, 3]
    expected_shape = [1, 1, 7, 7]

    parameter_input0 = ov.parameter(input0_shape, name="Input0", dtype=dtype)
    parameter_input1 = ov.parameter(input1_shape, name="Input1", dtype=dtype)

    node = ov.binary_convolution(
        parameter_input0, parameter_input1, strides, pads_begin, pads_end, dilations, mode, pad_value,
    )

    assert node.get_type_name() == "BinaryConvolution"
    assert node.get_output_size() == 1
    assert list(node.get_output_shape(0)) == expected_shape


@pytest.mark.parametrize("dtype", np_types)
def test_ctc_greedy_decoder(dtype):
    input0_shape = [20, 8, 128]
    input1_shape = [20, 8]
    expected_shape = [8, 20, 1, 1]

    parameter_input0 = ov.parameter(input0_shape, name="Input0", dtype=dtype)
    parameter_input1 = ov.parameter(input1_shape, name="Input1", dtype=dtype)

    node = ov.ctc_greedy_decoder(parameter_input0, parameter_input1)

    assert node.get_type_name() == "CTCGreedyDecoder"
    assert node.get_output_size() == 1
    assert list(node.get_output_shape(0)) == expected_shape


@pytest.mark.parametrize("fp_dtype, int_dtype, int_ci, int_sl, merge_repeated, blank_index",
                         [
                             (np.float32, np.int32, "i32", "i32", True, True),
                             (np.float32, np.int32, "i64", "i32", True, True),
                             (np.float32, np.int32, "i32", "i64", True, True),
                             (np.float32, np.int32, "i64", "i64", True, True),
                             (np.float64, np.int64, "i32", "i32", False, True),
                             (np.float64, np.int64, "i64", "i32", False, True),
                             (np.float64, np.int64, "i32", "i64", False, True),
                             (np.float64, np.int64, "i64", "i64", False, True),
                             (np.float32, np.int32, "i32", "i32", True, False),
                             (np.float32, np.int32, "i64", "i32", True, False),
                             (np.float32, np.int32, "i32", "i64", True, False),
                             (np.float32, np.int32, "i64", "i64", True, False),
                             (np.float64, np.int64, "i32", "i32", False, False),
                             (np.float64, np.int64, "i64", "i32", False, False),
                             (np.float64, np.int64, "i32", "i64", False, False),
                             (np.float64, np.int64, "i64", "i64", False, False)
                         ], )
def test_ctc_greedy_decoder_seq_len(fp_dtype, int_dtype, int_ci, int_sl, merge_repeated, blank_index):
    input0_shape = [8, 20, 128]
    input1_shape = [8]
    input2_shape = [1]
    expected_shape = [8, 20]

    parameter_input0 = ov.parameter(input0_shape, name="Input0", dtype=fp_dtype)
    parameter_input1 = ov.parameter(input1_shape, name="Input1", dtype=int_dtype)
    parameter_input2 = None
    if blank_index:
        parameter_input2 = ov.parameter(input2_shape, name="Input2", dtype=int_dtype)

    node = ov.ctc_greedy_decoder_seq_len(
        parameter_input0, parameter_input1, parameter_input2, merge_repeated, int_ci, int_sl
    )

    assert node.get_type_name() == "CTCGreedyDecoderSeqLen"
    assert node.get_output_size() == 2
    assert list(node.get_output_shape(0)) == expected_shape


@pytest.mark.parametrize("dtype", np_types)
def test_deformable_convolution_opset1(dtype):
    strides = np.array([1, 1])
    pads_begin = np.array([0, 0])
    pads_end = np.array([0, 0])
    dilations = np.array([1, 1])

    input0_shape = [1, 1, 9, 9]
    input1_shape = [1, 18, 7, 7]
    input2_shape = [1, 1, 3, 3]
    expected_shape = [1, 1, 7, 7]

    parameter_input0 = ov.parameter(input0_shape, name="Input0", dtype=dtype)
    parameter_input1 = ov.parameter(input1_shape, name="Input1", dtype=dtype)
    parameter_input2 = ov.parameter(input2_shape, name="Input2", dtype=dtype)

    node = ov_opset1.deformable_convolution(
        parameter_input0, parameter_input1, parameter_input2, strides, pads_begin, pads_end, dilations,
    )

    assert node.get_type_name() == "DeformableConvolution"
    assert node.get_output_size() == 1
    assert list(node.get_output_shape(0)) == expected_shape


@pytest.mark.parametrize("dtype", np_types)
def test_deformable_convolution(dtype):
    strides = np.array([1, 1])
    pads_begin = np.array([0, 0])
    pads_end = np.array([0, 0])
    dilations = np.array([1, 1])

    input0_shape = [1, 1, 9, 9]
    input1_shape = [1, 18, 7, 7]
    input2_shape = [1, 1, 3, 3]
    expected_shape = [1, 1, 7, 7]

    parameter_input0 = ov.parameter(input0_shape, name="Input0", dtype=dtype)
    parameter_input1 = ov.parameter(input1_shape, name="Input1", dtype=dtype)
    parameter_input2 = ov.parameter(input2_shape, name="Input2", dtype=dtype)

    node = ov.deformable_convolution(
        parameter_input0, parameter_input1, parameter_input2, strides, pads_begin, pads_end, dilations,
    )

    assert node.get_type_name() == "DeformableConvolution"
    assert node.get_output_size() == 1
    assert list(node.get_output_shape(0)) == expected_shape


@pytest.mark.parametrize("dtype", np_types)
def test_deformable_convolution_mask(dtype):
    strides = np.array([1, 1])
    pads_begin = np.array([0, 0])
    pads_end = np.array([0, 0])
    dilations = np.array([1, 1])

    input0_shape = [1, 1, 9, 9]
    input1_shape = [1, 18, 7, 7]
    input2_shape = [1, 1, 3, 3]
    input3_shape = [1, 9, 7, 7]
    expected_shape = [1, 1, 7, 7]

    parameter_input0 = ov.parameter(input0_shape, name="Input0", dtype=dtype)
    parameter_input1 = ov.parameter(input1_shape, name="Input1", dtype=dtype)
    parameter_input2 = ov.parameter(input2_shape, name="Input2", dtype=dtype)
    parameter_input3 = ov.parameter(input3_shape, name="Input3", dtype=dtype)

    node = ov.deformable_convolution(
        parameter_input0, parameter_input1, parameter_input2, strides,
        pads_begin, pads_end, dilations, parameter_input3
    )

    assert node.get_type_name() == "DeformableConvolution"
    assert node.get_output_size() == 1
    assert list(node.get_output_shape(0)) == expected_shape


@pytest.mark.parametrize("dtype", np_types)
def test_deformable_psroi_pooling(dtype):
    output_dim = 8
    spatial_scale = 0.0625
    group_size = 7
    mode = "bilinear_deformable"
    spatial_bins_x = 4
    spatial_bins_y = 4
    trans_std = 0.1
    part_size = 7

    input0_shape = [1, 392, 38, 63]
    input1_shape = [300, 5]
    input2_shape = [300, 2, 7, 7]
    expected_shape = [300, 8, 7, 7]

    parameter_input0 = ov.parameter(input0_shape, name="Input0", dtype=dtype)
    parameter_input1 = ov.parameter(input1_shape, name="Input1", dtype=dtype)
    parameter_input2 = ov.parameter(input2_shape, name="Input2", dtype=dtype)

    node = ov.deformable_psroi_pooling(
        parameter_input0,
        parameter_input1,
        output_dim,
        spatial_scale,
        group_size,
        mode,
        spatial_bins_x,
        spatial_bins_y,
        trans_std,
        part_size,
        offsets=parameter_input2,
    )

    assert node.get_type_name() == "DeformablePSROIPooling"
    assert node.get_output_size() == 1
    assert list(node.get_output_shape(0)) == expected_shape


@pytest.mark.parametrize("dtype", np_types)
def test_floor_mod(dtype):
    input0_shape = [8, 1, 6, 1]
    input1_shape = [7, 1, 5]
    expected_shape = [8, 7, 6, 5]

    parameter_input0 = ov.parameter(input0_shape, name="Input0", dtype=dtype)
    parameter_input1 = ov.parameter(input1_shape, name="Input1", dtype=dtype)

    node = ov.floor_mod(parameter_input0, parameter_input1)

    assert node.get_type_name() == "FloorMod"
    assert node.get_output_size() == 1
    assert list(node.get_output_shape(0)) == expected_shape


@pytest.mark.parametrize("dtype", np_types)
def test_gather_tree(dtype):
    input0_shape = [100, 1, 10]
    input1_shape = [100, 1, 10]
    input2_shape = [1]
    input3_shape = []
    expected_shape = [100, 1, 10]

    parameter_input0 = ov.parameter(input0_shape, name="Input0", dtype=dtype)
    parameter_input1 = ov.parameter(input1_shape, name="Input1", dtype=dtype)
    parameter_input2 = ov.parameter(input2_shape, name="Input2", dtype=dtype)
    parameter_input3 = ov.parameter(input3_shape, name="Input3", dtype=dtype)

    node = ov.gather_tree(parameter_input0, parameter_input1, parameter_input2, parameter_input3)

    assert node.get_type_name() == "GatherTree"
    assert node.get_output_size() == 1
    assert list(node.get_output_shape(0)) == expected_shape


@pytest.mark.parametrize("dtype", [np.float32, np.float64])
def test_lstm_cell_operator(dtype):
    batch_size = 1
    input_size = 16
    hidden_size = 128

    X_shape = [batch_size, input_size]
    H_t_shape = [batch_size, hidden_size]
    C_t_shape = [batch_size, hidden_size]
    W_shape = [4 * hidden_size, input_size]
    R_shape = [4 * hidden_size, hidden_size]
    B_shape = [4 * hidden_size]

    parameter_X = ov.parameter(X_shape, name="X", dtype=dtype)
    parameter_H_t = ov.parameter(H_t_shape, name="H_t", dtype=dtype)
    parameter_C_t = ov.parameter(C_t_shape, name="C_t", dtype=dtype)
    parameter_W = ov.parameter(W_shape, name="W", dtype=dtype)
    parameter_R = ov.parameter(R_shape, name="R", dtype=dtype)
    parameter_B = ov.parameter(B_shape, name="B", dtype=dtype)

    expected_shape = [1, 128]

    node_default = ov.lstm_cell(
        parameter_X, parameter_H_t, parameter_C_t, parameter_W, parameter_R, parameter_B, hidden_size,
    )

    assert node_default.get_type_name() == "LSTMCell"
    assert node_default.get_output_size() == 2
    assert list(node_default.get_output_shape(0)) == expected_shape
    assert list(node_default.get_output_shape(1)) == expected_shape

    activations = ["tanh", "Sigmoid", "RELU"]
    activation_alpha = [1.0, 2.0, 3.0]
    activation_beta = [3.0, 2.0, 1.0]
    clip = 0.5

    node_param = ov.lstm_cell(
        parameter_X,
        parameter_H_t,
        parameter_C_t,
        parameter_W,
        parameter_R,
        parameter_B,
        hidden_size,
        activations,
        activation_alpha,
        activation_beta,
        clip,
    )

    assert node_param.get_type_name() == "LSTMCell"
    assert node_param.get_output_size() == 2
    assert list(node_param.get_output_shape(0)) == expected_shape
    assert list(node_param.get_output_shape(1)) == expected_shape


@pytest.mark.parametrize("dtype", [np.float32, np.float64])
def test_lstm_cell_operator_opset1(dtype):
    batch_size = 1
    input_size = 16
    hidden_size = 128

    X_shape = [batch_size, input_size]
    H_t_shape = [batch_size, hidden_size]
    C_t_shape = [batch_size, hidden_size]
    W_shape = [4 * hidden_size, input_size]
    R_shape = [4 * hidden_size, hidden_size]
    B_shape = [4 * hidden_size]

    parameter_X = ov.parameter(X_shape, name="X", dtype=dtype)
    parameter_H_t = ov.parameter(H_t_shape, name="H_t", dtype=dtype)
    parameter_C_t = ov.parameter(C_t_shape, name="C_t", dtype=dtype)
    parameter_W = ov.parameter(W_shape, name="W", dtype=dtype)
    parameter_R = ov.parameter(R_shape, name="R", dtype=dtype)
    parameter_B = ov.parameter(B_shape, name="B", dtype=dtype)

    expected_shape = [1, 128]

    node_default = ov_opset1.lstm_cell(
        parameter_X, parameter_H_t, parameter_C_t, parameter_W, parameter_R, parameter_B, hidden_size,
    )

    assert node_default.get_type_name() == "LSTMCell"
    assert node_default.get_output_size() == 2
    assert list(node_default.get_output_shape(0)) == expected_shape
    assert list(node_default.get_output_shape(1)) == expected_shape

    activations = ["tanh", "Sigmoid", "RELU"]
    activation_alpha = [1.0, 2.0, 3.0]
    activation_beta = [3.0, 2.0, 1.0]
    clip = 0.5

    node_param = ov_opset1.lstm_cell(
        parameter_X,
        parameter_H_t,
        parameter_C_t,
        parameter_W,
        parameter_R,
        parameter_B,
        hidden_size,
        activations,
        activation_alpha,
        activation_beta,
        clip,
    )

    assert node_param.get_type_name() == "LSTMCell"
    assert node_param.get_output_size() == 2
    assert list(node_param.get_output_shape(0)) == expected_shape
    assert list(node_param.get_output_shape(1)) == expected_shape


@pytest.mark.parametrize("dtype", [np.float32, np.float64])
def test_lstm_sequence_operator_bidirectional_opset1(dtype):
    batch_size = 1
    input_size = 16
    hidden_size = 128
    num_directions = 2
    seq_length = 2

    X_shape = [batch_size, seq_length, input_size]
    H_t_shape = [batch_size, num_directions, hidden_size]
    C_t_shape = [batch_size, num_directions, hidden_size]
    seq_len_shape = [batch_size]
    W_shape = [num_directions, 4 * hidden_size, input_size]
    R_shape = [num_directions, 4 * hidden_size, hidden_size]
    B_shape = [num_directions, 4 * hidden_size]

    parameter_X = ov.parameter(X_shape, name="X", dtype=dtype)
    parameter_H_t = ov.parameter(H_t_shape, name="H_t", dtype=dtype)
    parameter_C_t = ov.parameter(C_t_shape, name="C_t", dtype=dtype)
    parameter_seq_len = ov.parameter(seq_len_shape, name="seq_len", dtype=np.int32)
    parameter_W = ov.parameter(W_shape, name="W", dtype=dtype)
    parameter_R = ov.parameter(R_shape, name="R", dtype=dtype)
    parameter_B = ov.parameter(B_shape, name="B", dtype=dtype)

    direction = "BIDIRECTIONAL"
    node = ov_opset1.lstm_sequence(
        parameter_X,
        parameter_H_t,
        parameter_C_t,
        parameter_seq_len,
        parameter_W,
        parameter_R,
        parameter_B,
        hidden_size,
        direction,
    )

    assert node.get_type_name() == "LSTMSequence"
    assert node.get_output_size() == 3

    activations = ["RELU", "tanh", "Sigmoid"]
    activation_alpha = [1.0, 2.0, 3.0]
    activation_beta = [3.0, 2.0, 1.0]
    clip = 1.22

    node_param = ov_opset1.lstm_sequence(
        parameter_X,
        parameter_H_t,
        parameter_C_t,
        parameter_seq_len,
        parameter_W,
        parameter_R,
        parameter_B,
        hidden_size,
        direction,
        activations,
        activation_alpha,
        activation_beta,
        clip,
    )

    assert node_param.get_type_name() == "LSTMSequence"
    assert node_param.get_output_size() == 3


@pytest.mark.parametrize("dtype", [np.float32, np.float64])
def test_lstm_sequence_operator_reverse_opset1(dtype):
    batch_size = 2
    input_size = 4
    hidden_size = 3
    num_directions = 1
    seq_length = 2

    X_shape = [batch_size, seq_length, input_size]
    H_t_shape = [batch_size, num_directions, hidden_size]
    C_t_shape = [batch_size, num_directions, hidden_size]
    seq_len_shape = [batch_size]
    W_shape = [num_directions, 4 * hidden_size, input_size]
    R_shape = [num_directions, 4 * hidden_size, hidden_size]
    B_shape = [num_directions, 4 * hidden_size]

    parameter_X = ov.parameter(X_shape, name="X", dtype=dtype)
    parameter_H_t = ov.parameter(H_t_shape, name="H_t", dtype=dtype)
    parameter_C_t = ov.parameter(C_t_shape, name="C_t", dtype=dtype)
    parameter_seq_len = ov.parameter(seq_len_shape, name="seq_len", dtype=np.int32)
    parameter_W = ov.parameter(W_shape, name="W", dtype=dtype)
    parameter_R = ov.parameter(R_shape, name="R", dtype=dtype)
    parameter_B = ov.parameter(B_shape, name="B", dtype=dtype)

    direction = "REVERSE"

    node_default = ov_opset1.lstm_sequence(
        parameter_X,
        parameter_H_t,
        parameter_C_t,
        parameter_seq_len,
        parameter_W,
        parameter_R,
        parameter_B,
        hidden_size,
        direction,
    )

    assert node_default.get_type_name() == "LSTMSequence"
    assert node_default.get_output_size() == 3

    activations = ["RELU", "tanh", "Sigmoid"]
    activation_alpha = [1.0, 2.0, 3.0]
    activation_beta = [3.0, 2.0, 1.0]
    clip = 1.22

    node_param = ov_opset1.lstm_sequence(
        parameter_X,
        parameter_H_t,
        parameter_C_t,
        parameter_seq_len,
        parameter_W,
        parameter_R,
        parameter_B,
        hidden_size,
        direction,
        activations,
        activation_alpha,
        activation_beta,
        clip,
    )

    assert node_param.get_type_name() == "LSTMSequence"
    assert node_param.get_output_size() == 3


@pytest.mark.parametrize("dtype", [np.float32, np.float64])
def test_lstm_sequence_operator_forward_opset1(dtype):
    batch_size = 2
    input_size = 4
    hidden_size = 3
    num_directions = 1
    seq_length = 2

    X_shape = [batch_size, seq_length, input_size]
    H_t_shape = [batch_size, num_directions, hidden_size]
    C_t_shape = [batch_size, num_directions, hidden_size]
    seq_len_shape = [batch_size]
    W_shape = [num_directions, 4 * hidden_size, input_size]
    R_shape = [num_directions, 4 * hidden_size, hidden_size]
    B_shape = [num_directions, 4 * hidden_size]

    parameter_X = ov.parameter(X_shape, name="X", dtype=dtype)
    parameter_H_t = ov.parameter(H_t_shape, name="H_t", dtype=dtype)
    parameter_C_t = ov.parameter(C_t_shape, name="C_t", dtype=dtype)
    parameter_seq_len = ov.parameter(seq_len_shape, name="seq_len", dtype=np.int32)
    parameter_W = ov.parameter(W_shape, name="W", dtype=dtype)
    parameter_R = ov.parameter(R_shape, name="R", dtype=dtype)
    parameter_B = ov.parameter(B_shape, name="B", dtype=dtype)

    direction = "forward"

    node_default = ov_opset1.lstm_sequence(
        parameter_X,
        parameter_H_t,
        parameter_C_t,
        parameter_seq_len,
        parameter_W,
        parameter_R,
        parameter_B,
        hidden_size,
        direction,
    )

    assert node_default.get_type_name() == "LSTMSequence"
    assert node_default.get_output_size() == 3

    activations = ["RELU", "tanh", "Sigmoid"]
    activation_alpha = [2.0]
    activation_beta = [1.0]
    clip = 0.5

    node = ov_opset1.lstm_sequence(
        parameter_X,
        parameter_H_t,
        parameter_C_t,
        parameter_seq_len,
        parameter_W,
        parameter_R,
        parameter_B,
        hidden_size,
        direction,
        activations,
        activation_alpha,
        activation_beta,
        clip,
    )

    assert node.get_type_name() == "LSTMSequence"
    assert node.get_output_size() == 3


def test_gru_cell_operator():
    batch_size = 1
    input_size = 16
    hidden_size = 128

    X_shape = [batch_size, input_size]
    H_t_shape = [batch_size, hidden_size]
    W_shape = [3 * hidden_size, input_size]
    R_shape = [3 * hidden_size, hidden_size]
    B_shape = [3 * hidden_size]

    parameter_X = ov.parameter(X_shape, name="X", dtype=np.float32)
    parameter_H_t = ov.parameter(H_t_shape, name="H_t", dtype=np.float32)
    parameter_W = ov.parameter(W_shape, name="W", dtype=np.float32)
    parameter_R = ov.parameter(R_shape, name="R", dtype=np.float32)
    parameter_B = ov.parameter(B_shape, name="B", dtype=np.float32)

    expected_shape = [1, 128]

    node_default = ov.gru_cell(parameter_X, parameter_H_t, parameter_W, parameter_R, parameter_B, hidden_size)

    assert node_default.get_type_name() == "GRUCell"
    assert node_default.get_output_size() == 1
    assert list(node_default.get_output_shape(0)) == expected_shape

    activations = ["tanh", "relu"]
    activations_alpha = [1.0, 2.0]
    activations_beta = [1.0, 2.0]
    clip = 0.5
    linear_before_reset = True

    # If *linear_before_reset* is set True, then B tensor shape must be [4 * hidden_size]
    B_shape = [4 * hidden_size]
    parameter_B = ov.parameter(B_shape, name="B", dtype=np.float32)

    node_param = ov.gru_cell(
        parameter_X,
        parameter_H_t,
        parameter_W,
        parameter_R,
        parameter_B,
        hidden_size,
        activations,
        activations_alpha,
        activations_beta,
        clip,
        linear_before_reset,
    )

    assert node_param.get_type_name() == "GRUCell"
    assert node_param.get_output_size() == 1
    assert list(node_param.get_output_shape(0)) == expected_shape


def test_gru_sequence():
    batch_size = 2
    input_size = 16
    hidden_size = 32
    seq_len = 8
    seq_lengths = [seq_len] * batch_size
    num_directions = 1
    direction = "FORWARD"

    X_shape = [batch_size, seq_len, input_size]
    H_t_shape = [batch_size, num_directions, hidden_size]
    W_shape = [num_directions, 3 * hidden_size, input_size]
    R_shape = [num_directions, 3 * hidden_size, hidden_size]
    B_shape = [num_directions, 3 * hidden_size]

    parameter_X = ov.parameter(X_shape, name="X", dtype=np.float32)
    parameter_H_t = ov.parameter(H_t_shape, name="H_t", dtype=np.float32)
    parameter_W = ov.parameter(W_shape, name="W", dtype=np.float32)
    parameter_R = ov.parameter(R_shape, name="R", dtype=np.float32)
    parameter_B = ov.parameter(B_shape, name="B", dtype=np.float32)

    expected_shape_y = [batch_size, num_directions, seq_len, hidden_size]
    expected_shape_h = [batch_size, num_directions, hidden_size]

    node_default = ov.gru_sequence(
        parameter_X,
        parameter_H_t,
        seq_lengths,
        parameter_W,
        parameter_R,
        parameter_B,
        hidden_size,
        direction,
    )

    assert node_default.get_type_name() == "GRUSequence"
    assert node_default.get_output_size() == 2
    assert list(node_default.get_output_shape(0)) == expected_shape_y
    assert list(node_default.get_output_shape(1)) == expected_shape_h

    activations = ["tanh", "relu"]
    activations_alpha = [1.0, 2.0]
    activations_beta = [1.0, 2.0]
    clip = 0.5
    linear_before_reset = True

    # If *linear_before_reset* is set True, then B tensor shape must be [4 * hidden_size]
    B_shape = [num_directions, 4 * hidden_size]
    parameter_B = ov.parameter(B_shape, name="B", dtype=np.float32)

    node_param = ov.gru_sequence(
        parameter_X,
        parameter_H_t,
        seq_lengths,
        parameter_W,
        parameter_R,
        parameter_B,
        hidden_size,
        direction,
        activations,
        activations_alpha,
        activations_beta,
        clip,
        linear_before_reset,
    )

    assert node_param.get_type_name() == "GRUSequence"
    assert node_param.get_output_size() == 2
    assert list(node_param.get_output_shape(0)) == expected_shape_y
    assert list(node_param.get_output_shape(1)) == expected_shape_h


def test_rnn_sequence():
    batch_size = 2
    input_size = 16
    hidden_size = 32
    seq_len = 8
    seq_lengths = [seq_len] * batch_size
    num_directions = 1
    direction = "FORWARD"

    X_shape = [batch_size, seq_len, input_size]
    H_t_shape = [batch_size, num_directions, hidden_size]
    W_shape = [num_directions, hidden_size, input_size]
    R_shape = [num_directions, hidden_size, hidden_size]
    B_shape = [num_directions, hidden_size]

    parameter_X = ov.parameter(X_shape, name="X", dtype=np.float32)
    parameter_H_t = ov.parameter(H_t_shape, name="H_t", dtype=np.float32)
    parameter_W = ov.parameter(W_shape, name="W", dtype=np.float32)
    parameter_R = ov.parameter(R_shape, name="R", dtype=np.float32)
    parameter_B = ov.parameter(B_shape, name="B", dtype=np.float32)

    expected_shape_y = [batch_size, num_directions, seq_len, hidden_size]
    expected_shape_h = [batch_size, num_directions, hidden_size]

    node_default = ov.rnn_sequence(
        parameter_X,
        parameter_H_t,
        seq_lengths,
        parameter_W,
        parameter_R,
        parameter_B,
        hidden_size,
        direction,
    )

    assert node_default.get_type_name() == "RNNSequence"
    assert node_default.get_output_size() == 2
    assert list(node_default.get_output_shape(0)) == expected_shape_y
    assert list(node_default.get_output_shape(1)) == expected_shape_h

    activations = ["relu"]
    activations_alpha = [2.0]
    activations_beta = [1.0]
    clip = 0.5

    node_param = ov.rnn_sequence(
        parameter_X,
        parameter_H_t,
        seq_lengths,
        parameter_W,
        parameter_R,
        parameter_B,
        hidden_size,
        direction,
        activations,
        activations_alpha,
        activations_beta,
        clip,
    )

    assert node_param.get_type_name() == "RNNSequence"
    assert node_param.get_output_size() == 2
    assert list(node_param.get_output_shape(0)) == expected_shape_y
    assert list(node_param.get_output_shape(1)) == expected_shape_h


def test_loop():
    bool_val = [True]  # np.array([1], dtype=np.bool)
    condition = ov.constant(bool_val)
    trip_count = ov.constant(16, dtype=np.int32)
    #  Body parameters
    body_timestep = ov.parameter([], np.int32, "timestep")
    body_data_in = ov.parameter([1, 2, 2], np.float32, "body_in")
    body_prev_cma = ov.parameter([2, 2], np.float32, "body_prev_cma")
    body_const_one = ov.parameter([], np.int32, "body_const_one")

    # CMA = cumulative moving average
    prev_cum_sum = ov.multiply(ov.convert(body_timestep, "f32"), body_prev_cma)
    curr_cum_sum = ov.add(prev_cum_sum, ov.squeeze(body_data_in, [0]))
    elem_cnt = ov.add(body_const_one, body_timestep)
    curr_cma = ov.divide(curr_cum_sum, ov.convert(elem_cnt, "f32"))
    cma_hist = ov.unsqueeze(curr_cma, [0])

    # TI inputs
    data = ov.parameter([16, 2, 2], np.float32, "data")
    # Iterations count
    zero = ov.constant(0, dtype=np.int32)
    one = ov.constant(1, dtype=np.int32)
    initial_cma = ov.constant(np.zeros([2, 2], dtype=np.float32), dtype=np.float32)
    iter_cnt = ov.range(zero, np.int32(16), np.int32(1))
    body_const_condition = ov.constant(bool_val)

    graph_body = Model([curr_cma, cma_hist, body_const_condition], [body_timestep,
                       body_data_in, body_prev_cma, body_const_one], "body_function")

    node = ov.loop(trip_count, condition)
    node.set_function(graph_body)
    node.set_special_body_ports([-1, 2])
    node.set_sliced_input(body_timestep, iter_cnt.output(0), 0, 1, 1, -1, 0)
    node.set_sliced_input(body_data_in, data.output(0), 0, 1, 1, -1, 0)
    node.set_merged_input(body_prev_cma, initial_cma.output(0), curr_cma.output(0))
    node.set_invariant_input(body_const_one, one.output(0))

    out0 = node.get_iter_value(curr_cma.output(0), -1)
    out1 = node.get_concatenated_slices(cma_hist.output(0), 0, 1, 1, -1, 0)

    result0 = ov.result(out0)
    result1 = ov.result(out1)

    assert node.get_type_name() == "Loop"
    assert node.get_output_size() == 2
    # final average
    assert list(result0.get_output_shape(0)) == [2, 2]
    assert list(node.get_output_shape(0)) == [2, 2]
    # cma history
    assert list(result1.get_output_shape(0)) == [16, 2, 2]
    assert list(node.get_output_shape(1)) == [16, 2, 2]


def test_roi_pooling():
    inputs = ov.parameter([2, 3, 4, 5], dtype=np.float32)
    coords = ov.parameter([150, 5], dtype=np.float32)
    node = ov.roi_pooling(inputs, coords, [6, 6], 0.0625, "Max")

    assert node.get_type_name() == "ROIPooling"
    assert node.get_output_size() == [6, 6]
    assert list(node.get_output_shape(0)) == [150, 3, 6, 6]
    assert node.get_output_element_type(0) == Type.f32


@pytest.mark.parametrize(
    ("data_shape", "rois", "batch_indices", "pooled_h", "pooled_w", "sampling_ratio", "spatial_scale", "mode", "aligned_mode", "expected_shape"),
    [
        ([2, 3, 5, 6], [7, 4], [7], 2, 2, 1, 1.0, "avg", "asymmetric", [7, 3, 2, 2]),
        ([10, 3, 5, 5], [7, 4], [7], 3, 4, 1, 1.0, "avg", "half_pixel_for_nn", [7, 3, 3, 4]),
        ([10, 3, 5, 5], [3, 4], [3], 3, 4, 1, 1.0, "avg", "half_pixel", [3, 3, 3, 4]),
        ([10, 3, 5, 5], [3, 4], [3], 3, 4, 1, np.float(1), "avg", "half_pixel", [3, 3, 3, 4]),
    ],
)
def test_roi_align(data_shape, rois, batch_indices, pooled_h, pooled_w, sampling_ratio, spatial_scale, mode, aligned_mode, expected_shape):
    data_parameter = ov.parameter(data_shape, name="Data", dtype=np.float32)
    rois_parameter = ov.parameter(rois, name="Rois", dtype=np.float32)
    batch_indices_parameter = ov.parameter(batch_indices, name="Batch_indices", dtype=np.int32)

    node = ov.roi_align(
        data_parameter,
        rois_parameter,
        batch_indices_parameter,
        pooled_h,
        pooled_w,
        sampling_ratio,
        spatial_scale,
        mode,
        aligned_mode,
    )

    assert node.get_type_name() == "ROIAlign"
    assert node.get_output_size() == 1
    assert node.get_output_element_type(0) == Type.f32
    assert list(node.get_output_shape(0)) == expected_shape


def test_psroi_pooling():
    inputs = ov.parameter([1, 72, 4, 5], dtype=np.float32)
    coords = ov.parameter([150, 5], dtype=np.float32)
    node = ov.psroi_pooling(inputs, coords, 2, 6, 0.0625, 0, 0, "average")

    assert node.get_type_name() == "PSROIPooling"
    assert node.get_output_size() == 1
    assert list(node.get_output_shape(0)) == [150, 2, 6, 6]
    assert node.get_output_element_type(0) == Type.f32


def test_convert_like():
    parameter_data = ov.parameter([1, 2, 3, 4], name="data", dtype=np.float32)
    like = ov.constant(1, dtype=np.int8)

    node = ov.convert_like(parameter_data, like)

    assert node.get_type_name() == "ConvertLike"
    assert node.get_output_size() == 1
    assert list(node.get_output_shape(0)) == [1, 2, 3, 4]
    assert node.get_output_element_type(0) == Type.i8


def test_bucketize():
    data = ov.parameter([4, 3, 2, 1], name="data", dtype=np.float32)
    buckets = ov.parameter([5], name="buckets", dtype=np.int64)

    node = ov.bucketize(data, buckets, "i32")

    assert node.get_type_name() == "Bucketize"
    assert node.get_output_size() == 1
    assert list(node.get_output_shape(0)) == [4, 3, 2, 1]
    assert node.get_output_element_type(0) == Type.i32


def test_region_yolo():
    data = ov.parameter([1, 125, 13, 13], name="input", dtype=np.float32)
    num_coords = 4
    num_classes = 80
    num_regions = 1
    mask = [6, 7, 8]
    axis = 0
    end_axis = 3
    do_softmax = False

    node = ov.region_yolo(data, num_coords, num_classes, num_regions, do_softmax, mask, axis, end_axis)

    assert node.get_type_name() == "RegionYolo"
    assert node.get_output_size() == 1
    assert list(node.get_output_shape(0)) == [1, (80 + 4 + 1) * 3, 13, 13]
    assert node.get_output_element_type(0) == Type.f32


def test_reorg_yolo():
    data = ov.parameter([2, 24, 34, 62], name="input", dtype=np.int32)
    stride = [2]

    node = ov.reorg_yolo(data, stride)

    assert node.get_type_name() == "ReorgYolo"
    assert node.get_output_size() == 1
    assert list(node.get_output_shape(0)) == [2, 96, 17, 31]
    assert node.get_output_element_type(0) == Type.i32


def test_embedding_bag_offsets_sum_1():
    emb_table = ov.parameter([5, 2], name="emb_table", dtype=np.float32)
    indices = ov.parameter([4], name="indices", dtype=np.int64)
    offsets = ov.parameter([3], name="offsets", dtype=np.int64)
    default_index = ov.parameter([], name="default_index", dtype=np.int64)

    node = ov.embedding_bag_offsets_sum(emb_table, indices, offsets, default_index)

    assert node.get_type_name() == "EmbeddingBagOffsetsSum"
    assert node.get_output_size() == 1
    assert list(node.get_output_shape(0)) == [3, 2]
    assert node.get_output_element_type(0) == Type.f32


def test_embedding_segments_sum_all_inputs():
    emb_table = ov.parameter([5, 2], name="emb_table", dtype=np.float32)
    indices = ov.parameter([4], name="indices", dtype=np.int64)
    segment_ids = ov.parameter([4], name="segment_ids", dtype=np.int64)
    num_segments = ov.parameter([], name="num_segments", dtype=np.int64)
    default_index = ov.parameter([], name="default_index", dtype=np.int64)
    per_sample_weights = ov.parameter([4], name="per_sample_weights", dtype=np.float32)

    node = ov.embedding_segments_sum(
        emb_table, indices, segment_ids, num_segments, default_index, per_sample_weights
    )

    assert node.get_type_name() == "EmbeddingSegmentsSum"
    assert node.get_output_size() == 1
    assert node.get_output_partial_shape(0).same_scheme(PartialShape([-1, 2]))
    assert node.get_output_element_type(0) == Type.f32


def test_embedding_segments_sum_with_some_opt_inputs():
    emb_table = ov.parameter([5, 2], name="emb_table", dtype=np.float32)
    indices = ov.parameter([4], name="indices", dtype=np.int64)
    segment_ids = ov.parameter([4], name="segment_ids", dtype=np.int64)
    num_segments = ov.parameter([], name="num_segments", dtype=np.int64)

    # only 1 out of 3 optional inputs
    node = ov.embedding_segments_sum(emb_table, indices, segment_ids, num_segments)

    assert node.get_type_name() == "EmbeddingSegmentsSum"
    assert node.get_output_size() == 1
    assert node.get_output_partial_shape(0).same_scheme(PartialShape([-1, 2]))
    assert node.get_output_element_type(0) == Type.f32


def test_embedding_bag_packed_sum():
    emb_table = ov.parameter([5, 2], name="emb_table", dtype=np.float32)
    indices = ov.parameter([3, 3], name="indices", dtype=np.int64)
    per_sample_weights = ov.parameter([3, 3], name="per_sample_weights", dtype=np.float32)

    # only 1 out of 3 optional inputs
    node = ov.embedding_bag_packed_sum(emb_table, indices, per_sample_weights)

    assert node.get_type_name() == "EmbeddingBagPackedSum"
    assert node.get_output_size() == 1
    assert list(node.get_output_shape(0)) == [3, 2]
    assert node.get_output_element_type(0) == Type.f32


@pytest.mark.parametrize("dtype", integral_np_types)
def test_interpolate(dtype):
    image_shape = [1, 3, 1024, 1024]
    output_shape = [64, 64]
    attributes = {
        "axes": [2, 3],
        "mode": "cubic",
        "pads_begin": np.array([2, 2], dtype=dtype),
    }

    image_node = ov.parameter(image_shape, dtype, name="Image")

    node = ov.interpolate(image_node, output_shape, attributes)
    expected_shape = [1, 3, 64, 64]

    assert node.get_type_name() == "Interpolate"
    assert node.get_output_size() == 1
    assert list(node.get_output_shape(0)) == expected_shape


@pytest.mark.parametrize(
    "int_dtype, fp_dtype",
    [
        (np.int8, np.float32),
        (np.int16, np.float32),
        (np.int32, np.float32),
        (np.int64, np.float32),
        (np.uint8, np.float32),
        (np.uint16, np.float32),
        (np.uint32, np.float32),
        (np.uint64, np.float32),
        (np.int32, np.float16),
        (np.int32, np.float64),
    ],
)
def test_prior_box(int_dtype, fp_dtype):
    image_shape = np.array([64, 64], dtype=int_dtype)
    attributes = {
        "offset": fp_dtype(0),
        "min_size": np.array([2, 3], dtype=fp_dtype),
        "aspect_ratio": np.array([1.5, 2.0, 2.5], dtype=fp_dtype),
        "scale_all_sizes": False
    }

    layer_shape = ov.constant(np.array([32, 32], dtype=int_dtype), int_dtype)

    node = ov.prior_box(layer_shape, image_shape, attributes)

    assert node.get_type_name() == "PriorBox"
    assert node.get_output_size() == 1
    assert list(node.get_output_shape(0)) == [2, 20480]


@pytest.mark.parametrize(
    "int_dtype, fp_dtype",
    [
        (np.int8, np.float32),
        (np.int16, np.float32),
        (np.int32, np.float32),
        (np.int64, np.float32),
        (np.uint8, np.float32),
        (np.uint16, np.float32),
        (np.uint32, np.float32),
        (np.uint64, np.float32),
        (np.int32, np.float16),
        (np.int32, np.float64),
    ],
)
def test_prior_box_clustered(int_dtype, fp_dtype):
    image_size = np.array([64, 64], dtype=int_dtype)
    attributes = {
        "offset": fp_dtype(0.5),
        "width": np.array([4.0, 2.0, 3.2], dtype=fp_dtype),
        "height": np.array([1.0, 2.0, 1.0], dtype=fp_dtype),
    }

    output_size = ov.constant(np.array([19, 19], dtype=int_dtype), int_dtype)

    node = ov.prior_box_clustered(output_size, image_size, attributes)

    assert node.get_type_name() == "PriorBoxClustered"
    assert node.get_output_size() == 1
    assert list(node.get_output_shape(0)) == [2, 4332]


@pytest.mark.parametrize(
    "int_dtype, fp_dtype",
    [
        (np.uint8, np.float32),
        (np.uint16, np.float32),
        (np.uint32, np.float32),
        (np.uint64, np.float32),
        (np.uint32, np.float16),
        (np.uint32, np.float64),
    ],
)
def test_proposal(int_dtype, fp_dtype):
    attributes = {
        "base_size": int_dtype(1),
        "pre_nms_topn": int_dtype(20),
        "post_nms_topn": int_dtype(64),
        "nms_thresh": fp_dtype(0.34),
        "feat_stride": int_dtype(16),
        "min_size": int_dtype(32),
        "ratio": np.array([0.1, 1.5, 2.0, 2.5], dtype=fp_dtype),
        "scale": np.array([2, 3, 3, 4], dtype=fp_dtype),
    }
    batch_size = 7

    class_probs = ov.parameter([batch_size, 12, 34, 62], fp_dtype, "class_probs")
    bbox_deltas = ov.parameter([batch_size, 24, 34, 62], fp_dtype, "bbox_deltas")
    image_shape = ov.parameter([3], fp_dtype, "image_shape")
    node = ov.proposal(class_probs, bbox_deltas, image_shape, attributes)

    assert node.get_type_name() == "Proposal"
    assert node.get_output_size() == 2
    assert list(node.get_output_shape(0)) == [batch_size * attributes["post_nms_topn"], 5]


def test_tensor_iterator():
    #  Body parameters
    body_timestep = ov.parameter([], np.int32, "timestep")
    body_data_in = ov.parameter([1, 2, 2], np.float32, "body_in")
    body_prev_cma = ov.parameter([2, 2], np.float32, "body_prev_cma")
    body_const_one = ov.parameter([], np.int32, "body_const_one")

    # CMA = cumulative moving average
    prev_cum_sum = ov.multiply(ov.convert(body_timestep, "f32"), body_prev_cma)
    curr_cum_sum = ov.add(prev_cum_sum, ov.squeeze(body_data_in, [0]))
    elem_cnt = ov.add(body_const_one, body_timestep)
    curr_cma = ov.divide(curr_cum_sum, ov.convert(elem_cnt, "f32"))
    cma_hist = ov.unsqueeze(curr_cma, [0])

    # TI inputs
    data = ov.parameter([16, 2, 2], np.float32, "data")
    # Iterations count
    zero = ov.constant(0, dtype=np.int32)
    one = ov.constant(1, dtype=np.int32)
    initial_cma = ov.constant(np.zeros([2, 2], dtype=np.float32), dtype=np.float32)
    iter_cnt = ov.range(zero, np.int32(16), np.int32(1))

    graph_body = Model([curr_cma, cma_hist], [body_timestep, body_data_in,
                                              body_prev_cma, body_const_one], "body_function")

    node = ov.tensor_iterator()
    node.set_function(graph_body)
    node.set_sliced_input(body_timestep, iter_cnt.output(0), 0, 1, 1, -1, 0)
    node.set_sliced_input(body_data_in, data.output(0), 0, 1, 1, -1, 0)
    node.set_merged_input(body_prev_cma, initial_cma.output(0), curr_cma.output(0))
    node.set_invariant_input(body_const_one, one.output(0))

    node.get_iter_value(curr_cma.output(0), -1)
    node.get_concatenated_slices(cma_hist.output(0), 0, 1, 1, -1, 0)

    assert node.get_type_name() == "TensorIterator"
    assert node.get_output_size() == 2
    # final average
    assert list(node.get_output_shape(0)) == [2, 2]
    # cma history
    assert list(node.get_output_shape(1)) == [16, 2, 2]


def test_read_value_opset5():
    init_value = ov_opset5.parameter([2, 2], name="init_value", dtype=np.int32)

    node = ov_opset5.read_value(init_value, "var_id_667")

    assert node.get_type_name() == "ReadValue"
    assert node.get_output_size() == 1
    assert list(node.get_output_shape(0)) == [2, 2]
    assert node.get_output_element_type(0) == Type.i32


def test_assign_opset5():
    input_data = ov_opset5.parameter([5, 7], name="input_data", dtype=np.int32)
    rv = ov_opset5.read_value(input_data, "var_id_667")
    node = ov_opset5.assign(rv, "var_id_667")

    assert node.get_type_name() == "Assign"
    assert node.get_output_size() == 1
    assert list(node.get_output_shape(0)) == [5, 7]
    assert node.get_output_element_type(0) == Type.i32


def test_read_value():
    init_value = ov.parameter([2, 2], name="init_value", dtype=np.int32)

    node = ov.read_value(init_value, "var_id_667")

    assert node.get_type_name() == "ReadValue"
    assert node.get_output_size() == 1
    assert list(node.get_output_shape(0)) == [2, 2]
    assert node.get_output_element_type(0) == Type.i32


def test_assign():
    input_data = ov.parameter([5, 7], name="input_data", dtype=np.int32)
    rv = ov.read_value(input_data, "var_id_667")
    node = ov.assign(rv, "var_id_667")

    assert node.get_type_name() == "Assign"
    assert node.get_output_size() == 1
    assert list(node.get_output_shape(0)) == [5, 7]
    assert node.get_output_element_type(0) == Type.i32


def test_extract_image_patches():
    image = ov.parameter([64, 3, 10, 10], name="image", dtype=np.int32)
    sizes = [3, 3]
    strides = [5, 5]
    rates = [1, 1]
    padding = "VALID"
    node = ov.extract_image_patches(image, sizes, strides, rates, padding)

    assert node.get_type_name() == "ExtractImagePatches"
    assert node.get_output_size() == 1
    assert list(node.get_output_shape(0)) == [64, 27, 2, 2]
    assert node.get_output_element_type(0) == Type.i32


@pytest.mark.parametrize("dtype", [np.float32, np.float64])
def test_lstm_sequence_operator_bidirectional(dtype):
    batch_size = 1
    input_size = 16
    hidden_size = 128
    num_directions = 2
    seq_length = 2

    X_shape = [batch_size, seq_length, input_size]
    H_t_shape = [batch_size, num_directions, hidden_size]
    C_t_shape = [batch_size, num_directions, hidden_size]
    seq_len_shape = [batch_size]
    W_shape = [num_directions, 4 * hidden_size, input_size]
    R_shape = [num_directions, 4 * hidden_size, hidden_size]
    B_shape = [num_directions, 4 * hidden_size]

    parameter_X = ov.parameter(X_shape, name="X", dtype=dtype)
    parameter_H_t = ov.parameter(H_t_shape, name="H_t", dtype=dtype)
    parameter_C_t = ov.parameter(C_t_shape, name="C_t", dtype=dtype)
    parameter_seq_len = ov.parameter(seq_len_shape, name="seq_len", dtype=np.int32)
    parameter_W = ov.parameter(W_shape, name="W", dtype=dtype)
    parameter_R = ov.parameter(R_shape, name="R", dtype=dtype)
    parameter_B = ov.parameter(B_shape, name="B", dtype=dtype)

    direction = "BIDIRECTIONAL"
    node = ov.lstm_sequence(
        parameter_X,
        parameter_H_t,
        parameter_C_t,
        parameter_seq_len,
        parameter_W,
        parameter_R,
        parameter_B,
        hidden_size,
        direction,
    )

    assert node.get_type_name() == "LSTMSequence"
    assert node.get_output_size() == 3

    activations = ["RELU", "tanh", "Sigmoid"]
    activation_alpha = [1.0, 2.0, 3.0]
    activation_beta = [3.0, 2.0, 1.0]
    clip = 1.22

    node_param = ov.lstm_sequence(
        parameter_X,
        parameter_H_t,
        parameter_C_t,
        parameter_seq_len,
        parameter_W,
        parameter_R,
        parameter_B,
        hidden_size,
        direction,
        activations,
        activation_alpha,
        activation_beta,
        clip,
    )

    assert node_param.get_type_name() == "LSTMSequence"
    assert node_param.get_output_size() == 3


@pytest.mark.parametrize("dtype", [np.float32, np.float64])
def test_lstm_sequence_operator_reverse(dtype):
    batch_size = 2
    input_size = 4
    hidden_size = 3
    num_directions = 1
    seq_length = 2

    X_shape = [batch_size, seq_length, input_size]
    H_t_shape = [batch_size, num_directions, hidden_size]
    C_t_shape = [batch_size, num_directions, hidden_size]
    seq_len_shape = [batch_size]
    W_shape = [num_directions, 4 * hidden_size, input_size]
    R_shape = [num_directions, 4 * hidden_size, hidden_size]
    B_shape = [num_directions, 4 * hidden_size]

    parameter_X = ov.parameter(X_shape, name="X", dtype=dtype)
    parameter_H_t = ov.parameter(H_t_shape, name="H_t", dtype=dtype)
    parameter_C_t = ov.parameter(C_t_shape, name="C_t", dtype=dtype)
    parameter_seq_len = ov.parameter(seq_len_shape, name="seq_len", dtype=np.int32)
    parameter_W = ov.parameter(W_shape, name="W", dtype=dtype)
    parameter_R = ov.parameter(R_shape, name="R", dtype=dtype)
    parameter_B = ov.parameter(B_shape, name="B", dtype=dtype)

    direction = "REVERSE"

    node_default = ov.lstm_sequence(
        parameter_X,
        parameter_H_t,
        parameter_C_t,
        parameter_seq_len,
        parameter_W,
        parameter_R,
        parameter_B,
        hidden_size,
        direction,
    )

    assert node_default.get_type_name() == "LSTMSequence"
    assert node_default.get_output_size() == 3

    activations = ["RELU", "tanh", "Sigmoid"]
    activation_alpha = [1.0, 2.0, 3.0]
    activation_beta = [3.0, 2.0, 1.0]
    clip = 1.22

    node_param = ov.lstm_sequence(
        parameter_X,
        parameter_H_t,
        parameter_C_t,
        parameter_seq_len,
        parameter_W,
        parameter_R,
        parameter_B,
        hidden_size,
        direction,
        activations,
        activation_alpha,
        activation_beta,
        clip,
    )

    assert node_param.get_type_name() == "LSTMSequence"
    assert node_param.get_output_size() == 3


@pytest.mark.parametrize("dtype", [np.float32, np.float64])
def test_lstm_sequence_operator_forward(dtype):
    batch_size = 2
    input_size = 4
    hidden_size = 3
    num_directions = 1
    seq_length = 2

    X_shape = [batch_size, seq_length, input_size]
    H_t_shape = [batch_size, num_directions, hidden_size]
    C_t_shape = [batch_size, num_directions, hidden_size]
    seq_len_shape = [batch_size]
    W_shape = [num_directions, 4 * hidden_size, input_size]
    R_shape = [num_directions, 4 * hidden_size, hidden_size]
    B_shape = [num_directions, 4 * hidden_size]

    parameter_X = ov.parameter(X_shape, name="X", dtype=dtype)
    parameter_H_t = ov.parameter(H_t_shape, name="H_t", dtype=dtype)
    parameter_C_t = ov.parameter(C_t_shape, name="C_t", dtype=dtype)
    parameter_seq_len = ov.parameter(seq_len_shape, name="seq_len", dtype=np.int32)
    parameter_W = ov.parameter(W_shape, name="W", dtype=dtype)
    parameter_R = ov.parameter(R_shape, name="R", dtype=dtype)
    parameter_B = ov.parameter(B_shape, name="B", dtype=dtype)

    direction = "forward"

    node_default = ov.lstm_sequence(
        parameter_X,
        parameter_H_t,
        parameter_C_t,
        parameter_seq_len,
        parameter_W,
        parameter_R,
        parameter_B,
        hidden_size,
        direction,
    )

    assert node_default.get_type_name() == "LSTMSequence"
    assert node_default.get_output_size() == 3

    activations = ["RELU", "tanh", "Sigmoid"]
    activation_alpha = [2.0]
    activation_beta = [1.0]
    clip = 0.5

    node = ov.lstm_sequence(
        parameter_X,
        parameter_H_t,
        parameter_C_t,
        parameter_seq_len,
        parameter_W,
        parameter_R,
        parameter_B,
        hidden_size,
        direction,
        activations,
        activation_alpha,
        activation_beta,
        clip,
    )

    assert node.get_type_name() == "LSTMSequence"
    assert node.get_output_size() == 3


@pytest.mark.parametrize("dtype", [np.float32, np.float64])
def test_gru_sequence_operator_bidirectional(dtype):
    batch_size = 1
    input_size = 16
    hidden_size = 128
    num_directions = 2
    seq_length = 2

    X_shape = [batch_size, seq_length, input_size]
    H_t_shape = [batch_size, num_directions, hidden_size]
    seq_len_shape = [batch_size]
    W_shape = [num_directions, 3 * hidden_size, input_size]
    R_shape = [num_directions, 3 * hidden_size, hidden_size]
    B_shape = [num_directions, 3 * hidden_size]

    parameter_X = ov.parameter(X_shape, name="X", dtype=dtype)
    parameter_H_t = ov.parameter(H_t_shape, name="H_t", dtype=dtype)
    parameter_seq_len = ov.parameter(seq_len_shape, name="seq_len", dtype=np.int32)
    parameter_W = ov.parameter(W_shape, name="W", dtype=dtype)
    parameter_R = ov.parameter(R_shape, name="R", dtype=dtype)
    parameter_B = ov.parameter(B_shape, name="B", dtype=dtype)

    direction = "BIDIRECTIONAL"
    node = ov.gru_sequence(
        parameter_X,
        parameter_H_t,
        parameter_seq_len,
        parameter_W,
        parameter_R,
        parameter_B,
        hidden_size,
        direction,
    )

    assert node.get_type_name() == "GRUSequence"
    assert node.get_output_size() == 2

    activations = ["RELU", "tanh"]
    activation_alpha = [1.0, 2.0, 3.0]
    activation_beta = [3.0, 2.0, 1.0]
    clip = 1.22
    linear_before_reset = True
    B_shape = [num_directions, 4 * hidden_size]
    parameter_B = ov.parameter(B_shape, name="B", dtype=dtype)

    node_param = ov.gru_sequence(
        parameter_X,
        parameter_H_t,
        parameter_seq_len,
        parameter_W,
        parameter_R,
        parameter_B,
        hidden_size,
        direction,
        activations,
        activation_alpha,
        activation_beta,
        clip,
        linear_before_reset
    )

    assert node_param.get_type_name() == "GRUSequence"
    assert node_param.get_output_size() == 2


@pytest.mark.parametrize("dtype", [np.float32, np.float64])
def test_gru_sequence_operator_reverse(dtype):
    batch_size = 2
    input_size = 4
    hidden_size = 3
    num_directions = 1
    seq_length = 2

    X_shape = [batch_size, seq_length, input_size]
    H_t_shape = [batch_size, num_directions, hidden_size]
    seq_len_shape = [batch_size]
    W_shape = [num_directions, 3 * hidden_size, input_size]
    R_shape = [num_directions, 3 * hidden_size, hidden_size]
    B_shape = [num_directions, 3 * hidden_size]

    parameter_X = ov.parameter(X_shape, name="X", dtype=dtype)
    parameter_H_t = ov.parameter(H_t_shape, name="H_t", dtype=dtype)
    parameter_seq_len = ov.parameter(seq_len_shape, name="seq_len", dtype=np.int32)
    parameter_W = ov.parameter(W_shape, name="W", dtype=dtype)
    parameter_R = ov.parameter(R_shape, name="R", dtype=dtype)
    parameter_B = ov.parameter(B_shape, name="B", dtype=dtype)

    direction = "REVERSE"

    node_default = ov.gru_sequence(
        parameter_X,
        parameter_H_t,
        parameter_seq_len,
        parameter_W,
        parameter_R,
        parameter_B,
        hidden_size,
        direction,
    )

    assert node_default.get_type_name() == "GRUSequence"
    assert node_default.get_output_size() == 2

    activations = ["RELU", "tanh"]
    activation_alpha = [1.0, 2.0, 3.0]
    activation_beta = [3.0, 2.0, 1.0]
    clip = 1.22
    linear_before_reset = True
    B_shape = [num_directions, 4 * hidden_size]
    parameter_B = ov.parameter(B_shape, name="B", dtype=dtype)

    node_param = ov.gru_sequence(
        parameter_X,
        parameter_H_t,
        parameter_seq_len,
        parameter_W,
        parameter_R,
        parameter_B,
        hidden_size,
        direction,
        activations,
        activation_alpha,
        activation_beta,
        clip,
        linear_before_reset
    )

    assert node_param.get_type_name() == "GRUSequence"
    assert node_param.get_output_size() == 2


@pytest.mark.parametrize("dtype", [np.float32, np.float64])
def test_gru_sequence_operator_forward(dtype):
    batch_size = 2
    input_size = 4
    hidden_size = 3
    num_directions = 1
    seq_length = 2

    X_shape = [batch_size, seq_length, input_size]
    H_t_shape = [batch_size, num_directions, hidden_size]
    seq_len_shape = [batch_size]
    W_shape = [num_directions, 3 * hidden_size, input_size]
    R_shape = [num_directions, 3 * hidden_size, hidden_size]
    B_shape = [num_directions, 3 * hidden_size]

    parameter_X = ov.parameter(X_shape, name="X", dtype=dtype)
    parameter_H_t = ov.parameter(H_t_shape, name="H_t", dtype=dtype)
    parameter_seq_len = ov.parameter(seq_len_shape, name="seq_len", dtype=np.int32)
    parameter_W = ov.parameter(W_shape, name="W", dtype=dtype)
    parameter_R = ov.parameter(R_shape, name="R", dtype=dtype)
    parameter_B = ov.parameter(B_shape, name="B", dtype=dtype)

    direction = "forward"

    node_default = ov.gru_sequence(
        parameter_X,
        parameter_H_t,
        parameter_seq_len,
        parameter_W,
        parameter_R,
        parameter_B,
        hidden_size,
        direction,
    )

    assert node_default.get_type_name() == "GRUSequence"
    assert node_default.get_output_size() == 2

    activations = ["RELU", "tanh"]
    activation_alpha = [2.0]
    activation_beta = [1.0]
    clip = 0.5
    linear_before_reset = True
    B_shape = [num_directions, 4 * hidden_size]
    parameter_B = ov.parameter(B_shape, name="B", dtype=dtype)

    node = ov.gru_sequence(
        parameter_X,
        parameter_H_t,
        parameter_seq_len,
        parameter_W,
        parameter_R,
        parameter_B,
        hidden_size,
        direction,
        activations,
        activation_alpha,
        activation_beta,
        clip,
        linear_before_reset
    )

    assert node.get_type_name() == "GRUSequence"
    assert node.get_output_size() == 2


@pytest.mark.parametrize("dtype", [np.float32, np.float64])
def test_rnn_sequence_operator_bidirectional(dtype):
    batch_size = 1
    input_size = 16
    hidden_size = 128
    num_directions = 2
    seq_length = 2

    X_shape = [batch_size, seq_length, input_size]
    H_t_shape = [batch_size, num_directions, hidden_size]
    seq_len_shape = [batch_size]
    W_shape = [num_directions, hidden_size, input_size]
    R_shape = [num_directions, hidden_size, hidden_size]
    B_shape = [num_directions, hidden_size]

    parameter_X = ov.parameter(X_shape, name="X", dtype=dtype)
    parameter_H_t = ov.parameter(H_t_shape, name="H_t", dtype=dtype)
    parameter_seq_len = ov.parameter(seq_len_shape, name="seq_len", dtype=np.int32)
    parameter_W = ov.parameter(W_shape, name="W", dtype=dtype)
    parameter_R = ov.parameter(R_shape, name="R", dtype=dtype)
    parameter_B = ov.parameter(B_shape, name="B", dtype=dtype)

    direction = "BIDIRECTIONAL"
    node = ov.rnn_sequence(
        parameter_X,
        parameter_H_t,
        parameter_seq_len,
        parameter_W,
        parameter_R,
        parameter_B,
        hidden_size,
        direction,
    )

    assert node.get_type_name() == "RNNSequence"
    assert node.get_output_size() == 2

    activations = ["RELU", "tanh"]
    activation_alpha = [1.0, 2.0, 3.0]
    activation_beta = [3.0, 2.0, 1.0]
    clip = 1.22

    node_param = ov.rnn_sequence(
        parameter_X,
        parameter_H_t,
        parameter_seq_len,
        parameter_W,
        parameter_R,
        parameter_B,
        hidden_size,
        direction,
        activations,
        activation_alpha,
        activation_beta,
        clip,
    )

    assert node_param.get_type_name() == "RNNSequence"
    assert node_param.get_output_size() == 2


@pytest.mark.parametrize("dtype", [np.float32, np.float64])
def test_rnn_sequence_operator_reverse(dtype):
    batch_size = 2
    input_size = 4
    hidden_size = 3
    num_directions = 1
    seq_length = 2

    X_shape = [batch_size, seq_length, input_size]
    H_t_shape = [batch_size, num_directions, hidden_size]
    seq_len_shape = [batch_size]
    W_shape = [num_directions, hidden_size, input_size]
    R_shape = [num_directions, hidden_size, hidden_size]
    B_shape = [num_directions, hidden_size]

    parameter_X = ov.parameter(X_shape, name="X", dtype=dtype)
    parameter_H_t = ov.parameter(H_t_shape, name="H_t", dtype=dtype)
    parameter_seq_len = ov.parameter(seq_len_shape, name="seq_len", dtype=np.int32)
    parameter_W = ov.parameter(W_shape, name="W", dtype=dtype)
    parameter_R = ov.parameter(R_shape, name="R", dtype=dtype)
    parameter_B = ov.parameter(B_shape, name="B", dtype=dtype)

    direction = "REVERSE"

    node_default = ov.rnn_sequence(
        parameter_X,
        parameter_H_t,
        parameter_seq_len,
        parameter_W,
        parameter_R,
        parameter_B,
        hidden_size,
        direction,
    )

    assert node_default.get_type_name() == "RNNSequence"
    assert node_default.get_output_size() == 2

    activations = ["RELU", "tanh"]
    activation_alpha = [1.0, 2.0, 3.0]
    activation_beta = [3.0, 2.0, 1.0]
    clip = 1.22

    node_param = ov.rnn_sequence(
        parameter_X,
        parameter_H_t,
        parameter_seq_len,
        parameter_W,
        parameter_R,
        parameter_B,
        hidden_size,
        direction,
        activations,
        activation_alpha,
        activation_beta,
        clip,
    )

    assert node_param.get_type_name() == "RNNSequence"
    assert node_param.get_output_size() == 2


@pytest.mark.parametrize("dtype", [np.float32, np.float64])
def test_rnn_sequence_operator_forward(dtype):
    batch_size = 2
    input_size = 4
    hidden_size = 3
    num_directions = 1
    seq_length = 2

    X_shape = [batch_size, seq_length, input_size]
    H_t_shape = [batch_size, num_directions, hidden_size]
    seq_len_shape = [batch_size]
    W_shape = [num_directions, hidden_size, input_size]
    R_shape = [num_directions, hidden_size, hidden_size]
    B_shape = [num_directions, hidden_size]

    parameter_X = ov.parameter(X_shape, name="X", dtype=dtype)
    parameter_H_t = ov.parameter(H_t_shape, name="H_t", dtype=dtype)
    parameter_seq_len = ov.parameter(seq_len_shape, name="seq_len", dtype=np.int32)
    parameter_W = ov.parameter(W_shape, name="W", dtype=dtype)
    parameter_R = ov.parameter(R_shape, name="R", dtype=dtype)
    parameter_B = ov.parameter(B_shape, name="B", dtype=dtype)

    direction = "forward"

    node_default = ov.rnn_sequence(
        parameter_X,
        parameter_H_t,
        parameter_seq_len,
        parameter_W,
        parameter_R,
        parameter_B,
        hidden_size,
        direction,
    )

    assert node_default.get_type_name() == "RNNSequence"
    assert node_default.get_output_size() == 2

    activations = ["RELU", "tanh"]
    activation_alpha = [2.0]
    activation_beta = [1.0]
    clip = 0.5

    node = ov.rnn_sequence(
        parameter_X,
        parameter_H_t,
        parameter_seq_len,
        parameter_W,
        parameter_R,
        parameter_B,
        hidden_size,
        direction,
        activations,
        activation_alpha,
        activation_beta,
        clip,
    )

    assert node.get_type_name() == "RNNSequence"
    assert node.get_output_size() == 2


def test_multiclass_nms():
    boxes_data = np.array([0.0, 0.0, 1.0, 1.0, 0.0, 0.1, 1.0, 1.1,
                           0.0, -0.1, 1.0, 0.9, 0.0, 10.0, 1.0, 11.0,
                           0.0, 10.1, 1.0, 11.1, 0.0, 100.0, 1.0, 101.0], dtype="float32")
    boxes_data = boxes_data.reshape([1, 6, 4])
    box = ov.constant(boxes_data, dtype=np.float)
    scores_data = np.array([0.9, 0.75, 0.6, 0.95, 0.5, 0.3,
                            0.95, 0.75, 0.6, 0.80, 0.5, 0.3], dtype="float32")
    scores_data = scores_data.reshape([1, 2, 6])
    score = ov.constant(scores_data, dtype=np.float)

    nms_node = ov.multiclass_nms(box, score, None, output_type="i32", nms_top_k=3,
                                 iou_threshold=0.5, score_threshold=0.0, sort_result_type="classid",
                                 nms_eta=1.0)

    assert nms_node.get_type_name() == "MulticlassNms"
    assert nms_node.get_output_size() == 3
    assert nms_node.outputs()[0].get_partial_shape() == PartialShape([Dimension(0, 6), Dimension(6)])
    assert nms_node.outputs()[1].get_partial_shape() == PartialShape([Dimension(0, 6), Dimension(1)])
    assert list(nms_node.outputs()[2].get_shape()) == [1, ]
    assert nms_node.get_output_element_type(0) == Type.f32
    assert nms_node.get_output_element_type(1) == Type.i32
    assert nms_node.get_output_element_type(2) == Type.i32

    boxes_data = np.array([[[7.55, 1.10, 18.28, 14.47],
                            [7.25, 0.47, 12.28, 17.77]],
                           [[4.06, 5.15, 16.11, 18.40],
                            [9.66, 3.36, 18.57, 13.26]],
                           [[6.50, 7.00, 13.33, 17.63],
                            [0.73, 5.34, 19.97, 19.97]]]).astype("float32")
    box = ov.constant(boxes_data, dtype=np.float)
    scores_data = np.array([[0.34, 0.66],
                            [0.45, 0.61],
                            [0.39, 0.59]]).astype("float32")
    score = ov.constant(scores_data, dtype=np.float)
    rois_num_data = np.array([3]).astype("int32")
    roisnum = ov.constant(rois_num_data, dtype=np.int)
    nms_node = ov.multiclass_nms(box, score, roisnum, output_type="i32", nms_top_k=3,
                                 iou_threshold=0.5, score_threshold=0.0, sort_result_type="classid",
                                 nms_eta=1.0)

    assert nms_node.get_type_name() == "MulticlassNms"
    assert nms_node.get_output_size() == 3
    assert nms_node.outputs()[0].get_partial_shape() == PartialShape([Dimension(0, 6), Dimension(6)])
    assert nms_node.outputs()[1].get_partial_shape() == PartialShape([Dimension(0, 6), Dimension(1)])
    assert list(nms_node.outputs()[2].get_shape()) == [1, ]
    assert nms_node.get_output_element_type(0) == Type.f32
    assert nms_node.get_output_element_type(1) == Type.i32
    assert nms_node.get_output_element_type(2) == Type.i32


def test_matrix_nms():
    boxes_data = np.array([0.0, 0.0, 1.0, 1.0, 0.0, 0.1, 1.0, 1.1,
                           0.0, -0.1, 1.0, 0.9, 0.0, 10.0, 1.0, 11.0,
                           0.0, 10.1, 1.0, 11.1, 0.0, 100.0, 1.0, 101.0], dtype="float32")
    boxes_data = boxes_data.reshape([1, 6, 4])
    box = ov.constant(boxes_data, dtype=np.float)
    scores_data = np.array([0.9, 0.75, 0.6, 0.95, 0.5, 0.3,
                            0.95, 0.75, 0.6, 0.80, 0.5, 0.3], dtype="float32")
    scores_data = scores_data.reshape([1, 2, 6])
    score = ov.constant(scores_data, dtype=np.float)

    nms_node = ov.matrix_nms(box, score, output_type="i32", nms_top_k=3,
                             score_threshold=0.0, sort_result_type="score", background_class=0,
                             decay_function="linear", gaussian_sigma=2.0, post_threshold=0.0)

    assert nms_node.get_type_name() == "MatrixNms"
    assert nms_node.get_output_size() == 3
    assert nms_node.outputs()[0].get_partial_shape() == PartialShape([Dimension(0, 6), Dimension(6)])
    assert nms_node.outputs()[1].get_partial_shape() == PartialShape([Dimension(0, 6), Dimension(1)])
    assert list(nms_node.outputs()[2].get_shape()) == [1, ]
    assert nms_node.get_output_element_type(0) == Type.f32
    assert nms_node.get_output_element_type(1) == Type.i32
    assert nms_node.get_output_element_type(2) == Type.i32


@pytest.mark.parametrize(
    ("boxes_shape", "scores_shape", "max_output_boxes", "expected_shape"),
    [
        ([1, 1000, 4], [1, 1, 1000], [1000], [PartialShape([Dimension(0, 1000), Dimension(3)]), PartialShape([Dimension(0, 1000), Dimension(3)])]),
        ([1, 700, 4], [1, 1, 700], [600], [PartialShape([Dimension(0, 600), Dimension(3)]), PartialShape([Dimension(0, 600), Dimension(3)])]),
        ([1, 300, 4], [1, 1, 300], [300], [PartialShape([Dimension(0, 300), Dimension(3)]), PartialShape([Dimension(0, 300), Dimension(3)])]),
    ],
)
def test_non_max_suppression(boxes_shape, scores_shape, max_output_boxes, expected_shape):
    boxes_parameter = ov.parameter(boxes_shape, name="Boxes", dtype=np.float32)
    scores_parameter = ov.parameter(scores_shape, name="Scores", dtype=np.float32)

    node = ov.non_max_suppression(boxes_parameter, scores_parameter, make_constant_node(max_output_boxes, np.int64))
    assert node.get_type_name() == "NonMaxSuppression"
    assert node.get_output_size() == 3
    assert node.get_output_partial_shape(0) == expected_shape[0]
    assert node.get_output_partial_shape(1) == expected_shape[1]
    assert list(node.get_output_shape(2)) == [1]


@pytest.mark.parametrize(
    ("boxes_shape", "scores_shape", "max_output_boxes", "iou_threshold", "score_threshold", "soft_nms_sigma", "expected_shape"),
    [
        ([1, 100, 4], [1, 1, 100], [100], 0.1, 0.4, 0.5, [PartialShape([Dimension(0, 100), Dimension(3)]), PartialShape([Dimension(0, 100), Dimension(3)])]),
        ([1, 700, 4], [1, 1, 700], [600], 0.1, 0.4, 0.5, [PartialShape([Dimension(0, 600), Dimension(3)]), PartialShape([Dimension(0, 600), Dimension(3)])]),
        ([1, 300, 4], [1, 1, 300], [300], 0.1, 0.4, 0.5, [PartialShape([Dimension(0, 300), Dimension(3)]), PartialShape([Dimension(0, 300), Dimension(3)])]),
    ],
)
def test_non_max_suppression_non_default_args(boxes_shape, scores_shape, max_output_boxes, iou_threshold, score_threshold, soft_nms_sigma, expected_shape):
    boxes_parameter = ov.parameter(boxes_shape, name="Boxes", dtype=np.float32)
    scores_parameter = ov.parameter(scores_shape, name="Scores", dtype=np.float32)

    max_output_boxes = make_constant_node(max_output_boxes, np.int64)
    iou_threshold = make_constant_node(iou_threshold, np.float32)
    score_threshold = make_constant_node(score_threshold, np.float32)
    soft_nms_sigma = make_constant_node(soft_nms_sigma, np.float32)

    node = ov.non_max_suppression(boxes_parameter, scores_parameter, max_output_boxes, iou_threshold, score_threshold, soft_nms_sigma)
    assert node.get_type_name() == "NonMaxSuppression"
    assert node.get_output_size() == 3
    assert node.get_output_partial_shape(0) == expected_shape[0]
    assert node.get_output_partial_shape(1) == expected_shape[1]
    assert list(node.get_output_shape(2)) == [1]


def test_slice():
    data_shape = [10, 7, 2, 13]
    data = ov.parameter(data_shape, name="input", dtype=np.float32)

    start = ov.constant(np.array([2, 0, 0], dtype=np.int32))
    stop = ov.constant(np.array([9, 7, 2], dtype=np.int32))
    step = ov.constant(np.array([2, 1, 1], dtype=np.int32))

    node_default_axes = ov.slice(data, start, stop, step)

    assert node_default_axes.get_type_name() == "Slice"
    assert node_default_axes.get_output_size() == 1
    assert node_default_axes.get_output_element_type(0) == Type.f32
    assert tuple(node_default_axes.get_output_shape(0)) == np.zeros(data_shape)[2:9:2, ::, 0:2:1].shape

    start = ov.constant(np.array([0, 2], dtype=np.int32))
    stop = ov.constant(np.array([2, 9], dtype=np.int32))
    step = ov.constant(np.array([1, 2], dtype=np.int32))
    axes = ov.constant(np.array([-2, 0], dtype=np.int32))

    node = ov.slice(data, start, stop, step, axes)

    assert node.get_type_name() == "Slice"
    assert node.get_output_size() == 1
    assert node.get_output_element_type(0) == Type.f32
    assert tuple(node.get_output_shape(0)) == np.zeros(data_shape)[2:9:2, ::, 0:2:1].shape


def test_i420_to_bgr():
    expected_output_shape = [1, 480, 640, 3]

    # # Single plane (one arg)
    arg_single_plane = ov.parameter([1, 720, 640, 1], name="input", dtype=np.float32)
    node_single_plane = ov.i420_to_bgr(arg_single_plane)

    assert node_single_plane.get_type_name() == "I420toBGR"
    assert node_single_plane.get_output_size() == 1
    assert node_single_plane.get_output_element_type(0) == Type.f32
    assert list(node_single_plane.get_output_shape(0)) == expected_output_shape

    # Separate planes (three args)
    arg_y = ov.parameter([1, 480, 640, 1], name="input_y", dtype=np.float32)
    arg_u = ov.parameter([1, 240, 320, 1], name="input_u", dtype=np.float32)
    arg_v = ov.parameter([1, 240, 320, 1], name="input_v", dtype=np.float32)

    node_separate_planes = ov.i420_to_bgr(arg_y, arg_u, arg_v)

    assert node_separate_planes.get_type_name() == "I420toBGR"
    assert node_separate_planes.get_output_size() == 1
    assert node_separate_planes.get_output_element_type(0) == Type.f32
    assert list(node_separate_planes.get_output_shape(0)) == expected_output_shape

    # Incorrect inputs number
    with pytest.raises(UserInputError, match=r".*Operation I420toBGR*."):
        node_separate_planes = ov.i420_to_bgr(arg_y, arg_v)

    with pytest.raises(UserInputError, match=r".*Operation I420toBGR*."):
        node_separate_planes = ov.i420_to_bgr(arg_single_plane, None, arg_v)


def test_i420_to_rgb():
    expected_output_shape = [1, 480, 640, 3]

    # # Single plane (one arg)
    arg_single_plane = ov.parameter([1, 720, 640, 1], name="input", dtype=np.float32)
    node_single_plane = ov.i420_to_rgb(arg_single_plane)

    assert node_single_plane.get_type_name() == "I420toRGB"
    assert node_single_plane.get_output_size() == 1
    assert node_single_plane.get_output_element_type(0) == Type.f32
    assert list(node_single_plane.get_output_shape(0)) == expected_output_shape

    # Separate planes (three args)
    arg_y = ov.parameter([1, 480, 640, 1], name="input_y", dtype=np.float32)
    arg_u = ov.parameter([1, 240, 320, 1], name="input_u", dtype=np.float32)
    arg_v = ov.parameter([1, 240, 320, 1], name="input_v", dtype=np.float32)

    node_separate_planes = ov.i420_to_rgb(arg_y, arg_u, arg_v)

    assert node_separate_planes.get_type_name() == "I420toRGB"
    assert node_separate_planes.get_output_size() == 1
    assert node_separate_planes.get_output_element_type(0) == Type.f32
    assert list(node_separate_planes.get_output_shape(0)) == expected_output_shape

    with pytest.raises(UserInputError, match=r".*Operation I420toRGB*."):
        node_separate_planes = ov.i420_to_rgb(arg_y, arg_v)

    with pytest.raises(UserInputError, match=r".*Operation I420toRGB*."):
        node_separate_planes = ov.i420_to_rgb(arg_single_plane, None, arg_v)


def test_nv12_to_bgr():
    expected_output_shape = [1, 480, 640, 3]

    # # Single plane (one arg)
    arg_single_plane = ov.parameter([1, 720, 640, 1], name="input", dtype=np.float32)
    node_single_plane = ov.nv12_to_bgr(arg_single_plane)

    assert node_single_plane.get_type_name() == "NV12toBGR"
    assert node_single_plane.get_output_size() == 1
    assert node_single_plane.get_output_element_type(0) == Type.f32
    assert list(node_single_plane.get_output_shape(0)) == expected_output_shape

    # Separate planes (two args)
    arg_y = ov.parameter([1, 480, 640, 1], name="input_y", dtype=np.float32)
    arg_uv = ov.parameter([1, 240, 320, 2], name="input_uv", dtype=np.float32)

    node_separate_planes = ov.nv12_to_bgr(arg_y, arg_uv)

    assert node_separate_planes.get_type_name() == "NV12toBGR"
    assert node_separate_planes.get_output_size() == 1
    assert node_separate_planes.get_output_element_type(0) == Type.f32
    assert list(node_separate_planes.get_output_shape(0)) == expected_output_shape


def test_nv12_to_rgb():
    expected_output_shape = [1, 480, 640, 3]

    # # Single plane (one arg)
    arg_single_plane = ov.parameter([1, 720, 640, 1], name="input", dtype=np.float32)
    node_single_plane = ov.nv12_to_rgb(arg_single_plane)

    assert node_single_plane.get_type_name() == "NV12toRGB"
    assert node_single_plane.get_output_size() == 1
    assert node_single_plane.get_output_element_type(0) == Type.f32
    assert list(node_single_plane.get_output_shape(0)) == expected_output_shape

    # Separate planes (two args)
    arg_y = ov.parameter([1, 480, 640, 1], name="input_y", dtype=np.float32)
    arg_uv = ov.parameter([1, 240, 320, 2], name="input_uv", dtype=np.float32)

    node_separate_planes = ov.nv12_to_rgb(arg_y, arg_uv)

    assert node_separate_planes.get_type_name() == "NV12toRGB"
    assert node_separate_planes.get_output_size() == 1
    assert node_separate_planes.get_output_element_type(0) == Type.f32
    assert list(node_separate_planes.get_output_shape(0)) == expected_output_shape


def test_softsign():
    input_shape = [2, 4, 8, 16]

    param = ov.parameter(input_shape, name="input")
    node = ov.softsign(param, input_shape)

    assert node.get_type_name() == "SoftSign"
    assert node.get_output_size() == 1
    assert list(node.get_output_shape(0)) == input_shape
    assert node.get_output_element_type(0) == Type.f32


def test_rdft():
    param = ov.parameter([5, 3, 4], name="input")
    axes = ov.constant(np.array([0, 1]))
    signal_size = ov.constant(np.array([1, 2]))
    node = ov.rdft(param, axes, signal_size)

    assert node.get_type_name() == "RDFT"
    assert node.get_output_size() == 1
    assert list(node.get_output_shape(0)) == [1, 2, 4, 2]
    assert node.get_output_element_type(0) == Type.f32


def test_irdft():
    param = ov.parameter([5, 3, 4, 2], name="input")
    axes = ov.constant(np.array([0, 1]))
    signal_size = ov.constant(np.array([1, 2]))
    node = ov.irdft(param, axes, signal_size)

    assert node.get_type_name() == "IRDFT"
    assert node.get_output_size() == 1
    assert list(node.get_output_shape(0)) == [1, 2, 4]
    assert node.get_output_element_type(0) == Type.f32


<<<<<<< HEAD
def test_grid_sample_default():
    img = ov.parameter([1, 3, 100, 100], dtype=np.int32, name="image")
    grid = ov.parameter([1, 10, 10, 2], dtype=np.float32, name="grid")

    node = ov.grid_sample(img, grid, {})

    assert node.get_type_name() == "GridSample"
    assert node.get_output_size() == 1
    assert list(node.get_output_shape(0)) == [1, 3, 10, 10]
    assert node.get_output_element_type(0) == Type.i32


def test_grid_sample_custom_attributes():
    img = ov.parameter([1, 3, 100, 100], dtype=np.int32, name="image")
    grid = ov.parameter([1, 5, 6, 2], dtype=np.float32, name="grid")

    attributes = {
        "align_corners": True,
        "mode": "nearest",
        "padding_mode": "reflection"
    }

    node = ov.grid_sample(img, grid, attributes)

    assert node.get_type_name() == "GridSample"
    assert node.get_output_size() == 1
    assert list(node.get_output_shape(0)) == [1, 3, 5, 6]
    assert node.get_output_element_type(0) == Type.i32

    node_attributes = node.get_attributes()
    assert node_attributes["align_corners"] is True
    assert node_attributes["mode"] == "nearest"
    assert node_attributes["padding_mode"] == "reflection"
=======
def test_generate_proposals():
    im_info_shape = [1, 3]
    anchors_shape = [4, 4, 3, 4]
    deltas_shape = [1, 12, 4, 4]
    scores_shape = [1, 3, 4, 4]

    im_info_param = ov.parameter(im_info_shape, name="im_info")
    anchors_param = ov.parameter(anchors_shape, name="anchors")
    deltas_param = ov.parameter(deltas_shape, name="deltas")
    scores_param = ov.parameter(scores_shape, name="scores")

    node = ov.generate_proposals(im_info_param,
                                 anchors_param,
                                 deltas_param,
                                 scores_param,
                                 min_size=1.0,
                                 nms_threshold=0.5,
                                 pre_nms_count=200,
                                 post_nms_count=100,
                                 normalized=False,
                                 nms_eta=1.0,
                                 roi_num_type="i32")

    assert node.get_type_name() == "GenerateProposals"
    assert node.get_output_size() == 3
    assert node.get_output_partial_shape(0).same_scheme(PartialShape([-1, 4]))
    assert node.get_output_partial_shape(1).same_scheme(PartialShape([-1]))
    assert node.get_output_partial_shape(2).same_scheme(PartialShape([1]))
    assert node.get_output_element_type(0) == Type.f32
    assert node.get_output_element_type(1) == Type.f32
    assert node.get_output_element_type(2) == Type.i32
>>>>>>> 4650ecd0
<|MERGE_RESOLUTION|>--- conflicted
+++ resolved
@@ -2105,41 +2105,6 @@
     assert node.get_output_element_type(0) == Type.f32
 
 
-<<<<<<< HEAD
-def test_grid_sample_default():
-    img = ov.parameter([1, 3, 100, 100], dtype=np.int32, name="image")
-    grid = ov.parameter([1, 10, 10, 2], dtype=np.float32, name="grid")
-
-    node = ov.grid_sample(img, grid, {})
-
-    assert node.get_type_name() == "GridSample"
-    assert node.get_output_size() == 1
-    assert list(node.get_output_shape(0)) == [1, 3, 10, 10]
-    assert node.get_output_element_type(0) == Type.i32
-
-
-def test_grid_sample_custom_attributes():
-    img = ov.parameter([1, 3, 100, 100], dtype=np.int32, name="image")
-    grid = ov.parameter([1, 5, 6, 2], dtype=np.float32, name="grid")
-
-    attributes = {
-        "align_corners": True,
-        "mode": "nearest",
-        "padding_mode": "reflection"
-    }
-
-    node = ov.grid_sample(img, grid, attributes)
-
-    assert node.get_type_name() == "GridSample"
-    assert node.get_output_size() == 1
-    assert list(node.get_output_shape(0)) == [1, 3, 5, 6]
-    assert node.get_output_element_type(0) == Type.i32
-
-    node_attributes = node.get_attributes()
-    assert node_attributes["align_corners"] is True
-    assert node_attributes["mode"] == "nearest"
-    assert node_attributes["padding_mode"] == "reflection"
-=======
 def test_generate_proposals():
     im_info_shape = [1, 3]
     anchors_shape = [4, 4, 3, 4]
@@ -2171,4 +2136,38 @@
     assert node.get_output_element_type(0) == Type.f32
     assert node.get_output_element_type(1) == Type.f32
     assert node.get_output_element_type(2) == Type.i32
->>>>>>> 4650ecd0
+
+
+def test_grid_sample_default():
+    img = ov.parameter([1, 3, 100, 100], dtype=np.int32, name="image")
+    grid = ov.parameter([1, 10, 10, 2], dtype=np.float32, name="grid")
+
+    node = ov.grid_sample(img, grid, {})
+
+    assert node.get_type_name() == "GridSample"
+    assert node.get_output_size() == 1
+    assert list(node.get_output_shape(0)) == [1, 3, 10, 10]
+    assert node.get_output_element_type(0) == Type.i32
+
+
+def test_grid_sample_custom_attributes():
+    img = ov.parameter([1, 3, 100, 100], dtype=np.int32, name="image")
+    grid = ov.parameter([1, 5, 6, 2], dtype=np.float32, name="grid")
+
+    attributes = {
+        "align_corners": True,
+        "mode": "nearest",
+        "padding_mode": "reflection"
+    }
+
+    node = ov.grid_sample(img, grid, attributes)
+
+    assert node.get_type_name() == "GridSample"
+    assert node.get_output_size() == 1
+    assert list(node.get_output_shape(0)) == [1, 3, 5, 6]
+    assert node.get_output_element_type(0) == Type.i32
+
+    node_attributes = node.get_attributes()
+    assert node_attributes["align_corners"] is True
+    assert node_attributes["mode"] == "nearest"
+    assert node_attributes["padding_mode"] == "reflection"