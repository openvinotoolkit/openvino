--- conflicted
+++ resolved
@@ -90,16 +90,7 @@
     }
 
     // Install binaries from directories if possible
-<<<<<<< HEAD
-    if (process.env.npm_package_resolved?.startsWith('file:')) {
-      const binDir = path.join(
-        path.dirname(process.env.npm_package_resolved),
-        'bin'
-      ).replace('file:', '');
-      if (existsSync(path.join(binDir, 'libopenvino.so')) ||
-        existsSync(path.join(binDir, 'openvino.dll'))) {
-=======
-    if (process.env.npm_package_resolved.startsWith("file:")) {
+    if (process.env.npm_package_resolved?.startsWith("file:")) {
       const binDir = path
         .join(path.dirname(process.env.npm_package_resolved), "bin")
         .replace("file:", "");
@@ -107,7 +98,6 @@
         existsSync(path.join(binDir, "libopenvino.so")) ||
         existsSync(path.join(binDir, "openvino.dll"))
       ) {
->>>>>>> b11ac1cf
         try {
           await fs.cp(binDir, destinationPath, { recursive: true });
 
