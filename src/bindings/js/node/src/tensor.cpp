// Copyright (C) 2018-2025 Intel Corporation
// SPDX-License-Identifier: Apache-2.0

#include "node/include/tensor.hpp"

#include <memory>

#include "node/include/addon.hpp"
#include "node/include/errors.hpp"
#include "node/include/helper.hpp"
#include "node/include/type_validation.hpp"
#include "openvino/core/shape.hpp"
#include "openvino/core/type/element_type.hpp"

TensorWrap::TensorWrap(const Napi::CallbackInfo& info) : Napi::ObjectWrap<TensorWrap>(info) {
    if (info.Length() == 0) {
        return;
    }
    try {
        OPENVINO_ASSERT(info.Length() <= 3, "Invalid number of arguments for Tensor constructor.");
        if (info.Length() == 1 && info[0].IsExternal()) {
            // Cross-addon interoperability: Create from Napi::External<ov::Tensor>
            // This allows sharing tensor data between different native Node.js addons
            // The External contains a pointer to an ov::Tensor object
            auto external = info[0].As<Napi::External<ov::Tensor>>();
            auto tensor_ptr = external.Data();
            OPENVINO_ASSERT(tensor_ptr, "External tensor pointer is null.");
            // Copy the ov::Tensor - this is lightweight as it only copies the wrapper
            // The actual tensor data is shared via ov::Tensor's internal shared_ptr
            this->_tensor = *tensor_ptr;
        } else if (info.Length() == 1 && info[0].IsArray()) {
            this->_tensor = cast_to_tensor(info[0].As<Napi::Array>());
        } else {
            const auto type = js_to_cpp<ov::element::Type_t>(info, 0);
            const auto& shape = js_to_cpp<ov::Shape>(info, 1);

            if (info.Length() == 2) {
                this->_tensor = ov::Tensor(type, shape);
            } else if (info.Length() == 3 && info[2].IsTypedArray()) {
                this->_tensor = cast_to_tensor(info[2].As<Napi::TypedArray>(), shape, type);
            } else {
                OPENVINO_THROW("Third argument of a tensor must be TypedArray.");
            }
        }
    } catch (std::invalid_argument& e) {
        reportError(info.Env(), std::string("Invalid tensor argument. ") + e.what());
    } catch (std::exception& e) {
        reportError(info.Env(), e.what());
    }
}

Napi::Function TensorWrap::get_class(Napi::Env env) {
    return DefineClass(env,
                       "TensorWrap",
                       {InstanceAccessor<&TensorWrap::get_data, &TensorWrap::set_data>("data"),
                        InstanceMethod("getData", &TensorWrap::get_data),
                        InstanceMethod("getShape", &TensorWrap::get_shape),
                        InstanceMethod("getElementType", &TensorWrap::get_element_type),
                        InstanceMethod("getSize", &TensorWrap::get_size),
                        InstanceMethod("isContinuous", &TensorWrap::is_continuous),
<<<<<<< HEAD
                        InstanceMethod("copyTo", &TensorWrap::copy_to),
                        InstanceMethod("setShape", &TensorWrap::set_shape)});
=======
                        InstanceMethod("setShape", &TensorWrap::set_shape),
                        InstanceMethod("__getExternalTensor", &TensorWrap::get_external_tensor)});
>>>>>>> 17efa425
}

ov::Tensor TensorWrap::get_tensor() const {
    return this->_tensor;
}

void TensorWrap::set_tensor(const ov::Tensor& tensor) {
    _tensor = tensor;
}

Napi::Object TensorWrap::wrap(Napi::Env env, ov::Tensor tensor) {
    const auto& prototype = env.GetInstanceData<AddonData>()->tensor;
    if (!prototype) {
        OPENVINO_THROW("Invalid pointer to Tensor prototype.");
    }
    auto tensor_js = prototype.New({});
    const auto t = Napi::ObjectWrap<TensorWrap>::Unwrap(tensor_js);
    t->set_tensor(tensor);
    return tensor_js;
}

Napi::Value TensorWrap::get_data(const Napi::CallbackInfo& info) {
    Napi::Env env = info.Env();
    if (info.Length() > 0) {
        reportError(env, "getData() does not accept any arguments.");
        return env.Undefined();
    }

    auto type = _tensor.get_element_type();

    switch (type) {
    case ov::element::Type_t::i8: {
        auto arr = Napi::Int8Array::New(info.Env(), _tensor.get_size());
        std::memcpy(arr.Data(), _tensor.data(), _tensor.get_byte_size());
        return arr;
    }
    case ov::element::Type_t::u8: {
        auto arr = Napi::Uint8Array::New(info.Env(), _tensor.get_size());
        std::memcpy(arr.Data(), _tensor.data(), _tensor.get_byte_size());
        return arr;
    }
    case ov::element::Type_t::i16: {
        auto arr = Napi::Int16Array::New(info.Env(), _tensor.get_size());
        std::memcpy(arr.Data(), _tensor.data(), _tensor.get_byte_size());
        return arr;
    }
    case ov::element::Type_t::u16: {
        auto arr = Napi::Uint16Array::New(info.Env(), _tensor.get_size());
        std::memcpy(arr.Data(), _tensor.data(), _tensor.get_byte_size());
        return arr;
    }
    case ov::element::Type_t::i32: {
        auto arr = Napi::Int32Array::New(info.Env(), _tensor.get_size());
        std::memcpy(arr.Data(), _tensor.data(), _tensor.get_byte_size());
        return arr;
    }
    case ov::element::Type_t::u32: {
        auto arr = Napi::Uint32Array::New(info.Env(), _tensor.get_size());
        std::memcpy(arr.Data(), _tensor.data(), _tensor.get_byte_size());
        return arr;
    }
    case ov::element::Type_t::f32: {
        auto arr = Napi::Float32Array::New(info.Env(), _tensor.get_size());
        std::memcpy(arr.Data(), _tensor.data(), _tensor.get_byte_size());
        return arr;
    }
    case ov::element::Type_t::f64: {
        auto arr = Napi::Float64Array::New(info.Env(), _tensor.get_size());
        std::memcpy(arr.Data(), _tensor.data(), _tensor.get_byte_size());
        return arr;
    }
    case ov::element::Type_t::i64: {
        auto arr = Napi::BigInt64Array::New(info.Env(), _tensor.get_size());
        std::memcpy(arr.Data(), _tensor.data(), _tensor.get_byte_size());
        return arr;
    }
    case ov::element::Type_t::u64: {
        auto arr = Napi::BigUint64Array::New(info.Env(), _tensor.get_size());
        std::memcpy(arr.Data(), _tensor.data(), _tensor.get_byte_size());
        return arr;
    }
    case ov::element::string: {
        auto str_data = Napi::Array::New(info.Env(), _tensor.get_size());
        const auto data = _tensor.data<std::string>();
        for (uint32_t i = 0; i < _tensor.get_size(); ++i) {
            str_data[i] = Napi::String::New(info.Env(), data[i]);
        }
        return str_data;
    }
    default: {
        reportError(info.Env(), "Failed to return tensor data.");
        return info.Env().Null();
    }
    }
}

void TensorWrap::set_data(const Napi::CallbackInfo& info, const Napi::Value& value) {
    try {
        if (value.IsTypedArray()) {
            const auto buf = value.As<Napi::TypedArray>();

            if (_tensor.get_byte_size() != buf.ByteLength()) {
                OPENVINO_THROW("Passed array must have the same size as the Tensor!");
            }
            const auto napi_type = buf.TypedArrayType();
            std::memcpy(_tensor.data(get_ov_type(napi_type)), buf.ArrayBuffer().Data(), _tensor.get_byte_size());
        } else if (value.IsArray()) {
            fill_tensor_from_strings(_tensor, value.As<Napi::Array>());
        } else {
            OPENVINO_THROW("Passed argument must be TypedArray, or Array if the tensor type is string.");
        }
    } catch (std::exception& e) {
        reportError(info.Env(), e.what());
    }
}

Napi::Value TensorWrap::get_shape(const Napi::CallbackInfo& info) {
    if (info.Length() > 0) {
        reportError(info.Env(), "No parameters are allowed for the getShape() method.");
        return info.Env().Undefined();
    }
    return cpp_to_js<ov::Shape, Napi::Array>(info, _tensor.get_shape());
}
Napi::Value TensorWrap::set_shape(const Napi::CallbackInfo& info) {
    if (info.Length() == 1) {
        try {
            const auto& shape = js_to_cpp<ov::Shape>(info, 0);
            _tensor.set_shape(shape);
        } catch (const std::exception& e) {
            reportError(info.Env(), e.what());
        }
    } else {
        reportError(info.Env(), "Error in setShape(). Wrong number of parameters.");
    }

    return info.Env().Undefined();
}

Napi::Value TensorWrap::copy_to(const Napi::CallbackInfo& info) {
    Napi::Env env = info.Env();
    try {
        OPENVINO_ASSERT(info.Length() == 1, "copyTo() must receive one argument, which is the destination Tensor.");
        OPENVINO_ASSERT(ov::js::validate_value<TensorWrap>(env, info[0]), "The argument must be a Tensor object.");
        auto dst_tensor_wrap = Napi::ObjectWrap<TensorWrap>::Unwrap(info[0].ToObject());
        _tensor.copy_to(dst_tensor_wrap->_tensor);
    } catch (const std::exception& e) {
        reportError(env, e.what());
    }
    return env.Undefined();
}

Napi::Value TensorWrap::get_element_type(const Napi::CallbackInfo& info) {
    return cpp_to_js<ov::element::Type_t, Napi::String>(info, _tensor.get_element_type());
}

Napi::Value TensorWrap::get_size(const Napi::CallbackInfo& info) {
    Napi::Env env = info.Env();
    if (info.Length() > 0) {
        reportError(env, "getSize() does not accept any arguments.");
        return env.Undefined();
    }
    const auto size = static_cast<double>(_tensor.get_size());
    return Napi::Number::New(env, size);
}

Napi::Value TensorWrap::is_continuous(const Napi::CallbackInfo& info) {
    Napi::Env env = info.Env();
    if (info.Length() > 0) {
        reportError(env, "isContinuous() does not accept any arguments.");
        return env.Undefined();
    }
    return Napi::Boolean::New(env, _tensor.is_continuous());
}

Napi::Value TensorWrap::get_external_tensor(const Napi::CallbackInfo& info) {
    Napi::Env env = info.Env();
    if (info.Length() > 0) {
        reportError(env, "__getExternalTensor() does not accept any arguments.");
        return env.Undefined();
    }
    // Return a pointer to the ov::Tensor object wrapped in Napi::External
    // This is a service method for cross-addon interoperability
    // Since ov::Tensor already contains shared_ptr internally, we don't need an extra shared_ptr wrapper
    return Napi::External<ov::Tensor>::New(env, new ov::Tensor(_tensor), [](Napi::Env /*env*/, ov::Tensor* ov_tensor) {
        delete ov_tensor;
    });
}<|MERGE_RESOLUTION|>--- conflicted
+++ resolved
@@ -58,13 +58,9 @@
                         InstanceMethod("getElementType", &TensorWrap::get_element_type),
                         InstanceMethod("getSize", &TensorWrap::get_size),
                         InstanceMethod("isContinuous", &TensorWrap::is_continuous),
-<<<<<<< HEAD
                         InstanceMethod("copyTo", &TensorWrap::copy_to),
-                        InstanceMethod("setShape", &TensorWrap::set_shape)});
-=======
                         InstanceMethod("setShape", &TensorWrap::set_shape),
                         InstanceMethod("__getExternalTensor", &TensorWrap::get_external_tensor)});
->>>>>>> 17efa425
 }
 
 ov::Tensor TensorWrap::get_tensor() const {
