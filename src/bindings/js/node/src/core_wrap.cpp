--- conflicted
+++ resolved
@@ -132,19 +132,11 @@
             return compile_model_sync(info, info[0].ToString(), info[1].ToString());
         } else if (js::validate<ov::Model, std::string>(info)) {
             return compile_model_sync(info, info[0].ToObject(), info[1].ToString());
-<<<<<<< HEAD
         } else if (js::validate<std::string, std::string, Napi::Object>(info)) {
-            const auto& config = js_to_cpp<std::map<std::string, ov::Any>>(info, 2, {napi_object});
+            const auto& config = js_to_cpp<std::map<std::string, ov::Any>>(info, 2);
             return compile_model_sync(info, info[0].ToString(), info[1].ToString(), config);
         } else if (js::validate<ov::Model, std::string, Napi::Object>(info)) {
-            const auto& config = js_to_cpp<std::map<std::string, ov::Any>>(info, 2, {napi_object});
-=======
-        } else if (info.Length() == 3 && info[0].IsString() && info[1].IsString()) {
             const auto& config = js_to_cpp<std::map<std::string, ov::Any>>(info, 2);
-            return compile_model_sync(info, info[0].ToString(), info[1].ToString(), config);
-        } else if (info.Length() == 3 && info[0].IsObject() && info[1].IsString()) {
-            const auto& config = js_to_cpp<std::map<std::string, ov::Any>>(info, 2);
->>>>>>> 236e1062
             return compile_model_sync(info, info[0].ToObject(), info[1].ToString(), config);
         } else if (info.Length() < 2 || info.Length() > 3) {
             reportError(info.Env(), "Invalid number of arguments -> " + std::to_string(info.Length()));
