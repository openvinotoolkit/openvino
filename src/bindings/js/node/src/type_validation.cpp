--- conflicted
+++ resolved
@@ -128,19 +128,19 @@
     return BindingTypename::TENSOR;
 }
 
-template <>
-<<<<<<< HEAD
+template<>
+const char* get_attr_type<Output<ov::Node>>() {
+    return BindingTypename::OUTPUT;
+}
+
+template <>
+const char* get_attr_type<PartialShapeWrap>() {
+    return BindingTypename::PARTIALSHAPE;
+}
+
+template <>
 bool validate_value<Napi::Value>(const Napi::Env& env, const Napi::Value& value) {
     return true;
-=======
-const char* get_attr_type<Output<ov::Node>>() {
-    return BindingTypename::OUTPUT;
-}
-
-template <>
-const char* get_attr_type<PartialShapeWrap>() {
-    return BindingTypename::PARTIALSHAPE;
->>>>>>> ff463809
 }
 
 template <>
