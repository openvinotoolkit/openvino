// Copyright (C) 2018-2024 Intel Corporation
// SPDX-License-Identifier: Apache-2.0

#include "node/include/model_wrap.hpp"

#include "node/include/addon.hpp"
#include "node/include/errors.hpp"
#include "node/include/helper.hpp"
#include "node/include/node_output.hpp"
<<<<<<< HEAD
#include "node/include/node_wrap.hpp"
=======
#include "node/include/type_validation.hpp"
>>>>>>> 59a0f019

ModelWrap::ModelWrap(const Napi::CallbackInfo& info)
    : Napi::ObjectWrap<ModelWrap>(info),
      _model{},
      _core{},
      _compiled_model{} {}

Napi::Function ModelWrap::get_class(Napi::Env env) {
    return DefineClass(env,
                       "ModelWrap",
                       {InstanceMethod("getName", &ModelWrap::get_name),
                        InstanceMethod("output", &ModelWrap::get_output),
                        InstanceMethod("input", &ModelWrap::get_input),
                        InstanceMethod("isDynamic", &ModelWrap::is_dynamic),
                        InstanceMethod("getOutputSize", &ModelWrap::get_output_size),
                        InstanceMethod("setFriendlyName", &ModelWrap::set_friendly_name),
                        InstanceMethod("getFriendlyName", &ModelWrap::get_friendly_name),
                        InstanceMethod("getOutputShape", &ModelWrap::get_output_shape),
<<<<<<< HEAD
                        InstanceMethod("getOps", &ModelWrap::get_ops),
=======
                        InstanceMethod("getOutputElementType", &ModelWrap::get_output_element_type),
>>>>>>> 59a0f019
                        InstanceAccessor<&ModelWrap::get_inputs>("inputs"),
                        InstanceAccessor<&ModelWrap::get_outputs>("outputs")});
}

void ModelWrap::set_model(const std::shared_ptr<ov::Model>& model) {
    _model = model;
}

Napi::Value ModelWrap::get_name(const Napi::CallbackInfo& info) {
    if (_model->get_name() != "")
        return Napi::String::New(info.Env(), _model->get_name());
    else
        return Napi::String::New(info.Env(), "unknown");
}

std::shared_ptr<ov::Model> ModelWrap::get_model() const {
    return _model;
}

Napi::Value ModelWrap::get_input(const Napi::CallbackInfo& info) {
    if (info.Length() == 0) {
        try {
            return Output<ov::Node>::wrap(info.Env(), _model->input());
        } catch (std::exception& e) {
            reportError(info.Env(), e.what());
            return Napi::Value();
        }
    } else if (info.Length() != 1) {
        reportError(info.Env(), "Invalid number of arguments -> " + std::to_string(info.Length()));
        return Napi::Value();
    } else if (info[0].IsString()) {
        const auto& tensor_name = info[0].ToString();
        return Output<ov::Node>::wrap(info.Env(), _model->input(tensor_name));
    } else if (info[0].IsNumber()) {
        const auto& idx = info[0].As<Napi::Number>().Int32Value();
        return Output<ov::Node>::wrap(info.Env(), _model->input(idx));
    } else {
        reportError(info.Env(), "Error while getting model outputs.");
        return info.Env().Undefined();
    }
}

Napi::Value ModelWrap::get_output(const Napi::CallbackInfo& info) {
    if (info.Length() == 0) {
        try {
            return Output<ov::Node>::wrap(info.Env(), _model->output());
        } catch (std::exception& e) {
            reportError(info.Env(), e.what());
            return Napi::Value();
        }
    } else if (info.Length() != 1) {
        reportError(info.Env(), "Invalid number of arguments -> " + std::to_string(info.Length()));
        return Napi::Value();
    } else if (info[0].IsString()) {
        auto tensor_name = info[0].ToString();
        return Output<ov::Node>::wrap(info.Env(), _model->output(tensor_name));
    } else if (info[0].IsNumber()) {
        auto idx = info[0].As<Napi::Number>().Int32Value();
        return Output<ov::Node>::wrap(info.Env(), _model->output(idx));
    } else {
        reportError(info.Env(), "Error while getting model outputs.");
        return Napi::Value();
    }
}

Napi::Value ModelWrap::get_inputs(const Napi::CallbackInfo& info) {
    auto cm_inputs = _model->inputs();  // Output<Node>
    Napi::Array js_inputs = Napi::Array::New(info.Env(), cm_inputs.size());

    uint32_t i = 0;
    for (auto& input : cm_inputs)
        js_inputs[i++] = Output<ov::Node>::wrap(info.Env(), input);

    return js_inputs;
}

Napi::Value ModelWrap::get_outputs(const Napi::CallbackInfo& info) {
    auto cm_outputs = _model->outputs();  // Output<Node>
    Napi::Array js_outputs = Napi::Array::New(info.Env(), cm_outputs.size());

    uint32_t i = 0;
    for (auto& out : cm_outputs)
        js_outputs[i++] = Output<ov::Node>::wrap(info.Env(), out);

    return js_outputs;
}

Napi::Value ModelWrap::is_dynamic(const Napi::CallbackInfo& info) {
    Napi::Env env = info.Env();
    if (info.Length() > 0) {
        reportError(env, "isDynamic() does not accept any arguments.");
        return env.Null();
    }
    const auto result = _model->is_dynamic();
    return Napi::Boolean::New(env, result);
}

Napi::Value ModelWrap::get_output_size(const Napi::CallbackInfo& info) {
    Napi::Env env = info.Env();
    if (info.Length() > 0) {
        reportError(env, "getOutputSize() does not accept any arguments.");
        return env.Undefined();
    }
    const auto size = static_cast<double>(_model->get_output_size());
    return Napi::Number::New(env, size);
}

Napi::Value ModelWrap::set_friendly_name(const Napi::CallbackInfo& info) {
    Napi::Env env = info.Env();
    try {
        if (info.Length() != 1 || !info[0].IsString()) {
            OPENVINO_THROW("Expected a single string argument for the friendly name");
        }
        const auto name = info[0].As<Napi::String>().Utf8Value();
        _model->set_friendly_name(name);
    } catch (const std::exception& e) {
        reportError(env, e.what());
    }
    return env.Undefined();
}

Napi::Value ModelWrap::get_friendly_name(const Napi::CallbackInfo& info) {
    Napi::Env env = info.Env();
    if (info.Length() > 0) {
        reportError(env, "getFriendlyName() does not take any arguments");
        return env.Undefined();
    }
    const auto friendly_name = _model->get_friendly_name();
    return Napi::String::New(env, friendly_name);
}

Napi::Value ModelWrap::get_output_shape(const Napi::CallbackInfo& info) {
    if (info.Length() != 1 || !info[0].IsNumber()) {
        reportError(info.Env(), "Invalid argument. Expected a single number.");
        return info.Env().Undefined();
    }

    try {
        auto idx = info[0].As<Napi::Number>().Int32Value();
        auto output = _model->output(idx);
        return cpp_to_js<ov::Shape, Napi::Array>(info, output.get_shape());
    } catch (const std::exception& e) {
        reportError(info.Env(), e.what());
        return info.Env().Undefined();
    }
}

<<<<<<< HEAD
Napi::Value ModelWrap::get_ops(const Napi::CallbackInfo& info) {
    Napi::Env env = info.Env();

    if (!ov::js::validate<>(info)) {
        reportError(env, "Invalid argument. Expected no arguments.");
        return env.Undefined();
    }

    try {
        std::vector<std::shared_ptr<ov::Node>> ops = _model->get_ops();

        Napi::Array result = Napi::Array::New(env, ops.size());

        const auto& prototype = env.GetInstanceData<AddonData>()->node;
        if (!prototype) {
            OPENVINO_THROW("Invalid pointer to Node prototype.");
        }

        for (uint32_t i = 0; i < ops.size(); ++i) {
            Napi::Object nodeWrap = prototype.New({Napi::External<std::shared_ptr<ov::Node>>::New(env, &ops[i])});
            result[i] = nodeWrap;
        }
        return result;
=======
Napi::Value ModelWrap::get_output_element_type(const Napi::CallbackInfo& info) {
    std::vector<std::string> allowed_signatures;
    try {
        if (ov::js::validate<int>(info, allowed_signatures)) {
            auto idx = info[0].As<Napi::Number>().Int32Value();
            const auto& output = _model->output(idx);
            return cpp_to_js<ov::element::Type_t, Napi::String>(info, output.get_element_type());
        } else {
            OPENVINO_THROW("'getOutputElementType'", ov::js::get_parameters_error_msg(info, allowed_signatures));
        }
>>>>>>> 59a0f019
    } catch (const std::exception& e) {
        reportError(info.Env(), e.what());
        return info.Env().Undefined();
    }
}<|MERGE_RESOLUTION|>--- conflicted
+++ resolved
@@ -7,11 +7,8 @@
 #include "node/include/errors.hpp"
 #include "node/include/helper.hpp"
 #include "node/include/node_output.hpp"
-<<<<<<< HEAD
 #include "node/include/node_wrap.hpp"
-=======
 #include "node/include/type_validation.hpp"
->>>>>>> 59a0f019
 
 ModelWrap::ModelWrap(const Napi::CallbackInfo& info)
     : Napi::ObjectWrap<ModelWrap>(info),
@@ -30,11 +27,8 @@
                         InstanceMethod("setFriendlyName", &ModelWrap::set_friendly_name),
                         InstanceMethod("getFriendlyName", &ModelWrap::get_friendly_name),
                         InstanceMethod("getOutputShape", &ModelWrap::get_output_shape),
-<<<<<<< HEAD
                         InstanceMethod("getOps", &ModelWrap::get_ops),
-=======
                         InstanceMethod("getOutputElementType", &ModelWrap::get_output_element_type),
->>>>>>> 59a0f019
                         InstanceAccessor<&ModelWrap::get_inputs>("inputs"),
                         InstanceAccessor<&ModelWrap::get_outputs>("outputs")});
 }
@@ -182,9 +176,9 @@
     }
 }
 
-<<<<<<< HEAD
 Napi::Value ModelWrap::get_ops(const Napi::CallbackInfo& info) {
     Napi::Env env = info.Env();
+spran180 marked this conversation as resolved.
 
     if (!ov::js::validate<>(info)) {
         reportError(env, "Invalid argument. Expected no arguments.");
@@ -206,7 +200,12 @@
             result[i] = nodeWrap;
         }
         return result;
-=======
+    } catch (const std::exception& e) {
+        reportError(info.Env(), e.what());
+        return info.Env().Undefined();
+    }
+}
+
 Napi::Value ModelWrap::get_output_element_type(const Napi::CallbackInfo& info) {
     std::vector<std::string> allowed_signatures;
     try {
@@ -217,7 +216,6 @@
         } else {
             OPENVINO_THROW("'getOutputElementType'", ov::js::get_parameters_error_msg(info, allowed_signatures));
         }
->>>>>>> 59a0f019
     } catch (const std::exception& e) {
         reportError(info.Env(), e.what());
         return info.Env().Undefined();
