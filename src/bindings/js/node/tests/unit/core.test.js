// -*- coding: utf-8 -*-
// Copyright (C) 2018-2023 Intel Corporation
// SPDX-License-Identifier: Apache-2.0

const { addon: ov } = require('../..');
const assert = require('assert');
<<<<<<< HEAD
const { describe, it, before } = require('node:test');
const { testModels, isModelAvailable, getModelPath } = require('./utils.js');

describe('ov.Core tests', () => {

  before(async () => {
    await isModelAvailable(testModels.testModelFP32);
=======
const { describe, it, beforeEach } = require('node:test');

describe('ov.Core tests', () => {

  let core = null;
  beforeEach(() => {
    core = new ov.Core();
>>>>>>> 6f3f4cc4
  });

  const core = new ov.Core();
  
  it('Core.setProperty()', () => {
    const tmpDir = '/tmp';

    core.setProperty({ 'CACHE_DIR': tmpDir });

    const cacheDir = core.getProperty('CACHE_DIR');

    assert.equal(cacheDir, tmpDir);
  });

  it('Core.setProperty(\'CPU\')', () => {
    const tmpDir = '/tmp';

    core.setProperty('CPU', { 'CACHE_DIR': tmpDir });

    const cacheDir = core.getProperty('CPU', 'CACHE_DIR');

    assert.equal(cacheDir, tmpDir);
  });

  it('Core.getProperty(\'CPU\', \'SUPPORTED_PROPERTIES\') is Array', () => {
    const supportedPropertiesArray = core.getProperty('CPU', 'SUPPORTED_PROPERTIES');

    assert.ok(Array.isArray(supportedPropertiesArray));
  });

  it('Core.setProperty(\'CPU\', { \'NUM_STREAMS\': 5 })', () => {
    const streams = 5;

    core.setProperty('CPU', { 'NUM_STREAMS': streams });
    const result = core.getProperty('CPU', 'NUM_STREAMS');

    assert.equal(result, streams);
  });

  it('Core.setProperty(\'CPU\', { \'INFERENCE_NUM_THREADS\': 3 })', () => {
    const threads = 3;

    core.setProperty('CPU', { 'INFERENCE_NUM_THREADS': threads });
    const result = core.getProperty('CPU', 'INFERENCE_NUM_THREADS');

    assert.equal(result, threads);
  });

  it('Core.addExtension() with empty parameters', () => {
    assert.throws(
      () => core.addExtension(),
      /addExtension method applies one argument of string type/
    );
  });

  it('Core.addExtension(\'not_exists\') with non-existed library', () => {
    const notExistsExt = 'not_exists';

    assert.throws(
      () => core.addExtension(notExistsExt),
      /Cannot load library 'not_exists'/
    );
  });

  it('Core.queryModel() with empty parameters should throw an error', () => {
    assert.throws(
      () => core.queryModel().then(),
      /'queryModel' method called with incorrect parameters./
    )
  });

  it('Core.queryModel() with less arguments should throw an error', () => {
    assert.throws(
      () => core.queryModel("Unexpected Argument").then(),
      /'queryModel' method called with incorrect parameters./
    )
  });

  it('Core.queryModel() with incorrect arguments should throw an error', () => {
    const model = core.readModelSync(getModelPath().xml);
    assert.throws(
      () => core.queryModel(model, "arg1", "arg2").then(),
      /'queryModel' method called with incorrect parameters./
    )
  });

  it('Core.queryModel() should have device in the result values', () => {
    const model = core.readModelSync(getModelPath().xml);
    const device = 'CPU';
    const query_model = core.queryModel(model, device);
    assert(Object.values(query_model).includes(device));
  });
});<|MERGE_RESOLUTION|>--- conflicted
+++ resolved
@@ -4,26 +4,18 @@
 
 const { addon: ov } = require('../..');
 const assert = require('assert');
-<<<<<<< HEAD
-const { describe, it, before } = require('node:test');
+const { describe, it, before, beforeEach } = require('node:test');
 const { testModels, isModelAvailable, getModelPath } = require('./utils.js');
 
 describe('ov.Core tests', () => {
-
+  let core = null;
   before(async () => {
     await isModelAvailable(testModels.testModelFP32);
-=======
-const { describe, it, beforeEach } = require('node:test');
-
-describe('ov.Core tests', () => {
-
-  let core = null;
+  });
+ 
   beforeEach(() => {
     core = new ov.Core();
->>>>>>> 6f3f4cc4
   });
-
-  const core = new ov.Core();
   
   it('Core.setProperty()', () => {
     const tmpDir = '/tmp';
