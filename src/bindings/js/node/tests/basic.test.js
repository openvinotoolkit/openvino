// -*- coding: utf-8 -*-
// Copyright (C) 2018-2023 Intel Corporation
// SPDX-License-Identifier: Apache-2.0

const ov = require('../build/Release/ov_node_addon.node');
const assert = require('assert');
const { describe, it } = require('node:test');
const { getModelPath } = require('./utils.js');

let testXml = getModelPath();
const core = new ov.Core();
const model = core.readModelSync(testXml);
const compiledModel = core.compileModel(model, 'CPU');
const modelLike = [[model],
  [compiledModel]];

describe('Output class', () => {

  modelLike.forEach( ([obj]) => {
    it('Output getters and properties', () => {
      assert.strictEqual(typeof obj.output(), 'object');
      assert.strictEqual(obj.outputs.length, 1);
      // tests for an obj with one output
      assert.strictEqual(obj.output().toString(), 'fc_out');
      assert.strictEqual(obj.output(0).toString(), 'fc_out');
      assert.strictEqual(obj.output('fc_out').toString(), 'fc_out');
      assert.deepStrictEqual(obj.output(0).shape, [1, 10]);
      assert.deepStrictEqual(obj.output(0).getShape(), [1, 10]);
      assert.strictEqual(obj.output().getAnyName(), 'fc_out');
      assert.strictEqual(obj.output().anyName, 'fc_out');
    });
  });

});

describe('Input class for ov::Input<const ov::Node>', () => {
<<<<<<< HEAD
  modelLike.forEach( ([obj]) => {
    it('input() is typeof object', () => {
      assert.strictEqual(typeof obj.input(), 'object');
    });
=======
  it('CompiledModel.input() method', () => {
    assert.strictEqual(typeof compiledModel.input(), 'object');
  });
>>>>>>> 98e63688

    it('inputs property', () => {
      assert.strictEqual(obj.inputs.length, 1);
    });

    it('input().toString()', () => {
      assert.strictEqual(obj.input().toString(), 'data');
    });

    it('input(idx: number).ToString() method', () => {
      assert.strictEqual(obj.input(0).toString(), 'data');
    });

    it('input(tensorName: string).ToString() method', () => {
      assert.strictEqual(obj.input('data').toString(), 'data');
    });

    it('input().getAnyName() and anyName', () => {
      assert.strictEqual(obj.input().getAnyName(), 'data');
      assert.strictEqual(obj.input().anyName, 'data');
    });

    it('input(idx).shape property with dimensions', () => {
      assert.deepStrictEqual(obj.input(0).shape, [1, 3, 32, 32]);
      assert.deepStrictEqual(obj.input(0).getShape(), [1, 3, 32, 32]);
    });
  });

});<|MERGE_RESOLUTION|>--- conflicted
+++ resolved
@@ -34,16 +34,10 @@
 });
 
 describe('Input class for ov::Input<const ov::Node>', () => {
-<<<<<<< HEAD
   modelLike.forEach( ([obj]) => {
     it('input() is typeof object', () => {
       assert.strictEqual(typeof obj.input(), 'object');
     });
-=======
-  it('CompiledModel.input() method', () => {
-    assert.strictEqual(typeof compiledModel.input(), 'object');
-  });
->>>>>>> 98e63688
 
     it('inputs property', () => {
       assert.strictEqual(obj.inputs.length, 1);
