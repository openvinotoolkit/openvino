// -*- coding: utf-8 -*-
// Copyright (C) 2018-2024 Intel Corporation
// SPDX-License-Identifier: Apache-2.0

const { addon: ov } = require('..');
const assert = require('assert');
const { describe, it } = require('node:test');
const { getModelPath } = require('./utils.js');

const testXml = getModelPath().xml;
const core = new ov.Core();
const model = core.readModelSync(testXml);
const compiledModel = core.compileModelSync(model, 'CPU');
const modelLike = [[model],
  [compiledModel]];

it('Core.getAvailableDevices()', () => {
<<<<<<< HEAD
    const devices = core.getAvailableDevices();

    assert.ok(devices.includes('CPU'));
=======
  const devices = core.getAvailableDevices();

  assert.ok(devices.includes('CPU'));
>>>>>>> a6d64cf3
});

describe('Core.getVersions()', () => {

  it('getVersions(validDeviceName: string)', () => {
    const deviceVersion = core.getVersions('CPU');
    assert.strictEqual(typeof deviceVersion, 'object');
    assert.strictEqual(typeof deviceVersion.CPU, 'object');
    assert.strictEqual(typeof deviceVersion.CPU.buildNumber, 'string');
    assert.strictEqual(typeof deviceVersion.CPU.description, 'string');
  });

  it('getVersions() throws if no arguments are passed into the function', () => {
    assert.throws(
      () => core.getVersions(),
      {message: 'getVersions() method expects 1 argument of string type.'}
    );
  });

  it('getVersions() throws if non string coercable arguments are passed into the function', () => {
    assert.throws(
      () => core.getVersions({ deviceName: 'CPU' }),
      {message: 'The argument in getVersions() method must be a string or convertible to a string.'}
    );
  });

});


it('CompiledModel type', () => {
  assert.ok(compiledModel instanceof ov.CompiledModel);
});

it('compileModel.createInferRequest()', () => {
  const ir = compiledModel.createInferRequest();
  assert.ok(ir instanceof ov.InferRequest);
});

describe('Core.compileModelSync()', () => {
  const tput = { 'PERFORMANCE_HINT': 'THROUGHPUT' };

  it('compileModelSync(model:Model, deviceName: string, config: {}) ', () => {
    const cm = core.compileModelSync(model, 'CPU', tput);
    assert.deepStrictEqual(cm.output(0).shape, [1, 10]);
  });

  it('compileModelSync(model:model_path, deviceName: string, config: {}) ', () => {
    const cm = core.compileModelSync(testXml, 'CPU', tput);
    assert.equal(cm.inputs.length, 1);
  });

  it('compileModelSync(model:model_path, deviceName: string) ', () => {
    const cm = core.compileModelSync(testXml, 'CPU');
    assert.deepStrictEqual(cm.output(0).shape, [1, 10]);
  });

  it('compileModelSync(model, device, config) throws when config is a string', () => {
    assert.throws(
      () => core.compileModelSync(model, 'CPU', 'string'),
      /Argument #2 has type 'String', expected 'Object'/
    );
  });

  it('compileModelSync(model, device, config) throws when config value is not a string', () => {
    assert.throws(
      () => core.compileModelSync(model, 'CPU', { 'PERFORMANCE_HINT': tput }),
      /Cannot convert Napi::Value to ov::Any/
    );
  });

  it('compileModelSync(model) throws if the number of arguments is invalid', () => {
    assert.throws(
      () => core.compileModelSync(model),
      /Invalid number of arguments/
    );
  });

});

describe('Core.compileModel()', () => {
  const tput = { 'PERFORMANCE_HINT': 'THROUGHPUT' };

  it('compileModel(model:Model, deviceName: string, config: {}) ', () => {
    core.compileModel(model, 'CPU', tput).then(cm => {
      assert.deepStrictEqual(cm.output(0).shape, [1, 10]);
    });

  });

  it('compileModel(model:model_path, deviceName: string, config: {}) ', () => {
    core.compileModel(testXml, 'CPU', tput).then(cm => {
      assert.equal(cm.inputs.length, 1);
    });

  });

  it('compileModel(model:model_path, deviceName: string) ', () => {
    core.compileModel(testXml, 'CPU').then(cm => {
      assert.deepStrictEqual(cm.output(0).shape, [1, 10]);
    });

  });

  it('compileModel(model, device, config) throws when config isn\'t an object', () => {
    assert.throws(
      () => core.compileModel(model, 'CPU', 'string').then(),
      /Cannot convert Napi::Value to std::map<std::string, ov::Any>/
    );
  });

  it('compileModel(model, device, config) throws when config value is not a string', () => {
    assert.throws(
      () => core.compileModel(model, 'CPU', { 'PERFORMANCE_HINT': tput }).then(),
      /Cannot convert Napi::Value to ov::Any/
    );
  });

  it('compileModel(model) throws if the number of arguments is invalid', () => {
    assert.throws(
      () => core.compileModel(model).then(),
      /Invalid number of arguments/
    );
  });

});

describe('Output class', () => {

  it('Output type', () => {
    assert.ok(model.output() instanceof ov.Output);
  });

  it('ConstOutput type', () => {
    assert.ok(compiledModel.output() instanceof ov.ConstOutput);
  });

  modelLike.forEach(([obj]) => {
    it('Output getters and properties', () => {
      assert.strictEqual(obj.outputs.length, 1);
      // tests for an obj with one output
      assert.strictEqual(obj.output().toString(), 'fc_out');
      assert.strictEqual(obj.output(0).toString(), 'fc_out');
      assert.strictEqual(obj.output('fc_out').toString(), 'fc_out');
      assert.deepStrictEqual(obj.output(0).shape, [1, 10]);
      assert.deepStrictEqual(obj.output(0).getShape(), [1, 10]);
      assert.strictEqual(obj.output().getAnyName(), 'fc_out');
      assert.strictEqual(obj.output().anyName, 'fc_out');
    });
  });

});

describe('Input class for ov::Input<const ov::Node>', () => {

  it('Output type', () => {
    assert.ok(model.input() instanceof ov.Output);
  });

  it('ConstOutput type', () => {
    assert.ok(compiledModel.input() instanceof ov.ConstOutput);
  });

  modelLike.forEach(([obj]) => {
    it('input() is typeof object', () => {
      assert.strictEqual(typeof obj.input(), 'object');
    });

    it('inputs property', () => {
      assert.strictEqual(obj.inputs.length, 1);
    });

    it('input().toString()', () => {
      assert.strictEqual(obj.input().toString(), 'data');
    });

    it('input(idx: number).ToString() method', () => {
      assert.strictEqual(obj.input(0).toString(), 'data');
    });

    it('input(tensorName: string).ToString() method', () => {
      assert.strictEqual(obj.input('data').toString(), 'data');
    });

    it('input().getAnyName() and anyName', () => {
      assert.strictEqual(obj.input().getAnyName(), 'data');
      assert.strictEqual(obj.input().anyName, 'data');
    });

    it('input(idx).shape property with dimensions', () => {
      assert.deepStrictEqual(obj.input(0).shape, [1, 3, 32, 32]);
      assert.deepStrictEqual(obj.input(0).getShape(), [1, 3, 32, 32]);
    });
  });

});

describe('Test exportModel()/importModel()', () => {
  const userStream = compiledModel.exportModelSync();
  const epsilon = 0.5;
  const tensor = Float32Array.from({ length: 3072 }, () => (Math.random() + epsilon));
  const inferRequest = compiledModel.createInferRequest();
  const res1 = inferRequest.infer([tensor]);

  it('Test importModel(stream, device)', () => {
    const newCompiled = core.importModelSync(userStream, 'CPU');
    const newInferRequest = newCompiled.createInferRequest();
    const res2 = newInferRequest.infer([tensor]);

    assert.deepStrictEqual(res1['fc_out'].data[0], res2['fc_out'].data[0]);
  });

  it('Test importModel(stream, device, config)', () => {
    const newCompiled = core.importModelSync(userStream, 'CPU', { 'NUM_STREAMS': 1 });
    const newInferRequest = newCompiled.createInferRequest();
    const res2 = newInferRequest.infer([tensor]);

    assert.deepStrictEqual(res1['fc_out'].data[0], res2['fc_out'].data[0]);
  });

  it('Test importModel(stream, device) throws', () => {
    assert.throws(
      () => core.importModelSync(epsilon, 'CPU'),
      /The first argument must be of type Buffer./
    );
  });

  it('Test importModel(stream, device) throws', () => {
    assert.throws(
      () => core.importModelSync(userStream, tensor),
      /The second argument must be of type String./
    );
  });
  it('Test importModel(stream, device, config: tensor) throws', () => {
    assert.throws(
      () => core.importModelSync(userStream, 'CPU', tensor),
      /NotFound: Unsupported property 0 by CPU plugin./
    );
  });

  it('Test importModel(stream, device, config: string) throws', () => {
    const testString = 'test';
    assert.throws(
      () => core.importModelSync(userStream, 'CPU', testString),
      /Passed Napi::Value must be an object./
    );
  });

  it('Test importModel(stream, device, config: unsupported property) throws', () => {
    const tmpDir = '/tmp';
    assert.throws(
      () => core.importModelSync(userStream, 'CPU', {'CACHE_DIR': tmpDir}),
      /Unsupported property CACHE_DIR by CPU plugin./
    );
  });
});<|MERGE_RESOLUTION|>--- conflicted
+++ resolved
@@ -15,15 +15,9 @@
   [compiledModel]];
 
 it('Core.getAvailableDevices()', () => {
-<<<<<<< HEAD
-    const devices = core.getAvailableDevices();
-
-    assert.ok(devices.includes('CPU'));
-=======
   const devices = core.getAvailableDevices();
 
   assert.ok(devices.includes('CPU'));
->>>>>>> a6d64cf3
 });
 
 describe('Core.getVersions()', () => {
