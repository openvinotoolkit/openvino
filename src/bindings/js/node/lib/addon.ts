import os from 'node:os';
import path from 'node:path';

type SupportedTypedArray =
  | Int8Array
  | Uint8Array
  | Int16Array
  | Uint16Array
  | Int32Array
  | Uint32Array
  | Float32Array
  | Float64Array;

interface Core {
  compileModel(
    model: Model,
    device: string,
    config?: { [option: string]: string }
  ): Promise<CompiledModel>;
  compileModelSync(
    model: Model,
    device: string,
    config?: { [option: string]: string }
  ): CompiledModel;
  readModel(modelPath: string, weightsPath?: string): Promise<Model>;
  readModel(
    modelBuffer: Uint8Array, weightsBuffer?: Uint8Array): Promise<Model>;
  readModelSync(modelPath: string, weightsPath?: string): Model;
  readModelSync(modelBuffer: Uint8Array, weightsBuffer?: Uint8Array): Model;
}
interface CoreConstructor {
  new(): Core;
}

interface Model {
  outputs: Output[];
  inputs: Output[];
  output(nameOrId?: string | number): Output;
  input(nameOrId?: string | number): Output;
  getName(): string;
}

interface CompiledModel {
  outputs: Output[];
  inputs: Output[];
  output(nameOrId?: string | number): Output;
  input(nameOrId?: string | number): Output;
  createInferRequest(): InferRequest;
}

interface Tensor {
  data: number[];
  getPrecision(): element;
  getShape(): number[];
  getData(): number[];
}
interface TensorConstructor {
  new(type: element,
      shape: number[],
      tensorData?: number[] | SupportedTypedArray): Tensor;
}

interface InferRequest {
  setTensor(name: string, tensor: Tensor): void;
  setInputTensor(idxOrTensor: number | Tensor, tensor?: Tensor): void;
  setOutputTensor(idxOrTensor: number | Tensor, tensor?: Tensor): void;
  getTensor(nameOrOutput: string | Output): Tensor;
  getInputTensor(idx?: number): Tensor;
  getOutputTensor(idx?: number): Tensor;
  getCompiledModel(): CompiledModel;
  infer(inputData?: { [inputName: string]: Tensor | SupportedTypedArray}
    | Tensor[] | SupportedTypedArray[]): { [outputName: string] : Tensor};
<<<<<<< HEAD
=======
  inferAsync(inputData: { [inputName: string]: Tensor}
    | Tensor[] ): Promise<{ [outputName: string] : Tensor}>;
  getCompiledModel(): CompiledModel;
>>>>>>> ecab093d
}

interface Output {
  anyName: string;
  shape: number[];
  toString(): string;
  getAnyName(): string;
  getShape(): number[];
  getPartialShape(): number[];
}

interface PrePostProcessor {
  build(): PrePostProcessor;
  setInputElementType(idx: number, type: element): PrePostProcessor;
  setInputModelLayout(layout: string[]): PrePostProcessor;
  setInputTensorLayout(layout: string[]): PrePostProcessor;
  preprocessResizeAlgorithm(resizeAlgorithm: resizeAlgorithm)
    : PrePostProcessor;
  setInputTensorShape(shape: number[]): PrePostProcessor;
}
interface PrePostProcessorConstructor {
  new(model: Model): PrePostProcessor;
}

declare enum element {
  u8,
  u32,
  u16,
  i8,
  i16,
  i32,
  i64,
  f32,
  f64,
}

declare enum resizeAlgorithm {
  RESIZE_NEAREST,
  RESIZE_CUBIC,
  RESIZE_LINEAR,
}

export interface NodeAddon {
  Core: CoreConstructor,
  Tensor: TensorConstructor,
  PrePostProcessor: PrePostProcessorConstructor,

  element: typeof element,
  resizeAlgorithm: typeof resizeAlgorithm,
}

setPath();

export default
    // eslint-disable-next-line @typescript-eslint/no-var-requires
    require('../build/Release/ov_node_addon.node') as
    NodeAddon;

function setPath() {
  const { delimiter } = path;

  if (os.platform() === 'win32')
    process.env.PATH = [
      process.env.PATH,
      path.join(__dirname,
        ...'../ov_runtime/runtime/bin/intel64/Release'.split('/')),
      path.join(__dirname,
        ...'../ov_runtime/runtime/3rdparty/tbb/bin'.split('/')),
    ].join(delimiter) + delimiter;
}<|MERGE_RESOLUTION|>--- conflicted
+++ resolved
@@ -67,15 +67,11 @@
   getTensor(nameOrOutput: string | Output): Tensor;
   getInputTensor(idx?: number): Tensor;
   getOutputTensor(idx?: number): Tensor;
-  getCompiledModel(): CompiledModel;
   infer(inputData?: { [inputName: string]: Tensor | SupportedTypedArray}
     | Tensor[] | SupportedTypedArray[]): { [outputName: string] : Tensor};
-<<<<<<< HEAD
-=======
   inferAsync(inputData: { [inputName: string]: Tensor}
     | Tensor[] ): Promise<{ [outputName: string] : Tensor}>;
   getCompiledModel(): CompiledModel;
->>>>>>> ecab093d
 }
 
 interface Output {
