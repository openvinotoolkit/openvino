// Copyright (C) 2018-2022 Intel Corporation
// SPDX-License-Identifier: Apache-2.0
//
#include "ov_test.hpp"
#include "test_model_repo.hpp"

TEST(ov_version, api_version) {
    ov_version_t version;
    ov_get_openvino_version(&version);
    auto ver = ov::get_openvino_version();

    EXPECT_STREQ(version.buildNumber, ver.buildNumber);
    ov_version_free(&version);
}

TEST(ov_util, ov_get_error_info_check) {
    auto res = ov_get_error_info(ov_status_e::INVALID_C_PARAM);
    auto str = "invalid c input parameters";
    EXPECT_STREQ(res, str);
}

class ov_core : public ::testing::TestWithParam<std::string> {};
INSTANTIATE_TEST_SUITE_P(device_name, ov_core, ::testing::Values("CPU"));

TEST(ov_core, ov_core_create_with_config) {
    ov_core_t* core = nullptr;
    OV_ASSERT_OK(ov_core_create_with_config(plugins_xml, &core));
    ASSERT_NE(nullptr, core);
    ov_core_free(core);
}

TEST(ov_core, ov_core_create_with_no_config) {
    ov_core_t* core = nullptr;
    OV_ASSERT_OK(ov_core_create(&core));
    ASSERT_NE(nullptr, core);
    ov_core_free(core);
}

TEST(ov_core, ov_core_read_model) {
    ov_core_t* core = nullptr;
    OV_ASSERT_OK(ov_core_create(&core));
    ASSERT_NE(nullptr, core);

    ov_model_t* model = nullptr;
    OV_ASSERT_OK(ov_core_read_model(core, xml, bin, &model));
    ASSERT_NE(nullptr, model);

    ov_model_free(model);
    ov_core_free(core);
}

TEST(ov_core, ov_core_read_model_no_bin) {
    ov_core_t* core = nullptr;
    OV_ASSERT_OK(ov_core_create(&core));
    ASSERT_NE(nullptr, core);

    ov_model_t* model = nullptr;
    OV_ASSERT_OK(ov_core_read_model(core, xml, nullptr, &model));
    ASSERT_NE(nullptr, model);

    ov_model_free(model);
    ov_core_free(core);
}

TEST(ov_core, ov_core_read_model_from_memory) {
    ov_core_t* core = nullptr;
    OV_ASSERT_OK(ov_core_create(&core));
    ASSERT_NE(nullptr, core);

    std::vector<uint8_t> weights_content(content_from_file(bin, true));

    ov_tensor_t* tensor = nullptr;
    ov_shape_t shape;
    int64_t dims[2] = {1, (int64_t)weights_content.size()};
    ov_shape_create(2, dims, &shape);
    OV_ASSERT_OK(ov_tensor_create_from_host_ptr(ov_element_type_e::U8, shape, weights_content.data(), &tensor));
    ASSERT_NE(nullptr, tensor);

    std::vector<uint8_t> xml_content(content_from_file(xml, false));
    ov_model_t* model = nullptr;
    OV_ASSERT_OK(
        ov_core_read_model_from_memory(core, reinterpret_cast<const char*>(xml_content.data()), tensor, &model));
    ASSERT_NE(nullptr, model);

    ov_shape_free(&shape);
    ov_tensor_free(tensor);
    ov_model_free(model);
    ov_core_free(core);
}

TEST_P(ov_core, ov_core_compile_model) {
    auto device_name = GetParam();
    ov_core_t* core = nullptr;
    OV_ASSERT_OK(ov_core_create(&core));
    ASSERT_NE(nullptr, core);

    ov_model_t* model = nullptr;
    OV_ASSERT_OK(ov_core_read_model(core, xml, nullptr, &model));
    ASSERT_NE(nullptr, model);

    ov_compiled_model_t* compiled_model = nullptr;
<<<<<<< HEAD
    OV_ASSERT_OK(ov_core_compile_model(core, model, device_name.c_str(), false, &compiled_model));
=======
    ov_properties_t* property = nullptr;
    OV_ASSERT_OK(ov_core_compile_model(core, model, device_name.c_str(), property, &compiled_model));
>>>>>>> 2108fe0d
    ASSERT_NE(nullptr, compiled_model);

    ov_compiled_model_free(compiled_model);
    ov_model_free(model);
    ov_core_free(core);
}

TEST_P(ov_core, ov_core_compile_model_with_property) {
    auto device_name = GetParam();
    ov_core_t* core = nullptr;
    OV_ASSERT_OK(ov_core_create(&core));
    ASSERT_NE(nullptr, core);

    ov_model_t* model = nullptr;
    OV_ASSERT_OK(ov_core_read_model(core, xml, nullptr, &model));
    ASSERT_NE(nullptr, model);

    ov_compiled_model_t* compiled_model = nullptr;
    const char* key = ov_property_key_num_streams;
    const char* type = ov_property_value_type_uint32;
    uint32_t num = 11;
    OV_ASSERT_OK(ov_core_compile_model(core, model, device_name.c_str(), true, &compiled_model, key, type, num));
    ASSERT_NE(nullptr, compiled_model);

    char* property_value = nullptr;
    OV_EXPECT_OK(ov_compiled_model_get_property(compiled_model, key, &property_value));
    EXPECT_STREQ(property_value, "11");
    ov_free(property_value);

    ov_compiled_model_free(compiled_model);
    ov_model_free(model);
    ov_core_free(core);
}

TEST_P(ov_core, ov_core_compile_model_from_file) {
    auto device_name = GetParam();
    ov_core_t* core = nullptr;
    OV_ASSERT_OK(ov_core_create(&core));
    ASSERT_NE(nullptr, core);

    ov_compiled_model_t* compiled_model = nullptr;
<<<<<<< HEAD
    OV_ASSERT_OK(ov_core_compile_model_from_file(core, xml, device_name.c_str(), false, &compiled_model));
=======
    ov_properties_t* property = nullptr;
    OV_ASSERT_OK(ov_core_compile_model_from_file(core, xml, device_name.c_str(), property, &compiled_model));
>>>>>>> 2108fe0d
    ASSERT_NE(nullptr, compiled_model);

    ov_compiled_model_free(compiled_model);
    ov_core_free(core);
}

TEST_P(ov_core, ov_core_set_property) {
    auto device_name = GetParam();
    ov_core_t* core = nullptr;
    OV_ASSERT_OK(ov_core_create(&core));
    ASSERT_NE(nullptr, core);

<<<<<<< HEAD
    const char* key = ov_property_key_hint_performance_mode;
    const char* type = ov_property_value_type_enum;
    ov_performance_mode_e mode = ov_performance_mode_e::THROUGHPUT;

    OV_ASSERT_OK(ov_core_set_property(core, device_name.c_str(), key, type, mode));
=======
    ov_properties_t properties;
    OV_ASSERT_OK(ov_properties_create(&properties, 1));

    const char* key = ov_property_key_hint_performance_mode;
    ov_performance_mode_e mode = ov_performance_mode_e::THROUGHPUT;
    ov_any_t value = {(void*)&mode, 1, ov_any_type_e::ENUM};
    properties.size = 1;
    properties.list[0].key = key;
    properties.list[0].value = value;

    OV_ASSERT_OK(ov_core_set_property(core, device_name.c_str(), &properties));
    ov_properties_free(&properties);
>>>>>>> 2108fe0d
    ov_core_free(core);
}

TEST_P(ov_core, ov_core_get_property) {
    auto device_name = GetParam();
    ov_core_t* core = nullptr;
    OV_ASSERT_OK(ov_core_create(&core));
    ASSERT_NE(nullptr, core);

<<<<<<< HEAD
    char* property_value;
    OV_ASSERT_OK(
        ov_core_get_property(core, device_name.c_str(), ov_property_key_supported_properties, &property_value));
    ov_free(property_value);
=======
    ov_any_t property_value;
    OV_ASSERT_OK(
        ov_core_get_property(core, device_name.c_str(), ov_property_key_supported_properties, &property_value));
    ov_any_free(&property_value);
>>>>>>> 2108fe0d
    ov_core_free(core);
}

TEST_P(ov_core, ov_core_set_get_property_str) {
    auto device_name = GetParam();
    ov_core_t* core = nullptr;
    OV_ASSERT_OK(ov_core_create(&core));
    ASSERT_NE(nullptr, core);

<<<<<<< HEAD
    const char* key = ov_property_key_cache_dir;
    const char* type = ov_property_value_type_string;
    const char cache_dir[] = "./cache_dir";

    OV_ASSERT_OK(ov_core_set_property(core, device_name.c_str(), key, type, cache_dir));

    char* property_value = nullptr;
=======
    ov_properties_t properties;
    OV_ASSERT_OK(ov_properties_create(&properties, 1));

    const char* key = ov_property_key_cache_dir;
    const char cache_dir[] = "./cache_dir";
    ov_any_t value = {(void*)cache_dir, sizeof(cache_dir), ov_any_type_e::CHAR};
    properties.size = 1;
    properties.list[0].key = key;
    properties.list[0].value = value;

    OV_ASSERT_OK(ov_core_set_property(core, device_name.c_str(), &properties));

    ov_any_t property_value;
>>>>>>> 2108fe0d
    OV_ASSERT_OK(ov_core_get_property(core, device_name.c_str(), key, &property_value));
    EXPECT_STREQ(cache_dir, property_value);

<<<<<<< HEAD
    ov_free(property_value);
=======
    ov_properties_free(&properties);
    ov_any_free(&property_value);
>>>>>>> 2108fe0d
    ov_core_free(core);
}

TEST_P(ov_core, ov_core_set_get_property_int) {
    auto device_name = GetParam();
    ov_core_t* core = nullptr;
    OV_ASSERT_OK(ov_core_create(&core));
    ASSERT_NE(nullptr, core);

<<<<<<< HEAD
    const char* key = ov_property_key_inference_num_threads;
    const char* type = ov_property_value_type_int32;
    int32_t num = 8;

    OV_ASSERT_OK(ov_core_set_property(core, device_name.c_str(), key, type, num));

    char* property_value = nullptr;
    OV_ASSERT_OK(ov_core_get_property(core, device_name.c_str(), key, &property_value));
    EXPECT_STREQ("8", property_value);
    ov_free(property_value);

    ov_core_free(core);
}

TEST_P(ov_core, ov_core_set_multiple_common_properties) {
    auto device_name = GetParam();
    ov_core_t* core = nullptr;
    OV_ASSERT_OK(ov_core_create(&core));
    ASSERT_NE(nullptr, core);

    // Test enum
    const char* key_1 = ov_property_key_hint_performance_mode;
    const char* type_1 = ov_property_value_type_enum;
    ov_performance_mode_e mode = ov_performance_mode_e::THROUGHPUT;
    OV_ASSERT_OK(ov_core_set_property(core, device_name.c_str(), key_1, type_1, mode));

    char* property_value_1 = nullptr;
    OV_ASSERT_OK(ov_core_get_property(core, device_name.c_str(), key_1, &property_value_1));
    EXPECT_STREQ(property_value_1, "THROUGHPUT");
    ov_free(property_value_1);

    // Test string
    const char* key_2 = ov_property_key_cache_dir;
    const char* type_2 = ov_property_value_type_string;
    const char cache_dir[] = "./cache_dir";
    OV_ASSERT_OK(ov_core_set_property(core, device_name.c_str(), key_2, type_2, cache_dir));

    char* property_value_2 = nullptr;
    OV_ASSERT_OK(ov_core_get_property(core, device_name.c_str(), key_2, &property_value_2));
    EXPECT_STREQ(property_value_2, cache_dir);
    ov_free(property_value_2);

    // Test int32
    const char* key_3 = ov_property_key_hint_num_requests;
    const char* type_3 = ov_property_value_type_int32;
    int32_t num = 8;
    OV_ASSERT_OK(ov_core_set_property(core, device_name.c_str(), key_3, type_3, num));

    char* property_value_3 = nullptr;
    OV_ASSERT_OK(ov_core_get_property(core, device_name.c_str(), key_3, &property_value_3));
    EXPECT_STREQ(property_value_3, "8");
    ov_free(property_value_3);

    // Test bool
    const char* key_4 = ov_property_key_enable_profiling;
    const char* type_4 = ov_property_value_type_bool;
    bool enable = 1;
    OV_ASSERT_OK(ov_core_set_property(core, device_name.c_str(), key_4, type_4, enable));

    char* property_value_4 = nullptr;
    OV_ASSERT_OK(ov_core_get_property(core, device_name.c_str(), key_4, &property_value_4));
    EXPECT_STREQ(property_value_4, "YES");
    ov_free(property_value_4);

=======
    ov_properties_t properties;
    OV_ASSERT_OK(ov_properties_create(&properties, 1));

    const char* key = ov_property_key_inference_num_threads;
    int32_t num = 8;
    ov_any_t value = {(void*)&num, 1, ov_any_type_e::INT32};
    properties.size = 1;
    properties.list[0].key = key;
    properties.list[0].value = value;

    OV_ASSERT_OK(ov_core_set_property(core, device_name.c_str(), &properties));

    ov_any_t property_value;
    OV_ASSERT_OK(ov_core_get_property(core, device_name.c_str(), key, &property_value));
    int32_t res = *(int32_t*)property_value.ptr;
    EXPECT_EQ(num, res);
    ov_any_free(&property_value);

    ov_properties_free(&properties);
>>>>>>> 2108fe0d
    ov_core_free(core);
}

TEST_P(ov_core, ov_core_set_multiple_properties) {
    auto device_name = GetParam();
    ov_core_t* core = nullptr;
    OV_ASSERT_OK(ov_core_create(&core));
    ASSERT_NE(nullptr, core);

    ov_properties_t properties;
    OV_ASSERT_OK(ov_properties_create(&properties, 3));

    const char* key_1 = ov_property_key_hint_performance_mode;
    ov_performance_mode_e mode = ov_performance_mode_e::THROUGHPUT;
    ov_any_t value_1 = {(void*)&mode, 1, ov_any_type_e::ENUM};
    properties.list[0].key = key_1;
    properties.list[0].value = value_1;

    const char* key_2 = ov_property_key_cache_dir;
    const char cache_dir[] = "./cache_dir";
    ov_any_t value_2 = {(void*)cache_dir, sizeof(cache_dir), ov_any_type_e::CHAR};
    properties.list[1].key = key_2;
    properties.list[1].value = value_2;

    const char* key_3 = ov_property_key_hint_num_requests;
    int32_t num = 8;
    ov_any_t value_3 = {(void*)&num, 1, ov_any_type_e::UINT32};
    properties.list[2].key = key_3;
    properties.list[2].value = value_3;

    OV_ASSERT_OK(ov_core_set_property(core, device_name.c_str(), &properties));

    ov_any_t property_value_1;
    OV_ASSERT_OK(ov_core_get_property(core, device_name.c_str(), key_1, &property_value_1));
    int32_t res_1 = *(ov_performance_mode_e*)property_value_1.ptr;
    EXPECT_EQ(mode, res_1);
    ov_any_free(&property_value_1);

    ov_any_t property_value_2;
    OV_ASSERT_OK(ov_core_get_property(core, device_name.c_str(), key_2, &property_value_2));
    EXPECT_STREQ(cache_dir, (char*)property_value_2.ptr);
    ov_any_free(&property_value_2);

    ov_any_t property_value_3;
    OV_ASSERT_OK(ov_core_get_property(core, device_name.c_str(), key_3, &property_value_3));
    int32_t res_3 = *(int32_t*)property_value_3.ptr;
    EXPECT_EQ(num, res_3);
    ov_any_free(&property_value_3);

    ov_properties_free(&properties);
}

TEST(ov_core, ov_core_get_available_devices) {
    ov_core_t* core = nullptr;
    OV_ASSERT_OK(ov_core_create(&core));
    ASSERT_NE(nullptr, core);

    ov_available_devices_t devices;
    OV_ASSERT_OK(ov_core_get_available_devices(core, &devices));

    ov_available_devices_free(&devices);
    ov_core_free(core);
}

TEST_P(ov_core, ov_compiled_model_export_model) {
    auto device_name = GetParam();
    ov_core_t* core = nullptr;
    OV_ASSERT_OK(ov_core_create(&core));
    ASSERT_NE(nullptr, core);

    ov_compiled_model_t* compiled_model = nullptr;
<<<<<<< HEAD
    OV_ASSERT_OK(ov_core_compile_model_from_file(core, xml, device_name.c_str(), false, &compiled_model));
=======
    OV_ASSERT_OK(ov_core_compile_model_from_file(core, xml, device_name.c_str(), nullptr, &compiled_model));
>>>>>>> 2108fe0d
    ASSERT_NE(nullptr, compiled_model);

    std::string export_path = TestDataHelpers::generate_model_path("test_model", "exported_model.blob");
    OV_ASSERT_OK(ov_compiled_model_export_model(compiled_model, export_path.c_str()));

    ov_compiled_model_free(compiled_model);
    ov_core_free(core);
}

TEST_P(ov_core, ov_core_import_model) {
    auto device_name = GetParam();
    ov_core_t* core = nullptr;

    OV_ASSERT_OK(ov_core_create(&core));
    ASSERT_NE(nullptr, core);

    ov_compiled_model_t* compiled_model = nullptr;
<<<<<<< HEAD
    OV_ASSERT_OK(ov_core_compile_model_from_file(core, xml, device_name.c_str(), false, &compiled_model));
=======
    OV_ASSERT_OK(ov_core_compile_model_from_file(core, xml, device_name.c_str(), nullptr, &compiled_model));
>>>>>>> 2108fe0d
    ASSERT_NE(nullptr, compiled_model);

    std::string export_path = TestDataHelpers::generate_model_path("test_model", "exported_model.blob");
    OV_ASSERT_OK(ov_compiled_model_export_model(compiled_model, export_path.c_str()));
    ov_compiled_model_free(compiled_model);

    std::vector<uint8_t> buffer(content_from_file(export_path.c_str(), true));
    ov_compiled_model_t* compiled_model_imported = nullptr;
    OV_ASSERT_OK(ov_core_import_model(core,
                                      reinterpret_cast<const char*>(buffer.data()),
                                      buffer.size(),
                                      device_name.c_str(),
                                      &compiled_model_imported));
    ASSERT_NE(nullptr, compiled_model_imported);
    ov_compiled_model_free(compiled_model_imported);
    ov_core_free(core);
}

TEST_P(ov_core, ov_core_get_versions_by_device_name) {
    auto device_name = GetParam();
    ov_core_t* core = nullptr;
    OV_ASSERT_OK(ov_core_create(&core));
    ASSERT_NE(nullptr, core);

    ov_core_version_list_t version_list;
    OV_ASSERT_OK(ov_core_get_versions_by_device_name(core, device_name.c_str(), &version_list));
    EXPECT_EQ(version_list.size, 1);

    ov_core_versions_free(&version_list);
    ov_core_free(core);
}<|MERGE_RESOLUTION|>--- conflicted
+++ resolved
@@ -99,12 +99,7 @@
     ASSERT_NE(nullptr, model);
 
     ov_compiled_model_t* compiled_model = nullptr;
-<<<<<<< HEAD
     OV_ASSERT_OK(ov_core_compile_model(core, model, device_name.c_str(), false, &compiled_model));
-=======
-    ov_properties_t* property = nullptr;
-    OV_ASSERT_OK(ov_core_compile_model(core, model, device_name.c_str(), property, &compiled_model));
->>>>>>> 2108fe0d
     ASSERT_NE(nullptr, compiled_model);
 
     ov_compiled_model_free(compiled_model);
@@ -146,12 +141,7 @@
     ASSERT_NE(nullptr, core);
 
     ov_compiled_model_t* compiled_model = nullptr;
-<<<<<<< HEAD
     OV_ASSERT_OK(ov_core_compile_model_from_file(core, xml, device_name.c_str(), false, &compiled_model));
-=======
-    ov_properties_t* property = nullptr;
-    OV_ASSERT_OK(ov_core_compile_model_from_file(core, xml, device_name.c_str(), property, &compiled_model));
->>>>>>> 2108fe0d
     ASSERT_NE(nullptr, compiled_model);
 
     ov_compiled_model_free(compiled_model);
@@ -164,26 +154,11 @@
     OV_ASSERT_OK(ov_core_create(&core));
     ASSERT_NE(nullptr, core);
 
-<<<<<<< HEAD
     const char* key = ov_property_key_hint_performance_mode;
     const char* type = ov_property_value_type_enum;
     ov_performance_mode_e mode = ov_performance_mode_e::THROUGHPUT;
 
     OV_ASSERT_OK(ov_core_set_property(core, device_name.c_str(), key, type, mode));
-=======
-    ov_properties_t properties;
-    OV_ASSERT_OK(ov_properties_create(&properties, 1));
-
-    const char* key = ov_property_key_hint_performance_mode;
-    ov_performance_mode_e mode = ov_performance_mode_e::THROUGHPUT;
-    ov_any_t value = {(void*)&mode, 1, ov_any_type_e::ENUM};
-    properties.size = 1;
-    properties.list[0].key = key;
-    properties.list[0].value = value;
-
-    OV_ASSERT_OK(ov_core_set_property(core, device_name.c_str(), &properties));
-    ov_properties_free(&properties);
->>>>>>> 2108fe0d
     ov_core_free(core);
 }
 
@@ -193,17 +168,10 @@
     OV_ASSERT_OK(ov_core_create(&core));
     ASSERT_NE(nullptr, core);
 
-<<<<<<< HEAD
     char* property_value;
     OV_ASSERT_OK(
         ov_core_get_property(core, device_name.c_str(), ov_property_key_supported_properties, &property_value));
     ov_free(property_value);
-=======
-    ov_any_t property_value;
-    OV_ASSERT_OK(
-        ov_core_get_property(core, device_name.c_str(), ov_property_key_supported_properties, &property_value));
-    ov_any_free(&property_value);
->>>>>>> 2108fe0d
     ov_core_free(core);
 }
 
@@ -213,7 +181,6 @@
     OV_ASSERT_OK(ov_core_create(&core));
     ASSERT_NE(nullptr, core);
 
-<<<<<<< HEAD
     const char* key = ov_property_key_cache_dir;
     const char* type = ov_property_value_type_string;
     const char cache_dir[] = "./cache_dir";
@@ -221,30 +188,10 @@
     OV_ASSERT_OK(ov_core_set_property(core, device_name.c_str(), key, type, cache_dir));
 
     char* property_value = nullptr;
-=======
-    ov_properties_t properties;
-    OV_ASSERT_OK(ov_properties_create(&properties, 1));
-
-    const char* key = ov_property_key_cache_dir;
-    const char cache_dir[] = "./cache_dir";
-    ov_any_t value = {(void*)cache_dir, sizeof(cache_dir), ov_any_type_e::CHAR};
-    properties.size = 1;
-    properties.list[0].key = key;
-    properties.list[0].value = value;
-
-    OV_ASSERT_OK(ov_core_set_property(core, device_name.c_str(), &properties));
-
-    ov_any_t property_value;
->>>>>>> 2108fe0d
     OV_ASSERT_OK(ov_core_get_property(core, device_name.c_str(), key, &property_value));
     EXPECT_STREQ(cache_dir, property_value);
 
-<<<<<<< HEAD
     ov_free(property_value);
-=======
-    ov_properties_free(&properties);
-    ov_any_free(&property_value);
->>>>>>> 2108fe0d
     ov_core_free(core);
 }
 
@@ -254,7 +201,6 @@
     OV_ASSERT_OK(ov_core_create(&core));
     ASSERT_NE(nullptr, core);
 
-<<<<<<< HEAD
     const char* key = ov_property_key_inference_num_threads;
     const char* type = ov_property_value_type_int32;
     int32_t num = 8;
@@ -318,28 +264,6 @@
     OV_ASSERT_OK(ov_core_get_property(core, device_name.c_str(), key_4, &property_value_4));
     EXPECT_STREQ(property_value_4, "YES");
     ov_free(property_value_4);
-
-=======
-    ov_properties_t properties;
-    OV_ASSERT_OK(ov_properties_create(&properties, 1));
-
-    const char* key = ov_property_key_inference_num_threads;
-    int32_t num = 8;
-    ov_any_t value = {(void*)&num, 1, ov_any_type_e::INT32};
-    properties.size = 1;
-    properties.list[0].key = key;
-    properties.list[0].value = value;
-
-    OV_ASSERT_OK(ov_core_set_property(core, device_name.c_str(), &properties));
-
-    ov_any_t property_value;
-    OV_ASSERT_OK(ov_core_get_property(core, device_name.c_str(), key, &property_value));
-    int32_t res = *(int32_t*)property_value.ptr;
-    EXPECT_EQ(num, res);
-    ov_any_free(&property_value);
-
-    ov_properties_free(&properties);
->>>>>>> 2108fe0d
     ov_core_free(core);
 }
 
@@ -411,11 +335,7 @@
     ASSERT_NE(nullptr, core);
 
     ov_compiled_model_t* compiled_model = nullptr;
-<<<<<<< HEAD
     OV_ASSERT_OK(ov_core_compile_model_from_file(core, xml, device_name.c_str(), false, &compiled_model));
-=======
-    OV_ASSERT_OK(ov_core_compile_model_from_file(core, xml, device_name.c_str(), nullptr, &compiled_model));
->>>>>>> 2108fe0d
     ASSERT_NE(nullptr, compiled_model);
 
     std::string export_path = TestDataHelpers::generate_model_path("test_model", "exported_model.blob");
@@ -433,11 +353,7 @@
     ASSERT_NE(nullptr, core);
 
     ov_compiled_model_t* compiled_model = nullptr;
-<<<<<<< HEAD
     OV_ASSERT_OK(ov_core_compile_model_from_file(core, xml, device_name.c_str(), false, &compiled_model));
-=======
-    OV_ASSERT_OK(ov_core_compile_model_from_file(core, xml, device_name.c_str(), nullptr, &compiled_model));
->>>>>>> 2108fe0d
     ASSERT_NE(nullptr, compiled_model);
 
     std::string export_path = TestDataHelpers::generate_model_path("test_model", "exported_model.blob");
