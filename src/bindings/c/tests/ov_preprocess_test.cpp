--- conflicted
+++ resolved
@@ -247,17 +247,7 @@
     EXPECT_NE(nullptr, input_tensor_info);
 
     OV_EXPECT_OK(
-<<<<<<< HEAD
         ov_preprocess_input_tensor_info_set_color_format(input_tensor_info, ov_color_format_e::NV12_SINGLE_PLANE, 0));
-
-    ov_preprocess_input_tensor_info_free(input_tensor_info);
-    ov_preprocess_input_info_free(input_info);
-    ov_preprocess_prepostprocessor_free(preprocess);
-    ov_model_free(model);
-    ov_core_free(core);
-=======
-        ov_preprocess_input_tensor_info_set_color_format(input_tensor_info, ov_color_format_e::NV12_SINGLE_PLANE));
->>>>>>> 22d7bc70
 }
 
 TEST_F(ov_preprocess, ov_preprocess_input_tensor_info_set_spatial_static_shape) {
@@ -450,7 +440,6 @@
 
     ov_shape_free(&shape);
     ov_model_free(new_model);
-<<<<<<< HEAD
     ov_preprocess_prepostprocessor_free(preprocess);
     ov_model_free(model);
     ov_core_free(core);
@@ -513,6 +502,4 @@
     ov_preprocess_prepostprocessor_free(preprocess);
     ov_model_free(model);
     ov_core_free(core);
-=======
->>>>>>> 22d7bc70
 }