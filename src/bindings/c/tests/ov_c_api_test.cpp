// Copyright (C) 2018-2022 Intel Corporation
// SPDX-License-Identifier: Apache-2.0
//

#include <gtest/gtest.h>
#include <stdio.h>
#include <stdlib.h>
#include <opencv2/opencv.hpp>
#include <condition_variable>
#include <mutex>
#include "test_model_repo.hpp"
#include <fstream>

#include "c_api/ov_c_api.h"
#include "openvino/openvino.hpp"

std::string xml_std = TestDataHelpers::generate_model_path("test_model", "test_model_fp32.xml"),
            bin_std = TestDataHelpers::generate_model_path("test_model", "test_model_fp32.bin"),
            input_image_std = TestDataHelpers::generate_image_path("224x224", "dog.bmp"),
            input_image_nv12_std = TestDataHelpers::generate_image_path("224x224", "dog6.yuv");

const char* xml = xml_std.c_str();
const char* bin = bin_std.c_str();
const char* input_image = input_image_std.c_str();
const char* input_image_nv12 = input_image_nv12_std.c_str();

std::mutex m;
bool ready = false;
std::condition_variable condVar;
#ifdef _WIN32
    #ifdef __MINGW32__
        std::string plugins_xml_std = TestDataHelpers::generate_ieclass_xml_path("plugins_mingw.xml");
    #else
        std::string plugins_xml_std = TestDataHelpers::generate_ieclass_xml_path("plugins_win.xml");
    #endif
#elif defined __APPLE__
        std::string plugins_xml_std = TestDataHelpers::generate_ieclass_xml_path("plugins_apple.xml");
#else
        std::string plugins_xml_std = TestDataHelpers::generate_ieclass_xml_path("plugins.xml");
#endif
const char* plugins_xml = plugins_xml_std.c_str();

#define OV_EXPECT_OK(...) EXPECT_EQ(ov_status_e::OK, __VA_ARGS__)
#define OV_ASSERT_OK(...) ASSERT_EQ(ov_status_e::OK, __VA_ARGS__)
#define OV_EXPECT_NOT_OK(...) EXPECT_NE(ov_status_e::OK, __VA_ARGS__)
#define OV_EXPECT_ARREQ(arr1, arr2) EXPECT_TRUE(std::equal(std::begin(arr1), std::end(arr1), std::begin(arr2)))

std::map<ov_element_type_e, size_t> element_type_size_map = {
        {ov_element_type_e::BOOLEAN, 8},
        {ov_element_type_e::BF16, 16},
        {ov_element_type_e::F16, 16},
        {ov_element_type_e::F32, 32},
        {ov_element_type_e::F64, 64},
        {ov_element_type_e::I4, 4},
        {ov_element_type_e::I8, 8},
        {ov_element_type_e::I16, 16},
        {ov_element_type_e::I32, 32},
        {ov_element_type_e::I64, 64},
        {ov_element_type_e::U1, 1},
        {ov_element_type_e::U4, 4},
        {ov_element_type_e::U8, 8},
        {ov_element_type_e::U16, 16},
        {ov_element_type_e::U32, 32},
        {ov_element_type_e::U64, 64}};
#define GET_ELEMENT_TYPE_SIZE(a) element_type_size_map[a]

size_t read_image_from_file(const char* img_path, unsigned char *img_data, size_t size) {
    FILE *fp = fopen(img_path, "rb+");
    size_t read_size = 0;

    if (fp) {
        fseek(fp, 0, SEEK_END);
        if (ftell(fp) >= size) {
            fseek(fp, 0, SEEK_SET);
            read_size = fread(img_data, 1, size, fp);
        }
        fclose(fp);
    }
    return read_size;
}

void mat_2_tensor(const cv::Mat& img, ov_tensor_t* tensor)
{
    ov_shape_t shape;
    OV_EXPECT_OK(ov_tensor_get_shape(tensor, &shape));
    size_t channels = shape[1];
    size_t width = shape[3];
    size_t height = shape[2];
    void* tensor_data = NULL;
    OV_EXPECT_OK(ov_tensor_get_data(tensor, &tensor_data));
    uint8_t *tmp_data = (uint8_t *)(tensor_data);
    cv::Mat resized_image;
    cv::resize(img, resized_image, cv::Size(width, height));

    for (size_t c = 0; c < channels; c++) {
        for (size_t  h = 0; h < height; h++) {
            for (size_t w = 0; w < width; w++) {
                tmp_data[c * width * height + h * width + w] =
                        resized_image.at<cv::Vec3b>(h, w)[c];
            }
        }
    }
}

size_t find_device(ov_available_devices_t avai_devices, const char *device_name) {
    for (size_t i = 0; i < avai_devices.num_devices; ++i) {
        if (strstr(avai_devices.devices[i], device_name))
            return i;
    }

    return -1;
}

TEST(ov_c_api_version, api_version) {
    ov_version_t version;
    ov_get_version(&version);
    auto ver = ov::get_openvino_version();
    std::string ver_str = ver.buildNumber;

    EXPECT_STREQ(version.buildNumber, ver.buildNumber);
    ov_version_free(&version);
}

class ov_core :public::testing::TestWithParam<std::string>{};
INSTANTIATE_TEST_CASE_P(device_name, ov_core, ::testing::Values("CPU"));

class ov_compiled_model :public::testing::TestWithParam<std::string>{};
INSTANTIATE_TEST_CASE_P(device_name, ov_compiled_model, ::testing::Values("CPU"));

<<<<<<< HEAD
class ov_infer_request :public::testing::TestWithParam<std::string>{};
INSTANTIATE_TEST_CASE_P(device_name, ov_infer_request, ::testing::Values("CPU"));

=======
>>>>>>> e479fa6b
TEST(ov_core, ov_core_create_with_config) {
    ov_core_t* core = nullptr;
    OV_ASSERT_OK(ov_core_create(plugins_xml, &core));
    ASSERT_NE(nullptr, core);
    ov_core_free(core);
}

TEST(ov_core, ov_core_create_with_no_config) {
    ov_core_t* core = nullptr;
    OV_ASSERT_OK(ov_core_create("", &core));
    ASSERT_NE(nullptr, core);
    ov_core_free(core);
}

TEST(ov_core, ov_core_read_model) {
    ov_core_t* core = nullptr;
    OV_ASSERT_OK(ov_core_create("", &core));
    ASSERT_NE(nullptr, core);

    ov_model_t* model = nullptr;
    OV_ASSERT_OK(ov_core_read_model(core, xml, bin, &model));
    ASSERT_NE(nullptr, model);

    ov_model_free(model);
    ov_core_free(core);
}

TEST(ov_core, ov_core_read_model_no_bin) {
    ov_core_t* core = nullptr;
    OV_ASSERT_OK(ov_core_create("", &core));
    ASSERT_NE(nullptr, core);

    ov_model_t* model = nullptr;
    OV_ASSERT_OK(ov_core_read_model(core, xml, nullptr, &model));
    ASSERT_NE(nullptr, model);

    ov_model_free(model);
    ov_core_free(core);
}

static std::vector<uint8_t> content_from_file(const char * filename, bool is_binary) {
    std::vector<uint8_t> result;
    {
        std::ifstream is(filename, is_binary ? std::ifstream::binary | std::ifstream::in : std::ifstream::in);
        if (is) {
            is.seekg(0, std::ifstream::end);
            result.resize(is.tellg());
            if (result.size() > 0) {
                is.seekg(0, std::ifstream::beg);
                is.read(reinterpret_cast<char *>(&result[0]), result.size());
            }
        }
    }
    return result;
}

TEST(ov_core, ov_core_read_model_from_memory) {
    ov_core_t* core = nullptr;
    OV_ASSERT_OK(ov_core_create("", &core));
    ASSERT_NE(nullptr, core);

    std::vector<uint8_t> weights_content(content_from_file(bin, true));

    ov_tensor_t* tensor = nullptr;
    ov_shape_t shape = {1, weights_content.size()};
    OV_ASSERT_OK(ov_tensor_create_from_host_ptr(ov_element_type_e::U8, shape, weights_content.data(), &tensor));
    ASSERT_NE(nullptr, tensor);

    std::vector<uint8_t> xml_content(content_from_file(xml, false));
    ov_model_t* model = nullptr;
    OV_ASSERT_OK(ov_core_read_model_from_memory(core, reinterpret_cast<const char *>(xml_content.data()), tensor, &model));
    ASSERT_NE(nullptr, model);

    ov_tensor_free(tensor);
    ov_model_free(model);
    ov_core_free(core);
}

TEST_P(ov_core, ov_core_compile_model) {
    auto devece_name = GetParam();
    ov_core_t* core = nullptr;
    OV_ASSERT_OK(ov_core_create("", &core));
    ASSERT_NE(nullptr, core);

    ov_model_t* model = nullptr;
    OV_ASSERT_OK(ov_core_read_model(core, xml, nullptr, &model));
    ASSERT_NE(nullptr, model);

    ov_compiled_model_t* compiled_model = nullptr;
    ov_property_t property = {};
    OV_ASSERT_OK(ov_core_compile_model(core, model, devece_name.c_str(), &compiled_model, &property));
    ASSERT_NE(nullptr, compiled_model);

    ov_compiled_model_free(compiled_model);
    ov_model_free(model);
    ov_core_free(core);
}

TEST_P(ov_core, ov_core_compile_model_from_file) {
    auto devece_name = GetParam();
    ov_core_t* core = nullptr;
    OV_ASSERT_OK(ov_core_create("", &core));
    ASSERT_NE(nullptr, core);

    ov_compiled_model_t* compiled_model = nullptr;
    ov_property_t property = {};
    OV_ASSERT_OK(ov_core_compile_model_from_file(core, xml, devece_name.c_str(), &compiled_model, &property));
    ASSERT_NE(nullptr, compiled_model);

    ov_compiled_model_free(compiled_model);
    ov_core_free(core);
}

TEST_P(ov_core, ov_core_set_property) {
    auto devece_name = GetParam();
    ov_core_t* core = nullptr;
    OV_ASSERT_OK(ov_core_create("", &core));
    ASSERT_NE(nullptr, core);

    ov_property_t property{ov_property_key_e::PERFORMANCE_HINT, ov_performance_mode_e::THROUGHPUT, nullptr};
    OV_ASSERT_OK(ov_core_set_property(core, devece_name.c_str(), &property));
    ov_core_free(core);
}

TEST_P(ov_core, ov_core_get_property) {
    auto devece_name = GetParam();
    ov_core_t* core = nullptr;
    OV_ASSERT_OK(ov_core_create("", &core));
    ASSERT_NE(nullptr, core);

    ov_property_value property_value;
    OV_ASSERT_OK(ov_core_get_property(core, devece_name.c_str(), ov_property_key_e::SUPPORTED_PROPERTIES, &property_value));
    ov_core_free(core);
}

TEST(ov_core, ov_core_get_available_devices) {
    ov_core_t* core = nullptr;
    OV_ASSERT_OK(ov_core_create("", &core));
    ASSERT_NE(nullptr, core);

    ov_available_devices_t devices;
    OV_ASSERT_OK(ov_core_get_available_devices(core, &devices));

    ov_available_devices_free(&devices);
    ov_core_free(core);
}

TEST_P(ov_core, ov_compiled_model_export) {
    auto devece_name = GetParam();
    ov_core_t* core = nullptr;
    OV_ASSERT_OK(ov_core_create("", &core));
    ASSERT_NE(nullptr, core);

    ov_compiled_model_t* compiled_model = nullptr;
    ov_property_t property = {};
    OV_ASSERT_OK(ov_core_compile_model_from_file(core, xml, devece_name.c_str(), &compiled_model, &property));
    ASSERT_NE(nullptr, compiled_model);

    std::string export_path = TestDataHelpers::generate_model_path("test_model", "exported_model.blob");
    OV_ASSERT_OK(ov_compiled_model_export(compiled_model, export_path.c_str()));

    ov_compiled_model_free(compiled_model);
    ov_core_free(core);
}

TEST_P(ov_core, ov_core_import_model) {
    auto devece_name = GetParam();
    ov_core_t* core = nullptr;
    OV_ASSERT_OK(ov_core_create("", &core));
    ASSERT_NE(nullptr, core);

    ov_compiled_model_t* compiled_model = nullptr;
    ov_property_t property = {};
    OV_ASSERT_OK(ov_core_compile_model_from_file(core, xml, devece_name.c_str(), &compiled_model, &property));
    ASSERT_NE(nullptr, compiled_model);

    std::string export_path = TestDataHelpers::generate_model_path("test_model", "exported_model.blob");
    OV_ASSERT_OK(ov_compiled_model_export(compiled_model, export_path.c_str()));
    ov_compiled_model_free(compiled_model);

    std::vector<uchar> buffer(content_from_file(export_path.c_str(), true));
    ov_compiled_model_t* compiled_model_imported = nullptr;
    OV_ASSERT_OK(ov_core_import_model(core, reinterpret_cast<const char *>(buffer.data()), buffer.size(), devece_name.c_str(), &compiled_model_imported));
    ASSERT_NE(nullptr, compiled_model_imported);
    ov_compiled_model_free(compiled_model_imported);
    ov_core_free(core);
}

TEST_P(ov_core, ov_core_get_versions) {
    auto devece_name = GetParam();
    ov_core_t* core = nullptr;
    OV_ASSERT_OK(ov_core_create("", &core));
    ASSERT_NE(nullptr, core);

    ov_core_version_list_t version_list;
    OV_ASSERT_OK(ov_core_get_versions(core, devece_name.c_str(), &version_list));
    EXPECT_EQ(version_list.num_vers, 1);

    ov_core_versions_free(&version_list);
    ov_core_free(core);
}

<<<<<<< HEAD
TEST_P(ov_compiled_model, get_runtime_model) {
    auto device_name = GetParam();
    ov_core_t *core = nullptr;
    OV_ASSERT_OK(ov_core_create("", &core));
    ASSERT_NE(nullptr, core);

    ov_model_t *model = nullptr;
    OV_EXPECT_OK(ov_core_read_model(core, xml, bin, &model));
    EXPECT_NE(nullptr, model);

    ov_compiled_model_t *compiled_model = nullptr;
    ov_property_t property = {};
    OV_EXPECT_OK(ov_core_compile_model(core, model, device_name.c_str(), &compiled_model, &property));
    EXPECT_NE(nullptr, compiled_model);

    ov_model_t *runtime_model = nullptr;
    OV_EXPECT_OK(ov_compiled_model_get_runtime_model(compiled_model, &runtime_model));
    EXPECT_NE(nullptr, runtime_model);

    ov_model_free(runtime_model);
    ov_compiled_model_free(compiled_model);
=======
TEST(ov_preprocess, ov_preprocess_create) {
    ov_core_t* core = nullptr;
    OV_ASSERT_OK(ov_core_create("", &core));
    ASSERT_NE(nullptr, core);

    ov_model_t* model = nullptr;
    OV_ASSERT_OK(ov_core_read_model(core, xml, bin, &model));
    ASSERT_NE(nullptr, model);

    ov_preprocess_t* preprocess = nullptr;
    OV_ASSERT_OK(ov_preprocess_create(model, &preprocess));
    ASSERT_NE(nullptr, preprocess);

    ov_preprocess_free(preprocess);
    ov_model_free(model);
    ov_core_free(core);
}

TEST(ov_preprocess, ov_preprocess_get_input_info) {
    ov_core_t* core = nullptr;
    OV_ASSERT_OK(ov_core_create("", &core));
    ASSERT_NE(nullptr, core);

    ov_model_t* model = nullptr;
    OV_ASSERT_OK(ov_core_read_model(core, xml, bin, &model));
    ASSERT_NE(nullptr, model);

    ov_preprocess_t* preprocess = nullptr;
    OV_ASSERT_OK(ov_preprocess_create(model, &preprocess));
    ASSERT_NE(nullptr, preprocess);

    ov_preprocess_input_info_t* input_info = nullptr;
    OV_ASSERT_OK(ov_preprocess_get_input_info(preprocess, &input_info));
    ASSERT_NE(nullptr, input_info);

    ov_preprocess_input_info_free(input_info);
    ov_preprocess_free(preprocess);
>>>>>>> e479fa6b
    ov_model_free(model);
    ov_core_free(core);
}

<<<<<<< HEAD
TEST_P(ov_compiled_model, get_runtime_model_error_handling) {
    auto device_name = GetParam();
    ov_core_t *core = nullptr;
    OV_ASSERT_OK(ov_core_create("", &core));
    ASSERT_NE(nullptr, core);

    ov_model_t *model = nullptr;
    OV_EXPECT_OK(ov_core_read_model(core, xml, bin, &model));
    EXPECT_NE(nullptr, model);

    ov_compiled_model_t *compiled_model = nullptr;
    ov_property_t property = {};
    OV_EXPECT_OK(ov_core_compile_model(core, model, device_name.c_str(), &compiled_model, &property));
    EXPECT_NE(nullptr, compiled_model);

    ov_model_t *runtime_model = nullptr;
    OV_EXPECT_NOT_OK(ov_compiled_model_get_runtime_model(nullptr, &runtime_model));
    OV_EXPECT_NOT_OK(ov_compiled_model_get_runtime_model(compiled_model, nullptr));

    ov_model_free(runtime_model);
    ov_compiled_model_free(compiled_model);
=======
TEST(ov_preprocess, ov_preprocess_get_input_info_by_name) {
    ov_core_t* core = nullptr;
    OV_ASSERT_OK(ov_core_create("", &core));
    ASSERT_NE(nullptr, core);

    ov_model_t* model = nullptr;
    OV_ASSERT_OK(ov_core_read_model(core, xml, bin, &model));
    ASSERT_NE(nullptr, model);

    ov_preprocess_t* preprocess = nullptr;
    OV_ASSERT_OK(ov_preprocess_create(model, &preprocess));
    ASSERT_NE(nullptr, preprocess);

    ov_preprocess_input_info_t* input_info = nullptr;
    OV_ASSERT_OK(ov_preprocess_get_input_info_by_name(preprocess, "data", &input_info));
    ASSERT_NE(nullptr, input_info);

    ov_preprocess_input_info_free(input_info);
    ov_preprocess_free(preprocess);
>>>>>>> e479fa6b
    ov_model_free(model);
    ov_core_free(core);
}

<<<<<<< HEAD
TEST_P(ov_compiled_model, get_inputs) {
    auto device_name = GetParam();
    ov_core_t *core = nullptr;
    OV_ASSERT_OK(ov_core_create("", &core));
    ASSERT_NE(nullptr, core);

    ov_model_t *model = nullptr;
    OV_EXPECT_OK(ov_core_read_model(core, xml, bin, &model));
    EXPECT_NE(nullptr, model);

    ov_compiled_model_t *compiled_model = nullptr;
    ov_property_t property = {};
    OV_EXPECT_OK(ov_core_compile_model(core, model, device_name.c_str(), &compiled_model, &property));
    EXPECT_NE(nullptr, compiled_model);

    ov_output_node_list_t *input_nodes = new ov_output_node_list_t;
    input_nodes->output_nodes = nullptr;
    input_nodes->num = 0;
    OV_EXPECT_OK(ov_compiled_model_get_inputs(compiled_model, input_nodes));
    EXPECT_NE(nullptr, input_nodes->output_nodes);
    EXPECT_NE(0, input_nodes->num);

    ov_output_nodes_free(input_nodes);
    ov_compiled_model_free(compiled_model);
=======
TEST(ov_preprocess, ov_preprocess_get_input_info_by_index) {
    ov_core_t* core = nullptr;
    OV_ASSERT_OK(ov_core_create("", &core));
    ASSERT_NE(nullptr, core);

    ov_model_t* model = nullptr;
    OV_ASSERT_OK(ov_core_read_model(core, xml, bin, &model));
    ASSERT_NE(nullptr, model);

    ov_preprocess_t* preprocess = nullptr;
    OV_ASSERT_OK(ov_preprocess_create(model, &preprocess));
    ASSERT_NE(nullptr, preprocess);

    ov_preprocess_input_info_t* input_info = nullptr;
    OV_ASSERT_OK(ov_preprocess_get_input_info_by_index(preprocess, 0, &input_info));
    ASSERT_NE(nullptr, input_info);

    ov_preprocess_input_info_free(input_info);
    ov_preprocess_free(preprocess);
>>>>>>> e479fa6b
    ov_model_free(model);
    ov_core_free(core);
}

<<<<<<< HEAD
TEST_P(ov_compiled_model, get_inputs_error_handling) {
    auto device_name = GetParam();
    ov_core_t *core = nullptr;
    OV_ASSERT_OK(ov_core_create("", &core));
    ASSERT_NE(nullptr, core);

    ov_model_t *model = nullptr;
    OV_EXPECT_OK(ov_core_read_model(core, xml, bin, &model));
    EXPECT_NE(nullptr, model);

    ov_compiled_model_t *compiled_model = nullptr;
    ov_property_t property = {};
    OV_EXPECT_OK(ov_core_compile_model(core, model, device_name.c_str(), &compiled_model, &property));
    EXPECT_NE(nullptr, compiled_model);

    ov_output_node_list_t *input_nodes = new ov_output_node_list_t;
    input_nodes->output_nodes = nullptr;
    input_nodes->num = 0;
    OV_EXPECT_NOT_OK(ov_compiled_model_get_inputs(nullptr, input_nodes));
    OV_EXPECT_NOT_OK(ov_compiled_model_get_inputs(compiled_model, nullptr));

    ov_output_nodes_free(input_nodes);
    ov_compiled_model_free(compiled_model);
=======
TEST(ov_preprocess, ov_preprocess_input_get_tensor_info) {
    ov_core_t* core = nullptr;
    OV_ASSERT_OK(ov_core_create("", &core));
    ASSERT_NE(nullptr, core);

    ov_model_t* model = nullptr;
    OV_ASSERT_OK(ov_core_read_model(core, xml, bin, &model));
    ASSERT_NE(nullptr, model);

    ov_preprocess_t* preprocess = nullptr;
    OV_ASSERT_OK(ov_preprocess_create(model, &preprocess));
    ASSERT_NE(nullptr, preprocess);

    ov_preprocess_input_info_t* input_info = nullptr;
    OV_ASSERT_OK(ov_preprocess_get_input_info_by_index(preprocess, 0, &input_info));
    ASSERT_NE(nullptr, input_info);

    ov_preprocess_input_tensor_info_t* input_tensor_info = nullptr;
    OV_ASSERT_OK(ov_preprocess_input_get_tensor_info(input_info, &input_tensor_info));
    ASSERT_NE(nullptr, input_tensor_info);

    ov_preprocess_input_tensor_info_free(input_tensor_info);
    ov_preprocess_input_info_free(input_info);
    ov_preprocess_free(preprocess);
>>>>>>> e479fa6b
    ov_model_free(model);
    ov_core_free(core);
}

<<<<<<< HEAD
TEST_P(ov_compiled_model, get_outputs) {
    auto device_name = GetParam();
    ov_core_t *core = nullptr;
    OV_ASSERT_OK(ov_core_create("", &core));
    ASSERT_NE(nullptr, core);

    ov_model_t *model = nullptr;
    OV_EXPECT_OK(ov_core_read_model(core, xml, bin, &model));
    EXPECT_NE(nullptr, model);

    ov_compiled_model_t *compiled_model = nullptr;
    ov_property_t property = {};
    OV_EXPECT_OK(ov_core_compile_model(core, model, device_name.c_str(), &compiled_model, &property));
    EXPECT_NE(nullptr, compiled_model);

    ov_output_node_list_t *output_nodes = new ov_output_node_list_t;
    output_nodes->output_nodes = nullptr;
    output_nodes->num = 0;
    OV_EXPECT_OK(ov_compiled_model_get_outputs(compiled_model, output_nodes));
    EXPECT_NE(nullptr, output_nodes->output_nodes);
    EXPECT_NE(0, output_nodes->num);

    ov_output_nodes_free(output_nodes);
    ov_compiled_model_free(compiled_model);
=======
TEST(ov_preprocess, ov_preprocess_input_get_preprocess_steps) {
    ov_core_t* core = nullptr;
    OV_ASSERT_OK(ov_core_create("", &core));
    ASSERT_NE(nullptr, core);

    ov_model_t* model = nullptr;
    OV_ASSERT_OK(ov_core_read_model(core, xml, bin, &model));
    ASSERT_NE(nullptr, model);

    ov_preprocess_t* preprocess = nullptr;
    OV_ASSERT_OK(ov_preprocess_create(model, &preprocess));
    ASSERT_NE(nullptr, preprocess);

    ov_preprocess_input_info_t* input_info = nullptr;
    OV_ASSERT_OK(ov_preprocess_get_input_info_by_index(preprocess, 0, &input_info));
    ASSERT_NE(nullptr, input_info);

    ov_preprocess_input_process_steps_t* input_process = nullptr;
    OV_ASSERT_OK(ov_preprocess_input_get_preprocess_steps(input_info, &input_process));
    ASSERT_NE(nullptr, input_process);

    ov_preprocess_input_process_steps_free(input_process);
    ov_preprocess_input_info_free(input_info);
    ov_preprocess_free(preprocess);
>>>>>>> e479fa6b
    ov_model_free(model);
    ov_core_free(core);
}

<<<<<<< HEAD
TEST_P(ov_compiled_model, get_outputs_error_handling) {
    auto device_name = GetParam();
    ov_core_t *core = nullptr;
    OV_ASSERT_OK(ov_core_create("", &core));
    ASSERT_NE(nullptr, core);

    ov_model_t *model = nullptr;
    OV_EXPECT_OK(ov_core_read_model(core, xml, bin, &model));
    EXPECT_NE(nullptr, model);

    ov_compiled_model_t *compiled_model = nullptr;
    ov_property_t property = {};
    OV_EXPECT_OK(ov_core_compile_model(core, model, device_name.c_str(), &compiled_model, &property));
    EXPECT_NE(nullptr, compiled_model);

    ov_output_node_list_t *output_nodes = new ov_output_node_list_t;
    output_nodes->output_nodes = nullptr;
    output_nodes->num = 0;
    OV_EXPECT_NOT_OK(ov_compiled_model_get_outputs(nullptr, output_nodes));
    OV_EXPECT_NOT_OK(ov_compiled_model_get_outputs(compiled_model, nullptr));

    ov_output_nodes_free(output_nodes);
    ov_compiled_model_free(compiled_model);
=======
TEST(ov_preprocess, ov_preprocess_input_resize) {
    ov_core_t* core = nullptr;
    OV_ASSERT_OK(ov_core_create("", &core));
    ASSERT_NE(nullptr, core);

    ov_model_t* model = nullptr;
    OV_ASSERT_OK(ov_core_read_model(core, xml, bin, &model));
    ASSERT_NE(nullptr, model);

    ov_preprocess_t* preprocess = nullptr;
    OV_ASSERT_OK(ov_preprocess_create(model, &preprocess));
    ASSERT_NE(nullptr, preprocess);

    ov_preprocess_input_info_t* input_info = nullptr;
    OV_ASSERT_OK(ov_preprocess_get_input_info_by_index(preprocess, 0, &input_info));
    ASSERT_NE(nullptr, input_info);

    ov_preprocess_input_process_steps_t* input_process = nullptr;
    OV_ASSERT_OK(ov_preprocess_input_get_preprocess_steps(input_info, &input_process));
    ASSERT_NE(nullptr, input_process);

    OV_ASSERT_OK(ov_preprocess_input_resize(input_process, ov_preprocess_resize_algorithm_e::RESIZE_LINEAR));

    ov_preprocess_input_process_steps_free(input_process);
    ov_preprocess_input_info_free(input_info);
    ov_preprocess_free(preprocess);
>>>>>>> e479fa6b
    ov_model_free(model);
    ov_core_free(core);
}

<<<<<<< HEAD
TEST_P(ov_compiled_model, create_infer_request) {
    auto device_name = GetParam();
    ov_core_t *core = nullptr;
    OV_ASSERT_OK(ov_core_create("", &core));
    ASSERT_NE(nullptr, core);

    ov_model_t *model = nullptr;
    OV_EXPECT_OK(ov_core_read_model(core, xml, bin, &model));
    EXPECT_NE(nullptr, model);

    ov_compiled_model_t *compiled_model = nullptr;
    ov_property_t property = {};
    OV_EXPECT_OK(ov_core_compile_model(core, model, device_name.c_str(), &compiled_model, &property));
    EXPECT_NE(nullptr, compiled_model);

    ov_infer_request_t *infer_request = nullptr;
    OV_EXPECT_OK(ov_compiled_model_create_infer_request(compiled_model, &infer_request));
    EXPECT_NE(nullptr, infer_request);

    ov_infer_request_free(infer_request);
    ov_compiled_model_free(compiled_model);
=======
TEST(ov_preprocess, ov_preprocess_input_tensor_info_set_element_type) {
    ov_core_t* core = nullptr;
    OV_ASSERT_OK(ov_core_create("", &core));
    ASSERT_NE(nullptr, core);

    ov_model_t* model = nullptr;
    OV_ASSERT_OK(ov_core_read_model(core, xml, bin, &model));
    ASSERT_NE(nullptr, model);

    ov_preprocess_t* preprocess = nullptr;
    OV_ASSERT_OK(ov_preprocess_create(model, &preprocess));
    ASSERT_NE(nullptr, preprocess);

    ov_preprocess_input_info_t* input_info = nullptr;
    OV_ASSERT_OK(ov_preprocess_get_input_info_by_index(preprocess, 0, &input_info));
    ASSERT_NE(nullptr, input_info);

    ov_preprocess_input_tensor_info_t* input_tensor_info = nullptr;
    OV_ASSERT_OK(ov_preprocess_input_get_tensor_info(input_info, &input_tensor_info));
    ASSERT_NE(nullptr, input_tensor_info);

    OV_ASSERT_OK(ov_preprocess_input_tensor_info_set_element_type(input_tensor_info, ov_element_type_e::F32));

    ov_preprocess_input_tensor_info_free(input_tensor_info);
    ov_preprocess_input_info_free(input_info);
    ov_preprocess_free(preprocess);
>>>>>>> e479fa6b
    ov_model_free(model);
    ov_core_free(core);
}

<<<<<<< HEAD
TEST_P(ov_compiled_model, create_infer_request_error_handling) {
    auto device_name = GetParam();
    ov_core_t *core = nullptr;
    OV_ASSERT_OK(ov_core_create("", &core));
    ASSERT_NE(nullptr, core);

    ov_model_t *model = nullptr;
    OV_EXPECT_OK(ov_core_read_model(core, xml, bin, &model));
    EXPECT_NE(nullptr, model);

    ov_compiled_model_t *compiled_model = nullptr;
    ov_property_t property = {};
    OV_EXPECT_OK(ov_core_compile_model(core, model, device_name.c_str(), &compiled_model, &property));
    EXPECT_NE(nullptr, compiled_model);

    ov_infer_request_t *infer_request = nullptr;
    OV_EXPECT_NOT_OK(ov_compiled_model_create_infer_request(nullptr, &infer_request));
    OV_EXPECT_NOT_OK(ov_compiled_model_create_infer_request(compiled_model, nullptr));

    ov_infer_request_free(infer_request);
    ov_compiled_model_free(compiled_model);
=======
TEST(ov_preprocess, ov_preprocess_input_tensor_info_set_tensor) {
    ov_core_t* core = nullptr;
    OV_ASSERT_OK(ov_core_create("", &core));
    ASSERT_NE(nullptr, core);

    ov_model_t* model = nullptr;
    OV_ASSERT_OK(ov_core_read_model(core, xml, bin, &model));
    ASSERT_NE(nullptr, model);

    ov_preprocess_t* preprocess = nullptr;
    OV_ASSERT_OK(ov_preprocess_create(model, &preprocess));
    ASSERT_NE(nullptr, preprocess);

    ov_preprocess_input_info_t* input_info = nullptr;
    OV_ASSERT_OK(ov_preprocess_get_input_info_by_index(preprocess, 0, &input_info));
    ASSERT_NE(nullptr, input_info);

    ov_preprocess_input_tensor_info_t* input_tensor_info = nullptr;
    OV_ASSERT_OK(ov_preprocess_input_get_tensor_info(input_info, &input_tensor_info));
    ASSERT_NE(nullptr, input_tensor_info);

    ov_tensor_t* tensor = nullptr;
    ov_shape_t shape = {1, 416, 416, 3};
    OV_ASSERT_OK(ov_tensor_create(ov_element_type_e::F32, shape, &tensor));
    OV_ASSERT_OK(ov_preprocess_input_tensor_info_set_tensor(input_tensor_info, tensor));

    ov_preprocess_input_tensor_info_free(input_tensor_info);
    ov_preprocess_input_info_free(input_info);
    ov_preprocess_free(preprocess);
>>>>>>> e479fa6b
    ov_model_free(model);
    ov_core_free(core);
}

<<<<<<< HEAD
TEST_P(ov_compiled_model, get_property) {
    auto device_name = GetParam();
    ov_core_t *core = nullptr;
    OV_ASSERT_OK(ov_core_create("", &core));
    ASSERT_NE(nullptr, core);

    ov_model_t *model = nullptr;
    OV_EXPECT_OK(ov_core_read_model(core, xml, bin, &model));
    EXPECT_NE(nullptr, model);

    ov_compiled_model_t *compiled_model = nullptr;
    ov_property_t property = {};
    OV_EXPECT_OK(ov_core_compile_model(core, model, device_name.c_str(), &compiled_model, &property));
    EXPECT_NE(nullptr, compiled_model);

    ov_property_value property_value;
    OV_EXPECT_OK(ov_compiled_model_get_property(compiled_model, SUPPORTED_PROPERTIES, &property_value));
    EXPECT_NE("", property_value.value_s);

    ov_compiled_model_free(compiled_model);
=======
TEST(ov_preprocess, ov_preprocess_input_tensor_info_set_layout) {
    ov_core_t* core = nullptr;
    OV_ASSERT_OK(ov_core_create("", &core));
    ASSERT_NE(nullptr, core);

    ov_model_t* model = nullptr;
    OV_ASSERT_OK(ov_core_read_model(core, xml, bin, &model));
    ASSERT_NE(nullptr, model);

    ov_preprocess_t* preprocess = nullptr;
    OV_ASSERT_OK(ov_preprocess_create(model, &preprocess));
    ASSERT_NE(nullptr, preprocess);

    ov_preprocess_input_info_t* input_info = nullptr;
    OV_ASSERT_OK(ov_preprocess_get_input_info_by_index(preprocess, 0, &input_info));
    ASSERT_NE(nullptr, input_info);

    ov_preprocess_input_tensor_info_t* input_tensor_info = nullptr;
    OV_ASSERT_OK(ov_preprocess_input_get_tensor_info(input_info, &input_tensor_info));
    ASSERT_NE(nullptr, input_tensor_info);

    ov_layout_t layout = {'N', 'C', 'H', 'W'};
    OV_ASSERT_OK(ov_preprocess_input_tensor_info_set_layout(input_tensor_info, layout));

    ov_preprocess_input_tensor_info_free(input_tensor_info);
    ov_preprocess_input_info_free(input_info);
    ov_preprocess_free(preprocess);
>>>>>>> e479fa6b
    ov_model_free(model);
    ov_core_free(core);
}

<<<<<<< HEAD
TEST_P(ov_compiled_model, get_property_error_handling) {
    auto device_name = GetParam();
    ov_core_t *core = nullptr;
    OV_ASSERT_OK(ov_core_create("", &core));
    ASSERT_NE(nullptr, core);

    ov_model_t *model = nullptr;
    OV_EXPECT_OK(ov_core_read_model(core, xml, bin, &model));
    EXPECT_NE(nullptr, model);

    ov_compiled_model_t *compiled_model = nullptr;
    ov_property_t property = {};
    OV_EXPECT_OK(ov_core_compile_model(core, model, device_name.c_str(), &compiled_model, &property));
    EXPECT_NE(nullptr, compiled_model);

    ov_property_value property_value;
    OV_EXPECT_NOT_OK(ov_compiled_model_get_property(nullptr, SUPPORTED_PROPERTIES, &property_value));
    OV_EXPECT_NOT_OK(ov_compiled_model_get_property(compiled_model, SUPPORTED_PROPERTIES, nullptr));

    ov_compiled_model_free(compiled_model);
=======
TEST(ov_preprocess, ov_preprocess_get_output_info) {
    ov_core_t* core = nullptr;
    OV_ASSERT_OK(ov_core_create("", &core));
    ASSERT_NE(nullptr, core);

    ov_model_t* model = nullptr;
    OV_ASSERT_OK(ov_core_read_model(core, xml, bin, &model));
    ASSERT_NE(nullptr, model);

    ov_preprocess_t* preprocess = nullptr;
    OV_ASSERT_OK(ov_preprocess_create(model, &preprocess));
    ASSERT_NE(nullptr, preprocess);

    ov_preprocess_output_info_t* output_info = nullptr;
    OV_ASSERT_OK(ov_preprocess_get_output_info(preprocess, &output_info));
    ASSERT_NE(nullptr, output_info);

    ov_preprocess_output_info_free(output_info);
    ov_preprocess_free(preprocess);
    ov_model_free(model);
    ov_core_free(core);
}

TEST(ov_preprocess, ov_preprocess_get_output_info_by_index) {
    ov_core_t* core = nullptr;
    OV_ASSERT_OK(ov_core_create("", &core));
    ASSERT_NE(nullptr, core);

    ov_model_t* model = nullptr;
    OV_ASSERT_OK(ov_core_read_model(core, xml, bin, &model));
    ASSERT_NE(nullptr, model);

    ov_preprocess_t* preprocess = nullptr;
    OV_ASSERT_OK(ov_preprocess_create(model, &preprocess));
    ASSERT_NE(nullptr, preprocess);

    ov_preprocess_output_info_t* output_info = nullptr;
    OV_ASSERT_OK(ov_preprocess_get_output_info_by_index(preprocess, 0, &output_info));
    ASSERT_NE(nullptr, output_info);

    ov_preprocess_output_info_free(output_info);
    ov_preprocess_free(preprocess);
    ov_model_free(model);
    ov_core_free(core);
}

TEST(ov_preprocess, ov_preprocess_get_output_info_by_name) {
    ov_core_t* core = nullptr;
    OV_ASSERT_OK(ov_core_create("", &core));
    ASSERT_NE(nullptr, core);

    ov_model_t* model = nullptr;
    OV_ASSERT_OK(ov_core_read_model(core, xml, bin, &model));
    ASSERT_NE(nullptr, model);

    ov_preprocess_t* preprocess = nullptr;
    OV_ASSERT_OK(ov_preprocess_create(model, &preprocess));
    ASSERT_NE(nullptr, preprocess);

    ov_preprocess_output_info_t* output_info = nullptr;
    OV_ASSERT_OK(ov_preprocess_get_output_info_by_name(preprocess, "fc_out", &output_info));
    ASSERT_NE(nullptr, output_info);

    ov_preprocess_output_info_free(output_info);
    ov_preprocess_free(preprocess);
    ov_model_free(model);
    ov_core_free(core);
}

TEST(ov_preprocess, ov_preprocess_output_get_tensor_info) {
    ov_core_t* core = nullptr;
    OV_ASSERT_OK(ov_core_create("", &core));
    ASSERT_NE(nullptr, core);

    ov_model_t* model = nullptr;
    OV_ASSERT_OK(ov_core_read_model(core, xml, bin, &model));
    ASSERT_NE(nullptr, model);

    ov_preprocess_t* preprocess = nullptr;
    OV_ASSERT_OK(ov_preprocess_create(model, &preprocess));
    ASSERT_NE(nullptr, preprocess);

    ov_preprocess_output_info_t* output_info = nullptr;
    OV_ASSERT_OK(ov_preprocess_get_output_info_by_index(preprocess, 0, &output_info));
    ASSERT_NE(nullptr, output_info);

    ov_preprocess_output_tensor_info_t* output_tensor_info = nullptr;
    OV_ASSERT_OK(ov_preprocess_output_get_tensor_info(output_info, &output_tensor_info));
    ASSERT_NE(nullptr, output_tensor_info);

    ov_preprocess_output_tensor_info_free(output_tensor_info);
    ov_preprocess_output_info_free(output_info);
    ov_preprocess_free(preprocess);
    ov_model_free(model);
    ov_core_free(core);
}

TEST(ov_preprocess, ov_preprocess_output_set_element_type) {
    ov_core_t* core = nullptr;
    OV_ASSERT_OK(ov_core_create("", &core));
    ASSERT_NE(nullptr, core);

    ov_model_t* model = nullptr;
    OV_ASSERT_OK(ov_core_read_model(core, xml, bin, &model));
    ASSERT_NE(nullptr, model);

    ov_preprocess_t* preprocess = nullptr;
    OV_ASSERT_OK(ov_preprocess_create(model, &preprocess));
    ASSERT_NE(nullptr, preprocess);

    ov_preprocess_output_info_t* output_info = nullptr;
    OV_ASSERT_OK(ov_preprocess_get_output_info_by_index(preprocess, 0, &output_info));
    ASSERT_NE(nullptr, output_info);

    ov_preprocess_output_tensor_info_t* output_tensor_info = nullptr;
    OV_ASSERT_OK(ov_preprocess_output_get_tensor_info(output_info, &output_tensor_info));
    ASSERT_NE(nullptr, output_tensor_info);

    OV_ASSERT_OK(ov_preprocess_output_set_element_type(output_tensor_info, ov_element_type_e::F32));

    ov_preprocess_output_tensor_info_free(output_tensor_info);
    ov_preprocess_output_info_free(output_info);
    ov_preprocess_free(preprocess);
    ov_model_free(model);
    ov_core_free(core);
}

TEST(ov_preprocess, ov_preprocess_input_get_model_info) {
    ov_core_t* core = nullptr;
    OV_ASSERT_OK(ov_core_create("", &core));
    ASSERT_NE(nullptr, core);

    ov_model_t* model = nullptr;
    OV_ASSERT_OK(ov_core_read_model(core, xml, bin, &model));
    ASSERT_NE(nullptr, model);

    ov_preprocess_t* preprocess = nullptr;
    OV_ASSERT_OK(ov_preprocess_create(model, &preprocess));
    ASSERT_NE(nullptr, preprocess);

    ov_preprocess_input_info_t* input_info = nullptr;
    OV_ASSERT_OK(ov_preprocess_get_input_info_by_index(preprocess, 0, &input_info));
    ASSERT_NE(nullptr, input_info);

    ov_preprocess_input_model_info_t* input_model = nullptr;
    OV_ASSERT_OK(ov_preprocess_input_get_model_info(input_info, &input_model));
    ASSERT_NE(nullptr, input_model);

    ov_preprocess_input_model_info_free(input_model);
    ov_preprocess_input_info_free(input_info);
    ov_preprocess_free(preprocess);
    ov_model_free(model);
    ov_core_free(core);
}

TEST(ov_preprocess, ov_preprocess_input_model_set_layout) {
    ov_core_t* core = nullptr;
    OV_ASSERT_OK(ov_core_create("", &core));
    ASSERT_NE(nullptr, core);

    ov_model_t* model = nullptr;
    OV_ASSERT_OK(ov_core_read_model(core, xml, bin, &model));
    ASSERT_NE(nullptr, model);

    ov_preprocess_t* preprocess = nullptr;
    OV_ASSERT_OK(ov_preprocess_create(model, &preprocess));
    ASSERT_NE(nullptr, preprocess);

    ov_preprocess_input_info_t* input_info = nullptr;
    OV_ASSERT_OK(ov_preprocess_get_input_info_by_index(preprocess, 0, &input_info));
    ASSERT_NE(nullptr, input_info);

    ov_preprocess_input_model_info_t* input_model = nullptr;
    OV_ASSERT_OK(ov_preprocess_input_get_model_info(input_info, &input_model));
    ASSERT_NE(nullptr, input_model);

    ov_layout_t layout = {'N', 'C', 'H', 'W'};
    OV_ASSERT_OK(ov_preprocess_input_model_set_layout(input_model, layout));

    ov_preprocess_input_model_info_free(input_model);
    ov_preprocess_input_info_free(input_info);
    ov_preprocess_free(preprocess);
    ov_model_free(model);
    ov_core_free(core);
}

TEST(ov_preprocess, ov_preprocess_build) {
    ov_core_t* core = nullptr;
    OV_ASSERT_OK(ov_core_create("", &core));
    ASSERT_NE(nullptr, core);

    ov_model_t* model = nullptr;
    OV_ASSERT_OK(ov_core_read_model(core, xml, bin, &model));
    ASSERT_NE(nullptr, model);

    ov_preprocess_t* preprocess = nullptr;
    OV_ASSERT_OK(ov_preprocess_create(model, &preprocess));
    ASSERT_NE(nullptr, preprocess);

    ov_model_t* new_model = nullptr;
    OV_ASSERT_OK(ov_preprocess_build(preprocess, &new_model));
    ASSERT_NE(nullptr, new_model);

    ov_model_free(new_model);
    ov_preprocess_free(preprocess);
    ov_model_free(model);
    ov_core_free(core);
}

TEST(ov_preprocess, ov_preprocess_build_apply) {
    ov_core_t* core = nullptr;
    OV_ASSERT_OK(ov_core_create("", &core));
    ASSERT_NE(nullptr, core);

    ov_model_t* model = nullptr;
    OV_ASSERT_OK(ov_core_read_model(core, xml, bin, &model));
    ASSERT_NE(nullptr, model);

    ov_preprocess_t* preprocess = nullptr;
    OV_ASSERT_OK(ov_preprocess_create(model, &preprocess));
    ASSERT_NE(nullptr, preprocess);

    ov_preprocess_input_info_t* input_info = nullptr;
    OV_ASSERT_OK(ov_preprocess_get_input_info_by_index(preprocess, 0, &input_info));
    ASSERT_NE(nullptr, input_info);

    ov_preprocess_input_tensor_info_t* input_tensor_info = nullptr;
    OV_ASSERT_OK(ov_preprocess_input_get_tensor_info(input_info, &input_tensor_info));
    ASSERT_NE(nullptr, input_tensor_info);
    ov_tensor_t* tensor = nullptr;
    ov_shape_t shape = {1, 416, 416, 3};
    OV_ASSERT_OK(ov_tensor_create(ov_element_type_e::U8, shape, &tensor));
    OV_ASSERT_OK(ov_preprocess_input_tensor_info_set_tensor(input_tensor_info, tensor));
    ov_layout_t tensor_layout = {'N', 'H', 'W', 'C'};
    OV_ASSERT_OK(ov_preprocess_input_tensor_info_set_layout(input_tensor_info, tensor_layout));

    ov_preprocess_input_process_steps_t* input_process = nullptr;
    OV_ASSERT_OK(ov_preprocess_input_get_preprocess_steps(input_info, &input_process));
    ASSERT_NE(nullptr, input_process);
    OV_ASSERT_OK(ov_preprocess_input_resize(input_process, ov_preprocess_resize_algorithm_e::RESIZE_LINEAR));

    ov_preprocess_input_model_info_t* input_model = nullptr;
    OV_ASSERT_OK(ov_preprocess_input_get_model_info(input_info, &input_model));
    ASSERT_NE(nullptr, input_model);
    ov_layout_t model_layout = {'N', 'C', 'H', 'W'};
    OV_ASSERT_OK(ov_preprocess_input_model_set_layout(input_model, model_layout));

    ov_preprocess_output_info_t* output_info = nullptr;
    OV_ASSERT_OK(ov_preprocess_get_output_info_by_index(preprocess, 0, &output_info));
    ASSERT_NE(nullptr, output_info);
    ov_preprocess_output_tensor_info_t* output_tensor_info = nullptr;
    OV_ASSERT_OK(ov_preprocess_output_get_tensor_info(output_info, &output_tensor_info));
    ASSERT_NE(nullptr, output_tensor_info);
    OV_ASSERT_OK(ov_preprocess_output_set_element_type(output_tensor_info, ov_element_type_e::F32));

    ov_model_t* new_model = nullptr;
    OV_ASSERT_OK(ov_preprocess_build(preprocess, &new_model));
    ASSERT_NE(nullptr, new_model);

    ov_preprocess_input_tensor_info_free(input_tensor_info);
    ov_tensor_free(tensor);
    ov_preprocess_input_process_steps_free(input_process);
    ov_preprocess_input_model_info_free(input_model);
    ov_preprocess_output_tensor_info_free(output_tensor_info);
    ov_preprocess_output_info_free(output_info);
    ov_preprocess_input_info_free(input_info);
    ov_model_free(new_model);
    ov_preprocess_free(preprocess);
>>>>>>> e479fa6b
    ov_model_free(model);
    ov_core_free(core);
}

<<<<<<< HEAD
//InferRequest
TEST_P(ov_infer_request, set_tensor) {
=======
TEST_P(ov_compiled_model, get_runtime_model) {
>>>>>>> e479fa6b
    auto device_name = GetParam();
    ov_core_t *core = nullptr;
    OV_ASSERT_OK(ov_core_create("", &core));
    ASSERT_NE(nullptr, core);

    ov_model_t *model = nullptr;
    OV_EXPECT_OK(ov_core_read_model(core, xml, bin, &model));
    EXPECT_NE(nullptr, model);

    ov_compiled_model_t *compiled_model = nullptr;
    ov_property_t property = {};
    OV_EXPECT_OK(ov_core_compile_model(core, model, device_name.c_str(), &compiled_model, &property));
    EXPECT_NE(nullptr, compiled_model);

<<<<<<< HEAD
    ov_infer_request_t *infer_request = nullptr;
    OV_EXPECT_OK(ov_compiled_model_create_infer_request(compiled_model, &infer_request));
    EXPECT_NE(nullptr, infer_request);

    ov_tensor_t *input_tensor = nullptr;
    const ov_element_type_e type = F32;
    const ov_shape_t shape = {1, 3, 32, 32};
    OV_EXPECT_OK(ov_tensor_create(type, shape, &input_tensor));
    EXPECT_NE(nullptr, input_tensor);

    OV_EXPECT_OK(ov_infer_request_set_tensor(infer_request, "data", input_tensor));

    ov_tensor_free(input_tensor);
    ov_infer_request_free(infer_request);
=======
    ov_model_t *runtime_model = nullptr;
    OV_EXPECT_OK(ov_compiled_model_get_runtime_model(compiled_model, &runtime_model));
    EXPECT_NE(nullptr, runtime_model);

    ov_model_free(runtime_model);
>>>>>>> e479fa6b
    ov_compiled_model_free(compiled_model);
    ov_model_free(model);
    ov_core_free(core);
}

<<<<<<< HEAD
TEST_P(ov_infer_request, set_tensor_error_handling) {
=======
TEST_P(ov_compiled_model, get_runtime_model_error_handling) {
>>>>>>> e479fa6b
    auto device_name = GetParam();
    ov_core_t *core = nullptr;
    OV_ASSERT_OK(ov_core_create("", &core));
    ASSERT_NE(nullptr, core);

    ov_model_t *model = nullptr;
    OV_EXPECT_OK(ov_core_read_model(core, xml, bin, &model));
    EXPECT_NE(nullptr, model);

    ov_compiled_model_t *compiled_model = nullptr;
    ov_property_t property = {};
    OV_EXPECT_OK(ov_core_compile_model(core, model, device_name.c_str(), &compiled_model, &property));
    EXPECT_NE(nullptr, compiled_model);

<<<<<<< HEAD
    ov_infer_request_t *infer_request = nullptr;
    OV_EXPECT_OK(ov_compiled_model_create_infer_request(compiled_model, &infer_request));
    EXPECT_NE(nullptr, infer_request);

    ov_tensor_t *input_tensor = nullptr;
    const ov_element_type_e type = U8;
    const ov_shape_t shape = {1, 3, 32, 32};
    OV_EXPECT_OK(ov_tensor_create(type, shape, &input_tensor));
    EXPECT_NE(nullptr, input_tensor);

    OV_EXPECT_NOT_OK(ov_infer_request_set_tensor(nullptr, "data", input_tensor));
    OV_EXPECT_NOT_OK(ov_infer_request_set_tensor(infer_request, nullptr, input_tensor));
    OV_EXPECT_NOT_OK(ov_infer_request_set_tensor(infer_request, "data", nullptr));

    ov_tensor_free(input_tensor);
    ov_infer_request_free(infer_request);
=======
    ov_model_t *runtime_model = nullptr;
    OV_EXPECT_NOT_OK(ov_compiled_model_get_runtime_model(nullptr, &runtime_model));
    OV_EXPECT_NOT_OK(ov_compiled_model_get_runtime_model(compiled_model, nullptr));

    ov_model_free(runtime_model);
>>>>>>> e479fa6b
    ov_compiled_model_free(compiled_model);
    ov_model_free(model);
    ov_core_free(core);
}

<<<<<<< HEAD
TEST_P(ov_infer_request, get_tensor) {
=======
TEST_P(ov_compiled_model, get_inputs) {
>>>>>>> e479fa6b
    auto device_name = GetParam();
    ov_core_t *core = nullptr;
    OV_ASSERT_OK(ov_core_create("", &core));
    ASSERT_NE(nullptr, core);

    ov_model_t *model = nullptr;
    OV_EXPECT_OK(ov_core_read_model(core, xml, bin, &model));
    EXPECT_NE(nullptr, model);

    ov_compiled_model_t *compiled_model = nullptr;
    ov_property_t property = {};
    OV_EXPECT_OK(ov_core_compile_model(core, model, device_name.c_str(), &compiled_model, &property));
    EXPECT_NE(nullptr, compiled_model);

<<<<<<< HEAD
    ov_infer_request_t *infer_request = nullptr;
    OV_EXPECT_OK(ov_compiled_model_create_infer_request(compiled_model, &infer_request));
    EXPECT_NE(nullptr, infer_request);

    ov_tensor_t *input_tensor = nullptr;
    OV_EXPECT_OK(ov_infer_request_get_tensor(infer_request, "data", &input_tensor));
    EXPECT_NE(nullptr, input_tensor);

    ov_tensor_free(input_tensor);
    ov_infer_request_free(infer_request);
=======
    ov_output_node_list_t *input_nodes = new ov_output_node_list_t;
    input_nodes->output_nodes = nullptr;
    input_nodes->num = 0;
    OV_EXPECT_OK(ov_compiled_model_get_inputs(compiled_model, input_nodes));
    EXPECT_NE(nullptr, input_nodes->output_nodes);
    EXPECT_NE(0, input_nodes->num);

    ov_output_nodes_free(input_nodes);
>>>>>>> e479fa6b
    ov_compiled_model_free(compiled_model);
    ov_model_free(model);
    ov_core_free(core);
}

<<<<<<< HEAD
TEST_P(ov_infer_request, get_tensor_error_handing) {
=======
TEST_P(ov_compiled_model, get_inputs_error_handling) {
>>>>>>> e479fa6b
    auto device_name = GetParam();
    ov_core_t *core = nullptr;
    OV_ASSERT_OK(ov_core_create("", &core));
    ASSERT_NE(nullptr, core);

    ov_model_t *model = nullptr;
    OV_EXPECT_OK(ov_core_read_model(core, xml, bin, &model));
    EXPECT_NE(nullptr, model);

    ov_compiled_model_t *compiled_model = nullptr;
    ov_property_t property = {};
    OV_EXPECT_OK(ov_core_compile_model(core, model, device_name.c_str(), &compiled_model, &property));
    EXPECT_NE(nullptr, compiled_model);

<<<<<<< HEAD
    ov_infer_request_t *infer_request = nullptr;
    OV_EXPECT_OK(ov_compiled_model_create_infer_request(compiled_model, &infer_request));
    EXPECT_NE(nullptr, infer_request);

    ov_tensor_t *input_tensor = nullptr;
    OV_EXPECT_NOT_OK(ov_infer_request_get_tensor(nullptr, "data", &input_tensor));
    OV_EXPECT_NOT_OK(ov_infer_request_get_tensor(infer_request, nullptr, &input_tensor));
    OV_EXPECT_NOT_OK(ov_infer_request_get_tensor(infer_request, "data", nullptr));

    ov_tensor_free(input_tensor);
    ov_infer_request_free(infer_request);
=======
    ov_output_node_list_t *input_nodes = new ov_output_node_list_t;
    input_nodes->output_nodes = nullptr;
    input_nodes->num = 0;
    OV_EXPECT_NOT_OK(ov_compiled_model_get_inputs(nullptr, input_nodes));
    OV_EXPECT_NOT_OK(ov_compiled_model_get_inputs(compiled_model, nullptr));

    ov_output_nodes_free(input_nodes);
>>>>>>> e479fa6b
    ov_compiled_model_free(compiled_model);
    ov_model_free(model);
    ov_core_free(core);
}

<<<<<<< HEAD
TEST_P(ov_infer_request, infer) {
=======
TEST_P(ov_compiled_model, get_outputs) {
>>>>>>> e479fa6b
    auto device_name = GetParam();
    ov_core_t *core = nullptr;
    OV_ASSERT_OK(ov_core_create("", &core));
    ASSERT_NE(nullptr, core);

    ov_model_t *model = nullptr;
    OV_EXPECT_OK(ov_core_read_model(core, xml, bin, &model));
    EXPECT_NE(nullptr, model);

    ov_compiled_model_t *compiled_model = nullptr;
    ov_property_t property = {};
    OV_EXPECT_OK(ov_core_compile_model(core, model, device_name.c_str(), &compiled_model, &property));
    EXPECT_NE(nullptr, compiled_model);

<<<<<<< HEAD
    ov_infer_request_t *infer_request = nullptr;
    OV_EXPECT_OK(ov_compiled_model_create_infer_request(compiled_model, &infer_request));
    EXPECT_NE(nullptr, infer_request);

    ov_tensor_t *input_tensor = nullptr;
    const ov_element_type_e type = F32;
    const ov_shape_t shape = {1, 3, 32, 32};
    OV_EXPECT_OK(ov_tensor_create(type, shape, &input_tensor));
    EXPECT_NE(nullptr, input_tensor);

    OV_EXPECT_OK(ov_infer_request_set_tensor(infer_request, "data", input_tensor));

    OV_EXPECT_OK(ov_infer_request_infer(infer_request));

    ov_tensor_t *output_tensor = nullptr;
    OV_EXPECT_OK(ov_infer_request_get_tensor(infer_request, "fc_out", &output_tensor));
    EXPECT_NE(nullptr, output_tensor);

    ov_tensor_free(output_tensor);
    ov_tensor_free(input_tensor);
    ov_infer_request_free(infer_request);
=======
    ov_output_node_list_t *output_nodes = new ov_output_node_list_t;
    output_nodes->output_nodes = nullptr;
    output_nodes->num = 0;
    OV_EXPECT_OK(ov_compiled_model_get_outputs(compiled_model, output_nodes));
    EXPECT_NE(nullptr, output_nodes->output_nodes);
    EXPECT_NE(0, output_nodes->num);

    ov_output_nodes_free(output_nodes);
>>>>>>> e479fa6b
    ov_compiled_model_free(compiled_model);
    ov_model_free(model);
    ov_core_free(core);
}

<<<<<<< HEAD
TEST_P(ov_infer_request, infer_ppp) {
=======
TEST_P(ov_compiled_model, get_outputs_error_handling) {
>>>>>>> e479fa6b
    auto device_name = GetParam();
    ov_core_t *core = nullptr;
    OV_ASSERT_OK(ov_core_create("", &core));
    ASSERT_NE(nullptr, core);

    ov_model_t *model = nullptr;
    OV_EXPECT_OK(ov_core_read_model(core, xml, bin, &model));
    EXPECT_NE(nullptr, model);

<<<<<<< HEAD
    ov_preprocess_t *preprocess = nullptr;
    OV_EXPECT_OK(ov_preprocess_create(model, &preprocess));
    EXPECT_NE(nullptr, preprocess);

    ov_preprocess_input_info_t *preprocess_input_info = nullptr;
    OV_EXPECT_OK(ov_preprocess_get_input_info_by_name(preprocess, "data", &preprocess_input_info));
    EXPECT_NE(nullptr, preprocess_input_info);

    ov_preprocess_input_tensor_info_t *preprocess_input_tensor_info = nullptr;
    OV_EXPECT_OK(ov_preprocess_input_get_tensor_info(preprocess_input_info, &preprocess_input_tensor_info));
    EXPECT_NE(nullptr, preprocess_input_tensor_info);

    const ov_element_type_e element_type = U8;
    OV_EXPECT_OK(ov_preprocess_input_tensor_info_set_element_type(preprocess_input_tensor_info, element_type));
    
    OV_ASSERT_OK(ov_preprocess_build(preprocess, &model));
    EXPECT_NE(nullptr, model);

=======
>>>>>>> e479fa6b
    ov_compiled_model_t *compiled_model = nullptr;
    ov_property_t property = {};
    OV_EXPECT_OK(ov_core_compile_model(core, model, device_name.c_str(), &compiled_model, &property));
    EXPECT_NE(nullptr, compiled_model);

<<<<<<< HEAD
    ov_infer_request_t *infer_request = nullptr;
    OV_EXPECT_OK(ov_compiled_model_create_infer_request(compiled_model, &infer_request));
    EXPECT_NE(nullptr, infer_request);

    cv::Mat image = cv::imread(input_image);
    ov_tensor_t *input_tensor = nullptr;

    OV_EXPECT_OK(ov_infer_request_get_tensor(infer_request, "data", &input_tensor));
    EXPECT_NE(nullptr, input_tensor);
    mat_2_tensor(image, input_tensor);

    OV_EXPECT_OK(ov_infer_request_set_tensor(infer_request, "data", input_tensor));

    OV_EXPECT_OK(ov_infer_request_infer(infer_request));

    ov_tensor_t *output_tensor = nullptr;
    OV_EXPECT_OK(ov_infer_request_get_tensor(infer_request, "fc_out", &output_tensor));
    EXPECT_NE(nullptr, output_tensor);

    void *output_buffer = nullptr;
    OV_EXPECT_OK(ov_tensor_get_data(output_tensor, &output_buffer));
    EXPECT_NE(nullptr, output_buffer);
    float *output_data = (float*)output_buffer;
    EXPECT_NEAR(output_data[9], 0.f, 1.e-5);

    ov_tensor_free(output_tensor);
    ov_tensor_free(input_tensor);
    ov_infer_request_free(infer_request);
    ov_compiled_model_free(compiled_model);
    ov_preprocess_input_tensor_info_free(preprocess_input_tensor_info);
    ov_preprocess_input_info_free(preprocess_input_info);
    ov_preprocess_free(preprocess);
=======
    ov_output_node_list_t *output_nodes = new ov_output_node_list_t;
    output_nodes->output_nodes = nullptr;
    output_nodes->num = 0;
    OV_EXPECT_NOT_OK(ov_compiled_model_get_outputs(nullptr, output_nodes));
    OV_EXPECT_NOT_OK(ov_compiled_model_get_outputs(compiled_model, nullptr));

    ov_output_nodes_free(output_nodes);
    ov_compiled_model_free(compiled_model);
>>>>>>> e479fa6b
    ov_model_free(model);
    ov_core_free(core);
}

<<<<<<< HEAD
TEST(ov_infer_request, infer_error_handling) {
    OV_EXPECT_NOT_OK(ov_infer_request_infer(nullptr));
}

TEST_P(ov_infer_request, infer_async) {
=======
TEST_P(ov_compiled_model, create_infer_request) {
>>>>>>> e479fa6b
    auto device_name = GetParam();
    ov_core_t *core = nullptr;
    OV_ASSERT_OK(ov_core_create("", &core));
    ASSERT_NE(nullptr, core);

    ov_model_t *model = nullptr;
    OV_EXPECT_OK(ov_core_read_model(core, xml, bin, &model));
    EXPECT_NE(nullptr, model);

    ov_compiled_model_t *compiled_model = nullptr;
    ov_property_t property = {};
    OV_EXPECT_OK(ov_core_compile_model(core, model, device_name.c_str(), &compiled_model, &property));
    EXPECT_NE(nullptr, compiled_model);

    ov_infer_request_t *infer_request = nullptr;
    OV_EXPECT_OK(ov_compiled_model_create_infer_request(compiled_model, &infer_request));
    EXPECT_NE(nullptr, infer_request);

<<<<<<< HEAD
    ov_tensor_t *input_tensor = nullptr;
    const ov_element_type_e type = F32;
    const ov_shape_t shape = {1, 3, 32, 32};
    OV_EXPECT_OK(ov_tensor_create(type, shape, &input_tensor));
    EXPECT_NE(nullptr, input_tensor);

    OV_EXPECT_OK(ov_infer_request_set_tensor(infer_request, "data", input_tensor));

    OV_EXPECT_OK(ov_infer_request_start_async(infer_request));

    ov_tensor_t *output_tensor = nullptr;
    if (!HasFatalFailure()) {
        OV_EXPECT_OK(ov_infer_request_wait(infer_request));

        OV_EXPECT_OK(ov_infer_request_get_tensor(infer_request, "fc_out", &output_tensor));
        EXPECT_NE(nullptr, output_tensor);
    }

    ov_tensor_free(output_tensor);
    ov_tensor_free(input_tensor);
=======
>>>>>>> e479fa6b
    ov_infer_request_free(infer_request);
    ov_compiled_model_free(compiled_model);
    ov_model_free(model);
    ov_core_free(core);
}

<<<<<<< HEAD
TEST_P(ov_infer_request, infer_async_ppp) {
=======
TEST_P(ov_compiled_model, create_infer_request_error_handling) {
>>>>>>> e479fa6b
    auto device_name = GetParam();
    ov_core_t *core = nullptr;
    OV_ASSERT_OK(ov_core_create("", &core));
    ASSERT_NE(nullptr, core);

    ov_model_t *model = nullptr;
    OV_EXPECT_OK(ov_core_read_model(core, xml, bin, &model));
    EXPECT_NE(nullptr, model);

<<<<<<< HEAD
    ov_preprocess_t *preprocess = nullptr;
    OV_EXPECT_OK(ov_preprocess_create(model, &preprocess));
    EXPECT_NE(nullptr, preprocess);

    ov_preprocess_input_info_t *preprocess_input_info = nullptr;
    OV_EXPECT_OK(ov_preprocess_get_input_info_by_name(preprocess, "data", &preprocess_input_info));
    EXPECT_NE(nullptr, preprocess_input_info);

    ov_preprocess_input_tensor_info_t *preprocess_input_tensor_info = nullptr;
    OV_EXPECT_OK(ov_preprocess_input_get_tensor_info(preprocess_input_info, &preprocess_input_tensor_info));
    EXPECT_NE(nullptr, preprocess_input_tensor_info);

    const ov_element_type_e element_type = U8;
    OV_EXPECT_OK(ov_preprocess_input_tensor_info_set_element_type(preprocess_input_tensor_info, element_type));
    
    OV_ASSERT_OK(ov_preprocess_build(preprocess, &model));
    EXPECT_NE(nullptr, model);

=======
>>>>>>> e479fa6b
    ov_compiled_model_t *compiled_model = nullptr;
    ov_property_t property = {};
    OV_EXPECT_OK(ov_core_compile_model(core, model, device_name.c_str(), &compiled_model, &property));
    EXPECT_NE(nullptr, compiled_model);

    ov_infer_request_t *infer_request = nullptr;
<<<<<<< HEAD
    OV_EXPECT_OK(ov_compiled_model_create_infer_request(compiled_model, &infer_request));
    EXPECT_NE(nullptr, infer_request);

    cv::Mat image = cv::imread(input_image);
    ov_tensor_t *input_tensor = nullptr;

    OV_EXPECT_OK(ov_infer_request_get_tensor(infer_request, "data", &input_tensor));
    EXPECT_NE(nullptr, input_tensor);
    mat_2_tensor(image, input_tensor);

    OV_EXPECT_OK(ov_infer_request_set_tensor(infer_request, "data", input_tensor));

    OV_EXPECT_OK(ov_infer_request_start_async(infer_request));

    ov_tensor_t *output_tensor = nullptr;
    if (!HasFatalFailure()) {
        OV_EXPECT_OK(ov_infer_request_wait(infer_request));

        OV_EXPECT_OK(ov_infer_request_get_tensor(infer_request, "fc_out", &output_tensor));
        EXPECT_NE(nullptr, output_tensor);

        void *output_buffer = nullptr;
        OV_EXPECT_OK(ov_tensor_get_data(output_tensor, &output_buffer));
        EXPECT_NE(nullptr, output_buffer);
        float *output_data = (float*)output_buffer;
        EXPECT_NEAR(output_data[9], 0.f, 1.e-5);
    }

    ov_tensor_free(output_tensor);
    ov_tensor_free(input_tensor);
    ov_infer_request_free(infer_request);
    ov_compiled_model_free(compiled_model);
    ov_preprocess_input_tensor_info_free(preprocess_input_tensor_info);
    ov_preprocess_input_info_free(preprocess_input_info);
    ov_preprocess_free(preprocess);
=======
    OV_EXPECT_NOT_OK(ov_compiled_model_create_infer_request(nullptr, &infer_request));
    OV_EXPECT_NOT_OK(ov_compiled_model_create_infer_request(compiled_model, nullptr));

    ov_infer_request_free(infer_request);
    ov_compiled_model_free(compiled_model);
>>>>>>> e479fa6b
    ov_model_free(model);
    ov_core_free(core);
}

<<<<<<< HEAD
void infer_request_callback(void *args) {
    ov_infer_request_t *infer_request = (ov_infer_request_t *)args;
    ov_tensor_t *output_tensor = nullptr;

    printf("async infer callback...\n");
    OV_EXPECT_OK(ov_infer_request_get_tensor(infer_request, "fc_out", &output_tensor));
    EXPECT_NE(nullptr, output_tensor);

    ov_tensor_free(output_tensor);

    std::lock_guard<std::mutex> lock(m);
    ready = true;
    condVar.notify_one();
}

TEST_P(ov_infer_request, infer_request_set_callback) {
    auto device_name = GetParam();
    ov_core_t *core = nullptr;
    OV_ASSERT_OK(ov_core_create("", &core));
    ASSERT_NE(nullptr, core);

    ov_model_t *model = nullptr;
    OV_EXPECT_OK(ov_core_read_model(core, xml, bin, &model));
    EXPECT_NE(nullptr, model);

    ov_compiled_model_t *compiled_model = nullptr;
    ov_property_t property = {};
    OV_EXPECT_OK(ov_core_compile_model(core, model, device_name.c_str(), &compiled_model, &property));
    EXPECT_NE(nullptr, compiled_model);

    ov_infer_request_t *infer_request = nullptr;
    OV_EXPECT_OK(ov_compiled_model_create_infer_request(compiled_model, &infer_request));
    EXPECT_NE(nullptr, infer_request);

    ov_tensor_t *input_tensor = nullptr;
    const ov_element_type_e type = F32;
    const ov_shape_t shape = {1, 3, 32, 32};
    OV_EXPECT_OK(ov_tensor_create(type, shape, &input_tensor));
    EXPECT_NE(nullptr, input_tensor);

    OV_EXPECT_OK(ov_infer_request_set_tensor(infer_request, "data", input_tensor));

    ov_call_back_t callback;
    callback.callback_func = infer_request_callback;
    callback.args = infer_request;

    OV_EXPECT_OK(ov_infer_request_set_callback(infer_request, &callback));

    OV_EXPECT_OK(ov_infer_request_start_async(infer_request));

    if (!HasFatalFailure()) {
        std::unique_lock<std::mutex> lock(m);
        condVar.wait(lock, []{ return ready; });
    }

    ov_tensor_free(input_tensor);
    ov_infer_request_free(infer_request);
    ov_compiled_model_free(compiled_model);
    ov_model_free(model);
    ov_core_free(core);
}

TEST_P(ov_infer_request, get_profiling_info) {
    auto device_name = GetParam();
    ov_core_t *core = nullptr;
    OV_ASSERT_OK(ov_core_create("", &core));
    ASSERT_NE(nullptr, core);

    ov_model_t *model = nullptr;
    OV_EXPECT_OK(ov_core_read_model(core, xml, bin, &model));
    EXPECT_NE(nullptr, model);

    ov_preprocess_t *preprocess = nullptr;
    OV_EXPECT_OK(ov_preprocess_create(model, &preprocess));
    EXPECT_NE(nullptr, preprocess);

    ov_preprocess_input_info_t *preprocess_input_info = nullptr;
    OV_EXPECT_OK(ov_preprocess_get_input_info_by_name(preprocess, "data", &preprocess_input_info));
    EXPECT_NE(nullptr, preprocess_input_info);

    ov_preprocess_input_tensor_info_t *preprocess_input_tensor_info = nullptr;
    OV_EXPECT_OK(ov_preprocess_input_get_tensor_info(preprocess_input_info, &preprocess_input_tensor_info));
    EXPECT_NE(nullptr, preprocess_input_tensor_info);

    const ov_element_type_e element_type = U8;
    OV_EXPECT_OK(ov_preprocess_input_tensor_info_set_element_type(preprocess_input_tensor_info, element_type));
    
    OV_ASSERT_OK(ov_preprocess_build(preprocess, &model));
    EXPECT_NE(nullptr, model);

    ov_compiled_model_t *compiled_model = nullptr;
    ov_property_t property = {};
    OV_EXPECT_OK(ov_core_compile_model(core, model, device_name.c_str(), &compiled_model, &property));
    EXPECT_NE(nullptr, compiled_model);

    ov_infer_request_t *infer_request = nullptr;
    OV_EXPECT_OK(ov_compiled_model_create_infer_request(compiled_model, &infer_request));
    EXPECT_NE(nullptr, infer_request);

    cv::Mat image = cv::imread(input_image);
    ov_tensor_t *input_tensor = nullptr;

    OV_EXPECT_OK(ov_infer_request_get_tensor(infer_request, "data", &input_tensor));
    EXPECT_NE(nullptr, input_tensor);
    mat_2_tensor(image, input_tensor);

    OV_EXPECT_OK(ov_infer_request_set_tensor(infer_request, "data", input_tensor));

    OV_EXPECT_OK(ov_infer_request_infer(infer_request));

    ov_tensor_t *output_tensor = nullptr;
    OV_EXPECT_OK(ov_infer_request_get_tensor(infer_request, "fc_out", &output_tensor));
    EXPECT_NE(nullptr, output_tensor);

    void *output_buffer = nullptr;
    OV_EXPECT_OK(ov_tensor_get_data(output_tensor, &output_buffer));
    EXPECT_NE(nullptr, output_buffer);
    float *output_data = (float*)output_buffer;
    EXPECT_NEAR(output_data[9], 0.f, 1.e-5);

    ov_profiling_info_list_t profiling_infos;
    profiling_infos.num = 0;
    profiling_infos.profiling_infos = nullptr;
    OV_EXPECT_OK(ov_infer_request_get_profiling_info(infer_request, &profiling_infos));
    EXPECT_NE(0, profiling_infos.num);
    EXPECT_NE(nullptr, profiling_infos.profiling_infos);

    std::cout << "profiling infor: " << profiling_infos.num << std::endl;
    for (int i = 0; i < profiling_infos.num; i++) {
        std::cout << "i " << i << std::endl;
        std::cout << "status " << profiling_infos.profiling_infos[i].status << std::endl;
        std::cout << "real_time " << profiling_infos.profiling_infos[i].real_time << std::endl;
        std::cout << "cpu_time " << profiling_infos.profiling_infos[i].cpu_time << std::endl;
        std::cout << "node_name " << profiling_infos.profiling_infos[i].node_name << std::endl;
        std::cout << "exec_type " << profiling_infos.profiling_infos[i].exec_type << std::endl;
        std::cout << "node_type " << profiling_infos.profiling_infos[i].node_type << std::endl;
    }

    ov_profiling_info_list_free(&profiling_infos);
    ov_tensor_free(output_tensor);
    ov_tensor_free(input_tensor);
    ov_infer_request_free(infer_request);
    ov_compiled_model_free(compiled_model);
    ov_preprocess_input_tensor_info_free(preprocess_input_tensor_info);
    ov_preprocess_input_info_free(preprocess_input_info);
    ov_preprocess_free(preprocess);
    ov_model_free(model);
    ov_core_free(core);
=======
TEST(ov_tensor_create, tensor_create) {
    ov_element_type_e type = ov_element_type_e::U8;
    ov_shape_t shape = {10, 20, 30, 40};
    ov_tensor_t* tensor = nullptr;
    OV_EXPECT_OK(ov_tensor_create(type, shape, &tensor));
    EXPECT_NE(nullptr, tensor);
    ov_tensor_free(tensor);
}

TEST(ov_tensor_create_from_host_ptr, tensor_create_from_host_ptr) {
    ov_element_type_e type = ov_element_type_e::U8;
    ov_shape_t shape = {1, 3, 4, 4};
    uint8_t host_ptr[1][3][4][4]= {0};
    ov_tensor_t* tensor = nullptr;
    OV_EXPECT_OK(ov_tensor_create_from_host_ptr(type, shape, &host_ptr,&tensor));
    EXPECT_NE(nullptr, tensor);
    ov_tensor_free(tensor);
}

TEST(ov_tensor_get_shape, tensor_get_shape) {
    ov_element_type_e type = ov_element_type_e::U8;
    ov_shape_t shape = {10, 20, 30, 40};
    ov_tensor_t* tensor = nullptr;
    OV_EXPECT_OK(ov_tensor_create(type, shape, &tensor));
    EXPECT_NE(nullptr, tensor);

    ov_shape_t shape_res;
    OV_EXPECT_OK(ov_tensor_get_shape(tensor, &shape_res));
    OV_EXPECT_ARREQ(shape, shape_res);

    ov_tensor_free(tensor);
}

TEST(ov_tensor_set_shape, tensor_set_shape) {
    ov_element_type_e type = ov_element_type_e::U8;
    ov_shape_t shape = {1, 1, 1, 1};
    ov_tensor_t* tensor = nullptr;
    OV_EXPECT_OK(ov_tensor_create(type, shape, &tensor));
    EXPECT_NE(nullptr, tensor);

    ov_shape_t shape_update = {10, 20, 30, 40};
    OV_EXPECT_OK(ov_tensor_set_shape(tensor, shape_update));
    ov_shape_t shape_res;
    OV_EXPECT_OK(ov_tensor_get_shape(tensor, &shape_res));
    OV_EXPECT_ARREQ(shape_update, shape_res);

    ov_tensor_free(tensor);
}

TEST(ov_tensor_get_element_type, tensor_get_element_type) {
    ov_element_type_e type = ov_element_type_e::U8;
    ov_shape_t shape = {10, 20, 30, 40};
    ov_tensor_t* tensor = nullptr;
    OV_EXPECT_OK(ov_tensor_create(type, shape, &tensor));
    EXPECT_NE(nullptr, tensor);

    ov_element_type_e type_res;
    OV_EXPECT_OK(ov_tensor_get_element_type(tensor, &type_res));
    EXPECT_EQ(type, type_res);

    ov_tensor_free(tensor);
}

static size_t product(const std::vector<size_t>& dims) {
    if (dims.empty())
        return 0;
    return std::accumulate(std::begin(dims), std::end(dims), (size_t)1, std::multiplies<size_t>());
}

size_t calculate_size(ov_shape_t shape) {
    std::vector<size_t> tmp_shape;
    std::copy_if(shape, shape + 4,
                 std::back_inserter(tmp_shape),
                 [](size_t x) { return x != 0;});
    return product(tmp_shape);
}

size_t calculate_byteSize(ov_shape_t shape, ov_element_type_e type) {
    return (calculate_size(shape) * GET_ELEMENT_TYPE_SIZE(type) + 7) >> 3;
}

TEST(ov_tensor_get_size, tensor_get_size) {
    ov_element_type_e type = ov_element_type_e::I16;
    ov_shape_t shape = {1, 3, 4, 4};
    ov_tensor_t* tensor = nullptr;
    OV_EXPECT_OK(ov_tensor_create(type, shape, &tensor));
    EXPECT_NE(nullptr, tensor);

    size_t size = calculate_size(shape);
    size_t size_res;
    OV_EXPECT_OK(ov_tensor_get_size(tensor, &size_res));
    EXPECT_EQ(size_res, size);

    ov_tensor_free(tensor);
}

TEST(ov_tensor_get_byte_size, tensor_get_byte_size) {
    ov_element_type_e type = ov_element_type_e::I16;
    ov_shape_t shape = {1, 3, 4, 4};
    ov_tensor_t* tensor = nullptr;
    OV_EXPECT_OK(ov_tensor_create(type, shape, &tensor));
    EXPECT_NE(nullptr, tensor);

    size_t size = calculate_byteSize(shape, type);
    size_t size_res;
    OV_EXPECT_OK(ov_tensor_get_byte_size(tensor, &size_res));
    EXPECT_EQ(size_res, size);

    ov_tensor_free(tensor);
}

TEST(ov_tensor_get_data, tensor_get_data) {
    ov_element_type_e type = ov_element_type_e::U8;
    ov_shape_t shape = {10, 20, 30, 40};
    ov_tensor_t *tensor = nullptr;
    OV_EXPECT_OK(ov_tensor_create(type, shape, &tensor));
    EXPECT_NE(nullptr, tensor);

    void *data = nullptr;
    OV_EXPECT_OK(ov_tensor_get_data(tensor, &data));
    EXPECT_NE(nullptr, data);

    ov_tensor_free(tensor);
>>>>>>> e479fa6b
}<|MERGE_RESOLUTION|>--- conflicted
+++ resolved
@@ -127,12 +127,9 @@
 class ov_compiled_model :public::testing::TestWithParam<std::string>{};
 INSTANTIATE_TEST_CASE_P(device_name, ov_compiled_model, ::testing::Values("CPU"));
 
-<<<<<<< HEAD
 class ov_infer_request :public::testing::TestWithParam<std::string>{};
 INSTANTIATE_TEST_CASE_P(device_name, ov_infer_request, ::testing::Values("CPU"));
 
-=======
->>>>>>> e479fa6b
 TEST(ov_core, ov_core_create_with_config) {
     ov_core_t* core = nullptr;
     OV_ASSERT_OK(ov_core_create(plugins_xml, &core));
@@ -335,29 +332,6 @@
     ov_core_free(core);
 }
 
-<<<<<<< HEAD
-TEST_P(ov_compiled_model, get_runtime_model) {
-    auto device_name = GetParam();
-    ov_core_t *core = nullptr;
-    OV_ASSERT_OK(ov_core_create("", &core));
-    ASSERT_NE(nullptr, core);
-
-    ov_model_t *model = nullptr;
-    OV_EXPECT_OK(ov_core_read_model(core, xml, bin, &model));
-    EXPECT_NE(nullptr, model);
-
-    ov_compiled_model_t *compiled_model = nullptr;
-    ov_property_t property = {};
-    OV_EXPECT_OK(ov_core_compile_model(core, model, device_name.c_str(), &compiled_model, &property));
-    EXPECT_NE(nullptr, compiled_model);
-
-    ov_model_t *runtime_model = nullptr;
-    OV_EXPECT_OK(ov_compiled_model_get_runtime_model(compiled_model, &runtime_model));
-    EXPECT_NE(nullptr, runtime_model);
-
-    ov_model_free(runtime_model);
-    ov_compiled_model_free(compiled_model);
-=======
 TEST(ov_preprocess, ov_preprocess_create) {
     ov_core_t* core = nullptr;
     OV_ASSERT_OK(ov_core_create("", &core));
@@ -395,34 +369,10 @@
 
     ov_preprocess_input_info_free(input_info);
     ov_preprocess_free(preprocess);
->>>>>>> e479fa6b
-    ov_model_free(model);
-    ov_core_free(core);
-}
-
-<<<<<<< HEAD
-TEST_P(ov_compiled_model, get_runtime_model_error_handling) {
-    auto device_name = GetParam();
-    ov_core_t *core = nullptr;
-    OV_ASSERT_OK(ov_core_create("", &core));
-    ASSERT_NE(nullptr, core);
-
-    ov_model_t *model = nullptr;
-    OV_EXPECT_OK(ov_core_read_model(core, xml, bin, &model));
-    EXPECT_NE(nullptr, model);
-
-    ov_compiled_model_t *compiled_model = nullptr;
-    ov_property_t property = {};
-    OV_EXPECT_OK(ov_core_compile_model(core, model, device_name.c_str(), &compiled_model, &property));
-    EXPECT_NE(nullptr, compiled_model);
-
-    ov_model_t *runtime_model = nullptr;
-    OV_EXPECT_NOT_OK(ov_compiled_model_get_runtime_model(nullptr, &runtime_model));
-    OV_EXPECT_NOT_OK(ov_compiled_model_get_runtime_model(compiled_model, nullptr));
-
-    ov_model_free(runtime_model);
-    ov_compiled_model_free(compiled_model);
-=======
+    ov_model_free(model);
+    ov_core_free(core);
+}
+
 TEST(ov_preprocess, ov_preprocess_get_input_info_by_name) {
     ov_core_t* core = nullptr;
     OV_ASSERT_OK(ov_core_create("", &core));
@@ -442,37 +392,10 @@
 
     ov_preprocess_input_info_free(input_info);
     ov_preprocess_free(preprocess);
->>>>>>> e479fa6b
-    ov_model_free(model);
-    ov_core_free(core);
-}
-
-<<<<<<< HEAD
-TEST_P(ov_compiled_model, get_inputs) {
-    auto device_name = GetParam();
-    ov_core_t *core = nullptr;
-    OV_ASSERT_OK(ov_core_create("", &core));
-    ASSERT_NE(nullptr, core);
-
-    ov_model_t *model = nullptr;
-    OV_EXPECT_OK(ov_core_read_model(core, xml, bin, &model));
-    EXPECT_NE(nullptr, model);
-
-    ov_compiled_model_t *compiled_model = nullptr;
-    ov_property_t property = {};
-    OV_EXPECT_OK(ov_core_compile_model(core, model, device_name.c_str(), &compiled_model, &property));
-    EXPECT_NE(nullptr, compiled_model);
-
-    ov_output_node_list_t *input_nodes = new ov_output_node_list_t;
-    input_nodes->output_nodes = nullptr;
-    input_nodes->num = 0;
-    OV_EXPECT_OK(ov_compiled_model_get_inputs(compiled_model, input_nodes));
-    EXPECT_NE(nullptr, input_nodes->output_nodes);
-    EXPECT_NE(0, input_nodes->num);
-
-    ov_output_nodes_free(input_nodes);
-    ov_compiled_model_free(compiled_model);
-=======
+    ov_model_free(model);
+    ov_core_free(core);
+}
+
 TEST(ov_preprocess, ov_preprocess_get_input_info_by_index) {
     ov_core_t* core = nullptr;
     OV_ASSERT_OK(ov_core_create("", &core));
@@ -492,36 +415,10 @@
 
     ov_preprocess_input_info_free(input_info);
     ov_preprocess_free(preprocess);
->>>>>>> e479fa6b
-    ov_model_free(model);
-    ov_core_free(core);
-}
-
-<<<<<<< HEAD
-TEST_P(ov_compiled_model, get_inputs_error_handling) {
-    auto device_name = GetParam();
-    ov_core_t *core = nullptr;
-    OV_ASSERT_OK(ov_core_create("", &core));
-    ASSERT_NE(nullptr, core);
-
-    ov_model_t *model = nullptr;
-    OV_EXPECT_OK(ov_core_read_model(core, xml, bin, &model));
-    EXPECT_NE(nullptr, model);
-
-    ov_compiled_model_t *compiled_model = nullptr;
-    ov_property_t property = {};
-    OV_EXPECT_OK(ov_core_compile_model(core, model, device_name.c_str(), &compiled_model, &property));
-    EXPECT_NE(nullptr, compiled_model);
-
-    ov_output_node_list_t *input_nodes = new ov_output_node_list_t;
-    input_nodes->output_nodes = nullptr;
-    input_nodes->num = 0;
-    OV_EXPECT_NOT_OK(ov_compiled_model_get_inputs(nullptr, input_nodes));
-    OV_EXPECT_NOT_OK(ov_compiled_model_get_inputs(compiled_model, nullptr));
-
-    ov_output_nodes_free(input_nodes);
-    ov_compiled_model_free(compiled_model);
-=======
+    ov_model_free(model);
+    ov_core_free(core);
+}
+
 TEST(ov_preprocess, ov_preprocess_input_get_tensor_info) {
     ov_core_t* core = nullptr;
     OV_ASSERT_OK(ov_core_create("", &core));
@@ -546,37 +443,10 @@
     ov_preprocess_input_tensor_info_free(input_tensor_info);
     ov_preprocess_input_info_free(input_info);
     ov_preprocess_free(preprocess);
->>>>>>> e479fa6b
-    ov_model_free(model);
-    ov_core_free(core);
-}
-
-<<<<<<< HEAD
-TEST_P(ov_compiled_model, get_outputs) {
-    auto device_name = GetParam();
-    ov_core_t *core = nullptr;
-    OV_ASSERT_OK(ov_core_create("", &core));
-    ASSERT_NE(nullptr, core);
-
-    ov_model_t *model = nullptr;
-    OV_EXPECT_OK(ov_core_read_model(core, xml, bin, &model));
-    EXPECT_NE(nullptr, model);
-
-    ov_compiled_model_t *compiled_model = nullptr;
-    ov_property_t property = {};
-    OV_EXPECT_OK(ov_core_compile_model(core, model, device_name.c_str(), &compiled_model, &property));
-    EXPECT_NE(nullptr, compiled_model);
-
-    ov_output_node_list_t *output_nodes = new ov_output_node_list_t;
-    output_nodes->output_nodes = nullptr;
-    output_nodes->num = 0;
-    OV_EXPECT_OK(ov_compiled_model_get_outputs(compiled_model, output_nodes));
-    EXPECT_NE(nullptr, output_nodes->output_nodes);
-    EXPECT_NE(0, output_nodes->num);
-
-    ov_output_nodes_free(output_nodes);
-    ov_compiled_model_free(compiled_model);
-=======
+    ov_model_free(model);
+    ov_core_free(core);
+}
+
 TEST(ov_preprocess, ov_preprocess_input_get_preprocess_steps) {
     ov_core_t* core = nullptr;
     OV_ASSERT_OK(ov_core_create("", &core));
@@ -601,36 +471,10 @@
     ov_preprocess_input_process_steps_free(input_process);
     ov_preprocess_input_info_free(input_info);
     ov_preprocess_free(preprocess);
->>>>>>> e479fa6b
-    ov_model_free(model);
-    ov_core_free(core);
-}
-
-<<<<<<< HEAD
-TEST_P(ov_compiled_model, get_outputs_error_handling) {
-    auto device_name = GetParam();
-    ov_core_t *core = nullptr;
-    OV_ASSERT_OK(ov_core_create("", &core));
-    ASSERT_NE(nullptr, core);
-
-    ov_model_t *model = nullptr;
-    OV_EXPECT_OK(ov_core_read_model(core, xml, bin, &model));
-    EXPECT_NE(nullptr, model);
-
-    ov_compiled_model_t *compiled_model = nullptr;
-    ov_property_t property = {};
-    OV_EXPECT_OK(ov_core_compile_model(core, model, device_name.c_str(), &compiled_model, &property));
-    EXPECT_NE(nullptr, compiled_model);
-
-    ov_output_node_list_t *output_nodes = new ov_output_node_list_t;
-    output_nodes->output_nodes = nullptr;
-    output_nodes->num = 0;
-    OV_EXPECT_NOT_OK(ov_compiled_model_get_outputs(nullptr, output_nodes));
-    OV_EXPECT_NOT_OK(ov_compiled_model_get_outputs(compiled_model, nullptr));
-
-    ov_output_nodes_free(output_nodes);
-    ov_compiled_model_free(compiled_model);
-=======
+    ov_model_free(model);
+    ov_core_free(core);
+}
+
 TEST(ov_preprocess, ov_preprocess_input_resize) {
     ov_core_t* core = nullptr;
     OV_ASSERT_OK(ov_core_create("", &core));
@@ -657,34 +501,10 @@
     ov_preprocess_input_process_steps_free(input_process);
     ov_preprocess_input_info_free(input_info);
     ov_preprocess_free(preprocess);
->>>>>>> e479fa6b
-    ov_model_free(model);
-    ov_core_free(core);
-}
-
-<<<<<<< HEAD
-TEST_P(ov_compiled_model, create_infer_request) {
-    auto device_name = GetParam();
-    ov_core_t *core = nullptr;
-    OV_ASSERT_OK(ov_core_create("", &core));
-    ASSERT_NE(nullptr, core);
-
-    ov_model_t *model = nullptr;
-    OV_EXPECT_OK(ov_core_read_model(core, xml, bin, &model));
-    EXPECT_NE(nullptr, model);
-
-    ov_compiled_model_t *compiled_model = nullptr;
-    ov_property_t property = {};
-    OV_EXPECT_OK(ov_core_compile_model(core, model, device_name.c_str(), &compiled_model, &property));
-    EXPECT_NE(nullptr, compiled_model);
-
-    ov_infer_request_t *infer_request = nullptr;
-    OV_EXPECT_OK(ov_compiled_model_create_infer_request(compiled_model, &infer_request));
-    EXPECT_NE(nullptr, infer_request);
-
-    ov_infer_request_free(infer_request);
-    ov_compiled_model_free(compiled_model);
-=======
+    ov_model_free(model);
+    ov_core_free(core);
+}
+
 TEST(ov_preprocess, ov_preprocess_input_tensor_info_set_element_type) {
     ov_core_t* core = nullptr;
     OV_ASSERT_OK(ov_core_create("", &core));
@@ -711,34 +531,10 @@
     ov_preprocess_input_tensor_info_free(input_tensor_info);
     ov_preprocess_input_info_free(input_info);
     ov_preprocess_free(preprocess);
->>>>>>> e479fa6b
-    ov_model_free(model);
-    ov_core_free(core);
-}
-
-<<<<<<< HEAD
-TEST_P(ov_compiled_model, create_infer_request_error_handling) {
-    auto device_name = GetParam();
-    ov_core_t *core = nullptr;
-    OV_ASSERT_OK(ov_core_create("", &core));
-    ASSERT_NE(nullptr, core);
-
-    ov_model_t *model = nullptr;
-    OV_EXPECT_OK(ov_core_read_model(core, xml, bin, &model));
-    EXPECT_NE(nullptr, model);
-
-    ov_compiled_model_t *compiled_model = nullptr;
-    ov_property_t property = {};
-    OV_EXPECT_OK(ov_core_compile_model(core, model, device_name.c_str(), &compiled_model, &property));
-    EXPECT_NE(nullptr, compiled_model);
-
-    ov_infer_request_t *infer_request = nullptr;
-    OV_EXPECT_NOT_OK(ov_compiled_model_create_infer_request(nullptr, &infer_request));
-    OV_EXPECT_NOT_OK(ov_compiled_model_create_infer_request(compiled_model, nullptr));
-
-    ov_infer_request_free(infer_request);
-    ov_compiled_model_free(compiled_model);
-=======
+    ov_model_free(model);
+    ov_core_free(core);
+}
+
 TEST(ov_preprocess, ov_preprocess_input_tensor_info_set_tensor) {
     ov_core_t* core = nullptr;
     OV_ASSERT_OK(ov_core_create("", &core));
@@ -768,33 +564,10 @@
     ov_preprocess_input_tensor_info_free(input_tensor_info);
     ov_preprocess_input_info_free(input_info);
     ov_preprocess_free(preprocess);
->>>>>>> e479fa6b
-    ov_model_free(model);
-    ov_core_free(core);
-}
-
-<<<<<<< HEAD
-TEST_P(ov_compiled_model, get_property) {
-    auto device_name = GetParam();
-    ov_core_t *core = nullptr;
-    OV_ASSERT_OK(ov_core_create("", &core));
-    ASSERT_NE(nullptr, core);
-
-    ov_model_t *model = nullptr;
-    OV_EXPECT_OK(ov_core_read_model(core, xml, bin, &model));
-    EXPECT_NE(nullptr, model);
-
-    ov_compiled_model_t *compiled_model = nullptr;
-    ov_property_t property = {};
-    OV_EXPECT_OK(ov_core_compile_model(core, model, device_name.c_str(), &compiled_model, &property));
-    EXPECT_NE(nullptr, compiled_model);
-
-    ov_property_value property_value;
-    OV_EXPECT_OK(ov_compiled_model_get_property(compiled_model, SUPPORTED_PROPERTIES, &property_value));
-    EXPECT_NE("", property_value.value_s);
-
-    ov_compiled_model_free(compiled_model);
-=======
+    ov_model_free(model);
+    ov_core_free(core);
+}
+
 TEST(ov_preprocess, ov_preprocess_input_tensor_info_set_layout) {
     ov_core_t* core = nullptr;
     OV_ASSERT_OK(ov_core_create("", &core));
@@ -822,33 +595,10 @@
     ov_preprocess_input_tensor_info_free(input_tensor_info);
     ov_preprocess_input_info_free(input_info);
     ov_preprocess_free(preprocess);
->>>>>>> e479fa6b
-    ov_model_free(model);
-    ov_core_free(core);
-}
-
-<<<<<<< HEAD
-TEST_P(ov_compiled_model, get_property_error_handling) {
-    auto device_name = GetParam();
-    ov_core_t *core = nullptr;
-    OV_ASSERT_OK(ov_core_create("", &core));
-    ASSERT_NE(nullptr, core);
-
-    ov_model_t *model = nullptr;
-    OV_EXPECT_OK(ov_core_read_model(core, xml, bin, &model));
-    EXPECT_NE(nullptr, model);
-
-    ov_compiled_model_t *compiled_model = nullptr;
-    ov_property_t property = {};
-    OV_EXPECT_OK(ov_core_compile_model(core, model, device_name.c_str(), &compiled_model, &property));
-    EXPECT_NE(nullptr, compiled_model);
-
-    ov_property_value property_value;
-    OV_EXPECT_NOT_OK(ov_compiled_model_get_property(nullptr, SUPPORTED_PROPERTIES, &property_value));
-    OV_EXPECT_NOT_OK(ov_compiled_model_get_property(compiled_model, SUPPORTED_PROPERTIES, nullptr));
-
-    ov_compiled_model_free(compiled_model);
-=======
+    ov_model_free(model);
+    ov_core_free(core);
+}
+
 TEST(ov_preprocess, ov_preprocess_get_output_info) {
     ov_core_t* core = nullptr;
     OV_ASSERT_OK(ov_core_create("", &core));
@@ -1117,17 +867,11 @@
     ov_preprocess_input_info_free(input_info);
     ov_model_free(new_model);
     ov_preprocess_free(preprocess);
->>>>>>> e479fa6b
-    ov_model_free(model);
-    ov_core_free(core);
-}
-
-<<<<<<< HEAD
-//InferRequest
-TEST_P(ov_infer_request, set_tensor) {
-=======
+    ov_model_free(model);
+    ov_core_free(core);
+}
+
 TEST_P(ov_compiled_model, get_runtime_model) {
->>>>>>> e479fa6b
     auto device_name = GetParam();
     ov_core_t *core = nullptr;
     OV_ASSERT_OK(ov_core_create("", &core));
@@ -1142,38 +886,17 @@
     OV_EXPECT_OK(ov_core_compile_model(core, model, device_name.c_str(), &compiled_model, &property));
     EXPECT_NE(nullptr, compiled_model);
 
-<<<<<<< HEAD
-    ov_infer_request_t *infer_request = nullptr;
-    OV_EXPECT_OK(ov_compiled_model_create_infer_request(compiled_model, &infer_request));
-    EXPECT_NE(nullptr, infer_request);
-
-    ov_tensor_t *input_tensor = nullptr;
-    const ov_element_type_e type = F32;
-    const ov_shape_t shape = {1, 3, 32, 32};
-    OV_EXPECT_OK(ov_tensor_create(type, shape, &input_tensor));
-    EXPECT_NE(nullptr, input_tensor);
-
-    OV_EXPECT_OK(ov_infer_request_set_tensor(infer_request, "data", input_tensor));
-
-    ov_tensor_free(input_tensor);
-    ov_infer_request_free(infer_request);
-=======
     ov_model_t *runtime_model = nullptr;
     OV_EXPECT_OK(ov_compiled_model_get_runtime_model(compiled_model, &runtime_model));
     EXPECT_NE(nullptr, runtime_model);
 
     ov_model_free(runtime_model);
->>>>>>> e479fa6b
-    ov_compiled_model_free(compiled_model);
-    ov_model_free(model);
-    ov_core_free(core);
-}
-
-<<<<<<< HEAD
-TEST_P(ov_infer_request, set_tensor_error_handling) {
-=======
+    ov_compiled_model_free(compiled_model);
+    ov_model_free(model);
+    ov_core_free(core);
+}
+
 TEST_P(ov_compiled_model, get_runtime_model_error_handling) {
->>>>>>> e479fa6b
     auto device_name = GetParam();
     ov_core_t *core = nullptr;
     OV_ASSERT_OK(ov_core_create("", &core));
@@ -1188,40 +911,17 @@
     OV_EXPECT_OK(ov_core_compile_model(core, model, device_name.c_str(), &compiled_model, &property));
     EXPECT_NE(nullptr, compiled_model);
 
-<<<<<<< HEAD
-    ov_infer_request_t *infer_request = nullptr;
-    OV_EXPECT_OK(ov_compiled_model_create_infer_request(compiled_model, &infer_request));
-    EXPECT_NE(nullptr, infer_request);
-
-    ov_tensor_t *input_tensor = nullptr;
-    const ov_element_type_e type = U8;
-    const ov_shape_t shape = {1, 3, 32, 32};
-    OV_EXPECT_OK(ov_tensor_create(type, shape, &input_tensor));
-    EXPECT_NE(nullptr, input_tensor);
-
-    OV_EXPECT_NOT_OK(ov_infer_request_set_tensor(nullptr, "data", input_tensor));
-    OV_EXPECT_NOT_OK(ov_infer_request_set_tensor(infer_request, nullptr, input_tensor));
-    OV_EXPECT_NOT_OK(ov_infer_request_set_tensor(infer_request, "data", nullptr));
-
-    ov_tensor_free(input_tensor);
-    ov_infer_request_free(infer_request);
-=======
     ov_model_t *runtime_model = nullptr;
     OV_EXPECT_NOT_OK(ov_compiled_model_get_runtime_model(nullptr, &runtime_model));
     OV_EXPECT_NOT_OK(ov_compiled_model_get_runtime_model(compiled_model, nullptr));
 
     ov_model_free(runtime_model);
->>>>>>> e479fa6b
-    ov_compiled_model_free(compiled_model);
-    ov_model_free(model);
-    ov_core_free(core);
-}
-
-<<<<<<< HEAD
-TEST_P(ov_infer_request, get_tensor) {
-=======
+    ov_compiled_model_free(compiled_model);
+    ov_model_free(model);
+    ov_core_free(core);
+}
+
 TEST_P(ov_compiled_model, get_inputs) {
->>>>>>> e479fa6b
     auto device_name = GetParam();
     ov_core_t *core = nullptr;
     OV_ASSERT_OK(ov_core_create("", &core));
@@ -1236,18 +936,6 @@
     OV_EXPECT_OK(ov_core_compile_model(core, model, device_name.c_str(), &compiled_model, &property));
     EXPECT_NE(nullptr, compiled_model);
 
-<<<<<<< HEAD
-    ov_infer_request_t *infer_request = nullptr;
-    OV_EXPECT_OK(ov_compiled_model_create_infer_request(compiled_model, &infer_request));
-    EXPECT_NE(nullptr, infer_request);
-
-    ov_tensor_t *input_tensor = nullptr;
-    OV_EXPECT_OK(ov_infer_request_get_tensor(infer_request, "data", &input_tensor));
-    EXPECT_NE(nullptr, input_tensor);
-
-    ov_tensor_free(input_tensor);
-    ov_infer_request_free(infer_request);
-=======
     ov_output_node_list_t *input_nodes = new ov_output_node_list_t;
     input_nodes->output_nodes = nullptr;
     input_nodes->num = 0;
@@ -1256,17 +944,12 @@
     EXPECT_NE(0, input_nodes->num);
 
     ov_output_nodes_free(input_nodes);
->>>>>>> e479fa6b
-    ov_compiled_model_free(compiled_model);
-    ov_model_free(model);
-    ov_core_free(core);
-}
-
-<<<<<<< HEAD
-TEST_P(ov_infer_request, get_tensor_error_handing) {
-=======
+    ov_compiled_model_free(compiled_model);
+    ov_model_free(model);
+    ov_core_free(core);
+}
+
 TEST_P(ov_compiled_model, get_inputs_error_handling) {
->>>>>>> e479fa6b
     auto device_name = GetParam();
     ov_core_t *core = nullptr;
     OV_ASSERT_OK(ov_core_create("", &core));
@@ -1281,19 +964,6 @@
     OV_EXPECT_OK(ov_core_compile_model(core, model, device_name.c_str(), &compiled_model, &property));
     EXPECT_NE(nullptr, compiled_model);
 
-<<<<<<< HEAD
-    ov_infer_request_t *infer_request = nullptr;
-    OV_EXPECT_OK(ov_compiled_model_create_infer_request(compiled_model, &infer_request));
-    EXPECT_NE(nullptr, infer_request);
-
-    ov_tensor_t *input_tensor = nullptr;
-    OV_EXPECT_NOT_OK(ov_infer_request_get_tensor(nullptr, "data", &input_tensor));
-    OV_EXPECT_NOT_OK(ov_infer_request_get_tensor(infer_request, nullptr, &input_tensor));
-    OV_EXPECT_NOT_OK(ov_infer_request_get_tensor(infer_request, "data", nullptr));
-
-    ov_tensor_free(input_tensor);
-    ov_infer_request_free(infer_request);
-=======
     ov_output_node_list_t *input_nodes = new ov_output_node_list_t;
     input_nodes->output_nodes = nullptr;
     input_nodes->num = 0;
@@ -1301,17 +971,12 @@
     OV_EXPECT_NOT_OK(ov_compiled_model_get_inputs(compiled_model, nullptr));
 
     ov_output_nodes_free(input_nodes);
->>>>>>> e479fa6b
-    ov_compiled_model_free(compiled_model);
-    ov_model_free(model);
-    ov_core_free(core);
-}
-
-<<<<<<< HEAD
-TEST_P(ov_infer_request, infer) {
-=======
+    ov_compiled_model_free(compiled_model);
+    ov_model_free(model);
+    ov_core_free(core);
+}
+
 TEST_P(ov_compiled_model, get_outputs) {
->>>>>>> e479fa6b
     auto device_name = GetParam();
     ov_core_t *core = nullptr;
     OV_ASSERT_OK(ov_core_create("", &core));
@@ -1326,29 +991,6 @@
     OV_EXPECT_OK(ov_core_compile_model(core, model, device_name.c_str(), &compiled_model, &property));
     EXPECT_NE(nullptr, compiled_model);
 
-<<<<<<< HEAD
-    ov_infer_request_t *infer_request = nullptr;
-    OV_EXPECT_OK(ov_compiled_model_create_infer_request(compiled_model, &infer_request));
-    EXPECT_NE(nullptr, infer_request);
-
-    ov_tensor_t *input_tensor = nullptr;
-    const ov_element_type_e type = F32;
-    const ov_shape_t shape = {1, 3, 32, 32};
-    OV_EXPECT_OK(ov_tensor_create(type, shape, &input_tensor));
-    EXPECT_NE(nullptr, input_tensor);
-
-    OV_EXPECT_OK(ov_infer_request_set_tensor(infer_request, "data", input_tensor));
-
-    OV_EXPECT_OK(ov_infer_request_infer(infer_request));
-
-    ov_tensor_t *output_tensor = nullptr;
-    OV_EXPECT_OK(ov_infer_request_get_tensor(infer_request, "fc_out", &output_tensor));
-    EXPECT_NE(nullptr, output_tensor);
-
-    ov_tensor_free(output_tensor);
-    ov_tensor_free(input_tensor);
-    ov_infer_request_free(infer_request);
-=======
     ov_output_node_list_t *output_nodes = new ov_output_node_list_t;
     output_nodes->output_nodes = nullptr;
     output_nodes->num = 0;
@@ -1357,17 +999,12 @@
     EXPECT_NE(0, output_nodes->num);
 
     ov_output_nodes_free(output_nodes);
->>>>>>> e479fa6b
-    ov_compiled_model_free(compiled_model);
-    ov_model_free(model);
-    ov_core_free(core);
-}
-
-<<<<<<< HEAD
-TEST_P(ov_infer_request, infer_ppp) {
-=======
+    ov_compiled_model_free(compiled_model);
+    ov_model_free(model);
+    ov_core_free(core);
+}
+
 TEST_P(ov_compiled_model, get_outputs_error_handling) {
->>>>>>> e479fa6b
     auto device_name = GetParam();
     ov_core_t *core = nullptr;
     OV_ASSERT_OK(ov_core_create("", &core));
@@ -1377,7 +1014,255 @@
     OV_EXPECT_OK(ov_core_read_model(core, xml, bin, &model));
     EXPECT_NE(nullptr, model);
 
-<<<<<<< HEAD
+    ov_compiled_model_t *compiled_model = nullptr;
+    ov_property_t property = {};
+    OV_EXPECT_OK(ov_core_compile_model(core, model, device_name.c_str(), &compiled_model, &property));
+    EXPECT_NE(nullptr, compiled_model);
+
+    ov_output_node_list_t *output_nodes = new ov_output_node_list_t;
+    output_nodes->output_nodes = nullptr;
+    output_nodes->num = 0;
+    OV_EXPECT_NOT_OK(ov_compiled_model_get_outputs(nullptr, output_nodes));
+    OV_EXPECT_NOT_OK(ov_compiled_model_get_outputs(compiled_model, nullptr));
+
+    ov_output_nodes_free(output_nodes);
+    ov_compiled_model_free(compiled_model);
+    ov_model_free(model);
+    ov_core_free(core);
+}
+
+TEST_P(ov_compiled_model, create_infer_request) {
+    auto device_name = GetParam();
+    ov_core_t *core = nullptr;
+    OV_ASSERT_OK(ov_core_create("", &core));
+    ASSERT_NE(nullptr, core);
+
+    ov_model_t *model = nullptr;
+    OV_EXPECT_OK(ov_core_read_model(core, xml, bin, &model));
+    EXPECT_NE(nullptr, model);
+
+    ov_compiled_model_t *compiled_model = nullptr;
+    ov_property_t property = {};
+    OV_EXPECT_OK(ov_core_compile_model(core, model, device_name.c_str(), &compiled_model, &property));
+    EXPECT_NE(nullptr, compiled_model);
+
+    ov_infer_request_t *infer_request = nullptr;
+    OV_EXPECT_OK(ov_compiled_model_create_infer_request(compiled_model, &infer_request));
+    EXPECT_NE(nullptr, infer_request);
+
+    ov_infer_request_free(infer_request);
+    ov_compiled_model_free(compiled_model);
+    ov_model_free(model);
+    ov_core_free(core);
+}
+
+TEST_P(ov_compiled_model, create_infer_request_error_handling) {
+    auto device_name = GetParam();
+    ov_core_t *core = nullptr;
+    OV_ASSERT_OK(ov_core_create("", &core));
+    ASSERT_NE(nullptr, core);
+
+    ov_model_t *model = nullptr;
+    OV_EXPECT_OK(ov_core_read_model(core, xml, bin, &model));
+    EXPECT_NE(nullptr, model);
+
+    ov_compiled_model_t *compiled_model = nullptr;
+    ov_property_t property = {};
+    OV_EXPECT_OK(ov_core_compile_model(core, model, device_name.c_str(), &compiled_model, &property));
+    EXPECT_NE(nullptr, compiled_model);
+
+    ov_infer_request_t *infer_request = nullptr;
+    OV_EXPECT_NOT_OK(ov_compiled_model_create_infer_request(nullptr, &infer_request));
+    OV_EXPECT_NOT_OK(ov_compiled_model_create_infer_request(compiled_model, nullptr));
+
+    ov_infer_request_free(infer_request);
+    ov_compiled_model_free(compiled_model);
+    ov_model_free(model);
+    ov_core_free(core);
+}
+
+TEST_P(ov_infer_request, set_tensor) {
+    auto device_name = GetParam();
+    ov_core_t *core = nullptr;
+    OV_ASSERT_OK(ov_core_create("", &core));
+    ASSERT_NE(nullptr, core);
+
+    ov_model_t *model = nullptr;
+    OV_EXPECT_OK(ov_core_read_model(core, xml, bin, &model));
+    EXPECT_NE(nullptr, model);
+
+    ov_compiled_model_t *compiled_model = nullptr;
+    ov_property_t property = {};
+    OV_EXPECT_OK(ov_core_compile_model(core, model, device_name.c_str(), &compiled_model, &property));
+    EXPECT_NE(nullptr, compiled_model);
+
+    ov_infer_request_t *infer_request = nullptr;
+    OV_EXPECT_OK(ov_compiled_model_create_infer_request(compiled_model, &infer_request));
+    EXPECT_NE(nullptr, infer_request);
+
+    ov_tensor_t *input_tensor = nullptr;
+    const ov_element_type_e type = F32;
+    const ov_shape_t shape = {1, 3, 32, 32};
+    OV_EXPECT_OK(ov_tensor_create(type, shape, &input_tensor));
+    EXPECT_NE(nullptr, input_tensor);
+
+    OV_EXPECT_OK(ov_infer_request_set_tensor(infer_request, "data", input_tensor));
+
+    ov_tensor_free(input_tensor);
+    ov_infer_request_free(infer_request);
+    ov_compiled_model_free(compiled_model);
+    ov_model_free(model);
+    ov_core_free(core);
+}
+
+TEST_P(ov_infer_request, set_tensor_error_handling) {
+    auto device_name = GetParam();
+    ov_core_t *core = nullptr;
+    OV_ASSERT_OK(ov_core_create("", &core));
+    ASSERT_NE(nullptr, core);
+
+    ov_model_t *model = nullptr;
+    OV_EXPECT_OK(ov_core_read_model(core, xml, bin, &model));
+    EXPECT_NE(nullptr, model);
+
+    ov_compiled_model_t *compiled_model = nullptr;
+    ov_property_t property = {};
+    OV_EXPECT_OK(ov_core_compile_model(core, model, device_name.c_str(), &compiled_model, &property));
+    EXPECT_NE(nullptr, compiled_model);
+
+    ov_infer_request_t *infer_request = nullptr;
+    OV_EXPECT_OK(ov_compiled_model_create_infer_request(compiled_model, &infer_request));
+    EXPECT_NE(nullptr, infer_request);
+
+    ov_tensor_t *input_tensor = nullptr;
+    const ov_element_type_e type = U8;
+    const ov_shape_t shape = {1, 3, 32, 32};
+    OV_EXPECT_OK(ov_tensor_create(type, shape, &input_tensor));
+    EXPECT_NE(nullptr, input_tensor);
+
+    OV_EXPECT_NOT_OK(ov_infer_request_set_tensor(nullptr, "data", input_tensor));
+    OV_EXPECT_NOT_OK(ov_infer_request_set_tensor(infer_request, nullptr, input_tensor));
+    OV_EXPECT_NOT_OK(ov_infer_request_set_tensor(infer_request, "data", nullptr));
+
+    ov_tensor_free(input_tensor);
+    ov_infer_request_free(infer_request);
+    ov_compiled_model_free(compiled_model);
+    ov_model_free(model);
+    ov_core_free(core);
+}
+
+TEST_P(ov_infer_request, get_tensor) {
+    auto device_name = GetParam();
+    ov_core_t *core = nullptr;
+    OV_ASSERT_OK(ov_core_create("", &core));
+    ASSERT_NE(nullptr, core);
+
+    ov_model_t *model = nullptr;
+    OV_EXPECT_OK(ov_core_read_model(core, xml, bin, &model));
+    EXPECT_NE(nullptr, model);
+
+    ov_compiled_model_t *compiled_model = nullptr;
+    ov_property_t property = {};
+    OV_EXPECT_OK(ov_core_compile_model(core, model, device_name.c_str(), &compiled_model, &property));
+    EXPECT_NE(nullptr, compiled_model);
+
+    ov_infer_request_t *infer_request = nullptr;
+    OV_EXPECT_OK(ov_compiled_model_create_infer_request(compiled_model, &infer_request));
+    EXPECT_NE(nullptr, infer_request);
+
+    ov_tensor_t *input_tensor = nullptr;
+    OV_EXPECT_OK(ov_infer_request_get_tensor(infer_request, "data", &input_tensor));
+    EXPECT_NE(nullptr, input_tensor);
+
+    ov_tensor_free(input_tensor);
+    ov_infer_request_free(infer_request);
+    ov_compiled_model_free(compiled_model);
+    ov_model_free(model);
+    ov_core_free(core);
+}
+
+TEST_P(ov_infer_request, get_tensor_error_handling) {
+    auto device_name = GetParam();
+    ov_core_t *core = nullptr;
+    OV_ASSERT_OK(ov_core_create("", &core));
+    ASSERT_NE(nullptr, core);
+
+    ov_model_t *model = nullptr;
+    OV_EXPECT_OK(ov_core_read_model(core, xml, bin, &model));
+    EXPECT_NE(nullptr, model);
+
+    ov_compiled_model_t *compiled_model = nullptr;
+    ov_property_t property = {};
+    OV_EXPECT_OK(ov_core_compile_model(core, model, device_name.c_str(), &compiled_model, &property));
+    EXPECT_NE(nullptr, compiled_model);
+
+    ov_infer_request_t *infer_request = nullptr;
+    OV_EXPECT_OK(ov_compiled_model_create_infer_request(compiled_model, &infer_request));
+    EXPECT_NE(nullptr, infer_request);
+
+    ov_tensor_t *input_tensor = nullptr;
+    OV_EXPECT_NOT_OK(ov_infer_request_get_tensor(nullptr, "data", &input_tensor));
+    OV_EXPECT_NOT_OK(ov_infer_request_get_tensor(infer_request, nullptr, &input_tensor));
+    OV_EXPECT_NOT_OK(ov_infer_request_get_tensor(infer_request, "data", nullptr));
+
+    ov_tensor_free(input_tensor);
+    ov_infer_request_free(infer_request);
+    ov_compiled_model_free(compiled_model);
+    ov_model_free(model);
+    ov_core_free(core);
+}
+
+TEST_P(ov_infer_request, infer) {
+    auto device_name = GetParam();
+    ov_core_t *core = nullptr;
+    OV_ASSERT_OK(ov_core_create("", &core));
+    ASSERT_NE(nullptr, core);
+
+    ov_model_t *model = nullptr;
+    OV_EXPECT_OK(ov_core_read_model(core, xml, bin, &model));
+    EXPECT_NE(nullptr, model);
+
+    ov_compiled_model_t *compiled_model = nullptr;
+    ov_property_t property = {};
+    OV_EXPECT_OK(ov_core_compile_model(core, model, device_name.c_str(), &compiled_model, &property));
+    EXPECT_NE(nullptr, compiled_model);
+
+    ov_infer_request_t *infer_request = nullptr;
+    OV_EXPECT_OK(ov_compiled_model_create_infer_request(compiled_model, &infer_request));
+    EXPECT_NE(nullptr, infer_request);
+
+    ov_tensor_t *input_tensor = nullptr;
+    const ov_element_type_e type = F32;
+    const ov_shape_t shape = {1, 3, 32, 32};
+    OV_EXPECT_OK(ov_tensor_create(type, shape, &input_tensor));
+    EXPECT_NE(nullptr, input_tensor);
+
+    OV_EXPECT_OK(ov_infer_request_set_tensor(infer_request, "data", input_tensor));
+
+    OV_EXPECT_OK(ov_infer_request_infer(infer_request));
+
+    ov_tensor_t *output_tensor = nullptr;
+    OV_EXPECT_OK(ov_infer_request_get_tensor(infer_request, "fc_out", &output_tensor));
+    EXPECT_NE(nullptr, output_tensor);
+
+    ov_tensor_free(output_tensor);
+    ov_tensor_free(input_tensor);
+    ov_infer_request_free(infer_request);
+    ov_compiled_model_free(compiled_model);
+    ov_model_free(model);
+    ov_core_free(core);
+}
+
+TEST_P(ov_infer_request, infer_ppp) {
+    auto device_name = GetParam();
+    ov_core_t *core = nullptr;
+    OV_ASSERT_OK(ov_core_create("", &core));
+    ASSERT_NE(nullptr, core);
+
+    ov_model_t *model = nullptr;
+    OV_EXPECT_OK(ov_core_read_model(core, xml, bin, &model));
+    EXPECT_NE(nullptr, model);
+
     ov_preprocess_t *preprocess = nullptr;
     OV_EXPECT_OK(ov_preprocess_create(model, &preprocess));
     EXPECT_NE(nullptr, preprocess);
@@ -1392,18 +1277,15 @@
 
     const ov_element_type_e element_type = U8;
     OV_EXPECT_OK(ov_preprocess_input_tensor_info_set_element_type(preprocess_input_tensor_info, element_type));
-    
+
     OV_ASSERT_OK(ov_preprocess_build(preprocess, &model));
     EXPECT_NE(nullptr, model);
 
-=======
->>>>>>> e479fa6b
     ov_compiled_model_t *compiled_model = nullptr;
     ov_property_t property = {};
     OV_EXPECT_OK(ov_core_compile_model(core, model, device_name.c_str(), &compiled_model, &property));
     EXPECT_NE(nullptr, compiled_model);
 
-<<<<<<< HEAD
     ov_infer_request_t *infer_request = nullptr;
     OV_EXPECT_OK(ov_compiled_model_create_infer_request(compiled_model, &infer_request));
     EXPECT_NE(nullptr, infer_request);
@@ -1436,29 +1318,15 @@
     ov_preprocess_input_tensor_info_free(preprocess_input_tensor_info);
     ov_preprocess_input_info_free(preprocess_input_info);
     ov_preprocess_free(preprocess);
-=======
-    ov_output_node_list_t *output_nodes = new ov_output_node_list_t;
-    output_nodes->output_nodes = nullptr;
-    output_nodes->num = 0;
-    OV_EXPECT_NOT_OK(ov_compiled_model_get_outputs(nullptr, output_nodes));
-    OV_EXPECT_NOT_OK(ov_compiled_model_get_outputs(compiled_model, nullptr));
-
-    ov_output_nodes_free(output_nodes);
-    ov_compiled_model_free(compiled_model);
->>>>>>> e479fa6b
-    ov_model_free(model);
-    ov_core_free(core);
-}
-
-<<<<<<< HEAD
+    ov_model_free(model);
+    ov_core_free(core);
+}
+
 TEST(ov_infer_request, infer_error_handling) {
     OV_EXPECT_NOT_OK(ov_infer_request_infer(nullptr));
 }
 
 TEST_P(ov_infer_request, infer_async) {
-=======
-TEST_P(ov_compiled_model, create_infer_request) {
->>>>>>> e479fa6b
     auto device_name = GetParam();
     ov_core_t *core = nullptr;
     OV_ASSERT_OK(ov_core_create("", &core));
@@ -1477,7 +1345,6 @@
     OV_EXPECT_OK(ov_compiled_model_create_infer_request(compiled_model, &infer_request));
     EXPECT_NE(nullptr, infer_request);
 
-<<<<<<< HEAD
     ov_tensor_t *input_tensor = nullptr;
     const ov_element_type_e type = F32;
     const ov_shape_t shape = {1, 3, 32, 32};
@@ -1498,19 +1365,13 @@
 
     ov_tensor_free(output_tensor);
     ov_tensor_free(input_tensor);
-=======
->>>>>>> e479fa6b
     ov_infer_request_free(infer_request);
     ov_compiled_model_free(compiled_model);
     ov_model_free(model);
     ov_core_free(core);
 }
 
-<<<<<<< HEAD
 TEST_P(ov_infer_request, infer_async_ppp) {
-=======
-TEST_P(ov_compiled_model, create_infer_request_error_handling) {
->>>>>>> e479fa6b
     auto device_name = GetParam();
     ov_core_t *core = nullptr;
     OV_ASSERT_OK(ov_core_create("", &core));
@@ -1520,7 +1381,6 @@
     OV_EXPECT_OK(ov_core_read_model(core, xml, bin, &model));
     EXPECT_NE(nullptr, model);
 
-<<<<<<< HEAD
     ov_preprocess_t *preprocess = nullptr;
     OV_EXPECT_OK(ov_preprocess_create(model, &preprocess));
     EXPECT_NE(nullptr, preprocess);
@@ -1535,19 +1395,16 @@
 
     const ov_element_type_e element_type = U8;
     OV_EXPECT_OK(ov_preprocess_input_tensor_info_set_element_type(preprocess_input_tensor_info, element_type));
-    
+
     OV_ASSERT_OK(ov_preprocess_build(preprocess, &model));
     EXPECT_NE(nullptr, model);
 
-=======
->>>>>>> e479fa6b
     ov_compiled_model_t *compiled_model = nullptr;
     ov_property_t property = {};
     OV_EXPECT_OK(ov_core_compile_model(core, model, device_name.c_str(), &compiled_model, &property));
     EXPECT_NE(nullptr, compiled_model);
 
     ov_infer_request_t *infer_request = nullptr;
-<<<<<<< HEAD
     OV_EXPECT_OK(ov_compiled_model_create_infer_request(compiled_model, &infer_request));
     EXPECT_NE(nullptr, infer_request);
 
@@ -1583,18 +1440,10 @@
     ov_preprocess_input_tensor_info_free(preprocess_input_tensor_info);
     ov_preprocess_input_info_free(preprocess_input_info);
     ov_preprocess_free(preprocess);
-=======
-    OV_EXPECT_NOT_OK(ov_compiled_model_create_infer_request(nullptr, &infer_request));
-    OV_EXPECT_NOT_OK(ov_compiled_model_create_infer_request(compiled_model, nullptr));
-
-    ov_infer_request_free(infer_request);
-    ov_compiled_model_free(compiled_model);
->>>>>>> e479fa6b
-    ov_model_free(model);
-    ov_core_free(core);
-}
-
-<<<<<<< HEAD
+    ov_model_free(model);
+    ov_core_free(core);
+}
+
 void infer_request_callback(void *args) {
     ov_infer_request_t *infer_request = (ov_infer_request_t *)args;
     ov_tensor_t *output_tensor = nullptr;
@@ -1681,7 +1530,7 @@
 
     const ov_element_type_e element_type = U8;
     OV_EXPECT_OK(ov_preprocess_input_tensor_info_set_element_type(preprocess_input_tensor_info, element_type));
-    
+
     OV_ASSERT_OK(ov_preprocess_build(preprocess, &model));
     EXPECT_NE(nullptr, model);
 
@@ -1722,17 +1571,6 @@
     EXPECT_NE(0, profiling_infos.num);
     EXPECT_NE(nullptr, profiling_infos.profiling_infos);
 
-    std::cout << "profiling infor: " << profiling_infos.num << std::endl;
-    for (int i = 0; i < profiling_infos.num; i++) {
-        std::cout << "i " << i << std::endl;
-        std::cout << "status " << profiling_infos.profiling_infos[i].status << std::endl;
-        std::cout << "real_time " << profiling_infos.profiling_infos[i].real_time << std::endl;
-        std::cout << "cpu_time " << profiling_infos.profiling_infos[i].cpu_time << std::endl;
-        std::cout << "node_name " << profiling_infos.profiling_infos[i].node_name << std::endl;
-        std::cout << "exec_type " << profiling_infos.profiling_infos[i].exec_type << std::endl;
-        std::cout << "node_type " << profiling_infos.profiling_infos[i].node_type << std::endl;
-    }
-
     ov_profiling_info_list_free(&profiling_infos);
     ov_tensor_free(output_tensor);
     ov_tensor_free(input_tensor);
@@ -1743,7 +1581,8 @@
     ov_preprocess_free(preprocess);
     ov_model_free(model);
     ov_core_free(core);
-=======
+}
+
 TEST(ov_tensor_create, tensor_create) {
     ov_element_type_e type = ov_element_type_e::U8;
     ov_shape_t shape = {10, 20, 30, 40};
@@ -1867,5 +1706,4 @@
     EXPECT_NE(nullptr, data);
 
     ov_tensor_free(tensor);
->>>>>>> e479fa6b
 }