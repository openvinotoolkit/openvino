--- conflicted
+++ resolved
@@ -45,6 +45,25 @@
 #define OV_EXPECT_NOT_OK(...) EXPECT_NE(ov_status_e::OK, __VA_ARGS__)
 #define OV_EXPECT_ARREQ(arr1, arr2) EXPECT_TRUE(std::equal(std::begin(arr1), std::end(arr1), std::begin(arr2)))
 
+std::map<ov_element_type_e, size_t> element_type_size_map = {
+        {ov_element_type_e::BOOLEAN, 8},
+        {ov_element_type_e::BF16, 16},
+        {ov_element_type_e::F16, 16},
+        {ov_element_type_e::F32, 32},
+        {ov_element_type_e::F64, 64},
+        {ov_element_type_e::I4, 4},
+        {ov_element_type_e::I8, 8},
+        {ov_element_type_e::I16, 16},
+        {ov_element_type_e::I32, 32},
+        {ov_element_type_e::I64, 64},
+        {ov_element_type_e::U1, 1},
+        {ov_element_type_e::U4, 4},
+        {ov_element_type_e::U8, 8},
+        {ov_element_type_e::U16, 16},
+        {ov_element_type_e::U32, 32},
+        {ov_element_type_e::U64, 64}};
+#define GET_ELEMENT_TYPE_SIZE(a) element_type_size_map[a]
+
 size_t read_image_from_file(const char* img_path, unsigned char *img_data, size_t size) {
     FILE *fp = fopen(img_path, "rb+");
     size_t read_size = 0;
@@ -102,111 +121,6 @@
     ov_version_free(&version);
 }
 
-<<<<<<< HEAD
-TEST(ov_tensor_create, tensor_create) {
-    ov_element_type_e type = ov_element_type_e::U8;
-    ov_shape_t shape = {10, 20, 30, 40};
-    ov_tensor_t* tensor = nullptr;
-    OV_EXPECT_OK(ov_tensor_create(type, shape, &tensor));
-    EXPECT_NE(nullptr, tensor);
-    ov_tensor_free(tensor);
-}
-
-TEST(ov_tensor_create_from_host_ptr, tensor_create_from_host_ptr) {
-    ov_element_type_e type = ov_element_type_e::U8;
-    ov_shape_t shape = {1, 3, 4, 4};
-    uint8_t host_ptr[1][3][4][4]= {0};
-    ov_tensor_t* tensor = nullptr;
-    OV_EXPECT_OK(ov_tensor_create_from_host_ptr(type, shape, &host_ptr,&tensor));
-    EXPECT_NE(nullptr, tensor);
-    ov_tensor_free(tensor);
-}
-
-TEST(ov_tensor_get_shape, tensor_get_shape) {
-    ov_element_type_e type = ov_element_type_e::U8;
-    ov_shape_t shape_t = {10, 20, 30, 40};
-    ov_tensor_t* tensor = nullptr;
-    OV_EXPECT_OK(ov_tensor_create(type, shape_t, &tensor));
-    EXPECT_NE(nullptr, tensor);
-
-    ov_shape_t shape_res;
-    OV_EXPECT_OK(ov_tensor_get_shape(tensor, &shape_res));
-    OV_EXPECT_ARREQ(shape_t, shape_res);
-
-    ov_tensor_free(tensor);
-}
-
-TEST(ov_tensor_set_shape, tensor_set_shape) {
-    ov_element_type_e type = ov_element_type_e::U8;
-    ov_shape_t shape = {1, 1, 1, 1};
-    ov_tensor_t* tensor = nullptr;
-    OV_EXPECT_OK(ov_tensor_create(type, shape, &tensor));
-    EXPECT_NE(nullptr, tensor);
-
-    ov_shape_t shape_t = {10, 20, 30, 40};
-    OV_EXPECT_OK(ov_tensor_set_shape(tensor, shape_t));
-    ov_shape_t shape_res;
-    OV_EXPECT_OK(ov_tensor_get_shape(tensor, &shape_res));
-    OV_EXPECT_ARREQ(shape_t, shape_res);
-
-    ov_tensor_free(tensor);
-}
-
-TEST(ov_tensor_get_element_type, tensor_get_element_type) {
-    ov_element_type_e type = ov_element_type_e::U8;
-    ov_shape_t shape_t = {10, 20, 30, 40};
-    ov_tensor_t* tensor = nullptr;
-    OV_EXPECT_OK(ov_tensor_create(type, shape_t, &tensor));
-    EXPECT_NE(nullptr, tensor);
-
-    ov_element_type_e type_res;
-    OV_EXPECT_OK(ov_tensor_get_element_type(tensor, &type_res));
-    EXPECT_EQ(type, type_res);
-
-    ov_tensor_free(tensor);
-}
-
-TEST(ov_tensor_get_size, tensor_get_size) {
-    ov_element_type_e type = ov_element_type_e::I16;
-    ov_shape_t shape_t = {1, 3, 4, 4};
-    ov_tensor_t* tensor = nullptr;
-    OV_EXPECT_OK(ov_tensor_create(type, shape_t, &tensor));
-    EXPECT_NE(nullptr, tensor);
-
-    size_t size_res;
-    OV_EXPECT_OK(ov_tensor_get_size(tensor, &size_res));
-    EXPECT_EQ(size_res, 48);
-
-    ov_tensor_free(tensor);
-}
-
-TEST(ov_tensor_get_byte_size, tensor_get_byte_size) {
-    ov_element_type_e type = ov_element_type_e::I16;
-    ov_shape_t shape_t = {1, 3, 4, 4};
-    ov_tensor_t* tensor = nullptr;
-    OV_EXPECT_OK(ov_tensor_create(type, shape_t, &tensor));
-    EXPECT_NE(nullptr, tensor);
-
-    size_t size_res;
-    OV_EXPECT_OK(ov_tensor_get_byte_size(tensor, &size_res));
-    EXPECT_EQ(size_res, 96);
-
-    ov_tensor_free(tensor);
-}
-
-TEST(ov_tensor_get_data, tensor_get_data) {
-    ov_element_type_e type = ov_element_type_e::U8;
-    ov_shape_t shape_t = {10, 20, 30, 40};
-    ov_tensor_t* tensor = nullptr;
-    OV_EXPECT_OK(ov_tensor_create(type, shape_t, &tensor));
-    EXPECT_NE(nullptr, tensor);
-
-    void *data = nullptr;
-    OV_EXPECT_OK(ov_tensor_get_data(tensor, &data));
-    EXPECT_NE(nullptr, data);
-
-    ov_tensor_free(tensor);
-=======
 class ov_core :public::testing::TestWithParam<std::string>{};
 INSTANTIATE_TEST_CASE_P(device_name, ov_core, ::testing::Values("CPU"));
 
@@ -370,7 +284,7 @@
 
     std::string export_path = TestDataHelpers::generate_model_path("test_model", "exported_model.blob");
     OV_ASSERT_OK(ov_compiled_model_export(compiled_model, export_path.c_str()));
-    
+
     ov_compiled_model_free(compiled_model);
     ov_core_free(core);
 }
@@ -403,12 +317,136 @@
     ov_core_t* core = nullptr;
     OV_ASSERT_OK(ov_core_create("", &core));
     ASSERT_NE(nullptr, core);
-    
+
     ov_core_version_list_t version_list;
     OV_ASSERT_OK(ov_core_get_versions(core, devece_name.c_str(), &version_list));
     EXPECT_EQ(version_list.num_vers, 1);
 
     ov_core_versions_free(&version_list);
     ov_core_free(core);
->>>>>>> c1e02f29
+}
+
+TEST(ov_tensor_create, tensor_create) {
+    ov_element_type_e type = ov_element_type_e::U8;
+    ov_shape_t shape = {10, 20, 30, 40};
+    ov_tensor_t* tensor = nullptr;
+    OV_EXPECT_OK(ov_tensor_create(type, shape, &tensor));
+    EXPECT_NE(nullptr, tensor);
+    ov_tensor_free(tensor);
+}
+
+TEST(ov_tensor_create_from_host_ptr, tensor_create_from_host_ptr) {
+    ov_element_type_e type = ov_element_type_e::U8;
+    ov_shape_t shape = {1, 3, 4, 4};
+    uint8_t host_ptr[1][3][4][4]= {0};
+    ov_tensor_t* tensor = nullptr;
+    OV_EXPECT_OK(ov_tensor_create_from_host_ptr(type, shape, &host_ptr,&tensor));
+    EXPECT_NE(nullptr, tensor);
+    ov_tensor_free(tensor);
+}
+
+TEST(ov_tensor_get_shape, tensor_get_shape) {
+    ov_element_type_e type = ov_element_type_e::U8;
+    ov_shape_t shape = {10, 20, 30, 40};
+    ov_tensor_t* tensor = nullptr;
+    OV_EXPECT_OK(ov_tensor_create(type, shape, &tensor));
+    EXPECT_NE(nullptr, tensor);
+
+    ov_shape_t shape_res;
+    OV_EXPECT_OK(ov_tensor_get_shape(tensor, &shape_res));
+    OV_EXPECT_ARREQ(shape, shape_res);
+
+    ov_tensor_free(tensor);
+}
+
+TEST(ov_tensor_set_shape, tensor_set_shape) {
+    ov_element_type_e type = ov_element_type_e::U8;
+    ov_shape_t shape = {1, 1, 1, 1};
+    ov_tensor_t* tensor = nullptr;
+    OV_EXPECT_OK(ov_tensor_create(type, shape, &tensor));
+    EXPECT_NE(nullptr, tensor);
+
+    ov_shape_t shape_update = {10, 20, 30, 40};
+    OV_EXPECT_OK(ov_tensor_set_shape(tensor, shape_update));
+    ov_shape_t shape_res;
+    OV_EXPECT_OK(ov_tensor_get_shape(tensor, &shape_res));
+    OV_EXPECT_ARREQ(shape_update, shape_res);
+
+    ov_tensor_free(tensor);
+}
+
+TEST(ov_tensor_get_element_type, tensor_get_element_type) {
+    ov_element_type_e type = ov_element_type_e::U8;
+    ov_shape_t shape = {10, 20, 30, 40};
+    ov_tensor_t* tensor = nullptr;
+    OV_EXPECT_OK(ov_tensor_create(type, shape, &tensor));
+    EXPECT_NE(nullptr, tensor);
+
+    ov_element_type_e type_res;
+    OV_EXPECT_OK(ov_tensor_get_element_type(tensor, &type_res));
+    EXPECT_EQ(type, type_res);
+
+    ov_tensor_free(tensor);
+}
+
+static size_t product(const std::vector<size_t>& dims) {
+    if (dims.empty())
+        return 0;
+    return std::accumulate(std::begin(dims), std::end(dims), (size_t)1, std::multiplies<size_t>());
+}
+
+size_t calculate_size(ov_shape_t shape) {
+    std::vector<size_t> tmp_shape;
+    std::copy_if(shape, shape + 4,
+                 std::back_inserter(tmp_shape),
+                 [](size_t x) { return x != 0;});
+    return product(tmp_shape);
+}
+
+size_t calculate_byteSize(ov_shape_t shape, ov_element_type_e type) {
+    return (calculate_size(shape) * GET_ELEMENT_TYPE_SIZE(type) + 7) >> 3;
+}
+
+TEST(ov_tensor_get_size, tensor_get_size) {
+    ov_element_type_e type = ov_element_type_e::I16;
+    ov_shape_t shape = {1, 3, 4, 4};
+    ov_tensor_t* tensor = nullptr;
+    OV_EXPECT_OK(ov_tensor_create(type, shape, &tensor));
+    EXPECT_NE(nullptr, tensor);
+
+    size_t size = calculate_size(shape);
+    size_t size_res;
+    OV_EXPECT_OK(ov_tensor_get_size(tensor, &size_res));
+    EXPECT_EQ(size_res, size);
+
+    ov_tensor_free(tensor);
+}
+
+TEST(ov_tensor_get_byte_size, tensor_get_byte_size) {
+    ov_element_type_e type = ov_element_type_e::I16;
+    ov_shape_t shape = {1, 3, 4, 4};
+    ov_tensor_t* tensor = nullptr;
+    OV_EXPECT_OK(ov_tensor_create(type, shape, &tensor));
+    EXPECT_NE(nullptr, tensor);
+
+    size_t size = calculate_byteSize(shape, type);
+    size_t size_res;
+    OV_EXPECT_OK(ov_tensor_get_byte_size(tensor, &size_res));
+    EXPECT_EQ(size_res, size);
+
+    ov_tensor_free(tensor);
+}
+
+TEST(ov_tensor_get_data, tensor_get_data) {
+    ov_element_type_e type = ov_element_type_e::U8;
+    ov_shape_t shape = {10, 20, 30, 40};
+    ov_tensor_t *tensor = nullptr;
+    OV_EXPECT_OK(ov_tensor_create(type, shape, &tensor));
+    EXPECT_NE(nullptr, tensor);
+
+    void *data = nullptr;
+    OV_EXPECT_OK(ov_tensor_get_data(tensor, &data));
+    EXPECT_NE(nullptr, data);
+
+    ov_tensor_free(tensor);
 }