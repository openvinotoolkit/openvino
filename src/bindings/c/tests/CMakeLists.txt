# Copyright (C) 2018-2022 Intel Corporation
# SPDX-License-Identifier: Apache-2.0
#

# OpenVINO 2.0 and Legacy C API test sample
set(TARGET_NAME "openvino_capi_test")

# Find OpenCV components if exist
<<<<<<< HEAD
find_package(OpenCV COMPONENTS core imgproc imgcodecs QUIET)

=======
find_package(OpenCV QUIET COMPONENTS core imgproc imgcodecs)
>>>>>>> 6ca47b07
if(NOT OpenCV_FOUND)
    message(WARNING "OPENCV is disabled or not found, ${TARGET_NAME} is disabled")
    return()
endif()

file(GLOB SOURCES ${CMAKE_CURRENT_SOURCE_DIR}/*.cpp)
file(GLOB HEADERS ${CMAKE_CURRENT_SOURCE_DIR}/*.hpp)

add_executable(${TARGET_NAME} ${SOURCES} ${HEADERS})
target_link_libraries(${TARGET_NAME} PRIVATE openvino_c ${OpenCV_LIBRARIES}
    commonTestUtils gtest_main)

target_include_directories(${TARGET_NAME} PUBLIC
    $<BUILD_INTERFACE:${OPENVINO_API_SOURCE_DIR}/include>)

target_compile_definitions(${TARGET_NAME}
    PRIVATE
    $<$<BOOL:${ENABLE_GAPI_PREPROCESSING}>:ENABLE_GAPI_PREPROCESSING>
    DATA_PATH=\"${DATA_PATH}\"
    MODELS_PATH=\"${MODELS_PATH}\")

if(ENABLE_AUTO OR ENABLE_MULTI)
    add_dependencies(${TARGET_NAME} openvino_auto_plugin)
endif()

if(ENABLE_AUTO_BATCH)
    add_dependencies(${TARGET_NAME} openvino_auto_batch_plugin)
endif()

if(ENABLE_INTEL_CPU)
    add_dependencies(${TARGET_NAME} openvino_intel_cpu_plugin)
endif()

if(ENABLE_INTEL_GPU)
    add_dependencies(${TARGET_NAME} openvino_intel_gpu_plugin)
endif()

add_clang_format_target(${TARGET_NAME}_clang FOR_TARGETS ${TARGET_NAME})

install(TARGETS ${TARGET_NAME}
    RUNTIME DESTINATION tests
    COMPONENT tests
    EXCLUDE_FROM_ALL)<|MERGE_RESOLUTION|>--- conflicted
+++ resolved
@@ -6,12 +6,8 @@
 set(TARGET_NAME "openvino_capi_test")
 
 # Find OpenCV components if exist
-<<<<<<< HEAD
-find_package(OpenCV COMPONENTS core imgproc imgcodecs QUIET)
+find_package(OpenCV QUIET COMPONENTS core imgproc imgcodecs)
 
-=======
-find_package(OpenCV QUIET COMPONENTS core imgproc imgcodecs)
->>>>>>> 6ca47b07
 if(NOT OpenCV_FOUND)
     message(WARNING "OPENCV is disabled or not found, ${TARGET_NAME} is disabled")
     return()
