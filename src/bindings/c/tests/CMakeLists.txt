# Copyright (C) 2018-2023 Intel Corporation
# SPDX-License-Identifier: Apache-2.0
#

# OpenVINO Legacy C API test sample
set(TARGET_NAME "InferenceEngineCAPITests")

add_executable(${TARGET_NAME} ie_c_api_test.cpp test_model_repo.hpp)

target_link_libraries(${TARGET_NAME} PRIVATE openvino_c commonTestUtils gtest_main)

target_compile_definitions(${TARGET_NAME}
    PRIVATE
    $<$<BOOL:${ENABLE_GAPI_PREPROCESSING}>:ENABLE_GAPI_PREPROCESSING>
    DATA_PATH=\"${DATA_PATH}\"
    MODELS_PATH=\"${MODELS_PATH}\")

if(ENABLE_AUTO OR ENABLE_MULTI)
    add_dependencies(${TARGET_NAME} openvino_auto_plugin)
endif()

if(ENABLE_AUTO_BATCH)
    add_dependencies(${TARGET_NAME} openvino_auto_batch_plugin)
endif()

if(ENABLE_INTEL_CPU)
    add_dependencies(${TARGET_NAME} openvino_intel_cpu_plugin)
endif()

if(ENABLE_INTEL_GPU)
    add_dependencies(${TARGET_NAME} openvino_intel_gpu_plugin)
endif()

add_cpplint_target(${TARGET_NAME}_cpplint FOR_TARGETS ${TARGET_NAME})

install(TARGETS ${TARGET_NAME}
    RUNTIME DESTINATION tests
    COMPONENT tests
    EXCLUDE_FROM_ALL)

# OpenVINO 2.0 and Legacy C API test sample
set(TARGET_NAME "ov_capi_test")

file(GLOB SOURCES ${CMAKE_CURRENT_SOURCE_DIR}/ov_*.cpp)
file(GLOB HEADERS ${CMAKE_CURRENT_SOURCE_DIR}/*.hpp)

<<<<<<< HEAD
find_package(OpenCL QUIET)

if(NOT OpenCL_FOUND)
    message(WARNING "OpenCL is disabled or not found, ${TARGET_NAME} will be built without OpenCL support. Install OpenCL.")
endif()

set(opencl_header_search_params
    HINTS
    ${opencl_root_hints}
    PATHS
    ENV "PROGRAMFILES(X86)"
    ENV AMDAPPSDKROOT
    ENV INTELOCLSDKROOT
    ENV NVSDKCOMPUTE_ROOT
    ENV CUDA_PATH
    ENV ATISTREAMSDKROOT
    ENV OCL_ROOT
    PATH_SUFFIXES
    "include"
    "OpenCL/common/inc"
    "AMD APP/include")

find_path(OpenCL_HPP_INCLUDE_DIR
    NAMES
    CL/opencl.hpp OpenCL/opencl.hpp
    ${opencl_header_search_params})

find_path(CL2_HPP_INCLUDE_DIR
    NAMES
    CL/cl2.hpp OpenCL/cl2.hpp
    ${opencl_header_search_params})

if(OpenCL_FOUND AND(OpenCL_HPP_INCLUDE_DIR OR CL2_HPP_INCLUDE_DIR))
    set(OpenCL_DEFINITIONS HAVE_GPU_DEVICE_MEM_SUPPORT)

    if(OpenCL_HPP_INCLUDE_DIR)
        list(APPEND OpenCL_HEADERS ${OpenCL_HPP_INCLUDE_DIR})

        # the macro below is defined when opencl.hpp is found to suppress deprecation message from cl2.hpp
        list(APPEND OpenCL_DEFINITIONS OV_GPU_USE_OPENCL_HPP)
    endif()

    if(CL2_HPP_INCLUDE_DIR)
        list(APPEND OpenCL_HEADERS ${CL2_HPP_INCLUDE_DIR})
    endif()

    set(OpenCL_LIB OpenCL::OpenCL)

    # cmake cannot set properties for imported targets
    get_target_property(opencl_target OpenCL::OpenCL ALIASED_TARGET)

    if(NOT TARGET ${opencl_target})
        set(opencl_target OpenCL::OpenCL)
    endif()

    set_property(TARGET ${opencl_target} APPEND PROPERTY
        INTERFACE_INCLUDE_DIRECTORIES ${OpenCL_HEADERS})
    set_property(TARGET ${opencl_target} APPEND PROPERTY
        INTERFACE_COMPILE_DEFINITIONS ${OpenCL_DEFINITIONS})
else()
    message(WARNING "OpenCL CPP header is not found, ${TARGET_NAME} will be built without OpenCL support. Download it from: https://github.com/KhronosGroup/OpenCL-CLHPP and set -Dopencl_root_hints=[PATH]/OpenCL-CLHPP/include to cmake.")
endif()

if(NOT OpenCL_FOUND OR NOT OpenCL_HEADERS)
=======
if(NOT TARGET OpenCL::OpenCL)
>>>>>>> 6865f8f1
    list(FILTER SOURCES EXCLUDE REGEX ov_remote_context_test.cpp)
endif()

add_executable(${TARGET_NAME} ${SOURCES} ${HEADERS})
target_link_libraries(${TARGET_NAME} PRIVATE openvino_c openvino::util
    commonTestUtils gtest_main)

target_include_directories(${TARGET_NAME} PUBLIC
    $<BUILD_INTERFACE:${OPENVINO_API_SOURCE_DIR}/include>)

target_compile_definitions(${TARGET_NAME}
    PRIVATE
    DATA_PATH=\"${DATA_PATH}\"
    MODELS_PATH=\"${MODELS_PATH}\")

if(TARGET OpenCL::OpenCL)
    target_link_libraries(${TARGET_NAME} PRIVATE OpenCL::OpenCL)
endif()

if(ENABLE_AUTO OR ENABLE_MULTI)
    add_dependencies(${TARGET_NAME} openvino_auto_plugin)
endif()

if(ENABLE_AUTO_BATCH)
    add_dependencies(${TARGET_NAME} openvino_auto_batch_plugin)
endif()

if(ENABLE_INTEL_CPU)
    add_dependencies(${TARGET_NAME} openvino_intel_cpu_plugin)
endif()

if(ENABLE_INTEL_GPU)
    add_dependencies(${TARGET_NAME} openvino_intel_gpu_plugin)
endif()

add_clang_format_target(${TARGET_NAME}_clang FOR_TARGETS ${TARGET_NAME})

install(TARGETS ${TARGET_NAME}
    RUNTIME DESTINATION tests
    COMPONENT tests
    EXCLUDE_FROM_ALL)<|MERGE_RESOLUTION|>--- conflicted
+++ resolved
@@ -44,7 +44,6 @@
 file(GLOB SOURCES ${CMAKE_CURRENT_SOURCE_DIR}/ov_*.cpp)
 file(GLOB HEADERS ${CMAKE_CURRENT_SOURCE_DIR}/*.hpp)
 
-<<<<<<< HEAD
 find_package(OpenCL QUIET)
 
 if(NOT OpenCL_FOUND)
@@ -109,9 +108,6 @@
 endif()
 
 if(NOT OpenCL_FOUND OR NOT OpenCL_HEADERS)
-=======
-if(NOT TARGET OpenCL::OpenCL)
->>>>>>> 6865f8f1
     list(FILTER SOURCES EXCLUDE REGEX ov_remote_context_test.cpp)
 endif()
 
