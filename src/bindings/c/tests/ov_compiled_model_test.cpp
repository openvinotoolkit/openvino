--- conflicted
+++ resolved
@@ -16,11 +16,7 @@
     EXPECT_NE(nullptr, model);
 
     ov_compiled_model_t* compiled_model = nullptr;
-<<<<<<< HEAD
-    OV_ASSERT_OK(ov_core_compile_model(core, model, device_name.c_str(), nullptr, &compiled_model));
-=======
-    OV_EXPECT_OK(ov_core_compile_model(core, model, device_name.c_str(), 0, &compiled_model));
->>>>>>> ed31a46b
+    OV_ASSERT_OK(ov_core_compile_model(core, model, device_name.c_str(), 0, &compiled_model));
     EXPECT_NE(nullptr, compiled_model);
 
     size_t input_size;
@@ -43,11 +39,7 @@
     EXPECT_NE(nullptr, model);
 
     ov_compiled_model_t* compiled_model = nullptr;
-<<<<<<< HEAD
-    OV_ASSERT_OK(ov_core_compile_model(core, model, device_name.c_str(), nullptr, &compiled_model));
-=======
-    OV_EXPECT_OK(ov_core_compile_model(core, model, device_name.c_str(), 0, &compiled_model));
->>>>>>> ed31a46b
+    OV_ASSERT_OK(ov_core_compile_model(core, model, device_name.c_str(), 0, &compiled_model));
     EXPECT_NE(nullptr, compiled_model);
 
     ov_output_const_port_t* input_port = nullptr;
@@ -71,11 +63,7 @@
     ASSERT_NE(nullptr, model);
 
     ov_compiled_model_t* compiled_model = nullptr;
-<<<<<<< HEAD
-    OV_ASSERT_OK(ov_core_compile_model(core, model, device_name.c_str(), nullptr, &compiled_model));
-=======
-    OV_EXPECT_OK(ov_core_compile_model(core, model, device_name.c_str(), 0, &compiled_model));
->>>>>>> ed31a46b
+    OV_ASSERT_OK(ov_core_compile_model(core, model, device_name.c_str(), 0, &compiled_model));
     EXPECT_NE(nullptr, compiled_model);
 
     ov_output_const_port_t* input_port = nullptr;
@@ -103,11 +91,7 @@
     ASSERT_NE(nullptr, model);
 
     ov_compiled_model_t* compiled_model = nullptr;
-<<<<<<< HEAD
-    OV_ASSERT_OK(ov_core_compile_model(core, model, device_name.c_str(), nullptr, &compiled_model));
-=======
-    OV_EXPECT_OK(ov_core_compile_model(core, model, device_name.c_str(), 0, &compiled_model));
->>>>>>> ed31a46b
+    OV_ASSERT_OK(ov_core_compile_model(core, model, device_name.c_str(), 0, &compiled_model));
     EXPECT_NE(nullptr, compiled_model);
 
     ov_output_const_port_t* input_port = nullptr;
@@ -139,23 +123,23 @@
     }
 
     ov_model_t* model = nullptr;
-    OV_EXPECT_OK(ov_core_read_model(core, xml, bin, &model));
-    EXPECT_NE(nullptr, model);
-
-    ov_compiled_model_t* compiled_model = nullptr;
-    OV_EXPECT_OK(ov_core_compile_model(core, model, device_name, 0, &compiled_model));
+    OV_ASSERT_OK(ov_core_read_model(core, xml, bin, &model));
+    EXPECT_NE(nullptr, model);
+
+    ov_compiled_model_t* compiled_model = nullptr;
+    OV_ASSERT_OK(ov_core_compile_model(core, model, device_name, 0, &compiled_model));
     EXPECT_NE(nullptr, compiled_model);
 
     const char* key_1 = ov_property_key_device_priorities;
     const char* value_1 = "GPU,CPU";
-    OV_EXPECT_OK(ov_compiled_model_set_property(compiled_model, key_1, value_1));
+    OV_ASSERT_OK(ov_compiled_model_set_property(compiled_model, key_1, value_1));
     char* result = nullptr;
-    OV_EXPECT_OK(ov_compiled_model_get_property(compiled_model, key_1, &result));
+    OV_ASSERT_OK(ov_compiled_model_get_property(compiled_model, key_1, &result));
     EXPECT_STREQ(value_1, result);
     ov_free(result);
 
     const char* key_2 = ov_property_key_supported_properties;
-    OV_EXPECT_OK(ov_compiled_model_get_property(compiled_model, key_2, &result));
+    OV_ASSERT_OK(ov_compiled_model_get_property(compiled_model, key_2, &result));
     ov_free(result);
 
     ov_compiled_model_free(compiled_model);
@@ -170,16 +154,16 @@
     ASSERT_NE(nullptr, core);
 
     ov_model_t* model = nullptr;
-    OV_EXPECT_OK(ov_core_read_model(core, xml, bin, &model));
-    EXPECT_NE(nullptr, model);
-
-    ov_compiled_model_t* compiled_model = nullptr;
-    OV_EXPECT_OK(ov_core_compile_model(core, model, device_name.c_str(), 0, &compiled_model));
+    OV_ASSERT_OK(ov_core_read_model(core, xml, bin, &model));
+    EXPECT_NE(nullptr, model);
+
+    ov_compiled_model_t* compiled_model = nullptr;
+    OV_ASSERT_OK(ov_core_compile_model(core, model, device_name.c_str(), 0, &compiled_model));
     EXPECT_NE(nullptr, compiled_model);
 
     const char* key = ov_property_key_supported_properties;
     char* result = nullptr;
-    OV_EXPECT_OK(ov_compiled_model_get_property(compiled_model, key, &result));
+    OV_ASSERT_OK(ov_compiled_model_get_property(compiled_model, key, &result));
     ov_free(result);
 
     ov_compiled_model_free(compiled_model);
@@ -194,16 +178,16 @@
     ASSERT_NE(nullptr, core);
 
     ov_model_t* model = nullptr;
-    OV_EXPECT_OK(ov_core_read_model(core, xml, bin, &model));
+    OV_ASSERT_OK(ov_core_read_model(core, xml, bin, &model));
     EXPECT_NE(nullptr, model);
 
     const char* key = ov_property_key_hint_num_requests;
     const char* num = "9";
     ov_compiled_model_t* compiled_model = nullptr;
-    OV_EXPECT_OK(ov_core_compile_model(core, model, device_name.c_str(), 2, &compiled_model, key, num));
+    OV_ASSERT_OK(ov_core_compile_model(core, model, device_name.c_str(), 2, &compiled_model, key, num));
     EXPECT_NE(nullptr, compiled_model);
     char* result = nullptr;
-    OV_EXPECT_OK(ov_compiled_model_get_property(compiled_model, key, &result));
+    OV_ASSERT_OK(ov_compiled_model_get_property(compiled_model, key, &result));
     EXPECT_STREQ(result, "9");
     ov_free(result);
 
@@ -223,11 +207,7 @@
     EXPECT_NE(nullptr, model);
 
     ov_compiled_model_t* compiled_model = nullptr;
-<<<<<<< HEAD
-    OV_ASSERT_OK(ov_core_compile_model(core, model, device_name.c_str(), nullptr, &compiled_model));
-=======
-    OV_EXPECT_OK(ov_core_compile_model(core, model, device_name.c_str(), 0, &compiled_model));
->>>>>>> ed31a46b
+    OV_ASSERT_OK(ov_core_compile_model(core, model, device_name.c_str(), 0, &compiled_model));
     EXPECT_NE(nullptr, compiled_model);
 
     size_t output_size;
@@ -250,11 +230,7 @@
     EXPECT_NE(nullptr, model);
 
     ov_compiled_model_t* compiled_model = nullptr;
-<<<<<<< HEAD
-    OV_ASSERT_OK(ov_core_compile_model(core, model, device_name.c_str(), nullptr, &compiled_model));
-=======
-    OV_EXPECT_OK(ov_core_compile_model(core, model, device_name.c_str(), 0, &compiled_model));
->>>>>>> ed31a46b
+    OV_ASSERT_OK(ov_core_compile_model(core, model, device_name.c_str(), 0, &compiled_model));
     EXPECT_NE(nullptr, compiled_model);
 
     ov_output_const_port_t* output_port = nullptr;
@@ -278,11 +254,7 @@
     ASSERT_NE(nullptr, model);
 
     ov_compiled_model_t* compiled_model = nullptr;
-<<<<<<< HEAD
-    OV_ASSERT_OK(ov_core_compile_model(core, model, device_name.c_str(), nullptr, &compiled_model));
-=======
-    OV_EXPECT_OK(ov_core_compile_model(core, model, device_name.c_str(), 0, &compiled_model));
->>>>>>> ed31a46b
+    OV_ASSERT_OK(ov_core_compile_model(core, model, device_name.c_str(), 0, &compiled_model));
     EXPECT_NE(nullptr, compiled_model);
 
     ov_output_const_port_t* output_port = nullptr;
@@ -310,11 +282,7 @@
     ASSERT_NE(nullptr, model);
 
     ov_compiled_model_t* compiled_model = nullptr;
-<<<<<<< HEAD
-    OV_ASSERT_OK(ov_core_compile_model(core, model, device_name.c_str(), nullptr, &compiled_model));
-=======
-    OV_EXPECT_OK(ov_core_compile_model(core, model, device_name.c_str(), 0, &compiled_model));
->>>>>>> ed31a46b
+    OV_ASSERT_OK(ov_core_compile_model(core, model, device_name.c_str(), 0, &compiled_model));
     EXPECT_NE(nullptr, compiled_model);
 
     ov_output_const_port_t* output_port = nullptr;
@@ -342,11 +310,7 @@
     EXPECT_NE(nullptr, model);
 
     ov_compiled_model_t* compiled_model = nullptr;
-<<<<<<< HEAD
-    OV_ASSERT_OK(ov_core_compile_model(core, model, device_name.c_str(), nullptr, &compiled_model));
-=======
-    OV_EXPECT_OK(ov_core_compile_model(core, model, device_name.c_str(), 0, &compiled_model));
->>>>>>> ed31a46b
+    OV_ASSERT_OK(ov_core_compile_model(core, model, device_name.c_str(), 0, &compiled_model));
     EXPECT_NE(nullptr, compiled_model);
 
     ov_model_t* runtime_model = nullptr;
@@ -370,11 +334,7 @@
     EXPECT_NE(nullptr, model);
 
     ov_compiled_model_t* compiled_model = nullptr;
-<<<<<<< HEAD
-    OV_ASSERT_OK(ov_core_compile_model(core, model, device_name.c_str(), nullptr, &compiled_model));
-=======
-    OV_EXPECT_OK(ov_core_compile_model(core, model, device_name.c_str(), 0, &compiled_model));
->>>>>>> ed31a46b
+    OV_ASSERT_OK(ov_core_compile_model(core, model, device_name.c_str(), 0, &compiled_model));
     EXPECT_NE(nullptr, compiled_model);
 
     ov_model_t* runtime_model = nullptr;
@@ -398,11 +358,7 @@
     EXPECT_NE(nullptr, model);
 
     ov_compiled_model_t* compiled_model = nullptr;
-<<<<<<< HEAD
-    OV_ASSERT_OK(ov_core_compile_model(core, model, device_name.c_str(), nullptr, &compiled_model));
-=======
-    OV_EXPECT_OK(ov_core_compile_model(core, model, device_name.c_str(), 0, &compiled_model));
->>>>>>> ed31a46b
+    OV_ASSERT_OK(ov_core_compile_model(core, model, device_name.c_str(), 0, &compiled_model));
     EXPECT_NE(nullptr, compiled_model);
 
     ov_infer_request_t* infer_request = nullptr;
@@ -426,11 +382,7 @@
     EXPECT_NE(nullptr, model);
 
     ov_compiled_model_t* compiled_model = nullptr;
-<<<<<<< HEAD
-    OV_ASSERT_OK(ov_core_compile_model(core, model, device_name.c_str(), nullptr, &compiled_model));
-=======
-    OV_EXPECT_OK(ov_core_compile_model(core, model, device_name.c_str(), 0, &compiled_model));
->>>>>>> ed31a46b
+    OV_ASSERT_OK(ov_core_compile_model(core, model, device_name.c_str(), 0, &compiled_model));
     EXPECT_NE(nullptr, compiled_model);
 
     ov_infer_request_t* infer_request = nullptr;
