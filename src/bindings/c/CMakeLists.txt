# Copyright (C) 2018-2022 Intel Corporation
# SPDX-License-Identifier: Apache-2.0
#

project(OpenVINO_C_API)

<<<<<<< HEAD
=======
# TODO: fix it
>>>>>>> 91546336
if(CMAKE_COMPILER_IS_GNUCXX)
    ie_add_compiler_flags(-Wno-error=sign-compare)
    ie_add_compiler_flags(-Wno-error=missing-declarations)
endif()

add_subdirectory(src)

if(ENABLE_TESTS)
    add_subdirectory(tests)
endif()<|MERGE_RESOLUTION|>--- conflicted
+++ resolved
@@ -4,15 +4,6 @@
 
 project(OpenVINO_C_API)
 
-<<<<<<< HEAD
-=======
-# TODO: fix it
->>>>>>> 91546336
-if(CMAKE_COMPILER_IS_GNUCXX)
-    ie_add_compiler_flags(-Wno-error=sign-compare)
-    ie_add_compiler_flags(-Wno-error=missing-declarations)
-endif()
-
 add_subdirectory(src)
 
 if(ENABLE_TESTS)
