--- conflicted
+++ resolved
@@ -854,15 +854,6 @@
     return ov_status_e::OK;
 }
 
-<<<<<<< HEAD
-void ov_infer_request_free(ov_infer_request_t *infer_request) {
-    delete infer_request;
-}
-
-ov_status_e ov_infer_request_set_tensor(ov_infer_request_t *infer_request,
-                                const char* tensor_name, const ov_tensor_t *tensor) {
-    if (!infer_request || !tensor_name || !tensor) {
-=======
 ov::AnyMap property2Map(const ov_property_t *property) {
     ov::AnyMap config;
     while (property) {
@@ -887,41 +878,25 @@
 ov_status_e ov_compiled_model_get_runtime_model(const ov_compiled_model_t* compiled_model,
                                                 ov_model_t **model) {
     if (!compiled_model || !model) {
->>>>>>> b2dc3bf4
-        return ov_status_e::GENERAL_ERROR;
-    }
-
-    try {
-<<<<<<< HEAD
-        infer_request->object->set_tensor(tensor_name, *tensor->object.get());
-=======
+        return ov_status_e::GENERAL_ERROR;
+    }
+
+    try {
         *model = new ov_model_t;
         auto runtime_model = compiled_model->object->get_runtime_model();
         (*model)->object = std::const_pointer_cast<ov::Model>(std::move(runtime_model));
->>>>>>> b2dc3bf4
-    } CATCH_OV_EXCEPTIONS
-
-    return ov_status_e::OK;
-}
-
-<<<<<<< HEAD
-ov_status_e ov_infer_request_get_tensor(const ov_infer_request_t* infer_request,
-                                const char* tensor_name, ov_tensor_t **tensor) {
-    if (!infer_request || !tensor_name || !tensor) {
-=======
+    } CATCH_OV_EXCEPTIONS
+
+    return ov_status_e::OK;
+}
+
 ov_status_e ov_compiled_model_get_inputs(const ov_compiled_model_t* compiled_model,
                                         ov_output_node_list_t *input_nodes) {
     if (!compiled_model || !input_nodes) {
->>>>>>> b2dc3bf4
-        return ov_status_e::GENERAL_ERROR;
-    }
-
-    try {
-<<<<<<< HEAD
-        *tensor = new ov_tensor_t;
-        ov::Tensor tensor_get = infer_request->object->get_tensor(tensor_name);
-        (*tensor)->object = std::make_shared<ov::Tensor>(std::move(tensor_get));
-=======
+        return ov_status_e::GENERAL_ERROR;
+    }
+
+    try {
         auto inputs = compiled_model->object->inputs();
         int num = inputs.size();
         input_nodes->num = num;
@@ -929,27 +904,18 @@
         for (int i = 0; i < num; i++) {
             input_nodes->output_nodes[i].object = std::make_shared<ov::Output<const ov::Node>>(std::move(inputs[i]));
         }
->>>>>>> b2dc3bf4
-    } CATCH_OV_EXCEPTIONS
-
-    return ov_status_e::OK;
-}
-
-<<<<<<< HEAD
-ov_status_e ov_infer_request_infer(ov_infer_request_t* infer_request) {
-    if (!infer_request) {
-=======
+    } CATCH_OV_EXCEPTIONS
+
+    return ov_status_e::OK;
+}
+
 ov_status_e ov_compiled_model_get_outputs(const ov_compiled_model_t* compiled_model,
                                         ov_output_node_list_t *output_nodes) {
     if (!compiled_model || !output_nodes) {
->>>>>>> b2dc3bf4
-        return ov_status_e::GENERAL_ERROR;
-    }
-
-    try {
-<<<<<<< HEAD
-        infer_request->object->infer();
-=======
+        return ov_status_e::GENERAL_ERROR;
+    }
+
+    try {
         auto outputs = compiled_model->object->outputs();
         int num = outputs.size();
         output_nodes->num = num;
@@ -957,79 +923,48 @@
         for (int i = 0; i < num; i++) {
             output_nodes->output_nodes[i].object = std::make_shared<ov::Output<const ov::Node>>(std::move(outputs[i]));
         }
->>>>>>> b2dc3bf4
-    } CATCH_OV_EXCEPTIONS
-
-    return ov_status_e::OK;
-}
-
-<<<<<<< HEAD
-ov_status_e ov_infer_request_start_async(ov_infer_request_t* infer_request) {
-    if (!infer_request) {
-=======
+    } CATCH_OV_EXCEPTIONS
+
+    return ov_status_e::OK;
+}
+
 ov_status_e ov_compiled_model_create_infer_request(const ov_compiled_model_t* compiled_model,
                                                     ov_infer_request_t **infer_request) {
     if (!compiled_model || !infer_request) {
->>>>>>> b2dc3bf4
-        return ov_status_e::GENERAL_ERROR;
-    }
-
-    try {
-<<<<<<< HEAD
-        infer_request->object->start_async();
-=======
+        return ov_status_e::GENERAL_ERROR;
+    }
+
+    try {
         *infer_request = new ov_infer_request_t;
         auto inferReq = compiled_model->object->create_infer_request();
         (*infer_request)->object = std::make_shared<ov::InferRequest>(std::move(inferReq));
->>>>>>> b2dc3bf4
-    } CATCH_OV_EXCEPTIONS
-
-    return ov_status_e::OK;
-}
-
-<<<<<<< HEAD
-ov_status_e ov_infer_request_wait(ov_infer_request_t* infer_request) {
-    if (!infer_request) {
-=======
+    } CATCH_OV_EXCEPTIONS
+
+    return ov_status_e::OK;
+}
+
 ov_status_e ov_compiled_model_set_property(const ov_compiled_model_t* compiled_model,
                                             const ov_property_t* property) {
     if (!compiled_model || !property) {
->>>>>>> b2dc3bf4
-        return ov_status_e::GENERAL_ERROR;
-    }
-
-    try {
-<<<<<<< HEAD
-        infer_request->object->wait();
-=======
+        return ov_status_e::GENERAL_ERROR;
+    }
+
+    try {
         ov::AnyMap config = property2Map(property);
         compiled_model->object->set_property(config);
->>>>>>> b2dc3bf4
-    } CATCH_OV_EXCEPTIONS
-
-    return ov_status_e::OK;
-}
-
-<<<<<<< HEAD
-ov_status_e ov_infer_request_set_callback(ov_infer_request_t* infer_request,
-                                        const ov_call_back_t* callback) {
-    if (!infer_request || !callback) {
-=======
+    } CATCH_OV_EXCEPTIONS
+
+    return ov_status_e::OK;
+}
+
 ov_status_e ov_compiled_model_get_property(const ov_compiled_model_t* compiled_model,
                                 const ov_property_key_e property_name,
                                 ov_property_value* property_value) {
     if (!compiled_model || !property_value) {
->>>>>>> b2dc3bf4
-        return ov_status_e::GENERAL_ERROR;
-    }
-
-    try {
-<<<<<<< HEAD
-        auto func = [&](std::exception_ptr ex) {
-            callback->callback_func(callback->args);
-        };
-        infer_request->object->set_callback(func);
-=======
+        return ov_status_e::GENERAL_ERROR;
+    }
+
+    try {
         switch (property_name) {
         case ov_property_key_e::SUPPORTED_PROPERTIES:
         {
@@ -1047,7 +982,90 @@
         default:
             break;
         }
->>>>>>> b2dc3bf4
+    } CATCH_OV_EXCEPTIONS
+
+    return ov_status_e::OK;
+}
+
+void ov_infer_request_free(ov_infer_request_t *infer_request) {
+    delete infer_request;
+}
+
+ov_status_e ov_infer_request_set_tensor(ov_infer_request_t *infer_request,
+                                const char* tensor_name, const ov_tensor_t *tensor) {
+    if (!infer_request || !tensor_name || !tensor) {
+        return ov_status_e::GENERAL_ERROR;
+    }
+
+    try {
+        infer_request->object->set_tensor(tensor_name, *tensor->object);
+    } CATCH_OV_EXCEPTIONS
+
+    return ov_status_e::OK;
+}
+
+ov_status_e ov_infer_request_get_tensor(const ov_infer_request_t* infer_request,
+                                const char* tensor_name, ov_tensor_t **tensor) {
+    if (!infer_request || !tensor_name || !tensor) {
+        return ov_status_e::GENERAL_ERROR;
+    }
+
+    try {
+        *tensor = new ov_tensor_t;
+        ov::Tensor tensor_get = infer_request->object->get_tensor(tensor_name);
+        (*tensor)->object = std::make_shared<ov::Tensor>(std::move(tensor_get));
+    } CATCH_OV_EXCEPTIONS
+
+    return ov_status_e::OK;
+}
+
+ov_status_e ov_infer_request_infer(ov_infer_request_t* infer_request) {
+    if (!infer_request) {
+        return ov_status_e::GENERAL_ERROR;
+    }
+
+    try {
+        infer_request->object->infer();
+    } CATCH_OV_EXCEPTIONS
+
+    return ov_status_e::OK;
+}
+
+ov_status_e ov_infer_request_start_async(ov_infer_request_t* infer_request) {
+    if (!infer_request) {
+        return ov_status_e::GENERAL_ERROR;
+    }
+
+    try {
+        infer_request->object->start_async();
+    } CATCH_OV_EXCEPTIONS
+
+    return ov_status_e::OK;
+}
+
+ov_status_e ov_infer_request_wait(ov_infer_request_t* infer_request) {
+    if (!infer_request) {
+        return ov_status_e::GENERAL_ERROR;
+    }
+
+    try {
+        infer_request->object->wait();
+    } CATCH_OV_EXCEPTIONS
+
+    return ov_status_e::OK;
+}
+
+ov_status_e ov_infer_request_set_callback(ov_infer_request_t* infer_request,
+                                        const ov_call_back_t* callback) {
+    if (!infer_request || !callback) {
+        return ov_status_e::GENERAL_ERROR;
+    }
+
+    try {
+        auto func = [&](std::exception_ptr ex) {
+            callback->callback_func(callback->args);
+        };
+        infer_request->object->set_callback(func);
     } CATCH_OV_EXCEPTIONS
 
     return ov_status_e::OK;
