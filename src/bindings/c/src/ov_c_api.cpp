// Copyright (C) 2018-2022 Intel Corporation
// SPDX-License-Identifier: Apache-2.0
//

#include <iterator>
#include <string>
#include <utility>
#include <cassert>
#include <map>
#include <vector>
#include <set>
#include <algorithm>
#include <chrono>
#include <tuple>
#include <memory>
#include <streambuf>
#include <istream>

#include "c_api/ov_c_api.h"
#include "openvino/openvino.hpp"

struct ov_core {
    std::shared_ptr<ov::Core> object;
};

struct ov_node {
    std::shared_ptr<ov::Node> object;
};

struct ov_output_node {
    std::shared_ptr<ov::Output<const ov::Node>> object;
};

struct ov_model {
    std::shared_ptr<ov::Model> object;
};

struct ov_preprocess {
    std::shared_ptr<ov::preprocess::PrePostProcessor> object;
};

struct ov_preprocess_input_info {
    ov::preprocess::InputInfo* object;
};

struct ov_preprocess_input_tensor_info {
    ov::preprocess::InputTensorInfo* object;
};

struct ov_preprocess_output_info {
    ov::preprocess::OutputInfo* object;
};

struct ov_preprocess_output_tensor_info {
    ov::preprocess::OutputTensorInfo* object;
};

struct ov_preprocess_input_model_info {
    ov::preprocess::InputModelInfo* object;
};

struct ov_preprocess_input_process_steps {
    ov::preprocess::PreProcessSteps* object;
};

struct ov_compiled_model {
    std::shared_ptr<ov::CompiledModel> object;
};

struct ov_infer_request {
    std::shared_ptr<ov::InferRequest> object;
};

struct ov_tensor {
    std::shared_ptr<ov::Tensor> object;
};

/**
 * @struct mem_stringbuf
 * @brief This struct puts memory buffer to stringbuf.
 */
struct mem_stringbuf : std::streambuf {
    mem_stringbuf(const char *buffer, size_t sz) {
        char * bptr(const_cast<char *>(buffer));
        setg(bptr, bptr, bptr + sz);
    }

    pos_type seekoff(off_type off, std::ios_base::seekdir dir, std::ios_base::openmode which = std::ios_base::in) override {
        switch (dir) {
            case std::ios_base::beg:
                setg(eback(), eback() + off, egptr());
                break;
            case std::ios_base::end:
                setg(eback(), egptr() + off, egptr());
                break;
            case std::ios_base::cur:
                setg(eback(), gptr() + off, egptr());
                break;
            default:
                return pos_type(off_type(-1));
        }
        return (gptr() < eback() || gptr() > egptr()) ? pos_type(off_type(-1)) : pos_type(gptr() - eback());
    }

    pos_type seekpos(pos_type pos, std::ios_base::openmode which) override {
        return seekoff(pos, std::ios_base::beg, which);
    }
};

/**
 * @struct mem_istream
 * @brief This struct puts stringbuf buffer to istream.
 */
struct mem_istream: virtual mem_stringbuf, std::istream {
    mem_istream(const char * buffer, size_t sz) : mem_stringbuf(buffer, sz), std::istream(static_cast<std::streambuf *>(this)) {
    }
};

std::map<ov_performance_mode_e, ov::hint::PerformanceMode> performance_mode_map = {
                {ov_performance_mode_e::UNDEFINED_MODE, ov::hint::PerformanceMode::UNDEFINED},
                {ov_performance_mode_e::THROUGHPUT, ov::hint::PerformanceMode::THROUGHPUT},
                {ov_performance_mode_e::LATENCY, ov::hint::PerformanceMode::LATENCY},
                {ov_performance_mode_e::CUMULATIVE_THROUGHPUT, ov::hint::PerformanceMode::CUMULATIVE_THROUGHPUT}};

std::map<ov_preprocess_resize_algorithm_e, ov::preprocess::ResizeAlgorithm> resize_algorithm_map = {
                {ov_preprocess_resize_algorithm_e::RESIZE_CUBIC, ov::preprocess::ResizeAlgorithm::RESIZE_CUBIC},
                {ov_preprocess_resize_algorithm_e::RESIZE_LINEAR, ov::preprocess::ResizeAlgorithm::RESIZE_LINEAR},
                {ov_preprocess_resize_algorithm_e::RESIZE_NEAREST, ov::preprocess::ResizeAlgorithm::RESIZE_NEAREST}};

std::map<ov_element_type_e, ov::element::Type> element_type_map = {
                {ov_element_type_e::UNDEFINED, ov::element::undefined},
                {ov_element_type_e::DYNAMIC, ov::element::dynamic},
                {ov_element_type_e::BOOLEAN, ov::element::boolean},
                {ov_element_type_e::BF16, ov::element::bf16},
                {ov_element_type_e::F16, ov::element::f16},
                {ov_element_type_e::F32, ov::element::f32},
                {ov_element_type_e::F64, ov::element::f64},
                {ov_element_type_e::I4, ov::element::i4},
                {ov_element_type_e::I8, ov::element::i8},
                {ov_element_type_e::I16, ov::element::i16},
                {ov_element_type_e::I32, ov::element::i32},
                {ov_element_type_e::I64, ov::element::i64},
                {ov_element_type_e::U1, ov::element::u1},
                {ov_element_type_e::U4, ov::element::u4},
                {ov_element_type_e::U8, ov::element::u8},
                {ov_element_type_e::U16, ov::element::u16},
                {ov_element_type_e::U32, ov::element::u32},
                {ov_element_type_e::U64, ov::element::u64}};

ov_element_type_e find_ov_element_type_e(ov::element::Type type) {
    for (auto iter = element_type_map.begin(); iter != element_type_map.end(); iter++) {
        if (iter->second == type) {
            return iter->first;
        }
    }
    return ov_element_type_e::UNDEFINED;
}

#define GET_OV_ELEMENT_TYPE(a) element_type_map[a]
#define GET_CAPI_ELEMENT_TYPE(a) find_ov_element_type_e(a)

#define CATCH_OV_EXCEPTION(StatusCode, ExceptionType) catch (const InferenceEngine::ExceptionType&) {return ov_status_e::StatusCode;}

#define CATCH_OV_EXCEPTIONS                                         \
        CATCH_OV_EXCEPTION(GENERAL_ERROR, GeneralError)             \
        CATCH_OV_EXCEPTION(NOT_IMPLEMENTED, NotImplemented)         \
        CATCH_OV_EXCEPTION(NETWORK_NOT_LOADED, NetworkNotLoaded)    \
        CATCH_OV_EXCEPTION(PARAMETER_MISMATCH, ParameterMismatch)   \
        CATCH_OV_EXCEPTION(NOT_FOUND, NotFound)                     \
        CATCH_OV_EXCEPTION(OUT_OF_BOUNDS, OutOfBounds)              \
        CATCH_OV_EXCEPTION(UNEXPECTED, Unexpected)                  \
        CATCH_OV_EXCEPTION(REQUEST_BUSY, RequestBusy)               \
        CATCH_OV_EXCEPTION(RESULT_NOT_READY, ResultNotReady)        \
        CATCH_OV_EXCEPTION(NOT_ALLOCATED, NotAllocated)             \
        CATCH_OV_EXCEPTION(INFER_NOT_STARTED, InferNotStarted)      \
        CATCH_OV_EXCEPTION(NETWORK_NOT_READ, NetworkNotRead)        \
        CATCH_OV_EXCEPTION(INFER_CANCELLED, InferCancelled)         \
        catch (...) {return ov_status_e::UNEXPECTED;}

void str_to_char_array(const std::string& str, char** char_array) {
    *char_array = new char[str.length() + 1];
    std::copy_n(str.begin(), str.length() + 1, *char_array);
}

ov_status_e ov_get_version(ov_version_t *version) {
    if (!version) {
        return ov_status_e::GENERAL_ERROR;
    }

    try {
        ov::Version object = ov::get_openvino_version();

        std::string version_builderNumber = object.buildNumber;
        str_to_char_array(version_builderNumber, &(version->buildNumber));

        std::string version_description = object.description;
        str_to_char_array(version_description, &version->description);
    } CATCH_OV_EXCEPTIONS
    return ov_status_e::OK;
}

void ov_version_free(ov_version_t *version) {
    if (!version) {
        return;
    }
    delete[] version->buildNumber;
    version->buildNumber = nullptr;
    delete[] version->description;
    version->description = nullptr;
}

ov_status_e ov_core_create(const char *xml_config_file, ov_core_t **core) {
    if (!core || !xml_config_file) {
        return ov_status_e::GENERAL_ERROR;
    }

    try {
        *core = new ov_core_t;
        (*core)->object = std::make_shared<ov::Core>(xml_config_file);
    } CATCH_OV_EXCEPTIONS
    return ov_status_e::OK;
}

void ov_core_free(ov_core_t *core) {
        delete core;
}

ov_status_e ov_core_read_model(const ov_core_t *core,
                        const char *model_path,
                        const char *bin_path,
                        ov_model_t **model) {
    if (!core || !model_path || !model) {
        return ov_status_e::GENERAL_ERROR;
    }

    try {
        std::string bin = "";
        if (bin_path) {
            bin = bin_path;
        }
        *model = new ov_model_t;
        (*model)->object = core->object->read_model(model_path, bin);
    } CATCH_OV_EXCEPTIONS
    return ov_status_e::OK;
}

ov_status_e ov_core_read_model_from_memory(const ov_core_t *core,
                                    const char *model_path,
                                    const ov_tensor_t *weights,
                                    ov_model_t **model) {
    if (!core || !model_path || !weights || !model) {
        return ov_status_e::GENERAL_ERROR;
    }

    try {
        *model = new ov_model_t;
        (*model)->object = core->object->read_model(model_path, *(weights->object));
    } CATCH_OV_EXCEPTIONS
    return ov_status_e::OK;
}

void ov_model_free(ov_model_t *model) {
    delete model;
}

ov_status_e ov_core_compile_model(const ov_core_t* core,
                            const ov_model_t* model,
                            const char* device_name,
                            ov_compiled_model_t **compiled_model,
                            const ov_property_t* property) {
    if (!core || !model || !compiled_model) {
        return ov_status_e::GENERAL_ERROR;
    }

    try {
        std::string dev_name = "";
        if (device_name) {
            dev_name = device_name;
        }
        *compiled_model = new ov_compiled_model_t;
        auto object = core->object->compile_model(model->object, dev_name);
        (*compiled_model)->object = std::make_shared<ov::CompiledModel>(std::move(object));
    } CATCH_OV_EXCEPTIONS
    return ov_status_e::OK;
}

ov_status_e ov_core_compile_model_from_file(const ov_core_t* core,
                                    const char* model_path,
                                    const char* device_name,
                                    ov_compiled_model_t **compiled_model,
                                    const ov_property_t* property) {
    if (!core || !model_path || !compiled_model) {
        return ov_status_e::GENERAL_ERROR;
    }

    try {
        std::string dev_name = "";
        if (device_name) {
            dev_name = device_name;
        }
        *compiled_model = new ov_compiled_model_t;
        auto object = core->object->compile_model(model_path, dev_name);
        (*compiled_model)->object = std::make_shared<ov::CompiledModel>(std::move(object));
    } CATCH_OV_EXCEPTIONS
    return ov_status_e::OK;
}

void ov_compiled_model_free(ov_compiled_model_t *compiled_model) {
    delete compiled_model;
}

ov_status_e ov_core_set_property(const ov_core_t* core,
                            const char* device_name,
                            const ov_property_t* property) {
    if (!core || !property) {
        return ov_status_e::GENERAL_ERROR;
    }

    try {
        ov::AnyMap config;
        while (property) {
            switch (property->key) {
            case ov_property_key_e::PERFORMANCE_HINT_NUM_REQUESTS:
                config.emplace(ov::hint::num_requests(property->value.value_u));
                break;
            case ov_property_key_e::NUM_STREAMS:
                config.emplace(ov::num_streams(property->value.value_u));
                break;
            case ov_property_key_e::PERFORMANCE_HINT:
                config.emplace(ov::hint::performance_mode(performance_mode_map[property->value.value_performance_mode]));
                break;
            default:
                break;
            }
            property = property->next;
        }

        if (device_name) {
            core->object->set_property(device_name, config);
        } else {
            core->object->set_property(config);
        }
    } CATCH_OV_EXCEPTIONS
    return ov_status_e::OK;
}

ov_status_e ov_core_get_property(const ov_core_t* core, const char* device_name,
                            const ov_property_key_e property_key,
                            ov_property_value* property_value) {
    if (!core || !device_name || !property_value) {
        return ov_status_e::GENERAL_ERROR;
    }
    try {
        switch (property_key) {
        case ov_property_key_e::SUPPORTED_PROPERTIES:
        {
            auto supported_properties = core->object->get_property(device_name, ov::supported_properties);
            std::string tmp_s;
            for (const auto& i : supported_properties) {
                tmp_s = tmp_s + "\n" + i;
            }
            if (tmp_s.length() + 1 > 256) {
                return ov_status_e::GENERAL_ERROR;
            }
            std::copy_n(tmp_s.begin(), tmp_s.length() + 1, property_value->value_s);
            break;
        }
        default:
            break;
        }
    } CATCH_OV_EXCEPTIONS
    return ov_status_e::OK;
}

ov_status_e ov_core_add_extension(const ov_core_t* core, const char* library_path) {
    if (!core || !library_path) {
        return ov_status_e::GENERAL_ERROR;
    }
    try {
        core->object->add_extension(library_path);
    } CATCH_OV_EXCEPTIONS
    return ov_status_e::OK;
}

ov_status_e ov_core_get_available_devices(const ov_core_t* core, ov_available_devices_t* devices) {
    if (!core || !devices) {
        return ov_status_e::GENERAL_ERROR;
    }
    try {
        auto available_devices = core->object->get_available_devices();
        devices->num_devices = available_devices.size();
        auto tmp_devices(new char*[available_devices.size()]);
        for (int i = 0; i < available_devices.size(); i++) {
            str_to_char_array(available_devices[i], &(tmp_devices[i]));
        }
        devices->devices = tmp_devices;
    } CATCH_OV_EXCEPTIONS
    return ov_status_e::OK;
}

void ov_available_devices_free(ov_available_devices_t* devices) {
    if (!devices) {
        return;
    }
    for (int i = 0; i < devices->num_devices; i++) {
        if (devices->devices[i]) {
            delete [] devices->devices[i];
        }
    }
    delete [] devices->devices;
    devices->devices = nullptr;
    devices->num_devices = 0;
}

ov_status_e ov_core_import_model(const ov_core_t* core,
                            const char *content,
                            const size_t content_size,
                            const char* device_name,
                            ov_compiled_model_t **compiled_model) {
    if (!core || !content || !device_name || !compiled_model) {
        return ov_status_e::GENERAL_ERROR;
    }
    try {
        mem_istream model_stream(content, content_size);
        *compiled_model = new ov_compiled_model_t;
        auto object = core->object->import_model(model_stream, device_name);
        (*compiled_model)->object = std::make_shared<ov::CompiledModel>(std::move(object));
    } CATCH_OV_EXCEPTIONS
    return ov_status_e::OK;
}

ov_status_e ov_core_get_versions(const ov_core_t* core,
                            const char* device_name,
                            ov_core_version_list_t *versions) {
    if (!core || !device_name || !versions) {
        return ov_status_e::GENERAL_ERROR;
    }
    try {
        auto object = core->object->get_versions(device_name);
        if (object.empty()) {
            return ov_status_e::NOT_FOUND;
        }
        versions->num_vers = object.size();
        auto tmp_versions(new ov_core_version_t[object.size()]);
        auto iter = object.cbegin();
        for (int i = 0; i < object.size(); i++, iter++) {
            const auto& tmp_version_name = iter->first;
            str_to_char_array(tmp_version_name, &(tmp_versions[i].device_name));

            const auto tmp_version_build_number = iter->second.buildNumber;
            str_to_char_array(tmp_version_build_number, &(tmp_versions[i].buildNumber));

            const auto tmp_version_description = iter->second.description;
            str_to_char_array(tmp_version_description, &(tmp_versions[i].description));
        }
        versions->versions = tmp_versions;
    } CATCH_OV_EXCEPTIONS
    return ov_status_e::OK;
}

void ov_core_versions_free(ov_core_version_list_t *versions) {
    if (!versions) {
        return;
    }
    for (int i = 0; i < versions->num_vers; i++) {
        delete[] versions->versions[i].device_name;
        delete[] versions->versions[i].buildNumber;
        delete[] versions->versions[i].description;
    }
    delete versions->versions;
    versions->versions = nullptr;
}

ov_status_e ov_model_get_outputs(const ov_model_t* model, ov_output_node_list_t *output_nodes) {
    if (!model || !output_nodes) {
        return ov_status_e::GENERAL_ERROR;
    }
    try {
        auto results = std::const_pointer_cast<const ov::Model>(model->object)->outputs();
        output_nodes->num = results.size();
        auto tmp_output_nodes(new ov_output_node_t[output_nodes->num]);

        for (size_t i = 0; i < output_nodes->num; i++) {
            tmp_output_nodes[i].object = std::make_shared<ov::Output<const ov::Node>>(std::move(results[i]));
        }
        output_nodes->output_nodes = tmp_output_nodes;
    } CATCH_OV_EXCEPTIONS
    return ov_status_e::OK;
}

ov_status_e ov_model_get_inputs(const ov_model_t* model, ov_output_node_list_t *input_nodes) {
    if (!model || !input_nodes) {
        return ov_status_e::GENERAL_ERROR;
    }
    try {
        auto results = std::const_pointer_cast<const ov::Model>(model->object)->inputs();
        input_nodes->num = results.size();
        auto tmp_output_nodes(new ov_output_node_t[input_nodes->num]);

        for (size_t i = 0; i < input_nodes->num; i++) {
            tmp_output_nodes[i].object = std::make_shared<ov::Output<const ov::Node>>(std::move(results[i]));
        }
        input_nodes->output_nodes = tmp_output_nodes;
    } CATCH_OV_EXCEPTIONS
    return ov_status_e::OK;
}

ov_status_e ov_model_get_input_by_name(const ov_model_t* model,
                                const char* tensor_name,
                                ov_output_node_t **input_node) {
    if (!model || !tensor_name || !input_node) {
        return ov_status_e::GENERAL_ERROR;
    }
    try {
        auto result = std::const_pointer_cast<const ov::Model>(model->object)->input(tensor_name);
        *input_node = new ov_output_node_t;
        (*input_node)->object = std::make_shared<ov::Output<const ov::Node>>(std::move(result));
    } CATCH_OV_EXCEPTIONS
    return ov_status_e::OK;
}

ov_status_e ov_model_get_input_by_id(const ov_model_t* model,
                                const size_t index,
                                ov_output_node_t **input_node) {
    if (!model || index < 0 || !input_node) {
        return ov_status_e::GENERAL_ERROR;
    }
    try {
        auto result = std::const_pointer_cast<const ov::Model>(model->object)->input(index);
        *input_node = new ov_output_node_t;
        (*input_node)->object = std::make_shared<ov::Output<const ov::Node>>(std::move(result));
    } CATCH_OV_EXCEPTIONS
    return ov_status_e::OK;
}

bool ov_model_is_dynamic(const ov_model_t* model) {
    if (!model) {
        printf("[ERROR] The model is NULL!!!\n");
        return false;
    }
    return model->object->is_dynamic();
}

ov_status_e ov_model_reshape(const ov_model_t* model,
                        const char* tensor_name,
                        const ov_partial_shape_t partial_shape) {
    if (!model || !tensor_name) {
        return ov_status_e::GENERAL_ERROR;
    }
    try {
        std::vector<ngraph::Dimension> shape;
        for (int i = 0; i < 4; i++) {
            std::string dim = partial_shape[i];
            if (dim == "?" || dim == "-1") {
                shape.push_back(ov::Dimension::dynamic());
            } else {
                const std::string range_divider = "..";
                size_t range_index = dim.find(range_divider);
                if (range_index != std::string::npos) {
                    std::string min = dim.substr(0, range_index);
                    std::string max = dim.substr(range_index + range_divider.length());
                    shape.emplace_back(min.empty() ? 0 : std::stoi(min),
                                    max.empty() ? ngraph::Interval::s_max : std::stoi(max));
                } else {
                    shape.emplace_back(std::stoi(dim));
                }
            }
        }

        std::map<std::string, ov::PartialShape> const_pshape;
        const_pshape[tensor_name] = shape;
        model->object->reshape(const_pshape);
    } CATCH_OV_EXCEPTIONS
    return ov_status_e::OK;
}

ov_status_e ov_model_get_friendly_name(const ov_model_t* model, char **friendly_name) {
    if (!model || !friendly_name) {
        return ov_status_e::GENERAL_ERROR;
    }
    try {
        auto& result = model->object->get_friendly_name();
        str_to_char_array(result, friendly_name);
    } CATCH_OV_EXCEPTIONS
    return ov_status_e::OK;
}

void ov_output_nodes_free(ov_output_node_list_t *output_nodes) {
    if (!output_nodes) {
        return;
    }
    delete[] output_nodes->output_nodes;
    delete output_nodes;
    output_nodes = nullptr;
}

ov_status_e ov_preprocess_create(const ov_model_t* model,
                            ov_preprocess_t **preprocess) {
    if (!model || !preprocess) {
        return ov_status_e::GENERAL_ERROR;
    }
    try {
        *preprocess = new ov_preprocess_t;
        (*preprocess)->object = std::make_shared<ov::preprocess::PrePostProcessor>(model->object);
    } CATCH_OV_EXCEPTIONS

    return ov_status_e::OK;
}

void ov_preprocess_free(ov_preprocess_t *preprocess) {
    delete preprocess;
}

ov_status_e ov_preprocess_get_input_info(const ov_preprocess_t* preprocess,
                                    ov_preprocess_input_info_t **preprocess_input_info) {
    if (!preprocess || !preprocess_input_info) {
        return ov_status_e::GENERAL_ERROR;
    }
    try {
        *preprocess_input_info = new ov_preprocess_input_info_t;
        (*preprocess_input_info)->object = &(preprocess->object->input());
    } CATCH_OV_EXCEPTIONS

    return ov_status_e::OK;
}

ov_status_e ov_preprocess_get_input_info_by_name(const ov_preprocess_t* preprocess,
                                        const char* tensor_name,
                                        ov_preprocess_input_info_t **preprocess_input_info) {
    if (!preprocess || !tensor_name || !preprocess_input_info) {
        return ov_status_e::GENERAL_ERROR;
    }
    try {
        *preprocess_input_info = new ov_preprocess_input_info_t;
        (*preprocess_input_info)->object = &(preprocess->object->input(tensor_name));
    } CATCH_OV_EXCEPTIONS

    return ov_status_e::OK;
}

ov_status_e ov_preprocess_get_input_info_by_index(const ov_preprocess_t* preprocess,
                                            const size_t tensor_index,
                                            ov_preprocess_input_info_t **preprocess_input_info) {
    if (!preprocess || !preprocess_input_info) {
        return ov_status_e::GENERAL_ERROR;
    }
    try {
        *preprocess_input_info = new ov_preprocess_input_info_t;
        (*preprocess_input_info)->object = &(preprocess->object->input(tensor_index));
    } CATCH_OV_EXCEPTIONS

    return ov_status_e::OK;
}

<<<<<<< HEAD
// InferRequest
void ov_infer_request_free(ov_infer_request_t *infer_request) {
    delete infer_request;
}

ov_status_e ov_infer_request_set_tensor(ov_infer_request_t *infer_request,
                                const char* tensor_name, const ov_tensor_t *tensor) {
    if (!infer_request || !tensor_name || !tensor) {
        return ov_status_e::GENERAL_ERROR;
    }

    try {
        infer_request->object->set_tensor(tensor_name, *tensor->object.get());
=======
void ov_preprocess_input_info_free(ov_preprocess_input_info_t *preprocess_input_info) {
    delete preprocess_input_info;
}

ov_status_e ov_preprocess_input_get_tensor_info(const ov_preprocess_input_info_t* preprocess_input_info,
                                            ov_preprocess_input_tensor_info_t **preprocess_input_tensor_info) {
    if (!preprocess_input_info || !preprocess_input_tensor_info) {
        return ov_status_e::GENERAL_ERROR;
    }
    try {
        *preprocess_input_tensor_info = new ov_preprocess_input_tensor_info_t;
        (*preprocess_input_tensor_info)->object = &(preprocess_input_info->object->tensor());
    } CATCH_OV_EXCEPTIONS

    return ov_status_e::OK;
}

void ov_preprocess_input_tensor_info_free(ov_preprocess_input_tensor_info_t *preprocess_input_tensor_info) {
    delete preprocess_input_tensor_info;
}

ov_status_e ov_preprocess_input_get_preprocess_steps(const ov_preprocess_input_info_t* preprocess_input_info,
                                                ov_preprocess_input_process_steps_t **preprocess_input_steps) {
    if (!preprocess_input_info || !preprocess_input_steps) {
        return ov_status_e::GENERAL_ERROR;
    }
    try {
        *preprocess_input_steps = new ov_preprocess_input_process_steps_t;
        (*preprocess_input_steps)->object = &(preprocess_input_info->object->preprocess());
>>>>>>> 1533381c
    } CATCH_OV_EXCEPTIONS

    return ov_status_e::OK;
}

<<<<<<< HEAD
ov_status_e ov_infer_request_get_tensor(const ov_infer_request_t* infer_request,
                                const char* tensor_name, ov_tensor_t **tensor) {
    if (!infer_request || !tensor_name || !tensor) {
        return ov_status_e::GENERAL_ERROR;
    }

    try {
        *tensor = new ov_tensor_t;
        ov::Tensor tensor_get = infer_request->object->get_tensor(tensor_name);
        (*tensor)->object = std::make_shared<ov::Tensor>(std::move(tensor_get));
=======
void ov_preprocess_input_process_steps_free(ov_preprocess_input_process_steps_t *preprocess_input_process_steps) {
    delete preprocess_input_process_steps;
}

ov_status_e ov_preprocess_input_resize(ov_preprocess_input_process_steps_t* preprocess_input_process_steps,
                                    const ov_preprocess_resize_algorithm_e resize_algorithm) {
    if (!preprocess_input_process_steps) {
        return ov_status_e::GENERAL_ERROR;
    }
    try {
        preprocess_input_process_steps->object->resize(resize_algorithm_map[resize_algorithm]);
    } CATCH_OV_EXCEPTIONS

    return ov_status_e::OK;
}

ov_status_e ov_preprocess_input_tensor_info_set_element_type(ov_preprocess_input_tensor_info_t* preprocess_input_tensor_info,
                                                        const ov_element_type_e element_type) {
    if (!preprocess_input_tensor_info) {
        return ov_status_e::GENERAL_ERROR;
    }
    try {
        preprocess_input_tensor_info->object->set_element_type(GET_OV_ELEMENT_TYPE(element_type));
>>>>>>> 1533381c
    } CATCH_OV_EXCEPTIONS

    return ov_status_e::OK;
}

<<<<<<< HEAD
ov_status_e ov_infer_request_infer(ov_infer_request_t* infer_request) {
    if (!infer_request) {
        return ov_status_e::GENERAL_ERROR;
    }

    try {
        infer_request->object->infer();
=======
ov_status_e ov_preprocess_input_tensor_info_set_tensor(ov_preprocess_input_tensor_info_t* preprocess_input_tensor_info,
                                                const ov_tensor_t* tensor) {
    if (!preprocess_input_tensor_info || !tensor) {
        return ov_status_e::GENERAL_ERROR;
    }
    try {
        preprocess_input_tensor_info->object->set_from(*(tensor->object));
    } CATCH_OV_EXCEPTIONS

    return ov_status_e::OK;
}

ov_status_e ov_preprocess_input_tensor_info_set_layout(ov_preprocess_input_tensor_info_t* preprocess_input_tensor_info,
                                                const ov_layout_t layout) {
    if (!preprocess_input_tensor_info || !layout) {
        return ov_status_e::GENERAL_ERROR;
    }
    try {
        preprocess_input_tensor_info->object->set_layout(layout);
>>>>>>> 1533381c
    } CATCH_OV_EXCEPTIONS

    return ov_status_e::OK;
}

<<<<<<< HEAD
ov_status_e ov_infer_request_start_async(ov_infer_request_t* infer_request) {
    if (!infer_request) {
        return ov_status_e::GENERAL_ERROR;
    }

    try {
        infer_request->object->start_async();
=======
ov_status_e ov_preprocess_get_output_info(const ov_preprocess_t* preprocess,
                                    ov_preprocess_output_info_t **preprocess_output_info) {
    if (!preprocess || !preprocess_output_info) {
        return ov_status_e::GENERAL_ERROR;
    }
    try {
        *preprocess_output_info = new ov_preprocess_output_info_t;
        (*preprocess_output_info)->object = &(preprocess->object->output());
    } CATCH_OV_EXCEPTIONS

    return ov_status_e::OK;
}

ov_status_e ov_preprocess_get_output_info_by_index(const ov_preprocess_t* preprocess,
                                            const size_t tensor_index,
                                            ov_preprocess_output_info_t **preprocess_output_info) {
    if (!preprocess || !preprocess_output_info) {
        return ov_status_e::GENERAL_ERROR;
    }
    try {
        *preprocess_output_info = new ov_preprocess_output_info_t;
        (*preprocess_output_info)->object = &(preprocess->object->output(tensor_index));
>>>>>>> 1533381c
    } CATCH_OV_EXCEPTIONS

    return ov_status_e::OK;
}

<<<<<<< HEAD
ov_status_e ov_infer_request_wait(ov_infer_request_t* infer_request) {
    if (!infer_request) {
        return ov_status_e::GENERAL_ERROR;
    }

    try {
        infer_request->object->wait();
=======
ov_status_e ov_preprocess_get_output_info_by_name(const ov_preprocess_t* preprocess,
                                            const char* tensor_name,
                                            ov_preprocess_output_info_t **preprocess_output_info) {
    if (!preprocess || !tensor_name || !preprocess_output_info) {
        return ov_status_e::GENERAL_ERROR;
    }
    try {
        *preprocess_output_info = new ov_preprocess_output_info_t;
        (*preprocess_output_info)->object = &(preprocess->object->output(tensor_name));
    } CATCH_OV_EXCEPTIONS

    return ov_status_e::OK;
}

void ov_preprocess_output_info_free(ov_preprocess_output_info_t *preprocess_output_info) {
    delete preprocess_output_info;
}

ov_status_e ov_preprocess_output_get_tensor_info(ov_preprocess_output_info_t* preprocess_output_info,
                                            ov_preprocess_output_tensor_info_t **preprocess_output_tensor_info) {
    if (!preprocess_output_info || !preprocess_output_tensor_info) {
        return ov_status_e::GENERAL_ERROR;
    }
    try {
        *preprocess_output_tensor_info = new ov_preprocess_output_tensor_info_t;
        (*preprocess_output_tensor_info)->object = &(preprocess_output_info->object->tensor());
    } CATCH_OV_EXCEPTIONS

    return ov_status_e::OK;
}

void ov_preprocess_output_tensor_info_free(ov_preprocess_output_tensor_info_t *preprocess_output_tensor_info) {
    delete preprocess_output_tensor_info;
}

ov_status_e ov_preprocess_output_set_element_type(ov_preprocess_output_tensor_info_t* preprocess_output_tensor_info,
                                            const ov_element_type_e element_type) {
    if (!preprocess_output_tensor_info) {
        return ov_status_e::GENERAL_ERROR;
    }
    try {
        preprocess_output_tensor_info->object->set_element_type(GET_OV_ELEMENT_TYPE(element_type));
>>>>>>> 1533381c
    } CATCH_OV_EXCEPTIONS

    return ov_status_e::OK;
}

<<<<<<< HEAD
ov_status_e ov_infer_request_set_callback(ov_infer_request_t* infer_request,
                                        const ov_call_back_t* callback) {
    if (!infer_request || !callback) {
        return ov_status_e::GENERAL_ERROR;
    }

    try {
        auto func = [&](std::exception_ptr ex) {
            callback->callback_func(callback->args);
        };
        infer_request->object->set_callback(func);
    } CATCH_OV_EXCEPTIONS

    return ov_status_e::OK;
=======
ov_status_e ov_preprocess_input_get_model_info(ov_preprocess_input_info_t* preprocess_input_info,
                                        ov_preprocess_input_model_info_t **preprocess_input_model_info) {
    if (!preprocess_input_info || !preprocess_input_model_info) {
        return ov_status_e::GENERAL_ERROR;
    }
    try {
        *preprocess_input_model_info = new ov_preprocess_input_model_info_t;
        (*preprocess_input_model_info)->object = &(preprocess_input_info->object->model());
    } CATCH_OV_EXCEPTIONS

    return ov_status_e::OK;
}

void ov_preprocess_input_model_info_free(ov_preprocess_input_model_info_t *preprocess_input_model_info) {
    delete preprocess_input_model_info;
}

ov_status_e ov_preprocess_input_model_set_layout(ov_preprocess_input_model_info_t* preprocess_input_model_info,
                                            const ov_layout_t layout) {
    if (!preprocess_input_model_info || !layout) {
        return ov_status_e::GENERAL_ERROR;
    }
    try {
        preprocess_input_model_info->object->set_layout(layout);
    } CATCH_OV_EXCEPTIONS

    return ov_status_e::OK;
}

ov_status_e ov_preprocess_build(const ov_preprocess_t* preprocess,
                            ov_model_t **model) {
    if (!preprocess || !model) {
        return ov_status_e::GENERAL_ERROR;
    }
    try {
        *model = new ov_model_t;
        (*model)->object = preprocess->object->build();
    } CATCH_OV_EXCEPTIONS

    return ov_status_e::OK;
}

ov_status_e ov_tensor_create(const ov_element_type_e type, const ov_shape_t shape, ov_tensor_t **tensor) {
    if (!tensor || !shape || element_type_map.find(type) == element_type_map.end()) {
        return ov_status_e::GENERAL_ERROR;
    }
    try {
        *tensor = new ov_tensor_t;
        auto tmp_type = GET_OV_ELEMENT_TYPE(type);
        ov::Shape tmp_shape;
        std::copy_if(shape, shape + 4,
                     tmp_shape.begin(),
                     [](size_t x) { return x != 0; });
        (*tensor)->object = std::make_shared<ov::Tensor>(tmp_type, tmp_shape);
    } CATCH_OV_EXCEPTIONS
    return ov_status_e::OK;
}

ov_status_e ov_tensor_create_from_host_ptr(const ov_element_type_e type, const ov_shape_t shape, void *host_ptr,
                                      ov_tensor_t **tensor) {
    if (!tensor || !host_ptr || !shape || element_type_map.find(type) == element_type_map.end()) {
        return ov_status_e::GENERAL_ERROR;
    }
    try {
        *tensor = new ov_tensor_t;
        auto tmp_type = GET_OV_ELEMENT_TYPE(type);
        ov::Shape tmp_shape;
        std::copy_if(shape, shape + 4,
                     tmp_shape.begin(),
                     [](size_t x) { return x != 0; });
        (*tensor)->object = std::make_shared<ov::Tensor>(tmp_type, tmp_shape, host_ptr);
    } CATCH_OV_EXCEPTIONS
    return ov_status_e::OK;
}

ov_status_e ov_tensor_set_shape(ov_tensor_t* tensor, const ov_shape_t shape) {
    if (!tensor || !shape) {
        return ov_status_e::GENERAL_ERROR;
    }
    try {
        ov::Shape tmp_shape;
        std::copy_if(shape, shape + 4,
                     tmp_shape.begin(),
                     [](size_t x) { return x != 0;});
        tensor->object->set_shape(tmp_shape);
    } CATCH_OV_EXCEPTIONS
    return ov_status_e::OK;
}

ov_status_e ov_tensor_get_shape(const ov_tensor_t* tensor, ov_shape_t* shape) {
    if (!tensor || !shape) {
        return ov_status_e::GENERAL_ERROR;
    }
    try {
        auto tmp_shape = tensor->object->get_shape();
        std::copy_if(tmp_shape.begin(), tmp_shape.end(),
                     *shape,
                     [](size_t x) { return x != 0;});
    } CATCH_OV_EXCEPTIONS
    return ov_status_e::OK;
}

ov_status_e ov_tensor_get_element_type(const ov_tensor_t* tensor, ov_element_type_e* type) {
    if (!tensor || !type) {
        return ov_status_e::GENERAL_ERROR;
    }
    try {
        auto tmp_type = tensor->object->get_element_type();
        *type = GET_CAPI_ELEMENT_TYPE(tmp_type);
    } CATCH_OV_EXCEPTIONS
    return ov_status_e::OK;
}

ov_status_e ov_tensor_get_size(const ov_tensor_t* tensor, size_t* elements_size) {
    if (!tensor || !elements_size) {
        return ov_status_e::GENERAL_ERROR;
    }
    try {
        *elements_size = tensor->object->get_size();
    } CATCH_OV_EXCEPTIONS
    return ov_status_e::OK;
}

ov_status_e ov_tensor_get_byte_size(const ov_tensor_t* tensor, size_t* byte_size) {
    if (!tensor || !byte_size) {
        return ov_status_e::GENERAL_ERROR;
    }
    try {
        *byte_size = tensor->object->get_byte_size();
    } CATCH_OV_EXCEPTIONS
    return ov_status_e::OK;
}

ov_status_e ov_tensor_get_data(const ov_tensor_t* tensor, void** data) {
    if (!tensor || !data) {
        return ov_status_e::GENERAL_ERROR;
    }
    try {
        *data = tensor->object->data();
    } CATCH_OV_EXCEPTIONS
    return ov_status_e::OK;
}

void ov_tensor_free(const ov_tensor_t* tensor) {
    delete tensor;
>>>>>>> 1533381c
}<|MERGE_RESOLUTION|>--- conflicted
+++ resolved
@@ -652,21 +652,6 @@
     return ov_status_e::OK;
 }
 
-<<<<<<< HEAD
-// InferRequest
-void ov_infer_request_free(ov_infer_request_t *infer_request) {
-    delete infer_request;
-}
-
-ov_status_e ov_infer_request_set_tensor(ov_infer_request_t *infer_request,
-                                const char* tensor_name, const ov_tensor_t *tensor) {
-    if (!infer_request || !tensor_name || !tensor) {
-        return ov_status_e::GENERAL_ERROR;
-    }
-
-    try {
-        infer_request->object->set_tensor(tensor_name, *tensor->object.get());
-=======
 void ov_preprocess_input_info_free(ov_preprocess_input_info_t *preprocess_input_info) {
     delete preprocess_input_info;
 }
@@ -696,24 +681,11 @@
     try {
         *preprocess_input_steps = new ov_preprocess_input_process_steps_t;
         (*preprocess_input_steps)->object = &(preprocess_input_info->object->preprocess());
->>>>>>> 1533381c
-    } CATCH_OV_EXCEPTIONS
-
-    return ov_status_e::OK;
-}
-
-<<<<<<< HEAD
-ov_status_e ov_infer_request_get_tensor(const ov_infer_request_t* infer_request,
-                                const char* tensor_name, ov_tensor_t **tensor) {
-    if (!infer_request || !tensor_name || !tensor) {
-        return ov_status_e::GENERAL_ERROR;
-    }
-
-    try {
-        *tensor = new ov_tensor_t;
-        ov::Tensor tensor_get = infer_request->object->get_tensor(tensor_name);
-        (*tensor)->object = std::make_shared<ov::Tensor>(std::move(tensor_get));
-=======
+    } CATCH_OV_EXCEPTIONS
+
+    return ov_status_e::OK;
+}
+
 void ov_preprocess_input_process_steps_free(ov_preprocess_input_process_steps_t *preprocess_input_process_steps) {
     delete preprocess_input_process_steps;
 }
@@ -737,21 +709,11 @@
     }
     try {
         preprocess_input_tensor_info->object->set_element_type(GET_OV_ELEMENT_TYPE(element_type));
->>>>>>> 1533381c
-    } CATCH_OV_EXCEPTIONS
-
-    return ov_status_e::OK;
-}
-
-<<<<<<< HEAD
-ov_status_e ov_infer_request_infer(ov_infer_request_t* infer_request) {
-    if (!infer_request) {
-        return ov_status_e::GENERAL_ERROR;
-    }
-
-    try {
-        infer_request->object->infer();
-=======
+    } CATCH_OV_EXCEPTIONS
+
+    return ov_status_e::OK;
+}
+
 ov_status_e ov_preprocess_input_tensor_info_set_tensor(ov_preprocess_input_tensor_info_t* preprocess_input_tensor_info,
                                                 const ov_tensor_t* tensor) {
     if (!preprocess_input_tensor_info || !tensor) {
@@ -771,21 +733,11 @@
     }
     try {
         preprocess_input_tensor_info->object->set_layout(layout);
->>>>>>> 1533381c
-    } CATCH_OV_EXCEPTIONS
-
-    return ov_status_e::OK;
-}
-
-<<<<<<< HEAD
-ov_status_e ov_infer_request_start_async(ov_infer_request_t* infer_request) {
-    if (!infer_request) {
-        return ov_status_e::GENERAL_ERROR;
-    }
-
-    try {
-        infer_request->object->start_async();
-=======
+    } CATCH_OV_EXCEPTIONS
+
+    return ov_status_e::OK;
+}
+
 ov_status_e ov_preprocess_get_output_info(const ov_preprocess_t* preprocess,
                                     ov_preprocess_output_info_t **preprocess_output_info) {
     if (!preprocess || !preprocess_output_info) {
@@ -808,21 +760,11 @@
     try {
         *preprocess_output_info = new ov_preprocess_output_info_t;
         (*preprocess_output_info)->object = &(preprocess->object->output(tensor_index));
->>>>>>> 1533381c
-    } CATCH_OV_EXCEPTIONS
-
-    return ov_status_e::OK;
-}
-
-<<<<<<< HEAD
-ov_status_e ov_infer_request_wait(ov_infer_request_t* infer_request) {
-    if (!infer_request) {
-        return ov_status_e::GENERAL_ERROR;
-    }
-
-    try {
-        infer_request->object->wait();
-=======
+    } CATCH_OV_EXCEPTIONS
+
+    return ov_status_e::OK;
+}
+
 ov_status_e ov_preprocess_get_output_info_by_name(const ov_preprocess_t* preprocess,
                                             const char* tensor_name,
                                             ov_preprocess_output_info_t **preprocess_output_info) {
@@ -865,13 +807,121 @@
     }
     try {
         preprocess_output_tensor_info->object->set_element_type(GET_OV_ELEMENT_TYPE(element_type));
->>>>>>> 1533381c
-    } CATCH_OV_EXCEPTIONS
-
-    return ov_status_e::OK;
-}
-
-<<<<<<< HEAD
+    } CATCH_OV_EXCEPTIONS
+
+    return ov_status_e::OK;
+}
+
+ov_status_e ov_preprocess_input_get_model_info(ov_preprocess_input_info_t* preprocess_input_info,
+                                        ov_preprocess_input_model_info_t **preprocess_input_model_info) {
+    if (!preprocess_input_info || !preprocess_input_model_info) {
+        return ov_status_e::GENERAL_ERROR;
+    }
+    try {
+        *preprocess_input_model_info = new ov_preprocess_input_model_info_t;
+        (*preprocess_input_model_info)->object = &(preprocess_input_info->object->model());
+    } CATCH_OV_EXCEPTIONS
+
+    return ov_status_e::OK;
+}
+
+void ov_preprocess_input_model_info_free(ov_preprocess_input_model_info_t *preprocess_input_model_info) {
+    delete preprocess_input_model_info;
+}
+
+ov_status_e ov_preprocess_input_model_set_layout(ov_preprocess_input_model_info_t* preprocess_input_model_info,
+                                            const ov_layout_t layout) {
+    if (!preprocess_input_model_info || !layout) {
+        return ov_status_e::GENERAL_ERROR;
+    }
+    try {
+        preprocess_input_model_info->object->set_layout(layout);
+    } CATCH_OV_EXCEPTIONS
+
+    return ov_status_e::OK;
+}
+
+ov_status_e ov_preprocess_build(const ov_preprocess_t* preprocess,
+                            ov_model_t **model) {
+    if (!preprocess || !model) {
+        return ov_status_e::GENERAL_ERROR;
+    }
+    try {
+        *model = new ov_model_t;
+        (*model)->object = preprocess->object->build();
+    } CATCH_OV_EXCEPTIONS
+
+    return ov_status_e::OK;
+}
+
+void ov_infer_request_free(ov_infer_request_t *infer_request) {
+    delete infer_request;
+}
+
+ov_status_e ov_infer_request_set_tensor(ov_infer_request_t *infer_request,
+                                const char* tensor_name, const ov_tensor_t *tensor) {
+    if (!infer_request || !tensor_name || !tensor) {
+        return ov_status_e::GENERAL_ERROR;
+    }
+
+    try {
+        infer_request->object->set_tensor(tensor_name, *tensor->object.get());
+    } CATCH_OV_EXCEPTIONS
+
+    return ov_status_e::OK;
+}
+
+ov_status_e ov_infer_request_get_tensor(const ov_infer_request_t* infer_request,
+                                const char* tensor_name, ov_tensor_t **tensor) {
+    if (!infer_request || !tensor_name || !tensor) {
+        return ov_status_e::GENERAL_ERROR;
+    }
+
+    try {
+        *tensor = new ov_tensor_t;
+        ov::Tensor tensor_get = infer_request->object->get_tensor(tensor_name);
+        (*tensor)->object = std::make_shared<ov::Tensor>(std::move(tensor_get));
+    } CATCH_OV_EXCEPTIONS
+
+    return ov_status_e::OK;
+}
+
+ov_status_e ov_infer_request_infer(ov_infer_request_t* infer_request) {
+    if (!infer_request) {
+        return ov_status_e::GENERAL_ERROR;
+    }
+
+    try {
+        infer_request->object->infer();
+    } CATCH_OV_EXCEPTIONS
+
+    return ov_status_e::OK;
+}
+
+ov_status_e ov_infer_request_start_async(ov_infer_request_t* infer_request) {
+    if (!infer_request) {
+        return ov_status_e::GENERAL_ERROR;
+    }
+
+    try {
+        infer_request->object->start_async();
+    } CATCH_OV_EXCEPTIONS
+
+    return ov_status_e::OK;
+}
+
+ov_status_e ov_infer_request_wait(ov_infer_request_t* infer_request) {
+    if (!infer_request) {
+        return ov_status_e::GENERAL_ERROR;
+    }
+
+    try {
+        infer_request->object->wait();
+    } CATCH_OV_EXCEPTIONS
+
+    return ov_status_e::OK;
+}
+
 ov_status_e ov_infer_request_set_callback(ov_infer_request_t* infer_request,
                                         const ov_call_back_t* callback) {
     if (!infer_request || !callback) {
@@ -883,47 +933,6 @@
             callback->callback_func(callback->args);
         };
         infer_request->object->set_callback(func);
-    } CATCH_OV_EXCEPTIONS
-
-    return ov_status_e::OK;
-=======
-ov_status_e ov_preprocess_input_get_model_info(ov_preprocess_input_info_t* preprocess_input_info,
-                                        ov_preprocess_input_model_info_t **preprocess_input_model_info) {
-    if (!preprocess_input_info || !preprocess_input_model_info) {
-        return ov_status_e::GENERAL_ERROR;
-    }
-    try {
-        *preprocess_input_model_info = new ov_preprocess_input_model_info_t;
-        (*preprocess_input_model_info)->object = &(preprocess_input_info->object->model());
-    } CATCH_OV_EXCEPTIONS
-
-    return ov_status_e::OK;
-}
-
-void ov_preprocess_input_model_info_free(ov_preprocess_input_model_info_t *preprocess_input_model_info) {
-    delete preprocess_input_model_info;
-}
-
-ov_status_e ov_preprocess_input_model_set_layout(ov_preprocess_input_model_info_t* preprocess_input_model_info,
-                                            const ov_layout_t layout) {
-    if (!preprocess_input_model_info || !layout) {
-        return ov_status_e::GENERAL_ERROR;
-    }
-    try {
-        preprocess_input_model_info->object->set_layout(layout);
-    } CATCH_OV_EXCEPTIONS
-
-    return ov_status_e::OK;
-}
-
-ov_status_e ov_preprocess_build(const ov_preprocess_t* preprocess,
-                            ov_model_t **model) {
-    if (!preprocess || !model) {
-        return ov_status_e::GENERAL_ERROR;
-    }
-    try {
-        *model = new ov_model_t;
-        (*model)->object = preprocess->object->build();
     } CATCH_OV_EXCEPTIONS
 
     return ov_status_e::OK;
@@ -1032,5 +1041,4 @@
 
 void ov_tensor_free(const ov_tensor_t* tensor) {
     delete tensor;
->>>>>>> 1533381c
 }