--- conflicted
+++ resolved
@@ -29,9 +29,6 @@
     FILEDESCRIPTION "OpenVINO C API Core Runtime library")
 
 # export
-<<<<<<< HEAD
-set_target_properties(${TARGET_NAME} PROPERTIES EXPORT_NAME runtime::c)
-=======
 
 set_target_properties(${TARGET_NAME} PROPERTIES
     EXPORT_NAME runtime::c
@@ -40,41 +37,24 @@
     # VERSION ${OpenVINO_VERSION}
     )
 
->>>>>>> 5ea81868
 export(TARGETS ${TARGET_NAME} NAMESPACE openvino::
     APPEND FILE "${CMAKE_BINARY_DIR}/OpenVINOTargets.cmake")
 
 # install
-<<<<<<< HEAD
-ie_cpack_add_component(core_c DEPENDS core)
-ie_cpack_add_component(core_c_dev DEPENDS core_c)
-
-install(TARGETS ${TARGET_NAME} EXPORT OpenVINOTargets
-    RUNTIME DESTINATION ${IE_CPACK_RUNTIME_PATH} COMPONENT core_c
-    ARCHIVE DESTINATION ${IE_CPACK_ARCHIVE_PATH} COMPONENT core_c
-    LIBRARY DESTINATION ${IE_CPACK_LIBRARY_PATH} COMPONENT core_c
-    INCLUDES DESTINATION runtime/include/openvino/c)
-
-install(DIRECTORY ${OpenVINO_C_API_SOURCE_DIR}/include/c_api
-    DESTINATION runtime/include/ie/c_api
-    COMPONENT core_c_dev)
-
-install(DIRECTORY ${OpenVINO_C_API_SOURCE_DIR}/include/openvino
-    DESTINATION runtime/include/openvino/c
-    COMPONENT core_c_dev)
-=======
-
 ie_cpack_add_component(${OV_CPACK_COMP_CORE_C} DEPENDS core)
 ie_cpack_add_component(${OV_CPACK_COMP_CORE_C_DEV} DEPENDS ${OV_CPACK_COMP_CORE_C})
 
 install(TARGETS ${TARGET_NAME} EXPORT OpenVINOTargets
-        RUNTIME DESTINATION ${OV_CPACK_RUNTIMEDIR} COMPONENT ${OV_CPACK_COMP_CORE_C}
-        ARCHIVE DESTINATION ${OV_CPACK_ARCHIVEDIR} COMPONENT ${OV_CPACK_COMP_CORE_C}
-        LIBRARY DESTINATION ${OV_CPACK_LIBRARYDIR} COMPONENT ${OV_CPACK_COMP_CORE_C}
-        NAMELINK_COMPONENT ${OV_CPACK_COMP_CORE_C_DEV}
-        INCLUDES DESTINATION ${OV_CPACK_INCLUDEDIR}/ie)
+    RUNTIME DESTINATION ${OV_CPACK_RUNTIMEDIR} COMPONENT ${OV_CPACK_COMP_CORE_C}
+    ARCHIVE DESTINATION ${OV_CPACK_ARCHIVEDIR} COMPONENT ${OV_CPACK_COMP_CORE_C}
+    LIBRARY DESTINATION ${OV_CPACK_LIBRARYDIR} COMPONENT ${OV_CPACK_COMP_CORE_C}
+    NAMELINK_COMPONENT ${OV_CPACK_COMP_CORE_C_DEV}
+    INCLUDES DESTINATION ${OV_CPACK_INCLUDEDIR}/openvino/c)
 
-install(DIRECTORY ${InferenceEngine_C_API_SOURCE_DIR}/include/
-        DESTINATION ${OV_CPACK_INCLUDEDIR}/ie
-        COMPONENT ${OV_CPACK_COMP_CORE_C_DEV})
->>>>>>> 5ea81868
+install(DIRECTORY ${OpenVINO_C_API_SOURCE_DIR}/include/c_api
+    DESTINATION ${OV_CPACK_INCLUDEDIR}/ie
+    COMPONENT ${OV_CPACK_COMP_CORE_C_DEV})
+
+install(DIRECTORY ${OpenVINO_C_API_SOURCE_DIR}/include/openvino
+    DESTINATION ${OV_CPACK_INCLUDEDIR}/openvino/c
+    COMPONENT ${OV_CPACK_COMP_CORE_C_DEV})