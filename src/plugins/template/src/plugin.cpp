// Copyright (C) 2018-2025 Intel Corporation
// SPDX-License-Identifier: Apache-2.0
//

#include "plugin.hpp"

#include <fstream>
#include <memory>

#include "itt.hpp"
#include "openvino/op/ops.hpp"
#include "openvino/pass/manager.hpp"
#include "openvino/runtime/internal_properties.hpp"
#include "openvino/runtime/properties.hpp"
#include "openvino/runtime/shared_buffer.hpp"
#include "openvino/util/common_util.hpp"
#include "openvino/util/file_util.hpp"
#include "remote_context.hpp"
#include "template/properties.hpp"
#include "transformations/common_optimizations/common_optimizations.hpp"
#include "transformations/control_flow/unroll_if.hpp"
#include "transformations/fp16_compression/convert_compression_only_to_legacy.hpp"
#include "transformations/fp16_compression/mark_decompression_convert_constant_folding.hpp"
#include "transformations/op_conversions/convert_avgpool_downgrade.hpp"
#include "transformations/op_conversions/convert_maxpool_downgrade.hpp"
#include "transformations/op_conversions/convert_reduce_to_pooling.hpp"

namespace {
static constexpr const char* wait_executor_name = "TemplateWaitExecutor";
static constexpr const char* stream_executor_name = "TemplateStreamsExecutor";
static constexpr const char* template_exclusive_executor = "TemplateExecutor";

uint64_t get_blob_data_size(std::istream& model) {
    uint64_t size = 0;
    model.read(reinterpret_cast<char*>(&size), sizeof(size));
    return size;
}

std::string get_model_str(std::istream& model) {
    const auto model_size = std::min<uint64_t>(model.rdbuf()->in_avail(), get_blob_data_size(model));
    std::string xml;
    xml.resize(model_size);
    model.read(xml.data(), model_size);
    return xml;
}

ov::Tensor read_weights(std::istream& model, const size_t weights_size) {
    ov::Tensor weights(ov::element::from<uint8_t>(), ov::Shape{weights_size});
    model.read(reinterpret_cast<char*>(weights.data()), weights_size);
    return weights;
}

ov::Tensor get_model_weights(std::istream& model) {
    const auto weights_size = std::min<uint64_t>(model.rdbuf()->in_avail(), get_blob_data_size(model));
    return weights_size != 0 ? read_weights(model, weights_size) : ov::Tensor();
}

ov::Tensor get_model_weights(const ov::AnyMap& properties) {
    ov::Tensor weights;
    if (auto weights_path = properties.find(ov::weights_path.name()); weights_path != properties.end()) {
        const auto w_path = std::filesystem::path(weights_path->second.as<std::string>());
        if (auto size = ov::util::file_size(w_path); size > 0) {
            auto f_weights = std::ifstream(w_path, std::ios::binary | std::ios::in);
            weights = read_weights(f_weights, size);
        }
    }
    return weights;
}

std::shared_ptr<ov::Model> get_ov_model_from_blob(const ov::template_plugin::Plugin& plugin,
                                                  ov::Tensor& weights,
                                                  size_t offset,
                                                  const ov::AnyMap& properties) {
    if (auto blob_it = properties.find(ov::hint::compiled_blob.name()); blob_it != properties.end()) {
        if (auto blob = blob_it->second.as<ov::Tensor>(); blob) {
            ov::SharedStreamBuffer shared_buffer(reinterpret_cast<char*>(blob.data()), blob.get_byte_size());
            std::istream blob_stream(&shared_buffer);
            blob_stream.seekg(offset, std::ios::beg);
            const auto model = get_model_str(blob_stream);
            try {
                return weights ? plugin.get_core()->read_model(model, weights) : nullptr;
            } catch (...) {
            }
        }
    }
    return nullptr;
};
}  // namespace

// ! [plugin:ctor]
ov::template_plugin::Plugin::Plugin() {
    // TODO: fill with actual device name, backend engine
    set_device_name("TEMPLATE");

    // create backend which performs inference using openvino reference implementations
    m_backend = ov::runtime::Backend::create();

    // create default stream executor with a given name
    m_waitExecutor = get_executor_manager()->get_idle_cpu_streams_executor({wait_executor_name});
}
// ! [plugin:ctor]

// ! [plugin:dtor]
ov::template_plugin::Plugin::~Plugin() {
    // Plugin should remove executors from executor cache to avoid threads number growth in the whole application
    get_executor_manager()->clear(stream_executor_name);
    get_executor_manager()->clear(wait_executor_name);
}
// ! [plugin:dtor]

// ! [plugin:create_context]
ov::SoPtr<ov::IRemoteContext> ov::template_plugin::Plugin::create_context(const ov::AnyMap& remote_properties) const {
    return std::make_shared<ov::template_plugin::RemoteContext>();
}
// ! [plugin:create_context]

// ! [plugin:get_default_context]
ov::SoPtr<ov::IRemoteContext> ov::template_plugin::Plugin::get_default_context(
    const ov::AnyMap& remote_properties) const {
    return std::make_shared<ov::template_plugin::RemoteContext>();
}
// ! [plugin:get_default_context]

// ! [plugin:transform_model]
void transform_model(const std::shared_ptr<ov::Model>& model) {
    // Perform common optimizations and device-specific transformations
    ov::pass::Manager passManager("Plugin:Template");
    // Example: register CommonOptimizations transformation from transformations library
    passManager.register_pass<ov::pass::CommonOptimizations>();
    // Disable some transformations
    passManager.get_pass_config()->disable<ov::pass::UnrollIf>();
    passManager.get_pass_config()->disable<ov::pass::ConvertMaxPool14ToMaxPool8>();
    passManager.get_pass_config()->disable<ov::pass::ConvertAvgPool14ToAvgPool1>();
    // This transformation changes output name
    passManager.get_pass_config()->disable<ov::pass::ConvertReduceSumToPooling>();
    // Register any other transformations
    // ..

    const auto& pass_config = passManager.get_pass_config();

    // Allow FP16 Converts to be folded and FP16 constants to be upgraded to FP32 data type
    pass_config->disable<ov::pass::DisableDecompressionConvertConstantFolding>();
    pass_config->disable<ov::pass::ConvertCompressedOnlyToLegacy>();

    // After `run_passes`, we have the transformed function, where operations match device operations,
    // and we can create device backend-dependent graph
    passManager.run_passes(model);
}
// ! [plugin:transform_model]

// ! [plugin:compile_model]
std::shared_ptr<ov::ICompiledModel> ov::template_plugin::Plugin::compile_model(
    const std::shared_ptr<const ov::Model>& model,
    const ov::AnyMap& properties) const {
    return compile_model(model, properties, {});
}
// ! [plugin:compile_model]

// ! [plugin:compile_model_with_remote]
std::shared_ptr<ov::ICompiledModel> ov::template_plugin::Plugin::compile_model(
    const std::shared_ptr<const ov::Model>& model,
    const ov::AnyMap& properties,
    const ov::SoPtr<ov::IRemoteContext>& context) const {
    OV_ITT_SCOPED_TASK(itt::domains::TemplatePlugin, "Plugin::compile_model");

    Configuration fullConfig;
    {
        auto _properties = properties;
        // remove not supported properties which are consumed by compile_model
        _properties.erase(ov::loaded_from_cache.name());
        _properties.erase(ov::hint::compiled_blob.name());
        fullConfig = Configuration{_properties, m_cfg};
    }

    fullConfig.streams_executor_config = ov::threading::IStreamsExecutor::Config{stream_executor_name,
                                                                                 fullConfig.streams,
                                                                                 fullConfig.threads_per_stream};
    auto streamsExecutorConfig =
        ov::threading::IStreamsExecutor::Config::make_default_multi_threaded(fullConfig.streams_executor_config);
    fullConfig.streams = streamsExecutorConfig.get_streams();
    fullConfig.threads = streamsExecutorConfig.get_threads();
    fullConfig.threads_per_stream = streamsExecutorConfig.get_threads_per_stream();

    return std::make_shared<CompiledModel>(
        model->clone(),
        shared_from_this(),
        context,
        fullConfig.exclusive_async_requests
            ? get_executor_manager()->get_executor(template_exclusive_executor)
            : get_executor_manager()->get_idle_cpu_streams_executor(streamsExecutorConfig),
        fullConfig,
        false);
}
// ! [plugin:compile_model_with_remote]

// ! [plugin:import_model]
std::shared_ptr<ov::ICompiledModel> ov::template_plugin::Plugin::import_model(std::istream& model,
                                                                              const ov::AnyMap& properties) const {
    return import_model(model, {}, properties);
}
// ! [plugin:import_model]

// ! [plugin:import_model_with_remote]
std::shared_ptr<ov::ICompiledModel> ov::template_plugin::Plugin::import_model(
    std::istream& model,
    const ov::SoPtr<ov::IRemoteContext>& context,
    const ov::AnyMap& properties) const {
    OV_ITT_SCOPED_TASK(itt::domains::TemplatePlugin, "Plugin::import_model");

    // check ov::loaded_from_cache property and erase it due to not needed any more.
    auto _properties = properties;
    const auto& it = _properties.find(ov::loaded_from_cache.name());
    bool loaded_from_cache = false;
    if (it != _properties.end()) {
        loaded_from_cache = it->second.as<bool>();
        _properties.erase(it);
    }
    _properties.erase(ov::hint::compiled_blob.name());

    auto fullConfig = Configuration{_properties, m_cfg};
    fullConfig.streams_executor_config = ov::threading::IStreamsExecutor::Config{stream_executor_name,
                                                                                 fullConfig.streams,
                                                                                 fullConfig.threads_per_stream};
    auto weights = get_model_weights(properties);
    if (!weights) {
        if (auto model_hint = properties.find(ov::hint::model.name()); model_hint != properties.end()) {
            if (auto m = model_hint->second.as<std::shared_ptr<ov::Model>>()) {
                if (m->has_rt_info("__weights_path")) {
                    AnyMap rt_info;
                    auto p = m->get_rt_info<std::string>("__weights_path");
                    rt_info[ov::weights_path.name()] = m->get_rt_info<ov::Any>("__weights_path");
                    weights = get_model_weights(rt_info);
                }
            }
        }
    }
    auto ov_model = get_ov_model_from_blob(*this, weights, model.tellg(), properties);
    if (!ov_model) {
        // read XML content
        std::string xmlString = get_model_str(model);

        // read blob content
        if (!weights) {
            weights = get_model_weights(model);
        }

        ov_model = get_core()->read_model(xmlString, weights);
    }
    auto streamsExecutorConfig =
        ov::threading::IStreamsExecutor::Config::make_default_multi_threaded(fullConfig.streams_executor_config);
    fullConfig.streams = streamsExecutorConfig.get_streams();
    fullConfig.threads = streamsExecutorConfig.get_threads();
    fullConfig.threads_per_stream = streamsExecutorConfig.get_threads_per_stream();
    auto compiled_model =
        std::make_shared<CompiledModel>(ov_model,
                                        shared_from_this(),
                                        context,
                                        get_executor_manager()->get_idle_cpu_streams_executor(streamsExecutorConfig),
                                        fullConfig,
                                        loaded_from_cache);
    return compiled_model;
}
// ! [plugin:import_model_with_remote]

// ! [plugin:query_model]
ov::SupportedOpsMap ov::template_plugin::Plugin::query_model(const std::shared_ptr<const ov::Model>& model,
                                                             const ov::AnyMap& properties) const {
    OV_ITT_SCOPED_TASK(itt::domains::TemplatePlugin, "Plugin::query_model");

    Configuration fullConfig{properties, m_cfg, false};

    OPENVINO_ASSERT(model, "OpenVINO Model is empty!");

    auto supported = ov::get_supported_nodes(
        model,
        [&](std::shared_ptr<ov::Model>& model) {
            // skip transformations in case of user config
            if (fullConfig.disable_transformations)
                return;
            // 1. It is needed to apply all transformations as it is done in compile_model
            transform_model(model);
        },
        [&](std::shared_ptr<ov::Node> node) {
            // 2. Сheck whether node is supported
            ov::OpSet op_super_set;
#define _OPENVINO_OP_REG(NAME, NAMESPACE) op_super_set.insert<NAMESPACE::NAME>();
        // clang-format off
#include "openvino/opsets/opset1_tbl.hpp"
#include "openvino/opsets/opset2_tbl.hpp"
#include "openvino/opsets/opset3_tbl.hpp"
#include "openvino/opsets/opset4_tbl.hpp"
#include "openvino/opsets/opset5_tbl.hpp"
#include "openvino/opsets/opset6_tbl.hpp"
#include "openvino/opsets/opset7_tbl.hpp"
#include "openvino/opsets/opset8_tbl.hpp"
#include "openvino/opsets/opset9_tbl.hpp"
#include "openvino/opsets/opset10_tbl.hpp"
#include "openvino/opsets/opset11_tbl.hpp"
#include "openvino/opsets/opset12_tbl.hpp"
#include "openvino/opsets/opset13_tbl.hpp"
#include "openvino/opsets/opset14_tbl.hpp"
#include "openvino/opsets/opset15_tbl.hpp"
#include "openvino/opsets/opset16_tbl.hpp"
        // clang-format on
#undef _OPENVINO_OP_REG
            return op_super_set.contains_type(node->get_type_info());
        });

    // 3. Produce the result
    ov::SupportedOpsMap res;
    for (auto&& layerName : supported) {
        res.emplace(layerName, get_device_name() + "." + std::to_string(m_cfg.device_id));
    }

    return res;
}
// ! [plugin:query_model]

// ! [plugin:set_property]
void ov::template_plugin::Plugin::set_property(const ov::AnyMap& properties) {
    m_cfg = Configuration{properties, m_cfg};
}
// ! [plugin:set_property]

// ! [plugin:get_property]
ov::Any ov::template_plugin::Plugin::get_property(const std::string& name, const ov::AnyMap& arguments) const {
    const auto& default_ro_properties = []() {
        std::vector<ov::PropertyName> ro_properties{ov::available_devices,
                                                    ov::supported_properties,
                                                    ov::device::full_name,
                                                    ov::device::architecture,
                                                    ov::device::capabilities,
                                                    ov::device::type,
                                                    ov::range_for_async_infer_requests,
                                                    ov::execution_devices};
        return ro_properties;
    };
    const auto& default_rw_properties = []() {
        std::vector<ov::PropertyName> rw_properties{
            ov::device::id,
            ov::enable_profiling,
            ov::hint::performance_mode,
            ov::hint::num_requests,
            ov::hint::inference_precision,
            ov::hint::execution_mode,
            ov::num_streams,
            ov::template_plugin::disable_transformations,
            ov::log::level,
            ov::hint::model_priority,
<<<<<<< HEAD
            ov::hint::enable_hyper_threading,
            ov::hint::enable_cpu_pinning,
            ov::hint::scheduling_core_type,
            ov::compilation_num_threads,
            ov::inference_num_threads,
=======
            ov::weights_path,
            ov::cache_mode,
>>>>>>> 6741b9a6
        };
        return rw_properties;
    };
    if (ov::supported_properties == name) {
        auto ro_properties = default_ro_properties();
        auto rw_properties = default_rw_properties();

        std::vector<ov::PropertyName> supported_properties;
        supported_properties.reserve(ro_properties.size() + rw_properties.size());
        supported_properties.insert(supported_properties.end(), ro_properties.begin(), ro_properties.end());
        supported_properties.insert(supported_properties.end(), rw_properties.begin(), rw_properties.end());
        return supported_properties;
    } else if (ov::internal::supported_properties == name) {
        return decltype(ov::internal::supported_properties)::value_type{
            ov::PropertyName{ov::internal::caching_properties.name(), ov::PropertyMutability::RO},
            ov::PropertyName{ov::internal::exclusive_async_requests.name(), ov::PropertyMutability::RW},
            ov::PropertyName{ov::inference_num_threads.name(), ov::PropertyMutability::RW},
            ov::PropertyName{ov::internal::threads_per_stream.name(), ov::PropertyMutability::RW},
            ov::PropertyName{ov::internal::compiled_model_runtime_properties.name(), ov::PropertyMutability::RO}};
    } else if (ov::available_devices == name) {
        // TODO: fill list of available devices
        return decltype(ov::available_devices)::value_type{{""}};
    } else if (ov::device::full_name == name) {
        return decltype(ov::device::full_name)::value_type{"Template Device Full Name"};
    } else if (ov::device::architecture == name) {
        // TODO: return device architecture for device specified by DEVICE_ID config
        return decltype(ov::device::architecture)::value_type{get_device_name()};
    } else if (ov::device::type == name) {
        return decltype(ov::device::type)::value_type{ov::device::Type::INTEGRATED};
    } else if (ov::internal::caching_properties == name) {
        return decltype(ov::internal::caching_properties)::value_type{ov::device::architecture};
    } else if (ov::device::capabilities == name) {
        // TODO: fill actual list of supported capabilities: e.g. Template device supports only FP32 and EXPORT_IMPORT
        return decltype(ov::device::capabilities)::value_type{ov::device::capability::FP32,
                                                              ov::device::capability::EXPORT_IMPORT};
    } else if (ov::execution_devices == name) {
        return decltype(ov::execution_devices)::value_type{get_device_name()};
    } else if (ov::range_for_async_infer_requests == name) {
        return decltype(ov::range_for_async_infer_requests)::value_type{1, 1, 1};
    } else {
        return m_cfg.Get(name);
    }
}
// ! [plugin:get_property]

// ! [plugin:create_plugin_engine]
static const ov::Version version = {CI_BUILD_NUMBER, "openvino_template_plugin"};
OV_DEFINE_PLUGIN_CREATE_FUNCTION(ov::template_plugin::Plugin, version)
// ! [plugin:create_plugin_engine]<|MERGE_RESOLUTION|>--- conflicted
+++ resolved
@@ -347,16 +347,13 @@
             ov::template_plugin::disable_transformations,
             ov::log::level,
             ov::hint::model_priority,
-<<<<<<< HEAD
             ov::hint::enable_hyper_threading,
             ov::hint::enable_cpu_pinning,
             ov::hint::scheduling_core_type,
             ov::compilation_num_threads,
             ov::inference_num_threads,
-=======
             ov::weights_path,
             ov::cache_mode,
->>>>>>> 6741b9a6
         };
         return rw_properties;
     };
