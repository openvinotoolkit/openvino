--- conflicted
+++ resolved
@@ -106,23 +106,16 @@
     auto streamsExecutorConfig =
         ov::threading::IStreamsExecutor::Config::make_default_multi_threaded(fullConfig.streams_executor_config);
     streamsExecutorConfig._name = stream_executor_name;
-<<<<<<< HEAD
-    auto compiled_model =
-        std::make_shared<CompiledModel>(model->clone(),
-                                        shared_from_this(),
-                                        context,
-                                        nullptr, // FIXME: Revert back get_executor_manager()->get_idle_cpu_streams_executor(streamsExecutorConfig),
-                                        fullConfig);
-=======
     auto compiled_model = std::make_shared<CompiledModel>(
         model->clone(),
         shared_from_this(),
         context,
-        fullConfig.exclusive_async_requests
-            ? get_executor_manager()->get_executor(template_exclusive_executor)
-            : get_executor_manager()->get_idle_cpu_streams_executor(streamsExecutorConfig),
+        nullptr,
+        // FIXME: Revert back:
+        // fullConfig.exclusive_async_requests
+        //    ? get_executor_manager()->get_executor(template_exclusive_executor)
+        //    : get_executor_manager()->get_idle_cpu_streams_executor(streamsExecutorConfig),
         fullConfig);
->>>>>>> 546581bc
     return compiled_model;
 }
 // ! [plugin:compile_model_with_remote]
