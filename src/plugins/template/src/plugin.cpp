--- conflicted
+++ resolved
@@ -32,12 +32,8 @@
     m_backend = ov::runtime::Backend::create();
 
     // create default stream executor with a given name
-<<<<<<< HEAD
     // FIXME: revert back
-    // _waitExecutor = get_executor_manager()->get_idle_cpu_streams_executor({wait_executor_name});
-=======
-    m_waitExecutor = get_executor_manager()->get_idle_cpu_streams_executor({wait_executor_name});
->>>>>>> da8d5ba0
+    // m_waitExecutor = get_executor_manager()->get_idle_cpu_streams_executor({wait_executor_name});
 }
 // ! [plugin:ctor]
 
