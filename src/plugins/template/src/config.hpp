--- conflicted
+++ resolved
@@ -49,19 +49,15 @@
 
     ov::hint::Priority model_priority = ov::hint::Priority::DEFAULT;
 
-<<<<<<< HEAD
     ov::hint::SchedulingCoreType schedulingCoreType = ov::hint::SchedulingCoreType::ANY_CORE;
     bool enableCpuPinning = false;
     bool enableHyperThreading = false;
     int compilation_thread_num = 1;
-
-    EncryptionCallbacks encryption_callbacks;
-=======
+  
     EncryptionCallbacks encryption_callbacks{};
     std::filesystem::path weights_path{};
     AnyMap compiled_model_runtime_properties{};
     CacheMode cache_mode{CacheMode::OPTIMIZE_SPEED};
->>>>>>> 6741b9a6
 };
 // ! [configuration:header]
 
