// Copyright (C) 2018-2023 Intel Corporation
// SPDX-License-Identifier: Apache-2.0
//

#include "compiled_model.hpp"

#include <memory>

#include "async_infer_request.hpp"
#include "ie_ngraph_utils.hpp"
#include "ie_plugin_config.hpp"
#include "itt.hpp"
#include "openvino/runtime/properties.hpp"
#include "plugin.hpp"
#include "template/config.hpp"
#include "transformations/utils/utils.hpp"

// ! [compiled_model:ctor]
ov::template_plugin::CompiledModel::CompiledModel(const std::shared_ptr<ov::Model>& model,
                                                  const std::shared_ptr<const ov::IPlugin>& plugin,
                                                  const ov::RemoteContext& context,
                                                  const std::shared_ptr<ov::threading::ITaskExecutor>& task_executor,
                                                  const Configuration& cfg,
                                                  bool loaded_from_cache)
<<<<<<< HEAD
    : ov::ICompiledModel(model, plugin, context, task_executor),  // Disable default threads creation
      _cfg(cfg),
=======
    : ov::ICompiledModel(model, plugin, task_executor),  // Disable default threads creation
      m_cfg(cfg),
>>>>>>> e6ceed0b
      m_model(model),
      m_loaded_from_cache(loaded_from_cache) {
    // TODO: if your plugin supports device ID (more that single instance of device can be on host machine)
    // you should select proper device based on KEY_DEVICE_ID or automatic behavior
    // In this case, m_wait_executor should also be created per device.
    try {
        compile_model(m_model);
    } catch (const InferenceEngine::Exception& e) {
        // Some transformations can throw legacy exception
        OPENVINO_THROW(e.what());
    } catch (const std::exception& e) {
        OPENVINO_THROW("Standard exception from compilation library: ", e.what());
    } catch (...) {
        OPENVINO_THROW("Generic exception is thrown");
    }
}
// ! [compiled_model:ctor]

// ! [compiled_model:compile_model]
// forward declaration
void transform_model(const std::shared_ptr<ov::Model>& model);

void ov::template_plugin::CompiledModel::compile_model(const std::shared_ptr<ov::Model>& model) {
    // apply plugins transformations
    transform_model(model);
    // Perform any other steps like allocation and filling backend specific memory handles and so on
}
// ! [compiled_model:compile_model]

// ! [compiled_model:create_sync_infer_request]
std::shared_ptr<ov::ISyncInferRequest> ov::template_plugin::CompiledModel::create_sync_infer_request() const {
    return std::make_shared<InferRequest>(
        std::static_pointer_cast<const ov::template_plugin::CompiledModel>(shared_from_this()));
}
// ! [compiled_model:create_sync_infer_request]

// ! [compiled_model:create_infer_request]
std::shared_ptr<ov::IAsyncInferRequest> ov::template_plugin::CompiledModel::create_infer_request() const {
    auto internal_request = create_sync_infer_request();
    auto async_infer_request = std::make_shared<AsyncInferRequest>(
        std::static_pointer_cast<ov::template_plugin::InferRequest>(internal_request),
        get_task_executor(),
        get_template_plugin()->m_waitExecutor,
        get_callback_executor());

    return async_infer_request;
}
// ! [compiled_model:create_infer_request]

// ! [compiled_model:set_property]
void ov::template_plugin::CompiledModel::set_property(const ov::AnyMap& properties) {
    OPENVINO_NOT_IMPLEMENTED;
}
<<<<<<< HEAD
=======
// ! [compiled_model:set_property]

ov::RemoteContext ov::template_plugin::CompiledModel::get_context() const {
    OPENVINO_NOT_IMPLEMENTED;
}
>>>>>>> e6ceed0b

// ! [compiled_model:get_runtime_model]
std::shared_ptr<const ov::Model> ov::template_plugin::CompiledModel::get_runtime_model() const {
    return m_model;
}
// ! [compiled_model:get_runtime_model]

std::shared_ptr<const ov::template_plugin::Plugin> ov::template_plugin::CompiledModel::get_template_plugin() const {
    auto plugin = get_plugin();
    OPENVINO_ASSERT(plugin);
    auto template_plugin = std::static_pointer_cast<const ov::template_plugin::Plugin>(plugin);
    OPENVINO_ASSERT(template_plugin);
    return template_plugin;
}

// ! [compiled_model:get_property]
ov::Any ov::template_plugin::CompiledModel::get_property(const std::string& name) const {
    const auto& add_ro_properties = [](const std::string& name, std::vector<ov::PropertyName>& properties) {
        properties.emplace_back(ov::PropertyName{name, ov::PropertyMutability::RO});
    };
    const auto& default_ro_properties = []() {
        std::vector<ov::PropertyName> ro_properties{ov::model_name,
                                                    ov::supported_properties,
                                                    ov::execution_devices,
                                                    ov::loaded_from_cache,
                                                    ov::optimal_number_of_infer_requests};
        return ro_properties;
    };
    const auto& default_rw_properties = []() {
        std::vector<ov::PropertyName> rw_properties{ov::device::id,
                                                    ov::enable_profiling,
                                                    ov::template_plugin::throughput_streams};
        return rw_properties;
    };
    const auto& to_string_vector = [](const std::vector<ov::PropertyName>& properties) {
        std::vector<std::string> ret;
        for (const auto& property : properties) {
            ret.emplace_back(property);
        }
        return ret;
    };
    // TODO: return more supported values for metrics
    if (EXEC_NETWORK_METRIC_KEY(SUPPORTED_METRICS) == name) {
        auto metrics = default_ro_properties();
        add_ro_properties(METRIC_KEY(SUPPORTED_METRICS), metrics);
        add_ro_properties(METRIC_KEY(SUPPORTED_CONFIG_KEYS), metrics);
        return to_string_vector(metrics);
    } else if (EXEC_NETWORK_METRIC_KEY(SUPPORTED_CONFIG_KEYS) == name) {
        auto configs = default_rw_properties();
        auto streamExecutorConfigKeys = ov::threading::IStreamsExecutor::Config{}
                                            .get_property(ov::supported_properties.name())
                                            .as<std::vector<std::string>>();
        for (auto&& configKey : streamExecutorConfigKeys) {
            configs.emplace_back(configKey);
        }
        return to_string_vector(configs);
    } else if (ov::model_name == name) {
        auto model_name = m_model->get_friendly_name();
        return decltype(ov::model_name)::value_type(model_name);
    } else if (ov::loaded_from_cache == name) {
        return m_loaded_from_cache;
    } else if (ov::execution_devices == name) {
        return decltype(ov::execution_devices)::value_type{get_plugin()->get_device_name() + "." +
                                                           std::to_string(m_cfg.device_id)};
    } else if (ov::optimal_number_of_infer_requests == name) {
        unsigned int value = m_cfg.streams_executor_config._streams;
        return decltype(ov::optimal_number_of_infer_requests)::value_type(value);
    } else if (ov::supported_properties == name) {
        auto ro_properties = default_ro_properties();
        auto rw_properties = default_rw_properties();

        std::vector<ov::PropertyName> supported_properties;
        supported_properties.reserve(ro_properties.size() + rw_properties.size());
        supported_properties.insert(supported_properties.end(), ro_properties.begin(), ro_properties.end());
        supported_properties.insert(supported_properties.end(), rw_properties.begin(), rw_properties.end());
        return decltype(ov::supported_properties)::value_type(supported_properties);
    }

    return m_cfg.Get(name);
}
// ! [compiled_model:get_property]

// ! [compiled_model:export_model]
void ov::template_plugin::CompiledModel::export_model(std::ostream& model_stream) const {
    OV_ITT_SCOPED_TASK(itt::domains::TemplatePlugin, "CompiledModel::export_model");

    std::stringstream xmlFile, binFile;
    ov::pass::Serialize serializer(xmlFile, binFile);
    serializer.run_on_model(m_model);

    auto m_constants = binFile.str();
    auto m_model = xmlFile.str();

    auto dataSize = static_cast<std::uint64_t>(m_model.size());
    model_stream.write(reinterpret_cast<char*>(&dataSize), sizeof(dataSize));
    model_stream.write(m_model.c_str(), dataSize);

    dataSize = static_cast<std::uint64_t>(m_constants.size());
    model_stream.write(reinterpret_cast<char*>(&dataSize), sizeof(dataSize));
    model_stream.write(reinterpret_cast<char*>(&m_constants[0]), dataSize);
}
// ! [compiled_model:export_model]<|MERGE_RESOLUTION|>--- conflicted
+++ resolved
@@ -22,13 +22,8 @@
                                                   const std::shared_ptr<ov::threading::ITaskExecutor>& task_executor,
                                                   const Configuration& cfg,
                                                   bool loaded_from_cache)
-<<<<<<< HEAD
     : ov::ICompiledModel(model, plugin, context, task_executor),  // Disable default threads creation
-      _cfg(cfg),
-=======
-    : ov::ICompiledModel(model, plugin, task_executor),  // Disable default threads creation
       m_cfg(cfg),
->>>>>>> e6ceed0b
       m_model(model),
       m_loaded_from_cache(loaded_from_cache) {
     // TODO: if your plugin supports device ID (more that single instance of device can be on host machine)
@@ -82,14 +77,7 @@
 void ov::template_plugin::CompiledModel::set_property(const ov::AnyMap& properties) {
     OPENVINO_NOT_IMPLEMENTED;
 }
-<<<<<<< HEAD
-=======
 // ! [compiled_model:set_property]
-
-ov::RemoteContext ov::template_plugin::CompiledModel::get_context() const {
-    OPENVINO_NOT_IMPLEMENTED;
-}
->>>>>>> e6ceed0b
 
 // ! [compiled_model:get_runtime_model]
 std::shared_ptr<const ov::Model> ov::template_plugin::CompiledModel::get_runtime_model() const {
