--- conflicted
+++ resolved
@@ -445,11 +445,11 @@
                                                                     ov::TensorVector& outputs,
                                                                     const ov::TensorVector& inputs);
 
-<<<<<<< HEAD
+extern template bool evaluate_node<ov::op::v13::BitwiseNot>(std::shared_ptr<ov::Node> node,
+                                                            ov::TensorVector& outputs,
+                                                            const ov::TensorVector& inputs);
+
 extern template bool evaluate_node<ov::op::v13::NMSRotated>(std::shared_ptr<ov::Node> node,
-=======
-extern template bool evaluate_node<ov::op::v13::BitwiseNot>(std::shared_ptr<ov::Node> node,
->>>>>>> f5fe664f
                                                             ov::TensorVector& outputs,
                                                             const ov::TensorVector& inputs);
 
