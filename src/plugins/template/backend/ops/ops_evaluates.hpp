--- conflicted
+++ resolved
@@ -559,12 +559,11 @@
                                                           ov::TensorVector& outputs,
                                                           const ov::TensorVector& inputs);
 
-<<<<<<< HEAD
+
+extern template bool evaluate_node<ov::op::v16::SegmentMax>(std::shared_ptr<ov::Node> node,
+                                                        ov::TensorVector& outputs,
+                                                        const ov::TensorVector& inputs);
+
 extern template bool evaluate_node<ov::op::v16::PagedAttention>(std::shared_ptr<ov::Node> node,
-                                                                ov::TensorVector& outputs,
-                                                                const ov::TensorVector& inputs);
-=======
-extern template bool evaluate_node<ov::op::v16::SegmentMax>(std::shared_ptr<ov::Node> node,
-                                                            ov::TensorVector& outputs,
-                                                            const ov::TensorVector& inputs);
->>>>>>> a4bfef7c
+                                                        ov::TensorVector& outputs,
+                                                        const ov::TensorVector& inputs);