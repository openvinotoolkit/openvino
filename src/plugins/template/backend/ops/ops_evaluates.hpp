--- conflicted
+++ resolved
@@ -565,12 +565,10 @@
                                                             ov::TensorVector& outputs,
                                                             const ov::TensorVector& inputs);
 
-<<<<<<< HEAD
 extern template bool evaluate_node<ov::op::PagedAttentionExtension>(std::shared_ptr<ov::Node> node,
                                                                     ov::TensorVector& outputs,
                                                                     const ov::TensorVector& inputs);
-=======
+
 extern template bool evaluate_node<ov::op::v16::SparseFillEmptyRows>(std::shared_ptr<ov::Node> node,
                                                                      ov::TensorVector& outputs,
-                                                                     const ov::TensorVector& inputs);
->>>>>>> e07b97ca
+                                                                     const ov::TensorVector& inputs);