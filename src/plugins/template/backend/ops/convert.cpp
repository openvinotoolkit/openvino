--- conflicted
+++ resolved
@@ -16,22 +16,13 @@
 
     if (((ti == ngraph::element::u1) || (to == ngraph::element::u1)) ||
         ((ti == ngraph::element::u4) || (to == ngraph::element::u4)) ||
-<<<<<<< HEAD
         ((ti == ngraph::element::i4) || (to == ngraph::element::i4)) ||
         ((ti == ngraph::element::nf4) || (to == ngraph::element::nf4))) {
-        ngraph::runtime::reference::detail::lp_convert(inputs[0]->get_data_ptr<ti>(),
-                                                       outputs[0]->get_data_ptr<to>(),
-                                                       element_count,
-                                                       ti,
-                                                       to);
-=======
-        ((ti == ngraph::element::i4) || (to == ngraph::element::i4))) {
         ov::reference::detail::lp_convert(inputs[0]->get_data_ptr<ti>(),
                                           outputs[0]->get_data_ptr<to>(),
                                           element_count,
                                           ti,
                                           to);
->>>>>>> b7dcae3a
     } else {
         ov::reference::convert(inputs[0]->get_data_ptr<ti>(), outputs[0]->get_data_ptr<to>(), element_count);
     }
