# Copyright (C) 2018-2023 Intel Corporation
# SPDX-License-Identifier: Apache-2.0
#

set(TARGET_NAME openvino_interpreter_backend)

add_definitions(-DIN_OV_COMPONENT)

file(GLOB OPS_SRC "${CMAKE_CURRENT_SOURCE_DIR}/ops/*.cpp")

set (SRC
    backend.cpp
    backend.hpp
    executable.cpp
    executable.hpp
    int_backend.cpp
    int_executable.cpp
    evaluates_map.cpp
    )

if(CMAKE_CXX_COMPILER_ID STREQUAL "MSVC")
    ov_add_compiler_flags(/wd4244)
    ov_add_compiler_flags(/wd4018)
endif()

add_library(${TARGET_NAME} STATIC EXCLUDE_FROM_ALL ${OPS_SRC} ${SRC})

add_library(openvino::interpreter_backend ALIAS ${TARGET_NAME})
set_target_properties(${TARGET_NAME} PROPERTIES EXPORT_NAME interpreter_backend)

if(CMAKE_COMPILER_IS_GNUCXX)
    ov_add_compiler_flags(-Wno-missing-declarations)
endif()

ov_build_target_faster(${TARGET_NAME} UNITY)

target_compile_definitions(${TARGET_NAME}
    PRIVATE
        SHARED_LIB_PREFIX="${CMAKE_SHARED_LIBRARY_PREFIX}"
        SHARED_LIB_SUFFIX="${OV_BUILD_POSTFIX}${CMAKE_SHARED_LIBRARY_SUFFIX}"
)
<<<<<<< HEAD
target_link_libraries(${TARGET_NAME} PRIVATE openvino::builders openvino::reference openvino::util openvino::runtime::dev openvino::shape_inference openvino::core::dev)
=======
target_link_libraries(${TARGET_NAME} PRIVATE openvino::reference openvino::util openvino::runtime::dev openvino::shape_inference)
>>>>>>> 40a819e3

target_include_directories(${TARGET_NAME} PUBLIC $<BUILD_INTERFACE:${CMAKE_CURRENT_SOURCE_DIR}>
                                                 $<BUILD_INTERFACE:${CMAKE_CURRENT_SOURCE_DIR}/ops/>
                                                 $<INSTALL_INTERFACE:developer_package/include/${TARGET_NAME}>)

file(GLOB_RECURSE all_backends_src "${CMAKE_CURRENT_SOURCE_DIR}/*.cpp" "${CMAKE_CURRENT_SOURCE_DIR}/*.hpp")
ov_add_clang_format_target(${TARGET_NAME}_clang FOR_SOURCES ${all_backends_src})

# install & export

ov_install_static_lib(${TARGET_NAME} ${OV_CPACK_COMP_CORE})

ov_developer_package_export_targets(TARGET openvino::interpreter_backend)

install(DIRECTORY "${CMAKE_CURRENT_SOURCE_DIR}/"
        DESTINATION developer_package/include/${TARGET_NAME}
        COMPONENT developer_package EXCLUDE_FROM_ALL
        FILES_MATCHING PATTERN "*.hpp")<|MERGE_RESOLUTION|>--- conflicted
+++ resolved
@@ -39,11 +39,7 @@
         SHARED_LIB_PREFIX="${CMAKE_SHARED_LIBRARY_PREFIX}"
         SHARED_LIB_SUFFIX="${OV_BUILD_POSTFIX}${CMAKE_SHARED_LIBRARY_SUFFIX}"
 )
-<<<<<<< HEAD
-target_link_libraries(${TARGET_NAME} PRIVATE openvino::builders openvino::reference openvino::util openvino::runtime::dev openvino::shape_inference openvino::core::dev)
-=======
-target_link_libraries(${TARGET_NAME} PRIVATE openvino::reference openvino::util openvino::runtime::dev openvino::shape_inference)
->>>>>>> 40a819e3
+target_link_libraries(${TARGET_NAME} PRIVATE openvino::reference openvino::util openvino::runtime::dev openvino::shape_inference openvino::core::dev)
 
 target_include_directories(${TARGET_NAME} PUBLIC $<BUILD_INTERFACE:${CMAKE_CURRENT_SOURCE_DIR}>
                                                  $<BUILD_INTERFACE:${CMAKE_CURRENT_SOURCE_DIR}/ops/>
