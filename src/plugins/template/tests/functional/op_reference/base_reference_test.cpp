// Copyright (C) 2018-2024 Intel Corporation
// SPDX-License-Identifier: Apache-2.0
//
#include "base_reference_test.hpp"

#include <gtest/gtest.h>

#include "common_test_utils/data_utils.hpp"
#include "common_test_utils/ov_plugin_cache.hpp"
#include "common_test_utils/ov_tensor_utils.hpp"
#include "functional_test_utils/skip_tests_config.hpp"
#include "openvino/core/type/element_type.hpp"
#include "openvino/runtime/allocator.hpp"
#include "openvino/runtime/tensor.hpp"
#include "transformations/utils/utils.hpp"

using namespace ov;

namespace reference_tests {

CommonReferenceTest::CommonReferenceTest() : targetDevice("TEMPLATE") {
    core = test::utils::PluginCache::get().core(targetDevice);
}

void CommonReferenceTest::Exec() {
    SKIP_IF_CURRENT_TEST_IS_DISABLED();
    LoadNetwork();
    FillInputs();
    Infer();
    Validate();
}

void CommonReferenceTest::LoadNetwork() {
    executableNetwork = core->compile_model(function, targetDevice);
}

void CommonReferenceTest::FillInputs() {
    const auto& functionParams = function->get_parameters();
    ASSERT_EQ(functionParams.size(), inputData.size());

    for (size_t i = 0; i < functionParams.size(); i++) {
        const auto& param = functionParams[i];
        if (param->get_element_type() == ov::element::string) {
            continue;
        }

        ov::Tensor blob;
        if (param->get_partial_shape().is_static()) {
            blob = ov::Tensor(param->get_element_type(), param->get_shape());
        } else {
            blob = ov::Tensor(param->get_element_type(), inputData[i].get_shape());
        }
        ASSERT_EQ(blob.get_byte_size(), inputData[i].get_byte_size());

        std::memcpy(blob.data(), inputData[i].data(), inputData[i].get_byte_size());
        inputData[i] = blob;
    }
}

void CommonReferenceTest::Infer() {
    inferRequest = executableNetwork.create_infer_request();
    const auto& functionParams = function->get_parameters();

    for (size_t i = 0; i < functionParams.size(); ++i) {
        inferRequest.set_tensor(executableNetwork.input(i), inputData[i]);
    }
    inferRequest.infer();
}

void CommonReferenceTest::Validate() {
    ASSERT_EQ(executableNetwork.outputs().size(), refOutData.size());
    actualOutData.clear();
    for (const auto& output : executableNetwork.outputs()) {
        actualOutData.emplace_back(inferRequest.get_tensor(output));
    }

    ASSERT_EQ(refOutData.size(), actualOutData.size());
    for (size_t i = 0; i < refOutData.size(); i++) {
        ValidateBlobs(refOutData[i], actualOutData[i], i, threshold, abs_threshold, legacy_compare);
    }
}

void CommonReferenceTest::ValidateBlobs(const ov::Tensor& refBlob,
                                        const ov::Tensor& outBlob,
                                        const size_t blob_idx,
                                        float threshold,
                                        float abs_threshold,
                                        bool legacy_compare) {
    ASSERT_EQ(refBlob.get_element_type(), outBlob.get_element_type())
        << "Incompatible element type for blob with index " << blob_idx;
    ASSERT_EQ(refBlob.get_byte_size(), outBlob.get_byte_size())
        << "Incorrect byte size for blob with index " << blob_idx;

<<<<<<< HEAD
=======
    if (actual_comparision_size == 0)
        actual_comparision_size = refBlob.get_size();
    // compare() get fundamental element type with element_type_traits firstly and cast data to relative ov type with
    // 'from' types listed below have a fundamental analogue as int8_t, but int8_t is converted only to i8 with from
    std::vector<ov::element::Type> raw_data_comp_only =
        {ov::element::u1, ov::element::u2, ov::element::u3, ov::element::u4, ov::element::u6, ov::element::i4};
>>>>>>> 0d953259
    const auto& element_type = refBlob.get_element_type();
    if (!legacy_compare &&
        std::find(raw_data_comp_only.begin(), raw_data_comp_only.end(), element_type) == raw_data_comp_only.end()) {
        switch (element_type) {
        case ov::element::boolean:
        case ov::element::bf16:
        case ov::element::f16:
        case ov::element::f32:
        case ov::element::f64:
        case ov::element::i8:
        case ov::element::i16:
        case ov::element::i32:
        case ov::element::i64:
        case ov::element::u8:
        case ov::element::u16:
        case ov::element::u32:
        case ov::element::u64:
        case ov::element::f8e4m3:
        case ov::element::f8e5m2:
            ov::test::utils::compare(refBlob, outBlob, abs_threshold, threshold);
            break;
        case ov::element::string:
            ov::test::utils::compare_str(refBlob, outBlob);
            break;
        default:
            FAIL() << "Comparator for " << element_type << " element type isn't supported";
        }
        return;
    }

    const auto actual_comparision_size = refBlob.get_size();
    switch (element_type) {
    case ov::element::bf16:
        ov::test::utils::compare_raw_data<ov::bfloat16, ov::bfloat16>(refBlob.data<const ov::bfloat16>(),
                                                                      outBlob.data<const ov::bfloat16>(),
                                                                      actual_comparision_size,
                                                                      threshold,
                                                                      abs_threshold);
        break;
    case ov::element::f16:
        ov::test::utils::compare_raw_data<ov::float16, ov::float16>(refBlob.data<const ov::float16>(),
                                                                    outBlob.data<const ov::float16>(),
                                                                    actual_comparision_size,
                                                                    threshold,
                                                                    abs_threshold);
        break;
    case ov::element::f8e4m3:
        ov::test::utils::compare_raw_data<ov::float8_e4m3, ov::float8_e4m3>(refBlob.data<const ov::float8_e4m3>(),
                                                                            outBlob.data<const ov::float8_e4m3>(),
                                                                            actual_comparision_size,
                                                                            threshold,
                                                                            abs_threshold);
        break;
    case ov::element::f8e5m2:
        ov::test::utils::compare_raw_data<ov::float8_e5m2, ov::float8_e5m2>(refBlob.data<const ov::float8_e5m2>(),
                                                                            outBlob.data<const ov::float8_e5m2>(),
                                                                            actual_comparision_size,
                                                                            threshold,
                                                                            abs_threshold);
        break;
    case ov::element::f32:
        ov::test::utils::compare_raw_data<float, float>(refBlob.data<const float>(),
                                                        outBlob.data<const float>(),
                                                        actual_comparision_size,
                                                        threshold,
                                                        abs_threshold);
        break;
    case ov::element::f64:
        ov::test::utils::compare_raw_data<double, double>(refBlob.data<const double>(),
                                                          outBlob.data<const double>(),
                                                          actual_comparision_size,
                                                          threshold,
                                                          abs_threshold);
        break;
    case ov::element::i8:
        ov::test::utils::compare_raw_data<int8_t, int8_t>(refBlob.data<const int8_t>(),
                                                          outBlob.data<const int8_t>(),
                                                          actual_comparision_size,
                                                          threshold,
                                                          abs_threshold);
        break;
    case ov::element::i16:
        ov::test::utils::compare_raw_data<int16_t, int16_t>(refBlob.data<const int16_t>(),
                                                            outBlob.data<const int16_t>(),
                                                            actual_comparision_size,
                                                            threshold,
                                                            abs_threshold);
        break;
    case ov::element::i32:
        ov::test::utils::compare_raw_data<int32_t, int32_t>(refBlob.data<const int32_t>(),
                                                            outBlob.data<const int32_t>(),
                                                            actual_comparision_size,
                                                            threshold,
                                                            abs_threshold);
        break;
    case ov::element::i64:
        ov::test::utils::compare_raw_data<int64_t, int64_t>(refBlob.data<const int64_t>(),
                                                            outBlob.data<const int64_t>(),
                                                            actual_comparision_size,
                                                            threshold,
                                                            abs_threshold);
        break;
    case ov::element::boolean:
        ov::test::utils::compare_raw_data<bool, bool>(refBlob.data<const bool>(),
                                                      outBlob.data<const bool>(),
                                                      actual_comparision_size,
                                                      threshold,
                                                      abs_threshold);
        break;
    case ov::element::u8:
        ov::test::utils::compare_raw_data<uint8_t, uint8_t>(refBlob.data<const uint8_t>(),
                                                            outBlob.data<const uint8_t>(),
                                                            actual_comparision_size,
                                                            threshold,
                                                            abs_threshold);
        break;
    case ov::element::u16:
        ov::test::utils::compare_raw_data<uint16_t, uint16_t>(refBlob.data<const uint16_t>(),
                                                              outBlob.data<const uint16_t>(),
                                                              actual_comparision_size,
                                                              threshold,
                                                              abs_threshold);
        break;
    case ov::element::u32:
        ov::test::utils::compare_raw_data<uint32_t, uint32_t>(refBlob.data<const uint32_t>(),
                                                              outBlob.data<const uint32_t>(),
                                                              actual_comparision_size,
                                                              threshold,
                                                              abs_threshold);
        break;
    case ov::element::u64:
        ov::test::utils::compare_raw_data<uint64_t, uint64_t>(refBlob.data<const uint64_t>(),
                                                              outBlob.data<const uint64_t>(),
                                                              actual_comparision_size,
                                                              threshold,
                                                              abs_threshold);
        break;
    case ov::element::i4:
    case ov::element::u4:
        ov::test::utils::compare_raw_data<int8_t, int8_t>(static_cast<const int8_t*>(refBlob.data()),
                                                          static_cast<const int8_t*>(outBlob.data()),
                                                          actual_comparision_size / 2,
                                                          threshold,
                                                          abs_threshold);
        break;
    case ov::element::u1:
        ov::test::utils::compare_raw_data<int8_t, int8_t>(static_cast<const int8_t*>(refBlob.data()),
                                                          static_cast<const int8_t*>(outBlob.data()),
                                                          actual_comparision_size / 8,
                                                          threshold,
                                                          abs_threshold);
        break;
    case ov::element::u2:
        ov::test::utils::compare_raw_data<int8_t, int8_t>(static_cast<const int8_t*>(refBlob.data()),
                                                          static_cast<const int8_t*>(outBlob.data()),
                                                          actual_comparision_size / 4,
                                                          threshold,
                                                          abs_threshold);
        break;
    case ov::element::u3:
        ov::test::utils::compare_raw_data<int8_t, int8_t>(static_cast<const int8_t*>(refBlob.data()),
                                                          static_cast<const int8_t*>(outBlob.data()),
                                                          3 * (actual_comparision_size / 8),
                                                          threshold,
                                                          abs_threshold);
        break;
    case ov::element::u6:
        ov::test::utils::compare_raw_data<int8_t, int8_t>(static_cast<const int8_t*>(refBlob.data()),
                                                          static_cast<const int8_t*>(outBlob.data()),
                                                          3 * (actual_comparision_size / 4),
                                                          threshold,
                                                          abs_threshold);
        break;
    case ov::element::nf4:
        ov::test::utils::compare_raw_data<int8_t, int8_t>(static_cast<const int8_t*>(refBlob.data()),
                                                          static_cast<const int8_t*>(outBlob.data()),
                                                          actual_comparision_size / 2,
                                                          threshold,
                                                          abs_threshold);
        break;
    case ov::element::string:
        ov::test::utils::compare_str(refBlob, outBlob);
        break;
    default:
        FAIL() << "Comparator for " << element_type << " element type isn't supported";
    }
}

}  // namespace reference_tests<|MERGE_RESOLUTION|>--- conflicted
+++ resolved
@@ -91,15 +91,10 @@
     ASSERT_EQ(refBlob.get_byte_size(), outBlob.get_byte_size())
         << "Incorrect byte size for blob with index " << blob_idx;
 
-<<<<<<< HEAD
-=======
-    if (actual_comparision_size == 0)
-        actual_comparision_size = refBlob.get_size();
     // compare() get fundamental element type with element_type_traits firstly and cast data to relative ov type with
     // 'from' types listed below have a fundamental analogue as int8_t, but int8_t is converted only to i8 with from
     std::vector<ov::element::Type> raw_data_comp_only =
         {ov::element::u1, ov::element::u2, ov::element::u3, ov::element::u4, ov::element::u6, ov::element::i4};
->>>>>>> 0d953259
     const auto& element_type = refBlob.get_element_type();
     if (!legacy_compare &&
         std::find(raw_data_comp_only.begin(), raw_data_comp_only.end(), element_type) == raw_data_comp_only.end()) {
