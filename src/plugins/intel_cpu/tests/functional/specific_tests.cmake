# Copyright (C) 2018-2023 Intel Corporation
# SPDX-License-Identifier: Apache-2.0
#

# to limit test scope to a particular test files
# improves debugging expirience
# relative path to specifc test files
if(DEFINED ENABLE_CPU_SUBSET_TESTS_PATH)
  set(SUBSET_TARGET_NAME ov_cpu_func_tests_subset)

  set(CPU_SUBSET_TEST_ABS_PATH_LIST)
  set(CPU_SUBSET_TEST_DIR)

  # convert to list to be able to iterate over
  set(CPU_SUBSET_TESTS_PATH_LIST ${ENABLE_CPU_SUBSET_TESTS_PATH})
  separate_arguments(CPU_SUBSET_TESTS_PATH_LIST)

  foreach(TEST_PATH ${CPU_SUBSET_TESTS_PATH_LIST})
    list(APPEND CPU_SUBSET_TEST_ABS_PATH_LIST ${CMAKE_CURRENT_SOURCE_DIR}/${TEST_PATH})
    get_filename_component(TEST_DIR ${CMAKE_CURRENT_SOURCE_DIR}/${TEST_PATH} DIRECTORY)
    list(APPEND CPU_SUBSET_TEST_DIR ${TEST_DIR})
  endforeach()

  set(CPU_SUBSET_TEST_ABS_PATH "${CPU_SUBSET_TEST_ABS_PATH_LIST}")

  # exclude every other test file
  set(EXCLUDED_SOURCE_PATHS_FOR_SUBSET_TEST
    ${CMAKE_CURRENT_SOURCE_DIR}/behavior
    ${CMAKE_CURRENT_SOURCE_DIR}/extension
    ${CMAKE_CURRENT_SOURCE_DIR}/single_layer_tests
    ${CMAKE_CURRENT_SOURCE_DIR}/shared_tests_instances
    ${CMAKE_CURRENT_SOURCE_DIR}/subgraph_tests/src)

  # list of object files required for each test
  set(REQUIRED_OBJECT_FILES
    ${CMAKE_CURRENT_SOURCE_DIR}/shared_tests_instances/core_config.cpp
    ${CMAKE_CURRENT_SOURCE_DIR}/shared_tests_instances/skip_tests_config.cpp
    ${CMAKE_CURRENT_SOURCE_DIR}/shared_tests_instances/set_device_name.cpp
    ${CMAKE_CURRENT_SOURCE_DIR}/test_utils/cpu_test_utils.cpp
    ${CMAKE_CURRENT_SOURCE_DIR}/test_utils/fusing_test_utils.cpp
    ${CPU_SUBSET_TEST_ABS_PATH})

<<<<<<< HEAD
if(X86_64)
    list(APPEND REQUIRED_OBJECT_FILES
    ${CMAKE_CURRENT_SOURCE_DIR}/test_utils/x64/filter_cpu_info.cpp)
elseif(ARM OR AARCH64)
    list(APPEND REQUIRED_OBJECT_FILES
    ${CMAKE_CURRENT_SOURCE_DIR}/test_utils/arm/filter_cpu_info.cpp)
endif()

  addIeTargetTest(
=======
  ov_add_test_target(
>>>>>>> 6bec4fc6
    NAME ${SUBSET_TARGET_NAME}
    ROOT ${CMAKE_CURRENT_SOURCE_DIR}
    INCLUDES ${INCLUDES}
    EXCLUDED_SOURCE_PATHS ${EXCLUDED_SOURCE_PATHS_FOR_SUBSET_TEST}
    OBJECT_FILES ${REQUIRED_OBJECT_FILES}
    DEFINES ${DEFINES}
    DEPENDENCIES ${DEPENDENCIES}
    LINK_LIBRARIES ${LINK_LIBRARIES}
    LABELS OV CPU
  )

  ov_set_threading_interface_for(${SUBSET_TARGET_NAME})
endif()<|MERGE_RESOLUTION|>--- conflicted
+++ resolved
@@ -40,7 +40,6 @@
     ${CMAKE_CURRENT_SOURCE_DIR}/test_utils/fusing_test_utils.cpp
     ${CPU_SUBSET_TEST_ABS_PATH})
 
-<<<<<<< HEAD
 if(X86_64)
     list(APPEND REQUIRED_OBJECT_FILES
     ${CMAKE_CURRENT_SOURCE_DIR}/test_utils/x64/filter_cpu_info.cpp)
@@ -49,10 +48,7 @@
     ${CMAKE_CURRENT_SOURCE_DIR}/test_utils/arm/filter_cpu_info.cpp)
 endif()
 
-  addIeTargetTest(
-=======
   ov_add_test_target(
->>>>>>> 6bec4fc6
     NAME ${SUBSET_TARGET_NAME}
     ROOT ${CMAKE_CURRENT_SOURCE_DIR}
     INCLUDES ${INCLUDES}
