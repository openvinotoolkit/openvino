--- conflicted
+++ resolved
@@ -155,15 +155,9 @@
      * @param lastNode The last node of the initial graph.
      * @return The last node of the modified graph.
      */
-<<<<<<< HEAD
-    virtual std::shared_ptr<ov::Node> modifyGraph(const ov::element::Type& ngPrc,
-                                                  ov::ParameterVector& params,
-                                                  const std::shared_ptr<ov::Node>& lastNode);
-=======
     virtual std::shared_ptr<ov::Node> modifyGraph(const ov::element::Type &ngPrc,
                                                       ov::ParameterVector &params,
                                                       const std::shared_ptr<ov::Node> &lastNode);
->>>>>>> 62f5bd65
 
     virtual bool primTypeCheck(std::string primType) const;
 
