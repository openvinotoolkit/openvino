// Copyright (C) 2018-2023 Intel Corporation
// SPDX-License-Identifier: Apache-2.0
//

#pragma once

#include "common_test_utils/node_builders/activation.hpp"
#include "cpu_test_utils.hpp"
#include "openvino/runtime/system_conf.hpp"
#include "ov_models/utils/data_utils.hpp"
#include "shared_test_classes/single_layer/activation.hpp"

using namespace ov::test;

namespace CPUTestUtils {

struct postNodeConfig {
    const std::shared_ptr<ov::Node> target;
    std::shared_ptr<ov::Node> input;
    const ov::element::Type& type;
    ov::ParameterVector& params;
};

struct postNodeBuilder {
    std::function<std::shared_ptr<ov::Node>(postNodeConfig& cfg)> makeNode;
    std::string name;
};

class postOpMgr {
public:
    virtual std::shared_ptr<ov::Node> addPostOps(const ov::element::Type& ngPrc,
                                                 ov::ParameterVector& params,
                                                 const std::shared_ptr<ov::Node>& lastNode) const = 0;
    virtual std::string getFusedOpsNames() const = 0;
    virtual ~postOpMgr() = default;
};

class postFunctionMgr : public postOpMgr {
public:
    postFunctionMgr(std::shared_ptr<ov::Model> function) : _pFunction(std::move(function)) {}
    std::shared_ptr<ov::Node> addPostOps(const ov::element::Type& ngPrc,
                                         ov::ParameterVector& params,
                                         const std::shared_ptr<ov::Node>& lastNode) const override;
    std::string getFusedOpsNames() const override;

private:
    std::shared_ptr<ov::Model> _pFunction;
};

class postNodesMgr : public postOpMgr {
public:
    postNodesMgr(std::vector<postNodeBuilder> postNodes);
    std::shared_ptr<ov::Node> addPostOps(const ov::element::Type& ngPrc,
                                         ov::ParameterVector& params,
                                         const std::shared_ptr<ov::Node>& lastNode) const override;
    std::string getFusedOpsNames() const override;

private:
    std::vector<postNodeBuilder> _postNodes;
};

typedef std::tuple<
        std::shared_ptr<postOpMgr>, // post operation manager (add post operations to the graph)
        std::vector<std::string> // list of node types that are to be fused
        > fusingSpecificParams;

class CpuTestWithFusing : public CPUTestsBase {
public:
    static std::string getTestCaseName(fusingSpecificParams params);

protected:
    /**
     * @brief This function adds post operations.
     */
    std::shared_ptr<ov::Node> modifyGraph(const ov::element::Type& ngPrc,
                                          ov::ParameterVector& params,
                                          const std::shared_ptr<ov::Node>& lastNode) override;

    void CheckPluginRelatedResultsImpl(const std::shared_ptr<const ov::Model>& function, const std::set<std::string>& nodeType) const override;

private:
    void CheckFusingResults(const std::shared_ptr<const ov::Model>& function, const std::set<std::string>& nodeType) const;

protected:
    std::shared_ptr<postOpMgr> postOpMgrPtr;
    std::vector<std::string> fusedOps;
    bool checkFusingPosition = true;
};

static int getChannelAxis(const ov::AxisSet &axes, bool keep_dims) {
    int channelAxis = 1;
    if (!keep_dims) {
        for (auto axis : axes) {
            if (axis == 1) {
                // channel axis has been reduced and doesn't exist any more
                channelAxis = -1;
                break;
            } else if (axis == 0) {
                channelAxis = 0;
            }
        }
    }
    return channelAxis;
}

<<<<<<< HEAD
static int getFusingAxis(const std::shared_ptr<ngraph::Node>& node) {
=======
static int getFusingAxis(const std::shared_ptr<ov::Node>& node) {
>>>>>>> 24209239
    if (std::dynamic_pointer_cast<const ov::op::v0::MatMul>(node)) {
        return node->get_output_partial_shape(0).size() - 1; // last dimension
    } else if (const auto reduce = std::dynamic_pointer_cast<const ov::op::util::ArithmeticReductionKeepDims>(node)) {
        return getChannelAxis(reduce->get_reduction_axes(), reduce->get_keep_dims());
    } else if (const auto reduce = std::dynamic_pointer_cast<const ov::op::util::LogicalReductionKeepDims>(node)) {
        return getChannelAxis(reduce->get_reduction_axes(), reduce->get_keep_dims());
    } else {
        return 1; // second dimension
    }
}

static ov::Shape generatePerChannelShape(const std::shared_ptr<ov::Node>& node) {
    const auto shape = node->get_output_partial_shape(0);
    if (shape.size() == 0)
        OPENVINO_THROW("If shape.size() == 0 then PerTensor fusing tests are N/A");
    if (shape.size() == 1)
        OPENVINO_THROW("If shape.size() == 1 then Granularity can be PerTensor only");
    ov::Shape perChannelShape(shape.size(), 1);
    const auto channelAxis = getFusingAxis(node);
    if (channelAxis >= 0)
        perChannelShape[channelAxis] = shape[channelAxis].get_length();

    return perChannelShape;
}

/* FUSING PATTERNS */
const auto emptyFusingSpec = fusingSpecificParams{nullptr, {}};

const auto fusingRelu = fusingSpecificParams{std::make_shared<postNodesMgr>(std::vector<postNodeBuilder>{
            {[](postNodeConfig& cfg){
                return utils::make_activation(cfg.input, cfg.type, utils::Relu);
            }, "Relu"}}), {"Relu"}};

const auto fusingElu = fusingSpecificParams{std::make_shared<postNodesMgr>(std::vector<postNodeBuilder>{
            {[](postNodeConfig& cfg){
                return utils::make_activation(cfg.input, cfg.type, utils::Elu, {}, {2.0f});
            }, "Elu"}}), {"Elu"}};

const auto fusingGelu = fusingSpecificParams{std::make_shared<postNodesMgr>(std::vector<postNodeBuilder>{
            {[](postNodeConfig& cfg){
                return utils::make_activation(cfg.input, cfg.type, utils::Gelu);
            }, "Gelu"}}), {"Gelu"}};

const auto fusingSigmoid = fusingSpecificParams{std::make_shared<postNodesMgr>(std::vector<postNodeBuilder>{
            {[](postNodeConfig& cfg){
                return utils::make_activation(cfg.input, cfg.type, utils::Sigmoid);
            }, "Sigmoid"}}), {"Sigmoid"}};

const auto fusingClamp = fusingSpecificParams{std::make_shared<postNodesMgr>(std::vector<postNodeBuilder>{
            {[](postNodeConfig& cfg){
                return utils::make_activation(cfg.input, cfg.type, utils::Clamp, {}, {3.0f, 6.0f});
            }, "Clamp"}}), {"Clamp"}};

const auto fusingTanh = fusingSpecificParams{std::make_shared<postNodesMgr>(std::vector<postNodeBuilder>{
            {[](postNodeConfig& cfg){
                return utils::make_activation(cfg.input, cfg.type, utils::Tanh);
            }, "Tanh"}}), {"Tanh"}};

const auto fusingAbs = fusingSpecificParams{std::make_shared<postNodesMgr>(std::vector<postNodeBuilder>{
            {[](postNodeConfig& cfg){
                return utils::make_activation(cfg.input, cfg.type, utils::Abs);
            }, "Abs"}}), {"Abs"}};

const auto fusingSqrt = fusingSpecificParams{std::make_shared<postNodesMgr>(std::vector<postNodeBuilder>{
            {[](postNodeConfig& cfg){
                return utils::make_activation(cfg.input, cfg.type, utils::Sqrt);
            }, "Sqrt"}}), {"Sqrt"}};

const auto fusingPReluPerChannel = fusingSpecificParams{std::make_shared<postNodesMgr>(std::vector<postNodeBuilder>{
            {[](postNodeConfig& cfg){
                ov::Shape newShape = generatePerChannelShape(cfg.target);
                auto data = NGraphFunctions::Utils::generateVector<ov::element::Type_t::f32>(ov::shape_size(newShape));
                return utils::make_activation(cfg.input, cfg.type, utils::LeakyRelu, newShape, data);
            }, "PRelu(PerChannel)"}}), {"PRelu"}};

const auto fusingPReluPerTensor = fusingSpecificParams{std::make_shared<postNodesMgr>(std::vector<postNodeBuilder>{
            {[](postNodeConfig& cfg){
                ov::Shape shape(1, 1);
                auto data = NGraphFunctions::Utils::generateVector<ov::element::Type_t::f32>(ov::shape_size(shape));
                return utils::make_activation(cfg.input, cfg.type, utils::LeakyRelu, shape, data);
            }, "PRelu(PerTensor)"}}), {"PRelu"}};

const auto fusingSwish = fusingSpecificParams{std::make_shared<postNodesMgr>(std::vector<postNodeBuilder>{
            {[](postNodeConfig& cfg){
                return utils::make_activation(cfg.input, cfg.type, utils::Swish, {}, {1.0f});
            }, "Swish"}}), {"Swish"}};

const auto fusingSoftPlus = fusingSpecificParams{std::make_shared<postNodesMgr>(std::vector<postNodeBuilder>{
            {[](postNodeConfig& cfg){
                return utils::make_activation(cfg.input, cfg.type, utils::SoftPlus, {}, {});
            }, "SoftPlus"}}), {"SoftPlus"}};

const auto fusingHSwish = fusingSpecificParams{std::make_shared<postNodesMgr>(std::vector<postNodeBuilder>{
            {[](postNodeConfig& cfg){
                return utils::make_activation(cfg.input, cfg.type, utils::HSwish, {}, {});
            }, "HSwish"}}), {"HSwish"}};

const auto fusingMish = fusingSpecificParams{std::make_shared<postNodesMgr>(std::vector<postNodeBuilder>{
            {[](postNodeConfig& cfg){
                return utils::make_activation(cfg.input, cfg.type, utils::Mish, {}, {});
            }, "Mish"}}), {"Mish"}};

const auto fusingHSigmoid = fusingSpecificParams{std::make_shared<postNodesMgr>(std::vector<postNodeBuilder>{
            {[](postNodeConfig& cfg){
                return utils::make_activation(cfg.input, cfg.type, utils::HSigmoid);
            }, "HSigmoid"}}), {"HSigmoid"}};

const auto fusingReluAdd = fusingSpecificParams{std::make_shared<postNodesMgr>(std::vector<postNodeBuilder>{
            {[](postNodeConfig& cfg){
                return utils::make_activation(cfg.input, cfg.type, utils::Relu);
            }, "Relu"},
            {[](postNodeConfig& cfg){
                ov::Shape newShape = generatePerChannelShape(cfg.target);
                auto constNode = ngraph::builder::makeConstant(cfg.type, newShape, std::vector<float>{}, true);
                return std::make_shared<ov::op::v1::Add>(cfg.input, constNode);
            }, "Add(PerChannel)"}}), {"Relu", "Add"}};

const auto fusingReluScaleShift = fusingSpecificParams{std::make_shared<postNodesMgr>(std::vector<postNodeBuilder>{
            {[](postNodeConfig& cfg){
                return utils::make_activation(cfg.input, cfg.type, utils::Relu);
            }, "Relu"},
            {[](postNodeConfig& cfg){
                ov::Shape newShape = generatePerChannelShape(cfg.target);
                auto constNode = ngraph::builder::makeConstant(cfg.type, newShape, std::vector<float>{}, true);
                return std::make_shared<ov::op::v1::Multiply>(cfg.input, constNode);
            }, "Multiply(PerChannel)"},
            {[](postNodeConfig& cfg){
                ov::Shape newShape = generatePerChannelShape(cfg.target);
                auto constNode = ngraph::builder::makeConstant(cfg.type, newShape, std::vector<float>{}, true);
                return std::make_shared<ov::op::v1::Add>(cfg.input, constNode);
            }, "Add(PerChannel)"}}), {"Relu", "Add"}};

const auto fusingScaleShift = fusingSpecificParams{ std::make_shared<postNodesMgr>(std::vector<postNodeBuilder>{
            {[](postNodeConfig& cfg) {
                ov::Shape newShape = generatePerChannelShape(cfg.target);
                auto constNode = ngraph::builder::makeConstant(cfg.type, newShape, std::vector<float>{}, true);
                return std::make_shared<ov::op::v1::Multiply>(cfg.input, constNode);
            }, "Multiply(PerChannel)"},
            {[](postNodeConfig& cfg) {
                ov::Shape newShape = generatePerChannelShape(cfg.target);
                auto constNode = ngraph::builder::makeConstant(cfg.type, newShape, std::vector<float>{}, true);
                return std::make_shared<ov::op::v1::Add>(cfg.input, constNode);
            }, "Add(PerChannel)"}}), {"Add"} };

const auto fusingClampRoundAddRelu = fusingSpecificParams{ std::make_shared<postNodesMgr>(std::vector<postNodeBuilder>{
            {[](postNodeConfig& cfg){
                return utils::make_activation(cfg.input, cfg.type, utils::Clamp, {}, {3.0f, 6.0f});
            }, "Clamp"},
            {[](postNodeConfig& cfg){
                return utils::make_activation(cfg.input, cfg.type, utils::RoundHalfToEven);
            }, "RoundHalfToEven"},
            {[](postNodeConfig& cfg){
                ov::Shape secondMultInShape(1, 1);
                auto secondMultInput = ngraph::builder::makeConstant(cfg.type, secondMultInShape, std::vector<float>{}, true);
                return std::make_shared<ov::op::v1::Add>(cfg.input, secondMultInput);
            }, "AddPerTensor"},
            {[](postNodeConfig& cfg){
                return utils::make_activation(cfg.input, cfg.type, utils::Relu);
            }, "Relu"}}), {"Clamp", "Round", "Add", "Relu"}};

const auto fusingScaleShiftAndFakeQuantizePerChannel = fusingSpecificParams{ std::make_shared<postNodesMgr>(std::vector<postNodeBuilder>{
            {[](postNodeConfig& cfg) {
                ov::Shape newShape = generatePerChannelShape(cfg.target);
                auto constNode = ngraph::builder::makeConstant(cfg.type, newShape, std::vector<float>{}, true);
                return std::make_shared<ov::op::v1::Multiply>(cfg.input, constNode);
            }, "Multiply(PerChannel)"},
            {[](postNodeConfig& cfg) {
                ov::Shape newShape = generatePerChannelShape(cfg.target);
                auto constNode = ngraph::builder::makeConstant(cfg.type, newShape, std::vector<float>{}, true);
                return std::make_shared<ov::op::v1::Add>(cfg.input, constNode);
            }, "Add(PerChannel)"},
            {[](postNodeConfig& cfg){
                auto localPrc = cfg.input->get_element_type();
                ov::Shape newShape = generatePerChannelShape(cfg.target);
                // auto newShape = ov::Shape(cfg.inputNode->get_output_partial_shape(0).size(), 1);
                return ngraph::builder::makeFakeQuantize(cfg.input, localPrc, 256, newShape);
            }, "FakeQuantize(PerChannel)"}}), {"FakeQuantize"}};

const auto fusingFakeQuantizePerTensor = fusingSpecificParams{ std::make_shared<postNodesMgr>(std::vector<postNodeBuilder>{
            {[](postNodeConfig& cfg){
                auto localPrc = cfg.input->get_element_type();
                ov::Shape newShape(cfg.input->get_output_partial_shape(0).size(), 1);
                return ngraph::builder::makeFakeQuantize(cfg.input, localPrc, 256, newShape);
            }, "FakeQuantize(PerTensor)"}}), {"FakeQuantize"} };

const auto fusingFakeQuantizePerChannel = fusingSpecificParams{std::make_shared<postNodesMgr>(std::vector<postNodeBuilder>{
            {[](postNodeConfig& cfg){
                auto localPrc = cfg.input->get_element_type();
                ov::Shape newShape = generatePerChannelShape(cfg.target);
                return ngraph::builder::makeFakeQuantize(cfg.input, localPrc, 256, newShape);
            }, "FakeQuantize(PerChannel)"}}), {"FakeQuantize"}};

const auto fusingFakeQuantizePerChannelRelu = fusingSpecificParams{std::make_shared<postNodesMgr>(std::vector<postNodeBuilder>{
            {[](postNodeConfig& cfg){
                auto localPrc = cfg.input->get_element_type();
                ov::Shape newShape = generatePerChannelShape(cfg.target);
                return ngraph::builder::makeFakeQuantize(cfg.input, localPrc, 256, newShape);
            }, "FakeQuantize(PerChannel)"},
            {[](postNodeConfig& cfg){
                return utils::make_activation(cfg.input, cfg.type, utils::Relu);
            }, "Relu"}}), {"FakeQuantize", "Relu"}};

const auto fusingFQPerChannelSigmoidFQPerChannel = fusingSpecificParams{std::make_shared<postNodesMgr>(std::vector<postNodeBuilder>{
        {[](postNodeConfig& cfg){
            auto localPrc = cfg.input->get_element_type();
            auto shape = cfg.input->get_output_partial_shape(0);
            if (shape.size() == 1)
                OPENVINO_THROW("If shape.size() == 1 then Granularity can be PerTensor only");
            ov::Shape newShape(shape.size(), 1);
            newShape[1] = shape[1].get_length();
            return ngraph::builder::makeFakeQuantize(cfg.input, localPrc, 256, newShape);
        }, "FakeQuantize(PerChannel)"},
        {[](postNodeConfig& cfg){
            return utils::make_activation(cfg.input, cfg.type, utils::Sigmoid);
        }, "Sigmoid"},
        {[](postNodeConfig& cfg){
            auto localPrc = cfg.input->get_element_type();
            auto shape = cfg.input->get_output_partial_shape(0);
            if (shape.size() == 1)
                OPENVINO_THROW("If shape.size() == 1 then Granularity can be PerTensor only");
            ov::Shape newShape(shape.size(), 1);
            newShape[1] = shape[1].get_length();
            return ngraph::builder::makeFakeQuantize(cfg.input, localPrc, 256, newShape);
        }, "FakeQuantize(PerChannel)"}}), {"FakeQuantize", "Sigmoid", "FakeQuantize"}};

const auto fusingFQPerChannelSigmoidFQPerTensor = fusingSpecificParams{std::make_shared<postNodesMgr>(std::vector<postNodeBuilder>{
        {[](postNodeConfig& cfg){
            auto localPrc = cfg.input->get_element_type();
            auto shape = cfg.input->get_output_partial_shape(0);
            if (shape.size() == 1)
                OPENVINO_THROW("If shape.size() == 1 then Granularity can be PerTensor only");
            ov::Shape newShape(shape.size(), 1);
            newShape[1] = shape[1].get_length();
            return ngraph::builder::makeFakeQuantize(cfg.input, localPrc, 256, newShape);
        }, "FakeQuantize(PerChannel)"},
        {[](postNodeConfig& cfg){
            return utils::make_activation(cfg.input, cfg.type, utils::Sigmoid);
        }, "Sigmoid"},
        {[](postNodeConfig& cfg){
            auto localPrc = cfg.input->get_element_type();
            auto shape = cfg.input->get_output_partial_shape(0);
            if (shape.size() == 1)
                OPENVINO_THROW("If shape.size() == 1 then Granularity can be PerTensor only");
            ov::Shape newShape(shape.size(), 1);
            return ngraph::builder::makeFakeQuantize(cfg.input, localPrc, 256, newShape);
        }, "FakeQuantize(PerTensor)"}}), {"FakeQuantize", "Sigmoid", "FakeQuantize"}};

const auto fusingFakeQuantizePerTensorRelu = fusingSpecificParams{std::make_shared<postNodesMgr>(std::vector<postNodeBuilder>{
            {[](postNodeConfig& cfg) {
                auto localPrc = cfg.input->get_element_type();
                auto newShape = ov::Shape(cfg.input->get_output_partial_shape(0).size(), 1);
                return ngraph::builder::makeFakeQuantize(cfg.input, localPrc, 256, newShape);
            }, "FakeQuantize(PerTensor)"},
            {[](postNodeConfig& cfg){
                return utils::make_activation(cfg.input, cfg.type, utils::Relu);
            }, "Relu"}}), {"FakeQuantize", "Relu"}};

const auto fusingSum = fusingSpecificParams{std::make_shared<postNodesMgr>(std::vector<postNodeBuilder>{
            {[](postNodeConfig& cfg){
                auto shape = cfg.input->get_output_partial_shape(0);
                ov::ParameterVector newParams{std::make_shared<ov::op::v0::Parameter>(cfg.type, shape)};
                cfg.params.insert(cfg.params.end(), newParams.begin(), newParams.end());
                return std::make_shared<ov::op::v1::Add>(cfg.input, newParams[0]);
            }, "Add(Parameters)"}}), {"Add"}};

const auto fusingSumEluFQ = fusingSpecificParams{std::make_shared<postNodesMgr>(std::vector<postNodeBuilder>{
        {[](postNodeConfig& cfg){
            auto shape = cfg.input->get_output_partial_shape(0);
            ov::ParameterVector newParams{std::make_shared<ov::op::v0::Parameter>(cfg.type, shape)};
            cfg.params.insert(cfg.params.end(), newParams.begin(), newParams.end());
            return std::make_shared<ov::op::v1::Add>(cfg.input, newParams[0]);
        }, "Add(Parameters)"},
        {[](postNodeConfig& cfg){
            return utils::make_activation(cfg.input, cfg.type, utils::Elu, {}, {2.0f});
        }, "Elu"},
        {[](postNodeConfig& cfg) {
            auto localPrc = cfg.input->get_element_type();
            auto newShape = ov::Shape(cfg.input->get_output_partial_shape(0).size(), 1);
            return ngraph::builder::makeFakeQuantize(cfg.input, localPrc, 256, newShape);
        }, "FakeQuantize(PerTensor)"}}), {"Add", "Elu", "FakeQuantize"}};

const auto fusingMultiplyPerTensor = fusingSpecificParams{std::make_shared<postNodesMgr>(std::vector<postNodeBuilder>{
        {[](postNodeConfig& cfg){
            ov::Shape secondMultInShape(1, 1);
            auto secondMultInput = ngraph::builder::makeConstant(cfg.type, secondMultInShape, std::vector<float>{}, true);
            return std::make_shared<ov::op::v1::Multiply>(cfg.input, secondMultInput);
        }, "Multiply(PerTensor)"}}), {"Multiply"}};

const auto fusingMultiplyPerChannel = fusingSpecificParams{std::make_shared<postNodesMgr>(std::vector<postNodeBuilder>{
        {[](postNodeConfig& cfg){
            ov::Shape secondMultInShape = generatePerChannelShape(cfg.target);
            auto secondMultInput = ngraph::builder::makeConstant(cfg.type, secondMultInShape, std::vector<float>{}, true);
            return std::make_shared<ov::op::v1::Multiply>(cfg.input, secondMultInput);
        }, "Multiply(PerChannel)"}}), {"Multiply"}};

const auto fusingMultiplyAddPerChannel = fusingSpecificParams{std::make_shared<postNodesMgr>(std::vector<postNodeBuilder>{
        {[](postNodeConfig& cfg) {
                ov::Shape newShape = generatePerChannelShape(cfg.input);
                auto constNode = ngraph::builder::makeConstant(cfg.type, newShape, std::vector<float>{}, true);
                return std::make_shared<ov::op::v1::Multiply>(cfg.input, constNode);
        }, "Multiply(PerChannel)"},
        {[](postNodeConfig& cfg) {
                ov::Shape newShape = generatePerChannelShape(cfg.input);
                auto constNode = ngraph::builder::makeConstant(cfg.type, newShape, std::vector<float>{}, true);
                return std::make_shared<ov::op::v1::Add>(cfg.input, constNode);
        }, "Add(PerChannel)"}}), {"Add"} };

const auto fusingAddPerTensor = fusingSpecificParams{std::make_shared<postNodesMgr>(std::vector<postNodeBuilder>{
        {[](postNodeConfig& cfg){
            ov::Shape secondMultInShape(1, 1);
            auto secondMultInput = ngraph::builder::makeConstant(cfg.type, secondMultInShape, std::vector<float>{}, true);
            return std::make_shared<ov::op::v1::Add>(cfg.input, secondMultInput);
        }, "Add(PerTensor)"}}), {"Add"}};

const auto fusingAddPerChannel = fusingSpecificParams{std::make_shared<postNodesMgr>(std::vector<postNodeBuilder>{
        {[](postNodeConfig& cfg){
            ov::Shape secondMultInShape = generatePerChannelShape(cfg.target);
            auto secondMultInput = ngraph::builder::makeConstant(cfg.type, secondMultInShape, std::vector<float>{}, true);
            return std::make_shared<ov::op::v1::Add>(cfg.input, secondMultInput);
        }, "Add(PerChannel)"}}), {"Add"}};

const auto fusingSubtractPerTensor = fusingSpecificParams{std::make_shared<postNodesMgr>(std::vector<postNodeBuilder>{
        {[](postNodeConfig& cfg){
            ov::Shape secondMultInShape(1, 1);
            auto secondMultInput = ngraph::builder::makeConstant(cfg.type, secondMultInShape, std::vector<float>{}, true);
            return std::make_shared<ov::op::v1::Subtract>(cfg.input, secondMultInput);
        }, "Subtract(PerTensor)"}}), {"Subtract"}};

const auto fusingSubtractPerChannel = fusingSpecificParams{std::make_shared<postNodesMgr>(std::vector<postNodeBuilder>{
        {[](postNodeConfig& cfg){
            ov::Shape secondMultInShape = generatePerChannelShape(cfg.target);
            auto secondMultInput = ngraph::builder::makeConstant(cfg.type, secondMultInShape, std::vector<float>{}, true);
            return std::make_shared<ov::op::v1::Subtract>(cfg.input, secondMultInput);
        }, "Subtract(PerChannel)"}}), {"Subtract"}};

const auto fusingDividePerTensor = fusingSpecificParams{std::make_shared<postNodesMgr>(std::vector<postNodeBuilder>{
        {[](postNodeConfig& cfg){
            ov::Shape secondMultInShape(1, 1);
            auto secondMultInput = ngraph::builder::makeConstant(cfg.type, secondMultInShape, std::vector<float>{}, true);
            return std::make_shared<ov::op::v1::Divide>(cfg.input, secondMultInput);
        }, "Divide(PerTensor)"}}), {"Divide"}};

const auto fusingDividePerChannel = fusingSpecificParams{std::make_shared<postNodesMgr>(std::vector<postNodeBuilder>{
        {[](postNodeConfig& cfg){
            ov::Shape secondMultInShape = generatePerChannelShape(cfg.target);
            auto secondMultInput = ngraph::builder::makeConstant(cfg.type, secondMultInShape, std::vector<float>{}, true);
            return std::make_shared<ov::op::v1::Divide>(cfg.input, secondMultInput);
        }, "Divide(PerChannel)"}}), {"Divide"}};

const auto fusingPRelu1D = fusingSpecificParams{std::make_shared<postNodesMgr>(std::vector<postNodeBuilder>{
        {[](postNodeConfig& cfg){
            auto shape = cfg.input->get_output_partial_shape(0);
            ov::Shape newShape({static_cast<size_t>(shape[1].get_length())});
            auto data = NGraphFunctions::Utils::generateVector<ov::element::Type_t::f32>(ov::shape_size(newShape));
            return utils::make_activation(cfg.input, cfg.type, utils::LeakyRelu, newShape, data);
        }, "PRelu1D"}}), {"PRelu"}};

const auto fusingPRelu1DScaleShift = fusingSpecificParams{std::make_shared<postNodesMgr>(std::vector<postNodeBuilder>{
        {[](postNodeConfig& cfg){
            auto shape = cfg.input->get_output_partial_shape(0);
            ov::Shape newShape({static_cast<size_t>(shape[1].get_length())});
            auto data = NGraphFunctions::Utils::generateVector<ov::element::Type_t::f32>(ov::shape_size(newShape));
            return utils::make_activation(cfg.input, cfg.type, utils::LeakyRelu, newShape, data);
        }, "PRelu1D"},
        {[](postNodeConfig& cfg) {
                ov::Shape newShape = generatePerChannelShape(cfg.input);
                auto constNode = ngraph::builder::makeConstant(cfg.type, newShape, std::vector<float>{}, true);
                return std::make_shared<ov::op::v1::Multiply>(cfg.input, constNode);
        }, "Multiply(PerChannel)"},
        {[](postNodeConfig& cfg) {
                ov::Shape newShape = generatePerChannelShape(cfg.input);
                auto constNode = ngraph::builder::makeConstant(cfg.type, newShape, std::vector<float>{}, true);
                return std::make_shared<ov::op::v1::Add>(cfg.input, constNode);
        }, "Add(PerChannel)"}}), {"Add"} };

const auto fusingBias = fusingSpecificParams{std::make_shared<postNodesMgr>(std::vector<postNodeBuilder>{
        {[](postNodeConfig& cfg) {
            size_t last_dim = cfg.input->get_output_partial_shape(0).rbegin()->get_length();
<<<<<<< HEAD
            auto bias = ngraph::builder::makeConstant(cfg.type, ngraph::Shape{last_dim}, std::vector<float>{}, true);
=======
            auto bias = ngraph::builder::makeConstant(cfg.type, ov::Shape{last_dim}, std::vector<float>{}, true);
>>>>>>> 24209239
            return std::make_shared<ov::op::v1::Add>(cfg.input, bias);
        }, "fusingBias"}}), {"Add"}};

} // namespace CPUTestUtils<|MERGE_RESOLUTION|>--- conflicted
+++ resolved
@@ -103,11 +103,7 @@
     return channelAxis;
 }
 
-<<<<<<< HEAD
-static int getFusingAxis(const std::shared_ptr<ngraph::Node>& node) {
-=======
 static int getFusingAxis(const std::shared_ptr<ov::Node>& node) {
->>>>>>> 24209239
     if (std::dynamic_pointer_cast<const ov::op::v0::MatMul>(node)) {
         return node->get_output_partial_shape(0).size() - 1; // last dimension
     } else if (const auto reduce = std::dynamic_pointer_cast<const ov::op::util::ArithmeticReductionKeepDims>(node)) {
@@ -486,11 +482,7 @@
 const auto fusingBias = fusingSpecificParams{std::make_shared<postNodesMgr>(std::vector<postNodeBuilder>{
         {[](postNodeConfig& cfg) {
             size_t last_dim = cfg.input->get_output_partial_shape(0).rbegin()->get_length();
-<<<<<<< HEAD
-            auto bias = ngraph::builder::makeConstant(cfg.type, ngraph::Shape{last_dim}, std::vector<float>{}, true);
-=======
             auto bias = ngraph::builder::makeConstant(cfg.type, ov::Shape{last_dim}, std::vector<float>{}, true);
->>>>>>> 24209239
             return std::make_shared<ov::op::v1::Add>(cfg.input, bias);
         }, "fusingBias"}}), {"Add"}};
 
