// Copyright (C) 2018-2023 Intel Corporation
// SPDX-License-Identifier: Apache-2.0
//

#include "cpu_test_utils.hpp"
#include "ie_ngraph_utils.hpp"
#include "utils/rt_info/memory_formats_attribute.hpp"
#include <cstdint>

namespace CPUTestUtils {
const char* CPUTestsBase::any_type = "any_type";

const char *CPUTestsBase::cpu_fmt2str(cpu_memory_format_t v) {
#define CASE(_fmt) case (cpu_memory_format_t::_fmt): return #_fmt;
    switch (v) {
        CASE(undef);
        CASE(ncw);
        CASE(nCw8c);
        CASE(nCw16c);
        CASE(nwc);
        CASE(nchw);
        CASE(nChw8c);
        CASE(nChw16c);
        CASE(nhwc);
        CASE(ncdhw);
        CASE(nCdhw8c);
        CASE(nCdhw16c);
        CASE(ndhwc);
        CASE(nc);
        CASE(x);
        CASE(ntc);
        CASE(ldgoi);
        CASE(ldoi);
    }
#undef CASE
    assert(!"unknown fmt");
    return "undef";
}

cpu_memory_format_t CPUTestsBase::cpu_str2fmt(const char *str) {
#define CASE(_fmt) do { \
    if (!strcmp(#_fmt, str) \
            || !strcmp("dnnl_" #_fmt, str)) \
        return _fmt; \
} while (0)
    CASE(undef);
    CASE(a);
    CASE(ab);
    CASE(abc);
    CASE(acb);
    CASE(aBc8b);
    CASE(aBc16b);
    CASE(abcd);
    CASE(acdb);
    CASE(aBcd8b);
    CASE(aBcd16b);
    CASE(abcde);
    CASE(acdeb);
    CASE(aBcde8b);
    CASE(aBcde16b);
    CASE(bac);
    CASE(abdc);
    CASE(abdec);
    CASE(ncw);
    CASE(nCw8c);
    CASE(nCw16c);
    CASE(nwc);
    CASE(nchw);
    CASE(nChw8c);
    CASE(nChw16c);
    CASE(nhwc);
    CASE(ncdhw);
    CASE(nCdhw8c);
    CASE(nCdhw16c);
    CASE(ndhwc);
    CASE(nc);
    CASE(x);
    CASE(tnc);
    CASE(ntc);
    CASE(ldnc);
    CASE(ldigo);
    CASE(ldgoi);
    CASE(ldio);
    CASE(ldoi);
    CASE(ldgo);
#undef CASE
    assert(!"unknown memory format");
    return undef;
}

std::string CPUTestsBase::fmts2str(const std::vector<cpu_memory_format_t> &fmts, const std::string &prefix) {
    std::string str;
    for (auto &fmt : fmts) {
        ((str += prefix) += cpu_fmt2str(fmt)) += ",";
    }
    if (!str.empty()) {
        str.pop_back();
    }
    return str;
}

std::string CPUTestsBase::impls2str(const std::vector<std::string> &priority) {
    std::string str;
    for (auto &impl : priority) {
        ((str += "cpu:") += impl) += ",";
    }
    if (!str.empty()) {
        str.pop_back();
    }
    return str;
}

void CPUTestsBase::CheckPluginRelatedResults(InferenceEngine::ExecutableNetwork &execNet, const std::set<std::string>& nodeType) const {
    if (!execNet || nodeType.empty()) return;

    ASSERT_TRUE(!selectedType.empty()) << "Node type is not defined.";
    InferenceEngine::CNNNetwork execGraphInfo = execNet.GetExecGraphInfo();
    auto function = execGraphInfo.getFunction();
    CheckPluginRelatedResultsImpl(function, nodeType);
}

void CPUTestsBase::CheckPluginRelatedResults(const ov::CompiledModel &execNet, const std::set<std::string>& nodeType) const {
    if (!execNet || nodeType.empty()) return;

    ASSERT_TRUE(!selectedType.empty()) << "Node type is not defined.";
    auto function = execNet.get_runtime_model();
    CheckPluginRelatedResultsImpl(function, nodeType);
}

void CPUTestsBase::CheckPluginRelatedResults(InferenceEngine::ExecutableNetwork &execNet, const std::string& nodeType) const {
    CheckPluginRelatedResults(execNet, std::set<std::string>{nodeType});
}

void CPUTestsBase::CheckPluginRelatedResults(const ov::CompiledModel &execNet, const std::string& nodeType) const {
    CheckPluginRelatedResults(execNet, std::set<std::string>{nodeType});
}

void CPUTestsBase::CheckPluginRelatedResultsImpl(const std::shared_ptr<const ov::Model>& function, const std::set<std::string>& nodeType) const {
    ASSERT_NE(nullptr, function);
    for (const auto &node : function->get_ops()) {
        const auto & rtInfo = node->get_rt_info();
        auto getExecValue = [&rtInfo](const std::string & paramName) -> std::string {
            auto it = rtInfo.find(paramName);
            IE_ASSERT(rtInfo.end() != it);
            return it->second.as<std::string>();
        };
        auto getExecValueOutputsLayout = [] (const std::shared_ptr<ngraph::Node>& node) -> std::string {
            auto rtInfo = node->get_rt_info();
            auto it = rtInfo.find(ExecGraphInfoSerialization::OUTPUT_LAYOUTS);
            IE_ASSERT(rtInfo.end() != it);
            return it->second.as<std::string>();
        };
        // skip policy
        auto should_be_skipped = [] (const ngraph::PartialShape &partialShape, cpu_memory_format_t fmt) {
            if (partialShape.is_dynamic()) {
                return false;
            }

            auto shape = partialShape.get_shape();
            bool skip_unsquized_1D = static_cast<size_t>(std::count(shape.begin(), shape.end(), 1)) == shape.size() - 1;
            bool permule_of_1 = (fmt == cpu_memory_format_t::nhwc || fmt == cpu_memory_format_t::ndhwc || fmt == cpu_memory_format_t::nwc) && shape[1] == 1;
            return skip_unsquized_1D || permule_of_1;
        };

        if (nodeType.count(getExecValue(ExecGraphInfoSerialization::LAYER_TYPE))) {
            ASSERT_LE(inFmts.size(), node->get_input_size());
            ASSERT_LE(outFmts.size(), node->get_output_size());
            for (size_t i = 0; i < inFmts.size(); i++) {
                const auto parentPort = node->input_values()[i];
                const auto port = node->inputs()[i];
                if ((parentPort.get_tensor_ptr() == port.get_tensor_ptr())) {
                    auto parentNode = parentPort.get_node_shared_ptr();
                    auto shape = parentNode->get_output_tensor(0).get_partial_shape();
                    auto actualInputMemoryFormat = getExecValueOutputsLayout(parentNode);

                    if (!should_be_skipped(shape, inFmts[i])) {
                        ASSERT_EQ(inFmts[i], cpu_str2fmt(actualInputMemoryFormat.c_str()));
                    }
                }
            }

            /* actual output formats are represented as a single string, for example 'fmt1' or 'fmt1, fmt2, fmt3'
             * convert it to the list of formats */
            auto getActualOutputMemoryFormats = [] (const std::string& fmtStr) -> std::vector<std::string> {
                std::vector<std::string> result;
                std::stringstream ss(fmtStr);
                std::string str;
                while (std::getline(ss, str, ',')) {
                    result.push_back(str);
                }
                return result;
            };

            auto actualOutputMemoryFormats = getActualOutputMemoryFormats(getExecValueOutputsLayout(node));

            bool isAllEqual = true;
            for (size_t i = 1; i < outFmts.size(); i++) {
                if (outFmts[i - 1] != outFmts[i]) {
                    isAllEqual = false;
                    break;
                }
            }
            size_t fmtsNum = outFmts.size();
            if (isAllEqual) {
                fmtsNum = fmtsNum == 0 ? 0 : 1;
            } else {
                ASSERT_EQ(fmtsNum, actualOutputMemoryFormats.size());
            }

            for (size_t i = 0; i < fmtsNum; i++) {
                const auto actualOutputMemoryFormat = getExecValue(ExecGraphInfoSerialization::OUTPUT_LAYOUTS);
                const auto shape = node->get_output_partial_shape(i);

                if (should_be_skipped(shape, outFmts[i]))
                    continue;
                ASSERT_EQ(outFmts[i], cpu_str2fmt(actualOutputMemoryFormats[i].c_str()));
            }

            auto primType = getExecValue(ExecGraphInfoSerialization::IMPL_TYPE);

            ASSERT_TRUE(primTypeCheck(primType)) << "primType is unexpected: " << primType << " Expected: " << selectedType;
        }
    }
}

bool CPUTestsBase::primTypeCheck(std::string primType) const {
    return selectedType.find(CPUTestsBase::any_type) != std::string::npos || selectedType == primType;
}

std::string CPUTestsBase::getTestCaseName(CPUSpecificParams params) {
    std::ostringstream result;
    std::vector<cpu_memory_format_t> inFmts, outFmts;
    std::vector<std::string> priority;
    std::string selectedType;
    std::tie(inFmts, outFmts, priority, selectedType) = params;
    if (!inFmts.empty()) {
        auto str = fmts2str(inFmts, "");
        std::replace(str.begin(), str.end(), ',', '.');
        result << "_inFmts=" << str;
    }
    if (!outFmts.empty()) {
        auto str = fmts2str(outFmts, "");
        std::replace(str.begin(), str.end(), ',', '.');
        result << "_outFmts=" << str;
    }
    if (!selectedType.empty()) {
        result << "_primitive=" << selectedType;
    }
    return result.str();
}

CPUTestsBase::CPUInfo CPUTestsBase::getCPUInfo() const {
    return makeCPUInfo(inFmts, outFmts, priority);
}

#if defined(OV_CPU_WITH_ACL)
std::string CPUTestsBase::getPrimitiveType() const {
    return "acl";
}
#else
std::string CPUTestsBase::getPrimitiveType() const {
    std::string isaType;
    if (InferenceEngine::with_cpu_x86_avx512f()) {
        isaType = "jit_avx512";
    } else if (InferenceEngine::with_cpu_x86_avx2()) {
        isaType = "jit_avx2";
    } else if (InferenceEngine::with_cpu_x86_sse42()) {
        isaType = "jit_sse42";
    } else {
        isaType = "ref";
    }
    return isaType;
}

#endif

std::string CPUTestsBase::getISA(bool skip_amx) const {
    std::string isaType;
    if (!skip_amx && InferenceEngine::with_cpu_x86_avx512_core_amx()) {
        isaType = "avx512_amx";
    } else if (InferenceEngine::with_cpu_x86_avx512f()) {
        isaType = "avx512";
    } else if (InferenceEngine::with_cpu_x86_avx2()) {
        isaType = "avx2";
    } else if (InferenceEngine::with_cpu_x86_sse42()) {
        isaType = "sse42";
    } else {
        isaType = "";
    }
    return isaType;
}

static std::string setToString(const std::unordered_set<std::string> s) {
    if (s.empty())
        return {};

    std::string result;
    result.append("{");
    for (const auto& str : s) {
        result.append(str);
        result.append(",");
    }
    result.append("}");

    return result;
}

CPUTestsBase::CPUInfo
CPUTestsBase::makeCPUInfo(const std::vector<cpu_memory_format_t>& inFmts,
                          const std::vector<cpu_memory_format_t>& outFmts,
                          const std::vector<std::string>& priority) {
    CPUInfo cpuInfo;

    if (!inFmts.empty()) {
        cpuInfo.insert({ov::intel_cpu::InputMemoryFormats::get_type_info_static(),
                        ov::intel_cpu::InputMemoryFormats(fmts2str(inFmts, "cpu:"))});
    }
    if (!outFmts.empty()) {
        cpuInfo.insert({ov::intel_cpu::OutputMemoryFormats::get_type_info_static(),
                        ov::intel_cpu::OutputMemoryFormats(fmts2str(outFmts, "cpu:"))});
    }
    if (!priority.empty()) {
        cpuInfo.insert({"PrimitivesPriority", impls2str(priority)});
    }

    cpuInfo.insert({"enforceBF16evenForGraphTail", true});

    return cpuInfo;
}

std::shared_ptr<ngraph::Function>
CPUTestsBase::makeNgraphFunction(const ngraph::element::Type &ngPrc, ngraph::ParameterVector &params,
                                 const std::shared_ptr<ngraph::Node> &lastNode, std::string name) {
   auto newLastNode = modifyGraph(ngPrc, params, lastNode);
   ngraph::ResultVector results;

   for (size_t i = 0; i < newLastNode->get_output_size(); i++)
        results.push_back(std::make_shared<ngraph::opset1::Result>(newLastNode->output(i)));

   return std::make_shared<ngraph::Function>(results, params, name);
}

std::shared_ptr<ngraph::Node>
CPUTestsBase::modifyGraph(const ngraph::element::Type &ngPrc, ngraph::ParameterVector &params, const std::shared_ptr<ngraph::Node> &lastNode) {
    lastNode->get_rt_info() = getCPUInfo();
    return lastNode;
}

std::string CPUTestsBase::makeSelectedTypeStr(std::string implString, ngraph::element::Type_t elType) {
    implString.push_back('_');
    implString += InferenceEngine::details::convertPrecision(elType).name();
    return implString;
}

std::vector<CPUSpecificParams> filterCPUSpecificParams(const std::vector<CPUSpecificParams> &paramsVector) {
    auto adjustBlockedFormatByIsa = [](std::vector<cpu_memory_format_t>& formats) {
<<<<<<< HEAD
        for (size_t i = 0; i < formats.size(); i++) {
            if (formats[i] == nCw16c)
                formats[i] = nCw8c;
            if (formats[i] == nChw16c)
                formats[i] = nChw8c;
            if (formats[i] == nCdhw16c)
                formats[i] = nCdhw8c;
=======
        for (auto& format : formats) {
            if (format == nCw16c)
                format = nCw8c;
            if (format == nChw16c)
                format = nChw8c;
            if (format == nCdhw16c)
                format = nCdhw8c;
>>>>>>> 23258c8b
        }
    };

    std::vector<CPUSpecificParams> filteredParamsVector = paramsVector;

    if (!InferenceEngine::with_cpu_x86_avx512f()) {
        for (auto& param : filteredParamsVector) {
            adjustBlockedFormatByIsa(std::get<0>(param));
            adjustBlockedFormatByIsa(std::get<1>(param));
        }
    }

    return filteredParamsVector;
}

inline void CheckNumberOfNodesWithTypeImpl(std::shared_ptr<const ov::Model> function,
                                           const std::unordered_set<std::string>& nodeTypes,
                                           size_t expectedCount) {
    ASSERT_NE(nullptr, function);
    size_t actualNodeCount = 0;
    for (const auto &node : function->get_ops()) {
        const auto & rtInfo = node->get_rt_info();
        auto getExecValue = [&rtInfo](const std::string & paramName) -> std::string {
            auto it = rtInfo.find(paramName);
            IE_ASSERT(rtInfo.end() != it);
            return it->second.as<std::string>();
        };

        if (nodeTypes.count(getExecValue(ExecGraphInfoSerialization::LAYER_TYPE))) {
            actualNodeCount++;
        }
    }

    ASSERT_EQ(expectedCount, actualNodeCount) << "Unexpected count of the node types '" << setToString(nodeTypes) << "' ";
}


void CheckNumberOfNodesWithTypes(InferenceEngine::ExecutableNetwork &execNet, const std::unordered_set<std::string>& nodeTypes, size_t expectedCount) {
    if (!execNet) return;

    InferenceEngine::CNNNetwork execGraphInfo = execNet.GetExecGraphInfo();
    std::shared_ptr<const ov::Model> function = execGraphInfo.getFunction();

    CheckNumberOfNodesWithTypeImpl(function, nodeTypes, expectedCount);
}

void CheckNumberOfNodesWithTypes(const ov::CompiledModel &compiledModel, const std::unordered_set<std::string>& nodeTypes, size_t expectedCount) {
    if (!compiledModel) return;

    std::shared_ptr<const ov::Model> function = compiledModel.get_runtime_model();

    CheckNumberOfNodesWithTypeImpl(function, nodeTypes, expectedCount);
}

void CheckNumberOfNodesWithType(const ov::CompiledModel &compiledModel, const std::string& nodeType, size_t expectedCount) {
    CheckNumberOfNodesWithTypes(compiledModel, {nodeType}, expectedCount);
}

void CheckNumberOfNodesWithType(InferenceEngine::ExecutableNetwork &execNet, const std::string& nodeType, size_t expectedCount) {
    CheckNumberOfNodesWithTypes(execNet, {nodeType}, expectedCount);
}

std::vector<CPUSpecificParams> filterCPUInfoForDevice(const std::vector<CPUSpecificParams>& CPUParams) {
    std::vector<CPUSpecificParams> resCPUParams;
    const int selectedTypeIndex = 3;

    for (auto param : CPUParams) {
        auto selectedTypeStr = std::get<selectedTypeIndex>(param);

        if (selectedTypeStr.find("jit") != std::string::npos && !InferenceEngine::with_cpu_x86_sse42())
            continue;
        if (selectedTypeStr.find("sse42") != std::string::npos && !InferenceEngine::with_cpu_x86_sse42())
            continue;
        if (selectedTypeStr.find("avx") != std::string::npos && !InferenceEngine::with_cpu_x86_avx())
            continue;
        if (selectedTypeStr.find("avx2") != std::string::npos && !InferenceEngine::with_cpu_x86_avx2())
            continue;
        if (selectedTypeStr.find("avx512") != std::string::npos && !InferenceEngine::with_cpu_x86_avx512f())
            continue;
        if (selectedTypeStr.find("amx") != std::string::npos && !InferenceEngine::with_cpu_x86_avx512_core_amx())
            continue;

        resCPUParams.push_back(param);
    }

    return resCPUParams;
}
} // namespace CPUTestUtils<|MERGE_RESOLUTION|>--- conflicted
+++ resolved
@@ -354,15 +354,6 @@
 
 std::vector<CPUSpecificParams> filterCPUSpecificParams(const std::vector<CPUSpecificParams> &paramsVector) {
     auto adjustBlockedFormatByIsa = [](std::vector<cpu_memory_format_t>& formats) {
-<<<<<<< HEAD
-        for (size_t i = 0; i < formats.size(); i++) {
-            if (formats[i] == nCw16c)
-                formats[i] = nCw8c;
-            if (formats[i] == nChw16c)
-                formats[i] = nChw8c;
-            if (formats[i] == nCdhw16c)
-                formats[i] = nCdhw8c;
-=======
         for (auto& format : formats) {
             if (format == nCw16c)
                 format = nCw8c;
@@ -370,7 +361,6 @@
                 format = nChw8c;
             if (format == nCdhw16c)
                 format = nCdhw8c;
->>>>>>> 23258c8b
         }
     };
 
