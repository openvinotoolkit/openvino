--- conflicted
+++ resolved
@@ -466,49 +466,4 @@
     CheckNumberOfNodesWithTypes(execNet, {nodeType}, expectedCount);
 }
 
-<<<<<<< HEAD
-std::vector<CPUSpecificParams> filterCPUInfoForDevice(const std::vector<CPUSpecificParams>& CPUParams) {
-    std::vector<CPUSpecificParams> resCPUParams;
-    const int selectedTypeIndex = 3;
-
-    for (auto param : CPUParams) {
-        auto selectedTypeStr = std::get<selectedTypeIndex>(param);
-
-        if (selectedTypeStr.find("jit") != std::string::npos && !InferenceEngine::with_cpu_x86_sse42())
-            continue;
-        if (selectedTypeStr.find("sse42") != std::string::npos && !InferenceEngine::with_cpu_x86_sse42())
-            continue;
-        if (selectedTypeStr.find("avx") != std::string::npos && !InferenceEngine::with_cpu_x86_avx())
-            continue;
-        if (selectedTypeStr.find("avx2") != std::string::npos && !InferenceEngine::with_cpu_x86_avx2())
-            continue;
-        if (selectedTypeStr.find("avx512") != std::string::npos && !InferenceEngine::with_cpu_x86_avx512f())
-            continue;
-        if (selectedTypeStr.find("amx") != std::string::npos && !InferenceEngine::with_cpu_x86_avx512_core_amx())
-            continue;
-
-        resCPUParams.push_back(param);
-    }
-
-    return resCPUParams;
-}
-
-std::vector<CPUSpecificParams> filterCPUInfoForDeviceWithFP16(const std::vector<CPUSpecificParams>& allParams) {
-    std::vector<CPUSpecificParams> specificParams;
-    if (!(ov::with_cpu_x86_avx512_core_fp16() || ov::with_cpu_x86_avx512_core_amx_fp16())) {
-        return specificParams;
-    }
-    std::copy_if(allParams.begin(), allParams.end(), std::back_inserter(specificParams), [](const CPUSpecificParams& item) {
-        const auto &selected = std::get<3>(item);
-        if ((!ov::with_cpu_x86_avx512_core_amx_fp16()) && selected.find("amx") != std::string::npos) {
-            return false;
-        }
-        return true;
-    });
-    auto test_params = filterCPUInfoForDevice(specificParams);
-    return test_params;
-}
-
-=======
->>>>>>> d4dd169c
 } // namespace CPUTestUtils