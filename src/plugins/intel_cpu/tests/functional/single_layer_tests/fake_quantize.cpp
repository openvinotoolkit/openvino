--- conflicted
+++ resolved
@@ -110,17 +110,10 @@
         for (auto&& shape : inputDynamicShapes)
             params.push_back(std::make_shared<ov::op::v0::Parameter>(inPrec, shape));
 
-<<<<<<< HEAD
-        auto il = builder::makeConstant(ngInPrec, ranges[0], rangesBounds[0], rangesBounds[0].empty());
-        auto ih = builder::makeConstant(ngInPrec, ranges[1], rangesBounds[1], rangesBounds[1].empty());
-        auto ol = builder::makeConstant(ngInPrec, ranges[2], rangesBounds[2], rangesBounds[2].empty());
-        auto oh = builder::makeConstant(ngInPrec, ranges[3], rangesBounds[3], rangesBounds[3].empty());
-=======
         auto il = ngraph::builder::makeConstant(inPrec, ranges[0], rangesBounds[0], rangesBounds[0].empty());
         auto ih = ngraph::builder::makeConstant(inPrec, ranges[1], rangesBounds[1], rangesBounds[1].empty());
         auto ol = ngraph::builder::makeConstant(inPrec, ranges[2], rangesBounds[2], rangesBounds[2].empty());
         auto oh = ngraph::builder::makeConstant(inPrec, ranges[3], rangesBounds[3], rangesBounds[3].empty());
->>>>>>> 275e14d9
         auto fq = std::make_shared<ov::op::v0::FakeQuantize>(params[0], il, ih, ol, oh, levels);
 
         layerName = shouldBeDecomposed ? "" : "FakeQuantize";
