// Copyright (C) 2018-2023 Intel Corporation
// SPDX-License-Identifier: Apache-2.0
//
#include "shared_test_classes/single_layer/roi_pooling.hpp"

#include "shared_test_classes/base/ov_subgraph.hpp"
#include "common_test_utils/file_utils.hpp"
#include "common_test_utils/ov_tensor_utils.hpp"
#include "common_test_utils/data_utils.hpp"

#include "test_utils/cpu_test_utils.hpp"
#include "utils/bfloat16.hpp"

using namespace CPUTestUtils;

namespace ov {
namespace test {
enum ProposalGenerationMode { RANDOM, ULTIMATE_RIGHT_BORDER };

using roiPoolingShapes = std::vector<InputShape>;

using roiPoolingParams = std::tuple<roiPoolingShapes,                // Input shapes
                                    std::vector<size_t>,             // Pooled shape {pooled_h, pooled_w}
                                    float,                           // Spatial scale
                                    utils::ROIPoolingTypes,          // ROIPooling method
                                    ov::element::Type,               // Net precision
                                    LayerTestsUtils::TargetDevice>;  // Device name

using ROIPoolingCPUTestParamsSet = std::tuple<roiPoolingParams,
                                              CPUSpecificParams,
                                              ProposalGenerationMode,
                                              ov::AnyMap>;

class ROIPoolingCPULayerTest : public testing::WithParamInterface<ROIPoolingCPUTestParamsSet>,
                               public ov::test::SubgraphBaseTest,
                               public CPUTestsBase {
public:
    static std::string getTestCaseName(testing::TestParamInfo<ROIPoolingCPUTestParamsSet> obj) {
        roiPoolingParams basicParamsSet;
        CPUSpecificParams cpuParams;
        ProposalGenerationMode propMode;
        ov::AnyMap additionalConfig;

        std::tie(basicParamsSet, cpuParams, propMode, additionalConfig) = obj.param;

        roiPoolingShapes inputShapes;
        std::vector<size_t> poolShape;
        float spatial_scale;
       utils::ROIPoolingTypes pool_method;
        ov::element::Type netPrecision;
        std::string targetDevice;
        std::tie(inputShapes, poolShape, spatial_scale, pool_method, netPrecision, targetDevice) = basicParamsSet;

        std::ostringstream result;
        result << "netPRC=" << netPrecision.to_string() << "_";
        for (const auto& shape : inputShapes) {
            result << ov::test::utils::partialShape2str({ shape.first }) << "_";
        }
        result << "TS=";
        for (const auto& shape : inputShapes) {
            result << "(";
            if (!shape.second.empty()) {
                auto itr = shape.second.begin();
                do {
                    result << ov::test::utils::vec2str(*itr);
                } while (++itr != shape.second.end() && result << "_");
            }
            result << ")_";
        }

        result << "PS=" << ov::test::utils::vec2str(poolShape) << "_";
        result << "Scale=" << spatial_scale << "_";
        switch (pool_method) {
        case utils::ROIPoolingTypes::ROI_MAX:
            result << "Max_";
            break;
        case utils::ROIPoolingTypes::ROI_BILINEAR:
            result << "Bilinear_";
            break;
        }
        result << "trgDev=" << targetDevice;
        if (!additionalConfig.empty()) {
            result << "_PluginConf";
            for (auto& item : additionalConfig) {
                result << "_" << item.first << "=" << item.second.as<std::string>();
            }
        }
        switch (propMode) {
            case ProposalGenerationMode::ULTIMATE_RIGHT_BORDER:
                result << "_UltimateRightBorderProposal";
                break;
            case ProposalGenerationMode::RANDOM:
            default:
                result << "_RandomProposal";
                break;
        }

        return result.str();
    }

protected:
    void generate_inputs(const std::vector<ov::Shape>& targetInputStaticShapes) override {
        const ProposalGenerationMode propMode = std::get<2>(this->GetParam());
        const float spatial_scale = std::get<2>(std::get<0>(this->GetParam()));
        const utils::ROIPoolingTypes pool_method = std::get<3>(std::get<0>(this->GetParam()));

        inputs.clear();
        const auto& funcInputs = function->inputs();

        auto feat_map_shape = targetInputStaticShapes[0];
        const auto is_roi_max_mode = (pool_method ==utils::ROIPoolingTypes::ROI_MAX);
        const int height = is_roi_max_mode ? feat_map_shape[2] / spatial_scale : 1;
        const int width = is_roi_max_mode ? feat_map_shape[3] / spatial_scale : 1;

        for (size_t i = 0; i < funcInputs.size(); ++i) {
            const auto& funcInput = funcInputs[i];
            ov::Tensor tensor;

            if (i == 1) {
                tensor = ov::Tensor(funcInput.get_element_type(), targetInputStaticShapes[i]);
                if (propMode == ULTIMATE_RIGHT_BORDER) {
                    // because of nonalgebraic character of floating point operation, the following values causes inequity:
                    // ((end_h - start_h) * (input_h - 1) / (pooled_h - 1)) * (pooled_h - 1) > (end_h - start_h) * (input_h - 1)
                    // and as result excess of right limit for proposal value if the border case (current_h == pooled_h - 1)
                    // will not be handled explicitly
                    switch (funcInput.get_element_type()) {
                    case ov::element::f32: {
                        auto* dataPtr = tensor.data<float>();
                        for (size_t i = 0; i < tensor.get_size(); i += 5) {
                            dataPtr[i] = 0;
                            dataPtr[i + 1] = 0.f;
                            dataPtr[i + 2] = 0.248046786f;
                            dataPtr[i + 3] = 0.471333951f;
                            dataPtr[i + 4] = 1.f;
                        }
                        break;
                    }
                    case ov::element::bf16: {
                        auto* dataPtr = tensor.data<std::int16_t>();
                        for (size_t i = 0; i < tensor.get_size(); i += 5) {
                            dataPtr[i] = static_cast<std::int16_t>(ov::float16(0.f).to_bits());
                            dataPtr[i + 1] = static_cast<std::int16_t>(ov::float16(0.f).to_bits());
                            dataPtr[i + 2] = static_cast<std::int16_t>(ov::float16(0.248046786f).to_bits());
                            dataPtr[i + 3] = static_cast<std::int16_t>(ov::float16(0.471333951f).to_bits());
                            dataPtr[i + 4] = static_cast<std::int16_t>(ov::float16(1.f).to_bits());
                        }
                        break;
                    }
                    default:
                        OPENVINO_THROW("roi_pooling. Unsupported precision");
                    }
                } else {
                    switch (funcInput.get_element_type()) {
                    case ov::element::f32:
                    case ov::element::bf16: {
                        ov::test::utils::fill_data_roi(tensor, feat_map_shape[0] - 1, height, width, 1.f, is_roi_max_mode);
                        break;
                    }
                    default:
                        OPENVINO_THROW("roi_pooling. Unsupported precision");
                    }
                }
            } else {
                tensor = ov::test::utils::create_and_fill_tensor(funcInput.get_element_type(), targetInputStaticShapes[i], 10, 0, 1000);
            }

            inputs.insert({ funcInput.get_node_shared_ptr(), tensor });
        }
    }

    void SetUp() override {
        roiPoolingParams basicParamsSet;
        CPUSpecificParams cpuParams;
        ProposalGenerationMode propMode;
        ov::AnyMap additionalConfig;

        std::tie(basicParamsSet, cpuParams, propMode, additionalConfig) = this->GetParam();
        roiPoolingShapes inputShapes;
        std::vector<size_t> poolShape;
        float spatial_scale;
       utils::ROIPoolingTypes pool_method;
        ov::element::Type netPrecision;
        std::tie(inputShapes, poolShape, spatial_scale, pool_method, netPrecision, targetDevice) = basicParamsSet;

        auto it = additionalConfig.find(ov::hint::inference_precision.name());
        if (it != additionalConfig.end() && it->second.as<ov::element::Type>() == ov::element::bf16)
            netPrecision = ov::element::bf16;
        configuration.insert(additionalConfig.begin(), additionalConfig.end());
        if (selectedType.empty()) {
            selectedType = getPrimitiveType();
        }
        selectedType.push_back('_');
        selectedType += netPrecision.to_string();

        if (netPrecision == ov::element::bf16) {
            rel_threshold = 1e-2;
        }

        init_input_shapes(inputShapes);

        ov::ParameterVector params;
        for (auto&& shape : inputDynamicShapes)
            params.push_back(std::make_shared<ov::op::v0::Parameter>(netPrecision, shape));

        std::shared_ptr<ov::Node> roi_pooling;
        if (ov::test::utils::ROIPoolingTypes::ROI_MAX == pool_method) {
            roi_pooling = std::make_shared<ov::op::v0::ROIPooling>(params[0], params[1], poolShape, spatial_scale, "max");
        } else {
            roi_pooling = std::make_shared<ov::op::v0::ROIPooling>(params[0], params[1], poolShape, spatial_scale, "bilinear");
        }
<<<<<<< HEAD
        ngraph::ResultVector results{std::make_shared<ov::op::v0::Result>(roi_pooling)};
=======
        ov::ResultVector results{std::make_shared<ov::op::v0::Result>(roi_pooling)};
>>>>>>> 358cd4b7

        function = makeNgraphFunction(netPrecision, params, roi_pooling, "ROIPooling");
        functionRefs = ov::clone_model(*function);
    }
};

TEST_P(ROIPoolingCPULayerTest, CompareWithRefs) {
    run();
    CheckPluginRelatedResults(compiledModel, "ROIPooling");
}

namespace {

std::vector<ov::AnyMap> additionalConfig = {{ov::hint::inference_precision(ov::element::f32)},
                                            {ov::hint::inference_precision(ov::element::bf16)}};
/* have to select particular implementation type, since currently
 * nodes always choose the best one */
std::vector<CPUSpecificParams> selectCPUInfoForDevice() {
    std::vector<CPUSpecificParams> resCPUParams;
    if (with_cpu_x86_avx512f()) {
        resCPUParams.push_back(CPUSpecificParams{{nChw16c, nc}, {nChw16c}, {"jit_avx512"}, "jit_avx512"});
    } else if (with_cpu_x86_avx2()) {
        resCPUParams.push_back(CPUSpecificParams{{nChw8c, nc}, {nChw8c}, {"jit_avx2"}, "jit_avx2"});
    } else if (with_cpu_x86_sse42()) {
        resCPUParams.push_back(CPUSpecificParams{{nChw8c, nc}, {nChw8c}, {"jit_sse42"}, "jit_sse42"});
    } else {
        resCPUParams.push_back(CPUSpecificParams{{nChw8c, nc}, {nChw8c}, {"ref"}, "ref"});
    }

    return resCPUParams;
}

const std::vector<roiPoolingShapes> inShapes = {
    roiPoolingShapes{{{}, {{1, 3, 8, 8}}}, {{}, {{1, 5}}}},
    roiPoolingShapes{{{}, {{1, 3, 8, 8}}}, {{}, {{3, 5}}}},
    roiPoolingShapes{{{}, {{3, 4, 50, 50}}}, {{}, {{3, 5}}}},
    roiPoolingShapes{{{}, {{3, 4, 50, 50}}}, {{}, {{5, 5}}}},
    roiPoolingShapes{
        // input 0
        {
            // dynamic
            {-1, -1, -1, -1},
            // static
            {
                {3, 4, 50, 50}, {3, 4, 50, 50}, {3, 4, 50, 50}, {1, 3, 8, 8}, {1, 3, 8, 8}, {3, 4, 50, 50}
            }
        },
        // input 1
        {
            // dynamic
            {-1, 5},
            // static
            {
                {1, 5}, {3, 5}, {5, 5}, {1, 5}, {3, 5}, {5, 5}
            }
        },
    },
    roiPoolingShapes{
        // input 0
        {
            // dynamic
            {-1, {3, 5}, {7, 60}, -1},
            // static
            {
                {3, 4, 50, 50}, {1, 3, 7, 8}, {3, 4, 50, 50}, {1, 3, 7, 8},
            }
        },
        // input 1
        {
            // dynamic
            {{1, 5}, 5},
            // static
            {
                {1, 5}, {2, 5}, {1, 5}, {2, 5}
            }
        },
    },
    roiPoolingShapes{
        // input 0
        {
            // dynamic
            {{1, 8}, {3, 5}, {7, 60}, {5, 50}},
            // static
            {
                {3, 4, 50, 50}, {1, 3, 7, 8}, {8, 5, 59, 5}, {1, 3, 7, 8},
            }
        },
        // input 1
        {
            // dynamic
            {{1, 5}, 5},
            // static
            {
                {1, 5}, {2, 5}, {1, 5}, {2, 5}
            }
        },
    },
};

const std::vector<std::vector<size_t>> pooledShapes_max = {
    {1, 1},
    {2, 2},
    {3, 3},
    {6, 6}
};

const std::vector<std::vector<size_t>> pooledShapes_bilinear = {
    {1, 1},
    {2, 2},
    {3, 3},
    {6, 6}
};

const std::vector<ov::element::Type> netPRCs = {ov::element::f32, ov::element::bf16};

const std::vector<float> spatial_scales = {0.625f, 1.f};

const auto test_ROIPooling_max = ::testing::Combine(::testing::ValuesIn(inShapes),
                                                    ::testing::ValuesIn(pooledShapes_max),
                                                    ::testing::ValuesIn(spatial_scales),
                                                    ::testing::Values(utils::ROIPoolingTypes::ROI_MAX),
                                                    ::testing::ValuesIn(netPRCs),
                                                    ::testing::Values(ov::test::utils::DEVICE_CPU));

const auto test_ROIPooling_bilinear = ::testing::Combine(::testing::ValuesIn(inShapes),
                                                         ::testing::ValuesIn(pooledShapes_bilinear),
                                                         ::testing::Values(spatial_scales[1]),
                                                         ::testing::Values(utils::ROIPoolingTypes::ROI_BILINEAR),
                                                         ::testing::ValuesIn(netPRCs),
                                                         ::testing::Values(ov::test::utils::DEVICE_CPU));

INSTANTIATE_TEST_SUITE_P(smoke_ROIPoolingCPU_max,
                        ROIPoolingCPULayerTest,
                        ::testing::Combine(test_ROIPooling_max,
                                           ::testing::ValuesIn(selectCPUInfoForDevice()),
                                           ::testing::Values(ProposalGenerationMode::RANDOM),
                                           ::testing::ValuesIn(additionalConfig)),
                        ROIPoolingCPULayerTest::getTestCaseName);

INSTANTIATE_TEST_SUITE_P(smoke_ROIPoolingCPU_bilinear,
                        ROIPoolingCPULayerTest,
                        ::testing::Combine(test_ROIPooling_bilinear,
                                           ::testing::ValuesIn(selectCPUInfoForDevice()),
                                           ::testing::Values(ProposalGenerationMode::RANDOM),
                                           ::testing::ValuesIn(additionalConfig)),
                        ROIPoolingCPULayerTest::getTestCaseName);

INSTANTIATE_TEST_SUITE_P(
    smoke_ROIPoolingCPU_bilinear_ultimateRightBorderProposal,
    ROIPoolingCPULayerTest,
    ::testing::Combine(::testing::Combine(::testing::Values(roiPoolingShapes{{{}, {{1, 1, 50, 50}}}, {{}, {{1, 5}}}}),
                                          ::testing::Values(std::vector<size_t>{4, 4}),
                                          ::testing::Values(spatial_scales[1]),
                                          ::testing::Values(utils::ROIPoolingTypes::ROI_BILINEAR),
                                          ::testing::Values(ov::element::f32),
                                          ::testing::Values(ov::test::utils::DEVICE_CPU)),
                       ::testing::ValuesIn(selectCPUInfoForDevice()),
                       ::testing::Values(ProposalGenerationMode::ULTIMATE_RIGHT_BORDER),
                       ::testing::Values(ov::AnyMap{{ov::hint::inference_precision(ov::element::f32)}})),
    ROIPoolingCPULayerTest::getTestCaseName);
} // namespace
}  // namespace test
}  // namespace ov<|MERGE_RESOLUTION|>--- conflicted
+++ resolved
@@ -208,11 +208,7 @@
         } else {
             roi_pooling = std::make_shared<ov::op::v0::ROIPooling>(params[0], params[1], poolShape, spatial_scale, "bilinear");
         }
-<<<<<<< HEAD
-        ngraph::ResultVector results{std::make_shared<ov::op::v0::Result>(roi_pooling)};
-=======
         ov::ResultVector results{std::make_shared<ov::op::v0::Result>(roi_pooling)};
->>>>>>> 358cd4b7
 
         function = makeNgraphFunction(netPrecision, params, roi_pooling, "ROIPooling");
         functionRefs = ov::clone_model(*function);
