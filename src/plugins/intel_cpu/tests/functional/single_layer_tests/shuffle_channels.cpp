// Copyright (C) 2018-2023 Intel Corporation
// SPDX-License-Identifier: Apache-2.0
//

#include "shared_test_classes/single_layer/shuffle_channels.hpp"

#include "ov_models/utils/ov_helpers.hpp"
#include "shared_test_classes/base/ov_subgraph.hpp"
#include "test_utils/cpu_test_utils.hpp"

using namespace CPUTestUtils;
<<<<<<< HEAD
using namespace ov::test;
=======
namespace ov {
namespace test {
>>>>>>> 275e14d9

using ShuffleChannelsLayerCPUTestParamsSet = std::tuple<InputShape,   // Input shape
                                                        ElementType,  // Input element type
                                                        LayerTestsDefinitions::shuffleChannelsSpecificParams,
                                                        CPUSpecificParams>;

class ShuffleChannelsLayerCPUTest : public testing::WithParamInterface<ShuffleChannelsLayerCPUTestParamsSet>,
                                    virtual public SubgraphBaseTest,
                                    public CPUTestsBase {
public:
    static std::string getTestCaseName(testing::TestParamInfo<ShuffleChannelsLayerCPUTestParamsSet> obj) {
        InputShape shapes;
        ElementType inType;
        LayerTestsDefinitions::shuffleChannelsSpecificParams shuffleChannelsParams;
        CPUSpecificParams cpuParams;
        std::tie(shapes, inType, shuffleChannelsParams, cpuParams) = obj.param;
        int axis, group;
        std::tie(axis, group) = shuffleChannelsParams;

        std::ostringstream results;
        results << "IS=" << ov::test::utils::partialShape2str({shapes.first}) << "_";
        results << "TS=";
        for (const auto& item : shapes.second) {
            results << ov::test::utils::vec2str(item) << "_";
        }
        results << "Prc=" << inType << "_";
        results << "Axis=" << std::to_string(axis) << "_";
        results << "Group=" << std::to_string(group) << "_";
        results << CPUTestsBase::getTestCaseName(cpuParams);

        return results.str();
    }

protected:
    void SetUp() override {
        InputShape shapes;
        ElementType inType;
        LayerTestsDefinitions::shuffleChannelsSpecificParams shuffleChannelsParams;
        int axis, group;
        CPUSpecificParams cpuParams;
        std::tie(shapes, inType, shuffleChannelsParams, cpuParams) = this->GetParam();
        std::tie(axis, group) = shuffleChannelsParams;

        std::tie(inFmts, outFmts, priority, selectedType) = cpuParams;
        if (selectedType.empty()) {
            selectedType = getPrimitiveType();
        }
        selectedType = makeSelectedTypeStr(selectedType, inType);
        targetDevice = ov::test::utils::DEVICE_CPU;
        init_input_shapes({shapes});

        ov::ParameterVector params;
        for (auto&& shape : inputDynamicShapes) {
            params.push_back(std::make_shared<ov::op::v0::Parameter>(inType, shape));
        }
        auto shuffleChannels = std::make_shared<ov::op::v0::ShuffleChannels>(params[0], axis, group);
        function = makeNgraphFunction(inType, params, shuffleChannels, "ShuffleChannels");
    }
};

TEST_P(ShuffleChannelsLayerCPUTest, CompareWithRefs) {
    run();
    CheckPluginRelatedResults(compiledModel, "ShuffleChannels");
}

namespace {

/* CPU PARAMS */
std::vector<CPUSpecificParams> filterCPUInfoForDevice4D() {
    std::vector<CPUSpecificParams> resCPUParams;
    if (with_cpu_x86_avx512f()) {
        resCPUParams.push_back(CPUSpecificParams{{nchw}, {nchw}, {"jit_avx512"}, "jit_avx512"});
        resCPUParams.push_back(CPUSpecificParams{{nhwc}, {nhwc}, {"jit_avx512"}, "jit_avx512"});
    } else if (with_cpu_x86_avx2()) {
        resCPUParams.push_back(CPUSpecificParams{{nchw}, {nchw}, {"jit_avx2"}, "jit_avx2"});
        resCPUParams.push_back(CPUSpecificParams{{nhwc}, {nhwc}, {"jit_avx2"}, "jit_avx2"});
    } else if (with_cpu_x86_sse42()) {
        resCPUParams.push_back(CPUSpecificParams{{nchw}, {nchw}, {"jit_sse42"}, "jit_sse42"});
        resCPUParams.push_back(CPUSpecificParams{{nhwc}, {nhwc}, {"jit_sse42"}, "jit_sse42"});
    } else {
        resCPUParams.push_back(CPUSpecificParams{{nchw}, {nchw}, {"ref"}, "ref"});
    }
    return resCPUParams;
}

std::vector<CPUSpecificParams> filterCPUInfoForDevice5D() {
    std::vector<CPUSpecificParams> resCPUParams;
    if (with_cpu_x86_avx512f()) {
        resCPUParams.push_back(CPUSpecificParams{{ncdhw}, {ncdhw}, {"jit_avx512"}, "jit_avx512"});
        resCPUParams.push_back(CPUSpecificParams{{ndhwc}, {ndhwc}, {"jit_avx512"}, "jit_avx512"});
    } else if (with_cpu_x86_avx2()) {
        resCPUParams.push_back(CPUSpecificParams{{ncdhw}, {ncdhw}, {"jit_avx2"}, "jit_avx2"});
        resCPUParams.push_back(CPUSpecificParams{{ndhwc}, {ndhwc}, {"jit_avx2"}, "jit_avx2"});
    } else if (with_cpu_x86_sse42()) {
        resCPUParams.push_back(CPUSpecificParams{{ncdhw}, {ncdhw}, {"jit_sse42"}, "jit_sse42"});
        resCPUParams.push_back(CPUSpecificParams{{ndhwc}, {ndhwc}, {"jit_sse42"}, "jit_sse42"});
    } else {
        resCPUParams.push_back(CPUSpecificParams{{ncdhw}, {ncdhw}, {"ref"}, "ref"});
    }
    return resCPUParams;
}

std::vector<CPUSpecificParams> filterCPUInfoForDevice4DBlock() {
    std::vector<CPUSpecificParams> resCPUParams;
    if (with_cpu_x86_avx512f()) {
        resCPUParams.push_back(CPUSpecificParams{{nChw16c}, {nChw16c}, {"jit_avx512"}, "jit_avx512"});
    } else if (with_cpu_x86_avx2()) {
        resCPUParams.push_back(CPUSpecificParams{{nChw8c}, {nChw8c}, {"jit_avx2"}, "jit_avx2"});
    } else if (with_cpu_x86_sse42()) {
        resCPUParams.push_back(CPUSpecificParams{{nChw8c}, {nChw8c}, {"jit_sse42"}, "jit_sse42"});
    }
    return resCPUParams;
}

std::vector<CPUSpecificParams> filterCPUInfoForDevice5DBlock() {
    std::vector<CPUSpecificParams> resCPUParams;
    if (with_cpu_x86_avx512f()) {
        resCPUParams.push_back(CPUSpecificParams{{nCdhw16c}, {nCdhw16c}, {"jit_avx512"}, "jit_avx512"});
    } else if (with_cpu_x86_avx2()) {
        resCPUParams.push_back(CPUSpecificParams{{nCdhw8c}, {nCdhw8c}, {"jit_avx2"}, "jit_avx2"});
    } else if (with_cpu_x86_sse42()) {
        resCPUParams.push_back(CPUSpecificParams{{nCdhw8c}, {nCdhw8c}, {"jit_sse42"}, "jit_sse42"});
    }
    return resCPUParams;
}
/* ========== */

const std::vector<ElementType> inputElementType = {ElementType::f32, ElementType::bf16, ElementType::i8};

const auto shuffleChannelsParams4D = ::testing::Combine(::testing::ValuesIn(std::vector<int>{-4, -2, 0, 1, 3}),
                                                        ::testing::ValuesIn(std::vector<int>{1, 2, 4}));

const auto shuffleChannelsParams5D = ::testing::Combine(::testing::ValuesIn(std::vector<int>{-5, -3, -1, 0, 1, 3}),
                                                        ::testing::ValuesIn(std::vector<int>{1, 2, 3}));

const auto shuffleChannelsParams4DBlock = ::testing::Combine(::testing::ValuesIn(std::vector<int>{-4, -2, -1, 0, 2, 3}),
                                                             ::testing::ValuesIn(std::vector<int>{1, 2, 4}));

const auto shuffleChannelsParams5DBlock =
    ::testing::Combine(::testing::ValuesIn(std::vector<int>{-5, -2, -1, 0, 2, 3, 4}),
                       ::testing::ValuesIn(std::vector<int>{1, 2, 3}));

const std::vector<InputShape> inputShapesDynamic4D = {
    {{-1, -1, -1, -1}, {{8, 4, 4, 4}, {8, 16, 8, 4}, {8, 4, 4, 4}}},

    {{-1, 8, -1, -1}, {{8, 8, 8, 8}, {8, 8, 4, 16}, {8, 8, 8, 8}}},

    {{{4, 32}, {4, 32}, {4, 32}, {4, 32}}, {{4, 12, 8, 8}, {8, 32, 12, 4}, {4, 12, 8, 8}}},
};

const std::vector<InputShape> inputShapesDynamic5D = {
    {{-1, -1, -1, -1, -1}, {{6, 6, 6, 6, 6}, {12, 6, 12, 12, 12}, {6, 6, 6, 6, 6}}},

    {{-1, 18, -1, -1, -1}, {{6, 18, 12, 6, 12}, {6, 18, 6, 6, 6}, {6, 18, 12, 6, 12}}},

    {{{6, 24}, {6, 24}, {6, 24}, {6, 24}, {6, 24}}, {{24, 12, 6, 6, 6}, {12, 24, 6, 12, 12}, {24, 12, 6, 6, 6}}},
};

INSTANTIATE_TEST_SUITE_P(
    smoke_ShuffleChannelsStatic4D,
    ShuffleChannelsLayerCPUTest,
    ::testing::Combine(::testing::ValuesIn(static_shapes_to_test_representation({{16, 24, 32, 40}})),
                       ::testing::ValuesIn(inputElementType),
                       shuffleChannelsParams4D,
                       ::testing::ValuesIn(filterCPUInfoForDevice4D())),
    ShuffleChannelsLayerCPUTest::getTestCaseName);

INSTANTIATE_TEST_SUITE_P(smoke_ShuffleChannelsDynamic4D,
                         ShuffleChannelsLayerCPUTest,
                         ::testing::Combine(::testing::ValuesIn(inputShapesDynamic4D),
                                            ::testing::ValuesIn(inputElementType),
                                            shuffleChannelsParams4D,
                                            ::testing::ValuesIn(filterCPUInfoForDevice4D())),
                         ShuffleChannelsLayerCPUTest::getTestCaseName);

INSTANTIATE_TEST_SUITE_P(
    smoke_ShuffleChannelsStatic5D,
    ShuffleChannelsLayerCPUTest,
    ::testing::Combine(::testing::ValuesIn(static_shapes_to_test_representation({{6, 24, 12, 12, 6}})),
                       ::testing::ValuesIn(inputElementType),
                       shuffleChannelsParams5D,
                       ::testing::ValuesIn(filterCPUInfoForDevice5D())),
    ShuffleChannelsLayerCPUTest::getTestCaseName);

INSTANTIATE_TEST_SUITE_P(smoke_ShuffleChannelsDynamic5D,
                         ShuffleChannelsLayerCPUTest,
                         ::testing::Combine(::testing::ValuesIn(inputShapesDynamic5D),
                                            ::testing::ValuesIn(inputElementType),
                                            shuffleChannelsParams5D,
                                            ::testing::ValuesIn(filterCPUInfoForDevice5D())),
                         ShuffleChannelsLayerCPUTest::getTestCaseName);

INSTANTIATE_TEST_SUITE_P(
    smoke_ShuffleChannelsStatic4DBlock,
    ShuffleChannelsLayerCPUTest,
    ::testing::Combine(::testing::ValuesIn(static_shapes_to_test_representation({{40, 32, 24, 16}})),
                       ::testing::ValuesIn(inputElementType),
                       shuffleChannelsParams4DBlock,
                       ::testing::ValuesIn(filterCPUInfoForDevice4DBlock())),
    ShuffleChannelsLayerCPUTest::getTestCaseName);

INSTANTIATE_TEST_SUITE_P(smoke_ShuffleChannelsDynamic4DBlock,
                         ShuffleChannelsLayerCPUTest,
                         ::testing::Combine(::testing::ValuesIn(inputShapesDynamic4D),
                                            ::testing::ValuesIn(inputElementType),
                                            shuffleChannelsParams4DBlock,
                                            ::testing::ValuesIn(filterCPUInfoForDevice4DBlock())),
                         ShuffleChannelsLayerCPUTest::getTestCaseName);

INSTANTIATE_TEST_SUITE_P(
    smoke_ShuffleChannelsStatic5DBlock,
    ShuffleChannelsLayerCPUTest,
    ::testing::Combine(::testing::ValuesIn(static_shapes_to_test_representation({{18, 12, 18, 12, 30}})),
                       ::testing::ValuesIn(inputElementType),
                       shuffleChannelsParams5DBlock,
                       ::testing::ValuesIn(filterCPUInfoForDevice5DBlock())),
    ShuffleChannelsLayerCPUTest::getTestCaseName);

INSTANTIATE_TEST_SUITE_P(smoke_ShuffleChannelsDynamic5DBlock,
                         ShuffleChannelsLayerCPUTest,
                         ::testing::Combine(::testing::ValuesIn(inputShapesDynamic5D),
                                            ::testing::ValuesIn(inputElementType),
                                            shuffleChannelsParams5DBlock,
                                            ::testing::ValuesIn(filterCPUInfoForDevice5DBlock())),
                         ShuffleChannelsLayerCPUTest::getTestCaseName);

}  // namespace

}  // namespace test
}  // namespace ov<|MERGE_RESOLUTION|>--- conflicted
+++ resolved
@@ -9,12 +9,8 @@
 #include "test_utils/cpu_test_utils.hpp"
 
 using namespace CPUTestUtils;
-<<<<<<< HEAD
-using namespace ov::test;
-=======
 namespace ov {
 namespace test {
->>>>>>> 275e14d9
 
 using ShuffleChannelsLayerCPUTestParamsSet = std::tuple<InputShape,   // Input shape
                                                         ElementType,  // Input element type
