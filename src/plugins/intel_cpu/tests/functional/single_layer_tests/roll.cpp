// Copyright (C) 2022 Intel Corporation
// SPDX-License-Identifier: Apache-2.0
//

#include "shared_test_classes/base/ov_subgraph.hpp"
#include "ov_models/builders.hpp"
#include "test_utils/cpu_test_utils.hpp"

using namespace CPUTestUtils;

namespace ov {
namespace test {

using RollCPUTestParams = typename std::tuple<
        InputShape,                  // Input shape
        ov::element::Type,           // Input precision
        std::vector<int64_t>,        // Shift
        std::vector<int64_t>,        // Axes
        std::string>;                // Device name

class RollLayerCPUTest : public testing::WithParamInterface<RollCPUTestParams>,
                         virtual public SubgraphBaseTest, public CPUTestsBase {
public:
    static std::string getTestCaseName(testing::TestParamInfo<RollCPUTestParams> obj) {
        InputShape inputShape;
        ov::element::Type inputPrecision;
        std::vector<int64_t> shift;
        std::vector<int64_t> axes;
        std::string targetDevice;
        std::tie(inputShape, inputPrecision, shift, axes, targetDevice) = obj.param;

        std::ostringstream result;
        result << "IS=" << ov::test::utils::partialShape2str({inputShape.first}) << "_";
        result << "TS=";
        for (const auto& item : inputShape.second) {
            result << ov::test::utils::vec2str(item) << "_";
        }
        result << "Precision=" << inputPrecision.get_type_name() << "_";
        result << "Shift=" << ov::test::utils::vec2str(shift) << "_";
        result << "Axes=" << ov::test::utils::vec2str(axes) << "_";
        result << "TargetDevice=" << targetDevice;

        return result.str();
    }

protected:
    void SetUp() override {
        InputShape inputShape;
        ov::element::Type inputPrecision;
        std::vector<int64_t> shift;
        std::vector<int64_t> axes;

        std::tie(inputShape, inputPrecision, shift, axes, targetDevice) = GetParam();

        init_input_shapes({inputShape});

        ov::ParameterVector paramsIn;
        for (auto&& shape : inputDynamicShapes) {
            paramsIn.push_back(std::make_shared<ov::op::v0::Parameter>(inputPrecision, shape));
        }
<<<<<<< HEAD
        auto shiftNode = std::make_shared<ov::op::v0::Constant>(ngraph::element::Type_t::i64, ngraph::Shape{shift.size()}, shift)->output(0);
        auto axesNode = std::make_shared<ov::op::v0::Constant>(ngraph::element::Type_t::i64, ngraph::Shape{axes.size()}, axes)->output(0);

        const auto roll = std::make_shared<ov::op::v7::Roll>(paramsIn[0], shiftNode, axesNode);
        const ngraph::ResultVector results{std::make_shared<ov::op::v0::Result>(roll)};
        function = std::make_shared<ngraph::Function>(results, paramsIn, "roll");
=======
        auto shiftNode =
            std::make_shared<ov::op::v0::Constant>(ov::element::i64, ov::Shape{shift.size()}, shift)->output(0);
        auto axesNode =
            std::make_shared<ov::op::v0::Constant>(ov::element::i64, ov::Shape{axes.size()}, axes)->output(0);

        const auto roll = std::make_shared<ov::op::v7::Roll>(paramsIn[0], shiftNode, axesNode);
        const ov::ResultVector results{std::make_shared<ov::op::v0::Result>(roll)};
        function = std::make_shared<ov::Model>(results, paramsIn, "roll");
>>>>>>> 358cd4b7
    }
};

TEST_P(RollLayerCPUTest, CompareWithRefs) {
    run();
}

namespace {

const std::vector<ov::element::Type> inputPrecisions = {
    ov::element::i8,
    ov::element::u8,
    ov::element::i16,
    ov::element::i32,
    ov::element::f32,
    ov::element::bf16
};

const std::vector<InputShape> data2DZeroShiftShapes = {{{}, {{17, 19}}}, {{-1, -1}, {{5, 17}, {10, 20}}}};
const std::vector<InputShape> data1DShapes = {{{}, {{12}}}, {{-1}, {{10}, {20}}}};
const std::vector<InputShape> data2DShapes = {{{}, {{100, 200}}}, {{{100, 500}, 450}, {{250, 450}, {120, 450}}}};
const std::vector<InputShape> data3DShapes = {{{}, {{2, 300, 320}}},
                                              {{2, {100, 500}, -1}, {{2, 320, 420}, {2, 500, 200}}}};
const std::vector<InputShape> data4DNegativeAxesShapes = {{{}, {{3, 11, 6, 4}}},
                                                          {{-1, -1, {5, 6}, -1}, {{5, 10, 6, 15}, {10, 20, 5, 7}}}};
const std::vector<InputShape> data5DRepeatingAxesNegativeShiftShapes = {{{}, {{2, 7, 32, 32, 5}}},
                                                                       {{2, -1, -1, -1, {2, 7}}, {{2, 5, 20, 17, 3}, {2, 10, 18, 40, 7}}}};

INSTANTIATE_TEST_SUITE_P(smoke_RollCPU_2DZeroShift, RollLayerCPUTest,
                        ::testing::Combine(
                            ::testing::ValuesIn(data2DZeroShiftShapes),
                            ::testing::ValuesIn(inputPrecisions),
                            ::testing::Values(std::vector<int64_t>{0, 0}),  // Shift
                            ::testing::Values(std::vector<int64_t>{0, 1}),  // Axes
                            ::testing::Values(ov::test::utils::DEVICE_CPU)),
                        RollLayerCPUTest::getTestCaseName);

INSTANTIATE_TEST_SUITE_P(smoke_RollCPU_1D, RollLayerCPUTest,
                        ::testing::Combine(
                            ::testing::ValuesIn(data1DShapes),
                            ::testing::ValuesIn(inputPrecisions),
                            ::testing::Values(std::vector<int64_t>{5}),     // Shift
                            ::testing::Values(std::vector<int64_t>{0}),     // Axes
                            ::testing::Values(ov::test::utils::DEVICE_CPU)),
                        RollLayerCPUTest::getTestCaseName);

INSTANTIATE_TEST_SUITE_P(smoke_RollCPU_2D, RollLayerCPUTest,
                        ::testing::Combine(
                            ::testing::ValuesIn(data2DShapes),
                            ::testing::ValuesIn(inputPrecisions),
                            ::testing::Values(std::vector<int64_t>{50, 150}), // Shift
                            ::testing::Values(std::vector<int64_t>{0, 1}),    // Axes
                            ::testing::Values(ov::test::utils::DEVICE_CPU)),
                        RollLayerCPUTest::getTestCaseName);

INSTANTIATE_TEST_SUITE_P(smoke_RollCPU_3D, RollLayerCPUTest,
                        ::testing::Combine(
                            ::testing::ValuesIn(data3DShapes),
                            ::testing::ValuesIn(inputPrecisions),
                            ::testing::Values(std::vector<int64_t>{160, 150}), // Shift
                            ::testing::Values(std::vector<int64_t>{1, 2}),     // Axes
                            ::testing::Values(ov::test::utils::DEVICE_CPU)),
                        RollLayerCPUTest::getTestCaseName);

INSTANTIATE_TEST_SUITE_P(smoke_RollCPU_4DNegativeAxes, RollLayerCPUTest,
                        ::testing::Combine(
                            ::testing::ValuesIn(data4DNegativeAxesShapes),
                            ::testing::ValuesIn(inputPrecisions),
                            ::testing::Values(std::vector<int64_t>{7, 3}),   // Shift
                            ::testing::Values(std::vector<int64_t>{-3, -2}), // Axes
                            ::testing::Values(ov::test::utils::DEVICE_CPU)),
                        RollLayerCPUTest::getTestCaseName);

INSTANTIATE_TEST_SUITE_P(smoke_RollCPU_5DRepeatingAxesNegativeShift, RollLayerCPUTest,
                        ::testing::Combine(
                            ::testing::ValuesIn(data5DRepeatingAxesNegativeShiftShapes),
                            ::testing::ValuesIn(inputPrecisions),
                            ::testing::Values(std::vector<int64_t>{4, -1, 7, 2, -5}),  // Shift
                            ::testing::Values(std::vector<int64_t>{-1, 0, 3, 3, 2}),   // Axes
                            ::testing::Values(ov::test::utils::DEVICE_CPU)),
                        RollLayerCPUTest::getTestCaseName);

}  // namespace
}  // namespace test
}  // namespace ov<|MERGE_RESOLUTION|>--- conflicted
+++ resolved
@@ -58,14 +58,6 @@
         for (auto&& shape : inputDynamicShapes) {
             paramsIn.push_back(std::make_shared<ov::op::v0::Parameter>(inputPrecision, shape));
         }
-<<<<<<< HEAD
-        auto shiftNode = std::make_shared<ov::op::v0::Constant>(ngraph::element::Type_t::i64, ngraph::Shape{shift.size()}, shift)->output(0);
-        auto axesNode = std::make_shared<ov::op::v0::Constant>(ngraph::element::Type_t::i64, ngraph::Shape{axes.size()}, axes)->output(0);
-
-        const auto roll = std::make_shared<ov::op::v7::Roll>(paramsIn[0], shiftNode, axesNode);
-        const ngraph::ResultVector results{std::make_shared<ov::op::v0::Result>(roll)};
-        function = std::make_shared<ngraph::Function>(results, paramsIn, "roll");
-=======
         auto shiftNode =
             std::make_shared<ov::op::v0::Constant>(ov::element::i64, ov::Shape{shift.size()}, shift)->output(0);
         auto axesNode =
@@ -74,7 +66,6 @@
         const auto roll = std::make_shared<ov::op::v7::Roll>(paramsIn[0], shiftNode, axesNode);
         const ov::ResultVector results{std::make_shared<ov::op::v0::Result>(roll)};
         function = std::make_shared<ov::Model>(results, paramsIn, "roll");
->>>>>>> 358cd4b7
     }
 };
 
