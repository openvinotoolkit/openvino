--- conflicted
+++ resolved
@@ -147,14 +147,6 @@
         for (auto&& shape : { inputDynamicShapes[0], inputDynamicShapes[1] }) {
             float_params.push_back(std::make_shared<ov::op::v0::Parameter>(inputPrecision, shape));
         }
-<<<<<<< HEAD
-        auto int_param = std::make_shared<ov::op::v0::Parameter>(ngraph::element::i32, inputDynamicShapes[2]);
-        auto pooling_mode = ngraph::EnumNames<ov::op::v9::ROIAlign::PoolingMode>::as_enum(mode);
-        auto aligned_mode = ngraph::EnumNames<ov::op::v9::ROIAlign::AlignedMode>::as_enum(alignedMode);
-
-        auto roialign = std::make_shared<ov::op::v9::ROIAlign>(float_params[0], float_params[1], int_param, pooledH, pooledW,
-                                                                   samplingRatio, spatialScale, pooling_mode, aligned_mode);
-=======
         auto int_param = std::make_shared<ov::op::v0::Parameter>(ov::element::i32, inputDynamicShapes[2]);
         auto pooling_mode = ov::EnumNames<ov::op::v9::ROIAlign::PoolingMode>::as_enum(mode);
         auto aligned_mode = ov::EnumNames<ov::op::v9::ROIAlign::AlignedMode>::as_enum(alignedMode);
@@ -168,7 +160,6 @@
                                                                spatialScale,
                                                                pooling_mode,
                                                                aligned_mode);
->>>>>>> 358cd4b7
 
         selectedType = makeSelectedTypeStr(selectedType, inputPrecision);
         if (inputPrecision == ElementType::bf16) {
