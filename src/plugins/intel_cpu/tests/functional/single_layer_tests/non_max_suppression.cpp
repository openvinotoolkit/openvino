--- conflicted
+++ resolved
@@ -151,13 +151,8 @@
         params[0]->set_friendly_name("param_1");
         params[1]->set_friendly_name("param_2");
 
-<<<<<<< HEAD
-        if (maxOutBoxesType == ngraph::helpers::InputLayerType::PARAMETER) {
-            inputDynamicShapes.push_back(ngraph::PartialShape{1});
-=======
         if (maxOutBoxesType == ov::test::utils::InputLayerType::PARAMETER) {
             inputDynamicShapes.push_back(ov::PartialShape{1});
->>>>>>> 358cd4b7
             params.push_back(std::make_shared<ov::op::v0::Parameter>(ElementType::i32, inputDynamicShapes.back()));
             params[1]->set_friendly_name("param_3");
             maxOutBoxesPerClassNode = params.back();
