--- conflicted
+++ resolved
@@ -189,13 +189,8 @@
                                                          indexElementType,
                                                          axis);
     pooling->get_rt_info() = getCPUInfo();
-<<<<<<< HEAD
-    ngraph::ResultVector results{std::make_shared<ov::op::v0::Result>(pooling->output(0))};
-    function = std::make_shared<ngraph::Function>(results, params, "MaxPooling");
-=======
     ov::ResultVector results{std::make_shared<ov::op::v0::Result>(pooling->output(0))};
     function = std::make_shared<ov::Model>(results, params, "MaxPooling");
->>>>>>> 358cd4b7
 }
 
 TEST_P(PoolingLayerCPUTest, CompareWithRefs) {
