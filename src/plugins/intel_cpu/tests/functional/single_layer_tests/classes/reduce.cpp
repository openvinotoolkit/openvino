// Copyright (C) 2023 Intel Corporation
// SPDX-License-Identifier: Apache-2.0
//

#include "reduce.hpp"

#include "common_test_utils/node_builders/reduce.hpp"
#include "gtest/gtest.h"
#include "shared_test_classes/base/ov_subgraph.hpp"
#include "test_utils/cpu_test_utils.hpp"

using namespace CPUTestUtils;

namespace ov {
namespace test {

std::string ReduceCPULayerTest::getTestCaseName(testing::TestParamInfo<ReduceLayerCPUTestParamSet> obj) {
    basicReduceParams basicParams;
    CPUSpecificParams cpuParams;
    fusingSpecificParams fusingParams;
    std::map<std::string, ov::element::Type> additionalConfig;
    std::tie(basicParams, cpuParams, fusingParams, additionalConfig) = obj.param;

    std::vector<int> axes;
    ov::test::utils::OpType opType;
    bool keepDims;
    utils::ReductionType reductionType;
    ElementType netPrecision, inPrc, outPrc;
    std::vector<InputShape> inputShapes;

    std::tie(axes, opType, keepDims, reductionType, netPrecision, inPrc, outPrc, inputShapes) = basicParams;

    std::ostringstream result;
    result << "IS=(";
    for (const auto& shape : inputShapes) {
        result << ov::test::utils::partialShape2str({shape.first}) << "_";
    }
    result << ")_TS=(";
    for (const auto& shape : inputShapes) {
        for (const auto& item : shape.second) {
            result << ov::test::utils::vec2str(item) << "_";
        }
    }
    result << ")_axes=" << ov::test::utils::vec2str(axes) << "_";
    result << "opType=" << opType << "_";
    result << "type=" << reductionType << "_";
    if (keepDims)
        result << "KeepDims=true_";
    else
        result << "KeepDims=false_";
    result << "netPRC=" << netPrecision << "_";
    result << "inPRC=" << inPrc << "_";
    result << "outPRC=" << outPrc << "_";

    if (!additionalConfig.empty()) {
        result << "PluginConf";
        for (auto& item : additionalConfig) {
            result << "_" << item.first << "=" << item.second.get_type_name();
        }
    }

    result << CPUTestsBase::getTestCaseName(cpuParams);
    result << CpuTestWithFusing::getTestCaseName(fusingParams);

    return result.str();
}

void ReduceCPULayerTest::SetUp() {
    targetDevice = ov::test::utils::DEVICE_CPU;

    basicReduceParams basicParams;
    CPUSpecificParams cpuParams;
    fusingSpecificParams fusingParams;
    std::map<std::string, ov::element::Type> additionalConfig;
    std::tie(basicParams, cpuParams, fusingParams, additionalConfig) = this->GetParam();

    std::tie(inFmts, outFmts, priority, selectedType) = cpuParams;
    std::tie(postOpMgrPtr, fusedOps) = fusingParams;

    std::vector<int> axes;
    ov::test::utils::OpType opType;
    bool keepDims;
    ElementType inPrc, outPrc;
    std::vector<InputShape> inputShapes;

    std::tie(axes, opType, keepDims, reductionType, netPrecision, inPrc, outPrc, inputShapes) = basicParams;
    if (netPrecision == ElementType::boolean) {
        inPrc = outPrc = netPrecision;
    }

    configuration.insert(additionalConfig.begin(), additionalConfig.end());
    updateSelectedType(getPrimitiveType(), netPrecision == ElementType::boolean ? ElementType::i8 : netPrecision, configuration);

    init_input_shapes(inputShapes);

    ov::ParameterVector params;
    for (auto&& shape : inputDynamicShapes)
        params.push_back(std::make_shared<ov::op::v0::Parameter>(netPrecision, shape));

    std::vector<size_t> shapeAxes;
    switch (opType) {
    case ov::test::utils::OpType::SCALAR:
        if (axes.size() > 1)
            FAIL() << "In reduce op if op type is scalar, 'axis' input's must contain 1 element";
        break;
    case ov::test::utils::OpType::VECTOR:
        shapeAxes.push_back(axes.size());
        break;
    default:
        FAIL() << "Reduce op doesn't support operation type: " << opType;
    }
<<<<<<< HEAD
    auto reductionAxesNode = std::dynamic_pointer_cast<ngraph::Node>(
        std::make_shared<ov::op::v0::Constant>(ngraph::element::Type_t::i64, ngraph::Shape(shapeAxes), axes));
=======
    auto reductionAxesNode = std::dynamic_pointer_cast<ov::Node>(
        std::make_shared<ov::op::v0::Constant>(ov::element::Type_t::i64, ov::Shape(shapeAxes), axes));
>>>>>>> 358cd4b7

    const auto reduce = utils::make_reduce(params[0], reductionAxesNode, keepDims, reductionType);

    // hybrid layouts
    if (inFmts.size() != 0 && outFmts.size() == 0) {
        size_t outShapeSize = inputDynamicShapes[0].size() - axes.size();
        switch (outShapeSize) {
        case 0:
        case 1:
            outFmts.push_back(x);
            break;
        case 2:
            outFmts.push_back(nc);
            break;
        case 3:
            outFmts.push_back(tnc);
            break;
        case 4:
            outFmts.push_back(nchw);
            break;
        default:
            FAIL() << "Invaid outShapeSize: " << outShapeSize;
        }
    }

    function = makeNgraphFunction(netPrecision, params, reduce, "Reduce");
}

void ReduceCPULayerTest::generate_inputs(const std::vector<ov::Shape>& targetInputStaticShapes) {
    inputs.clear();
    const auto& funcInputs = function->inputs();
    for (size_t i = 0; i < funcInputs.size(); ++i) {
        const auto& funcInput = funcInputs[i];
        ov::Tensor tensor;
        if (reductionType == utils::ReductionType::Prod) {
            tensor = ov::test::utils::create_and_fill_tensor(funcInput.get_element_type(),
                                                             targetInputStaticShapes[i],
                                                             10,
                                                             5);
            if (netPrecision == ElementType::f32) {
                auto* rawBlobDataPtr = static_cast<float*>(tensor.data());
                for (size_t i = 0; i < tensor.get_size(); ++i) {
                    rawBlobDataPtr[i] /= 10.f;
                }
            } else if (netPrecision == ElementType::f16) {
                auto *rawBlobDataPtr = static_cast<ov::float16 *>(tensor.data());
                for (size_t i = 0; i < tensor.get_size(); ++i) {
                    rawBlobDataPtr[i] /= 10.f;
                }
            } else if (netPrecision == ElementType::bf16) {
                auto* rawBlobDataPtr = static_cast<ov::bfloat16*>(tensor.data());
                for (size_t i = 0; i < tensor.get_size(); ++i) {
                    rawBlobDataPtr[i] /= 10.f;
                }
            }
        } else {
            tensor = ov::test::utils::create_and_fill_tensor(funcInput.get_element_type(), targetInputStaticShapes[i]);
        }

        inputs.insert({funcInput.get_node_shared_ptr(), tensor});
    }
}

TEST_P(ReduceCPULayerTest, CompareWithRefs) {
    run();
    CheckPluginRelatedResults(compiledModel, "Reduce");
}

namespace Reduce {

const std::vector<bool>& keepDims() {
    static const std::vector<bool> keepDims = {
            true,
            false,
    };
    return keepDims;
}

const std::vector<std::vector<int>>& axes() {
    static const std::vector<std::vector<int>> axes = {
            {0},
            {1},
            {2},
            {3}
    };
    return axes;
}

const std::vector<std::vector<int>>& axesND() {
    static const std::vector<std::vector<int>> axesND = {
            {0, 1},
            {0, 2},
            {0, 3},
            {1, 2},
            {1, 3},
            {2, 3},
            {0, 1, 2},
            {0, 1, 3},
            {0, 2, 3},
            {1, 2, 3},
            {0, 1, 2, 3}
    };
    return axesND;
}

const std::vector<ov::test::utils::OpType>& opTypes() {
    static const std::vector<ov::test::utils::OpType> opTypes = {
            ov::test::utils::OpType::SCALAR,
            ov::test::utils::OpType::VECTOR,
    };
    return opTypes;
}

const std::vector<utils::ReductionType>& reductionTypes() {
    static const std::vector<utils::ReductionType> reductionTypes = {
            utils::ReductionType::Mean,
            utils::ReductionType::Max,
            utils::ReductionType::Sum,
            utils::ReductionType::Min,
            utils::ReductionType::Prod,
            utils::ReductionType::L1,
            utils::ReductionType::L2,
    };
    return reductionTypes;
}

const std::vector<ElementType>& inpOutPrc() {
    static const std::vector<ElementType> inpOutPrc = {ElementType::f32};
    return inpOutPrc;
}

const std::vector<std::map<std::string, ov::element::Type>> additionalConfig() {
    static const std::vector<std::map<std::string, ov::element::Type>> additionalConfig = {
        {{ov::hint::inference_precision.name(), ov::element::f32}},
        {{ov::hint::inference_precision.name(), ov::element::bf16}},
// ARM doesn't support FP16 for now
#if defined(OPENVINO_ARCH_X86) || defined(OPENVINO_ARCH_X86_64)
        {{ov::hint::inference_precision.name(), ov::element::f16}},
#endif
    };
    return additionalConfig;
}

const std::vector<std::map<std::string, ov::element::Type>> additionalConfigFP32() {
    static const std::vector<std::map<std::string, ov::element::Type>> additionalConfig = {
        {{ov::hint::inference_precision.name(), ov::element::f32}}
    };
    return additionalConfig;
}

const std::vector<utils::ReductionType>& reductionTypesInt32() {
    static const std::vector<utils::ReductionType> reductionTypesInt32 = {
            utils::ReductionType::Sum,
            utils::ReductionType::Min,
            utils::ReductionType::Max,
            utils::ReductionType::L1,
    };
    return reductionTypesInt32;
}

}  // namespace Reduce
}  // namespace test
}  // namespace ov<|MERGE_RESOLUTION|>--- conflicted
+++ resolved
@@ -109,13 +109,8 @@
     default:
         FAIL() << "Reduce op doesn't support operation type: " << opType;
     }
-<<<<<<< HEAD
-    auto reductionAxesNode = std::dynamic_pointer_cast<ngraph::Node>(
-        std::make_shared<ov::op::v0::Constant>(ngraph::element::Type_t::i64, ngraph::Shape(shapeAxes), axes));
-=======
     auto reductionAxesNode = std::dynamic_pointer_cast<ov::Node>(
         std::make_shared<ov::op::v0::Constant>(ov::element::Type_t::i64, ov::Shape(shapeAxes), axes));
->>>>>>> 358cd4b7
 
     const auto reduce = utils::make_reduce(params[0], reductionAxesNode, keepDims, reductionType);
 
