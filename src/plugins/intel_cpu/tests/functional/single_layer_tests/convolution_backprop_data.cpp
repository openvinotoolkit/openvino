--- conflicted
+++ resolved
@@ -351,11 +351,7 @@
                                             ::testing::Values(ElementType::f32),
                                             ::testing::ValuesIn(fusingParamsSet),
                                             ::testing::ValuesIn(filterCPUInfoForDevice({conv_gemm_2D})),
-<<<<<<< HEAD
-                                            ::testing::Values(cpu_empty_plugin_config)),
-=======
-                                            ::testing::Values(CPUTestUtils::empty_plugin_config)),
->>>>>>> 9638b899
+                                            ::testing::Values(CPUTestUtils::empty_plugin_config)),
                          DeconvolutionLayerCPUTest::getTestCaseName);
 
 INSTANTIATE_TEST_SUITE_P(smoke_Deconv_2D_Planar_BF16,
@@ -375,11 +371,7 @@
                                             ::testing::Values(ElementType::f32),
                                             ::testing::ValuesIn(fusingParamsSet),
                                             ::testing::ValuesIn(filterCPUInfoForDevice({conv_gemm_2D})),
-<<<<<<< HEAD
-                                            ::testing::Values(cpu_empty_plugin_config)),
-=======
-                                            ::testing::Values(CPUTestUtils::empty_plugin_config)),
->>>>>>> 9638b899
+                                            ::testing::Values(CPUTestUtils::empty_plugin_config)),
                          DeconvolutionLayerCPUTest::getTestCaseName);
 
 INSTANTIATE_TEST_SUITE_P(nightly_Deconv_2D_Planar_BF16,
@@ -430,11 +422,7 @@
                                             ::testing::Values(ElementType::f32),
                                             ::testing::ValuesIn(fusingParamsSet),
                                             ::testing::ValuesIn(filterCPUInfoForDevice({conv_gemm_3D})),
-<<<<<<< HEAD
-                                            ::testing::Values(cpu_empty_plugin_config)),
-=======
-                                            ::testing::Values(CPUTestUtils::empty_plugin_config)),
->>>>>>> 9638b899
+                                            ::testing::Values(CPUTestUtils::empty_plugin_config)),
                          DeconvolutionLayerCPUTest::getTestCaseName);
 
 INSTANTIATE_TEST_SUITE_P(smoke_Deconv_3D_Planar_BF16,
@@ -454,11 +442,7 @@
                                             ::testing::Values(ElementType::f32),
                                             ::testing::ValuesIn(fusingParamsSet),
                                             ::testing::ValuesIn(filterCPUInfoForDevice({conv_gemm_3D})),
-<<<<<<< HEAD
-                                            ::testing::Values(cpu_empty_plugin_config)),
-=======
-                                            ::testing::Values(CPUTestUtils::empty_plugin_config)),
->>>>>>> 9638b899
+                                            ::testing::Values(CPUTestUtils::empty_plugin_config)),
                          DeconvolutionLayerCPUTest::getTestCaseName);
 
 INSTANTIATE_TEST_SUITE_P(nightly_Deconv_3D_Planar_BF16,
@@ -526,11 +510,7 @@
                                             ::testing::Values(ElementType::f32),
                                             ::testing::ValuesIn(fusingParamsSet),
                                             ::testing::ValuesIn(filterCPUInfoForDevice({conv_avx512_2D, conv_avx2_2D})),
-<<<<<<< HEAD
-                                            ::testing::Values(cpu_empty_plugin_config)),
-=======
-                                            ::testing::Values(CPUTestUtils::empty_plugin_config)),
->>>>>>> 9638b899
+                                            ::testing::Values(CPUTestUtils::empty_plugin_config)),
                          DeconvolutionLayerCPUTest::getTestCaseName);
 
 INSTANTIATE_TEST_SUITE_P(smoke_Deconv_2D_Blocked_BF16,
@@ -551,7 +531,6 @@
                                             ::testing::ValuesIn({emptyFusingSpec}),
                                             ::testing::ValuesIn(filterCPUInfoForDevice({conv_avx512_2D_nspc_amx})),
                                             ::testing::Values(cpu_bf16_plugin_config)),
-<<<<<<< HEAD
                          DeconvolutionLayerCPUTest::getTestCaseName);
 
 INSTANTIATE_TEST_SUITE_P(smoke_Deconv_2D_Blocked_FP16,
@@ -574,8 +553,6 @@
                              ::testing::ValuesIn({emptyFusingSpec}),
                              ::testing::ValuesIn(filterCPUInfoForDeviceWithFP16({conv_avx512_2D_nspc_brgconv_amx})),
                              ::testing::Values(cpu_f16_plugin_config)),
-=======
->>>>>>> 9638b899
                          DeconvolutionLayerCPUTest::getTestCaseName);
 
 INSTANTIATE_TEST_SUITE_P(smoke_Deconv_2D_NSPC_INT8_AMX,
@@ -585,11 +562,7 @@
                                             ::testing::Values(ElementType::i8),
                                             ::testing::ValuesIn({emptyFusingSpec, fusingClampRoundAddRelu}),
                                             ::testing::ValuesIn(filterCPUInfoForDevice({conv_avx512_2D_nspc_amx})),
-<<<<<<< HEAD
-                                            ::testing::Values(cpu_empty_plugin_config)),
-=======
-                                            ::testing::Values(CPUTestUtils::empty_plugin_config)),
->>>>>>> 9638b899
+                                            ::testing::Values(CPUTestUtils::empty_plugin_config)),
                          DeconvolutionLayerCPUTest::getTestCaseName);
 
 INSTANTIATE_TEST_SUITE_P(nightly_Deconv_2D_Blocked_FP32,
@@ -599,11 +572,7 @@
                                             ::testing::Values(ElementType::f32),
                                             ::testing::ValuesIn(fusingParamsSet),
                                             ::testing::ValuesIn(filterCPUInfoForDevice({conv_avx512_2D, conv_avx2_2D})),
-<<<<<<< HEAD
-                                            ::testing::Values(cpu_empty_plugin_config)),
-=======
-                                            ::testing::Values(CPUTestUtils::empty_plugin_config)),
->>>>>>> 9638b899
+                                            ::testing::Values(CPUTestUtils::empty_plugin_config)),
                          DeconvolutionLayerCPUTest::getTestCaseName);
 
 INSTANTIATE_TEST_SUITE_P(nightly_Deconv_2D_Blocked_BF16,
@@ -680,11 +649,7 @@
                                             ::testing::Values(ElementType::f32),
                                             ::testing::ValuesIn(fusingParamsSet),
                                             ::testing::ValuesIn(filterCPUInfoForDevice({conv_avx512_3D})),
-<<<<<<< HEAD
-                                            ::testing::Values(cpu_empty_plugin_config)),
-=======
-                                            ::testing::Values(CPUTestUtils::empty_plugin_config)),
->>>>>>> 9638b899
+                                            ::testing::Values(CPUTestUtils::empty_plugin_config)),
                          DeconvolutionLayerCPUTest::getTestCaseName);
 
 INSTANTIATE_TEST_SUITE_P(smoke_Deconv_3D_Blocked_BF16,
@@ -738,11 +703,7 @@
                                             ::testing::Values(ElementType::i8),
                                             ::testing::ValuesIn({emptyFusingSpec, fusingClampRoundAddRelu}),
                                             ::testing::ValuesIn(filterCPUInfoForDevice({conv_avx512_3D_nspc_amx})),
-<<<<<<< HEAD
-                                            ::testing::Values(cpu_empty_plugin_config)),
-=======
-                                            ::testing::Values(CPUTestUtils::empty_plugin_config)),
->>>>>>> 9638b899
+                                            ::testing::Values(CPUTestUtils::empty_plugin_config)),
                          DeconvolutionLayerCPUTest::getTestCaseName);
 
 INSTANTIATE_TEST_SUITE_P(nightly_Deconv_3D_Blocked_FP32,
@@ -752,11 +713,7 @@
                                             ::testing::Values(ElementType::f32),
                                             ::testing::ValuesIn(fusingParamsSet),
                                             ::testing::ValuesIn(filterCPUInfoForDevice({conv_avx512_3D})),
-<<<<<<< HEAD
-                                            ::testing::Values(cpu_empty_plugin_config)),
-=======
-                                            ::testing::Values(CPUTestUtils::empty_plugin_config)),
->>>>>>> 9638b899
+                                            ::testing::Values(CPUTestUtils::empty_plugin_config)),
                          DeconvolutionLayerCPUTest::getTestCaseName);
 
 INSTANTIATE_TEST_SUITE_P(nightly_Deconv_3D_Blocked_BF16,
@@ -799,11 +756,7 @@
                                             ::testing::ValuesIn(fusingParamsSet),
                                             ::testing::ValuesIn(filterCPUInfoForDevice({conv_avx512_2D_1x1,
                                                                                         conv_avx2_2D_1x1})),
-<<<<<<< HEAD
-                                            ::testing::Values(cpu_empty_plugin_config)),
-=======
-                                            ::testing::Values(CPUTestUtils::empty_plugin_config)),
->>>>>>> 9638b899
+                                            ::testing::Values(CPUTestUtils::empty_plugin_config)),
                          DeconvolutionLayerCPUTest::getTestCaseName);
 
 INSTANTIATE_TEST_SUITE_P(smoke_Deconv_2D_1x1_BF16,
@@ -837,11 +790,7 @@
                        ::testing::Values(ElementType::f32),
                        ::testing::Values(emptyFusingSpec),
                        ::testing::ValuesIn(filterCPUInfoForDevice({conv_avx512_2D})),
-<<<<<<< HEAD
-                       ::testing::Values(cpu_empty_plugin_config)),
-=======
                        ::testing::Values(CPUTestUtils::empty_plugin_config)),
->>>>>>> 9638b899
     DeconvolutionLayerCPUTest::getTestCaseName);
 
 /* ============= Deconvolution auto padding tests ============= */
@@ -874,11 +823,7 @@
                                             ::testing::Values(ElementType::f32),
                                             ::testing::Values(emptyFusingSpec),
                                             ::testing::ValuesIn(filterCPUInfoForDevice({conv_gemm_2D, conv_avx512_2D})),
-<<<<<<< HEAD
-                                            ::testing::Values(cpu_empty_plugin_config)),
-=======
-                                            ::testing::Values(CPUTestUtils::empty_plugin_config)),
->>>>>>> 9638b899
+                                            ::testing::Values(CPUTestUtils::empty_plugin_config)),
                          DeconvolutionLayerCPUTest::getTestCaseName);
 
 const std::vector<DeconvInputData> inputs_3D_AutoPadding = {
@@ -912,11 +857,7 @@
                                             ::testing::Values(ElementType::f32),
                                             ::testing::Values(emptyFusingSpec),
                                             ::testing::ValuesIn(filterCPUInfoForDevice({conv_gemm_3D, conv_avx512_3D})),
-<<<<<<< HEAD
-                                            ::testing::Values(cpu_empty_plugin_config)),
-=======
-                                            ::testing::Values(CPUTestUtils::empty_plugin_config)),
->>>>>>> 9638b899
+                                            ::testing::Values(CPUTestUtils::empty_plugin_config)),
                          DeconvolutionLayerCPUTest::getTestCaseName);
 
 const auto deconvParams_AutoPadding_2D_AMX =
