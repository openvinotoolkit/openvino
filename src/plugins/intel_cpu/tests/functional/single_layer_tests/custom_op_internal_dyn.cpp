--- conflicted
+++ resolved
@@ -91,15 +91,9 @@
         auto customOp = std::make_shared<CustomOp>(paramsOuts);
         auto shapeOf = std::make_shared<ov::op::v3::ShapeOf>(customOp->output(1));
 
-<<<<<<< HEAD
-        ngraph::ResultVector results{std::make_shared<ov::op::v0::Result>(customOp->output(0)),
-                                    std::make_shared<ov::op::v0::Result>(shapeOf)};
-        function = std::make_shared<ngraph::Function>(results, inputParams, "customOpTest");
-=======
         ov::ResultVector results{std::make_shared<ov::op::v0::Result>(customOp->output(0)),
                                  std::make_shared<ov::op::v0::Result>(shapeOf)};
         function = std::make_shared<ov::Model>(results, inputParams, "customOpTest");
->>>>>>> 275e14d9
     }
 
     void generate_inputs(const std::vector<ov::Shape>& targetInputStaticShapes) override {
