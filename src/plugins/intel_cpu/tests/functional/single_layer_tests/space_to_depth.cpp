--- conflicted
+++ resolved
@@ -9,23 +9,11 @@
 using namespace CPUTestUtils;
 using namespace ov::test;
 
-<<<<<<< HEAD
-namespace CPULayerTestsDefinitions {
-
-using SpaceToDepthLayerCPUTestParamSet = std::tuple<
-        InputShape,                                     // Input shape
-        ElementType,                                    // Input element type
-        ov::op::v0::SpaceToDepth::SpaceToDepthMode,                 // Mode
-        std::size_t,                                    // Block size
-        CPUSpecificParams
->;
-=======
 using SpaceToDepthLayerCPUTestParamSet = std::tuple<InputShape,                                  // Input shape
                                                     ElementType,                                 // Input element type
                                                     ov::op::v0::SpaceToDepth::SpaceToDepthMode,  // Mode
                                                     std::size_t,                                 // Block size
                                                     CPUSpecificParams>;
->>>>>>> 275e14d9
 
 class SpaceToDepthLayerCPUTest : public testing::WithParamInterface<SpaceToDepthLayerCPUTestParamSet>,
                                  virtual public ov::test::SubgraphBaseTest,
@@ -47,16 +35,6 @@
         }
         results << "Prc=" << inType << "_";
         switch (mode) {
-<<<<<<< HEAD
-            case ov::op::v0::SpaceToDepth::SpaceToDepthMode::BLOCKS_FIRST:
-                results << "BLOCKS_FIRST_";
-                break;
-            case ov::op::v0::SpaceToDepth::SpaceToDepthMode::DEPTH_FIRST:
-                results << "DEPTH_FIRST_";
-                break;
-            default:
-                throw std::runtime_error("Unsupported SpaceToDepthMode");
-=======
         case ov::op::v0::SpaceToDepth::SpaceToDepthMode::BLOCKS_FIRST:
             results << "BLOCKS_FIRST_";
             break;
@@ -65,7 +43,6 @@
             break;
         default:
             throw std::runtime_error("Unsupported SpaceToDepthMode");
->>>>>>> 275e14d9
         }
         results << "BS=" << blockSize << "_";
         results << CPUTestsBase::getTestCaseName(cpuParams);
@@ -129,14 +106,8 @@
 const std::vector<ElementType> inputElementType = {ElementType::f32, ElementType::bf16, ElementType::i8};
 
 const std::vector<ov::op::v0::SpaceToDepth::SpaceToDepthMode> SpaceToDepthModes = {
-<<<<<<< HEAD
-        ov::op::v0::SpaceToDepth::SpaceToDepthMode::BLOCKS_FIRST,
-        ov::op::v0::SpaceToDepth::SpaceToDepthMode::DEPTH_FIRST
-};
-=======
     ov::op::v0::SpaceToDepth::SpaceToDepthMode::BLOCKS_FIRST,
     ov::op::v0::SpaceToDepth::SpaceToDepthMode::DEPTH_FIRST};
->>>>>>> 275e14d9
 
 /* *========================* Static Shapes Tests *========================* */
 
@@ -243,24 +214,6 @@
                                           testing::ValuesIn(filterCPUInfoForDevice(CPUParamsBlocked4D))),
                          SpaceToDepthLayerCPUTest::getTestCaseName);
 
-<<<<<<< HEAD
-INSTANTIATE_TEST_SUITE_P(smoke_CPUSpaceToDepthDynamicBlocksFirstBlocked4D, SpaceToDepthLayerCPUTest,
-                         testing::Combine(
-                                 testing::Values(inputShapes4D[1]),
-                                 testing::ValuesIn(inputElementType),
-                                 testing::Values(ov::op::v0::SpaceToDepth::SpaceToDepthMode::BLOCKS_FIRST),
-                                 testing::Values(1, 2, 3),
-                                 testing::ValuesIn(filterCPUInfoForDevice(CPUParamsBlocked4D))),
-                        SpaceToDepthLayerCPUTest::getTestCaseName);
-
-INSTANTIATE_TEST_SUITE_P(smoke_CPUSpaceToDepthDynamicDepthFirstBlocked4D, SpaceToDepthLayerCPUTest,
-                         testing::Combine(
-                                 testing::Values(inputShapes4D[1]),
-                                 testing::ValuesIn(inputElementType),
-                                 testing::Values(ov::op::v0::SpaceToDepth::SpaceToDepthMode::DEPTH_FIRST),
-                                 testing::Values(1, 2),
-                                 testing::ValuesIn(filterCPUInfoForDevice(CPUParamsBlocked4D))),
-=======
 INSTANTIATE_TEST_SUITE_P(smoke_CPUSpaceToDepthDynamicDepthFirstBlocked4D,
                          SpaceToDepthLayerCPUTest,
                          testing::Combine(testing::Values(inputShapes4D[1]),
@@ -268,7 +221,6 @@
                                           testing::Values(ov::op::v0::SpaceToDepth::SpaceToDepthMode::DEPTH_FIRST),
                                           testing::Values(1, 2),
                                           testing::ValuesIn(filterCPUInfoForDevice(CPUParamsBlocked4D))),
->>>>>>> 275e14d9
                          SpaceToDepthLayerCPUTest::getTestCaseName);
 
 INSTANTIATE_TEST_SUITE_P(smoke_CPUSpaceToDepthDynamic5D,
