// Copyright (C) 2018-2023 Intel Corporation
// SPDX-License-Identifier: Apache-2.0
//

#include "common_test_utils/node_builders/activation.hpp"
#include "common_test_utils/ov_tensor_utils.hpp"
#include "shared_test_classes/base/ov_subgraph.hpp"

using namespace ov;
using namespace test;

using TensorIteratorParams = typename std::tuple<std::vector<InputShape>,             // Input shapes
                                                 ov::op::RecurrentSequenceDirection,  // Direction
                                                 ElementType>;                        // element type

class TensorIteratorCPUTest : public testing::WithParamInterface<TensorIteratorParams>,
                              virtual public SubgraphBaseTest {
public:
    static std::string getTestCaseName(testing::TestParamInfo<TensorIteratorParams> obj) {
        std::vector<InputShape> shapes;
        ov::op::RecurrentSequenceDirection direction;
        ElementType inType;
        std::tie(shapes, direction, inType) = obj.param;

        std::ostringstream result;
        for (size_t i = 0; i < shapes.size(); i++) {
            result << "Input" << i << "_";
            result << "IS=" << ov::test::utils::partialShape2str({shapes[i].first}) << "_";
            result << "TS=";
            for (const auto& item : shapes[i].second) {
                result << ov::test::utils::vec2str(item) << "_";
            }
        }
        result << "direction=" << direction << "_";
        result << "netPRC=" << inType << "_";
        return result.str();
    }

protected:
    void SetUp() override {
        std::vector<InputShape> shapes;
        ov::op::RecurrentSequenceDirection direction;
        ElementType inType;
        std::tie(shapes, direction, inType) = this->GetParam();

        targetDevice = ov::test::utils::DEVICE_CPU;
        init_input_shapes({shapes});

        const size_t sequence_axis = 1;
        auto tensor_iterator = std::make_shared<ov::op::v0::TensorIterator>();
        ov::ParameterVector params;
        for (auto&& shape : inputDynamicShapes) {
            params.push_back(std::make_shared<ov::op::v0::Parameter>(inType, shape));
        }

        ov::ParameterVector body_params;
        for (size_t i = 0; i < shapes.size(); i++) {
            ov::PartialShape shape = shapes[i].first;
            shape[sequence_axis] = 1;
            auto paramNode = std::make_shared<ov::op::v0::Parameter>(inType, shape);
            body_params.push_back(paramNode);
        }
<<<<<<< HEAD
        auto tanh = ngraph::builder::makeActivation(body_params[0], inType, ngraph::helpers::Tanh);
        auto relu = ngraph::builder::makeActivation(body_params[1], inType, ngraph::helpers::Relu);
=======
        auto tanh = ov::test::utils::make_activation(body_params[0], inType, ov::test::utils::ActivationTypes::Tanh);
        auto relu = ov::test::utils::make_activation(body_params[1], inType, ov::test::utils::ActivationTypes::Relu);
>>>>>>> 275e14d9
        auto add = std::make_shared<ov::op::v1::Add>(tanh, relu);

        auto body = std::make_shared<ov::Model>(ov::OutputVector{add}, body_params, "body");
        tensor_iterator->set_function(body);

        if (direction == ov::op::RecurrentSequenceDirection::FORWARD) {
            tensor_iterator->set_sliced_input(body_params[0], params[0], 0, 1, 1, -1, sequence_axis);
            tensor_iterator->set_sliced_input(body_params[1], params[1], 0, 1, 1, -1, sequence_axis);
            tensor_iterator->get_concatenated_slices(add, 0, 1, 1, -1, sequence_axis);
        } else if (direction == ov::op::RecurrentSequenceDirection::REVERSE) {
            tensor_iterator->set_sliced_input(body_params[0], params[0], -1, -1, 1, 0, sequence_axis);
            tensor_iterator->set_sliced_input(body_params[1], params[1], -1, -1, 1, 0, sequence_axis);
            tensor_iterator->get_concatenated_slices(add, -1, -1, 1, 0, sequence_axis);
        } else {
            NGRAPH_CHECK(false, "Bidirectional case is not supported.");
        }

        function = std::make_shared<ov::Model>(ov::OutputVector{tensor_iterator->output(0)}, params);
    }
};

TEST_P(TensorIteratorCPUTest, CompareWithRefs) {
    run();
}

namespace {

const std::vector<ElementType> inputPrecisions = {ElementType::f32, ElementType::bf16, ElementType::i8};

std::vector<ov::op::RecurrentSequenceDirection> direction = {ov::op::RecurrentSequenceDirection::FORWARD,
                                                             ov::op::RecurrentSequenceDirection::REVERSE};
std::vector<std::vector<InputShape>> inputs = {{
                                                   // first test suit
                                                   {// dynamic shape for first input
                                                    {-1, -1, -1},
                                                    {// target static shapes
                                                     {10, 12, 10},
                                                     {10, 8, 10},
                                                     {1, 8, 2},
                                                     {5, 3, 3}}},
                                                   {// dynamic shape for second input
                                                    {-1, -1, -1},
                                                    {// target static shapes
                                                     {1, 12, 1},
                                                     {1, 8, 1},
                                                     {5, 8, 2},
                                                     {5, 3, 3}}},
                                               },

                                               {
                                                   // second test suit
                                                   {// dynamic shape for first input
                                                    {{1, 12}, 5, {1, 12}},
                                                    {// target static shapes
                                                     {1, 5, 1},
                                                     {5, 5, 5},
                                                     {1, 5, 1},
                                                     {5, 5, 5}}},
                                                   {// dynamic shape for second input
                                                    {{1, 12}, 5, {1, 12}},
                                                    {// target static shapes
                                                     {1, 5, 1},
                                                     {1, 5, 1},
                                                     {5, 5, 1},
                                                     {5, 5, 5}}},
                                               }};

INSTANTIATE_TEST_SUITE_P(smoke_TensorIteratorSimple,
                         TensorIteratorCPUTest,
                         ::testing::Combine(::testing::ValuesIn(inputs),
                                            ::testing::ValuesIn(direction),
                                            ::testing::ValuesIn(inputPrecisions)),
                         TensorIteratorCPUTest::getTestCaseName);

}  // namespace<|MERGE_RESOLUTION|>--- conflicted
+++ resolved
@@ -60,13 +60,8 @@
             auto paramNode = std::make_shared<ov::op::v0::Parameter>(inType, shape);
             body_params.push_back(paramNode);
         }
-<<<<<<< HEAD
-        auto tanh = ngraph::builder::makeActivation(body_params[0], inType, ngraph::helpers::Tanh);
-        auto relu = ngraph::builder::makeActivation(body_params[1], inType, ngraph::helpers::Relu);
-=======
         auto tanh = ov::test::utils::make_activation(body_params[0], inType, ov::test::utils::ActivationTypes::Tanh);
         auto relu = ov::test::utils::make_activation(body_params[1], inType, ov::test::utils::ActivationTypes::Relu);
->>>>>>> 275e14d9
         auto add = std::make_shared<ov::op::v1::Add>(tanh, relu);
 
         auto body = std::make_shared<ov::Model>(ov::OutputVector{add}, body_params, "body");
