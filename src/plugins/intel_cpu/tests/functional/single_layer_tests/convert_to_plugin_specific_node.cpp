--- conflicted
+++ resolved
@@ -54,14 +54,8 @@
         std::tie(nonConstShape, constShape, prc, nodeType, port, constNodeNum) = this->GetParam();
         OPENVINO_ASSERT(shape_size(constShape) == 1);
 
-<<<<<<< HEAD
-        const auto ngPrc = FuncTestUtils::PrecisionUtils::convertIE2nGraphPrc(prc);
-        const auto param = std::make_shared<ov::op::v0::Parameter>(ngPrc, ngraph::Shape(nonConstShape));
-        const auto constNode = builder::makeConstant(ngPrc, ngraph::Shape(constShape), std::vector<float>{}, true);
-=======
         const auto param = std::make_shared<ov::op::v0::Parameter>(prc, ov::Shape(nonConstShape));
         const auto constNode = ngraph::builder::makeConstant(prc, constShape, std::vector<float>{}, true);
->>>>>>> 358cd4b7
         OutputVector inputs(2);
         inputs[port] = constNode;
         inputs[1 - port] = param;
