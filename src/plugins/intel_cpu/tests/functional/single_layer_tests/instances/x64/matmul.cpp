--- conflicted
+++ resolved
@@ -15,9 +15,9 @@
 namespace MatMul {
 namespace {
 
-std::vector<std::map<std::string, std::string>> filterAdditionalConfig_FP16() {
-    std::vector<std::map<std::string, std::string>> additionalConfig;
-    additionalConfig.push_back({{ov::hint::inference_precision.name(), ov::element::f16.to_string()}});
+std::vector<ov::AnyMap> filterAdditionalConfig_FP16() {
+    std::vector<ov::AnyMap> additionalConfig;
+    additionalConfig.push_back({{ov::hint::inference_precision(ov::element::f16)}});
     return additionalConfig;
 }
 
@@ -113,7 +113,7 @@
                                              ::testing::ValuesIn(netPRCs()),
                                              ::testing::Values(ElementType::undefined),
                                              ::testing::Values(ElementType::undefined),
-                                             ::testing::Values(helpers::InputLayerType::PARAMETER),
+                                             ::testing::Values(utils::InputLayerType::PARAMETER),
                                              ::testing::Values(ov::test::utils::DEVICE_CPU),
                                              ::testing::ValuesIn(filterAdditionalConfig_FP16()));
 
@@ -151,7 +151,7 @@
                                                                     ::testing::ValuesIn(netPRCs()),
                                                                     ::testing::Values(ElementType::undefined),
                                                                     ::testing::Values(ElementType::undefined),
-                                                                    ::testing::Values(helpers::InputLayerType::CONSTANT),
+                                                                    ::testing::Values(utils::InputLayerType::CONSTANT),
                                                                     ::testing::Values(ov::test::utils::DEVICE_CPU),
                                                                     ::testing::ValuesIn(filterAdditionalConfig_FP16())),
                                                  ::testing::Values(MatMulNodeType::FullyConnected),
@@ -160,9 +160,7 @@
 
 INSTANTIATE_TEST_SUITE_P(smoke_FC_2D, MatMulLayerCPUTest, testParams2D_smoke, MatMulLayerCPUTest::getTestCaseName);
 INSTANTIATE_TEST_SUITE_P(smoke_FC_2D_BF16, MatMulLayerCPUTest, testParams2DBF16_smoke, MatMulLayerCPUTest::getTestCaseName);
-<<<<<<< HEAD
 INSTANTIATE_TEST_SUITE_P(smoke_FC_2D_FP16, MatMulLayerCPUTest, testParams2DFP16_smoke, MatMulLayerCPUTest::getTestCaseName);
-=======
 
 const auto testParams2D_nightly = ::testing::Combine(::testing::Combine(::testing::ValuesIn(IS2D_nightly()),
                                                                 ::testing::Values(ElementType::f32),
@@ -174,7 +172,6 @@
                                              ::testing::Values(MatMulNodeType::FullyConnected),
                                              ::testing::ValuesIn(fusingParamsSet2D_nightly),
                                              ::testing::ValuesIn(filterCPUInfo(filterSpecificParams())));
->>>>>>> 8960da90
 
 std::vector<ov::AnyMap> filterAdditionalConfig_Brgemm() {
 #ifndef OV_CPU_WITH_MLAS
@@ -284,7 +281,7 @@
                                                        ::testing::Values(ElementType::f32),
                                                        ::testing::Values(ElementType::undefined),
                                                        ::testing::Values(ElementType::undefined),
-                                                       ::testing::Values(helpers::InputLayerType::CONSTANT),
+                                                       ::testing::Values(utils::InputLayerType::CONSTANT),
                                                        ::testing::Values(ov::test::utils::DEVICE_CPU),
                                                        ::testing::ValuesIn(filterAdditionalConfig_FP16()));
 
@@ -336,7 +333,7 @@
                                                          ::testing::Values(ElementType::f32),
                                                          ::testing::Values(ElementType::undefined),
                                                          ::testing::Values(ElementType::undefined),
-                                                         ::testing::Values(helpers::InputLayerType::PARAMETER),
+                                                         ::testing::Values(utils::InputLayerType::PARAMETER),
                                                          ::testing::Values(ov::test::utils::DEVICE_CPU),
                                                          ::testing::ValuesIn(filterAdditionalConfig_FP16()));
 
@@ -381,7 +378,7 @@
                                                          ::testing::Values(ElementType::f32),
                                                          ::testing::Values(ElementType::undefined),
                                                          ::testing::Values(ElementType::undefined),
-                                                         ::testing::Values(helpers::InputLayerType::PARAMETER),
+                                                         ::testing::Values(utils::InputLayerType::PARAMETER),
                                                          ::testing::Values(ov::test::utils::DEVICE_CPU),
                                                          ::testing::ValuesIn(filterAdditionalConfig_FP16()));
 
@@ -471,7 +468,7 @@
                                                           ::testing::Values(ElementType::f32),
                                                           ::testing::Values(ElementType::undefined),
                                                           ::testing::Values(ElementType::undefined),
-                                                          ::testing::Values(helpers::InputLayerType::PARAMETER),
+                                                          ::testing::Values(utils::InputLayerType::PARAMETER),
                                                           ::testing::Values(ov::test::utils::DEVICE_CPU),
                                                           ::testing::ValuesIn(filterAdditionalConfig_FP16()));
 
@@ -690,7 +687,7 @@
                                              ::testing::ValuesIn(netPRCs()),
                                              ::testing::Values(ElementType::undefined),
                                              ::testing::Values(ElementType::undefined),
-                                             ::testing::Values(helpers::InputLayerType::PARAMETER),
+                                             ::testing::Values(utils::InputLayerType::PARAMETER),
                                              ::testing::Values(ov::test::utils::DEVICE_CPU),
                                              ::testing::ValuesIn(filterAdditionalConfig_FP16()));
 
@@ -803,7 +800,7 @@
                                              ::testing::ValuesIn(netPRCs()),
                                              ::testing::Values(ElementType::undefined),
                                              ::testing::Values(ElementType::undefined),
-                                             ::testing::Values(helpers::InputLayerType::PARAMETER),
+                                             ::testing::Values(utils::InputLayerType::PARAMETER),
                                              ::testing::Values(ov::test::utils::DEVICE_CPU),
                                              ::testing::ValuesIn(filterAdditionalConfig_FP16()));
 
@@ -833,7 +830,7 @@
                                                         ::testing::ValuesIn(netPRCs()),
                                                         ::testing::Values(ElementType::undefined),
                                                         ::testing::Values(ElementType::undefined),
-                                                        ::testing::Values(helpers::InputLayerType::PARAMETER),
+                                                        ::testing::Values(utils::InputLayerType::PARAMETER),
                                                         ::testing::Values(ov::test::utils::DEVICE_CPU),
                                                         ::testing::ValuesIn(filterAdditionalConfig_FP16()));
 
@@ -859,12 +856,11 @@
 
 INSTANTIATE_TEST_SUITE_P(smoke_MM_Brgemm_Dynamic_Fusing, MatMulLayerCPUTest, testParamsBrgemmDynamicFusing, MatMulLayerCPUTest::getTestCaseName);
 
-<<<<<<< HEAD
 const auto matMulParamsBrgemmDynamicFusing_FP16 = ::testing::Combine(::testing::ValuesIn(IS_Dynamic_Fusing),
                                                                 ::testing::Values(ElementType::f32),
                                                                 ::testing::Values(ElementType::undefined),
                                                                 ::testing::Values(ElementType::undefined),
-                                                                ::testing::Values(helpers::InputLayerType::PARAMETER),
+                                                                ::testing::Values(utils::InputLayerType::PARAMETER),
                                                                 ::testing::Values(ov::test::utils::DEVICE_CPU),
                                                                 ::testing::ValuesIn(filterAdditionalConfig_FP16()));
 
@@ -875,13 +871,8 @@
 
 INSTANTIATE_TEST_SUITE_P(smoke_MM_Brgemm_Dynamic_Fusing_FP16, MatMulLayerCPUTest, testParamsBrgemmDynamicFusing_FP16, MatMulLayerCPUTest::getTestCaseName);
 
-
-std::vector<std::map<std::string, std::string>> filterAdditionalConfig_BrgemmAmx() {
-    std::vector<std::map<std::string, std::string>> additionalConfig;
-=======
 std::vector<ov::AnyMap> filterAdditionalConfig_BrgemmAmx() {
     std::vector<ov::AnyMap> additionalConfig;
->>>>>>> 8960da90
     if (with_cpu_x86_bfloat16()) {
         additionalConfig.push_back({ov::hint::inference_precision(ov::element::bf16)});
     }
@@ -938,7 +929,7 @@
                                                          ::testing::Values(ElementType::f32),
                                                          ::testing::Values(ElementType::undefined),
                                                          ::testing::Values(ElementType::undefined),
-                                                         ::testing::Values(helpers::InputLayerType::PARAMETER),
+                                                         ::testing::Values(utils::InputLayerType::PARAMETER),
                                                          ::testing::Values(ov::test::utils::DEVICE_CPU),
                                                          ::testing::ValuesIn(filterAdditionalConfig_FP16()));
 
@@ -968,7 +959,7 @@
                                                          ::testing::Values(ElementType::f32),
                                                          ::testing::Values(ElementType::undefined),
                                                          ::testing::Values(ElementType::undefined),
-                                                         ::testing::Values(helpers::InputLayerType::PARAMETER),
+                                                         ::testing::Values(utils::InputLayerType::PARAMETER),
                                                          ::testing::Values(ov::test::utils::DEVICE_CPU),
                                                          ::testing::ValuesIn(filterAdditionalConfig_FP16()));
 
@@ -998,7 +989,7 @@
                                                           ::testing::Values(ElementType::f32),
                                                           ::testing::Values(ElementType::undefined),
                                                           ::testing::Values(ElementType::undefined),
-                                                          ::testing::Values(helpers::InputLayerType::PARAMETER),
+                                                          ::testing::Values(utils::InputLayerType::PARAMETER),
                                                           ::testing::Values(ov::test::utils::DEVICE_CPU),
                                                           ::testing::ValuesIn(filterAdditionalConfig_FP16()));
 
@@ -1060,7 +1051,7 @@
                                                        ::testing::Values(ElementType::f32),
                                                        ::testing::Values(ElementType::undefined),
                                                        ::testing::Values(ElementType::undefined),
-                                                       ::testing::Values(helpers::InputLayerType::CONSTANT),
+                                                       ::testing::Values(utils::InputLayerType::CONSTANT),
                                                        ::testing::Values(ov::test::utils::DEVICE_CPU),
                                                        ::testing::ValuesIn(filterAdditionalConfig_FP16()));
 
@@ -1129,7 +1120,7 @@
                                                        ::testing::Values(ElementType::f32),
                                                        ::testing::Values(ElementType::undefined),
                                                        ::testing::Values(ElementType::undefined),
-                                                       ::testing::Values(helpers::InputLayerType::CONSTANT),
+                                                       ::testing::Values(utils::InputLayerType::CONSTANT),
                                                        ::testing::Values(ov::test::utils::DEVICE_CPU),
                                                        ::testing::ValuesIn(filterAdditionalConfig_FP16()));
 
@@ -1160,7 +1151,7 @@
                                                        ::testing::Values(ElementType::f32),
                                                        ::testing::Values(ElementType::undefined),
                                                        ::testing::Values(ElementType::undefined),
-                                                       ::testing::Values(helpers::InputLayerType::CONSTANT),
+                                                       ::testing::Values(utils::InputLayerType::CONSTANT),
                                                        ::testing::Values(ov::test::utils::DEVICE_CPU),
                                                        ::testing::ValuesIn(filterAdditionalConfig_FP16()));
 
@@ -1214,7 +1205,7 @@
                                                        ::testing::Values(ElementType::f32),
                                                        ::testing::Values(ElementType::undefined),
                                                        ::testing::Values(ElementType::undefined),
-                                                       ::testing::Values(helpers::InputLayerType::CONSTANT),
+                                                       ::testing::Values(utils::InputLayerType::CONSTANT),
                                                        ::testing::Values(ov::test::utils::DEVICE_CPU),
                                                        ::testing::ValuesIn(filterAdditionalConfig_FP16()));
 
@@ -1245,7 +1236,7 @@
                                                        ::testing::Values(ElementType::f32),
                                                        ::testing::Values(ElementType::undefined),
                                                        ::testing::Values(ElementType::undefined),
-                                                       ::testing::Values(helpers::InputLayerType::CONSTANT),
+                                                       ::testing::Values(utils::InputLayerType::CONSTANT),
                                                        ::testing::Values(ov::test::utils::DEVICE_CPU),
                                                        ::testing::ValuesIn(filterAdditionalConfig_FP16()));
 
@@ -1256,17 +1247,6 @@
 
 INSTANTIATE_TEST_SUITE_P(nightly_FC_2D_Brgemm_Amx_FP16, MatMulLayerCPUTest, testParams2D_FP16_Brgemm_Amx_nightly, MatMulLayerCPUTest::getTestCaseName);
 
-
-const auto testParams2D_nightly = ::testing::Combine(::testing::Combine(::testing::ValuesIn(IS2D_nightly()),
-                                                                ::testing::Values(ElementType::f32),
-                                                                ::testing::Values(ElementType::undefined),
-                                                                ::testing::Values(ElementType::undefined),
-                                                                ::testing::Values(helpers::InputLayerType::CONSTANT),
-                                                                ::testing::Values(ov::test::utils::DEVICE_CPU),
-                                                                ::testing::Values((emptyAdditionalConfig()))),
-                                             ::testing::Values(MatMulNodeType::FullyConnected),
-                                             ::testing::ValuesIn(fusingParamsSet2D_nightly),
-                                             ::testing::ValuesIn(filterCPUInfo(filterSpecificParams())));
 
 const auto testParams2DBF16_nightly = ::testing::Combine(::testing::Combine(::testing::ValuesIn(IS2D_nightly()),
                                                                     ::testing::ValuesIn(netPRCs()),
@@ -1283,7 +1263,7 @@
                                                                     ::testing::ValuesIn(netPRCs()),
                                                                     ::testing::Values(ElementType::undefined),
                                                                     ::testing::Values(ElementType::undefined),
-                                                                    ::testing::Values(helpers::InputLayerType::CONSTANT),
+                                                                    ::testing::Values(utils::InputLayerType::CONSTANT),
                                                                     ::testing::Values(ov::test::utils::DEVICE_CPU),
                                                                     ::testing::ValuesIn(filterAdditionalConfig_FP16())),
                                                  ::testing::Values(MatMulNodeType::FullyConnected),
@@ -1328,7 +1308,7 @@
                                                            ::testing::ValuesIn(netPRCs()),
                                                            ::testing::Values(ElementType::undefined),
                                                            ::testing::Values(ElementType::undefined),
-                                                           ::testing::Values(helpers::InputLayerType::CONSTANT),
+                                                           ::testing::Values(utils::InputLayerType::CONSTANT),
                                                            ::testing::Values(ov::test::utils::DEVICE_CPU),
                                                            ::testing::ValuesIn(filterAdditionalConfig_FP16()));
 
@@ -1419,7 +1399,7 @@
                                                            ::testing::ValuesIn(netPRCs()),
                                                            ::testing::Values(ElementType::undefined),
                                                            ::testing::Values(ElementType::undefined),
-                                                           ::testing::Values(helpers::InputLayerType::CONSTANT),
+                                                           ::testing::Values(utils::InputLayerType::CONSTANT),
                                                            ::testing::Values(ov::test::utils::DEVICE_CPU),
                                                            ::testing::ValuesIn(filterAdditionalConfig_FP16()));
 
