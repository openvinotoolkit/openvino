--- conflicted
+++ resolved
@@ -111,14 +111,9 @@
         indicesParam->set_friendly_name("Param_2");
         dataParams[1]->set_friendly_name("Param_3");
 
-<<<<<<< HEAD
-        auto axisNode = ov::op::v0::Constant::create(idxPrecision, {}, { axis });
-        auto scatter = std::make_shared<ov::op::v3::ScatterElementsUpdate>(dataParams[0], indicesParam, dataParams[1], axisNode);
-=======
         auto axisNode = ov::op::v0::Constant::create(idxPrecision, {}, {axis});
         auto scatter =
             std::make_shared<ov::op::v3::ScatterElementsUpdate>(dataParams[0], indicesParam, dataParams[1], axisNode);
->>>>>>> 358cd4b7
 
         ov::ParameterVector allParams{dataParams[0], indicesParam, dataParams[1]};
         function = makeNgraphFunction(inputPrecision, allParams, scatter, "ScatterElementsUpdateLayerCPUTest");
