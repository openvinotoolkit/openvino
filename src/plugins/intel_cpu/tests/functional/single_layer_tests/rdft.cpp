// Copyright (C) 2022 Intel Corporation
// SPDX-License-Identifier: Apache-2.0
//

#include "shared_test_classes/base/ov_subgraph.hpp"
#include "ngraph_functions/builders.hpp"
#include "test_utils/cpu_test_utils.hpp"
#include <common_test_utils/ov_tensor_utils.hpp>
#include <openvino/opsets/opset9.hpp>

using namespace CPUTestUtils;
using namespace ov::test;
using namespace ov;

namespace CPULayerTestsDefinitions {

using RDFTTestCPUParams = std::tuple<std::vector<InputShape>,
                                     std::vector<int64_t>,  // axes
                                     std::vector<int64_t>,  // signal sizes
                                     bool,                  // inverse
                                     bool,  // const axes if true
                                     bool,  // const signal sizes if true
                                     CPUSpecificParams>;

class RDFTTestCPU : public testing::WithParamInterface<RDFTTestCPUParams>,
                           virtual public test::SubgraphBaseTest, public CPUTestsBase {
public:
    static std::string getTestCaseName(testing::TestParamInfo<RDFTTestCPUParams> obj) {
        std::vector<InputShape> shapes;
        std::vector<int64_t> axes;
        std::vector<int64_t> signalSizes;
        bool inverse;
        bool constAxes, constSignalSizes;
        CPUSpecificParams cpuParams;

        std::tie(shapes, axes, signalSizes, inverse, constAxes, constSignalSizes, cpuParams) = obj.param;

        std::ostringstream result;
        result << "shapes=(";
        for (size_t i = 0; i < shapes.size(); i++) {
            if (shapes[i].first.size() == 0)
                result << shapes[i].second[0];
            else
                result << shapes[i].first;
            if (i < shapes.size() - 1)
            result << ",";
        }
        result << ")_axes=" << CommonTestUtils::vec2str(axes)
               << "_constAxes=" << std::boolalpha << constAxes
               << "_signalSizes=" << CommonTestUtils::vec2str(signalSizes)
               << "_constSignalSizes=" << constSignalSizes
               << "_isInverse=" << inverse
               << CPUTestsBase::getTestCaseName(cpuParams);
        return result.str();
    }

protected:
    void SetUp() override {
        std::vector<InputShape> shapes;
        element::Type_t precision = element::f32;
        bool inverse;
        CPUSpecificParams cpuParams;

        std::tie(shapes, axes, signalSizes, inverse, constAxes, constSignalSizes, cpuParams) = GetParam();
        std::tie(inFmts, outFmts, priority, selectedType) = cpuParams;
        selectedType = makeSelectedTypeStr(selectedType, precision);
        targetDevice = CommonTestUtils::DEVICE_CPU;

        init_input_shapes(shapes);

        auto inputShapeIt = inputDynamicShapes.begin();

        ParameterVector params;
        auto param = std::make_shared<opset9::Parameter>(precision, *inputShapeIt++);
        params.push_back(param);
        std::shared_ptr<Node> axesNode;
        if (constAxes) {
            axesNode = opset9::Constant::create(element::i64, Shape{axes.size()}, axes);
        } else {
            ASSERT_NE(inputShapeIt, inputDynamicShapes.end());
            auto param = std::make_shared<opset9::Parameter>(element::i64, *inputShapeIt++);
            axesNode = param;
            params.push_back(param);
        }

        std::shared_ptr<Node> rdft;
        if (signalSizes.size() > 0) {
            std::shared_ptr<Node> signalSizesNode;
            if (constSignalSizes) {
                signalSizesNode = opset9::Constant::create(element::i64, Shape{signalSizes.size()}, signalSizes);
            } else {
                ASSERT_NE(inputShapeIt, inputDynamicShapes.end());
                auto param = std::make_shared<opset9::Parameter>(element::i64, *inputShapeIt);
                signalSizesNode = param;
                params.push_back(param);
            }
            if (inverse) {
                rdft = std::make_shared<opset9::IRDFT>(param, axesNode, signalSizesNode);
            } else {
                rdft = std::make_shared<opset9::RDFT>(param, axesNode, signalSizesNode);
            }
        } else {
            if (inverse) {
                rdft = std::make_shared<opset9::IRDFT>(param, axesNode);
            } else {
                rdft = std::make_shared<opset9::RDFT>(param, axesNode);
            }
        }
        function = std::make_shared<Model>(rdft, params);
    }

    void generate_inputs(const std::vector<Shape>& targetInputStaticShapes) override {
        const auto& funcInputs = function->inputs();
        auto funcInput = funcInputs.begin();
        inputs.clear();
        runtime::Tensor data_tensor = test::utils::create_and_fill_tensor_normal_distribution(funcInput->get_element_type(),
                                                                                              targetInputStaticShapes[0], 0, 1, 0);
        inputs.insert({funcInput->get_node_shared_ptr(), data_tensor});
        funcInput++;
        if (!constAxes && funcInput != funcInputs.end()) {
            auto tensor = ov::runtime::Tensor{funcInput->get_element_type(), Shape{axes.size()}};
            std::memcpy(tensor.data(), axes.data(), axes.size() * sizeof(axes[0]));
            inputs.insert({funcInput->get_node_shared_ptr(), tensor});
            funcInput++;
        }
        if (!constSignalSizes && funcInput != funcInputs.end()) {
            auto tensor = ov::runtime::Tensor{funcInput->get_element_type(), Shape{signalSizes.size()}};
            std::memcpy(tensor.data(), signalSizes.data(), signalSizes.size() * sizeof(signalSizes[0]));
            inputs.insert({funcInput->get_node_shared_ptr(), tensor});
        }
    }

    bool constAxes;
    bool constSignalSizes;
    std::vector<int64_t> axes;
    std::vector<int64_t> signalSizes;
};

TEST_P(RDFTTestCPU, CompareWithRefs) {
    run();
    CheckPluginRelatedResults(compiledModel, "RDFT");
}

namespace {

CPUSpecificParams getCPUSpecificParams() {
    if (InferenceEngine::with_cpu_x86_avx512_core()) {
        return CPUSpecificParams{{}, {}, {"jit_avx512"}, "jit_avx512"};
    } else if (InferenceEngine::with_cpu_x86_avx2()) {
        return CPUSpecificParams{{}, {}, {"jit_avx2"}, "jit_avx2"};
    } else if (InferenceEngine::with_cpu_x86_sse42()) {
        return CPUSpecificParams{{}, {}, {"jit_sse42"}, "jit_sse42"};
    } else {
        return CPUSpecificParams{{}, {}, {"ref"}, "ref"};
    }
    return {};
}

auto cpuParams = getCPUSpecificParams();

std::vector<RDFTTestCPUParams> getParams1D() {
    if (InferenceEngine::with_cpu_x86_avx512_core()) {
        return {
            {static_shapes_to_test_representation({Shape{14}}), {0}, {}, false, true, true, cpuParams},
            {static_shapes_to_test_representation({Shape{13}}), {0}, {}, false, true, true, cpuParams},
            {static_shapes_to_test_representation({Shape{15}}), {0}, {}, false, true, true, cpuParams},

            {static_shapes_to_test_representation({Shape{30}}), {0}, {}, false, true, true, cpuParams},
            {static_shapes_to_test_representation({Shape{29}}), {0}, {}, false, true, true, cpuParams},
            {static_shapes_to_test_representation({Shape{31}}), {0}, {}, false, true, true, cpuParams},

            {static_shapes_to_test_representation({Shape{46}}), {0}, {}, false, true, true, cpuParams},
            {static_shapes_to_test_representation({Shape{45}}), {0}, {}, false, true, true, cpuParams},
            {static_shapes_to_test_representation({Shape{47}}), {0}, {}, false, true, true, cpuParams},

            {static_shapes_to_test_representation({Shape{126}}), {0}, {}, false, true, true, cpuParams},
            {static_shapes_to_test_representation({Shape{510}}), {0}, {}, false, true, true, cpuParams},
            {static_shapes_to_test_representation({Shape{1022}}), {0}, {}, false, true, true, cpuParams},

            {static_shapes_to_test_representation({Shape{9, 2}}), {0}, {}, true, true, true, cpuParams},
            {static_shapes_to_test_representation({Shape{8, 2}}), {0}, {}, true, true, true, cpuParams},
            {static_shapes_to_test_representation({Shape{10, 2}}), {0}, {}, true, true, true, cpuParams},

            {static_shapes_to_test_representation({Shape{17, 2}}), {0}, {}, true, true, true, cpuParams},
            {static_shapes_to_test_representation({Shape{16, 2}}), {0}, {}, true, true, true, cpuParams},
            {static_shapes_to_test_representation({Shape{18, 2}}), {0}, {}, true, true, true, cpuParams},

            {static_shapes_to_test_representation({Shape{25, 2}}), {0}, {}, true, true, true, cpuParams},
            {static_shapes_to_test_representation({Shape{24, 2}}), {0}, {}, true, true, true, cpuParams},
            {static_shapes_to_test_representation({Shape{26, 2}}), {0}, {}, true, true, true, cpuParams},

            {static_shapes_to_test_representation({Shape{129, 2}}), {0}, {}, true, true, true, cpuParams},
            {static_shapes_to_test_representation({Shape{513, 2}}), {0}, {}, true, true, true, cpuParams},
            {static_shapes_to_test_representation({Shape{1025, 2}}), {0}, {}, true, true, true, cpuParams},

            {static_shapes_to_test_representation({Shape{25, 2}}), {0}, {32}, true, true, true, cpuParams},
            {static_shapes_to_test_representation({Shape{24, 2}}), {0}, {16}, true, true, true, cpuParams},
        };
    } else if (InferenceEngine::with_cpu_x86_avx2()) {
        return {
            {static_shapes_to_test_representation({Shape{6}}), {0}, {}, false, true, true, cpuParams},
            {static_shapes_to_test_representation({Shape{5}}), {0}, {}, false, true, true, cpuParams},
            {static_shapes_to_test_representation({Shape{7}}), {0}, {}, false, true, true, cpuParams},

            {static_shapes_to_test_representation({Shape{38}}), {0}, {}, false, true, true, cpuParams},
            {static_shapes_to_test_representation({Shape{37}}), {0}, {}, false, true, true, cpuParams},
            {static_shapes_to_test_representation({Shape{39}}), {0}, {}, false, true, true, cpuParams},

            {static_shapes_to_test_representation({Shape{106}}), {0}, {}, false, true, true, cpuParams},
            {static_shapes_to_test_representation({Shape{246}}), {0}, {}, false, true, true, cpuParams},
            {static_shapes_to_test_representation({Shape{245}}), {0}, {118}, false, true, true, cpuParams},

            {static_shapes_to_test_representation({Shape{126}}), {0}, {}, false, true, true, cpuParams},
            {static_shapes_to_test_representation({Shape{510}}), {0}, {}, false, true, true, cpuParams},
            {static_shapes_to_test_representation({Shape{1022}}), {0}, {}, false, true, true, cpuParams},

            {static_shapes_to_test_representation({Shape{5, 2}}), {0}, {}, true, true, true, cpuParams},
            {static_shapes_to_test_representation({Shape{4, 2}}), {0}, {}, true, true, true, cpuParams},
            {static_shapes_to_test_representation({Shape{6, 2}}), {0}, {}, true, true, true, cpuParams},

            {static_shapes_to_test_representation({Shape{9, 2}}), {0}, {}, true, true, true, cpuParams},
            {static_shapes_to_test_representation({Shape{8, 2}}), {0}, {}, true, true, true, cpuParams},
            {static_shapes_to_test_representation({Shape{10, 2}}), {0}, {}, true, true, true, cpuParams},

            {static_shapes_to_test_representation({Shape{17, 2}}), {0}, {}, true, true, true, cpuParams},
            {static_shapes_to_test_representation({Shape{33, 2}}), {0}, {}, true, true, true, cpuParams},
            {static_shapes_to_test_representation({Shape{129, 2}}), {0}, {}, true, true, true, cpuParams},
            {static_shapes_to_test_representation({Shape{257, 2}}), {0}, {}, true, true, true, cpuParams},
            {static_shapes_to_test_representation({Shape{513, 2}}), {0}, {}, true, true, true, cpuParams},

            {static_shapes_to_test_representation({Shape{129, 2}}), {0}, {126}, true, true, true, cpuParams},
            {static_shapes_to_test_representation({Shape{257, 2}}), {0}, {254}, true, true, true, cpuParams},
            {static_shapes_to_test_representation({Shape{513, 2}}), {0}, {510}, true, true, true, cpuParams},
        };
    } else {
        return {
            {static_shapes_to_test_representation({Shape{1}}), {0}, {}, false, true, true, cpuParams},
            {static_shapes_to_test_representation({Shape{2}}), {0}, {}, false, true, true, cpuParams},
            {static_shapes_to_test_representation({Shape{12}}), {0}, {}, false, true, true, cpuParams},
            {static_shapes_to_test_representation({Shape{14}}), {0}, {}, false, true, true, cpuParams},
            {static_shapes_to_test_representation({Shape{30}}), {0}, {}, false, true, true, cpuParams},
            {static_shapes_to_test_representation({Shape{62}}), {0}, {}, false, true, true, cpuParams},
            {static_shapes_to_test_representation({Shape{126}}), {0}, {}, false, true, true, cpuParams},
            {static_shapes_to_test_representation({Shape{250}}), {0}, {}, false, true, true, cpuParams},
            {static_shapes_to_test_representation({Shape{254}}), {0}, {}, false, true, true, cpuParams},
            {static_shapes_to_test_representation({Shape{62}}), {0}, {61}, false, true, true, cpuParams},
            {static_shapes_to_test_representation({Shape{126}}), {0}, {40}, false, true, true, cpuParams},
            {static_shapes_to_test_representation({Shape{250}}), {0}, {200}, false, true, true, cpuParams},
            {static_shapes_to_test_representation({Shape{254}}), {0}, {10}, false, true, true, cpuParams},

            {static_shapes_to_test_representation({Shape{2, 2}}), {0}, {}, true, true, true, cpuParams},
            {static_shapes_to_test_representation({Shape{9, 2}}), {0}, {}, true, true, true, cpuParams},
            {static_shapes_to_test_representation({Shape{10, 2}}), {0}, {}, true, true, true, cpuParams},
            {static_shapes_to_test_representation({Shape{17, 2}}), {0}, {}, true, true, true, cpuParams},
            {static_shapes_to_test_representation({Shape{33, 2}}), {0}, {}, true, true, true, cpuParams},
            {static_shapes_to_test_representation({Shape{65, 2}}), {0}, {}, true, true, true, cpuParams},
            {static_shapes_to_test_representation({Shape{129, 2}}), {0}, {}, true, true, true, cpuParams},
            {static_shapes_to_test_representation({Shape{257, 2}}), {0}, {}, true, true, true, cpuParams},
            {static_shapes_to_test_representation({Shape{33, 2}}), {0}, {50}, true, true, true, cpuParams},
            {static_shapes_to_test_representation({Shape{65, 2}}), {0}, {20}, true, true, true, cpuParams},
            {static_shapes_to_test_representation({Shape{129, 2}}), {0}, {200}, true, true, true, cpuParams},
            {static_shapes_to_test_representation({Shape{257, 2}}), {0}, {100}, true, true, true, cpuParams},
        };
    }
    return {};
}

INSTANTIATE_TEST_SUITE_P(smoke_RDFT_CPU_1D, RDFTTestCPU, ::testing::ValuesIn(getParams1D()), RDFTTestCPU::getTestCaseName);

std::vector<RDFTTestCPUParams> getParams2D() {
    if (InferenceEngine::with_cpu_x86_avx512_core()) {
        return {
            {static_shapes_to_test_representation({{46, 10}}), {0}, {}, false, true, true, cpuParams},
            {static_shapes_to_test_representation({{45, 10}}), {0}, {}, false, true, true, cpuParams},
            {static_shapes_to_test_representation({{47, 10}}), {0}, {}, false, true, true, cpuParams},

            {static_shapes_to_test_representation({{20, 126}}), {1}, {}, false, true, true, cpuParams},
            {static_shapes_to_test_representation({{20, 510}}), {1}, {}, false, true, true, cpuParams},
            {static_shapes_to_test_representation({{20, 1022}}), {1}, {}, false, true, true, cpuParams},

            {static_shapes_to_test_representation({{48, 46}}), {0, 1}, {}, false, true, true, cpuParams},
            {static_shapes_to_test_representation({{32, 45}}), {0, 1}, {}, false, true, true, cpuParams},
            {static_shapes_to_test_representation({{64, 47}}), {0, 1}, {}, false, true, true, cpuParams},

            {static_shapes_to_test_representation({{72, 126}}), {0, 1}, {}, false, true, true, cpuParams},
            {static_shapes_to_test_representation({{32, 510}}), {0, 1}, {}, false, true, true, cpuParams},
            {static_shapes_to_test_representation({{16, 1022}}), {0, 1}, {}, false, true, true, cpuParams},

            {static_shapes_to_test_representation({{9, 10, 2}}), {0}, {}, true, true, true, cpuParams},
            {static_shapes_to_test_representation({{8, 10, 2}}), {0}, {}, true, true, true, cpuParams},
            {static_shapes_to_test_representation({{10, 20, 2}}), {0}, {}, true, true, true, cpuParams},

            {static_shapes_to_test_representation({{10, 9, 2}}), {1}, {}, true, true, true, cpuParams},
            {static_shapes_to_test_representation({{10, 8, 2}}), {1}, {}, true, true, true, cpuParams},
            {static_shapes_to_test_representation({{20, 10, 2}}), {1}, {}, true, true, true, cpuParams},

            {static_shapes_to_test_representation({{129, 16, 2}}), {0}, {}, true, true, true, cpuParams},
            {static_shapes_to_test_representation({{513, 32, 2}}), {0}, {}, true, true, true, cpuParams},
            {static_shapes_to_test_representation({{1025, 72, 2}}), {0}, {}, true, true, true, cpuParams},

            {static_shapes_to_test_representation({{16, 129, 2}}), {1}, {}, true, true, true, cpuParams},
            {static_shapes_to_test_representation({{32, 513, 2}}), {1}, {}, true, true, true, cpuParams},
            {static_shapes_to_test_representation({{72, 1025, 2}}), {1}, {}, true, true, true, cpuParams},

            {static_shapes_to_test_representation({{16, 129, 2}}), {0, 1}, {}, true, true, true, cpuParams},
            {static_shapes_to_test_representation({{32, 513, 2}}), {0, 1}, {}, true, true, true, cpuParams},
            {static_shapes_to_test_representation({{72, 1025, 2}}), {0, 1}, {}, true, true, true, cpuParams},

            {static_shapes_to_test_representation({{16, 129, 2}}), {0, 1}, {16, 200}, true, true, true, cpuParams},
            {static_shapes_to_test_representation({{32, 513, 2}}), {0, 1}, {32, 600}, true, true, true, cpuParams},
            {static_shapes_to_test_representation({{72, 1025, 2}}), {0, 1}, {72, 100}, true, true, true, cpuParams},
        };
    } else if (InferenceEngine::with_cpu_x86_avx2()) {
        return {
            {static_shapes_to_test_representation({{38, 16}}), {0}, {}, false, true, true, cpuParams},
            {static_shapes_to_test_representation({{37, 8}}), {0}, {}, false, true, true, cpuParams},
            {static_shapes_to_test_representation({{39, 24}}), {0}, {}, false, true, true, cpuParams},

            {static_shapes_to_test_representation({{16, 38}}), {1}, {}, false, true, true, cpuParams},
            {static_shapes_to_test_representation({{8, 37}}), {1}, {}, false, true, true, cpuParams},
            {static_shapes_to_test_representation({{24, 39}}), {1}, {}, false, true, true, cpuParams},

            {static_shapes_to_test_representation({{16, 38}}), {0, 1}, {}, false, true, true, cpuParams},
            {static_shapes_to_test_representation({{8, 37}}), {0, 1}, {}, false, true, true, cpuParams},
            {static_shapes_to_test_representation({{24, 39}}), {0, 1}, {}, false, true, true, cpuParams},

            {static_shapes_to_test_representation({{126, 32}}), {0}, {}, false, true, true, cpuParams},
            {static_shapes_to_test_representation({{510, 64}}), {0}, {}, false, true, true, cpuParams},
            {static_shapes_to_test_representation({{1022, 64}}), {0}, {}, false, true, true, cpuParams},

            {static_shapes_to_test_representation({{126, 32}}), {0, 1}, {}, false, true, true, cpuParams},
            {static_shapes_to_test_representation({{510, 64}}), {0, 1}, {}, false, true, true, cpuParams},
            {static_shapes_to_test_representation({{1022, 64}}), {0, 1}, {}, false, true, true, cpuParams},

            {static_shapes_to_test_representation({{38, 16, 2}}), {0}, {}, true, true, true, cpuParams},
            {static_shapes_to_test_representation({{37, 8, 2}}), {0}, {}, true, true, true, cpuParams},
            {static_shapes_to_test_representation({{39, 24, 2}}), {0}, {}, true, true, true, cpuParams},

            {static_shapes_to_test_representation({{16, 38, 2}}), {1}, {}, true, true, true, cpuParams},
            {static_shapes_to_test_representation({{8, 37, 2}}), {1}, {}, true, true, true, cpuParams},
            {static_shapes_to_test_representation({{24, 39, 2}}), {1}, {}, true, true, true, cpuParams},

            {static_shapes_to_test_representation({{16, 38, 2}}), {0, 1}, {}, true, true, true, cpuParams},
            {static_shapes_to_test_representation({{8, 37, 2}}), {0, 1}, {}, true, true, true, cpuParams},
            {static_shapes_to_test_representation({{24, 39, 2}}), {0, 1}, {}, true, true, true, cpuParams},

            {static_shapes_to_test_representation({{126, 32, 2}}), {0}, {}, true, true, true, cpuParams},
            {static_shapes_to_test_representation({{510, 64, 2}}), {0}, {}, true, true, true, cpuParams},
            {static_shapes_to_test_representation({{1022, 64, 2}}), {0}, {}, true, true, true, cpuParams},

            {static_shapes_to_test_representation({{126, 32, 2}}), {0, 1}, {}, true, true, true, cpuParams},
            {static_shapes_to_test_representation({{510, 64, 2}}), {0, 1}, {}, true, true, true, cpuParams},
            {static_shapes_to_test_representation({{1022, 64, 2}}), {0, 1}, {}, true, true, true, cpuParams},

            {static_shapes_to_test_representation({{129, 32, 2}}), {0}, {126}, true, true, true, cpuParams},
            {static_shapes_to_test_representation({{257, 16, 2}}), {0}, {254}, true, true, true, cpuParams},
            {static_shapes_to_test_representation({{513, 64, 2}}), {0}, {510}, true, true, true, cpuParams},
        };
    } else {
        return {
            {static_shapes_to_test_representation({{1, 1}}), {0}, {}, false, true, true, cpuParams},
            {static_shapes_to_test_representation({{1, 1}}), {1}, {}, false, true, true, cpuParams},
            {static_shapes_to_test_representation({{1, 1}}), {0, 1}, {}, false, true, true, cpuParams},
            {static_shapes_to_test_representation({{2, 2}}), {0}, {}, false, true, true, cpuParams},
            {static_shapes_to_test_representation({{2, 2}}), {1}, {}, false, true, true, cpuParams},
            {static_shapes_to_test_representation({{2, 2}}), {0, 1}, {}, false, true, true, cpuParams},
            {static_shapes_to_test_representation({{13, 13}}), {0}, {}, false, true, true, cpuParams},
            {static_shapes_to_test_representation({{13, 13}}), {1}, {}, false, true, true, cpuParams},
            {static_shapes_to_test_representation({{13, 13}}), {0, 1}, {}, false, true, true, cpuParams},
            {static_shapes_to_test_representation({{29, 29}}), {0}, {}, false, true, true, cpuParams},
            {static_shapes_to_test_representation({{29, 29}}), {1}, {}, false, true, true, cpuParams},
            {static_shapes_to_test_representation({{29, 29}}), {0, 1}, {}, false, true, true, cpuParams},
            {static_shapes_to_test_representation({{30, 32}}), {0}, {}, false, true, true, cpuParams},
            {static_shapes_to_test_representation({{32, 30}}), {1}, {}, false, true, true, cpuParams},
            {static_shapes_to_test_representation({{32, 30}}), {0, 1}, {}, false, true, true, cpuParams},
            {static_shapes_to_test_representation({{62, 64}}), {0}, {}, false, true, true, cpuParams},
            {static_shapes_to_test_representation({{64, 62}}), {1}, {}, false, true, true, cpuParams},
            {static_shapes_to_test_representation({{64, 62}}), {0, 1}, {}, false, true, true, cpuParams},
            {static_shapes_to_test_representation({{254, 128}}), {0}, {}, false, true, true, cpuParams},
            {static_shapes_to_test_representation({{128, 254}}), {1}, {}, false, true, true, cpuParams},
            {static_shapes_to_test_representation({{128, 254}}), {0, 1}, {}, false, true, true, cpuParams},
            {static_shapes_to_test_representation({{128, 254}}), {1}, {10}, false, true, true, cpuParams},
            {static_shapes_to_test_representation({{128, 254}}), {0, 1}, {128, 100}, false, true, true, cpuParams},

            {static_shapes_to_test_representation({{1, 1, 2}}), {0}, {1}, true, true, true, cpuParams},
            {static_shapes_to_test_representation({{1, 1, 2}}), {1}, {1}, true, true, true, cpuParams},
            {static_shapes_to_test_representation({{1, 1, 2}}), {0, 1}, {1, 1}, true, true, true, cpuParams},
            {static_shapes_to_test_representation({{2, 2, 2}}), {0}, {}, true, true, true, cpuParams},
            {static_shapes_to_test_representation({{2, 2, 2}}), {1}, {}, true, true, true, cpuParams},
            {static_shapes_to_test_representation({{2, 2, 2}}), {0, 1}, {}, true, true, true, cpuParams},
            {static_shapes_to_test_representation({{13, 13, 2}}), {0}, {}, true, true, true, cpuParams},
            {static_shapes_to_test_representation({{13, 13, 2}}), {1}, {}, true, true, true, cpuParams},
            {static_shapes_to_test_representation({{13, 13, 2}}), {0, 1}, {}, true, true, true, cpuParams},
            {static_shapes_to_test_representation({{29, 29, 2}}), {0}, {}, true, true, true, cpuParams},
            {static_shapes_to_test_representation({{29, 29, 2}}), {1}, {}, true, true, true, cpuParams},
            {static_shapes_to_test_representation({{29, 29, 2}}), {0, 1}, {}, true, true, true, cpuParams},
            {static_shapes_to_test_representation({{30, 32, 2}}), {0}, {}, true, true, true, cpuParams},
            {static_shapes_to_test_representation({{32, 30, 2}}), {1}, {}, true, true, true, cpuParams},
            {static_shapes_to_test_representation({{32, 30, 2}}), {0, 1}, {}, true, true, true, cpuParams},
            {static_shapes_to_test_representation({{62, 64, 2}}), {0}, {}, true, true, true, cpuParams},
            {static_shapes_to_test_representation({{64, 62, 2}}), {1}, {}, true, true, true, cpuParams},
            {static_shapes_to_test_representation({{64, 62, 2}}), {0, 1}, {}, true, true, true, cpuParams},
            {static_shapes_to_test_representation({{254, 128, 2}}), {0}, {}, true, true, true, cpuParams},
            {static_shapes_to_test_representation({{128, 254, 2}}), {1}, {}, true, true, true, cpuParams},
            {static_shapes_to_test_representation({{128, 254, 2}}), {0, 1}, {}, true, true, true, cpuParams},
            {static_shapes_to_test_representation({{128, 254, 2}}), {1}, {10}, true, true, true, cpuParams},
            {static_shapes_to_test_representation({{128, 254, 2}}), {0, 1}, {128, 100}, true, true, true, cpuParams},
        };
    }
    return {};
}

INSTANTIATE_TEST_SUITE_P(smoke_RDFT_CPU_2D, RDFTTestCPU, ::testing::ValuesIn(getParams2D()), RDFTTestCPU::getTestCaseName);

std::vector<RDFTTestCPUParams> getParams4D() {
    std::vector<RDFTTestCPUParams> params;
    if (InferenceEngine::with_cpu_x86_avx512_core()) {
        params = {
            {static_shapes_to_test_representation({{10, 46, 128, 65}}), {1}, {}, false, true, true, cpuParams},
            {static_shapes_to_test_representation({{10, 46, 128, 65}}), {0, 1}, {}, false, true, true, cpuParams},
            {static_shapes_to_test_representation({{46, 10, 128, 65}}), {1, 0}, {}, false, true, true, cpuParams},
            {static_shapes_to_test_representation({{10, 46, 128, 65}}), {1, 2}, {}, false, true, true, cpuParams},
            {static_shapes_to_test_representation({{46, 10, 128, 65}}), {-2, -1}, {}, false, true, true, cpuParams},
            {static_shapes_to_test_representation({{46, 10, 128, 65}}), {3, 1}, {}, false, true, true, cpuParams},
            {static_shapes_to_test_representation({{46, 10, 128, 65}}), {0, 1, 2, 3}, {}, false, true, true, cpuParams},
            {static_shapes_to_test_representation({{46, 10, 128, 65}}), {0, 1, 2, 3}, {10, 10, 33, 50}, false, true, true, cpuParams},

            {static_shapes_to_test_representation({{10, 46, 128, 65, 2}}), {1}, {}, true, true, true, cpuParams},
            {static_shapes_to_test_representation({{10, 46, 128, 65, 2}}), {0, 1}, {}, true, true, true, cpuParams},
            {static_shapes_to_test_representation({{46, 10, 128, 65, 2}}), {1, 0}, {}, true, true, true, cpuParams},
            {static_shapes_to_test_representation({{10, 46, 128, 65, 2}}), {1, 2}, {}, true, true, true, cpuParams},
            {static_shapes_to_test_representation({{46, 10, 128, 65, 2}}), {-2, -1}, {}, true, true, true, cpuParams},
            {static_shapes_to_test_representation({{46, 10, 128, 65, 2}}), {3, 1}, {}, true, true, true, cpuParams},
            {static_shapes_to_test_representation({{46, 10, 128, 65, 2}}), {0, 1, 2, 3}, {}, true, true, true, cpuParams},
            // TODO: FIXME
            //{static_shapes_to_test_representation({{46, 10, 128, 65, 2}}), {0, 1, 2, 3}, {12, 15, 130, 40}, true, true, true, cpuParams},
        };
    } else if (InferenceEngine::with_cpu_x86_avx2()) {
        params = {
            {static_shapes_to_test_representation({{9, 16, 32, 126}}), {1}, {}, false, true, true, cpuParams},
            {static_shapes_to_test_representation({{9, 16, 32, 126}}), {1, 0}, {}, false, true, true, cpuParams},
            {static_shapes_to_test_representation({{9, 16, 32, 126}}), {1, 2}, {}, false, true, true, cpuParams},
            {static_shapes_to_test_representation({{9, 16, 32, 126}}), {-2, -1}, {}, false, true, true, cpuParams},
            {static_shapes_to_test_representation({{9, 16, 32, 126}}), {3, 1}, {}, false, true, true, cpuParams},
            {static_shapes_to_test_representation({{9, 16, 32, 126}}), {0, 1, 2, 3}, {}, false, true, true, cpuParams},
            {static_shapes_to_test_representation({{9, 16, 32, 126}}), {0, 1, 2, 3}, {8, 10, 11, 12}, false, true, true, cpuParams},

            {static_shapes_to_test_representation({{9, 16, 32, 126, 2}}), {1}, {}, true, true, true, cpuParams},
            {static_shapes_to_test_representation({{9, 16, 32, 126, 2}}), {1, 0}, {}, true, true, true, cpuParams},
            {static_shapes_to_test_representation({{9, 16, 32, 126, 2}}), {1, 2}, {}, true, true, true, cpuParams},
            {static_shapes_to_test_representation({{9, 16, 32, 126, 2}}), {-2, -1}, {}, true, true, true, cpuParams},
            {static_shapes_to_test_representation({{9, 16, 32, 126, 2}}), {3, 1}, {}, true, true, true, cpuParams},
            {static_shapes_to_test_representation({{9, 16, 32, 126, 2}}), {0, 1, 2, 3}, {}, true, true, true, cpuParams},
            // TODO: FIXME
            //{static_shapes_to_test_representation({{9, 16, 32, 126, 2}}), {0, 1, 2, 3}, {8, 10, 11, 12}, true, true, true, cpuParams},
        };
    } else {
        params = {
            {static_shapes_to_test_representation({{1, 2, 13, 30}}), {1}, {}, false, true, true, cpuParams},
            {static_shapes_to_test_representation({{1, 2, 13, 30}}), {1, 0}, {}, false, true, true, cpuParams},
            {static_shapes_to_test_representation({{1, 2, 13, 30}}), {1, 2}, {}, false, true, true, cpuParams},
            {static_shapes_to_test_representation({{1, 2, 13, 30}}), {-2, -1}, {}, false, true, true, cpuParams},
            {static_shapes_to_test_representation({{1, 2, 13, 30}}), {3, 2}, {}, false, true, true, cpuParams},
            {static_shapes_to_test_representation({{1, 2, 13, 30}}), {0, 1, 2, 3}, {}, false, true, true, cpuParams},
            {static_shapes_to_test_representation({{1, 2, 13, 30}}), {0, 1, 2, 3}, {1, 2, 3, 13}, false, true, true, cpuParams},

            {static_shapes_to_test_representation({{1, 2, 13, 30, 2}}), {1}, {}, true, true, true, cpuParams},
            {static_shapes_to_test_representation({{2, 2, 13, 30, 2}}), {1, 0}, {}, true, true, true, cpuParams},
            {static_shapes_to_test_representation({{1, 2, 13, 30, 2}}), {1, 2}, {}, true, true, true, cpuParams},
            {static_shapes_to_test_representation({{1, 2, 13, 30, 2}}), {-2, -1}, {}, true, true, true, cpuParams},
            {static_shapes_to_test_representation({{1, 2, 13, 30, 2}}), {3, 2}, {}, true, true, true, cpuParams},
            {static_shapes_to_test_representation({{1, 2, 13, 30, 2}}), {0, 1, 2, 3}, {}, true, true, true, cpuParams},
            // TODO: FIXME
            //{{1, 2, 13, 30, 2}, {0, 1, 2, 3}, {1, 2, 3, 13}, true, cpuParams},
        };
    }
<<<<<<< HEAD

    params.push_back({static_shapes_to_test_representation({{1, 192, 36, 64}}), {0}, {}, false, true, true, cpuParams});
    params.push_back({static_shapes_to_test_representation({{1, 192, 36, 64}}), {1}, {}, false, true, true, cpuParams});
    params.push_back({static_shapes_to_test_representation({{1, 192, 36, 64}}), {2}, {}, false, true, true, cpuParams});
    params.push_back({static_shapes_to_test_representation({{1, 192, 36, 64}}), {3}, {}, false, true, true, cpuParams});
    params.push_back({static_shapes_to_test_representation({{1, 192, 36, 64}}), {0, 1}, {}, false, true, true, cpuParams});
    params.push_back({static_shapes_to_test_representation({{1, 192, 36, 64}}), {3, 2}, {}, false, true, true, cpuParams});
    params.push_back({static_shapes_to_test_representation({{1, 192, 36, 64}}), {-2, -1}, {36, 64}, false, true, true, cpuParams});
    params.push_back({static_shapes_to_test_representation({{1, 192, 36, 64}}), {0, 1, 2, 3}, {}, false, true, true, cpuParams});

    params.push_back({static_shapes_to_test_representation({{2, 192, 36, 33, 2}}), {0}, {}, true, true, true, cpuParams});
    params.push_back({static_shapes_to_test_representation({{1, 192, 36, 33, 2}}), {1}, {}, true, true, true, cpuParams});
    params.push_back({static_shapes_to_test_representation({{1, 192, 36, 33, 2}}), {2}, {}, true, true, true, cpuParams});
    params.push_back({static_shapes_to_test_representation({{1, 192, 36, 33, 2}}), {3}, {}, true, true, true, cpuParams});
    params.push_back({static_shapes_to_test_representation({{1, 192, 36, 33, 2}}), {0, 1}, {}, true, true, true, cpuParams});
    params.push_back({static_shapes_to_test_representation({{1, 192, 36, 33, 2}}), {3, 2}, {}, true, true, true, cpuParams});
    params.push_back({static_shapes_to_test_representation({{1, 192, 36, 33, 2}}), {-2, -1}, {36, 64}, true, true, true, cpuParams});
    params.push_back({static_shapes_to_test_representation({{1, 192, 36, 33, 2}}), {0, 1, 2, 3}, {}, true, true, true, cpuParams});

    params.push_back({{InputShape{{-1, 192, 36, 64}, {{1, 192, 36, 64}}}}, {0}, {}, false, true, true, cpuParams});
    params.push_back({{InputShape{{-1, 192, 36, 64}, {{1, 192, 36, 64}}}, InputShape{{-1}, {{1}}}}, {0}, {}, false, false, true, cpuParams});
    params.push_back({{InputShape{{-1, -1, -1, -1}, {{1, 192, 36, 64}}}, InputShape{{-1}, {{1}}}}, {0}, {}, false, false, true, cpuParams});
    params.push_back({{InputShape{{-1, 192, 36, 64}, {{1, 192, 36, 64}}}}, {-2, -1}, {36, 34}, false, true, true, cpuParams});
    params.push_back({{InputShape{{-1, 192, 36, 64}, {{1, 192, 36, 64}}}, InputShape{{-1}, {{2}}}}, {-2, -1}, {36, 34}, false, false, true, cpuParams});
    params.push_back({{InputShape{{-1, 192, 36, 64}, {{1, 192, 36, 64}}}, InputShape{{-1}, {{2}}}}, {-2, -1}, {36, 34}, false, true, false, cpuParams});
    params.push_back({{InputShape{{-1, 192, 36, 64}, {{1, 192, 36, 64}}}, InputShape{{-1}, {{2}}}, InputShape{{-1}, {{2}}}},
                      {-2, -1}, {36, 34}, false, false, false, cpuParams});
    params.push_back({{InputShape{{1, 192, -1, -1}, {{1, 192, 36, 64}}}, InputShape{{-1}, {{2}}}, InputShape{{-1}, {{2}}}},
                      {-2, -1}, {36, 34}, false, false, false, cpuParams});
    params.push_back({{InputShape{{-1, -1, -1, -1}, {{1, 192, 36, 64}}}, InputShape{{-1}, {{2}}}, InputShape{{-1}, {{2}}}},
                      {-2, -1}, {36, 34}, false, false, false, cpuParams});
    params.push_back({{InputShape{{{1, 2}, -1, -1, {1, 100}}, {{1, 192, 36, 64}}}, InputShape{{-1}, {{4}}}, InputShape{{-1}, {{4}}}},
                      {0, 1, 2, 3}, {1, 192, 36, 34}, false, false, false, cpuParams});

    params.push_back({{InputShape{{-1, 192, 36, 64, 2}, {{2, 192, 36, 64, 2}}}}, {0}, {}, true, true, true, cpuParams});
    params.push_back({{InputShape{{-1, 192, 36, 33, 2}, {{1, 192, 36, 33, 2}}}}, {-2, -1}, {36, 64}, true, true, true, cpuParams});
    params.push_back({{InputShape{{-1, 192, 36, 33, 2}, {{1, 192, 36, 33, 2}}}, InputShape{{-1}, {{2}}}}, {-2, -1}, {36, 64}, true, false, true, cpuParams});
    params.push_back({{InputShape{{-1, 192, 36, 33, 2}, {{1, 192, 36, 33, 2}}}, InputShape{{-1}, {{2}}}}, {-2, -1}, {36, 64}, true, true, false, cpuParams});
    params.push_back({{InputShape{{-1, 192, 36, 33, 2}, {{1, 192, 36, 33, 2}}}, InputShape{{-1}, {{2}}}, InputShape{{-1}, {{2}}}},
                      {-2, -1}, {36, 64}, true, false, false, cpuParams});
    params.push_back({{InputShape{{-1, 192, -1, -1, 2}, {{1, 192, 36, 33, 2}}}, InputShape{{-1}, {{2}}}, InputShape{{-1}, {{2}}}},
                      {-2, -1}, {36, 64}, true, false, false, cpuParams});
    params.push_back({{InputShape{{-1, -1, -1, -1, 2}, {{1, 192, 36, 33, 2}}}, InputShape{{-1}, {{2}}}, InputShape{{-1}, {{2}}}},
                      {-2, -1}, {36, 64}, true, false, false, cpuParams});
    params.push_back({{InputShape{{{1, 2}, -1, -1, {1, 100}, 2}, {{1, 192, 36, 33, 2}}}, InputShape{{-1}, {{2}}}, InputShape{{-1}, {{2}}}},
                      {-2, -1}, {36, 64}, true, false, false, cpuParams});
=======
    params.push_back({{1, 192, 36, 64}, {0}, {}, false, cpuParams});
    params.push_back({{1, 192, 36, 64}, {1}, {}, false, cpuParams});
    params.push_back({{1, 192, 36, 64}, {2}, {}, false, cpuParams});
    params.push_back({{1, 192, 36, 64}, {3}, {}, false, cpuParams});
    params.push_back({{1, 192, 36, 64}, {0, 1}, {}, false, cpuParams});
    params.push_back({{1, 192, 36, 64}, {3, 2}, {}, false, cpuParams});
    params.push_back({{1, 192, 36, 64}, {-2, -1}, {36, 64}, false, cpuParams});
    params.push_back({{1, 192, 36, 64}, {0, 1, 2, 3}, {}, false, cpuParams});
    params.push_back({{1, 120, 64, 64}, {-2, -1}, {64, 33}, false, cpuParams});
    params.push_back({{1, 120, 96, 96}, {-2, -1}, {96, 49}, false, cpuParams});
    params.push_back({{2, 192, 36, 33, 2}, {0}, {}, true, cpuParams});
    params.push_back({{1, 192, 36, 33, 2}, {1}, {}, true, cpuParams});
    params.push_back({{1, 192, 36, 33, 2}, {2}, {}, true, cpuParams});
    params.push_back({{1, 192, 36, 33, 2}, {3}, {}, true, cpuParams});
    params.push_back({{1, 192, 36, 33, 2}, {0, 1}, {}, true, cpuParams});
    params.push_back({{1, 192, 36, 33, 2}, {3, 2}, {}, true, cpuParams});
    params.push_back({{1, 192, 36, 33, 2}, {-2, -1}, {36, 64}, true, cpuParams});
    params.push_back({{1, 192, 36, 33, 2}, {0, 1, 2, 3}, {}, true, cpuParams});
    params.push_back({{1, 120, 64, 33, 2}, {-2, -1}, {64, 64}, true, cpuParams});
    params.push_back({{1, 120, 96, 49, 2}, {-2, -1}, {96, 96}, true, cpuParams});
>>>>>>> ee256e80

    return params;
}

INSTANTIATE_TEST_SUITE_P(smoke_RDFT_CPU_4D, RDFTTestCPU, ::testing::ValuesIn(getParams4D()), RDFTTestCPU::getTestCaseName);

} // namespace
} // namespace CPULayerTestsDefinitions<|MERGE_RESOLUTION|>--- conflicted
+++ resolved
@@ -474,7 +474,6 @@
             //{{1, 2, 13, 30, 2}, {0, 1, 2, 3}, {1, 2, 3, 13}, true, cpuParams},
         };
     }
-<<<<<<< HEAD
 
     params.push_back({static_shapes_to_test_representation({{1, 192, 36, 64}}), {0}, {}, false, true, true, cpuParams});
     params.push_back({static_shapes_to_test_representation({{1, 192, 36, 64}}), {1}, {}, false, true, true, cpuParams});
@@ -484,6 +483,8 @@
     params.push_back({static_shapes_to_test_representation({{1, 192, 36, 64}}), {3, 2}, {}, false, true, true, cpuParams});
     params.push_back({static_shapes_to_test_representation({{1, 192, 36, 64}}), {-2, -1}, {36, 64}, false, true, true, cpuParams});
     params.push_back({static_shapes_to_test_representation({{1, 192, 36, 64}}), {0, 1, 2, 3}, {}, false, true, true, cpuParams});
+    params.push_back({static_shapes_to_test_representation({{1, 120, 64, 64}}), {-2, -1}, {64, 33}, false, true, true, cpuParams});
+    params.push_back({static_shapes_to_test_representation({{1, 120, 96, 96}}), {-2, -1}, {96, 49}, false, true, true, cpuParams});
 
     params.push_back({static_shapes_to_test_representation({{2, 192, 36, 33, 2}}), {0}, {}, true, true, true, cpuParams});
     params.push_back({static_shapes_to_test_representation({{1, 192, 36, 33, 2}}), {1}, {}, true, true, true, cpuParams});
@@ -493,6 +494,8 @@
     params.push_back({static_shapes_to_test_representation({{1, 192, 36, 33, 2}}), {3, 2}, {}, true, true, true, cpuParams});
     params.push_back({static_shapes_to_test_representation({{1, 192, 36, 33, 2}}), {-2, -1}, {36, 64}, true, true, true, cpuParams});
     params.push_back({static_shapes_to_test_representation({{1, 192, 36, 33, 2}}), {0, 1, 2, 3}, {}, true, true, true, cpuParams});
+    params.push_back({static_shapes_to_test_representation({{1, 120, 64, 33, 2}}), {-2, -1}, {64, 64}, true, true, true, cpuParams});
+    params.push_back({static_shapes_to_test_representation({{1, 120, 96, 49, 2}}), {-2, -1}, {96, 96}, true, true, true, cpuParams});
 
     params.push_back({{InputShape{{-1, 192, 36, 64}, {{1, 192, 36, 64}}}}, {0}, {}, false, true, true, cpuParams});
     params.push_back({{InputShape{{-1, 192, 36, 64}, {{1, 192, 36, 64}}}, InputShape{{-1}, {{1}}}}, {0}, {}, false, false, true, cpuParams});
@@ -521,28 +524,6 @@
                       {-2, -1}, {36, 64}, true, false, false, cpuParams});
     params.push_back({{InputShape{{{1, 2}, -1, -1, {1, 100}, 2}, {{1, 192, 36, 33, 2}}}, InputShape{{-1}, {{2}}}, InputShape{{-1}, {{2}}}},
                       {-2, -1}, {36, 64}, true, false, false, cpuParams});
-=======
-    params.push_back({{1, 192, 36, 64}, {0}, {}, false, cpuParams});
-    params.push_back({{1, 192, 36, 64}, {1}, {}, false, cpuParams});
-    params.push_back({{1, 192, 36, 64}, {2}, {}, false, cpuParams});
-    params.push_back({{1, 192, 36, 64}, {3}, {}, false, cpuParams});
-    params.push_back({{1, 192, 36, 64}, {0, 1}, {}, false, cpuParams});
-    params.push_back({{1, 192, 36, 64}, {3, 2}, {}, false, cpuParams});
-    params.push_back({{1, 192, 36, 64}, {-2, -1}, {36, 64}, false, cpuParams});
-    params.push_back({{1, 192, 36, 64}, {0, 1, 2, 3}, {}, false, cpuParams});
-    params.push_back({{1, 120, 64, 64}, {-2, -1}, {64, 33}, false, cpuParams});
-    params.push_back({{1, 120, 96, 96}, {-2, -1}, {96, 49}, false, cpuParams});
-    params.push_back({{2, 192, 36, 33, 2}, {0}, {}, true, cpuParams});
-    params.push_back({{1, 192, 36, 33, 2}, {1}, {}, true, cpuParams});
-    params.push_back({{1, 192, 36, 33, 2}, {2}, {}, true, cpuParams});
-    params.push_back({{1, 192, 36, 33, 2}, {3}, {}, true, cpuParams});
-    params.push_back({{1, 192, 36, 33, 2}, {0, 1}, {}, true, cpuParams});
-    params.push_back({{1, 192, 36, 33, 2}, {3, 2}, {}, true, cpuParams});
-    params.push_back({{1, 192, 36, 33, 2}, {-2, -1}, {36, 64}, true, cpuParams});
-    params.push_back({{1, 192, 36, 33, 2}, {0, 1, 2, 3}, {}, true, cpuParams});
-    params.push_back({{1, 120, 64, 33, 2}, {-2, -1}, {64, 64}, true, cpuParams});
-    params.push_back({{1, 120, 96, 49, 2}, {-2, -1}, {96, 96}, true, cpuParams});
->>>>>>> ee256e80
 
     return params;
 }
