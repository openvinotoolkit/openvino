// Copyright (C) 2018-2023 Intel Corporation
// SPDX-License-Identifier: Apache-2.0
//

#include <common_test_utils/ov_tensor_utils.hpp>
#include "shared_test_classes/base/ov_subgraph.hpp"
#include "ngraph_functions/builders.hpp"
#include "test_utils/cpu_test_utils.hpp"

using namespace InferenceEngine;
using namespace CPUTestUtils;
using namespace ov::test;

namespace CPULayerTestsDefinitions  {

namespace {
    std::vector<int64_t> blockShape, padsBegin, padsEnd;
    ov::Shape paramShape;
}  // namespace

using SpaceToBatchLayerTestCPUParams = std::tuple<
        std::vector<InputShape>,            // Input shapes
        std::vector<int64_t>,               // block shape
        std::vector<int64_t>,               // pads begin
        std::vector<int64_t>,               // pads end
        Precision ,                         // Network precision
        CPUSpecificParams>;

class SpaceToBatchCPULayerTest : public testing::WithParamInterface<SpaceToBatchLayerTestCPUParams>,
                                 virtual public SubgraphBaseTest, public CPUTestsBase {
public:
    static std::string getTestCaseName(const testing::TestParamInfo<SpaceToBatchLayerTestCPUParams> &obj) {
        std::vector<InputShape> inputShapes;
        Precision netPrecision;
        CPUSpecificParams cpuParams;
        std::tie(inputShapes, blockShape, padsBegin, padsEnd, netPrecision, cpuParams) = obj.param;
        std::ostringstream result;
        if (inputShapes.front().first.size() != 0) {
            result << "IS=(";
            for (const auto &shape : inputShapes) {
                result << CommonTestUtils::partialShape2str({shape.first}) << "_";
            }
            result.seekp(-1, result.cur);
            result << ")_";
        }
        result << "TS=";
        for (const auto& shape : inputShapes) {
            for (const auto& item : shape.second) {
                result << CommonTestUtils::vec2str(item) << "_";
            }
        }
        result << "blockShape=" << CommonTestUtils::vec2str(blockShape) << "_";
        result << "padsBegin=" << CommonTestUtils::vec2str(padsBegin) << "_";
        result << "padsEnd=" << CommonTestUtils::vec2str(padsEnd) << "_";
        result << "netPRC=" << netPrecision.name() << "_";
        result << CPUTestsBase::getTestCaseName(cpuParams);
        return result.str();
    }

    void generate_inputs(const std::vector<ov::Shape>& targetInputStaticShapes) override {
        inputs.clear();
        const auto& funcInputs = function->inputs();
        for (size_t i = 0; i < funcInputs.size(); i++) {
            const auto& funcInput = funcInputs[i];
            ov::Tensor tensor;
<<<<<<< HEAD
            if (i == 0U) {
                tensor = ov::test::utils::create_and_fill_tensor(funcInput.get_element_type(), targetInputStaticShapes[i], 2560, 0, 256);
            } else if (i == 1U) {
=======
            if (i == 0) {
                tensor = utils::create_and_fill_tensor(funcInput.get_element_type(), targetInputStaticShapes[i], 2560, 0, 256);
            } else if (i == 1) {
>>>>>>> 8005a3d0
                tensor = ov::Tensor(funcInput.get_element_type(), paramShape);
                auto *dataPtr = tensor.data<int64_t>();
                for (size_t j = 0; j < blockShape.size(); j++) {
                    dataPtr[j] = blockShape[j];
                }
            } else if (i == 2U) {
                tensor = ov::Tensor(funcInput.get_element_type(), paramShape);
                auto *dataPtr = tensor.data<int64_t>();
                for (size_t j = 0; j < padsBegin.size(); j++) {
                    dataPtr[j] = padsBegin[j];
                }
            } else if (i == 3U) {
                tensor = ov::Tensor(funcInput.get_element_type(), paramShape);
                auto *dataPtr = tensor.data<int64_t>();
                for (size_t j = 0; j < padsEnd.size(); j++) {
                    dataPtr[j] = padsEnd[j];
                }
            }
            inputs.insert({funcInput.get_node_shared_ptr(), tensor});
        }
    }

protected:
    void SetUp() override {
        targetDevice = CommonTestUtils::DEVICE_CPU;
        std::vector<InputShape> inputShapes;
        Precision netPrecision;
        CPUSpecificParams cpuParams;
        std::tie(inputShapes, blockShape, padsBegin, padsEnd, netPrecision, cpuParams) = this->GetParam();
        std::tie(inFmts, outFmts, priority, selectedType) = cpuParams;

        auto ngPrec = FuncTestUtils::PrecisionUtils::convertIE2nGraphPrc(netPrecision);
        const std::vector<InputShape> inputShapesVec{inputShapes};
        init_input_shapes(inputShapesVec);

        if (strcmp(netPrecision.name(), "U8") == 0)
            selectedType = std::string("ref_any_") + "I8";
        else
            selectedType = std::string("ref_any_") + netPrecision.name();

        auto params = ngraph::builder::makeDynamicParams(ngPrec, {inputDynamicShapes.front()});
        auto paramOuts = ngraph::helpers::convert2OutputVector(ngraph::helpers::castOps2Nodes<ov::op::v0::Parameter>(params));
        paramShape = {paramOuts[0].get_partial_shape().size()};

        std::shared_ptr<ov::Node> in2, in3, in4;
        auto blockShapeParam = std::make_shared<ov::op::v0::Parameter>(ov::element::i64, paramShape);
        in2 = blockShapeParam;
        params.push_back(blockShapeParam);
        auto padsBeginParam = std::make_shared<ov::op::v0::Parameter>(ov::element::i64, paramShape);
        in3 = padsBeginParam;
        params.push_back(padsBeginParam);
        auto padsEndParam = std::make_shared<ov::op::v0::Parameter>(ov::element::i64, paramShape);
        in4 = padsEndParam;
        params.push_back(padsEndParam);

        auto s2b = std::make_shared<ov::op::v1::SpaceToBatch>(paramOuts[0], in2, in3, in4);
        function = makeNgraphFunction(inType, params, s2b, "SpaceToBatchCPU");
    }
};

TEST_P(SpaceToBatchCPULayerTest, CompareWithRefs) {
    run();
    CPUTestsBase::CheckPluginRelatedResults(compiledModel, "SpaceToBatch");
};

namespace {

const std::vector<Precision> netPrecision = {
        Precision::U8,
        Precision::I8,
        Precision::I32,
        Precision::FP32,
        Precision::BF16
};

const std::vector<std::vector<int64_t>> blockShape4D1 = {{1, 2, 1, 2}, {1, 1, 2, 2}, {1, 2, 2, 2}};
const std::vector<std::vector<int64_t>> padsBegin4D1 = {{0, 0, 0, 1}, {0, 0, 2, 1}, {0, 0, 4, 3}};
const std::vector<std::vector<int64_t>> padsEnd4D1   = {{0, 0, 0, 1}, {0, 0, 4, 1}, {0, 0, 2, 3}};

std::vector<std::vector<ov::Shape>> staticInputShapes4D1 = {
    {{1, 16, 8, 12}, {4}, {4}, {4}},
    {{1, 32, 8, 8}, {4}, {4}, {4}},
};

std::vector<std::vector<InputShape>> dynamicInputShapes4D1 = {
    {
        {{-1, -1, -1, -1}, {{1, 6, 4, 8}, {2, 4, 8, 10}, {1, 8, 4, 10}}},
        {{4}, {{4}, {4}, {4}}},
        {{4}, {{4}, {4}, {4}}},
        {{4}, {{4}, {4}, {4}}}
    },
    {
        {{{1, 4}, {2, 16}, 6, -1}, {{4, 8, 6, 4}, {1, 6, 6, 8}, {2, 12, 6, 4}}},
        {{4}, {{4}, {4}, {4}}},
        {{4}, {{4}, {4}, {4}}},
        {{4}, {{4}, {4}, {4}}}
    }
};

std::vector<std::vector<InputShape>> dynamicInputShapes4D1Blocked = {
    {
        {{-1, 16, -1, -1}, {{1, 16, 4, 6}, {2, 16, 6, 6}, {4, 16, 4, 8}}},
        {{4}, {{4}, {4}, {4}}},
        {{4}, {{4}, {4}, {4}}},
        {{4}, {{4}, {4}, {4}}}
    }
};


const std::vector<std::vector<int64_t>> blockShape4D2 = { {1, 2, 4, 3}, {1, 4, 4, 1}};
const std::vector<std::vector<int64_t>> padsBegin4D2 = {{0, 0, 0, 0}, {0, 0, 4, 3}};
const std::vector<std::vector<int64_t>> padsEnd4D2   = {{0, 0, 4, 0}, {0, 0, 4, 3}};

std::vector<std::vector<ov::Shape>> staticInputShapes4D2 = {
        {{1, 16, 12, 12}, {4}, {4}, {4}},
        {{1, 32, 12, 15}, {4}, {4}, {4}},
};

std::vector<std::vector<InputShape>> dynamicInputShapes4D2 = {
    {
        {{-1, -1, -1, -1}, {{1, 4, 8, 9}, {2, 8, 12, 9}, {6, 12, 4, 12}}},
        {{4}, {{4}, {4}, {4}}},
        {{4}, {{4}, {4}, {4}}},
        {{4}, {{4}, {4}, {4}}}
    },
    {
        {{2, {4, 16}, -1, -1}, {{2, 8, 4, 9}, {2, 4, 8, 6}, {2, 12, 12, 3}}},
        {{4}, {{4}, {4}, {4}}},
        {{4}, {{4}, {4}, {4}}},
        {{4}, {{4}, {4}, {4}}}
    }
};

std::vector<std::vector<InputShape>> dynamicInputShapes4D2Blocked = {
    {
        {{-1, 16, -1, -1}, {{2, 16, 4, 15}, {2, 16, 8, 12}, {3, 16, 12, 9}}},
        {{4}, {{4}, {4}, {4}}},
        {{4}, {{4}, {4}, {4}}},
        {{4}, {{4}, {4}, {4}}}
    }
};

const std::vector<CPUSpecificParams> cpuParamsWithBlock_4D = {
        CPUSpecificParams({nChw16c}, {nChw16c}, {}, {}),
        CPUSpecificParams({nChw8c}, {nChw8c}, {}, {}),
        CPUSpecificParams({nhwc}, {nhwc}, {}, {}),
        CPUSpecificParams({nchw}, {nchw}, {}, {})
};

const std::vector<CPUSpecificParams> cpuParams_4D = {
        CPUSpecificParams({nhwc}, {nhwc}, {}, {}),
        CPUSpecificParams({nchw}, {nchw}, {}, {})
};

const auto staticSpaceToBatchParamsSet4D1 = ::testing::Combine(
        ::testing::ValuesIn(static_shapes_to_test_representation(staticInputShapes4D1)),
        ::testing::ValuesIn(blockShape4D1),
        ::testing::ValuesIn(padsBegin4D1),
        ::testing::ValuesIn(padsEnd4D1),
        ::testing::ValuesIn(netPrecision),
        ::testing::ValuesIn(cpuParams_4D));

const auto dynamicSpaceToBatchParamsSet4D1 = ::testing::Combine(
        ::testing::ValuesIn(dynamicInputShapes4D1),
        ::testing::ValuesIn(blockShape4D1),
        ::testing::ValuesIn(padsBegin4D1),
        ::testing::ValuesIn(padsEnd4D1),
        ::testing::ValuesIn(netPrecision),
        ::testing::ValuesIn(cpuParams_4D));

const auto dynamicSpaceToBatchParamsWithBlockedSet4D1 = ::testing::Combine(
        ::testing::ValuesIn(dynamicInputShapes4D1Blocked),
        ::testing::ValuesIn(blockShape4D1),
        ::testing::ValuesIn(padsBegin4D1),
        ::testing::ValuesIn(padsEnd4D1),
        ::testing::ValuesIn(netPrecision),
        ::testing::ValuesIn(cpuParamsWithBlock_4D));

const auto staticSpaceToBatchParamsSet4D2 = ::testing::Combine(
        ::testing::ValuesIn(static_shapes_to_test_representation(staticInputShapes4D2)),
        ::testing::ValuesIn(blockShape4D2),
        ::testing::ValuesIn(padsBegin4D2),
        ::testing::ValuesIn(padsEnd4D2),
        ::testing::ValuesIn(netPrecision),
        ::testing::ValuesIn(cpuParams_4D));

const auto dynamicSpaceToBatchParamsSet4D2 = ::testing::Combine(
        ::testing::ValuesIn(dynamicInputShapes4D2),
        ::testing::ValuesIn(blockShape4D2),
        ::testing::ValuesIn(padsBegin4D2),
        ::testing::ValuesIn(padsEnd4D2),
        ::testing::ValuesIn(netPrecision),
        ::testing::ValuesIn(cpuParams_4D));

const auto dynamicSpaceToBatchParamsWithBlockedSet4D2 = ::testing::Combine(
        ::testing::ValuesIn(dynamicInputShapes4D2Blocked),
        ::testing::ValuesIn(blockShape4D2),
        ::testing::ValuesIn(padsBegin4D2),
        ::testing::ValuesIn(padsEnd4D2),
        ::testing::ValuesIn(netPrecision),
        ::testing::ValuesIn(cpuParamsWithBlock_4D));

INSTANTIATE_TEST_SUITE_P(smoke_StaticSpaceToBatchCPULayerTestCase1_4D, SpaceToBatchCPULayerTest,
                         staticSpaceToBatchParamsSet4D1, SpaceToBatchCPULayerTest::getTestCaseName);

INSTANTIATE_TEST_SUITE_P(smoke_DynamicSpaceToBatchCPULayerTestCase1_4D, SpaceToBatchCPULayerTest,
                         dynamicSpaceToBatchParamsSet4D1, SpaceToBatchCPULayerTest::getTestCaseName);

INSTANTIATE_TEST_SUITE_P(smoke_DynamicSpaceToBatchCPULayerTestCaseWithBlocked1_4D, SpaceToBatchCPULayerTest,
                         dynamicSpaceToBatchParamsWithBlockedSet4D1, SpaceToBatchCPULayerTest::getTestCaseName);

INSTANTIATE_TEST_SUITE_P(smoke_StaticSpaceToBatchCPULayerTestCase2_4D, SpaceToBatchCPULayerTest,
                         staticSpaceToBatchParamsSet4D2, SpaceToBatchCPULayerTest::getTestCaseName);

INSTANTIATE_TEST_SUITE_P(smoke_DynamicSpaceToBatchCPULayerTestCase2_4D, SpaceToBatchCPULayerTest,
                         dynamicSpaceToBatchParamsSet4D2, SpaceToBatchCPULayerTest::getTestCaseName);

INSTANTIATE_TEST_SUITE_P(smoke_DynamicSpaceToBatchCPULayerTestCaseWithBlocked2_4D, SpaceToBatchCPULayerTest,
                         dynamicSpaceToBatchParamsWithBlockedSet4D2, SpaceToBatchCPULayerTest::getTestCaseName);

std::vector<std::vector<ov::Shape>> staticInputShapes4DPE = {
    {{1, 2, 9, 1}, {4}, {4}, {4}}
};
INSTANTIATE_TEST_SUITE_P(smoke_StaticSpaceToBatch_4D_parallel_block_edge, SpaceToBatchCPULayerTest,
        ::testing::Combine(
                ::testing::ValuesIn(static_shapes_to_test_representation(staticInputShapes4DPE)),
                ::testing::Values(std::vector<int64_t>{1, 4, 3, 1}),
                ::testing::Values(std::vector<int64_t>{0, 1, 2, 0}),
                ::testing::Values(std::vector<int64_t>{0, 1, 4, 0}),
                ::testing::Values(Precision::FP32),
                ::testing::Values(CPUSpecificParams{})),
        SpaceToBatchCPULayerTest::getTestCaseName);

const std::vector<std::vector<int64_t>> blockShape5D = {{1, 1, 2, 2, 1}, {1, 2, 4, 1, 3}};
const std::vector<std::vector<int64_t>> padsBegin5D = {{0, 0, 0, 0, 0}, {0, 0, 4, 0, 0}, {0, 0, 0, 2, 3}};
const std::vector<std::vector<int64_t>> padsEnd5D   = {{0, 0, 0, 0, 0}, {0, 0, 0, 4, 3}, {0, 0, 4, 2, 3}};

std::vector<std::vector<ov::Shape>> staticInputShapes5D = {
    {{2, 16, 4, 6, 12}, {5}, {5}, {5}},
    {{1, 32, 8, 8, 6}, {5}, {5}, {5}},
    {{1, 16, 4, 12, 12}, {5}, {5}, {5}}
};

std::vector<std::vector<InputShape>> dynamicInputShapes5D = {
    {
        {{-1, -1, -1, -1, -1}, {{2, 2, 12, 4, 15}, {4, 4, 8, 6, 9}, {3, 6, 4, 2, 12}}},
        {{5}, {{5}, {5}, {5}}},
        {{5}, {{5}, {5}, {5}}},
        {{5}, {{5}, {5}, {5}}}
    },
    {
        {{{1, 10}, {2, 20}, {4, 50}, -1, -1}, {{3, 12, 8, 6, 9}, {5, 10, 4, 8, 15}, {6, 8, 20, 4, 12}}},
        {{5}, {{5}, {5}, {5}}},
        {{5}, {{5}, {5}, {5}}},
        {{5}, {{5}, {5}, {5}}}
    }
};

std::vector<std::vector<InputShape>> dynamicInputShapes5DBlocked = {
    {
        {{-1, 16, -1, -1, -1}, {{2, 16, 4, 6, 9}, {5, 16, 16, 4, 6}, {7, 16, 8, 2, 3}}},
        {{5}, {{5}, {5}, {5}}},
        {{5}, {{5}, {5}, {5}}},
        {{5}, {{5}, {5}, {5}}}
    }
};

const std::vector<CPUSpecificParams> cpuParamsWithBlock_5D = {
        CPUSpecificParams({nCdhw16c}, {nCdhw16c}, {}, {}),
        CPUSpecificParams({nCdhw8c}, {nCdhw8c}, {}, {}),
        CPUSpecificParams({ndhwc}, {ndhwc}, {}, {}),
        CPUSpecificParams({ncdhw}, {ncdhw}, {}, {})
};

const std::vector<CPUSpecificParams> cpuParams_5D = {
        CPUSpecificParams({ndhwc}, {ndhwc}, {}, {}),
        CPUSpecificParams({ncdhw}, {ncdhw}, {}, {})
};

const auto staticSpaceToBatchParamsSet5D = ::testing::Combine(
        ::testing::ValuesIn(static_shapes_to_test_representation(staticInputShapes5D)),
        ::testing::ValuesIn(blockShape5D),
        ::testing::ValuesIn(padsBegin5D),
        ::testing::ValuesIn(padsEnd5D),
        ::testing::ValuesIn(netPrecision),
        ::testing::ValuesIn(cpuParamsWithBlock_5D));

const auto dynamicSpaceToBatchParamsSet5D = ::testing::Combine(
        ::testing::ValuesIn(dynamicInputShapes5D),
        ::testing::ValuesIn(blockShape5D),
        ::testing::ValuesIn(padsBegin5D),
        ::testing::ValuesIn(padsEnd5D),
        ::testing::ValuesIn(netPrecision),
        ::testing::ValuesIn(cpuParams_5D));

const auto dynamicSpaceToBatchParamsWithBlockedSet5D = ::testing::Combine(
        ::testing::ValuesIn(dynamicInputShapes5DBlocked),
        ::testing::ValuesIn(blockShape5D),
        ::testing::ValuesIn(padsBegin5D),
        ::testing::ValuesIn(padsEnd5D),
        ::testing::ValuesIn(netPrecision),
        ::testing::ValuesIn(cpuParamsWithBlock_5D));

INSTANTIATE_TEST_SUITE_P(smoke_StaticSpaceToBatchCPULayerTestCase_5D, SpaceToBatchCPULayerTest,
                         staticSpaceToBatchParamsSet5D, SpaceToBatchCPULayerTest::getTestCaseName);

INSTANTIATE_TEST_SUITE_P(smoke_DynamicSpaceToBatchCPULayerTestCase_5D, SpaceToBatchCPULayerTest,
                         dynamicSpaceToBatchParamsSet5D, SpaceToBatchCPULayerTest::getTestCaseName);

INSTANTIATE_TEST_SUITE_P(smoke_DynamicSpaceToBatchCPULayerTestCaseWithBlocked_5D, SpaceToBatchCPULayerTest,
                         dynamicSpaceToBatchParamsWithBlockedSet5D, SpaceToBatchCPULayerTest::getTestCaseName);


}  // namespace
}  // namespace CPULayerTestsDefinitions<|MERGE_RESOLUTION|>--- conflicted
+++ resolved
@@ -63,15 +63,9 @@
         for (size_t i = 0; i < funcInputs.size(); i++) {
             const auto& funcInput = funcInputs[i];
             ov::Tensor tensor;
-<<<<<<< HEAD
             if (i == 0U) {
-                tensor = ov::test::utils::create_and_fill_tensor(funcInput.get_element_type(), targetInputStaticShapes[i], 2560, 0, 256);
+                tensor = utils::create_and_fill_tensor(funcInput.get_element_type(), targetInputStaticShapes[i], 2560, 0, 256);
             } else if (i == 1U) {
-=======
-            if (i == 0) {
-                tensor = utils::create_and_fill_tensor(funcInput.get_element_type(), targetInputStaticShapes[i], 2560, 0, 256);
-            } else if (i == 1) {
->>>>>>> 8005a3d0
                 tensor = ov::Tensor(funcInput.get_element_type(), paramShape);
                 auto *dataPtr = tensor.data<int64_t>();
                 for (size_t j = 0; j < blockShape.size(); j++) {
