--- conflicted
+++ resolved
@@ -127,28 +127,17 @@
         params.front()->set_friendly_name("ParamsIndices");
         std::shared_ptr<ov::Node> depth;
         if (depthConst) {
-<<<<<<< HEAD
-            depth = ov::op::v0::Constant::create(ngraph::element::i32, ngraph::Shape{ }, {Depth});
-=======
             depth = ov::op::v0::Constant::create(ov::element::i32, ov::Shape{ }, {Depth});
->>>>>>> 358cd4b7
         } else {
             auto depthParam = std::make_shared<ov::op::v0::Parameter>(ov::element::i32, ov::Shape{ });
             depthParam->set_friendly_name("ParamDepth");
             params.push_back(depthParam);
             depth = depthParam;
         }
-<<<<<<< HEAD
-        auto on_value_const = std::make_shared<ov::op::v0::Constant>(outType, ngraph::Shape{ }, OnValue);
-        auto off_value_const = std::make_shared<ov::op::v0::Constant>(outType, ngraph::Shape{ }, OffValue);
-        auto oneHot = std::make_shared<ov::op::v1::OneHot>(params[0], depth, on_value_const, off_value_const, Axis);
-        return makeNgraphFunction(ngraph::element::i32, params, oneHot, "OneHot");
-=======
         auto on_value_const = std::make_shared<ov::op::v0::Constant>(outType, ov::Shape{ }, OnValue);
         auto off_value_const = std::make_shared<ov::op::v0::Constant>(outType, ov::Shape{ }, OffValue);
         auto oneHot = std::make_shared<ov::op::v1::OneHot>(params[0], depth, on_value_const, off_value_const, Axis);
         return makeNgraphFunction(ov::element::i32, params, oneHot, "OneHot");
->>>>>>> 358cd4b7
     }
     void generateDepth() {
         testing::internal::Random random(time(nullptr));
