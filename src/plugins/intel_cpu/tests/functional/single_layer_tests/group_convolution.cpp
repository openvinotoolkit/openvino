// Copyright (C) 2018-2023 Intel Corporation
// SPDX-License-Identifier: Apache-2.0
//

#include "shared_test_classes/single_op/group_convolution.hpp"

#include "common_test_utils/node_builders/group_convolution.hpp"
#include "shared_test_classes/base/ov_subgraph.hpp"
#include "test_utils/convolution_params.hpp"
#include "test_utils/cpu_test_utils.hpp"
#include "test_utils/filter_cpu_info.hpp"
#include "test_utils/fusing_test_utils.hpp"

using namespace CPUTestUtils;
namespace ov {
namespace test {

using groupConvSpecificParams = ov::test::groupConvSpecificParams;

typedef std::tuple<groupConvSpecificParams,
                   ElementType,
                   ElementType,  // Input precision
                   ElementType,  // Output precision
                   InputShape,   // Input shapes
                   std::string>
    groupConvLayerTestsParamsSet;

typedef std::tuple<groupConvLayerTestsParamsSet, CPUSpecificParams, fusingSpecificParams, ov::AnyMap>
    groupConvLayerCPUTestParamsSet;

class GroupConvolutionLayerCPUTest : public testing::WithParamInterface<groupConvLayerCPUTestParamsSet>,
                                     virtual public SubgraphBaseTest,
                                     public CpuTestWithFusing {
public:
    static std::string getTestCaseName(testing::TestParamInfo<groupConvLayerCPUTestParamsSet> obj) {
        groupConvLayerTestsParamsSet basicParamsSet;
        CPUSpecificParams cpuParams;
        fusingSpecificParams fusingParams;
        ov::AnyMap additionalConfig;
        std::tie(basicParamsSet, cpuParams, fusingParams, additionalConfig) = obj.param;

        groupConvSpecificParams groupConvParams;
        ElementType netType;
        ElementType inType, outType;
        InputShape inputShape;
        std::string targetDevice;
        std::tie(groupConvParams, netType, inType, outType, inputShape, targetDevice) = basicParamsSet;
        ov::op::PadType padType;
        std::vector<size_t> kernel, stride, dilation;
        std::vector<ptrdiff_t> padBegin, padEnd;
        size_t convOutChannels, numGroups;
        std::tie(kernel, stride, padBegin, padEnd, dilation, convOutChannels, numGroups, padType) = groupConvParams;

        std::ostringstream result;
        result << "IS=";
        result << ov::test::utils::partialShape2str({inputShape.first}) << "_";
        result << "TS=(";
        for (const auto& shape : inputShape.second) {
            result << ov::test::utils::vec2str(shape) << "_";
        }
        result << ")_";
        result << "K" << ov::test::utils::vec2str(kernel) << "_";
        result << "S" << ov::test::utils::vec2str(stride) << "_";
        result << "PB" << ov::test::utils::vec2str(padBegin) << "_";
        result << "PE" << ov::test::utils::vec2str(padEnd) << "_";
        result << "D=" << ov::test::utils::vec2str(dilation) << "_";
        result << "O=" << convOutChannels << "_";
        result << "G=" << numGroups << "_";
        result << "AP=" << padType << "_";
        result << "netPRC=" << netType << "_";
        result << "inPRC=" << inType << "_";
        result << "outPRC=" << outType << "_";
        result << "trgDev=" << targetDevice;

        result << CPUTestsBase::getTestCaseName(cpuParams);
        result << CpuTestWithFusing::getTestCaseName(fusingParams);

        if (!additionalConfig.empty()) {
            result << "_PluginConf";
            for (auto& item : additionalConfig) {
                result << "_" << item.first << "=" << item.second.as<std::string>();
            }
        }

        return result.str();
    }

protected:
    bool isBias = false;

    void checkBiasFusing(ov::CompiledModel& execNet) const {
        auto execGraph = execNet.get_runtime_model();
        ASSERT_NE(nullptr, execGraph);

        bool foundConv = false;
        for (const auto& node : execGraph->get_ops()) {
            const auto& rtInfo = node->get_rt_info();
            auto getExecValue = [&rtInfo](const std::string& paramName) -> std::string {
                auto it = rtInfo.find(paramName);
                OPENVINO_ASSERT(rtInfo.end() != it);
                return it->second.as<std::string>();
            };

            if (getExecValue(ExecGraphInfoSerialization::LAYER_TYPE) == "Convolution") {
                foundConv = true;
                ASSERT_EQ(3, node->inputs().size());
                break;
            }
        }

        ASSERT_TRUE(foundConv) << "Can't find Convolution node";
    }

    std::shared_ptr<ov::Node> modifyGraph(const ov::element::Type& ngPrc,
                                          ov::ParameterVector& params,
                                          const std::shared_ptr<ov::Node>& lastNode) override {
        auto retNode = CpuTestWithFusing::modifyGraph(ngPrc, params, lastNode);
        std::shared_ptr<ov::Node> opToShapeInfer = nullptr;
        for (auto& targetShapes : targetStaticShapes) {
            for (size_t i = targetShapes.size(); i < params.size(); ++i) {
                const auto& shape = params[i]->get_output_partial_shape(0);
                if (shape.is_static()) {
                    targetShapes.push_back(shape.get_shape());
                } else {
                    // It is assumed that in such tests we have second parameter only if sum fusion is tested.
                    // Considering this fact, we need to set the appropriate static shape for the second term of the sum
                    // operation, and it has to match the convolution output shape. So the most suitable solution here
                    // is to perform shape inference on the convolution node
                    if (!opToShapeInfer) {
                        ov::OutputVector inputsForShapeInfer;
                        for (size_t j = 0; j < lastNode->get_input_size(); j++) {
<<<<<<< HEAD
                            if (ngraph::is_type<ov::op::v0::Constant>(lastNode->get_input_node_ptr(j))) {
                                inputsForShapeInfer.push_back(lastNode->get_input_node_shared_ptr(j));
                            } else {
                                inputsForShapeInfer.push_back(std::make_shared<ov::op::v0::Parameter>(lastNode->get_input_element_type(j),
                                                                                                          lastNode->get_input_partial_shape(j)));
=======
                            if (ov::is_type<ov::op::v0::Constant>(lastNode->get_input_node_ptr(j))) {
                                inputsForShapeInfer.push_back(lastNode->get_input_node_shared_ptr(j));
                            } else {
                                inputsForShapeInfer.push_back(
                                    std::make_shared<ov::op::v0::Parameter>(lastNode->get_input_element_type(j),
                                                                            lastNode->get_input_partial_shape(j)));
>>>>>>> 7e88a9d6
                            }
                        }
                        opToShapeInfer = lastNode->clone_with_new_inputs(inputsForShapeInfer);
                    }

                    std::vector<ov::Shape> secondParameterShapes;
                    if (auto parameter = dynamic_cast<ov::op::v0::Parameter*>(opToShapeInfer->get_input_node_ptr(0))) {
                        parameter->set_partial_shape(targetShapes.front());
                        parameter->validate_and_infer_types();
                    }
                    opToShapeInfer->validate_and_infer_types();
                    targetShapes.push_back(opToShapeInfer->get_output_shape(0));
                }
            }
        }
        return retNode;
    }

    void SetUp() override {
        rel_threshold = 1e-4f;

        groupConvLayerTestsParamsSet basicParamsSet;
        CPUSpecificParams cpuParams;
        fusingSpecificParams fusingParams;
        ov::AnyMap additionalConfig;
        std::tie(basicParamsSet, cpuParams, fusingParams, additionalConfig) = this->GetParam();

        configuration.insert(additionalConfig.begin(), additionalConfig.end());

        std::tie(inFmts, outFmts, priority, selectedType) = cpuParams;
        std::tie(postOpMgrPtr, fusedOps) = fusingParams;

        if (postOpMgrPtr)
            isBias = postOpMgrPtr->getFusedOpsNames() == "Add(PerChannel)";

        groupConvSpecificParams groupConvParams;
        InputShape inputShape;
        auto netType = ElementType::undefined;
        std::tie(groupConvParams, netType, inType, outType, inputShape, targetDevice) = basicParamsSet;

        init_input_shapes({inputShape});

        if (configuration.count(ov::hint::inference_precision.name()) &&
            ov::element::bf16 == configuration[ov::hint::inference_precision.name()].as<ov::element::Type>()) {
            selectedType += "_bf16";
            rel_threshold = 1e-2f;
        } else {
            selectedType = makeSelectedTypeStr(selectedType, netType);
        }

        ov::op::PadType padType;
        std::vector<size_t> kernel, stride, dilation;
        std::vector<ptrdiff_t> padBegin, padEnd;
        size_t convOutChannels, numGroups;
        std::tie(kernel, stride, padBegin, padEnd, dilation, convOutChannels, numGroups, padType) = groupConvParams;

        ov::ParameterVector params;
        for (auto&& shape : inputDynamicShapes)
            params.push_back(std::make_shared<ov::op::v0::Parameter>(netType, shape));

        auto groupConv = ov::test::utils::make_group_convolution(params[0],
                                                                 netType,
                                                                 kernel,
                                                                 stride,
                                                                 padBegin,
                                                                 padEnd,
                                                                 dilation,
                                                                 padType,
                                                                 convOutChannels,
                                                                 numGroups);
        function = makeNgraphFunction(netType, params, groupConv, "groupConvolution");
    }
};

using ExpectFallbackGroupConvolutionLayerCPUTest = GroupConvolutionLayerCPUTest;

TEST_P(ExpectFallbackGroupConvolutionLayerCPUTest, CompareWithRefs) {
    run();
    if (isBias) {
        checkBiasFusing(compiledModel);
    }
    ASSERT_TRUE(!selectedType.empty()) << "Node type is not defined.";
    auto function = compiledModel.get_runtime_model();
    for (const auto& node : function->get_ops()) {
        const auto& rtInfo = node->get_rt_info();
        auto getExecValue = [&rtInfo](const std::string& paramName) -> std::string {
            auto it = rtInfo.find(paramName);
            OPENVINO_ASSERT(rtInfo.end() != it);
            return it->second.as<std::string>();
        };
        if ("Convolution" == getExecValue(ExecGraphInfoSerialization::LAYER_TYPE)) {
            auto primType = getExecValue(ExecGraphInfoSerialization::IMPL_TYPE);
            ASSERT_TRUE(selectedType != primType) << "primType is unexpected: " << primType;
        }
    }
}

TEST_P(GroupConvolutionLayerCPUTest, CompareWithRefs) {
    run();
    if (isBias) {
        checkBiasFusing(compiledModel);
    }
    CheckPluginRelatedResults(compiledModel, "Convolution");
}

namespace {

/* GROUP CONV TEST UTILS */
std::vector<groupConvLayerCPUTestParamsSet> filterParamsSetForDevice(
    std::vector<groupConvLayerCPUTestParamsSet> paramsSet) {
    std::vector<groupConvLayerCPUTestParamsSet> resParamsSet;
    const int cpuParamsIndex = 1;
    const int selectedTypeIndex = 3;
    const int configIndex = 3;

    for (auto param : paramsSet) {
        auto cpuParams = std::get<cpuParamsIndex>(param);
        auto selectedTypeStr = std::get<selectedTypeIndex>(cpuParams);

        if (selectedTypeStr.find("jit") != std::string::npos && !ov::with_cpu_x86_sse42())
            continue;
        if (selectedTypeStr.find("sse42") != std::string::npos && !ov::with_cpu_x86_sse42())
            continue;
        if (selectedTypeStr.find("avx2") != std::string::npos && !ov::with_cpu_x86_avx2())
            continue;
        if (selectedTypeStr.find("avx512") != std::string::npos && !ov::with_cpu_x86_avx512f())
            continue;
        if (selectedTypeStr.find("amx") != std::string::npos && !ov::with_cpu_x86_avx512_core_amx())
            continue;
        auto additionalConfig = std::get<configIndex>(param);
        if (additionalConfig.count(ov::hint::inference_precision.name()) &&
            ov::element::bf16 == additionalConfig[ov::hint::inference_precision.name()].as<ov::element::Type>() &&
            !ov::with_cpu_x86_bfloat16()) {
            continue;
        }
        resParamsSet.push_back(param);
    }

    return resParamsSet;
}

std::vector<CPUSpecificParams> filterCPUInfoForDeviceSupportBF16(std::vector<CPUSpecificParams> CPUParams) {
    std::vector<CPUSpecificParams> resParamsSet;
    if (ov::with_cpu_x86_bfloat16()) {
        return filterCPUInfoForDevice(CPUParams);
    }
    return resParamsSet;
}
/* ===================== */

/* COMMON PARAMS */
const std::vector<fusingSpecificParams> fusingParamsSet{emptyFusingSpec,
                                                        // eltwise
                                                        fusingRelu,
                                                        fusingPRelu1D,
                                                        // depthwise
                                                        fusingReluScaleShift,
                                                        // fake quantize
                                                        fusingFakeQuantizePerTensorRelu,
                                                        fusingFakeQuantizePerChannelRelu,
                                                        // sum
                                                        fusingSumEluFQ,
                                                        fusingSum};

const std::vector<fusingSpecificParams> fusingParamsSetBF16{emptyFusingSpec,
                                                            // eltwise
                                                            fusingRelu,
                                                            // depthwise
                                                            fusingReluScaleShift,
                                                            // sum
                                                            fusingSum};

/* ============= GroupConvolution params (planar layout) ============= */
const std::vector<size_t> numOutChannels_Gemm = {6};
const std::vector<size_t> numGroups_Gemm = {2, 3};

/* ============= GroupConvolution params (blocked layout) ============= */
const std::vector<size_t> numOutChannels_Blocked = {64};
const std::vector<size_t> numGroups_Blocked = {2, 4};

/* ============= GroupConvolution params (DW) ============= */
const std::vector<size_t> numOutChannels_DW = {32};
const std::vector<size_t> numGroups_DW = {32};

/* ============= GroupConvolution params (1D) ============= */
const std::vector<std::vector<size_t>> kernels1d = {{3}, {1}};
const std::vector<std::vector<size_t>> strides1d = {{1}, {2}};
const std::vector<std::vector<ptrdiff_t>> padBegins1d = {{0}, {1}};
const std::vector<std::vector<ptrdiff_t>> padEnds1d = {{0}};
const std::vector<std::vector<size_t>> dilations1d = {{1}, {2}};

/* ============= GroupConvolution params (2D) ============= */
const std::vector<std::vector<size_t>> kernels2d = {{3, 3}, {1, 1}};
const std::vector<std::vector<size_t>> strides2d = {{1, 1}, {2, 2}};
const std::vector<std::vector<ptrdiff_t>> padBegins2d = {{0, 0}, {1, 1}};
const std::vector<std::vector<ptrdiff_t>> padEnds2d = {{0, 0}};
const std::vector<std::vector<size_t>> dilations2d = {{1, 1}, {2, 2}};

/* ============= GroupConvolution params (3D) ============= */
const std::vector<std::vector<size_t>> kernels3d = {{3, 3, 3}, {1, 1, 1}};
const std::vector<std::vector<size_t>> strides3d = {{1, 1, 1}, {2, 2, 2}};
const std::vector<std::vector<ptrdiff_t>> padBegins3d = {{0, 0, 0}, {1, 1, 1}};
const std::vector<std::vector<ptrdiff_t>> padEnds3d = {{0, 0, 0}};
const std::vector<std::vector<size_t>> dilations3d = {{1, 1, 1}, {2, 2, 2}};
/* ============= */

/* INSTANCES */
/* ============= GroupConvolution (GEMM 1D) ============= */
const auto groupConvParams_ExplicitPadding_Gemm_1D = ::testing::Combine(::testing::ValuesIn(kernels1d),
                                                                        ::testing::ValuesIn(strides1d),
                                                                        ::testing::ValuesIn(padBegins1d),
                                                                        ::testing::ValuesIn(padEnds1d),
                                                                        ::testing::ValuesIn(dilations1d),
                                                                        ::testing::ValuesIn(numOutChannels_Gemm),
                                                                        ::testing::ValuesIn(numGroups_Gemm),
                                                                        ::testing::Values(ov::op::PadType::EXPLICIT));

const std::vector<CPUSpecificParams> CPUParams_Gemm_1D = {conv_gemm_1D, conv_gemm_1D_nspc};

std::vector<InputShape> inShapesGemm1D = {{{}, {{2, 12, 7}}},
                                          {// dynamic shape
                                           {{1, 200}, 12, {1, 200}},
                                           {// target static shapes
                                            {2, 12, 7},
                                            {1, 12, 5}}}};

INSTANTIATE_TEST_SUITE_P(smoke_GroupConv_1D_Gemm_FP32,
                         GroupConvolutionLayerCPUTest,
                         ::testing::Combine(::testing::Combine(groupConvParams_ExplicitPadding_Gemm_1D,
                                                               ::testing::Values(ElementType::f32),
                                                               ::testing::Values(ElementType::undefined),
                                                               ::testing::Values(ElementType::undefined),
                                                               ::testing::ValuesIn(inShapesGemm1D),
                                                               ::testing::Values(ov::test::utils::DEVICE_CPU)),
                                            ::testing::ValuesIn(filterCPUInfoForDevice(CPUParams_Gemm_1D)),
                                            ::testing::ValuesIn(fusingParamsSet),
                                            ::testing::Values(empty_plugin_config)),
                         GroupConvolutionLayerCPUTest::getTestCaseName);

INSTANTIATE_TEST_SUITE_P(smoke_GroupConv_1D_Gemm_with_bias_FP32,
                         GroupConvolutionLayerCPUTest,
                         ::testing::Combine(::testing::Combine(groupConvParams_ExplicitPadding_Gemm_1D,
                                                               ::testing::Values(ElementType::f32),
                                                               ::testing::Values(ElementType::undefined),
                                                               ::testing::Values(ElementType::undefined),
                                                               ::testing::ValuesIn(inShapesGemm1D),
                                                               ::testing::Values(ov::test::utils::DEVICE_CPU)),
                                            ::testing::ValuesIn(filterCPUInfoForDevice(CPUParams_Gemm_1D)),
                                            ::testing::Values(fusingAddPerChannel),
                                            ::testing::Values(empty_plugin_config)),
                         GroupConvolutionLayerCPUTest::getTestCaseName);

INSTANTIATE_TEST_SUITE_P(smoke_GroupConv_1D_Gemm_BF16,
                         GroupConvolutionLayerCPUTest,
                         ::testing::Combine(::testing::Combine(groupConvParams_ExplicitPadding_Gemm_1D,
                                                               ::testing::Values(ElementType::f32),
                                                               ::testing::Values(ElementType::undefined),
                                                               ::testing::Values(ElementType::undefined),
                                                               ::testing::ValuesIn(inShapesGemm1D),
                                                               ::testing::Values(ov::test::utils::DEVICE_CPU)),
                                            ::testing::ValuesIn(filterCPUInfoForDevice(
                                                {conv_gemm_1D})),  // todo: [AV] what about conv_gemm_1D_nspc?
                                            ::testing::ValuesIn(fusingParamsSetBF16),
                                            ::testing::Values(cpu_bf16_plugin_config)),
                         GroupConvolutionLayerCPUTest::getTestCaseName);

/* ============= GroupConvolution (GEMM 2D) ============= */
const auto groupConvParams_ExplicitPadding_Gemm_2D = ::testing::Combine(::testing::ValuesIn(kernels2d),
                                                                        ::testing::ValuesIn(strides2d),
                                                                        ::testing::ValuesIn(padBegins2d),
                                                                        ::testing::ValuesIn(padEnds2d),
                                                                        ::testing::ValuesIn(dilations2d),
                                                                        ::testing::ValuesIn(numOutChannels_Gemm),
                                                                        ::testing::ValuesIn(numGroups_Gemm),
                                                                        ::testing::Values(ov::op::PadType::EXPLICIT));

const std::vector<CPUSpecificParams> CPUParams_Gemm_2D = {conv_gemm_2D, conv_gemm_2D_nspc};

std::vector<InputShape> inShapesGemm2D = {{{}, {{2, 12, 7, 7}}},
                                          {// dynamic shape
                                           {{1, 200}, 12, -1, {1, 200}},
                                           {// target static shapes
                                            {2, 12, 7, 7},
                                            {1, 12, 5, 5}}}};

std::vector<InputShape> inShapesGemm2D_cache = {{{}, {{2, 12, 7, 7}}},
                                                {// dynamic shape
                                                 {{1, 200}, 12, -1, {1, 200}},
                                                 {// target static shapes
                                                  {1, 12, 5, 5},
                                                  {1, 12, 7, 7},
                                                  {1, 12, 5, 5}}}};

INSTANTIATE_TEST_SUITE_P(smoke_GroupConv_2D_Gemm_FP32,
                         GroupConvolutionLayerCPUTest,
                         ::testing::Combine(::testing::Combine(groupConvParams_ExplicitPadding_Gemm_2D,
                                                               ::testing::Values(ElementType::f32),
                                                               ::testing::Values(ElementType::undefined),
                                                               ::testing::Values(ElementType::undefined),
                                                               ::testing::ValuesIn(inShapesGemm2D_cache),
                                                               ::testing::Values(ov::test::utils::DEVICE_CPU)),
                                            ::testing::ValuesIn(filterCPUInfoForDevice(CPUParams_Gemm_2D)),
                                            ::testing::ValuesIn(fusingParamsSet),
                                            ::testing::Values(empty_plugin_config)),
                         GroupConvolutionLayerCPUTest::getTestCaseName);

INSTANTIATE_TEST_SUITE_P(smoke_GroupConv_2D_Gemm_with_bias_FP32,
                         GroupConvolutionLayerCPUTest,
                         ::testing::Combine(::testing::Combine(groupConvParams_ExplicitPadding_Gemm_2D,
                                                               ::testing::Values(ElementType::f32),
                                                               ::testing::Values(ElementType::undefined),
                                                               ::testing::Values(ElementType::undefined),
                                                               ::testing::ValuesIn(inShapesGemm2D_cache),
                                                               ::testing::Values(ov::test::utils::DEVICE_CPU)),
                                            ::testing::ValuesIn(filterCPUInfoForDevice(CPUParams_Gemm_2D)),
                                            ::testing::Values(fusingAddPerChannel),
                                            ::testing::Values(empty_plugin_config)),
                         GroupConvolutionLayerCPUTest::getTestCaseName);

INSTANTIATE_TEST_SUITE_P(smoke_GroupConv_2D_Gemm_BF16,
                         GroupConvolutionLayerCPUTest,
                         ::testing::Combine(::testing::Combine(groupConvParams_ExplicitPadding_Gemm_2D,
                                                               ::testing::Values(ElementType::f32),
                                                               ::testing::Values(ElementType::undefined),
                                                               ::testing::Values(ElementType::undefined),
                                                               ::testing::ValuesIn(inShapesGemm2D),
                                                               ::testing::Values(ov::test::utils::DEVICE_CPU)),
                                            ::testing::ValuesIn(filterCPUInfoForDevice(CPUParams_Gemm_2D)),
                                            ::testing::ValuesIn(fusingParamsSetBF16),
                                            ::testing::Values(cpu_bf16_plugin_config)),
                         GroupConvolutionLayerCPUTest::getTestCaseName);

/* ============= GroupConvolution (Gemm 3D) ============= */
const auto groupConvParams_ExplicitPadding_Gemm_3D = ::testing::Combine(::testing::ValuesIn(kernels3d),
                                                                        ::testing::ValuesIn(strides3d),
                                                                        ::testing::ValuesIn(padBegins3d),
                                                                        ::testing::ValuesIn(padEnds3d),
                                                                        ::testing::ValuesIn(dilations3d),
                                                                        ::testing::ValuesIn(numOutChannels_Gemm),
                                                                        ::testing::ValuesIn(numGroups_Gemm),
                                                                        ::testing::Values(ov::op::PadType::EXPLICIT));

const std::vector<CPUSpecificParams> CPUParams_Gemm_3D = {conv_gemm_3D, conv_gemm_3D_nspc};

std::vector<InputShape> inShapesGemm3D = {{{}, {{2, 12, 7, 7, 7}}},
                                          {// dynamic shape
                                           {{1, 200}, 12, -1, {1, 200}, -1},
                                           {// target static shapes
                                            {2, 12, 7, 7, 7},
                                            {1, 12, 5, 5, 5}}}};

INSTANTIATE_TEST_SUITE_P(smoke_GroupConv_3D_Gemm_FP32,
                         GroupConvolutionLayerCPUTest,
                         ::testing::Combine(::testing::Combine(groupConvParams_ExplicitPadding_Gemm_3D,
                                                               ::testing::Values(ElementType::f32),
                                                               ::testing::Values(ElementType::undefined),
                                                               ::testing::Values(ElementType::undefined),
                                                               ::testing::ValuesIn(inShapesGemm3D),
                                                               ::testing::Values(ov::test::utils::DEVICE_CPU)),
                                            ::testing::ValuesIn(filterCPUInfoForDevice(CPUParams_Gemm_3D)),
                                            ::testing::ValuesIn(fusingParamsSet),
                                            ::testing::Values(empty_plugin_config)),
                         GroupConvolutionLayerCPUTest::getTestCaseName);

INSTANTIATE_TEST_SUITE_P(smoke_GroupConv_3D_Gemm_with_bias_FP32,
                         GroupConvolutionLayerCPUTest,
                         ::testing::Combine(::testing::Combine(groupConvParams_ExplicitPadding_Gemm_3D,
                                                               ::testing::Values(ElementType::f32),
                                                               ::testing::Values(ElementType::undefined),
                                                               ::testing::Values(ElementType::undefined),
                                                               ::testing::ValuesIn(inShapesGemm3D),
                                                               ::testing::Values(ov::test::utils::DEVICE_CPU)),
                                            ::testing::ValuesIn(filterCPUInfoForDevice(CPUParams_Gemm_3D)),
                                            ::testing::Values(fusingAddPerChannel),
                                            ::testing::Values(empty_plugin_config)),
                         GroupConvolutionLayerCPUTest::getTestCaseName);

INSTANTIATE_TEST_SUITE_P(smoke_GroupConv_3D_Gemm_BF16,
                         GroupConvolutionLayerCPUTest,
                         ::testing::Combine(::testing::Combine(groupConvParams_ExplicitPadding_Gemm_3D,
                                                               ::testing::Values(ElementType::f32),
                                                               ::testing::Values(ElementType::undefined),
                                                               ::testing::Values(ElementType::undefined),
                                                               ::testing::ValuesIn(inShapesGemm3D),
                                                               ::testing::Values(ov::test::utils::DEVICE_CPU)),
                                            ::testing::ValuesIn(filterCPUInfoForDevice(CPUParams_Gemm_3D)),
                                            ::testing::ValuesIn(fusingParamsSetBF16),
                                            ::testing::Values(cpu_bf16_plugin_config)),
                         GroupConvolutionLayerCPUTest::getTestCaseName);

/* ============= GroupConvolution params (brgemm_1D) ============= */
const std::vector<std::vector<size_t>> kernels_brgemm_1d = {{3}};
const std::vector<std::vector<size_t>> strides_brgemm_1d = {{1}, {2}};
const std::vector<std::vector<ptrdiff_t>> padBegins_brgemm_1d = {{0}, {1}};
const std::vector<std::vector<ptrdiff_t>> padEnds_brgemm_1d = {{0}};
const std::vector<std::vector<size_t>> dilations_brgemm_1d = {{1}, {2}};

/* ============= GroupConvolution params (brgemm_2D) ============= */
const std::vector<std::vector<size_t>> kernels_brgemm_2d = {{3, 3}};
const std::vector<std::vector<size_t>> strides_brgemm_2d = {{1, 1}, {2, 2}};
const std::vector<std::vector<ptrdiff_t>> padBegins_brgemm_2d = {{0, 0}, {1, 1}};
const std::vector<std::vector<ptrdiff_t>> padEnds_brgemm_2d = {{0, 0}};
const std::vector<std::vector<size_t>> dilations_brgemm_2d = {{1, 1}, {2, 2}};

/* ============= GroupConvolution params (brgemm_3D) ============= */
const std::vector<std::vector<size_t>> kernels_brgemm_3d = {{3, 3, 3}};
const std::vector<std::vector<size_t>> strides_brgemm_3d = {{1, 1, 1}, {2, 2, 2}};
const std::vector<std::vector<ptrdiff_t>> padBegins_brgemm_3d = {{0, 0, 0}, {1, 1, 1}};
const std::vector<std::vector<ptrdiff_t>> padEnds_brgemm_3d = {{0, 0, 0}};
const std::vector<std::vector<size_t>> dilations_brgemm_3d = {{1, 1, 1}, {2, 2, 2}};
/* ============= */

const std::vector<size_t> numGroups_brgemm_Blocked = {2};

/* ============= GroupConvolution (brgemm 1D) ============= */
const auto groupConvParams_ExplicitPadding_brgemm_1D = ::testing::Combine(::testing::ValuesIn(kernels_brgemm_1d),
                                                                          ::testing::ValuesIn(strides_brgemm_1d),
                                                                          ::testing::ValuesIn(padBegins_brgemm_1d),
                                                                          ::testing::ValuesIn(padEnds_brgemm_1d),
                                                                          ::testing::ValuesIn(dilations_brgemm_1d),
                                                                          ::testing::ValuesIn(numOutChannels_Blocked),
                                                                          ::testing::ValuesIn(numGroups_brgemm_Blocked),
                                                                          ::testing::Values(ov::op::PadType::EXPLICIT));

const std::vector<CPUSpecificParams> CPUParams_brgemm_1D_BF16 = {conv_avx512_1D_nspc_brgconv};

const std::vector<CPUSpecificParams> CPUParams_brgemm_1D_FP32 = {conv_avx512_1D_nspc_brgconv};

std::vector<InputShape> inputShapes_brgemm_1d = {{{}, {{2, 64, 7}}},
                                                 {// dynamic shapes
                                                  {-1, 64, {1, 200}},
                                                  {// target static shapes
                                                   {2, 64, 7},
                                                   {1, 64, 9}}},
                                                 {// dynamic shapes
                                                  {{-1, 64, -1}},
                                                  {// target static shapes
                                                   {2, 64, 7},
                                                   {1, 64, 14}}}};

INSTANTIATE_TEST_SUITE_P(smoke_GroupConv_brgemm_1D_FP32,
                         GroupConvolutionLayerCPUTest,
                         ::testing::Combine(::testing::Combine(groupConvParams_ExplicitPadding_brgemm_1D,
                                                               ::testing::Values(ElementType::f32),
                                                               ::testing::Values(ElementType::undefined),
                                                               ::testing::Values(ElementType::undefined),
                                                               ::testing::ValuesIn(inputShapes_brgemm_1d),
                                                               ::testing::Values(ov::test::utils::DEVICE_CPU)),
                                            ::testing::ValuesIn(filterCPUInfoForDevice(CPUParams_brgemm_1D_FP32)),
                                            ::testing::ValuesIn(fusingParamsSet),
                                            ::testing::Values(empty_plugin_config)),
                         GroupConvolutionLayerCPUTest::getTestCaseName);

INSTANTIATE_TEST_SUITE_P(smoke_GroupConv_brgemm_1D_FP32_fusingBias,
                         GroupConvolutionLayerCPUTest,
                         ::testing::Combine(::testing::Combine(groupConvParams_ExplicitPadding_brgemm_1D,
                                                               ::testing::Values(ElementType::f32),
                                                               ::testing::Values(ElementType::f32),
                                                               ::testing::Values(ElementType::undefined),
                                                               ::testing::ValuesIn(inputShapes_brgemm_1d),
                                                               ::testing::Values(ov::test::utils::DEVICE_CPU)),
                                            ::testing::ValuesIn(filterCPUInfoForDevice(CPUParams_brgemm_1D_FP32)),
                                            ::testing::Values(fusingAddPerChannel),
                                            ::testing::Values(empty_plugin_config)),
                         GroupConvolutionLayerCPUTest::getTestCaseName);

INSTANTIATE_TEST_SUITE_P(
    smoke_GroupConv_brgemm_1D_BF16,
    GroupConvolutionLayerCPUTest,
    ::testing::Combine(::testing::Combine(groupConvParams_ExplicitPadding_brgemm_1D,
                                          ::testing::Values(ElementType::f32),
                                          ::testing::Values(ElementType::undefined),
                                          ::testing::Values(ElementType::undefined),
                                          ::testing::ValuesIn(inputShapes_brgemm_1d),
                                          ::testing::Values(ov::test::utils::DEVICE_CPU)),
                       ::testing::ValuesIn(filterCPUInfoForDeviceSupportBF16(CPUParams_brgemm_1D_BF16)),
                       ::testing::ValuesIn(fusingParamsSetBF16),
                       ::testing::Values(cpu_bf16_plugin_config)),
    GroupConvolutionLayerCPUTest::getTestCaseName);

/* ============= GroupConvolution (brgemm_2D) ============= */
const auto groupConvParams_ExplicitPadding_brgemm_2D = ::testing::Combine(::testing::ValuesIn(kernels_brgemm_2d),
                                                                          ::testing::ValuesIn(strides_brgemm_2d),
                                                                          ::testing::ValuesIn(padBegins_brgemm_2d),
                                                                          ::testing::ValuesIn(padEnds_brgemm_2d),
                                                                          ::testing::ValuesIn(dilations_brgemm_2d),
                                                                          ::testing::ValuesIn(numOutChannels_Blocked),
                                                                          ::testing::ValuesIn(numGroups_brgemm_Blocked),
                                                                          ::testing::Values(ov::op::PadType::EXPLICIT));

const std::vector<CPUSpecificParams> CPUParams_brgemm_2D_FP32 = {conv_avx512_2D_nspc_brgconv};

const std::vector<CPUSpecificParams> CPUParams_brgemm_2D_BF16 = {conv_avx512_2D_nspc_brgconv,
                                                                 conv_avx512_2D_nspc_brgconv_amx};

std::vector<InputShape> inputShapes_brgemm_2d = {{{}, {{1, 64, 7, 7}}},
                                                 {// dynamic shapes
                                                  {-1, 64, -1, {1, 200}},
                                                  {// target static shapes
                                                   {2, 64, 7, 7},
                                                   {1, 64, 9, 9}}}};

INSTANTIATE_TEST_SUITE_P(smoke_GroupConv_brgemm_2D_FP32,
                         GroupConvolutionLayerCPUTest,
                         ::testing::Combine(::testing::Combine(groupConvParams_ExplicitPadding_brgemm_2D,
                                                               ::testing::Values(ElementType::f32),
                                                               ::testing::Values(ElementType::undefined),
                                                               ::testing::Values(ElementType::undefined),
                                                               ::testing::ValuesIn(inputShapes_brgemm_2d),
                                                               ::testing::Values(ov::test::utils::DEVICE_CPU)),
                                            ::testing::ValuesIn(filterCPUInfoForDevice(CPUParams_brgemm_2D_FP32)),
                                            ::testing::ValuesIn(fusingParamsSet),
                                            ::testing::Values(empty_plugin_config)),
                         GroupConvolutionLayerCPUTest::getTestCaseName);

std::vector<InputShape> inputShapes_brgemm_2d_dynBatch = {{// dynamic shapes
                                                           {{1, 10}, 64, {7, 9}, {7, 9}},
                                                           {// target static shapes
                                                            {2, 64, 7, 7},
                                                            {1, 64, 9, 9},
                                                            {3, 64, 9, 9}}}};

INSTANTIATE_TEST_SUITE_P(nightly_GroupConv_brgemm_2D_FP32_dynBatch,
                         GroupConvolutionLayerCPUTest,
                         ::testing::Combine(::testing::Combine(groupConvParams_ExplicitPadding_brgemm_2D,
                                                               ::testing::Values(ElementType::f32),
                                                               ::testing::Values(ElementType::undefined),
                                                               ::testing::Values(ElementType::undefined),
                                                               ::testing::ValuesIn(inputShapes_brgemm_2d_dynBatch),
                                                               ::testing::Values(ov::test::utils::DEVICE_CPU)),
                                            ::testing::ValuesIn(filterCPUInfoForDevice(CPUParams_brgemm_2D_FP32)),
                                            ::testing::ValuesIn(fusingParamsSet),
                                            ::testing::Values(empty_plugin_config)),
                         GroupConvolutionLayerCPUTest::getTestCaseName);

std::vector<InputShape> inputShapes_brgemm_2d_cache = {{// dynamic shapes
                                                        {-1, 64, -1, {1, 200}},
                                                        {
                                                            // target static shapes
                                                            {1, 64, 7, 7},
                                                            {1, 64, 9, 9},
                                                            {1, 64, 7, 7},
                                                        }}};

INSTANTIATE_TEST_SUITE_P(nightly_GroupConv_brgemm_2D_FP32,
                         GroupConvolutionLayerCPUTest,
                         ::testing::Combine(::testing::Combine(groupConvParams_ExplicitPadding_brgemm_2D,
                                                               ::testing::Values(ElementType::f32),
                                                               ::testing::Values(ElementType::undefined),
                                                               ::testing::Values(ElementType::undefined),
                                                               ::testing::ValuesIn(inputShapes_brgemm_2d_cache),
                                                               ::testing::Values(ov::test::utils::DEVICE_CPU)),
                                            ::testing::ValuesIn(filterCPUInfoForDevice(CPUParams_brgemm_2D_FP32)),
                                            ::testing::ValuesIn(fusingParamsSet),
                                            ::testing::Values(empty_plugin_config)),
                         GroupConvolutionLayerCPUTest::getTestCaseName);

INSTANTIATE_TEST_SUITE_P(
    smoke_GroupConv_brgemm_2D_BF16,
    GroupConvolutionLayerCPUTest,
    ::testing::Combine(::testing::Combine(groupConvParams_ExplicitPadding_brgemm_2D,
                                          ::testing::Values(ElementType::f32),
                                          ::testing::Values(ElementType::undefined),
                                          ::testing::Values(ElementType::undefined),
                                          ::testing::ValuesIn(inputShapes_brgemm_2d),
                                          ::testing::Values(ov::test::utils::DEVICE_CPU)),
                       ::testing::ValuesIn(filterCPUInfoForDeviceSupportBF16(CPUParams_brgemm_2D_BF16)),
                       ::testing::ValuesIn(fusingParamsSetBF16),
                       ::testing::Values(cpu_bf16_plugin_config)),
    GroupConvolutionLayerCPUTest::getTestCaseName);

/* ============= GroupConvolution (brgemm_3D) ============= */
const auto groupConvParams_ExplicitPadding_brgemm_3D = ::testing::Combine(::testing::ValuesIn(kernels_brgemm_3d),
                                                                          ::testing::ValuesIn(strides_brgemm_3d),
                                                                          ::testing::ValuesIn(padBegins_brgemm_3d),
                                                                          ::testing::ValuesIn(padEnds_brgemm_3d),
                                                                          ::testing::ValuesIn(dilations_brgemm_3d),
                                                                          ::testing::ValuesIn(numOutChannels_Blocked),
                                                                          ::testing::ValuesIn(numGroups_brgemm_Blocked),
                                                                          ::testing::Values(ov::op::PadType::EXPLICIT));

const std::vector<CPUSpecificParams> CPUParams_brgemm_3D_FP32 = {conv_avx512_3D_nspc_brgconv};

const std::vector<CPUSpecificParams> CPUParams_brgemm_3D_BF16 = {conv_avx512_3D_nspc_brgconv,
                                                                 conv_avx512_3D_nspc_brgconv_amx};

std::vector<InputShape> inputShapes_brgemm_3d = {{{}, {{1, 64, 7, 7, 7}}},
                                                 {// dynamic shapes
                                                  {-1, 64, -1, {1, 200}, -1},
                                                  {// target static shapes
                                                   {2, 64, 7, 7, 7},
                                                   {1, 64, 9, 9, 9}}}};

INSTANTIATE_TEST_SUITE_P(smoke_GroupConv_brgemm_3D_FP32,
                         GroupConvolutionLayerCPUTest,
                         ::testing::Combine(::testing::Combine(groupConvParams_ExplicitPadding_brgemm_3D,
                                                               ::testing::Values(ElementType::f32),
                                                               ::testing::Values(ElementType::undefined),
                                                               ::testing::Values(ElementType::undefined),
                                                               ::testing::ValuesIn(inputShapes_brgemm_3d),
                                                               ::testing::Values(ov::test::utils::DEVICE_CPU)),
                                            ::testing::ValuesIn(filterCPUInfoForDevice(CPUParams_brgemm_3D_FP32)),
                                            ::testing::ValuesIn(fusingParamsSet),
                                            ::testing::Values(empty_plugin_config)),
                         GroupConvolutionLayerCPUTest::getTestCaseName);

INSTANTIATE_TEST_SUITE_P(
    smoke_GroupConv_brgemm_3D_BF16,
    GroupConvolutionLayerCPUTest,
    ::testing::Combine(::testing::Combine(groupConvParams_ExplicitPadding_brgemm_3D,
                                          ::testing::Values(ElementType::f32),
                                          ::testing::Values(ElementType::undefined),
                                          ::testing::Values(ElementType::undefined),
                                          ::testing::ValuesIn(inputShapes_brgemm_3d),
                                          ::testing::Values(ov::test::utils::DEVICE_CPU)),
                       ::testing::ValuesIn(filterCPUInfoForDeviceSupportBF16(CPUParams_brgemm_3D_BF16)),
                       ::testing::ValuesIn(fusingParamsSetBF16),
                       ::testing::Values(cpu_bf16_plugin_config)),
    GroupConvolutionLayerCPUTest::getTestCaseName);

/* ============= GroupConvolution params (brgemm_1x1_1D) ============= */
const std::vector<std::vector<size_t>> kernels_brgemm_1x1_1d = {{1}};
const std::vector<std::vector<size_t>> strides_brgemm_1x1_1d = {{1}, {2}};
const std::vector<std::vector<ptrdiff_t>> padBegins_brgemm_1x1_1d = {{0}};
const std::vector<std::vector<ptrdiff_t>> padEnds_brgemm_1x1_1d = {{0}};
const std::vector<std::vector<size_t>> dilations_brgemm_1x1_1d = {{1}, {2}};

/* ============= GroupConvolution params (brgemm_1x1_2D) ============= */
const std::vector<std::vector<size_t>> kernels_brgemm_1x1_2d = {{1, 1}};
const std::vector<std::vector<size_t>> strides_brgemm_1x1_2d = {{1, 1}, {2, 2}};
const std::vector<std::vector<ptrdiff_t>> padBegins_brgemm_1x1_2d = {{0, 0}};
const std::vector<std::vector<ptrdiff_t>> padEnds_brgemm_1x1_2d = {{0, 0}};
const std::vector<std::vector<size_t>> dilations_brgemm_1x1_2d = {{1, 1}, {2, 2}};

/* ============= GroupConvolution params (brgemm_1x1_3D) ============= */
const std::vector<std::vector<size_t>> kernels_brgemm_1x1_3d = {{1, 1, 1}};
const std::vector<std::vector<size_t>> strides_brgemm_1x1_3d = {{1, 1, 1}, {2, 2, 2}};
const std::vector<std::vector<ptrdiff_t>> padBegins_brgemm_1x1_3d = {{0, 0, 0}};
const std::vector<std::vector<ptrdiff_t>> padEnds_brgemm_1x1_3d = {{0, 0, 0}};
const std::vector<std::vector<size_t>> dilations_brgemm_1x1_3d = {{1, 1, 1}, {2, 2, 2}};
/* ============= */

const std::vector<size_t> numGroups_brgemm_1x1_Blocked = {2};

/* ============= GroupConvolution (brgemm_1x1 1D) ============= */
const auto groupConvParams_ExplicitPadding_brgemm_1x1_1D =
    ::testing::Combine(::testing::ValuesIn(kernels_brgemm_1x1_1d),
                       ::testing::ValuesIn(strides_brgemm_1x1_1d),
                       ::testing::ValuesIn(padBegins_brgemm_1x1_1d),
                       ::testing::ValuesIn(padEnds_brgemm_1x1_1d),
                       ::testing::ValuesIn(dilations_brgemm_1x1_1d),
                       ::testing::ValuesIn(numOutChannels_Blocked),
                       ::testing::ValuesIn(numGroups_brgemm_1x1_Blocked),
                       ::testing::Values(ov::op::PadType::EXPLICIT));

const std::vector<CPUSpecificParams> CPUParams_brgemm_1x1_1D_BF16 = {
    conv_avx512_1D_1x1_nspc_brgconv,
};

const std::vector<CPUSpecificParams> CPUParams_brgemm_1x1_1D_FP32 = {
    conv_avx512_1D_1x1_nspc_brgconv,
};

std::vector<InputShape> inputShapes_brgemm_1x1_1d = {{{}, {{2, 64, 7}}},
                                                     {// dynamic shapes
                                                      {-1, 64, {1, 200}},
                                                      {// target static shapes
                                                       {2, 64, 7},
                                                       {1, 64, 9}}},
                                                     {// dynamic shapes
                                                      {{-1, 64, -1}},
                                                      {// target static shapes
                                                       {2, 64, 7},
                                                       {1, 64, 14}}}};

INSTANTIATE_TEST_SUITE_P(smoke_GroupConv_brgemm_1x1_1D_FP32,
                         GroupConvolutionLayerCPUTest,
                         ::testing::Combine(::testing::Combine(groupConvParams_ExplicitPadding_brgemm_1x1_1D,
                                                               ::testing::Values(ElementType::f32),
                                                               ::testing::Values(ElementType::undefined),
                                                               ::testing::Values(ElementType::undefined),
                                                               ::testing::ValuesIn(inputShapes_brgemm_1x1_1d),
                                                               ::testing::Values(ov::test::utils::DEVICE_CPU)),
                                            ::testing::ValuesIn(filterCPUInfoForDevice(CPUParams_brgemm_1x1_1D_FP32)),
                                            ::testing::ValuesIn(fusingParamsSet),
                                            ::testing::Values(empty_plugin_config)),
                         GroupConvolutionLayerCPUTest::getTestCaseName);

INSTANTIATE_TEST_SUITE_P(smoke_GroupConv_brgemm_1x1_1D_FP32_fusingBias,
                         GroupConvolutionLayerCPUTest,
                         ::testing::Combine(::testing::Combine(groupConvParams_ExplicitPadding_brgemm_1x1_1D,
                                                               ::testing::Values(ElementType::f32),
                                                               ::testing::Values(ElementType::f32),
                                                               ::testing::Values(ElementType::undefined),
                                                               ::testing::ValuesIn(inputShapes_brgemm_1x1_1d),
                                                               ::testing::Values(ov::test::utils::DEVICE_CPU)),
                                            ::testing::ValuesIn(filterCPUInfoForDevice(CPUParams_brgemm_1x1_1D_FP32)),
                                            ::testing::Values(fusingAddPerChannel),
                                            ::testing::Values(empty_plugin_config)),
                         GroupConvolutionLayerCPUTest::getTestCaseName);

INSTANTIATE_TEST_SUITE_P(
    smoke_GroupConv_brgemm_1x1_1D_BF16,
    GroupConvolutionLayerCPUTest,
    ::testing::Combine(::testing::Combine(groupConvParams_ExplicitPadding_brgemm_1x1_1D,
                                          ::testing::Values(ElementType::f32),
                                          ::testing::Values(ElementType::undefined),
                                          ::testing::Values(ElementType::undefined),
                                          ::testing::ValuesIn(inputShapes_brgemm_1x1_1d),
                                          ::testing::Values(ov::test::utils::DEVICE_CPU)),
                       ::testing::ValuesIn(filterCPUInfoForDeviceSupportBF16(CPUParams_brgemm_1x1_1D_BF16)),
                       ::testing::ValuesIn(fusingParamsSetBF16),
                       ::testing::Values(cpu_bf16_plugin_config)),
    GroupConvolutionLayerCPUTest::getTestCaseName);

/* ============= GroupConvolution (brgemm_1x1_2D) ============= */
const auto groupConvParams_ExplicitPadding_brgemm_1x1_2D =
    ::testing::Combine(::testing::ValuesIn(kernels_brgemm_1x1_2d),
                       ::testing::ValuesIn(strides_brgemm_1x1_2d),
                       ::testing::ValuesIn(padBegins_brgemm_1x1_2d),
                       ::testing::ValuesIn(padEnds_brgemm_1x1_2d),
                       ::testing::ValuesIn(dilations_brgemm_1x1_2d),
                       ::testing::ValuesIn(numOutChannels_Blocked),
                       ::testing::ValuesIn(numGroups_brgemm_1x1_Blocked),
                       ::testing::Values(ov::op::PadType::EXPLICIT));

const std::vector<CPUSpecificParams> CPUParams_brgemm_1x1_2D_FP32 = {conv_avx512_2D_1x1_nspc_brgconv};

const std::vector<CPUSpecificParams> CPUParams_brgemm_1x1_2D_BF16 = {conv_avx512_2D_1x1_nspc_brgconv,
                                                                     conv_avx512_2D_1x1_nspc_brgconv_amx};

std::vector<InputShape> inputShapes_brgemm_1x1_2d = {{{}, {{1, 64, 7, 7}}},
                                                     {// dynamic shapes
                                                      {-1, 64, -1, {1, 200}},
                                                      {// target static shapes
                                                       {2, 64, 7, 7},
                                                       {1, 64, 9, 9}}}};

INSTANTIATE_TEST_SUITE_P(smoke_GroupConv_brgemm_1x1_2D_FP32,
                         GroupConvolutionLayerCPUTest,
                         ::testing::Combine(::testing::Combine(groupConvParams_ExplicitPadding_brgemm_1x1_2D,
                                                               ::testing::Values(ElementType::f32),
                                                               ::testing::Values(ElementType::undefined),
                                                               ::testing::Values(ElementType::undefined),
                                                               ::testing::ValuesIn(inputShapes_brgemm_1x1_2d),
                                                               ::testing::Values(ov::test::utils::DEVICE_CPU)),
                                            ::testing::ValuesIn(filterCPUInfoForDevice(CPUParams_brgemm_1x1_2D_FP32)),
                                            ::testing::ValuesIn(fusingParamsSet),
                                            ::testing::Values(empty_plugin_config)),
                         GroupConvolutionLayerCPUTest::getTestCaseName);

std::vector<InputShape> inputShapes_brgemm_1x1_2d_dynBatch = {{// dynamic shapes
                                                               {{1, 10}, 64, {7, 9}, {7, 9}},
                                                               {// target static shapes
                                                                {2, 64, 7, 7},
                                                                {1, 64, 9, 9},
                                                                {3, 64, 9, 9}}}};

INSTANTIATE_TEST_SUITE_P(nightly_GroupConv_brgemm_1x1_2D_FP32_dynBatch,
                         GroupConvolutionLayerCPUTest,
                         ::testing::Combine(::testing::Combine(groupConvParams_ExplicitPadding_brgemm_1x1_2D,
                                                               ::testing::Values(ElementType::f32),
                                                               ::testing::Values(ElementType::undefined),
                                                               ::testing::Values(ElementType::undefined),
                                                               ::testing::ValuesIn(inputShapes_brgemm_1x1_2d_dynBatch),
                                                               ::testing::Values(ov::test::utils::DEVICE_CPU)),
                                            ::testing::ValuesIn(filterCPUInfoForDevice(CPUParams_brgemm_1x1_2D_FP32)),
                                            ::testing::ValuesIn(fusingParamsSet),
                                            ::testing::Values(empty_plugin_config)),
                         GroupConvolutionLayerCPUTest::getTestCaseName);

std::vector<InputShape> inputShapes_brgemm_1x1_2d_cache = {{// dynamic shapes
                                                            {-1, 64, -1, {1, 200}},
                                                            {
                                                                // target static shapes
                                                                {1, 64, 7, 7},
                                                                {1, 64, 9, 9},
                                                                {1, 64, 7, 7},
                                                            }}};

INSTANTIATE_TEST_SUITE_P(nightly_GroupConv_brgemm_1x1_2D_FP32,
                         GroupConvolutionLayerCPUTest,
                         ::testing::Combine(::testing::Combine(groupConvParams_ExplicitPadding_brgemm_1x1_2D,
                                                               ::testing::Values(ElementType::f32),
                                                               ::testing::Values(ElementType::undefined),
                                                               ::testing::Values(ElementType::undefined),
                                                               ::testing::ValuesIn(inputShapes_brgemm_1x1_2d_cache),
                                                               ::testing::Values(ov::test::utils::DEVICE_CPU)),
                                            ::testing::ValuesIn(filterCPUInfoForDevice(CPUParams_brgemm_1x1_2D_FP32)),
                                            ::testing::ValuesIn(fusingParamsSet),
                                            ::testing::Values(empty_plugin_config)),
                         GroupConvolutionLayerCPUTest::getTestCaseName);

INSTANTIATE_TEST_SUITE_P(
    smoke_GroupConv_brgemm_1x1_2D_BF16,
    GroupConvolutionLayerCPUTest,
    ::testing::Combine(::testing::Combine(groupConvParams_ExplicitPadding_brgemm_1x1_2D,
                                          ::testing::Values(ElementType::f32),
                                          ::testing::Values(ElementType::undefined),
                                          ::testing::Values(ElementType::undefined),
                                          ::testing::ValuesIn(inputShapes_brgemm_1x1_2d),
                                          ::testing::Values(ov::test::utils::DEVICE_CPU)),
                       ::testing::ValuesIn(filterCPUInfoForDeviceSupportBF16(CPUParams_brgemm_1x1_2D_BF16)),
                       ::testing::ValuesIn(fusingParamsSetBF16),
                       ::testing::Values(cpu_bf16_plugin_config)),
    GroupConvolutionLayerCPUTest::getTestCaseName);

/* ============= GroupConvolution (brgemm_1x1_3D) ============= */
const auto groupConvParams_ExplicitPadding_brgemm_1x1_3D =
    ::testing::Combine(::testing::ValuesIn(kernels_brgemm_1x1_3d),
                       ::testing::ValuesIn(strides_brgemm_1x1_3d),
                       ::testing::ValuesIn(padBegins_brgemm_1x1_3d),
                       ::testing::ValuesIn(padEnds_brgemm_1x1_3d),
                       ::testing::ValuesIn(dilations_brgemm_1x1_3d),
                       ::testing::ValuesIn(numOutChannels_Blocked),
                       ::testing::ValuesIn(numGroups_brgemm_1x1_Blocked),
                       ::testing::Values(ov::op::PadType::EXPLICIT));

const std::vector<CPUSpecificParams> CPUParams_brgemm_1x1_3D_FP32 = {
    conv_avx512_3D_1x1_nspc_brgconv,
};

const std::vector<CPUSpecificParams> CPUParams_brgemm_1x1_3D_BF16 = {
    conv_avx512_3D_1x1_nspc_brgconv,
    conv_avx512_3D_1x1_nspc_brgconv_amx,
};

std::vector<InputShape> inputShapes_brgemm_1x1_3d = {{{}, {{1, 64, 7, 7, 7}}},
                                                     {// dynamic shapes
                                                      {-1, 64, -1, {1, 200}, -1},
                                                      {// target static shapes
                                                       {2, 64, 7, 7, 7},
                                                       {1, 64, 9, 9, 9}}}};

INSTANTIATE_TEST_SUITE_P(smoke_GroupConv_brgemm_1x1_3D_FP32,
                         GroupConvolutionLayerCPUTest,
                         ::testing::Combine(::testing::Combine(groupConvParams_ExplicitPadding_brgemm_1x1_3D,
                                                               ::testing::Values(ElementType::f32),
                                                               ::testing::Values(ElementType::undefined),
                                                               ::testing::Values(ElementType::undefined),
                                                               ::testing::ValuesIn(inputShapes_brgemm_1x1_3d),
                                                               ::testing::Values(ov::test::utils::DEVICE_CPU)),
                                            ::testing::ValuesIn(filterCPUInfoForDevice(CPUParams_brgemm_1x1_3D_FP32)),
                                            ::testing::ValuesIn(fusingParamsSet),
                                            ::testing::Values(empty_plugin_config)),
                         GroupConvolutionLayerCPUTest::getTestCaseName);

INSTANTIATE_TEST_SUITE_P(
    smoke_GroupConv_brgemm_1x1_3D_BF16,
    GroupConvolutionLayerCPUTest,
    ::testing::Combine(::testing::Combine(groupConvParams_ExplicitPadding_brgemm_1x1_3D,
                                          ::testing::Values(ElementType::f32),
                                          ::testing::Values(ElementType::undefined),
                                          ::testing::Values(ElementType::undefined),
                                          ::testing::ValuesIn(inputShapes_brgemm_1x1_3d),
                                          ::testing::Values(ov::test::utils::DEVICE_CPU)),
                       ::testing::ValuesIn(filterCPUInfoForDeviceSupportBF16(CPUParams_brgemm_1x1_3D_BF16)),
                       ::testing::ValuesIn(fusingParamsSetBF16),
                       ::testing::Values(cpu_bf16_plugin_config)),
    GroupConvolutionLayerCPUTest::getTestCaseName);

/* ============= GroupConvolution (1D) ============= */
const auto groupConvParams_ExplicitPadding_1D = ::testing::Combine(::testing::ValuesIn(kernels1d),
                                                                   ::testing::ValuesIn(strides1d),
                                                                   ::testing::ValuesIn(padBegins1d),
                                                                   ::testing::ValuesIn(padEnds1d),
                                                                   ::testing::ValuesIn(dilations1d),
                                                                   ::testing::ValuesIn(numOutChannels_Blocked),
                                                                   ::testing::ValuesIn(numGroups_Blocked),
                                                                   ::testing::Values(ov::op::PadType::EXPLICIT));

const std::vector<CPUSpecificParams> CPUParams_1D =
    {conv_sse42_1D, conv_avx2_1D, conv_avx512_1D, conv_sse42_1D_nspc, conv_avx2_1D_nspc, conv_avx512_1D_nspc};

std::vector<InputShape> inputShapes1d = {{{}, {{2, 64, 7}}},
                                         {// dynamic shapes
                                          {-1, 64, {1, 200}},
                                          {// target static shapes
                                           {2, 64, 7},
                                           {1, 64, 9}}},
                                         {// dynamic shapes
                                          {{-1, 64, -1}},
                                          {// target static shapes
                                           {2, 64, 7},
                                           {1, 64, 14}}}};

INSTANTIATE_TEST_SUITE_P(smoke_GroupConv_1D_FP32,
                         GroupConvolutionLayerCPUTest,
                         ::testing::Combine(::testing::Combine(groupConvParams_ExplicitPadding_1D,
                                                               ::testing::Values(ElementType::f32),
                                                               ::testing::Values(ElementType::undefined),
                                                               ::testing::Values(ElementType::undefined),
                                                               ::testing::ValuesIn(inputShapes1d),
                                                               ::testing::Values(ov::test::utils::DEVICE_CPU)),
                                            ::testing::ValuesIn(filterCPUInfoForDevice(CPUParams_1D)),
                                            ::testing::ValuesIn(fusingParamsSet),
                                            ::testing::Values(empty_plugin_config)),
                         GroupConvolutionLayerCPUTest::getTestCaseName);

INSTANTIATE_TEST_SUITE_P(smoke_GroupConv_1D_FP32_fusingBias,
                         GroupConvolutionLayerCPUTest,
                         ::testing::Combine(::testing::Combine(groupConvParams_ExplicitPadding_1D,
                                                               ::testing::Values(ElementType::f32),
                                                               ::testing::Values(ElementType::f32),
                                                               ::testing::Values(ElementType::undefined),
                                                               ::testing::ValuesIn(inputShapes1d),
                                                               ::testing::Values(ov::test::utils::DEVICE_CPU)),
                                            ::testing::ValuesIn(filterCPUInfoForDevice(CPUParams_1D)),
                                            ::testing::Values(fusingAddPerChannel),
                                            ::testing::Values(empty_plugin_config)),
                         GroupConvolutionLayerCPUTest::getTestCaseName);

INSTANTIATE_TEST_SUITE_P(smoke_GroupConv_1D_BF16,
                         GroupConvolutionLayerCPUTest,
                         ::testing::Combine(::testing::Combine(groupConvParams_ExplicitPadding_1D,
                                                               ::testing::Values(ElementType::f32),
                                                               ::testing::Values(ElementType::undefined),
                                                               ::testing::Values(ElementType::undefined),
                                                               ::testing::ValuesIn(inputShapes1d),
                                                               ::testing::Values(ov::test::utils::DEVICE_CPU)),
                                            ::testing::ValuesIn(filterCPUInfoForDevice(
                                                {conv_avx512_1D})),  // todo: [AV] what about conv_avx512_1D_nspc?
                                            ::testing::ValuesIn(fusingParamsSetBF16),
                                            ::testing::Values(cpu_bf16_plugin_config)),
                         GroupConvolutionLayerCPUTest::getTestCaseName);

/* ============= GroupConvolution (2D) ============= */
const auto groupConvParams_ExplicitPadding_2D = ::testing::Combine(::testing::ValuesIn(kernels2d),
                                                                   ::testing::ValuesIn(strides2d),
                                                                   ::testing::ValuesIn(padBegins2d),
                                                                   ::testing::ValuesIn(padEnds2d),
                                                                   ::testing::ValuesIn(dilations2d),
                                                                   ::testing::ValuesIn(numOutChannels_Blocked),
                                                                   ::testing::ValuesIn(numGroups_Blocked),
                                                                   ::testing::Values(ov::op::PadType::EXPLICIT));

const std::vector<CPUSpecificParams> CPUParams_2D =
    {conv_sse42_2D, conv_avx2_2D, conv_avx512_2D, conv_sse42_2D_nspc, conv_avx2_2D_nspc, conv_avx512_2D_nspc};

std::vector<InputShape> inputShapes2d = {{{}, {{1, 64, 7, 7}}},
                                         {// dynamic shapes
                                          {-1, 64, -1, {1, 200}},
                                          {// target static shapes
                                           {2, 64, 7, 7},
                                           {1, 64, 9, 9}}}};

INSTANTIATE_TEST_SUITE_P(smoke_GroupConv_2D_FP32,
                         GroupConvolutionLayerCPUTest,
                         ::testing::Combine(::testing::Combine(groupConvParams_ExplicitPadding_2D,
                                                               ::testing::Values(ElementType::f32),
                                                               ::testing::Values(ElementType::undefined),
                                                               ::testing::Values(ElementType::undefined),
                                                               ::testing::ValuesIn(inputShapes2d),
                                                               ::testing::Values(ov::test::utils::DEVICE_CPU)),
                                            ::testing::ValuesIn(filterCPUInfoForDevice(CPUParams_2D)),
                                            ::testing::ValuesIn(fusingParamsSet),
                                            ::testing::Values(empty_plugin_config)),
                         GroupConvolutionLayerCPUTest::getTestCaseName);

std::vector<InputShape> inputShapes2d_dynBatch = {{// dynamic shapes
                                                   {{1, 10}, 64, {7, 9}, {7, 9}},
                                                   {// target static shapes
                                                    {2, 64, 7, 7},
                                                    {1, 64, 9, 9},
                                                    {3, 64, 9, 9}}}};

INSTANTIATE_TEST_SUITE_P(nightly_GroupConv_2D_FP32_dynBatch,
                         GroupConvolutionLayerCPUTest,
                         ::testing::Combine(::testing::Combine(groupConvParams_ExplicitPadding_2D,
                                                               ::testing::Values(ElementType::f32),
                                                               ::testing::Values(ElementType::undefined),
                                                               ::testing::Values(ElementType::undefined),
                                                               ::testing::ValuesIn(inputShapes2d_dynBatch),
                                                               ::testing::Values(ov::test::utils::DEVICE_CPU)),
                                            ::testing::ValuesIn(filterCPUInfoForDevice(CPUParams_2D)),
                                            ::testing::ValuesIn(fusingParamsSet),
                                            ::testing::Values(empty_plugin_config)),
                         GroupConvolutionLayerCPUTest::getTestCaseName);

std::vector<InputShape> inputShapes2d_cache = {{// dynamic shapes
                                                {-1, 64, -1, {1, 200}},
                                                {
                                                    // target static shapes
                                                    {1, 64, 7, 7},
                                                    {1, 64, 9, 9},
                                                    {1, 64, 7, 7},
                                                }}};

INSTANTIATE_TEST_SUITE_P(nightly_GroupConv_2D_FP32,
                         GroupConvolutionLayerCPUTest,
                         ::testing::Combine(::testing::Combine(groupConvParams_ExplicitPadding_2D,
                                                               ::testing::Values(ElementType::f32),
                                                               ::testing::Values(ElementType::undefined),
                                                               ::testing::Values(ElementType::undefined),
                                                               ::testing::ValuesIn(inputShapes2d_cache),
                                                               ::testing::Values(ov::test::utils::DEVICE_CPU)),
                                            ::testing::ValuesIn(filterCPUInfoForDevice(CPUParams_2D)),
                                            ::testing::ValuesIn(fusingParamsSet),
                                            ::testing::Values(empty_plugin_config)),
                         GroupConvolutionLayerCPUTest::getTestCaseName);

INSTANTIATE_TEST_SUITE_P(smoke_GroupConv_2D_BF16,
                         GroupConvolutionLayerCPUTest,
                         ::testing::Combine(::testing::Combine(groupConvParams_ExplicitPadding_2D,
                                                               ::testing::Values(ElementType::f32),
                                                               ::testing::Values(ElementType::undefined),
                                                               ::testing::Values(ElementType::undefined),
                                                               ::testing::ValuesIn(inputShapes2d),
                                                               ::testing::Values(ov::test::utils::DEVICE_CPU)),
                                            ::testing::ValuesIn(filterCPUInfoForDevice({conv_avx512_2D,
                                                                                        conv_avx512_2D_nspc})),
                                            ::testing::ValuesIn(fusingParamsSetBF16),
                                            ::testing::Values(cpu_bf16_plugin_config)),
                         GroupConvolutionLayerCPUTest::getTestCaseName);

/* ============= GroupConvolution (3D) ============= */
const auto groupConvParams_ExplicitPadding_3D = ::testing::Combine(::testing::ValuesIn(kernels3d),
                                                                   ::testing::ValuesIn(strides3d),
                                                                   ::testing::ValuesIn(padBegins3d),
                                                                   ::testing::ValuesIn(padEnds3d),
                                                                   ::testing::ValuesIn(dilations3d),
                                                                   ::testing::ValuesIn(numOutChannels_Blocked),
                                                                   ::testing::ValuesIn(numGroups_Blocked),
                                                                   ::testing::Values(ov::op::PadType::EXPLICIT));

const std::vector<CPUSpecificParams> CPUParams_3D = {
    //        conv_sse42_3D, // not supported jit_sse42 for 3d
    conv_avx2_3D,
    conv_avx512_3D,
    conv_avx2_3D_nspc,
    conv_avx512_3D_nspc};

std::vector<InputShape> inputShapes3d = {{{}, {{1, 64, 7, 7, 7}}},
                                         {// dynamic shapes
                                          {-1, 64, -1, {1, 200}, -1},
                                          {// target static shapes
                                           {2, 64, 7, 7, 7},
                                           {1, 64, 9, 9, 9}}}};

INSTANTIATE_TEST_SUITE_P(smoke_GroupConv_3D_FP32,
                         GroupConvolutionLayerCPUTest,
                         ::testing::Combine(::testing::Combine(groupConvParams_ExplicitPadding_3D,
                                                               ::testing::Values(ElementType::f32),
                                                               ::testing::Values(ElementType::undefined),
                                                               ::testing::Values(ElementType::undefined),
                                                               ::testing::ValuesIn(inputShapes3d),
                                                               ::testing::Values(ov::test::utils::DEVICE_CPU)),
                                            ::testing::ValuesIn(filterCPUInfoForDevice(CPUParams_3D)),
                                            ::testing::ValuesIn(fusingParamsSet),
                                            ::testing::Values(empty_plugin_config)),
                         GroupConvolutionLayerCPUTest::getTestCaseName);

INSTANTIATE_TEST_SUITE_P(smoke_GroupConv_3D_BF16,
                         GroupConvolutionLayerCPUTest,
                         ::testing::Combine(::testing::Combine(groupConvParams_ExplicitPadding_3D,
                                                               ::testing::Values(ElementType::f32),
                                                               ::testing::Values(ElementType::undefined),
                                                               ::testing::Values(ElementType::undefined),
                                                               ::testing::ValuesIn(inputShapes3d),
                                                               ::testing::Values(ov::test::utils::DEVICE_CPU)),
                                            ::testing::ValuesIn(filterCPUInfoForDevice({conv_avx512_3D,
                                                                                        conv_avx512_3D_nspc})),
                                            ::testing::ValuesIn(fusingParamsSetBF16),
                                            ::testing::Values(cpu_bf16_plugin_config)),
                         GroupConvolutionLayerCPUTest::getTestCaseName);

/* ============= GroupConvolution (DW 1D) ============= */
const auto groupConvParams_ExplicitPadding_DW_1D = ::testing::Combine(::testing::ValuesIn(kernels1d),
                                                                      ::testing::ValuesIn(strides1d),
                                                                      ::testing::ValuesIn(padBegins1d),
                                                                      ::testing::ValuesIn(padEnds1d),
                                                                      ::testing::ValuesIn(dilations1d),
                                                                      ::testing::ValuesIn(numOutChannels_DW),
                                                                      ::testing::ValuesIn(numGroups_DW),
                                                                      ::testing::Values(ov::op::PadType::EXPLICIT));

const std::vector<CPUSpecificParams> CPUParams_DW_1D = {conv_sse42_dw_1D,
                                                        conv_avx2_dw_1D,
                                                        conv_avx512_dw_1D,
                                                        conv_sse42_dw_1D_nspc,
                                                        conv_avx2_dw_1D_nspc,
                                                        conv_avx512_dw_1D_nspc};

std::vector<InputShape> inputShapes1dDW = {{{}, {{2, 32, 7}}},
                                           {// dynamic shapes
                                            {-1, 32, {1, 200}},
                                            {// target static shapes
                                             {2, 32, 7},
                                             {1, 32, 9}}}};

INSTANTIATE_TEST_SUITE_P(
    smoke_GroupConv_1D_DW_FP32,
    GroupConvolutionLayerCPUTest,
    ::testing::Combine(
        ::testing::Combine(groupConvParams_ExplicitPadding_DW_1D,
                           ::testing::Values(ElementType::f32),
                           ::testing::Values(ElementType::undefined),
                           ::testing::Values(ElementType::undefined),
                           ::testing::ValuesIn(inputShapes1dDW),
                           ::testing::Values(ov::test::utils::DEVICE_CPU)),
        ::testing::ValuesIn(filterCPUInfoForDevice(
            {conv_sse42_dw_1D, conv_avx2_dw_1D, conv_avx512_dw_1D})),  // todo: [AV] what about conv_sse42_dw_1D_nspc,
                                                                       //  conv_avx2_dw_1D_nspc, conv_avx512_dw_1D_nspc?
        ::testing::ValuesIn(fusingParamsSet),
        ::testing::Values(empty_plugin_config)),
    GroupConvolutionLayerCPUTest::getTestCaseName);

INSTANTIATE_TEST_SUITE_P(smoke_GroupConv_1D_DW_BF16,
                         GroupConvolutionLayerCPUTest,
                         ::testing::Combine(::testing::Combine(groupConvParams_ExplicitPadding_DW_1D,
                                                               ::testing::Values(ElementType::f32),
                                                               ::testing::Values(ElementType::undefined),
                                                               ::testing::Values(ElementType::undefined),
                                                               ::testing::ValuesIn(inputShapes1dDW),
                                                               ::testing::Values(ov::test::utils::DEVICE_CPU)),
                                            ::testing::ValuesIn(filterCPUInfoForDevice(
                                                {conv_avx512_dw_1D})),  // todo: [AV] what about conv_avx512_dw_1D_nspc?
                                            ::testing::ValuesIn(fusingParamsSetBF16),
                                            ::testing::Values(cpu_bf16_plugin_config)),
                         GroupConvolutionLayerCPUTest::getTestCaseName);

/* ============= GroupConvolution (DW 2D) ============= */
const auto groupConvParams_ExplicitPadding_DW_2D = ::testing::Combine(::testing::ValuesIn(kernels2d),
                                                                      ::testing::ValuesIn(strides2d),
                                                                      ::testing::ValuesIn(padBegins2d),
                                                                      ::testing::ValuesIn(padEnds2d),
                                                                      ::testing::ValuesIn(dilations2d),
                                                                      ::testing::ValuesIn(numOutChannels_DW),
                                                                      ::testing::ValuesIn(numGroups_DW),
                                                                      ::testing::Values(ov::op::PadType::EXPLICIT));

const std::vector<CPUSpecificParams> CPUParams_DW_2D = {conv_sse42_dw_2D,
                                                        conv_avx2_dw_2D,
                                                        conv_avx512_dw_2D,
                                                        conv_sse42_dw_2D_nspc,
                                                        conv_avx2_dw_2D_nspc,
                                                        conv_avx512_dw_2D_nspc};

std::vector<InputShape> inputShapes2dDW = {{{}, {{2, 32, 7, 7}}},
                                           {// dynamic shapes
                                            {-1, 32, -1, {1, 200}},
                                            {// target static shapes
                                             {2, 32, 7, 7},
                                             {1, 32, 9, 9}}}};

INSTANTIATE_TEST_SUITE_P(smoke_GroupConv_2D_DW_FP32,
                         GroupConvolutionLayerCPUTest,
                         ::testing::Combine(::testing::Combine(groupConvParams_ExplicitPadding_DW_2D,
                                                               ::testing::Values(ElementType::f32),
                                                               ::testing::Values(ElementType::undefined),
                                                               ::testing::Values(ElementType::undefined),
                                                               ::testing::ValuesIn(inputShapes2dDW),
                                                               ::testing::Values(ov::test::utils::DEVICE_CPU)),
                                            ::testing::ValuesIn(filterCPUInfoForDevice(CPUParams_DW_2D)),
                                            ::testing::ValuesIn(fusingParamsSet),
                                            ::testing::Values(empty_plugin_config)),
                         GroupConvolutionLayerCPUTest::getTestCaseName);

INSTANTIATE_TEST_SUITE_P(smoke_GroupConv_2D_DW_BF16,
                         GroupConvolutionLayerCPUTest,
                         ::testing::Combine(::testing::Combine(groupConvParams_ExplicitPadding_DW_2D,
                                                               ::testing::Values(ElementType::f32),
                                                               ::testing::Values(ElementType::undefined),
                                                               ::testing::Values(ElementType::undefined),
                                                               ::testing::ValuesIn(inputShapes2dDW),
                                                               ::testing::Values(ov::test::utils::DEVICE_CPU)),
                                            ::testing::ValuesIn(filterCPUInfoForDevice({conv_avx512_dw_2D,
                                                                                        conv_avx512_dw_2D_nspc})),
                                            ::testing::ValuesIn(fusingParamsSetBF16),
                                            ::testing::Values(cpu_bf16_plugin_config)),
                         GroupConvolutionLayerCPUTest::getTestCaseName);

/* ============= GroupConvolution (DW 3D) ============= */
const auto groupConvParams_ExplicitPadding_DW_3D = ::testing::Combine(::testing::ValuesIn(kernels3d),
                                                                      ::testing::ValuesIn(strides3d),
                                                                      ::testing::ValuesIn(padBegins3d),
                                                                      ::testing::ValuesIn(padEnds3d),
                                                                      ::testing::ValuesIn(dilations3d),
                                                                      ::testing::ValuesIn(numOutChannels_DW),
                                                                      ::testing::ValuesIn(numGroups_DW),
                                                                      ::testing::Values(ov::op::PadType::EXPLICIT));

const std::vector<CPUSpecificParams> CPUParams_DW_3D = {conv_sse42_dw_3D,
                                                        conv_avx2_dw_3D,
                                                        conv_avx512_dw_3D,
                                                        conv_sse42_dw_3D_nspc,
                                                        conv_avx2_dw_3D_nspc,
                                                        conv_avx512_dw_3D_nspc};

std::vector<InputShape> inputShapes3dDW = {{{}, {{2, 32, 7, 7, 7}}},
                                           {// dynamic shapes
                                            {-1, 32, -1, {1, 200}, -1},
                                            {// target static shapes
                                             {2, 32, 7, 7, 7},
                                             {1, 32, 9, 9, 9}}}};

INSTANTIATE_TEST_SUITE_P(smoke_GroupConv_3D_DW_FP32,
                         GroupConvolutionLayerCPUTest,
                         ::testing::Combine(::testing::Combine(groupConvParams_ExplicitPadding_DW_3D,
                                                               ::testing::Values(ElementType::f32),
                                                               ::testing::Values(ElementType::undefined),
                                                               ::testing::Values(ElementType::undefined),
                                                               ::testing::ValuesIn(inputShapes3dDW),
                                                               ::testing::Values(ov::test::utils::DEVICE_CPU)),
                                            ::testing::ValuesIn(filterCPUInfoForDevice(CPUParams_DW_3D)),
                                            ::testing::ValuesIn(fusingParamsSet),
                                            ::testing::Values(empty_plugin_config)),
                         GroupConvolutionLayerCPUTest::getTestCaseName);
/* ========= */

/* ============= SINGLE TEST CASES ============= */
using VecFusingParams = std::vector<fusingSpecificParams>;
using ConfigRelatedParams = std::tuple<ov::AnyMap, VecFusingParams>;  // Plugin config FusingParamsSet
using VecConfigRelatedParams = std::vector<ConfigRelatedParams>;

std::vector<groupConvLayerCPUTestParamsSet> makeSingleGroupConvCPUTestCases(
    std::vector<size_t> kernels,
    std::vector<size_t> strides,
    std::vector<size_t> dilations,
    std::vector<ptrdiff_t> padBegins,
    std::vector<ptrdiff_t> padEnds,
    ov::op::PadType padType,
    int groups,
    int mb,
    std::vector<size_t> spDims,
    int inGroupSize,
    int outGroupSize,
    const std::vector<CPUSpecificParams>& CPUParams,
    const VecConfigRelatedParams& vecConfigRelatedParams) {
    int inChannels = groups * inGroupSize;
    int outChannels = groups * outGroupSize;

    InputShape inputShapes;
    std::vector<size_t> targetShape;
    targetShape.push_back(mb);
    targetShape.push_back(inChannels);
    targetShape.insert(targetShape.end(), spDims.begin(), spDims.end());
    inputShapes.second.push_back({targetShape});

    groupConvSpecificParams
        specificParams(kernels, strides, padBegins, padEnds, dilations, outChannels, groups, padType);
    std::vector<groupConvLayerCPUTestParamsSet> retVector;

    for (auto& configRelatedParams : vecConfigRelatedParams) {
        VecFusingParams fusingParams;
        ov::AnyMap config;
        std::tie(config, fusingParams) = configRelatedParams;

        groupConvLayerTestsParamsSet basicParamsSet(specificParams,
                                                    ElementType::f32,
                                                    ElementType::undefined,
                                                    ElementType::undefined,
                                                    inputShapes,
                                                    ov::test::utils::DEVICE_CPU);

        for (auto& item : CPUParams) {
            for (auto& fusingParam : fusingParams) {
                retVector.push_back(groupConvLayerCPUTestParamsSet(basicParamsSet, item, fusingParam, config));
            }
        }
    }
    return retVector;
}

template <typename T>
void concatTestCases(std::vector<groupConvLayerCPUTestParamsSet>& resultVec, T tesCase) {
    resultVec.insert(resultVec.begin(),
                     std::make_move_iterator(tesCase.begin()),
                     std::make_move_iterator(tesCase.end()));
}

template <typename T, typename... Args>
void concatTestCases(std::vector<groupConvLayerCPUTestParamsSet>& resultVec, T&& tesCase, Args&&... args) {
    concatTestCases(resultVec, std::forward<T>(tesCase));
    concatTestCases(resultVec, std::forward<Args>(args)...);
}

template <typename... Args>
std::vector<groupConvLayerCPUTestParamsSet> generateSingleGroupConvCPUTestCases(Args&&... args) {
    std::vector<groupConvLayerCPUTestParamsSet> retVec;
    concatTestCases(retVec, std::forward<Args>(args)...);
    return retVec;
}

/* COMMON PARAMS */

const VecConfigRelatedParams vecPrcConnectParamsFP32 = {ConfigRelatedParams{empty_plugin_config, fusingParamsSet}};
const VecConfigRelatedParams vecPrcConnectParams = {ConfigRelatedParams{empty_plugin_config, fusingParamsSet},
                                                    ConfigRelatedParams{cpu_bf16_plugin_config, fusingParamsSetBF16}};
const VecConfigRelatedParams vecPrcConnectParamsBF16 = {
    ConfigRelatedParams{cpu_bf16_plugin_config, fusingParamsSetBF16}};

const VecConfigRelatedParams vecPrcConnectParamsFP32Default = {
    ConfigRelatedParams{empty_plugin_config, VecFusingParams{emptyFusingSpec}}};
const VecConfigRelatedParams vecPrcConnectParamsDefault = {
    ConfigRelatedParams{empty_plugin_config, VecFusingParams{emptyFusingSpec}},
    ConfigRelatedParams{cpu_bf16_plugin_config, VecFusingParams{emptyFusingSpec}}};

/* ============= GEMM GroupConvolution ============= */
const std::vector<groupConvLayerCPUTestParamsSet> gemmGroupConvTestCases = generateSingleGroupConvCPUTestCases(
    //  1. is_depthwise (true, false)
    //  2. jcp.im2col_sz (=0,>0)
    //  3. is_blocking_applicable (true, false)

    //  is_depthwise == false, im2col_sz > 0
    makeSingleGroupConvCPUTestCases({3, 3},
                                    {1, 1},
                                    {1, 1},
                                    {0, 0},
                                    {0, 0},
                                    ov::op::PadType::VALID,
                                    2,
                                    1,
                                    {5, 5},
                                    2,
                                    2,
                                    CPUParams_Gemm_2D,
                                    vecPrcConnectParams),
    //  is_depthwise == true
    makeSingleGroupConvCPUTestCases({3, 3},
                                    {1, 1},
                                    {1, 1},
                                    {0, 0},
                                    {0, 0},
                                    ov::op::PadType::VALID,
                                    2,
                                    1,
                                    {5, 5},
                                    1,
                                    1,
                                    CPUParams_Gemm_2D,
                                    vecPrcConnectParams),
    //  im2col_sz == 0, is_blocking_applicable == true
    makeSingleGroupConvCPUTestCases({1, 1},
                                    {1, 1},
                                    {1, 1},
                                    {0, 0},
                                    {0, 0},
                                    ov::op::PadType::VALID,
                                    2,
                                    1,
                                    {5, 5},
                                    2,
                                    2,
                                    CPUParams_Gemm_2D,
                                    vecPrcConnectParams),
    //  is_blocking_applicable == false ((jcp.im2col_sz == 0) && (jcp.ic / jcp.oc >= 42))
    makeSingleGroupConvCPUTestCases({1, 1},
                                    {1, 1},
                                    {1, 1},
                                    {0, 0},
                                    {0, 0},
                                    ov::op::PadType::VALID,
                                    2,
                                    1,
                                    {5, 5},
                                    42,
                                    1,
                                    CPUParams_Gemm_2D,
                                    vecPrcConnectParams),

    //  "hard" cases
    makeSingleGroupConvCPUTestCases({3, 3},
                                    {2, 2},
                                    {1, 1},
                                    {1, 1},
                                    {1, 1},
                                    ov::op::PadType::EXPLICIT,
                                    3,
                                    2,
                                    {129, 129},
                                    4,
                                    2,
                                    CPUParams_Gemm_2D,
                                    vecPrcConnectParamsDefault),
    makeSingleGroupConvCPUTestCases({2, 4},
                                    {1, 2},
                                    {3, 2},
                                    {2, 1},
                                    {1, 0},
                                    ov::op::PadType::EXPLICIT,
                                    2,
                                    1,
                                    {10, 10},
                                    3,
                                    3,
                                    CPUParams_Gemm_2D,
                                    vecPrcConnectParamsDefault),
    makeSingleGroupConvCPUTestCases({3, 3, 3},
                                    {2, 2, 2},
                                    {1, 1, 1},
                                    {1, 1, 1},
                                    {1, 1, 1},
                                    ov::op::PadType::EXPLICIT,
                                    3,
                                    2,
                                    {33, 33, 33},
                                    4,
                                    2,
                                    CPUParams_Gemm_3D,
                                    vecPrcConnectParamsDefault),
    makeSingleGroupConvCPUTestCases({2, 3, 4},
                                    {1, 2, 2},
                                    {3, 1, 2},
                                    {2, 2, 1},
                                    {1, 1, 0},
                                    ov::op::PadType::EXPLICIT,
                                    2,
                                    1,
                                    {10, 10, 10},
                                    3,
                                    3,
                                    CPUParams_Gemm_3D,
                                    vecPrcConnectParams));

INSTANTIATE_TEST_SUITE_P(smoke_GEMM_GroupConv,
                         GroupConvolutionLayerCPUTest,
                         ::testing::ValuesIn(filterParamsSetForDevice(gemmGroupConvTestCases)),
                         GroupConvolutionLayerCPUTest::getTestCaseName);

/* ============= JIT SSE42 GroupConvolution ============= */
const std::vector<CPUSpecificParams> sse42_GroupConv = {conv_sse42_2D, conv_sse42_2D_nspc};
const std::vector<groupConvLayerCPUTestParamsSet> JIT_SSE42_GroupConvTestCases = generateSingleGroupConvCPUTestCases(
    //  1. jcp.ur_w (=3,<3)
    //  2. jcp.ur_w_tail (=0,>0)
    //  3. jcp.kw (>7,<=7)
    //  4. jcp.nb_oc = jcp.oc / jcp.oc_block;
    //  5. jcp.nb_ic = jcp.ic / jcp.ic_block;
    //  6. ocb_work

    //  jcp.ur_w == 3, jcp.ur_w_tail == 2
    makeSingleGroupConvCPUTestCases({3, 3},
                                    {1, 1},
                                    {1, 1},
                                    {0, 0},
                                    {0, 0},
                                    ov::op::PadType::VALID,
                                    2,
                                    1,
                                    {5, 10},
                                    8,
                                    8,
                                    sse42_GroupConv,
                                    vecPrcConnectParamsFP32),
    //  jcp.ur_w < 3 (jcp.ur_w == jcp.ow)
    makeSingleGroupConvCPUTestCases({3, 3},
                                    {1, 1},
                                    {1, 1},
                                    {0, 0},
                                    {0, 0},
                                    ov::op::PadType::VALID,
                                    2,
                                    1,
                                    {5, 4},
                                    8,
                                    8,
                                    sse42_GroupConv,
                                    vecPrcConnectParamsFP32),
    //  jcp.ur_w == 3, jcp.ur_w_tail == 0
    makeSingleGroupConvCPUTestCases({3, 3},
                                    {1, 1},
                                    {1, 1},
                                    {0, 0},
                                    {0, 0},
                                    ov::op::PadType::VALID,
                                    2,
                                    1,
                                    {5, 11},
                                    8,
                                    8,
                                    sse42_GroupConv,
                                    vecPrcConnectParamsFP32),
    //  jcp.kw > 7
    makeSingleGroupConvCPUTestCases({3, 8},
                                    {1, 1},
                                    {1, 1},
                                    {0, 0},
                                    {0, 0},
                                    ov::op::PadType::VALID,
                                    2,
                                    1,
                                    {5, 10},
                                    8,
                                    8,
                                    sse42_GroupConv,
                                    vecPrcConnectParamsFP32),
    //  jcp.nb_oc == 2
    makeSingleGroupConvCPUTestCases({3, 3},
                                    {1, 1},
                                    {1, 1},
                                    {0, 0},
                                    {0, 0},
                                    ov::op::PadType::VALID,
                                    2,
                                    1,
                                    {5, 5},
                                    8,
                                    16,
                                    sse42_GroupConv,
                                    vecPrcConnectParamsFP32),
    //  jcp.nb_ic == 2
    makeSingleGroupConvCPUTestCases({3, 3},
                                    {1, 1},
                                    {1, 1},
                                    {0, 0},
                                    {0, 0},
                                    ov::op::PadType::VALID,
                                    2,
                                    1,
                                    {5, 5},
                                    16,
                                    8,
                                    sse42_GroupConv,
                                    vecPrcConnectParamsFP32),
    //  ocb_work > 1 (ocb_work == 2)
    makeSingleGroupConvCPUTestCases({3, 3},
                                    {1, 1},
                                    {1, 1},
                                    {0, 0},
                                    {0, 0},
                                    ov::op::PadType::VALID,
                                    2,
                                    1,
                                    {5, 5},
                                    8,
                                    40,
                                    sse42_GroupConv,
                                    vecPrcConnectParamsFP32),
    //  jcp.nb_ic == 2, ocb_work == 2
    makeSingleGroupConvCPUTestCases({3, 3},
                                    {1, 1},
                                    {1, 1},
                                    {0, 0},
                                    {0, 0},
                                    ov::op::PadType::VALID,
                                    2,
                                    1,
                                    {5, 5},
                                    16,
                                    40,
                                    sse42_GroupConv,
                                    vecPrcConnectParamsFP32),

    //  "hard" cases
    makeSingleGroupConvCPUTestCases({3, 3},
                                    {2, 2},
                                    {1, 1},
                                    {1, 1},
                                    {1, 1},
                                    ov::op::PadType::EXPLICIT,
                                    3,
                                    2,
                                    {129, 129},
                                    8,
                                    8,
                                    sse42_GroupConv,
                                    vecPrcConnectParamsFP32Default),
    makeSingleGroupConvCPUTestCases({2, 4},
                                    {1, 2},
                                    {3, 2},
                                    {2, 1},
                                    {1, 0},
                                    ov::op::PadType::EXPLICIT,
                                    2,
                                    1,
                                    {10, 10},
                                    8,
                                    8,
                                    sse42_GroupConv,
                                    vecPrcConnectParamsFP32Default)

    //  not supported jit_sse42 for 3d
    //  makeSingleGroupConvCPUTestCases({3, 3, 3}, {2, 2, 2}, {1, 1, 1}, {1, 1, 1}, {1, 1, 1},
    //  ov::op::PadType::EXPLICIT,
    //                              3, 2, {33, 33, 33}, 8, 8, cpuParams_sse42_3D),
    //  makeSingleGroupConvCPUTestCases({2, 3, 4}, {1, 2, 2}, {3, 1, 2}, {2, 2, 1}, {1, 1, 0},
    //  ov::op::PadType::EXPLICIT,
    //                              2, 1, {10, 10, 10}, 8, 8, cpuParams_sse42_3D),
);

INSTANTIATE_TEST_SUITE_P(smoke_JIT_SSE42_GroupConv,
                         GroupConvolutionLayerCPUTest,
                         ::testing::ValuesIn(filterParamsSetForDevice(JIT_SSE42_GroupConvTestCases)),
                         GroupConvolutionLayerCPUTest::getTestCaseName);

/* ============= JIT AVX2 GroupConvolution ============= */
const std::vector<CPUSpecificParams> avx2_GroupConv_2D = {conv_avx2_2D, conv_avx2_2D_nspc};
const std::vector<CPUSpecificParams> avx2_GroupConv_3D = {conv_avx2_3D, conv_avx2_3D_nspc};
const std::vector<groupConvLayerCPUTestParamsSet> JIT_AVX2_GroupConvTestCases = generateSingleGroupConvCPUTestCases(
    //  1. jcp.ur_w (=3,<3)
    //  2. jcp.ur_w_tail (=0,>0)
    //  3. jcp.kw (>7,<=7)
    //  4. jcp.nb_oc = jcp.oc / jcp.oc_block;
    //  5. jcp.nb_ic = jcp.ic / jcp.ic_block;
    //  6. ocb_work

    //  jcp.ur_w == 3, jcp.ur_w_tail == 2
    makeSingleGroupConvCPUTestCases({3, 3},
                                    {1, 1},
                                    {1, 1},
                                    {0, 0},
                                    {0, 0},
                                    ov::op::PadType::VALID,
                                    2,
                                    1,
                                    {5, 10},
                                    8,
                                    8,
                                    avx2_GroupConv_2D,
                                    vecPrcConnectParamsFP32),
    //  jcp.ur_w < 3 (jcp.ur_w == jcp.ow)
    makeSingleGroupConvCPUTestCases({3, 3},
                                    {1, 1},
                                    {1, 1},
                                    {0, 0},
                                    {0, 0},
                                    ov::op::PadType::VALID,
                                    2,
                                    1,
                                    {5, 4},
                                    8,
                                    8,
                                    avx2_GroupConv_2D,
                                    vecPrcConnectParamsFP32),
    //  jcp.ur_w == 3, jcp.ur_w_tail == 0
    makeSingleGroupConvCPUTestCases({3, 3},
                                    {1, 1},
                                    {1, 1},
                                    {0, 0},
                                    {0, 0},
                                    ov::op::PadType::VALID,
                                    2,
                                    1,
                                    {5, 11},
                                    8,
                                    8,
                                    avx2_GroupConv_2D,
                                    vecPrcConnectParamsFP32),
    //  jcp.kw > 7
    makeSingleGroupConvCPUTestCases({3, 8},
                                    {1, 1},
                                    {1, 1},
                                    {0, 0},
                                    {0, 0},
                                    ov::op::PadType::VALID,
                                    2,
                                    1,
                                    {5, 10},
                                    8,
                                    8,
                                    avx2_GroupConv_2D,
                                    vecPrcConnectParamsFP32),
    //  jcp.nb_oc == 2
    makeSingleGroupConvCPUTestCases({3, 3},
                                    {1, 1},
                                    {1, 1},
                                    {0, 0},
                                    {0, 0},
                                    ov::op::PadType::VALID,
                                    2,
                                    1,
                                    {5, 5},
                                    8,
                                    16,
                                    avx2_GroupConv_2D,
                                    vecPrcConnectParamsFP32),
    //  jcp.nb_ic == 2
    makeSingleGroupConvCPUTestCases({3, 3},
                                    {1, 1},
                                    {1, 1},
                                    {0, 0},
                                    {0, 0},
                                    ov::op::PadType::VALID,
                                    2,
                                    1,
                                    {5, 5},
                                    16,
                                    8,
                                    avx2_GroupConv_2D,
                                    vecPrcConnectParamsFP32),
    //  ocb_work > 1 (ocb_work == 2)
    makeSingleGroupConvCPUTestCases({3, 3},
                                    {1, 1},
                                    {1, 1},
                                    {0, 0},
                                    {0, 0},
                                    ov::op::PadType::VALID,
                                    2,
                                    1,
                                    {5, 5},
                                    8,
                                    40,
                                    avx2_GroupConv_2D,
                                    vecPrcConnectParamsFP32),
    //  jcp.nb_ic == 2, ocb_work == 2
    makeSingleGroupConvCPUTestCases({3, 3},
                                    {1, 1},
                                    {1, 1},
                                    {0, 0},
                                    {0, 0},
                                    ov::op::PadType::VALID,
                                    2,
                                    1,
                                    {5, 5},
                                    16,
                                    40,
                                    avx2_GroupConv_2D,
                                    vecPrcConnectParamsFP32),

    //  "hard" cases
    makeSingleGroupConvCPUTestCases({3, 3},
                                    {2, 2},
                                    {1, 1},
                                    {1, 1},
                                    {1, 1},
                                    ov::op::PadType::EXPLICIT,
                                    3,
                                    2,
                                    {129, 129},
                                    8,
                                    8,
                                    avx2_GroupConv_2D,
                                    vecPrcConnectParamsFP32Default),
    makeSingleGroupConvCPUTestCases({2, 4},
                                    {1, 2},
                                    {3, 2},
                                    {2, 1},
                                    {1, 0},
                                    ov::op::PadType::EXPLICIT,
                                    2,
                                    1,
                                    {10, 10},
                                    8,
                                    8,
                                    avx2_GroupConv_2D,
                                    vecPrcConnectParamsFP32Default),
    makeSingleGroupConvCPUTestCases({3, 3, 3},
                                    {2, 2, 2},
                                    {1, 1, 1},
                                    {1, 1, 1},
                                    {1, 1, 1},
                                    ov::op::PadType::EXPLICIT,
                                    3,
                                    2,
                                    {33, 33, 33},
                                    8,
                                    8,
                                    avx2_GroupConv_3D,
                                    vecPrcConnectParamsFP32Default),
    makeSingleGroupConvCPUTestCases({2, 3, 4},
                                    {1, 2, 2},
                                    {3, 1, 2},
                                    {2, 2, 1},
                                    {1, 1, 0},
                                    ov::op::PadType::EXPLICIT,
                                    2,
                                    1,
                                    {10, 10, 10},
                                    8,
                                    8,
                                    avx2_GroupConv_3D,
                                    vecPrcConnectParamsFP32));

INSTANTIATE_TEST_SUITE_P(smoke_JIT_AVX2_GroupConv,
                         GroupConvolutionLayerCPUTest,
                         ::testing::ValuesIn(filterParamsSetForDevice(JIT_AVX2_GroupConvTestCases)),
                         GroupConvolutionLayerCPUTest::getTestCaseName);

/* ============= JIT AVX512 GroupConvolution ============= */
const std::vector<CPUSpecificParams> avx512_GroupConv_2D = {conv_avx512_2D, conv_avx512_2D_nspc};
const std::vector<CPUSpecificParams> avx512_GroupConv_3D = {conv_avx512_3D, conv_avx512_3D_nspc};
const std::vector<groupConvLayerCPUTestParamsSet> JIT_AVX512_GroupConvTestCases = generateSingleGroupConvCPUTestCases(
    //  1. "blocked to blocked" or "planar to blocked"
    //  2. jcp.nb_ic, jcp.nb_oc

    //  blocked to blocked
    makeSingleGroupConvCPUTestCases({3, 3},
                                    {1, 1},
                                    {1, 1},
                                    {0, 0},
                                    {0, 0},
                                    ov::op::PadType::VALID,
                                    2,
                                    1,
                                    {5, 5},
                                    16,
                                    16,
                                    avx512_GroupConv_2D,
                                    vecPrcConnectParams),
    //  jcp.nb_ic == 2
    makeSingleGroupConvCPUTestCases({3, 3},
                                    {1, 1},
                                    {1, 1},
                                    {0, 0},
                                    {0, 0},
                                    ov::op::PadType::VALID,
                                    2,
                                    1,
                                    {5, 5},
                                    32,
                                    16,
                                    avx512_GroupConv_2D,
                                    vecPrcConnectParams),
    //  jcp.nb_oc == 2
    makeSingleGroupConvCPUTestCases({3, 3},
                                    {1, 1},
                                    {1, 1},
                                    {0, 0},
                                    {0, 0},
                                    ov::op::PadType::VALID,
                                    2,
                                    1,
                                    {5, 5},
                                    16,
                                    32,
                                    avx512_GroupConv_2D,
                                    vecPrcConnectParams),

    //  "hard" cases
    makeSingleGroupConvCPUTestCases({3, 3},
                                    {2, 2},
                                    {1, 1},
                                    {1, 1},
                                    {1, 1},
                                    ov::op::PadType::EXPLICIT,
                                    3,
                                    2,
                                    {129, 129},
                                    16,
                                    16,
                                    avx512_GroupConv_2D,
                                    vecPrcConnectParams),
    makeSingleGroupConvCPUTestCases({2, 4},
                                    {1, 2},
                                    {3, 2},
                                    {2, 1},
                                    {1, 0},
                                    ov::op::PadType::EXPLICIT,
                                    2,
                                    1,
                                    {10, 10},
                                    16,
                                    16,
                                    avx512_GroupConv_2D,
                                    vecPrcConnectParamsDefault),
    makeSingleGroupConvCPUTestCases({3, 3, 3},
                                    {2, 2, 2},
                                    {1, 1, 1},
                                    {1, 1, 1},
                                    {1, 1, 1},
                                    ov::op::PadType::EXPLICIT,
                                    3,
                                    2,
                                    {33, 33, 33},
                                    16,
                                    16,
                                    avx512_GroupConv_3D,
                                    vecPrcConnectParamsDefault),
    makeSingleGroupConvCPUTestCases({2, 3, 4},
                                    {1, 2, 2},
                                    {3, 1, 2},
                                    {2, 2, 1},
                                    {1, 1, 0},
                                    ov::op::PadType::EXPLICIT,
                                    2,
                                    1,
                                    {10, 10, 10},
                                    16,
                                    16,
                                    avx512_GroupConv_3D,
                                    vecPrcConnectParams));

INSTANTIATE_TEST_SUITE_P(smoke_JIT_AVX512_GroupConv,
                         GroupConvolutionLayerCPUTest,
                         ::testing::ValuesIn(filterParamsSetForDevice(JIT_AVX512_GroupConvTestCases)),
                         GroupConvolutionLayerCPUTest::getTestCaseName);

/* ============= JIT SSE42 DW GroupConvolution ============= */
const std::vector<CPUSpecificParams> sse42_DW_2D = {conv_sse42_dw_2D, conv_sse42_dw_2D_nspc};
const std::vector<CPUSpecificParams> sse42_DW_3D = {conv_sse42_dw_3D, conv_sse42_dw_3D_nspc};
const std::vector<groupConvLayerCPUTestParamsSet> JIT_SSE42_DW_GroupConvTestCases = generateSingleGroupConvCPUTestCases(
    //  1. jcp.ngroups % simd_w (=0,!=0)
    //  2. jcp.nb_ch
    //  3. jcp.nb_ch_blocking (=2,<2)
    //  4. jcp.ur_w == 3

    //  jcp.ngroups % simd_w == 0, jcp.nb_ch == 1, jcp.nb_ch_blocking == 1 (jcp.ngroups == 8)
    makeSingleGroupConvCPUTestCases({3, 3},
                                    {1, 1},
                                    {1, 1},
                                    {0, 0},
                                    {0, 0},
                                    ov::op::PadType::VALID,
                                    8,
                                    1,
                                    {5, 5},
                                    1,
                                    1,
                                    sse42_DW_2D,
                                    vecPrcConnectParamsFP32),
    //  jcp.ngroups % simd_w == 0, jcp.nb_ch == 2, jcp.nb_ch_blocking == 2 (jcp.ngroups == 16)
    makeSingleGroupConvCPUTestCases({3, 3},
                                    {1, 1},
                                    {1, 1},
                                    {0, 0},
                                    {0, 0},
                                    ov::op::PadType::VALID,
                                    16,
                                    1,
                                    {5, 5},
                                    1,
                                    1,
                                    sse42_DW_2D,
                                    vecPrcConnectParamsFP32),
    //  jcp.ngroups % simd_w != 0, jcp.nb_ch == 3, jcp.nb_ch_blocking == 2 (jcp.ngroups == 17) TODO: pad channels not
    //  supported for SSE42 makeSingleGroupConvCPUTestCases({3, 3}, {1, 1}, {1, 1}, {0, 0}, {0, 0},
    //  ov::op::PadType::VALID, 17, 1, {5, 5}, 1, 1, conv_sse42_DW_2D, vecPrcConnectParamsFP32only), jcp.ow > jcp.ur_w
    //  (jcp.ow == 7)
    makeSingleGroupConvCPUTestCases({3, 3},
                                    {1, 1},
                                    {1, 1},
                                    {0, 0},
                                    {0, 0},
                                    ov::op::PadType::VALID,
                                    8,
                                    1,
                                    {5, 9},
                                    1,
                                    1,
                                    sse42_DW_2D,
                                    vecPrcConnectParamsFP32),

    //  "hard" cases
    makeSingleGroupConvCPUTestCases({3, 3},
                                    {2, 2},
                                    {1, 1},
                                    {1, 1},
                                    {1, 1},
                                    ov::op::PadType::EXPLICIT,
                                    8,
                                    2,
                                    {129, 129},
                                    1,
                                    1,
                                    sse42_DW_2D,
                                    vecPrcConnectParamsFP32),
    makeSingleGroupConvCPUTestCases({2, 4},
                                    {1, 2},
                                    {3, 2},
                                    {2, 1},
                                    {1, 0},
                                    ov::op::PadType::EXPLICIT,
                                    8,
                                    1,
                                    {10, 10},
                                    1,
                                    1,
                                    sse42_DW_2D,
                                    vecPrcConnectParamsFP32Default),
    makeSingleGroupConvCPUTestCases({3, 3, 3},
                                    {2, 2, 2},
                                    {1, 1, 1},
                                    {1, 1, 1},
                                    {1, 1, 1},
                                    ov::op::PadType::EXPLICIT,
                                    8,
                                    2,
                                    {33, 33, 33},
                                    1,
                                    1,
                                    sse42_DW_3D,
                                    vecPrcConnectParamsFP32Default),
    makeSingleGroupConvCPUTestCases({2, 3, 4},
                                    {1, 2, 2},
                                    {3, 1, 2},
                                    {2, 2, 1},
                                    {1, 1, 0},
                                    ov::op::PadType::EXPLICIT,
                                    8,
                                    1,
                                    {10, 10, 10},
                                    1,
                                    1,
                                    sse42_DW_3D,
                                    vecPrcConnectParamsFP32));

INSTANTIATE_TEST_SUITE_P(smoke_JIT_SSE42_DW_GroupConv,
                         GroupConvolutionLayerCPUTest,
                         ::testing::ValuesIn(filterParamsSetForDevice(JIT_SSE42_DW_GroupConvTestCases)),
                         GroupConvolutionLayerCPUTest::getTestCaseName);

/* ============= JIT AVX2 DW GroupConvolution ============= */
const std::vector<CPUSpecificParams> avx2_DW_2D = {conv_avx2_dw_2D, conv_avx2_dw_2D_nspc};
const std::vector<CPUSpecificParams> avx2_DW_3D = {conv_avx2_dw_3D, conv_avx2_dw_3D_nspc};
const std::vector<groupConvLayerCPUTestParamsSet> JIT_AVX2_DW_GroupConvTestCases = generateSingleGroupConvCPUTestCases(
    //  1. jcp.ngroups % simd_w (=0,!=0)
    //  2. jcp.nb_ch
    //  3. jcp.nb_ch_blocking (=3,<3)
    //  4. jcp.ur_w == 4

    //  jcp.ngroups % simd_w == 0, jcp.nb_ch == 1, jcp.nb_ch_blocking == 1 (jcp.ngroups == 8)
    makeSingleGroupConvCPUTestCases({3, 3},
                                    {1, 1},
                                    {1, 1},
                                    {0, 0},
                                    {0, 0},
                                    ov::op::PadType::VALID,
                                    8,
                                    1,
                                    {5, 5},
                                    1,
                                    1,
                                    avx2_DW_2D,
                                    vecPrcConnectParamsFP32),
    //  jcp.ngroups % simd_w == 0, jcp.nb_ch == 3, jcp.nb_ch_blocking == 3 (jcp.ngroups == 24)
    makeSingleGroupConvCPUTestCases({3, 3},
                                    {1, 1},
                                    {1, 1},
                                    {0, 0},
                                    {0, 0},
                                    ov::op::PadType::VALID,
                                    24,
                                    1,
                                    {5, 5},
                                    1,
                                    1,
                                    avx2_DW_2D,
                                    vecPrcConnectParamsFP32),
    //  jcp.ngroups % simd_w != 0, jcp.nb_ch == 4, jcp.nb_ch_blocking == 3 (jcp.ngroups == 25)
    makeSingleGroupConvCPUTestCases({3, 3},
                                    {1, 1},
                                    {1, 1},
                                    {0, 0},
                                    {0, 0},
                                    ov::op::PadType::VALID,
                                    25,
                                    1,
                                    {5, 5},
                                    1,
                                    1,
                                    avx2_DW_2D,
                                    vecPrcConnectParamsFP32),
    //  jcp.ow > jcp.ur_w (jcp.ow == 7)
    makeSingleGroupConvCPUTestCases({3, 3},
                                    {1, 1},
                                    {1, 1},
                                    {0, 0},
                                    {0, 0},
                                    ov::op::PadType::VALID,
                                    8,
                                    1,
                                    {5, 9},
                                    1,
                                    1,
                                    avx2_DW_2D,
                                    vecPrcConnectParamsFP32),

    //  "hard" cases
    makeSingleGroupConvCPUTestCases({3, 3},
                                    {2, 2},
                                    {1, 1},
                                    {1, 1},
                                    {1, 1},
                                    ov::op::PadType::EXPLICIT,
                                    8,
                                    2,
                                    {129, 129},
                                    1,
                                    1,
                                    avx2_DW_2D,
                                    vecPrcConnectParamsFP32Default),
    makeSingleGroupConvCPUTestCases({2, 4},
                                    {1, 2},
                                    {3, 2},
                                    {2, 1},
                                    {1, 0},
                                    ov::op::PadType::EXPLICIT,
                                    8,
                                    1,
                                    {10, 10},
                                    1,
                                    1,
                                    avx2_DW_2D,
                                    vecPrcConnectParamsFP32Default),
    makeSingleGroupConvCPUTestCases({3, 3, 3},
                                    {2, 2, 2},
                                    {1, 1, 1},
                                    {1, 1, 1},
                                    {1, 1, 1},
                                    ov::op::PadType::EXPLICIT,
                                    8,
                                    2,
                                    {33, 33, 33},
                                    1,
                                    1,
                                    avx2_DW_3D,
                                    vecPrcConnectParamsFP32Default),
    makeSingleGroupConvCPUTestCases({2, 3, 4},
                                    {1, 2, 2},
                                    {3, 1, 2},
                                    {2, 2, 1},
                                    {1, 1, 0},
                                    ov::op::PadType::EXPLICIT,
                                    8,
                                    1,
                                    {10, 10, 10},
                                    1,
                                    1,
                                    avx2_DW_3D,
                                    vecPrcConnectParamsFP32));

INSTANTIATE_TEST_SUITE_P(smoke_JIT_AVX2_DW_GroupConv,
                         GroupConvolutionLayerCPUTest,
                         ::testing::ValuesIn(filterParamsSetForDevice(JIT_AVX2_DW_GroupConvTestCases)),
                         GroupConvolutionLayerCPUTest::getTestCaseName);

/* ============= JIT AVX512 DW GroupConvolution ============= */
const std::vector<CPUSpecificParams> avx512_DW_2D = {conv_avx512_dw_2D, conv_avx512_dw_2D_nspc};
const std::vector<CPUSpecificParams> avx512_DW_3D = {conv_avx512_dw_3D, conv_avx512_dw_3D_nspc};
const std::vector<groupConvLayerCPUTestParamsSet> JIT_AVX512_DW_GroupConvTestCases =
    generateSingleGroupConvCPUTestCases(
        //  1. jcp.ngroups % simd_w (=0,!=0)
        //  2. jcp.nb_ch
        //  3. jcp.nb_ch_blocking (=4,<4)
        //  4. jcp.ur_w == 6

        //  jcp.ngroups % simd_w == 0, jcp.nb_ch == 1, jcp.nb_ch_blocking == 1 (jcp.ngroups == 16)
        makeSingleGroupConvCPUTestCases({3, 3},
                                        {1, 1},
                                        {1, 1},
                                        {0, 0},
                                        {0, 0},
                                        ov::op::PadType::VALID,
                                        16,
                                        1,
                                        {5, 5},
                                        1,
                                        1,
                                        avx512_DW_2D,
                                        vecPrcConnectParams),
        //  jcp.ngroups % simd_w == 0, jcp.nb_ch == 4, jcp.nb_ch_blocking == 4 (jcp.ngroups == 64)
        makeSingleGroupConvCPUTestCases({3, 3},
                                        {1, 1},
                                        {1, 1},
                                        {0, 0},
                                        {0, 0},
                                        ov::op::PadType::VALID,
                                        64,
                                        1,
                                        {5, 5},
                                        1,
                                        1,
                                        avx512_DW_2D,
                                        vecPrcConnectParams),
        //  jcp.ngroups % simd_w != 0, jcp.nb_ch == 5, jcp.nb_ch_blocking == 4 (jcp.ngroups == 65)
        makeSingleGroupConvCPUTestCases({3, 3},
                                        {1, 1},
                                        {1, 1},
                                        {0, 0},
                                        {0, 0},
                                        ov::op::PadType::VALID,
                                        65,
                                        1,
                                        {5, 5},
                                        1,
                                        1,
                                        avx512_DW_2D,
                                        vecPrcConnectParams),
        //  jcp.ow > jcp.ur_w (jcp.ow == 7)
        makeSingleGroupConvCPUTestCases({3, 3},
                                        {1, 1},
                                        {1, 1},
                                        {0, 0},
                                        {0, 0},
                                        ov::op::PadType::VALID,
                                        8,
                                        1,
                                        {5, 9},
                                        1,
                                        1,
                                        avx512_DW_2D,
                                        vecPrcConnectParams),
        //  "hard" cases
        makeSingleGroupConvCPUTestCases({3, 3},
                                        {2, 2},
                                        {1, 1},
                                        {1, 1},
                                        {1, 1},
                                        ov::op::PadType::EXPLICIT,
                                        16,
                                        2,
                                        {129, 129},
                                        1,
                                        1,
                                        avx512_DW_2D,
                                        vecPrcConnectParamsDefault),
        makeSingleGroupConvCPUTestCases({2, 4},
                                        {1, 2},
                                        {3, 2},
                                        {2, 1},
                                        {1, 0},
                                        ov::op::PadType::EXPLICIT,
                                        16,
                                        1,
                                        {10, 10},
                                        1,
                                        1,
                                        avx512_DW_2D,
                                        vecPrcConnectParamsDefault),
        makeSingleGroupConvCPUTestCases({3, 3, 3},
                                        {2, 2, 2},
                                        {1, 1, 1},
                                        {1, 1, 1},
                                        {1, 1, 1},
                                        ov::op::PadType::EXPLICIT,
                                        16,
                                        2,
                                        {33, 33, 33},
                                        1,
                                        1,
                                        avx512_DW_3D,
                                        vecPrcConnectParamsDefault),
        makeSingleGroupConvCPUTestCases({2, 3, 4},
                                        {1, 2, 2},
                                        {3, 1, 2},
                                        {2, 2, 1},
                                        {1, 1, 0},
                                        ov::op::PadType::EXPLICIT,
                                        16,
                                        1,
                                        {10, 10, 10},
                                        1,
                                        1,
                                        avx512_DW_3D,
                                        vecPrcConnectParams));

INSTANTIATE_TEST_SUITE_P(smoke_JIT_AVX512_DW_GroupConv,
                         GroupConvolutionLayerCPUTest,
                         ::testing::ValuesIn(filterParamsSetForDevice(JIT_AVX512_DW_GroupConvTestCases)),
                         GroupConvolutionLayerCPUTest::getTestCaseName);

/* ============= JIT SSE42 1x1 Convolution (not supported with groups) ============= */
/* ============= JIT AVX2 1x1 Convolution (not supported with groups) ============= */
/* ============= JIT AVX512 1x1 Convolution (not supported with groups) ============= */
/* ============= JIT AVX2 PLANAR Convolution (not supported with groups) ============= */
/* ============= JIT AVX5122 PLANAR Convolution (not supported with groups) ============= */
/* ============================================= */

/* ============= brgemm GroupConvolution test, expect fallback to other implementation ============= */
const std::vector<CPUSpecificParams> CPUParams_Fallback_Brgemm_2D = {
    CPUSpecificParams{{nhwc}, {nhwc}, {/* non-brgconv_avx512 is expected */}, "brgconv_avx512"},
    CPUSpecificParams{{nhwc}, {nhwc}, {/* non-brgconv_avx512_amx is expected */}, "brgconv_avx512_amx"},
};
const std::vector<CPUSpecificParams> CPUParams_Fallback_Brgemm_1D_Small_Shape = {
    CPUSpecificParams{{nwc}, {nwc}, {/* non-brgconv_avx512_amx is expected */}, "brgconv_avx512_amx"}};
const std::vector<groupConvLayerCPUTestParamsSet> BRGEMM_EXPECT_FALLBACK_GroupConvTestCases =
    generateSingleGroupConvCPUTestCases(
        // channel <= 16
        // https://github.com/openvinotoolkit/oneDNN/blob/6df930dab5ab0a7dfaea6100acd03b479e2fa0a8/src/cpu/x64/jit_brgemm_conv_utils.cpp#L1712
        makeSingleGroupConvCPUTestCases({3, 3},
                                        {1, 1},
                                        {1, 1},
                                        {0, 0},
                                        {0, 0},
                                        ov::op::PadType::EXPLICIT,
                                        4,
                                        1,
                                        {5, 5},
                                        16,
                                        16,
                                        CPUParams_Fallback_Brgemm_2D,
                                        vecPrcConnectParamsFP32),
        // small shape on amx
        //  https://github.com/openvinotoolkit/oneDNN/blob/6df930dab5ab0a7dfaea6100acd03b479e2fa0a8/src/cpu/x64/jit_brgemm_conv_utils.cpp#L1719
        makeSingleGroupConvCPUTestCases({3},
                                        {1},
                                        {1},
                                        {0},
                                        {0},
                                        ov::op::PadType::EXPLICIT,
                                        4,
                                        1,
                                        {3},
                                        32,
                                        32,
                                        CPUParams_Fallback_Brgemm_1D_Small_Shape,
                                        vecPrcConnectParamsBF16));

INSTANTIATE_TEST_SUITE_P(smoke_BRGEMM_EXPECT_FALLBACK_GroupConv,
                         ExpectFallbackGroupConvolutionLayerCPUTest,
                         ::testing::ValuesIn(filterParamsSetForDevice(BRGEMM_EXPECT_FALLBACK_GroupConvTestCases)),
                         ExpectFallbackGroupConvolutionLayerCPUTest::getTestCaseName);

/* ============= brgemm GroupConvolution test, expect fallback to other implementation, end ============= */

}  // namespace

}  // namespace test
}  // namespace ov<|MERGE_RESOLUTION|>--- conflicted
+++ resolved
@@ -129,20 +129,12 @@
                     if (!opToShapeInfer) {
                         ov::OutputVector inputsForShapeInfer;
                         for (size_t j = 0; j < lastNode->get_input_size(); j++) {
-<<<<<<< HEAD
-                            if (ngraph::is_type<ov::op::v0::Constant>(lastNode->get_input_node_ptr(j))) {
-                                inputsForShapeInfer.push_back(lastNode->get_input_node_shared_ptr(j));
-                            } else {
-                                inputsForShapeInfer.push_back(std::make_shared<ov::op::v0::Parameter>(lastNode->get_input_element_type(j),
-                                                                                                          lastNode->get_input_partial_shape(j)));
-=======
                             if (ov::is_type<ov::op::v0::Constant>(lastNode->get_input_node_ptr(j))) {
                                 inputsForShapeInfer.push_back(lastNode->get_input_node_shared_ptr(j));
                             } else {
                                 inputsForShapeInfer.push_back(
                                     std::make_shared<ov::op::v0::Parameter>(lastNode->get_input_element_type(j),
                                                                             lastNode->get_input_partial_shape(j)));
->>>>>>> 7e88a9d6
                             }
                         }
                         opToShapeInfer = lastNode->clone_with_new_inputs(inputsForShapeInfer);
