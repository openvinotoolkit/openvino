--- conflicted
+++ resolved
@@ -64,12 +64,8 @@
         for (auto&& shape : inputDynamicShapes) {
             params.push_back(std::make_shared<ov::op::v0::Parameter>(inputPrecision, shape));
         }
-<<<<<<< HEAD
-        auto extImgPatches = std::make_shared<ov::op::v3::ExtractImagePatches>(params[0], kernelSize, strides, rates, padType);
-=======
         auto extImgPatches =
             std::make_shared<ov::op::v3::ExtractImagePatches>(params[0], kernelSize, strides, rates, padType);
->>>>>>> 275e14d9
         function = makeNgraphFunction(inputPrecision, params, extImgPatches, "ExtractImagePatches");
     }
 };
