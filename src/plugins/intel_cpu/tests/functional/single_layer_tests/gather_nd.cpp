// Copyright (C) 2018-2023 Intel Corporation
// SPDX-License-Identifier: Apache-2.0
//

#include "shared_test_classes/base/ov_subgraph.hpp"

namespace ov {
namespace test {

using GatherNDLayerCPUTestParamSet = std::tuple<InputShape,                          // Input shapes
                                                std::pair<Shape, std::vector<int>>,  // Indexes shape and values
                                                ElementType,                         // Input element type
                                                ElementType,                         // Indices element type
                                                int                                  // Batch dims
                                                >;

class GatherNDLayerCPUTest : public testing::WithParamInterface<GatherNDLayerCPUTestParamSet>,
                             virtual public SubgraphBaseTest {
public:
    static std::string getTestCaseName(testing::TestParamInfo<GatherNDLayerCPUTestParamSet> obj) {
        InputShape shapes;
        std::pair<Shape, std::vector<int>> indexes;
        ElementType dataElementType, idxElementType;
        int batchDims;
        std::tie(shapes, indexes, dataElementType, idxElementType, batchDims) = obj.param;

        std::ostringstream results;
        results << "IS=" << ov::test::utils::partialShape2str({shapes.first}) << "_";
        results << "TS=";
        for (const auto& item : shapes.second) {
            results << ov::test::utils::vec2str(item) << "_";
        }
        results << "IDXShape=" << ov::test::utils::vec2str(indexes.first) << "_";
        results << "SRCPrc=" << dataElementType << "_";
        results << "IDXPrc=" << idxElementType << "_";
        results << "BD=" << batchDims << "_";

        return results.str();
    }

protected:
    void SetUp() override {
        InputShape shapes;
        std::pair<Shape, std::vector<int>> indexes;
        ElementType dataElementType, idxElementType;
        int batchDims;
        std::tie(shapes, indexes, dataElementType, idxElementType, batchDims) = this->GetParam();

        targetDevice = ov::test::utils::DEVICE_CPU;
        init_input_shapes({shapes});

        ov::ParameterVector params;
        for (auto&& shape : inputDynamicShapes) {
            params.push_back(std::make_shared<ov::op::v0::Parameter>(dataElementType, shape));
        }
        auto indexes_node = ov::op::v0::Constant::create(idxElementType, indexes.first, indexes.second);
        auto gather_nd = std::make_shared<ov::op::v5::GatherND>(params[0], indexes_node, batchDims);
<<<<<<< HEAD
        ngraph::ResultVector results{std::make_shared<ov::op::v0::Result>(gather_nd)};
        function = std::make_shared<ngraph::Function>(results, params, "gatherND");
=======
        ov::ResultVector results{std::make_shared<ov::op::v0::Result>(gather_nd)};
        function = std::make_shared<ov::Model>(results, params, "gatherND");
>>>>>>> 358cd4b7
    }
};

class GatherND8LayerCPUTest : public testing::WithParamInterface<GatherNDLayerCPUTestParamSet>,
                              virtual public SubgraphBaseTest {
public:
    static std::string getTestCaseName(testing::TestParamInfo<GatherNDLayerCPUTestParamSet> obj) {
        return GatherNDLayerCPUTest::getTestCaseName(obj);
    }

protected:
    void SetUp() override {
        InputShape shapes;
        std::pair<Shape, std::vector<int>> indexes;
        ElementType dataElementType, idxElementType;
        int batchDims;
        std::tie(shapes, indexes, dataElementType, idxElementType, batchDims) = this->GetParam();

        targetDevice = ov::test::utils::DEVICE_CPU;
        init_input_shapes({shapes});

        ov::ParameterVector params;
        for (auto&& shape : inputDynamicShapes) {
            params.push_back(std::make_shared<ov::op::v0::Parameter>(dataElementType, shape));
        }
        auto indexes_node = ov::op::v0::Constant::create(idxElementType, indexes.first, indexes.second);
        auto gather_nd = std::make_shared<ov::op::v8::GatherND>(params[0], indexes_node, batchDims);
<<<<<<< HEAD
        ngraph::ResultVector results{std::make_shared<ov::op::v0::Result>(gather_nd)};
        function = std::make_shared<ngraph::Function>(results, params, "gatherND");
=======
        ov::ResultVector results{std::make_shared<ov::op::v0::Result>(gather_nd)};
        function = std::make_shared<ov::Model>(results, params, "gatherND");
>>>>>>> 358cd4b7
    }
};

TEST_P(GatherNDLayerCPUTest, CompareWithRefs) {
    run();
}

TEST_P(GatherND8LayerCPUTest, CompareWithRefs) {
    run();
}

namespace {

const std::vector<ElementType> inputPrecisions = {ElementType::f32, ElementType::bf16, ElementType::i8};

const std::vector<ElementType> indexesPrecisions = {ElementType::i32};

const std::vector<InputShape> inputShapesDynamicBD_0 = {
    {{-1, -1, -1},                                      // dynamic
     {{5, 10, 5}, {4, 12, 4}, {4, 12, 4}, {5, 5, 5}}},  // target

    {{-1, 5, -1, -1},                              // dynamic
     {{8, 5, 5, 5}, {5, 5, 8, 4}, {4, 5, 4, 5}}},  // target

    {{{4, 10}, {5, 10}, {5, 10}, {5, 10}, {5, 10}},          // dynamic
     {{4, 5, 5, 5, 5}, {4, 5, 5, 8, 5}, {10, 8, 5, 5, 5}}},  // target
};

const std::vector<std::pair<Shape, std::vector<int>>> indexesShapesBD_0 = {
    std::pair<Shape, std::vector<int>>{{2, 2}, {3, 3, 2, 1}},
    std::pair<Shape, std::vector<int>>{{1, 2, 3}, {0, 1, 1, 1, 0, 2}},
    std::pair<Shape, std::vector<int>>{{2, 1, 1, 2}, {0, 2, 1, 1}},
};

const auto subset_BD0 = ::testing::Combine(::testing::ValuesIn(inputShapesDynamicBD_0),
                                           ::testing::ValuesIn(indexesShapesBD_0),
                                           ::testing::ValuesIn(inputPrecisions),
                                           ::testing::ValuesIn(indexesPrecisions),
                                           ::testing::Values(0));

INSTANTIATE_TEST_SUITE_P(smoke_GatherND5DynamicBD_0,
                         GatherNDLayerCPUTest,
                         subset_BD0,
                         GatherNDLayerCPUTest::getTestCaseName);
INSTANTIATE_TEST_SUITE_P(smoke_GatherND8DynamicBD_0,
                         GatherND8LayerCPUTest,
                         subset_BD0,
                         GatherNDLayerCPUTest::getTestCaseName);

const std::vector<InputShape> inputShapesDynamicBD_1 = {
    {{3, -1, -1},                                       // dynamic
     {{3, 10, 5}, {3, 10, 5}, {3, 12, 8}, {3, 8, 8}}},  // target

    {{3, {5, 10}, {5, 10}, {5, 10}, {5, 10}},                  // dynamic
     {{3, 5, 5, 5, 5}, {3, 8, 10, 10, 10}, {3, 8, 6, 8, 7}}},  // target
};

const std::vector<std::pair<Shape, std::vector<int>>> indexesShapesBD_1 = {
    std::pair<Shape, std::vector<int>>{{3, 2}, {0, 1, 2, 1, 0, 0}},
    std::pair<Shape, std::vector<int>>{{3, 2, 2}, {0, 1, 1, 1, 0, 2, 0, 1, 1, 1, 0, 2}},
    std::pair<Shape, std::vector<int>>{{3, 1, 1, 2}, {0, 2, 1, 1, 0, 2}},
};

const auto subset_BD1 = ::testing::Combine(::testing::ValuesIn(inputShapesDynamicBD_1),
                                           ::testing::ValuesIn(indexesShapesBD_1),
                                           ::testing::ValuesIn(inputPrecisions),
                                           ::testing::ValuesIn(indexesPrecisions),
                                           ::testing::Values(0));

INSTANTIATE_TEST_SUITE_P(smoke_GatherND5DynamicBD_1,
                         GatherNDLayerCPUTest,
                         subset_BD1,
                         GatherNDLayerCPUTest::getTestCaseName);
INSTANTIATE_TEST_SUITE_P(smoke_GatherND8DynamicBD_1,
                         GatherND8LayerCPUTest,
                         subset_BD1,
                         GatherNDLayerCPUTest::getTestCaseName);

const std::vector<InputShape> inputShapesDynamicBD_2 = {
    {{2, 2, -1, -1, -1},                                                     // dynamic
     {{2, 2, 5, 6, 5}, {2, 2, 2, 3, 3}, {2, 2, 2, 3, 3}, {2, 2, 7, 2, 3}}},  // target

    {{2, 2, {5, 10}, {5, 10}, {5, 10}},                       // dynamic
     {{2, 2, 5, 5, 5}, {2, 2, 10, 10, 5}, {2, 2, 7, 8, 7}}},  // target
};

const std::vector<std::pair<Shape, std::vector<int>>> indexesShapesBD_2 = {
    std::pair<Shape, std::vector<int>>{{2, 2, 3}, {0, 1, 0, 1, 0, 0, 0, 1, 0, 1, 0, 0}},
    std::pair<Shape, std::vector<int>>{{2, 2, 2, 3},
                                       {0, 1, 1, 1, 0, 0, 0, 1, 0, 1, 0, 0, 0, 1, 1, 1, 0, 0, 0, 1, 1, 1, 0, 0}},
};

const auto subset_BD2 = ::testing::Combine(::testing::ValuesIn(inputShapesDynamicBD_2),
                                           ::testing::ValuesIn(indexesShapesBD_2),
                                           ::testing::ValuesIn(inputPrecisions),
                                           ::testing::ValuesIn(indexesPrecisions),
                                           ::testing::Values(0));

INSTANTIATE_TEST_SUITE_P(smoke_GatherND5DynamicBD_2,
                         GatherNDLayerCPUTest,
                         subset_BD2,
                         GatherNDLayerCPUTest::getTestCaseName);
INSTANTIATE_TEST_SUITE_P(smoke_GatherND8DynamicBD_2,
                         GatherND8LayerCPUTest,
                         subset_BD2,
                         GatherNDLayerCPUTest::getTestCaseName);

}  // namespace
}  // namespace test
}  // namespace ov<|MERGE_RESOLUTION|>--- conflicted
+++ resolved
@@ -55,13 +55,8 @@
         }
         auto indexes_node = ov::op::v0::Constant::create(idxElementType, indexes.first, indexes.second);
         auto gather_nd = std::make_shared<ov::op::v5::GatherND>(params[0], indexes_node, batchDims);
-<<<<<<< HEAD
-        ngraph::ResultVector results{std::make_shared<ov::op::v0::Result>(gather_nd)};
-        function = std::make_shared<ngraph::Function>(results, params, "gatherND");
-=======
         ov::ResultVector results{std::make_shared<ov::op::v0::Result>(gather_nd)};
         function = std::make_shared<ov::Model>(results, params, "gatherND");
->>>>>>> 358cd4b7
     }
 };
 
@@ -89,13 +84,8 @@
         }
         auto indexes_node = ov::op::v0::Constant::create(idxElementType, indexes.first, indexes.second);
         auto gather_nd = std::make_shared<ov::op::v8::GatherND>(params[0], indexes_node, batchDims);
-<<<<<<< HEAD
-        ngraph::ResultVector results{std::make_shared<ov::op::v0::Result>(gather_nd)};
-        function = std::make_shared<ngraph::Function>(results, params, "gatherND");
-=======
         ov::ResultVector results{std::make_shared<ov::op::v0::Result>(gather_nd)};
         function = std::make_shared<ov::Model>(results, params, "gatherND");
->>>>>>> 358cd4b7
     }
 };
 
