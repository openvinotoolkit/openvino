// Copyright (C) 2018-2023 Intel Corporation
// SPDX-License-Identifier: Apache-2.0
//

#include "common_test_utils/ov_tensor_utils.hpp"
#include "shared_test_classes/base/ov_subgraph.hpp"
#include "test_utils/cpu_test_utils.hpp"

using namespace CPUTestUtils;

namespace ov {
namespace test {
using GatherElementsParams = std::tuple<std::vector<InputShape>,  // Dynamic shape + Target static shapes
                                        int,                      // Axis
                                        ElementType,              // Data precision
                                        ElementType,              // Indices precision
                                        TargetDevice              // Device name
                                        >;

using GatherElementsCPUTestParamSet = std::tuple<GatherElementsParams, CPUSpecificParams>;

class GatherElementsCPUTest : public testing::WithParamInterface<GatherElementsCPUTestParamSet>,
                              virtual public ov::test::SubgraphBaseTest,
                              public CPUTestsBase {
public:
    static std::string getTestCaseNameCommon(const testing::TestParamInfo<GatherElementsParams>& obj) {
        std::vector<InputShape> shapes;
        ElementType dPrecision, iPrecision;
        int axis;
        std::string device;
        std::tie(shapes, axis, dPrecision, iPrecision, device) = obj.param;

        std::ostringstream result;
        result << "IS=(";
        for (const auto& shape : shapes) {
            result << ov::test::utils::partialShape2str({shape.first}) << "_";
        }
        result << ")_TS=(";
        for (const auto& shape : shapes) {
            for (const auto& item : shape.second) {
                result << ov::test::utils::vec2str(item) << "_";
            }
        }
        result << "Ax=" << axis << "_";
        result << "DP=" << dPrecision << "_";
        result << "IP=" << iPrecision << "_";
        result << "device=" << device;

        return result.str();
    }

    static std::string getTestCaseName(const testing::TestParamInfo<GatherElementsCPUTestParamSet>& obj) {
        GatherElementsParams basicParamsSet;
        CPUSpecificParams cpuParams;
        std::tie(basicParamsSet, cpuParams) = obj.param;

        std::ostringstream result;
        result << getTestCaseNameCommon(testing::TestParamInfo<GatherElementsParams>(basicParamsSet, 0));

        result << CPUTestsBase::getTestCaseName(cpuParams);

        return result.str();
    }

    void generate_inputs(const std::vector<ov::Shape>& targetInputStaticShapes) override {
        inputs.clear();
        const auto& funcInputs = function->inputs();
        for (size_t i = 0; i < funcInputs.size(); ++i) {
            const auto& funcInput = funcInputs[i];
            ov::Tensor tensor;

            tensor = ov::test::utils::create_and_fill_tensor(funcInput.get_element_type(),
                                                             targetInputStaticShapes[i],
                                                             15,
                                                             0,
                                                             32768);

            inputs.insert({funcInput.get_node_shared_ptr(), tensor});
        }
    }

protected:
    void SetUp() override {
        std::vector<InputShape> shapes;
        ElementType dPrecision, iPrecision;
        int axis;
        GatherElementsParams basicParamsSet;
        CPUSpecificParams cpuParams;
        std::tie(basicParamsSet, cpuParams) = this->GetParam();

        std::tie(inFmts, outFmts, priority, selectedType) = cpuParams;

        std::tie(shapes, axis, dPrecision, iPrecision, targetDevice) = basicParamsSet;
        selectedType = std::string("ref_any_") + ov::element::Type(dPrecision).get_type_name();
        init_input_shapes(shapes);

<<<<<<< HEAD
        ngraph::ParameterVector params = {
=======
        ov::ParameterVector params = {
>>>>>>> 358cd4b7
            std::make_shared<ov::op::v0::Parameter>(dPrecision, inputDynamicShapes[0]),
            std::make_shared<ov::op::v0::Parameter>(iPrecision, inputDynamicShapes[1]),
        };

<<<<<<< HEAD
        auto gather = std::make_shared<ov::op::v6::GatherElements>(
            params[0], params[1], axis);
=======
        auto gather = std::make_shared<ov::op::v6::GatherElements>(params[0], params[1], axis);
>>>>>>> 358cd4b7
        function = makeNgraphFunction(dPrecision, params, gather, "GatherElements");
    }
};

TEST_P(GatherElementsCPUTest, CompareWithRefs) {
    run();
}

namespace {
std::vector<CPUSpecificParams> cpuParams_4D = {CPUSpecificParams({nchw}, {nchw}, {}, {})};

const std::vector<std::vector<InputShape>> inDynamicShapeParams = {
    {{{-1, -1, -1, -1}, {{2, 3, 5, 7}, {3, 4, 6, 8}}}, {{-1, -1, -1, -1}, {{2, 3, 9, 7}, {3, 4, 4, 8}}}},
    {{{{1, 10}, {1, 10}, {1, 10}, {1, 10}}, {{3, 4, 6, 8}, {2, 3, 5, 7}}},
     {{{1, 10}, {1, 10}, {1, 10}, {1, 10}}, {{3, 4, 4, 8}, {2, 3, 9, 7}}}}};

INSTANTIATE_TEST_SUITE_P(smoke_set1,
                         GatherElementsCPUTest,
                         ::testing::Combine(::testing::Combine(::testing::ValuesIn(inDynamicShapeParams),       // shape
                                                               ::testing::ValuesIn(std::vector<int>({2, -2})),  // Axis
                                                               ::testing::ValuesIn(std::vector<ElementType>(
                                                                   {ElementType::bf16, ElementType::f32})),
                                                               ::testing::Values(ElementType::i32),
                                                               ::testing::Values(ov::test::utils::DEVICE_CPU)),
                                            ::testing::ValuesIn(filterCPUSpecificParams(cpuParams_4D))),
                         GatherElementsCPUTest::getTestCaseName);

}  // namespace
}  // namespace test
}  // namespace ov<|MERGE_RESOLUTION|>--- conflicted
+++ resolved
@@ -94,21 +94,12 @@
         selectedType = std::string("ref_any_") + ov::element::Type(dPrecision).get_type_name();
         init_input_shapes(shapes);
 
-<<<<<<< HEAD
-        ngraph::ParameterVector params = {
-=======
         ov::ParameterVector params = {
->>>>>>> 358cd4b7
             std::make_shared<ov::op::v0::Parameter>(dPrecision, inputDynamicShapes[0]),
             std::make_shared<ov::op::v0::Parameter>(iPrecision, inputDynamicShapes[1]),
         };
 
-<<<<<<< HEAD
-        auto gather = std::make_shared<ov::op::v6::GatherElements>(
-            params[0], params[1], axis);
-=======
         auto gather = std::make_shared<ov::op::v6::GatherElements>(params[0], params[1], axis);
->>>>>>> 358cd4b7
         function = makeNgraphFunction(dPrecision, params, gather, "GatherElements");
     }
 };
