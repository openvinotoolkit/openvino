--- conflicted
+++ resolved
@@ -105,26 +105,16 @@
         params.front()->set_friendly_name("ParamsInput");
         std::shared_ptr<ov::Node> secondInput;
         if (secondInputConst) {
-<<<<<<< HEAD
-            secondInput = ov::op::v0::Constant::create(ngraph::element::i32, ngraph::Shape{pooledVector.size()}, pooledVector);
-        } else {
-            auto pooledParam = std::make_shared<ov::op::v0::Parameter>(ngraph::element::i32, ngraph::Shape{pooledVector.size()});
-=======
             secondInput = ov::op::v0::Constant::create(ov::element::i32, ov::Shape{pooledVector.size()}, pooledVector);
         } else {
             auto pooledParam =
                 std::make_shared<ov::op::v0::Parameter>(ov::element::i32, ov::Shape{pooledVector.size()});
->>>>>>> 358cd4b7
             pooledParam->set_friendly_name("ParamSecondInput");
             params.push_back(pooledParam);
             secondInput = pooledParam;
         }
 
-<<<<<<< HEAD
-        auto adapoolMax = std::make_shared<ov::op::v8::AdaptiveMaxPool>(params[0], secondInput, ngraph::element::i32);
-=======
         auto adapoolMax = std::make_shared<ov::op::v8::AdaptiveMaxPool>(params[0], secondInput, ov::element::i32);
->>>>>>> 358cd4b7
         adapoolMax->get_rt_info() = getCPUInfo();
         auto adapoolAvg = std::make_shared<ov::op::v8::AdaptiveAvgPool>(params[0], secondInput);
         adapoolAvg->get_rt_info() = getCPUInfo();
