--- conflicted
+++ resolved
@@ -61,13 +61,8 @@
             paramsIn.push_back(std::make_shared<ov::op::v0::Parameter>(netPrecision, shape));
 
         const auto grn = std::make_shared<ov::op::v0::GRN>(paramsIn[0], bias);
-<<<<<<< HEAD
-        const ngraph::ResultVector results{std::make_shared<ov::op::v0::Result>(grn)};
-        function = std::make_shared<ngraph::Function>(results, paramsIn, "Grn");
-=======
         const ov::ResultVector results{std::make_shared<ov::op::v0::Result>(grn)};
         function = std::make_shared<ov::Model>(results, paramsIn, "Grn");
->>>>>>> 358cd4b7
     }
 };
 
