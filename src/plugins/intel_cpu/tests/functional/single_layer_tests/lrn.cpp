// Copyright (C) 2018-2023 Intel Corporation
// SPDX-License-Identifier: Apache-2.0
//

#include "common_test_utils/ov_tensor_utils.hpp"
#include "shared_test_classes/base/ov_subgraph.hpp"
#include "test_utils/cpu_test_utils.hpp"

using namespace CPUTestUtils;

namespace ov {
namespace test {
using LRNParams = std::tuple<
    ElementType,           // data precision
    InputShape,            // data shape
    double,                // alpha
    double,                // beta
    double,                // bias
    size_t,                // size
    std::vector<int64_t>>; // axes to reduction

class LRNLayerCPUTest : public testing::WithParamInterface<LRNParams>, public ov::test::SubgraphBaseTest, public CPUTestsBase {
public:
    static std::string getTestCaseName(testing::TestParamInfo<LRNParams> obj) {
        ElementType inputPrecision;
        InputShape inputShapes;
        double alpha, beta, bias;
        size_t size;
        std::vector<int64_t> axes;
        std::tie(inputPrecision, inputShapes, alpha, beta, bias, size, axes) = obj.param;

        std::ostringstream result;
        result << inputPrecision << "_" << "IS=" << ov::test::utils::partialShape2str({ inputShapes.first }) << "_" << "TS=(";
        for (const auto& shape : inputShapes.second) {
            result << ov::test::utils::vec2str(shape) << "_";
        }

        result << ")_alpha=" << alpha << "_beta=" << beta << "_bias=" << bias << "_size=" << size << "_axes=" << ov::test::utils::vec2str(axes);
        return result.str();
    }

protected:
    void SetUp() override {
        targetDevice = ov::test::utils::DEVICE_CPU;
        ElementType inputPrecision;
        InputShape inputShapes;
        double alpha, beta, bias;
        size_t size;
        std::vector<int64_t> axes;
        std::tie(inputPrecision, inputShapes, alpha, beta, bias, size, axes) = this->GetParam();

        init_input_shapes({ inputShapes });
        selectedType = makeSelectedTypeStr("ref_any", inputPrecision);

        ov::ParameterVector params;
        for (auto&& shape : inputDynamicShapes) {
            params.push_back(std::make_shared<ov::op::v0::Parameter>(inputPrecision, shape));
        }
<<<<<<< HEAD
        auto axesNode = ov::op::v0::Constant::create(ngraph::element::i32, { axes.size() }, axes);
=======
        auto axesNode = ov::op::v0::Constant::create(ov::element::i32, { axes.size() }, axes);
>>>>>>> 358cd4b7
        auto lrn = std::make_shared<ov::op::v0::LRN>(params[0], axesNode, alpha, beta, bias, size);
        function = makeNgraphFunction(inputPrecision, params, lrn, "LRN");
    }
};

TEST_P(LRNLayerCPUTest, CompareWithRefs) {
    run();
    CheckPluginRelatedResults(compiledModel, "LRN");
}

const std::vector<ElementType> inputPrecisions = {
    ov::element::f32,
};

const std::vector<std::vector<std::int64_t>> axes = {
    { 1 },
    { 2, 3 },
    { 3, 2 },
    { 1, 2, 3 }
};

const std::vector<double> alpha = { 9.9e-05 };
const std::vector<double> beta = { 2. };
const std::vector<double> bias = { 1. };
const std::vector<size_t> size = { 5ul };

const std::vector<InputShape> inputShapes = {
    InputShape{{}, {{10, 10, 3, 8}}},
    InputShape{
        // dynamic
        {-1, -1, -1, -1},
        // static
        {{15, 5, 7, 8}, {10, 10, 3, 8}, {1, 3, 5, 5}, {10, 10, 3, 8}}
    },
    InputShape{
        // dynamic
        {{1, 15}, {3, 10}, {3, 7}, {5, 8}},
        // static
        {{15, 5, 7, 8}, {10, 10, 3, 8}, {1, 3, 5, 5}, {10, 10, 3, 8}}
    },
    InputShape{
        // dynamic
        {{1, 15}, 3, 5, 5},
        // static
        {{2, 3, 5, 5}, {1, 3, 5, 5}, {3, 3, 5, 5}}
    },
};

const auto testCases = ::testing::Combine(
    ::testing::ValuesIn(inputPrecisions),
    ::testing::ValuesIn(inputShapes),
    ::testing::ValuesIn(alpha),
    ::testing::ValuesIn(beta),
    ::testing::ValuesIn(bias),
    ::testing::ValuesIn(size),
    ::testing::ValuesIn(axes)
);

INSTANTIATE_TEST_SUITE_P(smoke_CompareWithRefs, LRNLayerCPUTest, testCases, LRNLayerCPUTest::getTestCaseName);

}  // namespace test
}  // namespace ov<|MERGE_RESOLUTION|>--- conflicted
+++ resolved
@@ -56,11 +56,7 @@
         for (auto&& shape : inputDynamicShapes) {
             params.push_back(std::make_shared<ov::op::v0::Parameter>(inputPrecision, shape));
         }
-<<<<<<< HEAD
-        auto axesNode = ov::op::v0::Constant::create(ngraph::element::i32, { axes.size() }, axes);
-=======
         auto axesNode = ov::op::v0::Constant::create(ov::element::i32, { axes.size() }, axes);
->>>>>>> 358cd4b7
         auto lrn = std::make_shared<ov::op::v0::LRN>(params[0], axesNode, alpha, beta, bias, size);
         function = makeNgraphFunction(inputPrecision, params, lrn, "LRN");
     }
