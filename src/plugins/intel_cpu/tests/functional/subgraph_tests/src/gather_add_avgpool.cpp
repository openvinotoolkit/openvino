--- conflicted
+++ resolved
@@ -30,18 +30,6 @@
 protected:
     void SetUp() override {
         targetDevice = ov::test::utils::DEVICE_CPU;
-<<<<<<< HEAD
-        inPrc = InferenceEngine::Precision::U8;
-        outPrc = InferenceEngine::Precision::FP32;
-        auto type = element::f32;
-        auto param = std::make_shared<ov::op::v0::Parameter>(type, Shape{1, 3, 64, 64});
-        auto gather = std::make_shared<ov::op::v8::Gather>(param,
-                                                       op::Constant::create(element::i32, Shape{3}, {2, 1, 0}),
-                                                       op::Constant::create(element::i32, Shape{1}, {1}));
-        auto add = std::make_shared<ov::op::v1::Add>(gather, op::Constant::create(type, Shape{1, 3, 1, 1}, {3}));
-        auto avgpool = std::make_shared<ov::op::v1::AvgPool>(add, Strides{1, 1}, Shape{0, 0}, Shape{0, 0}, Shape{2, 2}, false);
-        function = std::make_shared<Function>(avgpool, ParameterVector{param});
-=======
         inType = ov::element::u8;
         outType = ov::element::f32;
         auto type = ov::element::f32;
@@ -55,7 +43,6 @@
         auto avgpool =
             std::make_shared<ov::op::v1::AvgPool>(add, Strides{1, 1}, Shape{0, 0}, Shape{0, 0}, Shape{2, 2}, false);
         function = std::make_shared<ov::Model>(avgpool, ov::ParameterVector{param});
->>>>>>> 24209239
     }
 
     void TearDown() override {
