// Copyright (C) 2023 Intel Corporation
// SPDX-License-Identifier: Apache-2.0
//

#include "common_test_utils/common_utils.hpp"
#include "common_test_utils/node_builders/convolution.hpp"
#include "common_test_utils/node_builders/group_convolution.hpp"
#include "common_test_utils/ov_tensor_utils.hpp"
#include "shared_test_classes/base/ov_subgraph.hpp"
#include "test_utils/cpu_test_utils.hpp"

using namespace CPUTestUtils;

namespace ov {
namespace test {

typedef std::tuple<nodeType, InputShape> conv1dConvertCPUTestParamsSet;

class Conv1dConvertTransformationCPUTest : public testing::WithParamInterface<conv1dConvertCPUTestParamsSet>,
                                           virtual public SubgraphBaseTest,
                                           public CPUTestsBase {
public:
    static std::string getTestCaseName(testing::TestParamInfo<conv1dConvertCPUTestParamsSet> obj) {
        InputShape inputShapes;
        nodeType convType;
        std::tie(convType, inputShapes) = obj.param;

        std::ostringstream result;
        result << nodeType2str(convType) << "_";
        result << "IS=" << inputShapes;

        return result.str();
    }

protected:
    void SetUp() override {
        targetDevice = ov::test::utils::DEVICE_CPU;
        InputShape inputShapes;
        nodeType convType;
        std::tie(convType, inputShapes) = this->GetParam();

        init_input_shapes({inputShapes});

        std::shared_ptr<Node> conv;
        const std::vector<size_t> kernelSize = {1};
        const std::vector<size_t> strides = {1};
        const std::vector<ptrdiff_t> padBegin = {0};
        const std::vector<ptrdiff_t> padEnd = {0};
        const std::vector<size_t> dilation = {1};
        const size_t numOutChannels = 30;
        const size_t numOfGroups = 2;
        const op::PadType paddingType = op::PadType::EXPLICIT;

        ov::ParameterVector inputParams;
        for (auto&& shape : inputDynamicShapes) {
            inputParams.push_back(std::make_shared<ov::op::v0::Parameter>(ov::element::f32, shape));
        }
        switch (convType) {
            case nodeType::convolution : {
                conv = utils::make_convolution(inputParams[0], element::f32, kernelSize, strides, padBegin, padEnd, dilation,
                                                paddingType, numOutChannels);
                break;
            }
            case nodeType::groupConvolution : {
                conv = utils::make_group_convolution(inputParams[0], element::f32, kernelSize, strides, padBegin, padEnd, dilation,
                                                     paddingType, numOutChannels, numOfGroups);
                break;
            }
            default: {
                throw std::runtime_error("Conv1dConvertTransformationCPUTest doesn't support this type of operation");
            }
        }

        ResultVector results;
<<<<<<< HEAD
        results.push_back(std::make_shared<ov::op::v5::Result>(conv));
=======
        results.push_back(std::make_shared<ov::op::v0::Result>(conv));
>>>>>>> 275e14d9

        function = std::make_shared<ov::Model>(results, inputParams, "convolution");
    }
};

TEST_P(Conv1dConvertTransformationCPUTest, CompareWithRefs) {
    run();
    CheckNumberOfNodesWithType(compiledModel, "Reshape", 2);
}

namespace {
const std::vector<nodeType> convType = { nodeType::convolution, nodeType::groupConvolution };
std::vector<InputShape> inputShapes1d = {
        {{}, {{ 2, 64, 7 }}},
        {{}, {{ 1, 32, 7 }}},
        {
            //dynamic shape
            { -1, 64, {1, 20} },
            { //target static shapes
                { 2, 64, 7 },
                { 1, 64, 9 }
            }
        },
        {
            //dynamic shape
            { -1, 32, {1, 20} },
            { //target static shapes
                { 2, 32, 7 },
                { 1, 32, 9 }
            }
        },
        {
            //dynamic shape
            { {1, 20}, 64, -1 },
            { //target static shapes
                { 2, 64, 7 },
                { 1, 64, 5 }
            }
        }
};

const auto groupConvTransformationParams = ::testing::Combine(::testing::ValuesIn(convType),
                                                              ::testing::ValuesIn(inputShapes1d));

INSTANTIATE_TEST_SUITE_P(smoke_GroupConvToConvTransformationTest, Conv1dConvertTransformationCPUTest,
                         groupConvTransformationParams, Conv1dConvertTransformationCPUTest::getTestCaseName);

}  // namespace
}  // namespace test
}  // namespace ov<|MERGE_RESOLUTION|>--- conflicted
+++ resolved
@@ -72,11 +72,7 @@
         }
 
         ResultVector results;
-<<<<<<< HEAD
-        results.push_back(std::make_shared<ov::op::v5::Result>(conv));
-=======
         results.push_back(std::make_shared<ov::op::v0::Result>(conv));
->>>>>>> 275e14d9
 
         function = std::make_shared<ov::Model>(results, inputParams, "convolution");
     }
