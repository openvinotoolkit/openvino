// Copyright (C) 2018-2023 Intel Corporation
// SPDX-License-Identifier: Apache-2.0
//

#include <debug.h>

#include <common_test_utils/ov_tensor_utils.hpp>
#include <openvino/opsets/opset1.hpp>
#include <openvino/opsets/opset8.hpp>
#include <ov_models/builders.hpp>
#include <shared_test_classes/base/ov_subgraph.hpp>
#include <string>
#include <tuple>

#include "common_test_utils/common_utils.hpp"
#include "functional_test_utils/skip_tests_config.hpp"
#include "ie_precision.hpp"
#include "shared_test_classes/base/ov_subgraph.hpp"
#include "test_utils/cpu_test_utils.hpp"
#include "test_utils/fusing_test_utils.hpp"
#include "utils/gen_pattern.hpp"

using namespace CPUTestUtils;
using namespace ov::gen_pattern;
using namespace ov;

namespace ov {
namespace test {

static ov::OutputVector makeCosSinCache(int max_position_embeddings, int rotary_ndims) {
    std::vector<float> lut_sin(max_position_embeddings * rotary_ndims, 0.0f);
    std::vector<float> lut_cos(max_position_embeddings * rotary_ndims, 0.0f);

    // rotate_half style cos/sin table:
    //   y1 = cos(m*xita_i) * x1 - sin(m*xita_i) * x2
    //   y2 = cos(m*xita_i) * x2 + sin(m*xita_i) * x1
    //
    for (int i = 0, k = 0; i < rotary_ndims; i += 2, k++) {
        auto xita_i = 1.0 / std::pow(10000.0, static_cast<double>(i) / rotary_ndims);
        float* psin = lut_sin.data();
        float* pcos = lut_cos.data();
        for (int m = 0; m < max_position_embeddings; m++, psin += rotary_ndims, pcos += rotary_ndims) {
            auto vsin = std::sin(xita_i * m);
            auto vcos = std::cos(xita_i * m);
            pcos[k] = pcos[k + rotary_ndims / 2] = vcos;
            psin[k] = psin[k + rotary_ndims / 2] = vsin;
        }
    }
    auto shape = ov::Shape({1, 1, static_cast<size_t>(max_position_embeddings), static_cast<size_t>(rotary_ndims)});
    auto Cos = makeConst(ov::element::f32, shape, lut_cos);
    auto Sin = makeConst(ov::element::f32, shape, lut_sin);
    return {Cos, Sin};
}

static std::shared_ptr<ov::Model> buildROPE_Llama2(const int batch,
                                                   const int seq_length,
                                                   const int max_position_embeddings,
                                                   const int num_head,
                                                   const int ndims) {
    auto input = std::make_shared<ov::opset1::Parameter>(ov::element::f32, PartialShape{batch, -1, num_head, ndims});
    auto pos_id_end = std::make_shared<ov::opset1::Parameter>(ov::element::i32, ov::Shape{});
    auto pos_ids = std::make_shared<ov::opset1::Parameter>(ov::element::i32, PartialShape{1, -1});

    auto cos_sin_cache = makeCosSinCache(max_position_embeddings, ndims);
    auto Constant582 = cos_sin_cache[0];
    auto Constant585 = cos_sin_cache[1];

    // concat KV length
    auto transpose_Transpose = makeOP<opset1::Transpose>({input, {0, 2, 1, 3}});
    auto slice_Unsqueeze_426 = makeOP<opset1::Unsqueeze>({pos_id_end, 0});
    auto ScatterUpdate_152236 = makeOP<opset3::ScatterUpdate>({{0, 0, 0}, {2}, slice_Unsqueeze_426, {0}});
    auto slice_Slice = makeOP<opset1::StridedSlice>({Constant582, {0, 0, 0}, ScatterUpdate_152236, {1, 1, 1}},
                                                    {{"begin_mask", {1, 1, 0}},
                                                     {"end_mask", {1, 1, 0}},
                                                     {"new_axis_mask", {}},
                                                     {"shrink_axis_mask", {}},
                                                     {"ellipsis_mask", {}}});
    auto squeeze_Squeeze = makeOP<opset1::Squeeze>({slice_Slice, 1});
    auto squeeze_Squeeze_435 = makeOP<opset1::Squeeze>({squeeze_Squeeze, 0});
    auto index_441_Gather = makeOP<opset8::Gather>({squeeze_Squeeze_435, pos_ids, 0}, {{"batch_dims", 0}});
    auto unsqueeze_Unsqueeze = makeOP<opset1::Unsqueeze>({index_441_Gather, 1});
    auto mul_Multiply =
        makeOP<opset1::Multiply>({transpose_Transpose, unsqueeze_Unsqueeze}, {{"auto_broadcast", "numpy"}});
    auto size_ShapeOf_448 = makeOP<opset3::ShapeOf>({transpose_Transpose}, {{"output_type", "i32"}});
    auto size_Gather_450 = makeOP<opset8::Gather>({size_ShapeOf_448, 3, 0}, {{"batch_dims", 0}});
    auto floor_divide_Divide =
        makeOP<opset1::Divide>({size_Gather_450, 2}, {{"auto_broadcast", "numpy"}, {"m_pythondiv", true}});
    auto floor_divide_Floor = makeOP<opset1::Floor>({floor_divide_Divide});
    auto slice_Unsqueeze_452 = makeOP<opset1::Unsqueeze>({floor_divide_Floor, 0});
    auto ScatterUpdate_152312 = makeOP<opset3::ScatterUpdate>({{0, 0, 0, 0}, {3}, slice_Unsqueeze_452, {0}});
    auto slice_Slice_459 = makeOP<opset1::StridedSlice>(
        {transpose_Transpose, ScatterUpdate_152312, {0ll, 0ll, 0ll, LLONG_MAX}, {1, 1, 1, 1}},
        {{"begin_mask", {1, 1, 1, 0}},
         {"end_mask", {1, 1, 1, 0}},
         {"new_axis_mask", {}},
         {"shrink_axis_mask", {}},
         {"ellipsis_mask", {}}});
    auto Constant_182988 = makeConst(element::f32,
                                     ov::Shape({
                                         1,
                                         1,
                                         1,
                                         1,
                                     }),
                                     {-1.000000f});
    auto neg_Multiply = makeOP<opset1::Multiply>({slice_Slice_459, Constant_182988}, {{"auto_broadcast", "numpy"}});
    auto ScatterUpdate_152368 = makeOP<opset3::ScatterUpdate>({{0, 0, 0, 0}, {3}, slice_Unsqueeze_452, {0}});
    auto slice_Slice2 =
        makeOP<opset1::StridedSlice>({transpose_Transpose, {0, 0, 0, 0}, ScatterUpdate_152368, {1, 1, 1, 1}},
                                     {{"begin_mask", {1, 1, 1, 0}},
                                      {"end_mask", {1, 1, 1, 0}},
                                      {"new_axis_mask", {}},
                                      {"shrink_axis_mask", {}},
                                      {"ellipsis_mask", {}}});
    auto cat_Concat = makeOP<opset1::Concat>({neg_Multiply, slice_Slice2}, {{"axis", -1}});
    auto ScatterUpdate_152421 = makeOP<opset3::ScatterUpdate>({{0, 0, 0}, {2}, slice_Unsqueeze_426, {0}});
    auto slice_Slice_433 = makeOP<opset1::StridedSlice>({Constant585, {0, 0, 0}, ScatterUpdate_152421, {1, 1, 1}},
                                                        {{"begin_mask", {1, 1, 0}},
                                                         {"end_mask", {1, 1, 0}},
                                                         {"new_axis_mask", {}},
                                                         {"shrink_axis_mask", {}},
                                                         {"ellipsis_mask", {}}});
    auto squeeze_Squeeze_436 = makeOP<opset1::Squeeze>({slice_Slice_433, 1});
    auto squeeze_Squeeze_437 = makeOP<opset1::Squeeze>({squeeze_Squeeze_436, 0});
    auto index_446_Gather = makeOP<opset8::Gather>({squeeze_Squeeze_437, pos_ids, 0}, {{"batch_dims", 0}});
    auto unsqueeze_Unsqueeze_447 = makeOP<opset1::Unsqueeze>({index_446_Gather, 1});
    auto mul_Multiply_463 =
        makeOP<opset1::Multiply>({cat_Concat, unsqueeze_Unsqueeze_447}, {{"auto_broadcast", "numpy"}});
    auto add_Add = makeOP<opset1::Add>({mul_Multiply, mul_Multiply_463}, {{"auto_broadcast", "numpy"}});

    return std::make_shared<ov::Model>(ov::NodeVector{add_Add}, ov::ParameterVector{input, pos_id_end, pos_ids});
}

<<<<<<< HEAD
class RoPECPUTest : public SubgraphBaseTest {
=======
namespace CPULayerTestsDefinitions {

class RoPECPUTestLlama2 : public SubgraphBaseTest {
>>>>>>> 9c948738
public:
    ov::Tensor create_i32_tensor(const ov::Shape& shape, int start, int step = 1) {
        auto tensor = ov::Tensor(ov::element::i32, shape);
        auto* ptr = static_cast<int32_t*>(tensor.data());
        for (size_t i = 0; i < tensor.get_size(); i++) {
            ptr[i] = start;
            start += step;
        }
        return tensor;
    }

    void generate_inputs(const std::vector<ov::Shape>& targetInputStaticShapes) override {
        const auto& funcInputs = function->inputs();

        const int position_id_start = 15;
        auto& input_shape = targetInputStaticShapes[0];
        auto seq_length = input_shape[1];

        ov::Tensor t_input =
            utils::create_and_fill_tensor(funcInputs[0].get_element_type(), input_shape, 2, -1.0f, 32768);
        ov::Tensor t_position_id_end = create_i32_tensor(ov::Shape({}), position_id_start + seq_length);
        ov::Tensor t_position_ids = create_i32_tensor(ov::Shape({1, seq_length}), position_id_start);

        inputs.clear();
        inputs.insert({funcInputs[0].get_node_shared_ptr(), t_input});
        inputs.insert({funcInputs[1].get_node_shared_ptr(), t_position_id_end});
        inputs.insert({funcInputs[2].get_node_shared_ptr(), t_position_ids});
    }

protected:
    void SetUp() override {
        targetDevice = ov::test::utils::DEVICE_CPU;

        const int batch = 2;
        const int seq_length = 7;
        const size_t max_position_embeddings = 2048;
        const size_t ndims = 128;
        const size_t num_head = 32;

        InputShape inpShape = {{batch, seq_length, num_head, ndims}, {{batch, seq_length, num_head, ndims}}};
        init_input_shapes({inpShape});
        function = buildROPE_Llama2(batch, seq_length, max_position_embeddings, num_head, ndims);
    }
};

TEST_F(RoPECPUTestLlama2, smoke_CompareWithRefs) {
    run();
    CheckNumberOfNodesWithType(compiledModel, "RoPE", 1);
}

class RoPECPUTestChatGLM : public SubgraphBaseTest {
public:
    ov::Tensor create_i32_tensor(const ov::Shape& shape, int start, int step = 1) {
        auto tensor = ov::Tensor(ov::element::i32, shape);
        auto* ptr = static_cast<int32_t*>(tensor.data());
        for (size_t i = 0; i < tensor.get_size(); i++) {
            ptr[i] = start;
            start += step;
        }
        return tensor;
    }

    void generate_inputs(const std::vector<ov::Shape>& targetInputStaticShapes) override {
        const auto& funcInputs = function->inputs();

        auto& input_shape = targetInputStaticShapes[0];
        auto seq_length = input_shape[0];
        // auto batch = input_shape[1];

        ov::Tensor t_input =
            utils::create_and_fill_tensor(funcInputs[0].get_element_type(), input_shape, 2, -1.0f, 32768);
        ov::Tensor t_cos_sin_cache =
            utils::create_and_fill_tensor(funcInputs[1].get_element_type(), {32768, 32, 2}, 2, -1.0f, 32768);
        ov::Tensor t_position_ids = create_i32_tensor(ov::Shape({1, seq_length}), 15);

        inputs.clear();
        inputs.insert({funcInputs[0].get_node_shared_ptr(), t_input});
        inputs.insert({funcInputs[1].get_node_shared_ptr(), t_cos_sin_cache});
        inputs.insert({funcInputs[2].get_node_shared_ptr(), t_position_ids});
    }

protected:
    std::shared_ptr<ov::Model> buildROPE_ChatGLM(int batch, int head_cnt, int rotary_dims) {
        auto input =
            std::make_shared<ov::opset1::Parameter>(ov::element::f32, PartialShape{-1, batch, 4096 + 256 + 256});
        auto cos_sin_cache = std::make_shared<ov::opset1::Parameter>(ov::element::f32, PartialShape{32768, 32, 2});
        auto position_ids = std::make_shared<ov::opset1::Parameter>(ov::element::i32, PartialShape{-1, -1});

        auto __module_transformer_index_67_Gather =
            makeOP<opset8::Gather>({cos_sin_cache, position_ids, 0}, {{"batch_dims", 0}});
        auto __module_transformer_transpose_Transpose =
            makeOP<opset1::Transpose>({__module_transformer_index_67_Gather, {1, 0, 2, 3}});
        auto size_ShapeOf_110 =
            makeOP<opset3::ShapeOf>({__module_transformer_transpose_Transpose}, {{"output_type", "i32"}});
        auto __getitem___Gather = makeOP<opset8::Gather>({size_ShapeOf_110, -2, 0}, {{"batch_dims", 0}});
        auto mul_Multiply = makeOP<opset1::Multiply>({__getitem___Gather, 2}, {{"auto_broadcast", "numpy"}});
        auto slice_Unsqueeze_112 = makeOP<opset1::Unsqueeze>({mul_Multiply, 0});

        auto floordiv_Divide =
            makeOP<opset1::Divide>({mul_Multiply, 2}, {{"auto_broadcast", "numpy"}, {"m_pythondiv", true}});
        auto floordiv_Floor = makeOP<opset1::Floor>({floordiv_Divide});
        auto ListConstruct_126_Reshape_2 = makeOP<opset1::Reshape>({floordiv_Floor, {-1}}, {{"special_zero", false}});

        auto ListUnpack_321 = makeOP<opset1::VariadicSplit>({input, -1, {4096, 256, 256}});
        auto view_Reshape =
            makeOP<opset1::Reshape>({ListUnpack_321->output(0), {0, 0, 32, 128}}, {{"special_zero", true}});

        auto ScatterUpdate_229053 = makeOP<opset3::ScatterUpdate>({{0, 0, 0, 0}, {3}, slice_Unsqueeze_112, {0}});
        auto slice_Slice_357 =
            makeOP<opset1::StridedSlice>({view_Reshape, {0, 0, 0, 0}, ScatterUpdate_229053, {1, 1, 1, 1}},
                                         {{"begin_mask", {1, 1, 1, 0}},
                                          {"end_mask", {1, 1, 1, 0}},
                                          {"new_axis_mask", {}},
                                          {"shrink_axis_mask", {}},
                                          {"ellipsis_mask", {}}});
        auto size_ShapeOf_346 = makeOP<opset3::ShapeOf>({view_Reshape}, {{"output_type", "i32"}});
        auto size_Gather_348 = makeOP<opset8::Gather>({size_ShapeOf_346, 0, 0}, {{"batch_dims", 0}});
        auto ListConstruct_372_Reshape = makeOP<opset1::Reshape>({size_Gather_348, {-1}}, {{"special_zero", false}});
        auto size_Gather_351 = makeOP<opset8::Gather>({size_ShapeOf_346, {2}, 0}, {{"batch_dims", 0}});
        auto ListConstruct_372_Concat =
            makeOP<opset1::Concat>({ListConstruct_372_Reshape, {-1}, size_Gather_351, ListConstruct_126_Reshape_2, {2}},
                                   {{"axis", 0}});
        auto reshape_Reshape_373 =
            makeOP<opset1::Reshape>({slice_Slice_357, ListConstruct_372_Concat}, {{"special_zero", false}});
        auto select_Gather_381 = makeOP<opset8::Gather>({reshape_Reshape_373, 0, -1}, {{"batch_dims", 0}});
        auto slice_Unsqueeze_367 = makeOP<opset1::Unsqueeze>({size_Gather_348, 0});
        auto slice_Slice_369 =
            makeOP<opset1::StridedSlice>({__module_transformer_transpose_Transpose, {0}, slice_Unsqueeze_367, {1}},
                                         {{"begin_mask", {0}},
                                          {"end_mask", {0}},
                                          {"new_axis_mask", {}},
                                          {"shrink_axis_mask", {}},
                                          {"ellipsis_mask", {}}});
        auto size_ShapeOf_374 = makeOP<opset3::ShapeOf>({reshape_Reshape_373}, {{"output_type", "i32"}});
        auto size_Gather_376 = makeOP<opset8::Gather>({size_ShapeOf_374, {3}, 0}, {{"batch_dims", 0}});
        auto ListConstruct_379_Concat =
            makeOP<opset1::Concat>({ListConstruct_372_Reshape, {-1}, {1}, size_Gather_376, {2}}, {{"axis", 0}});
        auto view_Reshape_380 =
            makeOP<opset1::Reshape>({slice_Slice_369, ListConstruct_379_Concat}, {{"special_zero", false}});
        auto select_Gather_382 = makeOP<opset8::Gather>({view_Reshape_380, 0, -1}, {{"batch_dims", 0}});
        auto mul_Multiply_383 =
            makeOP<opset1::Multiply>({select_Gather_381, select_Gather_382}, {{"auto_broadcast", "numpy"}});
        auto select_Gather_384 = makeOP<opset8::Gather>({reshape_Reshape_373, 1, -1}, {{"batch_dims", 0}});
        auto select_Gather_385 = makeOP<opset8::Gather>({view_Reshape_380, 1, -1}, {{"batch_dims", 0}});
        auto mul_Multiply_386 =
            makeOP<opset1::Multiply>({select_Gather_384, select_Gather_385}, {{"auto_broadcast", "numpy"}});
        auto sub_Subtract_389 =
            makeOP<opset1::Subtract>({mul_Multiply_383, mul_Multiply_386}, {{"auto_broadcast", "numpy"}});
        auto Unsqueeze_62716 = makeOP<opset1::Unsqueeze>({sub_Subtract_389, -1});
        auto mul_Multiply_391 =
            makeOP<opset1::Multiply>({select_Gather_384, select_Gather_382}, {{"auto_broadcast", "numpy"}});
        auto mul_Multiply_393 =
            makeOP<opset1::Multiply>({select_Gather_381, select_Gather_385}, {{"auto_broadcast", "numpy"}});
        auto add_Add_396 = makeOP<opset1::Add>({mul_Multiply_391, mul_Multiply_393}, {{"auto_broadcast", "numpy"}});
        auto Unsqueeze_62717 = makeOP<opset1::Unsqueeze>({add_Add_396, -1});
        auto stack_401 = makeOP<opset1::Concat>({Unsqueeze_62716, Unsqueeze_62717}, {{"axis", -1}});
        auto flatten_ShapeOf_402 = makeOP<opset3::ShapeOf>({stack_401}, {{"output_type", "i32"}});
        auto flatten_Slice_417 = makeOP<opset1::StridedSlice>({flatten_ShapeOf_402, {0}, {3}, {1}},
                                                              {{"begin_mask", {0}},
                                                               {"end_mask", {0}},
                                                               {"new_axis_mask", {}},
                                                               {"shrink_axis_mask", {}},
                                                               {"ellipsis_mask", {}}});
        auto flatten_Concat_420 = makeOP<opset1::Concat>({flatten_Slice_417, {-1}}, {{"axis", 0}});
        auto flatten_Reshape_421 = makeOP<opset1::Reshape>({stack_401, flatten_Concat_420}, {{"special_zero", true}});
        auto ScatterUpdate_229067 = makeOP<opset3::ScatterUpdate>({{0, 0, 0, 0}, {3}, slice_Unsqueeze_112, {0}});
        auto slice_Slice_363 =
            makeOP<opset1::StridedSlice>({view_Reshape, ScatterUpdate_229067, {0, 0, 0, INT_MAX}, {1, 1, 1, 1}},
                                         {{"begin_mask", {1, 1, 1, 0}},
                                          {"end_mask", {1, 1, 1, 0}},
                                          {"new_axis_mask", {}},
                                          {"shrink_axis_mask", {}},
                                          {"ellipsis_mask", {}}});
        auto cat_Concat_425 = makeOP<opset1::Concat>({flatten_Reshape_421, slice_Slice_363}, {{"axis", -1}});
        return std::make_shared<ov::Model>(ov::NodeVector{cat_Concat_425},
                                           ov::ParameterVector{input, cos_sin_cache, position_ids});
    }
    void SetUp() override {
        targetDevice = ov::test::utils::DEVICE_CPU;

        const int batch = 2;
        const int seq_length = 7;
        const int num_head = 32;
        const int rotary_dims = 64;

        InputShape inpShape = {{-1, batch, 4096 + 256 + 256}, {{seq_length, batch, 4096 + 256 + 256}}};
        init_input_shapes({inpShape});
        function = buildROPE_ChatGLM(batch, num_head, rotary_dims);
    }
};

TEST_F(RoPECPUTestChatGLM, smoke_CompareWithRefs) {
    run();
    CheckNumberOfNodesWithType(compiledModel, "RoPE", 1);
}

}  // namespace test
}  // namespace ov<|MERGE_RESOLUTION|>--- conflicted
+++ resolved
@@ -131,13 +131,7 @@
     return std::make_shared<ov::Model>(ov::NodeVector{add_Add}, ov::ParameterVector{input, pos_id_end, pos_ids});
 }
 
-<<<<<<< HEAD
-class RoPECPUTest : public SubgraphBaseTest {
-=======
-namespace CPULayerTestsDefinitions {
-
 class RoPECPUTestLlama2 : public SubgraphBaseTest {
->>>>>>> 9c948738
 public:
     ov::Tensor create_i32_tensor(const ov::Shape& shape, int start, int step = 1) {
         auto tensor = ov::Tensor(ov::element::i32, shape);
