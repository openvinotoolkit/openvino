--- conflicted
+++ resolved
@@ -9,22 +9,12 @@
 
 using namespace CPUTestUtils;
 using namespace ov::test;
-<<<<<<< HEAD
-using namespace ov;
-
-static std::shared_ptr<ov::op::v0::FakeQuantize> createFQ(const std::shared_ptr<ov::Node>& input) {
-    auto input_low = std::make_shared<ov::op::v0::Constant>(element::f32, ov::Shape{1}, std::vector<float>{0});
-    auto input_high = std::make_shared<ov::op::v0::Constant>(element::f32, ov::Shape{1}, std::vector<float>{49.4914f});
-    auto output_low = std::make_shared<ov::op::v0::Constant>(element::f32, ov::Shape{1}, std::vector<float>{0});
-    auto output_high = std::make_shared<ov::op::v0::Constant>(element::f32, ov::Shape{1}, std::vector<float>{49.4914f});
-=======
 
 static std::shared_ptr<ov::op::v0::FakeQuantize> createFQ(const std::shared_ptr<ov::Node>& input) {
     auto input_low = std::make_shared<ov::op::v0::Constant>(ov::element::f32, ov::Shape{1}, std::vector<float>{0});
     auto input_high = std::make_shared<ov::op::v0::Constant>(ov::element::f32, ov::Shape{1}, std::vector<float>{49.4914f});
     auto output_low = std::make_shared<ov::op::v0::Constant>(ov::element::f32, ov::Shape{1}, std::vector<float>{0});
     auto output_high = std::make_shared<ov::op::v0::Constant>(ov::element::f32, ov::Shape{1}, std::vector<float>{49.4914f});
->>>>>>> 24209239
     return std::make_shared<ov::op::v0::FakeQuantize>(input, input_low, input_high, output_low, output_high, 256);
 }
 
@@ -53,18 +43,6 @@
         inputsParams.push_back(sparse_input);
     }
     auto shapeof = std::make_shared<ov::op::v3::ShapeOf>(dense_feature);
-<<<<<<< HEAD
-    auto gather_batch_indices =  std::make_shared<ov::op::v0::Constant>(element::i32, ov::Shape{1}, std::vector<int32_t>{0});
-    auto gather_batch_axis =  std::make_shared<ov::op::v0::Constant>(element::i32, ov::Shape{}, 0);
-    auto gather_batch = std::make_shared<ov::op::v8::Gather>(shapeof, gather_batch_indices, gather_batch_axis);
-
-    auto gather_feature_indices =  std::make_shared<ov::op::v0::Constant>(element::i32, ov::Shape{1}, std::vector<int32_t>{1});
-    auto gather_feature_axis =  std::make_shared<ov::op::v0::Constant>(element::i32, ov::Shape{1}, 0);
-    auto gather_feature = std::make_shared<ov::op::v8::Gather>(shapeof, gather_feature_indices, gather_feature_axis);
-
-    auto reshape_dim2 = std::make_shared<ov::op::v0::Constant>(element::i64, ov::Shape{1}, std::vector<int64_t>{-1});
-    auto reshape_shape = std::make_shared<ov::op::v0::Concat>(NodeVector{gather_batch, reshape_dim2, gather_feature}, 0);
-=======
     auto gather_batch_indices = std::make_shared<ov::op::v0::Constant>(ov::element::i32, ov::Shape{1}, std::vector<int32_t>{0});
     auto gather_batch_axis = std::make_shared<ov::op::v0::Constant>(ov::element::i32, ov::Shape{}, 0);
     auto gather_batch = std::make_shared<ov::op::v8::Gather>(shapeof, gather_batch_indices, gather_batch_axis);
@@ -76,16 +54,11 @@
 
     auto reshape_dim2 = std::make_shared<ov::op::v0::Constant>(ov::element::i64, ov::Shape{1}, std::vector<int64_t>{-1});
     auto reshape_shape = std::make_shared<ov::op::v0::Concat>(ov::NodeVector{gather_batch, reshape_dim2, gather_feature}, 0);
->>>>>>> 24209239
 
     auto concat1 = std::make_shared<ov::op::v0::Concat>(features, 1);
     auto reshape = std::make_shared<ov::op::v1::Reshape>(concat1, reshape_shape, true);
     std::vector<int32_t> transpose1_value = {0, 2, 1};
-<<<<<<< HEAD
-    auto transpose1_shape =  std::make_shared<ov::op::v0::Constant>(element::i32, ov::Shape{3}, transpose1_value);
-=======
     auto transpose1_shape = std::make_shared<ov::op::v0::Constant>(ov::element::i32, ov::Shape{3}, transpose1_value);
->>>>>>> 24209239
     auto transpose1 = std::make_shared<ov::op::v1::Transpose>(reshape, transpose1_shape);
     auto matmul = std::make_shared<ov::op::v0::MatMul>(reshape, transpose1);
     std::shared_ptr<ov::Node> inter = nullptr;
@@ -95,17 +68,10 @@
         inter = matmul;
     }
     std::vector<int32_t> transpose2_value = {1, 2, 0};
-<<<<<<< HEAD
-    auto transpose2_shape =  std::make_shared<ov::op::v0::Constant>(element::i32, ov::Shape{3}, transpose2_value);
-    auto transpose2 = std::make_shared<ov::op::v1::Transpose>(inter, transpose2_shape);
-    std::vector<int32_t> reshape2_value = {729, -1};
-    auto reshape2_shape =  std::make_shared<ov::op::v0::Constant>(element::i32, ov::Shape{2}, reshape2_value);
-=======
     auto transpose2_shape = std::make_shared<ov::op::v0::Constant>(ov::element::i32, ov::Shape{3}, transpose2_value);
     auto transpose2 = std::make_shared<ov::op::v1::Transpose>(inter, transpose2_shape);
     std::vector<int32_t> reshape2_value = {729, -1};
     auto reshape2_shape = std::make_shared<ov::op::v0::Constant>(ov::element::i32, ov::Shape{2}, reshape2_value);
->>>>>>> 24209239
     auto reshape2 = std::make_shared<ov::op::v1::Reshape>(transpose2, reshape2_shape, true);
 
     std::vector<int32_t> gather_indices_value;
@@ -114,29 +80,6 @@
             gather_indices_value.push_back(i * 27 + j);
         }
     }
-<<<<<<< HEAD
-    auto gather_indices =  std::make_shared<ov::op::v0::Constant>(element::i32, ov::Shape{351}, gather_indices_value);
-    auto gather_axis =  std::make_shared<ov::op::v0::Constant>(element::i32, ov::Shape{}, 0);
-    auto gather = std::make_shared<ov::op::v8::Gather>(reshape2, gather_indices, gather_axis);
-    auto reshape3_dim1 = std::make_shared<ov::op::v0::Constant>(element::i64, ov::Shape{1}, std::vector<int64_t>{-1});
-    auto reshape3_shape = std::make_shared<ov::op::v0::Concat>(NodeVector{reshape3_dim1, gather_batch}, 0);
-    auto reshape3 = std::make_shared<ov::op::v1::Reshape>(gather, reshape3_shape, true);
-
-    std::vector<int32_t> transpose3_value = {1, 0};
-    auto transpose3_shape =  std::make_shared<ov::op::v0::Constant>(element::i32, ov::Shape{2}, transpose3_value);
-    auto transpose3 = std::make_shared<ov::op::v1::Transpose>(reshape3, transpose3_shape);
-
-    std::vector<int32_t> reshape4_value = {-1, 351};
-    auto reshape4_shape =  std::make_shared<ov::op::v0::Constant>(element::i32, ov::Shape{2}, reshape4_value);
-    auto reshape4 = std::make_shared<ov::op::v1::Reshape>(transpose3, reshape4_shape, true);
-    auto concat2 = std::make_shared<ov::op::v0::Concat>(NodeVector{dense_feature, reshape4}, 1);
-    std::shared_ptr<ov::Model> model;
-    if (intraFQ) {
-        auto add_const =  std::make_shared<ov::op::v0::Constant>(element::i8, ov::Shape{355, 1}, 3);
-        auto convert = std::make_shared<ov::op::v0::Convert>(add_const, element::f32);
-        auto zp_const = std::make_shared<ov::op::v0::Constant>(element::f32, ov::Shape{1}, 0);
-        auto scale_const = std::make_shared<ov::op::v0::Constant>(element::f32, ov::Shape{1}, 1);
-=======
     auto gather_indices = std::make_shared<ov::op::v0::Constant>(ov::element::i32, ov::Shape{351}, gather_indices_value);
     auto gather_axis = std::make_shared<ov::op::v0::Constant>(ov::element::i32, ov::Shape{}, 0);
     auto gather = std::make_shared<ov::op::v8::Gather>(reshape2, gather_indices, gather_axis);
@@ -158,7 +101,6 @@
         auto convert = std::make_shared<ov::op::v0::Convert>(add_const, ov::element::f32);
         auto zp_const = std::make_shared<ov::op::v0::Constant>(ov::element::f32, ov::Shape{1}, 0);
         auto scale_const = std::make_shared<ov::op::v0::Constant>(ov::element::f32, ov::Shape{1}, 1);
->>>>>>> 24209239
         auto sub = std::make_shared<ov::op::v1::Subtract>(convert, zp_const);
         auto multipy = std::make_shared<ov::op::v1::Multiply>(sub, scale_const);
         const auto matmul = std::make_shared<ov::op::v0::MatMul>(concat2, multipy);
