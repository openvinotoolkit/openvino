// Copyright (C) 2018-2023 Intel Corporation
// SPDX-License-Identifier: Apache-2.0
//

#include "common_test_utils/node_builders/activation.hpp"
#include "ov_models/builders.hpp"
#include "ov_models/utils/ov_helpers.hpp"
#include "shared_test_classes/base/ov_subgraph.hpp"
#include "test_utils/cpu_test_utils.hpp"

using namespace CPUTestUtils;

using InputShape = ov::test::InputShape;
using ElementType = ov::element::Type_t;

namespace ov {
namespace test {

//   ┌────────┐
//   │ Param  │
//   └───┬────┘
//       │
//       │
//       │
//   ┌───┴────┐ To simulate different layouts
//   │ Eltwise│ ◄─────────────────────────────
//   └───┬────┘
//       │     No Reorders are expected
//       │    ◄───────────────────────────
//       │
//   ┌───┴────┐
//   │ShapeOf │
//   └───┬────┘
//       │
//       │
//       │
//   ┌───┴────┐
//   │ Output │
//   └────────┘

typedef std::tuple<
        InputShape,
        ElementType                // Net precision
> ShapeOfAnyLayoutParams;

typedef std::tuple<
        ShapeOfAnyLayoutParams,
        CPUSpecificParams
> ShapeOfAnyLayoutCPUTestParamsSet;

class ShapeOfAnyLayoutCPUTest : public testing::WithParamInterface<ShapeOfAnyLayoutCPUTestParamsSet>,
                            virtual public ov::test::SubgraphBaseTest, public CPUTestsBase {
public:
    static std::string getTestCaseName(testing::TestParamInfo<ShapeOfAnyLayoutCPUTestParamsSet> obj) {
        ShapeOfAnyLayoutParams basicParamsSet;
        CPUSpecificParams cpuParams;
        std::tie(basicParamsSet, cpuParams) = obj.param;
        ElementType netPr;
        InputShape inputShape;

        std::tie(inputShape, netPr) = basicParamsSet;
        std::ostringstream result;
        result << "ShapeOfTest_";
        result << std::to_string(obj.index) << "_";
        result << "Prec=" << netPr << "_";
        result << CPUTestsBase::getTestCaseName(cpuParams) << "_";
        result << "IS=";
        result << ov::test::utils::partialShape2str({inputShape.first}) << "_";
        result << "TS=(";
        for (const auto& shape : inputShape.second) {
            result << ov::test::utils::vec2str(shape) << "_";
        }
        result << ")";
        return result.str();
    }
protected:
    void SetUp() override {
        targetDevice = ov::test::utils::DEVICE_CPU;

        ShapeOfAnyLayoutParams basicParamsSet;
        CPUSpecificParams cpuParams;
        std::tie(basicParamsSet, cpuParams) = this->GetParam();
        std::vector<cpu_memory_format_t> eltwiseInFmts, eltwiseOutFmts;
        std::tie(eltwiseInFmts, eltwiseOutFmts, priority, selectedType) = cpuParams;

        auto netPrecision = ElementType::undefined;
        InputShape inputShape;
        std::tie(inputShape, netPrecision) = basicParamsSet;
        init_input_shapes({inputShape});

        inType = ov::element::Type(netPrecision);
        outType = ElementType::i32;
        selectedType = makeSelectedTypeStr("ref", inType);

        ov::ParameterVector params;
        for (auto&& shape : inputDynamicShapes)
            params.push_back(std::make_shared<ov::op::v0::Parameter>(inType, shape));

        //make a stub eltwise node to enforce layout, since ShapeOf just mimic any input layout
        auto eltwise = utils::make_activation(params[0], inType, ov::test::utils::ActivationTypes::Relu);
        eltwise->get_rt_info() = makeCPUInfo(eltwiseInFmts, eltwiseOutFmts, {});

<<<<<<< HEAD
        auto shapeOf = std::make_shared<ov::op::v3::ShapeOf>(eltwise, ngraph::element::i32);
=======
        auto shapeOf = std::make_shared<ov::op::v3::ShapeOf>(eltwise, ov::element::i32);
>>>>>>> 7e88a9d6

        function = makeNgraphFunction(netPrecision, params, shapeOf, "ShapeOf");
    }
};

TEST_P(ShapeOfAnyLayoutCPUTest, CompareWithRefs) {
    run();
    CheckPluginRelatedResults(compiledModel, "ShapeOf");
    CheckNumberOfNodesWithType(compiledModel, "Reorder", 1);
}

namespace {

/* CPU PARAMS */
std::vector<CPUSpecificParams> getCpuInfoForDimsCount(const size_t dimsCount = 3) {
    std::vector<CPUSpecificParams> resCPUParams;
    const bool avx512_target = with_cpu_x86_avx512f();

    if (dimsCount == 5) {
        auto blocked_format = avx512_target ? nCdhw16c : nCdhw8c;
        resCPUParams.push_back(CPUSpecificParams{{blocked_format}, {blocked_format}, {}, {}});
        resCPUParams.push_back(CPUSpecificParams{{ndhwc}, {ndhwc}, {}, {}});
    } else if (dimsCount == 4) {
        auto blocked_format = avx512_target ? nChw16c : nChw8c;
        resCPUParams.push_back(CPUSpecificParams{{blocked_format}, {blocked_format}, {}, {}});
        resCPUParams.push_back(CPUSpecificParams{{nhwc}, {nhwc}, {}, {}});
    } else {
        auto blocked_format = avx512_target ? nCw16c : nCw8c;
        resCPUParams.push_back(CPUSpecificParams{{blocked_format}, {blocked_format}, {}, {}});
        resCPUParams.push_back(CPUSpecificParams{{acb}, {acb}, {}, {}});
    }

    return resCPUParams;
}

const std::vector<ElementType> netPrecisions = {
        ElementType::f32
};

std::vector<ov::test::InputShape> inShapesDynamic3d = {
        {
            {-1, 16, -1},
            {
                { 8, 16, 4 },
                { 8, 16, 3 },
                { 8, 16, 2 }
            }
        }
};

std::vector<ov::test::InputShape> inShapesDynamic4d = {
        {
            {-1, 16, -1, -1},
            {
                { 8, 16, 3, 4 },
                { 8, 16, 3, 3 },
                { 8, 16, 3, 2 }
            }
        },
};

std::vector<ov::test::InputShape> inShapesDynamic5d = {
        {
            { -1, 16, -1, -1, -1 },
            {
                { 8, 16, 3, 2, 4 },
                { 8, 16, 3, 2, 3 },
                { 8, 16, 3, 2, 2 }
            }
        }
};
const auto params5dDynamic = ::testing::Combine(
        ::testing::Combine(
                ::testing::ValuesIn(inShapesDynamic5d),
                ::testing::ValuesIn(netPrecisions)),
        ::testing::ValuesIn(getCpuInfoForDimsCount(5)));

const auto params4dDynamic = ::testing::Combine(
        ::testing::Combine(
                ::testing::ValuesIn(inShapesDynamic4d),
                ::testing::ValuesIn(netPrecisions)),
        ::testing::ValuesIn(getCpuInfoForDimsCount(4)));

const auto params3dDynamic = ::testing::Combine(
        ::testing::Combine(
                ::testing::ValuesIn(inShapesDynamic3d),
                ::testing::ValuesIn(netPrecisions)),
        ::testing::ValuesIn(getCpuInfoForDimsCount(3)));

// We don't check static case, because of constant folding
INSTANTIATE_TEST_SUITE_P(smoke_ShapeOf3dAnyLayoutTest, ShapeOfAnyLayoutCPUTest,
                         params3dDynamic, ShapeOfAnyLayoutCPUTest::getTestCaseName);
INSTANTIATE_TEST_SUITE_P(smoke_ShapeOf4dAnyLayoutTest, ShapeOfAnyLayoutCPUTest,
                         params4dDynamic, ShapeOfAnyLayoutCPUTest::getTestCaseName);
INSTANTIATE_TEST_SUITE_P(smoke_ShapeOf5dAnyLayoutTest, ShapeOfAnyLayoutCPUTest,
                         params5dDynamic, ShapeOfAnyLayoutCPUTest::getTestCaseName);
}  // namespace
}  // namespace test
}  // namespace ov<|MERGE_RESOLUTION|>--- conflicted
+++ resolved
@@ -100,11 +100,7 @@
         auto eltwise = utils::make_activation(params[0], inType, ov::test::utils::ActivationTypes::Relu);
         eltwise->get_rt_info() = makeCPUInfo(eltwiseInFmts, eltwiseOutFmts, {});
 
-<<<<<<< HEAD
-        auto shapeOf = std::make_shared<ov::op::v3::ShapeOf>(eltwise, ngraph::element::i32);
-=======
         auto shapeOf = std::make_shared<ov::op::v3::ShapeOf>(eltwise, ov::element::i32);
->>>>>>> 7e88a9d6
 
         function = makeNgraphFunction(netPrecision, params, shapeOf, "ShapeOf");
     }
