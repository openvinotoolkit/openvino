--- conflicted
+++ resolved
@@ -86,10 +86,8 @@
 };
 
 TEST_P(ConvPoolActivTest, CompareWithRefs) {
-<<<<<<< HEAD
-    selectedType = makeSelectedTypeStr(getPrimitiveType(), element::f32);
-    Run();
-    CheckPluginRelatedResults(executableNetwork, "Convolution");
+    run();
+    CheckPluginRelatedResults(compiledModel, "Convolution");
 }
 
 class ConvPoolActivTest_FP16 : public ConvPoolActivTest {
@@ -111,20 +109,15 @@
     } else {
         selectedType = makeSelectedTypeStr("brgconv_avx512", element::f16);
     }
-    configuration.insert({ov::hint::inference_precision.name(), "f16"});
-    Run();
-    CheckPluginRelatedResults(executableNetwork, "Convolution");
-=======
+    configuration.insert({ov::hint::inference_precision.name(), ov::element::f16});
     run();
     CheckPluginRelatedResults(compiledModel, "Convolution");
->>>>>>> 007b6fd8
 }
 
 namespace {
 
 const std::vector<fusingSpecificParams> fusingParamsSet{emptyFusingSpec, fusingRelu, fusingSwish, fusingSigmoid};
 
-<<<<<<< HEAD
 const std::vector<fusingSpecificParams> fusingParamsSet_FP16 {
         emptyFusingSpec
         // fusingRelu,
@@ -132,15 +125,15 @@
         // fusingSigmoid
 };
 
-
-INSTANTIATE_TEST_SUITE_P(smoke_Check, ConvPoolActivTest, ::testing::ValuesIn(fusingParamsSet), ConvPoolActivTest::getTestCaseName);
-INSTANTIATE_TEST_SUITE_P(smoke_Check, ConvPoolActivTest_FP16, ::testing::ValuesIn(fusingParamsSet_FP16), ConvPoolActivTest::getTestCaseName);
-=======
 INSTANTIATE_TEST_SUITE_P(smoke_Check,
                          ConvPoolActivTest,
                          ::testing::ValuesIn(fusingParamsSet),
                          ConvPoolActivTest::getTestCaseName);
->>>>>>> 007b6fd8
+
+INSTANTIATE_TEST_SUITE_P(smoke_Check,
+                         ConvPoolActivTest_FP16,
+                         ::testing::ValuesIn(fusingParamsSet_FP16),
+                          ConvPoolActivTest::getTestCaseName);
 
 }  // namespace
 
