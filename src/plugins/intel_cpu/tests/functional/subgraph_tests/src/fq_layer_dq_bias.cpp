// Copyright (C) 2023 Intel Corporation
// SPDX-License-Identifier: Apache-2.0
//

#include "lpt_ngraph_functions/markup_bias_function.hpp"
#include "ngraph_functions/builders.hpp"
#include "ngraph_functions/utils/ngraph_helpers.hpp"
#include "shared_test_classes/base/layer_test_utils.hpp"
#include "shared_test_classes/base/ov_subgraph.hpp"
#include "test_utils/cpu_test_utils.hpp"
#include "test_utils/fusing_test_utils.hpp"

using namespace ngraph;
using namespace ov::test;
using namespace CPUTestUtils;
using namespace InferenceEngine;

/*
 * This class tests the order in which biases and dequantization scales are fused to the target operation
 *
 *   FQ1     FQ2
 *    \       /
 *     \     /
 *   Target layer
 *        |
 *       Bias
 *        |
 *      Result
 */

namespace SubgraphTestsDefinitions {
using FQLayerDQBiasParams = std::tuple<InputShape, std::string>;

class FQLayerDQBias : virtual public SubgraphBaseTest,
                      public CpuTestWithFusing,
                      public testing::WithParamInterface<FQLayerDQBiasParams> {
public:
    static std::string getTestCaseName(testing::TestParamInfo<FQLayerDQBiasParams> obj) {
        InputShape input_shape;
        std::string layer_type;
        std::tie(input_shape, layer_type) = obj.param;

        std::ostringstream result;
        result << "IS=(" << CommonTestUtils::partialShape2str({input_shape.first}) << ")_TS=(";
        for (const auto& item : input_shape.second) {
            result << CommonTestUtils::vec2str(item) << "_";
        }
        result << ")_layer_type=" << layer_type;
        return result.str();
    }

protected:
    void SetUp() override {
        InputShape input_shape;
        std::string layer_type;
        std::tie(input_shape, layer_type) = GetParam();

        targetDevice = CommonTestUtils::DEVICE_CPU;
        std::tie(inFmts, outFmts, priority, selectedType) = CPUSpecificParams{{}, {}, {}, CPUTestsBase::any_type};
        static const std::unordered_map<std::string, std::string> ngraph_type_to_plugin_type{
            {"Convolution", "Convolution"},
            {"GroupConvolution", "Convolution"},
            {"ConvolutionBackpropData", "Deconvolution"},
            {"MatMul", "MatMul"},
            {"MatMulWithConstant", "FullyConnected"},
        };
<<<<<<< HEAD
        node_type = ngraph_type_to_plugin_type.at(layer_type);
=======
        node_type = ngraph_type_to_plugin_type[layer_type];
        if (node_type == "FullyConnected")
            // @todo: Recover the Multiply fusing check after moving FC bias fusing into CPUgraph optimizer.
            fusedOps = std::vector<std::string>{"Add"};
        else
            fusedOps = std::vector<std::string>{"Multiply", "Add"};
>>>>>>> ae347208

        const auto shapes = layer_type == "MatMul" ? std::vector<InputShape>{input_shape, input_shape}
                                                   : std::vector<InputShape>{input_shape};
        init_input_shapes(shapes);
        function = ngraph::builder::subgraph::MarkupBiasFunction::get(ov::element::f32, inputDynamicShapes[0], {}, layer_type);
    }

    std::string node_type;
};

TEST_P(FQLayerDQBias, smoke_CompareWithRefs) {
    run();
    CheckPluginRelatedResults(compiledModel, node_type);
}

namespace {
const std::vector<InputShape> input_shapes_4D_static = {
    {{}, {{1, 3, 1, 1}}},
    {{}, {{1, 3, 64, 64}}}
};

const std::vector<std::string> layer_types_4D_static = {
    "Convolution",
    "GroupConvolution",
    "ConvolutionBackpropData",
    "MatMul",
};

INSTANTIATE_TEST_SUITE_P(smoke_FQLayerDQBias_4D_static, FQLayerDQBias,
                         ::testing::Combine(::testing::ValuesIn(input_shapes_4D_static),
                                            ::testing::ValuesIn(layer_types_4D_static)),
                         FQLayerDQBias::getTestCaseName);

const std::vector<InputShape> input_shapes_4D_dynamic = {
    {{-1, 3, -1, -1}, {{1, 3, 64, 64}}}
};

const std::vector<std::string> layer_types_4D_dynamic = {
    "Convolution",
    "GroupConvolution",
    "MatMul",
};

INSTANTIATE_TEST_SUITE_P(smoke_FQLayerDQBias_4D_dynamic, FQLayerDQBias,
                         ::testing::Combine(::testing::ValuesIn(input_shapes_4D_dynamic),
                                            ::testing::ValuesIn(layer_types_4D_dynamic)),
                         FQLayerDQBias::getTestCaseName);
const std::vector<InputShape> input_shapes_2D = {
    {{-1, 768}, {{1, 768}}}
};

const std::vector<std::string> layer_types_2D = {
    "MatMulWithConstant",
};

INSTANTIATE_TEST_SUITE_P(smoke_FQLayerDQBias_2D, FQLayerDQBias,
                         ::testing::Combine(::testing::ValuesIn(input_shapes_2D),
                                            ::testing::ValuesIn(layer_types_2D)),
                         FQLayerDQBias::getTestCaseName);

} // namespace
} // namespace SubgraphTestsDefinitions<|MERGE_RESOLUTION|>--- conflicted
+++ resolved
@@ -64,16 +64,12 @@
             {"MatMul", "MatMul"},
             {"MatMulWithConstant", "FullyConnected"},
         };
-<<<<<<< HEAD
         node_type = ngraph_type_to_plugin_type.at(layer_type);
-=======
-        node_type = ngraph_type_to_plugin_type[layer_type];
         if (node_type == "FullyConnected")
             // @todo: Recover the Multiply fusing check after moving FC bias fusing into CPUgraph optimizer.
             fusedOps = std::vector<std::string>{"Add"};
         else
             fusedOps = std::vector<std::string>{"Multiply", "Add"};
->>>>>>> ae347208
 
         const auto shapes = layer_type == "MatMul" ? std::vector<InputShape>{input_shape, input_shape}
                                                    : std::vector<InputShape>{input_shape};
