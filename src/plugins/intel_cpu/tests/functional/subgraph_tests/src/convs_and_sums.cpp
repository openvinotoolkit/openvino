// Copyright (C) 2022 Intel Corporation
// SPDX-License-Identifier: Apache-2.0
//

#include "common_test_utils/node_builders/activation.hpp"
#include "common_test_utils/node_builders/eltwise.hpp"
#include "ov_models/builders.hpp"
#include "ov_models/utils/ov_helpers.hpp"
#include "shared_test_classes/base/ov_subgraph.hpp"
#include "test_utils/cpu_test_utils.hpp"

namespace ov {
namespace test {

/* We can't fuse EltwiseAdd several times into one convolution

   FQ1    FQ2
     \   /
      ADD1      CONV1 [canBeExecutedInInt8]
        \      /
         \    /
          ADD2         CONV2 [canBeExecutedInInt8]
             \        /
              \      /
                ADD3
                 |
                RELU
                 |
               RESULT
*/

class ConvsAndSums : virtual public SubgraphBaseStaticTest {
protected:
    void SetUp() override {
        ov::element::Type netPrecision = ov::element::f32;

        targetDevice = ov::test::utils::DEVICE_CPU;

        ov::ParameterVector params{std::make_shared<ov::op::v0::Parameter>(netPrecision, ov::Shape{1, 512, 32}),
                                   std::make_shared<ov::op::v0::Parameter>(netPrecision, ov::Shape{1, 128, 32})};

        auto FQ = ngraph::builder::makeFakeQuantize(params[1],
                                                    netPrecision,
                                                    256,
                                                    {},
                                                    {-2.8215785026550293},
                                                    {2.799535036087036},
                                                    {-2.8215785026550293},
                                                    {2.799535036087036});
        auto FQ_0 = ngraph::builder::makeFakeQuantize(params[1],
                                                      netPrecision,
                                                      256,
                                                      {},
                                                      {-5.031249523162842},
                                                      {4.991942882537842},
                                                      {-5.031249523162842},
                                                      {4.991942882537842});

        auto Add_0 = ov::test::utils::makeEltwise(FQ_0, FQ, ov::test::utils::EltwiseTypes::ADD);

        auto FQ_1 = ngraph::builder::makeFakeQuantize(params[0],
                                                      netPrecision,
                                                      256,
                                                      {},
                                                      {-2.122633457183838},
                                                      {2.106050491333008},
                                                      {-2.122633457183838},
                                                      {2.106050491333008});

        auto Const =
            ngraph::builder::makeConstant(netPrecision, {128, 512, 1}, std::vector<float>{-0.0512377955019474}, false);
        auto FQ_2 = ngraph::builder::makeFakeQuantize(Const,
                                                      netPrecision,
                                                      255,
                                                      {128, 1, 1},
                                                      {-0.56387859582901},
                                                      {0.56387859582901},
                                                      {-0.56387859582901},
                                                      {0.56387859582901});

        auto Conv = std::make_shared<ov::op::v1::Convolution>(FQ_1,
                                                              FQ_2,
                                                              Strides{1},
                                                              CoordinateDiff{0},
                                                              CoordinateDiff{0},
                                                              Strides{1});

        auto Add = ov::test::utils::makeEltwise(Add_0, Conv, ov::test::utils::EltwiseTypes::ADD);

        auto FQ_11 = ngraph::builder::makeFakeQuantize(params[0],
                                                       netPrecision,
                                                       256,
                                                       {},
                                                       {-3.2050728797912598},
                                                       {3.1800332069396973},
                                                       {-3.2050728797912598},
                                                       {3.1800332069396973});

        auto Const_ = ngraph::builder::makeConstant(netPrecision,
                                                    {128, 512, 1},
                                                    std::vector<float>{-0.001183388871140778},
                                                    false);
        auto FQ_22 = ngraph::builder::makeFakeQuantize(Const_,
                                                       netPrecision,
                                                       255,
                                                       {128, 1, 1},
                                                       {-0.325547456741333},
                                                       {0.325547456741333},
                                                       {-0.325547456741333},
                                                       {0.325547456741333});

        auto Conv2 = std::make_shared<ov::op::v1::Convolution>(FQ_11,
                                                               FQ_22,
                                                               Strides{1},
                                                               CoordinateDiff{0},
                                                               CoordinateDiff{0},
                                                               Strides{1});
        auto Add2 = ov::test::utils::makeEltwise(Add, Conv2, ov::test::utils::EltwiseTypes::ADD);
        auto relu3 = ov::test::utils::make_activation(Add2, netPrecision, ov::test::utils::ActivationTypes::Relu);

        auto result = std::make_shared<ov::op::v0::Result>(relu3);
        function = std::make_shared<ov::Model>(result, params, "SimpleNet");
    }
};

TEST_F(ConvsAndSums, smoke_CompareWithRefs) {
    run();
}

<<<<<<< HEAD
TEST_F(ConvsAndSums, smoke_CompareWithRefs_FP16) {
    if (!(ov::with_cpu_x86_avx512_core_fp16() || ov::with_cpu_x86_avx512_core_amx_fp16())) {
        GTEST_SKIP() << "Skipping test, platform don't support precision f16";
    }
    configuration.insert({ov::hint::inference_precision.name(), "f16"});

    Run();
}


} // namespace SubgraphTestsDefinitions
=======
}  // namespace test
}  // namespace ov
>>>>>>> 007b6fd8
<|MERGE_RESOLUTION|>--- conflicted
+++ resolved
@@ -127,19 +127,15 @@
     run();
 }
 
-<<<<<<< HEAD
 TEST_F(ConvsAndSums, smoke_CompareWithRefs_FP16) {
     if (!(ov::with_cpu_x86_avx512_core_fp16() || ov::with_cpu_x86_avx512_core_amx_fp16())) {
         GTEST_SKIP() << "Skipping test, platform don't support precision f16";
     }
-    configuration.insert({ov::hint::inference_precision.name(), "f16"});
+    configuration.insert({ov::hint::inference_precision.name(), ov::element::f16});
 
-    Run();
+    run();
 }
 
 
-} // namespace SubgraphTestsDefinitions
-=======
 }  // namespace test
-}  // namespace ov
->>>>>>> 007b6fd8
+}  // namespace ov