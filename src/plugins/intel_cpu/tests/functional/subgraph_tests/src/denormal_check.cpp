--- conflicted
+++ resolved
@@ -6,12 +6,8 @@
 #include "shared_test_classes/base/ov_subgraph.hpp"
 #include "ov_models/utils/ov_helpers.hpp"
 #include "ov_models/builders.hpp"
-<<<<<<< HEAD
-#include "ngraph/runtime/aligned_buffer.hpp"
 #include "test_utils/cpu_test_utils.hpp"
-=======
 #include "openvino/runtime/aligned_buffer.hpp"
->>>>>>> 02c47e47
 
 namespace ov {
 namespace test {
@@ -120,9 +116,9 @@
                 auto denormal = random.Generate(denormalsRange) + 1;
                 float tmp;
                 memcpy(&tmp, &denormal, sizeof(float));
-                pConstStorage->get_ptr()[i] = tmp;
+                pConstStorage->get_ptr<float>()[i] = tmp;
             } else {
-                pConstStorage->get_ptr()[i] = randomRange[i];
+                pConstStorage->get_ptr<float>()[i] = randomRange[i];
             }
         }
 
