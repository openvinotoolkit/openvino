--- conflicted
+++ resolved
@@ -181,13 +181,8 @@
             results.push_back(pastk_shapeof);
             results.push_back(pastv_shapeof);
         }
-<<<<<<< HEAD
-        ov::SinkVector sinks{pastk_assign, pastv_assign};
-        function = std::make_shared<Function>(results, sinks, inputParams, "ConcatTranposeSDP");
-=======
         SinkVector sinks{pastk_assign, pastv_assign};
         function = std::make_shared<ov::Model>(results, sinks, inputParams, "ConcatTranposeSDP");
->>>>>>> ae54734d
         targetDevice = ov::test::utils::DEVICE_CPU;
 
         functionRefs = function->clone();
