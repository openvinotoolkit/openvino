--- conflicted
+++ resolved
@@ -62,7 +62,6 @@
     run();
 }
 
-<<<<<<< HEAD
 TEST_F(StridedSliceZeroDimsTest, smoke_CompareWithRefs_FP16) {
     if (!(ov::with_cpu_x86_avx512_core_fp16() || ov::with_cpu_x86_avx512_core_amx_fp16())) {
         GTEST_SKIP() << "Skipping test, platform don't support precision f16";
@@ -72,8 +71,5 @@
     run();
 }
 
-} // namespace SubgraphTestsDefinitions
-=======
 }  // namespace test
-}  // namespace ov
->>>>>>> 0a7d1d77
+}  // namespace ov