--- conflicted
+++ resolved
@@ -159,13 +159,8 @@
         std::vector<std::shared_ptr<ov::Node>> inputNodes;
 
         for (size_t i = 0; i < inputDynamicShapes.size(); i++) {
-<<<<<<< HEAD
-            ngraphParam.push_back(std::make_shared<ov::op::v0::Parameter>(inputPrecisions[i], inputDynamicShapes[i]));
-            ngraphInputs.push_back(ngraphParam.back());
-=======
             paramVec.push_back(std::make_shared<ov::op::v0::Parameter>(inputPrecisions[i], inputDynamicShapes[i]));
             inputNodes.push_back(paramVec.back());
->>>>>>> 275e14d9
         }
 
         auto lastNode0 = utils::makeEltwise(paramVec[0], paramVec[1], eltwiseOpTypes[0]);
