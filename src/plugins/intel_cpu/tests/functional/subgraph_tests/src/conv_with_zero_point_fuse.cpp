// Copyright (C) 2018-2023 Intel Corporation
// SPDX-License-Identifier: Apache-2.0
//

#include "subgraph_tests/include/conv_with_zero_point_fuse.hpp"

#include "common_test_utils/node_builders/convolution.hpp"
#include "common_test_utils/node_builders/group_convolution.hpp"
#include "test_utils/convolution_params.hpp"

using namespace CPUTestUtils;

namespace ov {
namespace test {

std::string ConvWithZeroPointFuseSubgraphTest::getTestCaseName(testing::TestParamInfo<convConcatCPUParams> obj) {
    std::ostringstream result;
    nodeType type;
    ov::Shape inputShapes;
    std::tie(type, inputShapes) = obj.param;

    result << "Type=" << nodeType2str(type) << "_";
    result << "IS=" << ov::test::utils::vec2str(inputShapes) << "_";

    return result.str();
}

void ConvWithZeroPointFuseSubgraphTest::SetUp() {
    targetDevice = ov::test::utils::DEVICE_CPU;
    nodeType type;
    ov::Shape inputShapes;
    std::tie(type, inputShapes) = this->GetParam();
    pluginTypeNode = nodeType2PluginType(type);

    const ov::op::PadType paddingType{ov::op::PadType::EXPLICIT};
    const size_t numOutChannels = 256;
    const std::vector<size_t> dilation{1, 1};
    const std::vector<size_t> kernelSize{1, 1};
    const std::vector<size_t> strides{1, 1};
    const std::vector<ptrdiff_t> padBegin{0, 0};
    const std::vector<ptrdiff_t> padEnd{0, 0};

    selectedType = ".*_i8";

    ov::ParameterVector inputParams{std::make_shared<ov::op::v0::Parameter>(ov::element::f32, inputShapes)};
    const auto fq = ngraph::builder::makeFakeQuantize(inputParams[0],
                                                      ov::element::f32,
                                                      256,
                                                      {1, 1, 1, 1},
                                                      {-12.8f},
                                                      {12.7f},
                                                      {-12.8f},
                                                      {12.7f});

    std::vector<std::shared_ptr<ngraph::Node>> branches(2);
    {
        ov::Strides strides{1, 1};
        ov::Shape pads_begin{0, 0}, pads_end{0, 0}, kernel{1, 1};
        branches[0] = std::make_shared<ov::op::v1::MaxPool>(fq, strides, pads_begin, pads_end, kernel);
    }
    {
        const auto fq_conv_data = ngraph::builder::makeFakeQuantize(fq,
                                                                    ov::element::f32,
                                                                    256,
                                                                    {1, 1, 1, 1},
                                                                    {-12.8f},
                                                                    {12.7f},
                                                                    {-12.8f},
                                                                    {12.7f});

        const ov::Shape weights_const_shape = {numOutChannels, inputShapes[1], kernelSize[0], kernelSize[1]};
        const auto weights_const_values = std::vector<int>(ov::shape_size(weights_const_shape), 1);
        const auto weights_const =
            ngraph::builder::makeConstant(ov::element::i8, weights_const_shape, weights_const_values);

        const auto weights_convert = std::make_shared<ov::op::v0::Convert>(weights_const, ov::element::f32);

        const auto weights_multiply = std::make_shared<ov::opset10::Multiply>(
            weights_convert,
            ngraph::builder::makeConstant(ov::element::f32,
                                          {numOutChannels, 1, 1, 1},
                                          std::vector<float>(numOutChannels, 1.0)));

        switch (type) {
        case nodeType::convolution: {
            branches[1] = ov::test::utils::make_convolution(fq_conv_data,
                                                            weights_multiply,
                                                            ov::element::f32,
                                                            kernelSize,
                                                            strides,
                                                            padBegin,
                                                            padEnd,
                                                            dilation,
                                                            paddingType,
                                                            numOutChannels);
            break;
        }
        case nodeType::groupConvolution: {
            branches[1] = ov::test::utils::make_group_convolution(
                fq_conv_data,
                std::make_shared<ov::opset10::Reshape>(
                    weights_multiply,
                    ngraph::builder::makeConstant(
                        ov::element::i32,
                        {5},
                        std::vector<size_t>{1, numOutChannels, inputShapes[1], kernelSize[0], kernelSize[1]}),
                    true),
                ov::element::f32,
                strides,
                padBegin,
                padEnd,
                dilation,
                paddingType);
            break;
        }
        default: {
            throw std::runtime_error("Subgraph concat test doesn't support this type of operation");
        }
        }
    }

    auto concat = std::make_shared<ov::op::v0::Concat>(ov::NodeVector{branches[0], branches[1]}, 1);

    ov::ResultVector results{std::make_shared<ov::op::v0::Result>(concat)};
    function = std::make_shared<ov::Model>(results, inputParams, "ConvWithZeroPointFuseSubgraphTest");
}

TEST_P(ConvWithZeroPointFuseSubgraphTest, CompareWithRefs) {
    run();

    CheckPluginRelatedResults(compiledModel, pluginTypeNode);
};

<<<<<<< HEAD
TEST_P(ConvWithZeroPointFuseSubgraphTest, CompareWithRefs_FP16) {
    if (!(ov::with_cpu_x86_avx512_core_fp16() || ov::with_cpu_x86_avx512_core_amx_fp16())) {
        GTEST_SKIP() << "Skipping test, platform don't support precision f16";
    }
    configuration.insert({ov::hint::inference_precision.name(), "f16"});

    Run();

    CheckPluginRelatedResults(executableNetwork, pluginTypeNode);
};


const SizeVector inputShapes2D = {1, 32, 136, 136};
=======
const ov::Shape inputShapes2D = {1, 32, 136, 136};
>>>>>>> f3fe6b3f

const auto params2DConv = ::testing::Combine(::testing::ValuesIn({nodeType::convolution, nodeType::groupConvolution}),
                                             ::testing::Values(inputShapes2D));

INSTANTIATE_TEST_SUITE_P(smoke_ConvWithZeroPointFuse,
                         ConvWithZeroPointFuseSubgraphTest,
                         params2DConv,
                         ConvWithZeroPointFuseSubgraphTest::getTestCaseName);

}  // namespace test
}  // namespace ov<|MERGE_RESOLUTION|>--- conflicted
+++ resolved
@@ -131,23 +131,18 @@
     CheckPluginRelatedResults(compiledModel, pluginTypeNode);
 };
 
-<<<<<<< HEAD
 TEST_P(ConvWithZeroPointFuseSubgraphTest, CompareWithRefs_FP16) {
     if (!(ov::with_cpu_x86_avx512_core_fp16() || ov::with_cpu_x86_avx512_core_amx_fp16())) {
         GTEST_SKIP() << "Skipping test, platform don't support precision f16";
     }
     configuration.insert({ov::hint::inference_precision.name(), "f16"});
 
-    Run();
+    run();
 
-    CheckPluginRelatedResults(executableNetwork, pluginTypeNode);
+    CheckPluginRelatedResults(compiledModel, pluginTypeNode);
 };
 
-
-const SizeVector inputShapes2D = {1, 32, 136, 136};
-=======
 const ov::Shape inputShapes2D = {1, 32, 136, 136};
->>>>>>> f3fe6b3f
 
 const auto params2DConv = ::testing::Combine(::testing::ValuesIn({nodeType::convolution, nodeType::groupConvolution}),
                                              ::testing::Values(inputShapes2D));
