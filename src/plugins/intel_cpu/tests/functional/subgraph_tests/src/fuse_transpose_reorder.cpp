--- conflicted
+++ resolved
@@ -44,13 +44,8 @@
 }
 
 void FuseTransposeAndReorderTest::SetUp() {
-<<<<<<< HEAD
-    targetDevice = CommonTestUtils::DEVICE_CPU;
+    targetDevice = ov::test::utils::DEVICE_CPU;
     SKIP_IF_CURRENT_TEST_IS_DISABLED();
-=======
-    targetDevice = ov::test::utils::DEVICE_CPU;
-
->>>>>>> 98df8709
     std::tie(inputShape, inPrec) = this->GetParam();
     CreateGraph();
 }
