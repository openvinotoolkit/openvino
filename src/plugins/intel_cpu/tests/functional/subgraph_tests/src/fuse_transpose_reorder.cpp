--- conflicted
+++ resolved
@@ -44,11 +44,7 @@
 }
 
 void FuseTransposeAndReorderTest::SetUp() {
-<<<<<<< HEAD
-    targetDevice = CommonTestUtils::DEVICE_CPU;
-=======
     targetDevice = ov::test::utils::DEVICE_CPU;
->>>>>>> 6d711132
     SKIP_IF_CURRENT_TEST_IS_DISABLED();
     std::tie(inputShape, inPrec) = this->GetParam();
     CreateGraph();
