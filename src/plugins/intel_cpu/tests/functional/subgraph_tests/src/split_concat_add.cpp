--- conflicted
+++ resolved
@@ -49,19 +49,6 @@
         auto split = std::make_shared<ov::op::v1::Split>(params.front(), split_axis_op, 3);
 
         auto add_const = ngraph::builder::makeConstant(precision, {1}, std::vector<float>({1.0f}));
-<<<<<<< HEAD
-        auto add_1 = ngraph::builder::makeEltwise(split->output(0), add_const, ngraph::helpers::EltwiseTypes::ADD);
-        auto result_add_1 = std::make_shared<ov::op::v0::Result>(add_1);
-        auto add_2 = ngraph::builder::makeEltwise(split->output(1), add_const, ngraph::helpers::EltwiseTypes::ADD);
-        auto add_3 = ngraph::builder::makeEltwise(split->output(2), add_const, ngraph::helpers::EltwiseTypes::ADD);
-        auto concat = std::make_shared<ov::op::v0::Concat>(ov::NodeVector{add_1, add_2, add_3}, 1);
-        auto result_concat = std::make_shared<ov::op::v0::Result>(concat);
-        auto add_4 = ngraph::builder::makeEltwise(concat, add_const, ngraph::helpers::EltwiseTypes::ADD);
-        auto add_5 = ngraph::builder::makeEltwise(concat, add_const, ngraph::helpers::EltwiseTypes::ADD);
-        auto result_1 = std::make_shared<ov::op::v0::Result>(add_4);
-        auto result_2 = std::make_shared<ov::op::v0::Result>(add_5);
-        ngraph::ResultVector results = {result_1, result_2, result_add_1, result_concat};
-=======
         auto add_1 = utils::makeEltwise(split->output(0), add_const, utils::EltwiseTypes::ADD);
         auto result_add_1 = std::make_shared<ov::op::v0::Result>(add_1);
         auto add_2 = utils::makeEltwise(split->output(1), add_const, utils::EltwiseTypes::ADD);
@@ -73,7 +60,6 @@
         auto result_1 = std::make_shared<ov::op::v0::Result>(add_4);
         auto result_2 = std::make_shared<ov::op::v0::Result>(add_5);
         ov::ResultVector results = {result_1, result_2, result_add_1, result_concat};
->>>>>>> 24209239
         function = std::make_shared<ov::Model>(results, params, "Subgraph");
     }
 };
