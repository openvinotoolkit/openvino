--- conflicted
+++ resolved
@@ -117,7 +117,6 @@
 };
 
 TEST_P(InputTensorROI, SetInputTensorROI) {
-<<<<<<< HEAD
     InputTensorROIParamType param;
     std::map<std::string, std::string> additionalConfig;
     std::tie(param, additionalConfig) = GetParam();
@@ -129,26 +128,6 @@
     }
 
     switch (param.type) {
-        case ov::element::Type_t::f32: {
-            Run<float>();
-            break;
-        }
-        case ov::element::Type_t::u8: {
-            Run<uint8_t>();
-            break;
-        }
-        default:
-            break;
-    }
-}
-
-static std::vector<InputTensorROIParamType> InputTensorROIParams = {
-    { ov::PartialShape{ 1, 2, 2, 2 }, element::f32, "NCHW" },
-    { ov::PartialShape{ 1, 2, ov::Dimension::dynamic(), ov::Dimension::dynamic() }, element::f32, "NCHW" },
-    { ov::PartialShape{ 1, 2, 2, 2 }, element::u8, "NCHW" },
-    { ov::PartialShape{ 1, 2, ov::Dimension::dynamic(), ov::Dimension::dynamic() }, element::u8, "NCHW" },
-=======
-    switch (GetParam().type) {
     case ov::element::Type_t::f32: {
         Run<float>();
         break;
@@ -162,12 +141,11 @@
     }
 }
 
-static InputTensorROI::ParamType InputTensorROIParams[] = {
+static InputTensorROIParamType InputTensorROIParams[] = {
     {ov::PartialShape{1, 2, 2, 2}, element::f32, "NCHW"},
     {ov::PartialShape{1, 2, ov::Dimension::dynamic(), ov::Dimension::dynamic()}, element::f32, "NCHW"},
     {ov::PartialShape{1, 2, 2, 2}, element::u8, "NCHW"},
     {ov::PartialShape{1, 2, ov::Dimension::dynamic(), ov::Dimension::dynamic()}, element::u8, "NCHW"},
->>>>>>> 0a7d1d77
 };
 
 INSTANTIATE_TEST_SUITE_P(smoke_InputTensorROI,
