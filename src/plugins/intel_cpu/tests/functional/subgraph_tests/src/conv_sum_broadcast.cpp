// Copyright (C) 2018-2023 Intel Corporation
// SPDX-License-Identifier: Apache-2.0
//

#include "common_test_utils/node_builders/activation.hpp"
#include "common_test_utils/node_builders/convolution.hpp"
#include "cpp_interfaces/interface/ie_internal_plugin_config.hpp"
#include "internal_properties.hpp"
#include "ov_models/builders.hpp"
#include "ov_models/utils/ov_helpers.hpp"
#include "ov_ops/type_relaxed.hpp"
#include "shared_test_classes/base/ov_subgraph.hpp"
#include "test_utils/convolution_params.hpp"
#include "test_utils/fusing_test_utils.hpp"

#include <regex>

using namespace CPUTestUtils;

namespace ov {
namespace test {

typedef std::tuple<InputShape,  // convShape
                   InputShape,  // second term shape
                   bool,        // bias flag
                   fusingSpecificParams,
                   ov::AnyMap  // config
                   >
    convSumBroadcastParamSet;

class ConvSumInPlaceTest : public testing::WithParamInterface<convSumBroadcastParamSet>,
                           virtual public SubgraphBaseTest, public CpuTestWithFusing {
public:
    static std::string getTestCaseName(const testing::TestParamInfo<convSumBroadcastParamSet>& obj) {
        InputShape convShape;
        InputShape secondShape;
        bool bias;
        fusingSpecificParams fusingParams;
        ov::AnyMap additionalConfig;
        std::tie(convShape, secondShape, bias, fusingParams, additionalConfig) = obj.param;

        std::ostringstream result;
        result << "IS=";
        result  << ov::test::utils::partialShape2str({convShape.first, secondShape.first}) << "_";
        result << "TS=";
        for (const auto& shape : {convShape, secondShape}) {
            result << "(";
            if (!shape.second.empty()) {
                for (const auto& itr : shape.second) {
                    result << ov::test::utils::vec2str(itr);
                }
            }
            result << ")_";
        }
        result << "bias=" << (bias ? "True" : "False");
        result << CpuTestWithFusing::getTestCaseName(fusingParams);

        if (!additionalConfig.empty()) {
            result << "_PluginConf";
            for (auto& item : additionalConfig) {
                result << "_" << item.first << "=" << item.second.as<std::string>();
            }
        }

        return result.str();
    }

    virtual ov::ParameterVector makeParams() {
        ov::ParameterVector params;
        for (auto&& shape : inputDynamicShapes) {
            params.push_back(std::make_shared<ov::op::v0::Parameter>(ov::element::f32, shape));
        }
        return params;
    }

    virtual std::shared_ptr<ov::Node> makeConv(const ov::ParameterVector& inputParams) {
        auto conv = ov::test::utils::make_convolution(inputParams[0], ov::element::f32, _kernel, _stride, _padBegin,
                                                     _padEnd, _dilation, ov::op::PadType::EXPLICIT, _convOutChannels);

        return conv;
    }

<<<<<<< HEAD
    virtual std::shared_ptr<ngraph::Node> addSum(std::shared_ptr<ngraph::Node> lastNode, const ngraph::ParameterVector& inputParams) {
=======
    virtual std::shared_ptr<ov::Node> addSum(std::shared_ptr<ov::Node> lastNode, const ov::ParameterVector& inputParams) {
>>>>>>> 358cd4b7
        auto sum = std::make_shared<ov::op::v1::Add>(lastNode, inputParams[1]);

        fusedOps.insert(fusedOps.begin(), "Add"); // as we always fuse the sum first
        return sum;
    }

    virtual ov::element::Type getNetType() const {
        return ov::element::Type_t::f32;
    }

    void SetUp() override {
        InputShape convShape;
        InputShape secondShape;
        bool bias;
        CPUSpecificParams cpuParams;
        fusingSpecificParams fusingParams;
        ov::AnyMap additionalConfig;
        std::tie(convShape, secondShape, bias, fusingParams, additionalConfig) = this->GetParam();

        std::tie(postOpMgrPtr, fusedOps) = fusingParams;

        configuration.insert(additionalConfig.begin(), additionalConfig.end());

        init_input_shapes({convShape, secondShape});

        auto inputParams = makeParams();

        auto conv = makeConv(inputParams);

        if (bias) {
<<<<<<< HEAD
            auto biasNode = ngraph::builder::makeConstant<float>(ngraph::element::Type_t::f32, ngraph::Shape({1, _convOutChannels, 1, 1}), {}, true);
=======
            auto biasNode = ngraph::builder::makeConstant<float>(ov::element::Type_t::f32, ov::Shape({1, _convOutChannels, 1, 1}), {}, true);
>>>>>>> 358cd4b7
            conv = std::make_shared<ov::op::v1::Add>(conv, biasNode);
        }

        auto sum = addSum(conv, inputParams);

        runtimeType = getNetType();
        auto it = configuration.find(ov::hint::inference_precision.name());
        if (it != configuration.end() && it->second.as<ov::element::Type>() == ov::element::bf16) {
            runtimeType = ov::element::Type_t::bf16;
        }

        if (inputParams.front()->get_element_type() == ov::element::i8 || inputParams.front()->get_element_type() == ov::element::u8) {
            runtimeType = ov::element::i8;
        }

        selectedType = "?";

        function = makeNgraphFunction(getNetType(), inputParams, sum, "ConvolutionSumBroadcast");

        targetDevice = ov::test::utils::DEVICE_CPU;
        if (!configuration.count(ov::intel_cpu::snippets_mode.name())) {
            configuration.insert(ov::intel_cpu::snippets_mode(ov::intel_cpu::SnippetsMode::DISABLE));
        }
    }

protected:
    bool primTypeCheck(std::string primType) const override {
        auto isaType = getISA(runtimeType == ov::element::Type_t::f32);
        const std::regex jit_case_regex(makeSelectedTypeStr(std::string("jit_") + isaType, runtimeType),
                                        std::regex_constants::icase);
        const std::regex brgconv_case_regex(makeSelectedTypeStr(std::string("brgconv_") + isaType, runtimeType),
                                            std::regex_constants::icase);

        if (isaType == "")
            return primType == "ref";
        else
            return std::regex_match(primType, jit_case_regex) || std::regex_match(primType, brgconv_case_regex);
    }

protected:
    ov::element::Type runtimeType;
    ov::Shape _kernel = {3, 3};
    ov::Shape _stride = {1, 1};
    ov::Shape _dilation = {1, 1};
    std::vector<ptrdiff_t> _padBegin = {0, 0};
    std::vector<ptrdiff_t> _padEnd = {0, 0};
    size_t _convOutChannels = 64;
};

TEST_P(ConvSumInPlaceTest, CompareWithRefs) {
    run();

    CheckPluginRelatedResults(compiledModel, "Convolution");
}

class ConvSumInPlaceStrided : public ConvSumInPlaceTest {
public:
    ConvSumInPlaceStrided() {
        _kernel = {1, 1};
        _stride = {2, 2};
        _convOutChannels = 128;
        rel_threshold = 1e-4;
    }

protected:
    bool primTypeCheck(std::string primType) const override {
        auto isaType = getISA(runtimeType == ov::element::Type_t::f32);
        if (isaType == "")
            return primType == "ref";
        else
            return primType == makeSelectedTypeStr(std::string("jit_") + isaType + std::string("_1x1"), runtimeType)
                || primType == makeSelectedTypeStr(std::string("brgconv_") + isaType+ std::string("_1x1"), runtimeType);
    }
};

TEST_P(ConvSumInPlaceStrided, CompareWithRefs) {
    run();

    CheckPluginRelatedResults(compiledModel, "Convolution");
}

class ConvSumInPlaceTestInt8 : public ConvSumInPlaceTest {
public:
<<<<<<< HEAD
    ngraph::ParameterVector makeParams() override {
        ngraph::ParameterVector outs(2);
        outs[0] = std::make_shared<ov::op::v0::Parameter>(ngraph::element::u8, inputDynamicShapes[0]);
        outs[1] = std::make_shared<ov::op::v0::Parameter>(ngraph::element::f32, inputDynamicShapes[1]);
=======
    ov::ParameterVector makeParams() override {
        ov::ParameterVector outs(2);
        outs[0] = std::make_shared<ov::op::v0::Parameter>(ov::element::u8, inputDynamicShapes[0]);
        outs[1] = std::make_shared<ov::op::v0::Parameter>(ov::element::f32, inputDynamicShapes[1]);
>>>>>>> 358cd4b7
        return outs;
    }

    std::shared_ptr<ov::Node> makeConv(const ov::ParameterVector& inputParams) override {
        auto inputParamsFP32 = std::make_shared<ov::op::v0::Parameter>(element::f32, inputParams.front()->get_partial_shape());

        auto convolutionNodeRelaxed = std::make_shared<ov::op::TypeRelaxed<ov::op::v1::Convolution>>(
<<<<<<< HEAD
                *as_type_ptr<ov::op::v1::Convolution>(builder::makeConvolution(inputParamsFP32, element::f32, _kernel, _stride, _padBegin,
                                                                          _padEnd, _dilation, ngraph::op::PadType::EXPLICIT, _convOutChannels)),
                element::f32);
=======
            *as_type_ptr<ov::op::v1::Convolution>(ov::test::utils::make_convolution(inputParamsFP32,
                                                                                    element::f32,
                                                                                    _kernel,
                                                                                    _stride,
                                                                                    _padBegin,
                                                                                    _padEnd,
                                                                                    _dilation,
                                                                                    ov::op::PadType::EXPLICIT,
                                                                                    _convOutChannels)),
            ov::element::f32);
>>>>>>> 358cd4b7

        auto inpShape = inputParams.front()->get_partial_shape();
        Shape filterShape = {_convOutChannels, static_cast<size_t>(inpShape[1].get_length())};
        filterShape.insert(filterShape.end(), _kernel.begin(), _kernel.end());
        auto filterWeightsNode = ngraph::builder::makeConstant<int8_t>(ov::element::i8, filterShape, {}, true);

        auto conv = convolutionNodeRelaxed->copy_with_new_inputs({inputParams.front(), filterWeightsNode});

        return conv;
    }

    std::shared_ptr<ov::Node> addSum(std::shared_ptr<ov::Node> lastNode, const ov::ParameterVector& inputParams) override {
        std::vector<std::string> additionalFusedOps;

        lastNode = ov::test::utils::make_activation(lastNode, ov::element::f32, ov::test::utils::Relu);
        //additionalFusedOps.push_back("Relu");

        auto fqShape = ov::Shape(lastNode->get_output_partial_shape(0).size(), 1);
        lastNode = ngraph::builder::makeFakeQuantize(lastNode, ov::element::f32, 256, fqShape);
        additionalFusedOps.push_back("FakeQuantize");

        auto secondTerm = ngraph::builder::makeFakeQuantize(inputParams[1], ov::element::f32, 256, fqShape);

        auto sum = std::make_shared<ov::op::v1::Add>(lastNode, secondTerm);
        additionalFusedOps.push_back("Add");

        fusedOps.insert(fusedOps.begin(), additionalFusedOps.begin(), additionalFusedOps.end());
        return sum;
    }

    void SetUp() override {
        abs_threshold = 1.001f;
        ConvSumInPlaceTest::SetUp();
        functionRefs = function->clone();
        convert_precisions.insert({ov::element::i8, ov::element::f32});
        convert_precisions.insert({ov::element::u8, ov::element::f32});
    }
};

TEST_P(ConvSumInPlaceTestInt8, CompareWithRefs) {
    run();

    CheckPluginRelatedResults(compiledModel, "Convolution");
}

class ConvSumInPlaceTestSeveralConsumers : public ConvSumInPlaceTest {
public:
<<<<<<< HEAD
    std::shared_ptr<ngraph::Node> addSum(std::shared_ptr<ngraph::Node> lastNode, const ngraph::ParameterVector& inputParams) override {
=======
    std::shared_ptr<ov::Node> addSum(std::shared_ptr<ov::Node> lastNode, const ov::ParameterVector& inputParams) override {
>>>>>>> 358cd4b7
        auto sum = std::make_shared<ov::op::v1::Add>(lastNode, inputParams[1]);
        fusedOps.insert(fusedOps.begin(), "Add");

        auto shapeOf = std::make_shared<ov::op::v3::ShapeOf>(sum);
        return std::make_shared<ov::op::v1::Reshape>(sum, shapeOf, true);
    }
};

TEST_P(ConvSumInPlaceTestSeveralConsumers, CompareWithRefs) {
    SKIP_IF_CURRENT_TEST_IS_DISABLED()

    run();

    CheckPluginRelatedResults(compiledModel, "Convolution");
}

namespace {
const auto fusingMulAddFQMullAdd = fusingSpecificParams{ std::make_shared<postNodesMgr>(std::vector<postNodeBuilder>{
        {[](postNodeConfig& cfg) {
            ov::Shape newShape = generatePerChannelShape(cfg.input);
            auto constNode = ngraph::builder::makeConstant(cfg.type, newShape, std::vector<float>{}, true);
            return std::make_shared<ov::op::v1::Multiply>(cfg.input, constNode);
        }, "Multiply(PerChannel)"},
        {[](postNodeConfig& cfg) {
            ov::Shape newShape = generatePerChannelShape(cfg.input);
            auto constNode = ngraph::builder::makeConstant(cfg.type, newShape, std::vector<float>{}, true);
            return std::make_shared<ov::op::v1::Add>(cfg.input, constNode);
        }, "Add(PerChannel)"},
        {[](postNodeConfig& cfg){
            auto localPrc = cfg.input->get_element_type();
            ov::Shape newShape = generatePerChannelShape(cfg.input);
            return ngraph::builder::makeFakeQuantize(cfg.input, localPrc, 256, newShape);
        }, "FakeQuantize(PerChannel)"},
        {[](postNodeConfig& cfg) {
            ov::Shape newShape = generatePerChannelShape(cfg.input);
            auto constNode = ngraph::builder::makeConstant(cfg.type, newShape, std::vector<float>{}, true);
            return std::make_shared<ov::op::v1::Multiply>(cfg.input, constNode);
        }, "Multiply(PerChannel)"},
        {[](postNodeConfig& cfg) {
            ov::Shape newShape = generatePerChannelShape(cfg.input);
            auto constNode = ngraph::builder::makeConstant(cfg.type, newShape, std::vector<float>{}, true);
            return std::make_shared<ov::op::v1::Add>(cfg.input, constNode);
        }, "Add(PerChannel)"}}), {"Add"} };

const auto fusingDivSubFQ = fusingSpecificParams{ std::make_shared<postNodesMgr>(std::vector<postNodeBuilder>{
        {[](postNodeConfig& cfg){
            ov::Shape secondMultInShape = generatePerChannelShape(cfg.input);
            auto secondMultInput = ngraph::builder::makeConstant(cfg.type, secondMultInShape, std::vector<float>{}, true);
            return std::make_shared<ov::op::v1::Divide>(cfg.input, secondMultInput);
        }, "Divide(PerChannel)"},
        {[](postNodeConfig& cfg){
            ov::Shape secondMultInShape = generatePerChannelShape(cfg.input);
            auto secondMultInput = ngraph::builder::makeConstant(cfg.type, secondMultInShape, std::vector<float>{}, true);
            return std::make_shared<ov::op::v1::Subtract>(cfg.input, secondMultInput);
        }, "Subtract(PerChannel)"},
        {[](postNodeConfig& cfg){
            auto localPrc = cfg.input->get_element_type();
            ov::Shape newShape = generatePerChannelShape(cfg.input);
            return ngraph::builder::makeFakeQuantize(cfg.input, localPrc, 256, newShape);
        }, "FakeQuantize(PerChannel)"}}), {"FakeQuantize"} };

const auto fusingSigmoidFQFQ = fusingSpecificParams{ std::make_shared<postNodesMgr>(std::vector<postNodeBuilder>{
        {[](postNodeConfig& cfg){
            return ov::test::utils::make_activation(cfg.input, cfg.type, ov::test::utils::Sigmoid);
        }, "Sigmoid"},
        {[](postNodeConfig& cfg){
            auto localPrc = cfg.input->get_element_type();
            ov::Shape newShape = generatePerChannelShape(cfg.input);
            return ngraph::builder::makeFakeQuantize(cfg.input, localPrc, 256, newShape);
        }, "FakeQuantize(PerChannel)"},
        {[](postNodeConfig& cfg){
            auto localPrc = cfg.input->get_element_type();
            ov::Shape newShape = generatePerChannelShape(cfg.input);
            return ngraph::builder::makeFakeQuantize(cfg.input, localPrc, 256, newShape);
        }, "FakeQuantize(PerChannel)"}}), {"Sigmoid", "FakeQuantize", "FakeQuantize"} };

const auto fusingClampFQ = fusingSpecificParams{ std::make_shared<postNodesMgr>(std::vector<postNodeBuilder>{
        {[](postNodeConfig& cfg){
            return ov::test::utils::make_activation(cfg.input, cfg.type, ov::test::utils::Clamp, {}, {3.0f, 6.0f});
        }, "Clamp"},
        {[](postNodeConfig& cfg){
            auto localPrc = cfg.input->get_element_type();
            ov::Shape newShape = generatePerChannelShape(cfg.input);
            return ngraph::builder::makeFakeQuantize(cfg.input, localPrc, 256, newShape);
        }, "FakeQuantize(PerChannel)"}}), {"FakeQuantize"} };



const std::vector<fusingSpecificParams> fusingParamsSet{
        emptyFusingSpec,
        fusingSigmoid,
        fusingFakeQuantizePerTensorRelu,
        fusingFakeQuantizePerChannelRelu,
        fusingFQPerChannelSigmoidFQPerChannel,
        fusingReluScaleShift,
        fusingMulAddFQMullAdd,
        fusingSigmoidFQFQ,
        fusingDivSubFQ
};

const std::vector<fusingSpecificParams> fusingParamsSetBF16{
        emptyFusingSpec,
        fusingSigmoid,
        fusingReluScaleShift
};

InputShape convInpShape = {
        //dynamic shapes
        {-1, 32, -1, -1},
        { //target static shapes
            {1, 32, 10, 10},
            {1, 32, 10, 10},
            {1, 32, 10, 10},
            {1, 32, 3, 3},
            {1, 32, 3, 10}
        }
};

const std::vector<InputShape> secondInp = {
    {
        //dynamic shapes
        {-1, -1, -1, -1},
        { //target static shapes
            {1, 64, 1, 8},
            {1, 64, 1, 8},
            {1, 64, 8, 8},
            {1, 64, 8, 8},
            {1, 64, 8, 1}
        }
    },
    {
        {1, 64, 8, 8},
        {
            {1, 64, 8, 8}
        }
    },
};

INSTANTIATE_TEST_SUITE_P(smoke_Conv_Sum_Broadcast_FP32, ConvSumInPlaceTest,
                         ::testing::Combine(
                                 ::testing::Values(convInpShape),
                                 ::testing::ValuesIn(secondInp),
                                 ::testing::Values(true, false),
                                 ::testing::ValuesIn(fusingParamsSet),
                                 ::testing::Values(empty_plugin_config)),
                         ConvSumInPlaceTest::getTestCaseName);

INSTANTIATE_TEST_SUITE_P(smoke_Conv_Sum_Broadcast_BF16,
                         ConvSumInPlaceTest,
                         ::testing::Combine(::testing::Values(convInpShape),
                                            ::testing::ValuesIn(secondInp),
                                            ::testing::Values(true, false),
                                            ::testing::ValuesIn(fusingParamsSetBF16),
                                            ::testing::Values(cpu_bf16_plugin_config)),
                         ConvSumInPlaceTest::getTestCaseName);

INSTANTIATE_TEST_SUITE_P(smoke_Conv_Sum_Broadcast_INT8, ConvSumInPlaceTestInt8,
                         ::testing::Combine(
                                 ::testing::Values(convInpShape),
                                 ::testing::ValuesIn(secondInp),
                                 ::testing::Values(true, false),
                                 ::testing::ValuesIn(fusingParamsSet),
                                 ::testing::Values(empty_plugin_config)),
                         ConvSumInPlaceTest::getTestCaseName);

INSTANTIATE_TEST_SUITE_P(smoke_Conv_Sum_Broadcast_Several_Consumers, ConvSumInPlaceTestSeveralConsumers,
                         ::testing::Combine(
                                 ::testing::Values(convInpShape),
                                 ::testing::ValuesIn(secondInp),
                                 ::testing::Values(true),
                                 ::testing::Values(emptyFusingSpec),
                                 ::testing::Values(empty_plugin_config)),
                         ConvSumInPlaceTest::getTestCaseName);

InputShape convInpShapeStrided = {
        //dynamic shapes
        {-1, 64, -1, -1},
        { //target static shapes
            {1, 64, 147, 147},
            {1, 64, 147, 147},
        }
};

InputShape secondInpStrided = {
        //dynamic shapes
        {-1, 128, -1, -1},
        { //target static shapes
            {1, 128, 74, 74},
            {1, 128, 74, 1}
        }
};

INSTANTIATE_TEST_SUITE_P(smoke_Conv_Sum_Broadcast_Strided, ConvSumInPlaceStrided,
                         ::testing::Combine(
                                 ::testing::Values(convInpShapeStrided),
                                 ::testing::Values(secondInpStrided),
                                 ::testing::Values(true),
                                 ::testing::Values(emptyFusingSpec),
                                 ::testing::Values(empty_plugin_config)),
                         ConvSumInPlaceTest::getTestCaseName);

} // namespace
}  // namespace test
}  // namespace ov<|MERGE_RESOLUTION|>--- conflicted
+++ resolved
@@ -80,11 +80,7 @@
         return conv;
     }
 
-<<<<<<< HEAD
-    virtual std::shared_ptr<ngraph::Node> addSum(std::shared_ptr<ngraph::Node> lastNode, const ngraph::ParameterVector& inputParams) {
-=======
     virtual std::shared_ptr<ov::Node> addSum(std::shared_ptr<ov::Node> lastNode, const ov::ParameterVector& inputParams) {
->>>>>>> 358cd4b7
         auto sum = std::make_shared<ov::op::v1::Add>(lastNode, inputParams[1]);
 
         fusedOps.insert(fusedOps.begin(), "Add"); // as we always fuse the sum first
@@ -115,11 +111,7 @@
         auto conv = makeConv(inputParams);
 
         if (bias) {
-<<<<<<< HEAD
-            auto biasNode = ngraph::builder::makeConstant<float>(ngraph::element::Type_t::f32, ngraph::Shape({1, _convOutChannels, 1, 1}), {}, true);
-=======
             auto biasNode = ngraph::builder::makeConstant<float>(ov::element::Type_t::f32, ov::Shape({1, _convOutChannels, 1, 1}), {}, true);
->>>>>>> 358cd4b7
             conv = std::make_shared<ov::op::v1::Add>(conv, biasNode);
         }
 
@@ -203,17 +195,10 @@
 
 class ConvSumInPlaceTestInt8 : public ConvSumInPlaceTest {
 public:
-<<<<<<< HEAD
-    ngraph::ParameterVector makeParams() override {
-        ngraph::ParameterVector outs(2);
-        outs[0] = std::make_shared<ov::op::v0::Parameter>(ngraph::element::u8, inputDynamicShapes[0]);
-        outs[1] = std::make_shared<ov::op::v0::Parameter>(ngraph::element::f32, inputDynamicShapes[1]);
-=======
     ov::ParameterVector makeParams() override {
         ov::ParameterVector outs(2);
         outs[0] = std::make_shared<ov::op::v0::Parameter>(ov::element::u8, inputDynamicShapes[0]);
         outs[1] = std::make_shared<ov::op::v0::Parameter>(ov::element::f32, inputDynamicShapes[1]);
->>>>>>> 358cd4b7
         return outs;
     }
 
@@ -221,11 +206,6 @@
         auto inputParamsFP32 = std::make_shared<ov::op::v0::Parameter>(element::f32, inputParams.front()->get_partial_shape());
 
         auto convolutionNodeRelaxed = std::make_shared<ov::op::TypeRelaxed<ov::op::v1::Convolution>>(
-<<<<<<< HEAD
-                *as_type_ptr<ov::op::v1::Convolution>(builder::makeConvolution(inputParamsFP32, element::f32, _kernel, _stride, _padBegin,
-                                                                          _padEnd, _dilation, ngraph::op::PadType::EXPLICIT, _convOutChannels)),
-                element::f32);
-=======
             *as_type_ptr<ov::op::v1::Convolution>(ov::test::utils::make_convolution(inputParamsFP32,
                                                                                     element::f32,
                                                                                     _kernel,
@@ -236,7 +216,6 @@
                                                                                     ov::op::PadType::EXPLICIT,
                                                                                     _convOutChannels)),
             ov::element::f32);
->>>>>>> 358cd4b7
 
         auto inpShape = inputParams.front()->get_partial_shape();
         Shape filterShape = {_convOutChannels, static_cast<size_t>(inpShape[1].get_length())};
@@ -284,11 +263,7 @@
 
 class ConvSumInPlaceTestSeveralConsumers : public ConvSumInPlaceTest {
 public:
-<<<<<<< HEAD
-    std::shared_ptr<ngraph::Node> addSum(std::shared_ptr<ngraph::Node> lastNode, const ngraph::ParameterVector& inputParams) override {
-=======
     std::shared_ptr<ov::Node> addSum(std::shared_ptr<ov::Node> lastNode, const ov::ParameterVector& inputParams) override {
->>>>>>> 358cd4b7
         auto sum = std::make_shared<ov::op::v1::Add>(lastNode, inputParams[1]);
         fusedOps.insert(fusedOps.begin(), "Add");
 
