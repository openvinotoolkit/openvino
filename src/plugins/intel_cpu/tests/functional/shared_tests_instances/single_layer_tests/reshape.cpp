--- conflicted
+++ resolved
@@ -15,23 +15,6 @@
         InferenceEngine::Precision::FP16
 };
 
-<<<<<<< HEAD
-INSTANTIATE_TEST_SUITE_P(smoke_ReshapeCheckDynBatch, ReshapeLayerTest,
-        ::testing::Combine(
-                ::testing::Values(true),
-                ::testing::ValuesIn(netPrecisions),
-                ::testing::Values(InferenceEngine::Precision::UNSPECIFIED),
-                ::testing::Values(InferenceEngine::Precision::UNSPECIFIED),
-                ::testing::Values(InferenceEngine::Layout::ANY),
-                ::testing::Values(InferenceEngine::Layout::ANY),
-                ::testing::Values(std::vector<size_t>({30, 30, 30, 30})),
-                ::testing::Values(std::vector<int64_t>({30, 30, 30, 30})),
-                ::testing::Values(CommonTestUtils::DEVICE_CPU),
-                ::testing::Values(std::map<std::string, std::string>({}))),
-                ReshapeLayerTest::getTestCaseName);
-
-=======
->>>>>>> 008d9a83
 INSTANTIATE_TEST_SUITE_P(smoke_ReshapeCheck, ReshapeLayerTest,
         ::testing::Combine(
                 ::testing::Values(true),
