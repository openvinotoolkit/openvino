--- conflicted
+++ resolved
@@ -55,11 +55,8 @@
         {ActivationTypes::GeluErf,               {}},
         {ActivationTypes::GeluTanh,              {}},
         {ActivationTypes::Swish,                 {{0.4f}}},
-<<<<<<< HEAD
+        {ActivationTypes::IsInf,                 {}},
         {ActivationTypes::LogicalNot,            {}}
-=======
-        {ActivationTypes::IsInf,                 {}}
->>>>>>> 20d91fd6
 };
 
 // List of operations that should be tested also with integer precision
