--- conflicted
+++ resolved
@@ -2,36 +2,12 @@
 // SPDX-License-Identifier: Apache-2.0
 //
 
-<<<<<<< HEAD
-#include "single_layer_tests/memory.h"
-
 #include <vector>
-
-using namespace LayerTestsDefinitions;
-=======
-#include <vector>
-
 #include "single_op_tests/memory.h"
->>>>>>> 51da30b4
 
 namespace {
 using ov::test::MemoryLayerTest;
 
-<<<<<<< HEAD
-std::vector<ngraph::helpers::MemoryTransformation> transformation{
-    ngraph::helpers::MemoryTransformation::NONE,
-    ngraph::helpers::MemoryTransformation::LOW_LATENCY_V2,
-    ngraph::helpers::MemoryTransformation::LOW_LATENCY_V2_ORIGINAL_INIT,
-};
-
-const std::vector<InferenceEngine::SizeVector> inShapes = {
-    {3},
-    {100, 100},
-};
-
-const std::vector<InferenceEngine::Precision> inputPrecisions = {
-    InferenceEngine::Precision::FP32,
-=======
 std::vector<ov::test::utils::MemoryTransformation> transformation {
         ov::test::utils::MemoryTransformation::NONE,
         ov::test::utils::MemoryTransformation::LOW_LATENCY_V2,
@@ -45,21 +21,10 @@
 
 const std::vector<ov::element::Type> input_types = {
         ov::element::f32,
->>>>>>> 51da30b4
 };
 
 const std::vector<int64_t> iterationCount{1, 3, 10};
 
-<<<<<<< HEAD
-INSTANTIATE_TEST_SUITE_P(smoke_MemoryTest,
-                         MemoryTest,
-                         ::testing::Combine(::testing::ValuesIn(transformation),
-                                            ::testing::ValuesIn(iterationCount),
-                                            ::testing::ValuesIn(inShapes),
-                                            ::testing::ValuesIn(inputPrecisions),
-                                            ::testing::Values(ov::test::utils::DEVICE_CPU, "HETERO:CPU")),
-                         MemoryTest::getTestCaseName);
-=======
 INSTANTIATE_TEST_SUITE_P(smoke_MemoryTest, MemoryLayerTest,
         ::testing::Combine(
                 ::testing::ValuesIn(transformation),
@@ -68,6 +33,5 @@
                 ::testing::ValuesIn(input_types),
                 ::testing::Values(ov::test::utils::DEVICE_CPU, "HETERO:CPU")),
         MemoryLayerTest::getTestCaseName);
->>>>>>> 51da30b4
 
 }  // namespace
