// Copyright (C) 2018-2023 Intel Corporation
// SPDX-License-Identifier: Apache-2.0
//

#include "functional_test_utils/skip_tests_config.hpp"

#include <ie_system_conf.h>

#include <string>
#include <vector>

#include "ie_parallel.hpp"

std::vector<std::string> disabledTestPatterns() {
    std::vector<std::string> retVector{
        // TODO: Issue 31841
        R"(.*(QuantGroupConvBackpropData3D).*)",
        // TODO: Issue 31843
        R"(.*(QuantConvBackpropData3D).*)",
        R"(.*(QuantConvBackpropData2D).*(QG=Perchannel).*)",
        R"(.*(QuantGroupConvBackpropData2D).*(QG=Perchannel).*)",
        // TODO: Issue 33886
        R"(.*(QuantGroupConv2D).*)",
        R"(.*(QuantGroupConv3D).*)",
        // TODO: Issue: 34518
        R"(.*RangeLayerTest.*)",
        R"(.*(RangeAddSubgraphTest).*Start=1.2.*Stop=(5.2|-5.2).*Step=(0.1|-0.1).*netPRC=FP16.*)",
        R"(.*(RangeNumpyAddSubgraphTest).*netPRC=FP16.*)",
        // TODO: Issue: 43793
        R"(.*InferRequestPreprocessDynamicallyInSetBlobTest.*iPRC=0.*_iLT=1.*)",
        R"(.*InferRequestPreprocessDynamicallyInSetBlobTest.*oPRC=0.*_oLT=1.*)",
        // TODO: Issue: 63469
        R"(.*ConversionLayerTest.*ConvertLike.*)",
        // TODO: Issue: 34055
        R"(.*ReluShapeOfSubgraphTest.*)",
        // TODO: Issue: 43314
        R"(.*Broadcast.*mode=BIDIRECTIONAL.*inNPrec=BOOL.*)",
        // TODO: Issue 43417 sporadic issue, looks like an issue in test, reproducible only on Windows platform
        R"(.*decomposition1_batch=5_hidden_size=10_input_size=30_.*tanh.relu.*_clip=0_linear_before_reset=1.*_targetDevice=CPU_.*)",
        // Skip platforms that do not support BF16 (i.e. sse, avx, avx2)
        R"(.*(BF|bf)16.*(jit_avx(?!5)|jit_sse).*)",
        // TODO: Incorrect blob sizes for node BinaryConvolution_X
        R"(.*BinaryConvolutionLayerTest.*)",
        // TODO: 53618. BF16 gemm ncsp convolution crash
        R"(.*_GroupConv.*_inFmts=nc.*_primitive=jit_gemm.*ENFORCE_BF16=YES.*)",
        // TODO: 53578. fork DW bf16 convolution does not support 3d cases yet
        R"(.*_DW_GroupConv.*_inFmts=(ndhwc|nCdhw16c).*ENFORCE_BF16=YES.*)",
        // TODO: 56143. Enable nspc convolutions for bf16 precision
        R"(.*ConvolutionLayerCPUTest.*_inFmts=(ndhwc|nhwc).*ENFORCE_BF16=YES.*)",
        // TODO: 56827. Sporadic test failures
        R"(.*smoke_Conv.+_FP32.ConvolutionLayerCPUTest\.CompareWithRefs.*TS=\(\(.\.67.+\).*inFmts=n.+c.*_primitive=jit_avx2.*)",
        // incorrect jit_uni_planar_convolution with dilation = {1, 2, 1} and output channel 1
        R"(.*smoke_Convolution3D.*D=\(1.2.1\)_O=1.*)",

        // TODO: Issue: 35627. CPU Normalize supports from 2D to 4D blobs
        R"(.*NormalizeL2_1D.*)",
        R"(.*NormalizeL2_5D.*)",
        // Issue: 59788. dnnl_normalize_nchw applies eps after sqrt for across_spatial
        R"(.*NormalizeL2_.*axes=\(1.2.*_eps=100.*)",
        R"(.*NormalizeL2_.*axes=\(2.1.*_eps=100.*)",
        R"(.*NormalizeL2_.*axes=\(3.1.2.*_eps=100.*)",

        // Unsupported operation of type: NormalizeL2 name : Doesn't support reduction axes: (2.2)
        R"(.*BF16NetworkRestore1.*)",
        R"(.*MobileNet_ssd_with_branching.*)",

        // TODO: 57562 No dynamic output shape support
        R"(.*NonZeroLayerTest.*)",
        // Not expected behavior
        R"(.*Behavior.*InferRequestSetBlobByType.*Batched.*)",
        R"(.*Auto.*Behavior.*ExecutableNetworkBaseTest.*canLoadCorrectNetworkToGetExecutableWithIncorrectConfig.*)",
        R"(.*(Auto|Multi).*Behavior.*CorrectConfigAPITests.*CanSetExclusiveAsyncRequests.*)",
        R"(.*(Auto|Multi).*Behavior.*IncorrectConfigTests.*CanNotLoadNetworkWithIncorrectConfig.*)",
        R"(.*OVCompiledModelBaseTest.*(CanGetInputsInfoAndCheck|canSetConfigToCompiledModel).*)",
        R"(.*Behavior.*CorrectConfigCheck.*(canSetConfigAndCheckGetConfig|canSetConfigTwiceAndCheckGetConfig).*CPU_BIND_THREAD=YES.*)",
        // Issue: 72021 Unreasonable abs_threshold for comparing bf16 results
        R"(.*smoke_Reduce.*type=(Prod|Min).*netPRC=(BF|bf)16.*)",
        // TODO: 56520 Accuracy mismatch
        R"(.*ReduceOpsLayerTest.*type=Mean_.*netPRC=(I64|I32).*)",
        R"(.*ReduceOpsLayerTest.*type=Mean_.*netPRC=U64.*)",
        // Not implemented yet:
        R"(.*Behavior.*ExecutableNetworkBaseTest.*canSetConfigToExecNet.*)",
        R"(.*Behavior.*OVCompiledModelBaseTest.*canSetConfigToCompiledModel.*)",
        R"(.*Behavior.*ExecutableNetworkBaseTest.*canExport.*)",
        R"(.*Behavior.*OVCompiledModelBaseTest.*canExportModel.*)",
        R"(.*Behavior.*ExecutableNetworkBaseTest.*canSetConfigToExecNetWithIncorrectConfig.*)",
        R"(.*Behavior.*OVCompiledModelBaseTest.*canSetConfigToCompiledModelWithIncorrectConfig.*)",
        R"(.*Hetero.*Behavior.*ExecutableNetworkBaseTest.*ExecGraphInfo.*)",
        R"(.*Hetero.*Behavior.*OVCompiledModelBaseTest.*ExecGraphInfo.*)",
        R"(.*Hetero.*Behavior.*ExecutableNetworkBaseTest.*CanCreateTwoExeNetworksAndCheckFunction.*)",
        // TODO: CVS-104942
        R"(.*(Auto|Multi).*Behavior.*ExecutableNetworkBaseTest.*canLoadCorrectNetworkToGetExecutableAndCheckConfig.*)",
        R"(.*(Auto|Multi).*SetPropLoadNetWorkGetPropTests.*)",
        R"(.*Hetero.*Behavior.*OVCompiledModelBaseTest.*canCreateTwoCompiledModelAndCheckTheir.*)",
        // CPU does not support dynamic rank
        // Issue: CVS-66778
        R"(.*smoke_BehaviorTests.*InferFullyDynamicNetworkWith(S|G)etTensor.*)",
        R"(.*smoke_Hetero_BehaviorTests.*InferFullyDynamicNetworkWith(S|G)etTensor.*)",
        R"(.*smoke_Auto_BehaviorTests.*InferFullyDynamicNetworkWith(S|G)etTensor.*)",
        R"(.*smoke_BehaviorTests.*DynamicOutputToDynamicInput.*)",
        R"(.*smoke_BehaviorTests.*DynamicInputToDynamicOutput.*)",
        R"(.*smoke_Hetero_BehaviorTests.*DynamicOutputToDynamicInput.*)",
        R"(.*smoke_Hetero_BehaviorTests.*DynamicInputToDynamicOutput.*)",
        R"(.*smoke_Auto_BehaviorTests.*DynamicOutputToDynamicInput.*)",
        R"(.*smoke_Auto_BehaviorTests.*DynamicInputToDynamicOutput.*)",
        // unsupported metrics
        R"(.*OVGetMetricPropsTest.*OVGetMetricPropsTest.*(MAX_BATCH_SIZE).*)",
        R"(.*smoke_AutoMultiHeteroOVGetMetricPropsTest.*OVGetMetricPropsTest.*(AVAILABLE_DEVICES|OPTIMIZATION_CAPABILITIES|RANGE_FOR_ASYNC_INFER_REQUESTS|RANGE_FOR_STREAMS).*)",
        // supports only '' as device id
        R"(.*OVClassQueryModelTest.*QueryModelWithDeviceID.*)",

        // Issue 67214
        R"(smoke_PrePostProcess.*resize_and_convert_layout_i8.*)",
        // TODO: CVS-67255
        R"(smoke_If.*SimpleIf2OutTest.*)",

        // Issue: 69086
        // need to add support convert BIN -> FP32
        // if we set output precision as BIN, when we create output blob precision looks like UNSPECIFIED
        R"(.*smoke_FakeQuantizeLayerCPUTest.*bin.*)",
        // Issue: 69222
        R"(.*smoke_PriorBoxClustered.*PriorBoxClusteredLayerCPUTest.*_netPRC=f16_.*)",
        // Issue: 72005
        // there are some inconsistency between cpu plugin and ng ref
        // for ctcMergeRepeated is true when legal randomized inputs value.
        // Failure happened on win and macos for current seeds.
        R"(.*CTCLossLayerTest.*CMR=1.*)",
        R"(.*CTCLossLayerCPUTest.*ctcMergeRepeated=1.*)",
        // Issue: 71756
        R"(.*GroupDeconv_2D_DW_BF16/GroupDeconvolutionLayerCPUTest.CompareWithRefs.*PRC=f32.*inFmts=nChw16c_outFmts=nChw16c_primitive=jit_avx512_dw_Fused=Multiply\(PerChannel\).Add\(PerChannel\)_PluginConf_ENFORCE_BF16=YES.*)",
        R"(.*smoke_GroupDeconv_(2|3)D_Blocked_BF16.*S=(\(2\.2\)|\(2\.2\.2\))_PB=(\(0\.0\)|\(0\.0\.0\))_PE=(\(0\.0\)|\(0\.0\.0\))_D=(\(1\.1\)|\(1\.1\.1\))_.*_O=64_G=4.*)",
        // Issue: 59594
        R"(smoke_ConversionLayerTest/ConversionLayerTest.CompareWithRefs.*BOOL.*)",
        R"(smoke_ConversionLayerTest/ConversionLayerTest.CompareWithRefs.*MIXED.*)",
        R"(smoke_ConversionLayerTest/ConversionLayerTest.CompareWithRefs.*Q78.*)",
        R"(smoke_ConversionLayerTest/ConversionLayerTest.CompareWithRefs.*U4.*)",
        R"(smoke_ConversionLayerTest/ConversionLayerTest.CompareWithRefs.*I4.*)",
        R"(smoke_ConversionLayerTest/ConversionLayerTest.CompareWithRefs.*BIN.*)",
        R"(smoke_ConversionLayerTest/ConversionLayerTest.CompareWithRefs.*CUSTOM.*)",
        R"(smoke_ConversionLayerTest/ConversionLayerTest.CompareWithRefs.*UNSPECIFIED.*)",
        // Issue:
        // New API tensor tests
        R"(.*OVInferRequestCheckTensorPrecision.*type=i4.*)",
        R"(.*OVInferRequestCheckTensorPrecision.*type=u1.*)",
        R"(.*OVInferRequestCheckTensorPrecision.*type=u4.*)",
        // Issue: 77390
        R"(.*LoopLayerCPUTest.*exec_cond=0.*)",
        R"(.*LoopLayerCPUTest.*trip_count=0.*)",
        R"(.*LoopForDiffShapesLayerCPUTest.*exec_cond=0.*)",
        R"(.*LoopForDiffShapesLayerCPUTest.*trip_count=0.*)",
        R"(.*LoopForConcatLayerCPUTest.*exec_cond=0.*)",
        R"(.*LoopForConcatLayerCPUTest.*trip_count=0.*)",
        // [ INFO ] Can't compile network without cache for ..  with precision ..
        R"(.*CompileModelCacheTestBase.*CompareWithRefImpl.*KSOFunction.*)",
        R"(.*CompileModelCacheTestBase.*CompareWithRefImpl.*NonMaxSuppression.*)",
        R"(.*CompileModelCacheTestBase.*CompareWithRefImpl.*Nms.*)",
        // Issue: 76980
        R"(.*smoke_Auto_BehaviorTests.*InferDynamicNetwork/.*)",
        // Issue: 105838
        R"(smoke_NmsLayerTest.*)",
        // Issue: 95590
        R"(.*CachingSupportCase.*CompileModelCacheTestBase.*(TIwithLSTMcell1|MatMulBias|2InputSubtract)_(u|i).*)",
        // Issue: 95607
        R"(.*CachingSupportCase.*LoadNetworkCacheTestBase.*(TIwithLSTMcell1|MatMulBias|2InputSubtract)_(i|u).*)",
        R"(.*CachingSupportCase.*ReadConcatSplitAssign.*)",
        // 94982. FP32->I32 conversion issue in the reference implementation. There can be some garbage in the rest of float values like 0.333333745.
        // The kernel does not have such garbage. The diff 0.000000745 is taken into account in calculations and affects further type conversion.
        // Reorder->GridSample->Reorder also does not work here. Potential fix is to use nearest conversion instead of truncation.
        R"(.*GridSampleLayerTestCPU.*(BILINEAR|BICUBIC).*(i32|i8).*)",
        // 98151. Not valid sorting for slices in reference.
        R"(.*UniqueLayerTestCPU.*axis.*True.*)",
        // AUTO does not support import / export
        R"(.*smoke_Auto_BehaviorTests/OVCompiledGraphImportExportTest.*(mportExport|readFromV10IR).*/targetDevice=(AUTO).*)",
        // AdaptiveAvgPool is converted into Reduce op for suitable parameters. CPU Reduce impl doesn't support non planar layout for 3D case
        R"(.*StaticAdaPoolAvg3DLayoutTest.*OS=\(1\).*_inFmts=(nwc|nCw16c|nCw8c).*)",
        // Issue: 111404
        R"(.*smoke_set1/GatherElementsCPUTest.*)",
        // Issue: 111406
        R"(.*smoke_InterpolateLinearOnnx_Layout_Test/InterpolateLayerCPUTest.*)",
        R"(.*smoke_InterpolateLinear_Layout_Test/InterpolateLayerCPUTest.*)",
        R"(.*smoke_InterpolateCubic_Layout_Test/InterpolateLayerCPUTest.*)",
        // Issue: 111412
        R"(.*smoke_Proposal_(Static|Dynamic)_Test_Case1/ProposalLayerCPUTest.*)",
        // Issue: 111418
        R"(.*smoke_Snippets_ConvertStub/ConvertStub\.CompareWithRefImpl/IS=.*_OT=\(bf16\)_#N=2_#S=2_targetDevice=CPU.*)",
        // Issue: 111944
        R"(.*smoke_DefConvLayoutTest6.*)",
<<<<<<< HEAD
        // Issue: 106939
        R"(.*ScatterNDUpdateLayerCPUTest.*-1.-1.-1.-2.-2.-2.*)"
=======
        // New plugin API doesn't support changes of pre-processing
        R"(.*(Auto|Multi).*InferRequestPreprocessTest.*SetPreProcessToInputInfo.*)",
        R"(.*(Auto|Multi).*InferRequestPreprocessTest.*SetPreProcessToInferRequest.*)",
>>>>>>> 22aa219a
    };

#if defined(OPENVINO_ARCH_X86)
    retVector.emplace_back(R"(.*DetectionOutputLayerTest.*)");
    // WIP: plugin cannot be loaded for some reason
    retVector.emplace_back(R"(.*HeteroSyntheticTest.*)");
    retVector.emplace_back(R"(.*IEClassBasicTestP.*)");
#elif defined(OPENVINO_ARCH_ARM64) || defined(OPENVINO_ARCH_ARM)
    {
        // TODO: enable once streams / tput mode is supported
        retVector.emplace_back(R"(OVClassConfigTestCPU.smoke_CpuExecNetworkCheck(Model|Core)StreamsHasHigherPriorityThanLatencyHint.*)");
        retVector.emplace_back(R"(smoke_BehaviorTests/CorrectConfigCheck.canSetConfigAndCheckGetConfig.*CPU_THROUGHPUT_STREAMS=8.*)");
        retVector.emplace_back(R"(smoke_BehaviorTests/CorrectConfigCheck.canSetConfigTwiceAndCheckGetConfig.*CPU_THROUGHPUT_STREAMS=8.*)");
        retVector.emplace_back(R"(smoke_CPU_OVClassLoadNetworkAndCheckWithSecondaryPropertiesTest/OVClassLoadNetworkAndCheckSecondaryPropertiesTest.LoadNetworkAndCheckSecondaryPropertiesTest.*)");
        retVector.emplace_back(R"(smoke_CPU_OVClassLoadNetworkAndCheckWithSecondaryPropertiesDoubleTest/OVClassLoadNetworkAndCheckSecondaryPropertiesTest.LoadNetworkAndCheckSecondaryPropertiesTest.*)");
        retVector.emplace_back(R"(smoke_CPU_OVClassCompileModelAndCheckSecondaryPropertiesTest.*)");
        retVector.emplace_back(R"(smoke_CPU_OVClassCompileModelAndCheckWithSecondaryPropertiesDoubleTest.*)");
    }
    // invalid test: checks u8 precision for runtime graph, while it should be f32
    retVector.emplace_back(R"(smoke_NegativeQuantizedMatMulMultiplyFusion.*)");
    // int8 specific
    retVector.emplace_back(R"(smoke_Quantized.*)");
#endif

#if defined(OPENVINO_ARCH_ARM)
    // TODO: rounding errors
    retVector.emplace_back(R"(.*iv_secondaryInputType=PARAMETER_opType=VECTOR_NetType=i32.*)");
#endif

#if !defined(OPENVINO_ARCH_X86_64)
    // very time-consuming test
    retVector.emplace_back(R"(.*OVInferConsistencyTest.*)");
    // TODO: generate new 'expected' runtime graph for non-x64 CPU
    retVector.emplace_back(R"(smoke_serialization/ExecGraphSerializationTest.ExecutionGraph.*)");
    retVector.emplace_back(R"(smoke_ExecGraph/ExecGraphRuntimePrecision.CheckRuntimePrecision/Function=(EltwiseWithTwoDynamicInputs|FakeQuantizeRelu).*)");
    // CVS-108803: bug in CPU scalar implementation
    retVector.emplace_back(R"(smoke_TestsDFT_(1|2|3|4)d/DFTLayerTest.CompareWithRefs.*)");
    // CVS-88764, CVS-91647, CVS-108802: accuracy issue
    retVector.emplace_back(R"(MultipleLSTMCellTest/MultipleLSTMCellTest.CompareWithRefs.*)");
    // int8 / code-generation specific
    retVector.emplace_back(R"(smoke_LPT.*)");
    retVector.emplace_back(R"(smoke_Snippets.*)");
#endif

#if defined(_WIN32)
    retVector.emplace_back(R"(.*LoadNetworkCompiledKernelsCacheTest.*CanCreateCacheDirAndDumpBinariesUnicodePath.*)");
#endif

    if (!InferenceEngine::with_cpu_x86_avx512_core()) {
        // on platforms which do not support bfloat16, we are disabling bf16 tests since there are no bf16 primitives,
        // tests are useless on such platforms
        retVector.emplace_back(R"(.*(BF|bf)16.*)");
        retVector.emplace_back(R"(.*bfloat16.*)");
        // MatMul in Snippets uses BRGEMM that is supported only on AVX512 platforms
        // Disabled Snippets MHA tests as well because MHA pattern contains MatMul
        retVector.emplace_back(R"(.*Snippets.*MHA.*)");
        retVector.emplace_back(R"(.*Snippets.*(MatMul|Matmul).*)");
    }
    if (!InferenceEngine::with_cpu_x86_avx512_core_vnni() && !InferenceEngine::with_cpu_x86_avx512_core_amx_int8()) {
        // MatMul in Snippets uses BRGEMM that supports i8 only on platforms with VNNI or AMX instructions
        retVector.emplace_back(R"(.*Snippets.*MatMulFQ.*)");
        retVector.emplace_back(R"(.*Snippets.*MatMul.*Quantized.*)");
        retVector.emplace_back(R"(.*Snippets.*MHAFQ.*)");
        retVector.emplace_back(R"(.*Snippets.*MHAINT8.*)");
    }
    if (!InferenceEngine::with_cpu_x86_avx512_core_amx_int8())
        //TODO: Issue 92895
        // on platforms which do not support AMX, we are disabling I8 input tests
        retVector.emplace_back(R"(smoke_LPT/FakeQuantizeWithNotOptimalTransformation.CompareWithRefImpl.*CPU.*I8.*)");
    if (!InferenceEngine::with_cpu_x86_avx512_core_amx_bf16() && !InferenceEngine::with_cpu_x86_bfloat16()) {
        // ignored for not supported bf16 platforms
        retVector.emplace_back(R"(.*smoke_Snippets_EnforcePrecision_bf16.*)");
        retVector.emplace_back(R"(.*smoke_Snippets_MHAWOTransposeEnforceBF16.*)");
    }

    return retVector;
}<|MERGE_RESOLUTION|>--- conflicted
+++ resolved
@@ -185,14 +185,11 @@
         R"(.*smoke_Snippets_ConvertStub/ConvertStub\.CompareWithRefImpl/IS=.*_OT=\(bf16\)_#N=2_#S=2_targetDevice=CPU.*)",
         // Issue: 111944
         R"(.*smoke_DefConvLayoutTest6.*)",
-<<<<<<< HEAD
         // Issue: 106939
-        R"(.*ScatterNDUpdateLayerCPUTest.*-1.-1.-1.-2.-2.-2.*)"
-=======
+        R"(.*ScatterNDUpdateLayerCPUTest.*-1.-1.-1.-2.-2.-2.*)",
         // New plugin API doesn't support changes of pre-processing
         R"(.*(Auto|Multi).*InferRequestPreprocessTest.*SetPreProcessToInputInfo.*)",
         R"(.*(Auto|Multi).*InferRequestPreprocessTest.*SetPreProcessToInferRequest.*)",
->>>>>>> 22aa219a
     };
 
 #if defined(OPENVINO_ARCH_X86)
