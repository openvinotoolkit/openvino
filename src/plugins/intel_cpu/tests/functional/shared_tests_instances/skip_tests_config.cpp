--- conflicted
+++ resolved
@@ -183,16 +183,13 @@
         R"(.*smoke_Snippets_ConvertStub/ConvertStub\.CompareWithRefImpl/IS=.*_OT=\(bf16\)_#N=2_#S=2_targetDevice=CPU.*)",
         // Issue: 111944
         R"(.*smoke_DefConvLayoutTest6.*)",
-<<<<<<< HEAD
         // New plugin work with tensors, so it means that blob in old API can have different pointers
         R"(.*InferRequestIOBBlobTest.*secondCallGetInputDoNotReAllocateData.*)",
         R"(.*InferRequestIOBBlobTest.*secondCallGetOutputDoNotReAllocateData.*)",
         R"(.*InferRequestIOBBlobTest.*secondCallGetInputAfterInferSync.*)",
         R"(.*InferRequestIOBBlobTest.*secondCallGetOutputAfterInferSync.*)",
-=======
         // Issue: 106939
         R"(.*ScatterNDUpdateLayerCPUTest.*-1.-1.-1.-2.-2.-2.*)",
->>>>>>> dd459258
         // New plugin API doesn't support changes of pre-processing
         R"(.*InferRequestPreprocessTest.*SetPreProcessToInputInfo.*)",
         R"(.*InferRequestPreprocessTest.*SetPreProcessToInferRequest.*)",
