--- conflicted
+++ resolved
@@ -281,10 +281,8 @@
         R"(.*smoke_RDFT_CPU_4D/RDFTTestCPU.CompareWithRefs/prec=f32_IS0=\[\?.192.36.64\]_.*_axes=\(\((0|_2._1|_1|1)\)_.*isInverse=false.*)",
         R"(.*smoke_RDFT_CPU_4D/RDFTTestCPU.CompareWithRefs/prec=f32_IS0=\[\]_TS0=\(\((1.120.64.64|1.120.96.96|\?.\?.\?.\?|1.192.\?.\?|1..2.\?.\?.1..100)\)\).*isInverse=false.*)",
         R"(.*smoke_RDFT_2d/RDFTLayerTest.Inference/IS=\(100.16\)_modelType=f32_Axes=\((0.1|_2._1|1.0)\)_SignalSize=\(\).*)",
-<<<<<<< HEAD
         //Issue: 140606
         R"(.*nightly_Deconv_2D_Async_Padding_1x1/DeconvolutionLayerCPUTes.*)",
-=======
         // Issue: 134470
         R"(.*smoke.*StatefulModelStateInLoopBody.*)",
         // Issue: 138520
@@ -305,7 +303,6 @@
         R"(.*FQLayerDQBias.smoke_CompareWithRefs.*)",
         R"(.*smoke_matmulBrgemmInt8/MatmulBrgemmInt8Test.CompareWithRefs.*MatMul.*InputType=i8_OutputType=i8.*)",
         R"(.*smoke_Snippets_MHAWOTransposeOnInputs_4D/MHAWOTransposeOnInputs.CompareWithRefImpl.*)",
->>>>>>> bc3f0710
     };
 
 #if defined(OPENVINO_ARCH_X86)
