--- conflicted
+++ resolved
@@ -164,18 +164,15 @@
         // is shared across plugins
         // passed local test and cpu has specific test cases with nms9 to cover
         R"(smoke_NmsLayerTest.*)",
-<<<<<<< HEAD
         // Issue: 95915
         R"(smoke_dynamic/AUGRUCellCPUTest.CompareWithRefs/IS=\(\{\?\.1\}_\{\?\.1\}_\{\?\.1\}_\)_TS=\{\(1\.1\)_\(1\.1\)_\(1\.1\)\}_\{\(3\.1\)_\(3\.1\)_\(3\.1\)\}_\{\(5\.1\)_\(5\.1\)_\(5\.1\)\}_decompose=0_activations=\(sigmoid\.tanh\)_clip=0_linear=0_netPrec=f32__inFmts=nc\.nc_outFmts=nc_primitive=ref_any_PluginConf_ENFORCE_BF16=YES)", // NOLINT
         R"(smoke_dynamic/GRUCellCPUTest.CompareWithRefs/IS=\(\{\?\.1\}_\{\?\.1\}_\)_TS=\{\(1\.1\)_\(1\.1\)\}_\{\(3\.1\)_\(3\.1\)\}_\{\(5\.1\)_\(5\.1\)\}_decompose=0_activations=\(sigmoid\.tanh\)_clip=0_linear=0_netPrec=f32__inFmts=nc\.nc_outFmts=nc_primitive=ref_any_PluginConf_ENFORCE_BF16=YES)", // NOLINT
-=======
         // 94982. FP32->I32 conversion issue in the reference implementation. There can be some garbage in the rest of float values like 0.333333745.
         // The kernel does not have such garbage. The diff 0.000000745 is taken into account in calculations and affects further type conversion.
         // Reorder->GridSample->Reorder also does not work here. Potential fix is to use nearest conversion instead of truncation.
         R"(.*GridSampleLayerTestCPU.*(BILINEAR|BICUBIC).*(i32|i8).*)",
         // 94989. BF16 Reference produces different results.
         R"(.*GridSampleLayerTestCPU.*(BILINEAR|BICUBIC).*gridPrc=bf16.*)"
->>>>>>> 6f2eab44
     };
 
 #define FIX_62820 0
