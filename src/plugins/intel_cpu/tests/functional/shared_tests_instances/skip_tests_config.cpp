--- conflicted
+++ resolved
@@ -189,7 +189,6 @@
         R"(smoke_Activation_Basic_Prelu_Const/ActivationLayerTest.Inference/.*_TS=\(3.2.5.7\).*)",
         // Issue: 122094
         R"(smoke_Interpolate_Basic_Down_Sample_Tail/InterpolateLayerTest.Inference.*(asymmetric|align_corners).*f16.*)",
-<<<<<<< HEAD
         // Issue 110112
         R"(smoke_Deconv_2D_Blocked_FP16/.*brgemm_avx512_amx.*)",
         R"(nightly_Deconv_2D_Blocked_FP16/.*brgemm_avx512_amx.*)",
@@ -198,14 +197,12 @@
         R"(smoke_MM_FP16_Brgemm_Amx_Static/.*brgemm_avx512_amx.*)",
         R"(nightly_MM_FP16_Brgemm_Amx_Static/.*brgemm_avx512_amx.*)",
         R"(smoke_MM_FP16_Brgemm_Amx_Dynamic/.*brgemm_avx512_amx.*)",
-=======
         // Need to generate sequence exactly in the i64 data type. Enable in scope of i64 enabling.
         R"(.*RandomUniformLayerTestCPU.*OutPrc=i64.*)",
         // Issue: 123321
         R"(.*smoke_RNNSequenceCommonZeroClip/RNNSequenceTest.Inference.*hidden_size=10.*relu.*)",
         // Issue: 123427
         R"(.*RDFTLayerTest.*SignalSize=().*)",
->>>>>>> 5b8433ff
     };
 
 #if defined(OPENVINO_ARCH_X86)
