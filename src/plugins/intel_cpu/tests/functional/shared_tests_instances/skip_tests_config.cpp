--- conflicted
+++ resolved
@@ -181,11 +181,8 @@
         R"(.*smoke_Proposal_(Static|Dynamic)_Test_Case1/ProposalLayerCPUTest.*)",
         // Issue: 111418
         R"(.*smoke_Snippets_ConvertStub/ConvertStub\.CompareWithRefImpl/IS.*_OT=\(bf16\)_#N=2_#S=2_targetDevice=CPU.*)",
-<<<<<<< HEAD
-=======
         R"(.*smoke_Snippets_Convert/Convert\.CompareWithRefImpl/IS.*_IT=\(f32\)_OT=\(u8\)_#N=1_#S=1_targetDevice=CPU.*)",
         R"(.*smoke_Snippets_ConvertManyOnInputs/ConvertManyOnInputs\.CompareWithRefImpl/IS.*_IT=\(f32\.u8\)_OT=\(\)_#N=1_#S=1_targetDevice=CPU.*)",
->>>>>>> 91cfdae4
         // New plugin work with tensors, so it means that blob in old API can have different pointers
         R"(.*InferRequestIOBBlobTest.*secondCallGetInputDoNotReAllocateData.*)",
         R"(.*InferRequestIOBBlobTest.*secondCallGetOutputDoNotReAllocateData.*)",
@@ -222,11 +219,6 @@
         R"(.*smoke_TopK/TopKLayerTest.Inference.*_k=21_.*_sort=value_modelType=f16_trgDev=CPU.*)",
         // Issue: 121228
         R"(smoke_TestsDFT_(1|2|3|4)d/DFTLayerTest.Inference.*bf16.*)",
-<<<<<<< HEAD
-        // Issue: Cannot create unsupported data type for const op
-        R"(.*smoke_Constant/ConstantLayerTest.*_dataPRC=(u4|u16|u32|i4|i16|f64).*)",
-        R"(.*smoke_Constant_with_negative_values/ConstantLayerTest.*_dataPRC=(u4|u16|u32|i4|i16|f64).*)",
-=======
         // Issue: 121363
         R"(.*smoke_Constant/ConstantLayerTest.*_dataPRC=(u4|u16|u32|i4|i16|f64).*)",
         R"(.*smoke_Constant_with_negative_values/ConstantLayerTest.*_dataPRC=(u4|u16|u32|i4|i16|f64).*)",
@@ -235,7 +227,6 @@
         R"(smoke_GroupConvBackpropData.*paddingDefined/GroupConvBackpropLayerTest.Inference.*f32.*)",
         // Issue: 121812
         R"(.*ConvertCPULayerTest.*outFmts=(nhwc|nChw8c|nChw16c).*)",
->>>>>>> 91cfdae4
     };
 #if defined(__APPLE__) && defined(OPENVINO_ARCH_ARM64)
     // Issue: 120950
