// Copyright (C) 2018-2023 Intel Corporation
// SPDX-License-Identifier: Apache-2.0
//

#include "functional_test_utils/skip_tests_config.hpp"

#include <ie_system_conf.h>

#include <string>
#include <vector>

#include "ie_parallel.hpp"

std::vector<std::string> disabledTestPatterns() {
    std::vector<std::string> retVector{
        // TODO: Issue 31841
        R"(.*(QuantGroupConvBackpropData3D).*)",
        // TODO: Issue 31843
        R"(.*(QuantConvBackpropData3D).*)",
        R"(.*(QuantConvBackpropData2D).*(QG=Perchannel).*)",
        R"(.*(QuantGroupConvBackpropData2D).*(QG=Perchannel).*)",
        // TODO: Issue 33886
        R"(.*(QuantGroupConv2D).*)",
        R"(.*(QuantGroupConv3D).*)",
        R"(.*(RangeAddSubgraphTest).*Start=1.2.*Stop=(5.2|-5.2).*Step=(0.1|-0.1).*ET=f16.*)",
        R"(.*(RangeNumpyAddSubgraphTest).*ET=f16.*)",
        // TODO: Issue: 43793
        R"(.*InferRequestPreprocessDynamicallyInSetBlobTest.*iPRC=0.*_iLT=1.*)",
        R"(.*InferRequestPreprocessDynamicallyInSetBlobTest.*oPRC=0.*_oLT=1.*)",
        // TODO: Issue: 63469
        R"(.*ConversionLayerTest.*ConvertLike.*)",
        // TODO: Issue: 34055
        R"(.*ReluShapeOfSubgraphTest.*)",
        // TODO: Issue: 43314
        R"(.*Broadcast.*mode=BIDIRECTIONAL.*inNPrec=BOOL.*)",
        // TODO: Issue 43417 sporadic issue, looks like an issue in test, reproducible only on Windows platform
        R"(.*decomposition1_batch=5_hidden_size=10_input_size=30_.*tanh.relu.*_clip=0_linear_before_reset=1.*_targetDevice=CPU_.*)",
        // Skip platforms that do not support BF16 (i.e. sse, avx, avx2)
        R"(.*(BF|bf)16.*(jit_avx(?!5)|jit_sse).*)",
        // TODO: Incorrect blob sizes for node BinaryConvolution_X
        R"(.*BinaryConvolutionLayerTest.*)",
        // TODO: 53618. BF16 gemm ncsp convolution crash
        R"(.*_GroupConv.*_inFmts=nc.*_primitive=jit_gemm.*ENFORCE_BF16=YES.*)",
        // TODO: 53578. fork DW bf16 convolution does not support 3d cases yet
        R"(.*_DW_GroupConv.*_inFmts=(ndhwc|nCdhw16c).*ENFORCE_BF16=YES.*)",
        // TODO: 56143. Enable nspc convolutions for bf16 precision
        R"(.*ConvolutionLayerCPUTest.*_inFmts=(ndhwc|nhwc).*ENFORCE_BF16=YES.*)",
        // TODO: 56827. Sporadic test failures
        R"(.*smoke_Conv.+_FP32.ConvolutionLayerCPUTest\.CompareWithRefs.*TS=\(\(.\.67.+\).*inFmts=n.+c.*_primitive=jit_avx2.*)",
        // incorrect jit_uni_planar_convolution with dilation = {1, 2, 1} and output channel 1
        R"(.*smoke_Convolution3D.*D=\(1.2.1\)_O=1.*)",

        // TODO: Issue: 35627. CPU Normalize supports from 2D to 4D blobs
        R"(.*NormalizeL2_1D.*)",
        R"(.*NormalizeL2_5D.*)",
        // Issue: 59788. dnnl_normalize_nchw applies eps after sqrt for across_spatial
        R"(.*NormalizeL2_.*axes=\(1.2.*_eps=100.*)",
        R"(.*NormalizeL2_.*axes=\(2.1.*_eps=100.*)",
        R"(.*NormalizeL2_.*axes=\(3.1.2.*_eps=100.*)",

        // Unsupported operation of type: NormalizeL2 name : Doesn't support reduction axes: (2.2)
        R"(.*BF16NetworkRestore1.*)",
        R"(.*MobileNet_ssd_with_branching.*)",

        // Not expected behavior
        R"(.*Behavior.*InferRequestSetBlobByType.*Batched.*)",
        R"(.*OVCompiledModelBaseTest.*(CanGetInputsInfoAndCheck|canSetConfigToCompiledModel).*)",
        R"(.*Behavior.*CorrectConfigCheck.*(canSetConfigAndCheckGetConfig|canSetConfigTwiceAndCheckGetConfig).*CPU_BIND_THREAD=YES.*)",
        // Issue: 72021 Unreasonable abs_threshold for comparing bf16 results
        R"(.*smoke_Reduce.*type=(Prod|Min).*INFERENCE_PRECISION_HINT=(BF|bf)16.*)",
        // TODO: 56520 Accuracy mismatch
        R"(.*ReduceOpsLayerTest.*type=Mean_.*netPRC=(I64|I32).*)",
        R"(.*ReduceOpsLayerTest.*type=Mean_.*netPRC=U64.*)",
        // Not implemented yet:
        R"(.*Behavior.*ExecutableNetworkBaseTest.*canSetConfigToExecNet.*)",
        R"(.*Behavior.*OVCompiledModelBaseTest.*canSetConfigToCompiledModel.*)",
        R"(.*Behavior.*ExecutableNetworkBaseTest.*canExport.*)",
        R"(.*Behavior.*OVCompiledModelBaseTest.*canExportModel.*)",
        R"(.*Behavior.*ExecutableNetworkBaseTest.*canSetConfigToExecNetWithIncorrectConfig.*)",
        R"(.*Behavior.*OVCompiledModelBaseTest.*canSetConfigToCompiledModelWithIncorrectConfig.*)",
        R"(.*Hetero.*Behavior.*ExecutableNetworkBaseTest.*ExecGraphInfo.*)",
        R"(.*Hetero.*Behavior.*OVCompiledModelBaseTest.*ExecGraphInfo.*)",
        R"(.*Hetero.*Behavior.*ExecutableNetworkBaseTest.*CanCreateTwoExeNetworksAndCheckFunction.*)",
        R"(.*Hetero.*Behavior.*OVCompiledModelBaseTest.*canCreateTwoCompiledModelAndCheckTheir.*)",
        // CPU does not support dynamic rank
        // Issue: 66778
        R"(.*smoke_BehaviorTests.*InferFullyDynamicNetworkWith(S|G)etTensor.*)",
        R"(.*smoke_Hetero_BehaviorTests.*InferFullyDynamicNetworkWith(S|G)etTensor.*)",
        R"(.*smoke_BehaviorTests.*DynamicOutputToDynamicInput.*)",
        R"(.*smoke_BehaviorTests.*DynamicInputToDynamicOutput.*)",
        R"(.*smoke_Hetero_BehaviorTests.*DynamicOutputToDynamicInput.*)",
        R"(.*smoke_Hetero_BehaviorTests.*DynamicInputToDynamicOutput.*)",
        // unsupported metrics
        R"(.*OVGetMetricPropsTest.*OVGetMetricPropsTest.*(MAX_BATCH_SIZE).*)",
        R"(.*smoke_HeteroOVGetMetricPropsTest.*OVGetMetricPropsTest.*(AVAILABLE_DEVICES|OPTIMIZATION_CAPABILITIES|RANGE_FOR_ASYNC_INFER_REQUESTS|RANGE_FOR_STREAMS).*)",
        // supports only '' as device id
        R"(.*OVClassQueryModelTest.*QueryModelWithDeviceID.*)",

        // Issue 67214
        R"(smoke_PrePostProcess.*resize_and_convert_layout_i8.*)",
        // TODO: 67255
        R"(smoke_If.*SimpleIf2OutTest.*)",

        // Issue: 69086
        // need to add support convert BIN -> FP32
        // if we set output precision as BIN, when we create output blob precision looks like UNSPECIFIED
        R"(.*smoke_FakeQuantizeLayerCPUTest.*bin.*)",
        // Issue: 69222
        R"(.*smoke_PriorBoxClustered.*PriorBoxClusteredLayerCPUTest.*_netPRC=f16_.*)",
        // Issue: 72005
        // there are some inconsistency between cpu plugin and ng ref
        // for ctcMergeRepeated is true when legal randomized inputs value.
        // Failure happened on win and macos for current seeds.
        R"(.*CTCLossLayerTest.*CMR=1.*)",
        R"(.*CTCLossLayerCPUTest.*ctcMergeRepeated=1.*)",
        // Issue: 71756
        R"(.*GroupDeconv_2D_DW_BF16/GroupDeconvolutionLayerCPUTest.CompareWithRefs.*PRC=f32.*inFmts=nChw16c_outFmts=nChw16c_primitive=jit_avx512_dw_Fused=Multiply\(PerChannel\).Add\(PerChannel\)_PluginConf_ENFORCE_BF16=YES.*)",
        R"(.*smoke_GroupDeconv_(2|3)D_Blocked_BF16.*S=(\(2\.2\)|\(2\.2\.2\))_PB=(\(0\.0\)|\(0\.0\.0\))_PE=(\(0\.0\)|\(0\.0\.0\))_D=(\(1\.1\)|\(1\.1\.1\))_.*_O=64_G=4.*)",
        // Issue: 59594
        R"(smoke_ConversionLayerTest/ConversionLayerTest.CompareWithRefs.*BOOL.*)",
        R"(smoke_ConversionLayerTest/ConversionLayerTest.CompareWithRefs.*MIXED.*)",
        R"(smoke_ConversionLayerTest/ConversionLayerTest.CompareWithRefs.*Q78.*)",
        R"(smoke_ConversionLayerTest/ConversionLayerTest.CompareWithRefs.*U4.*)",
        R"(smoke_ConversionLayerTest/ConversionLayerTest.CompareWithRefs.*I4.*)",
        R"(smoke_ConversionLayerTest/ConversionLayerTest.CompareWithRefs.*BIN.*)",
        R"(smoke_ConversionLayerTest/ConversionLayerTest.CompareWithRefs.*CUSTOM.*)",
        R"(smoke_ConversionLayerTest/ConversionLayerTest.CompareWithRefs.*UNSPECIFIED.*)",
        // Issue:
        // New API tensor tests
        R"(.*OVInferRequestCheckTensorPrecision.*type=i4.*)",
        R"(.*OVInferRequestCheckTensorPrecision.*type=u1.*)",
        R"(.*OVInferRequestCheckTensorPrecision.*type=u4.*)",
        // Issue: 77390
        R"(.*LoopLayerCPUTest.*exec_cond=0.*)",
        R"(.*LoopLayerCPUTest.*trip_count=0.*)",
        R"(.*LoopForDiffShapesLayerCPUTest.*exec_cond=0.*)",
        R"(.*LoopForDiffShapesLayerCPUTest.*trip_count=0.*)",
        R"(.*LoopForConcatLayerCPUTest.*exec_cond=0.*)",
        R"(.*LoopForConcatLayerCPUTest.*trip_count=0.*)",
        // [ INFO ] Can't compile network without cache for ..  with precision ..
        R"(.*CompileModelCacheTestBase.*CompareWithRefImpl.*KSOFunction.*)",
        R"(.*CompileModelCacheTestBase.*CompareWithRefImpl.*NonMaxSuppression.*)",
        R"(.*CompileModelCacheTestBase.*CompareWithRefImpl.*Nms.*)",
        // Issue: 105838
        R"(smoke_NmsLayerTest.*)",
        // Issue: 95590
        R"(.*CachingSupportCase.*CompileModelCacheTestBase.*(TIwithLSTMcell1|MatMulBias|2InputSubtract)_(u|i).*)",
        // Issue: 95607
        R"(.*CachingSupportCase.*LoadNetworkCacheTestBase.*(TIwithLSTMcell1|MatMulBias|2InputSubtract)_(i|u).*)",
        R"(.*CachingSupportCase.*ReadConcatSplitAssign.*)",
        // 94982. FP32->I32 conversion issue in the reference implementation. There can be some garbage in the rest of float values like 0.333333745.
        // The kernel does not have such garbage. The diff 0.000000745 is taken into account in calculations and affects further type conversion.
        // Reorder->GridSample->Reorder also does not work here. Potential fix is to use nearest conversion instead of truncation.
        R"(.*GridSampleLayerTestCPU.*(BILINEAR|BICUBIC).*(i32|i8).*)",
        // AdaptiveAvgPool is converted into Reduce op for suitable parameters. CPU Reduce impl doesn't support non planar layout for 3D case
        R"(.*StaticAdaPoolAvg3DLayoutTest.*OS=\(1\).*_inFmts=(nwc|nCw16c|nCw8c).*)",
        // Issue: 111404
        R"(.*smoke_set1/GatherElementsCPUTest.*)",
        // Issue: 111406
        R"(.*smoke_InterpolateLinearOnnx_Layout_Test/InterpolateLayerCPUTest.*)",
        R"(.*smoke_InterpolateLinear_Layout_Test/InterpolateLayerCPUTest.*)",
        R"(.*smoke_InterpolateCubic_Layout_Test/InterpolateLayerCPUTest.*)",
        // Issue: 111412
        R"(.*smoke_Proposal_(Static|Dynamic)_Test_Case1/ProposalLayerCPUTest.*)",
        // Issue: 111418
        R"(.*smoke_Snippets_ConvertStub/ConvertStub\.CompareWithRefImpl/IS.*_OT=\(bf16\)_#N=2_#S=2_targetDevice=CPU.*)",
        R"(.*smoke_Snippets_Convert/Convert\.CompareWithRefImpl/IS.*_IT=\(f32\)_OT=\(u8\)_#N=1_#S=1_targetDevice=CPU.*)",
        R"(.*smoke_Snippets_ConvertManyOnInputs/ConvertManyOnInputs\.CompareWithRefImpl/IS.*_IT=\(f32\.u8\)_OT=\(\)_#N=1_#S=1_targetDevice=CPU.*)",
        // Issue: 106939
        R"(.*ScatterNDUpdateLayerCPUTest.*-1.-1.-1.-2.-2.-2.*)",
        // New plugin API doesn't support changes of pre-processing
        R"(.*(Hetero).*InferRequestPreprocessTest.*SetPreProcessToInputInfo.*)",
        R"(.*(Hetero).*InferRequestPreprocessTest.*SetPreProcessToInferRequest.*)",
        // TODO: for 22.2 (Issue 68949)
        R"(.*smoke_AutoBatching_CPU/AutoBatching_Test_DetectionOutput.*)",
        // Issue: 120222
        R"(.*smoke_TopK/TopKLayerTest.Inference.*_k=1_axis=3_.*_modelType=f16_trgDev=CPU.*)",
        R"(.*smoke_TopK/TopKLayerTest.Inference.*_k=7_axis=3_.*_modelType=f16_trgDev=CPU.*)",
        R"(.*smoke_TopK/TopKLayerTest.Inference.*_k=18_.*_modelType=f16_trgDev=CPU.*)",
        R"(.*smoke_TopK/TopKLayerTest.Inference.*_k=21_.*_sort=value_modelType=f16_trgDev=CPU.*)",
        // Issue: 121228
        R"(smoke_TestsDFT_(1|2|3|4)d/DFTLayerTest.Inference.*bf16.*)",
        // Issue: 121313
        R"(smoke_GroupConvBackpropData.*paddingDefined/GroupConvBackpropLayerTest.Inference.*f16.*)",
        R"(smoke_GroupConvBackpropData.*paddingDefined/GroupConvBackpropLayerTest.Inference.*f32.*)",
        // Issue: 122177
        R"(smoke_LSTMSequenceCommon.*LSTMSequenceTest.Inference.*CONVERT_TO_TI.*)",
        // Issue: 122081
        R"(smoke_Activation_Basic_Prelu_Const/ActivationLayerTest.Inference/.*_TS=\(3.2.5.7\).*)",
        // Issue: 122094
        R"(smoke_Interpolate_Basic_Down_Sample_Tail/InterpolateLayerTest.Inference.*(asymmetric|align_corners).*f16.*)",
        // Need to generate sequence exactly in the i64 data type. Enable in scope of i64 enabling.
        R"(.*RandomUniformLayerTestCPU.*OutPrc=i64.*)",
        // Issue: 123321
        R"(.*smoke_RNNSequenceCommonZeroClip/RNNSequenceTest.Inference.*hidden_size=10.*relu.*)",
<<<<<<< HEAD
        // Temporary; debugging
        R"(.*MultinomialLayerTestCPU.*OutPrc=i64.*)",
        R"(.*MultinomialLayerTestCPU.*OutPrc=i32.*)",
=======
        // Issue: 123427
        R"(.*RDFTLayerTest.*SignalSize=().*)",
        // Issue: 123815 (Tests are sensintive to available thread count on testing machines)
        R"(.*smoke_Snippets_MHA_.?D_SplitDimensionM.*)",
        // Issue: 122356
        R"(.*NmsRotatedOpTest.*(SortDesc=True|Clockwise=False).*)",
>>>>>>> 26c9c41b
    };

#if defined(OPENVINO_ARCH_X86)
    retVector.emplace_back(R"(.*DetectionOutputLayerTest.*)");
    // WIP: plugin cannot be loaded for some reason
    retVector.emplace_back(R"(.*HeteroSyntheticTest.*)");
    retVector.emplace_back(R"(.*IEClassBasicTestP.*)");
#elif defined(OPENVINO_ARCH_ARM64) || defined(OPENVINO_ARCH_ARM)
    {
        // Issue: 121709
        retVector.emplace_back(R"(smoke_ConversionLayerTest/ConversionLayerTest.Inference/conversionOpType=Convert_IS.*_inputPRC=f16_targetPRC=(u|i)8_trgDev=CPU.*)");
        // Issue: 121710
        retVector.emplace_back(R"(smoke_GRUCellCommon/GRUCellTest.Inference/decomposition0_batch=5_.*WType=CONSTANT_RType=CONSTANT_BType=CONSTANT_netPRC=f16_targetDevice=CPU_.*)");
        // Issue: 121715
        retVector.emplace_back(R"(smoke_CompareWithRefs_static/EltwiseLayerTest.Inference/IS.*_eltwise_op_type=Div_secondary_input_type=PARAMETER_opType=VECTOR_model_type=i32_InType=undefined_OutType=undefined_trgDev=CPU.*)");
        retVector.emplace_back(R"(smoke_CompareWithRefs_static_check_collapsing/EltwiseLayerTest.Inference/IS.*_eltwise_op_type=Div_secondary_input_type=PARAMETER_opType=VECTOR_model_type=i32_InType=undefined_OutType=undefined_trgDev=CPU.*)");
        // TODO: enable once streams / tput mode is supported
        retVector.emplace_back(R"(OVClassConfigTestCPU.smoke_CpuExecNetworkCheck(Model|Core)StreamsHasHigherPriorityThanLatencyHint.*)");
        retVector.emplace_back(R"(smoke_BehaviorTests/CorrectConfigCheck.canSetConfigAndCheckGetConfig.*CPU_THROUGHPUT_STREAMS=8.*)");
        retVector.emplace_back(R"(smoke_BehaviorTests/CorrectConfigCheck.canSetConfigTwiceAndCheckGetConfig.*CPU_THROUGHPUT_STREAMS=8.*)");
        retVector.emplace_back(R"(smoke_CPU_OVClassLoadNetworkAndCheckWithSecondaryPropertiesTest/OVClassLoadNetworkAndCheckSecondaryPropertiesTest.LoadNetworkAndCheckSecondaryPropertiesTest.*)");
        retVector.emplace_back(R"(smoke_CPU_OVClassLoadNetworkAndCheckWithSecondaryPropertiesDoubleTest/OVClassLoadNetworkAndCheckSecondaryPropertiesTest.LoadNetworkAndCheckSecondaryPropertiesTest.*)");
        retVector.emplace_back(R"(smoke_CPU_OVClassCompileModelAndCheckSecondaryPropertiesTest.*)");
        retVector.emplace_back(R"(smoke_CPU_OVClassCompileModelAndCheckWithSecondaryPropertiesDoubleTest.*)");
        // Issue: 123321
        retVector.emplace_back(R"(.*smoke_RNNSequenceCommonZeroClip/RNNSequenceTest.Inference.*hidden_size=1.*relu.*direction=reverse.*)");
    }
    // invalid test: checks u8 precision for runtime graph, while it should be f32
    retVector.emplace_back(R"(smoke_NegativeQuantizedMatMulMultiplyFusion.*)");
    // int8 specific
    retVector.emplace_back(R"(smoke_Quantized.*)");

#if defined(OV_CPU_ARM_ENABLE_FP16)
    // Issue: 123019
    retVector.emplace_back(R"(smoke_CompareWithRefs_Mvn.*INFERENCE_PRECISION_HINT=f16.*)");
    retVector.emplace_back(R"(smoke_staticShapes4D.*INFERENCE_PRECISION_HINT=f16.*)");
    retVector.emplace_back(R"(smoke_dynamicShapes4D.*INFERENCE_PRECISION_HINT=f16.*)");
#endif

#endif

#if defined(OPENVINO_ARCH_ARM)
    // TODO: rounding errors
    retVector.emplace_back(R"(.*iv_secondaryInputType=PARAMETER_opType=VECTOR_NetType=i32.*)");
#endif

#if !defined(OPENVINO_ARCH_X86_64)
    // very time-consuming test
    retVector.emplace_back(R"(.*OVInferConsistencyTest.*)");
    // TODO: generate new 'expected' runtime graph for non-x64 CPU
    retVector.emplace_back(R"(smoke_serialization/ExecGraphSerializationTest.ExecutionGraph.*)");
    retVector.emplace_back(R"(smoke_ExecGraph/ExecGraphRuntimePrecision.CheckRuntimePrecision/Function=(EltwiseWithTwoDynamicInputs|FakeQuantizeRelu).*)");
    // Issue 108803: bug in CPU scalar implementation
    retVector.emplace_back(R"(smoke_TestsDFT_(1|2|3|4)d/DFTLayerTest.CompareWithRefs.*)");
    retVector.emplace_back(R"(smoke_TestsDFT_(1|2|3|4)d/DFTLayerTest.Inference.*)");
    // Issue 88764, 91647, 108802: accuracy issue
    retVector.emplace_back(R"(MultipleLSTMCellTest/MultipleLSTMCellTest.CompareWithRefs.*)");
    // int8 / code-generation specific
    retVector.emplace_back(R"(smoke_LPT.*)");
    retVector.emplace_back(R"(smoke_Snippets.*)");
#endif

#if defined(_WIN32)
    retVector.emplace_back(R"(.*LoadNetworkCompiledKernelsCacheTest.*CanCreateCacheDirAndDumpBinariesUnicodePath.*)");
#endif

    if (!InferenceEngine::with_cpu_x86_avx512_core()) {
        // on platforms which do not support bfloat16, we are disabling bf16 tests since there are no bf16 primitives,
        // tests are useless on such platforms
        retVector.emplace_back(R"(.*(BF|bf)16.*)");
        retVector.emplace_back(R"(.*bfloat16.*)");
        // MatMul in Snippets uses BRGEMM that is supported only on AVX512 platforms
        // Disabled Snippets MHA tests as well because MHA pattern contains MatMul
        retVector.emplace_back(R"(.*Snippets.*MHA.*)");
        retVector.emplace_back(R"(.*Snippets.*(MatMul|Matmul).*)");
    }
#if defined(OPENVINO_ARCH_X86) || defined(OPENVINO_ARCH_X86_64)
    if (!InferenceEngine::with_cpu_x86_avx512_core_fp16()) {
        // Skip fp16 tests for paltforms that don't support fp16 precision
        retVector.emplace_back(R"(.*INFERENCE_PRECISION_HINT=(F|f)16.*)");
    }
#elif defined(OPENVINO_ARCH_ARM64) || defined(OPENVINO_ARCH_ARM)
#if !defined(OV_CPU_ARM_ENABLE_FP16)
    // Skip fp16 tests for paltforms that don't support fp16 precision
    retVector.emplace_back(R"(.*INFERENCE_PRECISION_HINT=(F|f)16.*)");
#else
    // Issue 117407
    retVector.emplace_back(R"(.*EltwiseLayerCPUTest.*IS=\(\[1\.\.10\.2\.5\.6\]_\).*eltwiseOpType=SqDiff.*_configItem=INFERENCE_PRECISION_HINT=f16.*)");
#endif // OV_CPU_ARM_ENABLE_FP16
#endif
    if (!InferenceEngine::with_cpu_x86_avx512_core_vnni() && !InferenceEngine::with_cpu_x86_avx512_core_amx_int8()) {
        // MatMul in Snippets uses BRGEMM that supports i8 only on platforms with VNNI or AMX instructions
        retVector.emplace_back(R"(.*Snippets.*MatMulFQ.*)");
        retVector.emplace_back(R"(.*Snippets.*MatMul.*Quantized.*)");
        retVector.emplace_back(R"(.*Snippets.*MHAFQ.*)");
        retVector.emplace_back(R"(.*Snippets.*MHAINT8.*)");
        retVector.emplace_back(R"(.*Snippets.*MHAQuant.*)");
    }
    if (!InferenceEngine::with_cpu_x86_avx512_core_amx_int8())
        //TODO: Issue 92895
        // on platforms which do not support AMX, we are disabling I8 input tests
        retVector.emplace_back(R"(smoke_LPT/FakeQuantizeWithNotOptimalTransformation.CompareWithRefImpl.*CPU.*I8.*)");
    if (!InferenceEngine::with_cpu_x86_avx512_core_amx_bf16() && !InferenceEngine::with_cpu_x86_bfloat16()) {
        // ignored for not supported bf16 platforms
        retVector.emplace_back(R"(.*smoke_Snippets_EnforcePrecision_bf16.*)");
        retVector.emplace_back(R"(.*smoke_Snippets_MHAWOTransposeEnforceBF16.*)");
        retVector.emplace_back(R"(.*smoke_Snippets_MHAEnforceBF16.*)");
    }

    return retVector;
}<|MERGE_RESOLUTION|>--- conflicted
+++ resolved
@@ -193,18 +193,15 @@
         R"(.*RandomUniformLayerTestCPU.*OutPrc=i64.*)",
         // Issue: 123321
         R"(.*smoke_RNNSequenceCommonZeroClip/RNNSequenceTest.Inference.*hidden_size=10.*relu.*)",
-<<<<<<< HEAD
-        // Temporary; debugging
-        R"(.*MultinomialLayerTestCPU.*OutPrc=i64.*)",
-        R"(.*MultinomialLayerTestCPU.*OutPrc=i32.*)",
-=======
         // Issue: 123427
         R"(.*RDFTLayerTest.*SignalSize=().*)",
         // Issue: 123815 (Tests are sensintive to available thread count on testing machines)
         R"(.*smoke_Snippets_MHA_.?D_SplitDimensionM.*)",
         // Issue: 122356
         R"(.*NmsRotatedOpTest.*(SortDesc=True|Clockwise=False).*)",
->>>>>>> 26c9c41b
+        // Temporary; debugging
+        R"(.*MultinomialLayerTestCPU.*OutPrc=i64.*)",
+        R"(.*MultinomialLayerTestCPU.*OutPrc=i32.*)",
     };
 
 #if defined(OPENVINO_ARCH_X86)
