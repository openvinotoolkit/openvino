// Copyright (C) 2018-2023 Intel Corporation
// SPDX-License-Identifier: Apache-2.0
//

#include "functional_test_utils/skip_tests_config.hpp"

#include <ie_system_conf.h>

#include <string>
#include <vector>

#include "ie_parallel.hpp"

std::vector<std::string> disabledTestPatterns() {
    std::vector<std::string> retVector{
        // TODO: Issue 31841
        R"(.*(QuantGroupConvBackpropData3D).*)",
        // TODO: Issue 31843
        R"(.*(QuantConvBackpropData3D).*)",
        R"(.*(QuantConvBackpropData2D).*(QG=Perchannel).*)",
        R"(.*(QuantGroupConvBackpropData2D).*(QG=Perchannel).*)",
        // TODO: Issue 33886
        R"(.*(QuantGroupConv2D).*)",
        R"(.*(QuantGroupConv3D).*)",
        // TODO: Issue: 34518
        R"(.*RangeLayerTest.*)",
        R"(.*(RangeAddSubgraphTest).*Start=1.2.*Stop=(5.2|-5.2).*Step=(0.1|-0.1).*netPRC=FP16.*)",
        R"(.*(RangeNumpyAddSubgraphTest).*netPRC=FP16.*)",
        // TODO: Issue: 43793
        R"(.*InferRequestPreprocessDynamicallyInSetBlobTest.*iPRC=0.*_iLT=1.*)",
        R"(.*InferRequestPreprocessDynamicallyInSetBlobTest.*oPRC=0.*_oLT=1.*)",
        // TODO: Issue: 63469
        R"(.*ConversionLayerTest.*ConvertLike.*)",
        // TODO: Issue: 34055
        R"(.*ReluShapeOfSubgraphTest.*)",
        // TODO: Issue: 43314
        R"(.*Broadcast.*mode=BIDIRECTIONAL.*inNPrec=BOOL.*)",
        // TODO: Issue 43417 sporadic issue, looks like an issue in test, reproducible only on Windows platform
        R"(.*decomposition1_batch=5_hidden_size=10_input_size=30_.*tanh.relu.*_clip=0_linear_before_reset=1.*_targetDevice=CPU_.*)",
        // Skip platforms that do not support BF16 (i.e. sse, avx, avx2)
        R"(.*(BF|bf)16.*(jit_avx(?!5)|jit_sse).*)",
        // TODO: Incorrect blob sizes for node BinaryConvolution_X
        R"(.*BinaryConvolutionLayerTest.*)",
        // TODO: 53618. BF16 gemm ncsp convolution crash
        R"(.*_GroupConv.*_inFmts=nc.*_primitive=jit_gemm.*ENFORCE_BF16=YES.*)",
        // TODO: 53578. fork DW bf16 convolution does not support 3d cases yet
        R"(.*_DW_GroupConv.*_inFmts=(ndhwc|nCdhw16c).*ENFORCE_BF16=YES.*)",
        // TODO: 56143. Enable nspc convolutions for bf16 precision
        R"(.*ConvolutionLayerCPUTest.*_inFmts=(ndhwc|nhwc).*ENFORCE_BF16=YES.*)",
        // TODO: 56827. Sporadic test failures
        R"(.*smoke_Conv.+_FP32.ConvolutionLayerCPUTest\.CompareWithRefs.*TS=\(\(.\.67.+\).*inFmts=n.+c.*_primitive=jit_avx2.*)",
        // incorrect jit_uni_planar_convolution with dilation = {1, 2, 1} and output channel 1
        R"(.*smoke_Convolution3D.*D=\(1.2.1\)_O=1.*)",

        // TODO: Issue: 35627. CPU Normalize supports from 2D to 4D blobs
        R"(.*NormalizeL2_1D.*)",
        R"(.*NormalizeL2_5D.*)",
        // Issue: 59788. dnnl_normalize_nchw applies eps after sqrt for across_spatial
        R"(.*NormalizeL2_.*axes=\(1.2.*_eps=100.*)",
        R"(.*NormalizeL2_.*axes=\(2.1.*_eps=100.*)",
        R"(.*NormalizeL2_.*axes=\(3.1.2.*_eps=100.*)",

        // Unsupported operation of type: NormalizeL2 name : Doesn't support reduction axes: (2.2)
        R"(.*BF16NetworkRestore1.*)",
        R"(.*MobileNet_ssd_with_branching.*)",

        // TODO: 57562 No dynamic output shape support
        R"(.*NonZeroLayerTest.*)",
        // Not expected behavior
        R"(.*Behavior.*InferRequestSetBlobByType.*Batched.*)",
        R"(.*Auto.*Behavior.*ExecutableNetworkBaseTest.*canLoadCorrectNetworkToGetExecutableWithIncorrectConfig.*)",
        R"(.*(Auto|Multi).*Behavior.*CorrectConfigAPITests.*CanSetExclusiveAsyncRequests.*)",
        R"(.*(Auto|Multi).*Behavior.*IncorrectConfigTests.*CanNotLoadNetworkWithIncorrectConfig.*)",
        R"(.*OVCompiledModelBaseTest.*(CanGetInputsInfoAndCheck|canSetConfigToCompiledModel).*)",
        R"(.*Behavior.*CorrectConfigCheck.*(canSetConfigAndCheckGetConfig|canSetConfigTwiceAndCheckGetConfig).*CPU_BIND_THREAD=YES.*)",
        // Issue: 72021 Unreasonable abs_threshold for comparing bf16 results
        R"(.*smoke_Reduce.*type=(Prod|Min).*INFERENCE_PRECISION_HINT=(BF|bf)16.*)",
        // TODO: 56520 Accuracy mismatch
        R"(.*ReduceOpsLayerTest.*type=Mean_.*netPRC=(I64|I32).*)",
        R"(.*ReduceOpsLayerTest.*type=Mean_.*netPRC=U64.*)",
        // Not implemented yet:
        R"(.*Behavior.*ExecutableNetworkBaseTest.*canSetConfigToExecNet.*)",
        R"(.*Behavior.*OVCompiledModelBaseTest.*canSetConfigToCompiledModel.*)",
        R"(.*Behavior.*ExecutableNetworkBaseTest.*canExport.*)",
        R"(.*Behavior.*OVCompiledModelBaseTest.*canExportModel.*)",
        R"(.*Behavior.*ExecutableNetworkBaseTest.*canSetConfigToExecNetWithIncorrectConfig.*)",
        R"(.*Behavior.*OVCompiledModelBaseTest.*canSetConfigToCompiledModelWithIncorrectConfig.*)",
        R"(.*Hetero.*Behavior.*ExecutableNetworkBaseTest.*ExecGraphInfo.*)",
        R"(.*Hetero.*Behavior.*OVCompiledModelBaseTest.*ExecGraphInfo.*)",
        R"(.*Hetero.*Behavior.*ExecutableNetworkBaseTest.*CanCreateTwoExeNetworksAndCheckFunction.*)",
        // TODO: CVS-104942
        R"(.*(Auto|Multi).*Behavior.*ExecutableNetworkBaseTest.*canLoadCorrectNetworkToGetExecutableAndCheckConfig.*)",
        R"(.*(Auto|Multi).*SetPropLoadNetWorkGetPropTests.*)",
        R"(.*Hetero.*Behavior.*OVCompiledModelBaseTest.*canCreateTwoCompiledModelAndCheckTheir.*)",
        // CPU does not support dynamic rank
        // Issue: CVS-66778
        R"(.*smoke_BehaviorTests.*InferFullyDynamicNetworkWith(S|G)etTensor.*)",
        R"(.*smoke_Hetero_BehaviorTests.*InferFullyDynamicNetworkWith(S|G)etTensor.*)",
        R"(.*smoke_Auto_BehaviorTests.*InferFullyDynamicNetworkWith(S|G)etTensor.*)",
        R"(.*smoke_BehaviorTests.*DynamicOutputToDynamicInput.*)",
        R"(.*smoke_BehaviorTests.*DynamicInputToDynamicOutput.*)",
        R"(.*smoke_Hetero_BehaviorTests.*DynamicOutputToDynamicInput.*)",
        R"(.*smoke_Hetero_BehaviorTests.*DynamicInputToDynamicOutput.*)",
        R"(.*smoke_Auto_BehaviorTests.*DynamicOutputToDynamicInput.*)",
        R"(.*smoke_Auto_BehaviorTests.*DynamicInputToDynamicOutput.*)",
        // unsupported metrics
        R"(.*OVGetMetricPropsTest.*OVGetMetricPropsTest.*(MAX_BATCH_SIZE).*)",
        R"(.*smoke_AutoMultiHeteroOVGetMetricPropsTest.*OVGetMetricPropsTest.*(AVAILABLE_DEVICES|OPTIMIZATION_CAPABILITIES|RANGE_FOR_ASYNC_INFER_REQUESTS|RANGE_FOR_STREAMS).*)",
        // supports only '' as device id
        R"(.*OVClassQueryModelTest.*QueryModelWithDeviceID.*)",

        // Issue 67214
        R"(smoke_PrePostProcess.*resize_and_convert_layout_i8.*)",
        // TODO: CVS-67255
        R"(smoke_If.*SimpleIf2OutTest.*)",

        // Issue: 69086
        // need to add support convert BIN -> FP32
        // if we set output precision as BIN, when we create output blob precision looks like UNSPECIFIED
        R"(.*smoke_FakeQuantizeLayerCPUTest.*bin.*)",
        // Issue: 69222
        R"(.*smoke_PriorBoxClustered.*PriorBoxClusteredLayerCPUTest.*_netPRC=f16_.*)",
        // Issue: 72005
        // there are some inconsistency between cpu plugin and ng ref
        // for ctcMergeRepeated is true when legal randomized inputs value.
        // Failure happened on win and macos for current seeds.
        R"(.*CTCLossLayerTest.*CMR=1.*)",
        R"(.*CTCLossLayerCPUTest.*ctcMergeRepeated=1.*)",
        // Issue: 71756
        R"(.*GroupDeconv_2D_DW_BF16/GroupDeconvolutionLayerCPUTest.CompareWithRefs.*PRC=f32.*inFmts=nChw16c_outFmts=nChw16c_primitive=jit_avx512_dw_Fused=Multiply\(PerChannel\).Add\(PerChannel\)_PluginConf_ENFORCE_BF16=YES.*)",
        R"(.*smoke_GroupDeconv_(2|3)D_Blocked_BF16.*S=(\(2\.2\)|\(2\.2\.2\))_PB=(\(0\.0\)|\(0\.0\.0\))_PE=(\(0\.0\)|\(0\.0\.0\))_D=(\(1\.1\)|\(1\.1\.1\))_.*_O=64_G=4.*)",
        // Issue: 59594
        R"(smoke_ConversionLayerTest/ConversionLayerTest.CompareWithRefs.*BOOL.*)",
        R"(smoke_ConversionLayerTest/ConversionLayerTest.CompareWithRefs.*MIXED.*)",
        R"(smoke_ConversionLayerTest/ConversionLayerTest.CompareWithRefs.*Q78.*)",
        R"(smoke_ConversionLayerTest/ConversionLayerTest.CompareWithRefs.*U4.*)",
        R"(smoke_ConversionLayerTest/ConversionLayerTest.CompareWithRefs.*I4.*)",
        R"(smoke_ConversionLayerTest/ConversionLayerTest.CompareWithRefs.*BIN.*)",
        R"(smoke_ConversionLayerTest/ConversionLayerTest.CompareWithRefs.*CUSTOM.*)",
        R"(smoke_ConversionLayerTest/ConversionLayerTest.CompareWithRefs.*UNSPECIFIED.*)",
        // Issue:
        // New API tensor tests
        R"(.*OVInferRequestCheckTensorPrecision.*type=i4.*)",
        R"(.*OVInferRequestCheckTensorPrecision.*type=u1.*)",
        R"(.*OVInferRequestCheckTensorPrecision.*type=u4.*)",
        // Issue: 77390
        R"(.*LoopLayerCPUTest.*exec_cond=0.*)",
        R"(.*LoopLayerCPUTest.*trip_count=0.*)",
        R"(.*LoopForDiffShapesLayerCPUTest.*exec_cond=0.*)",
        R"(.*LoopForDiffShapesLayerCPUTest.*trip_count=0.*)",
        R"(.*LoopForConcatLayerCPUTest.*exec_cond=0.*)",
        R"(.*LoopForConcatLayerCPUTest.*trip_count=0.*)",
        // [ INFO ] Can't compile network without cache for ..  with precision ..
        R"(.*CompileModelCacheTestBase.*CompareWithRefImpl.*KSOFunction.*)",
        R"(.*CompileModelCacheTestBase.*CompareWithRefImpl.*NonMaxSuppression.*)",
        R"(.*CompileModelCacheTestBase.*CompareWithRefImpl.*Nms.*)",
        // Issue: 76980
        R"(.*smoke_Auto_BehaviorTests.*InferDynamicNetwork/.*)",
        // Issue: 105838
        R"(smoke_NmsLayerTest.*)",
        // Issue: 95590
        R"(.*CachingSupportCase.*CompileModelCacheTestBase.*(TIwithLSTMcell1|MatMulBias|2InputSubtract)_(u|i).*)",
        // Issue: 95607
        R"(.*CachingSupportCase.*LoadNetworkCacheTestBase.*(TIwithLSTMcell1|MatMulBias|2InputSubtract)_(i|u).*)",
        R"(.*CachingSupportCase.*ReadConcatSplitAssign.*)",
        // 94982. FP32->I32 conversion issue in the reference implementation. There can be some garbage in the rest of float values like 0.333333745.
        // The kernel does not have such garbage. The diff 0.000000745 is taken into account in calculations and affects further type conversion.
        // Reorder->GridSample->Reorder also does not work here. Potential fix is to use nearest conversion instead of truncation.
        R"(.*GridSampleLayerTestCPU.*(BILINEAR|BICUBIC).*(i32|i8).*)",
        // AUTO does not support import / export
        R"(.*smoke_Auto_BehaviorTests/OVCompiledGraphImportExportTest.*(mportExport|readFromV10IR).*/targetDevice=(AUTO).*)",
        // AdaptiveAvgPool is converted into Reduce op for suitable parameters. CPU Reduce impl doesn't support non planar layout for 3D case
        R"(.*StaticAdaPoolAvg3DLayoutTest.*OS=\(1\).*_inFmts=(nwc|nCw16c|nCw8c).*)",
        // Issue: 111404
        R"(.*smoke_set1/GatherElementsCPUTest.*)",
        // Issue: 111406
        R"(.*smoke_InterpolateLinearOnnx_Layout_Test/InterpolateLayerCPUTest.*)",
        R"(.*smoke_InterpolateLinear_Layout_Test/InterpolateLayerCPUTest.*)",
        R"(.*smoke_InterpolateCubic_Layout_Test/InterpolateLayerCPUTest.*)",
        // Issue: 111412
        R"(.*smoke_Proposal_(Static|Dynamic)_Test_Case1/ProposalLayerCPUTest.*)",
        // Issue: 111418
        R"(.*smoke_Snippets_ConvertStub/ConvertStub\.CompareWithRefImpl/IS=.*_OT=\(bf16\)_#N=2_#S=2_targetDevice=CPU.*)",
        // Issue: 111944
        R"(.*smoke_DefConvLayoutTest6.*)",
        // New plugin work with tensors, so it means that blob in old API can have different pointers
        R"(.*InferRequestIOBBlobTest.*secondCallGetInputDoNotReAllocateData.*)",
        R"(.*InferRequestIOBBlobTest.*secondCallGetOutputDoNotReAllocateData.*)",
        R"(.*InferRequestIOBBlobTest.*secondCallGetInputAfterInferSync.*)",
        R"(.*InferRequestIOBBlobTest.*secondCallGetOutputAfterInferSync.*)",
        // Issue: 106939
        R"(.*ScatterNDUpdateLayerCPUTest.*-1.-1.-1.-2.-2.-2.*)",
        // New plugin API doesn't support changes of pre-processing
<<<<<<< HEAD
        R"(.*InferRequestPreprocessTest.*SetPreProcessToInputInfo.*)",
        R"(.*InferRequestPreprocessTest.*SetPreProcessToInferRequest.*)",
        // Old API cannot deallocate tensor
        R"(.*InferRequestIOBBlobTest.*canProcessDeallocatedOutputBlobAfterGetAndSetBlob.*)",
        // Plugin version was changed to ov::Version
        R"(.*VersionTest.*pluginCurrentVersionIsCorrect.*)",
        // New plugin api + legacy ov api will put preprocess into transformation, which will add additional Convert
        // node to graph, it cause below tests failure
        R"(.*smoke_Basic/FuseTransposeAndReorderTest.CompareWithRefs.*)",
        R"(.*smoke_IsOp/ComparisonLayerTest.*)",
        // Issue: 113703 - input/output port's name maybe changed after transformation in plugin api 2.0
        R"(.*smoke_If/SimpleIfTest.*Cond=0.*)",
        // Issue: JIT choose error issue, don't know why not choose jit_avx512_BF16
        R"(.*smoke_PSROIPoolingAverageLayoutTest/PSROIPoolingLayerCPUTest.*)",
        R"(.*smoke_PSROIPoolingBilinearLayoutTest/PSROIPoolingLayerCPUTest.*)",
=======
        R"(.*(Auto|Multi|Hetero).*InferRequestPreprocessTest.*SetPreProcessToInputInfo.*)",
        R"(.*(Auto|Multi|Hetero).*InferRequestPreprocessTest.*SetPreProcessToInferRequest.*)",
        // TODO: for 22.2 (CVS-68949)
        R"(.*smoke_AutoBatching_CPU/AutoBatching_Test_DetectionOutput.*)",
>>>>>>> d2947e23
    };

#if defined(OPENVINO_ARCH_X86)
    retVector.emplace_back(R"(.*DetectionOutputLayerTest.*)");
    // WIP: plugin cannot be loaded for some reason
    retVector.emplace_back(R"(.*HeteroSyntheticTest.*)");
    retVector.emplace_back(R"(.*IEClassBasicTestP.*)");
#elif defined(OPENVINO_ARCH_ARM64) || defined(OPENVINO_ARCH_ARM)
    {
        // TODO: enable once streams / tput mode is supported
        retVector.emplace_back(R"(OVClassConfigTestCPU.smoke_CpuExecNetworkCheck(Model|Core)StreamsHasHigherPriorityThanLatencyHint.*)");
        retVector.emplace_back(R"(smoke_BehaviorTests/CorrectConfigCheck.canSetConfigAndCheckGetConfig.*CPU_THROUGHPUT_STREAMS=8.*)");
        retVector.emplace_back(R"(smoke_BehaviorTests/CorrectConfigCheck.canSetConfigTwiceAndCheckGetConfig.*CPU_THROUGHPUT_STREAMS=8.*)");
        retVector.emplace_back(R"(smoke_CPU_OVClassLoadNetworkAndCheckWithSecondaryPropertiesTest/OVClassLoadNetworkAndCheckSecondaryPropertiesTest.LoadNetworkAndCheckSecondaryPropertiesTest.*)");
        retVector.emplace_back(R"(smoke_CPU_OVClassLoadNetworkAndCheckWithSecondaryPropertiesDoubleTest/OVClassLoadNetworkAndCheckSecondaryPropertiesTest.LoadNetworkAndCheckSecondaryPropertiesTest.*)");
        retVector.emplace_back(R"(smoke_CPU_OVClassCompileModelAndCheckSecondaryPropertiesTest.*)");
        retVector.emplace_back(R"(smoke_CPU_OVClassCompileModelAndCheckWithSecondaryPropertiesDoubleTest.*)");
    }
    // invalid test: checks u8 precision for runtime graph, while it should be f32
    retVector.emplace_back(R"(smoke_NegativeQuantizedMatMulMultiplyFusion.*)");
    // int8 specific
    retVector.emplace_back(R"(smoke_Quantized.*)");
    // TODO: fix CVS-115961
    retVector.emplace_back(R"(.*compareAutoBatchingToSingleBatch/CPU_get_blob_batch_size_4_num_streams_1_num_req_64*)");
    retVector.emplace_back(R"(.*compareAutoBatchingToSingleBatch/CPU_get_blob_batch_size_4_num_streams_2_num_req_64*)");
    retVector.emplace_back(R"(.*compareAutoBatchingToSingleBatch/CPU_set_blob_batch_size_4_num_streams_1_num_req_64*)");
    retVector.emplace_back(R"(.*compareAutoBatchingToSingleBatch/CPU_set_blob_batch_size_4_num_streams_2_num_req_64*)");
#endif

#if defined(OPENVINO_ARCH_ARM)
    // TODO: rounding errors
    retVector.emplace_back(R"(.*iv_secondaryInputType=PARAMETER_opType=VECTOR_NetType=i32.*)");
#endif

#if !defined(OPENVINO_ARCH_X86_64)
    // very time-consuming test
    retVector.emplace_back(R"(.*OVInferConsistencyTest.*)");
    // TODO: generate new 'expected' runtime graph for non-x64 CPU
    retVector.emplace_back(R"(smoke_serialization/ExecGraphSerializationTest.ExecutionGraph.*)");
    retVector.emplace_back(R"(smoke_ExecGraph/ExecGraphRuntimePrecision.CheckRuntimePrecision/Function=(EltwiseWithTwoDynamicInputs|FakeQuantizeRelu).*)");
    // CVS-108803: bug in CPU scalar implementation
    retVector.emplace_back(R"(smoke_TestsDFT_(1|2|3|4)d/DFTLayerTest.CompareWithRefs.*)");
    // CVS-88764, CVS-91647, CVS-108802: accuracy issue
    retVector.emplace_back(R"(MultipleLSTMCellTest/MultipleLSTMCellTest.CompareWithRefs.*)");
    // int8 / code-generation specific
    retVector.emplace_back(R"(smoke_LPT.*)");
    retVector.emplace_back(R"(smoke_Snippets.*)");
#endif

#if defined(_WIN32)
    retVector.emplace_back(R"(.*LoadNetworkCompiledKernelsCacheTest.*CanCreateCacheDirAndDumpBinariesUnicodePath.*)");
#endif

    if (!InferenceEngine::with_cpu_x86_avx512_core()) {
        // on platforms which do not support bfloat16, we are disabling bf16 tests since there are no bf16 primitives,
        // tests are useless on such platforms
        retVector.emplace_back(R"(.*(BF|bf)16.*)");
        retVector.emplace_back(R"(.*bfloat16.*)");
        // MatMul in Snippets uses BRGEMM that is supported only on AVX512 platforms
        // Disabled Snippets MHA tests as well because MHA pattern contains MatMul
        retVector.emplace_back(R"(.*Snippets.*MHA.*)");
        retVector.emplace_back(R"(.*Snippets.*(MatMul|Matmul).*)");
    }
#if defined(OPENVINO_ARCH_X86) || defined(OPENVINO_ARCH_X86_64)
    if (!InferenceEngine::with_cpu_x86_avx512_core_fp16()) {
        // Skip fp16 tests for paltforms that don't support fp16 precision
        retVector.emplace_back(R"(.*INFERENCE_PRECISION_HINT=(F|f)16.*)");
    }
#endif
#if defined(OV_CPU_ARM_ENABLE_FP16)
        // Skip fp16 tests for paltforms that don't support fp16 precision
        retVector.emplace_back(R"(.*INFERENCE_PRECISION_HINT=(F|f)16.*)");
#endif
    if (!InferenceEngine::with_cpu_x86_avx512_core_vnni() && !InferenceEngine::with_cpu_x86_avx512_core_amx_int8()) {
        // MatMul in Snippets uses BRGEMM that supports i8 only on platforms with VNNI or AMX instructions
        retVector.emplace_back(R"(.*Snippets.*MatMulFQ.*)");
        retVector.emplace_back(R"(.*Snippets.*MatMul.*Quantized.*)");
        retVector.emplace_back(R"(.*Snippets.*MHAFQ.*)");
        retVector.emplace_back(R"(.*Snippets.*MHAINT8.*)");
        retVector.emplace_back(R"(.*Snippets.*MHAQuant.*)");
    }
    if (!InferenceEngine::with_cpu_x86_avx512_core_amx_int8())
        //TODO: Issue 92895
        // on platforms which do not support AMX, we are disabling I8 input tests
        retVector.emplace_back(R"(smoke_LPT/FakeQuantizeWithNotOptimalTransformation.CompareWithRefImpl.*CPU.*I8.*)");
    if (!InferenceEngine::with_cpu_x86_avx512_core_amx_bf16() && !InferenceEngine::with_cpu_x86_bfloat16()) {
        // ignored for not supported bf16 platforms
        retVector.emplace_back(R"(.*smoke_Snippets_EnforcePrecision_bf16.*)");
        retVector.emplace_back(R"(.*smoke_Snippets_MHAWOTransposeEnforceBF16.*)");
    }

    return retVector;
}<|MERGE_RESOLUTION|>--- conflicted
+++ resolved
@@ -191,7 +191,6 @@
         // Issue: 106939
         R"(.*ScatterNDUpdateLayerCPUTest.*-1.-1.-1.-2.-2.-2.*)",
         // New plugin API doesn't support changes of pre-processing
-<<<<<<< HEAD
         R"(.*InferRequestPreprocessTest.*SetPreProcessToInputInfo.*)",
         R"(.*InferRequestPreprocessTest.*SetPreProcessToInferRequest.*)",
         // Old API cannot deallocate tensor
@@ -207,12 +206,8 @@
         // Issue: JIT choose error issue, don't know why not choose jit_avx512_BF16
         R"(.*smoke_PSROIPoolingAverageLayoutTest/PSROIPoolingLayerCPUTest.*)",
         R"(.*smoke_PSROIPoolingBilinearLayoutTest/PSROIPoolingLayerCPUTest.*)",
-=======
-        R"(.*(Auto|Multi|Hetero).*InferRequestPreprocessTest.*SetPreProcessToInputInfo.*)",
-        R"(.*(Auto|Multi|Hetero).*InferRequestPreprocessTest.*SetPreProcessToInferRequest.*)",
         // TODO: for 22.2 (CVS-68949)
         R"(.*smoke_AutoBatching_CPU/AutoBatching_Test_DetectionOutput.*)",
->>>>>>> d2947e23
     };
 
 #if defined(OPENVINO_ARCH_X86)
