// Copyright (C) 2018-2023 Intel Corporation
// SPDX-License-Identifier: Apache-2.0
//

#include "functional_test_utils/skip_tests_config.hpp"

#include <ie_system_conf.h>

#include <string>
#include <vector>

#include "ie_parallel.hpp"

std::vector<std::string> disabledTestPatterns() {
    std::vector<std::string> retVector{
        // TODO: Issue 31841
        R"(.*(QuantGroupConvBackpropData3D).*)",
        // TODO: Issue 31843
        R"(.*(QuantConvBackpropData3D).*)",
        R"(.*(QuantConvBackpropData2D).*(QG=Perchannel).*)",
        R"(.*(QuantGroupConvBackpropData2D).*(QG=Perchannel).*)",
        // TODO: Issue 33886
        R"(.*(QuantGroupConv2D).*)",
        R"(.*(QuantGroupConv3D).*)",
        // TODO: Issue: 34518
        R"(.*RangeLayerTest.*)",
        R"(.*(RangeAddSubgraphTest).*Start=1.2.*Stop=(5.2|-5.2).*Step=(0.1|-0.1).*netPRC=FP16.*)",
        R"(.*(RangeNumpyAddSubgraphTest).*netPRC=FP16.*)",
        // TODO: Issue: 43793
        R"(.*InferRequestPreprocessDynamicallyInSetBlobTest.*iPRC=0.*_iLT=1.*)",
        R"(.*InferRequestPreprocessDynamicallyInSetBlobTest.*oPRC=0.*_oLT=1.*)",
        // TODO: Issue: 63469
        R"(.*ConversionLayerTest.*ConvertLike.*)",
        // TODO: Issue: 34055
        R"(.*ReluShapeOfSubgraphTest.*)",
        // TODO: Issue: 43314
        R"(.*Broadcast.*mode=BIDIRECTIONAL.*inNPrec=BOOL.*)",
        // TODO: Issue 43417 sporadic issue, looks like an issue in test, reproducible only on Windows platform
        R"(.*decomposition1_batch=5_hidden_size=10_input_size=30_.*tanh.relu.*_clip=0_linear_before_reset=1.*_targetDevice=CPU_.*)",
        // Skip platforms that do not support BF16 (i.e. sse, avx, avx2)
        R"(.*(BF|bf)16.*(jit_avx(?!5)|jit_sse).*)",
        // TODO: Incorrect blob sizes for node BinaryConvolution_X
        R"(.*BinaryConvolutionLayerTest.*)",
        // TODO: 53618. BF16 gemm ncsp convolution crash
        R"(.*_GroupConv.*_inFmts=nc.*_primitive=jit_gemm.*ENFORCE_BF16=YES.*)",
        // TODO: 53578. fork DW bf16 convolution does not support 3d cases yet
        R"(.*_DW_GroupConv.*_inFmts=(ndhwc|nCdhw16c).*ENFORCE_BF16=YES.*)",
        // TODO: 56143. Enable nspc convolutions for bf16 precision
        R"(.*ConvolutionLayerCPUTest.*_inFmts=(ndhwc|nhwc).*ENFORCE_BF16=YES.*)",
        // TODO: 56827. Sporadic test failures
        R"(.*smoke_Conv.+_FP32.ConvolutionLayerCPUTest\.CompareWithRefs.*TS=\(\(.\.67.+\).*inFmts=n.+c.*_primitive=jit_avx2.*)",
        // incorrect jit_uni_planar_convolution with dilation = {1, 2, 1} and output channel 1
        R"(.*smoke_Convolution3D.*D=\(1.2.1\)_O=1.*)",

        // TODO: Issue: 35627. CPU Normalize supports from 2D to 4D blobs
        R"(.*NormalizeL2_1D.*)",
        R"(.*NormalizeL2_5D.*)",
        // Issue: 59788. dnnl_normalize_nchw applies eps after sqrt for across_spatial
        R"(.*NormalizeL2_.*axes=\(1.2.*_eps=100.*)",
        R"(.*NormalizeL2_.*axes=\(2.1.*_eps=100.*)",
        R"(.*NormalizeL2_.*axes=\(3.1.2.*_eps=100.*)",

        // Unsupported operation of type: NormalizeL2 name : Doesn't support reduction axes: (2.2)
        R"(.*BF16NetworkRestore1.*)",
        R"(.*MobileNet_ssd_with_branching.*)",

        // TODO: 57562 No dynamic output shape support
        R"(.*NonZeroLayerTest.*)",
        // Not expected behavior
        R"(.*Behavior.*InferRequestSetBlobByType.*Batched.*)",
        R"(.*OVCompiledModelBaseTest.*(CanGetInputsInfoAndCheck|canSetConfigToCompiledModel).*)",
        R"(.*Behavior.*CorrectConfigCheck.*(canSetConfigAndCheckGetConfig|canSetConfigTwiceAndCheckGetConfig).*CPU_BIND_THREAD=YES.*)",
        // Issue: 72021 Unreasonable abs_threshold for comparing bf16 results
        R"(.*smoke_Reduce.*type=(Prod|Min).*INFERENCE_PRECISION_HINT=(BF|bf)16.*)",
        // TODO: 56520 Accuracy mismatch
        R"(.*ReduceOpsLayerTest.*type=Mean_.*netPRC=(I64|I32).*)",
        R"(.*ReduceOpsLayerTest.*type=Mean_.*netPRC=U64.*)",
        // Not implemented yet:
        R"(.*Behavior.*ExecutableNetworkBaseTest.*canSetConfigToExecNet.*)",
        R"(.*Behavior.*OVCompiledModelBaseTest.*canSetConfigToCompiledModel.*)",
        R"(.*Behavior.*ExecutableNetworkBaseTest.*canExport.*)",
        R"(.*Behavior.*OVCompiledModelBaseTest.*canExportModel.*)",
        R"(.*Behavior.*ExecutableNetworkBaseTest.*canSetConfigToExecNetWithIncorrectConfig.*)",
        R"(.*Behavior.*OVCompiledModelBaseTest.*canSetConfigToCompiledModelWithIncorrectConfig.*)",
        R"(.*Hetero.*Behavior.*ExecutableNetworkBaseTest.*ExecGraphInfo.*)",
        R"(.*Hetero.*Behavior.*OVCompiledModelBaseTest.*ExecGraphInfo.*)",
        R"(.*Hetero.*Behavior.*ExecutableNetworkBaseTest.*CanCreateTwoExeNetworksAndCheckFunction.*)",
        R"(.*Hetero.*Behavior.*OVCompiledModelBaseTest.*canCreateTwoCompiledModelAndCheckTheir.*)",
        // CPU does not support dynamic rank
        // Issue: 66778
        R"(.*smoke_BehaviorTests.*InferFullyDynamicNetworkWith(S|G)etTensor.*)",
        R"(.*smoke_Hetero_BehaviorTests.*InferFullyDynamicNetworkWith(S|G)etTensor.*)",
        R"(.*smoke_BehaviorTests.*DynamicOutputToDynamicInput.*)",
        R"(.*smoke_BehaviorTests.*DynamicInputToDynamicOutput.*)",
        R"(.*smoke_Hetero_BehaviorTests.*DynamicOutputToDynamicInput.*)",
        R"(.*smoke_Hetero_BehaviorTests.*DynamicInputToDynamicOutput.*)",
        // unsupported metrics
        R"(.*OVGetMetricPropsTest.*OVGetMetricPropsTest.*(MAX_BATCH_SIZE).*)",
        R"(.*smoke_HeteroOVGetMetricPropsTest.*OVGetMetricPropsTest.*(AVAILABLE_DEVICES|OPTIMIZATION_CAPABILITIES|RANGE_FOR_ASYNC_INFER_REQUESTS|RANGE_FOR_STREAMS).*)",
        // supports only '' as device id
        R"(.*OVClassQueryModelTest.*QueryModelWithDeviceID.*)",
        // Issue 67214
        R"(smoke_PrePostProcess.*resize_and_convert_layout_i8.*)",
        // TODO: 67255
        R"(smoke_If.*SimpleIf2OutTest.*)",
        // Issue: 69086
        // need to add support convert BIN -> FP32
        // if we set output precision as BIN, when we create output blob precision looks like UNSPECIFIED
        R"(.*smoke_FakeQuantizeLayerCPUTest.*bin.*)",
        // Issue: 69222
        R"(.*smoke_PriorBoxClustered.*PriorBoxClusteredLayerCPUTest.*_netPRC=f16_.*)",
        // Issue: 72005
        // there are some inconsistency between cpu plugin and ng ref
        // for ctcMergeRepeated is true when legal randomized inputs value.
        // Failure happened on win and macos for current seeds.
        R"(.*CTCLossLayerTest.*CMR=1.*)",
        R"(.*CTCLossLayerCPUTest.*ctcMergeRepeated=1.*)",
        // Issue: 71756
        R"(.*GroupDeconv_2D_DW_BF16/GroupDeconvolutionLayerCPUTest.CompareWithRefs.*PRC=f32.*inFmts=nChw16c_outFmts=nChw16c_primitive=jit_avx512_dw_Fused=Multiply\(PerChannel\).Add\(PerChannel\)_PluginConf_ENFORCE_BF16=YES.*)",
        R"(.*smoke_GroupDeconv_(2|3)D_Blocked_BF16.*S=(\(2\.2\)|\(2\.2\.2\))_PB=(\(0\.0\)|\(0\.0\.0\))_PE=(\(0\.0\)|\(0\.0\.0\))_D=(\(1\.1\)|\(1\.1\.1\))_.*_O=64_G=4.*)",
        // Issue: 59594
        R"(smoke_ConversionLayerTest/ConversionLayerTest.CompareWithRefs.*BOOL.*)",
        R"(smoke_ConversionLayerTest/ConversionLayerTest.CompareWithRefs.*MIXED.*)",
        R"(smoke_ConversionLayerTest/ConversionLayerTest.CompareWithRefs.*Q78.*)",
        R"(smoke_ConversionLayerTest/ConversionLayerTest.CompareWithRefs.*U4.*)",
        R"(smoke_ConversionLayerTest/ConversionLayerTest.CompareWithRefs.*I4.*)",
        R"(smoke_ConversionLayerTest/ConversionLayerTest.CompareWithRefs.*BIN.*)",
        R"(smoke_ConversionLayerTest/ConversionLayerTest.CompareWithRefs.*CUSTOM.*)",
        R"(smoke_ConversionLayerTest/ConversionLayerTest.CompareWithRefs.*UNSPECIFIED.*)",
        // Issue:
        // New API tensor tests
        R"(.*OVInferRequestCheckTensorPrecision.*type=i4.*)",
        R"(.*OVInferRequestCheckTensorPrecision.*type=u1.*)",
        R"(.*OVInferRequestCheckTensorPrecision.*type=u4.*)",
        // Issue: 77390
        R"(.*LoopLayerCPUTest.*exec_cond=0.*)",
        R"(.*LoopLayerCPUTest.*trip_count=0.*)",
        R"(.*LoopForDiffShapesLayerCPUTest.*exec_cond=0.*)",
        R"(.*LoopForDiffShapesLayerCPUTest.*trip_count=0.*)",
        R"(.*LoopForConcatLayerCPUTest.*exec_cond=0.*)",
        R"(.*LoopForConcatLayerCPUTest.*trip_count=0.*)",
        // [ INFO ] Can't compile network without cache for ..  with precision ..
        R"(.*CompileModelCacheTestBase.*CompareWithRefImpl.*KSOFunction.*)",
        R"(.*CompileModelCacheTestBase.*CompareWithRefImpl.*NonMaxSuppression.*)",
        R"(.*CompileModelCacheTestBase.*CompareWithRefImpl.*Nms.*)",
        // Issue: 105838
        R"(smoke_NmsLayerTest.*)",
        // Issue: 95590
        R"(.*CachingSupportCase.*CompileModelCacheTestBase.*(TIwithLSTMcell1|MatMulBias|2InputSubtract)_(u|i).*)",
        // Issue: 95607
        R"(.*CachingSupportCase.*LoadNetworkCacheTestBase.*(TIwithLSTMcell1|MatMulBias|2InputSubtract)_(i|u).*)",
        R"(.*CachingSupportCase.*ReadConcatSplitAssign.*)",
        // 94982. FP32->I32 conversion issue in the reference implementation. There can be some garbage in the rest of float values like 0.333333745.
        // The kernel does not have such garbage. The diff 0.000000745 is taken into account in calculations and affects further type conversion.
        // Reorder->GridSample->Reorder also does not work here. Potential fix is to use nearest conversion instead of truncation.
        R"(.*GridSampleLayerTestCPU.*(BILINEAR|BICUBIC).*(i32|i8).*)",
        // AdaptiveAvgPool is converted into Reduce op for suitable parameters. CPU Reduce impl doesn't support non planar layout for 3D case
        R"(.*StaticAdaPoolAvg3DLayoutTest.*OS=\(1\).*_inFmts=(nwc|nCw16c|nCw8c).*)",
        // Issue: 111404
        R"(.*smoke_set1/GatherElementsCPUTest.*)",
        // Issue: 111406
        R"(.*smoke_InterpolateLinearOnnx_Layout_Test/InterpolateLayerCPUTest.*)",
        R"(.*smoke_InterpolateLinear_Layout_Test/InterpolateLayerCPUTest.*)",
        R"(.*smoke_InterpolateCubic_Layout_Test/InterpolateLayerCPUTest.*)",
        // Issue: 111412
        R"(.*smoke_Proposal_(Static|Dynamic)_Test_Case1/ProposalLayerCPUTest.*)",
        // Issue: 111418
        R"(.*smoke_Snippets_ConvertStub/ConvertStub\.CompareWithRefImpl/IS.*_OT=\(bf16\)_#N=2_#S=2_targetDevice=CPU.*)",
        R"(.*smoke_Snippets_Convert/Convert\.CompareWithRefImpl/IS.*_IT=\(f32\)_OT=\(u8\)_#N=1_#S=1_targetDevice=CPU.*)",
        R"(.*smoke_Snippets_ConvertManyOnInputs/ConvertManyOnInputs\.CompareWithRefImpl/IS.*_IT=\(f32\.u8\)_OT=\(\)_#N=1_#S=1_targetDevice=CPU.*)",
        // New plugin work with tensors, so it means that blob in old API can have different pointers
        R"(.*InferRequestIOBBlobTest.*secondCallGetInputDoNotReAllocateData.*)",
        R"(.*InferRequestIOBBlobTest.*secondCallGetOutputDoNotReAllocateData.*)",
        R"(.*InferRequestIOBBlobTest.*secondCallGetInputAfterInferSync.*)",
        R"(.*InferRequestIOBBlobTest.*secondCallGetOutputAfterInferSync.*)",
        // Issue: 106939
        R"(.*ScatterNDUpdateLayerCPUTest.*-1.-1.-1.-2.-2.-2.*)",
        // New plugin API doesn't support changes of pre-processing
        R"(.*InferRequestPreprocessTest.*SetPreProcessToInputInfo.*)",
        R"(.*InferRequestPreprocessTest.*SetPreProcessToInferRequest.*)",
        // Old API cannot deallocate tensor
        R"(.*InferRequestIOBBlobTest.*canProcessDeallocatedOutputBlobAfterGetAndSetBlob.*)",
        // Plugin version was changed to ov::Version
        R"(.*VersionTest.*pluginCurrentVersionIsCorrect.*)",
        // Issue: 120286
        R"(.*smoke_Basic/FuseTransposeAndReorderTest.CompareWithRefs.*)",
        // Issue: 113703, 114763
        R"(.*smoke_If/SimpleIfTest.*Cond=0.*)",
        // Issue: 114765
        R"(.*smoke_PSROIPoolingAverageLayoutTest/PSROIPoolingLayerCPUTest.*BF16.*)",
        R"(.*smoke_PSROIPoolingBilinearLayoutTest/PSROIPoolingLayerCPUTest.*BF16.*)",
        // TODO: for 22.2 (CVS-68949)
        R"(.*smoke_AutoBatching_CPU/AutoBatching_Test_DetectionOutput.*)",
<<<<<<< HEAD
        // Issue: 117837
        R"(.*smoke_4D_out_of_range/GatherInPlaceLayerTestCPU.*_indices=\(\-15\).*)",
        // Issue: 120279
        R"(.*OVCompiledGraphImportExportTest.*elementType=(i16|u16|u32|u64|i64).*)",
=======
>>>>>>> c385c131
        // Issue: 120222
        R"(.*smoke_TopK/TopKLayerTest.Inference.*_k=1_axis=3_.*_modelType=f16_trgDev=CPU.*)",
        R"(.*smoke_TopK/TopKLayerTest.Inference.*_k=7_axis=3_.*_modelType=f16_trgDev=CPU.*)",
        R"(.*smoke_TopK/TopKLayerTest.Inference.*_k=1_axis=1_.*_modelType=f16_trgDev=CPU.*)",
        R"(.*smoke_TopK/TopKLayerTest.Inference.*_k=7_axis=1_.*_modelType=f16_trgDev=CPU.*)",
        R"(.*smoke_TopK/TopKLayerTest.Inference.*_k=18_.*_modelType=f16_trgDev=CPU.*)",
        R"(.*smoke_TopK/TopKLayerTest.Inference.*_k=21_.*_sort=value_modelType=f16_trgDev=CPU.*)",
        // Issue: 121228
        R"(smoke_TestsDFT_(1|2|3|4)d/DFTLayerTest.Inference.*bf16.*)",
        // Issue: 121363
        R"(.*smoke_Constant/ConstantLayerTest.*_dataPRC=(u4|u16|u32|i4|i16|f64).*)",
        R"(.*smoke_Constant_with_negative_values/ConstantLayerTest.*_dataPRC=(u4|u16|u32|i4|i16|f64).*)",
        // Issue: 121313
        R"(smoke_GroupConvBackpropData.*paddingDefined/GroupConvBackpropLayerTest.Inference.*f16.*)",
        R"(smoke_GroupConvBackpropData.*paddingDefined/GroupConvBackpropLayerTest.Inference.*f32.*)",
        // Issue: 121812
        R"(.*ConvertCPULayerTest.*outFmts=(nhwc|nChw8c|nChw16c).*)",
        // Issue: 122321
        R"(.*smoke_ConvertCPULayerTest_BOOL.*)",
        // Issue: 122094
        R"(smoke_Interpolate_Basic_Down_Sample_Tail/InterpolateLayerTest.Inference.*(asymmetric|align_corners).*f16.*)",
    };
#if defined(__APPLE__) && defined(OPENVINO_ARCH_ARM64)
    // Issue: 120950
    retVector.emplace_back(R"(.*smoke_TensorIteratorCommon/TensorIteratorTest.Inference.*_modelType=f16_targetDevice=CPU.*)");
    retVector.emplace_back(R"(.*smoke_CtcGreedyDecoderBasic/CTCGreedyDecoderLayerTest.Inference.*netPRC=f16.*trgDev=CPU.*)");
    retVector.emplace_back(R"(.*CTCGreedyDecoderSeqLenLayerTest.Inference.*dataPRC=f16.*trgDev=CPU.*)");
#endif

#if defined(OPENVINO_ARCH_X86)
    retVector.emplace_back(R"(.*DetectionOutputLayerTest.*)");
    // WIP: plugin cannot be loaded for some reason
    retVector.emplace_back(R"(.*HeteroSyntheticTest.*)");
    retVector.emplace_back(R"(.*IEClassBasicTestP.*)");
#elif defined(OPENVINO_ARCH_ARM64) || defined(OPENVINO_ARCH_ARM)
    {
        // Issue: 121709
        retVector.emplace_back(R"(smoke_ConversionLayerTest/ConversionLayerTest.Inference/conversionOpType=Convert_IS.*_inputPRC=f16_targetPRC=(u|i)8_trgDev=CPU.*)");
        // Issue: 121710
        retVector.emplace_back(R"(smoke_GRUCellCommon/GRUCellTest.Inference/decomposition0_batch=5_.*WType=CONSTANT_RType=CONSTANT_BType=CONSTANT_netPRC=f16_targetDevice=CPU_.*)");
        // Issue: 121715
        retVector.emplace_back(R"(smoke_CompareWithRefs_static/EltwiseLayerTest.Inference/IS.*_eltwise_op_type=Div_secondary_input_type=PARAMETER_opType=VECTOR_model_type=i32_InType=undefined_OutType=undefined_trgDev=CPU.*)");
        retVector.emplace_back(R"(smoke_CompareWithRefs_static_check_collapsing/EltwiseLayerTest.Inference/IS.*_eltwise_op_type=Div_secondary_input_type=PARAMETER_opType=VECTOR_model_type=i32_InType=undefined_OutType=undefined_trgDev=CPU.*)");
        // TODO: enable once streams / tput mode is supported
        retVector.emplace_back(R"(OVClassConfigTestCPU.smoke_CpuExecNetworkCheck(Model|Core)StreamsHasHigherPriorityThanLatencyHint.*)");
        retVector.emplace_back(R"(smoke_BehaviorTests/CorrectConfigCheck.canSetConfigAndCheckGetConfig.*CPU_THROUGHPUT_STREAMS=8.*)");
        retVector.emplace_back(R"(smoke_BehaviorTests/CorrectConfigCheck.canSetConfigTwiceAndCheckGetConfig.*CPU_THROUGHPUT_STREAMS=8.*)");
        retVector.emplace_back(R"(smoke_CPU_OVClassLoadNetworkAndCheckWithSecondaryPropertiesTest/OVClassLoadNetworkAndCheckSecondaryPropertiesTest.LoadNetworkAndCheckSecondaryPropertiesTest.*)");
        retVector.emplace_back(R"(smoke_CPU_OVClassLoadNetworkAndCheckWithSecondaryPropertiesDoubleTest/OVClassLoadNetworkAndCheckSecondaryPropertiesTest.LoadNetworkAndCheckSecondaryPropertiesTest.*)");
        retVector.emplace_back(R"(smoke_CPU_OVClassCompileModelAndCheckSecondaryPropertiesTest.*)");
        retVector.emplace_back(R"(smoke_CPU_OVClassCompileModelAndCheckWithSecondaryPropertiesDoubleTest.*)");
    }
    // invalid test: checks u8 precision for runtime graph, while it should be f32
    retVector.emplace_back(R"(smoke_NegativeQuantizedMatMulMultiplyFusion.*)");
    // int8 specific
    retVector.emplace_back(R"(smoke_Quantized.*)");
#endif

#if defined(OPENVINO_ARCH_ARM)
    // TODO: rounding errors
    retVector.emplace_back(R"(.*iv_secondaryInputType=PARAMETER_opType=VECTOR_NetType=i32.*)");
#endif

#if !defined(OPENVINO_ARCH_X86_64)
    // very time-consuming test
    retVector.emplace_back(R"(.*OVInferConsistencyTest.*)");
    // TODO: generate new 'expected' runtime graph for non-x64 CPU
    retVector.emplace_back(R"(smoke_serialization/ExecGraphSerializationTest.ExecutionGraph.*)");
    retVector.emplace_back(R"(smoke_ExecGraph/ExecGraphRuntimePrecision.CheckRuntimePrecision/Function=(EltwiseWithTwoDynamicInputs|FakeQuantizeRelu).*)");
    // Issue 108803: bug in CPU scalar implementation
    retVector.emplace_back(R"(smoke_TestsDFT_(1|2|3|4)d/DFTLayerTest.CompareWithRefs.*)");
    retVector.emplace_back(R"(smoke_TestsDFT_(1|2|3|4)d/DFTLayerTest.Inference.*)");
    // Issue 88764, 91647, 108802: accuracy issue
    retVector.emplace_back(R"(MultipleLSTMCellTest/MultipleLSTMCellTest.CompareWithRefs.*)");
    // int8 / code-generation specific
    retVector.emplace_back(R"(smoke_LPT.*)");
    retVector.emplace_back(R"(smoke_Snippets.*)");
#endif

#if defined(_WIN32)
    retVector.emplace_back(R"(.*LoadNetworkCompiledKernelsCacheTest.*CanCreateCacheDirAndDumpBinariesUnicodePath.*)");
#endif

    if (!InferenceEngine::with_cpu_x86_avx512_core()) {
        // on platforms which do not support bfloat16, we are disabling bf16 tests since there are no bf16 primitives,
        // tests are useless on such platforms
        retVector.emplace_back(R"(.*(BF|bf)16.*)");
        retVector.emplace_back(R"(.*bfloat16.*)");
        // MatMul in Snippets uses BRGEMM that is supported only on AVX512 platforms
        // Disabled Snippets MHA tests as well because MHA pattern contains MatMul
        retVector.emplace_back(R"(.*Snippets.*MHA.*)");
        retVector.emplace_back(R"(.*Snippets.*(MatMul|Matmul).*)");
    }
#if defined(OPENVINO_ARCH_X86) || defined(OPENVINO_ARCH_X86_64)
    if (!InferenceEngine::with_cpu_x86_avx512_core_fp16()) {
        // Skip fp16 tests for paltforms that don't support fp16 precision
        retVector.emplace_back(R"(.*INFERENCE_PRECISION_HINT=(F|f)16.*)");
    }
#elif defined(OPENVINO_ARCH_ARM64) || defined(OPENVINO_ARCH_ARM)
#if !defined(OV_CPU_ARM_ENABLE_FP16)
    // Skip fp16 tests for paltforms that don't support fp16 precision
    retVector.emplace_back(R"(.*INFERENCE_PRECISION_HINT=(F|f)16.*)");
#else
    // Issue 117407
    retVector.emplace_back(R"(.*EltwiseLayerCPUTest.*IS=\(\[1\.\.10\.2\.5\.6\]_\).*eltwiseOpType=SqDiff.*_configItem=INFERENCE_PRECISION_HINT=f16.*)");
#endif // OV_CPU_ARM_ENABLE_FP16
    // Issue 117850: Supported Eltwise executor (FP16) is not found
    retVector.emplace_back(R"(.*smoke_SetBlobCPU/SetBlobTest.*_Device=CPU_PrecisionInNet=FP16_PrecisionInNgraph=BOOL.*)");
#endif
    if (!InferenceEngine::with_cpu_x86_avx512_core_vnni() && !InferenceEngine::with_cpu_x86_avx512_core_amx_int8()) {
        // MatMul in Snippets uses BRGEMM that supports i8 only on platforms with VNNI or AMX instructions
        retVector.emplace_back(R"(.*Snippets.*MatMulFQ.*)");
        retVector.emplace_back(R"(.*Snippets.*MatMul.*Quantized.*)");
        retVector.emplace_back(R"(.*Snippets.*MHAFQ.*)");
        retVector.emplace_back(R"(.*Snippets.*MHAINT8.*)");
        retVector.emplace_back(R"(.*Snippets.*MHAQuant.*)");
    }
    if (!InferenceEngine::with_cpu_x86_avx512_core_amx_int8())
        //TODO: Issue 92895
        // on platforms which do not support AMX, we are disabling I8 input tests
        retVector.emplace_back(R"(smoke_LPT/FakeQuantizeWithNotOptimalTransformation.CompareWithRefImpl.*CPU.*I8.*)");
    if (!InferenceEngine::with_cpu_x86_avx512_core_amx_bf16() && !InferenceEngine::with_cpu_x86_bfloat16()) {
        // ignored for not supported bf16 platforms
        retVector.emplace_back(R"(.*smoke_Snippets_EnforcePrecision_bf16.*)");
        retVector.emplace_back(R"(.*smoke_Snippets_MHAWOTransposeEnforceBF16.*)");
        retVector.emplace_back(R"(.*smoke_Snippets_MHAEnforceBF16.*)");
    }

    return retVector;
}<|MERGE_RESOLUTION|>--- conflicted
+++ resolved
@@ -191,13 +191,8 @@
         R"(.*smoke_PSROIPoolingBilinearLayoutTest/PSROIPoolingLayerCPUTest.*BF16.*)",
         // TODO: for 22.2 (CVS-68949)
         R"(.*smoke_AutoBatching_CPU/AutoBatching_Test_DetectionOutput.*)",
-<<<<<<< HEAD
-        // Issue: 117837
-        R"(.*smoke_4D_out_of_range/GatherInPlaceLayerTestCPU.*_indices=\(\-15\).*)",
         // Issue: 120279
         R"(.*OVCompiledGraphImportExportTest.*elementType=(i16|u16|u32|u64|i64).*)",
-=======
->>>>>>> c385c131
         // Issue: 120222
         R"(.*smoke_TopK/TopKLayerTest.Inference.*_k=1_axis=3_.*_modelType=f16_trgDev=CPU.*)",
         R"(.*smoke_TopK/TopKLayerTest.Inference.*_k=7_axis=3_.*_modelType=f16_trgDev=CPU.*)",
