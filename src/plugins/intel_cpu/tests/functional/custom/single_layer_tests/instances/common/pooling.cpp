--- conflicted
+++ resolved
@@ -60,9 +60,21 @@
                                  ::testing::ValuesIn((inpOutPrecision())),
                                  ::testing::Values(false),
                                  ::testing::ValuesIn(vecCpuConfigs),
-                                 ::testing::Values(emptyFusingSpec)),
+                                 ::testing::Values(emptyFusingSpec),
+                                 ::testing::Values(CPUTestUtils::empty_plugin_config)),
                          AvgPoolingV14LayerCPUTest::getTestCaseName);
 
+INSTANTIATE_TEST_SUITE_P(smoke_AvgPoolV14_Ref_Fallback_3D, AvgPoolingV14LayerRefFallbackTest,
+                         ::testing::Combine(
+                                 ::testing::ValuesIn(paramsAvgV143D()),
+                                 ::testing::ValuesIn(inputShapes3DDynamic()),
+                                 ::testing::ValuesIn((inpOutPrecision())),
+                                 ::testing::Values(false),
+                                 ::testing::Values(CPUSpecificParams{{}, {}, {}, "ref"}),
+                                 ::testing::Values(emptyFusingSpec),
+                                 ::testing::Values(CPUTestUtils::empty_plugin_config)),
+                         AvgPoolingV14LayerRefFallbackTest::getTestCaseName);
+
 INSTANTIATE_TEST_SUITE_P(smoke_AvgPoolV14_CPU_3D_NotOptimized, AvgPoolingV14LayerCPUTest,
                          ::testing::Combine(
                                  ::testing::ValuesIn(paramsAvg3D_RefOnly),
@@ -70,7 +82,8 @@
                                  ::testing::ValuesIn((inpOutPrecision())),
                                  ::testing::Values(false),
                                  ::testing::Values(expectedCpuConfigAnyLayout()),
-                                 ::testing::Values(emptyFusingSpec)),
+                                 ::testing::Values(emptyFusingSpec),
+                                 ::testing::Values(CPUTestUtils::empty_plugin_config)),
                          AvgPoolingV14LayerCPUTest::getTestCaseName);
 
 const std::vector<poolSpecificParams> paramsAvg4D_RefOnly = {
@@ -89,22 +102,32 @@
                             ::testing::Values(CPUTestUtils::empty_plugin_config)),
                         PoolingLayerCPUTest::getTestCaseName);
 
-INSTANTIATE_TEST_SUITE_P(smoke_MaxPoolV8_CPU_4D, MaxPoolingV8LayerCPUTest,
-                         ::testing::Combine(
-                                 ::testing::ValuesIn(paramsMaxV84D()),
-                                 ::testing::ValuesIn(inputShapes4D()),
+INSTANTIATE_TEST_SUITE_P(smoke_MaxPoolV14_CPU_3D, MaxPoolingV14LayerCPUTest,
+                         ::testing::Combine(
+                                 ::testing::ValuesIn(paramsMaxV143D()),
+                                 ::testing::ValuesIn(inputShapes3D()),
+                                 ::testing::ValuesIn((inpOutPrecision())),
+                                 ::testing::ValuesIn(vecCpuConfigs),
+                                 ::testing::Values(CPUTestUtils::empty_plugin_config)),
+                         MaxPoolingV14LayerCPUTest::getTestCaseName);
+
+INSTANTIATE_TEST_SUITE_P(smoke_MaxPoolV14_CPU_4D, MaxPoolingV14LayerCPUTest,
+                         ::testing::Combine(
+                                 ::testing::ValuesIn(paramsMaxV144D()),
+                                 ::testing::ValuesIn(inputShapes4DStatic()),
                                  ::testing::ValuesIn((inpOutPrecision())),
                                  ::testing::ValuesIn(filterCPUInfo(vecCpuConfigsFusing_4D())),
                                  ::testing::Values(CPUTestUtils::empty_plugin_config)),
-                         MaxPoolingV8LayerCPUTest::getTestCaseName);
-
-INSTANTIATE_TEST_SUITE_P(smoke_MaxPoolV14_CPU_4D, MaxPoolingV14LayerCPUTest,
+                         MaxPoolingV14LayerCPUTest::getTestCaseName);
+
+INSTANTIATE_TEST_SUITE_P(smoke_MaxPoolV14_Ref_Fallback_4D_ceil_torch, MaxPoolingV14LayerRefFallbackTest,
                          ::testing::Combine(
                                  ::testing::ValuesIn(paramsMaxV144D()),
-                                 ::testing::ValuesIn(inputShapes4DCeilTorch()),
-                                 ::testing::ValuesIn((inpOutPrecision())),
-                                 ::testing::ValuesIn(filterCPUInfo(vecCpuConfigsFusing_4D()))),
-                         MaxPoolingV14LayerCPUTest::getTestCaseName);
+                                 ::testing::ValuesIn(inputShapes4DDynamic()),
+                                 ::testing::ValuesIn((inpOutPrecision())),
+                                 ::testing::Values(CPUSpecificParams{{}, {}, {}, "ref"}),
+                                 ::testing::Values(CPUTestUtils::empty_plugin_config)),
+                         MaxPoolingV14LayerRefFallbackTest::getTestCaseName);
 
 INSTANTIATE_TEST_SUITE_P(smoke_AvgPool_CPU_4D, PoolingLayerCPUTest,
                         ::testing::Combine(
@@ -135,10 +158,43 @@
                             ::testing::ValuesIn((inpOutPrecision())),
                             ::testing::Values(false),
                             ::testing::ValuesIn(vecCpuConfigs),
-<<<<<<< HEAD
-                            ::testing::Values(emptyFusingSpec)),
+                            ::testing::Values(emptyFusingSpec),
+                            ::testing::Values(CPUTestUtils::empty_plugin_config)),
                         AvgPoolingV14LayerCPUTest::getTestCaseName);
 
+INSTANTIATE_TEST_SUITE_P(smoke_AvgPoolV14_CPU_4D, AvgPoolingV14LayerCPUTest,
+                        ::testing::Combine(
+                            ::testing::ValuesIn(paramsAvg4D()),
+                            ::testing::ValuesIn(inputShapes4D()),
+                            ::testing::ValuesIn((inpOutPrecision())),
+                            ::testing::Values(false),
+                            ::testing::ValuesIn(vecCpuConfigs),
+                            ::testing::Values(emptyFusingSpec),
+                            ::testing::Values(CPUTestUtils::empty_plugin_config)),
+                        AvgPoolingV14LayerCPUTest::getTestCaseName);
+
+INSTANTIATE_TEST_SUITE_P(smoke_AvgPoolV14_CPU_4D_Ceil_torch, AvgPoolingV14LayerCPUTest,
+                        ::testing::Combine(
+                            ::testing::ValuesIn(paramsAvgV144D()),
+                            ::testing::ValuesIn(inputShapes4DStatic()),
+                            ::testing::ValuesIn((inpOutPrecision())),
+                            ::testing::Values(false),
+                            ::testing::ValuesIn(vecCpuConfigs),
+                            ::testing::Values(emptyFusingSpec),
+                            ::testing::Values(CPUTestUtils::empty_plugin_config)),
+                        AvgPoolingV14LayerCPUTest::getTestCaseName);
+
+INSTANTIATE_TEST_SUITE_P(smoke_AvgPoolV14_Ref_Fallback_4D_Ceil_torch, AvgPoolingV14LayerRefFallbackTest,
+                        ::testing::Combine(
+                            ::testing::ValuesIn(paramsAvgV144D()),
+                            ::testing::ValuesIn(inputShapes4DDynamic()),
+                            ::testing::ValuesIn((inpOutPrecision())),
+                            ::testing::Values(false),
+                            ::testing::Values(CPUSpecificParams{{}, {}, {}, "ref"}),
+                            ::testing::Values(emptyFusingSpec),
+                            ::testing::Values(CPUTestUtils::empty_plugin_config)),
+                        AvgPoolingV14LayerRefFallbackTest::getTestCaseName);
+
 INSTANTIATE_TEST_SUITE_P(smoke_AvgPoolV14_CPU_4D_NotOptimized, AvgPoolingV14LayerCPUTest,
                         ::testing::Combine(
                             ::testing::ValuesIn(paramsAvg4D_RefOnly),
@@ -146,7 +202,8 @@
                             ::testing::ValuesIn((inpOutPrecision())),
                             ::testing::Values(false),
                             ::testing::Values(expectedCpuConfigAnyLayout()),
-                            ::testing::Values(emptyFusingSpec)),
+                            ::testing::Values(emptyFusingSpec),
+                            ::testing::Values(CPUTestUtils::empty_plugin_config)),
                         AvgPoolingV14LayerCPUTest::getTestCaseName);
 
 INSTANTIATE_TEST_SUITE_P(smoke_AvgPoolV14_CPU_Large, AvgPoolingV14LayerCPUTest,
@@ -156,11 +213,8 @@
                             ::testing::ValuesIn((inpOutPrecision())),
                             ::testing::Values(false),
                             ::testing::ValuesIn(vecCpuConfigs),
-                            ::testing::Values(emptyFusingSpec)),
-=======
-                            ::testing::Values(emptyFusingSpec),
-                            ::testing::Values(CPUTestUtils::empty_plugin_config)),
->>>>>>> be656b3a
+                            ::testing::Values(emptyFusingSpec),
+                            ::testing::Values(CPUTestUtils::empty_plugin_config)),
                         PoolingLayerCPUTest::getTestCaseName);
 
 const std::vector<maxPoolV8SpecificParams> paramsMaxV85D_ref = {
@@ -216,15 +270,17 @@
                                  ::testing::ValuesIn(paramsMaxV85D()),
                                  ::testing::ValuesIn(inputShapes5D()),
                                  ::testing::ValuesIn((inpOutPrecision())),
-                                 ::testing::ValuesIn(vecCpuConfigs)),
-                         MaxPoolingV14LayerCPUTest::getTestCaseName);
-
-INSTANTIATE_TEST_SUITE_P(smoke_MaxPoolV14_CPU_5D_ceil_torch, MaxPoolingV14LayerCPUTest,
+                                 ::testing::ValuesIn(vecCpuConfigs),
+                                 ::testing::Values(CPUTestUtils::empty_plugin_config)),
+                         MaxPoolingV14LayerCPUTest::getTestCaseName);
+
+INSTANTIATE_TEST_SUITE_P(smoke_MaxPoolV14_Ref_Fallback_5D_ceil_torch, MaxPoolingV14LayerCPUTest,
                          ::testing::Combine(
                                  ::testing::ValuesIn(paramsMaxV145D()),
                                  ::testing::ValuesIn(inputShapes5D()),
                                  ::testing::ValuesIn((inpOutPrecision())),
-                                 ::testing::ValuesIn(vecCpuConfigs)),
+                                 ::testing::ValuesIn(vecCpuConfigs),
+                                 ::testing::Values(CPUTestUtils::empty_plugin_config)),
                          MaxPoolingV14LayerCPUTest::getTestCaseName);
 
 INSTANTIATE_TEST_SUITE_P(smoke_MaxPoolV14_CPU_5D_ref, MaxPoolingV14LayerCPUTest,
@@ -232,7 +288,8 @@
                                  ::testing::ValuesIn(paramsMaxV85D_ref),
                                  ::testing::ValuesIn(inputShapes5D()),
                                  ::testing::ValuesIn((inpOutPrecision())),
-                                 ::testing::Values(expectedCpuConfigAnyLayout())),
+                                 ::testing::Values(expectedCpuConfigAnyLayout()),
+                                 ::testing::Values(CPUTestUtils::empty_plugin_config)),
                          MaxPoolingV14LayerCPUTest::getTestCaseName);
 
 INSTANTIATE_TEST_SUITE_P(smoke_AvgPool_CPU_5D, PoolingLayerCPUTest,
@@ -246,24 +303,26 @@
                               ::testing::Values(CPUTestUtils::empty_plugin_config)),
                           PoolingLayerCPUTest::getTestCaseName);
 
-INSTANTIATE_TEST_SUITE_P(smoke_AvgPool_CPU_5D, AvgPoolingV14LayerCPUTest,
+INSTANTIATE_TEST_SUITE_P(smoke_AvgPoolV14_CPU_5D, AvgPoolingV14LayerCPUTest,
                          ::testing::Combine(
                               ::testing::ValuesIn(paramsAvgV145D()),
-                              ::testing::ValuesIn(inputShapes5DCeilTorch()),
+                              ::testing::ValuesIn(inputShapes5DStatic()),
                               ::testing::ValuesIn((inpOutPrecision())),
                               ::testing::Values(false),
                               ::testing::ValuesIn(vecCpuConfigs),
-                              ::testing::Values(emptyFusingSpec)),
+                              ::testing::Values(emptyFusingSpec),
+                              ::testing::Values(CPUTestUtils::empty_plugin_config)),
                           PoolingLayerCPUTest::getTestCaseName);
 
-INSTANTIATE_TEST_SUITE_P(smoke_AvgPool_CPU_5D, AvgPoolingV14LayerRefFallbackTest,
-                         ::testing::Combine(
-                              ::testing::ValuesIn(paramsAvgV145DCeilTorch()),
+INSTANTIATE_TEST_SUITE_P(smoke_AvgPoolV14_Ref_Fallback_5D, AvgPoolingV14LayerRefFallbackTest,
+                         ::testing::Combine(
+                              ::testing::ValuesIn(paramsAvgV145D()),
                               ::testing::ValuesIn(inputShapes5DDynamic()),
                               ::testing::ValuesIn((inpOutPrecision())),
                               ::testing::Values(false),
                               ::testing::Values(CPUSpecificParams{{}, {}, {}, "ref"}),
-                              ::testing::Values(emptyFusingSpec)),
+                              ::testing::Values(emptyFusingSpec),
+                              ::testing::Values(CPUTestUtils::empty_plugin_config)),
                           AvgPoolingV14LayerRefFallbackTest::getTestCaseName);
 
 INSTANTIATE_TEST_SUITE_P(smoke_AvgPool_CPU_5D_NotOptimized, PoolingLayerCPUTest,
@@ -284,8 +343,11 @@
                               ::testing::ValuesIn((inpOutPrecision())),
                               ::testing::Values(false),
                               ::testing::Values(expectedCpuConfigAnyLayout()),
-                              ::testing::Values(emptyFusingSpec)),
+                              ::testing::Values(emptyFusingSpec),
+                              ::testing::Values(CPUTestUtils::empty_plugin_config)),
                           AvgPoolingV14LayerCPUTest::getTestCaseName);
+// 333
+
 #endif
 }  // namespace Pooling
 }  // namespace test
