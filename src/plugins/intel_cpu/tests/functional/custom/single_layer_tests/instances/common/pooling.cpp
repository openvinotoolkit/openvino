--- conflicted
+++ resolved
@@ -48,14 +48,9 @@
                                  ::testing::ValuesIn(inputShapes3D()),
                                  ::testing::ValuesIn((inpOutPrecision())),
                                  ::testing::Values(false),
-<<<<<<< HEAD
-                                 ::testing::Values(expectedCpuConfig()),
+                                 ::testing::Values(expectedCpuConfigAnyLayout()),
                                  ::testing::Values(emptyFusingSpec),
                                  ::testing::Values(CPUTestUtils::empty_plugin_config)),
-=======
-                                 ::testing::Values(expectedCpuConfigAnyLayout()),
-                                 ::testing::Values(emptyFusingSpec)),
->>>>>>> 51047699
                          PoolingLayerCPUTest::getTestCaseName);
 
 const std::vector<poolSpecificParams> paramsAvg4D_RefOnly = {
@@ -69,14 +64,9 @@
                             ::testing::ValuesIn(inputShapes4D()),
                             ::testing::ValuesIn((inpOutPrecision())),
                             ::testing::Values(false),
-<<<<<<< HEAD
-                            ::testing::ValuesIn(vecCpuConfigs),
+                            ::testing::ValuesIn(filterCPUInfo(vecCpuConfigsFusing_4D())),
                             ::testing::Values(emptyFusingSpec),
                             ::testing::Values(CPUTestUtils::empty_plugin_config)),
-=======
-                            ::testing::ValuesIn(filterCPUInfo(vecCpuConfigsFusing_4D())),
-                            ::testing::Values(emptyFusingSpec)),
->>>>>>> 51047699
                         PoolingLayerCPUTest::getTestCaseName);
 
 INSTANTIATE_TEST_SUITE_P(smoke_MaxPoolV8_CPU_4D, MaxPoolingV8LayerCPUTest,
@@ -84,12 +74,8 @@
                                  ::testing::ValuesIn(paramsMaxV84D()),
                                  ::testing::ValuesIn(inputShapes4D()),
                                  ::testing::ValuesIn((inpOutPrecision())),
-<<<<<<< HEAD
-                                 ::testing::ValuesIn(vecCpuConfigs),
+                                 ::testing::ValuesIn(filterCPUInfo(vecCpuConfigsFusing_4D())),
                                  ::testing::Values(CPUTestUtils::empty_plugin_config)),
-=======
-                                 ::testing::ValuesIn(filterCPUInfo(vecCpuConfigsFusing_4D()))),
->>>>>>> 51047699
                          MaxPoolingV8LayerCPUTest::getTestCaseName);
 
 INSTANTIATE_TEST_SUITE_P(smoke_AvgPool_CPU_4D, PoolingLayerCPUTest,
@@ -109,14 +95,9 @@
                             ::testing::ValuesIn(inputShapes4D()),
                             ::testing::ValuesIn((inpOutPrecision())),
                             ::testing::Values(false),
-<<<<<<< HEAD
-                            ::testing::Values(expectedCpuConfig()),
+                            ::testing::Values(expectedCpuConfigAnyLayout()),
                             ::testing::Values(emptyFusingSpec),
                             ::testing::Values(CPUTestUtils::empty_plugin_config)),
-=======
-                            ::testing::Values(expectedCpuConfigAnyLayout()),
-                            ::testing::Values(emptyFusingSpec)),
->>>>>>> 51047699
                         PoolingLayerCPUTest::getTestCaseName);
 
 INSTANTIATE_TEST_SUITE_P(smoke_AvgPool_CPU_Large, PoolingLayerCPUTest,
@@ -174,12 +155,8 @@
                                  ::testing::ValuesIn(paramsMaxV85D_ref),
                                  ::testing::ValuesIn(inputShapes5D()),
                                  ::testing::ValuesIn((inpOutPrecision())),
-<<<<<<< HEAD
-                                 ::testing::Values(expectedCpuConfig()),
+                                 ::testing::Values(expectedCpuConfigAnyLayout()),
                                  ::testing::Values(CPUTestUtils::empty_plugin_config)),
-=======
-                                 ::testing::Values(expectedCpuConfigAnyLayout())),
->>>>>>> 51047699
                          MaxPoolingV8LayerCPUTest::getTestCaseName);
 
 INSTANTIATE_TEST_SUITE_P(smoke_AvgPool_CPU_5D, PoolingLayerCPUTest,
@@ -199,14 +176,9 @@
                               ::testing::ValuesIn(inputShapes5D()),
                               ::testing::ValuesIn((inpOutPrecision())),
                               ::testing::Values(false),
-<<<<<<< HEAD
-                              ::testing::Values(expectedCpuConfig()),
+                              ::testing::Values(expectedCpuConfigAnyLayout()),
                               ::testing::Values(emptyFusingSpec),
                               ::testing::Values(CPUTestUtils::empty_plugin_config)),
-=======
-                              ::testing::Values(expectedCpuConfigAnyLayout()),
-                              ::testing::Values(emptyFusingSpec)),
->>>>>>> 51047699
                           PoolingLayerCPUTest::getTestCaseName);
 #endif
 }  // namespace Pooling
