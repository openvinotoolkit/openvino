// Copyright (C) 2023 Intel Corporation
// SPDX-License-Identifier: Apache-2.0
//

#include "custom/single_layer_tests/classes/pooling.hpp"
#include "utils/cpu_test_utils.hpp"
#include "utils/filter_cpu_info.hpp"
#include "utils/fusing_test_utils.hpp"

using namespace CPUTestUtils;

namespace ov {
namespace test {
namespace Pooling {
namespace {

const auto ref = CPUSpecificParams{{}, {}, {"ref_any"}, "ref_any"};
const auto avx512 = CPUSpecificParams{{}, {}, {"jit_avx512"}, "jit_avx512"};
const auto avx = CPUSpecificParams{{}, {}, {"jit_avx"}, "jit_avx"};
const auto sse42 = CPUSpecificParams{{}, {}, {"jit_sse42"}, "jit_sse42"};

const std::vector<CPUSpecificParams> vecCpuConfigs = {sse42, avx, avx512};

const std::vector<maxPoolV8SpecificParams> paramsMaxV84D_ref = {
        maxPoolV8SpecificParams{ {2, 2}, {2, 2}, {2, 2}, {0, 0}, {0, 0},
                                                        ov::element::Type_t::i32, 0,
                                                        ov::op::RoundingType::CEIL, ov::op::PadType::SAME_UPPER },
        maxPoolV8SpecificParams{ {4, 2}, {2, 2}, {1, 2}, {0, 0}, {0, 0},
                                                        ov::element::Type_t::i32, 0,
                                                        ov::op::RoundingType::CEIL, ov::op::PadType::EXPLICIT },
        maxPoolV8SpecificParams{ {4, 2}, {2, 1}, {2, 2}, {0, 0}, {0, 0},
                                                        ov::element::Type_t::i32, 0,
                                                        ov::op::RoundingType::CEIL, ov::op::PadType::EXPLICIT },
};

INSTANTIATE_TEST_SUITE_P(smoke_MaxPoolV8_CPU_4D_ref, MaxPoolingV8LayerCPUTest,
                         ::testing::Combine(
                                 ::testing::ValuesIn(paramsMaxV84D_ref),
                                 ::testing::ValuesIn(inputShapes4D()),
                                 ::testing::ValuesIn((inpOutPrecision())),
                                 ::testing::Values(ref),
                                 ::testing::Values(CPUTestUtils::empty_plugin_config)),
                         MaxPoolingV8LayerCPUTest::getTestCaseName);

const auto avx512_nwc = CPUSpecificParams{{nwc}, {nwc}, {"jit_avx512"}, "jit_avx512"};
const auto avx512_nhwc = CPUSpecificParams{{nhwc}, {nhwc}, {"jit_avx512"}, "jit_avx512"};
const auto avx512_ndhwc = CPUSpecificParams{{ndhwc}, {ndhwc}, {"jit_avx512"}, "jit_avx512"};

const auto avx2_nwc = CPUSpecificParams{{nwc}, {nwc}, {"jit_avx2"}, "jit_avx2"};
const auto avx2_nhwc = CPUSpecificParams{{nhwc}, {nhwc}, {"jit_avx2"}, "jit_avx2"};
const auto avx2_ndhwc = CPUSpecificParams{{ndhwc}, {ndhwc}, {"jit_avx2"}, "jit_avx2"};

const auto sse42_nwc = CPUSpecificParams{{nwc}, {nwc}, {"jit_sse42"}, "jit_sse42"};
const auto sse42_nhwc = CPUSpecificParams{{nhwc}, {nhwc}, {"jit_sse42"}, "jit_sse42"};
const auto sse42_ndhwc = CPUSpecificParams{{ndhwc}, {ndhwc}, {"jit_sse42"}, "jit_sse42"};

const std::vector<CPUSpecificParams> vecCpuConfigsFusing_3D = {sse42_nwc, avx2_nwc, avx512_nwc};
const std::vector<CPUSpecificParams> vecCpuConfigsFusing_4D = {sse42_nhwc, avx2_nhwc, avx512_nhwc};
const std::vector<CPUSpecificParams> vecCpuConfigsFusing_5D = {sse42_ndhwc, avx2_ndhwc, avx512_ndhwc};

std::vector<fusingSpecificParams> fusingParamsSet {
    emptyFusingSpec,
    fusingFakeQuantizePerTensor,
    fusingFakeQuantizePerChannel,
};

const std::vector<InputShape> inputShapes4D_int8 = {
        { {}, {{3, 4, 64, 64}} },
        { {}, {{2, 8, 8, 12}} },
        { {}, {{1, 16, 16, 12}} },
        { {}, {{1, 21, 8, 4}} },
        { {}, {{1, 32, 8, 8}} },
        {
            // dynamic
            {-1, 32, -1, -1},
            // target
            {
                {1, 32, 8, 8},
                {1, 32, 8, 4},
                {2, 32, 8, 12},
                {1, 32, 8, 8}
            }
        },
        {
            // dynamic
            {{1, 5}, 16, {1, 64}, {1, 64}},
            // target
            {
                {3, 16, 32, 32},
                {1, 16, 16, 12},
                {1, 16, 8, 8},
                {3, 16, 32, 32},
            }
        }
};

INSTANTIATE_TEST_SUITE_P(smoke_AvgPool_CPU_4D_I8, PoolingLayerCPUTest,
                         ::testing::Combine(
                              ::testing::ValuesIn(paramsAvg4D()),
                              ::testing::ValuesIn(inputShapes4D_int8),
                              ::testing::Values(ElementType::f32),
                              ::testing::Values(true),
                              ::testing::ValuesIn(filterCPUInfoForDevice(vecCpuConfigsFusing_4D)),
                              ::testing::ValuesIn(fusingParamsSet),
                              ::testing::Values(CPUTestUtils::empty_plugin_config)),
                          PoolingLayerCPUTest::getTestCaseName);

const std::vector<InputShape> inputShapes5D_int8 = {
        { {}, {{1, 4, 16, 16, 16}} },
        { {}, {{2, 8, 8, 8, 8}} },
        { {}, {{2, 16, 12, 16, 20}} },
        { {}, {{1, 19, 16, 20, 8}} },
        { {}, {{1, 32, 16, 8, 12}} },
        {
            // dynamic
            {-1, 32, -1, -1, -1},
            // target
            {
                {2, 32, 8, 8, 8},
                {1, 32, 16, 20, 8},
                {1, 32, 16, 16, 16},
                {2, 32, 8, 8, 8}
            }
        },
        {
            // dynamic
            {{1, 5}, 16, {1, 64}, {1, 64}, {1, 25}},
            // target
            {
                {1, 16, 16, 16, 16},
                {1, 16, 16, 8, 12},
                {2, 16, 8, 8, 8},
                {1, 16, 16, 16, 16},
            }
        }
};

INSTANTIATE_TEST_SUITE_P(smoke_AvgPool_CPU_5D_I8, PoolingLayerCPUTest,
                         ::testing::Combine(
                              ::testing::ValuesIn(paramsAvg5D()),
                              ::testing::ValuesIn(inputShapes5D_int8),
                              ::testing::Values(ElementType::f32),
                              ::testing::Values(true),
                              ::testing::ValuesIn(filterCPUInfoForDevice(vecCpuConfigsFusing_5D)),
                              ::testing::ValuesIn(fusingParamsSet),
                              ::testing::Values(CPUTestUtils::empty_plugin_config)),
                          PoolingLayerCPUTest::getTestCaseName);

INSTANTIATE_TEST_SUITE_P(smoke_AvgPool_CPU_4D_I8_FP16, PoolingLayerCPUTest,
                         ::testing::Combine(
                              ::testing::ValuesIn(paramsAvg4D()),
                              ::testing::ValuesIn(inputShapes4D_int8),
                              ::testing::Values(ElementType::f32),
                              ::testing::Values(true),
                              ::testing::ValuesIn(filterCPUInfoForDeviceWithFP16(vecCpuConfigsFusing_4D)),
                              ::testing::ValuesIn(fusingParamsSet),
                              ::testing::Values(cpu_f16_plugin_config)),
                          PoolingLayerCPUTest::getTestCaseName);

INSTANTIATE_TEST_SUITE_P(smoke_AvgPool_CPU_5D_I8_FP16, PoolingLayerCPUTest,
                         ::testing::Combine(
                              ::testing::ValuesIn(paramsAvg5D()),
                              ::testing::ValuesIn(inputShapes5D_int8),
                              ::testing::Values(ElementType::f32),
                              ::testing::Values(true),
                              ::testing::ValuesIn(filterCPUInfoForDeviceWithFP16(vecCpuConfigsFusing_5D)),
                              ::testing::ValuesIn(fusingParamsSet),
                              ::testing::Values(cpu_f16_plugin_config)),
                          PoolingLayerCPUTest::getTestCaseName);

INSTANTIATE_TEST_SUITE_P(smoke_MaxPool_CPU_3D_FP16, PoolingLayerCPUTest,
                         ::testing::Combine(
                                 ::testing::ValuesIn(paramsMax3D()),
                                 ::testing::ValuesIn(inputShapes3D()),
                                 ::testing::ValuesIn(inpOutPrecision()),
                                 ::testing::Values(false),
                                 ::testing::ValuesIn(filterCPUInfoForDeviceWithFP16(vecCpuConfigs)),
                                 ::testing::Values(emptyFusingSpec),
                                 ::testing::Values(cpu_f16_plugin_config)),
                         PoolingLayerCPUTest::getTestCaseName);

INSTANTIATE_TEST_SUITE_P(smoke_AvgPool_CPU_3D_FP16, PoolingLayerCPUTest,
                         ::testing::Combine(
                                 ::testing::ValuesIn(paramsAvg3D()),
                                 ::testing::ValuesIn(inputShapes3D()),
                                 ::testing::ValuesIn(inpOutPrecision()),
                                 ::testing::Values(false),
                                 ::testing::ValuesIn(filterCPUInfoForDeviceWithFP16(vecCpuConfigs)),
                                 ::testing::Values(emptyFusingSpec),
                                 ::testing::Values(cpu_f16_plugin_config)),
                         PoolingLayerCPUTest::getTestCaseName);

INSTANTIATE_TEST_SUITE_P(smoke_MaxPool_CPU_4D_FP16, PoolingLayerCPUTest,
                            ::testing::Combine(
                            ::testing::ValuesIn(paramsMax4D()),
                            ::testing::ValuesIn(inputShapes4D()),
                            ::testing::ValuesIn(inpOutPrecision()),
                            ::testing::Values(false),
                            ::testing::ValuesIn(filterCPUInfoForDeviceWithFP16(vecCpuConfigs)),
                            ::testing::Values(emptyFusingSpec),
                            ::testing::Values(cpu_f16_plugin_config)),
                        PoolingLayerCPUTest::getTestCaseName);

INSTANTIATE_TEST_SUITE_P(smoke_MaxPoolV8_CPU_4D_FP16, MaxPoolingV8LayerCPUTest,
                         ::testing::Combine(
                                 ::testing::ValuesIn(paramsMaxV84D()),
                                 ::testing::ValuesIn(inputShapes4D()),
                                 ::testing::ValuesIn(inpOutPrecision()),
                                 ::testing::ValuesIn(filterCPUInfoForDeviceWithFP16(vecCpuConfigs)),
                                 ::testing::Values(cpu_f16_plugin_config)),
                         MaxPoolingV8LayerCPUTest::getTestCaseName);

INSTANTIATE_TEST_SUITE_P(smoke_AvgPool_CPU_4D_FP16, PoolingLayerCPUTest,
                        ::testing::Combine(
                            ::testing::ValuesIn(paramsAvg4D()),
                            ::testing::ValuesIn(inputShapes4D()),
                            ::testing::ValuesIn(inpOutPrecision()),
                            ::testing::Values(false),
                            ::testing::ValuesIn(filterCPUInfoForDeviceWithFP16(vecCpuConfigs)),
                            ::testing::Values(emptyFusingSpec),
                            ::testing::Values(cpu_f16_plugin_config)),
                        PoolingLayerCPUTest::getTestCaseName);

INSTANTIATE_TEST_SUITE_P(smoke_AvgPool_CPU_Large_FP16, PoolingLayerCPUTest,
                        ::testing::Combine(
                            ::testing::ValuesIn(paramsAvg4D_Large()),
                            ::testing::ValuesIn(inputShapes4D_Large()),
                            ::testing::ValuesIn(inpOutPrecision()),
                            ::testing::Values(false),
                            ::testing::ValuesIn(filterCPUInfoForDeviceWithFP16(vecCpuConfigs)),
                            ::testing::Values(emptyFusingSpec),
                            ::testing::Values(cpu_f16_plugin_config)),
                        PoolingLayerCPUTest::getTestCaseName);

INSTANTIATE_TEST_SUITE_P(smoke_MaxPool_CPU_5D_FP16, PoolingLayerCPUTest,
                         ::testing::Combine(
                             ::testing::ValuesIn(paramsMax5D()),
                             ::testing::ValuesIn(inputShapes5D()),
                             ::testing::ValuesIn(inpOutPrecision()),
                             ::testing::Values(false),
                             ::testing::ValuesIn(filterCPUInfoForDeviceWithFP16(vecCpuConfigs)),
                             ::testing::Values(emptyFusingSpec),
                             ::testing::Values(cpu_f16_plugin_config)),
                         PoolingLayerCPUTest::getTestCaseName);

INSTANTIATE_TEST_SUITE_P(smoke_MaxPoolV8_CPU_5D_FP16, MaxPoolingV8LayerCPUTest,
                         ::testing::Combine(
                                 ::testing::ValuesIn(paramsMaxV85D()),
                                 ::testing::ValuesIn(inputShapes5D()),
                                 ::testing::ValuesIn(inpOutPrecision()),
                                 ::testing::ValuesIn(filterCPUInfoForDeviceWithFP16(vecCpuConfigs)),
                                 ::testing::Values(cpu_f16_plugin_config)),
                         MaxPoolingV8LayerCPUTest::getTestCaseName);

INSTANTIATE_TEST_SUITE_P(smoke_MaxPool_CPU_3D, PoolingLayerCPUTest,
                         ::testing::Combine(
                                 ::testing::ValuesIn(paramsMax3D()),
                                 ::testing::ValuesIn(inputShapes3D()),
                                 ::testing::ValuesIn((inpOutPrecision())),
                                 ::testing::Values(false),
                                 ::testing::ValuesIn(filterCPUInfoForDevice(vecCpuConfigsFusing_3D)),
                                 ::testing::Values(emptyFusingSpec),
                                 ::testing::Values(CPUTestUtils::empty_plugin_config)),
                         PoolingLayerCPUTest::getTestCaseName);

INSTANTIATE_TEST_SUITE_P(smoke_MaxPoolV8_CPU_3D, MaxPoolingV8LayerCPUTest,
                         ::testing::Combine(
                                 ::testing::ValuesIn(paramsMaxV83D()),
                                 ::testing::ValuesIn(inputShapes3D()),
                                 ::testing::ValuesIn((inpOutPrecision())),
                                 ::testing::ValuesIn(filterCPUInfoForDevice(vecCpuConfigsFusing_3D)),
                                 ::testing::Values(CPUTestUtils::empty_plugin_config)),
                         MaxPoolingV8LayerCPUTest::getTestCaseName);

<<<<<<< HEAD
INSTANTIATE_TEST_SUITE_P(smoke_MaxPool_CPU_4D, PoolingLayerCPUTest,
                            ::testing::Combine(
                            ::testing::ValuesIn(paramsMax4D()),
                            ::testing::ValuesIn(inputShapes4D()),
                            ::testing::ValuesIn((inpOutPrecision())),
                            ::testing::Values(false),
                            ::testing::ValuesIn(filterCPUInfoForDevice(vecCpuConfigsFusing_4D)),
                            ::testing::Values(emptyFusingSpec),
                            ::testing::Values(CPUTestUtils::empty_plugin_config)),
                        PoolingLayerCPUTest::getTestCaseName);

INSTANTIATE_TEST_SUITE_P(smoke_MaxPoolV8_CPU_4D, MaxPoolingV8LayerCPUTest,
                         ::testing::Combine(
                                 ::testing::ValuesIn(paramsMaxV84D()),
                                 ::testing::ValuesIn(inputShapes4D()),
                                 ::testing::ValuesIn((inpOutPrecision())),
                                 ::testing::ValuesIn(filterCPUInfoForDevice(vecCpuConfigsFusing_4D)),
                                 ::testing::Values(CPUTestUtils::empty_plugin_config)),
                         MaxPoolingV8LayerCPUTest::getTestCaseName);

=======
>>>>>>> 51047699
INSTANTIATE_TEST_SUITE_P(smoke_MaxPool_CPU_5D, PoolingLayerCPUTest,
                         ::testing::Combine(
                             ::testing::ValuesIn(paramsMax5D()),
                             ::testing::ValuesIn(inputShapes5D()),
                             ::testing::ValuesIn((inpOutPrecision())),
                             ::testing::Values(false),
                             ::testing::ValuesIn(filterCPUInfoForDevice(vecCpuConfigsFusing_5D)),
                             ::testing::Values(emptyFusingSpec),
                             ::testing::Values(CPUTestUtils::empty_plugin_config)),
                         PoolingLayerCPUTest::getTestCaseName);

INSTANTIATE_TEST_SUITE_P(smoke_MaxPoolV8_CPU_5D, MaxPoolingV8LayerCPUTest,
                         ::testing::Combine(
                                 ::testing::ValuesIn(paramsMaxV85D()),
                                 ::testing::ValuesIn(inputShapes5D()),
                                 ::testing::ValuesIn((inpOutPrecision())),
                                 ::testing::ValuesIn(filterCPUInfoForDevice(vecCpuConfigsFusing_5D)),
                                 ::testing::Values(CPUTestUtils::empty_plugin_config)),
                         MaxPoolingV8LayerCPUTest::getTestCaseName);
}  // namespace
}  // namespace Pooling
}  // namespace test
}  // namespace ov<|MERGE_RESOLUTION|>--- conflicted
+++ resolved
@@ -272,29 +272,6 @@
                                  ::testing::Values(CPUTestUtils::empty_plugin_config)),
                          MaxPoolingV8LayerCPUTest::getTestCaseName);
 
-<<<<<<< HEAD
-INSTANTIATE_TEST_SUITE_P(smoke_MaxPool_CPU_4D, PoolingLayerCPUTest,
-                            ::testing::Combine(
-                            ::testing::ValuesIn(paramsMax4D()),
-                            ::testing::ValuesIn(inputShapes4D()),
-                            ::testing::ValuesIn((inpOutPrecision())),
-                            ::testing::Values(false),
-                            ::testing::ValuesIn(filterCPUInfoForDevice(vecCpuConfigsFusing_4D)),
-                            ::testing::Values(emptyFusingSpec),
-                            ::testing::Values(CPUTestUtils::empty_plugin_config)),
-                        PoolingLayerCPUTest::getTestCaseName);
-
-INSTANTIATE_TEST_SUITE_P(smoke_MaxPoolV8_CPU_4D, MaxPoolingV8LayerCPUTest,
-                         ::testing::Combine(
-                                 ::testing::ValuesIn(paramsMaxV84D()),
-                                 ::testing::ValuesIn(inputShapes4D()),
-                                 ::testing::ValuesIn((inpOutPrecision())),
-                                 ::testing::ValuesIn(filterCPUInfoForDevice(vecCpuConfigsFusing_4D)),
-                                 ::testing::Values(CPUTestUtils::empty_plugin_config)),
-                         MaxPoolingV8LayerCPUTest::getTestCaseName);
-
-=======
->>>>>>> 51047699
 INSTANTIATE_TEST_SUITE_P(smoke_MaxPool_CPU_5D, PoolingLayerCPUTest,
                          ::testing::Combine(
                              ::testing::ValuesIn(paramsMax5D()),
