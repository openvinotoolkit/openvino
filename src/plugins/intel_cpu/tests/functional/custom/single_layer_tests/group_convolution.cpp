--- conflicted
+++ resolved
@@ -1258,23 +1258,6 @@
                                              {2, 32, 7},
                                              {1, 32, 9}}}};
 
-<<<<<<< HEAD
-INSTANTIATE_TEST_SUITE_P(
-    smoke_GroupConv_1D_DW_FP32,
-    GroupConvolutionLayerCPUTest,
-    ::testing::Combine(
-        ::testing::Combine(groupConvParams_ExplicitPadding_DW_1D,
-                           ::testing::Values(ElementType::f32),
-                           ::testing::Values(ElementType::undefined),
-                           ::testing::Values(ElementType::undefined),
-                           ::testing::ValuesIn(inputShapes1dDW),
-                           ::testing::Values(ov::test::utils::DEVICE_CPU)),
-        ::testing::ValuesIn(filterCPUInfoForDevice(
-            {conv_avx2_dw_1D, conv_avx512_dw_1D})),  // todo: [AV] what about conv_avx2_dw_1D_nspc, conv_avx512_dw_1D_nspc?
-        ::testing::ValuesIn(fusingParamsSet),
-        ::testing::Values(empty_plugin_config)),
-    GroupConvolutionLayerCPUTest::getTestCaseName);
-=======
 INSTANTIATE_TEST_SUITE_P(smoke_GroupConv_1D_DW_FP32,
                          GroupConvolutionLayerCPUTest,
                          ::testing::Combine(::testing::Combine(groupConvParams_ExplicitPadding_DW_1D,
@@ -1290,7 +1273,6 @@
                                             ::testing::ValuesIn(fusingParamsSet),
                                             ::testing::Values(empty_plugin_config)),
                          GroupConvolutionLayerCPUTest::getTestCaseName);
->>>>>>> c70fb31e
 
 INSTANTIATE_TEST_SUITE_P(smoke_GroupConv_1D_DW_BF16,
                          GroupConvolutionLayerCPUTest,
