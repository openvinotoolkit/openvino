// Copyright (C) 2023 Intel Corporation
// SPDX-License-Identifier: Apache-2.0
//

#include "activation.hpp"
#include "gtest/gtest.h"
#include "internal_properties.hpp"
#include "utils/cpu_test_utils.hpp"
#include "common_test_utils/node_builders/activation.hpp"
#include "shared_test_classes/single_op/activation.hpp"
#if defined(OPENVINO_ARCH_RISCV64)
#   include "nodes/kernels/riscv64/cpu_isa_traits.hpp"
#endif

using namespace CPUTestUtils;
using namespace ov::test::utils;

namespace ov {
namespace test {
std::string ActivationLayerCPUTest::getTestCaseName(const testing::TestParamInfo<ActivationLayerCPUTestParamSet> &obj) {
    std::vector<ov::test::InputShape> inputShapes;
    std::vector<size_t> activationShapes;
    std::pair<utils::ActivationTypes, std::vector<float>> activationTypeAndConstValue;
    ov::element::Type netPrecision, inPrecision, outPrecision;
    CPUTestUtils::CPUSpecificParams cpuParams;
    bool enforceSnippets;
    std::tie(inputShapes, activationShapes, activationTypeAndConstValue, netPrecision, inPrecision, outPrecision, cpuParams, enforceSnippets) =
             obj.param;

    std::ostringstream result;
    result << activationNames[activationTypeAndConstValue.first] << "_";
    if (inputShapes.front().first.size() != 0) {
        result << "IS=(";
        for (const auto &shape : inputShapes) {
            result << ov::test::utils::partialShape2str({shape.first}) << "_";
        }
        result.seekp(-1, result.cur);
        result << ")_";
    }
    result << "TS=";
    for (const auto& shape : inputShapes) {
        for (const auto& item : shape.second) {
            result << ov::test::utils::vec2str(item) << "_";
        }
    }
    result << "AS=" << ov::test::utils::vec2str(activationShapes) << "_";
    result << "ConstantsValue=" << ov::test::utils::vec2str(activationTypeAndConstValue.second) << "_";
    result << "netPRC=" << netPrecision.to_string() << "_";
    result << "inPRC=" << inPrecision.to_string() << "_";
    result << "outPRC=" << outPrecision.to_string() << "_";
    result << CPUTestUtils::CPUTestsBase::getTestCaseName(cpuParams);
    result << "_enforceSnippets=" << enforceSnippets;

    return result.str();
}

void ActivationLayerCPUTest::generate_inputs(const std::vector<ov::Shape>& targetInputStaticShapes) {
    int32_t startFrom = 0;
    uint32_t range = 0;
    int32_t resolution = 0;

    if (activationType == utils::ActivationTypes::Exp) {
        if (netPrecision == ov::element::bf16) {
            startFrom = 0;
            range = 2;
        } else {
            startFrom = -10;
            range = 25;
        }
        resolution = 32768;
    } else if (activationType == utils::ActivationTypes::Acosh) {
        startFrom = 2;
        range = 2;
        resolution = 128;
    } else if (activationType == utils::ActivationTypes::Acos ||
               activationType == utils::ActivationTypes::Asin ||
               activationType == utils::ActivationTypes::Atanh) {
        // range [-1. 1] is required
        startFrom = -1;
        range = 2;
        resolution = 128;
    } else if (activationType == utils::ActivationTypes::LogicalNot) {
        startFrom = 0;
        range = 2;
        resolution = 1;
    } else {
        startFrom = 0;
        range = 15;
        resolution = 32768;
    }
    inputs.clear();
    const auto& funcInputs = function->inputs();
    for (size_t i = 0; i < funcInputs.size(); ++i) {
        const auto& funcInput = funcInputs[i];
        ov::Tensor tensor;
        if (funcInput.get_element_type().is_real()) {
            ov::test::utils::InputGenerateData in_data;
            in_data.start_from = startFrom;
            in_data.range = range;
            in_data.resolution = resolution;
            tensor = ov::test::utils::create_and_fill_tensor(funcInput.get_element_type(), targetInputStaticShapes[i], in_data);
            // cover Sign NAN test case
            if ((activationType == utils::ActivationTypes::Sign) && funcInput.get_element_type() == ov::element::f32) {
                static_cast<float*>(tensor.data())[0] = std::numeric_limits<float>::quiet_NaN();
            } else if ((activationType == utils::ActivationTypes::IsFinite) && funcInput.get_element_type() == ov::element::f32 && tensor.get_size() >= 5) {
                static_cast<float*>(tensor.data())[0] = std::numeric_limits<float>::quiet_NaN(); // nan
                static_cast<float*>(tensor.data())[1] = std::numeric_limits<float>::signaling_NaN(); // nan
                static_cast<float*>(tensor.data())[2] = std::sqrt(-1); // -nan
                static_cast<float*>(tensor.data())[3] = std::numeric_limits<float>::infinity(); // infinite
                static_cast<float*>(tensor.data())[4] = -std::numeric_limits<float>::infinity(); // -infinite
            }
        } else {
            tensor = ov::test::utils::create_and_fill_tensor(funcInput.get_element_type(), targetInputStaticShapes[i]);
        }
        inputs.insert({funcInput.get_node_shared_ptr(), tensor});
    }
}

void ActivationLayerCPUTest::SetUp() {
    targetDevice = ov::test::utils::DEVICE_CPU;

    std::vector<ov::test::InputShape> inputShapes;
    std::vector<size_t> activationShapes;
    std::pair<utils::ActivationTypes, std::vector<float>> activationTypeAndConstValue;
    ov::element::Type inPrecision, outPrecision;
    CPUTestUtils::CPUSpecificParams cpuParams;
    bool enforceSnippets;
    std::tie(inputShapes, activationShapes, activationTypeAndConstValue, netPrecision, inPrecision, outPrecision, cpuParams, enforceSnippets) =
             this->GetParam();
    std::tie(inFmts, outFmts, priority, selectedType) = cpuParams;
    activationType = activationTypeAndConstValue.first;
    auto constantsValue = activationTypeAndConstValue.second;

    inType  = inPrecision;
    outType = outPrecision;
    const auto primitiveType = getPrimitiveType(activationType, inType, inputShapes);
    selectedType = primitiveType.empty() ? "" : primitiveType + "_" + netPrecision.to_string();

#if defined(OPENVINO_ARCH_ARM) || defined(OPENVINO_ARCH_ARM64)
#    if defined(OPENVINO_ARCH_ARM)
    if (activationType == utils::ActivationTypes::GeluErf) // @todo tmp fallback to ref, gelu erf is disabled for 32bit ARM
        selectedType = std::string("ref_") + netPrecision.to_string();
#    endif
    if ((primitiveType != "jit") &&
        (activationType == utils::ActivationTypes::SoftSign || // @todo not supported by ACL, can be decomposed with transformation
#if defined(OPENVINO_ARCH_ARM)
        activationType == utils::ActivationTypes::GeluTanh ||  // @todo not supported by ACL, can be decomposed with transformation
#endif
        inputShapes.front().first.rank().get_length() > 5))    // @todo tmp fallback to ref, remove after 6D+ ranks are properly supported
        selectedType = std::string("ref_") + netPrecision.to_string();
#else
    if (activationType == utils::ActivationTypes::Log)  // @todo tmp fallback to ref, remove after Log is supported in emitters
        selectedType = std::string("ref_") + netPrecision.to_string();
#endif

    init_input_shapes(inputShapes);

    if (enforceSnippets) {
        configuration.insert(ov::intel_cpu::snippets_mode(ov::intel_cpu::SnippetsMode::IGNORE_CALLBACK));
    } else {
        configuration.insert(ov::intel_cpu::snippets_mode(ov::intel_cpu::SnippetsMode::DISABLE));
    }

    auto params = std::make_shared<ov::op::v0::Parameter>(netPrecision, inputDynamicShapes.front());
    auto activation = utils::make_activation(params, netPrecision, activationType, activationShapes, constantsValue);
    activation->get_rt_info() = getCPUInfo();
    function = std::make_shared<ov::Model>(ov::OutputVector{activation}, ov::ParameterVector{params}, "Activation");
#if defined(OPENVINO_ARCH_ARM) || defined(OPENVINO_ARCH_ARM64)
    if (netPrecision == ov::element::f32 && outPrecision == ov::element::f32) {
        abs_threshold = 8e-4;
    }
#endif
    if (netPrecision == ov::element::bf16 && outPrecision == ov::element::f32) {
        abs_threshold = 6e-2;
    }
}

std::string ActivationLayerCPUTest::getPrimitiveType(const utils::ActivationTypes& activation_type,
                                                     const ov::element::Type_t& element_type,
                                                     const std::vector<std::pair<ov::PartialShape, std::vector<ov::Shape>>>& input_shapes) const {
#if defined(OV_CPU_WITH_ACL)
#if defined(OPENVINO_ARCH_ARM64)
    if ((element_type == ov::element::f32) &&
        ((activation_type == utils::ActivationTypes::Clamp) ||
        (activation_type == utils::ActivationTypes::Elu) ||
        (activation_type == utils::ActivationTypes::Erf) ||
        (activation_type == utils::ActivationTypes::Exp) ||
        (activation_type == utils::ActivationTypes::Floor) ||
        (activation_type == utils::ActivationTypes::Ceiling) ||
        (activation_type == utils::ActivationTypes::Negative) ||
        (activation_type == utils::ActivationTypes::HSwish) ||
        (activation_type == utils::ActivationTypes::IsInf) ||
        (activation_type == utils::ActivationTypes::HSigmoid) ||
        (activation_type == utils::ActivationTypes::HardSigmoid) ||
        (activation_type == utils::ActivationTypes::IsFinite) ||
        (activation_type == utils::ActivationTypes::IsNaN) ||
        (activation_type == utils::ActivationTypes::Mish) ||
        (activation_type == utils::ActivationTypes::GeluErf) ||
        (activation_type == utils::ActivationTypes::GeluTanh) ||
        (activation_type == utils::ActivationTypes::Relu) ||
        (activation_type == utils::ActivationTypes::Sigmoid) ||
        (activation_type == utils::ActivationTypes::SoftSign) ||
        (activation_type == utils::ActivationTypes::Sqrt) ||
        (activation_type == utils::ActivationTypes::Swish) ||
        (activation_type == utils::ActivationTypes::LogicalNot) ||
        (activation_type == utils::ActivationTypes::Tanh) ||
        (activation_type == utils::ActivationTypes::RoundHalfAwayFromZero) ||
        (activation_type == utils::ActivationTypes::RoundHalfToEven) ||
        (activation_type == utils::ActivationTypes::LeakyRelu) ||
        (activation_type == utils::ActivationTypes::PReLu) ||
        (activation_type == utils::ActivationTypes::SoftPlus))) {
        return "jit";
    }

    if (activation_type == utils::ActivationTypes::Mish) {
        // operation is decomposed and executed by different kernels
        return "";
    }
#endif
    if ((activation_type == utils::ActivationTypes::Erf) ||
       (activation_type == utils::ActivationTypes::Floor) ||
       (activation_type == utils::ActivationTypes::Ceiling) ||
       (activation_type == utils::ActivationTypes::Negative) ||
       (activation_type == utils::ActivationTypes::IsNaN) ||
       (activation_type == utils::ActivationTypes::IsFinite) ||
       (activation_type == utils::ActivationTypes::RoundHalfAwayFromZero) ||
       (activation_type == utils::ActivationTypes::RoundHalfToEven)) {
        return "ref";
    }
    return "acl";
#endif
#if defined(OPENVINO_ARCH_RISCV64)
    if (ov::intel_cpu::riscv64::mayiuse(ov::intel_cpu::riscv64::gv)) {
        if ((activation_type == utils::ActivationTypes::Abs) ||
            (activation_type == utils::ActivationTypes::Clamp) ||
            (activation_type == utils::ActivationTypes::Exp) ||
            (activation_type == utils::ActivationTypes::Floor) ||
            (activation_type == utils::ActivationTypes::Negative) ||
            (activation_type == utils::ActivationTypes::LeakyRelu) ||
            (activation_type == utils::ActivationTypes::Relu) ||
            (activation_type == utils::ActivationTypes::PReLu) ||
<<<<<<< HEAD
            (activation_type == utils::ActivationTypes::Greater) ||
            (activation_type == utils::ActivationTypes::Sigmoid) )
=======
            (activation_type == utils::ActivationTypes::Sigmoid) ||
            (activation_type == utils::ActivationTypes::Sqrt))
>>>>>>> ef64b0b7
            return "jit";
    }
#if defined(OV_CPU_WITH_SHL)
    if ((activation_type == utils::ActivationTypes::Relu) ||
        (activation_type == utils::ActivationTypes::PReLu) ||
        (activation_type == utils::ActivationTypes::Exp) ||
        (activation_type == utils::ActivationTypes::Clamp)) {
        return "shl";
    }
#endif
#endif
    return CPUTestsBase::getPrimitiveType();
}

TEST_P(ActivationLayerCPUTest, CompareWithRefs) {
    run();
    CheckPluginRelatedResults(compiledModel, "Eltwise");
}

namespace Activation {
// list only types supported by eltwise
const std::vector<size_t> activationShapes() {
    return {};
}

const std::map<utils::ActivationTypes, std::vector<std::vector<float>>>& activationTypes() {
    static const std::map<utils::ActivationTypes, std::vector<std::vector<float>>> activationTypes {
        {Sqrt,        {{}}},
        {Sigmoid,     {{}}},
        {Tanh,        {{}}},
        {Relu,        {{}}},
        {Erf,         {{}}},
        {Exp,         {{}}},
        {Clamp,       {{-2.0f, 2.0f}}},
        {Elu,         {{0.1f}}},
        {Floor,       {{}}},
        {Ceiling,     {{}}},
        {Negative,    {{}}},
        {Swish,       {{0.1f}}},
// On other platforms HSigmoid is decomposed
#if defined(OPENVINO_ARCH_X86_64) || defined(OPENVINO_ARCH_ARM64)
        {HSigmoid,    {{}}},
#endif
        {HSwish,      {{}}},
        {PReLu,       {{-0.01f}}},
        {LeakyRelu,   {{-0.01f}}},
        {GeluErf,     {{}}},
        {GeluTanh,    {{}}},
        {SoftSign,    {{}}},
        {SoftPlus,    {{}}},
        {IsFinite,    {{}}},
        {IsNaN,       {{}}},
    };

    return activationTypes;
}

const std::map<utils::ActivationTypes, std::vector<std::vector<float>>>& activationTypesSnippets() {
    static const std::map<utils::ActivationTypes, std::vector<std::vector<float>>> activationTypes {
        {Abs,                   {{}}},
        {Exp,                   {{}}},
        {Ceiling,               {{}}},
        {Clamp,                 {{-2.0f, 2.0f}}},
        {Elu,                   {{0.1f}}},
        {Floor,                 {{}}},
        {GeluErf,               {{}}},
        {GeluTanh,              {{}}},
        {Relu,                  {{}}},
        {HSwish,                {{}}},
        {PReLu,                 {{-0.01f}}},
        {Sqrt,                  {{}}},
        {RoundHalfToEven,       {{}}},
        {RoundHalfAwayFromZero, {{}}},
#if defined(OPENVINO_ARCH_ARM64)
        {Mish,                  {{}}},
#endif
        {Sigmoid,               {{}}},
        {Swish,                 {{0.1f}}},
        {Tanh,                  {{}}},
    };

    return activationTypes;
}

const std::vector<ov::element::Type>& netPrc() {
    static const std::vector<ov::element::Type> netPrc{ov::element::f32};

    return netPrc;
}

/* ============= Activation (1D) ============= */
const std::vector<CPUSpecificParams>& cpuParams3D() {
    static const std::vector<CPUSpecificParams> cpuParams3D {
        CPUSpecificParams({nwc}, {nwc}, {}, {}),
        CPUSpecificParams({ncw}, {ncw}, {}, {}),
    };

    return cpuParams3D;
}

const std::vector<std::vector<ov::Shape>>& basic3D() {
    static const std::vector<std::vector<ov::Shape>> basic3D {
        {{2, 4, 4}},
        {{2, 17, 5}},
    };

    return basic3D;
}

/* ============= Activation (2D) ============= */
const std::vector<CPUSpecificParams>& cpuParams4D() {
    static const std::vector<CPUSpecificParams> cpuParams4D {
        CPUSpecificParams({nhwc}, {nhwc}, {}, {}),
        CPUSpecificParams({nchw}, {nchw}, {}, {})
    };

    return cpuParams4D;
}

const std::vector<std::vector<ov::Shape>>& basic4D() {
    static const std::vector<std::vector<ov::Shape>> basic4D {
        {{2, 4, 4, 1}},
        {{2, 17, 5, 4}},
    };

    return basic4D;
}

/* ============= Activation (3D) ============= */
const std::vector<CPUSpecificParams>& cpuParams5D() {
    static const std::vector<CPUSpecificParams> cpuParams5D {
        CPUSpecificParams({ndhwc}, {ndhwc}, {}, {}),
        CPUSpecificParams({ncdhw}, {ncdhw}, {}, {}),
    };

    return cpuParams5D;
}

const std::vector<std::vector<ov::Shape>>& basic5D() {
    static const std::vector<std::vector<ov::Shape>> basic5D {
        {{2, 4, 3, 4, 1}},
        {{2, 17, 7, 5, 4}},
    };

    return basic5D;
}

const std::map<utils::ActivationTypes, std::vector<std::vector<float>>>& activationTypesDynamicMath() {
    static const std::map<utils::ActivationTypes, std::vector<std::vector<float>>> activationTypesDynamicMath {
        {Log,         {{}}},
        {Sign,        {{}}},
        {Acos,        {{}}},
        {Acosh,       {{}}},
        {Asin,        {{}}},
        {Asinh,       {{}}},
        {Atan,        {{}}},
        {Atanh,       {{}}},
        {Cos,         {{}}},
        {Cosh,        {{}}},
        {Tan,         {{}}},
        {HardSigmoid, {{0.2f, 0.5f}}},
        {Selu,        {{1.6732f, 1.0507f}}},
        {Ceiling,     {{}}},
        {SoftSign,    {{}}},
    };

    return activationTypesDynamicMath;
}

const std::vector<ov::element::Type>& netPrecisions() {
    static const std::vector<ov::element::Type> netPrecisions {
        ov::element::f32
    };

    return netPrecisions;
}

const std::vector<CPUSpecificParams>& cpuParamsDynamicMath() {
    static const std::vector<CPUSpecificParams> cpuParamsDynamicMath{CPUSpecificParams({}, {}, {}, {})};

    return cpuParamsDynamicMath;
}

const std::vector<std::vector<InputShape>>& dynamicMathBasic() {
    static const std::vector<std::vector<InputShape>> dynamicMathBasic {
        {{{-1, -1}, {{1, 50}, {5, 128}, {3, 64}}}},
        {{{-1, -1, -1, -1, -1, -1, -1, -1}, {{2, 2, 2, 2, 2, 2, 2, 2}, {2, 3, 2, 3, 2, 3, 2, 3}, {3, 3, 3, 3, 3, 3, 3, 3}}}},
        {{{{1, 5}, 128}, {{1, 128}, {3, 128}, {5, 128}}}},
    };

    return dynamicMathBasic;
}

}  // namespace Activation
}  // namespace test
}  // namespace ov<|MERGE_RESOLUTION|>--- conflicted
+++ resolved
@@ -239,13 +239,9 @@
             (activation_type == utils::ActivationTypes::LeakyRelu) ||
             (activation_type == utils::ActivationTypes::Relu) ||
             (activation_type == utils::ActivationTypes::PReLu) ||
-<<<<<<< HEAD
             (activation_type == utils::ActivationTypes::Greater) ||
-            (activation_type == utils::ActivationTypes::Sigmoid) )
-=======
             (activation_type == utils::ActivationTypes::Sigmoid) ||
             (activation_type == utils::ActivationTypes::Sqrt))
->>>>>>> ef64b0b7
             return "jit";
     }
 #if defined(OV_CPU_WITH_SHL)
