// Copyright (C) 2023 Intel Corporation
// SPDX-License-Identifier: Apache-2.0
//

#include "eltwise.hpp"

#include "common_test_utils/node_builders/eltwise.hpp"
#include "common_test_utils/node_builders/constant.hpp"
#include "gtest/gtest.h"
#include "internal_properties.hpp"
#include "openvino/core/type/element_type.hpp"
#include "openvino/runtime/properties.hpp"
#include "utils/cpu_test_utils.hpp"

#if defined(OPENVINO_ARCH_RISCV64)
#   include "nodes/kernels/riscv64/cpu_isa_traits.hpp"
#endif

using namespace CPUTestUtils;

namespace ov {
namespace test {

std::string EltwiseLayerCPUTest::getTestCaseName(testing::TestParamInfo<EltwiseLayerCPUTestParamsSet> obj) {
    EltwiseTestParams basicParamsSet;
    CPUSpecificParams cpuParams;
    fusingSpecificParams fusingParams;
    bool enforceSnippets;
    std::tie(basicParamsSet, cpuParams, fusingParams, enforceSnippets) = obj.param;

    std::ostringstream result;
    result << EltwiseLayerTest::getTestCaseName(testing::TestParamInfo<EltwiseTestParams>(
                                                              basicParamsSet, 0));
    result << CPUTestsBase::getTestCaseName(cpuParams);
    result << CpuTestWithFusing::getTestCaseName(fusingParams);
        result << "_enforceSnippets=" << enforceSnippets;

    return result.str();
}

// If adopt_intervals is true then:
// 1) the generated tensor value range is limited by operation result value (especially for multiply)
// which has to be in signed/unsigned int8 type range,
// 2) start value is defined by type sign: for signed int8 it's zero to have symmetric interval.
ov::Tensor EltwiseLayerCPUTest::generate_eltwise_input(const ov::element::Type& type, const ov::Shape& shape, const bool adopt_intervals) {
    struct gen_params {
        uint32_t range;
        int32_t start_from;
        int32_t resolution;

        gen_params(uint32_t range = 10, int32_t start_from = 0, int32_t resolution = 1)
            : range(range), start_from(start_from), resolution(resolution) {}
    };

    gen_params params = gen_params();
    if (type.is_real()) {
        switch (eltwiseType) {
        case utils::EltwiseTypes::POWER:
            params = gen_params(6, -3);
        case utils::EltwiseTypes::MOD:
        case utils::EltwiseTypes::FLOOR_MOD:
            params = gen_params(2, 2, 8);
            break;
        case utils::EltwiseTypes::DIVIDE:
            params = gen_params(2, 2, 8);
            break;
        case utils::EltwiseTypes::ERF:
            params = gen_params(6, -3);
            break;
        default:
            params = gen_params(80, 0, 8);
            break;
        }
    } else {
        switch (type) {
            case ov::element::i8:
                if (adopt_intervals) {
                    params = gen_params(11 * 2, -11);
                } else {
                    params = gen_params(INT8_MAX, INT8_MIN);
                }
                break;
            case ov::element::u8:
                if (adopt_intervals) {
                    params = gen_params(15, 0);
                } else {
                    params = gen_params(UINT8_MAX, 0);
                }
                break;
            case ov::element::i16:
                params = gen_params(INT16_MAX, INT16_MIN);
                break;
            case ov::element::u16:
                params = gen_params(UINT16_MAX, 0);
                break;
            case ov::element::u32:
                if (adopt_intervals) {
                    params = gen_params(INT8_MAX, 0);
                } else {
                    // testing::internal::Random::random limitation
                    params = gen_params(INT32_MAX, 0);
                }
                break;
            default:
                if (adopt_intervals) {
                    params = gen_params(INT8_MAX, INT8_MIN);
                } else {
                    params = gen_params(INT32_MAX, INT32_MIN);
                }
                break;
        }
    }

    ov::test::utils::InputGenerateData in_data;
    in_data.start_from = params.start_from;
    in_data.range = params.range;
    in_data.resolution = params.resolution;
    return ov::test::utils::create_and_fill_tensor(type, shape, in_data);
}

void EltwiseLayerCPUTest::generate_inputs(const std::vector<ov::Shape>& targetInputStaticShapes) {
    inputs.clear();
    const auto& funcInputs = function->inputs();
    for (size_t i = 0; i < funcInputs.size(); ++i) {
        const auto& funcInput = funcInputs[i];
        inputs.insert({funcInput.get_node_shared_ptr(), generate_eltwise_input(
            funcInput.get_element_type(),
            targetInputStaticShapes[i],
            (funcInput.get_element_type() == element::i32) || (funcInput.get_element_type() == element::u32) ||
            (funcInput.get_element_type() == element::i8) || (funcInput.get_element_type() == element::u8))});
    }
}

void EltwiseLayerCPUTest::SetUp() {
    EltwiseTestParams basicParamsSet;
    CPUSpecificParams cpuParams;
    fusingSpecificParams fusingParams;
    bool enforceSnippets;
    std::tie(basicParamsSet, cpuParams, fusingParams, enforceSnippets) = this->GetParam();
    std::vector<InputShape> shapes;
    ElementType netType;
    utils::InputLayerType secondaryInputType;
    ov::test::utils::OpType opType;
    ov::AnyMap additionalConfig;
    std::tie(shapes, eltwiseType, secondaryInputType, opType, netType, inType, outType, targetDevice, additionalConfig) = basicParamsSet;
    // we have to change model precision as well, otherwise inference precision won't affect single-node graph
    // due to enforce inference precision optimization for the eltwise as first node of the model
    if (ov::element::Type(netType).is_real() && additionalConfig.count(ov::hint::inference_precision.name())) {
        netType = additionalConfig[ov::hint::inference_precision.name()].as<ov::element::Type>();
    }

    if (ElementType::bf16 == netType) {
        rel_threshold = 2e-2f;
    } else if (ElementType::i32 == netType) {
        abs_threshold = 0;
    }

    std::tie(inFmts, outFmts, priority, selectedType) = cpuParams;
    std::tie(postOpMgrPtr, fusedOps) = fusingParams;

    // issue 163147
    if (ElementType::f16 == netType && enforceSnippets) {
        auto fusedOpsNames = postOpMgrPtr ? postOpMgrPtr->getFusedOpsNames() : "";
        if (fusedOpsNames.find("PerChannel") != std::string::npos) {
            rel_threshold = 0.01f;
            abs_threshold = 0.0078125f;
        }
    }

    shapes.resize(2);
    switch (opType) {
    case ov::test::utils::OpType::SCALAR: {
        std::vector<ov::Shape> identityShapes(shapes[0].second.size(), {1});
        shapes[1] = {{}, identityShapes};
        break;
    }
    case ov::test::utils::OpType::VECTOR:
        if (shapes[1].second.empty()) {
            shapes[1] = shapes[0];
        }
        break;
    default:
        FAIL() << "Unsupported Secondary operation type";
    }

    init_input_shapes(shapes);
    configuration.insert(additionalConfig.begin(), additionalConfig.end());
    updateSelectedType(
        getPrimitiveType(eltwiseType, netType, shapes),
        netType,
        configuration);
    // selectedType = makeSelectedTypeStr(getPrimitiveType(), netType);
#if defined(OPENVINO_ARCH_ARM) || defined(OPENVINO_ARCH_ARM64)
    if (eltwiseType == utils::POWER) {
        selectedType = std::regex_replace(selectedType, std::regex("acl"), "ref");
    }
#endif

    if (enforceSnippets) {
        configuration.insert(ov::intel_cpu::snippets_mode(ov::intel_cpu::SnippetsMode::IGNORE_CALLBACK));
    } else {
        configuration.insert(ov::intel_cpu::snippets_mode(ov::intel_cpu::SnippetsMode::DISABLE));
    }
    ov::ParameterVector parameters{std::make_shared<ov::op::v0::Parameter>(netType, inputDynamicShapes.front())};
    std::shared_ptr<ov::Node> secondaryInput;
    if (eltwiseType != utils::EltwiseTypes::BITWISE_NOT) {
        switch (secondaryInputType) {
            case utils::InputLayerType::PARAMETER: {
                auto param = std::make_shared<ov::op::v0::Parameter>(netType, inputDynamicShapes.back());
                secondaryInput = param;
                parameters.push_back(param);
                break;
            }
            case utils::InputLayerType::CONSTANT: {
                auto pShape = inputDynamicShapes.back();
                ov::Shape shape;
                if (pShape.is_static()) {
                    shape = pShape.get_shape();
                } else {
                    ASSERT_TRUE(pShape.rank().is_static());
                    shape = std::vector<size_t>(pShape.rank().get_length(), 1);
                    for (size_t i = 0; i < pShape.size(); ++i) {
                        if (pShape[i].is_static()) {
                            shape[i] = pShape[i].get_length();
                        }
                    }
                }

                auto data_tensor = generate_eltwise_input(
                    netType,
                    shape,
                    (netType == element::i32) || (netType == element::u32) ||
                    (netType == element::i8) || (netType == element::u8));
                if ((netType == ElementType::i8) || (netType == ElementType::u8)) {
                    auto data_ptr = reinterpret_cast<uint8_t*>(data_tensor.data());
                    std::vector<uint8_t> data(data_ptr, data_ptr + ov::shape_size(shape));
                    secondaryInput = ov::op::v0::Constant::create(netType, shape, data);
                } else if ((netType == ElementType::i16) || (netType == ElementType::u16)) {
                    auto data_ptr = reinterpret_cast<uint16_t*>(data_tensor.data());
                    std::vector<uint16_t> data(data_ptr, data_ptr + ov::shape_size(shape));
                    secondaryInput = ov::op::v0::Constant::create(netType, shape, data);
                } else if ((netType == ElementType::i32) || (netType == ElementType::u32)) {
                    auto data_ptr = reinterpret_cast<uint32_t*>(data_tensor.data());
                    std::vector<uint32_t> data(data_ptr, data_ptr + ov::shape_size(shape));
                    secondaryInput = ov::op::v0::Constant::create(netType, shape, data);
                } else if (netType == ElementType::f16) {
                    auto data_ptr = reinterpret_cast<ov::float16*>(data_tensor.data());
                    std::vector<ov::float16> data(data_ptr, data_ptr + ov::shape_size(shape));
                    secondaryInput = ov::op::v0::Constant::create(netType, shape, data);
                } else {
                    auto data_ptr = reinterpret_cast<float*>(data_tensor.data());
                    std::vector<float> data(data_ptr, data_ptr + ov::shape_size(shape));
                    secondaryInput = ov::op::v0::Constant::create(netType, shape, data);
                }
                break;
            }
            default: {
                FAIL() << "Unsupported InputLayerType";
            }
        }
    }
    auto eltwise = utils::make_eltwise(parameters[0], secondaryInput, eltwiseType);
    function = makeNgraphFunction(netType, parameters, eltwise, "Eltwise");
}

std::string EltwiseLayerCPUTest::getPrimitiveType(const utils::EltwiseTypes& eltwise_type,
                                                  const ov::element::Type_t& element_type,
                                                  const std::vector<std::pair<ov::PartialShape, std::vector<ov::Shape>>>& input_shapes) const {
#if defined(OV_CPU_WITH_ACL)
#if defined(OPENVINO_ARCH_ARM64)
    if ((eltwise_type == utils::EltwiseTypes::ADD) ||
       (eltwise_type == utils::EltwiseTypes::MULTIPLY) ||
       (eltwise_type == utils::EltwiseTypes::SUBTRACT) ||
       (eltwise_type == utils::EltwiseTypes::DIVIDE) ||
       (eltwise_type == utils::EltwiseTypes::FLOOR_MOD) ||
       (eltwise_type == utils::EltwiseTypes::MOD) ||
       (eltwise_type == utils::EltwiseTypes::POWER) ||
       (eltwise_type == utils::EltwiseTypes::SQUARED_DIFF)) {
        return "jit";
    }
#endif
    if (eltwise_type == utils::EltwiseTypes::FLOOR_MOD ||
        eltwise_type == utils::EltwiseTypes::MOD) {
        return "ref";
    } else {
        return "acl";
    }
#endif

#if defined(OPENVINO_ARCH_RISCV64)
    if (ov::intel_cpu::riscv64::mayiuse(ov::intel_cpu::riscv64::gv)) {
        if ((eltwise_type == utils::EltwiseTypes::ADD) ||
            (eltwise_type == utils::EltwiseTypes::SUBTRACT) ||
            (eltwise_type == utils::EltwiseTypes::MULTIPLY) ||
            (eltwise_type == utils::EltwiseTypes::DIVIDE) ||
<<<<<<< HEAD
            (eltwise_type == utils::EltwiseTypes::BITWISE_XOR)) {
=======
            (eltwiseType == utils::EltwiseTypes::MOD)) {
>>>>>>> 10a299c3
            return "jit";
        }
    }
#if defined(OV_CPU_WITH_SHL)
    if ((eltwise_type == utils::EltwiseTypes::ADD) ||
        (eltwise_type == utils::EltwiseTypes::SUBTRACT) ||
        (eltwise_type == utils::EltwiseTypes::MULTIPLY) ||
        (eltwise_type == utils::EltwiseTypes::DIVIDE)) {
        return "shl";
    }
#endif
#endif
    return CPUTestsBase::getPrimitiveType();
}

TEST_P(EltwiseLayerCPUTest, CompareWithRefs) {
    run();
    CheckPluginRelatedResults(compiledModel, std::set<std::string>{"Eltwise", "Subgraph"});
}

namespace Eltwise {
const std::vector<ov::AnyMap>& additional_config() {
    static const std::vector<ov::AnyMap> additionalConfig = {
        {{ov::hint::inference_precision.name(), ov::element::f32}},
        {{ov::hint::inference_precision.name(), ov::element::f16}}
    };
    return additionalConfig;
}

const std::vector<ElementType>& netType() {
    static const std::vector<ElementType> netType = {
        ElementType::f32};
    return netType;
}

const std::vector<ov::test::utils::OpType>& opTypes() {
    static const std::vector<ov::test::utils::OpType> opTypes = {
        ov::test::utils::OpType::VECTOR,
    };
    return opTypes;
}

const std::vector<utils::EltwiseTypes>& eltwiseOpTypesBinInp() {
    static const std::vector<utils::EltwiseTypes> eltwiseOpTypesBinInp = {
        utils::EltwiseTypes::ADD,
        utils::EltwiseTypes::MULTIPLY,
#if defined(OPENVINO_ARCH_X86) || defined(OPENVINO_ARCH_X86_64)
        utils::EltwiseTypes::SUBTRACT,                // TODO: Fix CVS-105430
        utils::EltwiseTypes::DIVIDE,                  // TODO: Fix CVS-105430
#endif
        utils::EltwiseTypes::FLOOR_MOD,
        utils::EltwiseTypes::SQUARED_DIFF,
        utils::EltwiseTypes::MOD,
    };
    return eltwiseOpTypesBinInp;
}

const std::vector<utils::EltwiseTypes>& eltwiseOpTypesBinInpSnippets() {
    static const std::vector<utils::EltwiseTypes> eltwiseOpTypesBinInp = {
        utils::EltwiseTypes::ADD,
        utils::EltwiseTypes::MULTIPLY,
        utils::EltwiseTypes::FLOOR_MOD,
        utils::EltwiseTypes::MOD,
        utils::EltwiseTypes::POWER,
    };
    return eltwiseOpTypesBinInp;
}

const std::vector<utils::EltwiseTypes>& eltwiseOpTypesDiffInp() {
    static const std::vector<utils::EltwiseTypes> eltwiseOpTypesDiffInp = { // Different number of input nodes depending on optimizations
        utils::EltwiseTypes::POWER,
        // utils::EltwiseTypes::MOD // Does not execute because of transformations
    };
    return eltwiseOpTypesDiffInp;
}

const std::vector<utils::EltwiseTypes>& eltwiseOpTypesBinDyn() {
    static const std::vector<utils::EltwiseTypes> eltwiseOpTypesBinDyn = {
        utils::EltwiseTypes::ADD,
        utils::EltwiseTypes::MULTIPLY,
#if defined(OPENVINO_ARCH_X86) || defined(OPENVINO_ARCH_X86_64) // TODO: Fix CVS-105430
        utils::EltwiseTypes::SUBTRACT,
#endif
        utils::EltwiseTypes::SQUARED_DIFF,
    };
    return eltwiseOpTypesBinDyn;
}

const std::vector<CPUSpecificParams>& cpuParams_4D() {
    static const std::vector<CPUSpecificParams> cpuParams_4D = {
        CPUSpecificParams({nhwc, nhwc}, {nhwc}, {}, {}),
        CPUSpecificParams({nchw, nchw}, {nchw}, {}, {})
    };
    return cpuParams_4D;
}

const std::vector<CPUSpecificParams>& cpuParams_4D_Planar() {
    static const std::vector<CPUSpecificParams> cpuParams_4D = {
        CPUSpecificParams({nchw, nchw}, {nchw}, {}, {})
    };
    return cpuParams_4D;
}

const std::vector<CPUSpecificParams>& cpuParams_4D_PerChannel() {
    static const std::vector<CPUSpecificParams> cpuParams_4D = {
        CPUSpecificParams({nhwc, nhwc}, {nhwc}, {}, {}),
    };
    return cpuParams_4D;
}

const std::vector<CPUSpecificParams>& cpuParams_5D() {
    static const std::vector<CPUSpecificParams> cpuParams_5D = {
        CPUSpecificParams({ndhwc, ndhwc}, {ndhwc}, {}, {}),
        CPUSpecificParams({ncdhw, ncdhw}, {ncdhw}, {}, {})
    };
    return cpuParams_5D;
}

const std::vector<CPUSpecificParams>& cpuParams_5D_Planar() {
    static const std::vector<CPUSpecificParams> cpuParams_5D = {
        CPUSpecificParams({ncdhw, ncdhw}, {ncdhw}, {}, {})
    };
    return cpuParams_5D;
}

const std::vector<CPUSpecificParams>& cpuParams_5D_PerChannel() {
    static const std::vector<CPUSpecificParams> cpuParams_5D = {
        CPUSpecificParams({ndhwc, ndhwc}, {ndhwc}, {}, {}),
    };
    return cpuParams_5D;
}

const std::vector<std::vector<ov::Shape>>& inShapes_4D() {
    static const std::vector<std::vector<ov::Shape>> inShapes_4D = {
        {{2, 4, 4, 1}},
        {{2, 17, 5, 4}},
        {{2, 17, 5, 4}, {1, 17, 1, 1}},
        {{2, 17, 5, 1}, {1, 17, 1, 4}},
    };
    return inShapes_4D;
}

const std::vector<std::vector<ov::Shape>>& inShapes_5D() {
    static const std::vector<std::vector<ov::Shape>> inShapes_5D = {
        {{2, 4, 3, 4, 1}},
        {{2, 17, 7, 5, 4}},
        {{2, 17, 6, 5, 4}, {1, 17, 6, 1, 1}},
        {{2, 17, 6, 5, 1}, {1, 17, 1, 1, 4}},
    };
    return inShapes_5D;
}

const std::vector<utils::EltwiseTypes>& eltwiseOpTypesI32() {
    static const std::vector<utils::EltwiseTypes> eltwiseOpTypesI32 = {
        utils::EltwiseTypes::ADD,
        utils::EltwiseTypes::MULTIPLY,
#if defined(OPENVINO_ARCH_X86) || defined(OPENVINO_ARCH_X86_64) // TODO: Fix CVS-105430
        utils::EltwiseTypes::SUBTRACT,
        utils::EltwiseTypes::DIVIDE,
#endif
        utils::EltwiseTypes::SQUARED_DIFF,
    };
    return eltwiseOpTypesI32;
}

const std::vector<utils::InputLayerType>& secondaryInputTypes() {
    static const std::vector<utils::InputLayerType> secondaryInputTypes = {
        utils::InputLayerType::CONSTANT,
        utils::InputLayerType::PARAMETER,
    };
    return secondaryInputTypes;
}

const std::vector<std::vector<ov::Shape>>& inShapes_4D_1D() {
    static const std::vector<std::vector<ov::Shape>> inShapes_4D_1D = {
        {{2, 17, 5, 4}, {4}},
        {{1, 3, 3, 3}, {3}},
    };
    return inShapes_4D_1D;
}

const std::vector<CPUSpecificParams> & cpuParams_4D_1D_Constant_mode() {
    static const std::vector<CPUSpecificParams> cpuParams_4D_1D_Constant_mode = {
        CPUSpecificParams({nhwc, nhwc}, {nhwc}, {}, {}),
        CPUSpecificParams({nchw, nchw}, {nchw}, {}, {})
    };
    return cpuParams_4D_1D_Constant_mode;
}

const std::vector<CPUSpecificParams>& cpuParams_4D_1D_Parameter_mode() {
    static const std::vector<CPUSpecificParams> cpuParams_4D_1D_Parameter_mode = {
        CPUSpecificParams({nchw, x}, {nchw}, {}, {})
    };
    return cpuParams_4D_1D_Parameter_mode;
}

const std::vector<std::vector<ov::Shape>>& inShapes_5D_1D() {
    static const std::vector<std::vector<ov::Shape>> inShapes_5D_1D = {
        {{2, 17, 5, 4, 10}, {10}},
        {{1, 3, 3, 3, 3}, {3}},
    };
    return inShapes_5D_1D;
}

const std::vector<CPUSpecificParams>& cpuParams_5D_1D_parameter() {
    static const std::vector<CPUSpecificParams> cpuParams_5D_1D_parameter = {
        CPUSpecificParams({ncdhw, x}, {ncdhw}, {}, {})
    };
    return cpuParams_5D_1D_parameter;
}

const std::vector<InputShape>& inShapes_4D_dyn_param() {
    static const std::vector<InputShape> inShapes_4D_dyn_param = {
        {
            // dynamic
            {-1, {2, 15}, -1, -1},
            // target
            {
                {3, 2, 1, 1},
                {1, 7, 5, 1},
                {3, 3, 4, 11},
            }
        },
        {
            // dynamic
            {-1, {2, 25}, -1, -1},
            // target
            {
                {1, 2, 5, 1},
                {3, 7, 1, 10},
                {3, 3, 4, 11}
            }
        }
    };
    return inShapes_4D_dyn_param;
}

const std::vector<InputShape>& inShapes_5D_dyn_param() {
    static const std::vector<InputShape> inShapes_5D_dyn_param = {
        {
            // dynamic
            {-1, {2, 15}, -1, -1, -1},
            // target
            {
                {3, 2, 1, 1, 1},
                {1, 7, 5, 1, 12},
                {3, 3, 4, 11, 6},
            }
        },
        {
            // dynamic
            {-1, {2, 25}, -1, -1, -1},
            // target
            {
                {1, 2, 5, 1, 5},
                {3, 7, 1, 10, 1},
                {3, 3, 4, 11, 6}
            }
        }
    };
    return inShapes_5D_dyn_param;
}

const std::vector<InputShape>& inShapes_5D_dyn_const() {
    static const std::vector<InputShape> inShapes_5D_dyn_const = {
        {
            // dynamic
            {3, 2, -1, -1, -1},
            // target
            {
                {3, 2, 1, 1, 1},
                {3, 2, 5, 1, 7},
                {3, 2, 1, 6, 1},
                {3, 2, 4, 11, 2},
            }
        },
    };
    return inShapes_5D_dyn_const;
}

const std::vector<std::vector<InputShape>>& inShapes_4D_dyn_const() {
    static const std::vector<std::vector<InputShape>> inShapes_4D_dyn_const = {
        {
            {
                // dynamic
                {3, 2, -1, -1},
                // target
                {
                    {3, 2, 1, 1},
                    {3, 2, 5, 1},
                    {3, 2, 1, 6},
                    {3, 2, 4, 11},
                }
            }
        },
        {
            {
                // dynamic
                {{1, 10}, 2, 5, 6},
                // target
                {
                    {3, 2, 5, 6},
                    {1, 2, 5, 6},
                    {2, 2, 5, 6},
                }
            }
        },
    };
    return inShapes_4D_dyn_const;
}

const std::vector<std::vector<ov::Shape>>& inShapes_fusing_4D() {
        static const std::vector<std::vector<ov::Shape>> inShapes_4D_fusing = {
                {{1, 3, 16, 16}, {1}},
        };
        return inShapes_4D_fusing;
}

const std::vector<std::vector<ov::Shape>>& inShapes_fusing_5D() {
        static const std::vector<std::vector<ov::Shape>> inShapes_5D_fusing = {
                {{1, 3, 16, 16, 16}, {1}},
        };
        return inShapes_5D_fusing;
}

const std::vector<CPUSpecificParams>& cpuParams_5D_1D_constant() {
    static const std::vector<CPUSpecificParams> cpuParams_5D_1D_constant = {
        CPUSpecificParams({ndhwc, ndhwc}, {ndhwc}, {}, {}),
        CPUSpecificParams({ncdhw, ncdhw}, {ncdhw}, {}, {})
    };
    return cpuParams_5D_1D_constant;
}

const std::vector<bool>& enforceSnippets() {
    static const std::vector<bool> enforceSnippets = { false, true };
    return enforceSnippets;
}

}  // namespace Eltwise
}  // namespace test
}  // namespace ov<|MERGE_RESOLUTION|>--- conflicted
+++ resolved
@@ -293,11 +293,7 @@
             (eltwise_type == utils::EltwiseTypes::SUBTRACT) ||
             (eltwise_type == utils::EltwiseTypes::MULTIPLY) ||
             (eltwise_type == utils::EltwiseTypes::DIVIDE) ||
-<<<<<<< HEAD
-            (eltwise_type == utils::EltwiseTypes::BITWISE_XOR)) {
-=======
             (eltwiseType == utils::EltwiseTypes::MOD)) {
->>>>>>> 10a299c3
             return "jit";
         }
     }
