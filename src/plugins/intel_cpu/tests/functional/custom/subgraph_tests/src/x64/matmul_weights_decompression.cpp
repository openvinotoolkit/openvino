// Copyright (C) 2018-2025 Intel Corporation
// SPDX-License-Identifier: Apache-2.0
//

#include "custom/subgraph_tests/src/classes/matmul_weights_decompression.hpp"

using namespace CPUTestUtils;

namespace ov {
namespace test {

namespace {

std::vector<ov::AnyMap> filter_additional_config_basic() {
    std::vector<ov::AnyMap> additional_config = {{ov::hint::dynamic_quantization_group_size(0)}};
    return additional_config;
}
std::vector<ov::AnyMap> filter_additional_config_amx() {
    std::vector<ov::AnyMap> additional_config = {};
    if (ov::with_cpu_x86_avx512_core_amx())
        additional_config.push_back(
            {{ov::hint::dynamic_quantization_group_size(0), ov::hint::inference_precision(ov::element::bf16)}});
    return additional_config;
}

const std::vector<ov::test::ElementType> decompression_precisions = {ov::element::f32};
const std::vector<ov::test::ElementType> weights_precisions = {ov::element::u8,
                                                               ov::element::u4,
                                                               ov::element::i4,
                                                               ov::element::nf4};

const std::vector<MatMulDecompressionShapeParams> input_shapes_basic = {
    {{{-1, -1, -1}, {{1, 4, 16}, {10, 16, 16}}}, {16, 32}},
    {{{}, {{1, 8, 16}}}, {16, 32}, 4ul},
    {{{}, {{1, 4, 16}}}, {1, 16, 32}},
    {{{}, {{5, 40, 496}}}, {1, 496, 240}},
    {{{}, {{1, 4, 48}}}, {48, 256}},
    {{{}, {{1, 11, 154}}}, {154, 77}, 154ul},
    {{{-1, -1, -1}, {{10, 40, 480}, {11, 40, 480}}}, {1, 480, 256}},
};
const std::vector<MatMulDecompressionShapeParams> input_shapes_amx = {
    {{{-1, -1, -1}, {{10, 40, 480}, {11, 40, 480}}}, {1, 480, 256}},
    {{{}, {{1, 4, 32}}}, {32, 256}},
    {{{}, {{1, 16, 32}}}, {32, 64}},
    {{{}, {{2, 4, 32}}}, {32, 65}},
    {{{}, {{3, 12, 768}}}, {768, 1024}},
    {{{}, {{3, 339, 577}}}, {577, 335}},
    {{{}, {{1, 1, 256}}}, {256, 128}, 64ul},
};
const std::vector<fusingSpecificParams> fusing_params{emptyFusingSpec, fusingBias};

INSTANTIATE_TEST_SUITE_P(smoke_MatMulCompressedWeights_basic,
                         MatmulWeightsDecompression,
                         ::testing::Combine(::testing::ValuesIn(input_shapes_basic),
                                            ::testing::ValuesIn(weights_precisions),
                                            ::testing::ValuesIn(decompression_precisions),
                                            ::testing::Values(ov::element::dynamic),
                                            ::testing::Values(true),
                                            ::testing::Values(DecompressionType::full),
                                            ::testing::Values(DecompressionType::full),
                                            // todo: zero points converted to fp32 for reshape == true case
                                            ::testing::Values(false),
                                            ::testing::ValuesIn(filter_additional_config_basic()),
                                            ::testing::ValuesIn(fusing_params),
                                            ::testing::Values(true)),
                         MatmulWeightsDecompression::getTestCaseName);

INSTANTIATE_TEST_SUITE_P(smoke_MatMulCompressedWeights_amx,
                         MatmulWeightsDecompression,
                         ::testing::Combine(::testing::ValuesIn(input_shapes_amx),
                                            ::testing::ValuesIn(weights_precisions),
                                            ::testing::ValuesIn(decompression_precisions),
                                            ::testing::Values(ov::element::dynamic),
                                            ::testing::Values(true),
                                            ::testing::Values(DecompressionType::full),
                                            ::testing::Values(DecompressionType::full),
                                            // todo: zero points converted to fp32 for reshape == true case
                                            ::testing::Values(false),
                                            ::testing::ValuesIn(filter_additional_config_amx()),
                                            ::testing::ValuesIn(fusing_params),
                                            ::testing::Values(true)),
                         MatmulWeightsDecompression::getTestCaseName);

// symmetric weight compression : i4/i8 with no/empty DecompressionSubtract
const std::vector<ov::test::ElementType> sym_weights_precisions = {ov::element::i8, ov::element::i4};

INSTANTIATE_TEST_SUITE_P(smoke_MatMulCompressedWeights_sym,
                         MatmulWeightsDecompression,
                         ::testing::Combine(::testing::ValuesIn(input_shapes_basic),
                                            ::testing::ValuesIn(sym_weights_precisions),
                                            ::testing::ValuesIn(decompression_precisions),
                                            ::testing::Values(ov::element::dynamic),
                                            ::testing::Values(true),
                                            ::testing::Values(DecompressionType::full),
                                            ::testing::Values(DecompressionType::empty),
                                            // todo: zero points converted to fp32 for reshape == true case
                                            ::testing::Values(false),
                                            ::testing::ValuesIn(filter_additional_config_basic()),
                                            ::testing::ValuesIn(fusing_params),
                                            ::testing::Values(true)),
                         MatmulWeightsDecompression::getTestCaseName);

INSTANTIATE_TEST_SUITE_P(smoke_MatMulCompressedWeights_sym_amx,
                         MatmulWeightsDecompression,
                         ::testing::Combine(::testing::ValuesIn(input_shapes_amx),
                                            ::testing::ValuesIn(sym_weights_precisions),
                                            ::testing::ValuesIn(decompression_precisions),
                                            ::testing::Values(ov::element::dynamic),
                                            ::testing::Values(true),
                                            ::testing::Values(DecompressionType::full),
                                            ::testing::Values(DecompressionType::empty),
                                            // todo: zero points converted to fp32 for reshape == true case
                                            ::testing::Values(false),
                                            ::testing::ValuesIn(filter_additional_config_amx()),
                                            ::testing::ValuesIn(fusing_params),
                                            ::testing::Values(true)),
                         MatmulWeightsDecompression::getTestCaseName);

const std::vector<MatMulDecompressionShapeParams> input_shapes_corner_cases_basic = {
    {{{-1, -1, -1}, {{1, 4, 16}}}, {1, 16, 32}},
    {{{-1, -1, -1}, {{1, 4, 16}}}, {16, 32}},
    {{{-1, -1, -1}, {{1, 5, 16}}}, {16, 32}, 4ul},
    {{{-1, -1, -1}, {{1, 1, 4096}}}, {4096, 4096}, 128ul},
};
const std::vector<MatMulDecompressionShapeParams> input_shapes_corner_cases_amx = {
    {{{-1, -1, -1}, {{10, 40, 480}, {11, 40, 480}}}, {1, 480, 256}},
    {{{-1, -1, -1}, {{1, 1, 4096}}}, {4096, 4096}, 128ul},
};

const std::vector<bool> transpose_weights = {true, false};
const std::vector<DecompressionType> decompression_subtract_type = {DecompressionType::full,
                                                                    DecompressionType::scalar,
                                                                    DecompressionType::empty};
const std::vector<bool> reshape_on_decompression = {true, false};
const std::vector<ov::test::ElementType> decompression_precisions_corner_cases = {ov::element::f16, ov::element::f32};

INSTANTIATE_TEST_SUITE_P(smoke_MatMulCompressedWeights_corner_cases_basic,
                         MatmulWeightsDecompression,
                         ::testing::Combine(::testing::ValuesIn(input_shapes_corner_cases_basic),
                                            ::testing::ValuesIn(weights_precisions),
                                            ::testing::ValuesIn(decompression_precisions_corner_cases),
                                            ::testing::Values(ov::element::dynamic),
                                            ::testing::ValuesIn(transpose_weights),
                                            ::testing::Values(DecompressionType::full),
                                            ::testing::ValuesIn(decompression_subtract_type),
                                            ::testing::ValuesIn(reshape_on_decompression),
                                            ::testing::ValuesIn(filter_additional_config_basic()),
                                            ::testing::Values(emptyFusingSpec),
                                            ::testing::Values(true)),
                         MatmulWeightsDecompression::getTestCaseName);

const std::vector<MatMulDecompressionShapeParams> input_shapes_f32_decompression_f16_scale = {
    {{{}, {{1, 8, 16}}}, {16, 32}},
    {{{}, {{1, 8, 16}}}, {16, 32}, 4ul},
};

INSTANTIATE_TEST_SUITE_P(smoke_MatMulCompressedWeights_f32_decompression_f16_scale,
                         MatmulWeightsDecompression,
                         ::testing::Combine(::testing::ValuesIn(input_shapes_f32_decompression_f16_scale),
                                            ::testing::Values(ov::element::u8),
                                            ::testing::Values(ov::element::f32),
                                            ::testing::Values(ov::element::f16),
                                            ::testing::ValuesIn(transpose_weights),
                                            ::testing::Values(DecompressionType::full),
                                            ::testing::Values(DecompressionType::full),
                                            ::testing::ValuesIn(reshape_on_decompression),
                                            ::testing::ValuesIn(filter_additional_config_basic()),
                                            ::testing::Values(emptyFusingSpec),
                                            ::testing::Values(true)),
                         MatmulWeightsDecompression::getTestCaseName);

const std::vector<MatMulDecompressionShapeParams> input_shapes_corner_cases_negative = {
    {{{-1, -1, -1}, {{1, 512, 512}}}, {512, 1}},
    {{{-1, -1, -1}, {{1, 5, 32}}}, {32, 64}, 2ul},
};
INSTANTIATE_TEST_SUITE_P(smoke_MatMulCompressedWeights_corner_cases_negative,
                         MatmulWeightsDecompression,
                         ::testing::Combine(::testing::ValuesIn(input_shapes_corner_cases_negative),
                                            ::testing::Values(ov::element::u8),
                                            ::testing::Values(ov::element::f32),
                                            ::testing::Values(ov::element::dynamic),
                                            ::testing::Values(true),
                                            ::testing::Values(DecompressionType::full),
                                            ::testing::Values(DecompressionType::empty),
                                            ::testing::Values(false),
                                            ::testing::ValuesIn(filter_additional_config_basic()),
                                            ::testing::Values(emptyFusingSpec),
                                            ::testing::Values(false)),
                         MatmulWeightsDecompression::getTestCaseName);

INSTANTIATE_TEST_SUITE_P(smoke_MatMulCompressedWeights_corner_cases_amx,
                         MatmulWeightsDecompression,
                         ::testing::Combine(::testing::ValuesIn(input_shapes_corner_cases_amx),
                                            ::testing::ValuesIn(weights_precisions),
                                            ::testing::ValuesIn(decompression_precisions_corner_cases),
                                            ::testing::Values(ov::element::dynamic),
                                            ::testing::ValuesIn(transpose_weights),
                                            ::testing::Values(DecompressionType::full),
                                            ::testing::ValuesIn(decompression_subtract_type),
                                            ::testing::ValuesIn(reshape_on_decompression),
                                            ::testing::ValuesIn(filter_additional_config_amx()),
                                            ::testing::Values(emptyFusingSpec),
                                            ::testing::Values(true)),
                         MatmulWeightsDecompression::getTestCaseName);

const std::vector<MatMulDecompressionShapeParams> input_shapes_basic_dyn_quant = {
    {{{}, {{1, 7, 256}}}, {256, 128}, 32lu},
    {{{}, {{1, 1, 128}}}, {128, 32}},
    {{{}, {{1, 3, 144}}}, {144, 64}, 16lu},
    {{{}, {{1, 1, 1728}}}, {1728, 128}, 64lu},
    // jit_brgemm_kernel corner cases: ic iters > 1 && has oc tail
    {{{}, {{1, 1, 640}}}, {640, 90}},
};

const std::vector<ov::test::ElementType> weights_precisions_dyn_quant = {ov::element::u8, ov::element::u4};
const std::vector<fusingSpecificParams> fusing_params_dyn_quant{
    emptyFusingSpec,
    fusingBias, // bias is hanlded in separate code-path with post-ops
    fusingSwish // max amount of post-op regs (which reduces available accum regs)
};

std::vector<ov::AnyMap> filter_additional_config_dyn_quant() {
    std::vector<ov::AnyMap> additional_config = {
        {{ov::hint::dynamic_quantization_group_size(0)}},  // dynamic quantization is disabled
        {{ov::hint::dynamic_quantization_group_size(16)}},
        {{ov::hint::dynamic_quantization_group_size(128)}},
    };
    return additional_config;
}

INSTANTIATE_TEST_SUITE_P(smoke_MatMulCompressedWeights_non_default_dyn_quant_group_sizes,
                         MatmulWeightsDecompression,
                         ::testing::Combine(::testing::ValuesIn(input_shapes_basic_dyn_quant),
                                            ::testing::ValuesIn(weights_precisions_dyn_quant),
                                            ::testing::ValuesIn(decompression_precisions),
                                            ::testing::Values(ov::element::dynamic),
                                            ::testing::Values(true),
                                            ::testing::Values(DecompressionType::full),
                                            ::testing::ValuesIn(decompression_subtract_type),
                                            ::testing::Values(false),
                                            ::testing::ValuesIn(filter_additional_config_dyn_quant()),
                                            ::testing::ValuesIn(fusing_params_dyn_quant),
                                            ::testing::Values(true)),
                         MatmulWeightsDecompression::getTestCaseName);

const std::vector<ov::test::ElementType> sym_weights_precisions_dyn_quant = {ov::element::i8, ov::element::i4};

INSTANTIATE_TEST_SUITE_P(smoke_MatMulCompressedWeights_sym_non_default_dyn_quant_group_sizes,
                         MatmulWeightsDecompression,
                         ::testing::Combine(::testing::ValuesIn(input_shapes_basic_dyn_quant),
                                            ::testing::ValuesIn(sym_weights_precisions_dyn_quant),
                                            ::testing::ValuesIn(decompression_precisions),
                                            ::testing::Values(ov::element::dynamic),
                                            ::testing::Values(true),
                                            ::testing::Values(DecompressionType::full),
                                            ::testing::Values(DecompressionType::empty),
                                            ::testing::Values(false),
                                            ::testing::ValuesIn(filter_additional_config_dyn_quant()),
                                            ::testing::ValuesIn(fusing_params_dyn_quant),
                                            ::testing::Values(true)),
                         MatmulWeightsDecompression::getTestCaseName);

INSTANTIATE_TEST_SUITE_P(smoke_MatMulCompressedWeights_mxfp4,
                         MatmulWeightsDecompression,
                         ::testing::Combine(::testing::ValuesIn(input_shapes_basic_dyn_quant),
                                            ::testing::Values(ov::element::f4e2m1),
                                            ::testing::ValuesIn(decompression_precisions),
                                            ::testing::Values(ov::element::f8e8m0),
                                            ::testing::Values(true),
                                            ::testing::Values(DecompressionType::full),
                                            ::testing::Values(DecompressionType::empty),
                                            // todo: zero points converted to fp32 for reshape == true case
                                            ::testing::Values(false),
                                            ::testing::ValuesIn(filter_additional_config_basic()),
                                            ::testing::ValuesIn(fusing_params_dyn_quant),
                                            ::testing::Values(true)),
                         MatmulWeightsDecompression::getTestCaseName);

const std::vector<MatMulDecompressionShapeParams> input_shapes_scalar_scale = {
    {{{}, {{1, 1, 128}}}, {128, 32}},
    {{{}, {{1, 3, 256}}}, {256, 64}, 16lu},
    {{{}, {{1, 10, 128}}}, {128, 32}},
};

std::vector<ov::AnyMap> filter_additional_config_scalar_scale() {
    std::vector<ov::AnyMap> additional_config = {
        {{ov::hint::dynamic_quantization_group_size(0)}},
        {{ov::hint::dynamic_quantization_group_size(16)}}
    };
    return additional_config;
}

INSTANTIATE_TEST_SUITE_P(smoke_MatMulCompressedWeights_scalar_scale,
                         MatmulWeightsDecompression,
                         ::testing::Combine(::testing::ValuesIn(input_shapes_scalar_scale),
                                            ::testing::Values(ov::element::u8),
                                            ::testing::ValuesIn(decompression_precisions),
<<<<<<< HEAD
                                            ::testing::Values(ov::element::undefined),
=======
                                            ::testing::Values(ov::element::dynamic),
>>>>>>> c70fb31e
                                            ::testing::Values(false),
                                            ::testing::Values(DecompressionType::scalar),
                                            ::testing::Values(DecompressionType::scalar),
                                            ::testing::Values(false),
                                            ::testing::ValuesIn(filter_additional_config_scalar_scale()),
                                            ::testing::Values(emptyFusingSpec),
                                            ::testing::Values(true)),
                         MatmulWeightsDecompression::getTestCaseName);


const std::vector<MatMulDecompressionShapeParams> input_shapes_non_multiples_groups = {
    {{{}, {{1, 3, 192}}}, {192, 128}, 96lu},
};

std::vector<ov::AnyMap> filter_additional_config_non_multiples_groups() {
    std::vector<ov::AnyMap> additional_config = {
        {{ov::hint::dynamic_quantization_group_size(64)}}
    };
    return additional_config;
}

// Dynamic quantization requires weights compression group size to be divisible on dq group size
// The test is intended to chech such case is correctly handled via non dq path
INSTANTIATE_TEST_SUITE_P(smoke_MatMulCompressedWeights_non_multiples_groups,
                         MatmulWeightsDecompression,
                         ::testing::Combine(::testing::ValuesIn(input_shapes_non_multiples_groups),
                                            ::testing::Values(ov::element::u8),
                                            ::testing::ValuesIn(decompression_precisions),
                                            ::testing::Values(ov::element::undefined),
                                            ::testing::ValuesIn(transpose_weights),
                                            ::testing::Values(DecompressionType::full),
                                            ::testing::Values(DecompressionType::full),
                                            ::testing::Values(false),
                                            ::testing::ValuesIn(filter_additional_config_non_multiples_groups()),
                                            ::testing::Values(emptyFusingSpec),
                                            ::testing::Values(true)),
                         MatmulWeightsDecompression::getTestCaseName);

}  // namespace
}  // namespace test
}  // namespace ov<|MERGE_RESOLUTION|>--- conflicted
+++ resolved
@@ -295,11 +295,7 @@
                          ::testing::Combine(::testing::ValuesIn(input_shapes_scalar_scale),
                                             ::testing::Values(ov::element::u8),
                                             ::testing::ValuesIn(decompression_precisions),
-<<<<<<< HEAD
-                                            ::testing::Values(ov::element::undefined),
-=======
-                                            ::testing::Values(ov::element::dynamic),
->>>>>>> c70fb31e
+                                            ::testing::Values(ov::element::dynamic),
                                             ::testing::Values(false),
                                             ::testing::Values(DecompressionType::scalar),
                                             ::testing::Values(DecompressionType::scalar),
