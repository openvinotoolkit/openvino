// Copyright (C) 2023 Intel Corporation
// SPDX-License-Identifier: Apache-2.0
//

#include <gmock/gmock-matchers.h>
#include <gtest/gtest.h>

#include "utils/precision_support.h"
#include "utils/properties_test.hpp"
#include "common_test_utils/test_assertions.hpp"
#include "openvino/runtime/properties.hpp"
#include "openvino/runtime/core.hpp"
#include "openvino/core/type/element_type.hpp"
#include "openvino/runtime/intel_cpu/properties.hpp"
#include "openvino/runtime/system_conf.hpp"
#include "internal_properties.hpp"

#include <algorithm>

namespace {

TEST_F(OVClassConfigTestCPU, smoke_PluginAllSupportedPropertiesAreAvailable) {
    auto RO_property = [](const std::string& propertyName) {
        return ov::PropertyName(propertyName, ov::PropertyMutability::RO);
    };
    auto RW_property = [](const std::string& propertyName) {
        return ov::PropertyName(propertyName, ov::PropertyMutability::RW);
    };

    std::vector<ov::PropertyName> expectedSupportedProperties{
        // read only
        RO_property(ov::supported_properties.name()),
        RO_property(ov::available_devices.name()),
        RO_property(ov::range_for_async_infer_requests.name()),
        RO_property(ov::range_for_streams.name()),
        RO_property(ov::execution_devices.name()),
        RO_property(ov::device::full_name.name()),
        RO_property(ov::device::capabilities.name()),
        RO_property(ov::device::type.name()),
        RO_property(ov::device::architecture.name()),
        // read write
        RW_property(ov::num_streams.name()),
        RW_property(ov::inference_num_threads.name()),
        RW_property(ov::enable_profiling.name()),
        RW_property(ov::hint::inference_precision.name()),
        RW_property(ov::hint::performance_mode.name()),
        RW_property(ov::hint::execution_mode.name()),
        RW_property(ov::hint::num_requests.name()),
        RW_property(ov::hint::enable_cpu_pinning.name()),
        RW_property(ov::hint::enable_cpu_reservation.name()),
        RW_property(ov::hint::scheduling_core_type.name()),
        RW_property(ov::hint::model_distribution_policy.name()),
        RW_property(ov::hint::enable_hyper_threading.name()),
        RW_property(ov::device::id.name()),
        RW_property(ov::intel_cpu::denormals_optimization.name()),
        RW_property(ov::log::level.name()),
        RW_property(ov::intel_cpu::sparse_weights_decompression_rate.name()),
<<<<<<< HEAD
        RW_property(ov::intel_cpu::tbb_partitioner.name()),
=======
        RW_property(ov::intel_cpu::enable_tensor_parallel.name()),
>>>>>>> ef64b0b7
        RW_property(ov::hint::dynamic_quantization_group_size.name()),
        RW_property(ov::hint::kv_cache_precision.name()),
        RW_property(ov::key_cache_precision.name()),
        RW_property(ov::value_cache_precision.name()),
        RW_property(ov::key_cache_group_size.name()),
        RW_property(ov::value_cache_group_size.name()),
    };

    ov::Core ie;
    std::vector<ov::PropertyName> supportedProperties;
    OV_ASSERT_NO_THROW(supportedProperties = ie.get_property("CPU", ov::supported_properties));
    // the order of supported properties does not matter, sort to simplify the comparison
    std::sort(expectedSupportedProperties.begin(), expectedSupportedProperties.end());
    std::sort(supportedProperties.begin(), supportedProperties.end());

    ASSERT_EQ(supportedProperties, expectedSupportedProperties);
}

TEST_F(OVClassConfigTestCPU, smoke_PluginGetPropertiesDoesNotThrow) {
    ov::Core ie;
    std::vector<ov::PropertyName> properties;

    OV_ASSERT_NO_THROW(properties = ie.get_property("CPU", ov::supported_properties));

    for (const auto& property : properties) {
        OV_ASSERT_NO_THROW((void)ie.get_property("CPU", property));
    }
}

TEST_F(OVClassConfigTestCPU, smoke_PluginSetROPropertiesThrow) {
    ov::Core ie;
    std::vector<ov::PropertyName> properties;

    OV_ASSERT_NO_THROW(properties = ie.get_property("CPU", ov::supported_properties));

    for (const auto& property : properties) {
        if (property.is_mutable())
            continue;

        ASSERT_THROW(ie.set_property("CPU", {{property, "DUMMY VALUE"}}), ov::Exception);
    }
}

TEST_F(OVClassConfigTestCPU, smoke_PluginSetConfigInferenceNumThreads) {
    ov::Core ie;
    int32_t value = 0;
    int32_t num_threads = 1;

    OV_ASSERT_NO_THROW(ie.set_property("CPU", ov::inference_num_threads(num_threads)));
    OV_ASSERT_NO_THROW(value = ie.get_property("CPU", ov::inference_num_threads));
    ASSERT_EQ(num_threads, value);

    num_threads = 4;

    OV_ASSERT_NO_THROW(ie.set_property("CPU", ov::inference_num_threads(num_threads)));
    OV_ASSERT_NO_THROW(value = ie.get_property("CPU", ov::inference_num_threads));
    ASSERT_EQ(num_threads, value);
}

TEST_F(OVClassConfigTestCPU, smoke_PluginSetConfigModelDistributionPolicy) {
    ov::Core ie;
    std::set<ov::hint::ModelDistributionPolicy> value = {};
    std::set<ov::hint::ModelDistributionPolicy> model_policy = {ov::hint::ModelDistributionPolicy::TENSOR_PARALLEL};

    OV_ASSERT_NO_THROW(ie.set_property("CPU", ov::hint::model_distribution_policy(model_policy)));
    OV_ASSERT_NO_THROW(value = ie.get_property("CPU", ov::hint::model_distribution_policy));
    ASSERT_EQ(model_policy, value);

    model_policy = {};

    OV_ASSERT_NO_THROW(ie.set_property("CPU", ov::hint::model_distribution_policy(model_policy)));
    OV_ASSERT_NO_THROW(value = ie.get_property("CPU", ov::hint::model_distribution_policy));
    ASSERT_EQ(model_policy, value);
}

TEST_F(OVClassConfigTestCPU, smoke_PluginSetConfigStreamsNum) {
    ov::Core ie;
    int32_t value = 0;
    int32_t num_streams = 1;

    auto setGetProperty = [&ie](int32_t& getProperty, int32_t setProperty){
        OV_ASSERT_NO_THROW(ie.set_property("CPU", ov::num_streams(setProperty)));
        OV_ASSERT_NO_THROW(getProperty = ie.get_property("CPU", ov::num_streams));
    };

    setGetProperty(value, num_streams);
    ASSERT_EQ(num_streams, value);

    num_streams = ov::streams::NUMA;

    setGetProperty(value, num_streams);
    ASSERT_GT(value, 0); // value has been configured automatically

    num_streams = ov::streams::AUTO;

    setGetProperty(value, num_streams);
    ASSERT_GT(value, 0); // value has been configured automatically
}

#if defined(OPENVINO_ARCH_ARM) || defined(OPENVINO_ARCH_ARM64)
    const auto expected_precision_for_performance_mode = ov::intel_cpu::hasHardwareSupport(ov::element::f16) ? ov::element::f16 : ov::element::f32;
#else
    const auto expected_precision_for_performance_mode = ov::with_cpu_x86_bfloat16() ? ov::element::bf16 : ov::element::f32;
#endif

TEST_F(OVClassConfigTestCPU, smoke_PluginSetConfigHintInferencePrecision) {
    ov::Core ie;
    auto value = ov::element::f32;

    OV_ASSERT_NO_THROW(value = ie.get_property("CPU", ov::hint::inference_precision));
    ASSERT_EQ(expected_precision_for_performance_mode, value);

    const auto forcedPrecision = ov::element::f32;

    OV_ASSERT_NO_THROW(ie.set_property("CPU", ov::hint::inference_precision(forcedPrecision)));
    OV_ASSERT_NO_THROW(value = ie.get_property("CPU", ov::hint::inference_precision));
    ASSERT_EQ(value, forcedPrecision);

    const auto forced_precision_deprecated = ov::element::f32;
    OV_ASSERT_NO_THROW(ie.set_property("CPU", ov::hint::inference_precision(forced_precision_deprecated)));
    OV_ASSERT_NO_THROW(value = ie.get_property("CPU", ov::hint::inference_precision));
    ASSERT_EQ(value, forced_precision_deprecated);
}

TEST_F(OVClassConfigTestCPU, smoke_PluginSetConfigEnableProfiling) {
    ov::Core ie;
    auto value = false;
    const bool enableProfilingDefault = false;

    OV_ASSERT_NO_THROW(value = ie.get_property("CPU", ov::enable_profiling));
    ASSERT_EQ(enableProfilingDefault, value);

    const bool enableProfiling = true;

    OV_ASSERT_NO_THROW(ie.set_property("CPU", ov::enable_profiling(enableProfiling)));
    OV_ASSERT_NO_THROW(value = ie.get_property("CPU", ov::enable_profiling));
    ASSERT_EQ(enableProfiling, value);
}

const auto bf16_if_can_be_emulated = ov::with_cpu_x86_avx512_core() ? ov::element::bf16 : ov::element::f32;
using ExpectedModeAndType = std::pair<ov::hint::ExecutionMode, ov::element::Type>;

const std::map<ov::hint::ExecutionMode, ExpectedModeAndType> expectedTypeByMode{
    {ov::hint::ExecutionMode::PERFORMANCE,
     {ov::hint::ExecutionMode::PERFORMANCE, expected_precision_for_performance_mode}},
    {ov::hint::ExecutionMode::ACCURACY, {ov::hint::ExecutionMode::ACCURACY, ov::element::dynamic}},
};

TEST_F(OVClassConfigTestCPU, smoke_PluginSetConfigExecutionModeExpectCorrespondingInferencePrecision) {
    ov::Core ie;
    const auto inference_precision_default = expected_precision_for_performance_mode;
    const auto execution_mode_default = ov::hint::ExecutionMode::PERFORMANCE;
    auto execution_mode_value = ov::hint::ExecutionMode::PERFORMANCE;
    auto inference_precision_value = ov::element::dynamic;

    // check default values
    OV_ASSERT_NO_THROW(inference_precision_value = ie.get_property("CPU", ov::hint::inference_precision));
    ASSERT_EQ(inference_precision_value, inference_precision_default);
    OV_ASSERT_NO_THROW(execution_mode_value = ie.get_property("CPU", ov::hint::execution_mode));
    ASSERT_EQ(execution_mode_value, execution_mode_default);

    for (const auto& m : expectedTypeByMode) {
        const auto execution_mode = m.first;
        const auto execution_mode_expected = m.second.first;
        const auto inference_precision_expected = m.second.second;

        OV_ASSERT_NO_THROW(ie.set_property("CPU", ov::hint::execution_mode(execution_mode)));
        OV_ASSERT_NO_THROW(execution_mode_value = ie.get_property("CPU", ov::hint::execution_mode));
        ASSERT_EQ(execution_mode_value, execution_mode_expected);

        OV_ASSERT_NO_THROW(inference_precision_value = ie.get_property("CPU", ov::hint::inference_precision));
        ASSERT_EQ(inference_precision_value, inference_precision_expected);
    }
}

TEST_F(OVClassConfigTestCPU, smoke_PluginSetConfigExecutionModeAndInferencePrecision) {
    ov::Core ie;
    const auto inference_precision_default = expected_precision_for_performance_mode;
    const auto execution_mode_default = ov::hint::ExecutionMode::PERFORMANCE;

    auto expect_execution_mode = [&](const ov::hint::ExecutionMode expected_value) {
        auto execution_mode_value = ov::hint::ExecutionMode::ACCURACY;
        OV_ASSERT_NO_THROW(execution_mode_value = ie.get_property("CPU", ov::hint::execution_mode));
        ASSERT_EQ(execution_mode_value, expected_value);
    };

    auto expect_inference_precision = [&](const ov::element::Type expected_value) {
        auto inference_precision_value = ov::element::dynamic;
        OV_ASSERT_NO_THROW(inference_precision_value = ie.get_property("CPU", ov::hint::inference_precision));
        ASSERT_EQ(inference_precision_value, expected_value);
    };

    // check default values
    expect_execution_mode(execution_mode_default);
    expect_inference_precision(inference_precision_default);
    // verify that conflicting property values work as expect
    OV_ASSERT_NO_THROW(ie.set_property("CPU", ov::hint::execution_mode(ov::hint::ExecutionMode::PERFORMANCE)));
    OV_ASSERT_NO_THROW(ie.set_property("CPU", ov::hint::inference_precision(ov::element::f32)));
    expect_execution_mode(ov::hint::ExecutionMode::PERFORMANCE); // inference_preicision does not affect execution_mode property itself
    expect_inference_precision(ov::element::f32); // inference_preicision has more priority than performance mode

    OV_ASSERT_NO_THROW(ie.set_property("CPU", ov::hint::execution_mode(ov::hint::ExecutionMode::ACCURACY)));
    OV_ASSERT_NO_THROW(ie.set_property("CPU", ov::hint::inference_precision(bf16_if_can_be_emulated)));
    expect_execution_mode(ov::hint::ExecutionMode::ACCURACY);
    expect_inference_precision(bf16_if_can_be_emulated);
}

TEST_F(OVClassConfigTestCPU, smoke_PluginSetConfigLogLevel) {
    ov::Core ie;
    //check default value
    ov::Any value;
    OV_ASSERT_NO_THROW(value = ie.get_property("CPU", ov::log::level));
    ASSERT_EQ(value.as<ov::log::Level>(), ov::log::Level::NO);

    //check set and get
    const std::vector<ov::log::Level> logLevels = {
        ov::log::Level::ERR,
        ov::log::Level::NO,
        ov::log::Level::WARNING,
        ov::log::Level::INFO,
        ov::log::Level::DEBUG,
        ov::log::Level::TRACE};

    for (unsigned int i = 0; i < logLevels.size(); i++) {
        OV_ASSERT_NO_THROW(ie.set_property("CPU", ov::log::level(logLevels[i])));
        OV_ASSERT_NO_THROW(value = ie.get_property("CPU", ov::log::level));
        ASSERT_EQ(value.as<ov::log::Level>(), logLevels[i]);
    }

    // check throwing message
    auto property = ov::PropertyName(ov::log::level.name(), ov::PropertyMutability::RW);
    const std::string expect_message = std::string("Wrong value DUMMY VALUE for property key ")  +
        ov::log::level.name() + ". Expected only ov::log::Level::NO/ERR/WARNING/INFO/DEBUG/TRACE.";
    OV_EXPECT_THROW(ie.set_property("CPU", {{property, "DUMMY VALUE"}}),
            ov::Exception,
            testing::HasSubstr(expect_message));
}

TEST_F(OVClassConfigTestCPU, smoke_PluginCheckCPUExecutionDevice) {
    ov::Core ie;
    ov::Any value;

    OV_ASSERT_NO_THROW(value = ie.get_property("CPU", ov::execution_devices));
    ASSERT_EQ(value.as<std::string>(), "CPU");
}

TEST_F(OVClassConfigTestCPU, smoke_PluginCheckCPUDeviceType) {
    ov::Core ie;
    ov::Any value;

    OV_ASSERT_NO_THROW(value = ie.get_property("CPU", ov::device::type));
    ASSERT_EQ(value.as<ov::device::Type>(), ov::device::Type::INTEGRATED);
}

TEST_F(OVClassConfigTestCPU, smoke_PluginCheckCPUDeviceArchitecture) {
    ov::Core ie;
    ov::Any value;

    OV_ASSERT_NO_THROW(value = ie.get_property("CPU", ov::device::architecture));

#if defined(OPENVINO_ARCH_X86_64)
    ASSERT_EQ(value.as<std::string>(), "intel64");
#elif defined(OPENVINO_ARCH_X86)
    ASSERT_EQ(value.as<std::string>(), "ia32");
#elif defined(OPENVINO_ARCH_ARM)
    ASSERT_EQ(value.as<std::string>(), "armhf");
#elif defined(OPENVINO_ARCH_ARM64)
    ASSERT_EQ(value.as<std::string>(), "arm64");
#elif defined(OPENVINO_ARCH_RISCV64)
    ASSERT_EQ(value.as<std::string>(), "riscv");
#endif
}

} // namespace<|MERGE_RESOLUTION|>--- conflicted
+++ resolved
@@ -55,11 +55,8 @@
         RW_property(ov::intel_cpu::denormals_optimization.name()),
         RW_property(ov::log::level.name()),
         RW_property(ov::intel_cpu::sparse_weights_decompression_rate.name()),
-<<<<<<< HEAD
+        RW_property(ov::intel_cpu::enable_tensor_parallel.name()),
         RW_property(ov::intel_cpu::tbb_partitioner.name()),
-=======
-        RW_property(ov::intel_cpu::enable_tensor_parallel.name()),
->>>>>>> ef64b0b7
         RW_property(ov::hint::dynamic_quantization_group_size.name()),
         RW_property(ov::hint::kv_cache_precision.name()),
         RW_property(ov::key_cache_precision.name()),
