// Copyright (C) 2023 Intel Corporation
// SPDX-License-Identifier: Apache-2.0
//

#include "openvino/runtime/properties.hpp"

#include <gtest/gtest.h>

#include "common_test_utils/ov_tensor_utils.hpp"
#include "common_test_utils/subgraph_builders/matmul_bias.hpp"
#include "internal_properties.hpp"
#include "openvino/runtime/compiled_model.hpp"
#include "openvino/runtime/core.hpp"
#include "openvino/runtime/intel_cpu/properties.hpp"
#include "openvino/runtime/system_conf.hpp"
#include "utils/properties_test.hpp"

#if defined(_WIN32)
#    include <windows.h>
#endif

namespace {

TEST_F(OVClassConfigTestCPU, smoke_CpuExecNetworkSupportedPropertiesAreAvailable) {
    auto RO_property = [](const std::string& propertyName) {
        return ov::PropertyName(propertyName, ov::PropertyMutability::RO);
    };

    std::vector<ov::PropertyName> expectedSupportedProperties{
        // read only
        RO_property(ov::supported_properties.name()),
        RO_property(ov::model_name.name()),
        RO_property(ov::optimal_number_of_infer_requests.name()),
        RO_property(ov::num_streams.name()),
        RO_property(ov::inference_num_threads.name()),
        RO_property(ov::enable_profiling.name()),
        RO_property(ov::hint::inference_precision.name()),
        RO_property(ov::hint::performance_mode.name()),
        RO_property(ov::hint::execution_mode.name()),
        RO_property(ov::hint::num_requests.name()),
        RO_property(ov::hint::enable_cpu_pinning.name()),
        RO_property(ov::hint::enable_cpu_reservation.name()),
        RO_property(ov::hint::scheduling_core_type.name()),
        RO_property(ov::hint::model_distribution_policy.name()),
        RO_property(ov::hint::enable_hyper_threading.name()),
        RO_property(ov::execution_devices.name()),
        RO_property(ov::intel_cpu::denormals_optimization.name()),
        RO_property(ov::log::level.name()),
        RO_property(ov::intel_cpu::sparse_weights_decompression_rate.name()),
<<<<<<< HEAD
        RO_property(ov::intel_cpu::tbb_partitioner.name()),
=======
        RO_property(ov::intel_cpu::enable_tensor_parallel.name()),
>>>>>>> ef64b0b7
        RO_property(ov::hint::dynamic_quantization_group_size.name()),
        RO_property(ov::hint::kv_cache_precision.name()),
        RO_property(ov::key_cache_precision.name()),
        RO_property(ov::value_cache_precision.name()),
        RO_property(ov::key_cache_group_size.name()),
        RO_property(ov::value_cache_group_size.name()),
    };

    ov::Core ie;
    std::vector<ov::PropertyName> supportedProperties;
    ov::CompiledModel compiledModel = ie.compile_model(model, deviceName);
    OV_ASSERT_NO_THROW(supportedProperties = compiledModel.get_property(ov::supported_properties));
    // the order of supported properties does not matter, sort to simplify the comparison
    std::sort(expectedSupportedProperties.begin(), expectedSupportedProperties.end());
    std::sort(supportedProperties.begin(), supportedProperties.end());

    ASSERT_EQ(supportedProperties, expectedSupportedProperties);
}

TEST_F(OVClassConfigTestCPU, smoke_CpuExecNetworkGetROPropertiesDoesNotThrow) {
    ov::Core ie;
    std::vector<ov::PropertyName> properties;

    ov::CompiledModel compiledModel = ie.compile_model(model, deviceName);

    OV_ASSERT_NO_THROW(properties = compiledModel.get_property(ov::supported_properties));

    for (const auto& property : properties) {
        OV_ASSERT_NO_THROW((void)compiledModel.get_property(property));
    }
}

TEST_F(OVClassConfigTestCPU, smoke_CpuExecNetworkSetROPropertiesThrow) {
    ov::Core ie;
    std::vector<ov::PropertyName> properties;

    ov::CompiledModel compiledModel = ie.compile_model(model, deviceName);

    OV_ASSERT_NO_THROW(properties = compiledModel.get_property(ov::supported_properties));

    for (auto it = properties.begin(); it != properties.end(); ++it) {
        ASSERT_TRUE(it != properties.end());
        ASSERT_FALSE(it->is_mutable());
        ASSERT_THROW(compiledModel.set_property({{*it, "DUMMY VALUE"}}), ov::Exception);
    }
}

TEST_F(OVClassConfigTestCPU, smoke_CpuExecNetworkCheckCoreStreamsHasHigherPriorityThanThroughputHint) {
    ov::Core ie;
    int32_t streams = 1;  // throughput hint should apply higher number of streams
    int32_t value = 0;

    OV_ASSERT_NO_THROW(ie.set_property(deviceName, ov::num_streams(streams)));
    OV_ASSERT_NO_THROW(ie.set_property(deviceName, ov::hint::performance_mode(ov::hint::PerformanceMode::THROUGHPUT)));

    ov::CompiledModel compiledModel = ie.compile_model(model, deviceName);
    OV_ASSERT_NO_THROW(value = compiledModel.get_property(ov::num_streams));
    ASSERT_EQ(streams, value);
}

TEST_F(OVClassConfigTestCPU, smoke_CpuExecNetworkCheckCoreStreamsHasHigherPriorityThanLatencyHint) {
    ov::Core ie;
    int32_t streams = ov::get_number_of_cpu_cores();  // latency hint should apply lower number of streams
    int32_t value = 0;

    OV_ASSERT_NO_THROW(ie.set_property(deviceName, ov::num_streams(streams)));
    OV_ASSERT_NO_THROW(ie.set_property(deviceName, ov::hint::performance_mode(ov::hint::PerformanceMode::LATENCY)));

    ov::CompiledModel compiledModel = ie.compile_model(model, deviceName);
    OV_ASSERT_NO_THROW(value = compiledModel.get_property(ov::num_streams));
    ASSERT_EQ(streams, value);
}

TEST_F(OVClassConfigTestCPU, smoke_CpuExecNetworkCheckModelStreamsHasHigherPriorityThanLatencyHint) {
    ov::Core ie;
    int32_t streams = ov::get_number_of_cpu_cores();  // latency hint should apply lower number of streams
    int32_t value = 0;

    OV_ASSERT_NO_THROW(ie.set_property(deviceName, ov::hint::performance_mode(ov::hint::PerformanceMode::LATENCY)));

    ov::AnyMap config;
    config[ov::num_streams.name()] = streams;
    ov::CompiledModel compiledModel = ie.compile_model(model, deviceName, config);

    OV_ASSERT_NO_THROW(value = compiledModel.get_property(ov::num_streams));
    ASSERT_EQ(streams, value);
}

TEST_F(OVClassConfigTestCPU, smoke_CpuExecNetworkCheckModelStreamsHasHigherPriorityThanThroughputHint) {
    ov::Core ie;
    int32_t streams = 1;  // throughput hint should apply higher number of streams
    int32_t value = 0;

    ov::AnyMap config;
    config[ov::hint::performance_mode.name()] = ov::hint::PerformanceMode::THROUGHPUT;
    config[ov::num_streams.name()] = streams;

    ov::CompiledModel compiledModel = ie.compile_model(model, deviceName, config);

    OV_ASSERT_NO_THROW(value = compiledModel.get_property(ov::num_streams));
    ASSERT_EQ(streams, value);
}

TEST_F(OVClassConfigTestCPU, smoke_CpuExecNetworkCheckModelZeroStreams) {
    ov::Core ie;
    int32_t streams = 0;
    int32_t value = -1;

    OV_ASSERT_NO_THROW(ie.set_property(deviceName, ov::hint::performance_mode(ov::hint::PerformanceMode::LATENCY)));

    ov::AnyMap config;
    config[ov::num_streams.name()] = streams;
    ov::CompiledModel compiledModel = ie.compile_model(model, deviceName, config);

    OV_ASSERT_NO_THROW(value = compiledModel.get_property(ov::num_streams));

    ASSERT_EQ(streams, value);
}

TEST_F(OVClassConfigTestCPU, smoke_CpuExecNetworkCheckCpuReservation) {
    ov::Core ie;
    int32_t threads = 1;
    int32_t res_threads = -1;
    bool cpu_reservation = true;
    bool res_cpu_reservation = false;
    bool cpu_pinning = false;
    bool res_cpu_pinning = false;

#if defined(__APPLE__)
    cpu_reservation = false;
    cpu_pinning = false;
#elif defined(__linux__)
    cpu_pinning = true;
#elif defined(_WIN32)
    ULONG highestNodeNumber = 0;
    if (!GetNumaHighestNodeNumber(&highestNodeNumber)) {
        return;
    }
    if (highestNodeNumber > 0) {
        cpu_pinning = false;
    } else {
        cpu_pinning = true;
    }
#endif

    OV_ASSERT_NO_THROW(ie.set_property(deviceName, ov::hint::performance_mode(ov::hint::PerformanceMode::LATENCY)));

    ov::AnyMap config = {{ov::inference_num_threads.name(), threads}, {ov::hint::enable_cpu_reservation.name(), true}};
    ov::CompiledModel compiledModel = ie.compile_model(model, deviceName, config);

    OV_ASSERT_NO_THROW(res_threads = compiledModel.get_property(ov::inference_num_threads));
    OV_ASSERT_NO_THROW(res_cpu_reservation = compiledModel.get_property(ov::hint::enable_cpu_reservation));
    OV_ASSERT_NO_THROW(res_cpu_pinning = compiledModel.get_property(ov::hint::enable_cpu_pinning));

    ASSERT_EQ(res_threads, threads);
    ASSERT_EQ(res_cpu_reservation, cpu_reservation);
    ASSERT_EQ(res_cpu_pinning, cpu_pinning);
}

TEST_F(OVClassConfigTestCPU, smoke_CpuExecNetworkCheckSparseWeigthsDecompressionRate) {
    ov::Core core;

    core.set_property(deviceName, ov::intel_cpu::sparse_weights_decompression_rate(0.8));
    OV_ASSERT_NO_THROW(ov::CompiledModel compiledModel = core.compile_model(model, deviceName));
}

TEST_F(OVClassConfigTestCPU, smoke_CpuExecNetworkCheckDynamicQuantizationGroupSize) {
    ov::Core core;

    core.set_property(deviceName, ov::hint::dynamic_quantization_group_size(64));
    ov::CompiledModel compiledModel = core.compile_model(model, deviceName);

    size_t groupSize = 0;
    OV_ASSERT_NO_THROW(groupSize = compiledModel.get_property(ov::hint::dynamic_quantization_group_size));
    ASSERT_EQ(groupSize, 64);
}

TEST_F(OVClassConfigTestCPU, smoke_CpuExecNetworkCheckKVCachePrecision) {
    ov::Core core;

    core.set_property(deviceName, ov::hint::kv_cache_precision(ov::element::f32));
    ov::CompiledModel compiledModel = core.compile_model(model, deviceName);

    auto kv_cache_precision_value = ov::element::dynamic;
    OV_ASSERT_NO_THROW(kv_cache_precision_value = compiledModel.get_property(ov::hint::kv_cache_precision));
    ASSERT_EQ(kv_cache_precision_value, ov::element::f32);
}

TEST_F(OVClassConfigTestCPU, smoke_CpuExecNetworkFinetuneKVCachePrecision) {
    ov::Core core;

    core.set_property(deviceName, ov::key_cache_precision(ov::element::f16));
    core.set_property(deviceName, ov::value_cache_precision(ov::element::u4));
    ov::CompiledModel compiledModel = core.compile_model(model, deviceName);

    auto key_cache_precision_value = ov::element::dynamic;
    auto value_cache_precision_value = ov::element::dynamic;
    OV_ASSERT_NO_THROW(key_cache_precision_value = compiledModel.get_property(ov::key_cache_precision));
    OV_ASSERT_NO_THROW(value_cache_precision_value = compiledModel.get_property(ov::value_cache_precision));
    ASSERT_EQ(key_cache_precision_value, ov::element::f16);
    ASSERT_EQ(value_cache_precision_value, ov::element::u4);
}

TEST_F(OVClassConfigTestCPU, smoke_CpuExecNetworkFinetuneKVCacheGroupSize) {
    ov::Core core;

    core.set_property(deviceName, ov::key_cache_group_size(32));
    core.set_property(deviceName, ov::value_cache_group_size(16));
    ov::CompiledModel compiledModel = core.compile_model(model, deviceName);

    auto key_cache_group_size_value = 0;
    auto value_cache_group_size_value = 0;
    OV_ASSERT_NO_THROW(key_cache_group_size_value = compiledModel.get_property(ov::key_cache_group_size));
    OV_ASSERT_NO_THROW(value_cache_group_size_value = compiledModel.get_property(ov::value_cache_group_size));
    ASSERT_EQ(key_cache_group_size_value, 32);
    ASSERT_EQ(value_cache_group_size_value, 16);
}

TEST_F(OVClassConfigTestCPU, smoke_CpuExecNetworkCheckAccuracyModeDynamicQuantizationGroupSize) {
    ov::Core core;

    ASSERT_NO_THROW(core.set_property(deviceName, ov::hint::execution_mode(ov::hint::ExecutionMode::ACCURACY)));
    ov::CompiledModel compiledModel = core.compile_model(model, deviceName);

    size_t groupSize = 0;
    ASSERT_NO_THROW(groupSize = compiledModel.get_property(ov::hint::dynamic_quantization_group_size));
    ASSERT_EQ(groupSize, 0);
}

TEST_F(OVClassConfigTestCPU, smoke_CpuExecNetworkCheckAccuracyModeKVCachePrecision) {
    ov::Core core;

    ASSERT_NO_THROW(core.set_property(deviceName, ov::hint::execution_mode(ov::hint::ExecutionMode::ACCURACY)));
    ov::CompiledModel compiledModel = core.compile_model(model, deviceName);

    auto kv_cache_precision_value = ov::element::dynamic;
    ASSERT_NO_THROW(kv_cache_precision_value = compiledModel.get_property(ov::hint::kv_cache_precision));
    ASSERT_EQ(kv_cache_precision_value, ov::element::f32);
}

const auto bf16_if_can_be_emulated = ov::with_cpu_x86_avx512_core() ? ov::element::bf16 : ov::element::f32;

TEST_F(OVClassConfigTestCPU, smoke_CpuExecNetworkCheckExecutionModeIsAvailableInCoreAndModel) {
    ov::Core ie;
    std::vector<ov::PropertyName> ie_properties;

    OV_ASSERT_NO_THROW(ie_properties = ie.get_property(deviceName, ov::supported_properties));
    const auto ie_exec_mode_it = find(ie_properties.begin(), ie_properties.end(), ov::hint::execution_mode);
    ASSERT_NE(ie_exec_mode_it, ie_properties.end());
    ASSERT_TRUE(ie_exec_mode_it->is_mutable());

    ov::AnyMap config;
    ov::CompiledModel compiledModel = ie.compile_model(model, deviceName, config);
    std::vector<ov::PropertyName> model_properties;

    OV_ASSERT_NO_THROW(model_properties = compiledModel.get_property(ov::supported_properties));
    const auto model_exec_mode_it = find(model_properties.begin(), model_properties.end(), ov::hint::execution_mode);
    ASSERT_NE(model_exec_mode_it, model_properties.end());
    ASSERT_FALSE(model_exec_mode_it->is_mutable());
}

TEST_F(OVClassConfigTestCPU,
       smoke_CpuExecNetworkCheckModelInferencePrecisionHasHigherPriorityThanCoreInferencePrecision) {
    ov::Core ie;
    auto inference_precision_value = ov::element::dynamic;

    OV_ASSERT_NO_THROW(ie.set_property("CPU", ov::hint::inference_precision(ov::element::f32)));

    ov::AnyMap config;
    config[ov::hint::inference_precision.name()] = bf16_if_can_be_emulated;
    ov::CompiledModel compiledModel = ie.compile_model(model, deviceName, config);

    OV_ASSERT_NO_THROW(inference_precision_value = compiledModel.get_property(ov::hint::inference_precision));
    ASSERT_EQ(inference_precision_value, bf16_if_can_be_emulated);
}

TEST_F(OVClassConfigTestCPU,
       smoke_CpuExecNetworkCheckCoreInferencePrecisionHasHigherPriorityThanModelPerformanceExecutionMode) {
    ov::Core ie;
    auto execution_mode_value = ov::hint::ExecutionMode::ACCURACY;
    auto inference_precision_value = ov::element::dynamic;

    OV_ASSERT_NO_THROW(ie.set_property("CPU", ov::hint::inference_precision(ov::element::f32)));

    ov::AnyMap config;
    config[ov::hint::execution_mode.name()] = ov::hint::ExecutionMode::PERFORMANCE;
    ov::CompiledModel compiledModel = ie.compile_model(model, deviceName, config);

    OV_ASSERT_NO_THROW(execution_mode_value = compiledModel.get_property(ov::hint::execution_mode));
    ASSERT_EQ(execution_mode_value, ov::hint::ExecutionMode::PERFORMANCE);

    OV_ASSERT_NO_THROW(inference_precision_value = compiledModel.get_property(ov::hint::inference_precision));
    ASSERT_EQ(inference_precision_value, ov::element::f32);
}

TEST_F(OVClassConfigTestCPU,
       smoke_CpuExecNetworkCheckModelInferencePrecisionHasHigherPriorityThanCorePerformanceExecutionMode) {
    ov::Core ie;
    auto execution_mode_value = ov::hint::ExecutionMode::PERFORMANCE;
    auto inference_precision_value = ov::element::dynamic;
    const auto inference_precision_expected = bf16_if_can_be_emulated;

    OV_ASSERT_NO_THROW(ie.set_property("CPU", ov::hint::execution_mode(ov::hint::ExecutionMode::ACCURACY)));

    ov::AnyMap config;
    config[ov::hint::inference_precision.name()] = inference_precision_expected;
    ov::CompiledModel compiledModel = ie.compile_model(model, deviceName, config);

    OV_ASSERT_NO_THROW(execution_mode_value = compiledModel.get_property(ov::hint::execution_mode));
    ASSERT_EQ(execution_mode_value, ov::hint::ExecutionMode::ACCURACY);

    OV_ASSERT_NO_THROW(inference_precision_value = compiledModel.get_property(ov::hint::inference_precision));
    ASSERT_EQ(inference_precision_value, inference_precision_expected);
}

TEST_F(OVClassConfigTestCPU, smoke_CpuExecNetworkCheckLogLevel) {
    ov::Core ie;

    // check default value
    {
        ov::AnyMap config;
        ov::Any value;
        ov::CompiledModel compiledModel;
        OV_ASSERT_NO_THROW(compiledModel = ie.compile_model(model, deviceName, config));
        OV_ASSERT_NO_THROW(value = compiledModel.get_property(ov::log::level));
        ASSERT_EQ(value.as<ov::log::Level>(), ov::log::Level::NO);
    }
    // check set and get
    const std::vector<ov::log::Level> logLevels = {ov::log::Level::ERR,
                                                   ov::log::Level::NO,
                                                   ov::log::Level::WARNING,
                                                   ov::log::Level::INFO,
                                                   ov::log::Level::DEBUG,
                                                   ov::log::Level::TRACE};

    for (unsigned int i = 0; i < logLevels.size(); i++) {
        ov::Any value;
        ov::CompiledModel compiledModel;
        ov::AnyMap config{ov::log::level(logLevels[i])};
        OV_ASSERT_NO_THROW(compiledModel = ie.compile_model(model, deviceName, config));
        OV_ASSERT_NO_THROW(value = compiledModel.get_property(ov::log::level));
        ASSERT_EQ(value.as<ov::log::Level>(), logLevels[i]);
    }

    for (unsigned int i = 0; i < logLevels.size(); i++) {
        ov::Any value;
        ov::CompiledModel compiledModel;
        OV_ASSERT_NO_THROW(ie.set_property(deviceName, ov::log::level(logLevels[i])));
        OV_ASSERT_NO_THROW(compiledModel = ie.compile_model(model, deviceName));
        OV_ASSERT_NO_THROW(value = compiledModel.get_property(ov::log::level));
        ASSERT_EQ(value.as<ov::log::Level>(), logLevels[i]);
    }
}

TEST_F(OVClassConfigTestCPU, smoke_CpuExecNetworkCheckCPUExecutionDevice) {
    ov::Core ie;
    ov::Any value;
    ov::CompiledModel compiledModel;

    OV_ASSERT_NO_THROW(compiledModel = ie.compile_model(model, deviceName));
    OV_ASSERT_NO_THROW(value = compiledModel.get_property(ov::execution_devices));
    ASSERT_EQ(value.as<std::string>(), "CPU");
}

TEST_F(OVClassConfigTestCPU, smoke_CpuExecNetworkCheckCPURuntimOptions) {
    ov::Core ie;
    ov::Any type;
    ov::Any size;
    ov::Any keySize;
    ov::Any valueSize;
    ov::Any keyCacheType;
    ov::Any valueCacheType;
    ov::CompiledModel compiledModel;
    model->set_rt_info("f16", "runtime_options", ov::hint::kv_cache_precision.name());
    model->set_rt_info("0", "runtime_options", ov::hint::dynamic_quantization_group_size.name());
    model->set_rt_info("32", "runtime_options", ov::key_cache_group_size.name());
    model->set_rt_info("16", "runtime_options", ov::value_cache_group_size.name());
    model->set_rt_info("u8", "runtime_options", ov::key_cache_precision.name());
    model->set_rt_info("u8", "runtime_options", ov::value_cache_precision.name());
    OV_ASSERT_NO_THROW(compiledModel = ie.compile_model(model, deviceName));
    OV_ASSERT_NO_THROW(type = compiledModel.get_property(ov::hint::kv_cache_precision));
    OV_ASSERT_NO_THROW(size = compiledModel.get_property(ov::hint::dynamic_quantization_group_size));
    OV_ASSERT_NO_THROW(keySize = compiledModel.get_property(ov::key_cache_group_size));
    OV_ASSERT_NO_THROW(valueSize = compiledModel.get_property(ov::value_cache_group_size));
    OV_ASSERT_NO_THROW(keyCacheType = compiledModel.get_property(ov::key_cache_precision));
    OV_ASSERT_NO_THROW(valueCacheType = compiledModel.get_property(ov::value_cache_precision));
    ASSERT_EQ(type.as<ov::element::Type>(), ov::element::f16);
    ASSERT_EQ(size.as<uint64_t>(), 0);
    ASSERT_EQ(keySize.as<uint64_t>(), 32);
    ASSERT_EQ(valueSize.as<uint64_t>(), 16);
    ASSERT_EQ(keyCacheType.as<ov::element::Type>(), ov::element::u8);
    ASSERT_EQ(valueCacheType.as<ov::element::Type>(), ov::element::u8);
}

TEST_F(OVClassConfigTestCPU, smoke_CpuExecNetworkCheckCPURuntimOptionsWithCompileConfig) {
    ov::Core ie;
    ov::Any type;
    ov::Any size;
    ov::Any keySize;
    ov::Any valueSize;
    ov::Any keyCacheType;
    ov::Any valueCacheType;
    ov::CompiledModel compiledModel;
    model->set_rt_info("f16", "runtime_options", ov::hint::kv_cache_precision.name());
    model->set_rt_info("0", "runtime_options", ov::hint::dynamic_quantization_group_size.name());
    model->set_rt_info("0", "runtime_options", ov::key_cache_group_size.name());
    model->set_rt_info("0", "runtime_options", ov::value_cache_group_size.name());
    model->set_rt_info("f32", "runtime_options", ov::key_cache_precision.name());
    model->set_rt_info("f32", "runtime_options", ov::value_cache_precision.name());
    ov::AnyMap config;
    config[ov::hint::kv_cache_precision.name()] = "u8";
    config[ov::hint::dynamic_quantization_group_size.name()] = "16";
    // propperty has higher priority than rt_info
    config[ov::key_cache_group_size.name()] = "32";
    config[ov::value_cache_group_size.name()] = "16";
    // key/value cache prec has higher priority than kvCachePrec
    config[ov::key_cache_precision.name()] = "f16";
    config[ov::value_cache_precision.name()] = "bf16";
    OV_ASSERT_NO_THROW(compiledModel = ie.compile_model(model, deviceName, config));
    OV_ASSERT_NO_THROW(type = compiledModel.get_property(ov::hint::kv_cache_precision));
    OV_ASSERT_NO_THROW(size = compiledModel.get_property(ov::hint::dynamic_quantization_group_size));
    OV_ASSERT_NO_THROW(keySize = compiledModel.get_property(ov::key_cache_group_size));
    OV_ASSERT_NO_THROW(valueSize = compiledModel.get_property(ov::value_cache_group_size));
    OV_ASSERT_NO_THROW(keyCacheType = compiledModel.get_property(ov::key_cache_precision));
    OV_ASSERT_NO_THROW(valueCacheType = compiledModel.get_property(ov::value_cache_precision));
    ASSERT_EQ(type.as<ov::element::Type>(), ov::element::u8);
    ASSERT_EQ(size.as<uint64_t>(), 16);
    ASSERT_EQ(keySize.as<uint64_t>(), 32);
    ASSERT_EQ(valueSize.as<uint64_t>(), 16);
    ASSERT_EQ(keyCacheType.as<ov::element::Type>(), ov::element::f16);
    ASSERT_EQ(valueCacheType.as<ov::element::Type>(), ov::element::bf16);
}

TEST_F(OVClassConfigTestCPU, smoke_CpuExecNetworkCheckCPURuntimOptionsWithCoreProperties) {
    ov::Core core;
    ov::Any type;
    ov::Any size;
    ov::Any keySize;
    ov::Any valueSize;
    ov::Any keyCacheType;
    ov::Any valueCacheType;
    core.set_property(deviceName, ov::hint::kv_cache_precision(ov::element::f32));
    core.set_property(deviceName, ov::hint::dynamic_quantization_group_size(16));
    core.set_property(deviceName, ov::key_cache_group_size(8));
    core.set_property(deviceName, ov::value_cache_group_size(8));
    core.set_property(deviceName, ov::key_cache_precision(ov::element::f16));
    core.set_property(deviceName, ov::value_cache_precision(ov::element::bf16));

    ov::CompiledModel compiledModel;
    model->set_rt_info("f16", "runtime_options", ov::hint::kv_cache_precision.name());
    model->set_rt_info("0", "runtime_options", ov::hint::dynamic_quantization_group_size.name());
    model->set_rt_info("32", "runtime_options", ov::key_cache_group_size.name());
    model->set_rt_info("16", "runtime_options", ov::value_cache_group_size.name());
    // User's setting has higher priority than rt_info
    model->set_rt_info("f32", "runtime_options", ov::key_cache_precision.name());
    model->set_rt_info("f32", "runtime_options", ov::value_cache_precision.name());

    OV_ASSERT_NO_THROW(compiledModel = core.compile_model(model, deviceName));
    OV_ASSERT_NO_THROW(type = compiledModel.get_property(ov::hint::kv_cache_precision));
    OV_ASSERT_NO_THROW(size = compiledModel.get_property(ov::hint::dynamic_quantization_group_size));
    OV_ASSERT_NO_THROW(keySize = compiledModel.get_property(ov::key_cache_group_size));
    OV_ASSERT_NO_THROW(valueSize = compiledModel.get_property(ov::value_cache_group_size));
    OV_ASSERT_NO_THROW(keyCacheType = compiledModel.get_property(ov::key_cache_precision));
    OV_ASSERT_NO_THROW(valueCacheType = compiledModel.get_property(ov::value_cache_precision));

    ASSERT_EQ(type.as<ov::element::Type>(), ov::element::f32);
    ASSERT_EQ(size.as<uint64_t>(), 16);
    ASSERT_EQ(keySize.as<uint64_t>(), 8);
    ASSERT_EQ(valueSize.as<uint64_t>(), 8);
    ASSERT_EQ(keyCacheType.as<ov::element::Type>(), ov::element::f16);
    ASSERT_EQ(valueCacheType.as<ov::element::Type>(), ov::element::bf16);
}

TEST_F(OVClassConfigTestCPU, smoke_CpuModelDistributionPolicyTensorParallel) {
    ov::Core core;
    std::shared_ptr<ov::Model> model = ov::test::utils::make_matmul_bias();
    std::set<ov::hint::ModelDistributionPolicy> setModels = {ov::hint::ModelDistributionPolicy::TENSOR_PARALLEL};
    ov::AnyMap config = {{ov::hint::model_distribution_policy.name(), setModels},
                         {ov::intel_cpu::enable_tensor_parallel.name(), true},
                         {ov::num_streams.name(), 1},
                         {ov::inference_num_threads.name(), 1}};

    core.set_property(deviceName, config);
    ov::CompiledModel compiledModel = core.compile_model(model, deviceName);

    std::set<ov::hint::ModelDistributionPolicy> model_distribution_policy_value = {};
    bool enable_tensor_parallel = false;
    OV_ASSERT_NO_THROW(model_distribution_policy_value = compiledModel.get_property(ov::hint::model_distribution_policy));
    OV_ASSERT_NO_THROW(enable_tensor_parallel = compiledModel.get_property(ov::intel_cpu::enable_tensor_parallel));
    ASSERT_EQ(model_distribution_policy_value, setModels);
    ASSERT_EQ(enable_tensor_parallel, true);
}

}  // namespace<|MERGE_RESOLUTION|>--- conflicted
+++ resolved
@@ -47,11 +47,8 @@
         RO_property(ov::intel_cpu::denormals_optimization.name()),
         RO_property(ov::log::level.name()),
         RO_property(ov::intel_cpu::sparse_weights_decompression_rate.name()),
-<<<<<<< HEAD
+        RO_property(ov::intel_cpu::enable_tensor_parallel.name()),
         RO_property(ov::intel_cpu::tbb_partitioner.name()),
-=======
-        RO_property(ov::intel_cpu::enable_tensor_parallel.name()),
->>>>>>> ef64b0b7
         RO_property(ov::hint::dynamic_quantization_group_size.name()),
         RO_property(ov::hint::kv_cache_precision.name()),
         RO_property(ov::key_cache_precision.name()),
