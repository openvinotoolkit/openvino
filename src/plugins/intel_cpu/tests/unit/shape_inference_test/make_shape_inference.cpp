--- conflicted
+++ resolved
@@ -3,17 +3,6 @@
 //
 #include <gtest/gtest.h>
 
-<<<<<<< HEAD
-#include <openvino/core/coordinate_diff.hpp>
-#include <openvino/op/ops.hpp>
-#include <openvino/op/parameter.hpp>
-#include <shape_inference/shape_inference.hpp>
-#include <shape_inference/static_shape.hpp>
-#include "ngraph_functions/builders.hpp"
-#include "openvino/op/matmul.hpp"
-#include <thread>
-=======
->>>>>>> e3f1ff7f
 #include <atomic>
 #include <thread>
 
@@ -36,28 +25,16 @@
     auto inp1 = std::make_shared<Parameter>(element::i8, PartialShape::dynamic(4));
     auto inp2 = std::make_shared<Parameter>(element::i8, PartialShape::dynamic(4));
 
-<<<<<<< HEAD
-    auto matMulRelaxed = std::make_shared<ov::op::TypeRelaxed<ov::op::v0::MatMul>>(
-            *as_type_ptr<ov::op::v0::MatMul>(ngraph::builder::makeMatMul(inp1_f32, inp2_f32, false, false)),
-            element::f32);
-=======
     auto matMulRelaxed = std::make_shared<ov::op::TypeRelaxed<MatMul>>(
         *as_type_ptr<MatMul>(std::make_shared<MatMul>(inp1_f32, inp2_f32, false, false)),
         element::f32);
->>>>>>> e3f1ff7f
 
     auto matMul = matMulRelaxed->clone_with_new_inputs({inp1, inp2});
 
     ov::ResultVector results;
-<<<<<<< HEAD
-    results.push_back(std::make_shared<ov::op::v0::Result>(matMul->output(0)));
-
-    auto function = std::make_shared<ov::Model>(results, ov::ParameterVector{inp1, inp2}, "testFunction");
-=======
     results.push_back(std::make_shared<Result>(matMul->output(0)));
 
     auto model = std::make_shared<ov::Model>(results, ov::ParameterVector{inp1, inp2}, "testFunction");
->>>>>>> e3f1ff7f
     std::atomic_flag wrongPrcFlag;
     wrongPrcFlag.clear();
 
