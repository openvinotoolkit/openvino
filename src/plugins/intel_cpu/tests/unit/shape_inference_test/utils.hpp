--- conflicted
+++ resolved
@@ -30,23 +30,11 @@
                      const std::vector<StaticShape>& input_shapes,
                      std::vector<StaticShape>& output_shapes,
                      const std::map<size_t, TTensorPtr>& constant_data = {}) {
-<<<<<<< HEAD
-    const auto shape_infer = make_shape_inference<TIface>(op->shared_from_this());
-    IShapeInferCommon::Result result;
-    if (auto static_shape_infer = dynamic_cast<IStaticShapeInfer*>(shape_infer.get())) {
-        result = static_shape_infer->infer(input_shapes,  make_tensor_accessor(constant_data));
-    } else {
-        result = shape_infer->infer(input_shapes,  constant_data);
-    }
-    OPENVINO_ASSERT(ShapeInferStatus::success == result.status, "shape inference result has unexpected status");
-    output_shapes = std::move(result.shapes);
-=======
     const auto in_shapes = make_static_shape_refs(input_shapes);
     const auto shape_infer = make_shape_inference(op->shared_from_this());
     auto result = shape_infer->infer(in_shapes, ov::make_tensor_accessor(constant_data));
     OPENVINO_ASSERT(result, "There are no output shapes in shape inference result");
     output_shapes = std::move(*result);
->>>>>>> 02ebdcbb
 }
 }  // namespace intel_cpu
 }  // namespace ov
