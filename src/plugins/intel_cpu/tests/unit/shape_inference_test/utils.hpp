// Copyright (C) 2018-2022 Intel Corporation
// SPDX-License-Identifier: Apache-2.0
//

#include <gtest/gtest.h>

#include <openvino/op/ops.hpp>
#include <openvino/op/parameter.hpp>
#include <utils/shape_inference/shape_inference.hpp>
#include <utils/shape_inference/static_shape.hpp>

#include "utils/shape_inference/static_shape.hpp"

#pragma once

struct TestTensor {
    std::shared_ptr<ngraph::runtime::HostTensor> tensor;
    ov::intel_cpu::StaticShape static_shape;

    template <typename T>
    TestTensor(std::initializer_list<T> values) : TestTensor(ov::intel_cpu::StaticShape({values.size()}), values) {}

    template <typename T>
    TestTensor(T scalar) : TestTensor(ov::intel_cpu::StaticShape({}), {scalar}) {}

    TestTensor(ov::intel_cpu::StaticShape shape) : static_shape(shape) {}

    template <typename T>
    TestTensor(ov::intel_cpu::StaticShape shape, std::initializer_list<T> values) {
        static_shape = shape;

        ov::Shape s;
        for (auto dim : shape)
            s.push_back(dim.get_length());

        if (values.size() > 0) {
            tensor = std::make_shared<ngraph::runtime::HostTensor>(ov::element::from<T>(), s);
            T* ptr = tensor->get_data_ptr<T>();
            int i = 0;
            for (auto& v : values)
                ptr[i++] = v;
        }
    }
};

// TestTensor can be constructed from initializer_list<T>/int64_t/Shape/Shape+initializer_list
// so each element of inputs can be:
//      {1,2,3,4}                   tensor of shape [4] and values (1,2,3,4)
//      2                           tensor of scalar with value 2
//      Shape{2,2}                  tensor of shape [2,2] and value unknown
//      {Shape{2,2}, {1,2,3,4}}     tensor of shape [2,2] and values (1,2,3,4)
static void check_static_shape(ov::Node* op,
                               std::initializer_list<TestTensor> inputs,
                               std::initializer_list<ov::intel_cpu::StaticShape> expect_shapes) {
    std::vector<ov::intel_cpu::StaticShape> output_shapes;
    std::vector<ov::intel_cpu::StaticShape> input_shapes;
    std::map<size_t, std::shared_ptr<ngraph::runtime::HostTensor>> constData;

    int index = 0;
    std::for_each(inputs.begin(), inputs.end(), [&](TestTensor t) {
        input_shapes.push_back(t.static_shape);
        if (t.tensor)
            constData[index] = t.tensor;
        index++;
    });

    output_shapes.resize(expect_shapes.size(), ov::intel_cpu::StaticShape{});

    shape_inference(op, input_shapes, output_shapes, constData);

    EXPECT_EQ(output_shapes.size(), expect_shapes.size());
    int id = 0;
    for (auto& shape : expect_shapes) {
        EXPECT_EQ(output_shapes[id], shape);
        id++;
    }
}

static void check_output_shape(ov::Node* op, std::initializer_list<ov::PartialShape> expect_shapes) {
    int id = 0;
    EXPECT_EQ(op->outputs().size(), expect_shapes.size());
    for (auto& shape : expect_shapes) {
        EXPECT_EQ(op->get_output_partial_shape(id), shape);
        id++;
    }
}

using ShapeVector = std::vector<ov::intel_cpu::StaticShape>;

template <class TOp>
class OpStaticShapeInferenceTest : public testing::Test {
protected:
    ShapeVector input_shapes, output_shapes;
    ov::intel_cpu::StaticShape exp_shape;
<<<<<<< HEAD
    std::shared_ptr<TOp> op;
=======

    template <class... Args>
    std::shared_ptr<TOp> make_op(Args&&... args) {
        return std::make_shared<TOp>(std::forward<Args>(args)...);
    }
>>>>>>> 67913387
};<|MERGE_RESOLUTION|>--- conflicted
+++ resolved
@@ -92,13 +92,10 @@
 protected:
     ShapeVector input_shapes, output_shapes;
     ov::intel_cpu::StaticShape exp_shape;
-<<<<<<< HEAD
     std::shared_ptr<TOp> op;
-=======
 
     template <class... Args>
     std::shared_ptr<TOp> make_op(Args&&... args) {
         return std::make_shared<TOp>(std::forward<Args>(args)...);
     }
->>>>>>> 67913387
 };