// Copyright (C) 2018-2024 Intel Corporation
// SPDX-License-Identifier: Apache-2.0
//

#include <gtest/gtest.h>

#include "common_test_utils/test_common.hpp"
#include "cpu_map_scheduling.hpp"
#include "cpu_streams_calculation.hpp"
#include "openvino/runtime/system_conf.hpp"
#include "os/cpu_map_info.hpp"

using namespace testing;
using namespace ov;

namespace {

struct StreamGenerateionTestCase {
    int input_stream;
    bool input_stream_changed;
    int input_thread;
    int input_request;
    int input_model_prefer;
    int input_socket_id;
    ov::hint::SchedulingCoreType input_type;
    bool input_ht_value;
    bool input_ht_changed;
    bool input_cpu_value;
    bool input_cpu_changed;
    ov::hint::PerformanceMode input_pm_hint;
<<<<<<< HEAD
    ov::intel_cpu::Config::MaxThreadsPerStream hint_max_threads_per_stream;
=======
    std::set<ov::hint::ModelDistributionPolicy> hint_llm_distribution_policy;
>>>>>>> e1542bd5
    std::vector<std::vector<int>> input_proc_type_table;
    ov::hint::SchedulingCoreType output_type;
    bool output_ht_value;
    bool output_cpu_value;
    ov::hint::PerformanceMode output_pm_hint;
    std::vector<std::vector<int>> output_proc_type_table;
    std::vector<std::vector<int>> output_stream_info_table;
};

void make_config(StreamGenerateionTestCase& test_data, ov::intel_cpu::Config& config) {
    config.schedulingCoreType = test_data.input_type;
    config.enableCpuPinning = test_data.input_cpu_value;
    config.changedCpuPinning = test_data.input_cpu_changed;
    config.enableHyperThreading = test_data.input_ht_value;
    config.changedHyperThreading = test_data.input_ht_changed;
    config.hintPerfMode = test_data.input_pm_hint;
<<<<<<< HEAD
    config.hintMaxThreadsPerStream = test_data.hint_max_threads_per_stream;
=======
    config.modelDistributionPolicy = test_data.hint_llm_distribution_policy;
>>>>>>> e1542bd5
    config.hintNumRequests = test_data.input_request;
    config.streams = test_data.input_stream_changed ? test_data.input_stream
                                                    : (test_data.input_stream == 0 ? 1 : test_data.input_stream);
    config.streamsChanged = test_data.input_stream_changed;
    config.threads = test_data.input_thread;
}

class StreamGenerationTests : public ov::test::TestsCommon,
                              public testing::WithParamInterface<std::tuple<StreamGenerateionTestCase>> {
public:
    void SetUp() override {
        auto test_data = std::get<0>(GetParam());
        ov::intel_cpu::Config config;
        make_config(test_data, config);

        CPU& cpu = cpu_info();
        cpu._proc_type_table = test_data.input_proc_type_table;

        auto proc_type_table = ov::intel_cpu::generate_stream_info(test_data.input_stream,
                                                                   test_data.input_socket_id,
                                                                   nullptr,
                                                                   config,
                                                                   test_data.input_proc_type_table,
                                                                   test_data.input_model_prefer);

        ASSERT_EQ(test_data.output_stream_info_table, config.streamExecutorConfig.get_streams_info_table());
        ASSERT_EQ(test_data.output_proc_type_table, proc_type_table);
        ASSERT_EQ(test_data.output_cpu_value, config.streamExecutorConfig.get_cpu_reservation());
        ASSERT_EQ(test_data.output_ht_value, config.enableHyperThreading);
        ASSERT_EQ(test_data.output_type, config.schedulingCoreType);
        ASSERT_EQ(test_data.output_pm_hint, config.hintPerfMode);
    }
};

TEST_P(StreamGenerationTests, StreamsGeneration) {}

StreamGenerateionTestCase generation_latency_1sockets_14cores_1_pinning = {
    1,                                       // param[in]: simulated settting for streams number
    false,                                   // param[in]: simulated settting for streams number changed
    0,                                       // param[in]: simulated setting for threads number
    0,                                       // param[in]: simulated setting for inference request number
    0,                                       // param[in]: simulated setting for model prefer threads number
    0,                                       // param[in]: simulated setting for socket id of running thread
    ov::hint::SchedulingCoreType::ANY_CORE,  // param[in]: simulated setting for scheduling core type
                                             // (PCORE_ONLY/ECORE_ONLY/ANY_CORE)
    true,                                    // param[in]: simulated setting for enableHyperThreading
    true,                                    // param[in]: simulated settting for changedHyperThreading
    true,                                    // param[in]: simulated setting for enableCpuPinning
    true,                                    // param[in]: simulated setting for changedCpuPinning
    ov::hint::PerformanceMode::LATENCY,      // param[in]: simulated setting for performance mode (throughput/latency)
<<<<<<< HEAD
    ov::intel_cpu::Config::MaxThreadsPerStream::PER_SOCKET,  // param[in]: simulated setting for scope of candidate
                                                              // processors on latency mode
=======
    {ov::hint::ModelDistributionPolicy::NONE},  // param[in]: simulated setting for model distribution policy
>>>>>>> e1542bd5
    {{20, 6, 8, 6, 0, 0}},  // param[in]: simulated proc_type_table for platform which has one socket, 6 Pcores, 8
                            // Ecores and hyper threading enabled
    ov::hint::SchedulingCoreType::ANY_CORE,  // param[expected out]: scheduling core type needs to be the same as input
    true,                                    // param[expected out]: enableHyperThreading needs to be the same as input
    true,                                    // param[expected out]: enableCpuPinning needs to be the same as input
    ov::hint::PerformanceMode::LATENCY,      // param[expected out]: performance mode needs to be the same as input
    {{20, 6, 8, 6, 0, 0}},  // param[expected out]: since hyper threading is enabled and all core type is used,
                            // proc_type_table needs to be the same as input
    {{1, ALL_PROC, 20, 0, 0},
     {0, MAIN_CORE_PROC, 6, 0, 0},
     {0, EFFICIENT_CORE_PROC, 8, 0, 0},
     {0, HYPER_THREADING_PROC, 6, 0, 0}},  // param[expected out]: since performance mode is latency and all cores is
                                           // used, the final streams is 1
};

StreamGenerateionTestCase generation_latency_1sockets_14cores_2_pinning = {
    1,
    false,
    0,
    0,
    0,
    0,
    ov::hint::SchedulingCoreType::ANY_CORE,
    true,
    true,
    true,
    true,
    ov::hint::PerformanceMode::LATENCY,
<<<<<<< HEAD
    ov::intel_cpu::Config::MaxThreadsPerStream::PER_SOCKET,
=======
    {ov::hint::ModelDistributionPolicy::NONE},
>>>>>>> e1542bd5
    {{14, 6, 8, 0, 0, 0}},
    ov::hint::SchedulingCoreType::ANY_CORE,
    false,
    true,
    ov::hint::PerformanceMode::LATENCY,
    {{14, 6, 8, 0, 0, 0}},
    {{1, ALL_PROC, 14, 0, 0}, {0, MAIN_CORE_PROC, 6, 0, 0}, {0, EFFICIENT_CORE_PROC, 8, 0, 0}},
};

StreamGenerateionTestCase generation_tput_1sockets_14cores_1_pinning = {
    0,
    false,
    0,
    0,
    0,
    0,
    ov::hint::SchedulingCoreType::ANY_CORE,
    true,
    true,
    true,
    true,
    ov::hint::PerformanceMode::THROUGHPUT,
<<<<<<< HEAD
    ov::intel_cpu::Config::MaxThreadsPerStream::PER_SOCKET,
=======
    {ov::hint::ModelDistributionPolicy::NONE},
>>>>>>> e1542bd5
    {{20, 6, 8, 6, 0, 0}},
    ov::hint::SchedulingCoreType::ANY_CORE,
    true,
    true,
    ov::hint::PerformanceMode::THROUGHPUT,
    {{20, 6, 8, 6, 0, 0}},
    {{2, MAIN_CORE_PROC, 3, 0, 0}, {2, EFFICIENT_CORE_PROC, 3, 0, 0}, {2, HYPER_THREADING_PROC, 3, 0, 0}},
};

StreamGenerateionTestCase generation_latency_1sockets_14cores_1_unpinning = {
    1,
    false,
    0,
    0,
    0,
    0,
    ov::hint::SchedulingCoreType::ANY_CORE,
    true,
    true,
    true,
    true,
    ov::hint::PerformanceMode::LATENCY,
<<<<<<< HEAD
    ov::intel_cpu::Config::MaxThreadsPerStream::PER_SOCKET,
=======
    {ov::hint::ModelDistributionPolicy::NONE},
>>>>>>> e1542bd5
    {{20, 6, 8, 6, 0, 0}},
    ov::hint::SchedulingCoreType::ANY_CORE,
    true,
    false,  // param[expected out]: enableCpuPinning needs to be false becuase OS cannot support thread pinning
    ov::hint::PerformanceMode::LATENCY,
    {{20, 6, 8, 6, 0, 0}},
    {{1, ALL_PROC, 20, 0, 0},
     {0, MAIN_CORE_PROC, 6, 0, 0},
     {0, EFFICIENT_CORE_PROC, 8, 0, 0},
     {0, HYPER_THREADING_PROC, 6, 0, 0}},
};

StreamGenerateionTestCase generation_latency_1sockets_14cores_2_unpinning = {
    1,
    false,
    0,
    0,
    0,
    0,
    ov::hint::SchedulingCoreType::ANY_CORE,
    true,
    true,
    true,
    true,
    ov::hint::PerformanceMode::LATENCY,
<<<<<<< HEAD
    ov::intel_cpu::Config::MaxThreadsPerStream::PER_SOCKET,
=======
    {ov::hint::ModelDistributionPolicy::NONE},
>>>>>>> e1542bd5
    {{14, 6, 8, 0, 0, 0}},
    ov::hint::SchedulingCoreType::ANY_CORE,
    false,
    false,
    ov::hint::PerformanceMode::LATENCY,
    {{14, 6, 8, 0, 0, 0}},
    {{1, ALL_PROC, 14, 0, 0}, {0, MAIN_CORE_PROC, 6, 0, 0}, {0, EFFICIENT_CORE_PROC, 8, 0, 0}},
};

StreamGenerateionTestCase generation_tput_1sockets_14cores_1_unpinning = {
    0,
    false,
    0,
    0,
    0,
    0,
    ov::hint::SchedulingCoreType::ANY_CORE,
    true,
    true,
    true,
    true,
    ov::hint::PerformanceMode::THROUGHPUT,
<<<<<<< HEAD
    ov::intel_cpu::Config::MaxThreadsPerStream::PER_SOCKET,
=======
    {ov::hint::ModelDistributionPolicy::NONE},
>>>>>>> e1542bd5
    {{20, 6, 8, 6, 0, 0}},
    ov::hint::SchedulingCoreType::ANY_CORE,
    true,
    false,
    ov::hint::PerformanceMode::THROUGHPUT,
    {{20, 6, 8, 6, 0, 0}},
    {{2, MAIN_CORE_PROC, 3, 0, 0}, {2, EFFICIENT_CORE_PROC, 3, 0, 0}, {2, HYPER_THREADING_PROC, 3, 0, 0}},
};

StreamGenerateionTestCase generation_latency_1sockets_14cores_3 = {
    1,
    false,
    0,
    0,
    0,
    0,
    ov::hint::SchedulingCoreType::PCORE_ONLY,
    true,
    true,
    false,
    true,
    ov::hint::PerformanceMode::LATENCY,
<<<<<<< HEAD
    ov::intel_cpu::Config::MaxThreadsPerStream::PER_SOCKET,
=======
    {ov::hint::ModelDistributionPolicy::NONE},
>>>>>>> e1542bd5
    {{14, 6, 8, 0, 0, 0}},
    ov::hint::SchedulingCoreType::PCORE_ONLY,
    false,
    false,
    ov::hint::PerformanceMode::LATENCY,
    {{6, 6, 0, 0, 0, 0}},
    {{1, MAIN_CORE_PROC, 6, 0, 0}},
};

StreamGenerateionTestCase generation_latency_1sockets_14cores_4 = {
    1,
    false,
    0,
    0,
    0,
    0,
    ov::hint::SchedulingCoreType::PCORE_ONLY,
    true,
    true,
    false,
    true,
    ov::hint::PerformanceMode::LATENCY,
<<<<<<< HEAD
    ov::intel_cpu::Config::MaxThreadsPerStream::PER_SOCKET,
=======
    {ov::hint::ModelDistributionPolicy::NONE},
>>>>>>> e1542bd5
    {{20, 6, 8, 6, 0, 0}},
    ov::hint::SchedulingCoreType::PCORE_ONLY,
    true,
    false,
    ov::hint::PerformanceMode::LATENCY,
    {{12, 6, 0, 6, 0, 0}},
    {{1, ALL_PROC, 12, 0, 0}, {0, MAIN_CORE_PROC, 6, 0, 0}, {0, HYPER_THREADING_PROC, 6, 0, 0}},
};

StreamGenerateionTestCase generation_latency_1sockets_14cores_5 = {
    1,
    false,
    0,
    0,
    0,
    0,
    ov::hint::SchedulingCoreType::PCORE_ONLY,
    false,
    true,
    false,
    true,
    ov::hint::PerformanceMode::LATENCY,
<<<<<<< HEAD
    ov::intel_cpu::Config::MaxThreadsPerStream::PER_SOCKET,
=======
    {ov::hint::ModelDistributionPolicy::NONE},
>>>>>>> e1542bd5
    {{20, 6, 8, 6, 0, 0}},
    ov::hint::SchedulingCoreType::PCORE_ONLY,
    false,
    false,
    ov::hint::PerformanceMode::LATENCY,
    {{6, 6, 0, 0, 0, 0}},
    {{1, MAIN_CORE_PROC, 6, 0, 0}},
};

StreamGenerateionTestCase generation_latency_2sockets_48cores_6 = {
    1,
    false,
    0,
    0,
    0,
    0,
    ov::hint::SchedulingCoreType::PCORE_ONLY,
    false,
    true,
    false,
    true,
    ov::hint::PerformanceMode::LATENCY,
<<<<<<< HEAD
    ov::intel_cpu::Config::MaxThreadsPerStream::PER_SOCKET,
=======
    {ov::hint::ModelDistributionPolicy::NONE},
>>>>>>> e1542bd5
    {{96, 48, 0, 48, -1, -1}, {48, 24, 0, 24, 0, 0}, {48, 24, 0, 24, 1, 1}},
    ov::hint::SchedulingCoreType::PCORE_ONLY,
    false,
    false,
    ov::hint::PerformanceMode::LATENCY,
    {{48, 48, 0, 0, -1, -1}, {24, 24, 0, 0, 0, 0}, {24, 24, 0, 0, 1, 1}},
    {{1, MAIN_CORE_PROC, 24, 0, 0}},
};

StreamGenerateionTestCase generation_latency_2sockets_48cores_7 = {
    1,
    false,
    0,
    0,
    0,
    0,
    ov::hint::SchedulingCoreType::PCORE_ONLY,
    true,
    true,
    false,
    true,
    ov::hint::PerformanceMode::LATENCY,
<<<<<<< HEAD
    ov::intel_cpu::Config::MaxThreadsPerStream::PER_SOCKET,
=======
    {ov::hint::ModelDistributionPolicy::NONE},
>>>>>>> e1542bd5
    {{48, 48, 0, 0, -1, -1}, {24, 24, 0, 0, 0, 0}, {24, 24, 0, 0, 1, 1}},
    ov::hint::SchedulingCoreType::PCORE_ONLY,
    false,
    false,
    ov::hint::PerformanceMode::LATENCY,
    {{48, 48, 0, 0, -1, -1}, {24, 24, 0, 0, 0, 0}, {24, 24, 0, 0, 1, 1}},
    {{1, MAIN_CORE_PROC, 24, 0, 0}},
};

StreamGenerateionTestCase generation_latency_2sockets_48cores_8 = {
    1,
    true,
    0,
    0,
    0,
    0,
    ov::hint::SchedulingCoreType::PCORE_ONLY,
    false,
    true,
    false,
    true,
    ov::hint::PerformanceMode::LATENCY,
<<<<<<< HEAD
    ov::intel_cpu::Config::MaxThreadsPerStream::PER_SOCKET,
=======
    {ov::hint::ModelDistributionPolicy::NONE},
>>>>>>> e1542bd5
    {{96, 48, 0, 48, -1, -1}, {48, 24, 0, 24, 0, 0}, {48, 24, 0, 24, 1, 1}},
    ov::hint::SchedulingCoreType::PCORE_ONLY,
    false,
    false,
    ov::hint::PerformanceMode::LATENCY,
    {{48, 48, 0, 0, -1, -1}, {24, 24, 0, 0, 0, 0}, {24, 24, 0, 0, 1, 1}},
    {{1, MAIN_CORE_PROC, 24, 0, 0}},
};

StreamGenerateionTestCase generation_latency_2sockets_48cores_9 = {
    1,
    true,
    0,
    0,
    0,
    0,
    ov::hint::SchedulingCoreType::PCORE_ONLY,
    true,
    true,
    false,
    true,
    ov::hint::PerformanceMode::LATENCY,
<<<<<<< HEAD
    ov::intel_cpu::Config::MaxThreadsPerStream::PER_SOCKET,
=======
    {ov::hint::ModelDistributionPolicy::NONE},
>>>>>>> e1542bd5
    {{48, 48, 0, 0, -1, -1}, {24, 24, 0, 0, 0, 0}, {24, 24, 0, 0, 1, 1}},
    ov::hint::SchedulingCoreType::PCORE_ONLY,
    false,
    false,
    ov::hint::PerformanceMode::LATENCY,
    {{48, 48, 0, 0, -1, -1}, {24, 24, 0, 0, 0, 0}, {24, 24, 0, 0, 1, 1}},
    {{1, MAIN_CORE_PROC, 24, 0, 0}},
};

StreamGenerateionTestCase generation_latency_2sockets_48cores_10 = {
    1,
    true,
    0,
    0,
    0,
    0,
    ov::hint::SchedulingCoreType::PCORE_ONLY,
    false,
    true,
    false,
    true,
    ov::hint::PerformanceMode::LATENCY,
<<<<<<< HEAD
    ov::intel_cpu::Config::MaxThreadsPerStream::AUTO,
=======
    {ov::hint::ModelDistributionPolicy::TENSOR_PARALLEL},
>>>>>>> e1542bd5
    {{96, 48, 0, 48, -1, -1}, {48, 24, 0, 24, 0, 0}, {48, 24, 0, 24, 1, 1}},
    ov::hint::SchedulingCoreType::PCORE_ONLY,
    false,
    false,
    ov::hint::PerformanceMode::LATENCY,
    {{48, 48, 0, 0, -1, -1}, {24, 24, 0, 0, 0, 0}, {24, 24, 0, 0, 1, 1}},
    {{1, MAIN_CORE_PROC, 24, 0, 0}, {-1, MAIN_CORE_PROC, 24, 1, 1}},
};

StreamGenerateionTestCase generation_latency_2sockets_48cores_11 = {
    1,
    true,
    0,
    0,
    0,
    0,
    ov::hint::SchedulingCoreType::PCORE_ONLY,
    true,
    true,
    false,
    true,
    ov::hint::PerformanceMode::LATENCY,
<<<<<<< HEAD
    ov::intel_cpu::Config::MaxThreadsPerStream::AUTO,
=======
    {ov::hint::ModelDistributionPolicy::TENSOR_PARALLEL},
>>>>>>> e1542bd5
    {{48, 48, 0, 0, -1, -1}, {24, 24, 0, 0, 0, 0}, {24, 24, 0, 0, 1, 1}},
    ov::hint::SchedulingCoreType::PCORE_ONLY,
    false,
    false,
    ov::hint::PerformanceMode::LATENCY,
    {{48, 48, 0, 0, -1, -1}, {24, 24, 0, 0, 0, 0}, {24, 24, 0, 0, 1, 1}},
    {{1, MAIN_CORE_PROC, 24, 0, 0}, {-1, MAIN_CORE_PROC, 24, 1, 1}},
};

StreamGenerateionTestCase generation_tput_1sockets_14cores_2 = {
    0,
    false,
    0,
    0,
    0,
    0,
    ov::hint::SchedulingCoreType::PCORE_ONLY,
    false,
    true,
    false,
    true,
    ov::hint::PerformanceMode::THROUGHPUT,
<<<<<<< HEAD
    ov::intel_cpu::Config::MaxThreadsPerStream::PER_SOCKET,
=======
    {ov::hint::ModelDistributionPolicy::NONE},
>>>>>>> e1542bd5
    {{20, 6, 8, 6, 0, 0}},
    ov::hint::SchedulingCoreType::PCORE_ONLY,
    false,
    false,
    ov::hint::PerformanceMode::THROUGHPUT,
    {{6, 6, 0, 0, 0, 0}},
    {{2, MAIN_CORE_PROC, 3, 0, 0}},
};

StreamGenerateionTestCase generation_tput_1sockets_14cores_3 = {
    10,
    true,
    0,
    0,
    0,
    0,
    ov::hint::SchedulingCoreType::PCORE_ONLY,
    true,
    true,
    false,
    true,
    ov::hint::PerformanceMode::THROUGHPUT,
<<<<<<< HEAD
    ov::intel_cpu::Config::MaxThreadsPerStream::PER_SOCKET,
=======
    {ov::hint::ModelDistributionPolicy::NONE},
>>>>>>> e1542bd5
    {{20, 6, 8, 6, 0, 0}},
    ov::hint::SchedulingCoreType::PCORE_ONLY,
    true,
    false,
    ov::hint::PerformanceMode::THROUGHPUT,
    {{12, 6, 0, 6, 0, 0}},
    {{6, MAIN_CORE_PROC, 1, 0, 0}, {4, HYPER_THREADING_PROC, 1, 0, 0}},
};

StreamGenerateionTestCase generation_tput_1sockets_14cores_4 = {
    0,
    false,
    10,
    0,
    0,
    0,
    ov::hint::SchedulingCoreType::PCORE_ONLY,
    true,
    true,
    false,
    true,
    ov::hint::PerformanceMode::THROUGHPUT,
<<<<<<< HEAD
    ov::intel_cpu::Config::MaxThreadsPerStream::PER_SOCKET,
=======
    {ov::hint::ModelDistributionPolicy::NONE},
>>>>>>> e1542bd5
    {{20, 6, 8, 6, 0, 0}},
    ov::hint::SchedulingCoreType::PCORE_ONLY,
    true,
    false,
    ov::hint::PerformanceMode::THROUGHPUT,
    {{12, 6, 0, 6, 0, 0}},
    {{2, MAIN_CORE_PROC, 3, 0, 0}, {1, HYPER_THREADING_PROC, 3, 0, 0}},
};

StreamGenerateionTestCase generation_tput_2sockets_48cores_5 = {
    0,
    false,
    0,
    0,
    0,
    0,
    ov::hint::SchedulingCoreType::ANY_CORE,
    true,
    true,
    false,
    true,
    ov::hint::PerformanceMode::THROUGHPUT,
<<<<<<< HEAD
    ov::intel_cpu::Config::MaxThreadsPerStream::PER_SOCKET,
=======
    {ov::hint::ModelDistributionPolicy::NONE},
>>>>>>> e1542bd5
    {{96, 48, 0, 48, -1, -1}, {48, 24, 0, 24, 0, 0}, {48, 24, 0, 24, 1, 1}},
    ov::hint::SchedulingCoreType::ANY_CORE,
    true,
    false,
    ov::hint::PerformanceMode::THROUGHPUT,
    {{96, 48, 0, 48, -1, -1}, {48, 24, 0, 24, 0, 0}, {48, 24, 0, 24, 1, 1}},
    {{6, MAIN_CORE_PROC, 4, 0, 0},
     {6, MAIN_CORE_PROC, 4, 1, 1},
     {6, HYPER_THREADING_PROC, 4, 0, 0},
     {6, HYPER_THREADING_PROC, 4, 1, 1}},
};

StreamGenerateionTestCase generation_tput_2sockets_48cores_6 = {
    0,
    false,
    0,
    0,
    0,
    0,
    ov::hint::SchedulingCoreType::ANY_CORE,
    false,
    true,
    false,
    true,
    ov::hint::PerformanceMode::THROUGHPUT,
<<<<<<< HEAD
    ov::intel_cpu::Config::MaxThreadsPerStream::PER_SOCKET,
=======
    {ov::hint::ModelDistributionPolicy::NONE},
>>>>>>> e1542bd5
    {{96, 48, 0, 48, -1, -1}, {48, 24, 0, 24, 0, 0}, {48, 24, 0, 24, 1, 1}},
    ov::hint::SchedulingCoreType::ANY_CORE,
    false,
    false,
    ov::hint::PerformanceMode::THROUGHPUT,
    {{48, 48, 0, 0, -1, -1}, {24, 24, 0, 0, 0, 0}, {24, 24, 0, 0, 1, 1}},
    {{6, MAIN_CORE_PROC, 4, 0, 0}, {6, MAIN_CORE_PROC, 4, 1, 1}},
};

StreamGenerateionTestCase generation_tput_2sockets_48cores_7 = {
    100,
    true,
    0,
    0,
    0,
    0,
    ov::hint::SchedulingCoreType::ANY_CORE,
    false,
    true,
    false,
    true,
    ov::hint::PerformanceMode::THROUGHPUT,
<<<<<<< HEAD
    ov::intel_cpu::Config::MaxThreadsPerStream::PER_SOCKET,
=======
    {ov::hint::ModelDistributionPolicy::NONE},
>>>>>>> e1542bd5
    {{96, 48, 0, 48, -1, -1}, {48, 24, 0, 24, 0, 0}, {48, 24, 0, 24, 1, 1}},
    ov::hint::SchedulingCoreType::ANY_CORE,
    false,
    false,
    ov::hint::PerformanceMode::THROUGHPUT,
    {{48, 48, 0, 0, -1, -1}, {24, 24, 0, 0, 0, 0}, {24, 24, 0, 0, 1, 1}},
    {{24, MAIN_CORE_PROC, 1, 0, 0}, {24, MAIN_CORE_PROC, 1, 1, 1}},
};

StreamGenerateionTestCase generation_tput_2sockets_48cores_8 = {
    2,
    true,
    20,
    0,
    1,
    0,
    ov::hint::SchedulingCoreType::ANY_CORE,
    false,
    true,
    false,
    true,
    ov::hint::PerformanceMode::THROUGHPUT,
<<<<<<< HEAD
    ov::intel_cpu::Config::MaxThreadsPerStream::PER_SOCKET,
=======
    {ov::hint::ModelDistributionPolicy::NONE},
>>>>>>> e1542bd5
    {{96, 48, 0, 48, -1, -1}, {48, 24, 0, 24, 0, 0}, {48, 24, 0, 24, 1, 1}},
    ov::hint::SchedulingCoreType::ANY_CORE,
    false,
    false,
    ov::hint::PerformanceMode::THROUGHPUT,
    {{48, 48, 0, 0, -1, -1}, {24, 24, 0, 0, 0, 0}, {24, 24, 0, 0, 1, 1}},
    {{2, MAIN_CORE_PROC, 10, 0, 0}},
};

StreamGenerateionTestCase generation_tput_2sockets_48cores_9 = {
    0,
    false,
    0,
    0,
    1,
    0,
    ov::hint::SchedulingCoreType::ANY_CORE,
    true,
    false,
    false,
    true,
    ov::hint::PerformanceMode::THROUGHPUT,
<<<<<<< HEAD
    ov::intel_cpu::Config::MaxThreadsPerStream::PER_SOCKET,
=======
    {ov::hint::ModelDistributionPolicy::NONE},
>>>>>>> e1542bd5
    {{96, 48, 0, 48, -1, -1}, {48, 24, 0, 24, 0, 0}, {48, 24, 0, 24, 1, 1}},
    ov::hint::SchedulingCoreType::ANY_CORE,
    false,
    false,
    ov::hint::PerformanceMode::THROUGHPUT,
    {{48, 48, 0, 0, -1, -1}, {24, 24, 0, 0, 0, 0}, {24, 24, 0, 0, 1, 1}},
    {{24, MAIN_CORE_PROC, 1, 0, 0}, {24, MAIN_CORE_PROC, 1, 1, 1}},
};
StreamGenerateionTestCase generation_latency_1sockets_96cores_pinning = {
    1,
    false,
    0,
    0,
    0,
    0,
    ov::hint::SchedulingCoreType::ANY_CORE,
    false,
    false,
    true,
    true,
    ov::hint::PerformanceMode::LATENCY,
<<<<<<< HEAD
    ov::intel_cpu::Config::MaxThreadsPerStream::PER_SOCKET,
=======
    {ov::hint::ModelDistributionPolicy::NONE},
>>>>>>> e1542bd5
    {{96, 0, 96, 0, 0, 0}},
    ov::hint::SchedulingCoreType::ANY_CORE,
    false,
    true,
    ov::hint::PerformanceMode::LATENCY,
    {{96, 0, 96, 0, 0, 0}},
    {{1, EFFICIENT_CORE_PROC, 96, 0, 0}},
};
StreamGenerateionTestCase generation_tput_1sockets_96cores_pinning = {
    1,
    false,
    0,
    0,
    0,
    0,
    ov::hint::SchedulingCoreType::ANY_CORE,
    false,
    false,
    true,
    true,
    ov::hint::PerformanceMode::THROUGHPUT,
<<<<<<< HEAD
    ov::intel_cpu::Config::MaxThreadsPerStream::PER_SOCKET,
=======
    {ov::hint::ModelDistributionPolicy::NONE},
>>>>>>> e1542bd5
    {{96, 0, 96, 0, 0, 0}},
    ov::hint::SchedulingCoreType::ANY_CORE,
    false,
    true,
    ov::hint::PerformanceMode::THROUGHPUT,
    {{96, 0, 96, 0, 0, 0}},
    {{24, EFFICIENT_CORE_PROC, 4, 0, 0}},
};
StreamGenerateionTestCase generation_tput_1sockets_96cores_2_pinning = {
    1,
    false,
    0,
    0,
    0,
    0,
    ov::hint::SchedulingCoreType::PCORE_ONLY,
    true,
    true,
    true,
    true,
    ov::hint::PerformanceMode::THROUGHPUT,
<<<<<<< HEAD
    ov::intel_cpu::Config::MaxThreadsPerStream::PER_SOCKET,
=======
    {ov::hint::ModelDistributionPolicy::NONE},
>>>>>>> e1542bd5
    {{96, 0, 96, 0, 0, 0}},
    ov::hint::SchedulingCoreType::ANY_CORE,
    false,
    true,
    ov::hint::PerformanceMode::THROUGHPUT,
    {{96, 0, 96, 0, 0, 0}},
    {{24, EFFICIENT_CORE_PROC, 4, 0, 0}},
};
StreamGenerateionTestCase generation_latency_1sockets_96cores_unpinning = {
    1,
    false,
    0,
    0,
    0,
    0,
    ov::hint::SchedulingCoreType::ANY_CORE,
    false,
    false,
    true,
    true,
    ov::hint::PerformanceMode::LATENCY,
<<<<<<< HEAD
    ov::intel_cpu::Config::MaxThreadsPerStream::PER_SOCKET,
=======
    {ov::hint::ModelDistributionPolicy::NONE},
>>>>>>> e1542bd5
    {{96, 0, 96, 0, 0, 0}},
    ov::hint::SchedulingCoreType::ANY_CORE,
    false,
    false,
    ov::hint::PerformanceMode::LATENCY,
    {{96, 0, 96, 0, 0, 0}},
    {{1, EFFICIENT_CORE_PROC, 96, 0, 0}},
};
StreamGenerateionTestCase generation_tput_1sockets_96cores_unpinning = {
    1,
    false,
    0,
    0,
    0,
    0,
    ov::hint::SchedulingCoreType::ANY_CORE,
    false,
    false,
    false,
    false,
    ov::hint::PerformanceMode::THROUGHPUT,
<<<<<<< HEAD
    ov::intel_cpu::Config::MaxThreadsPerStream::PER_SOCKET,
=======
    {ov::hint::ModelDistributionPolicy::NONE},
>>>>>>> e1542bd5
    {{96, 0, 96, 0, 0, 0}},
    ov::hint::SchedulingCoreType::ANY_CORE,
    false,
    false,
    ov::hint::PerformanceMode::THROUGHPUT,
    {{96, 0, 96, 0, 0, 0}},
    {{24, EFFICIENT_CORE_PROC, 4, 0, 0}},
};
StreamGenerateionTestCase generation_tput_1sockets_96cores_2_unpinning = {
    1,
    false,
    0,
    0,
    0,
    0,
    ov::hint::SchedulingCoreType::PCORE_ONLY,
    true,
    true,
    false,
    true,
    ov::hint::PerformanceMode::THROUGHPUT,
<<<<<<< HEAD
    ov::intel_cpu::Config::MaxThreadsPerStream::PER_SOCKET,
=======
    {ov::hint::ModelDistributionPolicy::NONE},
>>>>>>> e1542bd5
    {{96, 0, 96, 0, 0, 0}},
    ov::hint::SchedulingCoreType::ANY_CORE,
    false,
    false,
    ov::hint::PerformanceMode::THROUGHPUT,
    {{96, 0, 96, 0, 0, 0}},
    {{24, EFFICIENT_CORE_PROC, 4, 0, 0}},
};

#if defined(__linux__) || defined(_WIN32)
INSTANTIATE_TEST_SUITE_P(smoke_StreamsGeneration,
                         StreamGenerationTests,
                         ::testing::Values(generation_latency_1sockets_14cores_3,
                                           generation_latency_1sockets_14cores_4,
                                           generation_latency_1sockets_14cores_5,
                                           generation_latency_2sockets_48cores_6,
                                           generation_latency_2sockets_48cores_7,
                                           generation_latency_2sockets_48cores_8,
                                           generation_latency_2sockets_48cores_9,
                                           generation_latency_2sockets_48cores_10,
                                           generation_latency_2sockets_48cores_11,
                                           generation_latency_1sockets_14cores_1_pinning,
                                           generation_latency_1sockets_14cores_2_pinning,
                                           generation_tput_1sockets_14cores_1_pinning,
                                           generation_tput_1sockets_14cores_2,
                                           generation_tput_1sockets_14cores_3,
                                           generation_tput_1sockets_14cores_4,
                                           generation_tput_2sockets_48cores_5,
                                           generation_tput_2sockets_48cores_6,
                                           generation_tput_2sockets_48cores_7,
                                           generation_tput_2sockets_48cores_8,
                                           generation_tput_2sockets_48cores_9,
                                           generation_latency_1sockets_96cores_pinning,
                                           generation_tput_1sockets_96cores_pinning,
                                           generation_tput_1sockets_96cores_2_pinning));
#else
INSTANTIATE_TEST_SUITE_P(smoke_StreamsGeneration,
                         StreamGenerationTests,
                         ::testing::Values(generation_latency_1sockets_14cores_3,
                                           generation_latency_1sockets_14cores_4,
                                           generation_latency_1sockets_14cores_5,
                                           generation_latency_2sockets_48cores_6,
                                           generation_latency_2sockets_48cores_7,
                                           generation_latency_2sockets_48cores_8,
                                           generation_latency_2sockets_48cores_9,
                                           generation_latency_2sockets_48cores_10,
                                           generation_latency_2sockets_48cores_11,
                                           generation_latency_1sockets_14cores_1_unpinning,
                                           generation_latency_1sockets_14cores_2_unpinning,
                                           generation_tput_1sockets_14cores_1_unpinning,
                                           generation_tput_1sockets_14cores_2,
                                           generation_tput_1sockets_14cores_3,
                                           generation_tput_1sockets_14cores_4,
                                           generation_tput_2sockets_48cores_5,
                                           generation_tput_2sockets_48cores_6,
                                           generation_tput_2sockets_48cores_7,
                                           generation_tput_2sockets_48cores_8,
                                           generation_tput_2sockets_48cores_9,
                                           generation_latency_1sockets_96cores_unpinning,
                                           generation_tput_1sockets_96cores_unpinning,
                                           generation_tput_1sockets_96cores_2_unpinning));

#endif
}  // namespace<|MERGE_RESOLUTION|>--- conflicted
+++ resolved
@@ -28,11 +28,7 @@
     bool input_cpu_value;
     bool input_cpu_changed;
     ov::hint::PerformanceMode input_pm_hint;
-<<<<<<< HEAD
-    ov::intel_cpu::Config::MaxThreadsPerStream hint_max_threads_per_stream;
-=======
     std::set<ov::hint::ModelDistributionPolicy> hint_llm_distribution_policy;
->>>>>>> e1542bd5
     std::vector<std::vector<int>> input_proc_type_table;
     ov::hint::SchedulingCoreType output_type;
     bool output_ht_value;
@@ -49,11 +45,7 @@
     config.enableHyperThreading = test_data.input_ht_value;
     config.changedHyperThreading = test_data.input_ht_changed;
     config.hintPerfMode = test_data.input_pm_hint;
-<<<<<<< HEAD
-    config.hintMaxThreadsPerStream = test_data.hint_max_threads_per_stream;
-=======
     config.modelDistributionPolicy = test_data.hint_llm_distribution_policy;
->>>>>>> e1542bd5
     config.hintNumRequests = test_data.input_request;
     config.streams = test_data.input_stream_changed ? test_data.input_stream
                                                     : (test_data.input_stream == 0 ? 1 : test_data.input_stream);
@@ -104,12 +96,7 @@
     true,                                    // param[in]: simulated setting for enableCpuPinning
     true,                                    // param[in]: simulated setting for changedCpuPinning
     ov::hint::PerformanceMode::LATENCY,      // param[in]: simulated setting for performance mode (throughput/latency)
-<<<<<<< HEAD
-    ov::intel_cpu::Config::MaxThreadsPerStream::PER_SOCKET,  // param[in]: simulated setting for scope of candidate
-                                                              // processors on latency mode
-=======
     {ov::hint::ModelDistributionPolicy::NONE},  // param[in]: simulated setting for model distribution policy
->>>>>>> e1542bd5
     {{20, 6, 8, 6, 0, 0}},  // param[in]: simulated proc_type_table for platform which has one socket, 6 Pcores, 8
                             // Ecores and hyper threading enabled
     ov::hint::SchedulingCoreType::ANY_CORE,  // param[expected out]: scheduling core type needs to be the same as input
@@ -138,11 +125,7 @@
     true,
     true,
     ov::hint::PerformanceMode::LATENCY,
-<<<<<<< HEAD
-    ov::intel_cpu::Config::MaxThreadsPerStream::PER_SOCKET,
-=======
-    {ov::hint::ModelDistributionPolicy::NONE},
->>>>>>> e1542bd5
+    {ov::hint::ModelDistributionPolicy::NONE},
     {{14, 6, 8, 0, 0, 0}},
     ov::hint::SchedulingCoreType::ANY_CORE,
     false,
@@ -165,11 +148,7 @@
     true,
     true,
     ov::hint::PerformanceMode::THROUGHPUT,
-<<<<<<< HEAD
-    ov::intel_cpu::Config::MaxThreadsPerStream::PER_SOCKET,
-=======
-    {ov::hint::ModelDistributionPolicy::NONE},
->>>>>>> e1542bd5
+    {ov::hint::ModelDistributionPolicy::NONE},
     {{20, 6, 8, 6, 0, 0}},
     ov::hint::SchedulingCoreType::ANY_CORE,
     true,
@@ -192,11 +171,7 @@
     true,
     true,
     ov::hint::PerformanceMode::LATENCY,
-<<<<<<< HEAD
-    ov::intel_cpu::Config::MaxThreadsPerStream::PER_SOCKET,
-=======
-    {ov::hint::ModelDistributionPolicy::NONE},
->>>>>>> e1542bd5
+    {ov::hint::ModelDistributionPolicy::NONE},
     {{20, 6, 8, 6, 0, 0}},
     ov::hint::SchedulingCoreType::ANY_CORE,
     true,
@@ -222,11 +197,7 @@
     true,
     true,
     ov::hint::PerformanceMode::LATENCY,
-<<<<<<< HEAD
-    ov::intel_cpu::Config::MaxThreadsPerStream::PER_SOCKET,
-=======
-    {ov::hint::ModelDistributionPolicy::NONE},
->>>>>>> e1542bd5
+    {ov::hint::ModelDistributionPolicy::NONE},
     {{14, 6, 8, 0, 0, 0}},
     ov::hint::SchedulingCoreType::ANY_CORE,
     false,
@@ -249,11 +220,7 @@
     true,
     true,
     ov::hint::PerformanceMode::THROUGHPUT,
-<<<<<<< HEAD
-    ov::intel_cpu::Config::MaxThreadsPerStream::PER_SOCKET,
-=======
-    {ov::hint::ModelDistributionPolicy::NONE},
->>>>>>> e1542bd5
+    {ov::hint::ModelDistributionPolicy::NONE},
     {{20, 6, 8, 6, 0, 0}},
     ov::hint::SchedulingCoreType::ANY_CORE,
     true,
@@ -276,11 +243,7 @@
     false,
     true,
     ov::hint::PerformanceMode::LATENCY,
-<<<<<<< HEAD
-    ov::intel_cpu::Config::MaxThreadsPerStream::PER_SOCKET,
-=======
-    {ov::hint::ModelDistributionPolicy::NONE},
->>>>>>> e1542bd5
+    {ov::hint::ModelDistributionPolicy::NONE},
     {{14, 6, 8, 0, 0, 0}},
     ov::hint::SchedulingCoreType::PCORE_ONLY,
     false,
@@ -303,11 +266,7 @@
     false,
     true,
     ov::hint::PerformanceMode::LATENCY,
-<<<<<<< HEAD
-    ov::intel_cpu::Config::MaxThreadsPerStream::PER_SOCKET,
-=======
-    {ov::hint::ModelDistributionPolicy::NONE},
->>>>>>> e1542bd5
+    {ov::hint::ModelDistributionPolicy::NONE},
     {{20, 6, 8, 6, 0, 0}},
     ov::hint::SchedulingCoreType::PCORE_ONLY,
     true,
@@ -330,11 +289,7 @@
     false,
     true,
     ov::hint::PerformanceMode::LATENCY,
-<<<<<<< HEAD
-    ov::intel_cpu::Config::MaxThreadsPerStream::PER_SOCKET,
-=======
-    {ov::hint::ModelDistributionPolicy::NONE},
->>>>>>> e1542bd5
+    {ov::hint::ModelDistributionPolicy::NONE},
     {{20, 6, 8, 6, 0, 0}},
     ov::hint::SchedulingCoreType::PCORE_ONLY,
     false,
@@ -357,11 +312,7 @@
     false,
     true,
     ov::hint::PerformanceMode::LATENCY,
-<<<<<<< HEAD
-    ov::intel_cpu::Config::MaxThreadsPerStream::PER_SOCKET,
-=======
-    {ov::hint::ModelDistributionPolicy::NONE},
->>>>>>> e1542bd5
+    {ov::hint::ModelDistributionPolicy::NONE},
     {{96, 48, 0, 48, -1, -1}, {48, 24, 0, 24, 0, 0}, {48, 24, 0, 24, 1, 1}},
     ov::hint::SchedulingCoreType::PCORE_ONLY,
     false,
@@ -384,11 +335,7 @@
     false,
     true,
     ov::hint::PerformanceMode::LATENCY,
-<<<<<<< HEAD
-    ov::intel_cpu::Config::MaxThreadsPerStream::PER_SOCKET,
-=======
-    {ov::hint::ModelDistributionPolicy::NONE},
->>>>>>> e1542bd5
+    {ov::hint::ModelDistributionPolicy::NONE},
     {{48, 48, 0, 0, -1, -1}, {24, 24, 0, 0, 0, 0}, {24, 24, 0, 0, 1, 1}},
     ov::hint::SchedulingCoreType::PCORE_ONLY,
     false,
@@ -411,11 +358,7 @@
     false,
     true,
     ov::hint::PerformanceMode::LATENCY,
-<<<<<<< HEAD
-    ov::intel_cpu::Config::MaxThreadsPerStream::PER_SOCKET,
-=======
-    {ov::hint::ModelDistributionPolicy::NONE},
->>>>>>> e1542bd5
+    {ov::hint::ModelDistributionPolicy::NONE},
     {{96, 48, 0, 48, -1, -1}, {48, 24, 0, 24, 0, 0}, {48, 24, 0, 24, 1, 1}},
     ov::hint::SchedulingCoreType::PCORE_ONLY,
     false,
@@ -438,11 +381,7 @@
     false,
     true,
     ov::hint::PerformanceMode::LATENCY,
-<<<<<<< HEAD
-    ov::intel_cpu::Config::MaxThreadsPerStream::PER_SOCKET,
-=======
-    {ov::hint::ModelDistributionPolicy::NONE},
->>>>>>> e1542bd5
+    {ov::hint::ModelDistributionPolicy::NONE},
     {{48, 48, 0, 0, -1, -1}, {24, 24, 0, 0, 0, 0}, {24, 24, 0, 0, 1, 1}},
     ov::hint::SchedulingCoreType::PCORE_ONLY,
     false,
@@ -465,11 +404,7 @@
     false,
     true,
     ov::hint::PerformanceMode::LATENCY,
-<<<<<<< HEAD
-    ov::intel_cpu::Config::MaxThreadsPerStream::AUTO,
-=======
     {ov::hint::ModelDistributionPolicy::TENSOR_PARALLEL},
->>>>>>> e1542bd5
     {{96, 48, 0, 48, -1, -1}, {48, 24, 0, 24, 0, 0}, {48, 24, 0, 24, 1, 1}},
     ov::hint::SchedulingCoreType::PCORE_ONLY,
     false,
@@ -492,11 +427,7 @@
     false,
     true,
     ov::hint::PerformanceMode::LATENCY,
-<<<<<<< HEAD
-    ov::intel_cpu::Config::MaxThreadsPerStream::AUTO,
-=======
     {ov::hint::ModelDistributionPolicy::TENSOR_PARALLEL},
->>>>>>> e1542bd5
     {{48, 48, 0, 0, -1, -1}, {24, 24, 0, 0, 0, 0}, {24, 24, 0, 0, 1, 1}},
     ov::hint::SchedulingCoreType::PCORE_ONLY,
     false,
@@ -519,11 +450,7 @@
     false,
     true,
     ov::hint::PerformanceMode::THROUGHPUT,
-<<<<<<< HEAD
-    ov::intel_cpu::Config::MaxThreadsPerStream::PER_SOCKET,
-=======
-    {ov::hint::ModelDistributionPolicy::NONE},
->>>>>>> e1542bd5
+    {ov::hint::ModelDistributionPolicy::NONE},
     {{20, 6, 8, 6, 0, 0}},
     ov::hint::SchedulingCoreType::PCORE_ONLY,
     false,
@@ -546,11 +473,7 @@
     false,
     true,
     ov::hint::PerformanceMode::THROUGHPUT,
-<<<<<<< HEAD
-    ov::intel_cpu::Config::MaxThreadsPerStream::PER_SOCKET,
-=======
-    {ov::hint::ModelDistributionPolicy::NONE},
->>>>>>> e1542bd5
+    {ov::hint::ModelDistributionPolicy::NONE},
     {{20, 6, 8, 6, 0, 0}},
     ov::hint::SchedulingCoreType::PCORE_ONLY,
     true,
@@ -573,11 +496,7 @@
     false,
     true,
     ov::hint::PerformanceMode::THROUGHPUT,
-<<<<<<< HEAD
-    ov::intel_cpu::Config::MaxThreadsPerStream::PER_SOCKET,
-=======
-    {ov::hint::ModelDistributionPolicy::NONE},
->>>>>>> e1542bd5
+    {ov::hint::ModelDistributionPolicy::NONE},
     {{20, 6, 8, 6, 0, 0}},
     ov::hint::SchedulingCoreType::PCORE_ONLY,
     true,
@@ -600,11 +519,7 @@
     false,
     true,
     ov::hint::PerformanceMode::THROUGHPUT,
-<<<<<<< HEAD
-    ov::intel_cpu::Config::MaxThreadsPerStream::PER_SOCKET,
-=======
-    {ov::hint::ModelDistributionPolicy::NONE},
->>>>>>> e1542bd5
+    {ov::hint::ModelDistributionPolicy::NONE},
     {{96, 48, 0, 48, -1, -1}, {48, 24, 0, 24, 0, 0}, {48, 24, 0, 24, 1, 1}},
     ov::hint::SchedulingCoreType::ANY_CORE,
     true,
@@ -630,11 +545,7 @@
     false,
     true,
     ov::hint::PerformanceMode::THROUGHPUT,
-<<<<<<< HEAD
-    ov::intel_cpu::Config::MaxThreadsPerStream::PER_SOCKET,
-=======
-    {ov::hint::ModelDistributionPolicy::NONE},
->>>>>>> e1542bd5
+    {ov::hint::ModelDistributionPolicy::NONE},
     {{96, 48, 0, 48, -1, -1}, {48, 24, 0, 24, 0, 0}, {48, 24, 0, 24, 1, 1}},
     ov::hint::SchedulingCoreType::ANY_CORE,
     false,
@@ -657,11 +568,7 @@
     false,
     true,
     ov::hint::PerformanceMode::THROUGHPUT,
-<<<<<<< HEAD
-    ov::intel_cpu::Config::MaxThreadsPerStream::PER_SOCKET,
-=======
-    {ov::hint::ModelDistributionPolicy::NONE},
->>>>>>> e1542bd5
+    {ov::hint::ModelDistributionPolicy::NONE},
     {{96, 48, 0, 48, -1, -1}, {48, 24, 0, 24, 0, 0}, {48, 24, 0, 24, 1, 1}},
     ov::hint::SchedulingCoreType::ANY_CORE,
     false,
@@ -684,11 +591,7 @@
     false,
     true,
     ov::hint::PerformanceMode::THROUGHPUT,
-<<<<<<< HEAD
-    ov::intel_cpu::Config::MaxThreadsPerStream::PER_SOCKET,
-=======
-    {ov::hint::ModelDistributionPolicy::NONE},
->>>>>>> e1542bd5
+    {ov::hint::ModelDistributionPolicy::NONE},
     {{96, 48, 0, 48, -1, -1}, {48, 24, 0, 24, 0, 0}, {48, 24, 0, 24, 1, 1}},
     ov::hint::SchedulingCoreType::ANY_CORE,
     false,
@@ -711,11 +614,7 @@
     false,
     true,
     ov::hint::PerformanceMode::THROUGHPUT,
-<<<<<<< HEAD
-    ov::intel_cpu::Config::MaxThreadsPerStream::PER_SOCKET,
-=======
-    {ov::hint::ModelDistributionPolicy::NONE},
->>>>>>> e1542bd5
+    {ov::hint::ModelDistributionPolicy::NONE},
     {{96, 48, 0, 48, -1, -1}, {48, 24, 0, 24, 0, 0}, {48, 24, 0, 24, 1, 1}},
     ov::hint::SchedulingCoreType::ANY_CORE,
     false,
@@ -737,11 +636,7 @@
     true,
     true,
     ov::hint::PerformanceMode::LATENCY,
-<<<<<<< HEAD
-    ov::intel_cpu::Config::MaxThreadsPerStream::PER_SOCKET,
-=======
-    {ov::hint::ModelDistributionPolicy::NONE},
->>>>>>> e1542bd5
+    {ov::hint::ModelDistributionPolicy::NONE},
     {{96, 0, 96, 0, 0, 0}},
     ov::hint::SchedulingCoreType::ANY_CORE,
     false,
@@ -763,11 +658,7 @@
     true,
     true,
     ov::hint::PerformanceMode::THROUGHPUT,
-<<<<<<< HEAD
-    ov::intel_cpu::Config::MaxThreadsPerStream::PER_SOCKET,
-=======
-    {ov::hint::ModelDistributionPolicy::NONE},
->>>>>>> e1542bd5
+    {ov::hint::ModelDistributionPolicy::NONE},
     {{96, 0, 96, 0, 0, 0}},
     ov::hint::SchedulingCoreType::ANY_CORE,
     false,
@@ -789,11 +680,7 @@
     true,
     true,
     ov::hint::PerformanceMode::THROUGHPUT,
-<<<<<<< HEAD
-    ov::intel_cpu::Config::MaxThreadsPerStream::PER_SOCKET,
-=======
-    {ov::hint::ModelDistributionPolicy::NONE},
->>>>>>> e1542bd5
+    {ov::hint::ModelDistributionPolicy::NONE},
     {{96, 0, 96, 0, 0, 0}},
     ov::hint::SchedulingCoreType::ANY_CORE,
     false,
@@ -815,11 +702,7 @@
     true,
     true,
     ov::hint::PerformanceMode::LATENCY,
-<<<<<<< HEAD
-    ov::intel_cpu::Config::MaxThreadsPerStream::PER_SOCKET,
-=======
-    {ov::hint::ModelDistributionPolicy::NONE},
->>>>>>> e1542bd5
+    {ov::hint::ModelDistributionPolicy::NONE},
     {{96, 0, 96, 0, 0, 0}},
     ov::hint::SchedulingCoreType::ANY_CORE,
     false,
@@ -841,11 +724,7 @@
     false,
     false,
     ov::hint::PerformanceMode::THROUGHPUT,
-<<<<<<< HEAD
-    ov::intel_cpu::Config::MaxThreadsPerStream::PER_SOCKET,
-=======
-    {ov::hint::ModelDistributionPolicy::NONE},
->>>>>>> e1542bd5
+    {ov::hint::ModelDistributionPolicy::NONE},
     {{96, 0, 96, 0, 0, 0}},
     ov::hint::SchedulingCoreType::ANY_CORE,
     false,
@@ -867,11 +746,7 @@
     false,
     true,
     ov::hint::PerformanceMode::THROUGHPUT,
-<<<<<<< HEAD
-    ov::intel_cpu::Config::MaxThreadsPerStream::PER_SOCKET,
-=======
-    {ov::hint::ModelDistributionPolicy::NONE},
->>>>>>> e1542bd5
+    {ov::hint::ModelDistributionPolicy::NONE},
     {{96, 0, 96, 0, 0, 0}},
     ov::hint::SchedulingCoreType::ANY_CORE,
     false,
