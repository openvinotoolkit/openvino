--- conflicted
+++ resolved
@@ -24,11 +24,8 @@
       ${CMAKE_CURRENT_SOURCE_DIR}/transformations/x64
       ${CMAKE_CURRENT_SOURCE_DIR}/snippets_transformations
       ${CMAKE_CURRENT_SOURCE_DIR}/nodes/eltwise_node_test.cpp
-<<<<<<< HEAD
       ${CMAKE_CURRENT_SOURCE_DIR}/nodes/avx_512_test.cpp)
-=======
       ${CMAKE_CURRENT_SOURCE_DIR}/brgemm_executor_test.cpp)
->>>>>>> dc8db45d
 endif()
 
 if (NOT ENABLE_MLAS_FOR_CPU)
