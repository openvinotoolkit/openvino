# Copyright (C) 2018-2024 Intel Corporation
# SPDX-License-Identifier: Apache-2.0
#

if(NOT ENABLE_INTEL_CPU)
    return()
endif()

set(TARGET_NAME "openvino_intel_cpu_plugin")

if((CMAKE_COMPILER_IS_GNUCXX OR OV_COMPILER_IS_CLANG) AND CMAKE_CXX_STANDARD GREATER_EQUAL 20)
    set(CMAKE_CXX_FLAGS "-Wno-error=deprecated ${CMAKE_CXX_FLAGS}")
endif()

if(CMAKE_CXX_COMPILER_ID STREQUAL "MSVC")
    # C4267, 4244 issues from oneDNN headers conversion from 'XXX' to 'YYY', possible loss of data
    ov_add_compiler_flags(/wd4018)
    ov_add_compiler_flags(/wd4267)
    ov_add_compiler_flags(/wd4244)
    # mkldnn headers: '<<': result of 32-bit shift implicitly converted to 64 bits
    ov_add_compiler_flags(/wd4334)
    # oneDNN arm64: unary minus operator applied to unsigned type, result still unsigned
    ov_add_compiler_flags(/wd4146)
elseif(OV_COMPILER_IS_CLANG)
<<<<<<< HEAD
    # -Wno-delete-non-abstract-non-virtual-dtor is support > clang8.0
    # if (CMAKE_CXX_COMPILER_VERSION VERSION_GREATER 8)
    #     ov_add_compiler_flags(-Wno-delete-non-abstract-non-virtual-dtor)
    # else()
    #     ov_add_compiler_flags(-Wno-delete-non-virtual-dtor)
    # endif()
=======
    # -Wno-delete-non-abstract-non-virtual-dtor is support > clang 9.0
    if(CMAKE_CXX_COMPILER_VERSION VERSION_GREATER_EQUAL 9.0)
        ov_add_compiler_flags(-Wno-delete-non-abstract-non-virtual-dtor)
    else()
        ov_add_compiler_flags(-Wno-delete-non-virtual-dtor)
    endif()
>>>>>>> 606950d2
endif()

if (AARCH64 AND NOT APPLE AND CMAKE_COMPILER_IS_GNUCXX AND CMAKE_CXX_COMPILER_VERSION VERSION_GREATER_EQUAL 10.2)
    # according to https://github.com/ARM-software/ComputeLibrary/issues/1053#issuecomment-1846903707 comment
    # the 'multi_isa=1' below enables FP32, FP16 and SVE / SVE2 kernels
    # But: arm_sve.h header is not available on gcc older 10.2 (let's test it), so we have to check it
    set(OV_CPU_AARCH64_USE_MULTI_ISA_DEFAULT ON)
else()
    set(OV_CPU_AARCH64_USE_MULTI_ISA_DEFAULT OFF)
endif()
set(OV_CPU_AARCH64_USE_MULTI_ISA ${OV_CPU_AARCH64_USE_MULTI_ISA_DEFAULT} CACHE BOOL "Build multi-ISA ACL")

set(OV_CPU_ARM_TARGET_GENERIC_ARCHS armv8a
                                    armv8.2-a
                                    armv8.6-a armv8.6-a-sve armv8.6-a-sve2 armv8.6-a-sve2-sme2
                                    armv8r64 # the same as armv8.4-a
)
if(ARM)
    set(OV_CPU_ARM_TARGET_ARCH_DEFAULT armv7a)
    set(OV_CPU_ARM_TARGET_ARCHS armv7a armv7a-hf
                                # requires estate=32
                                ${OV_CPU_ARM_TARGET_GENERIC_ARCHS})
elseif(AARCH64)
    if(APPLE)
        set(OV_CPU_ARM_TARGET_ARCH_DEFAULT arm64-v8.2-a)
    else()
        if(OV_CPU_AARCH64_USE_MULTI_ISA)
            # set v8a even we want fp16 kernels, because
            # we use multi_isa=1 in ACLConfig.cmake to enable both fp16 and fp32 kernels
            # actual kernel is selected in runtime based on runtime capabilities
            set(OV_CPU_ARM_TARGET_ARCH_DEFAULT arm64-v8a)
        else()
            set(OV_CPU_ARM_TARGET_ARCH_DEFAULT arm64-v8.2-a)
        endif()
    endif()
    set(OV_CPU_ARM_TARGET_ARCHS arm64-v8a
                                arm64-v8.2-a arm64-v8.2-a-sve arm64-v8.2-a-sve2
                                # used with estate=64
                                ${OV_CPU_ARM_TARGET_GENERIC_ARCHS})
endif()
set(OV_CPU_ARM_TARGET_ARCH ${OV_CPU_ARM_TARGET_ARCH_DEFAULT} CACHE STRING "Architecture for ARM ComputeLibrary")
set_property(CACHE OV_CPU_ARM_TARGET_ARCH PROPERTY STRINGS ${OV_CPU_ARM_TARGET_ARCHS})

if(X86 OR X86_64 OR AARCH64)
    # disable mlas with webassembly
    if(EMSCRIPTEN OR (WIN32 AND AARCH64) OR MINGW OR (CMAKE_COMPILER_IS_GNUCXX AND CMAKE_CXX_COMPILER_VERSION VERSION_LESS 7))
        set(ENABLE_MLAS_FOR_CPU_DEFAULT OFF)
    else()
        set(ENABLE_MLAS_FOR_CPU_DEFAULT ON)
    endif()
else()
    set(ENABLE_MLAS_FOR_CPU_DEFAULT OFF)
endif()
ov_option(ENABLE_MLAS_FOR_CPU "Enable MLAS for OpenVINO CPU Plugin" ${ENABLE_MLAS_FOR_CPU_DEFAULT})

add_subdirectory(thirdparty)

if(WIN32)
    set(CMAKE_CXX_FLAGS "${CMAKE_CXX_FLAGS} -DNOMINMAX")
endif()

if(ENABLE_CPU_DEBUG_CAPS)
    add_definitions(-DCPU_DEBUG_CAPS)
endif()

set(OV_CPU_WITH_DNNL ON)
if(OV_CPU_WITH_DNNL)
    add_definitions(-DOV_CPU_WITH_DNNL)
endif()

if(DNNL_USE_ACL)
    add_definitions(-DOV_CPU_WITH_ACL)
    set(OV_CPU_WITH_ACL ON)
endif()

if(OV_CPU_WITH_ACL)
    set(CMAKE_CXX_STANDARD 14)
endif()

file(GLOB_RECURSE SOURCES ${CMAKE_CURRENT_SOURCE_DIR}/src/*.cpp)
file(GLOB_RECURSE HEADERS ${CMAKE_CURRENT_SOURCE_DIR}/src/*.h
                          ${CMAKE_CURRENT_SOURCE_DIR}/src/*.hpp)

if(NOT OV_CPU_WITH_ACL)
    list(APPEND EXCLUDE_PATHS ${CMAKE_CURRENT_SOURCE_DIR}/src/nodes/executors/acl/*)
endif()

if(NOT X86_64)
    list(APPEND EXCLUDE_PATHS ${CMAKE_CURRENT_SOURCE_DIR}/src/nodes/executors/x64/*
                              ${CMAKE_CURRENT_SOURCE_DIR}/src/nodes/kernels/x64/*
                              ${CMAKE_CURRENT_SOURCE_DIR}/src/emitters/x64/*
                              ${CMAKE_CURRENT_SOURCE_DIR}/src/transformations/cpu_opset/x64/*
                              ${CMAKE_CURRENT_SOURCE_DIR}/src/transformations/snippets/x64/*)
endif()

if(NOT (AARCH64 OR ARM))
    list(APPEND EXCLUDE_PATHS ${CMAKE_CURRENT_SOURCE_DIR}/src/transformations/cpu_opset/arm/*
                              ${CMAKE_CURRENT_SOURCE_DIR}/src/emitters/plugin/aarch64/*
                              ${CMAKE_CURRENT_SOURCE_DIR}/src/nodes/executors/aarch64/*
                              ${CMAKE_CURRENT_SOURCE_DIR}/src/nodes/kernels/aarch64/*)
endif()

if (NOT ENABLE_MLAS_FOR_CPU)
    list(APPEND EXCLUDE_PATHS ${CMAKE_CURRENT_SOURCE_DIR}/src/nodes/executors/mlas/*)
    list(APPEND EXCLUDE_PATHS ${CMAKE_CURRENT_SOURCE_DIR}/src/mlas/*)
endif()

file(GLOB_RECURSE FILES_TO_REMOVE ${EXCLUDE_PATHS})
list(REMOVE_ITEM SOURCES ${FILES_TO_REMOVE})
list(REMOVE_ITEM HEADERS ${FILES_TO_REMOVE})

# create plugin

ov_add_plugin(NAME ${TARGET_NAME}
              DEVICE_NAME "CPU"
              AS_EXTENSION
              VERSION_DEFINES_FOR src/plugin.cpp
              SOURCES ${SOURCES} ${HEADERS})

# give a different file name depending on target platform architecture
if(ARM OR AARCH64)
    set_target_properties(${TARGET_NAME} PROPERTIES OUTPUT_NAME "openvino_arm_cpu_plugin")
elseif(RISCV64)
    set_target_properties(${TARGET_NAME} PROPERTIES OUTPUT_NAME "openvino_riscv_cpu_plugin")
endif()

ov_mark_target_as_cc(${TARGET_NAME})

target_link_libraries(${TARGET_NAME} PRIVATE dnnl
                                             openvino::shape_inference
                                             openvino::snippets)

target_include_directories(${TARGET_NAME} PRIVATE ${CMAKE_CURRENT_SOURCE_DIR}/src)
if (ENABLE_MLAS_FOR_CPU)
    target_link_libraries(${TARGET_NAME} PRIVATE mlas)
    target_include_directories(${TARGET_NAME} SYSTEM PRIVATE $<TARGET_PROPERTY:mlas,INCLUDE_DIRECTORIES>)
    add_definitions(-DOV_CPU_WITH_MLAS)
endif()
target_include_directories(${TARGET_NAME} SYSTEM PRIVATE $<TARGET_PROPERTY:dnnl,INCLUDE_DIRECTORIES>)
# Cross compiled function
# TODO: The same for proposal, proposalONNX, topk
cross_compiled_file(${TARGET_NAME}
        ARCH AVX2 ANY
                    src/nodes/proposal_imp.cpp
        API         src/nodes/proposal_imp.hpp
        NAME        proposal_exec
        NAMESPACE   ov::Extensions::Cpu::XARCH
)
cross_compiled_file(${TARGET_NAME}
        ARCH AVX512F AVX2 ANY
                    src/nodes/kernels/scaled_attn/softmax.cpp
        API         src/nodes/kernels/scaled_attn/softmax.hpp
        NAME        attn_softmax
        NAMESPACE   ov::Extensions::Cpu::XARCH
)
cross_compiled_file(${TARGET_NAME}
        ARCH AVX512F AVX2 ANY
                    src/nodes/kernels/scaled_attn/mha_single_token.cpp
        API         src/nodes/kernels/scaled_attn/mha_single_token.hpp
        NAME        mha_single_token
        NAMESPACE   ov::Extensions::Cpu::XARCH
)
cross_compiled_file(${TARGET_NAME}
        ARCH AVX512F AVX2 ANY
                    src/nodes/kernels/scaled_attn/attn_memcpy.cpp
        API         src/nodes/kernels/scaled_attn/attn_memcpy.hpp
        NAME        attn_memcpy paged_attn_memcpy attn_memcpy2d_kernel
        NAMESPACE   ov::Extensions::Cpu::XARCH
)
cross_compiled_file(${TARGET_NAME}
        ARCH AVX512F AVX2 ANY
                    src/nodes/kernels/scaled_attn/attn_quant.cpp
        API         src/nodes/kernels/scaled_attn/attn_quant.hpp
        NAME        attn_quantkv attn_quant_u8 attn_dequant_u8
        NAMESPACE   ov::Extensions::Cpu::XARCH
)
# system dependencies must go last
target_link_libraries(${TARGET_NAME} PRIVATE openvino::pugixml)
ov_set_threading_interface_for(${TARGET_NAME})

# must be called after all target_link_libraries
ov_add_api_validator_post_build_step(TARGET ${TARGET_NAME})

# LTO
set_target_properties(${TARGET_NAME} PROPERTIES INTERPROCEDURAL_OPTIMIZATION_RELEASE ${ENABLE_LTO})

#
# add test object library
#

if(BUILD_SHARED_LIBS)
    add_library(${TARGET_NAME}_obj OBJECT ${SOURCES} ${HEADERS})
    ov_link_system_libraries(${TARGET_NAME}_obj PUBLIC dnnl openvino::pugixml)

    ov_add_version_defines(src/plugin.cpp ${TARGET_NAME}_obj)

    target_include_directories(${TARGET_NAME}_obj
        PRIVATE
            $<TARGET_PROPERTY:openvino::runtime::dev,INTERFACE_INCLUDE_DIRECTORIES>
            $<TARGET_PROPERTY:openvino::itt,INTERFACE_INCLUDE_DIRECTORIES>
            $<TARGET_PROPERTY:openvino::shape_inference,INTERFACE_INCLUDE_DIRECTORIES>
            $<TARGET_PROPERTY:openvino::snippets,INTERFACE_INCLUDE_DIRECTORIES>
        PUBLIC
            ${CMAKE_CURRENT_SOURCE_DIR}/src
            $<TARGET_PROPERTY:openvino::conditional_compilation,INTERFACE_INCLUDE_DIRECTORIES>)

    target_include_directories(${TARGET_NAME}_obj SYSTEM PUBLIC $<TARGET_PROPERTY:dnnl,INCLUDE_DIRECTORIES>)

    if(ENABLE_MLAS_FOR_CPU)
        target_include_directories(${TARGET_NAME}_obj SYSTEM PUBLIC $<TARGET_PROPERTY:mlas,INCLUDE_DIRECTORIES>)
    endif()

    ov_set_threading_interface_for(${TARGET_NAME}_obj)

    target_compile_definitions(${TARGET_NAME}_obj PRIVATE USE_STATIC_IE)

    set_target_properties(${TARGET_NAME}_obj PROPERTIES EXCLUDE_FROM_ALL ON)

    # LTO
    set_target_properties(${TARGET_NAME}_obj PROPERTIES INTERPROCEDURAL_OPTIMIZATION_RELEASE ${ENABLE_LTO})
endif()

if(ENABLE_TESTS)
    add_subdirectory(tests)
endif()<|MERGE_RESOLUTION|>--- conflicted
+++ resolved
@@ -22,21 +22,12 @@
     # oneDNN arm64: unary minus operator applied to unsigned type, result still unsigned
     ov_add_compiler_flags(/wd4146)
 elseif(OV_COMPILER_IS_CLANG)
-<<<<<<< HEAD
-    # -Wno-delete-non-abstract-non-virtual-dtor is support > clang8.0
-    # if (CMAKE_CXX_COMPILER_VERSION VERSION_GREATER 8)
-    #     ov_add_compiler_flags(-Wno-delete-non-abstract-non-virtual-dtor)
-    # else()
-    #     ov_add_compiler_flags(-Wno-delete-non-virtual-dtor)
-    # endif()
-=======
     # -Wno-delete-non-abstract-non-virtual-dtor is support > clang 9.0
     if(CMAKE_CXX_COMPILER_VERSION VERSION_GREATER_EQUAL 9.0)
         ov_add_compiler_flags(-Wno-delete-non-abstract-non-virtual-dtor)
     else()
         ov_add_compiler_flags(-Wno-delete-non-virtual-dtor)
     endif()
->>>>>>> 606950d2
 endif()
 
 if (AARCH64 AND NOT APPLE AND CMAKE_COMPILER_IS_GNUCXX AND CMAKE_CXX_COMPILER_VERSION VERSION_GREATER_EQUAL 10.2)
