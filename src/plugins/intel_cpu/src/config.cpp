--- conflicted
+++ resolved
@@ -328,7 +328,6 @@
         } else if (key == ov::key_cache_precision.name()) {
             try {
                 keyCachePrecisionSetExplicitly = true;
-<<<<<<< HEAD
                 auto const prec = val.as<ov::element::Type>();
                 if (one_of(prec,
                            ov::element::f32,
@@ -336,10 +335,6 @@
                            ov::element::bf16,
                            ov::element::u8,
                            ov::element::u4)) {
-=======
-                const auto prec = val.as<ov::element::Type>();
-                if (one_of(prec, ov::element::f32, ov::element::f16, ov::element::bf16, ov::element::u8)) {
->>>>>>> c9fd06a2
                     keyCachePrecision = prec;
                 } else {
                     OPENVINO_THROW("keyCachePrecision doesn't support value ", prec);
