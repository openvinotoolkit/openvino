--- conflicted
+++ resolved
@@ -80,10 +80,7 @@
         IE_SUPPRESS_DEPRECATED_START
         if (streamExecutorConfigKeys.end() !=
             std::find(std::begin(streamExecutorConfigKeys), std::end(streamExecutorConfigKeys), key)) {
-<<<<<<< HEAD
             streamExecutorConfig.set_property(key, val);
-=======
-            streamExecutorConfig.SetConfig(key, val);
             if (key == ov::affinity.name()) {
                 const auto affinity_val = ov::util::from_string(val, ov::affinity);
                 if (affinity_val == ov::Affinity::CORE || affinity_val == ov::Affinity::HYBRID_AWARE) {
@@ -94,7 +91,6 @@
                     changedCpuPinning = true;
                 }
             }
->>>>>>> 85145cd6
         } else if (hintsConfigKeys.end() != std::find(hintsConfigKeys.begin(), hintsConfigKeys.end(), key)) {
             perfHintsConfig.SetConfig(key, val);
         } else if (key == ov::hint::enable_cpu_pinning.name()) {
