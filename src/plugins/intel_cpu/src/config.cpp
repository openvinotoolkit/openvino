--- conflicted
+++ resolved
@@ -70,11 +70,7 @@
 }
 #endif
 
-<<<<<<< HEAD
-void Config::readProperties(const ov::AnyMap& prop) {
-=======
 void Config::readProperties(const ov::AnyMap& prop, ModelType modelType) {
->>>>>>> 6d711132
     const auto streamExecutorConfigKeys =
         streamExecutorConfig.get_property(ov::supported_properties.name()).as<std::vector<std::string>>();
     const auto hintsConfigKeys = perfHintsConfig.SupportedKeys();
