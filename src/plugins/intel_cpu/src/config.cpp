// Copyright (C) 2018-2025 Intel Corporation
// SPDX-License-Identifier: Apache-2.0
//

#include "config.h"

#include <algorithm>
#include <cstdint>
#include <cstdlib>
#include <map>
#include <memory>
#include <set>
#include <string>
#include <vector>

#include "cpu/x64/cpu_isa_traits.hpp"
#include "internal_properties.hpp"
#include "openvino/core/any.hpp"
#include "openvino/core/except.hpp"
#include "openvino/core/model.hpp"
#include "openvino/core/type/element_type.hpp"
#include "openvino/runtime/intel_cpu/properties.hpp"
#include "openvino/runtime/internal_properties.hpp"
#include "openvino/runtime/properties.hpp"
#include "utils/debug_capabilities.h"
#include "utils/general_utils.h"
#include "utils/precision_support.h"
<<<<<<< HEAD
=======

#if defined(OPENVINO_ARCH_ARM64)
#    include <limits>
#endif

>>>>>>> 38a30616
namespace ov::intel_cpu {

using namespace ov::threading;
using namespace dnnl::impl::cpu::x64;

Config::Config() {
#ifdef CPU_DEBUG_CAPS
    disableFusion = applyDebugCapsProperties();
#endif
    updateProperties();
}

#ifdef CPU_DEBUG_CAPS
/**
 * Debug capabilities configuration has more priority than common one
 * Some of the debug capabilities also require to enable some of common
 * configuration properties
 */

#endif
bool Config::applyDebugCapsProperties() {
    if (const char* env = std::getenv("DISABLE_LAYER_FUSION")) {
        std::string val(env);
        std::transform(val.begin(), val.end(), val.begin(), ::toupper);
                std::cout << "[DEBUG] DISABLE_LAYER_FUSION env: " << val << std::endl; //////////////////////////////////////////////////////////////////////
        return val == "YES" || val == "TRUE" || val == "1";
    }
    auto it = _config.find("DISABLE_LAYER_FUSION");
    if (it != _config.end()) {
        std::string val = it->second;
        std::transform(val.begin(), val.end(), val.begin(), ::toupper);
        return val == "YES" || val == "TRUE" || val == "1";
    }
    return false;
}

void Config::readProperties(const ov::AnyMap& prop, const ModelType modelType) {
    if (!prop.empty()) {
        _config.clear();
    }
    const auto streamExecutorConfigKeys =
        streamExecutorConfig.get_property(ov::supported_properties.name()).as<std::vector<std::string>>();
    for (const auto& kvp : prop) {
        const auto& key = kvp.first;
        const auto& val = kvp.second;
        if (streamExecutorConfigKeys.end() !=
            std::find(std::begin(streamExecutorConfigKeys), std::end(streamExecutorConfigKeys), key)) {
            streamExecutorConfig.set_property(key, val.as<std::string>());
            streams = streamExecutorConfig.get_streams();
            threads = streamExecutorConfig.get_threads();
            threadsPerStream = streamExecutorConfig.get_threads_per_stream();
            if (key == ov::num_streams.name()) {
                ov::Any value = val.as<std::string>();
                auto streams_value = value.as<ov::streams::Num>();
                if (streams_value == ov::streams::NUMA) {
                    modelDistributionPolicy = {};
                    hintPerfMode = ov::hint::PerformanceMode::LATENCY;
                    changedHintPerfMode = true;
                } else if (streams_value == ov::streams::AUTO) {
                    hintPerfMode = ov::hint::PerformanceMode::THROUGHPUT;
                    changedHintPerfMode = true;
                } else {
                    streamsChanged = true;
                }
            }
        } else if (key == ov::hint::performance_mode.name()) {
            try {
                hintPerfMode = !changedHintPerfMode ? val.as<ov::hint::PerformanceMode>() : hintPerfMode;
            } catch (const ov::Exception&) {
                OPENVINO_THROW("Wrong value ",
                               val.as<std::string>(),
                               "for property key ",
                               key,
                               ". Expected only ov::hint::PerformanceMode::LATENCY/THROUGHPUT/CUMULATIVE_THROUGHPUT.");
            }
        } else if (key == ov::log::level.name()) {
            try {
                logLevel = val.as<ov::log::Level>();
            } catch (const ov::Exception&) {
                OPENVINO_THROW("Wrong value ",
                               val.as<std::string>(),
                               " for property key ",
                               key,
                               ". Expected only ov::log::Level::NO/ERR/WARNING/INFO/DEBUG/TRACE.");
            }
        } else if (key == ov::hint::num_requests.name()) {
            try {
                ov::Any value = val.as<std::string>();
                int val_i = value.as<int>();
                if (val_i < 0) {
                    OPENVINO_THROW("invalid value.");
                }
                hintNumRequests = static_cast<uint32_t>(val_i);
            } catch (const ov::Exception&) {
                OPENVINO_THROW("Wrong value ",
                               val.as<std::string>(),
                               "for property key ",
                               ov::hint::num_requests.name(),
                               ". Expected only > 0.");
            }
        } else if (key == ov::hint::enable_cpu_pinning.name()) {
            try {
                enableCpuPinning = val.as<bool>();
                changedCpuPinning = true;
            } catch (ov::Exception&) {
                OPENVINO_THROW("Wrong value ",
                               val.as<std::string>(),
                               "for property key ",
                               ov::hint::enable_cpu_pinning.name(),
                               ". Expected only true/false.");
            }
        } else if (key == ov::hint::enable_cpu_reservation.name()) {
            try {
#if defined(__APPLE__)
                enableCpuReservation = false;
#else
                enableCpuReservation = val.as<bool>();
#endif
            } catch (ov::Exception&) {
                OPENVINO_THROW("Wrong value ",
                               val.as<std::string>(),
                               "for property key ",
                               ov::hint::enable_cpu_reservation.name(),
                               ". Expected only true/false.");
            }
        } else if (key == ov::hint::scheduling_core_type.name()) {
            try {
                schedulingCoreType = val.as<ov::hint::SchedulingCoreType>();
            } catch (ov::Exception&) {
                OPENVINO_THROW("Wrong value ",
                               val.as<std::string>(),
                               "for property key ",
                               ov::hint::scheduling_core_type.name(),
                               ". Expected only ov::hint::SchedulingCoreType::ANY_CORE/PCORE_ONLY/ECORE_ONLY");
            }
        } else if (key == ov::hint::model_distribution_policy.name()) {
            auto error_info = [&]() {
                OPENVINO_THROW("Wrong value ",
                               val.as<std::string>(),
                               "for property key ",
                               ov::hint::model_distribution_policy.name(),
                               ". CPU plugin only support {ov::hint::ModelDistributionPolicy::TENSOR_PARALLEL}");
            };

            try {
                for (const auto& row : val.as<std::set<ov::hint::ModelDistributionPolicy>>()) {
                    if ((row != ov::hint::ModelDistributionPolicy::TENSOR_PARALLEL)) {
                        error_info();
                    }
                }
                modelDistributionPolicy = val.as<std::set<ov::hint::ModelDistributionPolicy>>();
            } catch (ov::Exception&) {
                error_info();
            }
        } else if (key == ov::hint::enable_hyper_threading.name()) {
            try {
                enableHyperThreading = val.as<bool>();
                changedHyperThreading = true;
            } catch (ov::Exception&) {
                OPENVINO_THROW("Wrong value ",
                               val.as<std::string>(),
                               "for property key ",
                               ov::hint::enable_hyper_threading.name(),
                               ". Expected only true/false.");
            }
        } else if (key == ov::intel_cpu::sparse_weights_decompression_rate.name()) {
            float val_f = 0.0F;
            try {
                val_f = val.as<float>();
            } catch (const ov::Exception&) {
                OPENVINO_THROW("Wrong value for property key ",
                               ov::intel_cpu::sparse_weights_decompression_rate.name(),
                               ". Expected only float numbers");
            }
            if (val_f < 0.F || val_f > 1.F) {
                OPENVINO_THROW("Wrong value for property key ",
                               ov::intel_cpu::sparse_weights_decompression_rate.name(),
                               ". Sparse rate must be in range [0.0f,1.0f]");
            } else {
                fcSparseWeiDecompressionRate = val_f;
            }
        } else if (key == ov::hint::dynamic_quantization_group_size.name()) {
            try {
                fcDynamicQuantizationGroupSizeSetExplicitly = true;
                fcDynamicQuantizationGroupSize = val.as<uint64_t>();
            } catch (const ov::Exception&) {
                OPENVINO_THROW("Wrong value for property key ",
                               ov::hint::dynamic_quantization_group_size.name(),
                               ". Expected only unsinged integer numbers");
            }
        } else if (key == ov::enable_profiling.name()) {
            try {
                collectPerfCounters = val.as<bool>();
            } catch (ov::Exception&) {
                OPENVINO_THROW("Wrong value ",
                               val.as<std::string>(),
                               " for property key ",
                               ov::enable_profiling.name(),
                               ". Expected only true/false");
            }
        } else if (key == ov::internal::exclusive_async_requests.name()) {
            try {
                exclusiveAsyncRequests = val.as<bool>();
            } catch (ov::Exception&) {
                OPENVINO_THROW("Wrong value ",
                               val.as<std::string>(),
                               " for property key ",
                               ov::internal::exclusive_async_requests.name(),
                               ". Expected only true/false");
            }
        } else if (key == ov::internal::enable_lp_transformations.name()) {
            try {
                lpTransformsMode = val.as<bool>() ? LPTransformsMode::On : LPTransformsMode::Off;
            } catch (ov::Exception&) {
                OPENVINO_THROW("Wrong value ",
                               val.as<std::string>(),
                               " for property key ",
                               key,
                               ". Expected value only ov::intel_cpu::Config::LPTransformsMode::On/Off");
            }
        } else if (key == ov::device::id.name()) {
            device_id = val.as<std::string>();
            if (!device_id.empty()) {
                OPENVINO_THROW("CPU plugin supports only '' as device id");
            }
        } else if (key == ov::hint::inference_precision.name()) {
            try {
                const auto prec = val.as<ov::element::Type>();
                inferencePrecisionSetExplicitly = true;
                if (prec == ov::element::bf16) {
                    if (hasHardwareSupport(ov::element::bf16)) {
                        inferencePrecision = ov::element::bf16;
                    }
                } else if (prec == ov::element::f16) {
                    if (hasHardwareSupport(ov::element::f16)) {
                        inferencePrecision = ov::element::f16;
                    }
                } else if (one_of(prec, element::f32, element::dynamic)) {
                    inferencePrecision = prec;
                } else {
                    OPENVINO_THROW("invalid value");
                }
            } catch (ov::Exception&) {
                OPENVINO_THROW("Wrong value ",
                               val.as<std::string>(),
                               " for property key ",
                               ov::hint::inference_precision.name(),
                               ". Supported values: bf16, f16, f32, undefined");
            }
        } else if (ov::intel_cpu::cpu_runtime_cache_capacity.name() == key) {
            int val_i = -1;
            try {
                ov::Any value = val.as<std::string>();
                val_i = value.as<int>();
            } catch (const ov::Exception&) {
                OPENVINO_THROW("Wrong value ",
                               val.as<std::string>(),
                               " for property key ",
                               ov::intel_cpu::cpu_runtime_cache_capacity.name(),
                               ". Expected only integer numbers");
            }
            // any negative value will be treated
            // as zero that means disabling the cache
            rtCacheCapacity = std::max(val_i, 0);
            snippetsCacheCapacity = std::max(val_i, 0);
        } else if (ov::intel_cpu::denormals_optimization.name() == key) {
            try {
                denormalsOptMode = val.as<bool>() ? DenormalsOptMode::DO_On : DenormalsOptMode::DO_Off;
            } catch (ov::Exception&) {
                denormalsOptMode = DenormalsOptMode::DO_Keep;
                OPENVINO_THROW("Wrong value ",
                               val.as<std::string>(),
                               " for property key ",
                               ov::intel_cpu::denormals_optimization.name(),
                               ". Expected only true/false");
            }
        } else if (key == ov::intel_cpu::snippets_mode.name()) {
            try {
                const auto mode = val.as<ov::intel_cpu::SnippetsMode>();
                if (mode == ov::intel_cpu::SnippetsMode::ENABLE) {
                    snippetsMode = SnippetsMode::Enable;
                } else if (mode == ov::intel_cpu::SnippetsMode::IGNORE_CALLBACK) {
                    snippetsMode = SnippetsMode::IgnoreCallback;
                } else if (mode == ov::intel_cpu::SnippetsMode::DISABLE) {
                    snippetsMode = SnippetsMode::Disable;
                } else {
                    OPENVINO_THROW("invalid value");
                }
            } catch (ov::Exception&) {
                OPENVINO_THROW("Wrong value ",
                               val.as<std::string>(),
                               " for property key ",
                               ov::intel_cpu::snippets_mode.name(),
                               ". Expected values: ov::intel_cpu::SnippetsMode::ENABLE/DISABLE/IGNORE_CALLBACK");
            }
        } else if (key == ov::hint::execution_mode.name()) {
            try {
                executionMode = val.as<ov::hint::ExecutionMode>();
            } catch (ov::Exception&) {
                OPENVINO_THROW("Wrong value ",
                               val.as<std::string>(),
                               "for property key ",
                               ov::hint::execution_mode.name(),
                               ". Supported values: ov::hint::ExecutionMode::PERFORMANCE/ACCURACY");
            }
        } else if (key == ov::hint::kv_cache_precision.name()) {
            try {
                kvCachePrecisionSetExplicitly = true;
                const auto prec = val.as<ov::element::Type>();
                if (one_of(prec, ov::element::f32, ov::element::f16, ov::element::bf16, ov::element::u8)) {
                    kvCachePrecision = prec;
                } else {
                    OPENVINO_THROW("invalid value");
                }
            } catch (ov::Exception&) {
                OPENVINO_THROW("Wrong value ",
                               val.as<std::string>(),
                               " for property key ",
                               ov::hint::kv_cache_precision.name(),
                               ". Supported values: u8, bf16, f16, f32");
            }
        } else if (key == ov::key_cache_precision.name()) {
            try {
                keyCachePrecisionSetExplicitly = true;
                const auto prec = val.as<ov::element::Type>();
                if (one_of(prec,
                           ov::element::f32,
                           ov::element::f16,
                           ov::element::bf16,
                           ov::element::u8,
                           ov::element::u4)) {
                    keyCachePrecision = prec;
                } else {
                    OPENVINO_THROW("keyCachePrecision doesn't support value ", prec);
                }
            } catch (ov::Exception&) {
                OPENVINO_THROW("Wrong value ",
                               val.as<std::string>(),
                               " for property key ",
                               ov::key_cache_precision.name(),
                               ". Supported values: u8, bf16, f16, f32");
            }
        } else if (key == ov::value_cache_precision.name()) {
            try {
                valueCachePrecisionSetExplicitly = true;
                const auto prec = val.as<ov::element::Type>();
                if (one_of(prec,
                           ov::element::f32,
                           ov::element::f16,
                           ov::element::bf16,
                           ov::element::u8,
                           ov::element::u4)) {
                    valueCachePrecision = prec;
                } else {
                    OPENVINO_THROW("valueCachePrecision doesn't support value ", prec);
                }
            } catch (ov::Exception&) {
                OPENVINO_THROW("Wrong value ",
                               val.as<std::string>(),
                               " for property key ",
                               ov::value_cache_precision.name(),
                               ". Supported values: u4, u8, bf16, f16, f32");
            }
        } else if (key == ov::key_cache_group_size.name() || key == ov::value_cache_group_size.name()) {
            try {
                const auto groupSize = val.as<uint64_t>();
                if (key == ov::key_cache_group_size.name()) {
                    keyCacheGroupSizeSetExplicitly = true;
                    keyCacheGroupSize = groupSize;
                } else {
                    valueCacheGroupSizeSetExplicitly = true;
                    valueCacheGroupSize = groupSize;
                }
            } catch (ov::Exception&) {
                OPENVINO_THROW("Wrong value ",
                               val.as<std::string>(),
                               " for property key ",
                               key,
                               ". Expected only unsinged integer numbers");
            }
        } else if (key == ov::intel_cpu::key_cache_quant_mode.name()) {
            try {
                const auto mode = val.as<ov::intel_cpu::CacheQuantMode>();
                if (mode == ov::intel_cpu::CacheQuantMode::AUTO) {
                    keyCacheQuantMode = CacheQuantMode::AUTO;
                } else if (mode == ov::intel_cpu::CacheQuantMode::BY_CHANNEL) {
                    keyCacheQuantMode = CacheQuantMode::BY_CHANNEL;
                } else if (mode == ov::intel_cpu::CacheQuantMode::BY_HIDDEN) {
                    keyCacheQuantMode = CacheQuantMode::BY_HIDDEN;
                } else {
                    OPENVINO_THROW("invalid value");
                }
            } catch (ov::Exception&) {
                OPENVINO_THROW("Wrong value ",
                               val.as<std::string>(),
                               " for property key ",
                               ov::intel_cpu::key_cache_quant_mode.name(),
                               ". Expected AUTO/BY_CHANNEL/BY_HIDDEN");
            }
        } else if (key == ov::intel_cpu::value_cache_quant_mode.name()) {
            try {
                const auto mode = val.as<ov::intel_cpu::CacheQuantMode>();
                if (mode == ov::intel_cpu::CacheQuantMode::AUTO) {
                    valueCacheQuantMode = CacheQuantMode::AUTO;
                } else if (mode == ov::intel_cpu::CacheQuantMode::BY_CHANNEL) {
                    valueCacheQuantMode = CacheQuantMode::BY_CHANNEL;
                } else if (mode == ov::intel_cpu::CacheQuantMode::BY_HIDDEN) {
                    valueCacheQuantMode = CacheQuantMode::BY_HIDDEN;
                } else {
                    OPENVINO_THROW("invalid value");
                }
            } catch (ov::Exception&) {
                OPENVINO_THROW("Wrong value ",
                               val.as<std::string>(),
                               " for property key ",
                               ov::intel_cpu::value_cache_quant_mode.name(),
                               ". Expected AUTO/BY_CHANNEL/BY_HIDDEN");
            }
        } else if (key == ov::intel_cpu::enable_tensor_parallel.name()) {
            try {
                enableTensorParallel = val.as<bool>();
            } catch (ov::Exception&) {
                OPENVINO_THROW("Wrong value ",
                               val.as<std::string>(),
                               "for property key ",
                               ov::intel_cpu::enable_tensor_parallel.name(),
                               ". Expected only true/false.");
            }
        } else if (key == ov::cache_encryption_callbacks.name()) {
            try {
                const auto& encryption_callbacks = val.as<EncryptionCallbacks>();
                cacheEncrypt = encryption_callbacks.encrypt;
                cacheDecrypt = encryption_callbacks.decrypt;
            } catch (ov::Exception&) {
                OPENVINO_THROW("Wrong value for property key ", ov::cache_encryption_callbacks.name());
            }
        } else if (key == ov::internal::caching_with_mmap.name()) {
        } else if (key == "DISABLE_LAYER_FUSION") {
            try {
                if (val.is<bool>()) {
                    disableFusion = val.as<bool>();
                    _config["DISABLE_LAYER_FUSION"] = disableFusion ? "YES" : "NO";
                } else {
                    const std::string value = val.as<std::string>();
                    if (value == PluginConfigParams::YES)
                        disableFusion = true;
                    else if (value == PluginConfigParams::NO)
                        disableFusion = false;
                    else
                        OPENVINO_THROW("Wrong value ",
                                       value,
                                       " for property key DISABLE_LAYER_FUSION. Expected YES/NO or bool");

                    std::string value_upper = value;
                    std::transform(value_upper.begin(), value_upper.end(), value_upper.begin(), ::toupper);
                    _config["DISABLE_LAYER_FUSION"] = value_upper;
                }
            } catch (const ov::Exception&) {
                OPENVINO_THROW("Wrong value ",
                               val.as<std::string>(),
                               " for property key DISABLE_LAYER_FUSION. Expected YES/NO or bool");
            }
        }

        else {
            OPENVINO_THROW("NotFound: Unsupported property ", key, " by CPU plugin.");
        }
    }
    // apply execution mode after all the params are handled to prevent possible conflicts
    // when both execution_mode and inference_precision are specified
    if (!inferencePrecisionSetExplicitly) {
        if (executionMode == ov::hint::ExecutionMode::PERFORMANCE) {
            inferencePrecision = ov::element::f32;
#if defined(OPENVINO_ARCH_ARM) || defined(OPENVINO_ARCH_ARM64)
            if (hasHardwareSupport(ov::element::f16)) {
                inferencePrecision = ov::element::f16;
            }
#    if defined(OPENVINO_ARCH_ARM64)
            // enforce fp32 inference precision for dynamic quantization
            // to preserve fp32 matmul output precision
            if (fcDynamicQuantizationGroupSizeSetExplicitly &&
                fcDynamicQuantizationGroupSize == std::numeric_limits<uint64_t>::max()) {
                inferencePrecision = ov::element::f32;
            }
#    endif
#endif
            if (mayiuse(avx512_core_bf16)) {
                inferencePrecision = ov::element::bf16;
            }
        } else {
            inferencePrecision = ov::element::dynamic;
        }
    }

    // enable ACL fast math in PERFORMANCE mode
#if defined(OV_CPU_WITH_ACL)
    if (executionMode == ov::hint::ExecutionMode::PERFORMANCE) {
        aclFastMath = true;
    }
#endif
    // key/value cache precision has higher priority, if not defined use kvCachePrecision
    if (!keyCachePrecisionSetExplicitly && kvCachePrecisionSetExplicitly) {
        keyCachePrecision = kvCachePrecision;
    }
    if (!valueCachePrecisionSetExplicitly && kvCachePrecisionSetExplicitly) {
        valueCachePrecision = kvCachePrecision;
    }
    // disable dynamic quantization and kv quantization for best accuracy
    if (executionMode == ov::hint::ExecutionMode::ACCURACY) {
        if (!fcDynamicQuantizationGroupSizeSetExplicitly) {
            fcDynamicQuantizationGroupSize = 0;
        }
        if (!kvCachePrecisionSetExplicitly) {
            kvCachePrecision = ov::element::f32;
        }
        if (!keyCachePrecisionSetExplicitly) {
            keyCachePrecision = ov::element::f32;
        }
        if (!valueCachePrecisionSetExplicitly) {
            valueCachePrecision = ov::element::f32;
        }
    }

    if (!prop.empty()) {
        _config.clear();
    }

    if (exclusiveAsyncRequests) {  // Exclusive request feature disables the streams
        streams = 1;
        streamsChanged = true;
    }

#if defined(OV_CPU_WITH_SHL)
    // TODO: multi-stream execution is unsafe when SHL is used:
    //       The library uses global static variables as flags and counters.
    streams = 1;
    streamsChanged = true;
#endif

    this->modelType = modelType;
    updateProperties();
}

void Config::updateProperties() {
    // if (!_config.empty()) {
    //     return;
    // }

    if (collectPerfCounters) {
        _config.insert({ov::enable_profiling.name(), "YES"});
    } else {
        _config.insert({ov::enable_profiling.name(), "NO"});
    }
    if (exclusiveAsyncRequests) {
        _config.insert({ov::internal::exclusive_async_requests.name(), "YES"});
    } else {
        _config.insert({ov::internal::exclusive_async_requests.name(), "NO"});
    }

    _config.insert({ov::device::id.name(), device_id});

    _config.insert({ov::hint::performance_mode.name(), ov::util::to_string(hintPerfMode)});
    _config.insert({ov::hint::num_requests.name(), std::to_string(hintNumRequests)});
    _config.insert(
        {PluginConfigParams::DISABLE_LAYER_FUSION, disableFusion ? PluginConfigParams::YES : PluginConfigParams::NO});
}

void Config::applyRtInfo(const std::shared_ptr<const ov::Model>& model) {
    // if user sets explicitly, it will be higher priority than rt_info
    if (!kvCachePrecisionSetExplicitly &&
        model->has_rt_info({"runtime_options", ov::hint::kv_cache_precision.name()})) {
        this->kvCachePrecision = this->keyCachePrecision = this->valueCachePrecision =
            model->get_rt_info<ov::element::Type>({"runtime_options", ov::hint::kv_cache_precision.name()});
    }
    if (!fcDynamicQuantizationGroupSizeSetExplicitly &&
        model->has_rt_info({"runtime_options", ov::hint::dynamic_quantization_group_size.name()})) {
        this->fcDynamicQuantizationGroupSize =
            model->get_rt_info<uint64_t>({"runtime_options", ov::hint::dynamic_quantization_group_size.name()});
    }
    if (!keyCachePrecisionSetExplicitly && model->has_rt_info({"runtime_options", ov::key_cache_precision.name()})) {
        this->keyCachePrecision =
            model->get_rt_info<ov::element::Type>({"runtime_options", ov::key_cache_precision.name()});
    }
    if (!valueCachePrecisionSetExplicitly &&
        model->has_rt_info({"runtime_options", ov::value_cache_precision.name()})) {
        this->valueCachePrecision =
            model->get_rt_info<ov::element::Type>({"runtime_options", ov::value_cache_precision.name()});
    }
    if (!keyCacheGroupSizeSetExplicitly && model->has_rt_info({"runtime_options", ov::key_cache_group_size.name()})) {
        this->keyCacheGroupSize = model->get_rt_info<uint64_t>({"runtime_options", ov::key_cache_group_size.name()});
    }
    if (!valueCacheGroupSizeSetExplicitly &&
        model->has_rt_info({"runtime_options", ov::value_cache_group_size.name()})) {
        this->valueCacheGroupSize =
            model->get_rt_info<uint64_t>({"runtime_options", ov::value_cache_group_size.name()});
    }
}

}  // namespace ov::intel_cpu<|MERGE_RESOLUTION|>--- conflicted
+++ resolved
@@ -25,14 +25,12 @@
 #include "utils/debug_capabilities.h"
 #include "utils/general_utils.h"
 #include "utils/precision_support.h"
-<<<<<<< HEAD
-=======
+
 
 #if defined(OPENVINO_ARCH_ARM64)
 #    include <limits>
 #endif
 
->>>>>>> 38a30616
 namespace ov::intel_cpu {
 
 using namespace ov::threading;
