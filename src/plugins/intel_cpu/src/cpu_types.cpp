// Copyright (C) 2018-2024 Intel Corporation
// SPDX-License-Identifier: Apache-2.0
//
#include "cpu_types.h"

#include <sstream>
#include <string>

#include "cpu_shape.h"

namespace ov {
namespace intel_cpu {

std::string dim2str(Dim dim) {
    return dim == Shape::UNDEFINED_DIM ? "?" : std::to_string(dim);
}

std::string dims2str(const VectorDims& dims) {
    std::stringstream output;
    output << "{";

    if (!dims.empty()) {
        auto itr = dims.begin();
        do {
            output << dim2str(*itr);
        } while (++itr != dims.end() && output << ", ");
    }

    output << "}";
    return output.str();
}

using TypeToNameMap = ov::intel_cpu::caseless_unordered_map<std::string, Type>;

static const TypeToNameMap& get_type_to_name_tbl() {
    static const TypeToNameMap type_to_name_tbl = {
        {"Constant", Type::Input},
        {"Parameter", Type::Input},
        {"Result", Type::Output},
        {"Eye", Type::Eye},
        {"Convolution", Type::Convolution},
        {"GroupConvolution", Type::Convolution},
        {"MatMul", Type::MatMul},
        {"FullyConnected", Type::FullyConnected},
        {"FullyConnectedCompressed", Type::FullyConnected},
        {"FullyConnectedQuantizedLegacy", Type::FullyConnected},
        {"FullyConnectedQuantized", Type::FullyConnected},
        {"MaxPool", Type::Pooling},
        {"AvgPool", Type::Pooling},
        {"AdaptiveMaxPool", Type::AdaptivePooling},
        {"AdaptiveAvgPool", Type::AdaptivePooling},
        {"Add", Type::Eltwise},
        {"IsFinite", Type::Eltwise},
        {"IsInf", Type::Eltwise},
        {"IsNaN", Type::Eltwise},
        {"Subtract", Type::Eltwise},
        {"Multiply", Type::Eltwise},
        {"Divide", Type::Eltwise},
        {"SquaredDifference", Type::Eltwise},
        {"Maximum", Type::Eltwise},
        {"Minimum", Type::Eltwise},
        {"Mod", Type::Eltwise},
        {"FloorMod", Type::Eltwise},
        {"Power", Type::Eltwise},
        {"PowerStatic", Type::Eltwise},
        {"Equal", Type::Eltwise},
        {"NotEqual", Type::Eltwise},
        {"Greater", Type::Eltwise},
        {"GreaterEqual", Type::Eltwise},
        {"Less", Type::Eltwise},
        {"LessEqual", Type::Eltwise},
        {"LogicalAnd", Type::Eltwise},
        {"LogicalOr", Type::Eltwise},
        {"LogicalXor", Type::Eltwise},
        {"LogicalNot", Type::Eltwise},
        {"Relu", Type::Eltwise},
        {"LeakyRelu", Type::Eltwise},
        {"Gelu", Type::Eltwise},
        {"Elu", Type::Eltwise},
        {"Tanh", Type::Eltwise},
        {"Sigmoid", Type::Eltwise},
        {"Abs", Type::Eltwise},
        {"Sqrt", Type::Eltwise},
        {"Clamp", Type::Eltwise},
        {"Exp", Type::Eltwise},
        {"SwishCPU", Type::Eltwise},
        {"HSwish", Type::Eltwise},
        {"Mish", Type::Eltwise},
        {"HSigmoid", Type::Eltwise},
        {"Round", Type::Eltwise},
        {"PRelu", Type::Eltwise},
        {"Erf", Type::Eltwise},
        {"SoftPlus", Type::Eltwise},
        {"SoftSign", Type::Eltwise},
        {"Select", Type::Eltwise},
        {"Log", Type::Eltwise},
        {"BitwiseAnd", Type::Eltwise},
        {"BitwiseNot", Type::Eltwise},
        {"BitwiseOr", Type::Eltwise},
        {"BitwiseXor", Type::Eltwise},
        {"BitwiseLeftShift", Type::Eltwise},
        {"BitwiseRightShift", Type::Eltwise},
        {"Reshape", Type::Reshape},
        {"Squeeze", Type::Reshape},
        {"Unsqueeze", Type::Reshape},
        {"ShapeOf", Type::ShapeOf},
        {"NonZero", Type::NonZero},
        {"Softmax", Type::Softmax},
        {"Reorder", Type::Reorder},
        {"BatchToSpace", Type::BatchToSpace},
        {"SpaceToBatch", Type::SpaceToBatch},
        {"DepthToSpace", Type::DepthToSpace},
        {"SpaceToDepth", Type::SpaceToDepth},
        {"Roll", Type::Roll},
        {"LRN", Type::Lrn},
        {"Split", Type::Split},
        {"VariadicSplit", Type::Split},
        {"Concat", Type::Concatenation},
        {"ConvolutionBackpropData", Type::Deconvolution},
        {"GroupConvolutionBackpropData", Type::Deconvolution},
        {"StridedSlice", Type::StridedSlice},
        {"Slice", Type::StridedSlice},
        {"SliceScatter", Type::StridedSlice},
        {"Tile", Type::Tile},
        {"ROIAlign", Type::ROIAlign},
        {"ROIAlignRotated", Type::ROIAlignRotated},
        {"ROIPooling", Type::ROIPooling},
        {"PSROIPooling", Type::PSROIPooling},
        {"DeformablePSROIPooling", Type::PSROIPooling},
        {"Pad", Type::Pad},
        {"Transpose", Type::Transpose},
        {"LSTMCell", Type::RNNCell},
        {"GRUCell", Type::RNNCell},
        {"AUGRUCell", Type::RNNCell},
        {"RNNCell", Type::RNNCell},
        {"LSTMSequence", Type::RNNSeq},
        {"GRUSequence", Type::RNNSeq},
        {"AUGRUSequence", Type::RNNSeq},
        {"RNNSequence", Type::RNNSeq},
        {"FakeQuantize", Type::FakeQuantize},
        {"BinaryConvolution", Type::BinaryConvolution},
        {"DeformableConvolution", Type::DeformableConvolution},
        {"TensorIterator", Type::TensorIterator},
        {"Loop", Type::TensorIterator},
        {"ReadValue", Type::MemoryInput},  // for construction from name ctor, arbitrary name is used
        {"Assign", Type::MemoryOutput},    // for construction from layer ctor
        {"Convert", Type::Convert},
        {"NV12toRGB", Type::ColorConvert},
        {"NV12toBGR", Type::ColorConvert},
        {"I420toRGB", Type::ColorConvert},
        {"I420toBGR", Type::ColorConvert},
        {"Col2Im", Type::Col2Im},
        {"MVN", Type::MVN},
        {"NormalizeL2", Type::NormalizeL2},
        {"ScatterUpdate", Type::ScatterUpdate},
        {"ScatterElementsUpdate", Type::ScatterElementsUpdate},
        {"ScatterNDUpdate", Type::ScatterNDUpdate},
        {"StringTensorPack", Type::StringTensorPack},
        {"StringTensorUnpack", Type::StringTensorUnpack},
        {"Interpolate", Type::Interpolate},
        {"RandomUniform", Type::RandomUniform},
        {"ReduceL1", Type::Reduce},
        {"ReduceL2", Type::Reduce},
        {"ReduceLogicalAnd", Type::Reduce},
        {"ReduceLogicalOr", Type::Reduce},
        {"ReduceMax", Type::Reduce},
        {"ReduceMean", Type::Reduce},
        {"ReduceMin", Type::Reduce},
        {"ReduceProd", Type::Reduce},
        {"ReduceSum", Type::Reduce},
        {"ReduceLogSum", Type::Reduce},
        {"ReduceLogSumExp", Type::Reduce},
        {"ReduceSumSquare", Type::Reduce},
        {"Broadcast", Type::Broadcast},
        {"EmbeddingSegmentsSum", Type::EmbeddingSegmentsSum},
        {"EmbeddingBagPackedSum", Type::EmbeddingBagPacked},
        {"EmbeddingBagOffsetsSum", Type::EmbeddingBagOffsets},
        {"Gather", Type::Gather},
        {"GatherElements", Type::GatherElements},
        {"GatherND", Type::GatherND},
        {"GridSample", Type::GridSample},
        {"OneHot", Type::OneHot},
        {"RegionYolo", Type::RegionYolo},
        {"ShuffleChannels", Type::ShuffleChannels},
        {"DFT", Type::DFT},
        {"IDFT", Type::DFT},
        {"RDFT", Type::RDFT},
        {"IRDFT", Type::RDFT},
        {"STFT", Type::STFT},
        {"Abs", Type::Math},
        {"Acos", Type::Math},
        {"Acosh", Type::Math},
        {"Asin", Type::Math},
        {"Asinh", Type::Math},
        {"Atan", Type::Math},
        {"Atanh", Type::Math},
        {"Ceil", Type::Math},
        {"Ceiling", Type::Eltwise},
        {"Cos", Type::Math},
        {"Cosh", Type::Math},
        {"Floor", Type::Eltwise},
        {"HardSigmoid", Type::Math},
        {"If", Type::If},
        {"Neg", Type::Math},
        {"Reciprocal", Type::Math},
        {"Selu", Type::Math},
        {"Sign", Type::Math},
        {"Sin", Type::Math},
        {"Sinh", Type::Math},
        {"SoftPlus", Type::Math},
        {"Softsign", Type::Math},
        {"Tan", Type::Math},
        {"CTCLoss", Type::CTCLoss},
        {"Bucketize", Type::Bucketize},
        {"CTCGreedyDecoder", Type::CTCGreedyDecoder},
        {"CTCGreedyDecoderSeqLen", Type::CTCGreedyDecoderSeqLen},
        {"CumSum", Type::CumSum},
        {"DetectionOutput", Type::DetectionOutput},
        {"ExperimentalDetectronDetectionOutput", Type::ExperimentalDetectronDetectionOutput},
        {"LogSoftmax", Type::LogSoftmax},
        {"TopK", Type::TopK},
        {"GatherTree", Type::GatherTree},
        {"GRN", Type::GRN},
        {"Range", Type::Range},
        {"Proposal", Type::Proposal},
        {"ReorgYolo", Type::ReorgYolo},
        {"ReverseSequence", Type::ReverseSequence},
        {"ExperimentalDetectronTopKROIs", Type::ExperimentalDetectronTopKROIs},
        {"ExperimentalDetectronROIFeatureExtractor", Type::ExperimentalDetectronROIFeatureExtractor},
        {"ExperimentalDetectronPriorGridGenerator", Type::ExperimentalDetectronPriorGridGenerator},
        {"ExperimentalDetectronGenerateProposalsSingleImage", Type::ExperimentalDetectronGenerateProposalsSingleImage},
        {"ExtractImagePatches", Type::ExtractImagePatches},
        {"GenerateProposals", Type::GenerateProposals},
        {"Inverse", Type::Inverse},
        {"NonMaxSuppression", Type::NonMaxSuppression},
        {"NonMaxSuppressionIEInternal", Type::NonMaxSuppression},
        {"NMSRotated", Type::NonMaxSuppression},
        {"MatrixNms", Type::MatrixNms},
        {"MulticlassNms", Type::MulticlassNms},
        {"MulticlassNmsIEInternal", Type::MulticlassNms},
        {"Multinomial", Type::Multinomial},
        {"Reference", Type::Reference},
        {"Subgraph", Type::Subgraph},
        {"SubModel", Type::SubModel},
        {"PriorBox", Type::PriorBox},
        {"PriorBoxClustered", Type::PriorBoxClustered},
        {"Interaction", Type::Interaction},
        {"MHA", Type::MHA},
        {"Unique", Type::Unique},
        {"Ngram", Type::Ngram},
        {"ScaledDotProductAttention", Type::ScaledDotProductAttention},
        {"ScaledDotProductAttentionWithKVCache", Type::ScaledDotProductAttention},
        {"SDPAWithTransposeReshape", Type::ScaledDotProductAttention},
        {"PagedAttentionExtension", Type::PagedAttention},
        {"RoPE", Type::RoPE},
        {"GatherCompressed", Type::Gather},
        {"CausalMaskPreprocess", Type::CausalMaskPreprocess},
        {"EmbeddingBagPacked", Type::EmbeddingBagPacked},
        {"EmbeddingBagOffsets", Type::EmbeddingBagOffsets},
        {"LLMMLP", Type::LLMMLP},
        {"QKVProjection", Type::QKVProjection},
        {"RMS", Type::RMS},
        {"SearchSorted", Type::SearchSorted},
<<<<<<< HEAD
        {"ActSparseFC", Type::ActSparseFC},
    };
=======
        {"LoraSubgraph", Type::LoRA}};
>>>>>>> afdb0e62
    return type_to_name_tbl;
}

Type TypeFromName(const std::string& type) {
    const TypeToNameMap& type_to_name_tbl = get_type_to_name_tbl();
    auto itType = type_to_name_tbl.find(type);
    if (type_to_name_tbl.end() != itType) {
        return itType->second;
    } else {
        return Type::Unknown;
    }
}

std::string NameFromType(const Type type) {
#define CASE(_alg)   \
    case Type::_alg: \
        return #_alg;
    switch (type) {
        CASE(Reorder);
        CASE(Input);
        CASE(Output);
        CASE(Eye);
        CASE(Convolution);
        CASE(Deconvolution);
        CASE(Lrn);
        CASE(Pooling);
        CASE(AdaptivePooling);
        CASE(FullyConnected);
        CASE(MatMul);
        CASE(Softmax);
        CASE(Split);
        CASE(Concatenation);
        CASE(StridedSlice);
        CASE(Reshape);
        CASE(ShapeOf);
        CASE(NonZero);
        CASE(Tile);
        CASE(ROIAlign);
        CASE(ROIAlignRotated);
        CASE(ROIPooling);
        CASE(PSROIPooling);
        CASE(DepthToSpace);
        CASE(BatchToSpace);
        CASE(Pad);
        CASE(Transpose);
        CASE(SpaceToDepth);
        CASE(SpaceToBatch);
        CASE(MemoryOutput);
        CASE(MemoryInput);
        CASE(RNNSeq);
        CASE(RNNCell);
        CASE(Eltwise);
        CASE(FakeQuantize);
        CASE(BinaryConvolution);
        CASE(DeformableConvolution);
        CASE(MVN);
        CASE(TensorIterator);
        CASE(Convert);
        CASE(Col2Im);
        CASE(ColorConvert);
        CASE(NormalizeL2);
        CASE(ScatterUpdate);
        CASE(ScatterElementsUpdate);
        CASE(ScatterNDUpdate);
        CASE(StringTensorPack);
        CASE(StringTensorUnpack);
        CASE(Interaction);
        CASE(Interpolate);
        CASE(Reduce);
        CASE(Broadcast);
        CASE(EmbeddingSegmentsSum);
        CASE(EmbeddingBagPacked);
        CASE(EmbeddingBagOffsets);
        CASE(EmbeddingBagPackedSum);
        CASE(EmbeddingBagOffsetsSum);
        CASE(Gather);
        CASE(GatherElements);
        CASE(GatherND);
        CASE(GridSample);
        CASE(OneHot);
        CASE(RegionYolo);
        CASE(Roll);
        CASE(ShuffleChannels);
        CASE(DFT);
        CASE(RDFT);
        CASE(STFT);
        CASE(Math);
        CASE(CTCLoss);
        CASE(Bucketize);
        CASE(CTCGreedyDecoder);
        CASE(CTCGreedyDecoderSeqLen);
        CASE(CumSum);
        CASE(DetectionOutput);
        CASE(ExperimentalDetectronDetectionOutput);
        CASE(If);
        CASE(LogSoftmax);
        CASE(TopK);
        CASE(GatherTree);
        CASE(GRN);
        CASE(Range);
        CASE(Proposal);
        CASE(ReorgYolo);
        CASE(ReverseSequence);
        CASE(ExperimentalDetectronTopKROIs);
        CASE(ExperimentalDetectronROIFeatureExtractor);
        CASE(ExperimentalDetectronPriorGridGenerator);
        CASE(ExperimentalDetectronGenerateProposalsSingleImage);
        CASE(GenerateProposals);
        CASE(Inverse);
        CASE(ExtractImagePatches);
        CASE(NonMaxSuppression);
        CASE(MatrixNms);
        CASE(MulticlassNms);
        CASE(Multinomial);
        CASE(Reference);
        CASE(Subgraph);
        CASE(SubModel);
        CASE(PriorBox);
        CASE(PriorBoxClustered)
        CASE(MHA);
        CASE(RandomUniform);
        CASE(Unique);
        CASE(Ngram);
        CASE(ScaledDotProductAttention);
        CASE(PagedAttention);
        CASE(RoPE);
        CASE(CausalMaskPreprocess);
        CASE(LLMMLP);
        CASE(QKVProjection);
        CASE(RMS);
        CASE(SearchSorted);
<<<<<<< HEAD
        CASE(ActSparseFC);
=======
        CASE(LoRA);
>>>>>>> afdb0e62
        CASE(Unknown);
    }
#undef CASE
    return "Unknown";
}

std::string algToString(const Algorithm alg) {
#define CASE(_alg)        \
    case Algorithm::_alg: \
        return #_alg;
    switch (alg) {
        CASE(Default);
        CASE(PoolingMax);
        CASE(PoolingAvg);
        CASE(AdaptivePoolingMax);
        CASE(AdaptivePoolingAvg);
        CASE(ConvolutionCommon);
        CASE(ConvolutionGrouped);
        CASE(DeconvolutionCommon);
        CASE(DeconvolutionGrouped);
        CASE(EltwiseAdd);
        CASE(EltwiseIsFinite);
        CASE(EltwiseIsInf);
        CASE(EltwiseIsNaN);
        CASE(EltwiseMultiply);
        CASE(EltwiseSubtract);
        CASE(EltwiseDivide);
        CASE(EltwiseFloor);
        CASE(EltwiseCeiling);
        CASE(EltwiseFloorMod);
        CASE(EltwiseMod);
        CASE(EltwiseMaximum);
        CASE(EltwiseMinimum);
        CASE(EltwiseSquaredDifference);
        CASE(EltwisePowerDynamic);
        CASE(EltwisePowerStatic);
        CASE(EltwiseMulAdd);
        CASE(EltwiseEqual);
        CASE(EltwiseNotEqual);
        CASE(EltwiseGreater);
        CASE(EltwiseGreaterEqual);
        CASE(EltwiseLess);
        CASE(EltwiseLessEqual);
        CASE(EltwiseLogicalAnd);
        CASE(EltwiseLogicalOr);
        CASE(EltwiseLogicalXor);
        CASE(EltwiseLogicalNot);
        CASE(EltwiseRelu);
        CASE(EltwiseGeluErf);
        CASE(EltwiseGeluTanh);
        CASE(EltwiseElu);
        CASE(EltwiseTanh);
        CASE(EltwiseSelect);
        CASE(EltwiseSigmoid);
        CASE(EltwiseAbs);
        CASE(EltwiseSqrt);
        CASE(EltwiseSoftRelu);
        CASE(EltwiseExp);
        CASE(EltwiseClamp);
        CASE(EltwiseSwish);
        CASE(EltwisePrelu);
        CASE(EltwiseMish);
        CASE(EltwiseHswish);
        CASE(EltwiseHsigmoid);
        CASE(EltwiseRoundHalfToEven);
        CASE(EltwiseRoundHalfAwayFromZero);
        CASE(EltwiseErf);
        CASE(EltwiseSoftSign);
        CASE(EltwiseLog);
        CASE(EltwiseBitwiseAnd);
        CASE(EltwiseBitwiseNot);
        CASE(EltwiseBitwiseOr);
        CASE(EltwiseBitwiseXor);
        CASE(EltwiseBitwiseLeftShift);
        CASE(EltwiseBitwiseRightShift);
        CASE(FQCommon);
        CASE(FQQuantization);
        CASE(FQBinarization);
        CASE(FullyConnectedCommon);
        CASE(FullyConnectedCompressed);
        CASE(FullyConnectedQuantized);
        CASE(FullyConnectedQuantizedLegacy);
        CASE(ROIPoolingMax);
        CASE(ROIPoolingBilinear);
        CASE(ROIAlignMax);
        CASE(ROIAlignAvg);
        CASE(PSROIPoolingAverage);
        CASE(PSROIPoolingBilinear);
        CASE(PSROIPoolingBilinearDeformable);
        CASE(ReduceL1);
        CASE(ReduceL2);
        CASE(ReduceAnd);
        CASE(ReduceOr);
        CASE(ReduceMax);
        CASE(ReduceMean);
        CASE(ReduceMin);
        CASE(ReduceProd);
        CASE(ReduceSum);
        CASE(ReduceLogSum);
        CASE(ReduceLogSumExp);
        CASE(ReduceSumSquare);
        CASE(MathAbs);
        CASE(MathAcos);
        CASE(MathAcosh);
        CASE(MathAsin);
        CASE(MathAsinh);
        CASE(MathAtan);
        CASE(MathAtanh);
        CASE(MathCeiling);
        CASE(MathCos);
        CASE(MathCosh);
        CASE(MathErf);
        CASE(MathFloor);
        CASE(MathHardSigmoid);
        CASE(MathNegative);
        CASE(MathReciprocal);
        CASE(MathSelu);
        CASE(MathSign);
        CASE(MathSin);
        CASE(MathSinh);
        CASE(MathSoftPlus);
        CASE(MathSoftsign);
        CASE(MathTan);
        CASE(TensorIteratorCommon);
        CASE(TensorIteratorLoop);
        CASE(ColorConvertNV12toRGB);
        CASE(ColorConvertNV12toBGR);
        CASE(ColorConvertI420toRGB);
        CASE(ColorConvertI420toBGR);
    }
#undef CASE
    return "Undefined";
}

}  // namespace intel_cpu
}  // namespace ov<|MERGE_RESOLUTION|>--- conflicted
+++ resolved
@@ -261,12 +261,8 @@
         {"QKVProjection", Type::QKVProjection},
         {"RMS", Type::RMS},
         {"SearchSorted", Type::SearchSorted},
-<<<<<<< HEAD
-        {"ActSparseFC", Type::ActSparseFC},
-    };
-=======
-        {"LoraSubgraph", Type::LoRA}};
->>>>>>> afdb0e62
+        {"LoraSubgraph", Type::LoRA},
+        {"ActSparseFC", Type::ActSparseFC}};
     return type_to_name_tbl;
 }
 
@@ -398,11 +394,8 @@
         CASE(QKVProjection);
         CASE(RMS);
         CASE(SearchSorted);
-<<<<<<< HEAD
+        CASE(LoRA);
         CASE(ActSparseFC);
-=======
-        CASE(LoRA);
->>>>>>> afdb0e62
         CASE(Unknown);
     }
 #undef CASE
