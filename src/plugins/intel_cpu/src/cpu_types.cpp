--- conflicted
+++ resolved
@@ -219,11 +219,8 @@
         {"ScaledDotProductAttentionWithKVCache", Type::ScaledDotProductAttention},
         {"PagedAttentionExtension", Type::ScaledDotProductAttention},
         {"RoPE", Type::RoPE},
-<<<<<<< HEAD
         {"GatherCompressed", Type::Gather},
-=======
         {"CausalMaskPreprocess", Type::CausalMaskPreprocess},
->>>>>>> 2844463c
     };
     return type_to_name_tbl;
 }
