--- conflicted
+++ resolved
@@ -307,13 +307,8 @@
     }
 
     if (clip) {
-<<<<<<< HEAD
         cpu_parallel->parallel_for((H * W * number_of_priors * 4), [&](size_t i) {
-            dst_data[i] = (std::min)((std::max)(dst_data[i], 0.0f), 1.0f);
-=======
-        parallel_for((H * W * number_of_priors * 4), [&](size_t i) {
             dst_data[i] = (std::min)((std::max)(dst_data[i], 0.0F), 1.0F);
->>>>>>> 3b08b26d
         });
     }
 
