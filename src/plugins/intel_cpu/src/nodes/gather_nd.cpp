// Copyright (C) 2018-2023 Intel Corporation
// SPDX-License-Identifier: Apache-2.0
//

#include <cmath>
#include <vector>
#include <string>
#include <dnnl_types.h>
#include "openvino/core/parallel.hpp"
#include "gather_nd.h"
#include <openvino/opsets/opset8.hpp>
#include <precision_utils.h>
#include <utils/general_utils.h>
#include "common/cpu_memcpy.h"

using namespace InferenceEngine;

#define THROW_ERROR(...) OPENVINO_THROW("GatherND layer with name '", getName(), "' ", __VA_ARGS__)

namespace ov {
namespace intel_cpu {
namespace node {

bool GatherND::isSupportedOperation(const std::shared_ptr<const ov::Node>& op, std::string& errorMessage) noexcept {
    try {
        if (!one_of(op->get_type_info(), ov::op::v5::GatherND::get_type_info_static(), ov::op::v8::GatherND::get_type_info_static())) {
            errorMessage = "Node is not an instance of the GatherND operation from operation set v5 and v8.";
            return false;
        }
    } catch (...) {
        return false;
    }

    return true;
}

GatherND::GatherND(const std::shared_ptr<ov::Node>& op, const GraphContext::CPtr context)
    : Node(op, context, NgraphShapeInferFactory(op, EMPTY_PORT_MASK)) {
    std::string errorMessage;
    if (!isSupportedOperation(op, errorMessage)) {
        OPENVINO_THROW_NOT_IMPLEMENTED(errorMessage);
    }

    if (inputShapes.size() != 2 && outputShapes.size() != 1)
        THROW_ERROR("has invalid number of input/output edges.");

    const size_t dataInputRank = getInputShapeAtPort(GATHERND_DATA).getRank();
    const size_t indicesInputRank = getInputShapeAtPort(GATHERND_INDEXES).getRank();

    if (auto gatherNdOp = ov::as_type_ptr<const ov::op::v8::GatherND>(op)) {
        attrs.batchDims = gatherNdOp->get_batch_dims();
    } else if (auto gatherNdOp = ov::as_type_ptr<const ov::op::v5::GatherND>(op)) {
        attrs.batchDims = gatherNdOp->get_batch_dims();
    } else {
        THROW_ERROR("has support only opset5.");
    }
    if (attrs.batchDims >= std::min(dataInputRank, indicesInputRank))
        THROW_ERROR("has invalid batch_dims attribute: ", attrs.batchDims);
}

void GatherND::initSupportedPrimitiveDescriptors() {
    if (!supportedPrimitiveDescriptors.empty())
        return;

    ov::element::Type inDataPrecision = getOriginalInputPrecisionAtPort(GATHERND_DATA);
    if (!one_of(inDataPrecision.size(),
<<<<<<< HEAD
                sizeof(element_type_traits<ov::element::i32>::value_type),
                sizeof(element_type_traits<ov::element::i16>::value_type),
                sizeof(element_type_traits<ov::element::i8>::value_type))) {
        THROW_ERROR << "has unsupported 'data' input precision: " << inDataPrecision;
=======
                sizeof(PrecisionTrait<Precision::I32>::value_type),
                sizeof(PrecisionTrait<Precision::I16>::value_type),
                sizeof(PrecisionTrait<Precision::I8>::value_type))) {
        THROW_ERROR("has unsupported 'data' input precision: ", inDataPrecision);
>>>>>>> c360de0f
    }
    attrs.dataSize = inDataPrecision.size();

    ov::element::Type indicesPrecision = getOriginalInputPrecisionAtPort(GATHERND_INDEXES);
    if (!one_of(indicesPrecision,
<<<<<<< HEAD
                ov::element::i32, ov::element::i64, ov::element::i16, ov::element::u16, ov::element::i8, ov::element::u8)) {
        THROW_ERROR << "has unsupported 'indices' input precision: " << indicesPrecision;
=======
                Precision::I32, Precision::I64, Precision::I16, Precision::U16, Precision::I8, Precision::U8)) {
        THROW_ERROR("has unsupported 'indices' input precision: ", indicesPrecision);
>>>>>>> c360de0f
    }

    addSupportedPrimDesc({{LayoutType::ncsp, inDataPrecision},
                          {LayoutType::ncsp, ov::element::i32}},
                         {{LayoutType::ncsp, inDataPrecision}},
                         impl_desc_type::ref_any);
}

void GatherND::prepareParams() {
    auto srcMemPtr = getParentEdgeAt(GATHERND_DATA)->getMemoryPtr();
    auto idxMemPtr = getParentEdgeAt(GATHERND_INDEXES)->getMemoryPtr();
    auto dstMemPtr = getChildEdgeAt(0)->getMemoryPtr();
    if (!srcMemPtr || !srcMemPtr->isAllocated())
        THROW_ERROR(" has not allocated input memory of 'data'.");
    if (!idxMemPtr || !idxMemPtr->isAllocated())
        THROW_ERROR(" has not allocated input memory of 'indices'.");
    if (!dstMemPtr || !dstMemPtr->isAllocated())
        THROW_ERROR(" has not allocated output memory.");
    if (getSelectedPrimitiveDescriptor() == nullptr)
        THROW_ERROR(" has unidentified preferable primitive descriptor.");

    attrs.srcDims = srcMemPtr->getStaticDims();
    attrs.srcStrides = srcMemPtr->getDescWithType<BlockedMemoryDesc>()->getStrides();
    attrs.dstElementCount = dstMemPtr->getShape().getElementsCount();
    attrs.sliceRank =  idxMemPtr->getStaticDims().back();
    execPtr = std::make_shared<GatherNDExecutor>(attrs);
}

GatherND::GatherNDExecutor::GatherNDExecutor(const GatherNDAttributes& attrs) : sliceRank(attrs.sliceRank), dataSize(attrs.dataSize) {
    batchSize = std::accumulate(attrs.srcDims.begin(), attrs.srcDims.begin() + attrs.batchDims, size_t(1), std::multiplies<size_t>());
    dataLength = std::accumulate(attrs.srcDims.begin() + sliceRank + attrs.batchDims, attrs.srcDims.end(), size_t(1),
                                 std::multiplies<size_t>());
    cycles = attrs.dstElementCount / (dataLength * batchSize);
    workAmount = batchSize * cycles;

    srcBatchStride = std::accumulate(attrs.srcDims.begin() + attrs.batchDims, attrs.srcDims.end(), size_t(1),
                                     std::multiplies<size_t>());
    idxBatchStride = cycles * sliceRank;
    dstBatchStride = cycles * dataLength;

    srcShifts.resize(attrs.sliceRank, 0);
    for (size_t i = 0; i < attrs.sliceRank ; i++)
        srcShifts[i] = attrs.srcStrides[i + attrs.batchDims] * (dataLength > 1 ? dataSize : 1);

    // optimized implementation 'blocks' via memcpy
    if (dataLength > 1) {
        dataLength *= dataSize;
        srcBatchStride *= dataSize;
        dstBatchStride *= dataSize;
    }
}

void GatherND::execute(dnnl::stream strm) {
    if (!execPtr)
        THROW_ERROR("has not compiled executor.");

    execPtr->exec(getParentEdgeAt(GATHERND_DATA)->getMemoryPtr(),
                  getParentEdgeAt(GATHERND_INDEXES)->getMemoryPtr(),
                  getChildEdgeAt(0)->getMemoryPtr());
}

void GatherND::GatherNDExecutor::exec(const MemoryPtr& srcMemPtr, const MemoryPtr& idxMemPtr, const MemoryPtr& dstMemPtr) {
    if (dataLength > 1) {
        gatherBlocks(srcMemPtr, idxMemPtr, dstMemPtr);
        return;
    }

    GatherNDContext ctx { this, srcMemPtr, idxMemPtr, dstMemPtr };
    OV_SWITCH(intel_cpu, GatherNDEmitter, ctx, dataSize,
              OV_CASE(sizeof(element_type_traits<ov::element::i32>::value_type), element_type_traits<ov::element::i32>::value_type),
              OV_CASE(sizeof(element_type_traits<ov::element::i16>::value_type), element_type_traits<ov::element::i16>::value_type),
              OV_CASE(sizeof(element_type_traits<ov::element::i8>::value_type), element_type_traits<ov::element::i8>::value_type));
}

void GatherND::GatherNDExecutor::gatherBlocks(const MemoryPtr& srcMemPtr, const MemoryPtr& idxMemPtr, const MemoryPtr& dstMemPtr) {
    const uint8_t* srcData = reinterpret_cast<const uint8_t*>(srcMemPtr->getData());
    const int32_t* indices = reinterpret_cast<const int32_t*>(idxMemPtr->getData());
    uint8_t* dstData = reinterpret_cast<uint8_t*>(dstMemPtr->getData());

    parallel_nt(0, [&](const int ithr, const int nthr) {
        size_t start(0lu), end(0lu);
        splitter(workAmount, nthr, ithr, start, end);
        if (start >= end)
            return;
        size_t bStart = start / cycles;
        size_t cStart = start % cycles;
        size_t workCounter = start;

        const uint8_t* shiftedSrcData = srcData + bStart * srcBatchStride;
        const int32_t* shiftedIndices = indices + bStart * idxBatchStride + cStart * sliceRank;
        uint8_t* shiftedDstData = dstData + bStart * dstBatchStride + cStart * dataLength;

        for (size_t b = bStart; b < batchSize; b++) {
            for (size_t j = cStart; j < cycles; j++) {
                size_t dataIdx = 0lu;
                for (size_t i = 0; i < sliceRank; i++)
                    dataIdx += srcShifts[i] * shiftedIndices[i];
                cpu_memcpy(shiftedDstData, &(shiftedSrcData[dataIdx]), dataLength);
                shiftedDstData += dataLength;
                shiftedIndices += sliceRank;
                if (++workCounter == end) {
                    return;
                }
            }
            cStart = 0;
            shiftedSrcData += srcBatchStride;
        }
    });
}

template <typename dataType>
void GatherND::GatherNDExecutor::gatherElementwise(const MemoryPtr& srcMemPtr, const MemoryPtr& idxMemPtr, const MemoryPtr& dstMemPtr) {
    const dataType* srcData = reinterpret_cast<const dataType*>(srcMemPtr->getData());
    const int32_t* indices = reinterpret_cast<const int32_t*>(idxMemPtr->getData());
    dataType* dstData = reinterpret_cast<dataType*>(dstMemPtr->getData());

    parallel_nt(0, [&](const int ithr, const int nthr) {
        size_t start(0lu), end(0lu);
        splitter(workAmount, nthr, ithr, start, end);
        if (start >= end)
            return;
        size_t bStart = start / cycles;
        size_t cStart = start % cycles;
        size_t workCounter = start;

        const dataType* shiftedSrcData = srcData + bStart * srcBatchStride;
        const int32_t* shiftedIndices = indices + bStart * idxBatchStride + cStart * sliceRank;
        dataType* shiftedDstData = dstData + bStart * dstBatchStride + cStart * dataLength;

        for (size_t b = bStart; b < batchSize; b++) {
            for (size_t j = cStart; j < cycles; j++) {
                size_t dataIdx = 0lu;
                for (size_t i = 0lu; i < sliceRank; i++)
                    dataIdx += srcShifts[i] * shiftedIndices[i];
                shiftedDstData[0] = shiftedSrcData[dataIdx];
                shiftedDstData++;
                shiftedIndices += sliceRank;
                if (++workCounter == end) {
                    return;
                }
            }
            cStart = 0lu;
            shiftedSrcData += srcBatchStride;
        }
    });
}

void GatherND::executeDynamicImpl(dnnl::stream strm) {
    execute(strm);
}

bool GatherND::created() const {
    return getType() == Type::GatherND;
}

}   // namespace node
}   // namespace intel_cpu
}   // namespace ov<|MERGE_RESOLUTION|>--- conflicted
+++ resolved
@@ -64,29 +64,17 @@
 
     ov::element::Type inDataPrecision = getOriginalInputPrecisionAtPort(GATHERND_DATA);
     if (!one_of(inDataPrecision.size(),
-<<<<<<< HEAD
                 sizeof(element_type_traits<ov::element::i32>::value_type),
                 sizeof(element_type_traits<ov::element::i16>::value_type),
                 sizeof(element_type_traits<ov::element::i8>::value_type))) {
-        THROW_ERROR << "has unsupported 'data' input precision: " << inDataPrecision;
-=======
-                sizeof(PrecisionTrait<Precision::I32>::value_type),
-                sizeof(PrecisionTrait<Precision::I16>::value_type),
-                sizeof(PrecisionTrait<Precision::I8>::value_type))) {
         THROW_ERROR("has unsupported 'data' input precision: ", inDataPrecision);
->>>>>>> c360de0f
     }
     attrs.dataSize = inDataPrecision.size();
 
     ov::element::Type indicesPrecision = getOriginalInputPrecisionAtPort(GATHERND_INDEXES);
     if (!one_of(indicesPrecision,
-<<<<<<< HEAD
                 ov::element::i32, ov::element::i64, ov::element::i16, ov::element::u16, ov::element::i8, ov::element::u8)) {
-        THROW_ERROR << "has unsupported 'indices' input precision: " << indicesPrecision;
-=======
-                Precision::I32, Precision::I64, Precision::I16, Precision::U16, Precision::I8, Precision::U8)) {
         THROW_ERROR("has unsupported 'indices' input precision: ", indicesPrecision);
->>>>>>> c360de0f
     }
 
     addSupportedPrimDesc({{LayoutType::ncsp, inDataPrecision},
