// Copyright (C) 2018-2025 Intel Corporation
// SPDX-License-Identifier: Apache-2.0
//

#include "eltwise.h"

#include <algorithm>
#include <cmath>
#include <functional>
#include <map>
#include <memory>
#include <set>
#include <string>
#include <vector>

#include "common/float16.hpp"
#include "common/primitive_hashing_utils.hpp"
#include "config.h"
#include "cpu/ref_eltwise.hpp"
#include "cpu_types.h"
#include "dnnl_extension_utils.h"
#include "fake_quantize.h"
#include "input.h"
#include "memory_desc/dnnl_blocked_memory_desc.h"
#include "nodes/executors/eltwise_list.hpp"
#include "onednn/dnnl.h"
#include "openvino/core/except.hpp"
#include "openvino/core/parallel.hpp"
#include "openvino/core/type/element_type_traits.hpp"
#include "openvino/op/ops.hpp"
#include "pooling.h"
#include "selective_build.h"
#include "shape_inference/custom/eltwise.hpp"
#include "transformations/cpu_opset/common/op/leaky_relu.hpp"
#include "transformations/cpu_opset/common/op/power_static.hpp"
#include "transformations/cpu_opset/common/op/swish_cpu.hpp"
#include "utils/bfloat16.hpp"
#include "utils/cpu_utils.hpp"
#include "utils/general_utils.h"
#include "utils/ngraph_utils.hpp"

#if defined(OPENVINO_ARCH_ARM64)
#    include "cpu/aarch64/cpu_isa_traits.hpp"
#    include "kernels/aarch64/jit_uni_eltwise_generic.hpp"
#elif defined(OPENVINO_ARCH_X86_64)
#    include "cpu/x64/cpu_isa_traits.hpp"
#    include "kernels/x64/jit_uni_eltwise_generic.hpp"
#endif

#if defined(OPENVINO_ARCH_RISCV64)
#    include "kernels/riscv64/cpu_isa_traits.hpp"
#    include "kernels/riscv64/jit_uni_eltwise_generic.hpp"
#endif

using namespace dnnl::impl::utils;
using namespace dnnl::impl::cpu;

#if defined(OPENVINO_ARCH_X86_64)
using namespace ov::intel_cpu::x64;
using namespace dnnl::impl::cpu::x64;
#endif

#if defined(OPENVINO_ARCH_ARM64)
using namespace ov::intel_cpu::aarch64;
using namespace dnnl::impl::cpu::aarch64;
#endif

namespace ov::intel_cpu::node {

Eltwise::BroadcastingPolicy Eltwise::determineBroadcastingPolicy(const std::shared_ptr<ov::Node>& op) {
    const auto const1 = ov::as_type_ptr<ov::op::v0::Constant>(op->get_input_node_shared_ptr(0));
    const auto const2 = ov::as_type_ptr<ov::op::v0::Constant>(op->get_input_node_shared_ptr(1));
    int constPort = -1;
    if (const2) {
        constPort = 1;
    } else if (const1) {
        constPort = 0;
    } else {
        return Undefined;
    }

    auto const_shape = op->get_input_shape(constPort);
    if (ov::shape_size(const_shape) == 1) {
        return PerTensor;
    }
    return PerChannel;
}

const std::map<const ov::DiscreteTypeInfo, Eltwise::Initializer>& Eltwise::getInitializers() {
    static const std::map<const ov::DiscreteTypeInfo, Eltwise::Initializer> initializers = {
        {ov::op::v1::Add::get_type_info_static(), [](const std::shared_ptr<ov::Node>& op, Eltwise& node) {
             node.algorithm = Algorithm::EltwiseAdd;
             node.broadcastingPolicy = determineBroadcastingPolicy(op);
        }},
        {ov::op::v1::Subtract::get_type_info_static(), [](const std::shared_ptr<ov::Node>& op, Eltwise& node) {
             node.algorithm = Algorithm::EltwiseSubtract;
             node.broadcastingPolicy = determineBroadcastingPolicy(op);
        }},
        {ov::op::v1::Multiply::get_type_info_static(), [](const std::shared_ptr<ov::Node>& op, Eltwise& node) {
             node.algorithm = Algorithm::EltwiseMultiply;
             node.broadcastingPolicy = determineBroadcastingPolicy(op);
        }},
        {ov::op::v1::Divide::get_type_info_static(), [](const std::shared_ptr<ov::Node>& op, Eltwise& node) {
             node.algorithm = Algorithm::EltwiseDivide;
             node.broadcastingPolicy = determineBroadcastingPolicy(op);
        }},
        {ov::op::v0::SquaredDifference::get_type_info_static(), []([[maybe_unused]] const std::shared_ptr<ov::Node>& op, Eltwise& node) {
             node.algorithm = Algorithm::EltwiseSquaredDifference;
        }},
        {ov::op::v1::Maximum::get_type_info_static(), []([[maybe_unused]] const std::shared_ptr<ov::Node>& op, Eltwise& node) {
             node.algorithm = Algorithm::EltwiseMaximum;
        }},
        {ov::op::v1::Minimum::get_type_info_static(), []([[maybe_unused]] const std::shared_ptr<ov::Node>& op, Eltwise& node) {
             node.algorithm = Algorithm::EltwiseMinimum;
        }},
        {ov::op::v1::Mod::get_type_info_static(), []([[maybe_unused]] const std::shared_ptr<ov::Node>& op, Eltwise& node) {
             node.algorithm = Algorithm::EltwiseMod;
        }},
        {ov::op::v0::Ceiling::get_type_info_static(), []([[maybe_unused]] const std::shared_ptr<ov::Node>& op, Eltwise& node) {
             node.algorithm = Algorithm::EltwiseCeiling;
        }},
        {ov::op::v0::Negative::get_type_info_static(), []([[maybe_unused]] const std::shared_ptr<ov::Node>& op, Eltwise& node) {
             node.algorithm = Algorithm::EltwiseNegative;
        }},
        {ov::op::v0::Floor::get_type_info_static(), []([[maybe_unused]] const std::shared_ptr<ov::Node>& op, Eltwise& node) {
             node.algorithm = Algorithm::EltwiseFloor;
        }},
        {ov::op::v1::FloorMod::get_type_info_static(), []([[maybe_unused]] const std::shared_ptr<ov::Node>& op, Eltwise& node) {
             node.algorithm = Algorithm::EltwiseFloorMod;
        }},
        {ov::op::v1::Power::get_type_info_static(), []([[maybe_unused]] const std::shared_ptr<ov::Node>& op, Eltwise& node) {
             node.algorithm = Algorithm::EltwisePowerDynamic;
        }},
        {PowerStaticNode::get_type_info_static(), [](const std::shared_ptr<ov::Node>& op, Eltwise& node) {
             auto powerStatic = getNgraphOpAs<PowerStaticNode>(op);
             node.algorithm = Algorithm::EltwisePowerStatic;
             node.alpha = powerStatic->get_power();
             node.beta = powerStatic->get_scale();
             node.gamma = powerStatic->get_shift();
             node.broadcastingPolicy = PerTensor;
        }},
        {ov::op::v1::Equal::get_type_info_static(), []([[maybe_unused]] const std::shared_ptr<ov::Node>& op, Eltwise& node) {
             node.algorithm = Algorithm::EltwiseEqual;
        }},
        {ov::op::v1::NotEqual::get_type_info_static(), []([[maybe_unused]] const std::shared_ptr<ov::Node>& op, Eltwise& node) {
             node.algorithm = Algorithm::EltwiseNotEqual;
        }},
        {ov::op::v10::IsFinite::get_type_info_static(), []([[maybe_unused]] const std::shared_ptr<ov::Node>& op, Eltwise& node) {
             node.algorithm = Algorithm::EltwiseIsFinite;
        }},
        {ov::op::v10::IsInf::get_type_info_static(), [](const std::shared_ptr<ov::Node>& op, Eltwise& node) {
             node.algorithm = Algorithm::EltwiseIsInf;
             const auto& attributes = ov::as_type_ptr<ov::op::v10::IsInf>(op)->get_attributes();
             node.alpha = static_cast<float>(attributes.detect_negative);
             node.beta = static_cast<float>(attributes.detect_positive);
        }},
        {ov::op::v10::IsNaN::get_type_info_static(), []([[maybe_unused]] const std::shared_ptr<ov::Node>& op, Eltwise& node) {
             node.algorithm = Algorithm::EltwiseIsNaN;
        }},
        {ov::op::v1::Greater::get_type_info_static(), []([[maybe_unused]] const std::shared_ptr<ov::Node>& op, Eltwise& node) {
             node.algorithm = Algorithm::EltwiseGreater;
        }},
        {ov::op::v1::GreaterEqual::get_type_info_static(), []([[maybe_unused]] const std::shared_ptr<ov::Node>& op, Eltwise& node) {
             node.algorithm = Algorithm::EltwiseGreaterEqual;
        }},
        {ov::op::v1::Less::get_type_info_static(), []([[maybe_unused]] const std::shared_ptr<ov::Node>& op, Eltwise& node) {
             node.algorithm = Algorithm::EltwiseLess;
        }},
        {ov::op::v1::LessEqual::get_type_info_static(), []([[maybe_unused]] const std::shared_ptr<ov::Node>& op, Eltwise& node) {
             node.algorithm = Algorithm::EltwiseLessEqual;
        }},
        {ov::op::v1::LogicalAnd::get_type_info_static(), []([[maybe_unused]] const std::shared_ptr<ov::Node>& op, Eltwise& node) {
             node.algorithm = Algorithm::EltwiseLogicalAnd;
        }},
        {ov::op::v1::LogicalOr::get_type_info_static(), []([[maybe_unused]] const std::shared_ptr<ov::Node>& op, Eltwise& node) {
             node.algorithm = Algorithm::EltwiseLogicalOr;
        }},
        {ov::op::v1::LogicalXor::get_type_info_static(), []([[maybe_unused]] const std::shared_ptr<ov::Node>& op, Eltwise& node) {
             node.algorithm = Algorithm::EltwiseLogicalXor;
        }},
        {ov::op::v1::LogicalNot::get_type_info_static(), []([[maybe_unused]] const std::shared_ptr<ov::Node>& op, Eltwise& node) {
             node.algorithm = Algorithm::EltwiseLogicalNot;
        }},
        {ov::op::v0::Relu::get_type_info_static(), []([[maybe_unused]] const std::shared_ptr<ov::Node>& op, Eltwise& node) {
             node.algorithm = Algorithm::EltwiseRelu;
             node.onednnAlgorithm = dnnl::algorithm::eltwise_relu;
        }},
        {LeakyReluNode::get_type_info_static(), [](const std::shared_ptr<ov::Node>& op, Eltwise& node) {
             auto leakyRelu = getNgraphOpAs<LeakyReluNode>(op);
             node.algorithm = Algorithm::EltwiseRelu;
             node.onednnAlgorithm = dnnl::algorithm::eltwise_relu;
             node.alpha = leakyRelu->get_slope();
             node.beta = 0.0f;
        }},
        {ov::op::v0::Gelu::get_type_info_static(), []([[maybe_unused]] const std::shared_ptr<ov::Node>& op, Eltwise& node) {
             node.algorithm = Algorithm::EltwiseGeluErf;
             node.onednnAlgorithm = dnnl::algorithm::eltwise_gelu_erf;
        }},
        {ov::op::v7::Gelu::get_type_info_static(), [](const std::shared_ptr<ov::Node>& op, Eltwise& node) {
             auto gelu = getNgraphOpAs<ov::op::v7::Gelu>(op);
             ov::op::GeluApproximationMode approximationMode = gelu->get_approximation_mode();
             if (approximationMode == ov::op::GeluApproximationMode::ERF) {
                 node.algorithm = Algorithm::EltwiseGeluErf;
                 node.onednnAlgorithm = dnnl::algorithm::eltwise_gelu_erf;
             } else if (approximationMode == ov::op::GeluApproximationMode::TANH) {
                 node.algorithm = Algorithm::EltwiseGeluTanh;
                 node.onednnAlgorithm = dnnl::algorithm::eltwise_gelu_tanh;
             } else {
                 OPENVINO_THROW_NOT_IMPLEMENTED(
                     "CPU Eltwise node doesn't support ngraph operation Gelu with approximation mode: ",
                     approximationMode);
             }
        }},
        {ov::op::v0::Elu::get_type_info_static(), [](const std::shared_ptr<ov::Node>& op, Eltwise& node) {
             auto eluOp = getNgraphOpAs<ov::op::v0::Elu>(op);
             node.alpha = static_cast<float>(eluOp->get_alpha());
             node.algorithm = Algorithm::EltwiseElu;
             node.onednnAlgorithm = dnnl::algorithm::eltwise_elu;
        }},
        {ov::op::v0::Tanh::get_type_info_static(), []([[maybe_unused]] const std::shared_ptr<ov::Node>& op, Eltwise& node) {
             node.algorithm = Algorithm::EltwiseTanh;
             node.onednnAlgorithm = dnnl::algorithm::eltwise_tanh;
        }},
        {ov::op::v0::Sigmoid::get_type_info_static(), []([[maybe_unused]] const std::shared_ptr<ov::Node>& op, Eltwise& node) {
             node.algorithm = Algorithm::EltwiseSigmoid;
             node.onednnAlgorithm = dnnl::algorithm::eltwise_logistic;
        }},
        {ov::op::v0::Abs::get_type_info_static(), []([[maybe_unused]] const std::shared_ptr<ov::Node>& op, Eltwise& node) {
             node.algorithm = Algorithm::EltwiseAbs;
             node.onednnAlgorithm = dnnl::algorithm::eltwise_abs;
        }},
        {ov::op::v0::Sqrt::get_type_info_static(), []([[maybe_unused]] const std::shared_ptr<ov::Node>& op, Eltwise& node) {
             node.algorithm = Algorithm::EltwiseSqrt;
             node.onednnAlgorithm = dnnl::algorithm::eltwise_sqrt;
        }},
        {ov::op::v0::Clamp::get_type_info_static(), [](const std::shared_ptr<ov::Node>& op, Eltwise& node) {
             auto clampOp = getNgraphOpAs<ov::op::v0::Clamp>(op);
             auto alpha_ = static_cast<float>(clampOp->get_min());
             auto beta_ = static_cast<float>(clampOp->get_max());
             if (clampOp->get_input_element_type(0).is_integral_number()) {
                 // according to spec, when Clamp has integer element type, min and max mist be converted to integer
                 alpha_ = std::ceil(alpha_);
                 beta_ = std::floor(beta_);
             }
             node.alpha = alpha_;
             node.beta = beta_;
             node.algorithm = Algorithm::EltwiseClamp;
             node.onednnAlgorithm = dnnl::algorithm::eltwise_clip;
        }},
        {ov::op::v0::Exp::get_type_info_static(), []([[maybe_unused]] const std::shared_ptr<ov::Node>& op, Eltwise& node) {
             node.algorithm = Algorithm::EltwiseExp;
        }},
        {SwishNode::get_type_info_static(), [](const std::shared_ptr<ov::Node>& op, Eltwise& node) {
             auto swishOp = getNgraphOpAs<SwishNode>(op);
             node.algorithm = Algorithm::EltwiseSwish;
             node.onednnAlgorithm = dnnl::algorithm::eltwise_swish;
             node.alpha = swishOp->get_alpha();
        }},
        {ov::op::v4::HSwish::get_type_info_static(), []([[maybe_unused]] const std::shared_ptr<ov::Node>& op, Eltwise& node) {
             // since v3.0 version, oneDNN has flexible implementation of hardswish, ov still uses the one with
             // hardcoded alpha and beta
             node.alpha = 1.f / 6.f;
             node.beta = 0.5f;
             node.algorithm = Algorithm::EltwiseHswish;
             node.onednnAlgorithm = dnnl::algorithm::eltwise_hardswish;
        }},
        {ov::op::v4::Mish::get_type_info_static(), []([[maybe_unused]] const std::shared_ptr<ov::Node>& op, Eltwise& node) {
             node.algorithm = Algorithm::EltwiseMish;
             node.onednnAlgorithm = dnnl::algorithm::eltwise_mish;
        }},
        {ov::op::v5::HSigmoid::get_type_info_static(), []([[maybe_unused]] const std::shared_ptr<ov::Node>& op, Eltwise& node) {
             node.algorithm = Algorithm::EltwiseHsigmoid;
             node.onednnAlgorithm = dnnl::algorithm::eltwise_hsigmoid;
        }},
        {ov::op::v5::Round::get_type_info_static(), [](const std::shared_ptr<ov::Node>& op, Eltwise& node) {
             auto roundOp = getNgraphOpAs<ov::op::v5::Round>(op);

             switch (roundOp->get_mode()) {
             case ov::op::v5::Round::RoundMode::HALF_TO_EVEN:
                 node.algorithm = Algorithm::EltwiseRoundHalfToEven;
                 node.onednnAlgorithm = dnnl::algorithm::eltwise_round_half_to_even;
                 break;
             case ov::op::v5::Round::RoundMode::HALF_AWAY_FROM_ZERO:
                 node.algorithm = Algorithm::EltwiseRoundHalfAwayFromZero;
                 node.onednnAlgorithm = dnnl::algorithm::eltwise_round_half_away_from_zero;
                 break;
             }
        }},
        {ov::op::v0::PRelu::get_type_info_static(), [](const std::shared_ptr<ov::Node>& op, Eltwise& node) {
             node.algorithm = Algorithm::EltwisePrelu;
             node.broadcastingPolicy = determineBroadcastingPolicy(op);
        }},
        {ov::op::v0::Erf::get_type_info_static(), []([[maybe_unused]] const std::shared_ptr<ov::Node>& op, Eltwise& node) {
             node.algorithm = Algorithm::EltwiseErf;
        }},
        {ov::op::v4::SoftPlus::get_type_info_static(), []([[maybe_unused]] const std::shared_ptr<ov::Node>& op, Eltwise& node) {
             node.algorithm = Algorithm::EltwiseSoftRelu;
             node.alpha = 1.f;
             node.onednnAlgorithm = dnnl::algorithm::eltwise_soft_relu;
        }},
        {ov::op::v9::SoftSign::get_type_info_static(), []([[maybe_unused]] const std::shared_ptr<ov::Node>& op, Eltwise& node) {
             node.algorithm = Algorithm::EltwiseSoftSign;
        }},
        {ov::op::v1::Select::get_type_info_static(), []([[maybe_unused]] const std::shared_ptr<ov::Node>& op, Eltwise& node) {
             node.algorithm = Algorithm::EltwiseSelect;
        }},
        {ov::op::v0::Log::get_type_info_static(), []([[maybe_unused]] const std::shared_ptr<ov::Node>& op, Eltwise& node) {
             node.algorithm = Algorithm::EltwiseLog;
        }},
        {op::v13::BitwiseAnd::get_type_info_static(), []([[maybe_unused]] const std::shared_ptr<ov::Node>& op, Eltwise& node) {
             node.algorithm = Algorithm::EltwiseBitwiseAnd;
        }},
        {op::v13::BitwiseNot::get_type_info_static(), []([[maybe_unused]] const std::shared_ptr<ov::Node>& op, Eltwise& node) {
             node.algorithm = Algorithm::EltwiseBitwiseNot;
        }},
        {op::v13::BitwiseOr::get_type_info_static(), []([[maybe_unused]] const std::shared_ptr<ov::Node>& op, Eltwise& node) {
             node.algorithm = Algorithm::EltwiseBitwiseOr;
        }},
        {op::v13::BitwiseXor::get_type_info_static(), []([[maybe_unused]] const std::shared_ptr<ov::Node>& op, Eltwise& node) {
             node.algorithm = Algorithm::EltwiseBitwiseXor;
        }},
        {op::v15::BitwiseLeftShift::get_type_info_static(), []([[maybe_unused]] const std::shared_ptr<ov::Node>& op, Eltwise& node) {
             node.algorithm = Algorithm::EltwiseBitwiseLeftShift;
        }},
        {op::v15::BitwiseRightShift::get_type_info_static(), []([[maybe_unused]] const std::shared_ptr<ov::Node>& op, Eltwise& node) {
             node.algorithm = Algorithm::EltwiseBitwiseRightShift;
        }},
    };
    return initializers;
}

namespace {

struct EltwiseKey {
    std::vector<EltwiseData> eltwise_data;
    std::vector<Type> ops_list;
    VectorDims outBlkDims;
    VectorDims outOrder;
    std::vector<VectorDims> inpDims;
    std::vector<ov::element::Type> inpPrc;
    ov::element::Type outPrc;
    dnnl::post_ops postOps;
    EltwiseImplType implType;

    [[nodiscard]] size_t hash() const {
        using namespace dnnl::impl;
        using namespace dnnl::impl::primitive_hashing;
        size_t seed = 0;
        auto hash_combine_eltwiseData = [](size_t seed, const EltwiseData& eltwiseData) {
            seed = hash_combine(seed, eltwiseData.algo);
            seed = hash_combine(seed, eltwiseData.onednnAlgorithm);
            seed = hash_combine(seed, eltwiseData.alpha);
            seed = hash_combine(seed, eltwiseData.beta);
            seed = hash_combine(seed, eltwiseData.gamma);
            return seed;
        };
        std::for_each(eltwise_data.begin(), eltwise_data.end(), [&](const EltwiseData& item) {
            seed = hash_combine_eltwiseData(seed, item);
        });
        seed = get_vector_hash(seed, ops_list);
        if (implType == EltwiseImplType::optimizedShapeAgnostic) {
            seed = hash_combine(seed, outBlkDims.back() == 1);
            for (auto&& item : inpDims) {
                seed = hash_combine(seed, item.back() == 1);
            }
        } else {
            seed = get_array_hash(seed, outOrder.data(), outOrder.size());
            seed = get_array_hash(seed, outBlkDims.data(), outBlkDims.size());
            for (auto&& item : inpDims) {
                seed = get_array_hash(seed, item.data(), item.size());
            }
        }
        std::for_each(inpPrc.begin(), inpPrc.end(), [&](const ov::element::Type& item) {
            seed = hash_combine(seed, item.hash());
        });
        seed = hash_combine(seed, outPrc.hash());
        seed = get_post_op_hash(seed, *postOps.get());
        seed = hash_combine(seed, implType);
        return seed;
    }

    bool operator==(const EltwiseKey& rhs) const {
        if (inpDims.size() != rhs.inpDims.size()) {
            return false;
        }

        bool result = eltwise_data == rhs.eltwise_data && ops_list == rhs.ops_list && inpPrc == rhs.inpPrc &&
                      outPrc == rhs.outPrc && *postOps.get() == *rhs.postOps.get() && implType == rhs.implType;

        if (result) {
            if (implType == EltwiseImplType::optimizedShapeAgnostic) {
                bool broadcast, rhsBroadcast;
                for (size_t i = 0; i < inpDims.size(); ++i) {
                    broadcast = (inpDims[i].back() == 1);
                    rhsBroadcast = (rhs.inpDims[i].back() == 1);
                    if (broadcast != rhsBroadcast) {
                        return false;
                    }
                }
            } else {
                result = result && outOrder == rhs.outOrder && outBlkDims == rhs.outBlkDims;
                for (size_t i = 0; i < inpDims.size() && result; ++i) {
                    result = result && (inpDims[i] == rhs.inpDims[i]);
                }
            }
        }

        return result;
    }
};

class EltwiseJitExecutor : public Eltwise::IEltwiseExecutor {
public:
    static void offset_out_calc(VectorDims& offset, const VectorDims& dims) {
        int k = 1;
        for (int i = offset.size() - 1; i >= 0; i--) {
            offset[i] = k;
            k *= dims[i];
        }
    }

    static void offset_in_calc(VectorDims& offset, const VectorDims& dims_in, const VectorDims& dims_out) {
        int k = 1;
        for (int i = offset.size() - 1; i >= 0; i--) {
            offset[i] = (dims_in[i] == dims_out[i]) ? k : 0;
            k *= dims_in[i];
        }
    }

    EltwiseJitExecutor(const std::vector<EltwiseData>& eltwise_data,
                       const std::vector<Type>& ops_list,
                       const VectorDims& outBlkDims,
                       const VectorDims& outOrder,
                       std::vector<VectorDims> inpDims,
                       const std::vector<ov::element::Type>& inpPrc,
                       const ov::element::Type& outPrc,
                       const dnnl::post_ops& post_ops,
<<<<<<< HEAD
                       bool useRuntimePtrs,
                       bool doOutputSaturation) {
        auto collapseLastDims = [](auto& dims, int dimsToCollapse) {
=======
                       bool useRuntimePtrs) {
        auto collapseLastDims = [](std::vector<size_t>& dims, int dimsToCollapse) {
>>>>>>> 4ebe4931
            for (size_t i = dims.size() - 2; i > dims.size() - dimsToCollapse - 2; i--) {
                dims[dims.size() - 1] *= dims[i];
            }

            for (int i = dims.size() - 2; i >= dimsToCollapse; i--) {
                dims[i] = dims[i - dimsToCollapse];
            }

            for (int i = dimsToCollapse - 1; i >= 0; i--) {
                dims[i] = 1;
            }
        };

        auto collapseLastOffsets = [](auto& dims, int dimsToCollapse) {
            for (size_t i = dims.size() - 2; i > dims.size() - dimsToCollapse - 2; i--) {
                if (dims[dims.size() - 1] > 0 || dims[i] > 0) {
                    dims[dims.size() - 1] = std::max(dims[dims.size() - 1], static_cast<size_t>(1)) *
                                            std::max(dims[i], static_cast<size_t>(1));
                } else {
                    dims[dims.size() - 1] *= dims[i];
                }
            }

            for (int i = dims.size() - 2; i >= dimsToCollapse; i--) {
                dims[i] = dims[i - dimsToCollapse];
            }

            for (int i = dimsToCollapse - 1; i >= 0; i--) {
                dims[i] = 0;
            }
        };

        auto isFusedWith = [&](Type type_) {
            auto start_itr = ops_list.begin();
            std::advance(start_itr, 1);  // apply offset since the first op in the list is the op itself
            return any_of(start_itr, ops_list.end(), [=](Type type) {
                return type == type_;
            });
        };

        if (inpDims.empty()) {
            OPENVINO_THROW("Can not make Eltwise executor from empty input dims array");
        } else if (inpDims.front().empty()) {
            OPENVINO_THROW("Can not make Eltwise executor from empty input dims members");
        }

        jit_eltwise_params jep = {};
        size_t inputsNumber = inpDims.size();

        jep.use_runtime_ptrs = useRuntimePtrs;

        jep.input_size = inpDims.front().size();

        jep.dims.resize(jep.input_size, 1);

        if (outBlkDims.empty()) {
            OPENVINO_THROW("Can not make Eltwise executor from empty block dims vector");
        }

        size_t outRank = outBlkDims.size();
        for (size_t i = 0; i < outRank; i++) {
            jep.dims[jep.dims.size() - 1 - i] = outBlkDims[outRank - 1 - i];
        }

        for (auto& inpDim : inpDims) {
            for (size_t j = 0; j < inpDim.size(); j++) {
                if (inpDim[j] != jep.dims[j] && inpDim[j] != 1) {
                    OPENVINO_THROW("Eltwise executor got invalid input/output dims configuration.");
                }
            }
        }

        if (outBlkDims.size() != outOrder.size()) {
            OPENVINO_THROW(
                "Can not make Eltwise executor due to out blocked dims and out order vectors size mismatch.");
        }

        int lastUnchangedAxis = 0;
        size_t oc_size = 0;
        jep.oc_offsets.resize(jep.input_size, 0);
        std::fill(jep.oc_offsets.begin(), jep.oc_offsets.end(), 0);
        if (isFusedWith(Type::FakeQuantize)) {
            size_t offset_oc = 1;
            for (int i = outOrder.size() - 1; i >= 0; i--) {
                if (outOrder[i] == 1) {
                    int oc_dim_idx = i + (jep.input_size - outOrder.size());
                    jep.oc_offsets[oc_dim_idx] = offset_oc;
                    offset_oc *= jep.dims[oc_dim_idx];
                    if (oc_dim_idx + 1 !=
                        static_cast<int>(jep.input_size)) {  // since in nspc case we can safely collapse the last axis
                        lastUnchangedAxis = oc_dim_idx;
                    }
                }
            }
            oc_size = jep.oc_offsets[jep.dims.size() - 1] != 0 ? jep.dims[jep.dims.size() - 1] : 1;
        }

        int maxCollapsedDims = static_cast<int>(jep.dims.size()) - lastUnchangedAxis - 2;

        size_t fullWorkAmount = 1;
        for (size_t dim : jep.dims) {
            fullWorkAmount *= dim;
        }

        m_threads_num = static_cast<size_t>(parallel_get_max_threads());
        size_t minimalJitWorkAmount = 256;
        size_t currentJitWorkAmount = jep.dims[jep.dims.size() - 1];
        int collapsedDims = 0;

        bool hasDifferentDims = false;
        while (!useRuntimePtrs && currentJitWorkAmount < minimalJitWorkAmount &&
               currentJitWorkAmount < fullWorkAmount) {
            if (collapsedDims >= maxCollapsedDims) {
                break;
            }

            for (size_t j = 1; j < inpDims.size(); j++) {
                if (inpDims[j].back() != inpDims[0].back()) {
                    hasDifferentDims = true;
                    break;
                }
            }

            if (oc_size > 1 && oc_size != inpDims[0][inpDims[0].size() - 1]) {
                hasDifferentDims = true;
            }

            bool canCollapse = true;
            for (auto& inpDim : inpDims) {
                if (inpDim[inpDim.size() - 2] != 1) {
                    if (hasDifferentDims) {
                        canCollapse = false;
                        break;
                    }
                }
            }

            if (!canCollapse) {
                break;
            }

            size_t nextJitWorkAmount = currentJitWorkAmount * jep.dims[jep.dims.size() - 2];
            if (fullWorkAmount / nextJitWorkAmount >= m_threads_num) {
                currentJitWorkAmount = nextJitWorkAmount;
                collapsedDims++;

                for (auto& inpDim : inpDims) {
                    collapseLastDims(inpDim, 1);
                }
                collapseLastDims(jep.dims, 1);

                if (isFusedWith(Type::FakeQuantize)) {
                    collapseLastOffsets(jep.oc_offsets, 1);
                }
            } else {
                break;
            }
        }

        if (inpPrc.size() != inputsNumber) {
            OPENVINO_THROW("Can not make Eltwise executor. Wrong input precisions vector size.");
        }

        if (!useRuntimePtrs) {
            _batchDimIdx = jep.input_size - outBlkDims.size() + collapsedDims;
            _schedulerWorkAmount = fullWorkAmount / jep.dims[jep.dims.size() - 1];

            // init offset
            jep.dst_offsets.resize(jep.input_size, 1);
            offset_out_calc(jep.dst_offsets, jep.dims);
            for (size_t j = 0; j < jep.input_size; j++) {
                jep.dst_offsets[j] *= outPrc.size();
            }

            for (size_t i = 0; i < inputsNumber; i++) {
                jep.src_offsets[i].resize(jep.input_size, 1);
                offset_in_calc(jep.src_offsets[i], inpDims[i], jep.dims);
                for (size_t j = 0; j < jep.input_size; j++) {
                    jep.src_offsets[i][j] *= inpPrc[i].size();
                }
            }
        }

        jep.inputs_number = inputsNumber;

        for (size_t i = 0; i < inputsNumber; i++) {
            jep.src_prc[i] = inpPrc[i];
            jep.src_size[i] = inpDims[i][inpDims[i].size() - 1];
        }
        jep.dst_prc = outPrc;
        jep.work_amount = jep.dst_size = jep.dims.back();
        jep.oc_size = oc_size;

        std::transform(jep.oc_offsets.begin(), jep.oc_offsets.end(), jep.oc_offsets.begin(), [](size_t& offset) {
            return offset * sizeof(float);
        });

#if defined(OPENVINO_ARCH_X86_64)
        if (mayiuse(dnnl::impl::cpu::x64::avx512_core)) {
            _pKernel = std::make_unique<jit_uni_eltwise_generic<dnnl::impl::cpu::x64::avx512_core>>(jep,
                                                                                                    eltwise_data,
                                                                                                    ops_list,
                                                                                                    post_ops);
        } else if (mayiuse(dnnl::impl::cpu::x64::avx2)) {
            _pKernel = std::make_unique<jit_uni_eltwise_generic<dnnl::impl::cpu::x64::avx2>>(jep,
                                                                                             eltwise_data,
                                                                                             ops_list,
                                                                                             post_ops);
        } else if (mayiuse(dnnl::impl::cpu::x64::sse41)) {
            _pKernel = std::make_unique<jit_uni_eltwise_generic<dnnl::impl::cpu::x64::sse41>>(jep,
                                                                                              eltwise_data,
                                                                                              ops_list,
                                                                                              post_ops);
        } else {
            OPENVINO_THROW("Can't create jit eltwise kernel");
        }
#endif  // OPENVINO_ARCH_X86_64

#if defined(OPENVINO_ARCH_ARM64)
        if (mayiuse(aarch64::asimd)) {
            _pKernel.reset(new jit_uni_eltwise_generic<aarch64::asimd>(jep, eltwise_data, ops_list, post_ops));
        } else {
            OPENVINO_THROW("Can't create jit eltwise kernel");
        }
#endif  // OPENVINO_ARCH_ARM64

#if defined(OPENVINO_ARCH_RISCV64)
        if (mayiuse(ov::intel_cpu::riscv64::gv)) {
            _pKernel.reset(
                new ov::intel_cpu::riscv64::jit_uni_eltwise_generic<ov::intel_cpu::riscv64::gv>(jep, eltwise_data));
        } else {
            OPENVINO_THROW("Can't create jit eltwise kernel");
        }
#endif  // OPENVINO_ARCH_RISCV64
        if (_pKernel) {
            _pKernel->create_ker();
        }
    }

    void exec(const jit_eltwise_call_args_ptrs& args_ptrs, const VectorDims& dims_out) override {
        if (!_pKernel) {
            OPENVINO_THROW("Can't execute, kernel for eltwise node is not compiled");
        }

        if (_pKernel->jep_.input_size == optimalTensorRank) {
            // execute Optimized 6D
            auto d6_loop = [&](size_t i0, size_t i1, size_t i2, size_t i3, size_t i4) {
                auto args = jit_eltwise_call_args_indexes();
                args.indexes[0] = i0;
                args.indexes[1] = i1;
                args.indexes[2] = i2;
                args.indexes[3] = i3;
                args.indexes[4] = i4;

                (*_pKernel)(&args_ptrs, &args);
            };

            parallel_nt_static(m_threads_num, [&](const int ithr, const int nthr) {
                for_5d(ithr, nthr, dims_out[0], dims_out[1], dims_out[2], dims_out[3], dims_out[4], d6_loop);
            });
        } else {
            // execute Optimized Generic
            if (_pKernel->jep_.use_runtime_ptrs) {
                // recalculate _schedulerWorkAmount
                _schedulerWorkAmount = 1;
                for (size_t i = 0; i < dims_out.size() - 1; i++) {
                    _schedulerWorkAmount *= dims_out[i];
                }
            }
            parallel_nt(m_threads_num, [&](const int ithr, const int nthr) {
                size_t start = 0, end = 0;
                splitter(_schedulerWorkAmount, nthr, ithr, start, end);

                std::vector<size_t> counters(dims_out.size() - 1, 0);
                auto args = jit_eltwise_call_args_indexes();
                for (size_t iwork = start; iwork < end; ++iwork) {
                    size_t tmp = iwork;
                    for (ptrdiff_t j = dims_out.size() - 2; j >= 0; j--) {
                        counters[j] = tmp % dims_out[j];
                        tmp /= dims_out[j];
                    }

                    for (size_t j = 0; j < counters.size(); j++) {
                        args.indexes[j] = counters[j];
                    }

                    (*_pKernel)(&args_ptrs, &args);
                }
            });
        }
    }
    [[nodiscard]] const VectorDims& getOutDims() const override {
        if (!_pKernel) {
            OPENVINO_THROW("Can't get jit eltwise params, kernel for Eltwise executor is not compiled");
        }
        return _pKernel->jep_.dims;
    }
    [[nodiscard]] size_t getBatchDimIdx() const override {
        return _batchDimIdx;
    }

    static bool isSupportedOp(const Node* node,
                              [[maybe_unused]] const float alpha,
                              [[maybe_unused]] const float beta,
                              [[maybe_unused]] const float gamma,
                              [[maybe_unused]] const ov::element::TypeVector& input_precisions = {},
                              [[maybe_unused]] const ov::element::TypeVector& output_precisions = {}) {
#if defined(OPENVINO_ARCH_X86_64)
        const auto isISASupportedByJIT = mayiuse(dnnl::impl::cpu::x64::sse41);
#elif defined(OPENVINO_ARCH_ARM64)
        const auto isISASupportedByJIT = mayiuse(dnnl::impl::cpu::aarch64::asimd);
#elif defined(OPENVINO_ARCH_RISCV64)
        const auto isISASupportedByJIT = mayiuse(ov::intel_cpu::riscv64::gv);
#else
        const auto isISASupportedByJIT = false;
#endif
        // if dim rank is greater than the maximum possible, we should not use JIT execution
        if (!isISASupportedByJIT || node->getInputShapeAtPort(0).getRank() > MAX_ELTWISE_DIM_RANK) {
            return false;
        }

        const auto algorithm = node->getAlgorithm();
        if (one_of(algorithm,
                   Algorithm::EltwiseLog,
                   Algorithm::EltwiseBitwiseLeftShift,
                   Algorithm::EltwiseBitwiseRightShift)) {
            return false;
        }

#if defined(OPENVINO_ARCH_X86_64)
        return true;

#elif defined(OPENVINO_ARCH_ARM64)
        if (one_of(algorithm,
                   Algorithm::EltwiseHsigmoid,
                   Algorithm::EltwiseErf,
                   Algorithm::EltwiseBitwiseAnd,
                   Algorithm::EltwiseBitwiseNot,
                   Algorithm::EltwiseBitwiseOr,
                   Algorithm::EltwiseBitwiseXor)) {
            return false;
        }

        std::set<ov::element::Type> supported_input_precisions = std::set<ov::element::Type>{ov::element::f16,
                                                                                             ov::element::f32,
                                                                                             ov::element::i32,
                                                                                             ov::element::i8,
                                                                                             ov::element::u8};

        std::set<ov::element::Type> supported_output_precisions = supported_input_precisions;
        if (one_of(algorithm, Algorithm::EltwiseDivide, Algorithm::EltwiseFloor)) {
            supported_input_precisions = std::set<ov::element::Type>{ov::element::f16, ov::element::f32};
        }

        auto fusedOps = node->getFusedWith();
        if (!fusedOps.empty()) {
            // Divide and Floor (issue #138629) operations are supported for fp32 and fp16 only.
            if (one_of(fusedOps.back()->getAlgorithm(), Algorithm::EltwiseDivide, Algorithm::EltwiseFloor)) {
                supported_output_precisions = std::set<ov::element::Type>{ov::element::f16, ov::element::f32};
            }
        } else {
            supported_output_precisions = supported_input_precisions;
        }

#elif defined(OPENVINO_ARCH_RISCV64)
        if (!one_of(algorithm,
                    Algorithm::EltwiseAdd,
                    Algorithm::EltwiseClamp,
                    Algorithm::EltwiseDivide,
                    Algorithm::EltwiseExp,
                    Algorithm::EltwiseMulAdd,
                    Algorithm::EltwiseMultiply,
                    Algorithm::EltwisePowerStatic,
                    Algorithm::EltwisePrelu,
                    Algorithm::EltwiseRelu,
                    Algorithm::EltwiseSigmoid,
                    Algorithm::EltwiseSubtract)) {
            return false;
        }

        const std::set<ov::element::Type> supported_input_precisions = {ov::element::f32,
                                                                        ov::element::i32,
                                                                        ov::element::i8,
                                                                        ov::element::u8};
        auto supported_output_precisions = supported_input_precisions;
#endif

#if defined(OPENVINO_ARCH_ARM64) || defined(OPENVINO_ARCH_RISCV64)
        const auto check_precisions = [&](const std::vector<ov::element::Type>& input_precisions,
                                          const std::vector<ov::element::Type>& output_precisions) {
            if (std::any_of(input_precisions.begin(),
                            input_precisions.end(),
                            [&supported_input_precisions](const ov::element::Type& precision) {
                                return supported_input_precisions.find(precision) == supported_input_precisions.end();
                            })) {
                return false;
            }

            if (std::any_of(output_precisions.begin(),
                            output_precisions.end(),
                            [&supported_output_precisions](const ov::element::Type& precision) {
                                return supported_output_precisions.find(precision) == supported_output_precisions.end();
                            })) {
                return false;
            }

            return true;
        };

        auto out_precisions = output_precisions.empty() ? node->getOriginalOutputPrecisions() : output_precisions;
        return check_precisions(input_precisions, out_precisions);
#endif

        // Unsupported architectures should return false:
        return false;
    }

private:
    std::unique_ptr<jit_uni_eltwise_kernel> _pKernel;
    size_t _schedulerWorkAmount = 0;
    size_t _batchDimIdx = 0;
    size_t m_threads_num = 0lu;

public:
    static const int optimalTensorRank = 6;
};

/* enabled only for float at float16_t at the moment
 * can be extended in the future */
template <typename T>
class EltwiseRefBaseExecutor : public Eltwise::IEltwiseExecutor {
public:
    EltwiseRefBaseExecutor(const EltwiseData& opData,
                           const VectorDims& outBlkDims,
                           const std::vector<VectorDims>& inpDims)
        : _opData(opData),
          _inpDims(inpDims) {
        if (inpDims.empty()) {
            OPENVINO_THROW("Can not make Eltwise executor from empty input dims array");
        } else if (inpDims.front().empty()) {
            OPENVINO_THROW("Can not make Eltwise executor from empty input dims array members");
        }

        if (outBlkDims.empty()) {
            OPENVINO_THROW("Can not make Eltwise executor from empty output blocked dims vector");
        }

        _inputNum = inpDims.size();
        size_t input_size = inpDims.front().size();
        _batchDimIdx = input_size - outBlkDims.size();

        _dims.resize(input_size, 1);
        for (size_t i = 0; i < outBlkDims.size(); i++) {
            _dims[_dims.size() - 1 - i] = outBlkDims[outBlkDims.size() - 1 - i];
        }

        _fullWorkAmount = 1;
        for (size_t _dim : _dims) {
            _fullWorkAmount *= _dim;
        }

        // init offset
        _dst_offsets.resize(input_size, 1);
        EltwiseJitExecutor::offset_out_calc(_dst_offsets, _dims);
        for (size_t j = 0; j < input_size; j++) {
            _dst_offsets[j] *= sizeof(T);
        }

        for (size_t i = 0; i < _inputNum; i++) {
            _src_offsets[i].resize(input_size, 1);
            EltwiseJitExecutor::offset_in_calc(_src_offsets[i], inpDims[i], _dims);
            for (size_t j = 0; j < input_size; j++) {
                _src_offsets[i][j] *= sizeof(T);
            }
        }
    }

    [[nodiscard]] const VectorDims& getOutDims() const override {
        return _dims;
    }

    [[nodiscard]] size_t getBatchDimIdx() const override {
        return _batchDimIdx;
    }

protected:
    void init_ptr(const jit_eltwise_call_args_ptrs& args_ptrs,
                  const VectorDims& dims_out,
                  std::vector<size_t>& counters,
                  const size_t iwork,
                  std::vector<T>& src_f,
                  T*& dst_ptr_f) {
        size_t tmp = iwork;
        for (ptrdiff_t j = dims_out.size() - 1; j >= 0; j--) {
            counters[j] = tmp % dims_out[j];
            tmp /= dims_out[j];
        }

        size_t index_in[MAX_ELTWISE_INPUTS] = {0};
        for (size_t i = 0; i < _inputNum; i++) {
            index_in[i] = 0;
            for (size_t j = 0; j < counters.size(); j++) {
                index_in[i] += counters[j] * _src_offsets[i][j];
            }
            index_in[i] /= sizeof(T);
        }

        size_t index_out = 0;
        for (size_t j = 0; j < counters.size(); j++) {
            index_out += counters[j] * _dst_offsets[j];
        }
        index_out /= sizeof(T);

        // std::vector<T> src_f(_inputNum);
        for (size_t i = 0; i < _inputNum; i++) {
            src_f[i] = (reinterpret_cast<const T*>(args_ptrs.src_ptr[i]) + index_in[i])[0];
        }
        dst_ptr_f = reinterpret_cast<T*>(args_ptrs.dst_ptr) + index_out;
    }

    const EltwiseData _opData;
    VectorDims _dims;
    VectorDims _src_offsets[MAX_ELTWISE_INPUTS];
    VectorDims _dst_offsets;
    size_t _fullWorkAmount = 0;
    size_t _inputNum = 0;
    size_t _batchDimIdx = 0;
    std::vector<VectorDims> _inpDims;
};

/* enabled only for float at float16_t at the moment
 * can be extended in the future */
template <typename T, std::enable_if_t<std::is_same_v<T, float> || std::is_same_v<T, dnnl::impl::float16_t>>* = nullptr>
class EltwiseRefExecutor : public EltwiseRefBaseExecutor<T> {
public:
    EltwiseRefExecutor(const EltwiseData& opData, const VectorDims& outBlkDims, std::vector<VectorDims> inpDims)
        : EltwiseRefBaseExecutor<T>(opData, outBlkDims, inpDims) {}

    void exec(const jit_eltwise_call_args_ptrs& args_ptrs, const VectorDims& dims_out) override {
        if (this->_opData.algo == Algorithm::EltwiseLog) {
            const T* src_ptr_f = reinterpret_cast<const T*>(args_ptrs.src_ptr[0]);
            T* dst_ptr_f = reinterpret_cast<T*>(args_ptrs.dst_ptr);
            parallel_for(this->_fullWorkAmount, [&](size_t i) {
                dst_ptr_f[i] = logf(src_ptr_f[i]);
            });
            return;
        }
        if (this->_opData.algo == Algorithm::EltwisePowerStatic) {
            const T* src_ptr_f = reinterpret_cast<const T*>(args_ptrs.src_ptr[0]);
            T* dst_ptr_f = reinterpret_cast<T*>(args_ptrs.dst_ptr);
            if (this->_opData.alpha == 2) {
                parallel_for(this->_fullWorkAmount, [&](size_t i) {
                    dst_ptr_f[i] = (this->_opData.beta * src_ptr_f[i] + this->_opData.gamma) *
                                   (this->_opData.beta * src_ptr_f[i] + this->_opData.gamma);
                });
            } else {
                parallel_for(this->_fullWorkAmount, [&](size_t i) {
                    dst_ptr_f[i] = powf(this->_opData.beta * src_ptr_f[i] + this->_opData.gamma, this->_opData.alpha);
                });
            }
            return;
        }
        if (this->_opData.algo == Algorithm::EltwisePowerDynamic) {
            const T* src_ptr_f = reinterpret_cast<const T*>(args_ptrs.src_ptr[0]);
            const T* src_ptr_f_pow = reinterpret_cast<const T*>(args_ptrs.src_ptr[1]);
            T* dst_ptr_f = reinterpret_cast<T*>(args_ptrs.dst_ptr);

            uint32_t count_of_power_values = 1;
            for (uint64_t i : this->_inpDims[1]) {
                count_of_power_values *= i;
            }

            if (count_of_power_values == 1) {
                if (src_ptr_f_pow[0] != 2) {
                    parallel_for(this->_fullWorkAmount, [&](size_t i) {
                        dst_ptr_f[i] = powf(src_ptr_f[i], src_ptr_f_pow[0]);
                    });
                } else {
                    parallel_for(this->_fullWorkAmount, [&](size_t i) {
                        dst_ptr_f[i] = src_ptr_f[i] * src_ptr_f[i];
                    });
                }
                return;
            }
        }

        std::shared_ptr<ref_eltwise_scalar_fwd_t> ref_eltwise_injector = nullptr;
        if (this->_opData.onednnAlgorithm != dnnl::algorithm::undef) {
            ref_eltwise_injector =
                std::make_shared<ref_eltwise_scalar_fwd_t>(static_cast<dnnl_alg_kind_t>(this->_opData.onednnAlgorithm),
                                                           this->_opData.alpha,
                                                           this->_opData.beta,
                                                           1.f);
        }

        parallel_nt(0, [&](const int ithr, const int nthr) {
            size_t start = 0, end = 0;
            splitter(this->_fullWorkAmount, nthr, ithr, start, end);

            std::vector<size_t> counters(dims_out.size(), 0);

            for (size_t iwork = start; iwork < end; ++iwork) {
                std::vector<T> src_f(this->_inputNum);
                T* dst_ptr_f;
                this->init_ptr(args_ptrs, dims_out, counters, iwork, src_f, dst_ptr_f);

                switch (this->_opData.algo) {
                case Algorithm::EltwiseRelu:
                case Algorithm::EltwiseGeluErf:
                case Algorithm::EltwiseGeluTanh:
                case Algorithm::EltwiseElu:
                case Algorithm::EltwiseTanh:
                case Algorithm::EltwiseSigmoid:
                case Algorithm::EltwiseAbs:
                case Algorithm::EltwiseSqrt:
                case Algorithm::EltwiseSoftRelu:
                case Algorithm::EltwiseClamp:
                case Algorithm::EltwiseSwish:
                case Algorithm::EltwiseHswish:
                case Algorithm::EltwiseMish:
                case Algorithm::EltwiseHsigmoid:
                case Algorithm::EltwiseRoundHalfToEven:
                case Algorithm::EltwiseRoundHalfAwayFromZero:
                    *dst_ptr_f = ref_eltwise_injector->compute_scalar(src_f[0]);
                    break;
                case Algorithm::EltwiseAdd:
                    *dst_ptr_f = src_f[0] + src_f[1];
                    break;
                case Algorithm::EltwiseMulAdd:
                    *dst_ptr_f = src_f[0] * src_f[1] + src_f[2];
                    break;
                case Algorithm::EltwiseSubtract:
                    *dst_ptr_f = src_f[0] - src_f[1];
                    break;
                case Algorithm::EltwiseMultiply:
                    *dst_ptr_f = src_f[0] * src_f[1];
                    break;
                case Algorithm::EltwiseDivide:
                    *dst_ptr_f = src_f[0] / src_f[1];
                    break;
                case Algorithm::EltwiseCeiling:
                    *dst_ptr_f = ceilf(src_f[0]);
                    break;
                case Algorithm::EltwiseFloor:
                    *dst_ptr_f = floorf(src_f[0]);
                    break;
                case Algorithm::EltwiseNegative:
                    *dst_ptr_f = -src_f[0];
                    break;
                case Algorithm::EltwiseFloorMod:
                    *dst_ptr_f = src_f[0] - floorf(src_f[0] / src_f[1]) * src_f[1];
                    break;
                case Algorithm::EltwiseMod:
                    *dst_ptr_f = src_f[0] - truncf(src_f[0] / src_f[1]) * src_f[1];
                    break;
                case Algorithm::EltwiseMaximum:
                    *dst_ptr_f = std::max(src_f[0], src_f[1]);
                    break;
                case Algorithm::EltwiseMinimum:
                    *dst_ptr_f = std::min(src_f[0], src_f[1]);
                    break;
                case Algorithm::EltwiseExp:
                    *dst_ptr_f = expf(src_f[0]);
                    break;
                case Algorithm::EltwiseSquaredDifference:
                    *dst_ptr_f = powf((src_f[0] - src_f[1]), 2.f);
                    break;
                case Algorithm::EltwisePowerDynamic:
                    *dst_ptr_f = powf(src_f[0], src_f[1]);
                    break;
                case Algorithm::EltwiseEqual:
                    *dst_ptr_f = src_f[0] == src_f[1];
                    break;
                case Algorithm::EltwiseNotEqual:
                    *dst_ptr_f = src_f[0] != src_f[1];
                    break;
                case Algorithm::EltwiseGreater:
                    *dst_ptr_f = src_f[0] > src_f[1];
                    break;
                case Algorithm::EltwiseGreaterEqual:
                    *dst_ptr_f = src_f[0] >= src_f[1];
                    break;
                case Algorithm::EltwiseLess:
                    *dst_ptr_f = src_f[0] < src_f[1];
                    break;
                case Algorithm::EltwiseLessEqual:
                    *dst_ptr_f = src_f[0] <= src_f[1];
                    break;
                case Algorithm::EltwiseLogicalAnd:
                    *dst_ptr_f = src_f[0] && src_f[1];
                    break;
                case Algorithm::EltwiseLogicalOr:
                    *dst_ptr_f = src_f[0] || src_f[1];
                    break;
                case Algorithm::EltwiseLogicalXor:
                    *dst_ptr_f = (src_f[0] || src_f[1]) - (src_f[0] && src_f[1]);
                    break;
                case Algorithm::EltwiseLogicalNot:
                    *dst_ptr_f = !src_f[0];
                    break;
                case Algorithm::EltwisePrelu:
                    *dst_ptr_f = src_f[0] > 0 ? src_f[0] : static_cast<T>(src_f[0] * src_f[1]);
                    break;
                case Algorithm::EltwiseErf:
                    *dst_ptr_f = std::erf(src_f[0]);
                    break;
                case Algorithm::EltwiseSoftSign:
                    *dst_ptr_f = src_f[0] / (1 + std::fabs(src_f[0]));
                    break;
                // @todo implement proper isinfinite for non-float precisions
                case Algorithm::EltwiseIsFinite:
                    *dst_ptr_f = std::isfinite(static_cast<float>(src_f[0]));
                    break;
                case Algorithm::EltwiseIsInf:
                    *dst_ptr_f = (this->_opData.alpha && (src_f[0] == -std::numeric_limits<T>::infinity())) ||
                                 (this->_opData.beta && (src_f[0] == std::numeric_limits<T>::infinity()));
                    break;
                case Algorithm::EltwiseIsNaN:
                    *dst_ptr_f = std::isnan(src_f[0]);
                    break;
                case Algorithm::EltwiseSelect:
                    *dst_ptr_f = src_f[0] ? src_f[1] : src_f[2];
                    break;
                default:
                    OPENVINO_THROW("Unsupported operation type for Eltwise executor");
                }
            }
        });
    }
};

template <typename T,
          std::enable_if_t<std::is_same_v<T, int8_t> || std::is_same_v<T, uint8_t> || std::is_same_v<T, int16_t> ||
                           std::is_same_v<T, uint16_t> || std::is_same_v<T, int32_t>>* = nullptr>
class BitwiseRefExecutor : public EltwiseRefBaseExecutor<T> {
public:
    BitwiseRefExecutor(const EltwiseData& opData, const VectorDims& outBlkDims, const std::vector<VectorDims>& inpDims)
        : EltwiseRefBaseExecutor<T>(opData, outBlkDims, inpDims) {}

    void exec(const jit_eltwise_call_args_ptrs& args_ptrs, const VectorDims& dims_out) override {
        std::shared_ptr<ref_eltwise_scalar_fwd_t> ref_eltwise_injector = nullptr;
        if (this->_opData.onednnAlgorithm != dnnl::algorithm::undef) {
            ref_eltwise_injector =
                std::make_shared<ref_eltwise_scalar_fwd_t>(static_cast<dnnl_alg_kind_t>(this->_opData.onednnAlgorithm),
                                                           this->_opData.alpha,
                                                           this->_opData.beta,
                                                           1.f);
        }

        parallel_nt(0, [&](const int ithr, const int nthr) {
            size_t start = 0, end = 0;
            splitter(this->_fullWorkAmount, nthr, ithr, start, end);

            std::vector<size_t> counters(dims_out.size(), 0);

            for (size_t iwork = start; iwork < end; ++iwork) {
                std::vector<T> src_f(this->_inputNum);
                T* dst_ptr_f;
                this->init_ptr(args_ptrs, dims_out, counters, iwork, src_f, dst_ptr_f);

                switch (this->_opData.algo) {
                case Algorithm::EltwiseBitwiseAnd: {
                    *dst_ptr_f = src_f[0] & src_f[1];
                    break;
                }
                case Algorithm::EltwiseBitwiseNot: {
                    *dst_ptr_f = ~src_f[0];
                    break;
                }
                case Algorithm::EltwiseBitwiseOr: {
                    *dst_ptr_f = src_f[0] | src_f[1];
                    break;
                }
                case Algorithm::EltwiseBitwiseXor: {
                    *dst_ptr_f = src_f[0] ^ src_f[1];
                    break;
                }
                case Algorithm::EltwiseBitwiseLeftShift: {
                    *dst_ptr_f = src_f[0] << src_f[1];
                    break;
                }
                case Algorithm::EltwiseBitwiseRightShift: {
                    *dst_ptr_f = src_f[0] >> src_f[1];
                    break;
                }
                default:
                    OPENVINO_THROW("Unsupported operation type for Eltwise executor");
                }
            }
        });
    }
};

}  // namespace

static Eltwise::executorPtr buildRefExecutor(const EltwiseKey& key) {
    switch (key.outPrc) {
    case ov::element::f16:
        return std::make_shared<EltwiseRefExecutor<dnnl::impl::float16_t>>(key.eltwise_data.front(),
                                                                           key.outBlkDims,
                                                                           key.inpDims);
    case ov::element::i8:
        return std::make_shared<BitwiseRefExecutor<element_type_traits<ov::element::i8>::value_type>>(
            key.eltwise_data.front(),
            key.outBlkDims,
            key.inpDims);

    case ov::element::u8:
        return std::make_shared<BitwiseRefExecutor<element_type_traits<ov::element::u8>::value_type>>(
            key.eltwise_data.front(),
            key.outBlkDims,
            key.inpDims);

    case ov::element::i16:
        return std::make_shared<BitwiseRefExecutor<element_type_traits<ov::element::i16>::value_type>>(
            key.eltwise_data.front(),
            key.outBlkDims,
            key.inpDims);

    case ov::element::u16:
        return std::make_shared<BitwiseRefExecutor<element_type_traits<ov::element::u16>::value_type>>(
            key.eltwise_data.front(),
            key.outBlkDims,
            key.inpDims);
    case ov::element::i32:
        return std::make_shared<BitwiseRefExecutor<element_type_traits<ov::element::i32>::value_type>>(
            key.eltwise_data.front(),
            key.outBlkDims,
            key.inpDims);

    default:
        // use float reference executor for any other precision for now
        return std::make_shared<EltwiseRefExecutor<float>>(key.eltwise_data.front(), key.outBlkDims, key.inpDims);
    }
}

static Eltwise::executorPtr buildExecutor(const EltwiseKey& key) {
    if (key.implType == EltwiseImplType::reference) {
        return buildRefExecutor(key);
    }

    return std::make_shared<EltwiseJitExecutor>(key.eltwise_data,
                                                key.ops_list,
                                                key.outBlkDims,
                                                key.outOrder,
                                                key.inpDims,
                                                key.inpPrc,
                                                key.outPrc,
                                                key.postOps,
                                                key.implType == EltwiseImplType::optimizedShapeAgnostic);
}

bool Eltwise::isSupportedOperation(const std::shared_ptr<const ov::Node>& op, std::string& errorMessage) noexcept {
    try {
        if (getInitializers().find(op->get_type_info()) == getInitializers().end()) {
            errorMessage = "Doesn't support Eltwise algorithm: " + std::string(op->get_type_name());
            return false;
        }
        if (const auto binOp = ov::as_type_ptr<const ov::op::util::BinaryElementwiseArithmetic>(op)) {
            if (binOp->get_autob().m_type != ov::op::AutoBroadcastType::NONE &&
                binOp->get_autob().m_type != ov::op::AutoBroadcastType::NUMPY) {
                errorMessage = "Doesn't support broadcast type: " + ov::as_string(binOp->get_autob().m_type);
                return false;
            }
        }
        if (const auto select = ov::as_type_ptr<const ov::op::v1::Select>(op)) {
            if (select->get_auto_broadcast().m_type != ov::op::AutoBroadcastType::NONE &&
                select->get_auto_broadcast().m_type != ov::op::AutoBroadcastType::NUMPY) {
                errorMessage = "Doesn't support broadcast type: " + ov::as_string(select->get_autob().m_type);
                return false;
            }
        }
    } catch (...) {
        return false;
    }
    return true;
}

Eltwise::Eltwise(const std::shared_ptr<ov::Node>& op, const GraphContext::CPtr& context)
    : Node(op, context, EltwiseShapeInferFactory()),
      broadcastingPolicy(Undefined) {
    std::string errorMessage;
    if (!isSupportedOperation(op, errorMessage)) {
        OPENVINO_THROW_NOT_IMPLEMENTED(errorMessage);
    }
    getInitializers().at(op->get_type_info())(op, *this);
}

size_t Eltwise::getOpInputsNum() const {
    switch (getAlgorithm()) {
    case Algorithm::EltwiseIsFinite:
    case Algorithm::EltwiseIsInf:
    case Algorithm::EltwiseIsNaN:
    case Algorithm::EltwiseRelu:
    case Algorithm::EltwiseGeluErf:
    case Algorithm::EltwiseGeluTanh:
    case Algorithm::EltwiseCeiling:
    case Algorithm::EltwiseNegative:
    case Algorithm::EltwiseFloor:
    case Algorithm::EltwiseElu:
    case Algorithm::EltwiseTanh:
    case Algorithm::EltwiseSigmoid:
    case Algorithm::EltwiseAbs:
    case Algorithm::EltwiseSqrt:
    case Algorithm::EltwiseSoftRelu:
    case Algorithm::EltwiseExp:
    case Algorithm::EltwiseClamp:
    case Algorithm::EltwiseErf:
    case Algorithm::EltwiseLogicalNot:
    case Algorithm::EltwisePowerStatic:
    case Algorithm::EltwiseSwish:
    case Algorithm::EltwiseHswish:
    case Algorithm::EltwiseMish:
    case Algorithm::EltwiseHsigmoid:
    case Algorithm::EltwiseRoundHalfToEven:
    case Algorithm::EltwiseRoundHalfAwayFromZero:
    case Algorithm::EltwiseSoftSign:
    case Algorithm::EltwiseLog:
        return 1;
    case Algorithm::EltwiseAdd:
    case Algorithm::EltwiseSubtract:
    case Algorithm::EltwiseMultiply:
    case Algorithm::EltwiseDivide:
    case Algorithm::EltwiseFloorMod:
    case Algorithm::EltwiseMod:
    case Algorithm::EltwiseMaximum:
    case Algorithm::EltwiseMinimum:
    case Algorithm::EltwiseSquaredDifference:
    case Algorithm::EltwisePowerDynamic:
    case Algorithm::EltwiseEqual:
    case Algorithm::EltwiseNotEqual:
    case Algorithm::EltwiseGreater:
    case Algorithm::EltwiseGreaterEqual:
    case Algorithm::EltwiseLess:
    case Algorithm::EltwiseLessEqual:
    case Algorithm::EltwiseLogicalAnd:
    case Algorithm::EltwiseLogicalOr:
    case Algorithm::EltwiseLogicalXor:
    case Algorithm::EltwiseBitwiseAnd:
    case Algorithm::EltwiseBitwiseOr:
    case Algorithm::EltwiseBitwiseXor:
    case Algorithm::EltwiseBitwiseLeftShift:
    case Algorithm::EltwiseBitwiseRightShift:
        return 2;
    case Algorithm::EltwiseBitwiseNot:
        return 1;
    case Algorithm::EltwisePrelu:
        return 2;
    case Algorithm::EltwiseMulAdd:
    case Algorithm::EltwiseSelect:
        return 3;
    default:
        THROW_CPU_NODE_ERR("Unsupported operation.");
    }
}

bool Eltwise::isWithBroadcast() {
    const auto& oDims = getOutputShapeAtPort(0).getDims();
    for (size_t i = 0; i < inputShapes.size(); i++) {
        const auto& iDims = getInputShapeAtPort(i).getDims();
        if (!dimsEqualWeak(iDims, oDims)) {
            return true;
        }
    }

    return false;
}

void Eltwise::getSupportedDescriptors() {
    if (getParentEdges().empty()) {
        THROW_CPU_NODE_ERR("Incorrect number of input edges");
    }
    if (getChildEdges().empty()) {
        THROW_CPU_NODE_ERR("Incorrect number of output edges");
    }
}

void Eltwise::initSupportedPrimitiveDescriptors() {
    const auto isBitwise = [](const Algorithm& algorithm) {
        return one_of(algorithm,
                      Algorithm::EltwiseBitwiseAnd,
                      Algorithm::EltwiseBitwiseNot,
                      Algorithm::EltwiseBitwiseOr,
                      Algorithm::EltwiseBitwiseXor,
                      Algorithm::EltwiseBitwiseLeftShift,
                      Algorithm::EltwiseBitwiseRightShift);
    };

    std::vector<ov::element::Type> supportedPrecisions = isBitwise(algorithm)
                                                             ? std::vector<ov::element::Type>{ov::element::u8,
                                                                                              ov::element::i8,
                                                                                              ov::element::u16,
                                                                                              ov::element::i16,
                                                                                              ov::element::i32}
                                                             : std::vector<ov::element::Type>{ov::element::f32,
                                                                                              ov::element::u8,
                                                                                              ov::element::i8,
                                                                                              ov::element::u16,
                                                                                              ov::element::i16,
                                                                                              ov::element::bf16,
                                                                                              ov::element::f16,
                                                                                              ov::element::i32};

    if (!supportedPrimitiveDescriptors.empty()) {
        return;
    }

    // if dim rank is greater than the maximum possible, we should use the reference execution
    bool canUseOptimizedImpl = EltwiseJitExecutor::isSupportedOp(this, getAlpha(), getBeta(), getGamma());
    bool canUseOptimizedShapeAgnosticImpl = isDynamicNode() && canUseOptimizedImpl;

    if (!canUseOptimizedImpl && !fusedWith.empty()) {
        THROW_CPU_NODE_ERR("uses reference impl, but unexpectedly fused with other ops");
    }

    size_t expectedInputsNum = getOpInputsNum();
    for (auto& postOp : fusedWith) {
        auto* eltwiseNode = dynamic_cast<const Eltwise*>(postOp.get());
        if (eltwiseNode != nullptr) {
            expectedInputsNum += eltwiseNode->getOpInputsNum() - 1;
        }
    }
    if (getParentEdges().size() > MAX_ELTWISE_INPUTS) {
        THROW_CPU_NODE_ERR("doesn't support more than ",
                           MAX_ELTWISE_INPUTS,
                           " inputs (actual = ",
                           getParentEdges().size(),
                           ")");
    }

    if (expectedInputsNum != getParentEdges().size()) {
        THROW_CPU_NODE_ERR("has invalid input number of inputs: expected = ",
                           expectedInputsNum,
                           " (actual = ",
                           getParentEdges().size(),
                           ")");
    }

    std::vector<ov::element::Type> inputPrecisions;
    for (const auto& prec : getOriginalInputPrecisions()) {
        inputPrecisions.push_back(prec);
    }

    for (auto& fusedNode : fusedWith) {
        if (fusedNode->getType() == Type::Eltwise) {
            for (int i = 0; i < static_cast<int>(fusedNode->getOriginalInputsNumber()); i++) {
                if (fusedNode->getFusingPort() != i) {
                    inputPrecisions.push_back(fusedNode->getOriginalInputPrecisionAtPort(i));
                }
            }
        }
#ifndef OPENVINO_ARCH_ARM64
        if (fusedNode->getType() == Type::FakeQuantize) {
            canUseOptimizedShapeAgnosticImpl = false;
        }
#endif
    }

    if (inputPrecisions.size() != getParentEdges().size()) {
        THROW_CPU_NODE_ERR("has invalid input precisions configuration.");
    }

    ov::element::Type outputPrecision = getOriginalOutputPrecisionAtPort(0);
    if (!fusedWith.empty()) {
        outputPrecision = fusedWith[fusedWith.size() - 1]->getOriginalOutputPrecisionAtPort(0);
    }

    implType = canUseOptimizedShapeAgnosticImpl ? EltwiseImplType::optimizedShapeAgnostic
               : canUseOptimizedImpl            ? EltwiseImplType::optimized
                                                : EltwiseImplType::reference;

    const auto useJitExecutor = one_of(implType, EltwiseImplType::optimizedShapeAgnostic, EltwiseImplType::optimized);

#ifdef OPENVINO_ARCH_X86_64
    if (!hasHardwareSupport(ov::element::bf16)) {
        bool hasBF16 = false;
        for (auto& inPrc : inputPrecisions) {
            if (inPrc == ov::element::bf16) {
                hasBF16 = true;
            }
        }

        if (outputPrecision == ov::element::bf16 || hasBF16) {
            THROW_CPU_NODE_ERR("doesn't support BF16 precision on this target.");
        }
    }
#endif

#if defined(OV_CPU_WITH_ACL)
    auto filterPrecision = [&](const ov::element::Type& prc, const ov::element::Type& forcedPrec) {
        if (isBitwise(algorithm)) {
            if (std::find(supportedPrecisions.begin(), supportedPrecisions.end(), prc) == supportedPrecisions.end()) {
                THROW_CPU_NODE_ERR("doesn't support ", prc, " precision.");
            }
            return prc;
        }
        return forcedPrec;
    };

    const bool useAcl = !useJitExecutor;
    if (useAcl) {
        // Use original output precision as a reference point since some eltwise algorithms have non-float inputs (i.e.
        // EltwiseSelect)
        ov::element::Type forcedPrec =
            getOriginalOutputPrecisionAtPort(0) == ov::element::f16 ? ov::element::f16 : ov::element::f32;
        // ACL implementation supports only identical precisions on inputs/outputs so they are aligned it to highest one
        if (AclEltwiseExecutor::isEltwiseAlgorithmSupported(getAlgorithm())) {
            for (size_t i = 0; i < getParentEdges().size(); i++) {
                if (!getParentEdgeAt(i)->getParent()->isConstant()) {
                    if (getOriginalInputPrecisionAtPort(i).size() > forcedPrec.size()) {
                        forcedPrec = getOriginalInputPrecisionAtPort(i);
                    }
                }
            }
            if (!forcedPrec.is_real()) {
                forcedPrec = ov::element::f32;
            }
        }

        for (size_t i = 0; i < inputPrecisions.size(); i++) {
            inputPrecisions[i] = filterPrecision(inputPrecisions[i], forcedPrec);
        }
        outputPrecision = filterPrecision(outputPrecision, forcedPrec);
    } else {
#endif
#if defined(OV_CPU_WITH_SHL)
        const bool useSHL = !useJitExecutor;
        if (useSHL && ShlEltwiseExecutor::isEltwiseAlgorithmSupported(getAlgorithm())) {
            // SHL implementation supports only identical precisions on inputs/outputs and only FP32 for now
            const ov::element::Type forcedPrec = ov::element::f32;
            for (size_t i = 0; i < inputPrecisions.size(); i++) {
                inputPrecisions[i] = forcedPrec;
            }
            outputPrecision = forcedPrec;
        } else {
#endif
            auto filterPrecision = [&](const ov::element::Type& prc) {
                if (implType == EltwiseImplType::reference) {
                    if (isBitwise(algorithm)) {
                        if (std::find(supportedPrecisions.begin(), supportedPrecisions.end(), prc) ==
                            supportedPrecisions.end()) {
                            THROW_CPU_NODE_ERR("doesn't support ", prc, " precision.");
                        }
                        return prc;
                    }
                    return ov::element::f32;
                }
                if (std::find(supportedPrecisions.begin(), supportedPrecisions.end(), prc) ==
                    supportedPrecisions.end()) {
                    if (one_of(prc, ov::element::u32, ov::element::i64, ov::element::u64)) {
                        return ov::element::i32;
                    }
                    if (prc == ov::element::f64) {
                        return ov::element::f32;
                    }
                    THROW_CPU_NODE_ERR("doesn't support ", prc, " precision.");
                } else {
                    return prc;
                }
            };

            for (auto& inputPrecision : inputPrecisions) {
                inputPrecision = filterPrecision(inputPrecision);
            }
            outputPrecision = filterPrecision(outputPrecision);
#if defined(OV_CPU_WITH_SHL)
        }
#endif
#if defined(OV_CPU_WITH_ACL)
    }
#endif

    // TODO: delete after new LPT (ngraph based) is merged
    // WA is needed to handle bug in LPT that produces wrong precision after average pooling (I8/U8 instead of FP32)
    if ((getAlgorithm() == Algorithm::EltwiseMulAdd || getAlgorithm() == Algorithm::EltwisePowerStatic) &&
        (inputPrecisions[0] == ov::element::u8 || inputPrecisions[0] == ov::element::i8)) {
        auto parentNode = getParentEdgeAt(0)->getParent();
        if (getParentEdgeAt(0)->getParent()->getAlgorithm() == Algorithm::PoolingAvg) {
            inputPrecisions[0] = ov::element::f32;
        }
    }

    enum LayoutType : uint8_t { Planar, ChannelsFirst, Blocked };

    auto initDesc = [&](LayoutType lt, const bool useEltwiseExecutor = false) -> NodeDesc {
        auto createMemoryDesc =
            [lt](const Shape& shape, ov::element::Type prc, size_t offset) -> std::shared_ptr<CpuBlockedMemoryDesc> {
            const auto& dims = shape.getDims();
            if (lt == ChannelsFirst && shape.getRank() != 1) {
                auto ndims = shape.getRank();
                VectorDims order(ndims);
                std::iota(order.begin(), order.end(), 0);
                if (ndims > 1) {
                    order.erase(order.begin() + 1);
                    order.push_back(1);
                }

                VectorDims blocks(ndims);
                for (size_t i = 0; i < order.size(); i++) {
                    blocks[i] = dims[order[i]];
                }

                return std::make_shared<CpuBlockedMemoryDesc>(prc, shape, blocks, order, offset);
                // TODO: need investigate
                // bad accuracy for shape {1, 1, 4, 11}, {2, 5, 1, 1}
                // same for disabled collapse dims
            }
            if (lt == Blocked && shape.getRank() != 1 &&
                (shape.getMinDims()[1] != Shape::UNDEFINED_DIM && shape.getMinDims()[1] > 1)) {
#if defined(OPENVINO_ARCH_X86_64)
                size_t blockSize = dnnl::impl::cpu::x64::mayiuse(dnnl::impl::cpu::x64::avx512_core) ? 16 : 8;
#else
                size_t blockSize = 1;
#endif
                VectorDims blocks = dims;
                VectorDims order(blocks.size());
                std::iota(order.begin(), order.end(), 0);
                blocks[1] = dims[1] != Shape::UNDEFINED_DIM ? div_up(blocks[1], blockSize) : Shape::UNDEFINED_DIM;
                blocks.push_back(blockSize);
                order.push_back(1);

                return std::make_shared<CpuBlockedMemoryDesc>(prc, shape, blocks, order, offset);
            }
            VectorDims blocks = dims;
            VectorDims order(blocks.size());
            std::iota(order.begin(), order.end(), 0);

            return std::make_shared<CpuBlockedMemoryDesc>(prc, shape, blocks, order, offset);
        };

        // TODO [DS]: inplace
        size_t offset = 0;
        NodeConfig config;

        for (size_t i = 0; i < getParentEdges().size(); i++) {
            BlockedMemoryDesc::CmpMask inputMask = BlockedMemoryDesc::SKIP_OFFSET_MASK;
            PortConfig portConfig;
            // TODO [DS]: inplace
            if (!isDynamicNode()) {
                portConfig.inPlace((!i && canBeInPlace() && inputPrecisions[i] == outputPrecision) ? 0 : -1);
            }
            portConfig.constant(false);

            const auto& srcShape = getInputShapeAtPort(i);
            if (!isDynamicNode() && srcShape.getDims()[0] == 1) {
                inputMask.reset(0);  // accepts any stride on the batch axis
            }
            portConfig.setMemDesc(createMemoryDesc(srcShape, inputPrecisions[i], offset), inputMask);

            config.inConfs.push_back(portConfig);
        }

        PortConfig portConfig;
        portConfig.inPlace(-1);
        portConfig.constant(false);

        const auto& dstShape = getOutputShapeAtPort(0);
        BlockedMemoryDesc::CmpMask outputMask = BlockedMemoryDesc::SKIP_OFFSET_MASK;
        if (!isDynamicNode() && dstShape.getDims()[0] == 1) {
            outputMask.reset(0);  // accepts any stride on the batch axis
        }
        portConfig.setMemDesc(createMemoryDesc(dstShape, outputPrecision, offset), outputMask);

        config.outConfs.push_back(portConfig);

        if (useEltwiseExecutor) {
            impl_desc_type impl_type = impl_desc_type::undef;

            std::vector<MemoryDescPtr> srcMemoryDescs;
            srcMemoryDescs.reserve(config.inConfs.size());
            for (const auto& inConf : config.inConfs) {
                srcMemoryDescs.push_back(inConf.getMemDesc());
            }
            std::vector<MemoryDescPtr> dstMemoryDescs;
            dstMemoryDescs.reserve(config.outConfs.size());
            for (const auto& outConf : config.outConfs) {
                dstMemoryDescs.push_back(outConf.getMemDesc());
            }

            auto factory =
                std::make_shared<EltwiseExecutorFactory>(eltwiseAttrs,
                                                         srcMemoryDescs,
                                                         dstMemoryDescs,
                                                         std::make_shared<ExecutorContext>(context, getImplPriority()));

            return {config, impl_type, !factory->isEmpty() ? factory : nullptr};
        }
        impl_desc_type impl_type = impl_desc_type::ref;
        if (useJitExecutor) {
#if defined(OPENVINO_ARCH_ARM64)
            if (mayiuse(dnnl::impl::cpu::aarch64::asimd)) {
                impl_type = impl_desc_type::jit_asimd;
            } else {
                THROW_CPU_NODE_ERR("not supported architecture");
            }
#elif defined(OPENVINO_ARCH_RISCV64)
            if (mayiuse(ov::intel_cpu::riscv64::gv)) {
                impl_type = impl_desc_type::jit_gv;
            } else {
                OPENVINO_THROW("not supported architecture");
            }
#elif defined(OPENVINO_ARCH_X86_64)
            if (mayiuse(dnnl::impl::cpu::x64::avx512_core)) {
                impl_type = impl_desc_type::jit_avx512;
            } else if (mayiuse(dnnl::impl::cpu::x64::avx2)) {
                impl_type = impl_desc_type::jit_avx2;
            } else if (mayiuse(dnnl::impl::cpu::x64::sse41)) {
                impl_type = impl_desc_type::jit_sse42;
            }
#endif
        }

        return {config, impl_type};
    };

    bool isChannelsFirstApplicable = one_of(getOutputShapeAtPort(0).getRank(), 1u, 2u, 3u, 4u, 5u);
    for (size_t i = 0; i < getParentEdges().size(); i++) {
        isChannelsFirstApplicable =
            isChannelsFirstApplicable && one_of(getInputShapeAtPort(i).getRank(), 1u, 2u, 3u, 4u, 5u);
        isChannelsFirstApplicable = isChannelsFirstApplicable &&
                                    implication(getInputShapeAtPort(i).getRank() != 1,
                                                getOutputShapeAtPort(0).getRank() == getInputShapeAtPort(i).getRank());
    }

#if defined(OPENVINO_ARCH_ARM64)
    bool isBlockedApplicable = (!useJitExecutor) && one_of(getOutputShapeAtPort(0).getRank(), 1u, 3u, 4u, 5u);
#else
    bool isBlockedApplicable = one_of(getOutputShapeAtPort(0).getRank(), 1u, 3u, 4u, 5u);
#endif

    for (size_t i = 0; i < getParentEdges().size(); i++) {
        const auto& inShape = getInputShapeAtPort(i);
        isBlockedApplicable = isBlockedApplicable && one_of(inShape.getRank(), 1u, 3u, 4u, 5u);
        isBlockedApplicable =
            isBlockedApplicable &&
            implication(inShape.getRank() != 1, getOutputShapeAtPort(0).getRank() == inShape.getRank());
        if (isDynamicNode() && inShape.getRank() != 1) {
            isBlockedApplicable =
                isBlockedApplicable && inShape.getMinDims()[1] != Shape::UNDEFINED_DIM && inShape.getMinDims()[1] > 1;
        }
    }

    inputNum = getParentEdges().size();
    currentInBlkDims.resize(inputNum);

#if defined(OV_CPU_WITH_ACL)
    eltwiseAttrs = {algorithm, alpha, beta, gamma};

    auto addDesc = [&initDesc, &useAcl](std::vector<NodeDesc>& supportedPrimitiveDescriptors,
                                        const LayoutType layoutType) {
        auto nodeDesc = initDesc(layoutType, useAcl);
        if (nodeDesc.getExecutorFactory())
            supportedPrimitiveDescriptors.emplace_back(nodeDesc);
    };

    // @todo should be handled in scope of selectPreferPrimitiveDescriptor
    if (context->getConfig().modelType == Config::ModelType::CNN) {
        if (isChannelsFirstApplicable)
            addDesc(supportedPrimitiveDescriptors, ChannelsFirst);
        addDesc(supportedPrimitiveDescriptors, Planar);
    } else {
        addDesc(supportedPrimitiveDescriptors, Planar);
        if (isChannelsFirstApplicable)
            addDesc(supportedPrimitiveDescriptors, ChannelsFirst);
    }

    canUseEltwiseExecPtr = !supportedPrimitiveDescriptors.empty() && useAcl;
    if (!supportedPrimitiveDescriptors.empty())
        return;
#endif

#if defined(OV_CPU_WITH_SHL)
    eltwiseAttrs = {algorithm, alpha, beta, gamma};

    auto addDesc = [&](std::vector<NodeDesc>& supportedPrimitiveDescriptors, const LayoutType layoutType) {
        auto nodeDesc = initDesc(layoutType, useSHL);
        if (nodeDesc.getExecutorFactory())
            supportedPrimitiveDescriptors.emplace_back(nodeDesc);
    };

    if (isChannelsFirstApplicable)
        addDesc(supportedPrimitiveDescriptors, ChannelsFirst);
    addDesc(supportedPrimitiveDescriptors, Planar);

    canUseEltwiseExecPtr = !supportedPrimitiveDescriptors.empty() && useSHL;
    if (!supportedPrimitiveDescriptors.empty())
        return;
#endif

    if (context->getConfig().modelType == Config::ModelType::CNN) {
        if (isChannelsFirstApplicable) {
            supportedPrimitiveDescriptors.emplace_back(initDesc(ChannelsFirst));
        }
        if (isBlockedApplicable) {
            supportedPrimitiveDescriptors.emplace_back(initDesc(Blocked));
        }
        supportedPrimitiveDescriptors.emplace_back(initDesc(Planar));
    } else {
        supportedPrimitiveDescriptors.emplace_back(initDesc(Planar));
        if (isChannelsFirstApplicable) {
            supportedPrimitiveDescriptors.emplace_back(initDesc(ChannelsFirst));
        }
        if (isBlockedApplicable) {
            supportedPrimitiveDescriptors.emplace_back(initDesc(Blocked));
        }
    }
}

void Eltwise::createPrimitive() {
    if (memPtrs.empty()) {
        for (size_t i = 0; i < inputNum; i++) {
            memPtrs.push_back(getSrcMemoryAtPort(i));
        }
        memPtrs.push_back(getDstMemoryAtPort(0));
    }

    start_offset_in.resize(inputNum);
    for (size_t i = 0; i < inputNum; i++) {
        const auto desc = getParentEdgeAt(i)->getMemory().getDescWithType<BlockedMemoryDesc>();
        start_offset_in[i] = desc->getOffsetPadding() * desc->getPrecision().size();
    }
    const auto desc = getChildEdgeAt(0)->getMemory().getDescWithType<BlockedMemoryDesc>();
    start_offset_out = desc->getOffsetPadding() * desc->getPrecision().size();

    for (size_t i = 0; i < inputNum; ++i) {
        inpPrc.push_back(getParentEdgeAt(i)->getMemory().getDesc().getPrecision());
    }

    outPrc = getChildEdgeAt(0)->getMemory().getDesc().getPrecision();
    Node::createPrimitive();
}

void Eltwise::prepareParams() {
    if (canUseEltwiseExecPtr) {
        std::vector<MemoryDescPtr> srcMemoryDescs;
        for (size_t i = 0; i < getParentEdges().size(); i++) {
            srcMemoryDescs.push_back(getSrcMemoryAtPort(i)->getDescPtr());
        }
        std::vector<MemoryDescPtr> dstMemoryDescs;
        dstMemoryDescs.push_back(getDstMemoryAtPort(0)->getDescPtr());

        auto selectedPD = getSelectedPrimitiveDescriptor();
        eltwiseExecPtr = selectedPD->getExecutorFactoryAs<EltwiseExecutorFactory>()->makeExecutor(eltwiseAttrs,
                                                                                                  srcMemoryDescs,
                                                                                                  dstMemoryDescs,
                                                                                                  {});
        selectedPD->setImplementationType(eltwiseExecPtr->getImplType());

        return;
    }

    auto outBlockingDesc = getChildEdgeAt(0)->getMemory().getDescWithType<BlockedMemoryDesc>();
    const auto& outOrder = outBlockingDesc->getOrder();
    const auto& currentOutBlkDims = outBlockingDesc->getBlockDims();

    size_t input_size = std::max(static_cast<size_t>(EltwiseJitExecutor::optimalTensorRank), currentOutBlkDims.size());

    std::vector<VectorDims> dims_in;
    // init dims
    dims_in.resize(inputNum);
    for (size_t i = 0; i < inputNum; i++) {
        dims_in[i].resize(input_size, 1);
    }

    size_t outRank = currentOutBlkDims.size();

    for (size_t i = 0; i < inputNum; i++) {
        auto inBlockingDesc = getParentEdgeAt(i)->getMemory().getDescWithType<BlockedMemoryDesc>();
        currentInBlkDims[i] = inBlockingDesc->getBlockDims();
        size_t inRank = currentInBlkDims[i].size();

        // WA to normalize blocked and planar layouts
        const auto& inOrder = inBlockingDesc->getOrder();
        size_t startOff = outOrder.size() != outBlockingDesc->getShape().getRank() &&
                                  outOrder[outOrder.size() - 1] != inOrder[inOrder.size() - 1]
                              ? 1
                              : 0;

        // WA to handle nspc layout with 1D tensors
        if (1 == inRank) {
            if (outRank > 2 && 1 == outOrder.back()) {
                startOff = 1;
            }
        }

        for (size_t j = 0; j < inRank; j++) {
            dims_in[i][dims_in[i].size() - 1 - j - startOff] = currentInBlkDims[i][inRank - 1 - j];
        }
    }

    // we can skip searching in the cache if broadcast policy for last input dims is not changed
    // last input dim == 1 means broadcasted (also if output dim == 1)
    // last input dim != 1 means not broadcasted
    bool canSkipSearchInCache = false;
    if (implType == EltwiseImplType::optimizedShapeAgnostic) {
        if (execPtr) {
            canSkipSearchInCache = true;
            // check broadcast policy
            for (size_t i = 0; i < inputNum; i++) {
                if (broadcastPolicy[i] != (dims_in[i].back() == 1)) {
                    broadcastPolicy[i] = (dims_in[i].back() == 1);
                    canSkipSearchInCache = false;
                }
            }
        } else {
            // fill broadcast policy
            broadcastPolicy.resize(inputNum);
            for (size_t i = 0; i < inputNum; i++) {
                broadcastPolicy[i] = (dims_in[i].back() == 1);
            }
        }
    }

    if (!canSkipSearchInCache) {
        EltwiseData thisOp{getAlgorithm(), getOneDnnAlgorithm(), getAlpha(), getBeta(), getGamma()};
        EltwiseKey key =
            {{thisOp}, {getType()}, currentOutBlkDims, outOrder, dims_in, inpPrc, outPrc, dnnl::post_ops(), implType};
        fqDataPtrs.clear();
        for (const auto& node : fusedWith) {
            key.ops_list.push_back(node->getType());
            if (node->getType() == Type::Eltwise) {
                if (auto eltwise = std::dynamic_pointer_cast<Eltwise>(node)) {
                    key.eltwise_data.push_back({eltwise->getAlgorithm(),
                                                eltwise->getOneDnnAlgorithm(),
                                                eltwise->getAlpha(),
                                                eltwise->getBeta(),
                                                eltwise->getGamma()});
                }
            } else if (node->getType() == Type::FakeQuantize) {
                int channelAxis = 1;
                node->appendPostOps(key.postOps, {}, fqDataPtrs, channelAxis);
            } else {
                THROW_CPU_NODE_ERR("has unexpected fused op of type '", node->getTypeStr(), "'");
            }
        }

        auto cache = context->getParamsCache();
        auto result = cache->getOrCreate(key, buildExecutor);
        execPtr = result.first;
    }

    // update execParams for shape agnostic kernel
    if (implType == EltwiseImplType::optimizedShapeAgnostic) {
        auto& outDims = execParams.outDims;
        auto& inOffsets = execParams.inOffsets;
        auto& outOffsets = execParams.outOffsets;

        // outDims recalculation
        outDims.resize(dims_in[0].size(), 1);
        for (size_t i = 0; i < outRank; i++) {
            outDims[outDims.size() - 1 - i] = currentOutBlkDims[outRank - 1 - i];
        }
        // offsets recalculation
        auto offset_out_calc = [](VectorDims& offset, const VectorDims& dims) {
            int k = 1;
            for (int i = offset.size() - 1; i >= 0; i--) {
                offset[i] = k;
                k *= dims[i];
            }
        };

        auto offset_in_calc = [](VectorDims& offset, const VectorDims& dims_in, const VectorDims& dims_out) {
            int k = 1;
            for (int i = offset.size() - 1; i >= 0; i--) {
                offset[i] = (dims_in[i] == dims_out[i]) ? k : 0;
                k *= dims_in[i];
            }
        };

        auto inputSize = dims_in.front().size();
        outOffsets.resize(inputSize, 1);
        offset_out_calc(outOffsets, outDims);
        for (size_t j = 0; j < inputSize; j++) {
            outOffsets[j] *= outPrc.size();
        }

        auto inputsNumber = dims_in.size();
        inOffsets.resize(inputsNumber);
        for (size_t i = 0; i < inputsNumber; i++) {
            inOffsets[i].resize(inputSize, 1);
            offset_in_calc(inOffsets[i], dims_in[i], outDims);
            for (size_t j = 0; j < inputSize; j++) {
                inOffsets[i][j] *= inpPrc[i].size();
            }
        }
    }
}

bool Eltwise::needPrepareParams() const {
    for (size_t i = 0; i < getParentEdges().size(); i++) {
        if (getParentEdgeAt(i)->getMemory().getDescWithType<BlockedMemoryDesc>()->getBlockDims() !=
            currentInBlkDims[i]) {
            return true;
        }
    }
    return false;
}

void Eltwise::selectOptimalPrimitiveDescriptor() {
    selectPreferPrimitiveDescriptor(getImplPriority(), true);
}

void Eltwise::execute([[maybe_unused]] const dnnl::stream& strm) {
    if (execPtr) {
        jit_eltwise_call_args_ptrs args_ptrs = {};
        VectorDims dims_out =
            implType == EltwiseImplType::optimizedShapeAgnostic ? execParams.outDims : execPtr->getOutDims();
        for (size_t i = 0; i < memPtrs.size() - 1; i++) {
            args_ptrs.src_ptr[i] = memPtrs[i]->getDataAs<const uint8_t>() + start_offset_in[i];
        }
        args_ptrs.dst_ptr = memPtrs.back()->getDataAs<uint8_t>() + start_offset_out;

        args_ptrs.post_op_data = fqDataPtrs.data();

        // shape agnostic kernel: offsets and work amount initialization
        if (implType == EltwiseImplType::optimizedShapeAgnostic) {
            args_ptrs.work_amount = dims_out.back();
            for (size_t i = 0; i < execParams.inOffsets.size(); i++) {
                args_ptrs.src_offsets[i] = execParams.inOffsets[i].data();
            }
            args_ptrs.dst_offsets = execParams.outOffsets.data();
        }
        execPtr->exec(args_ptrs, dims_out);
    } else if (eltwiseExecPtr) {
        std::vector<MemoryCPtr> srcMemory;
        for (size_t i = 0; i < getParentEdges().size(); i++) {
            srcMemory.push_back(getSrcMemoryAtPort(i));
        }
        std::vector<MemoryPtr> dstMemory;
        dstMemory.push_back(getDstMemoryAtPort(0));

        eltwiseExecPtr->exec(srcMemory, dstMemory, reinterpret_cast<void*>(fqDataPtrs.data()));
    } else {
        THROW_CPU_NODE_ERR("Primitive isn't created");
    }
}

void Eltwise::executeDynamicImpl(const dnnl::stream& strm) {
    execute(strm);
}

bool Eltwise::created() const {
    return getType() == Type::Eltwise;
}

bool Eltwise::canBeInPlace() const {
    if (getParentEdgeAt(0)->getParent()->getType() == Type::Input) {
        return false;
    }

    for (auto& parentEdge : getParentEdges()) {
        auto parent = parentEdge.lock()->getParent();
        if (parent->getChildEdges().size() != 1) {
            return false;
        }

        // WA to prevent memory corruption caused by inplace feature
        if (parent->getType() == Type::Concatenation) {
            for (auto& parentParentEdge : parent->getParentEdges()) {
                auto parentParent = parentParentEdge.lock()->getParent();
                if (parentParent->getChildEdges().size() != 1) {
                    return false;
                }
            }
        }
    }

    return getInputShapeAtPort(0) == getOutputShapeAtPort(0);
}

void Eltwise::fuseInto(NodePtr& parentNode) {
    // Handling Convolution custom Add node fusing case which is processed via dnnl append_sum() API.
    specialConvolutionAddFusing =
        (parentNode->getType() == Type::Convolution || parentNode->getType() == Type::BinaryConvolution) &&
        getAlgorithm() == Algorithm::EltwiseAdd &&
        dimsEqualWeak(getInputShapeAtPort(0).getDims(), getInputShapeAtPort(1).getDims()) &&
        !getParentEdgeAt(0)->getParent()->isConstant() && !getParentEdgeAt(1)->getParent()->isConstant();
    if ((scales.empty() && shifts.empty()) && !specialConvolutionAddFusing &&
        canBePerformedAsScaleShift(parentNode.get())) {
        std::tie(scales, shifts) = getScalesAndShifts(parentNode.get());
    }
    Node::fuseInto(parentNode);
}

void Eltwise::appendMemory(const std::vector<float>& data, MemoryPtr& memPtr, std::vector<MemoryPtr>& postOpsMem) {
    if (!memPtr) {
        DnnlBlockedMemoryDesc memoryDesc(ov::element::f32, {data.size()});
        memPtr = std::make_shared<Memory>(getEngine(), memoryDesc, data.data());
        postOpsMem.push_back(memPtr);
    }
}

void Eltwise::appendMemory(const std::vector<float>& data,
                           [[maybe_unused]] MemoryPtr& memPtr,
                           std::vector<const void*>& postOpsMem) {
    postOpsMem.push_back(data.data());
}

template <typename T>
void Eltwise::appendPostOpsImpl(dnnl::post_ops& ops,
                                const VectorDims& postOpDims,
                                std::vector<T>& postOpsMem,
                                const int channelAxis) {
    if (getOneDnnAlgorithm() != dnnl::algorithm::undef) {
        switch (getOneDnnAlgorithm()) {
        case dnnl::algorithm::eltwise_relu:
        case dnnl::algorithm::eltwise_tanh:
        case dnnl::algorithm::eltwise_elu:
        case dnnl::algorithm::eltwise_square:
        case dnnl::algorithm::eltwise_abs:
        case dnnl::algorithm::eltwise_sqrt:
        case dnnl::algorithm::eltwise_linear:
        case dnnl::algorithm::eltwise_soft_relu:
        case dnnl::algorithm::eltwise_logistic:
        case dnnl::algorithm::eltwise_exp:
        case dnnl::algorithm::eltwise_gelu_erf:
        case dnnl::algorithm::eltwise_gelu_tanh:
        case dnnl::algorithm::eltwise_clip:
        case dnnl::algorithm::eltwise_swish:
        case dnnl::algorithm::eltwise_hardswish:
        case dnnl::algorithm::eltwise_mish:
        case dnnl::algorithm::eltwise_hsigmoid:
        case dnnl::algorithm::eltwise_round_half_to_even:
        case dnnl::algorithm::eltwise_round_half_away_from_zero:
            ops.append_eltwise(getOneDnnAlgorithm(), getAlpha(), getBeta());
            break;
        default:
            THROW_CPU_NODE_ERR("Appending Eltwise node with name '", getName(), "' as post operation is not supported");
        }
    } else {
        // per-tensor EltwisePowerStatic can be implemented with more well-supported eltwise postOps
        if (getAlgorithm() == Algorithm::EltwisePowerStatic) {
            // d = s*beta + gamma
            ops.append_eltwise(dnnl::algorithm::eltwise_linear, getBeta(), getGamma());
            if (getAlpha() != 1.0f) {
                // d = 1 * s^alpha
                ops.append_eltwise(dnnl::algorithm::eltwise_pow, 1.0f, getAlpha());
            }
            return;
        }
        size_t channelSize = 1;
        if (channelAxis >= 0) {
            const auto chIdx = postOpDims.size() > 1 ? channelAxis : 0;
            channelSize = postOpDims[chIdx];
        }
        // since legacy depthwise post ops mechanism requires broadcasted data we need to reinitilize it in case of
        // changed shape
        if (depthwiseData.empty() || depthwiseDataSize != 2 * channelSize) {
            depthwiseData.clear();
            depthwiseMemory.reset();

            depthwiseData.insert(depthwiseData.end(), scales.begin(), scales.end());
            if (scales.size() == 1) {
                depthwiseData.resize(channelSize, depthwiseData.back());
            } else if (scales.size() != channelSize) {
                THROW_CPU_NODE_ERR("Appending node has failed due to scales data size inconsistency");
            }
            depthwiseData.insert(depthwiseData.end(), shifts.begin(), shifts.end());
            if (shifts.empty()) {
                // in case of Prelu algorithm scales data is always empty
                depthwiseData.resize(2 * channelSize, 0);
            } else if (shifts.size() == 1) {
                depthwiseData.resize(2 * channelSize, depthwiseData.back());
            } else if (shifts.size() != channelSize) {
                THROW_CPU_NODE_ERR("Appending node has failed due to shifts data size inconsistency");
            }
            depthwiseDataSize = 2 * channelSize;

            // always align for legacy scale/shift post ops
            constexpr int bufferAlignment = 16;
            int bufferPaddingSize = rnd_up(channelSize, bufferAlignment) - channelSize;
            depthwiseData.resize(depthwiseDataSize + bufferPaddingSize, 0);
        }

        if (depthwiseData.empty()) {
            THROW_CPU_NODE_ERR("cannot be performed since buffers are not allocated");
        }

        std::array<size_t, 2> offsets = {0};
        offsets[1] = offsets[0] + channelSize;

        /* @todo legacy depthwise post ops are kept for now
         * for performance reasons
         */
        switch (getAlgorithm()) {
        case Algorithm::EltwiseAdd:
        case Algorithm::EltwiseSubtract:
        case Algorithm::EltwiseMultiply:
        case Algorithm::EltwiseDivide:
        case Algorithm::EltwiseMulAdd:
        case Algorithm::EltwisePowerStatic:
            ops.append_depthwise(dnnl::algorithm::depthwise_scale_shift, offsets);
            break;
        case Algorithm::EltwisePrelu:
            ops.append_depthwise(dnnl::algorithm::depthwise_prelu, offsets);
            break;
        default:
            THROW_CPU_NODE_ERR("as post operation is not supported");
        }

        appendMemory(depthwiseData, depthwiseMemory, postOpsMem);
    }
}

void Eltwise::appendPostOps(dnnl::post_ops& ops,
                            const VectorDims& postOpDims,
                            std::unordered_map<int, MemoryPtr>& postOpsMem,
                            const int channelAxis) {
    std::vector<MemoryPtr> postOpsMemPtrs;
    appendPostOpsImpl(ops, postOpDims, postOpsMemPtrs, channelAxis);

    CPU_NODE_ASSERT(postOpsMemPtrs.size() <= 1, "at most 1 post ops memory args can be appended.");

    if (!postOpsMemPtrs.empty()) {
        postOpsMem[DNNL_ARG_ATTR_MULTIPLE_POST_OP(ops.len() - 1) | DNNL_ARG_SRC_1] = postOpsMemPtrs[0];
    }
}

void Eltwise::appendPostOps(dnnl::post_ops& ops,
                            const VectorDims& postOpDims,
                            std::vector<const void*>& postOpsMem,
                            const int channelAxis) {
    appendPostOpsImpl(ops, postOpDims, postOpsMem, channelAxis);
}

bool Eltwise::appendAttrPostOps(DnnlPostOpsComposerLegacy& dnnlpoc,
                                bool isLastPostOp,
                                [[maybe_unused]] dnnl::memory::data_type outDataType,
                                bool allowBinary) {
    if (getOneDnnAlgorithm() != dnnl::algorithm::undef) {
        switch (getOneDnnAlgorithm()) {
        case dnnl::algorithm::eltwise_relu:
        case dnnl::algorithm::eltwise_tanh:
        case dnnl::algorithm::eltwise_elu:
        case dnnl::algorithm::eltwise_square:
        case dnnl::algorithm::eltwise_abs:
        case dnnl::algorithm::eltwise_sqrt:
        case dnnl::algorithm::eltwise_soft_relu:
        case dnnl::algorithm::eltwise_logistic:
        case dnnl::algorithm::eltwise_exp:
        case dnnl::algorithm::eltwise_gelu_erf:
        case dnnl::algorithm::eltwise_gelu_tanh:
        case dnnl::algorithm::eltwise_clip:
        case dnnl::algorithm::eltwise_swish:
        case dnnl::algorithm::eltwise_hardswish:
        case dnnl::algorithm::eltwise_mish:
        case dnnl::algorithm::eltwise_hsigmoid:
        case dnnl::algorithm::eltwise_round_half_to_even:
        case dnnl::algorithm::eltwise_round_half_away_from_zero:
            dnnlpoc.appendEltwise(getOneDnnAlgorithm(), getAlpha(), getBeta());
            break;
        case dnnl::algorithm::eltwise_linear:
            // call dnnlpoc's specialized API to generate optimized postOps sequence
            dnnlpoc.appendLinear({getAlpha()}, {getBeta()}, isLastPostOp);
            break;
        default:
            THROW_CPU_NODE_ERR("as post operation is not supported");
        }
    } else {
        switch (getAlgorithm()) {
        case Algorithm::EltwiseAdd:
        case Algorithm::EltwiseSubtract:
            return dnnlpoc.appendShift(shifts, allowBinary);
        case Algorithm::EltwiseDivide:
        case Algorithm::EltwiseMultiply:
            return dnnlpoc.appendScale(scales, isLastPostOp, allowBinary);
        case Algorithm::EltwiseMulAdd:
            return dnnlpoc.appendLinear(scales, shifts, isLastPostOp, allowBinary);
        case Algorithm::EltwisePowerStatic:
            if (beta != 1.0f && gamma != 0.0f) {
                return dnnlpoc.appendLinear(scales, shifts, isLastPostOp, allowBinary);
            } else if (beta != 1.0f) {  // Multiply if has scales
                return dnnlpoc.appendScale(scales, isLastPostOp, allowBinary);
            } else if (gamma != 0.0f) {  // Add only if has shifts
                return dnnlpoc.appendShift(shifts, allowBinary);
            }
            break;
        case Algorithm::EltwisePrelu:
            if (!allowBinary) {
                return false;
            }
            dnnlpoc.appendBinary(dnnl::algorithm::binary_prelu, scales);
            break;
        default:
            THROW_CPU_NODE_ERR("as post operation is not supported");
        }
    }
    return true;
}

bool Eltwise::canFuseParent(const NodePtr& parentNode) const {
#if defined(OPENVINO_ARCH_ARM64)
    if (parentNode->getType() != Type::Convert) {
        return false;
    }
    const auto& input_precisions = parentNode->getOriginalInputPrecisions();
    if (!EltwiseJitExecutor::isSupportedOp(this, getAlpha(), getBeta(), getGamma(), input_precisions)) {
        return false;
    }
#else
    const auto isSuitableParentNode = [](const Node* parentNode) {
        return parentNode->getType() == Type::Convert &&
               (parentNode->getOriginalInputPrecisionAtPort(0) == ov::element::u8 ||
                parentNode->getOriginalInputPrecisionAtPort(0) == ov::element::i8) &&
               parentNode->getOriginalOutputPrecisionAtPort(0) == ov::element::f32;
    };

    auto isSuitableChildNode = [](const Node* childNode) {
        return childNode->getParentEdges().size() != 2;
    };

    if (!isSuitableParentNode(parentNode.get()) || !isSuitableChildNode(this)) {
        return false;
    }
#endif

    return true;
}

bool Eltwise::canFuseConvert(const NodePtr& convertNode) const {
    if (!one_of(convertNode->getOriginalOutputPrecisionAtPort(0),
                ov::element::i8,
                ov::element::u8,
                ov::element::f16,
                ov::element::bf16,
                ov::element::f32)) {
        return false;
    }
// Convert can be fused into Eltwise only if jit implementation is supported
#if defined(OPENVINO_ARCH_ARM64)
    return EltwiseJitExecutor::isSupportedOp(this, getAlpha(), getBeta(), getGamma());
#else
    return false;
#endif
}

bool Eltwise::canFuse(const NodePtr& node) const {
    auto isIntegerComputeSupported = [](const Node* node) {
        if (!one_of(node->getAlgorithm(),
                    Algorithm::EltwiseAdd,
                    Algorithm::EltwiseMultiply,
                    Algorithm::EltwiseMulAdd,
                    Algorithm::EltwiseSubtract,
                    Algorithm::EltwiseDivide,
                    Algorithm::EltwiseSquaredDifference)) {
            return false;
        }

        for (const auto& originalInputPrecision : node->getOriginalInputPrecisions()) {
            if (originalInputPrecision != ov::element::i32) {
                return false;
            }
        }

        return true;
    };

    if (!EltwiseJitExecutor::isSupportedOp(this, getAlpha(), getBeta(), getGamma())) {
        return false;
    }

#if defined(OPENVINO_ARCH_ARM64) || defined(OPENVINO_ARCH_RISCV64)
    const auto eltwise = dynamic_cast<const Eltwise*>(node.get());
    if ((eltwise == nullptr) ||
        (!EltwiseJitExecutor::isSupportedOp(eltwise, eltwise->getAlpha(), eltwise->getBeta(), eltwise->getGamma()))) {
        return false;
    }
#endif

    // TODO: EltwiseLog is supported only via reference executor
    if (one_of(getAlgorithm(),
               Algorithm::EltwiseLog,
               Algorithm::EltwiseBitwiseAnd,
               Algorithm::EltwiseBitwiseNot,
               Algorithm::EltwiseBitwiseOr,
               Algorithm::EltwiseBitwiseXor,
               Algorithm::EltwiseBitwiseLeftShift,
               Algorithm::EltwiseBitwiseRightShift) ||
        one_of(node->getAlgorithm(),
               Algorithm::EltwiseLog,
               Algorithm::EltwiseBitwiseAnd,
               Algorithm::EltwiseBitwiseNot,
               Algorithm::EltwiseBitwiseOr,
               Algorithm::EltwiseBitwiseXor,
               Algorithm::EltwiseBitwiseLeftShift,
               Algorithm::EltwiseBitwiseRightShift)) {
        return false;
    }

    bool isIntegerNode = isIntegerComputeSupported(this);
    if (isIntegerNode && node->getType() != Type::Eltwise) {
        return false;
    }

    // FQ inputs with quantization parameters will be hided inside post_op object, so will not increase inputs number
    size_t addedInputEdgesNum = node->getType() != Type::FakeQuantize ? (node->getParentEdges().size() - 1) : 0;
    if (getParentEdges().size() + addedInputEdgesNum > MAX_ELTWISE_INPUTS) {
        return false;
    }

    if (node->getType() == Type::Eltwise) {
        // [WA] Since execution precision change from I32 to FP32 for arithmetic operations may lead to incorrect
        // results we disable fusing cases which may lead to invalid precision conversions inside the kernel [TODO] We
        // need to rewrite support for different precisions at all to avoid implicit conversions to FP32 (all should be
        // handled via explicit convert operations)
        bool isIntegerFusingNode = isIntegerComputeSupported(node.get());
        if ((isIntegerNode && !isIntegerFusingNode) || (!isIntegerNode && isIntegerFusingNode)) {
            return false;
        }

        if (node->getParentEdgeAt(0)->getParent().get() != this) {
            // Eltwise jitter doesn't respect commutative property, so fusing is disabled in case it applied not for
            // 0-th port.
            if (one_of(node->getAlgorithm(),
                       Algorithm::EltwiseSubtract,
                       Algorithm::EltwiseDivide,
                       Algorithm::EltwiseFloorMod,
                       Algorithm::EltwiseMod,
                       Algorithm::EltwisePowerDynamic,
                       Algorithm::EltwiseGreater,
                       Algorithm::EltwiseGreaterEqual,
                       Algorithm::EltwiseLess,
                       Algorithm::EltwiseLessEqual,
                       Algorithm::EltwiseMulAdd,
                       Algorithm::EltwiseSelect)) {
                return false;
            }

            // Limitation: inputs precision definition inside Eltwise node assumes fusing is applied for 0-th port,
            // otherwise we need identical precision on all inputs of fused node
            for (size_t i = 1; i < getOriginalInputsNumber(); i++) {
                if (getOriginalInputPrecisionAtPort(0) != getOriginalInputPrecisionAtPort(i)) {
                    return false;
                }
            }
        }

        // We can use optimized execution with fusions only in cases when dim rank is less or equal to the maximum
        // possible
        if (node->getInputShapeAtPort(0).getRank() > MAX_ELTWISE_DIM_RANK) {
            return false;
        }

        return true;
    }

    if (node->getType() == Type::FakeQuantize) {
        return node->getAlgorithm() != Algorithm::FQBinarization;
    }

    return false;
}

ov::element::Type Eltwise::getRuntimePrecision() const {
    std::vector<ov::element::Type> inputPrecisions;
    // Don't take bias precision into account
    for (size_t i = 0; i < getParentEdges().size(); i++) {
        auto parentEdge = getParentEdgeAt(i);
        if (parentEdge && parentEdge->getStatus() == Edge::Status::Validated &&
            !parentEdge->getParent()->isConstant()) {
            inputPrecisions.emplace_back(
                DnnlExtensionUtils::DataTypeToElementType((parentEdge->getMemoryPtr()->getDataType())));
        }
    }

    return getMaxPrecision(inputPrecisions);
}
}  // namespace ov::intel_cpu::node<|MERGE_RESOLUTION|>--- conflicted
+++ resolved
@@ -435,14 +435,8 @@
                        const std::vector<ov::element::Type>& inpPrc,
                        const ov::element::Type& outPrc,
                        const dnnl::post_ops& post_ops,
-<<<<<<< HEAD
-                       bool useRuntimePtrs,
-                       bool doOutputSaturation) {
+                       bool useRuntimePtrs) {
         auto collapseLastDims = [](auto& dims, int dimsToCollapse) {
-=======
-                       bool useRuntimePtrs) {
-        auto collapseLastDims = [](std::vector<size_t>& dims, int dimsToCollapse) {
->>>>>>> 4ebe4931
             for (size_t i = dims.size() - 2; i > dims.size() - dimsToCollapse - 2; i--) {
                 dims[dims.size() - 1] *= dims[i];
             }
