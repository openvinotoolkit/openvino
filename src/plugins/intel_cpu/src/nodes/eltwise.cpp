--- conflicted
+++ resolved
@@ -428,7 +428,6 @@
     return initializers;
 }
 
-<<<<<<< HEAD
 namespace {
 
 struct EltwiseKey {
@@ -1400,8 +1399,6 @@
                                                 key.implType == EltwiseImplType::optimizedShapeAgnostic);
 }
 
-=======
->>>>>>> 9af49e73
 bool Eltwise::isSupportedOperation(const std::shared_ptr<const ov::Node>& op, std::string& errorMessage) noexcept {
     try {
         if (getInitializers().find(op->get_type_info()) == getInitializers().end()) {
