--- conflicted
+++ resolved
@@ -812,11 +812,8 @@
                     Algorithm::EltwiseMod,
                     Algorithm::EltwiseMulAdd,
                     Algorithm::EltwiseMultiply,
-<<<<<<< HEAD
+                    Algorithm::EltwiseNegative,
                     Algorithm::EltwiseNotEqual,
-=======
-                    Algorithm::EltwiseNegative,
->>>>>>> 4814f3a5
                     Algorithm::EltwisePowerStatic,
                     Algorithm::EltwisePrelu,
                     Algorithm::EltwiseRelu,
