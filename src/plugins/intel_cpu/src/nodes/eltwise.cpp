--- conflicted
+++ resolved
@@ -744,18 +744,11 @@
     }
 
     static bool isSupportedOp(const Node* node,
-<<<<<<< HEAD
                               [[maybe_unused]] const float alpha,
                               [[maybe_unused]] const float beta,
                               [[maybe_unused]] const float gamma,
-                              [[maybe_unused]] const std::vector<ov::element::Type>& input_precisions = {}) {
-=======
-                              const float alpha,
-                              const float beta,
-                              const float gamma,
-                              const ov::element::TypeVector& input_precisions = {},
-                              const ov::element::TypeVector& output_precisions = {}) {
->>>>>>> 24ef4a48
+                              [[maybe_unused]] const ov::element::TypeVector& input_precisions = {},
+                              [[maybe_unused]] const ov::element::TypeVector& output_precisions = {}) {
 #if defined(OPENVINO_ARCH_X86_64)
         const auto isISASupportedByJIT = mayiuse(dnnl::impl::cpu::x64::sse41);
 #elif defined(OPENVINO_ARCH_ARM64)
