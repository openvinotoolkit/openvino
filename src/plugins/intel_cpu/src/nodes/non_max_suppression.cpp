--- conflicted
+++ resolved
@@ -863,24 +863,9 @@
                                    const VectorDims& boxes_strides,
                                    const VectorDims& scores_strides,
                                    std::vector<FilteredBox>& filtered_boxes) {
-<<<<<<< HEAD
+    CPU_NODE_ASSERT(!m_jit_kernel, "does not have implementation of the JIT kernel for Rotated boxes.");
     const auto& cpu_parallel = context->getCpuParallel();
-    if (m_jit_kernel) {
-        THROW_CPU_NODE_ERR("does not have implementation of the JIT kernel for Rotated boxes.");
-    } else {
-        cpu_parallel->parallel_for2d(m_batches_num, m_classes_num, [&](int64_t batch_idx, int64_t class_idx) {
-            const float* boxes_ptr = boxes + batch_idx * boxes_strides[0];
-            const float* scores_ptr = scores + batch_idx * scores_strides[0] + class_idx * scores_strides[1];
-
-            std::vector<std::pair<float, size_t>> sorted_indices;  // score, box_idx
-            sorted_indices.reserve(m_boxes_num);
-            for (size_t box_idx = 0LU; box_idx < m_boxes_num; box_idx++, scores_ptr++) {
-                if (*scores_ptr > m_score_threshold) {
-                    sorted_indices.emplace_back(*scores_ptr, box_idx);
-                }
-=======
-    CPU_NODE_ASSERT(!m_jit_kernel, "does not have implementation of the JIT kernel for Rotated boxes.");
-    parallel_for2d(m_batches_num, m_classes_num, [&](int64_t batch_idx, int64_t class_idx) {
+    cpu_parallel->parallel_for2d(m_batches_num, m_classes_num, [&](int64_t batch_idx, int64_t class_idx) {
         const float* boxes_ptr = boxes + batch_idx * boxes_strides[0];
         const float* scores_ptr = scores + batch_idx * scores_strides[0] + class_idx * scores_strides[1];
 
@@ -889,7 +874,6 @@
         for (size_t box_idx = 0LU; box_idx < m_boxes_num; box_idx++, scores_ptr++) {
             if (*scores_ptr > m_score_threshold) {
                 sorted_indices.emplace_back(*scores_ptr, box_idx);
->>>>>>> 8d83df65
             }
         }
 
