--- conflicted
+++ resolved
@@ -17,16 +17,6 @@
 class RandomUniform : public Node {
 public:
     union OutputType {
-<<<<<<< HEAD
-        double   f64;
-        float    f32;
-        float16  f16;
-        bfloat16 bf16;
-        int64_t  i64;
-        int32_t  i32;
-        uint32_t u32;
-        uint16_t u16;
-=======
         float f32;
         float16 f16;
         bfloat16 bf16;
@@ -35,7 +25,6 @@
         uint32_t u32;
         uint16_t u16;
         int64_t i64;
->>>>>>> 59984e96
     };
 
     RandomUniform(const std::shared_ptr<ov::Node>& op, const GraphContext::CPtr& context);
@@ -70,9 +59,6 @@
     bool needShapeInfer() const override;
 
 private:
-<<<<<<< HEAD
-    void evalRange();
-=======
     void computeStl(void* out, size_t work_amount);
 
     std::pair<uint64_t, uint64_t> computePhilox(void* out,
@@ -83,7 +69,6 @@
     void generateData(DISTR_TYPE distribution, void* out, size_t work_amount);
 
     void initOutShape(VectorDims& dst, const void* src, const element::Type& shape_type, size_t len);
->>>>>>> 59984e96
 
     void initEdgeValues(OutputType& dst, const void* src, const element::Type& output_type);
 
