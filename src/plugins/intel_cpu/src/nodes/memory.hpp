--- conflicted
+++ resolved
@@ -4,11 +4,9 @@
 
 #pragma once
 
-<<<<<<< HEAD
 #include <graph.h>
-=======
+
 #include <map>
->>>>>>> 45bf77b8
 
 #include "input.h"
 #include "memory_state_base.h"
@@ -290,13 +288,6 @@
     std::weak_ptr<ScaledDotProductAttention> m_sdpaNode;
     int m_child_port_idx = -1;
 };
-<<<<<<< HEAD
-
-}   // namespace node
-}   // namespace intel_cpu
-}   // namespace ov
-=======
 }  // namespace node
 }  // namespace intel_cpu
-}  // namespace ov
->>>>>>> 45bf77b8
+}  // namespace ov