--- conflicted
+++ resolved
@@ -65,17 +65,8 @@
     }
 
     void generate() override {
-<<<<<<< HEAD
-        exp_injector.reset(new jit_uni_eltwise_injector_t<isa>(this,
-                                                               dnnl::impl::alg_kind::eltwise_exp,
-                                                               0.f,
-                                                               0.f,
-                                                               1.f,
-                                                               data_type::f32));
-=======
         exp_injector.reset(
-            new jit_uni_eltwise_injector<isa>(this, dnnl::impl::alg_kind::eltwise_exp, 0.F, 0.F, 1.F, data_type::f32));
->>>>>>> 3b08b26d
+            new jit_uni_eltwise_injector_t<isa>(this, dnnl::impl::alg_kind::eltwise_exp, 0.F, 0.F, 1.F, data_type::f32));
 
         if (mayiuse(avx512_core)) {
             uni_vcvtneps2bf16 = std::make_unique<jit_uni_vcvtneps2bf16>(this, isa);
