--- conflicted
+++ resolved
@@ -374,11 +374,7 @@
                 bf16_dst_data[i + start_index] = logistic_scalar(bf16_dst_data[i + start_index]);
             }
         } else {
-<<<<<<< HEAD
-            IE_THROW() << "Unsupported precision configuration outPrc=" << output_prec.get_type_name();
-=======
-            OPENVINO_THROW("Unsupported precision configuration outPrc=", output_prec.name());
->>>>>>> c360de0f
+            OPENVINO_THROW("Unsupported precision configuration outPrc=", output_prec.get_type_name());
         }
     }
 }
