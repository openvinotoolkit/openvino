// Copyright (C) 2018-2023 Intel Corporation
// SPDX-License-Identifier: Apache-2.0
//

#include <dnnl_extension_utils.h>
#include "convert.h"
#include "common/blocked_desc_creator.h"
#include <ngraph/opsets/opset1.hpp>
#include <ie_ngraph_utils.hpp>
#include <utils/ngraph_utils.hpp>
#include <utils/shape_inference/shape_inference_pass_through.hpp>

using namespace dnnl;
using namespace InferenceEngine;

namespace ov {
namespace intel_cpu {
namespace node {

bool Convert::isSupportedOperation(const std::shared_ptr<const ngraph::Node>& op, std::string& errorMessage) noexcept {
    try {
        const auto convert = std::dynamic_pointer_cast<const ngraph::opset1::Convert>(op);
        if (!convert) {
            errorMessage = "Only opset1 Convert operation is supported";
            return false;
        }
    } catch (...) {
        return false;
    }
    return true;
}

Convert::Convert(const std::shared_ptr<ngraph::Node>& op, const GraphContext::CPtr context)
        : Node(op, context, PassThroughShapeInferFactory()) {
    std::string errorMessage;
    if (isSupportedOperation(op, errorMessage)) {
        errorPrefix = "Convert node with name '" + getName() + "'";
    } else {
        IE_THROW(NotImplemented) << errorMessage;
    }

    auto convert = ov::as_type_ptr<const ngraph::opset1::Convert>(op);
    convertParams.origPrc = details::convertPrecision(convert->get_destination_type());
}

Convert::Convert(const Shape &shape, const InferenceEngine::Precision &inPrc, const InferenceEngine::Precision &outPrc,
                 const std::string &nodeName, const GraphContext::CPtr context)
        : Node("Convert", nodeName, context) {
    convertParams.origPrc = outPrc;
    inputShapes.push_back(shape);
    addOriginalInputPrecision(inPrc);
    outputShapes.push_back(shape);
    addOriginalOutputPrecision(outPrc);

    isDynamic = shape.isDynamic();
    if (isDynamicNode()) {
        shapeInference = std::make_shared<ShapeInferPassThrough>();
    }

    errorPrefix = "Convert node with name '" + getName() + "'";
}

void Convert::getSupportedDescriptors() {
    // if tensor descriptors are set via setDescs method we need to update the inDims/outDims data
    // from correspond tensor descriptors.
    if (outputShapes.empty())
        outputShapes.push_back(output->getShape());
    if (inputShapes.empty())
        inputShapes.push_back(input->getShape());
    if (getParentEdges().size() != 1)
        IE_THROW() << errorPrefix << " has incorrect number of input edges";
    if (getChildEdges().empty())
        IE_THROW() << errorPrefix << " has incorrect number of output edges";
}

bool Convert::isSupportedDesc(const MemoryDesc &desc) {
    bool isSupported = desc.getType() & MemoryDescType::Blocked;
    if (desc.getType() == MemoryDescType::DnnlBlocked)
        isSupported &= desc.as<const DnnlMemoryDesc>()->hasEmptyExtraData();
    return isSupported;
}

void Convert::initSupportedPrimitiveDescriptors() {
    if (!supportedPrimitiveDescriptors.empty())
        return;

    NodeConfig config;
    PortConfig dataIn;
    PortConfig dataConfigOut;

    bool canInitExternalDesc = false;
    if (input && output) {
        canInitExternalDesc = true;
        canInitExternalDesc &= isSupportedDesc(*input);
        canInitExternalDesc &= isSupportedDesc(*output);
    }

    auto supportedPrimitiveDescriptorsBuilder = [this](NodeConfig config) {
        MemoryDescPtr srcMemoryDesc = config.inConfs[0].getMemDesc();
        MemoryDescPtr dstMemoryDesc = config.outConfs[0].getMemDesc();
        convertParams.srcPrc = srcMemoryDesc->getPrecision();
        convertParams.dstPrc = dstMemoryDesc->getPrecision();
        auto factory = std::make_shared<ConvertExecutorFactory>(convertParams, srcMemoryDesc, dstMemoryDesc,
                                                                std::make_shared<ExecutorContext>(context, getImplPriority()));
        supportedPrimitiveDescriptors.emplace_back(config, impl_desc_type::unknown, factory);
    };

    // if input and output pointers are not null and not contain extra data, then the inp/output tensor descriptors were set using setDescs method, so
    // they should be used as the actual descriptors.
    if (canInitExternalDesc) {
        dataIn.setMemDesc(input);
        config.inConfs.push_back(dataIn);

        // inp/out layouts must be the same
        dataConfigOut.setMemDesc(config.inConfs[0].getMemDesc());
        dataConfigOut.setMemDesc(dataConfigOut.getMemDesc()->cloneWithNewPrecision(output->getPrecision()));
        config.outConfs.push_back(dataConfigOut);
        supportedPrimitiveDescriptorsBuilder(config);
    } else if (inputShapes.size() == 1 && outputShapes.size() == 1) {
        const Shape& insShape = getInputShapeAtPort(0);
        auto insPrecision = getOriginalInputPrecisionAtPort(0);
        const Shape& outputShape = getOutputShapeAtPort(0);
        auto outPrecision = getOriginalOutputPrecisionAtPort(0);

        config.inConfs.push_back(dataIn);
        config.outConfs.push_back(dataConfigOut);

        auto creators = BlockedDescCreator::getCommonCreators();
        auto range = BlockedDescCreator::makeFilteredRange(creators, insShape.getRank());

        for (auto itr = range.first; itr != range.second; ++itr) {
            config.inConfs[0].setMemDesc(std::make_shared<CpuBlockedMemoryDesc>(itr->second->createDesc(insPrecision, insShape)));
            config.outConfs[0].setMemDesc(std::make_shared<CpuBlockedMemoryDesc>(itr->second->createDesc(outPrecision, outputShape)));

            supportedPrimitiveDescriptorsBuilder(config);
        }
    } else {
        IE_THROW() << errorPrefix << " has incorrect number of input/output edges";
    }
}

void Convert::prepareParams() {
    auto& parentMem = getParentEdgeAt(0)->getMemory();
    convertParams.size = parentMem.GetDescWithType<BlockedMemoryDesc>()->getPaddedElementsCount();

    auto selectedPD = getSelectedPrimitiveDescriptor();
    MemoryDescPtr srcDesc = getParentEdgeAt(0)->getMemoryPtr()->getDescPtr();
    MemoryDescPtr dstDesc = getChildEdgeAt(0)->getMemoryPtr()->getDescPtr();
    execPtr = selectedPD->getExecutorFactoryAs<ConvertExecutorFactory>()->makeExecutor(convertParams,
                                                                                       srcDesc,
                                                                                       dstDesc,
                                                                                       {});
    selectedPD->setImplementationType(execPtr->getImplType());
}

void Convert::executeDynamicImpl(dnnl::stream strm) {
    execute(strm);
}

void Convert::execute(dnnl::stream strm) {
    auto& parentMem = getParentEdgeAt(0)->getMemory();
    auto& childMem = getChildEdgeAt(0)->getMemory();

    const auto parentPaddElemCount = parentMem.getDescWithType<BlockedMemoryDesc>()->getPaddedElementsCount();
    const auto childPaddElemCount = childMem.getDescWithType<BlockedMemoryDesc>()->getPaddedElementsCount();

    if (parentPaddElemCount != childPaddElemCount)
        IE_THROW() << errorPrefix << " has different elements number in input and output buffers";

<<<<<<< HEAD
    MemoryCPtr srcMemory = getParentEdgeAt(0)->getMemoryPtr();
    MemoryPtr dstMemory = getChildEdgeAt(0)->getMemoryPtr();
    execPtr->exec(srcMemory, dstMemory);
=======
    void* srcPtr = parentMem.getData();
    void* dstPtr = childMem.getData();

    cpu_convert(srcPtr,
                dstPtr,
                parentMem.getDesc().getPrecision(),
                origPrc,
                childMem.getDesc().getPrecision(),
                parentPaddElemCount);
>>>>>>> a396f074
}

bool Convert::created() const {
    return getType() == Type::Convert;
}

}   // namespace node
}   // namespace intel_cpu
}   // namespace ov<|MERGE_RESOLUTION|>--- conflicted
+++ resolved
@@ -167,21 +167,9 @@
     if (parentPaddElemCount != childPaddElemCount)
         IE_THROW() << errorPrefix << " has different elements number in input and output buffers";
 
-<<<<<<< HEAD
     MemoryCPtr srcMemory = getParentEdgeAt(0)->getMemoryPtr();
     MemoryPtr dstMemory = getChildEdgeAt(0)->getMemoryPtr();
     execPtr->exec(srcMemory, dstMemory);
-=======
-    void* srcPtr = parentMem.getData();
-    void* dstPtr = childMem.getData();
-
-    cpu_convert(srcPtr,
-                dstPtr,
-                parentMem.getDesc().getPrecision(),
-                origPrc,
-                childMem.getDesc().getPrecision(),
-                parentPaddElemCount);
->>>>>>> a396f074
 }
 
 bool Convert::created() const {
