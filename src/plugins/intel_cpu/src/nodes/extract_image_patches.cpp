// Copyright (C) 2018-2023 Intel Corporation
// SPDX-License-Identifier: Apache-2.0
//

#include <cstring>
#include <string>
#include <cmath>

#include <openvino/opsets/opset3.hpp>
#include "openvino/core/parallel.hpp"
#include "extract_image_patches.h"
#include <cpu/x64/jit_generator.hpp>
#include "caseless.hpp"
#include <common/primitive_hashing_utils.hpp>

using namespace InferenceEngine;

using details::CaselessEq;

using namespace dnnl::impl::cpu;
using namespace dnnl::impl::cpu::x64;
using namespace dnnl::impl::utils;
using namespace Xbyak;

namespace ov {
namespace intel_cpu {
namespace node {
#if defined(OPENVINO_ARCH_X86_64)
#define GET_OFF(field) offsetof(jit_extract_image_patches_args, field)

template <cpu_isa_t isa>
struct jit_extract_image_patches_kernel : public jit_uni_extract_image_patches_kernel, public jit_generator {
    DECLARE_CPU_JIT_AUX_FUNCTIONS(jit_extract_image_patches_kernel)

    explicit jit_extract_image_patches_kernel(jit_extract_image_patches_params jpp) : jit_uni_extract_image_patches_kernel(jpp), jit_generator(jit_name()) {}

    void create_ker() override {
        jit_generator::create_kernel();
        ker_ = (decltype(ker_))jit_ker();
    }

    void generate() override {
        this->preamble();

        mov(reg_num_pads, ptr[reg_params + GET_OFF(h_lo_pad)]);
        mov(reg_h_hi_pad, ptr[reg_params + GET_OFF(h_hi_pad)]);
        mov(reg_w_lo_pad, ptr[reg_params + GET_OFF(w_lo_pad)]);
        mov(reg_w_hi_pad, ptr[reg_params + GET_OFF(w_hi_pad)]);
        mov(reg_src, ptr[reg_params + GET_OFF(src)]);
        mov(reg_dst, ptr[reg_params + GET_OFF(dst)]);

        mov(reg_src_incr, jpp.SH * jpp.IW * jpp.dtype_size);
        mov(reg_aux64, reg_w_hi_pad);
        mul_by_const(reg_aux64, reg_aux64_2, jpp.SW * jpp.dtype_size);
        sub(reg_src_incr, reg_aux64);

        mov(reg_aux64, reg_w_lo_pad);
        mul_by_const(reg_aux64, reg_aux64_2, jpp.SW * jpp.dtype_size);
        add(reg_src_incr, reg_aux64);
        add(reg_src, reg_aux64);

        mov(reg_ow_work_amount, reg_w_hi_pad);
        sub(reg_ow_work_amount, reg_w_lo_pad);

        uni_vpxor(vmm_zero, vmm_zero, vmm_zero);
        if (mayiuse_gather) {
            mov(reg_aux64, gather_index_table);
            uni_vmovups(vmm_gather_index, ptr[reg_aux64]);
        }
        loop();

        this->postamble();

        if (mayiuse_gather)
            prepare_table();
    }

private:
    using Vmm = typename conditional3<isa == x64::sse41, Xbyak::Xmm, isa == x64::avx2, Xbyak::Ymm, Xbyak::Zmm>::type;
    using reg64_t = const Xbyak::Reg64;
    using reg32_t = const Xbyak::Reg32;
    bool mayiuse_gather = (mayiuse(x64::avx2) || mayiuse(x64::avx512_core)) && (jpp.dtype_size == 4);
    uint32_t vlen = cpu_isa_traits<isa>::vlen;
    reg64_t reg_src = r8;
    reg64_t reg_dst = r9;
    reg64_t reg_oh_count = r10;
    reg64_t reg_ow_count = r11;
    reg64_t reg_num_pads = r12;
    reg64_t reg_src_incr = r13;
    reg64_t reg_aux64 = rax;
    reg64_t reg_w_hi_pad = r14;
    reg64_t reg_w_lo_pad = r15;
    reg64_t reg_h_hi_pad = rbp;
    reg64_t reg_aux64_2 = rbx;
    reg64_t reg_ow_work_amount = rsi;
    reg64_t reg_params = abi_param1;

    Vmm vmm = Vmm(0);
    Xmm xmm = Xmm(0);
    Vmm vmm_zero = Vmm(1); // reserved for pad
    Xbyak::Xmm xmm_aux = Xbyak::Xmm(2);
    Vmm vmm_gather_index = Vmm(3);
    Vmm vmm_gather_mask = Vmm(4);
    Opmask k_mask = Xbyak::Opmask(1);
    Xbyak::Label gather_index_table;

    inline void load_scalar(Vmm vmm_arg, const Xbyak::Address &op) {
        Xbyak::Xmm xmm_src = Xmm(vmm_arg.getIdx());
        switch (jpp.dtype_size) {
            case 4: uni_vmovss(vmm_arg, op); break;
            case 2: uni_vpinsrw(xmm_src, xmm_src, op, 0x0); break;
            case 1: uni_vpinsrb(xmm_src, xmm_src, op, 0x0); break;
            default:
                OPENVINO_THROW("The data type of size '", jpp.dtype_size, "' is not supported.");
        }
    }
    inline void store_scalar(const Xbyak::Address &op, Vmm vmm_arg) {
        Xbyak::Xmm xmm_dst = Xmm(vmm_arg.getIdx());
        switch (jpp.dtype_size) {
            case 4: uni_vmovss(op, vmm_arg); break;
            case 2: uni_vpextrw(op, xmm_dst, 0x0); break;
            case 1: uni_vpextrb(op, xmm_dst, 0x0); break;
            default:
                OPENVINO_THROW("The data type of size '", jpp.dtype_size, "' is not supported.");
        }
    }

    inline void pad_with_zeros(reg64_t &reg_num_pads_arg, reg64_t &reg_dst_arg) {
        Xbyak::Label main, tail, exit;
        L(main);
        {
            cmp(reg_num_pads_arg, jpp.block_size);
            jl(tail);
            uni_vmovups(ptr[reg_dst_arg], vmm_zero);
            add(reg_dst_arg, jpp.dtype_size * jpp.block_size);
            sub(reg_num_pads_arg, jpp.block_size);
            jmp(main);
        }
        L(tail);
        {
            cmp(reg_num_pads_arg, 0);
            jle(exit);
            store_scalar(ptr[reg_dst_arg], vmm_zero);
            add(reg_dst_arg, jpp.dtype_size);
            dec(reg_num_pads_arg);
            jmp(tail);
        }
        L(exit);
    }

    inline void custom_uni_vgatherdps(const Vmm &vmm_arg, reg64_t &mem_base, const Vmm &mem_offset, Vmm &vmm_mask) {
        switch (isa) {
            case x64::avx2:
                uni_vpcmpeqd(vmm_mask, vmm_mask, vmm_mask);
                vgatherdps(vmm_arg, ptr[mem_base + mem_offset], vmm_mask);
                break;
            case x64::avx512_core:
                kxnord(k_mask, k_mask, k_mask);
                vgatherdps(vmm_arg | k_mask, ptr[mem_base + mem_offset]);
                break;
            case x64::sse41:
                emulate_gather(vmm_arg, mem_base);
                break;
            default:
                OPENVINO_THROW("Got unsupported instruction set.");
        }
    }

    inline void gather_src2vmm(const Vmm &vmm_arg, reg64_t &mem_base) {
        switch (jpp.dtype_size) {
            case 4: custom_uni_vgatherdps(vmm, mem_base, vmm_gather_index, vmm_gather_mask); break;
            case 2:
            case 1: emulate_gather(vmm_arg, mem_base); break;
            default:
                OPENVINO_THROW("The data type of size '", jpp.dtype_size, "' is not supported.");
        }
    }

    inline void emulate_gather(const Xbyak::Xmm &xmm_arg, reg64_t &mem_base, int xmm_offset = 0) {
        const int xmm_size = 16; // bytes
        const int xmm_block_size = xmm_size / jpp.dtype_size;
        const int offset = xmm_offset * jpp.SW * jpp.dtype_size * xmm_block_size;
        for (int i = 0; i < xmm_block_size; i++) {
            Xbyak::Address addr = ptr[mem_base + i * jpp.SW * jpp.dtype_size + offset];
            switch (jpp.dtype_size) {
                case 4: uni_vpinsrd(xmm_arg, xmm_arg, addr, i); break;
                case 2: uni_vpinsrw(xmm_arg, xmm_arg, addr, i); break;
                case 1: uni_vpinsrb(xmm_arg, xmm_arg, addr, i); break;
                default:
                    OPENVINO_THROW("The data type of size '", jpp.dtype_size, "' is not supported.");
            }
        }
    }
    inline void emulate_gather(const Xbyak::Ymm &ymm_arg, reg64_t &mem_base) {
        Xbyak::Xmm low_xmm = Xbyak::Xmm(ymm_arg.getIdx());
        emulate_gather(low_xmm, mem_base, 0);
        emulate_gather(xmm_aux, mem_base, 1);
        vinserti128(ymm_arg, ymm_arg, xmm_aux, 1);
    }

    inline void emulate_gather(const Xbyak::Zmm &zmm_arg, reg64_t &mem_base) {
        Xbyak::Xmm low_xmm = Xbyak::Xmm(zmm_arg.getIdx());
        emulate_gather(low_xmm, mem_base, 0);
        for (int i = 1; i < 4; i++) {
            emulate_gather(xmm_aux, mem_base, i);
            vinserti64x2(zmm_arg, zmm_arg, xmm_aux, i);
        }
    }

    void loop() {
        mov(reg_oh_count, reg_h_hi_pad);
        // reg_num_pads contains h_lo_pad at this point
        sub(reg_oh_count, reg_num_pads);

        Xbyak::Label ih_loop, ih_tail, ih_exit;
        Xbyak::Label iw_loop, iw_tail, iw_exit;
        if (jpp.need_padding) {
            mul_by_const(reg_num_pads, reg_aux64, jpp.OW);
            pad_with_zeros(reg_num_pads, reg_dst);
        }
        L(ih_loop);
        {
            cmp(reg_oh_count, 0);
            jle(ih_exit, T_NEAR);
            if (jpp.need_padding) {
                mov(reg_num_pads, reg_w_lo_pad);
                pad_with_zeros(reg_num_pads, reg_dst);
            }
            mov(reg_ow_count, reg_ow_work_amount);
            L(iw_loop);
            {
                cmp(reg_ow_count, jpp.block_size);
                jle(iw_tail, T_NEAR);
                gather_src2vmm(vmm, reg_src);
                add(reg_src, jpp.SW * jpp.dtype_size * jpp.block_size);
                uni_vmovups(ptr[reg_dst], vmm);
                add(reg_dst, jpp.dtype_size * jpp.block_size);
                sub(reg_ow_count, jpp.block_size);
                jmp(iw_loop);
            }
            L(iw_tail);
            {
                cmp(reg_ow_count, 0);
                jle(iw_exit, T_NEAR);
                load_scalar(vmm, ptr[reg_src]);
                store_scalar(ptr[reg_dst], vmm);
                dec(reg_ow_count);
                add(reg_src, jpp.SW * jpp.dtype_size);
                add(reg_dst, jpp.dtype_size);
                jmp(iw_tail);
            }
            L(iw_exit);
            if (jpp.need_padding) {
                mov(reg_num_pads, jpp.OW);
                sub(reg_num_pads, reg_w_hi_pad);
                pad_with_zeros(reg_num_pads, reg_dst);
            }
            dec(reg_oh_count);
            add(reg_src, reg_src_incr);
            jmp(ih_loop, T_NEAR);
        }
        L(ih_exit);
        if (jpp.need_padding) {
            mov(reg_num_pads, jpp.OH);
            sub(reg_num_pads, reg_h_hi_pad);
            mul_by_const(reg_num_pads, reg_aux64, jpp.OW);
            pad_with_zeros(reg_num_pads, reg_dst);
        }
    }

    void prepare_table() {
        align(64);
        L(gather_index_table);
        for (size_t i = 0; i < vlen / sizeof(int32_t); i++)
            dd(i * jpp.SW * jpp.dtype_size);
    }
};
#endif // OPENVINO_ARCH_X86_64

bool ExtractImagePatches::isSupportedOperation(const std::shared_ptr<const ov::Node>& op, std::string& errorMessage) noexcept {
    try {
        auto extImgPatcher = ov::as_type_ptr<const ov::opset3::ExtractImagePatches>(op);
        if (!extImgPatcher) {
            errorMessage = "Only opset3 ExtractImagePatches operation is supported";
            return false;
        }
        const auto padValue = extImgPatcher->get_auto_pad();
        if (!one_of(padValue, ov::op::PadType::VALID, ov::op::PadType::SAME_LOWER, ov::op::PadType::SAME_UPPER)) {
            errorMessage = "Does not support pad type: " + ov::as_string(padValue);
            return false;
        }
        if (!everyone_is(2u, extImgPatcher->get_sizes().size(), extImgPatcher->get_strides().size(), extImgPatcher->get_rates().size())) {
            errorMessage = "Doesn't support 'sizes', 'strides', 'rates', attributes with rank != 2";
            return false;
        }
    } catch (...) {
        return false;
    }
    return true;
}

namespace {
struct ExtractImagePatchesKey {
    VectorDims inDims;
    VectorDims outDims;
    VectorDims kSizes;
    VectorDims strides;
    VectorDims rates;
    ExtractImagePatches::ExtImgPatcherPadType padType;
    size_t prcSize;
    size_t hash() const;
    bool operator==(const ExtractImagePatchesKey& rhs) const;
};

size_t ExtractImagePatchesKey::hash() const {
    using namespace dnnl::impl::primitive_hashing;
    using namespace dnnl::impl;
    size_t seed = 0;
    seed = get_vector_hash(seed, inDims);
    seed = get_vector_hash(seed, outDims);
    seed = get_vector_hash(seed, kSizes);
    seed = get_vector_hash(seed, strides);
    seed = get_vector_hash(seed, rates);
    seed = hash_combine(seed, padType);
    seed = hash_combine(seed, prcSize);
    return seed;
}

bool ExtractImagePatchesKey::operator==(const ExtractImagePatchesKey& rhs) const {
    bool result = inDims == rhs.inDims && outDims == rhs.outDims && kSizes == rhs.kSizes && strides == rhs.strides &&
           rates == rhs.rates && padType == rhs.padType && prcSize == rhs.prcSize;
    return result;
}
}  // namespace

ExtractImagePatches::ExtractImagePatches(const std::shared_ptr<ov::Node>& op, const GraphContext::CPtr context)
    : Node(op, context, NgraphShapeInferFactory(op, EMPTY_PORT_MASK)) {
    std::string errorMessage;
    if (!isSupportedOperation(op, errorMessage)) {
        OPENVINO_THROW_NOT_IMPLEMENTED(errorMessage);
    }

    errorPrefix = "ExtractImagePatches layer with name '" + op->get_friendly_name() + "' ";
    auto extImgPatcher = ov::as_type_ptr<const ov::opset3::ExtractImagePatches>(op);

    if (inputShapes.size() != 1 || outputShapes.size() != 1)
        OPENVINO_THROW(errorPrefix,
                       "has incorrect number of input or output edges!",
                       " Input: ",
                       inputShapes.size(),
                       "); Output: ",
                       outputShapes.size());

    if (getInputShapeAtPort(0).getRank() != 4)
        OPENVINO_THROW(errorPrefix, "must have 4D input tensor. Actual: ", getInputShapeAtPort(0).getRank());

    if (getOutputShapeAtPort(0).getRank() != 4)
        OPENVINO_THROW(errorPrefix, "must have 4D output tensor. Actual: ", getOutputShapeAtPort(0).getRank());

    if (extImgPatcher->get_auto_pad() == ov::op::PadType::VALID) {
        _auto_pad = ExtImgPatcherPadType::VALID;
    } else if (extImgPatcher->get_auto_pad() == ov::op::PadType::SAME_LOWER) {
        _auto_pad = ExtImgPatcherPadType::SAME_LOWER;
    } else if (extImgPatcher->get_auto_pad() == ov::op::PadType::SAME_UPPER) {
        _auto_pad = ExtImgPatcherPadType::SAME_UPPER;
    } else {
        OPENVINO_THROW(errorPrefix, "has unsupported pad type: ", extImgPatcher->get_auto_pad());
    }

    _ksizes = extImgPatcher->get_sizes();;
    _strides = extImgPatcher->get_strides();
    _rates = extImgPatcher->get_rates();
    if (_ksizes.size() != 2 || _strides.size() != 2 || _rates.size() != 2)
        OPENVINO_THROW(errorPrefix, "must have the following attributes with shape {2}: sizes, strides, rates.");
}

void ExtractImagePatches::prepareParams() {
    const auto& srcMemPtr0 = getParentEdgeAt(0)->getMemoryPtr();
    const auto& dstMemPtr = getChildEdgeAt(0)->getMemoryPtr();
    if (!srcMemPtr0 || !srcMemPtr0->isAllocated())
        OPENVINO_THROW("Input memory has not been allocated.");
    if (!dstMemPtr || !dstMemPtr->isAllocated())
        OPENVINO_THROW("Destination memory has not been allocated.");
    if (getSelectedPrimitiveDescriptor() == nullptr)
        OPENVINO_THROW("Preferable primitive descriptor is not set.");

    const auto& in_dims = getParentEdgeAt(0)->getMemory().getStaticDims();
    const auto& out_dims = getChildEdgesAtPort(0)[0]->getMemory().getStaticDims();
    const auto prcSize = getOriginalInputPrecisionAtPort(0).size();
    ExtractImagePatchesKey key = {in_dims, out_dims, _ksizes, _strides, _rates, _auto_pad, prcSize};
    const auto isJit = mayiuse(x64::sse41);
    auto buildExecutor = [&isJit](const ExtractImagePatchesKey& key) -> executorPtr {
        if (isJit) {
            return std::make_shared<ExtractImagePatchesJitExecutor>(key.inDims,
                                                                    key.outDims,
                                                                    key.kSizes,
                                                                    key.strides,
                                                                    key.rates,
                                                                    key.padType,
                                                                    key.prcSize);
        } else {
            return std::make_shared<ExtractImagePatchesRefExecutor>(key.inDims,
                                                                    key.outDims,
                                                                    key.kSizes,
                                                                    key.strides,
                                                                    key.rates,
                                                                    key.padType,
                                                                    key.prcSize);
        }
    };
    auto cache = context->getParamsCache();
    auto result = cache->getOrCreate(key, buildExecutor);
    execPtr = result.first;
}

void ExtractImagePatches::initSupportedPrimitiveDescriptors() {
    if (!supportedPrimitiveDescriptors.empty())
        return;

    const auto precision = getOriginalInputPrecisionAtPort(0);
    if (_supported_precisions_sizes.find(precision.size()) == _supported_precisions_sizes.end())
<<<<<<< HEAD
        IE_THROW() << errorPrefix << "has unsupported precision: " << precision.get_type_name();
=======
        OPENVINO_THROW(errorPrefix, "has unsupported precision: ", precision.name());
>>>>>>> c360de0f

    addSupportedPrimDesc({{LayoutType::ncsp, precision}},
                         {{LayoutType::ncsp, precision}},
                         impl_desc_type::ref_any);
}

void ExtractImagePatches::execute(dnnl::stream strm) {
    if (execPtr) {
        auto src = getParentEdgeAt(0)->getMemoryPtr()->getData();
        auto dst = getChildEdgesAtPort(0)[0]->getMemoryPtr()->getData();
        const auto inStrides = getParentEdgeAt(0)->getMemory().getDescWithType<BlockedMemoryDesc>()->getStrides();
        const auto outStrides = getChildEdgesAtPort(0)[0]->getMemory().getDescWithType<BlockedMemoryDesc>()->getStrides();
        execPtr->exec(src, dst, inStrides, outStrides);
    } else {
        OPENVINO_THROW("Can't execute extract image patches node. Primitive wasn't created");
    }
}

void ExtractImagePatches::executeDynamicImpl(dnnl::stream strm) {
    execute(strm);
}

void ExtractImagePatches::ExtractImagePatchesRefExecutor::executeReference(
    void* src, void* dst, const VectorDims& istrides, const VectorDims& ostrides) const {
    const char* src_data = reinterpret_cast<const char*>(src);
    char* dst_data = reinterpret_cast<char*>(dst);

    const std::vector<size_t> ostrides_partial = { ostrides[0], jpp.KW * IC * ostrides[1], IC * ostrides[1], ostrides[1] };

    parallel_for4d(OB, jpp.KH, jpp.KW, IC, [&](const size_t ob, const size_t kh, const size_t kw, const size_t ic) {
        const int64_t iw_start = static_cast<int64_t>(kw * RW) - PL;
        const int64_t ih_start = static_cast<int64_t>(kh * RH) - PT;
        const size_t ih_lpad = ih_start >= 0 ? 0 : std::ceil(-1.f * ih_start / jpp.SH);
        const size_t iw_lpad = iw_start >= 0 ? 0 : std::ceil(-1.f * iw_start / jpp.SW);

        const size_t ih_hpad = std::ceil((IH - 1.f * ih_start) / jpp.SH) > jpp.OH ? jpp.OH : std::ceil((IH + -1.f * ih_start) / jpp.SH);
        const size_t iw_hpad = std::ceil((jpp.IW - 1.f * iw_start) / jpp.SW) > jpp.OW ? jpp.OW : std::ceil((jpp.IW - 1.f * iw_start) / jpp.SW);

        char* my_dst_ptr = dst_data +
            (ob * ostrides_partial[0] + kh * ostrides_partial[1] + kw * ostrides_partial[2] + ic * ostrides_partial[3]) * jpp.dtype_size;
        const char* my_src_ptr = src_data + (ob * istrides[0] + ic * istrides[1] + ih_start * istrides[2] + iw_start) * jpp.dtype_size;

        size_t num_bytes_to_set = ih_lpad * jpp.OW * jpp.dtype_size;
        memset(my_dst_ptr, 0, num_bytes_to_set);
        my_dst_ptr += num_bytes_to_set;

        const char* src_ptr_h_stop = my_src_ptr + ih_hpad * jpp.SH * jpp.IW * jpp.dtype_size;
        for (const char* src_h_ptr = my_src_ptr + ih_lpad * jpp.SH * jpp.IW * jpp.dtype_size;
            src_h_ptr < src_ptr_h_stop; src_h_ptr += jpp.SH * jpp.IW * jpp.dtype_size) {
            num_bytes_to_set = iw_lpad * jpp.dtype_size;
            memset(my_dst_ptr, 0, num_bytes_to_set);
            my_dst_ptr += num_bytes_to_set;

            const char* src_ptr_w_stop = src_h_ptr + iw_hpad * jpp.SW * jpp.dtype_size;
            for (const char* src_w_ptr = src_h_ptr + iw_lpad * jpp.SW * jpp.dtype_size;
                src_w_ptr < src_ptr_w_stop; src_w_ptr += jpp.SW * jpp.dtype_size) {
                num_bytes_to_set = jpp.dtype_size;
                memcpy(my_dst_ptr, src_w_ptr, num_bytes_to_set);
                my_dst_ptr += num_bytes_to_set;
            }
            num_bytes_to_set = (jpp.OW - iw_hpad) * jpp.dtype_size;
            memset(my_dst_ptr, 0, num_bytes_to_set);
            my_dst_ptr += num_bytes_to_set;
        }
        num_bytes_to_set = (jpp.OH - ih_hpad) * jpp.OW * jpp.dtype_size;
        memset(my_dst_ptr, 0, num_bytes_to_set);
    });
}

void ExtractImagePatches::ExtractImagePatchesJitExecutor::executeOptimizedGeneric(
    void* src, void* dst, const VectorDims& istrides, const VectorDims& ostrides) const {
#if defined(OPENVINO_ARCH_X86_64)
    const char* src_data = reinterpret_cast<const char*>(src);
    char* dst_data = reinterpret_cast<char*>(dst);
    const auto& jpp = pKernel->jpp;

    const std::vector<size_t> ostrides_partial = { ostrides[0], jpp.KW * IC * ostrides[1], IC * ostrides[1], ostrides[1] };

    parallel_for4d(OB, jpp.KH, jpp.KW, IC, [&](const size_t ob, const size_t kh, const size_t kw, const size_t ic) {
        const int64_t ih_start = kh * RH - PT;
        const int64_t iw_start = kw * RW - PL;
        const size_t ih_lpad = ih_start >= 0 ? 0 : std::ceil(-1.f * ih_start / jpp.SH);
        const size_t iw_lpad = iw_start >= 0 ? 0 : std::ceil(-1.f * iw_start / jpp.SW);
        const size_t ih_hpad = std::ceil((IH - 1.f * ih_start) / jpp.SH) > jpp.OH ? jpp.OH : std::ceil((IH - 1.f * ih_start) / jpp.SH);
        const size_t iw_hpad = std::ceil((jpp.IW - 1.f * iw_start) / jpp.SW) > jpp.OW ? jpp.OW : std::ceil((jpp.IW - 1.f * iw_start) / jpp.SW);

        size_t dst_offset = ob * ostrides_partial[0] + kh * ostrides_partial[1] + kw * ostrides_partial[2] + ic * ostrides_partial[3];
        size_t src_offset = ob * istrides[0] + ic * istrides[1] + ih_start * istrides[2] + iw_start + ih_lpad * jpp.SH * jpp.IW;

        auto args = jit_extract_image_patches_args();
        args.src = src_data + src_offset * jpp.dtype_size;
        args.dst = dst_data + dst_offset * jpp.dtype_size;
        args.h_lo_pad = ih_lpad;
        args.h_hi_pad = ih_hpad;
        args.w_lo_pad = iw_lpad;
        args.w_hi_pad = iw_hpad;
        (*pKernel)(&args);
    });
#endif // OPENVINO_ARCH_X86_64
}

jit_extract_image_patches_params ExtractImagePatches::ExtractImagePatchesExecutor::fillJpp(
    const VectorDims& inDims,
    const VectorDims& outDims,
    const VectorDims& kSizes,
    const VectorDims& strides,
    const VectorDims& rates,
    const ExtImgPatcherPadType& padType,
    const size_t prcSize) {
    jit_extract_image_patches_params jpp{};

    IC = inDims[1];
    IH = inDims[2];
    jpp.IW = inDims[3];

    OB = outDims[0];
    jpp.OH = outDims[2];
    jpp.OW = outDims[3];

    jpp.KH = kSizes[0];
    jpp.KW = kSizes[1];

    jpp.SH = strides[0];
    jpp.SW = strides[1];

    RH = rates[0];
    RW = rates[1];

    PL = 0;
    PT = 0;
    jpp.need_padding = false;
    if (padType != ExtImgPatcherPadType::VALID) {
        const int64_t ihStep = kSizes[0] + (rates[0] - 1) * (kSizes[0] - 1);
        const int64_t iwStep = kSizes[1] + (rates[1] - 1) * (kSizes[1] - 1);

        int64_t PW = (std::ceil(1.f * jpp.IW / strides[1]) - 1) * strides[1] + iwStep - jpp.IW;
        int64_t PH = (std::ceil(1.f * IH / strides[0]) - 1) * strides[0] + ihStep - IH;

        int64_t increment_sign = 0;
        if (padType == ExtImgPatcherPadType::SAME_LOWER) {
            increment_sign = 1;
        } else if (padType == ExtImgPatcherPadType::SAME_UPPER) {
            increment_sign = -1;
        }

        if ((PW > 0) && (PW < iwStep)) {
            PL = static_cast<size_t>((PW + increment_sign * (PW % 2)) / 2);
            jpp.need_padding = true;
        }
        if ((PH > 0) && (PH < ihStep)) {
            PT = static_cast<size_t>((PH + increment_sign * (PH % 2)) / 2);
            jpp.need_padding = true;
        }
    }

    jpp.dtype_size = prcSize;
    if (mayiuse(x64::avx512_core)) {
        jpp.block_size = cpu_isa_traits<x64::avx512_core>::vlen / prcSize;
    } else if (mayiuse(x64::avx2)) {
        jpp.block_size = cpu_isa_traits<x64::avx2>::vlen / prcSize;
    } else if (mayiuse(x64::sse41)) {
        jpp.block_size = cpu_isa_traits<x64::sse41>::vlen / prcSize;
    } else {
        jpp.block_size = 1;
    }

    return jpp;
}

ExtractImagePatches::ExtractImagePatchesJitExecutor::ExtractImagePatchesJitExecutor(
    const VectorDims& inDims,
    const VectorDims& outDims,
    const VectorDims& kSizes,
    const VectorDims& strides,
    const VectorDims& rates,
    const ExtImgPatcherPadType& padType,
    const size_t prcSize) {
#if defined(OPENVINO_ARCH_X86_64)
    auto jpp = fillJpp(inDims, outDims, kSizes, strides, rates, padType, prcSize);
    if (mayiuse(x64::avx512_core)) {
        pKernel.reset(new jit_extract_image_patches_kernel<x64::avx512_core>(jpp));
    } else if (mayiuse(x64::avx2)) {
        pKernel.reset(new jit_extract_image_patches_kernel<x64::avx2>(jpp));
    } else if (mayiuse(x64::sse41)) {
        pKernel.reset(new jit_extract_image_patches_kernel<x64::sse41>(jpp));
    } else {
        OPENVINO_THROW("Can't create jit extract image patches kernel");
    }

    if (pKernel)
        pKernel->create_ker();
#endif // OPENVINO_ARCH_X86_64
}

void ExtractImagePatches::ExtractImagePatchesJitExecutor::exec(
    void* src, void* dst, const VectorDims& istrides, const VectorDims& ostrides) {
    if (!pKernel)
        OPENVINO_THROW("Can't execute, kernel for extract image patches node is not compiled");
    executeOptimizedGeneric(src, dst, istrides, ostrides);
}

ExtractImagePatches::ExtractImagePatchesRefExecutor::ExtractImagePatchesRefExecutor(
    const VectorDims& inDims,
    const VectorDims& outDims,
    const VectorDims& kSizes,
    const VectorDims& strides,
    const VectorDims& rates,
    const ExtImgPatcherPadType& padType,
    const size_t prcSize) : jpp(fillJpp(inDims, outDims, kSizes, strides, rates, padType, prcSize)) {}

void ExtractImagePatches::ExtractImagePatchesRefExecutor::exec(
    void* src, void* dst, const VectorDims& istrides, const VectorDims& ostrides) {
    executeReference(src, dst, istrides, ostrides);
}

const std::set<size_t> ExtractImagePatches::_supported_precisions_sizes = {1, 2, 4};

bool ExtractImagePatches::created() const {
    return getType() == Type::ExtractImagePatches;
}

}   // namespace node
}   // namespace intel_cpu
}   // namespace ov<|MERGE_RESOLUTION|>--- conflicted
+++ resolved
@@ -419,11 +419,7 @@
 
     const auto precision = getOriginalInputPrecisionAtPort(0);
     if (_supported_precisions_sizes.find(precision.size()) == _supported_precisions_sizes.end())
-<<<<<<< HEAD
-        IE_THROW() << errorPrefix << "has unsupported precision: " << precision.get_type_name();
-=======
-        OPENVINO_THROW(errorPrefix, "has unsupported precision: ", precision.name());
->>>>>>> c360de0f
+        OPENVINO_THROW(errorPrefix, "has unsupported precision: ", precision.get_type_name());
 
     addSupportedPrimDesc({{LayoutType::ncsp, precision}},
                          {{LayoutType::ncsp, precision}},
