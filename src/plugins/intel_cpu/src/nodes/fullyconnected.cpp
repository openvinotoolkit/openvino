--- conflicted
+++ resolved
@@ -368,7 +368,10 @@
 
         appendPostOpArgs(*attr, primArgs, postOpsArgs);
 
-<<<<<<< HEAD
+        auto pd = (*(execPtr->getExecPrim())).get_primitive_desc();
+        auto scratchpadMem = getScratchPadMem(pd);
+        primArgs[DNNL_ARG_SCRATCHPAD] = scratchpadMem->GetPrimitive();
+
         auto reshapeMemory = [this](int argType) {
             auto param = primArgs.find(argType);
             if (param != primArgs.end()) {
@@ -380,22 +383,6 @@
                     dnnl::memory newMem(newMemDesc, oldMem.get_engine(), oldMem.get_data_handle());
                     primArgs.at(argType) = newMem;
                 }
-=======
-    auto pd = (*prim).get_primitive_desc();
-    auto scratchpadMem = getScratchPadMem(pd);
-    primArgs[DNNL_ARG_SCRATCHPAD] = scratchpadMem->GetPrimitive();
-
-    auto reshapeMemory = [this](int argType) {
-        auto param = primArgs.find(argType);
-        if (param != primArgs.end()) {
-            auto oldMem = param->second;
-            auto dims = oldMem.get_desc().dims();
-            if (dims.size() == 3) {
-                std::vector<dnnl::memory::dim> normalizedDims({dims[0] * dims[1], dims[2]});
-                dnnl::memory::desc newMemDesc(oldMem.get_desc().reshape(normalizedDims));
-                dnnl::memory newMem(newMemDesc, oldMem.get_engine(), oldMem.get_data_handle());
-                primArgs.at(argType) = newMem;
->>>>>>> 6f2eab44
             }
         };
         if (!shouldUseConv1x1) {
