--- conflicted
+++ resolved
@@ -605,30 +605,17 @@
         memory[ARG_DST] = getDstMemoryAtPort(0);
         tp_cfg.cached_dst = split_horizontal(dst, -1, tp_cfg.w_rank, tp_cfg.w_size, false);
 
-<<<<<<< HEAD
-        if (memory.count(ARG_DST | ARG_ATTR_SCALES)) {
-            memory[ARG_DST | ARG_ATTR_SCALES] =
-                split_horizontal(memory[ARG_DST | ARG_ATTR_SCALES], 0, tp_cfg.w_rank, tp_cfg.w_size);
-        }
-
-        if (memory.count(ARG_WEI | ARG_ATTR_SCALES)) {
-            auto scale_mem = std::const_pointer_cast<IMemory>(memory[ARG_WEI | ARG_ATTR_SCALES]);
-            memory[ARG_WEI | ARG_ATTR_SCALES] = attrs.weightsNonTransposed
-                                                    ? split_vertical(scale_mem, 0, tp_cfg.w_rank, tp_cfg.w_size)
-                                                    : split_horizontal(scale_mem, 0, tp_cfg.w_rank, tp_cfg.w_size);
-=======
         if (auto it = memory.find(ARG_DST | ARG_ATTR_SCALES); it != memory.end()) {
             memory[ARG_DST | ARG_ATTR_SCALES] =
-                split_horizontal(context->getEngine(), it->second, 0, tp_cfg.w_rank, tp_cfg.w_size);
+                split_horizontal(it->second, 0, tp_cfg.w_rank, tp_cfg.w_size);
         }
 
         if (auto it = memory.find(ARG_WEI | ARG_ATTR_SCALES); it != memory.end()) {
             auto scale_mem = std::const_pointer_cast<IMemory>(it->second);
             memory[ARG_WEI | ARG_ATTR_SCALES] =
                 attrs.weightsNonTransposed
-                    ? split_vertical(context->getEngine(), scale_mem, 0, tp_cfg.w_rank, tp_cfg.w_size)
-                    : split_horizontal(context->getEngine(), scale_mem, 0, tp_cfg.w_rank, tp_cfg.w_size);
->>>>>>> dc0eed8e
+                    ? split_vertical(scale_mem, 0, tp_cfg.w_rank, tp_cfg.w_size)
+                    : split_horizontal(scale_mem, 0, tp_cfg.w_rank, tp_cfg.w_size);
         }
 
         if (auto it = memory.find(ARG_WEI | ARG_ATTR_ZERO_POINTS); it != memory.end()) {
