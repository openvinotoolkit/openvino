// Copyright (C) 2018-2025 Intel Corporation
// SPDX-License-Identifier: Apache-2.0
//

#include "mathematics.h"

#include <algorithm>
#include <cmath>
#include <cstddef>
#include <functional>
#include <map>
#include <memory>
#include <oneapi/dnnl/dnnl_common.hpp>
#include <shape_inference/shape_inference_pass_through.hpp>
#include <string>
#include <vector>

#include "cpu_types.h"
#include "graph_context.h"
#include "memory_desc/cpu_memory_desc.h"
#include "node.h"
#include "onednn/iml_type_mapper.h"
#include "openvino/core/except.hpp"
#include "openvino/core/node.hpp"
#include "openvino/core/parallel.hpp"
#include "openvino/core/type.hpp"
#include "openvino/core/type/element_type.hpp"
#include "openvino/op/abs.hpp"
#include "openvino/op/acos.hpp"
#include "openvino/op/acosh.hpp"
#include "openvino/op/asin.hpp"
#include "openvino/op/asinh.hpp"
#include "openvino/op/atan.hpp"
#include "openvino/op/atanh.hpp"
#include "openvino/op/ceiling.hpp"
#include "openvino/op/constant.hpp"
#include "openvino/op/cos.hpp"
#include "openvino/op/cosh.hpp"
#include "openvino/op/floor.hpp"
#include "openvino/op/hard_sigmoid.hpp"
#include "openvino/op/negative.hpp"
#include "openvino/op/selu.hpp"
#include "openvino/op/sign.hpp"
#include "openvino/op/sin.hpp"
#include "openvino/op/sinh.hpp"
#include "openvino/op/softplus.hpp"
#include "openvino/op/tan.hpp"
#include "utils/general_utils.h"

namespace ov::intel_cpu::node {

bool Math::isSupportedOperation(const std::shared_ptr<const ov::Node>& op, std::string& errorMessage) noexcept {
    try {
        if (getInitializers().find(op->get_type_info()) == getInitializers().end()) {
            errorMessage = "Unsupported Math layer type.";
            return false;
        }

        if (one_of(op->get_type_info(),
                   ov::op::v0::HardSigmoid::get_type_info_static(),
                   ov::op::v0::Selu::get_type_info_static())) {
            auto firstConst = ov::as_type_ptr<ov::op::v0::Constant>(op->get_input_node_shared_ptr(1));
            auto secondConst = ov::as_type_ptr<ov::op::v0::Constant>(op->get_input_node_shared_ptr(2));
            if (!firstConst || !secondConst) {
                errorMessage = "Constant expected as the second and third inputs.";
                return false;
            }
        }
    } catch (...) {
        return false;
    }
    return true;
}

Math::Math(const std::shared_ptr<ov::Node>& op, const GraphContext::CPtr& context)
    : Node(op, context, PassThroughShapeInferFactory()) {
    std::string errorMessage;
    if (!isSupportedOperation(op, errorMessage)) {
        OPENVINO_THROW_NOT_IMPLEMENTED(errorMessage);
    }

    getInitializers()[op->get_type_info()](op, *this);
}

void Math::initSupportedPrimitiveDescriptors() {
    if (!supportedPrimitiveDescriptors.empty()) {
        return;
    }

    std::vector<PortConfigurator> inDataConf;
    inDataConf.reserve(inputShapes.size());
    for (size_t i = 0; i < inputShapes.size(); ++i) {
        inDataConf.emplace_back(LayoutType::ncsp, ov::element::f32);
    }

    addSupportedPrimDesc(inDataConf, {{LayoutType::ncsp, ov::element::f32}}, impl_desc_type::ref_any);
}

void Math::executeDynamicImpl(const dnnl::stream& strm) {
    execute(strm);
}

void Math::execute([[maybe_unused]] const dnnl::stream& strm) {
    size_t dataSize = getChildEdgeAt(0)->getMemory().getShape().getElementsCount();
    const auto* src_data = getSrcDataAtPortAs<const float>(0);
    auto* dst_data = getDstDataAtPortAs<float>(0);
    const auto& cpu_parallel = context->getCpuParallel();

    switch (getAlgorithm()) {
    case Algorithm::MathAbs:
        cpu_parallel->parallel_for(dataSize, [&](size_t i) {
            dst_data[i] = (std::abs)(src_data[i]);
        });
        break;
    case Algorithm::MathAcos:
        cpu_parallel->parallel_for(dataSize, [&](size_t i) {
            dst_data[i] = acosf(src_data[i]);
        });
        break;
    case Algorithm::MathAcosh:
        cpu_parallel->parallel_for(dataSize, [&](size_t i) {
            dst_data[i] = acoshf(src_data[i]);
        });
        break;
    case Algorithm::MathAsin:
        cpu_parallel->parallel_for(dataSize, [&](size_t i) {
            dst_data[i] = asinf(src_data[i]);
        });
        break;
    case Algorithm::MathAsinh:
        cpu_parallel->parallel_for(dataSize, [&](size_t i) {
            dst_data[i] = asinhf(src_data[i]);
        });
        break;
    case Algorithm::MathAtan:
        cpu_parallel->parallel_for(dataSize, [&](size_t i) {
            dst_data[i] = atanf(src_data[i]);
        });
        break;
    case Algorithm::MathAtanh:
        cpu_parallel->parallel_for(dataSize, [&](size_t i) {
            dst_data[i] = atanhf(src_data[i]);
        });
        break;
    case Algorithm::MathCeiling:
        cpu_parallel->parallel_for(dataSize, [&](size_t i) {
            dst_data[i] = ceilf(src_data[i]);
        });
        break;
    case Algorithm::MathCos:
        cpu_parallel->parallel_for(dataSize, [&](size_t i) {
            dst_data[i] = cosf(src_data[i]);
        });
        break;
    case Algorithm::MathCosh:
        cpu_parallel->parallel_for(dataSize, [&](size_t i) {
            dst_data[i] = coshf(src_data[i]);
        });
        break;
    case Algorithm::MathFloor:
        cpu_parallel->parallel_for(dataSize, [&](size_t i) {
            dst_data[i] = floorf(src_data[i]);
        });
        break;
    case Algorithm::MathHardSigmoid:
<<<<<<< HEAD
        alpha = (alpha == 0.0f) ? 0.2f : alpha;
        beta = (beta == 0.0f) ? 0.5f : beta;
        cpu_parallel->parallel_for(dataSize, [&](size_t i) {
            dst_data[i] = (std::max)(0.f, (std::min)(1.f, alpha * src_data[i] + beta));
=======
        alpha = (alpha == 0.0F) ? 0.2F : alpha;
        beta = (beta == 0.0F) ? 0.5F : beta;
        parallel_for(dataSize, [&](size_t i) {
            dst_data[i] = (std::max)(0.F, (std::min)(1.F, alpha * src_data[i] + beta));
>>>>>>> 3b08b26d
        });
        break;
    case Algorithm::MathNegative:
        cpu_parallel->parallel_for(dataSize, [&](size_t i) {
            dst_data[i] = -src_data[i];
        });
        break;
    case Algorithm::MathReciprocal:
<<<<<<< HEAD
        cpu_parallel->parallel_for(dataSize, [&](size_t i) {
            dst_data[i] = 1.0f / src_data[i];
        });
        break;
    case Algorithm::MathSelu:
        alpha = (alpha == 0.0f) ? 1.67326f : alpha;
        gamma = (gamma == 0.0f) ? 1.0507f : gamma;
        cpu_parallel->parallel_for(dataSize, [&](size_t i) {
=======
        parallel_for(dataSize, [&](size_t i) {
            dst_data[i] = 1.0F / src_data[i];
        });
        break;
    case Algorithm::MathSelu:
        alpha = (alpha == 0.0F) ? 1.67326F : alpha;
        gamma = (gamma == 0.0F) ? 1.0507F : gamma;
        parallel_for(dataSize, [&](size_t i) {
>>>>>>> 3b08b26d
            float x = src_data[i];
            dst_data[i] = (x > 0.0F) ? (gamma * x) : (gamma * alpha * (std::exp(x) - 1.0F));
        });
        break;
    case Algorithm::MathSign:
<<<<<<< HEAD
        cpu_parallel->parallel_for(dataSize, [&](size_t i) {
            if (src_data[i] > 0.0f) {
                dst_data[i] = 1.0f;
            } else if (src_data[i] < 0.0f) {
                dst_data[i] = -1.0f;
=======
        parallel_for(dataSize, [&](size_t i) {
            if (src_data[i] > 0.0F) {
                dst_data[i] = 1.0F;
            } else if (src_data[i] < 0.0F) {
                dst_data[i] = -1.0F;
>>>>>>> 3b08b26d
            } else if (std::isnan(src_data[i])) {
                dst_data[i] = src_data[i];
            } else {
                dst_data[i] = 0.0F;
            }
        });
        break;
    case Algorithm::MathSin:
        cpu_parallel->parallel_for(dataSize, [&](size_t i) {
            dst_data[i] = sinf(src_data[i]);
        });
        break;
    case Algorithm::MathSinh:
        cpu_parallel->parallel_for(dataSize, [&](size_t i) {
            dst_data[i] = sinhf(src_data[i]);
        });
        break;
    case Algorithm::MathSoftPlus:
        cpu_parallel->parallel_for(dataSize, [&](size_t i) {
            dst_data[i] = logf(expf(src_data[i]) + 1);
        });
        break;
    case Algorithm::MathSoftsign:
        cpu_parallel->parallel_for(dataSize, [&](size_t i) {
            float x = src_data[i];
            dst_data[i] = x / (1.F + (std::abs)(x));
        });
        break;
    case Algorithm::MathTan:
        cpu_parallel->parallel_for(dataSize, [&](size_t i) {
            dst_data[i] = tanf(src_data[i]);
        });
        break;
    default:
        THROW_CPU_NODE_ERR("Incorrect Reduce layer type");
    }
}

bool Math::created() const {
    return getType() == Type::Math;
}

std::map<const ov::DiscreteTypeInfo, std::function<void(const std::shared_ptr<ov::Node>&, Math& node)>>&
Math::getInitializers() {
    static std::map<const ov::DiscreteTypeInfo, std::function<void(const std::shared_ptr<ov::Node>&, Math& node)>>
        initializers{
            {ov::op::v0::Abs::get_type_info_static(),
             []([[maybe_unused]] const std::shared_ptr<ov::Node>& op, Math& node) {
                 node.algorithm = Algorithm::MathAbs;
             }},
            {ov::op::v0::Acos::get_type_info_static(),
             []([[maybe_unused]] const std::shared_ptr<ov::Node>& op, Math& node) {
                 node.algorithm = Algorithm::MathAcos;
             }},
            {ov::op::v3::Acosh::get_type_info_static(),
             []([[maybe_unused]] const std::shared_ptr<ov::Node>& op, Math& node) {
                 node.algorithm = Algorithm::MathAcosh;
             }},
            {ov::op::v0::Asin::get_type_info_static(),
             []([[maybe_unused]] const std::shared_ptr<ov::Node>& op, Math& node) {
                 node.algorithm = Algorithm::MathAsin;
             }},
            {ov::op::v3::Asinh::get_type_info_static(),
             []([[maybe_unused]] const std::shared_ptr<ov::Node>& op, Math& node) {
                 node.algorithm = Algorithm::MathAsinh;
             }},
            {ov::op::v0::Atan::get_type_info_static(),
             []([[maybe_unused]] const std::shared_ptr<ov::Node>& op, Math& node) {
                 node.algorithm = Algorithm::MathAtan;
             }},
            {ov::op::v0::Ceiling::get_type_info_static(),
             []([[maybe_unused]] const std::shared_ptr<ov::Node>& op, Math& node) {
                 node.algorithm = Algorithm::MathCeiling;
             }},
            {ov::op::v0::Cos::get_type_info_static(),
             []([[maybe_unused]] const std::shared_ptr<ov::Node>& op, Math& node) {
                 node.algorithm = Algorithm::MathCos;
             }},
            {ov::op::v0::Cosh::get_type_info_static(),
             []([[maybe_unused]] const std::shared_ptr<ov::Node>& op, Math& node) {
                 node.algorithm = Algorithm::MathCosh;
             }},
            {ov::op::v0::Floor::get_type_info_static(),
             []([[maybe_unused]] const std::shared_ptr<ov::Node>& op, Math& node) {
                 node.algorithm = Algorithm::MathFloor;
             }},
            {ov::op::v0::HardSigmoid::get_type_info_static(),
             [](const std::shared_ptr<ov::Node>& op, Math& node) {
                 node.algorithm = Algorithm::MathHardSigmoid;
                 node.alpha =
                     ov::as_type_ptr<ov::op::v0::Constant>(op->get_input_node_shared_ptr(1))->cast_vector<float>()[0];
                 node.beta =
                     ov::as_type_ptr<ov::op::v0::Constant>(op->get_input_node_shared_ptr(2))->cast_vector<float>()[0];
             }},
            {ov::op::v0::Negative::get_type_info_static(),
             []([[maybe_unused]] const std::shared_ptr<ov::Node>& op, Math& node) {
                 node.algorithm = Algorithm::MathNegative;
             }},
            {ov::op::v0::Selu::get_type_info_static(),
             [](const std::shared_ptr<ov::Node>& op, Math& node) {
                 node.algorithm = Algorithm::MathSelu;
                 node.alpha =
                     ov::as_type_ptr<ov::op::v0::Constant>(op->get_input_node_shared_ptr(1))->cast_vector<float>()[0];
                 node.gamma =
                     ov::as_type_ptr<ov::op::v0::Constant>(op->get_input_node_shared_ptr(2))->cast_vector<float>()[0];
             }},
            {ov::op::v0::Sign::get_type_info_static(),
             []([[maybe_unused]] const std::shared_ptr<ov::Node>& op, Math& node) {
                 node.algorithm = Algorithm::MathSign;
             }},
            {ov::op::v0::Sin::get_type_info_static(),
             []([[maybe_unused]] const std::shared_ptr<ov::Node>& op, Math& node) {
                 node.algorithm = Algorithm::MathSin;
             }},
            {ov::op::v0::Sinh::get_type_info_static(),
             []([[maybe_unused]] const std::shared_ptr<ov::Node>& op, Math& node) {
                 node.algorithm = Algorithm::MathSinh;
             }},
            {ov::op::v4::SoftPlus::get_type_info_static(),
             []([[maybe_unused]] const std::shared_ptr<ov::Node>& op, Math& node) {
                 node.algorithm = Algorithm::MathSoftPlus;
             }},
            {ov::op::v0::Tan::get_type_info_static(),
             []([[maybe_unused]] const std::shared_ptr<ov::Node>& op, Math& node) {
                 node.algorithm = Algorithm::MathTan;
             }},
            {ov::op::v3::Atanh::get_type_info_static(),
             []([[maybe_unused]] const std::shared_ptr<ov::Node>& op, Math& node) {
                 node.algorithm = Algorithm::MathAtanh;
             }}};
    return initializers;
}

}  // namespace ov::intel_cpu::node<|MERGE_RESOLUTION|>--- conflicted
+++ resolved
@@ -163,17 +163,10 @@
         });
         break;
     case Algorithm::MathHardSigmoid:
-<<<<<<< HEAD
-        alpha = (alpha == 0.0f) ? 0.2f : alpha;
-        beta = (beta == 0.0f) ? 0.5f : beta;
-        cpu_parallel->parallel_for(dataSize, [&](size_t i) {
-            dst_data[i] = (std::max)(0.f, (std::min)(1.f, alpha * src_data[i] + beta));
-=======
         alpha = (alpha == 0.0F) ? 0.2F : alpha;
         beta = (beta == 0.0F) ? 0.5F : beta;
-        parallel_for(dataSize, [&](size_t i) {
+        cpu_parallel->parallel_for(dataSize, [&](size_t i) {
             dst_data[i] = (std::max)(0.F, (std::min)(1.F, alpha * src_data[i] + beta));
->>>>>>> 3b08b26d
         });
         break;
     case Algorithm::MathNegative:
@@ -182,43 +175,24 @@
         });
         break;
     case Algorithm::MathReciprocal:
-<<<<<<< HEAD
-        cpu_parallel->parallel_for(dataSize, [&](size_t i) {
-            dst_data[i] = 1.0f / src_data[i];
-        });
-        break;
-    case Algorithm::MathSelu:
-        alpha = (alpha == 0.0f) ? 1.67326f : alpha;
-        gamma = (gamma == 0.0f) ? 1.0507f : gamma;
-        cpu_parallel->parallel_for(dataSize, [&](size_t i) {
-=======
-        parallel_for(dataSize, [&](size_t i) {
+        cpu_parallel->parallel_for(dataSize, [&](size_t i) {
             dst_data[i] = 1.0F / src_data[i];
         });
         break;
     case Algorithm::MathSelu:
         alpha = (alpha == 0.0F) ? 1.67326F : alpha;
         gamma = (gamma == 0.0F) ? 1.0507F : gamma;
-        parallel_for(dataSize, [&](size_t i) {
->>>>>>> 3b08b26d
+        cpu_parallel->parallel_for(dataSize, [&](size_t i) {
             float x = src_data[i];
             dst_data[i] = (x > 0.0F) ? (gamma * x) : (gamma * alpha * (std::exp(x) - 1.0F));
         });
         break;
     case Algorithm::MathSign:
-<<<<<<< HEAD
-        cpu_parallel->parallel_for(dataSize, [&](size_t i) {
-            if (src_data[i] > 0.0f) {
-                dst_data[i] = 1.0f;
-            } else if (src_data[i] < 0.0f) {
-                dst_data[i] = -1.0f;
-=======
-        parallel_for(dataSize, [&](size_t i) {
+        cpu_parallel->parallel_for(dataSize, [&](size_t i) {
             if (src_data[i] > 0.0F) {
                 dst_data[i] = 1.0F;
             } else if (src_data[i] < 0.0F) {
                 dst_data[i] = -1.0F;
->>>>>>> 3b08b26d
             } else if (std::isnan(src_data[i])) {
                 dst_data[i] = src_data[i];
             } else {
