// Copyright (C) 2018-2023 Intel Corporation
// SPDX-License-Identifier: Apache-2.0
//

#include <string>
#include <vector>

#include "openvino/op/ctc_greedy_decoder.hpp"
#include "openvino/core/parallel.hpp"
#include "ctc_greedy_decoder.h"

using namespace InferenceEngine;

namespace ov {
namespace intel_cpu {
namespace node {

bool CTCGreedyDecoder::isSupportedOperation(const std::shared_ptr<const ov::Node>& op, std::string& errorMessage) noexcept {
    try {
        const auto greedyDecOp = ov::as_type_ptr<const ov::op::v0::CTCGreedyDecoder>(op);
        if (!greedyDecOp) {
            errorMessage = "Node is not an instance of the CTCGreedyDecoder operation from operation set v0.";
            return false;
        }
    } catch (...) {
        return false;
    }
    return true;
}

CTCGreedyDecoder::CTCGreedyDecoder(const std::shared_ptr<ov::Node>& op, const GraphContext::CPtr context)
    : Node(op, context, NgraphShapeInferFactory(op, EMPTY_PORT_MASK)) {
    std::string errorMessage;
    if (!isSupportedOperation(op, errorMessage)) {
        OPENVINO_THROW_NOT_IMPLEMENTED(errorMessage);
    }

    errorPrefix = "CTCGreedyDecoder layer with name '" + op->get_friendly_name() + "' ";
    if (getOriginalInputsNumber() != 2)
        OPENVINO_THROW(errorPrefix, "has invalid number of input edges: ", getOriginalInputsNumber());
    if (getOriginalOutputsNumber() != 1)
        OPENVINO_THROW(errorPrefix, "has invalid number of outputs edges: ", getOriginalOutputsNumber());

    const auto& dataDims = getInputShapeAtPort(DATA_INDEX).getDims();
    const auto& seqDims = getInputShapeAtPort(SEQUENCE_LENGTH_INDEX).getDims();

    if (!dimsEqualWeak(dataDims[0], seqDims[0]) || !dimsEqualWeak(dataDims[1], seqDims[1]))
        OPENVINO_THROW(errorPrefix, "has invalid input shapes.");

    auto greedyDecOp = ov::as_type_ptr<const ov::op::v0::CTCGreedyDecoder>(op);
    mergeRepeated = greedyDecOp->get_ctc_merge_repeated();
}

void CTCGreedyDecoder::initSupportedPrimitiveDescriptors() {
    if (!supportedPrimitiveDescriptors.empty())
        return;

<<<<<<< HEAD
    ov::element::Type inDataPrecision = getOriginalInputPrecisionAtPort(DATA_INDEX);
    if (!one_of(inDataPrecision, ov::element::f32, ov::element::bf16, ov::element::f16))
        IE_THROW() << errorPrefix << "has unsupported 'data' input precision: " << inDataPrecision;

    ov::element::Type seqLenPrecision = getOriginalInputPrecisionAtPort(SEQUENCE_LENGTH_INDEX);
    if (!one_of(seqLenPrecision, ov::element::f32, ov::element::bf16, ov::element::f16))
        IE_THROW() << errorPrefix << "has unsupported 'sequence_length' input precision: " << seqLenPrecision;
=======
    Precision inDataPrecision = getOriginalInputPrecisionAtPort(DATA_INDEX);
    if (!one_of(inDataPrecision, Precision::FP32, Precision::BF16, Precision::FP16))
        OPENVINO_THROW(errorPrefix, "has unsupported 'data' input precision: ", inDataPrecision);

    Precision seqLenPrecision = getOriginalInputPrecisionAtPort(SEQUENCE_LENGTH_INDEX);
    if (!one_of(inDataPrecision, Precision::FP32, Precision::BF16, Precision::FP16))
        OPENVINO_THROW(errorPrefix, "has unsupported 'sequence_length' input precision: ", seqLenPrecision);
>>>>>>> c360de0f

    addSupportedPrimDesc({{LayoutType::ncsp, ov::element::f32},
                          {LayoutType::ncsp, ov::element::f32}},
                         {{LayoutType::ncsp, ov::element::f32}},
                         impl_desc_type::ref_any);
}

void CTCGreedyDecoder::execute(dnnl::stream strm) {
    const float* probabilities = reinterpret_cast<const float *>(getParentEdgeAt(DATA_INDEX)->getMemoryPtr()->getData());
    const float* sequenceMask = reinterpret_cast<const float *>(getParentEdgeAt(SEQUENCE_LENGTH_INDEX)->getMemoryPtr()->getData());
    float* outputSequences = reinterpret_cast<float *>(getChildEdgesAtPort(0)[0]->getMemoryPtr()->getData());

    const size_t T = getParentEdgeAt(DATA_INDEX)->getMemory().getStaticDims()[0];
    const size_t B = getParentEdgeAt(DATA_INDEX)->getMemory().getStaticDims()[1];
    const int C = getParentEdgeAt(DATA_INDEX)->getMemory().getStaticDims()[2];
    const size_t BC = B * C;
    const size_t CB1 = C * (B - 1);

    const int blankIndex = C - 1;

    std::vector<size_t> sequenceLengths(B, 0);
    parallel_for(B, [&](size_t b) {
        size_t t = 0;
        for (; t < T; t++) {
            if (sequenceMask[B * t + b] == 0.f)
                break;
        }
        sequenceLengths[b] = t;
    });

    size_t workAmount = 0;
    for (size_t b = 0; b < B; b++) {
        workAmount += sequenceLengths[b];
    }

    // Parallelization could not be made directly by T due to output index depends on merged classes and
    // blank index, thus could not be shared between threads. Better to divide operation on two steps.
    // At the first stage find the maximum index. At second stage merge if needed.
    // Such approach makes parallelization more efficient.
    auto threadBody = [&](const int ithr, const int nthr) {
        size_t start(0lu), end(0lu);
        splitter(workAmount, nthr, ithr, start, end);
        if (start >= end)
            return;
        size_t tStart = 0lu, bStart = 0lu;
        for (; bStart < B; bStart++) {
            tStart += sequenceLengths[bStart];
            if (tStart >= start) {
                tStart = start - (tStart - sequenceLengths[bStart]);
                break;
            }
        }

        size_t workCounter = start;

        for (size_t b = bStart; b < B; ++b) {
            size_t outputIndex = b * T + tStart;
            const float* probs = probabilities + b * C + BC * tStart;
            size_t sequenceLength = sequenceLengths[b];

            for (size_t t = tStart; t < sequenceLength; ++t) {
                int maxClassIdx = 0;

                float maxProb = probs[0];
                ++probs;

                for (int c = 1; c < C; ++c, ++probs) {
                    if (*probs > maxProb) {
                        maxClassIdx = c;
                        maxProb = *probs;
                    }
                }
                probs += CB1;
                outputSequences[outputIndex++] = static_cast<float>(maxClassIdx);

                if (++workCounter >= end) {
                    return;
                }
            }
            tStart = 0lu;
        }
    }; // thread body

    parallel_nt(0, threadBody);

    parallel_for(B, [&](size_t b) {
        int prevClassIdx = -1;
        size_t outputIndex = b * T;
        const size_t sequenceLength = sequenceLengths[b];
        float* shiftedOut = outputSequences + b * T;
        for (size_t t = 0; t < sequenceLength; ++t) {
            if (*shiftedOut < blankIndex &&
                !(mergeRepeated && *shiftedOut == prevClassIdx)) {
                outputSequences[outputIndex++] = *shiftedOut;
            }
            prevClassIdx = *shiftedOut;
            shiftedOut++;
        }
        std::fill(outputSequences + outputIndex, outputSequences + (b + 1) * T, -1.f);
    });
}

bool CTCGreedyDecoder::created() const {
    return getType() == Type::CTCGreedyDecoder;
}

void CTCGreedyDecoder::executeDynamicImpl(dnnl::stream strm) {
    execute(strm);
}

bool CTCGreedyDecoder::needPrepareParams() const {
    return false;
}

}   // namespace node
}   // namespace intel_cpu
}   // namespace ov<|MERGE_RESOLUTION|>--- conflicted
+++ resolved
@@ -55,23 +55,13 @@
     if (!supportedPrimitiveDescriptors.empty())
         return;
 
-<<<<<<< HEAD
     ov::element::Type inDataPrecision = getOriginalInputPrecisionAtPort(DATA_INDEX);
     if (!one_of(inDataPrecision, ov::element::f32, ov::element::bf16, ov::element::f16))
-        IE_THROW() << errorPrefix << "has unsupported 'data' input precision: " << inDataPrecision;
+        OPENVINO_THROW(errorPrefix, "has unsupported 'data' input precision: ", inDataPrecision);
 
     ov::element::Type seqLenPrecision = getOriginalInputPrecisionAtPort(SEQUENCE_LENGTH_INDEX);
     if (!one_of(seqLenPrecision, ov::element::f32, ov::element::bf16, ov::element::f16))
-        IE_THROW() << errorPrefix << "has unsupported 'sequence_length' input precision: " << seqLenPrecision;
-=======
-    Precision inDataPrecision = getOriginalInputPrecisionAtPort(DATA_INDEX);
-    if (!one_of(inDataPrecision, Precision::FP32, Precision::BF16, Precision::FP16))
-        OPENVINO_THROW(errorPrefix, "has unsupported 'data' input precision: ", inDataPrecision);
-
-    Precision seqLenPrecision = getOriginalInputPrecisionAtPort(SEQUENCE_LENGTH_INDEX);
-    if (!one_of(inDataPrecision, Precision::FP32, Precision::BF16, Precision::FP16))
         OPENVINO_THROW(errorPrefix, "has unsupported 'sequence_length' input precision: ", seqLenPrecision);
->>>>>>> c360de0f
 
     addSupportedPrimDesc({{LayoutType::ncsp, ov::element::f32},
                           {LayoutType::ncsp, ov::element::f32}},
