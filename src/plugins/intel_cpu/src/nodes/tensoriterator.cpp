--- conflicted
+++ resolved
@@ -183,11 +183,7 @@
 public:
     asBoolCheck(const MemoryPtr &mem) {
         OPENVINO_ASSERT(mem->getDataType() == memory::data_type::u8);
-<<<<<<< HEAD
-        OPENVINO_ASSERT(mem->getShape() == Shape(InferenceEngine::SizeVector{1}));
-=======
         OPENVINO_ASSERT(mem->getShape() == Shape(VectorDims{1}));
->>>>>>> 75acdac5
         mem_holder = mem->getPrimitive();
     }
 
@@ -204,11 +200,7 @@
 public:
     asIntCheck(const MemoryPtr &mem) {
         OPENVINO_ASSERT(mem->getDataType() == memory::data_type::s32);
-<<<<<<< HEAD
-        OPENVINO_ASSERT(mem->getShape() == Shape(InferenceEngine::SizeVector{1}));
-=======
         OPENVINO_ASSERT(mem->getShape() == Shape(VectorDims{1}));
->>>>>>> 75acdac5
         mem_holder = mem->getPrimitive();
     }
 
