--- conflicted
+++ resolved
@@ -7,14 +7,9 @@
 #include "node.h"
 
 #include "emitters/snippets/cpu_runtime_configurator.hpp"
-#include "emitters/snippets/x64/cpu_generator.hpp"
+#include "emitters/snippets/jit_snippets_call_args.hpp"
 #include "snippets/op/subgraph.hpp"
 
-#if defined(OPENVINO_ARCH_ARM64)
-#include "emitters/snippets/aarch64/jit_kernel_emitter.hpp"
-#else
-#include "emitters/snippets/x64/jit_kernel_emitter.hpp"
-#endif
 
 #include <array>
 
@@ -84,14 +79,12 @@
     dnnl::impl::cpu::aarch64::cpu_isa_t host_isa;
 #else
     dnnl::impl::cpu::x64::cpu_isa_t host_isa;
-<<<<<<< HEAD
+#endif
+
     std::shared_ptr<SubgraphAttrs> subgraph_attrs;
 
     size_t input_num = 0;
     size_t output_num = 0;
-=======
-#endif
->>>>>>> df257c52
 
     std::vector<MemoryPtr> srcMemPtrs = {};
     std::vector<MemoryPtr> dstMemPtrs = {};
