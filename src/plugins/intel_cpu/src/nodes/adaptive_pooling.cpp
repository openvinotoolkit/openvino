--- conflicted
+++ resolved
@@ -132,17 +132,10 @@
     execute(strm);
 }
 
-<<<<<<< HEAD
-void AdaptivePooling::execute(const dnnl::stream& strm) {
+void AdaptivePooling::execute([[maybe_unused]] const dnnl::stream& strm) {
     auto inputPrec = getParentEdgeAt(0)->getMemory().getPrecision();
     auto outputPrec = getChildEdgeAt(0)->getMemory().getPrecision();
     if (!(inputPrec == ov::element::f32 && outputPrec == ov::element::f32)) {
-=======
-void AdaptivePooling::execute([[maybe_unused]] const dnnl::stream& strm) {
-    auto inputPrec = getParentEdgeAt(0)->getMemory().getDataType();
-    auto outputPrec = getChildEdgeAt(0)->getMemory().getDataType();
-    if (!(inputPrec == dnnl_f32 && outputPrec == dnnl_f32)) {
->>>>>>> dc0eed8e
         THROW_CPU_NODE_ERR("doesn't support demanded precisions");
     }
 
