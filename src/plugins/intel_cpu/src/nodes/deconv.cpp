--- conflicted
+++ resolved
@@ -256,28 +256,13 @@
     for (size_t i = 2 + withGroups; i < dimsForBlockedDesc.size(); i++)
         orderForBlockedDesc.push_back(i);
 
-<<<<<<< HEAD
-    auto desc = CpuBlockedMemoryDesc(DnnlExtensionUtils::DataTypeToIEPrecision(blb->getDataType()),
+    auto desc = CpuBlockedMemoryDesc(DnnlExtensionUtils::DataTypeToElementType(blb->getDataType()),
                                      Shape(dims),
                                      dimsForBlockedDesc,
                                      orderForBlockedDesc);
     MemoryPtr mem_ptr = std::make_shared<Memory>(getEngine(), desc);
     char* data = static_cast<char *>(mem_ptr->getData());
     size_t intBuffSize = mem_ptr->getSize();
-=======
-    BlockingDesc blkDesc(dimsForBlockedDesc, orderForBlockedDesc);
-    InferenceEngine::TensorDesc tensorDesc(
-        InferenceEngine::details::convertPrecision(DnnlExtensionUtils::DataTypeToElementType(blb->getDataType())),
-        dims,
-        blkDesc);
-
-    Blob::Ptr internalBlob = InferenceEngine::make_shared_blob<int8_t>(tensorDesc);
-    internalBlob->allocate();
-    char *data = internalBlob->buffer();
-    if (data == nullptr)
-        IE_THROW(NotAllocated) << "Internal blob was not allocated for node " << getName() << ".";
-    size_t intBuffSize = internalBlob->byteSize();
->>>>>>> 3558f09c
 
     size_t offset = blbSize;
     if (intBuffSize < offset) {
