--- conflicted
+++ resolved
@@ -42,22 +42,6 @@
 #define GET_OFF(field) offsetof(jit_interpolate_call_args, field)
 
 namespace ov::intel_cpu::node {
-
-static inline bool isARM() {
-    bool isArm = false;
-#if defined(OPENVINO_ARCH_ARM) || defined(OPENVINO_ARCH_ARM64)
-    isArm = true;
-#endif
-    return isArm;
-}
-
-static inline bool isACL() {
-    bool isACL = false;
-#if defined(OV_CPU_WITH_ACL)
-    isACL = true;
-#endif
-    return isACL;
-}
 
 static inline bool isFloatCompatible(ov::element::Type prc) {
     return one_of(prc, ov::element::f32, ov::element::bf16, ov::element::f16, ov::element::f64);
@@ -2154,13 +2138,11 @@
 
     ov::element::Type inputPrecision = getOriginalInputPrecisionAtPort(DATA_ID);
 
-    bool isInputPrecisionSupported = false;
-    if (isACL()) {
-        isInputPrecisionSupported = one_of(inputPrecision, ov::element::i8, ov::element::u8, ov::element::f16);
-    } else {
-        isInputPrecisionSupported = one_of(inputPrecision, ov::element::i8, ov::element::u8, ov::element::bf16);
-    }
-
+#if defined(OV_CPU_WITH_ACL)
+    bool isInputPrecisionSupported = one_of(inputPrecision, ov::element::i8, ov::element::u8, ov::element::f16);
+#else
+    bool isInputPrecisionSupported = one_of(inputPrecision, ov::element::i8, ov::element::u8, ov::element::bf16);
+#endif
     if (!isInputPrecisionSupported) {
         inputPrecision = ov::element::f32;
     }
@@ -2180,11 +2162,11 @@
         outputPrecision = fusedWith[fusedWith.size() - 1]->getOriginalOutputPrecisionAtPort(DATA_ID);
     }
 
-
-    if (!isACL() && !mayiuse(cpu::x64::sse41)) {
+#if !defined(OV_CPU_WITH_ACL)
+    if (!mayiuse(cpu::x64::sse41)) {
         inputPrecision = outputPrecision = ov::element::f32;
     }
-
+#endif
 
     auto targetShapeType = ov::element::i32;
     auto scalesType = ov::element::f32;
@@ -2268,17 +2250,16 @@
         }
     };
     if (is_version11) {
-        if (isACL()) {
-            interpAttrs.hasPad = hasPad;
-            pushDesc(LayoutType::nspc, undef, true, true);
-            pushDesc(LayoutType::ncsp, undef, true, true);
-            canUseAclExecutor = !supportedPrimitiveDescriptors.empty();
-            if (canUseAclExecutor) {
-                return;
-            }
-            // fallback to f32 if ref is used
-            inputPrecision = outputPrecision = ov::element::f32;
-        }
+#if defined(OV_CPU_WITH_ACL)
+        interpAttrs.hasPad = hasPad;
+        pushDesc(LayoutType::nspc, undef, true, true);
+        pushDesc(LayoutType::ncsp, undef, true, true);
+        canUseAclExecutor = !supportedPrimitiveDescriptors.empty();
+        if (canUseAclExecutor)
+            return;
+        // fallback to f32 if ref is used
+        inputPrecision = outputPrecision = ov::element::f32;
+#endif
 
         if (dataRank == 4) {
             if (mayiuse(cpu::x64::avx512_core)) {
@@ -2306,17 +2287,16 @@
         const auto& dataMinDims = getInputShapeAtPort(DATA_ID).getMinDims();
         bool isBlkApplied = dataRank > 1 && dataMinDims[1] != Shape::UNDEFINED_DIM && dataMinDims[1] > 1;
 
-        if (isACL()) {
-            interpAttrs.hasPad = hasPad;
-            pushDesc(LayoutType::nspc, undef, false, true);
-            pushDesc(LayoutType::ncsp, undef, false, true);
-            canUseAclExecutor = !supportedPrimitiveDescriptors.empty();
-            if (canUseAclExecutor) {
-                return;
-            }
-            // fallback to f32 if ref is used
-            inputPrecision = outputPrecision = ov::element::f32;
-        }
+#if defined(OV_CPU_WITH_ACL)
+        interpAttrs.hasPad = hasPad;
+        pushDesc(LayoutType::nspc, undef, false, true);
+        pushDesc(LayoutType::ncsp, undef, false, true);
+        canUseAclExecutor = !supportedPrimitiveDescriptors.empty();
+        if (canUseAclExecutor)
+            return;
+        // fallback to f32 if ref is used
+        inputPrecision = outputPrecision = ov::element::f32;
+#endif
 
         if (!mayiuse(cpu::x64::sse41) || interpAttrs.mode == InterpolateMode::linear) {
             pushDesc(LayoutType::ncsp, ref, false);
@@ -2484,11 +2464,8 @@
 
     std::vector<float> dataScales =
         getScales(getPaddedInputShape(srcDims, interpAttrs.padBegin, interpAttrs.padEnd), dstDims);
-<<<<<<< HEAD
-    if (!NCHWAsNHWC && (getOutputShapeAtPort(0).getRank() > 2 && (dataScales[0] != 1.f || dataScales[1] != 1.f)) && !canUseAclExecutor) {
-=======
-    if (!NCHWAsNHWC && (getOutputShapeAtPort(0).getRank() > 2 && (dataScales[0] != 1.f || dataScales[1] != 1.f)) && !isARM()) {
->>>>>>> c648d49c
+    if (!NCHWAsNHWC && (getOutputShapeAtPort(0).getRank() > 2 && (dataScales[0] != 1.f || dataScales[1] != 1.f)) &&
+        !canUseAclExecutor) {
         THROW_CPU_NODE_ERR("only supports resize on spatial dimensions(depth, height and width)");
     }
 
