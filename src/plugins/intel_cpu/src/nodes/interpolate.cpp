--- conflicted
+++ resolved
@@ -2685,8 +2685,7 @@
 
             if (interpAttrs.layout == InterpolateLayoutType::planar) {
                 srcPadded.resize(inShapePadBlock[0] * srcDataSize, 0);
-<<<<<<< HEAD
-                auto* src_data_pad = static_cast<uint8_t*>(&srcPadded[0]);
+                auto* src_data_pad = static_cast<uint8_t*>(srcPadded.data());
                 cpu_parallel->parallel_for4d(
                     srcDim5d[0],
                     srcDim5d[1],
@@ -2706,7 +2705,7 @@
                 src_data = src_data_pad;
             } else if (interpAttrs.layout == InterpolateLayoutType::by_channel) {
                 srcPadded.resize(inShapePadBlock[0] * srcDataSize, 0);
-                auto* src_data_pad = static_cast<uint8_t*>(&srcPadded[0]);
+                auto* src_data_pad = static_cast<uint8_t*>(srcPadded.data());
                 cpu_parallel->parallel_for4d(
                     srcDim5d[0],
                     srcDim5d[2],
@@ -2727,38 +2726,6 @@
                                                srcDataSize;
                         cpu_memcpy(srcPad, src, srcDim5d[1] * srcDataSize);
                     });
-=======
-                auto* src_data_pad = static_cast<uint8_t*>(srcPadded.data());
-                parallel_for4d(srcDim5d[0], srcDim5d[1], srcDim5d[2], srcDim5d[3], [&](int n, int c, int d, int h) {
-                    const uint8_t* src = src_data_origin + (inShapeBlock[1] * n + inShapeBlock[2] * c +
-                                                            inShapeBlock[3] * d + inShapeBlock[4] * h) *
-                                                               srcDataSize;
-                    uint8_t* srcPad =
-                        src_data_pad + (inShapePadBlock[1] * (n + padB0) + inShapePadBlock[2] * (c + padB1) +
-                                        inShapePadBlock[3] * (d + padB2) + inShapePadBlock[4] * (h + padB3) + padB4) *
-                                           srcDataSize;
-                    cpu_memcpy(srcPad, src, srcDim5d[4] * srcDataSize);
-                });
-                src_data = src_data_pad;
-            } else if (interpAttrs.layout == InterpolateLayoutType::by_channel) {
-                srcPadded.resize(inShapePadBlock[0] * srcDataSize, 0);
-                auto* src_data_pad = static_cast<uint8_t*>(srcPadded.data());
-                parallel_for4d(srcDim5d[0], srcDim5d[2], srcDim5d[3], srcDim5d[4], [&](int n, int d, int h, int w) {
-                    const uint8_t* src =
-                        src_data_origin +
-                        (inShapeBlock[1] * n +
-                         (inShapeBlock[3] * d + inShapeBlock[4] * h + inShapeBlock[5] * w) * srcDim5d[1]) *
-                            srcDataSize;
-                    uint8_t* srcPad =
-                        src_data_pad + (inShapePadBlock[1] * (n + padB0) +
-                                        (inShapePadBlock[3] * (d + padB2) + inShapePadBlock[4] * (h + padB3) +
-                                         inShapePadBlock[5] * (w + padB4)) *
-                                            srcDimPad5d[1] +
-                                        padB1) *
-                                           srcDataSize;
-                    cpu_memcpy(srcPad, src, srcDim5d[1] * srcDataSize);
-                });
->>>>>>> 3b08b26d
                 src_data = src_data_pad;
             } else if (interpAttrs.layout == InterpolateLayoutType::block) {
                 size_t blkSize = mayiuse(cpu::x64::avx512_core) ? 16 : 8;
