--- conflicted
+++ resolved
@@ -553,21 +553,7 @@
                                            broadcastable_inputs);
 
     if (any_of(context->getConfig().inferencePrecision, ov::element::bf16, ov::element::f16) &&
-<<<<<<< HEAD
         has_domain_sensitive_ops()) {
-        // enforce BF16 precisions to supported operations
-        // MatMul has to be decomposed to Brgemm operations before enforcement
-        // Notes:
-        //  - MatMul decomposition will be run later again for case if BF16 enforcement is not happened
-        //  - `MatMulToBrgemm` pass fuse `transpose_a` and `transpose_b` from MatMul to inputs of Brgemm as layouts.
-        //    These layouts are resized to ranks of input shapes. But since `Canonicalization` might
-        //    reshape shapes, the pass `MatMulToBrgemm` should be after the pass `Canonicalization` to
-        //    fuse layouts with ranks aligned with updated shapes after RankNormalization insertions.
-        SNIPPETS_REGISTER_PASS_RELATIVE_X86_64(Place::After,
-                                               ov::snippets::pass::Canonicalization,
-                                               ov::snippets::pass::MatMulToBrgemm);
-=======
-        subgraph_attrs->snippet->has_domain_sensitive_ops()) {
         SNIPPETS_REGISTER_PASS_RELATIVE_X86_64(
             Place::After,
             ov::snippets::pass::FuseTransposeBrgemm,
@@ -597,7 +583,6 @@
             });
         // Note: EnforcePrecision might also eliminate Convert pairs (e.g. bf16->f32->bf16),
         // so FuseTransposeBrgemm has to be run after it as well
->>>>>>> 4d25dd6a
         SNIPPETS_REGISTER_PASS_RELATIVE_X86_64(Place::After,
                                                pass::EnforcePrecision,
                                                ov::snippets::pass::FuseTransposeBrgemm);
