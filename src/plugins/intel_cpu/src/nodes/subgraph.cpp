--- conflicted
+++ resolved
@@ -327,38 +327,25 @@
 
 } // namespace
 
-<<<<<<< HEAD
 Subgraph::Subgraph(const std::shared_ptr<ov::Node>& op, const GraphContext::CPtr& context)
         : Node(op, context, SnippetShapeInferFactory(op)), subgraph_attrs(std::make_shared<SubgraphAttrs>()) {
-    host_isa = x64::mayiuse(x64::avx512_core) ? x64::avx512_core : x64::avx2;
-=======
-Snippet::Snippet(const std::shared_ptr<ov::Node>& op, const GraphContext::CPtr& context)
-        : Node(op, context, SnippetShapeInferFactory(op)) {
 #if defined(OPENVINO_ARCH_ARM64)
-    host_isa = dnnl::impl::cpu::aarch64::asimd;
+    host_isa = aarch64::asimd;
 #else
-    host_isa = dnnl::impl::cpu::x64::mayiuse(dnnl::impl::cpu::x64::avx512_core) ?
-        dnnl::impl::cpu::x64::avx512_core : dnnl::impl::cpu::x64::avx2;
-#endif
->>>>>>> df257c52
+    host_isa = x64::mayiuse(:x64::avx512_core) ? x64::avx512_core : x64::avx2;
+#endif
     const auto& tmp_snippet = ov::as_type_ptr<snippets::op::Subgraph>(op);
     OPENVINO_ASSERT(tmp_snippet, "Attempt to create Subgraph node from an invalid op type");
     subgraph_attrs->snippet = tmp_snippet->clone();
     subgraph_attrs->bodyHash = getBodyHash(tmp_snippet);
 
-<<<<<<< HEAD
-#if defined(OPENVINO_ARCH_X86_64)
-    subgraph_attrs->snippet->set_generator(std::make_shared<CPUGenerator>(host_isa, context->getParamsCache()));
-=======
 #if defined(OPENVINO_ARCH_ARM64)
-    snippetAttrs.snippet->set_generator(std::make_shared<aarch64::CPUGenerator>(host_isa));
+    subgraph_attrs.snippet->set_generator(std::make_shared<aarch64::CPUGenerator>(host_isa));
 #elif defined(OPENVINO_ARCH_X86_64)
-    snippetAttrs.snippet->set_generator(std::make_shared<CPUGenerator>(host_isa, context->getParamsCache()));
->>>>>>> df257c52
+    subgraph_attrs.snippet->set_generator(std::make_shared<CPUGenerator>(host_isa, context->getParamsCache()));
 #else
     OPENVINO_THROW("CPU plugin: Subgraphs code-generator is not supported on non-x64 platforms");
-
-#endif // OPENVINO_ARCH_X86_64
+#endif
 
     // Note: we have to update shapeInfer, so it uses the per-thread op::Subgraph copy
     shapeInference = SnippetShapeInferFactory(subgraph_attrs->snippet).makeShapeInfer();
@@ -394,14 +381,10 @@
     // Todo: Subgraphs currently don't support per-channel broadcasting of Blocked descriptors because
     //  canonicalization can't distinguish between <N, C, H, W, c> and <N, C, D, H, W> cases.
     //  See snippets::op::Subgraph::canonicalize for details.
-<<<<<<< HEAD
-    bool isBlockedApplicable = dnnl::impl::utils::one_of(ndims,  3u, 4u, 5u) && dimRanksAreEqual && !isOnlyPlanarApplicable && !isDynamic;
-=======
 #if defined(OPENVINO_ARCH_ARM64)
     bool isBlockedApplicable = false;
 #else
-    bool isBlockedApplicable = dnnl::impl::utils::one_of(ndims,  3u, 4u, 5u) && dimRanksAreEqual && !isOnlyPlanarApplicable;
->>>>>>> df257c52
+    bool isBlockedApplicable = dnnl::impl::utils::one_of(ndims,  3u, 4u, 5u) && dimRanksAreEqual && !isOnlyPlanarApplicable && !isDynamic;
 
     for (const auto& inShape : inputShapes) {
         if (isDynamic && inShape.getRank() != 1)
@@ -433,15 +416,11 @@
 
                 return std::make_shared<CpuBlockedMemoryDesc>(prc, shape, blocks, order, offset);
             } else if (lt == Blocked && shape.getRank() != 1 && (shape.getMinDims()[1] != Shape::UNDEFINED_DIM && shape.getMinDims()[1] > 1)) {
-<<<<<<< HEAD
-                size_t blockSize = x64::mayiuse(x64::avx512_core) ? 16 : 8;
-=======
 #if defined(OPENVINO_ARCH_ARM64)
                 size_t blockSize = 16;
 #else
-                size_t blockSize = dnnl::impl::cpu::x64::mayiuse(dnnl::impl::cpu::x64::avx512_core) ? 16 : 8;
-#endif
->>>>>>> df257c52
+                size_t blockSize = x64::mayiuse(x64::avx512_core) ? 16 : 8;
+#endif
 
                 VectorDims blocks = dims;
                 VectorDims order(blocks.size());
@@ -505,20 +484,14 @@
         }
 
         impl_desc_type impl_type = impl_desc_type::unknown;
-<<<<<<< HEAD
+#if defined(OPENVINO_ARCH_ARM64)
+        if (aarch64::mayiuse(aarch64::asimd)) {
+            impl_type = impl_desc_type::jit_asimd;
+        }
+#else
         if (x64::mayiuse(x64::avx512_core)) {
             impl_type = impl_desc_type::jit_avx512;
         } else if (x64::mayiuse(x64::avx2)) {
-=======
-#if defined(OPENVINO_ARCH_ARM64)
-        if (dnnl::impl::cpu::aarch64::mayiuse(dnnl::impl::cpu::aarch64::asimd)) {
-            impl_type = impl_desc_type::jit_asimd;
-        }
-#else
-        if (dnnl::impl::cpu::x64::mayiuse(x64::avx512_core)) {
-            impl_type = impl_desc_type::jit_avx512;
-        } else if (dnnl::impl::cpu::x64::mayiuse(x64::avx2)) {
->>>>>>> df257c52
             impl_type = impl_desc_type::jit_avx2;
         }
 #endif
@@ -617,7 +590,6 @@
 
         in_blocked_shapes[i] = {blockedDesc->getBlockDims(), order};
     }
-<<<<<<< HEAD
     return in_blocked_shapes;
 }
 
@@ -641,25 +613,12 @@
 Subgraph::DataFlowPasses Subgraph::getDataFlowPasses() const {
     DataFlowPasses backend_passes;
 
-#if defined(OPENVINO_ARCH_X86_64)
-=======
-    // reserve fixed size.
-    snippetAttrs.inMemBlockedDims.resize(inputNum);
-    snippetAttrs.outMemBlockedDims.resize(outputNum);
-    srcMemPtrs.resize(inputNum);
-    dstMemPtrs.resize(outputNum);
-
-    // here we should perform all shape-agnostic snippets passes
-    // * canonicalization (RankNormalization insert)
-    // * precision propagation & align element types
-    // * data flow optimizations
-    // The result of these transformations will be reused by all shapes
-    std::vector<ov::snippets::pass::Manager::PositionedPassBase> backend_passes;
->>>>>>> df257c52
     using PassPosition = ov::snippets::pass::PassPosition;
     using Place = PassPosition::Place;
+
 #   define SNIPPETS_REGISTER_PASS_ABSOLUTE_COMMON(PASS_PLACE, PASS, ...) \
             backend_passes.emplace_back(PassPosition(PASS_PLACE), std::make_shared<PASS>(__VA_ARGS__))
+
 #if defined(OPENVINO_ARCH_X86_64)
 #   define SNIPPETS_REGISTER_PASS_ABSOLUTE_X86_64(PASS_PLACE, PASS, ...) \
             backend_passes.emplace_back(PassPosition(PASS_PLACE), std::make_shared<PASS>(__VA_ARGS__))
@@ -670,13 +629,8 @@
 #    define SNIPPETS_REGISTER_PASS_RELATIVE_X86_64(PASS_PLACE, TARGET_PASS, PASS, ...)
 #endif  // OPENVINO_ARCH_X86_64
 
-<<<<<<< HEAD
-    SNIPPETS_REGISTER_PASS_ABSOLUTE(Place::PipelineStart, ConvertToSwishCPU);
+    SNIPPETS_REGISTER_PASS_ABSOLUTE_X86_64(Place::PipelineStart, ConvertToSwishCPU);
     if (context->getConfig().inferencePrecision == ov::element::bf16 && subgraph_attrs->snippet->has_domain_sensitive_ops()) {
-=======
-    SNIPPETS_REGISTER_PASS_ABSOLUTE_X86_64(Place::PipelineStart, ConvertToSwishCPU);
-    if (context->getConfig().inferencePrecision == ov::element::bf16 && snippetAttrs.snippet->has_domain_sensitive_ops()) {
->>>>>>> df257c52
         // enforce BF16 precisions to supported operations
         // MatMul has to be decomposed to Brgemm operations before enforcement
         // Note, MatMul decomposition will be run later again for case if BF16 enforcement is not happened
@@ -700,14 +654,9 @@
                                            ov::intel_cpu::tpp::pass::EltwiseToEltwiseTPP);
 #endif
 
-<<<<<<< HEAD
-#undef SNIPPETS_REGISTER_PASS_ABSOLUTE
-#undef SNIPPETS_REGISTER_PASS_RELATIVE
-=======
 #undef SNIPPETS_REGISTER_PASS_ABSOLUTE_COMMON
 #undef SNIPPETS_REGISTER_PASS_ABSOLUTE_X86_64
 #undef SNIPPETS_REGISTER_PASS_RELATIVE_X86_64
->>>>>>> df257c52
 
     return backend_passes;
 }
@@ -877,7 +826,7 @@
                                              const std::vector<ptrdiff_t>& start_offset_out)
     : m_schedule(snippet->get()), m_start_offset_in(start_offset_in), m_start_offset_out(start_offset_out) {
     OPENVINO_ASSERT(m_schedule, "Schedule is empty!");
-#if defined(__linux__) && defined(SNIPPETS_DEBUG_CAPS)
+#if defined(__linux__) && defined(OPENVINO_ARCH_X86_64) && defined(SNIPPETS_DEBUG_CAPS)
     const auto target = std::dynamic_pointer_cast<const CPUTargetMachine>(snippet_attrs->snippet->get_generator()->get_target_machine());
     enabled_segfault_detector = target && target->debug_config.enable_segfault_detector;
 #endif
@@ -892,16 +841,9 @@
     m_nthreads = std::min(parallel_get_max_threads(), static_cast<int>(m_harness_work_amount));
 }
 
-<<<<<<< HEAD
-#if defined(__linux__) && defined(SNIPPETS_DEBUG_CAPS)
+#if defined(__linux__) && defined(OPENVINO_ARCH_X86_64) && defined(SNIPPETS_DEBUG_CAPS)
 void Subgraph::SubgraphExecutor::segfault_detector() {
     if (enabled_segfault_detector) {
-=======
-#if defined(__linux__) && defined(OPENVINO_ARCH_X86_64) && defined(SNIPPETS_DEBUG_CAPS)
-void Snippet::SnippetJitExecutor::segfault_detector() {
-    const auto target = std::dynamic_pointer_cast<const CPUTargetMachine>(snippetAttrs.snippet->get_generator()->get_target_machine());
-    if (target && target->debug_config.enable_segfault_detector) {
->>>>>>> df257c52
         __sighandler_t signal_handler = [](int signal) {
             std::lock_guard<std::mutex> guard(err_print_lock);
             if (auto segfault_detector_emitter = ov::intel_cpu::g_custom_segfault_handler->local())
@@ -916,42 +858,11 @@
 }
 #endif
 
-<<<<<<< HEAD
 void Subgraph::SubgraphExecutor::parallel_for6d(const std::function<void(jit_snippets_call_args&)>& initializer,
-                                                   const std::function<void(jit_snippets_call_args&, const size_t*)>& caller) {
+                                                const std::function<void(jit_snippets_call_args&, const size_t*)>& caller) {
     const auto& dom = m_parallel_exec_domain;
 
-#if defined(__linux__) && defined(SNIPPETS_DEBUG_CAPS)
-=======
-void Snippet::SnippetJitExecutor::schedule_6d(const std::vector<MemoryPtr>& inMemPtrs, const std::vector<MemoryPtr>& outMemPtrs) {
-    // < N, C, H, W > < 1, 1, N, C*H*W>
-    const auto& callable = schedule.get_callable<kernel>();
 #if defined(__linux__) && defined(OPENVINO_ARCH_X86_64) && defined(SNIPPETS_DEBUG_CAPS)
-    segfault_detector();
-#endif
-    int nthr = std::min(parallel_get_max_threads(), static_cast<int>(harnessWorkAmount));
-    parallel_nt(nthr, [&](const int ithr, const int nthr) {
-        jit_snippets_call_args call_args;
-        update_ptrs(call_args, inMemPtrs, outMemPtrs);
-
-        size_t start = 0, end = 0;
-        splitter(harnessWorkAmount, nthr, ithr, start, end);
-
-        size_t indexes[] = {0, 0, 0, 0, 0};
-        size_t dom[] = {parallel_exec_domain[0], parallel_exec_domain[1], parallel_exec_domain[2],
-                        parallel_exec_domain[3], parallel_exec_domain[4]};
-        parallel_it_init(start, indexes[0], dom[0], indexes[1], dom[1], indexes[2], dom[2], indexes[3], dom[3], indexes[4], dom[4]);
-        for (size_t iwork = start; iwork < end; ++iwork) {
-            callable(&call_args, indexes);
-            parallel_it_step(indexes[0], dom[0], indexes[1], dom[1], indexes[2], dom[2], indexes[3], dom[3], indexes[4], dom[4]);
-        }
-    });
-}
-
-void Snippet::SnippetJitExecutor::schedule_nt(const std::vector<MemoryPtr>& inMemPtrs, const std::vector<MemoryPtr>& outMemPtrs) {
-    const auto& work_size = parallel_exec_domain;
-#if defined(__linux__) && defined(OPENVINO_ARCH_X86_64) && defined(SNIPPETS_DEBUG_CAPS)
->>>>>>> df257c52
     segfault_detector();
 #endif
 
@@ -972,43 +883,17 @@
 }
 
 void Subgraph::SubgraphExecutor::parallel_forNd(const std::function<void(jit_snippets_call_args&)>& initializer,
-                                                   const std::function<void(jit_snippets_call_args&, const size_t*)>& caller) {
+                                                const std::function<void(jit_snippets_call_args&, const size_t*)>& caller) {
     const auto& dom = m_parallel_exec_domain;
 
-<<<<<<< HEAD
-#if defined(__linux__) && defined(SNIPPETS_DEBUG_CAPS)
+#if defined(__linux__) && defined(OPENVINO_ARCH_X86_64) && defined(SNIPPETS_DEBUG_CAPS)
     segfault_detector();
-=======
-#if defined(OPENVINO_ARCH_X86_64)
-    using PassPosition = ov::snippets::pass::PassPosition;
-    using Place = PassPosition::Place;
-#   define SNIPPETS_REGISTER_PASS_RELATIVE_X86_64(PASS_PLACE, TARGET_PASS, PASS, ...) \
-            backend_passes.emplace_back(PassPosition(PASS_PLACE, TARGET_PASS::get_type_info_static()), std::make_shared<PASS>(__VA_ARGS__))
-#else
-#    define SNIPPETS_REGISTER_PASS_RELATIVE_X86_64(PASS_PLACE, TARGET_PASS, PASS, ...)
-#endif  // OPENVINO_ARCH_X86_64
-
-    SNIPPETS_REGISTER_PASS_RELATIVE_X86_64(Place::After, ov::snippets::lowered::pass::MarkLoops,
-                                           ov::intel_cpu::pass::BrgemmBlocking);
-    SNIPPETS_REGISTER_PASS_RELATIVE_X86_64(Place::After, ov::snippets::lowered::pass::InsertLoops,
-                                           ov::intel_cpu::pass::FuseLoadStoreConvert);
-    SNIPPETS_REGISTER_PASS_RELATIVE_X86_64(Place::After, ov::intel_cpu::pass::FuseLoadStoreConvert,
-                                           ov::intel_cpu::pass::SetBrgemmCopyBBuffersShape);
-
-    auto lowering_config = std::make_shared<ov::snippets::lowered::pass::PassConfig>();
-#ifdef SNIPPETS_LIBXSMM_TPP
-    // Note: temporary disabled. Re-enable after ticket 132833 is resolved
-    lowering_config->disable<ov::snippets::lowered::pass::OptimizeDomain>();
-    SNIPPETS_REGISTER_PASS_RELATIVE_X86_64(Place::After, ov::intel_cpu::pass::FuseLoadStoreConvert,
-                                    ov::intel_cpu::tpp::pass::SetTPPLeadingDim);
->>>>>>> df257c52
 #endif
 
     parallel_nt(m_nthreads, [&](const int ithr, const int nthr) {
         jit_snippets_call_args call_args;
         initializer(call_args);
 
-<<<<<<< HEAD
         size_t start = 0, end = 0;
         splitter(m_harness_work_amount, nthr, ithr, start, end);
 
@@ -1019,10 +904,6 @@
                 indexes[j] = tmp % dom[j];
                 tmp /= dom[j];
             }
-=======
-#undef SNIPPETS_REGISTER_PASS_RELATIVE_X86_64
-}
->>>>>>> df257c52
 
             caller(call_args, indexes.data());
         }
