--- conflicted
+++ resolved
@@ -23,10 +23,6 @@
 #include <snippets/op/subgraph.hpp>
 #include "snippets/pass/matmul_to_brgemm.hpp"
 #include "utils/cpu_utils.hpp"
-<<<<<<< HEAD
-//#include "emitters/x64/cpu_generator.hpp"
-=======
->>>>>>> cab28613
 #include "transformations/snippets/x64/pass/fuse_load_store_and_convert.hpp"
 #include "transformations/snippets/x64/pass/mul_add_to_fma.hpp"
 #include "transformations/snippets/x64/pass/brgemm_to_brgemm_cpu.hpp"
@@ -108,12 +104,8 @@
     snippet = std::make_shared<ngraph::snippets::op::Subgraph>(subgraph_node_inputs, new_body);
     ngraph::copy_runtime_info(original_snippet, snippet);
     snippet->set_friendly_name(original_snippet->get_friendly_name());
-<<<<<<< HEAD
-   // snippet->set_generator(std::make_shared<CPUGenerator>(host_isa));
-=======
 #if defined(OPENVINO_ARCH_X86_64)
     snippet->set_generator(std::make_shared<CPUGenerator>(host_isa));
->>>>>>> cab28613
     isa_num_lanes =  snippet->get_generator()->get_target_machine()->get_lanes();
 #else
     IE_THROW(NotImplemented) << "CPU plugin: code-generation is not supported on non-x64 platforms";
@@ -562,20 +554,6 @@
         // enforce BF16 precisions to supported operations
         // MatMul has to be decomposed to Brgemm operations before enforcement
         // Note, MatMul decomposition will be ran later again for case if BF16 enforcement is not happened
-<<<<<<< HEAD
-        // Note, MatMul decomposition will be ran later again for case if BF16 enforcement is not happened
-        pre_dialect.register_pass<ngraph::snippets::pass::MatMulToBrgemm>();
-        //pre_dialect.register_pass<pass::EnforcePrecision>(element::f32, element::bf16);
-    }
-
-    ov::pass::Manager post_dialect;
-    //post_dialect.register_pass<ov::intel_cpu::pass::BrgemmToBrgemmCPU>();
-
-    ov::pass::Manager post_precision;
-  //  post_precision.register_pass<ov::intel_cpu::pass::RemoveConverts>();
-   // post_precision.register_pass<ov::intel_cpu::pass::FuseLoadConvert>();
-   // post_precision.register_pass<ov::intel_cpu::pass::FuseStoreConvert>();
-=======
         CPU_REGISTER_PASS_X64(pre_dialect, ngraph::snippets::pass::MatMulToBrgemm);
         CPU_REGISTER_PASS_X64(pre_dialect, pass::EnforcePrecision, element::f32, element::bf16);
     }
@@ -587,7 +565,6 @@
     CPU_REGISTER_PASS_X64(post_precision, ov::intel_cpu::pass::RemoveConverts);
     CPU_REGISTER_PASS_X64(post_precision, ov::intel_cpu::pass::FuseLoadConvert);
     CPU_REGISTER_PASS_X64(post_precision, ov::intel_cpu::pass::FuseStoreConvert);
->>>>>>> cab28613
     // LoadConvert uses Load emitter that support conversion from any type to only f32
     post_precision.get_pass_config()->set_callback<ov::intel_cpu::pass::FuseLoadConvert>(
             [](const std::shared_ptr<const ov::Node>& n) -> bool {
@@ -602,11 +579,7 @@
                     return convert->get_input_element_type(0) != ov::element::f32;
                 return true;
             });
-<<<<<<< HEAD
-    //post_precision.register_pass<ov::intel_cpu::pass::MulAddToFMA>();
-=======
     CPU_REGISTER_PASS_X64(post_precision, ov::intel_cpu::pass::MulAddToFMA);
->>>>>>> cab28613
 
     schedule = snippet->generate(
         pre_dialect,
