// Copyright (C) 2018-2024 Intel Corporation
// SPDX-License-Identifier: Apache-2.0
//

#include "fake_quantize.h"

#include <math.h>
#include <memory_desc/cpu_memory_desc_utils.h>

#include <algorithm>
#include <cmath>
#include <common/dnnl_thread.hpp>
#include <set>
#include <shape_inference/shape_inference_pass_through.hpp>
#include <string>
#include <vector>

#include "common/cpu_memcpy.h"
#include "common/primitive_hashing_utils.hpp"
#include "cpu/x64/jit_generator.hpp"
#include "dnnl_extension_utils.h"
#include "dnnl_types.h"
#include "memory_desc/dnnl_blocked_memory_desc.h"
#include "openvino/core/parallel.hpp"
#include "openvino/opsets/opset1.hpp"
#include "utils/cpu_utils.hpp"
#include "utils/general_utils.h"
#include "utils/ngraph_utils.hpp"

// Quantization ranges validation is switched off by default in order to avoid regressions on user side
// #define VALIDATE_QUANTIZATION_RANGES

// Uncomment it to compute scales and shifts in double precision
// #define FQ_DOUBLE_PRECISION

using namespace dnnl;
using namespace ov;
using namespace dnnl::impl;
using namespace dnnl::impl::cpu::x64;
using namespace dnnl::impl::utils;
using namespace Xbyak;

namespace ov {
namespace intel_cpu {
namespace node {
#if defined(OPENVINO_ARCH_X86_64)
#    define GET_OFF(field) offsetof(jit_quantize_call_args, field)

template <cpu_isa_t isa>
struct jit_uni_binarization_kernel : public jit_uni_quantize_kernel, public jit_generator {
    DECLARE_CPU_JIT_AUX_FUNCTIONS(jit_uni_binarization_kernel)

    explicit jit_uni_binarization_kernel(const jit_quantize_params& jqp)
        : jit_uni_quantize_kernel(jqp),
          jit_generator(jit_name()) {}

    void create_ker() override {
        jit_generator::create_kernel();
        ker_ = (decltype(ker_))jit_ker();
    };

    void generate() override {
        this->preamble();

        mov(reg_from, ptr[param + GET_OFF(from)]);
        mov(reg_to, ptr[param + GET_OFF(to)]);
        mov(reg_thresholds, ptr[param + GET_OFF(thresholds)]);
        mov(reg_output_mask, ptr[param + GET_OFF(output_mask)]);
        mov(reg_work_amount, ptr[param + GET_OFF(work_amount)]);

        const int nbits = 8;
        int simd_w = isa == avx512_core ? 16 : 8;
        const int C = jqp_.c;
        const int tail_size = C % simd_w;

        Label unrolled_loop_label;
        Label main_loop_label;
        Label tail_label;
        Label exit_label;

        L(unrolled_loop_label);
        {
            int step = isa == cpu::x64::sse41 ? nbits / 2 : isa == cpu::x64::avx2 ? nbits : 2 * nbits;
            const int ur_ch = isa == cpu::x64::sse41 ? nbits : isa == cpu::x64::avx2 ? nbits / 2 : nbits / 4;
            const int unrolled_loop_step = ur_ch * step;

            cmp(reg_work_amount, unrolled_loop_step);
            jl(main_loop_label, T_NEAR);

            xor_(reg_bin_32, reg_bin_32);
            for (int ch = 0; ch < ur_ch; ch++) {
                uni_vmovups(vmm_src(0), ptr[reg_from + ch * step * sizeof(float)]);
                uni_vmovups(vmm_wei(0), ptr[reg_thresholds + ch * step * sizeof(float)]);
                uni_vmovups(vmm_mask(0), ptr[reg_output_mask + ch * step * sizeof(float)]);
                if (isa == avx512_core) {
                    vcmpps(k_mask0, vmm_src(0), vmm_wei(0), _cmp_gt_os);
                    vptestmd(k_mask1, vmm_mask(0), vmm_mask(0));
                    kxnorw(k_mask0, k_mask0, k_mask1);
                    kmovw(reg_src_32, k_mask0);
                } else {
                    uni_vcmpgtps(vmm_src(0), vmm_src(0), vmm_wei(0));
                    uni_vpcmpeqd(vmm_src(0), vmm_src(0), vmm_mask(0));
                    uni_vmovmskps(reg_src_32, vmm_src(0));
                }
                shl(reg_src_32, ch * step);
                or_(reg_bin_32, reg_src_32);
            }
            mov(ptr[reg_to], reg_bin_32);

            add(reg_from, unrolled_loop_step * sizeof(float));
            add(reg_thresholds, unrolled_loop_step * sizeof(float));
            add(reg_output_mask, unrolled_loop_step * sizeof(float));
            add(reg_to, sizeof(uint32_t));
            sub(reg_work_amount, unrolled_loop_step);

            jmp(unrolled_loop_label, T_NEAR);
        }

        L(main_loop_label);
        {
            int repeats = isa == cpu::x64::sse41 ? 2 : 1;
            int step = isa == cpu::x64::sse41 ? nbits / 2 : isa == cpu::x64::avx2 ? nbits : nbits * 2;
            const int main_loop_step = step * repeats;

            cmp(reg_work_amount, main_loop_step);
            jl(tail_label, T_NEAR);

            xor_(reg_bin_32, reg_bin_32);
            for (int i = 0; i < repeats; i++) {
                uni_vmovups(vmm_src(0), ptr[reg_from + i * step * sizeof(float)]);
                uni_vmovups(vmm_wei(0), ptr[reg_thresholds + i * step * sizeof(float)]);
                uni_vmovups(vmm_mask(0), ptr[reg_output_mask + i * step * sizeof(float)]);
                if (isa == avx512_core) {
                    vcmpps(k_mask0, vmm_src(0), vmm_wei(0), _cmp_gt_os);
                    vptestmd(k_mask1, vmm_mask(0), vmm_mask(0));
                    kxnorw(k_mask0, k_mask0, k_mask1);
                    kmovw(reg_src_32, k_mask0);
                } else {
                    uni_vcmpgtps(vmm_src(0), vmm_src(0), vmm_wei(0));
                    uni_vpcmpeqd(vmm_src(0), vmm_src(0), vmm_mask(0));
                    uni_vmovmskps(reg_src_32, vmm_src(0));
                }
                shl(reg_src_32, i * step);
                or_(reg_bin_32, reg_src_32);
            }
            if (isa == avx512_core)
                mov(ptr[reg_to], reg_bin_16);
            else
                mov(ptr[reg_to], reg_bin_8);

            add(reg_from, main_loop_step * sizeof(float));
            add(reg_thresholds, main_loop_step * sizeof(float));
            add(reg_output_mask, main_loop_step * sizeof(float));
            add(reg_to, isa == avx512_core ? sizeof(uint16_t) : sizeof(uint8_t));
            sub(reg_work_amount, main_loop_step);

            jmp(main_loop_label, T_NEAR);
        }

        L(tail_label);
        {
            if (tail_size != 0) {
                xor_(reg_bin_32, reg_bin_32);
                mov(reg_mask, 1);
                for (int c = 0; c < tail_size; c++) {
                    uni_vpxor(xmm_src(0), xmm_src(0), xmm_src(0));
                    uni_vpxor(xmm_wei(0), xmm_wei(0), xmm_wei(0));
                    uni_vpxor(xmm_mask(0), xmm_mask(0), xmm_mask(0));

                    uni_vmovss(xmm_src(0), ptr[reg_from + c * sizeof(float)]);
                    uni_vmovss(xmm_wei(0), ptr[reg_thresholds + c * sizeof(float)]);
                    uni_vmovss(xmm_mask(0), ptr[reg_output_mask + c * sizeof(float)]);
                    uni_vcmpgtps(xmm_src(0), xmm_src(0), xmm_wei(0));
                    uni_vpcmpeqd(xmm_src(0), xmm_src(0), xmm_mask(0));
                    uni_vmovmskps(reg_src_32, xmm_src(0));

                    shl(reg_src_32, c);
                    and_(reg_src_32, reg_mask);
                    or_(reg_bin_32, reg_src_32);
                    shl(reg_mask, 1);
                }
                if (isa == avx512_core && tail_size > nbits)
                    mov(ptr[reg_to], reg_bin_16);
                else
                    mov(ptr[reg_to], reg_bin_8);
            }
        }

        L(exit_label);

        this->postamble();
    }

private:
    using Vmm =
        typename conditional3<isa == cpu::x64::sse41, Xbyak::Xmm, isa == cpu::x64::avx2, Xbyak::Ymm, Xbyak::Zmm>::type;

    inline Vmm vmm_src(int idx) {
        return Vmm(idx);
    }
    inline Xmm xmm_src(int idx) {
        return Xmm(idx);
    }
    inline Vmm vmm_wei(int idx) {
        return Vmm(idx + 4);
    }
    inline Vmm vmm_mask(int idx) {
        return Vmm(idx + 5);
    }
    inline Xmm xmm_wei(int idx) {
        return Xmm(idx + 4);
    }
    inline Xmm xmm_mask(int idx) {
        return Xmm(idx + 5);
    }

    Reg64 param = abi_param1;
    Reg64 reg_from = r8;
    Reg64 reg_to = r9;
    Reg64 reg_work_amount = r10;
    Reg64 reg_thresholds = r11;
    Reg64 reg_output_mask = r14;
    Reg16 reg_bin_16 = r12w;
    Reg32 reg_bin_32 = r12d;
    Reg8 reg_bin_8 = r12b;
    Reg32 reg_src_32 = r13d;
    Reg32 reg_mask = r15d;

    const unsigned char _cmp_gt_os = 6;
    Xbyak::Opmask k_mask0 = Xbyak::Opmask(1);
    Xbyak::Opmask k_mask1 = Xbyak::Opmask(2);
};

template <cpu_isa_t isa>
struct jit_uni_quantization_kernel : public jit_uni_quantize_kernel, public jit_generator {
    DECLARE_CPU_JIT_AUX_FUNCTIONS(jit_uni_quantization_kernel)

    explicit jit_uni_quantization_kernel(const jit_quantize_params& jqp)
        : jit_uni_quantize_kernel(jqp),
          jit_generator(jit_name()) {}

    void create_ker() override {
        jit_generator::create_kernel();
        ker_ = (decltype(ker_))jit_ker();
    };

    void generate() override {
        do_dequantization = jqp_.op_type == Algorithm::FQCommon;
        do_rounding = do_dequantization || jqp_.dst_prc == ov::element::f32;

        this->preamble();

        if (jqp_.is_planar)
            compute_planar();
        else
            compute_generic();

        this->postamble();
    }

private:
    using Vmm =
        typename conditional3<isa == cpu::x64::sse41, Xbyak::Xmm, isa == cpu::x64::avx2, Xbyak::Ymm, Xbyak::Zmm>::type;

    inline Vmm vmm_val(int idx) {
        return Vmm(idx + 0);
    }
    inline Vmm vmm_crop_low(int idx) {
        return Vmm(idx + 2);
    }
    inline Vmm vmm_crop_high(int idx) {
        return Vmm(idx + 4);
    }
    inline Vmm vmm_input_scale(int idx) {
        return Vmm(idx + 6);
    }
    inline Vmm vmm_input_shift(int idx) {
        return Vmm(idx + 8);
    }
    inline Vmm vmm_output_scale(int idx) {
        return Vmm(idx + 10);
    }
    inline Vmm vmm_output_shift(int idx) {
        return Vmm(idx + 12);
    }

    inline Ymm ymm_val(int idx) {
        return Ymm(idx + 0);
    }
    inline Ymm ymm_crop_low(int idx) {
        return Ymm(idx + 2);
    }
    inline Ymm ymm_crop_high(int idx) {
        return Ymm(idx + 4);
    }
    inline Ymm ymm_input_scale(int idx) {
        return Ymm(idx + 6);
    }
    inline Ymm ymm_input_shift(int idx) {
        return Ymm(idx + 8);
    }
    inline Ymm ymm_output_scale(int idx) {
        return Ymm(idx + 10);
    }
    inline Ymm ymm_output_shift(int idx) {
        return Ymm(idx + 12);
    }

    inline Xmm xmm_val(int idx) {
        return Xmm(idx + 0);
    }
    inline Xmm xmm_crop_low(int idx) {
        return Xmm(idx + 2);
    }
    inline Xmm xmm_crop_high(int idx) {
        return Xmm(idx + 4);
    }
    inline Xmm xmm_input_scale(int idx) {
        return Xmm(idx + 6);
    }
    inline Xmm xmm_input_shift(int idx) {
        return Xmm(idx + 8);
    }
    inline Xmm xmm_output_scale(int idx) {
        return Xmm(idx + 10);
    }
    inline Xmm xmm_output_shift(int idx) {
        return Xmm(idx + 12);
    }

    Vmm vmm_zero = Vmm(14);

    Reg64 param = abi_param1;
    Reg64 reg_from = rbp;
    Reg64 reg_to = r9;
    Reg64 aux_reg_from = abi_not_param1;
    Reg64 aux_reg_to = r8;
    Reg64 reg_src_step = r10;
    Reg64 reg_dst_step = rsi;
    Reg64 reg_block_size = r11;
    Reg64 reg_work_amount = r12;

    Reg8 reg_tmp_8 = r9b;
    Reg32 reg_tmp_32 = r9d;
    Reg64 reg_tmp_64 = r9;

    Reg64 reg_crop_low = r13;
    Reg64 reg_crop_high = r14;
    Reg64 reg_input_scale = r15;
    Reg64 reg_input_shift = rax;
    Reg64 reg_output_scale = rbx;
    Reg64 reg_output_shift = rdx;

    bool do_rounding = true;
    bool do_dequantization = true;

    inline void load_broadcasted_vectors_only(size_t idx) {
        const auto& broadcasted = jqp_.broadcasted;
        if (broadcasted[static_cast<size_t>(FQ_add_input_type::CROP_LOW)])
            uni_vbroadcastss(vmm_crop_low(idx), ptr[reg_crop_low]);
        if (broadcasted[static_cast<size_t>(FQ_add_input_type::CROP_HIGH)])
            uni_vbroadcastss(vmm_crop_high(idx), ptr[reg_crop_high]);
        if (broadcasted[static_cast<size_t>(FQ_add_input_type::INPUT_SCALE)])
            uni_vbroadcastss(vmm_input_scale(idx), ptr[reg_input_scale]);
        if (broadcasted[static_cast<size_t>(FQ_add_input_type::INPUT_SHIFT)])
            uni_vbroadcastss(vmm_input_shift(idx), ptr[reg_input_shift]);
        if (do_dequantization) {
            if (broadcasted[static_cast<size_t>(FQ_add_input_type::OUTPUT_SCALE)])
                uni_vbroadcastss(vmm_output_scale(idx), ptr[reg_output_scale]);
            if (broadcasted[static_cast<size_t>(FQ_add_input_type::OUTPUT_SHIFT)])
                uni_vbroadcastss(vmm_output_shift(idx), ptr[reg_output_shift]);
        }
    }

    template <typename T>
    inline void load_not_broadcasted_vectors_only(size_t idx, size_t offset) {
        const auto& broadcasted = jqp_.broadcasted;
        if (!broadcasted[static_cast<size_t>(FQ_add_input_type::CROP_LOW)])
            uni_vmovups(T(vmm_crop_low(idx).getIdx()), ptr[reg_crop_low + offset]);
        if (!broadcasted[static_cast<size_t>(FQ_add_input_type::CROP_HIGH)])
            uni_vmovups(T(vmm_crop_high(idx).getIdx()), ptr[reg_crop_high + offset]);
        if (!broadcasted[static_cast<size_t>(FQ_add_input_type::INPUT_SCALE)])
            uni_vmovups(T(vmm_input_scale(idx).getIdx()), ptr[reg_input_scale + offset]);
        if (!broadcasted[static_cast<size_t>(FQ_add_input_type::INPUT_SHIFT)])
            uni_vmovups(T(vmm_input_shift(idx).getIdx()), ptr[reg_input_shift + offset]);
        if (do_dequantization) {
            if (!broadcasted[static_cast<size_t>(FQ_add_input_type::OUTPUT_SCALE)])
                uni_vmovups(T(vmm_output_scale(idx).getIdx()), ptr[reg_output_scale + offset]);
            if (!broadcasted[static_cast<size_t>(FQ_add_input_type::OUTPUT_SHIFT)])
                uni_vmovups(T(vmm_output_shift(idx).getIdx()), ptr[reg_output_shift + offset]);
        }
    }

    inline void increase_ptrs_if_not_broadcasted(size_t offset) {
        const auto& broadcasted = jqp_.broadcasted;
        if (!broadcasted[static_cast<size_t>(FQ_add_input_type::CROP_LOW)])
            add(reg_crop_low, offset);
        if (!broadcasted[static_cast<size_t>(FQ_add_input_type::CROP_HIGH)])
            add(reg_crop_high, offset);
        if (!broadcasted[static_cast<size_t>(FQ_add_input_type::INPUT_SCALE)])
            add(reg_input_scale, offset);
        if (!broadcasted[static_cast<size_t>(FQ_add_input_type::INPUT_SHIFT)])
            add(reg_input_shift, offset);
        if (do_dequantization) {
            if (!broadcasted[static_cast<size_t>(FQ_add_input_type::OUTPUT_SCALE)])
                add(reg_output_scale, offset);
            if (!broadcasted[static_cast<size_t>(FQ_add_input_type::OUTPUT_SHIFT)])
                add(reg_output_shift, offset);
        }
    }

    inline void compute_planar() {
        int src_type_size = jqp_.src_prc.size();
        int dst_type_size = jqp_.dst_prc.size();

        mov(reg_from, ptr[param + GET_OFF(from)]);
        mov(reg_to, ptr[param + GET_OFF(to)]);

        mov(reg_crop_low, ptr[param + GET_OFF(crop_low)]);
        mov(reg_crop_high, ptr[param + GET_OFF(crop_high)]);
        mov(reg_input_scale, ptr[param + GET_OFF(input_scale)]);
        mov(reg_input_shift, ptr[param + GET_OFF(input_shift)]);
        mov(reg_output_scale, ptr[param + GET_OFF(output_scale)]);
        mov(reg_output_shift, ptr[param + GET_OFF(output_shift)]);
        mov(reg_work_amount, ptr[param + GET_OFF(work_amount)]);

        if (isa == cpu::x64::avx512_core)
            uni_vpxor(vmm_zero, vmm_zero, vmm_zero);

        int simd_w = isa == cpu::x64::avx512_core ? 16 : 8;
        int tail_simd_w = 4;
        int repeats = isa == cpu::x64::sse41 ? 2 : 1;

        Label main_loop_label;
        Label tail_blk4_label;
        Label tail_blk4_loop_label;
        Label tail_blk4_exit_label;
        Label tail_label;
        Label tail_loop_label;
        Label exit_label;

        uni_vbroadcastss(vmm_crop_low(0), ptr[reg_crop_low]);
        uni_vbroadcastss(vmm_crop_high(0), ptr[reg_crop_high]);
        uni_vbroadcastss(vmm_input_scale(0), ptr[reg_input_scale]);
        uni_vbroadcastss(vmm_input_shift(0), ptr[reg_input_shift]);
        if (do_dequantization) {
            uni_vbroadcastss(vmm_output_scale(0), ptr[reg_output_scale]);
            uni_vbroadcastss(vmm_output_shift(0), ptr[reg_output_shift]);
        }

        L(main_loop_label);
        {
            cmp(reg_work_amount, simd_w);
            jl(tail_blk4_label, T_NEAR);

            for (int i = 0; i < repeats; i++) {
                load_vector(vmm_val(i), ptr[reg_from + i * (simd_w / 2) * src_type_size], jqp_.src_prc);

                uni_vminps(vmm_val(i), vmm_val(i), vmm_crop_high(0));
                uni_vmaxps(vmm_val(i), vmm_val(i), vmm_crop_low(0));
                uni_vfmadd213ps(vmm_val(i), vmm_input_scale(0), vmm_input_shift(0));
                if (do_rounding)
                    uni_vroundps(vmm_val(i), vmm_val(i), 0);
                if (do_dequantization)
                    uni_vfmadd213ps(vmm_val(i), vmm_output_scale(0), vmm_output_shift(0));

                store_vector(ptr[reg_to + i * (simd_w / 2) * dst_type_size], vmm_val(i), jqp_.dst_prc);
            }

            sub(reg_work_amount, simd_w);
            add(reg_from, simd_w * src_type_size);
            add(reg_to, simd_w * dst_type_size);

            jmp(main_loop_label, T_NEAR);
        }

        L(tail_blk4_label);
        {
            cmp(reg_work_amount, tail_simd_w);
            jl(tail_blk4_exit_label, T_NEAR);

            load_vector(xmm_val(0), ptr[reg_from], jqp_.src_prc);

            uni_vminps(xmm_val(0), xmm_val(0), xmm_crop_high(0));
            uni_vmaxps(xmm_val(0), xmm_val(0), xmm_crop_low(0));
            uni_vfmadd213ps(xmm_val(0), xmm_input_scale(0), xmm_input_shift(0));
            if (do_rounding)
                uni_vroundps(xmm_val(0), xmm_val(0), 0);
            if (do_dequantization)
                uni_vfmadd213ps(xmm_val(0), xmm_output_scale(0), xmm_output_shift(0));

            store_vector(ptr[reg_to], xmm_val(0), jqp_.dst_prc);

            sub(reg_work_amount, tail_simd_w);
            add(reg_from, tail_simd_w * src_type_size);
            add(reg_to, tail_simd_w * dst_type_size);
        }

        L(tail_blk4_exit_label);

        mov(aux_reg_from, reg_from);
        mov(aux_reg_to, reg_to);

        L(tail_loop_label);
        {
            cmp(reg_work_amount, 0);
            jle(exit_label, T_NEAR);

            load_scalar(xmm_val(0), ptr[aux_reg_from], jqp_.src_prc);

            uni_vminps(xmm_val(0), xmm_val(0), xmm_crop_high(0));
            uni_vmaxps(xmm_val(0), xmm_val(0), xmm_crop_low(0));
            uni_vfmadd213ps(xmm_val(0), xmm_input_scale(0), xmm_input_shift(0));
            if (do_rounding)
                uni_vroundps(xmm_val(0), xmm_val(0), 0);
            if (do_dequantization)
                uni_vfmadd213ps(xmm_val(0), xmm_output_scale(0), xmm_output_shift(0));

            store_scalar(ptr[aux_reg_to], xmm_val(0), jqp_.dst_prc);

            sub(reg_work_amount, 1);
            add(aux_reg_from, 1 * src_type_size);
            add(aux_reg_to, 1 * dst_type_size);

            jmp(tail_loop_label, T_NEAR);
        }

        L(exit_label);
    }

    inline void compute_generic() {
        int src_type_size = jqp_.src_prc.size();
        int wei_type_size = jqp_.wei_prc.size();
        int dst_type_size = jqp_.dst_prc.size();

        mov(reg_from, ptr[param + GET_OFF(from)]);
        mov(reg_to, ptr[param + GET_OFF(to)]);

        mov(reg_crop_low, ptr[param + GET_OFF(crop_low)]);
        mov(reg_crop_high, ptr[param + GET_OFF(crop_high)]);
        mov(reg_input_scale, ptr[param + GET_OFF(input_scale)]);
        mov(reg_input_shift, ptr[param + GET_OFF(input_shift)]);
        if (do_dequantization) {
            mov(reg_output_scale, ptr[param + GET_OFF(output_scale)]);
            mov(reg_output_shift, ptr[param + GET_OFF(output_shift)]);
        }

        mov(reg_src_step, ptr[param + GET_OFF(src_step)]);
        mov(reg_dst_step, ptr[param + GET_OFF(dst_step)]);
        mov(reg_block_size, ptr[param + GET_OFF(block_size)]);
        mov(reg_work_amount, ptr[param + GET_OFF(work_amount)]);

        if (isa == cpu::x64::avx512_core)
            uni_vpxor(vmm_zero, vmm_zero, vmm_zero);

        constexpr unsigned simd_w = isa == cpu::x64::avx512_core ? 16 : 8;
        constexpr unsigned tail8_simd_w = 8;
        constexpr unsigned tail4_simd_w = 4;
        constexpr int repeats = isa == cpu::x64::sse41 ? 2 : 1;

        Label main_loop_label;
        Label tail_blk8_label;
        Label tail_blk8_loop_label;
        Label tail_blk8_exit_label;
        Label tail_blk4_label;
        Label tail_blk4_loop_label;
        Label tail_blk4_exit_label;
        Label tail_label;
        Label tail_loop_label;
        Label exit_label;

        for (int i = 0; i < repeats; i++) {
            load_broadcasted_vectors_only(i);
        }

        cmp(reg_block_size, simd_w);
        jl(simd_w == 16 ? tail_blk8_label : tail_blk4_label, T_NEAR);

        for (int i = 0; i < repeats; i++) {
            load_not_broadcasted_vectors_only<Vmm>(i, i * (simd_w / 2) * sizeof(float));
        }

        L(main_loop_label);
        {
            cmp(reg_work_amount, 0);
            jle(exit_label, T_NEAR);

            for (int i = 0; i < repeats; i++) {
                load_vector(vmm_val(i), ptr[reg_from + i * (simd_w / 2) * src_type_size], jqp_.src_prc);

                uni_vminps(vmm_val(i), vmm_val(i), vmm_crop_high(i));
                uni_vmaxps(vmm_val(i), vmm_val(i), vmm_crop_low(i));
                uni_vfmadd213ps(vmm_val(i), vmm_input_scale(i), vmm_input_shift(i));
                if (do_rounding)
                    uni_vroundps(vmm_val(i), vmm_val(i), 0);
                if (do_dequantization)
                    uni_vfmadd213ps(vmm_val(i), vmm_output_scale(i), vmm_output_shift(i));

                store_vector(ptr[reg_to + i * (simd_w / 2) * dst_type_size], vmm_val(i), jqp_.dst_prc);
            }

            dec(reg_work_amount);
            add(reg_from, reg_src_step);
            add(reg_to, reg_dst_step);

            jmp(main_loop_label, T_NEAR);
        }

        if (simd_w == 16) {
            L(tail_blk8_label);

            cmp(reg_block_size, tail8_simd_w);
            jl(tail_blk4_label, T_NEAR);

            mov(aux_reg_to, reg_to);
            mov(aux_reg_from, reg_from);
            mov(reg_work_amount, ptr[param + GET_OFF(work_amount)]);

            load_not_broadcasted_vectors_only<Ymm>(0, 0);

            L(tail_blk8_loop_label);
            {
                cmp(reg_work_amount, 0);
                jle(tail_blk8_exit_label, T_NEAR);

                load_vector(ymm_val(0), ptr[aux_reg_from], jqp_.src_prc);

                uni_vminps(ymm_val(0), ymm_val(0), ymm_crop_high(0));
                uni_vmaxps(ymm_val(0), ymm_val(0), ymm_crop_low(0));
                uni_vfmadd213ps(ymm_val(0), ymm_input_scale(0), ymm_input_shift(0));
                if (do_rounding)
                    uni_vroundps(ymm_val(0), ymm_val(0), 0);
                if (do_dequantization)
                    uni_vfmadd213ps(ymm_val(0), ymm_output_scale(0), ymm_output_shift(0));

                store_vector(ptr[aux_reg_to], ymm_val(0), jqp_.dst_prc);

                dec(reg_work_amount);
                add(aux_reg_from, reg_src_step);
                add(aux_reg_to, reg_dst_step);

                jmp(tail_blk8_loop_label, T_NEAR);
            }

            L(tail_blk8_exit_label);

            add(reg_from, tail8_simd_w * src_type_size);
            add(reg_to, tail8_simd_w * dst_type_size);
            increase_ptrs_if_not_broadcasted(tail8_simd_w * wei_type_size);
            sub(reg_block_size, tail8_simd_w);
        }

        L(tail_blk4_label);

        cmp(reg_block_size, tail4_simd_w);
        jl(tail_label, T_NEAR);

        mov(aux_reg_to, reg_to);
        mov(aux_reg_from, reg_from);
        mov(reg_work_amount, ptr[param + GET_OFF(work_amount)]);

        load_not_broadcasted_vectors_only<Xmm>(0, 0);

        L(tail_blk4_loop_label);
        {
            cmp(reg_work_amount, 0);
            jle(tail_blk4_exit_label, T_NEAR);

            load_vector(xmm_val(0), ptr[aux_reg_from], jqp_.src_prc);

            uni_vminps(xmm_val(0), xmm_val(0), xmm_crop_high(0));
            uni_vmaxps(xmm_val(0), xmm_val(0), xmm_crop_low(0));
            uni_vfmadd213ps(xmm_val(0), xmm_input_scale(0), xmm_input_shift(0));
            if (do_rounding)
                uni_vroundps(xmm_val(0), xmm_val(0), 0);
            if (do_dequantization)
                uni_vfmadd213ps(xmm_val(0), xmm_output_scale(0), xmm_output_shift(0));

            store_vector(ptr[aux_reg_to], xmm_val(0), jqp_.dst_prc);

            dec(reg_work_amount);
            add(aux_reg_from, reg_src_step);
            add(aux_reg_to, reg_dst_step);

            jmp(tail_blk4_loop_label, T_NEAR);
        }

        L(tail_blk4_exit_label);

        add(reg_from, tail4_simd_w * src_type_size);
        add(reg_to, tail4_simd_w * dst_type_size);
        increase_ptrs_if_not_broadcasted(tail4_simd_w * wei_type_size);
        sub(reg_block_size, tail4_simd_w);

        L(tail_label);

        cmp(reg_block_size, 0);
        jle(exit_label, T_NEAR);

        mov(aux_reg_to, reg_to);
        mov(aux_reg_from, reg_from);
        mov(reg_work_amount, ptr[param + GET_OFF(work_amount)]);

        L(tail_loop_label);
        {
            cmp(reg_work_amount, 0);
            jle(exit_label, T_NEAR);
            Label end_unroll;

            auto tail_unroll = [&](size_t iter) {
                const auto& broadcasted = jqp_.broadcasted;
                for (size_t i = 0; i < iter; i++) {
                    if (!broadcasted[static_cast<size_t>(FQ_add_input_type::CROP_LOW)])
                        uni_vmovss(xmm_crop_low(0), ptr[reg_crop_low + i * wei_type_size]);
                    if (!broadcasted[static_cast<size_t>(FQ_add_input_type::CROP_HIGH)])
                        uni_vmovss(xmm_crop_high(0), ptr[reg_crop_high + i * wei_type_size]);
                    if (!broadcasted[static_cast<size_t>(FQ_add_input_type::INPUT_SCALE)])
                        uni_vmovss(xmm_input_scale(0), ptr[reg_input_scale + i * wei_type_size]);
                    if (!broadcasted[static_cast<size_t>(FQ_add_input_type::INPUT_SHIFT)])
                        uni_vmovss(xmm_input_shift(0), ptr[reg_input_shift + i * wei_type_size]);
                    if (do_dequantization) {
                        if (!broadcasted[static_cast<size_t>(FQ_add_input_type::OUTPUT_SCALE)])
                            uni_vmovss(xmm_output_scale(0), ptr[reg_output_scale + i * wei_type_size]);
                        if (!broadcasted[static_cast<size_t>(FQ_add_input_type::OUTPUT_SHIFT)])
                            uni_vmovss(xmm_output_shift(0), ptr[reg_output_shift + i * wei_type_size]);
                    }

                    load_scalar(xmm_val(0), ptr[aux_reg_from + i * src_type_size], jqp_.src_prc);

                    uni_vminps(xmm_val(0), xmm_val(0), xmm_crop_high(0));
                    uni_vmaxps(xmm_val(0), xmm_val(0), xmm_crop_low(0));
                    uni_vfmadd213ps(xmm_val(0), xmm_input_scale(0), xmm_input_shift(0));
                    if (do_rounding)
                        uni_vroundps(xmm_val(0), xmm_val(0), 0);
                    if (do_dequantization)
                        uni_vfmadd213ps(xmm_val(0), xmm_output_scale(0), xmm_output_shift(0));

                    store_scalar(ptr[aux_reg_to + i * dst_type_size], xmm_val(0), jqp_.dst_prc);
                }
                jmp(end_unroll, T_NEAR);
            };

            std::array<Label, tail4_simd_w> unroll_labels;
            for (size_t i = 1; i < tail4_simd_w; ++i) {
                cmp(reg_block_size, i);
                je(unroll_labels[i], T_NEAR);
            }

            for (size_t i = 1; i < tail4_simd_w; ++i) {
                L(unroll_labels[i]);
                tail_unroll(i);
            }

            L(end_unroll);

            dec(reg_work_amount);
            add(aux_reg_from, reg_src_step);
            add(aux_reg_to, reg_dst_step);

            jmp(tail_loop_label, T_NEAR);
        }

        L(exit_label);
    }

    inline void load_vector(Zmm zmm_src, const Xbyak::Address& op, ov::element::Type src_prc) {
        switch (src_prc) {
        case ov::element::f32:
        case ov::element::i32:
            uni_vmovups(zmm_src, op);
            break;
        case ov::element::i8:
            uni_vpmovsxbd(zmm_src, op);
            break;
        case ov::element::u8:
            uni_vpmovzxbd(zmm_src, op);
            break;
        default:
            assert(!"unknown src_prc");
        }

        if (src_prc != ov::element::f32) {
            uni_vcvtdq2ps(zmm_src, zmm_src);
        }
    }

    inline void load_vector(Ymm ymm_src, const Xbyak::Address& op, ov::element::Type src_prc) {
        switch (src_prc) {
        case ov::element::f32:
        case ov::element::i32:
            uni_vmovups(ymm_src, op);
            break;
        case ov::element::i8:
            uni_vpmovsxbd(ymm_src, op);
            break;
        case ov::element::u8:
            uni_vpmovzxbd(ymm_src, op);
            break;
        default:
            assert(!"unknown src_prc");
        }

        if (src_prc != ov::element::f32) {
            uni_vcvtdq2ps(ymm_src, ymm_src);
        }
    }

    inline void load_vector(Xmm xmm_src, const Xbyak::Address& op, ov::element::Type src_prc) {
        switch (src_prc) {
        case ov::element::f32:
        case ov::element::i32:
            uni_vmovups(xmm_src, op);
            break;
        case ov::element::i8:
            uni_vpmovsxbd(xmm_src, op);
            break;
        case ov::element::u8:
            uni_vpmovzxbd(xmm_src, op);
            break;
        default:
            assert(!"unknown src_prc");
        }

        if (src_prc != ov::element::f32) {
            uni_vcvtdq2ps(xmm_src, xmm_src);
        }
    }

    inline void load_scalar(Xmm xmm_src, const Xbyak::Address& op, ov::element::Type src_prc) {
        switch (src_prc) {
        case ov::element::f32:
        case ov::element::i32:
            uni_vmovss(xmm_src, op);
            break;
        case ov::element::i8:
            movsx(reg_tmp_32, op);
            uni_vmovq(xmm_src, reg_tmp_64);
            break;
        case ov::element::u8:
            movzx(reg_tmp_32, op);
            uni_vmovq(xmm_src, reg_tmp_64);
            break;
        default:
            assert(!"unknown src_prc");
        }

        if (src_prc != ov::element::f32) {
            uni_vcvtdq2ps(xmm_src, xmm_src);
        }
    }

    inline void store_vector(const Xbyak::Address& op, Zmm zmm_dst, ov::element::Type dst_prc) {
        if (dst_prc != ov::element::f32) {
            uni_vcvtps2dq(zmm_dst, zmm_dst);
        }

        switch (dst_prc) {
        case ov::element::f32:
        case ov::element::i32:
            uni_vmovups(op, zmm_dst);
            break;
        case ov::element::i8:
            vpmovsdb(op, zmm_dst);
            break;
        case ov::element::u8:
            vpmaxsd(zmm_dst, zmm_dst, vmm_zero);
            vpmovusdb(op, zmm_dst);
            break;
        default:
            assert(!"unknown dst_prc");
        }
    }

    inline void store_vector(const Xbyak::Address& op, Ymm ymm_dst, ov::element::Type dst_prc) {
        Xmm xmm_dst = Xmm(ymm_dst.getIdx());

        if (dst_prc != ov::element::f32) {
            uni_vcvtps2dq(ymm_dst, ymm_dst);
        }

        switch (dst_prc) {
        case ov::element::f32:
        case ov::element::i32:
            uni_vmovups(op, ymm_dst);
            break;
        case ov::element::i8:
            uni_vpackssdw(ymm_dst, ymm_dst, ymm_dst);

            vpermq(ymm_dst, ymm_dst, 0x08);

            uni_vpacksswb(ymm_dst, ymm_dst, ymm_dst);

            vmovq(op, xmm_dst);
            break;
        case ov::element::u8:
            uni_vpackusdw(ymm_dst, ymm_dst, ymm_dst);

            vpermq(ymm_dst, ymm_dst, 0x08);

            uni_vpackuswb(ymm_dst, ymm_dst, ymm_dst);

            vmovq(op, xmm_dst);
            break;
        default:
            assert(!"unknown dst_prc");
        }
    }

    inline void store_vector(const Xbyak::Address& op, Xmm xmm_dst, ov::element::Type dst_prc) {
        if (dst_prc != ov::element::f32) {
            uni_vcvtps2dq(xmm_dst, xmm_dst);
        }

        switch (dst_prc) {
        case ov::element::f32:
        case ov::element::i32:
            uni_vmovups(op, xmm_dst);
            break;
        case ov::element::i8:
            uni_vpackssdw(xmm_dst, xmm_dst, xmm_dst);
            uni_vpacksswb(xmm_dst, xmm_dst, xmm_dst);
            uni_vmovd(op, xmm_dst);
            break;
        case ov::element::u8:
            uni_vpackusdw(xmm_dst, xmm_dst, xmm_dst);
            uni_vpackuswb(xmm_dst, xmm_dst, xmm_dst);
            uni_vmovd(op, xmm_dst);
            break;
        default:
            assert(!"unknown dst_prc");
        }
    }

    inline void store_scalar(const Xbyak::Address& op, Xmm xmm_dst, ov::element::Type dst_prc) {
        if (dst_prc != ov::element::f32) {
            uni_vcvtps2dq(xmm_dst, xmm_dst);
        }

        switch (dst_prc) {
        case ov::element::f32:
        case ov::element::i32:
            uni_vmovss(op, xmm_dst);
            break;
        case ov::element::i8:
            uni_vpackssdw(xmm_dst, xmm_dst, xmm_dst);
            uni_vpacksswb(xmm_dst, xmm_dst, xmm_dst);
            uni_vmovq(reg_tmp_64, xmm_dst);
            mov(op, reg_tmp_8);
            break;
        case ov::element::u8:
            uni_vpackusdw(xmm_dst, xmm_dst, xmm_dst);
            uni_vpackuswb(xmm_dst, xmm_dst, xmm_dst);
            uni_vmovq(reg_tmp_64, xmm_dst);
            mov(op, reg_tmp_8);
            break;
        default:
            assert(!"unknown dst_prc");
        }
    }
};
#endif
bool FakeQuantize::isSupportedOperation(const std::shared_ptr<const ov::Node>& op, std::string& errorMessage) noexcept {
    try {
        const auto fq = ov::as_type_ptr<const ov::opset1::FakeQuantize>(op);
        if (!fq) {
            errorMessage = "Only opset1 FakeQuantize operation is supported";
            return false;
        }
        const auto dataRank = fq->get_input_partial_shape(0).rank().get_length();
        if (dataRank < 2 || dataRank > 5) {
            errorMessage = "Doesn't support 'data' input with rank: " + std::to_string(dataRank);
            return false;
        }
        for (size_t i = 1; i < fq->get_input_size(); i++) {
            if (fq->get_input_partial_shape(i).rank().get_length() > 5) {
                errorMessage = "Doesn't support 'range' input with rank: " +
                               std::to_string(fq->get_input_partial_shape(i).rank().get_length());
                return false;
            }
        }
        for (size_t i = 1; i < fq->get_input_size(); i++) {
            if (!ov::as_type_ptr<const ov::opset1::Constant>(fq->get_input_node_shared_ptr(i))) {
                errorMessage = "Has non const 'range' input on " + std::to_string(i) + " port";
                return false;
            }
        }
        for (size_t i = 1; i < fq->get_input_size(); i++) {
            size_t count_not_unit_axis = 0;
            auto shape = getNormalizedDimsBySize(fq->get_input_shape(i), dataRank);

            if (ov::shape_size(shape) != 1) {
                size_t not_unit_axis = 0;
                for (size_t i = 0; i < shape.size(); i++) {
                    if (shape[i] > 1) {
                        not_unit_axis = i;
                        count_not_unit_axis++;
                    }
                }

                /* @todo
                 * Channel axis 2 is added for 3D MatMul (most common one).
                 * FQ for non-1 channel fallbacks to reference implementation.
                 * Expected to be fused for 3D MatMul
                 * Long term idea: restore limitation for channel axis 1 and
                 * support fusing of unfolded FQ (see FakeQuantizeDecomposition transformation)
                 */
                if (count_not_unit_axis > 1 || !one_of(not_unit_axis, 1u, 2u)) {
                    errorMessage = "Supports only per-tensor and per-channel quantizations";
                    return false;
                }
            }
        }
        if (fq->get_auto_broadcast().m_type != ov::op::AutoBroadcastType::NONE &&
            fq->get_auto_broadcast().m_type != ov::op::AutoBroadcastType::NUMPY) {
            errorMessage = "Doesn't support broadcast type: " + ov::as_string(fq->get_auto_broadcast().m_type);
            return false;
        }
    } catch (...) {
        return false;
    }
    return true;
}

namespace {
struct FakeQuantKey {
    jit_quantize_params jqp;
    size_t hash() const {
        using namespace dnnl::impl::primitive_hashing;
        size_t seed = 0;
        seed = hash_combine(seed, jqp.is_planar);
        seed = hash_combine(seed, jqp.src_prc.hash());
        seed = hash_combine(seed, jqp.wei_prc.hash());
        seed = hash_combine(seed, jqp.dst_prc.hash());
        seed = hash_combine(seed, jqp.op_type);
        if (jqp.op_type == Algorithm::FQBinarization) {
            seed = hash_combine(seed, jqp.c);
        } else {
            seed = hash_combine(seed, jqp.broadcasted);
        }
        return seed;
    }

    bool operator==(const FakeQuantKey& rhs) const {
        bool result = jqp.is_planar == rhs.jqp.is_planar && jqp.src_prc == rhs.jqp.src_prc &&
                      jqp.wei_prc == rhs.jqp.wei_prc && jqp.dst_prc == rhs.jqp.dst_prc &&
                      jqp.op_type == rhs.jqp.op_type;
        if (result) {
            if (jqp.op_type == Algorithm::FQBinarization) {
                result = result && jqp.c == rhs.jqp.c;
            } else {
                result = result && jqp.broadcasted == rhs.jqp.broadcasted;
            }
        }
        return result;
    }
};
}  // namespace

FakeQuantize::FakeQuantize(const std::shared_ptr<ov::Node>& op, const GraphContext::CPtr context)
    : Node(op, context, PassThroughShapeInferFactory()) {
    std::string errorMessage;
    if (isSupportedOperation(op, errorMessage)) {
        algorithm = Algorithm::FQCommon;
        const auto fq = ov::as_type_ptr<const ov::opset1::FakeQuantize>(op);

        errorPrefix = "FakeQuantize node with name '" + getName() + "' ";
        levels = fq->get_levels();
        if (levels <= 1)
            OPENVINO_THROW(errorPrefix, "supports 'levels' attribute greater than or equal to 2");

        if (inputShapes.size() != 5)
            OPENVINO_THROW(errorPrefix, "has incorrect number of input edges: ", inputShapes.size());
        if (outputShapes.size() != 1)
            OPENVINO_THROW(errorPrefix, "has incorrect number of output edges: ", outputShapes.size());

        auto initAxisIdx = [&](const VectorDims& inputDims) {
            size_t axisIdx = 0;
            for (size_t i = 1; i < inputDims.size(); i++) {
                if (inputDims[i] > 1) {
                    axisIdx = i;
                }
            }

            return axisIdx;
        };

        const size_t dataRank = getInputShapeAtPort(0).getRank();
        axis = dataRank == 1 ? 0 : 1;
        int axisSize = -1;

        const auto ilShape = getNormalizedDimsBySize(fq->get_input_shape(1), dataRank);
        auto inputLowAxis = initAxisIdx(ilShape);
        isInputLowBroadcasted = (ov::is_scalar(ilShape) || ilShape[inputLowAxis] == 1);
        if (!isInputLowBroadcasted) {
            axis = inputLowAxis;
            axisSize = ilShape[inputLowAxis];
        }

        const auto ihShape = getNormalizedDimsBySize(fq->get_input_shape(2), dataRank);
        auto inputHighAxis = initAxisIdx(ihShape);
        isInputHighBroadcasted = (ov::is_scalar(ihShape) || ihShape[inputHighAxis] == 1);
        if (!isInputHighBroadcasted) {
            axis = inputHighAxis;
            axisSize = ihShape[inputHighAxis];
        }

        const auto olShape = getNormalizedDimsBySize(fq->get_input_shape(3), dataRank);
        auto outputLowAxis = initAxisIdx(olShape);
        isOutputLowBroadcasted = (ov::is_scalar(olShape) || olShape[outputLowAxis] == 1);
        if (!isOutputLowBroadcasted) {
            axis = outputLowAxis;
            axisSize = olShape[outputLowAxis];
        }

        const auto ohShape = getNormalizedDimsBySize(fq->get_input_shape(4), dataRank);
        auto outputHighAxis = initAxisIdx(ohShape);
        isOutputHighBroadcasted = (ov::is_scalar(ohShape) || ohShape[outputHighAxis] == 1);
        if (!isOutputHighBroadcasted) {
            axis = outputHighAxis;
            axisSize = ohShape[outputHighAxis];
        }

        auto inputLowAxisSize = ov::is_scalar(ilShape) ? 1 : ilShape[inputLowAxis];
        auto inputHighAxisSize = ov::is_scalar(ihShape) ? 1 : ihShape[inputHighAxis];
        auto outputLowAxisSize = ov::is_scalar(olShape) ? 1 : olShape[outputLowAxis];
        auto outputHighAxisSize = ov::is_scalar(ohShape) ? 1 : ohShape[outputHighAxis];

        if (axisSize != -1 && !dimsEqualWeak(axisSize, getInputShapeAtPort(0).getDims()[axis])) {
            OPENVINO_THROW(errorPrefix, "has different quantization axis size on 'data' and 'range' inputs");
        }

<<<<<<< HEAD
        const auto inputLowNode = ov::as_type_ptr<const ov::opset1::Constant>(fq->get_input_node_shared_ptr(1));
        auto inputLowData = inputLowNode->cast_vector<float>();

        const auto inputHighNode = ov::as_type_ptr<const ov::opset1::Constant>(fq->get_input_node_shared_ptr(2));
        auto inputHighData = inputHighNode->cast_vector<float>();

        const auto outputLowNode = ov::as_type_ptr<const ov::opset1::Constant>(fq->get_input_node_shared_ptr(3));
        auto outputLowData = outputLowNode->cast_vector<float>();

        const auto outputHighNode = ov::as_type_ptr<const ov::opset1::Constant>(fq->get_input_node_shared_ptr(4));
=======
        const auto inputLowNode =
            std::dynamic_pointer_cast<const ov::opset1::Constant>(fq->get_input_node_shared_ptr(1));
        auto inputLowData = inputLowNode->cast_vector<float>();

        const auto inputHighNode =
            std::dynamic_pointer_cast<const ov::opset1::Constant>(fq->get_input_node_shared_ptr(2));
        auto inputHighData = inputHighNode->cast_vector<float>();

        const auto outputLowNode =
            std::dynamic_pointer_cast<const ov::opset1::Constant>(fq->get_input_node_shared_ptr(3));
        auto outputLowData = outputLowNode->cast_vector<float>();

        const auto outputHighNode =
            std::dynamic_pointer_cast<const ov::opset1::Constant>(fq->get_input_node_shared_ptr(4));
>>>>>>> 45bf77b8
        auto outputHighData = outputHighNode->cast_vector<float>();

        binarization = levels == 2;

        if (binarization) {
            for (size_t i = 0; i < outputLowAxisSize; i++) {
                if (outputLowData[i] != 1.f && outputLowData[i] != 0.f) {
                    binarization = false;
                    break;
                }
            }

            for (size_t i = 0; i < outputHighAxisSize; i++) {
                if (outputHighData[i] != 1.f && outputHighData[i] != 0.f) {
                    binarization = false;
                    break;
                }
            }

            for (size_t i = 0; i < std::max(inputLowAxisSize, inputHighAxisSize); i++) {
                if (inputLowData[isInputLowBroadcasted ? 0 : i] != inputHighData[isInputHighBroadcasted ? 0 : i]) {
                    binarization = false;
                    break;
                }
            }
        }

        if (binarization) {
            algorithm = Algorithm::FQBinarization;

            if (isInputLowBroadcasted) {
                binarizationThresholds.push_back(inputLowData[0]);
            } else {
                OPENVINO_ASSERT(axisSize != -1);
                binarizationThresholds.resize(rnd_up(axisSize, 16));
                for (int i = 0; i < axisSize; i++) {
                    binarizationThresholds[i] = inputLowData[i];
                }
            }

            if (isOutputHighBroadcasted) {
                binarizationOutputMask.push_back(outputHighData[0] == 1.f ? 0xffffffff : 0x00000000);
            } else {
                OPENVINO_ASSERT(axisSize != -1);
                binarizationOutputMask.resize(rnd_up(axisSize, 16));
                for (int i = 0; i < axisSize; i++) {
                    binarizationOutputMask[i] = outputHighData[i] == 1.f ? 0xffffffff : 0x00000000;
                }
            }
        } else {
            auto allElementsAreEqual = [&](const std::vector<float>& data, size_t size) {
                if (size == 0)
                    return true;

                auto first = data[0];
                for (size_t i = 1; i < size; i++) {
                    if (data[i] != first)
                        return false;
                }

                return true;
            };

            if (allElementsAreEqual(inputLowData, inputLowAxisSize)) {
                inputLowAxisSize = 1;
                isInputLowBroadcasted = true;
            }

            if (allElementsAreEqual(inputHighData, inputHighAxisSize)) {
                inputHighAxisSize = 1;
                isInputHighBroadcasted = true;
            }

            if (allElementsAreEqual(outputLowData, outputLowAxisSize)) {
                outputLowAxisSize = 1;
                isOutputLowBroadcasted = true;
            }

            if (allElementsAreEqual(outputHighData, outputHighAxisSize)) {
                outputHighAxisSize = 1;
                isOutputHighBroadcasted = true;
            }

            cropLow.resize(inputLowAxisSize);
            cropHigh.resize(inputHighAxisSize);
            inputScale.resize(std::max(inputLowAxisSize, inputHighAxisSize));
            inputShift.resize(std::max(inputLowAxisSize, inputHighAxisSize));
            outputScale.resize(std::max(outputLowAxisSize, outputHighAxisSize));
            outputShift.resize(outputLowAxisSize);

            cropLowSize = cropLow.size();
            cropHighSize = cropHigh.size();
            inputScaleSize = inputScale.size();
            inputShiftSize = inputShift.size();
            outputScaleSize = outputScale.size();
            outputShiftSize = outputShift.size();

            broadcasted[static_cast<size_t>(FQ_add_input_type::CROP_LOW)] = cropLowSize == 1;
            broadcasted[static_cast<size_t>(FQ_add_input_type::CROP_HIGH)] = cropHighSize == 1;
            broadcasted[static_cast<size_t>(FQ_add_input_type::INPUT_SCALE)] = inputScaleSize == 1;
            broadcasted[static_cast<size_t>(FQ_add_input_type::INPUT_SHIFT)] = inputShiftSize == 1;
            broadcasted[static_cast<size_t>(FQ_add_input_type::OUTPUT_SCALE)] = outputScaleSize == 1;
            broadcasted[static_cast<size_t>(FQ_add_input_type::OUTPUT_SHIFT)] = outputShiftSize == 1;

            if (everyone_is(1u,
                            cropLowSize,
                            cropHighSize,
                            inputScaleSize,
                            inputShiftSize,
                            outputScaleSize,
                            outputShiftSize))
                broadcastingPolicy = PerTensor;
            else if (one_of(1u,
                            cropLowSize,
                            cropHighSize,
                            inputScaleSize,
                            inputShiftSize,
                            outputScaleSize,
                            outputShiftSize))
                broadcastingPolicy = Mixed;
            else
                broadcastingPolicy = PerChannel;

            bool quantizationOnly = true;

            for (size_t i = 0; i < cropLow.size(); i++) {
                cropLow[i] = inputLowData[isInputLowBroadcasted ? 0 : i];
            }

            for (size_t i = 0; i < cropHigh.size(); i++) {
                cropHigh[i] = inputHighData[isInputHighBroadcasted ? 0 : i];
            }

            for (size_t i = 0; i < inputScale.size(); i++) {
                float il = inputLowData[isInputLowBroadcasted ? 0 : i];
                float ih = inputHighData[isInputHighBroadcasted ? 0 : i];

#if defined(VALIDATE_QUANTIZATION_RANGES)
                if ((il == ih && levels != 2) || il > ih || std::isnan(il) || std::isnan(ih) || std::isinf(il) ||
                    std::isinf(ih)) {
                    OPENVINO_THROW("Quantize layer with name '",
                                   getName(),
                                   "' has invalid input quantize ranges: ",
                                   "inputLow = ",
                                   il,
                                   ", inputHigh = ",
                                   ih);
                }
#endif
#ifdef FQ_DOUBLE_PRECISION
                inputScale[i] = (levels - 1.0) / (static_cast<double>(ih) - il);
                inputShift[i] = -il * (levels - 1.0) / (static_cast<double>(ih) - il);
#else
                inputScale[i] = (levels - 1) / (ih - il);
                inputShift[i] = -il * (levels - 1) / (ih - il);
#endif
            }

            for (size_t i = 0; i < outputScale.size(); i++) {
                float ol = outputLowData[isOutputLowBroadcasted ? 0 : i];
                float oh = outputHighData[isOutputHighBroadcasted ? 0 : i];

#if defined(VALIDATE_QUANTIZATION_RANGES)
                if (std::isnan(ol) || std::isnan(oh) || std::isinf(ol) || std::isinf(oh)) {
                    OPENVINO_THROW("Quantize layer with name '",
                                   getName(),
                                   "' has wrong output quantize ranges: ",
                                   "outputLow = ",
                                   ol,
                                   ", outputHigh = ",
                                   oh);
                }
#endif
#ifdef FQ_DOUBLE_PRECISION
                outputScale[i] = (static_cast<double>(oh) - ol) / (levels - 1.0);
#else
                outputScale[i] = (oh - ol) / (levels - 1);
#endif

                if (outputScale[i] != 1.f)
                    quantizationOnly = false;
            }

            for (size_t i = 0; i < outputShift.size(); i++) {
                float ol = outputLowData[isOutputLowBroadcasted ? 0 : i];

                outputShift[i] = ol;

                if (outputShift[i] != 0.f)
                    quantizationOnly = false;
            }

            bool isFakeQuantization = true;
            bool isFakeQuantizationWithScale = true;
            for (size_t i = 0;
                 i < std::max(inputLowAxisSize,
                              std::max(outputLowAxisSize, std::max(inputHighAxisSize, outputHighAxisSize)));
                 i++) {
                float il = inputLowData[isInputLowBroadcasted ? 0 : i];
                float ol = outputLowData[isOutputLowBroadcasted ? 0 : i];
                float ih = inputHighData[isInputHighBroadcasted ? 0 : i];
                float oh = outputHighData[isOutputHighBroadcasted ? 0 : i];

                isFakeQuantization = isFakeQuantization && il == ol && ih == oh;
                isFakeQuantizationWithScale = isFakeQuantizationWithScale && il != ih && ol != oh &&
                                              (abs(ol / (oh - ol) - il / (ih - il)) < 0.001f);
            }

            if (isFakeQuantizationWithScale) {
                for (size_t i = 0;
                     i < std::max(inputLowAxisSize,
                                  std::max(outputLowAxisSize, std::max(inputHighAxisSize, outputHighAxisSize)));
                     i++) {
                    float il = inputLowData[isInputLowBroadcasted ? 0 : i];
                    float ol = outputLowData[isOutputLowBroadcasted ? 0 : i];
                    float ih = inputHighData[isInputHighBroadcasted ? 0 : i];
                    float oh = outputHighData[isOutputHighBroadcasted ? 0 : i];

                    fqScales.push_back(1 / ((ih - il) / (oh - ol)));
                }
            }

            algorithm = quantizationOnly ? Algorithm::FQQuantization : Algorithm::FQCommon;
        }
    } else {
        OPENVINO_THROW_NOT_IMPLEMENTED(errorMessage);
    }
}

std::vector<LayoutType> FakeQuantize::getDataFormats() const {
    // Special case for first FQ in the network
    const auto& dims = getInputShapeAtPort(0).getDims();
    if (dims[getAxis()] == 3) {
        return {LayoutType::ncsp};
    } else {
        if (isBinarization()) {
            return {LayoutType::nspc};
        } else {
            if (one_of(dims.size(), 4u, 5u)) {
                if (getAxis() == 1) {
                    auto blkFormat = mayiuse(cpu::x64::avx512_core) ? LayoutType::nCsp16c : LayoutType::nCsp8c;
                    return {blkFormat, LayoutType::nspc, LayoutType::ncsp};
                } else {
                    return {LayoutType::ncsp};
                }
            } else {
                return {LayoutType::ncsp};
            }
        }
    }
}

void FakeQuantize::init() {
    if (binarization) {
        inputPrecision = ov::element::f32;
        outputPrecision = ov::element::u1;
    } else {
        inputPrecision = getOriginalInputPrecisionAtPort(0);
        outputPrecision = getOriginalOutputPrecisionAtPort(0);

        if (inputPrecision != ov::element::f32 && inputPrecision != ov::element::u8 &&
            inputPrecision != ov::element::i8)
            inputPrecision = ov::element::f32;

        if (outputPrecision != ov::element::f32 && outputPrecision != ov::element::u8 &&
            outputPrecision != ov::element::i8)
            outputPrecision = ov::element::f32;
    }
}

void FakeQuantize::getSupportedDescriptors() {
    if (getParentEdges().size() != 5)
        OPENVINO_THROW(errorPrefix, "has incorrect number of input edges: ", getParentEdges().size());
    if (getChildEdges().empty())
        OPENVINO_THROW(errorPrefix, "has incorrect number of output edges: ", getChildEdges().size());

    if (getInputShapeAtPort(0).getRank() != getOutputShapeAtPort(0).getRank()) {
        OPENVINO_THROW(errorPrefix, "has different ranks for input and output tensors");
    }

    if (isBinarization()) {
        if (getInputShapeAtPort(0).getRank() != 4ul) {
            OPENVINO_THROW(errorPrefix, "doesn't support input/output rank != 4");
        }
    }

    if (getAxis() != 1) {
        if (isBinarization())
            OPENVINO_THROW(errorPrefix, "doesn't support non per-tensor binarization for axis: ", getAxis());
        if (getAxis() != 0)
            OPENVINO_THROW(errorPrefix, "doesn't support non per-tensor quantization for axis: ", getAxis());
    }
}

void FakeQuantize::initSupportedPrimitiveDescriptors() {
    if (!supportedPrimitiveDescriptors.empty())
        return;

    impl_desc_type impl_type;
    if (mayiuse(cpu::x64::avx512_core)) {
        impl_type = impl_desc_type::jit_avx512;
    } else if (mayiuse(cpu::x64::avx2)) {
        impl_type = impl_desc_type::jit_avx2;
    } else if (mayiuse(cpu::x64::sse41)) {
        impl_type = impl_desc_type::jit_sse42;
    } else {
        impl_type = impl_desc_type::ref;
    }
    if (!mayiuse(cpu::x64::sse41) || getAxis() != 1) {
        impl_type = impl_desc_type::ref;

        if (!isBinarization()) {
            inputPrecision = ov::element::f32;
            outputPrecision = ov::element::f32;
        }
    }

    std::vector<LayoutType> dataFormats;
    // reference implementation supports only planar format
    if (impl_type == impl_desc_type::ref) {
        dataFormats.push_back(LayoutType::ncsp);
    } else {
        dataFormats = getDataFormats();
    }

    for (auto& fmt : dataFormats) {
        NodeConfig config;
        for (size_t i = 0; i < getParentEdges().size(); i++) {
            PortConfig dataConfig;
            dataConfig.inPlace(-1);
            dataConfig.constant(false);

            if (i == 0) {
                auto descCreator = BlockedDescCreator::getCommonCreators().at(fmt);
                dataConfig.setMemDesc(descCreator->createSharedDesc(getInputPrecision(), getInputShapeAtPort(i)));
            } else {
                auto descCreator = BlockedDescCreator::getCommonCreators().at(LayoutType::ncsp);
                dataConfig.setMemDesc(descCreator->createSharedDesc(ov::element::f32, getInputShapeAtPort(i)));
            }
            config.inConfs.push_back(dataConfig);
        }

        PortConfig dataConfig;
        dataConfig.inPlace(-1);
        dataConfig.constant(false);
        auto descCreator = BlockedDescCreator::getCommonCreators().at(fmt);
        dataConfig.setMemDesc(descCreator->createSharedDesc(getOutputPrecision(), getOutputShapeAtPort(0)));
        config.outConfs.push_back(dataConfig);

        supportedPrimitiveDescriptors.push_back({config, impl_type});
    }
}

bool FakeQuantize::needPrepareParams() const {
    if (isBinarization()) {
        auto selectedPrimitiveDescriptor = getSelectedPrimitiveDescriptor();
        if (!selectedPrimitiveDescriptor)
            OPENVINO_THROW("CPU quantize node with name '", getName(), "' doesn't have primitive descriptors.");

        if (internalBlobMemory.empty() ||
            (selectedPrimitiveDescriptor->getImplementationType() != impl_desc_type::ref && inputShapesModified())) {
            return true;
        }

        const auto axisSize = getParentEdgeAt(0)->getMemory().getStaticDims()[getAxis()];
        const auto newPaddedSize = rnd_up(axisSize, 16);
        const auto currPaddedSize = rnd_up(currentAxisSize, 16);

        return newPaddedSize != currPaddedSize ||
               ((isInputLowBroadcasted || isOutputHighBroadcasted) && axisSize != currentAxisSize);
    }
    return false;
}

void FakeQuantize::prepareParams() {
    if (isBinarization()) {
        const size_t axisSize = getParentEdgeAt(0)->getMemory().getShape().getStaticDims()[getAxis()];
        const size_t newPaddedSize = rnd_up(axisSize, 16);
        OPENVINO_ASSERT(newPaddedSize != 0);

        if (internalBlobMemory.empty() || newPaddedSize != rnd_up(currentAxisSize, 16) ||
            ((isInputLowBroadcasted || isOutputHighBroadcasted) && axisSize != currentAxisSize)) {
            DnnlBlockedMemoryDesc weightsDataDesc(Shape(VectorDims{newPaddedSize}),
                                                  memory::data_type::f32,
                                                  memory::format_tag::x);
            constexpr size_t numBinFqIntBlob = 2;
            bool needUpdThr = false, needUpdMask = false;
            if (isInputLowBroadcasted && axisSize != currentAxisSize) {
                binarizationThresholds.resize(newPaddedSize);
                std::fill(binarizationThresholds.begin() + 1,
                          binarizationThresholds.begin() + axisSize,
                          binarizationThresholds[0]);
                std::fill(binarizationThresholds.begin() + axisSize, binarizationThresholds.end(), 0.f);
                needUpdThr = true;
            }

            if (isOutputHighBroadcasted && axisSize != currentAxisSize) {
                binarizationOutputMask.resize(newPaddedSize);
                std::fill(binarizationOutputMask.begin() + 1,
                          binarizationOutputMask.begin() + axisSize,
                          binarizationOutputMask[0]);
                std::fill(binarizationOutputMask.begin() + axisSize, binarizationOutputMask.end(), 0);
                needUpdMask = true;
            }

            if (internalBlobMemory.empty() || needUpdThr) {
                auto binarizationThresholdsDataMem =
                    std::make_shared<Memory>(getEngine(), weightsDataDesc, getBinarizationTresholdsPtr());
                if (internalBlobMemory.empty()) {
                    internalBlobMemory.push_back(binarizationThresholdsDataMem);
                } else {
                    internalBlobMemory[0] = binarizationThresholdsDataMem;
                }
            }

            if (internalBlobMemory.size() == (numBinFqIntBlob - 1) || needUpdMask) {
                auto binarizationMaskDataMem =
                    std::make_shared<Memory>(getEngine(), weightsDataDesc, getBinarizationOutputMaskPtr());
                if (internalBlobMemory.size() == (numBinFqIntBlob - 1)) {
                    internalBlobMemory.push_back(binarizationMaskDataMem);
                } else {
                    internalBlobMemory[1] = binarizationMaskDataMem;
                }
            }
        }
        currentAxisSize = axisSize;
    }
}

void FakeQuantize::createPrimitive() {
    Node::createPrimitive();
    auto selectedPrimitiveDescriptor = getSelectedPrimitiveDescriptor();
    if (!selectedPrimitiveDescriptor)
        OPENVINO_THROW("CPU quantize node with name '", getName(), "' doesn't have primitive descriptors.");
    if (selectedPrimitiveDescriptor->getImplementationType() != impl_desc_type::ref) {
        const auto& config = getSelectedPrimitiveDescriptor()->getConfig();

        // Form FakeQuanKey
        FakeQuantKey key = {};
        key.jqp.src_prc = config.inConfs[0].getMemDesc()->getPrecision();
        key.jqp.wei_prc = ov::element::f32;
        key.jqp.dst_prc = config.outConfs[0].getMemDesc()->getPrecision();

        const auto& srcMemory = getParentEdgeAt(0)->getMemory();
        const auto& srcDesc = srcMemory.getDesc();

        key.jqp.is_planar = srcDesc.hasLayoutType(LayoutType::ncsp) && one_of(srcDesc.getShape().getRank(), 3u, 4u, 5u);
        key.jqp.op_type = getAlgorithm();

        if (isBinarization()) {
            const auto& inDims = srcMemory.getStaticDims();
            key.jqp.c = inDims.size() > 1 ? inDims[1] : 1;
        } else {
            // in case of blocked layout we need to extend vectors to prevent read from unallocated memory
            size_t paddedSize = srcDesc.hasLayoutType(LayoutType::nCsp16c)  ? 16
                                : srcDesc.hasLayoutType(LayoutType::nCsp8c) ? 8
                                                                            : 1;
            if (paddedSize != 1) {
                if (!broadcasted[static_cast<size_t>(FQ_add_input_type::CROP_LOW)])
                    cropLow.resize(rnd_up(cropLow.size(), paddedSize));
                if (!broadcasted[static_cast<size_t>(FQ_add_input_type::CROP_HIGH)])
                    cropHigh.resize(rnd_up(cropHigh.size(), paddedSize));
                if (!broadcasted[static_cast<size_t>(FQ_add_input_type::INPUT_SCALE)])
                    inputScale.resize(rnd_up(inputScale.size(), paddedSize));
                if (!broadcasted[static_cast<size_t>(FQ_add_input_type::INPUT_SHIFT)])
                    inputShift.resize(rnd_up(inputShift.size(), paddedSize));
                if (!broadcasted[static_cast<size_t>(FQ_add_input_type::OUTPUT_SCALE)])
                    outputScale.resize(rnd_up(outputScale.size(), paddedSize));
                if (!broadcasted[static_cast<size_t>(FQ_add_input_type::OUTPUT_SHIFT)])
                    outputShift.resize(rnd_up(outputShift.size(), paddedSize));
            }

            key.jqp.broadcasted = broadcasted;
        }

        auto cache = context->getParamsCache();
        auto buildExecutor = [](const FakeQuantKey& key) {
            return std::make_shared<FakeQuantizeJitExecutor>(key.jqp);
        };
        auto result = cache->getOrCreate(key, buildExecutor);
        execPtr = result.first;
    }
}

void FakeQuantize::executeReference() {
    auto srcMemory = getSrcMemoryAtPort(0);
    auto dstMemory = getDstMemoryAtPort(0);

    auto src = srcMemory->getDataAs<const float>();

    auto srcDims = srcMemory->getStaticDims();
    auto dstDims = dstMemory->getStaticDims();

    auto s_str = srcMemory->getDescWithType<BlockedMemoryDesc>()->getStrides();
    auto d_str = dstMemory->getDescWithType<BlockedMemoryDesc>()->getStrides();

    const int N = srcDims[0];
    const int C = srcDims.size() > 1 ? srcDims[1] : 1;
    const int D = srcDims.size() == 5 ? srcDims[2] : 1;
    const int H = srcDims.size() == 3 ? srcDims[2] : srcDims.size() > 3 ? srcDims[srcDims.size() - 2] : 1;
    const int W = srcDims.size() > 3 ? srcDims[srcDims.size() - 1] : 1;

    if (isBinarization()) {
        size_t tmp = s_str[s_str.size() - 1];
        for (int i = s_str.size() - 1; i > 1; i--) {
            s_str[i] = s_str[i - 1];
        }
        s_str[1] = tmp;

        tmp = d_str[d_str.size() - 1];
        for (int i = d_str.size() - 1; i > 1; i--) {
            d_str[i] = d_str[i - 1];
        }
        d_str[1] = tmp;

        auto dst = dstMemory->getDataAs<uint8_t>();

        const int nbits = 8;
        const int CB = impl::utils::div_up(C, nbits);

        auto thresholds = internalBlobMemory[0]->getDataAs<const float>();
        auto output_mask = internalBlobMemory[1]->getDataAs<const uint32_t>();

        parallel_nd(N, CB, D, H, W, [&](dim_t n, dim_t cb, dim_t d, dim_t h, dim_t w) {
            uint8_t bin_val = 0x00;
            for (int c = cb * nbits, shift = 0; c < std::min(static_cast<dim_t>(C), (cb + 1) * nbits); c++, shift++) {
                size_t src_off = srcDims.size() == 4 ? n * s_str[0] + c * s_str[1] + h * s_str[2] + w * s_str[3]
                                 : srcDims.size() == 5
                                     ? n * s_str[0] + c * s_str[1] + d * s_str[2] + h * s_str[3] + w * s_str[4]
                                     : n * s_str[0] + c * s_str[1];

                float val = src[src_off];
                float thr = thresholds[c];
                uint32_t out_mask = output_mask[c];

                uint32_t res = (val > thr) ? 0xffffffff : 0x00000000;

                auto bit = uint8_t(res == out_mask);
                bin_val |= (bit << shift);
            }

            size_t dst_off = dstDims.size() == 4 ? n * d_str[0] + (cb * nbits) * d_str[1] + h * d_str[2] + w * d_str[3]
                             : dstDims.size() == 5
                                 ? n * d_str[0] + (cb * nbits) * d_str[1] + d * d_str[2] + h * d_str[3] + w * d_str[4]
                                 : n * d_str[0] + (cb * nbits) * d_str[1];

            dst[dst_off / nbits] = bin_val;
        });
    } else {
        auto dst = dstMemory->getDataAs<float>();

        parallel_nd(N, C, D, H, W, [&](dim_t n, dim_t c, dim_t d, dim_t h, dim_t w) {
            size_t src_off = srcDims.size() == 5
                                 ? n * s_str[0] + c * s_str[1] + d * s_str[2] + h * s_str[3] + w * s_str[4]
                             : srcDims.size() == 4 ? n * s_str[0] + c * s_str[1] + h * s_str[2] + w * s_str[3]
                             : srcDims.size() == 3 ? n * s_str[0] + c * s_str[1] + h * s_str[2]
                             : srcDims.size() == 2 ? n * s_str[0] + c * s_str[1]
                                                   : n * s_str[0];

            float src_val = src[src_off];

            int wei_idx = getAxis() == 0 ? n : c;
            float cl = broadcasted[static_cast<size_t>(FQ_add_input_type::CROP_LOW)] ? cropLow[0] : cropLow[wei_idx];
            float ch = broadcasted[static_cast<size_t>(FQ_add_input_type::CROP_HIGH)] ? cropHigh[0] : cropHigh[wei_idx];
            float isc =
                broadcasted[static_cast<size_t>(FQ_add_input_type::INPUT_SCALE)] ? inputScale[0] : inputScale[wei_idx];
            float ish =
                broadcasted[static_cast<size_t>(FQ_add_input_type::INPUT_SHIFT)] ? inputShift[0] : inputShift[wei_idx];
            float osc = broadcasted[static_cast<size_t>(FQ_add_input_type::OUTPUT_SCALE)] ? outputScale[0]
                                                                                          : outputScale[wei_idx];
            float osh = broadcasted[static_cast<size_t>(FQ_add_input_type::OUTPUT_SHIFT)] ? outputShift[0]
                                                                                          : outputShift[wei_idx];

            float dst_val = nstl::min(ch, nstl::max(cl, src_val));
            dst_val = dst_val * isc + ish;
            dst_val = roundf(dst_val);
            dst_val = dst_val * osc + osh;

            size_t dst_off = dstDims.size() == 5
                                 ? n * d_str[0] + c * d_str[1] + d * d_str[2] + h * d_str[3] + w * d_str[4]
                             : dstDims.size() == 4 ? n * d_str[0] + c * d_str[1] + h * d_str[2] + w * d_str[3]
                             : dstDims.size() == 3 ? n * d_str[0] + c * d_str[1] + h * d_str[2]
                             : dstDims.size() == 2 ? n * d_str[0] + c * d_str[1]
                                                   : n * d_str[0];

            dst[dst_off] = dst_val;
        });
    }
}
void FakeQuantize::executeBinarization(const std::unique_ptr<jit_uni_quantize_kernel>& pKernel) const {
#if defined(OPENVINO_ARCH_X86_64)
    auto srcMemory = getSrcMemoryAtPort(0);
    auto dstMemory = getDstMemoryAtPort(0);

    auto src = srcMemory->getDataAs<const uint8_t>();
    auto dst = dstMemory->getDataAs<uint8_t>();

    auto thresholds = internalBlobMemory[0]->getDataAs<const float>();
    auto output_mask = internalBlobMemory[1]->getDataAs<const float>();

    auto src_dims = srcMemory->getStaticDims();

    auto srcMemDesc = srcMemory->getDescWithType<BlockedMemoryDesc>();
    std::vector<size_t> s_str = srcMemDesc->getStrides();
    size_t tmp = s_str[s_str.size() - 1];
    for (int i = s_str.size() - 1; i > 1; i--) {
        s_str[i] = s_str[i - 1];
    }
    s_str[1] = tmp;

    const int N = src_dims[0];
    const int C = src_dims[1];
    const int H = src_dims[2];
    const int W = src_dims[3];

    int nbits = 8;

    parallel_nd(N, H, W, [&](dim_t n, dim_t h, dim_t w) {
        auto arg = jit_quantize_call_args();

        arg.from = &src[(n * s_str[0] + h * s_str[2] + w * s_str[3]) * sizeof(float)];
        arg.to = &dst[(n * s_str[0] + h * s_str[2] + w * s_str[3]) / nbits];
        arg.thresholds = &thresholds[0];
        arg.output_mask = &output_mask[0];
        arg.work_amount = (size_t)C;

        (*pKernel)(&arg);
    });
#endif
}

void FakeQuantize::executeQuantization(const std::unique_ptr<jit_uni_quantize_kernel>& pKernel) const {
#if defined(OPENVINO_ARCH_X86_64)
    auto srcMemory = getSrcMemoryAtPort(0);
    auto dstMemory = getDstMemoryAtPort(0);

    auto src = srcMemory->getDataAs<const uint8_t>();
    auto dst = dstMemory->getDataAs<uint8_t>();

    auto& srcDesc = srcMemory->getDesc();
    auto srcDims = srcDesc.getShape().getStaticDims();

    bool is_blk_format = !srcDesc.hasLayoutType(LayoutType::nspc) && one_of(srcDesc.getShape().getRank(), 4u, 5u);
    int blk_size = (srcDesc.hasLayoutType(LayoutType::ncsp) && one_of(srcDesc.getShape().getRank(), 3u, 4u, 5u)) ? 1
                   : mayiuse(cpu::x64::avx512_core)                                                              ? 16
                                                                                                                 : 8;

    const auto& jqp = pKernel->jqp_;
    auto src_type_size = jqp.src_prc.size();
    auto dst_type_size = jqp.dst_prc.size();

    auto srcMemDesc = srcMemory->getDescWithType<BlockedMemoryDesc>();
    auto s_str = srcMemDesc->getStrides();

    if (is_blk_format) {
        s_str[1] /= blk_size;
    }

    if (srcDesc.hasLayoutType(LayoutType::nspc) && one_of(srcDesc.getShape().getRank(), 4u, 5u)) {
        size_t tmp = s_str[s_str.size() - 1];
        for (int i = s_str.size() - 1; i > 1; i--) {
            s_str[i] = s_str[i - 1];
        }
        s_str[1] = tmp;
    }

    const int N = srcDims[0];
    const int C = srcDims[1];
    const int CB = div_up(C, blk_size);
    const int D = srcDims.size() == 5 ? srcDims[2] : 1;
    const int H = srcDims.size() == 3 ? srcDims[2] : srcDims.size() > 3 ? srcDims[srcDims.size() - 2] : 1;
    const int W = srcDims.size() > 3 ? srcDims[srcDims.size() - 1] : 1;

    if (srcDesc.hasLayoutType(LayoutType::ncsp) && srcDesc.getShape().getRank() == 3) {
        parallel_nd(N, CB, D, [&](dim_t n, dim_t cb, dim_t d) {
            auto arg = jit_quantize_call_args();

            int c = cb * blk_size;

            size_t data_off = n * s_str[0] + c * s_str[1];

            arg.from = &src[data_off * src_type_size];
            arg.to = &dst[data_off * dst_type_size];
            arg.crop_low = broadcasted[static_cast<size_t>(FQ_add_input_type::CROP_LOW)] ? &cropLow[0] : &cropLow[c];
            arg.crop_high =
                broadcasted[static_cast<size_t>(FQ_add_input_type::CROP_HIGH)] ? &cropHigh[0] : &cropHigh[c];
            arg.input_scale =
                broadcasted[static_cast<size_t>(FQ_add_input_type::INPUT_SCALE)] ? &inputScale[0] : &inputScale[c];
            arg.input_shift =
                broadcasted[static_cast<size_t>(FQ_add_input_type::INPUT_SHIFT)] ? &inputShift[0] : &inputShift[c];
            arg.output_scale =
                broadcasted[static_cast<size_t>(FQ_add_input_type::OUTPUT_SCALE)] ? &outputScale[0] : &outputScale[c];
            arg.output_shift =
                broadcasted[static_cast<size_t>(FQ_add_input_type::OUTPUT_SHIFT)] ? &outputShift[0] : &outputShift[c];

            arg.src_step = (size_t)blk_size * src_type_size;
            arg.dst_step = (size_t)blk_size * dst_type_size;
            arg.block_size = (size_t)blk_size;
            arg.work_amount = (size_t)H;

            (*pKernel)(&arg);
        });
    } else if (jqp.is_planar && srcDims.size() > 2) {
        const int batch_size = 256;
        const int B = div_up(H * W, batch_size);
        parallel_nd(N, CB, D, B, [&](dim_t n, dim_t cb, dim_t d, dim_t b) {
            auto arg = jit_quantize_call_args();

            const int c = cb * blk_size;
            const int h = b * batch_size / W;
            const int w = b * batch_size % W;

            const size_t data_off = srcDims.size() == 3 || srcDims.size() == 4
                                        ? n * s_str[0] + c * s_str[1] + h * s_str[2] + w
                                        : n * s_str[0] + c * s_str[1] + d * s_str[2] + h * s_str[3] + w;

            arg.from = &src[data_off * src_type_size];
            arg.to = &dst[data_off * dst_type_size];
            arg.crop_low = broadcasted[static_cast<size_t>(FQ_add_input_type::CROP_LOW)] ? &cropLow[0] : &cropLow[c];
            arg.crop_high =
                broadcasted[static_cast<size_t>(FQ_add_input_type::CROP_HIGH)] ? &cropHigh[0] : &cropHigh[c];
            arg.input_scale =
                broadcasted[static_cast<size_t>(FQ_add_input_type::INPUT_SCALE)] ? &inputScale[0] : &inputScale[c];
            arg.input_shift =
                broadcasted[static_cast<size_t>(FQ_add_input_type::INPUT_SHIFT)] ? &inputShift[0] : &inputShift[c];
            arg.output_scale =
                broadcasted[static_cast<size_t>(FQ_add_input_type::OUTPUT_SCALE)] ? &outputScale[0] : &outputScale[c];
            arg.output_shift =
                broadcasted[static_cast<size_t>(FQ_add_input_type::OUTPUT_SHIFT)] ? &outputShift[0] : &outputShift[c];

            arg.src_step = is_blk_format ? (size_t)blk_size * src_type_size : (size_t)C * src_type_size;
            arg.dst_step = is_blk_format ? (size_t)blk_size * dst_type_size : (size_t)C * dst_type_size;
            arg.block_size = is_blk_format ? (size_t)blk_size : nstl::min(blk_size, C - c);
            arg.work_amount = (size_t)std::min(static_cast<dim_t>(batch_size), H * W - b * batch_size);

            (*pKernel)(&arg);
        });
    } else {
        parallel_nd_legacy(N, CB, D, H, [&](dim_t n, dim_t cb, dim_t d, dim_t h) {
            auto arg = jit_quantize_call_args();

            int c = cb * blk_size;

            size_t data_off = srcDims.size() == 2 ? n * s_str[0] + c * s_str[1]
                              : srcDims.size() == 3 || srcDims.size() == 4
                                  ? n * s_str[0] + c * s_str[1] + h * s_str[2]
                                  : n * s_str[0] + c * s_str[1] + d * s_str[2] + h * s_str[3];

            arg.from = &src[data_off * src_type_size];
            arg.to = &dst[data_off * dst_type_size];
            arg.crop_low = broadcasted[static_cast<size_t>(FQ_add_input_type::CROP_LOW)] ? &cropLow[0] : &cropLow[c];
            arg.crop_high =
                broadcasted[static_cast<size_t>(FQ_add_input_type::CROP_HIGH)] ? &cropHigh[0] : &cropHigh[c];
            arg.input_scale =
                broadcasted[static_cast<size_t>(FQ_add_input_type::INPUT_SCALE)] ? &inputScale[0] : &inputScale[c];
            arg.input_shift =
                broadcasted[static_cast<size_t>(FQ_add_input_type::INPUT_SHIFT)] ? &inputShift[0] : &inputShift[c];
            arg.output_scale =
                broadcasted[static_cast<size_t>(FQ_add_input_type::OUTPUT_SCALE)] ? &outputScale[0] : &outputScale[c];
            arg.output_shift =
                broadcasted[static_cast<size_t>(FQ_add_input_type::OUTPUT_SHIFT)] ? &outputShift[0] : &outputShift[c];

            arg.src_step = is_blk_format ? (size_t)blk_size * src_type_size : (size_t)C * src_type_size;
            arg.dst_step = is_blk_format ? (size_t)blk_size * dst_type_size : (size_t)C * dst_type_size;
            arg.block_size = (is_blk_format && srcDims.size() != 2) ? (size_t)blk_size : nstl::min(blk_size, C - c);
            arg.work_amount = (size_t)W;

            (*pKernel)(&arg);
        });
    }
#endif
}

void FakeQuantize::executeDynamicImpl(dnnl::stream strm) {
    execute(strm);
}

void FakeQuantize::execute(dnnl::stream strm) {
    if (getSelectedPrimitiveDescriptor()->getImplementationType() != impl_desc_type::ref) {
        execPtr->exec(*this);
    } else {
        executeReference();
    }
}

void FakeQuantize::initializePostOpData(const VectorDims& dims, const size_t bufferAlignment, bool doRounding) {
    if (postOpDataVersion == parameterVersion)
        return;

    if (getAlgorithm() == Algorithm::FQBinarization) {
        const auto realAxisSize = dims[dims.size() > 1 ? 1 : 0];
        const auto axisPaddedSize = rnd_up(realAxisSize, bufferAlignment);
        binarizationThresholds.resize(axisPaddedSize, 0);
        binarizationOutputMask.resize(axisPaddedSize, 0);

        if (isInputLowBroadcasted) {
            std::fill(binarizationThresholds.begin() + 1,
                      binarizationThresholds.begin() + realAxisSize,
                      binarizationThresholds[0]);
            std::fill(binarizationThresholds.begin() + realAxisSize, binarizationThresholds.end(), 0.f);
        }
        if (isOutputHighBroadcasted) {
            std::fill(binarizationOutputMask.begin() + 1,
                      binarizationOutputMask.begin() + realAxisSize,
                      binarizationOutputMask[0]);
            std::fill(binarizationThresholds.begin() + realAxisSize, binarizationThresholds.end(), 0.f);
        }
    } else {
        updateOptimizedFormula(doRounding);
    }

    postOpDataVersion = parameterVersion;
}

void FakeQuantize::initializePostOpDataLegacy(const VectorDims& dims, const size_t bufferAlignment) {
    if (legacyPostOpDataVersion == parameterVersion)
        return;

    if (getAlgorithm() == Algorithm::FQBinarization) {
        const auto realAxisSize = dims[dims.size() > 1 ? 1 : 0];
        const auto axisPaddedSize = rnd_up(realAxisSize, bufferAlignment);

        binarizationThresholds.resize(axisPaddedSize, 0);
        binarizationOutputMask.resize(axisPaddedSize, 0);

        if (isInputLowBroadcasted) {
            std::fill(binarizationThresholds.begin() + 1,
                      binarizationThresholds.begin() + realAxisSize,
                      binarizationThresholds[0]);
            std::fill(binarizationThresholds.begin() + realAxisSize, binarizationThresholds.end(), 0.f);
        }
        if (isOutputHighBroadcasted) {
            std::fill(binarizationOutputMask.begin() + 1,
                      binarizationOutputMask.begin() + realAxisSize,
                      binarizationOutputMask[0]);
            std::fill(binarizationThresholds.begin() + realAxisSize, binarizationThresholds.end(), 0.f);
        }

    } else {
        quantizationData.insert(quantizationData.end(), cropLow.begin(), cropLow.end());
        quantizationData.insert(quantizationData.end(), cropHigh.begin(), cropHigh.end());
        quantizationData.insert(quantizationData.end(), inputScale.begin(), inputScale.end());
        quantizationData.insert(quantizationData.end(), inputShift.begin(), inputShift.end());
        quantizationData.insert(quantizationData.end(), outputScale.begin(), outputScale.end());
        quantizationData.insert(quantizationData.end(), outputShift.begin(), outputShift.end());
        quantizationDataSize = quantizationData.size();

        int bufferPaddingSize = rnd_up(outputShift.size(), bufferAlignment) - outputShift.size();
        quantizationData.resize(quantizationDataSize + bufferPaddingSize, 0);
    }

    legacyPostOpDataVersion = parameterVersion;
}

void FakeQuantize::appendMemory(const size_t dataSize,
                                const void* data,
                                MemoryPtr& memPtr,
                                std::vector<MemoryPtr>& postOpsMem) {
    if (!memPtr) {
        DnnlBlockedMemoryDesc memoryDesc(ov::element::f32, {dataSize});
        memPtr = std::make_shared<Memory>(getEngine(), memoryDesc, data);

        postOpsMem.push_back(memPtr);
    }
}

void FakeQuantize::appendMemory(const size_t dataSize,
                                const void* data,
                                MemoryPtr& memPtr,
                                std::vector<const void*>& postOpsMem) {
    postOpsMem.push_back(data);
}

template <typename T>
void FakeQuantize::appendPostOpsImpl(dnnl::post_ops& ops, const VectorDims& postOpDims, std::vector<T>& postOpsMem) {
    // try to map fakeQuantizeNode using output scale & eltwise first
    // if failed, fallback to append_quantization()

    // oneDNN quantization_injectors assumes that quantization data memory is always aligned on 16
    // by length of AVX512 vector register which is also enough for AVX2 and SSE42 implementations.
    // Otherwise it can lead to buffer over-read and performance penalties due to denormals.
    const size_t bufferAlignment = 16;

    initializePostOpDataLegacy(postOpDims, bufferAlignment);

    if (getAlgorithm() == Algorithm::FQBinarization) {
        ops.append_binarization(dnnl::algorithm::binarization_depthwise,
                                (const float*)&binarizationThresholds[0],
                                (const float*)&binarizationOutputMask[0]);
    } else {
        dnnl::algorithm alg = getAlgorithm() == Algorithm::FQQuantization
                                  ? dnnl::algorithm::quantization_quantize
                                  : dnnl::algorithm::quantization_quantize_dequantize;

        std::array<bool, 6> per_channel = {cropLowSize > 1,
                                           cropHighSize > 1,
                                           inputScaleSize > 1,
                                           inputShiftSize > 1,
                                           outputScaleSize > 1,
                                           outputShiftSize > 1};

        std::array<bool, 6> all_default = {false};
        all_default[0] = std::all_of(cropLow.cbegin(), cropLow.cend(), [](float val) {
            return val == 0.f;
        });
        all_default[1] = std::all_of(cropHigh.cbegin(), cropHigh.cend(), [](float val) {
            return val == 0.f;
        });
        all_default[2] = std::all_of(inputScale.cbegin(), inputScale.cend(), [](float val) {
            return val == 1.f;
        });
        all_default[3] = std::all_of(inputShift.cbegin(), inputShift.cend(), [](float val) {
            return val == 0.f;
        });
        all_default[4] = std::all_of(outputScale.cbegin(), outputScale.cend(), [](float val) {
            return val == 1.f;
        });
        all_default[5] = std::all_of(outputShift.cbegin(), outputShift.cend(), [](float val) {
            return val == 0.f;
        });

        std::array<size_t, 6> offsets = {0};
        offsets[1] = offsets[0] + cropLowSize;
        offsets[2] = offsets[1] + cropHighSize;
        offsets[3] = offsets[2] + inputScaleSize;
        offsets[4] = offsets[3] + inputShiftSize;
        offsets[5] = offsets[4] + outputScaleSize;

        ops.append_quantization(alg, per_channel, all_default, offsets);

        appendMemory(quantizationDataSize, quantizationData.data(), quantizationMemory, postOpsMem);
    }
}

void FakeQuantize::appendPostOps(dnnl::post_ops& ops,
                                 const VectorDims& postOpDims,
                                 std::unordered_map<int, MemoryPtr>& postOpsMem,
                                 const int channelAxis) {
    std::vector<MemoryPtr> postOpsMemPtrs;
    appendPostOpsImpl(ops, postOpDims, postOpsMemPtrs);

    OPENVINO_ASSERT(postOpsMemPtrs.size() <= 1, "at most 1 post ops memory args can be appended.");

    if (!postOpsMemPtrs.empty()) {
        postOpsMem[DNNL_ARG_ATTR_MULTIPLE_POST_OP(ops.len() - 1) | DNNL_ARG_SRC_1] = postOpsMemPtrs[0];
    }
}

void FakeQuantize::appendPostOps(dnnl::post_ops& ops,
                                 const VectorDims& postOpDims,
                                 std::vector<const void*>& postOpsMem,
                                 const int channelAxis) {
    appendPostOpsImpl(ops, postOpDims, postOpsMem);
}

static float roundHalfToEven(float f) {
    const float RHAFZ = std::round(f);  // r is round-half-away-from-zero
    const float d = RHAFZ - f;          // f + d -> RHAFZ
    if ((d != 0.5f) && (d != -0.5f))
        return RHAFZ;

    // already even +/-1.5 -> +/-2
    if (std::fmod(RHAFZ, 2.0f) == 0.0f)
        return RHAFZ;

    // +/-2.5 -> +/-3, but we need it to to +/-2
    // RHAFZ (f+d) goes the wrong way, should be (f-d)
    return f - d;
}

void FakeQuantize::updateOptimizedFormula(bool do_rounding) {
    auto& f = optimizedFormula;

    auto isPerTensor =
        [](const std::vector<float>& v, float ref, const float zero_thr = std::numeric_limits<float>::min()) {
            return std::all_of(v.cbegin(), v.cend(), [&](float val) {
                return abs(val - ref) < zero_thr;
            });
        };
    size_t OC = std::max({inputScale.size(),
                          inputShift.size(),
                          cropLow.size(),
                          cropHigh.size(),
                          outputScale.size(),
                          outputShift.size()});

    OPENVINO_ASSERT(inputScale.size() == 1 || inputScale.size() == OC);
    OPENVINO_ASSERT(inputShift.size() == 1 || inputShift.size() == OC);
    OPENVINO_ASSERT(cropLow.size() == 1 || cropLow.size() == OC);
    OPENVINO_ASSERT(cropHigh.size() == 1 || cropHigh.size() == OC);
    OPENVINO_ASSERT(outputScale.size() == 1 || outputScale.size() == OC);
    OPENVINO_ASSERT(outputShift.size() == 1 || outputShift.size() == OC);

    // WA: a per-Tensor input shift may little drift away randomly
    //     from it's orginal value when FQ was fused with any
    //     preceding per-channel multiply and create a false
    //     per-channel input shift, this threshold was chosen carefully
    //     to recorver the per-Tensor nature w/o mistaking a real
    //     per-channel FQ.
    if (isPerTensor(inputShift, inputShift[0], 0.00005f)) {
        f.ish.resize(OC);
        for (auto& v : f.ish)
            v = inputShift[0];
    } else {
        f.ish = inputShift;
    }
    f.clo = cropLow;
    f.chi = cropHigh;
    f.isc = inputScale;
    f.osc = outputScale;
    f.osh = outputShift;

    if (f.clo.size() == 1)
        f.clo.resize(OC, f.clo[0]);
    if (f.chi.size() == 1)
        f.chi.resize(OC, f.chi[0]);
    if (f.isc.size() == 1)
        f.isc.resize(OC, f.isc[0]);
    if (f.ish.size() == 1)
        f.ish.resize(OC, f.ish[0]);

    for (size_t i = 0; i < OC; i++) {
        auto& clo = f.clo[i];
        auto& chi = f.chi[i];
        auto& isc = f.isc[i];
        auto& ish = f.ish[i];
        const auto& osc = f.osc[f.osc.size() == 1 ? 0 : i];
        const auto& osh = f.osh[f.osh.size() == 1 ? 0 : i];

        clo = roundHalfToEven(clo * isc + ish);
        chi = roundHalfToEven(chi * isc + ish);
        if (clo > chi)
            std::swap(clo, chi);

        if (!do_rounding) {
            // when no rounding is needed, outputScale/outputShift can be
            // merged with inputScale/inputShift with updated cropLow/cropHigh
            clo = clo * osc + osh;
            chi = chi * osc + osh;
            if (clo > chi)
                std::swap(clo, chi);

            //  crop(x*isc + ish, a, b)*osc + osh
            //  crop(x*isc*osc + ish*osc + osh, a', b')
            isc = isc * osc;
            ish = ish * osc + osh;
        }
    }

    if (!do_rounding) {
        f.osc.clear();
        f.osh.clear();
    }

    f.shrinkLength();

    if (f.osc.size() == 1 && f.osc[0] == 1.0f && f.osh.size() == 1 && f.osh[0] == std::trunc(f.osh[0])) {
        // if outputScale == 1.0f and outputShift is interger, it can be further optimized
        //   x = clip2(round(x * inputScale + ish),c2lo,c2hi)*osc + osh
        //     = clip2(round(x * inputScale + ish),c2lo,c2hi) + osh
        //     = clip2(round(x * inputScale + ish) + osh, c2lo+osh,c2hi+osh)
        //     = clip2(round(x * inputScale + ish + osh), c2lo+osh,c2hi+osh)
        for (auto& v : f.ish) {
            v += f.osh[0];
        }
        for (auto& v : f.clo) {
            v += f.osh[0];
        }
        for (auto& v : f.chi) {
            v += f.osh[0];
        }
        f.osc.clear();
        f.osh.clear();
    }

    // we can save an additional eltwise linear for negligible shift
    if (f.ish.size() == 1 && f.clo.size() == 1 && f.chi.size() == 1) {
        auto range = (f.chi[0] - f.clo[0]);
        if (abs(f.ish[0]) < range * 0.00001f) {
            f.ish[0] = 0.0f;
        }
    }
}

// map FQ to oneDNN's attribuites & postOps
// equation:
//      y = clip2(round(x * inputScale + inputShift))*outputScale + outputShift
bool FakeQuantize::appendAttrPostOps(DnnlPostOpsComposerLegacy& dnnlpoc,
                                     bool isLastPostOp,
                                     dnnl::memory::data_type outDataType,
                                     bool allowBinary,
                                     bool doRounding) {
    DEBUG_LOG(getName(),
              ", isLastPostOp=",
              isLastPostOp,
              ", outDataType=",
              outDataType,
              ", allowBinary=",
              allowBinary,
              ", doRounding=",
              doRounding);
    DEBUG_LOG("\t ---- Original formula ----");
    DEBUG_LOG("\t    cropLow =[", printable(cropLow), "]");
    DEBUG_LOG("\t   cropHigh =[", printable(cropHigh), "]");
    DEBUG_LOG("\t inputScale =[", printable(inputScale), "]");
    DEBUG_LOG("\t inputShift =[", printable(inputShift), "]");
    DEBUG_LOG("\t outputScale=[", printable(outputScale), "]");
    DEBUG_LOG("\t outputShift=[", printable(outputShift), "]");

    const size_t bufferAlignment = 1;
    initializePostOpData(dnnlpoc.getOutputDims(), bufferAlignment, doRounding);

    auto& f = optimizedFormula;

    DEBUG_LOG("\t ---- Optimized formula ----");
    DEBUG_LOG("\t inputScale =[", printable(f.isc), "]");
    DEBUG_LOG("\t inputShift =[", printable(f.ish), "]");
    DEBUG_LOG("\t    cropLow =[", printable(f.clo), "]");
    DEBUG_LOG("\t   cropHigh =[", printable(f.chi), "]");
    DEBUG_LOG("\toutputScale =[", printable(f.osc), "]");
    DEBUG_LOG("\toutputShift =[", printable(f.osh), "]");

    // when FQ is last postOps and output data type is u8/s8
    // round & clip2 can be further optimized since saturation will be performed by oneDNN by default
    bool skipRoundClipOutputLinear = false;
    if (isLastPostOp && (levels == 256) && f.clo.size() == 1 && f.chi.size() == 1 && f.osc.empty() && f.osh.empty()) {
        if (outDataType == memory::data_type::u8 && f.clo[0] <= 0.0f && f.chi[0] >= 255.0f) {
            skipRoundClipOutputLinear = true;
        }
        if (outDataType == memory::data_type::s8 && f.clo[0] <= -128.0f && f.chi[0] >= 127.0f) {
            skipRoundClipOutputLinear = true;
        }
    }

    // return false before committing any change to DnnlPostOpsComposer
    if (!allowBinary) {
        if (f.ish.size() > 1)
            return false;
        if (!skipRoundClipOutputLinear) {
            if (f.clo.size() > 1 || f.chi.size() > 1)
                return false;
            if (f.osc.size() > 1 || f.osh.size() > 1)
                return false;
        }
    }

    if (!dnnlpoc.appendLinear(f.isc, f.ish, isLastPostOp && skipRoundClipOutputLinear, allowBinary))
        return false;

    if (skipRoundClipOutputLinear)
        return true;

    if (doRounding)
        dnnlpoc.appendRoundHTE();
    dnnlpoc.appendClip(f.clo, f.chi);
    dnnlpoc.appendLinear(f.osc, f.osh, isLastPostOp, allowBinary);
    return true;
}

FakeQuantize::FakeQuantizeJitExecutor::FakeQuantizeJitExecutor(const jit_quantize_params& _jqp) {
#if defined(OPENVINO_ARCH_X86_64)
    bool isBinarization = _jqp.op_type == Algorithm::FQBinarization;
    if (mayiuse(cpu::x64::avx512_core)) {
        if (isBinarization)
            pKernel.reset(new jit_uni_binarization_kernel<cpu::x64::avx512_core>(_jqp));
        else
            pKernel.reset(new jit_uni_quantization_kernel<cpu::x64::avx512_core>(_jqp));
    } else if (mayiuse(cpu::x64::avx2)) {
        if (isBinarization)
            pKernel.reset(new jit_uni_binarization_kernel<cpu::x64::avx2>(_jqp));
        else
            pKernel.reset(new jit_uni_quantization_kernel<cpu::x64::avx2>(_jqp));
    } else if (mayiuse(cpu::x64::sse41)) {
        if (isBinarization)
            pKernel.reset(new jit_uni_binarization_kernel<cpu::x64::sse41>(_jqp));
        else
            pKernel.reset(new jit_uni_quantization_kernel<cpu::x64::sse41>(_jqp));
    } else {
        OPENVINO_THROW("Can't create jit fake quantize kernel");
    }
    if (pKernel) {
        pKernel->create_ker();
    }
#endif
}

void FakeQuantize::FakeQuantizeJitExecutor::exec(const FakeQuantize& node) {
    if (!pKernel)
        OPENVINO_THROW("Can't execute, kernel for fake quantize node is not compiled");

    if (pKernel->jqp_.op_type == Algorithm::FQBinarization) {
        node.executeBinarization(pKernel);
    } else {
        node.executeQuantization(pKernel);
    }
}

bool FakeQuantize::created() const {
    return getType() == Type::FakeQuantize;
}

}  // namespace node
}  // namespace intel_cpu
}  // namespace ov<|MERGE_RESOLUTION|>--- conflicted
+++ resolved
@@ -1129,7 +1129,6 @@
             OPENVINO_THROW(errorPrefix, "has different quantization axis size on 'data' and 'range' inputs");
         }
 
-<<<<<<< HEAD
         const auto inputLowNode = ov::as_type_ptr<const ov::opset1::Constant>(fq->get_input_node_shared_ptr(1));
         auto inputLowData = inputLowNode->cast_vector<float>();
 
@@ -1140,22 +1139,6 @@
         auto outputLowData = outputLowNode->cast_vector<float>();
 
         const auto outputHighNode = ov::as_type_ptr<const ov::opset1::Constant>(fq->get_input_node_shared_ptr(4));
-=======
-        const auto inputLowNode =
-            std::dynamic_pointer_cast<const ov::opset1::Constant>(fq->get_input_node_shared_ptr(1));
-        auto inputLowData = inputLowNode->cast_vector<float>();
-
-        const auto inputHighNode =
-            std::dynamic_pointer_cast<const ov::opset1::Constant>(fq->get_input_node_shared_ptr(2));
-        auto inputHighData = inputHighNode->cast_vector<float>();
-
-        const auto outputLowNode =
-            std::dynamic_pointer_cast<const ov::opset1::Constant>(fq->get_input_node_shared_ptr(3));
-        auto outputLowData = outputLowNode->cast_vector<float>();
-
-        const auto outputHighNode =
-            std::dynamic_pointer_cast<const ov::opset1::Constant>(fq->get_input_node_shared_ptr(4));
->>>>>>> 45bf77b8
         auto outputHighData = outputHighNode->cast_vector<float>();
 
         binarization = levels == 2;
