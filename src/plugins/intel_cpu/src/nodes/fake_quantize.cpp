// Copyright (C) 2018-2025 Intel Corporation
// SPDX-License-Identifier: Apache-2.0
//

#include "fake_quantize.h"

#include <memory_desc/cpu_memory_desc_utils.h>

#include <algorithm>
#include <cmath>
#include <memory>
#include <set>
#include <shape_inference/shape_inference_pass_through.hpp>
#include <string>
#include <vector>

#include "common/cpu_memcpy.h"
#include "common/primitive_hashing_utils.hpp"
#include "cpu/x64/jit_generator.hpp"
#include "dnnl_extension_utils.h"
#include "dnnl_types.h"
#include "memory_desc/dnnl_blocked_memory_desc.h"
#include "openvino/core/parallel.hpp"
#include "openvino/opsets/opset1.hpp"
#include "utils/cpu_utils.hpp"
#include "utils/general_utils.h"
#include "utils/ngraph_utils.hpp"

// Quantization ranges validation is switched off by default in order to avoid regressions on user side
// #define VALIDATE_QUANTIZATION_RANGES

// Uncomment it to compute scales and shifts in double precision
// #define FQ_DOUBLE_PRECISION

using namespace dnnl;
using namespace ov;
using namespace dnnl::impl;
using namespace dnnl::impl::cpu::x64;
using namespace dnnl::impl::utils;
using namespace Xbyak;

namespace ov::intel_cpu::node {
#if defined(OPENVINO_ARCH_X86_64)
#    define GET_OFF(field) offsetof(jit_quantize_call_args, field)

template <cpu_isa_t isa>
struct jit_uni_binarization_kernel : public jit_uni_quantize_kernel, public jit_generator {
    DECLARE_CPU_JIT_AUX_FUNCTIONS(jit_uni_binarization_kernel)

    explicit jit_uni_binarization_kernel(const jit_quantize_params& jqp)
        : jit_uni_quantize_kernel(jqp),
          jit_generator(jit_name()) {}

    void create_ker() override {
        jit_generator::create_kernel();
        ker_ = (decltype(ker_))jit_ker();
    };

    void generate() override {
        this->preamble();

        mov(reg_from, ptr[param + GET_OFF(from)]);
        mov(reg_to, ptr[param + GET_OFF(to)]);
        mov(reg_thresholds, ptr[param + GET_OFF(thresholds)]);
        mov(reg_output_mask, ptr[param + GET_OFF(output_mask)]);
        mov(reg_work_amount, ptr[param + GET_OFF(work_amount)]);

        const int nbits = 8;
        int simd_w = isa == avx512_core ? 16 : 8;
        const int C = jqp_.c;
        const int tail_size = C % simd_w;

        Label unrolled_loop_label;
        Label main_loop_label;
        Label tail_label;
        Label exit_label;

        L(unrolled_loop_label);
        {
            int step = isa == cpu::x64::sse41 ? nbits / 2 : isa == cpu::x64::avx2 ? nbits : 2 * nbits;
            const int ur_ch = isa == cpu::x64::sse41 ? nbits : isa == cpu::x64::avx2 ? nbits / 2 : nbits / 4;
            const int unrolled_loop_step = ur_ch * step;

            cmp(reg_work_amount, unrolled_loop_step);
            jl(main_loop_label, T_NEAR);

            xor_(reg_bin_32, reg_bin_32);
            for (int ch = 0; ch < ur_ch; ch++) {
                uni_vmovups(vmm_src(0), ptr[reg_from + ch * step * sizeof(float)]);
                uni_vmovups(vmm_wei(0), ptr[reg_thresholds + ch * step * sizeof(float)]);
                uni_vmovups(vmm_mask(0), ptr[reg_output_mask + ch * step * sizeof(float)]);
                if (isa == avx512_core) {
                    vcmpps(k_mask0, vmm_src(0), vmm_wei(0), _cmp_gt_os);
                    vptestmd(k_mask1, vmm_mask(0), vmm_mask(0));
                    kxnorw(k_mask0, k_mask0, k_mask1);
                    kmovw(reg_src_32, k_mask0);
                } else {
                    uni_vcmpgtps(vmm_src(0), vmm_src(0), vmm_wei(0));
                    uni_vpcmpeqd(vmm_src(0), vmm_src(0), vmm_mask(0));
                    uni_vmovmskps(reg_src_32, vmm_src(0));
                }
                shl(reg_src_32, ch * step);
                or_(reg_bin_32, reg_src_32);
            }
            mov(ptr[reg_to], reg_bin_32);

            add(reg_from, unrolled_loop_step * sizeof(float));
            add(reg_thresholds, unrolled_loop_step * sizeof(float));
            add(reg_output_mask, unrolled_loop_step * sizeof(float));
            add(reg_to, sizeof(uint32_t));
            sub(reg_work_amount, unrolled_loop_step);

            jmp(unrolled_loop_label, T_NEAR);
        }

        L(main_loop_label);
        {
            int repeats = isa == cpu::x64::sse41 ? 2 : 1;
            int step = isa == cpu::x64::sse41 ? nbits / 2 : isa == cpu::x64::avx2 ? nbits : nbits * 2;
            const int main_loop_step = step * repeats;

            cmp(reg_work_amount, main_loop_step);
            jl(tail_label, T_NEAR);

            xor_(reg_bin_32, reg_bin_32);
            for (int i = 0; i < repeats; i++) {
                uni_vmovups(vmm_src(0), ptr[reg_from + i * step * sizeof(float)]);
                uni_vmovups(vmm_wei(0), ptr[reg_thresholds + i * step * sizeof(float)]);
                uni_vmovups(vmm_mask(0), ptr[reg_output_mask + i * step * sizeof(float)]);
                if (isa == avx512_core) {
                    vcmpps(k_mask0, vmm_src(0), vmm_wei(0), _cmp_gt_os);
                    vptestmd(k_mask1, vmm_mask(0), vmm_mask(0));
                    kxnorw(k_mask0, k_mask0, k_mask1);
                    kmovw(reg_src_32, k_mask0);
                } else {
                    uni_vcmpgtps(vmm_src(0), vmm_src(0), vmm_wei(0));
                    uni_vpcmpeqd(vmm_src(0), vmm_src(0), vmm_mask(0));
                    uni_vmovmskps(reg_src_32, vmm_src(0));
                }
                shl(reg_src_32, i * step);
                or_(reg_bin_32, reg_src_32);
            }
            if (isa == avx512_core) {
                mov(ptr[reg_to], reg_bin_16);
            } else {
                mov(ptr[reg_to], reg_bin_8);
            }

            add(reg_from, main_loop_step * sizeof(float));
            add(reg_thresholds, main_loop_step * sizeof(float));
            add(reg_output_mask, main_loop_step * sizeof(float));
            add(reg_to, isa == avx512_core ? sizeof(uint16_t) : sizeof(uint8_t));
            sub(reg_work_amount, main_loop_step);

            jmp(main_loop_label, T_NEAR);
        }

        L(tail_label);
        {
            if (tail_size != 0) {
                xor_(reg_bin_32, reg_bin_32);
                mov(reg_mask, 1);
                for (int c = 0; c < tail_size; c++) {
                    uni_vpxor(xmm_src(0), xmm_src(0), xmm_src(0));
                    uni_vpxor(xmm_wei(0), xmm_wei(0), xmm_wei(0));
                    uni_vpxor(xmm_mask(0), xmm_mask(0), xmm_mask(0));

                    uni_vmovss(xmm_src(0), ptr[reg_from + c * sizeof(float)]);
                    uni_vmovss(xmm_wei(0), ptr[reg_thresholds + c * sizeof(float)]);
                    uni_vmovss(xmm_mask(0), ptr[reg_output_mask + c * sizeof(float)]);
                    uni_vcmpgtps(xmm_src(0), xmm_src(0), xmm_wei(0));
                    uni_vpcmpeqd(xmm_src(0), xmm_src(0), xmm_mask(0));
                    uni_vmovmskps(reg_src_32, xmm_src(0));

                    shl(reg_src_32, c);
                    and_(reg_src_32, reg_mask);
                    or_(reg_bin_32, reg_src_32);
                    shl(reg_mask, 1);
                }
                if (isa == avx512_core && tail_size > nbits) {
                    mov(ptr[reg_to], reg_bin_16);
                } else {
                    mov(ptr[reg_to], reg_bin_8);
                }
            }
        }

        L(exit_label);

        this->postamble();
    }

private:
    using Vmm =
        typename conditional3<isa == cpu::x64::sse41, Xbyak::Xmm, isa == cpu::x64::avx2, Xbyak::Ymm, Xbyak::Zmm>::type;

    inline Vmm vmm_src(int idx) {
        return Vmm(idx);
    }
    inline Xmm xmm_src(int idx) {
        return Xmm(idx);
    }
    inline Vmm vmm_wei(int idx) {
        return Vmm(idx + 4);
    }
    inline Vmm vmm_mask(int idx) {
        return Vmm(idx + 5);
    }
    inline Xmm xmm_wei(int idx) {
        return Xmm(idx + 4);
    }
    inline Xmm xmm_mask(int idx) {
        return Xmm(idx + 5);
    }

    Reg64 param = abi_param1;
    Reg64 reg_from = r8;
    Reg64 reg_to = r9;
    Reg64 reg_work_amount = r10;
    Reg64 reg_thresholds = r11;
    Reg64 reg_output_mask = r14;
    Reg16 reg_bin_16 = r12w;
    Reg32 reg_bin_32 = r12d;
    Reg8 reg_bin_8 = r12b;
    Reg32 reg_src_32 = r13d;
    Reg32 reg_mask = r15d;

    const unsigned char _cmp_gt_os = 6;
    Xbyak::Opmask k_mask0 = Xbyak::Opmask(1);
    Xbyak::Opmask k_mask1 = Xbyak::Opmask(2);
};

template <cpu_isa_t isa>
struct jit_uni_quantization_kernel : public jit_uni_quantize_kernel, public jit_generator {
    DECLARE_CPU_JIT_AUX_FUNCTIONS(jit_uni_quantization_kernel)

    explicit jit_uni_quantization_kernel(const jit_quantize_params& jqp)
        : jit_uni_quantize_kernel(jqp),
          jit_generator(jit_name()) {}

    void create_ker() override {
        jit_generator::create_kernel();
        ker_ = (decltype(ker_))jit_ker();
    };

    void generate() override {
        do_dequantization = jqp_.op_type == Algorithm::FQCommon;
        do_rounding = do_dequantization || jqp_.dst_prc == ov::element::f32;

        this->preamble();

        if (jqp_.is_planar) {
            compute_planar();
        } else {
            compute_generic();
        }

        this->postamble();
    }

private:
    using Vmm =
        typename conditional3<isa == cpu::x64::sse41, Xbyak::Xmm, isa == cpu::x64::avx2, Xbyak::Ymm, Xbyak::Zmm>::type;

    inline Vmm vmm_val(int idx) {
        return Vmm(idx + 0);
    }
    inline Vmm vmm_crop_low(int idx) {
        return Vmm(idx + 2);
    }
    inline Vmm vmm_crop_high(int idx) {
        return Vmm(idx + 4);
    }
    inline Vmm vmm_input_scale(int idx) {
        return Vmm(idx + 6);
    }
    inline Vmm vmm_input_shift(int idx) {
        return Vmm(idx + 8);
    }
    inline Vmm vmm_output_scale(int idx) {
        return Vmm(idx + 10);
    }
    inline Vmm vmm_output_shift(int idx) {
        return Vmm(idx + 12);
    }

    inline Ymm ymm_val(int idx) {
        return Ymm(idx + 0);
    }
    inline Ymm ymm_crop_low(int idx) {
        return Ymm(idx + 2);
    }
    inline Ymm ymm_crop_high(int idx) {
        return Ymm(idx + 4);
    }
    inline Ymm ymm_input_scale(int idx) {
        return Ymm(idx + 6);
    }
    inline Ymm ymm_input_shift(int idx) {
        return Ymm(idx + 8);
    }
    inline Ymm ymm_output_scale(int idx) {
        return Ymm(idx + 10);
    }
    inline Ymm ymm_output_shift(int idx) {
        return Ymm(idx + 12);
    }

    inline Xmm xmm_val(int idx) {
        return Xmm(idx + 0);
    }
    inline Xmm xmm_crop_low(int idx) {
        return Xmm(idx + 2);
    }
    inline Xmm xmm_crop_high(int idx) {
        return Xmm(idx + 4);
    }
    inline Xmm xmm_input_scale(int idx) {
        return Xmm(idx + 6);
    }
    inline Xmm xmm_input_shift(int idx) {
        return Xmm(idx + 8);
    }
    inline Xmm xmm_output_scale(int idx) {
        return Xmm(idx + 10);
    }
    inline Xmm xmm_output_shift(int idx) {
        return Xmm(idx + 12);
    }

    Vmm vmm_zero = Vmm(14);

    Reg64 param = abi_param1;
    Reg64 reg_from = rbp;
    Reg64 reg_to = r9;
    Reg64 aux_reg_from = abi_not_param1;
    Reg64 aux_reg_to = r8;
    Reg64 reg_src_step = r10;
    Reg64 reg_dst_step = rsi;
    Reg64 reg_block_size = r11;
    Reg64 reg_work_amount = r12;

    Reg8 reg_tmp_8 = r9b;
    Reg32 reg_tmp_32 = r9d;
    Reg64 reg_tmp_64 = r9;

    Reg64 reg_crop_low = r13;
    Reg64 reg_crop_high = r14;
    Reg64 reg_input_scale = r15;
    Reg64 reg_input_shift = rax;
    Reg64 reg_output_scale = rbx;
    Reg64 reg_output_shift = rdx;

    bool do_rounding = true;
    bool do_dequantization = true;

    inline void load_broadcasted_vectors_only(size_t idx) {
        const auto& broadcasted = jqp_.broadcasted;
        if (broadcasted[static_cast<size_t>(FQ_add_input_type::CROP_LOW)]) {
            uni_vbroadcastss(vmm_crop_low(idx), ptr[reg_crop_low]);
        }
        if (broadcasted[static_cast<size_t>(FQ_add_input_type::CROP_HIGH)]) {
            uni_vbroadcastss(vmm_crop_high(idx), ptr[reg_crop_high]);
        }
        if (broadcasted[static_cast<size_t>(FQ_add_input_type::INPUT_SCALE)]) {
            uni_vbroadcastss(vmm_input_scale(idx), ptr[reg_input_scale]);
        }
        if (broadcasted[static_cast<size_t>(FQ_add_input_type::INPUT_SHIFT)]) {
            uni_vbroadcastss(vmm_input_shift(idx), ptr[reg_input_shift]);
        }
        if (do_dequantization) {
            if (broadcasted[static_cast<size_t>(FQ_add_input_type::OUTPUT_SCALE)]) {
                uni_vbroadcastss(vmm_output_scale(idx), ptr[reg_output_scale]);
            }
            if (broadcasted[static_cast<size_t>(FQ_add_input_type::OUTPUT_SHIFT)]) {
                uni_vbroadcastss(vmm_output_shift(idx), ptr[reg_output_shift]);
            }
        }
    }

    template <typename T>
    inline void load_not_broadcasted_vectors_only(size_t idx, size_t offset) {
        const auto& broadcasted = jqp_.broadcasted;
        if (!broadcasted[static_cast<size_t>(FQ_add_input_type::CROP_LOW)]) {
            uni_vmovups(T(vmm_crop_low(idx).getIdx()), ptr[reg_crop_low + offset]);
        }
        if (!broadcasted[static_cast<size_t>(FQ_add_input_type::CROP_HIGH)]) {
            uni_vmovups(T(vmm_crop_high(idx).getIdx()), ptr[reg_crop_high + offset]);
        }
        if (!broadcasted[static_cast<size_t>(FQ_add_input_type::INPUT_SCALE)]) {
            uni_vmovups(T(vmm_input_scale(idx).getIdx()), ptr[reg_input_scale + offset]);
        }
        if (!broadcasted[static_cast<size_t>(FQ_add_input_type::INPUT_SHIFT)]) {
            uni_vmovups(T(vmm_input_shift(idx).getIdx()), ptr[reg_input_shift + offset]);
        }
        if (do_dequantization) {
            if (!broadcasted[static_cast<size_t>(FQ_add_input_type::OUTPUT_SCALE)]) {
                uni_vmovups(T(vmm_output_scale(idx).getIdx()), ptr[reg_output_scale + offset]);
            }
            if (!broadcasted[static_cast<size_t>(FQ_add_input_type::OUTPUT_SHIFT)]) {
                uni_vmovups(T(vmm_output_shift(idx).getIdx()), ptr[reg_output_shift + offset]);
            }
        }
    }

    inline void increase_ptrs_if_not_broadcasted(size_t offset) {
        const auto& broadcasted = jqp_.broadcasted;
        if (!broadcasted[static_cast<size_t>(FQ_add_input_type::CROP_LOW)]) {
            add(reg_crop_low, offset);
        }
        if (!broadcasted[static_cast<size_t>(FQ_add_input_type::CROP_HIGH)]) {
            add(reg_crop_high, offset);
        }
        if (!broadcasted[static_cast<size_t>(FQ_add_input_type::INPUT_SCALE)]) {
            add(reg_input_scale, offset);
        }
        if (!broadcasted[static_cast<size_t>(FQ_add_input_type::INPUT_SHIFT)]) {
            add(reg_input_shift, offset);
        }
        if (do_dequantization) {
            if (!broadcasted[static_cast<size_t>(FQ_add_input_type::OUTPUT_SCALE)]) {
                add(reg_output_scale, offset);
            }
            if (!broadcasted[static_cast<size_t>(FQ_add_input_type::OUTPUT_SHIFT)]) {
                add(reg_output_shift, offset);
            }
        }
    }

    inline void compute_planar() {
        int src_type_size = jqp_.src_prc.size();
        int dst_type_size = jqp_.dst_prc.size();

        mov(reg_from, ptr[param + GET_OFF(from)]);
        mov(reg_to, ptr[param + GET_OFF(to)]);

        mov(reg_crop_low, ptr[param + GET_OFF(crop_low)]);
        mov(reg_crop_high, ptr[param + GET_OFF(crop_high)]);
        mov(reg_input_scale, ptr[param + GET_OFF(input_scale)]);
        mov(reg_input_shift, ptr[param + GET_OFF(input_shift)]);
        mov(reg_output_scale, ptr[param + GET_OFF(output_scale)]);
        mov(reg_output_shift, ptr[param + GET_OFF(output_shift)]);
        mov(reg_work_amount, ptr[param + GET_OFF(work_amount)]);

        if (isa == cpu::x64::avx512_core) {
            uni_vpxor(vmm_zero, vmm_zero, vmm_zero);
        }

        int simd_w = isa == cpu::x64::avx512_core ? 16 : 8;
        int tail_simd_w = 4;
        int repeats = isa == cpu::x64::sse41 ? 2 : 1;

        Label main_loop_label;
        Label tail_blk4_label;
        Label tail_blk4_loop_label;
        Label tail_blk4_exit_label;
        Label tail_label;
        Label tail_loop_label;
        Label exit_label;

        uni_vbroadcastss(vmm_crop_low(0), ptr[reg_crop_low]);
        uni_vbroadcastss(vmm_crop_high(0), ptr[reg_crop_high]);
        uni_vbroadcastss(vmm_input_scale(0), ptr[reg_input_scale]);
        uni_vbroadcastss(vmm_input_shift(0), ptr[reg_input_shift]);
        if (do_dequantization) {
            uni_vbroadcastss(vmm_output_scale(0), ptr[reg_output_scale]);
            uni_vbroadcastss(vmm_output_shift(0), ptr[reg_output_shift]);
        }

        L(main_loop_label);
        {
            cmp(reg_work_amount, simd_w);
            jl(tail_blk4_label, T_NEAR);

            for (int i = 0; i < repeats; i++) {
                load_vector(vmm_val(i), ptr[reg_from + i * (simd_w / 2) * src_type_size], jqp_.src_prc);

                uni_vminps(vmm_val(i), vmm_val(i), vmm_crop_high(0));
                uni_vmaxps(vmm_val(i), vmm_val(i), vmm_crop_low(0));
                uni_vfmadd213ps(vmm_val(i), vmm_input_scale(0), vmm_input_shift(0));
                if (do_rounding) {
                    uni_vroundps(vmm_val(i), vmm_val(i), 0);
                }
                if (do_dequantization) {
                    uni_vfmadd213ps(vmm_val(i), vmm_output_scale(0), vmm_output_shift(0));
                }

                store_vector(ptr[reg_to + i * (simd_w / 2) * dst_type_size], vmm_val(i), jqp_.dst_prc);
            }

            sub(reg_work_amount, simd_w);
            add(reg_from, simd_w * src_type_size);
            add(reg_to, simd_w * dst_type_size);

            jmp(main_loop_label, T_NEAR);
        }

        L(tail_blk4_label);
        {
            cmp(reg_work_amount, tail_simd_w);
            jl(tail_blk4_exit_label, T_NEAR);

            load_vector(xmm_val(0), ptr[reg_from], jqp_.src_prc);

            uni_vminps(xmm_val(0), xmm_val(0), xmm_crop_high(0));
            uni_vmaxps(xmm_val(0), xmm_val(0), xmm_crop_low(0));
            uni_vfmadd213ps(xmm_val(0), xmm_input_scale(0), xmm_input_shift(0));
            if (do_rounding) {
                uni_vroundps(xmm_val(0), xmm_val(0), 0);
            }
            if (do_dequantization) {
                uni_vfmadd213ps(xmm_val(0), xmm_output_scale(0), xmm_output_shift(0));
            }

            store_vector(ptr[reg_to], xmm_val(0), jqp_.dst_prc);

            sub(reg_work_amount, tail_simd_w);
            add(reg_from, tail_simd_w * src_type_size);
            add(reg_to, tail_simd_w * dst_type_size);
        }

        L(tail_blk4_exit_label);

        mov(aux_reg_from, reg_from);
        mov(aux_reg_to, reg_to);

        L(tail_loop_label);
        {
            cmp(reg_work_amount, 0);
            jle(exit_label, T_NEAR);

            load_scalar(xmm_val(0), ptr[aux_reg_from], jqp_.src_prc);

            uni_vminps(xmm_val(0), xmm_val(0), xmm_crop_high(0));
            uni_vmaxps(xmm_val(0), xmm_val(0), xmm_crop_low(0));
            uni_vfmadd213ps(xmm_val(0), xmm_input_scale(0), xmm_input_shift(0));
            if (do_rounding) {
                uni_vroundps(xmm_val(0), xmm_val(0), 0);
            }
            if (do_dequantization) {
                uni_vfmadd213ps(xmm_val(0), xmm_output_scale(0), xmm_output_shift(0));
            }

            store_scalar(ptr[aux_reg_to], xmm_val(0), jqp_.dst_prc);

            sub(reg_work_amount, 1);
            add(aux_reg_from, 1 * src_type_size);
            add(aux_reg_to, 1 * dst_type_size);

            jmp(tail_loop_label, T_NEAR);
        }

        L(exit_label);
    }

    inline void compute_generic() {
        int src_type_size = jqp_.src_prc.size();
        int wei_type_size = jqp_.wei_prc.size();
        int dst_type_size = jqp_.dst_prc.size();

        mov(reg_from, ptr[param + GET_OFF(from)]);
        mov(reg_to, ptr[param + GET_OFF(to)]);

        mov(reg_crop_low, ptr[param + GET_OFF(crop_low)]);
        mov(reg_crop_high, ptr[param + GET_OFF(crop_high)]);
        mov(reg_input_scale, ptr[param + GET_OFF(input_scale)]);
        mov(reg_input_shift, ptr[param + GET_OFF(input_shift)]);
        if (do_dequantization) {
            mov(reg_output_scale, ptr[param + GET_OFF(output_scale)]);
            mov(reg_output_shift, ptr[param + GET_OFF(output_shift)]);
        }

        mov(reg_src_step, ptr[param + GET_OFF(src_step)]);
        mov(reg_dst_step, ptr[param + GET_OFF(dst_step)]);
        mov(reg_block_size, ptr[param + GET_OFF(block_size)]);
        mov(reg_work_amount, ptr[param + GET_OFF(work_amount)]);

        if (isa == cpu::x64::avx512_core) {
            uni_vpxor(vmm_zero, vmm_zero, vmm_zero);
        }

        constexpr unsigned simd_w = isa == cpu::x64::avx512_core ? 16 : 8;
        constexpr unsigned tail8_simd_w = 8;
        constexpr unsigned tail4_simd_w = 4;
        constexpr int repeats = isa == cpu::x64::sse41 ? 2 : 1;

        Label main_loop_label;
        Label tail_blk8_label;
        Label tail_blk8_loop_label;
        Label tail_blk8_exit_label;
        Label tail_blk4_label;
        Label tail_blk4_loop_label;
        Label tail_blk4_exit_label;
        Label tail_label;
        Label tail_loop_label;
        Label exit_label;

        for (int i = 0; i < repeats; i++) {
            load_broadcasted_vectors_only(i);
        }

        cmp(reg_block_size, simd_w);
        jl(simd_w == 16 ? tail_blk8_label : tail_blk4_label, T_NEAR);

        for (int i = 0; i < repeats; i++) {
            load_not_broadcasted_vectors_only<Vmm>(i, i * (simd_w / 2) * sizeof(float));
        }

        L(main_loop_label);
        {
            cmp(reg_work_amount, 0);
            jle(exit_label, T_NEAR);

            for (int i = 0; i < repeats; i++) {
                load_vector(vmm_val(i), ptr[reg_from + i * (simd_w / 2) * src_type_size], jqp_.src_prc);

                uni_vminps(vmm_val(i), vmm_val(i), vmm_crop_high(i));
                uni_vmaxps(vmm_val(i), vmm_val(i), vmm_crop_low(i));
                uni_vfmadd213ps(vmm_val(i), vmm_input_scale(i), vmm_input_shift(i));
                if (do_rounding) {
                    uni_vroundps(vmm_val(i), vmm_val(i), 0);
                }
                if (do_dequantization) {
                    uni_vfmadd213ps(vmm_val(i), vmm_output_scale(i), vmm_output_shift(i));
                }

                store_vector(ptr[reg_to + i * (simd_w / 2) * dst_type_size], vmm_val(i), jqp_.dst_prc);
            }

            dec(reg_work_amount);
            add(reg_from, reg_src_step);
            add(reg_to, reg_dst_step);

            jmp(main_loop_label, T_NEAR);
        }

        if (simd_w == 16) {
            L(tail_blk8_label);

            cmp(reg_block_size, tail8_simd_w);
            jl(tail_blk4_label, T_NEAR);

            mov(aux_reg_to, reg_to);
            mov(aux_reg_from, reg_from);
            mov(reg_work_amount, ptr[param + GET_OFF(work_amount)]);

            load_not_broadcasted_vectors_only<Ymm>(0, 0);

            L(tail_blk8_loop_label);
            {
                cmp(reg_work_amount, 0);
                jle(tail_blk8_exit_label, T_NEAR);

                load_vector(ymm_val(0), ptr[aux_reg_from], jqp_.src_prc);

                uni_vminps(ymm_val(0), ymm_val(0), ymm_crop_high(0));
                uni_vmaxps(ymm_val(0), ymm_val(0), ymm_crop_low(0));
                uni_vfmadd213ps(ymm_val(0), ymm_input_scale(0), ymm_input_shift(0));
                if (do_rounding) {
                    uni_vroundps(ymm_val(0), ymm_val(0), 0);
                }
                if (do_dequantization) {
                    uni_vfmadd213ps(ymm_val(0), ymm_output_scale(0), ymm_output_shift(0));
                }

                store_vector(ptr[aux_reg_to], ymm_val(0), jqp_.dst_prc);

                dec(reg_work_amount);
                add(aux_reg_from, reg_src_step);
                add(aux_reg_to, reg_dst_step);

                jmp(tail_blk8_loop_label, T_NEAR);
            }

            L(tail_blk8_exit_label);

            add(reg_from, tail8_simd_w * src_type_size);
            add(reg_to, tail8_simd_w * dst_type_size);
            increase_ptrs_if_not_broadcasted(tail8_simd_w * wei_type_size);
            sub(reg_block_size, tail8_simd_w);
        }

        L(tail_blk4_label);

        cmp(reg_block_size, tail4_simd_w);
        jl(tail_label, T_NEAR);

        mov(aux_reg_to, reg_to);
        mov(aux_reg_from, reg_from);
        mov(reg_work_amount, ptr[param + GET_OFF(work_amount)]);

        load_not_broadcasted_vectors_only<Xmm>(0, 0);

        L(tail_blk4_loop_label);
        {
            cmp(reg_work_amount, 0);
            jle(tail_blk4_exit_label, T_NEAR);

            load_vector(xmm_val(0), ptr[aux_reg_from], jqp_.src_prc);

            uni_vminps(xmm_val(0), xmm_val(0), xmm_crop_high(0));
            uni_vmaxps(xmm_val(0), xmm_val(0), xmm_crop_low(0));
            uni_vfmadd213ps(xmm_val(0), xmm_input_scale(0), xmm_input_shift(0));
            if (do_rounding) {
                uni_vroundps(xmm_val(0), xmm_val(0), 0);
            }
            if (do_dequantization) {
                uni_vfmadd213ps(xmm_val(0), xmm_output_scale(0), xmm_output_shift(0));
            }

            store_vector(ptr[aux_reg_to], xmm_val(0), jqp_.dst_prc);

            dec(reg_work_amount);
            add(aux_reg_from, reg_src_step);
            add(aux_reg_to, reg_dst_step);

            jmp(tail_blk4_loop_label, T_NEAR);
        }

        L(tail_blk4_exit_label);

        add(reg_from, tail4_simd_w * src_type_size);
        add(reg_to, tail4_simd_w * dst_type_size);
        increase_ptrs_if_not_broadcasted(tail4_simd_w * wei_type_size);
        sub(reg_block_size, tail4_simd_w);

        L(tail_label);

        cmp(reg_block_size, 0);
        jle(exit_label, T_NEAR);

        mov(aux_reg_to, reg_to);
        mov(aux_reg_from, reg_from);
        mov(reg_work_amount, ptr[param + GET_OFF(work_amount)]);

        L(tail_loop_label);
        {
            cmp(reg_work_amount, 0);
            jle(exit_label, T_NEAR);
            Label end_unroll;

            auto tail_unroll = [&](size_t iter) {
                const auto& broadcasted = jqp_.broadcasted;
                for (size_t i = 0; i < iter; i++) {
                    if (!broadcasted[static_cast<size_t>(FQ_add_input_type::CROP_LOW)]) {
                        uni_vmovss(xmm_crop_low(0), ptr[reg_crop_low + i * wei_type_size]);
                    }
                    if (!broadcasted[static_cast<size_t>(FQ_add_input_type::CROP_HIGH)]) {
                        uni_vmovss(xmm_crop_high(0), ptr[reg_crop_high + i * wei_type_size]);
                    }
                    if (!broadcasted[static_cast<size_t>(FQ_add_input_type::INPUT_SCALE)]) {
                        uni_vmovss(xmm_input_scale(0), ptr[reg_input_scale + i * wei_type_size]);
                    }
                    if (!broadcasted[static_cast<size_t>(FQ_add_input_type::INPUT_SHIFT)]) {
                        uni_vmovss(xmm_input_shift(0), ptr[reg_input_shift + i * wei_type_size]);
                    }
                    if (do_dequantization) {
                        if (!broadcasted[static_cast<size_t>(FQ_add_input_type::OUTPUT_SCALE)]) {
                            uni_vmovss(xmm_output_scale(0), ptr[reg_output_scale + i * wei_type_size]);
                        }
                        if (!broadcasted[static_cast<size_t>(FQ_add_input_type::OUTPUT_SHIFT)]) {
                            uni_vmovss(xmm_output_shift(0), ptr[reg_output_shift + i * wei_type_size]);
                        }
                    }

                    load_scalar(xmm_val(0), ptr[aux_reg_from + i * src_type_size], jqp_.src_prc);

                    uni_vminps(xmm_val(0), xmm_val(0), xmm_crop_high(0));
                    uni_vmaxps(xmm_val(0), xmm_val(0), xmm_crop_low(0));
                    uni_vfmadd213ps(xmm_val(0), xmm_input_scale(0), xmm_input_shift(0));
                    if (do_rounding) {
                        uni_vroundps(xmm_val(0), xmm_val(0), 0);
                    }
                    if (do_dequantization) {
                        uni_vfmadd213ps(xmm_val(0), xmm_output_scale(0), xmm_output_shift(0));
                    }

                    store_scalar(ptr[aux_reg_to + i * dst_type_size], xmm_val(0), jqp_.dst_prc);
                }
                jmp(end_unroll, T_NEAR);
            };

            std::array<Label, tail4_simd_w> unroll_labels;
            for (size_t i = 1; i < tail4_simd_w; ++i) {
                cmp(reg_block_size, i);
                je(unroll_labels[i], T_NEAR);
            }

            for (size_t i = 1; i < tail4_simd_w; ++i) {
                L(unroll_labels[i]);
                tail_unroll(i);
            }

            L(end_unroll);

            dec(reg_work_amount);
            add(aux_reg_from, reg_src_step);
            add(aux_reg_to, reg_dst_step);

            jmp(tail_loop_label, T_NEAR);
        }

        L(exit_label);
    }

    inline void load_vector(Zmm zmm_src, const Xbyak::Address& op, ov::element::Type src_prc) {
        switch (src_prc) {
        case ov::element::f32:
        case ov::element::i32:
            uni_vmovups(zmm_src, op);
            break;
        case ov::element::i8:
            uni_vpmovsxbd(zmm_src, op);
            break;
        case ov::element::u8:
            uni_vpmovzxbd(zmm_src, op);
            break;
        default:
            assert(!"unknown src_prc");
        }

        if (src_prc != ov::element::f32) {
            uni_vcvtdq2ps(zmm_src, zmm_src);
        }
    }

    inline void load_vector(Ymm ymm_src, const Xbyak::Address& op, ov::element::Type src_prc) {
        switch (src_prc) {
        case ov::element::f32:
        case ov::element::i32:
            uni_vmovups(ymm_src, op);
            break;
        case ov::element::i8:
            uni_vpmovsxbd(ymm_src, op);
            break;
        case ov::element::u8:
            uni_vpmovzxbd(ymm_src, op);
            break;
        default:
            assert(!"unknown src_prc");
        }

        if (src_prc != ov::element::f32) {
            uni_vcvtdq2ps(ymm_src, ymm_src);
        }
    }

    inline void load_vector(Xmm xmm_src, const Xbyak::Address& op, ov::element::Type src_prc) {
        switch (src_prc) {
        case ov::element::f32:
        case ov::element::i32:
            uni_vmovups(xmm_src, op);
            break;
        case ov::element::i8:
            uni_vpmovsxbd(xmm_src, op);
            break;
        case ov::element::u8:
            uni_vpmovzxbd(xmm_src, op);
            break;
        default:
            assert(!"unknown src_prc");
        }

        if (src_prc != ov::element::f32) {
            uni_vcvtdq2ps(xmm_src, xmm_src);
        }
    }

    inline void load_scalar(Xmm xmm_src, const Xbyak::Address& op, ov::element::Type src_prc) {
        switch (src_prc) {
        case ov::element::f32:
        case ov::element::i32:
            uni_vmovss(xmm_src, op);
            break;
        case ov::element::i8:
            movsx(reg_tmp_32, op);
            uni_vmovq(xmm_src, reg_tmp_64);
            break;
        case ov::element::u8:
            movzx(reg_tmp_32, op);
            uni_vmovq(xmm_src, reg_tmp_64);
            break;
        default:
            assert(!"unknown src_prc");
        }

        if (src_prc != ov::element::f32) {
            uni_vcvtdq2ps(xmm_src, xmm_src);
        }
    }

    inline void store_vector(const Xbyak::Address& op, Zmm zmm_dst, ov::element::Type dst_prc) {
        if (dst_prc != ov::element::f32) {
            uni_vcvtps2dq(zmm_dst, zmm_dst);
        }

        switch (dst_prc) {
        case ov::element::f32:
        case ov::element::i32:
            uni_vmovups(op, zmm_dst);
            break;
        case ov::element::i8:
            vpmovsdb(op, zmm_dst);
            break;
        case ov::element::u8:
            vpmaxsd(zmm_dst, zmm_dst, vmm_zero);
            vpmovusdb(op, zmm_dst);
            break;
        default:
            assert(!"unknown dst_prc");
        }
    }

    inline void store_vector(const Xbyak::Address& op, Ymm ymm_dst, ov::element::Type dst_prc) {
        auto xmm_dst = Xmm(ymm_dst.getIdx());

        if (dst_prc != ov::element::f32) {
            uni_vcvtps2dq(ymm_dst, ymm_dst);
        }

        switch (dst_prc) {
        case ov::element::f32:
        case ov::element::i32:
            uni_vmovups(op, ymm_dst);
            break;
        case ov::element::i8:
            uni_vpackssdw(ymm_dst, ymm_dst, ymm_dst);

            vpermq(ymm_dst, ymm_dst, 0x08);

            uni_vpacksswb(ymm_dst, ymm_dst, ymm_dst);

            vmovq(op, xmm_dst);
            break;
        case ov::element::u8:
            uni_vpackusdw(ymm_dst, ymm_dst, ymm_dst);

            vpermq(ymm_dst, ymm_dst, 0x08);

            uni_vpackuswb(ymm_dst, ymm_dst, ymm_dst);

            vmovq(op, xmm_dst);
            break;
        default:
            assert(!"unknown dst_prc");
        }
    }

    inline void store_vector(const Xbyak::Address& op, Xmm xmm_dst, ov::element::Type dst_prc) {
        if (dst_prc != ov::element::f32) {
            uni_vcvtps2dq(xmm_dst, xmm_dst);
        }

        switch (dst_prc) {
        case ov::element::f32:
        case ov::element::i32:
            uni_vmovups(op, xmm_dst);
            break;
        case ov::element::i8:
            uni_vpackssdw(xmm_dst, xmm_dst, xmm_dst);
            uni_vpacksswb(xmm_dst, xmm_dst, xmm_dst);
            uni_vmovd(op, xmm_dst);
            break;
        case ov::element::u8:
            uni_vpackusdw(xmm_dst, xmm_dst, xmm_dst);
            uni_vpackuswb(xmm_dst, xmm_dst, xmm_dst);
            uni_vmovd(op, xmm_dst);
            break;
        default:
            assert(!"unknown dst_prc");
        }
    }

    inline void store_scalar(const Xbyak::Address& op, Xmm xmm_dst, ov::element::Type dst_prc) {
        if (dst_prc != ov::element::f32) {
            uni_vcvtps2dq(xmm_dst, xmm_dst);
        }

        switch (dst_prc) {
        case ov::element::f32:
        case ov::element::i32:
            uni_vmovss(op, xmm_dst);
            break;
        case ov::element::i8:
            uni_vpackssdw(xmm_dst, xmm_dst, xmm_dst);
            uni_vpacksswb(xmm_dst, xmm_dst, xmm_dst);
            uni_vmovq(reg_tmp_64, xmm_dst);
            mov(op, reg_tmp_8);
            break;
        case ov::element::u8:
            uni_vpackusdw(xmm_dst, xmm_dst, xmm_dst);
            uni_vpackuswb(xmm_dst, xmm_dst, xmm_dst);
            uni_vmovq(reg_tmp_64, xmm_dst);
            mov(op, reg_tmp_8);
            break;
        default:
            assert(!"unknown dst_prc");
        }
    }
};
#endif
bool FakeQuantize::isSupportedOperation(const std::shared_ptr<const ov::Node>& op, std::string& errorMessage) noexcept {
    try {
        const auto fq = ov::as_type_ptr<const ov::opset1::FakeQuantize>(op);
        if (!fq) {
            errorMessage = "Only opset1 FakeQuantize operation is supported";
            return false;
        }
        const auto dataRank = fq->get_input_partial_shape(0).rank().get_length();
        if (dataRank < 2 || dataRank > 5) {
            errorMessage = "Doesn't support 'data' input with rank: " + std::to_string(dataRank);
            return false;
        }
        for (size_t i = 1; i < fq->get_input_size(); i++) {
            if (fq->get_input_partial_shape(i).rank().get_length() > 5) {
                errorMessage = "Doesn't support 'range' input with rank: " +
                               std::to_string(fq->get_input_partial_shape(i).rank().get_length());
                return false;
            }
        }
        for (size_t i = 1; i < fq->get_input_size(); i++) {
            if (!ov::as_type_ptr<const ov::opset1::Constant>(fq->get_input_node_shared_ptr(i))) {
                errorMessage = "Has non const 'range' input on " + std::to_string(i) + " port";
                return false;
            }
        }
        for (size_t i = 1; i < fq->get_input_size(); i++) {
            size_t count_not_unit_axis = 0;
            auto shape = getNormalizedDimsBySize(fq->get_input_shape(i), dataRank);

            if (ov::shape_size(shape) != 1) {
                size_t not_unit_axis = 0;
                for (size_t i = 0; i < shape.size(); i++) {
                    if (shape[i] > 1) {
                        not_unit_axis = i;
                        count_not_unit_axis++;
                    }
                }

                /* @todo
                 * Channel axis 2 is added for 3D MatMul (most common one).
                 * FQ for non-1 channel fallbacks to reference implementation.
                 * Expected to be fused for 3D MatMul
                 * Long term idea: restore limitation for channel axis 1 and
                 * support fusing of unfolded FQ (see FakeQuantizeDecomposition transformation)
                 */
                if (count_not_unit_axis > 1 || !one_of(not_unit_axis, 1u, 2u)) {
                    errorMessage = "Supports only per-tensor and per-channel quantizations";
                    return false;
                }
            }
        }
        if (fq->get_auto_broadcast().m_type != ov::op::AutoBroadcastType::NONE &&
            fq->get_auto_broadcast().m_type != ov::op::AutoBroadcastType::NUMPY) {
            errorMessage = "Doesn't support broadcast type: " + ov::as_string(fq->get_auto_broadcast().m_type);
            return false;
        }
    } catch (...) {
        return false;
    }
    return true;
}

namespace {
struct FakeQuantKey {
    jit_quantize_params jqp;
    [[nodiscard]] size_t hash() const {
        using namespace dnnl::impl::primitive_hashing;
        size_t seed = 0;
        seed = hash_combine(seed, jqp.is_planar);
        seed = hash_combine(seed, jqp.src_prc.hash());
        seed = hash_combine(seed, jqp.wei_prc.hash());
        seed = hash_combine(seed, jqp.dst_prc.hash());
        seed = hash_combine(seed, jqp.op_type);
        if (jqp.op_type == Algorithm::FQBinarization) {
            seed = hash_combine(seed, jqp.c);
        } else {
            seed = hash_combine(seed, jqp.broadcasted);
        }
        return seed;
    }

    bool operator==(const FakeQuantKey& rhs) const {
        bool result = jqp.is_planar == rhs.jqp.is_planar && jqp.src_prc == rhs.jqp.src_prc &&
                      jqp.wei_prc == rhs.jqp.wei_prc && jqp.dst_prc == rhs.jqp.dst_prc &&
                      jqp.op_type == rhs.jqp.op_type;
        if (result) {
            if (jqp.op_type == Algorithm::FQBinarization) {
                result = result && jqp.c == rhs.jqp.c;
            } else {
                result = result && jqp.broadcasted == rhs.jqp.broadcasted;
            }
        }
        return result;
    }
};
}  // namespace

FakeQuantize::FakeQuantize(const std::shared_ptr<ov::Node>& op, const GraphContext::CPtr& context)
    : Node(op, context, PassThroughShapeInferFactory()) {
    std::string errorMessage;
    if (isSupportedOperation(op, errorMessage)) {
        algorithm = Algorithm::FQCommon;
        const auto fq = ov::as_type_ptr<const ov::opset1::FakeQuantize>(op);

        levels = fq->get_levels();
        if (levels <= 1) {
            THROW_CPU_NODE_ERR("supports 'levels' attribute greater than or equal to 2");
        }

        if (inputShapes.size() != 5) {
            THROW_CPU_NODE_ERR("has incorrect number of input edges: ", inputShapes.size());
        }
        if (outputShapes.size() != 1) {
            THROW_CPU_NODE_ERR("has incorrect number of output edges: ", outputShapes.size());
        }

        auto initAxisIdx = [&](const VectorDims& inputDims) {
            size_t axisIdx = 0;
            for (size_t i = 1; i < inputDims.size(); i++) {
                if (inputDims[i] > 1) {
                    axisIdx = i;
                }
            }

            return axisIdx;
        };

        const size_t dataRank = getInputShapeAtPort(0).getRank();
        axis = dataRank == 1 ? 0 : 1;
        int axisSize = -1;

        const auto ilShape = getNormalizedDimsBySize(fq->get_input_shape(1), dataRank);
        auto inputLowAxis = initAxisIdx(ilShape);
        isInputLowBroadcasted = (ov::is_scalar(ilShape) || ilShape[inputLowAxis] == 1);
        if (!isInputLowBroadcasted) {
            axis = inputLowAxis;
            axisSize = ilShape[inputLowAxis];
        }

        const auto ihShape = getNormalizedDimsBySize(fq->get_input_shape(2), dataRank);
        auto inputHighAxis = initAxisIdx(ihShape);
        isInputHighBroadcasted = (ov::is_scalar(ihShape) || ihShape[inputHighAxis] == 1);
        if (!isInputHighBroadcasted) {
            axis = inputHighAxis;
            axisSize = ihShape[inputHighAxis];
        }

        const auto olShape = getNormalizedDimsBySize(fq->get_input_shape(3), dataRank);
        auto outputLowAxis = initAxisIdx(olShape);
        isOutputLowBroadcasted = (ov::is_scalar(olShape) || olShape[outputLowAxis] == 1);
        if (!isOutputLowBroadcasted) {
            axis = outputLowAxis;
            axisSize = olShape[outputLowAxis];
        }

        const auto ohShape = getNormalizedDimsBySize(fq->get_input_shape(4), dataRank);
        auto outputHighAxis = initAxisIdx(ohShape);
        isOutputHighBroadcasted = (ov::is_scalar(ohShape) || ohShape[outputHighAxis] == 1);
        if (!isOutputHighBroadcasted) {
            axis = outputHighAxis;
            axisSize = ohShape[outputHighAxis];
        }

        auto inputLowAxisSize = ov::is_scalar(ilShape) ? 1 : ilShape[inputLowAxis];
        auto inputHighAxisSize = ov::is_scalar(ihShape) ? 1 : ihShape[inputHighAxis];
        auto outputLowAxisSize = ov::is_scalar(olShape) ? 1 : olShape[outputLowAxis];
        auto outputHighAxisSize = ov::is_scalar(ohShape) ? 1 : ohShape[outputHighAxis];

        if (axisSize != -1 && !dimsEqualWeak(axisSize, getInputShapeAtPort(0).getDims()[axis])) {
            THROW_CPU_NODE_ERR("has different quantization axis size on 'data' and 'range' inputs");
        }

        const auto inputLowNode = ov::as_type_ptr<const ov::opset1::Constant>(fq->get_input_node_shared_ptr(1));
        auto inputLowData = inputLowNode->cast_vector<float>();

        const auto inputHighNode = ov::as_type_ptr<const ov::opset1::Constant>(fq->get_input_node_shared_ptr(2));
        auto inputHighData = inputHighNode->cast_vector<float>();

        const auto outputLowNode = ov::as_type_ptr<const ov::opset1::Constant>(fq->get_input_node_shared_ptr(3));
        auto outputLowData = outputLowNode->cast_vector<float>();

        const auto outputHighNode = ov::as_type_ptr<const ov::opset1::Constant>(fq->get_input_node_shared_ptr(4));
        auto outputHighData = outputHighNode->cast_vector<float>();

        binarization = levels == 2;

        if (binarization) {
            for (size_t i = 0; i < outputLowAxisSize; i++) {
                if (outputLowData[i] != 1.f && outputLowData[i] != 0.f) {
                    binarization = false;
                    break;
                }
            }

            for (size_t i = 0; i < outputHighAxisSize; i++) {
                if (outputHighData[i] != 1.f && outputHighData[i] != 0.f) {
                    binarization = false;
                    break;
                }
            }

            for (size_t i = 0; i < std::max(inputLowAxisSize, inputHighAxisSize); i++) {
                if (inputLowData[isInputLowBroadcasted ? 0 : i] != inputHighData[isInputHighBroadcasted ? 0 : i]) {
                    binarization = false;
                    break;
                }
            }
        }

        if (binarization) {
            algorithm = Algorithm::FQBinarization;

            if (isInputLowBroadcasted) {
                binarizationThresholds.push_back(inputLowData[0]);
            } else {
                CPU_NODE_ASSERT(axisSize != -1, "axisSize is not set");
                binarizationThresholds.resize(rnd_up(axisSize, 16));
                for (int i = 0; i < axisSize; i++) {
                    binarizationThresholds[i] = inputLowData[i];
                }
            }

            if (isOutputHighBroadcasted) {
                binarizationOutputMask.push_back(outputHighData[0] == 1.f ? 0xffffffff : 0x00000000);
            } else {
                CPU_NODE_ASSERT(axisSize != -1, "axisSize is not set");
                binarizationOutputMask.resize(rnd_up(axisSize, 16));
                for (int i = 0; i < axisSize; i++) {
                    binarizationOutputMask[i] = outputHighData[i] == 1.f ? 0xffffffff : 0x00000000;
                }
            }
        } else {
            auto allElementsAreEqual = [&](const std::vector<float>& data, size_t size) {
                if (size == 0) {
                    return true;
                }

                auto first = data[0];
                for (size_t i = 1; i < size; i++) {
                    if (data[i] != first) {
                        return false;
                    }
                }

                return true;
            };

            if (allElementsAreEqual(inputLowData, inputLowAxisSize)) {
                inputLowAxisSize = 1;
                isInputLowBroadcasted = true;
            }

            if (allElementsAreEqual(inputHighData, inputHighAxisSize)) {
                inputHighAxisSize = 1;
                isInputHighBroadcasted = true;
            }

            if (allElementsAreEqual(outputLowData, outputLowAxisSize)) {
                outputLowAxisSize = 1;
                isOutputLowBroadcasted = true;
            }

            if (allElementsAreEqual(outputHighData, outputHighAxisSize)) {
                outputHighAxisSize = 1;
                isOutputHighBroadcasted = true;
            }

            cropLow.resize(inputLowAxisSize);
            cropHigh.resize(inputHighAxisSize);
            inputScale.resize(std::max(inputLowAxisSize, inputHighAxisSize));
            inputShift.resize(std::max(inputLowAxisSize, inputHighAxisSize));
            outputScale.resize(std::max(outputLowAxisSize, outputHighAxisSize));
            outputShift.resize(outputLowAxisSize);

            cropLowSize = cropLow.size();
            cropHighSize = cropHigh.size();
            inputScaleSize = inputScale.size();
            inputShiftSize = inputShift.size();
            outputScaleSize = outputScale.size();
            outputShiftSize = outputShift.size();

            broadcasted[static_cast<size_t>(FQ_add_input_type::CROP_LOW)] = cropLowSize == 1;
            broadcasted[static_cast<size_t>(FQ_add_input_type::CROP_HIGH)] = cropHighSize == 1;
            broadcasted[static_cast<size_t>(FQ_add_input_type::INPUT_SCALE)] = inputScaleSize == 1;
            broadcasted[static_cast<size_t>(FQ_add_input_type::INPUT_SHIFT)] = inputShiftSize == 1;
            broadcasted[static_cast<size_t>(FQ_add_input_type::OUTPUT_SCALE)] = outputScaleSize == 1;
            broadcasted[static_cast<size_t>(FQ_add_input_type::OUTPUT_SHIFT)] = outputShiftSize == 1;

            if (everyone_is(1u,
                            cropLowSize,
                            cropHighSize,
                            inputScaleSize,
                            inputShiftSize,
                            outputScaleSize,
                            outputShiftSize)) {
                broadcastingPolicy = PerTensor;
            } else if (one_of(1u,
                              cropLowSize,
                              cropHighSize,
                              inputScaleSize,
                              inputShiftSize,
                              outputScaleSize,
                              outputShiftSize)) {
                broadcastingPolicy = Mixed;
            } else {
                broadcastingPolicy = PerChannel;
            }

            bool quantizationOnly = true;

            for (size_t i = 0; i < cropLow.size(); i++) {
                cropLow[i] = inputLowData[isInputLowBroadcasted ? 0 : i];
            }

            for (size_t i = 0; i < cropHigh.size(); i++) {
                cropHigh[i] = inputHighData[isInputHighBroadcasted ? 0 : i];
            }

            for (size_t i = 0; i < inputScale.size(); i++) {
                float il = inputLowData[isInputLowBroadcasted ? 0 : i];
                float ih = inputHighData[isInputHighBroadcasted ? 0 : i];

#if defined(VALIDATE_QUANTIZATION_RANGES)
                if ((il == ih && levels != 2) || il > ih || std::isnan(il) || std::isnan(ih) || std::isinf(il) ||
                    std::isinf(ih)) {
                    THROW_CPU_NODE_ERR("has invalid input quantize ranges: ", "inputLow = ", il, ", inputHigh = ", ih);
                }
#endif
#ifdef FQ_DOUBLE_PRECISION
                inputScale[i] = (levels - 1.0) / (static_cast<double>(ih) - il);
                inputShift[i] = -il * (levels - 1.0) / (static_cast<double>(ih) - il);
#else
                inputScale[i] = (levels - 1) / (ih - il);
                inputShift[i] = -il * (levels - 1) / (ih - il);
#endif
            }

            for (size_t i = 0; i < outputScale.size(); i++) {
                float ol = outputLowData[isOutputLowBroadcasted ? 0 : i];
                float oh = outputHighData[isOutputHighBroadcasted ? 0 : i];

#if defined(VALIDATE_QUANTIZATION_RANGES)
                if (std::isnan(ol) || std::isnan(oh) || std::isinf(ol) || std::isinf(oh)) {
                    THROW_CPU_NODE_ERR("has wrong output quantize ranges: ", "outputLow = ", ol, ", outputHigh = ", oh);
                }
#endif
#ifdef FQ_DOUBLE_PRECISION
                outputScale[i] = (static_cast<double>(oh) - ol) / (levels - 1.0);
#else
                outputScale[i] = (oh - ol) / (levels - 1);
#endif

                if (outputScale[i] != 1.f) {
                    quantizationOnly = false;
                }
            }

            for (size_t i = 0; i < outputShift.size(); i++) {
                float ol = outputLowData[isOutputLowBroadcasted ? 0 : i];

                outputShift[i] = ol;

                if (outputShift[i] != 0.f) {
                    quantizationOnly = false;
                }
            }

            bool isFakeQuantization = true;
            bool isFakeQuantizationWithScale = true;
            for (size_t i = 0;
                 i < std::max(inputLowAxisSize,
                              std::max(outputLowAxisSize, std::max(inputHighAxisSize, outputHighAxisSize)));
                 i++) {
                float il = inputLowData[isInputLowBroadcasted ? 0 : i];
                float ol = outputLowData[isOutputLowBroadcasted ? 0 : i];
                float ih = inputHighData[isInputHighBroadcasted ? 0 : i];
                float oh = outputHighData[isOutputHighBroadcasted ? 0 : i];

                isFakeQuantization = isFakeQuantization && il == ol && ih == oh;
                isFakeQuantizationWithScale = isFakeQuantizationWithScale && il != ih && ol != oh &&
                                              (abs(ol / (oh - ol) - il / (ih - il)) < 0.001f);
            }

            if (isFakeQuantizationWithScale) {
                for (size_t i = 0;
                     i < std::max(inputLowAxisSize,
                                  std::max(outputLowAxisSize, std::max(inputHighAxisSize, outputHighAxisSize)));
                     i++) {
                    float il = inputLowData[isInputLowBroadcasted ? 0 : i];
                    float ol = outputLowData[isOutputLowBroadcasted ? 0 : i];
                    float ih = inputHighData[isInputHighBroadcasted ? 0 : i];
                    float oh = outputHighData[isOutputHighBroadcasted ? 0 : i];

                    fqScales.push_back(1 / ((ih - il) / (oh - ol)));
                }
            }

            algorithm = quantizationOnly ? Algorithm::FQQuantization : Algorithm::FQCommon;
        }
    } else {
        OPENVINO_THROW_NOT_IMPLEMENTED(errorMessage);
    }
}

std::vector<LayoutType> FakeQuantize::getDataFormats() const {
    // Special case for first FQ in the network
    const auto& dims = getInputShapeAtPort(0).getDims();
    if (dims[getAxis()] == 3) {
        return {LayoutType::ncsp};
    }
    if (isBinarization()) {
        return {LayoutType::nspc};
    }
    if (one_of(dims.size(), 4u, 5u)) {
        if (getAxis() == 1) {
            auto blkFormat = mayiuse(cpu::x64::avx512_core) ? LayoutType::nCsp16c : LayoutType::nCsp8c;
            return {blkFormat, LayoutType::nspc, LayoutType::ncsp};
        }
        return {LayoutType::ncsp};
    }
    return {LayoutType::ncsp};
}

void FakeQuantize::init() {
    if (binarization) {
        inputPrecision = ov::element::f32;
        outputPrecision = ov::element::u1;
    } else {
        inputPrecision = getOriginalInputPrecisionAtPort(0);
        outputPrecision = getOriginalOutputPrecisionAtPort(0);

        if (inputPrecision != ov::element::f32 && inputPrecision != ov::element::u8 &&
            inputPrecision != ov::element::i8) {
            inputPrecision = ov::element::f32;
        }

        if (outputPrecision != ov::element::f32 && outputPrecision != ov::element::u8 &&
            outputPrecision != ov::element::i8) {
            outputPrecision = ov::element::f32;
        }
    }
}

void FakeQuantize::getSupportedDescriptors() {
    if (getParentEdges().size() != 5) {
        THROW_CPU_NODE_ERR("has incorrect number of input edges: ", getParentEdges().size());
    }
    if (getChildEdges().empty()) {
        THROW_CPU_NODE_ERR("has incorrect number of output edges: ", getChildEdges().size());
    }

    if (getInputShapeAtPort(0).getRank() != getOutputShapeAtPort(0).getRank()) {
        THROW_CPU_NODE_ERR("has different ranks for input and output tensors");
    }

    if (isBinarization()) {
        if (getInputShapeAtPort(0).getRank() != 4ul) {
            THROW_CPU_NODE_ERR("doesn't support input/output rank != 4");
        }
    }

    if (getAxis() != 1) {
        if (isBinarization()) {
            THROW_CPU_NODE_ERR("doesn't support non per-tensor binarization for axis: ", getAxis());
        }
        if (getAxis() != 0) {
            THROW_CPU_NODE_ERR("doesn't support non per-tensor quantization for axis: ", getAxis());
        }
    }
}

void FakeQuantize::initSupportedPrimitiveDescriptors() {
    if (!supportedPrimitiveDescriptors.empty()) {
        return;
    }

    impl_desc_type impl_type;
    if (mayiuse(cpu::x64::avx512_core)) {
        impl_type = impl_desc_type::jit_avx512;
    } else if (mayiuse(cpu::x64::avx2)) {
        impl_type = impl_desc_type::jit_avx2;
    } else if (mayiuse(cpu::x64::sse41)) {
        impl_type = impl_desc_type::jit_sse42;
    } else {
        impl_type = impl_desc_type::ref;
    }
    if (!mayiuse(cpu::x64::sse41) || getAxis() != 1) {
        impl_type = impl_desc_type::ref;

        if (!isBinarization()) {
            inputPrecision = ov::element::f32;
            outputPrecision = ov::element::f32;
        }
    }

    std::vector<LayoutType> dataFormats;
    // reference implementation supports only planar format
    if (impl_type == impl_desc_type::ref) {
        dataFormats.push_back(LayoutType::ncsp);
    } else {
        dataFormats = getDataFormats();
    }

    for (auto& fmt : dataFormats) {
        NodeConfig config;
        for (size_t i = 0; i < getParentEdges().size(); i++) {
            PortConfig dataConfig;
            dataConfig.inPlace(-1);
            dataConfig.constant(false);

            if (i == 0) {
                auto descCreator = BlockedDescCreator::getCommonCreators().at(fmt);
                dataConfig.setMemDesc(descCreator->createSharedDesc(getInputPrecision(), getInputShapeAtPort(i)));
            } else {
                auto descCreator = BlockedDescCreator::getCommonCreators().at(LayoutType::ncsp);
                dataConfig.setMemDesc(descCreator->createSharedDesc(ov::element::f32, getInputShapeAtPort(i)));
            }
            config.inConfs.push_back(dataConfig);
        }

        PortConfig dataConfig;
        dataConfig.inPlace(-1);
        dataConfig.constant(false);
        auto descCreator = BlockedDescCreator::getCommonCreators().at(fmt);
        dataConfig.setMemDesc(descCreator->createSharedDesc(getOutputPrecision(), getOutputShapeAtPort(0)));
        config.outConfs.push_back(dataConfig);

        supportedPrimitiveDescriptors.emplace_back(config, impl_type);
    }
}

bool FakeQuantize::needPrepareParams() const {
    if (isBinarization()) {
        auto selectedPrimitiveDescriptor = getSelectedPrimitiveDescriptor();
        if (!selectedPrimitiveDescriptor) {
            THROW_CPU_NODE_ERR("doesn't have primitive descriptors.");
        }

        if (internalBlobMemory.empty() ||
            (selectedPrimitiveDescriptor->getImplementationType() != impl_desc_type::ref && inputShapesModified())) {
            return true;
        }

        const auto axisSize = getParentEdgeAt(0)->getMemory().getStaticDims()[getAxis()];
        const auto newPaddedSize = rnd_up(axisSize, 16);
        const auto currPaddedSize = rnd_up(currentAxisSize, 16);

        return newPaddedSize != currPaddedSize ||
               ((isInputLowBroadcasted || isOutputHighBroadcasted) && axisSize != currentAxisSize);
    }
    return false;
}

void FakeQuantize::prepareParams() {
    if (isBinarization()) {
        const size_t axisSize = getParentEdgeAt(0)->getMemory().getShape().getStaticDims()[getAxis()];
        const size_t newPaddedSize = rnd_up(axisSize, 16);
        CPU_NODE_ASSERT(newPaddedSize != 0, "newPaddedSize is 0");

        if (internalBlobMemory.empty() || newPaddedSize != rnd_up(currentAxisSize, 16) ||
            ((isInputLowBroadcasted || isOutputHighBroadcasted) && axisSize != currentAxisSize)) {
            DnnlBlockedMemoryDesc weightsDataDesc(Shape(VectorDims{newPaddedSize}),
                                                  memory::data_type::f32,
                                                  memory::format_tag::x);
            constexpr size_t numBinFqIntBlob = 2;
            bool needUpdThr = false, needUpdMask = false;
            if (isInputLowBroadcasted && axisSize != currentAxisSize) {
                binarizationThresholds.resize(newPaddedSize);
                std::fill(binarizationThresholds.begin() + 1,
                          binarizationThresholds.begin() + axisSize,
                          binarizationThresholds[0]);
                std::fill(binarizationThresholds.begin() + axisSize, binarizationThresholds.end(), 0.f);
                needUpdThr = true;
            }

            if (isOutputHighBroadcasted && axisSize != currentAxisSize) {
                binarizationOutputMask.resize(newPaddedSize);
                std::fill(binarizationOutputMask.begin() + 1,
                          binarizationOutputMask.begin() + axisSize,
                          binarizationOutputMask[0]);
                std::fill(binarizationOutputMask.begin() + axisSize, binarizationOutputMask.end(), 0);
                needUpdMask = true;
            }

            if (internalBlobMemory.empty() || needUpdThr) {
                auto binarizationThresholdsDataMem =
                    std::make_shared<Memory>(getEngine(), weightsDataDesc, getBinarizationTresholdsPtr());
                if (internalBlobMemory.empty()) {
                    internalBlobMemory.push_back(binarizationThresholdsDataMem);
                } else {
                    internalBlobMemory[0] = binarizationThresholdsDataMem;
                }
            }

            if (internalBlobMemory.size() == (numBinFqIntBlob - 1) || needUpdMask) {
                auto binarizationMaskDataMem =
                    std::make_shared<Memory>(getEngine(), weightsDataDesc, getBinarizationOutputMaskPtr());
                if (internalBlobMemory.size() == (numBinFqIntBlob - 1)) {
                    internalBlobMemory.push_back(binarizationMaskDataMem);
                } else {
                    internalBlobMemory[1] = binarizationMaskDataMem;
                }
            }
        }
        currentAxisSize = axisSize;
    }
}

void FakeQuantize::createPrimitive() {
    Node::createPrimitive();
    auto selectedPrimitiveDescriptor = getSelectedPrimitiveDescriptor();
    if (!selectedPrimitiveDescriptor) {
        THROW_CPU_NODE_ERR("doesn't have primitive descriptors.");
    }
    if (selectedPrimitiveDescriptor->getImplementationType() != impl_desc_type::ref) {
        const auto& config = getSelectedPrimitiveDescriptor()->getConfig();

        // Form FakeQuanKey
        FakeQuantKey key = {};
        key.jqp.src_prc = config.inConfs[0].getMemDesc()->getPrecision();
        key.jqp.wei_prc = ov::element::f32;
        key.jqp.dst_prc = config.outConfs[0].getMemDesc()->getPrecision();

        const auto& srcMemory = getParentEdgeAt(0)->getMemory();
        const auto& srcDesc = srcMemory.getDesc();

        key.jqp.is_planar = srcDesc.hasLayoutType(LayoutType::ncsp) && one_of(srcDesc.getShape().getRank(), 3u, 4u, 5u);
        key.jqp.op_type = getAlgorithm();

        if (isBinarization()) {
            const auto& inDims = srcMemory.getStaticDims();
            key.jqp.c = inDims.size() > 1 ? inDims[1] : 1;
        } else {
            // in case of blocked layout we need to extend vectors to prevent read from unallocated memory
            size_t paddedSize = srcDesc.hasLayoutType(LayoutType::nCsp16c)  ? 16
                                : srcDesc.hasLayoutType(LayoutType::nCsp8c) ? 8
                                                                            : 1;
            if (paddedSize != 1) {
                if (!broadcasted[static_cast<size_t>(FQ_add_input_type::CROP_LOW)]) {
                    cropLow.resize(rnd_up(cropLow.size(), paddedSize));
                }
                if (!broadcasted[static_cast<size_t>(FQ_add_input_type::CROP_HIGH)]) {
                    cropHigh.resize(rnd_up(cropHigh.size(), paddedSize));
                }
                if (!broadcasted[static_cast<size_t>(FQ_add_input_type::INPUT_SCALE)]) {
                    inputScale.resize(rnd_up(inputScale.size(), paddedSize));
                }
                if (!broadcasted[static_cast<size_t>(FQ_add_input_type::INPUT_SHIFT)]) {
                    inputShift.resize(rnd_up(inputShift.size(), paddedSize));
                }
                if (!broadcasted[static_cast<size_t>(FQ_add_input_type::OUTPUT_SCALE)]) {
                    outputScale.resize(rnd_up(outputScale.size(), paddedSize));
                }
                if (!broadcasted[static_cast<size_t>(FQ_add_input_type::OUTPUT_SHIFT)]) {
                    outputShift.resize(rnd_up(outputShift.size(), paddedSize));
                }
            }

            key.jqp.broadcasted = broadcasted;
        }

        auto cache = context->getParamsCache();
        auto buildExecutor = [](const FakeQuantKey& key) {
            return std::make_shared<FakeQuantizeJitExecutor>(key.jqp);
        };
        auto result = cache->getOrCreate(key, buildExecutor);
        execPtr = result.first;
    }
}

void FakeQuantize::executeReference() {
    auto srcMemory = getSrcMemoryAtPort(0);
    auto dstMemory = getDstMemoryAtPort(0);

    auto src = srcMemory->getDataAs<const float>();

    auto srcDims = srcMemory->getStaticDims();
    auto dstDims = dstMemory->getStaticDims();

    auto s_str = srcMemory->getDescWithType<BlockedMemoryDesc>()->getStrides();
    auto d_str = dstMemory->getDescWithType<BlockedMemoryDesc>()->getStrides();

    const int N = srcDims[0];
    const int C = srcDims.size() > 1 ? srcDims[1] : 1;
    const int D = srcDims.size() == 5 ? srcDims[2] : 1;
    const int H = srcDims.size() == 3 ? srcDims[2] : srcDims.size() > 3 ? srcDims[srcDims.size() - 2] : 1;
    const int W = srcDims.size() > 3 ? srcDims[srcDims.size() - 1] : 1;

    if (isBinarization()) {
        size_t tmp = s_str[s_str.size() - 1];
        for (int i = s_str.size() - 1; i > 1; i--) {
            s_str[i] = s_str[i - 1];
        }
        s_str[1] = tmp;

        tmp = d_str[d_str.size() - 1];
        for (int i = d_str.size() - 1; i > 1; i--) {
            d_str[i] = d_str[i - 1];
        }
        d_str[1] = tmp;

        auto dst = dstMemory->getDataAs<uint8_t>();

        const int nbits = 8;
        const int CB = impl::utils::div_up(C, nbits);

        auto thresholds = internalBlobMemory[0]->getDataAs<const float>();
        auto output_mask = internalBlobMemory[1]->getDataAs<const uint32_t>();

        parallel_for5d(N, CB, D, H, W, [&](dim_t n, dim_t cb, dim_t d, dim_t h, dim_t w) {
            uint8_t bin_val = 0x00;
            for (int c = cb * nbits, shift = 0; c < std::min(static_cast<dim_t>(C), (cb + 1) * nbits); c++, shift++) {
                size_t src_off = srcDims.size() == 4 ? n * s_str[0] + c * s_str[1] + h * s_str[2] + w * s_str[3]
                                 : srcDims.size() == 5
                                     ? n * s_str[0] + c * s_str[1] + d * s_str[2] + h * s_str[3] + w * s_str[4]
                                     : n * s_str[0] + c * s_str[1];

                float val = src[src_off];
                float thr = thresholds[c];
                uint32_t out_mask = output_mask[c];

                uint32_t res = (val > thr) ? 0xffffffff : 0x00000000;

                auto bit = static_cast<uint8_t>(res == out_mask);
                bin_val |= (bit << shift);
            }

            size_t dst_off = dstDims.size() == 4 ? n * d_str[0] + (cb * nbits) * d_str[1] + h * d_str[2] + w * d_str[3]
                             : dstDims.size() == 5
                                 ? n * d_str[0] + (cb * nbits) * d_str[1] + d * d_str[2] + h * d_str[3] + w * d_str[4]
                                 : n * d_str[0] + (cb * nbits) * d_str[1];

            dst[dst_off / nbits] = bin_val;
        });
    } else {
        auto dst = dstMemory->getDataAs<float>();

        parallel_for5d(N, C, D, H, W, [&](dim_t n, dim_t c, dim_t d, dim_t h, dim_t w) {
            size_t src_off = srcDims.size() == 5
                                 ? n * s_str[0] + c * s_str[1] + d * s_str[2] + h * s_str[3] + w * s_str[4]
                             : srcDims.size() == 4 ? n * s_str[0] + c * s_str[1] + h * s_str[2] + w * s_str[3]
                             : srcDims.size() == 3 ? n * s_str[0] + c * s_str[1] + h * s_str[2]
                             : srcDims.size() == 2 ? n * s_str[0] + c * s_str[1]
                                                   : n * s_str[0];

            float src_val = src[src_off];

            int wei_idx = getAxis() == 0 ? n : c;
            float cl = broadcasted[static_cast<size_t>(FQ_add_input_type::CROP_LOW)] ? cropLow[0] : cropLow[wei_idx];
            float ch = broadcasted[static_cast<size_t>(FQ_add_input_type::CROP_HIGH)] ? cropHigh[0] : cropHigh[wei_idx];
            float isc =
                broadcasted[static_cast<size_t>(FQ_add_input_type::INPUT_SCALE)] ? inputScale[0] : inputScale[wei_idx];
            float ish =
                broadcasted[static_cast<size_t>(FQ_add_input_type::INPUT_SHIFT)] ? inputShift[0] : inputShift[wei_idx];
            float osc = broadcasted[static_cast<size_t>(FQ_add_input_type::OUTPUT_SCALE)] ? outputScale[0]
                                                                                          : outputScale[wei_idx];
            float osh = broadcasted[static_cast<size_t>(FQ_add_input_type::OUTPUT_SHIFT)] ? outputShift[0]
                                                                                          : outputShift[wei_idx];

            float dst_val = nstl::min(ch, nstl::max(cl, src_val));
            dst_val = dst_val * isc + ish;
            dst_val = roundf(dst_val);
            dst_val = dst_val * osc + osh;

            size_t dst_off = dstDims.size() == 5
                                 ? n * d_str[0] + c * d_str[1] + d * d_str[2] + h * d_str[3] + w * d_str[4]
                             : dstDims.size() == 4 ? n * d_str[0] + c * d_str[1] + h * d_str[2] + w * d_str[3]
                             : dstDims.size() == 3 ? n * d_str[0] + c * d_str[1] + h * d_str[2]
                             : dstDims.size() == 2 ? n * d_str[0] + c * d_str[1]
                                                   : n * d_str[0];

            dst[dst_off] = dst_val;
        });
    }
}
void FakeQuantize::executeBinarization(const std::unique_ptr<jit_uni_quantize_kernel>& pKernel) const {
#if defined(OPENVINO_ARCH_X86_64)
    auto srcMemory = getSrcMemoryAtPort(0);
    auto dstMemory = getDstMemoryAtPort(0);

    auto src = srcMemory->getDataAs<const uint8_t>();
    auto dst = dstMemory->getDataAs<uint8_t>();

    auto thresholds = internalBlobMemory[0]->getDataAs<const float>();
    auto output_mask = internalBlobMemory[1]->getDataAs<const float>();

    auto src_dims = srcMemory->getStaticDims();

    auto srcMemDesc = srcMemory->getDescWithType<BlockedMemoryDesc>();
    std::vector<size_t> s_str = srcMemDesc->getStrides();
    size_t tmp = s_str[s_str.size() - 1];
    for (int i = s_str.size() - 1; i > 1; i--) {
        s_str[i] = s_str[i - 1];
    }
    s_str[1] = tmp;

    const int N = src_dims[0];
    const int C = src_dims[1];
    const int H = src_dims[2];
    const int W = src_dims[3];

    int nbits = 8;

    parallel_for3d(N, H, W, [&](dim_t n, dim_t h, dim_t w) {
        auto arg = jit_quantize_call_args();

        arg.from = &src[(n * s_str[0] + h * s_str[2] + w * s_str[3]) * sizeof(float)];
        arg.to = &dst[(n * s_str[0] + h * s_str[2] + w * s_str[3]) / nbits];
        arg.thresholds = &thresholds[0];
        arg.output_mask = &output_mask[0];
        arg.work_amount = static_cast<size_t>(C);

        (*pKernel)(&arg);
    });
#endif
}

void FakeQuantize::executeQuantization(const std::unique_ptr<jit_uni_quantize_kernel>& pKernel) const {
#if defined(OPENVINO_ARCH_X86_64)
    auto srcMemory = getSrcMemoryAtPort(0);
    auto dstMemory = getDstMemoryAtPort(0);

    auto src = srcMemory->getDataAs<const uint8_t>();
    auto dst = dstMemory->getDataAs<uint8_t>();

    auto& srcDesc = srcMemory->getDesc();
    auto srcDims = srcDesc.getShape().getStaticDims();

    bool is_blk_format = !srcDesc.hasLayoutType(LayoutType::nspc) && one_of(srcDesc.getShape().getRank(), 4u, 5u);
    int blk_size = (srcDesc.hasLayoutType(LayoutType::ncsp) && one_of(srcDesc.getShape().getRank(), 3u, 4u, 5u)) ? 1
                   : mayiuse(cpu::x64::avx512_core)                                                              ? 16
                                                                                                                 : 8;

    const auto& jqp = pKernel->jqp_;
    auto src_type_size = jqp.src_prc.size();
    auto dst_type_size = jqp.dst_prc.size();

    auto srcMemDesc = srcMemory->getDescWithType<BlockedMemoryDesc>();
    auto s_str = srcMemDesc->getStrides();

    if (is_blk_format) {
        s_str[1] /= blk_size;
    }

    if (srcDesc.hasLayoutType(LayoutType::nspc) && one_of(srcDesc.getShape().getRank(), 4u, 5u)) {
        size_t tmp = s_str[s_str.size() - 1];
        for (int i = s_str.size() - 1; i > 1; i--) {
            s_str[i] = s_str[i - 1];
        }
        s_str[1] = tmp;
    }

    const int N = srcDims[0];
    const int C = srcDims[1];
    const int CB = div_up(C, blk_size);
    const int D = srcDims.size() == 5 ? srcDims[2] : 1;
    const int H = srcDims.size() == 3 ? srcDims[2] : srcDims.size() > 3 ? srcDims[srcDims.size() - 2] : 1;
    const int W = srcDims.size() > 3 ? srcDims[srcDims.size() - 1] : 1;

    if (srcDesc.hasLayoutType(LayoutType::ncsp) && srcDesc.getShape().getRank() == 3) {
<<<<<<< HEAD
        parallel_for3d(N, CB, D, [&](dim_t n, dim_t cb, dim_t d) {
=======
        parallel_nd(N, CB, D, [&](dim_t n, dim_t cb, [[maybe_unused]] dim_t d) {
>>>>>>> 79d80270
            auto arg = jit_quantize_call_args();

            int c = cb * blk_size;

            size_t data_off = n * s_str[0] + c * s_str[1];

            arg.from = &src[data_off * src_type_size];
            arg.to = &dst[data_off * dst_type_size];
            arg.crop_low = broadcasted[static_cast<size_t>(FQ_add_input_type::CROP_LOW)] ? &cropLow[0] : &cropLow[c];
            arg.crop_high =
                broadcasted[static_cast<size_t>(FQ_add_input_type::CROP_HIGH)] ? &cropHigh[0] : &cropHigh[c];
            arg.input_scale =
                broadcasted[static_cast<size_t>(FQ_add_input_type::INPUT_SCALE)] ? &inputScale[0] : &inputScale[c];
            arg.input_shift =
                broadcasted[static_cast<size_t>(FQ_add_input_type::INPUT_SHIFT)] ? &inputShift[0] : &inputShift[c];
            arg.output_scale =
                broadcasted[static_cast<size_t>(FQ_add_input_type::OUTPUT_SCALE)] ? &outputScale[0] : &outputScale[c];
            arg.output_shift =
                broadcasted[static_cast<size_t>(FQ_add_input_type::OUTPUT_SHIFT)] ? &outputShift[0] : &outputShift[c];

            arg.src_step = static_cast<size_t>(blk_size) * src_type_size;
            arg.dst_step = static_cast<size_t>(blk_size) * dst_type_size;
            arg.block_size = static_cast<size_t>(blk_size);
            arg.work_amount = static_cast<size_t>(H);

            (*pKernel)(&arg);
        });
    } else if (jqp.is_planar && srcDims.size() > 2) {
        const int batch_size = 256;
        const int B = div_up(H * W, batch_size);
        parallel_for4d(N, CB, D, B, [&](dim_t n, dim_t cb, dim_t d, dim_t b) {
            auto arg = jit_quantize_call_args();

            const int c = cb * blk_size;
            const int h = b * batch_size / W;
            const int w = b * batch_size % W;

            const size_t data_off = srcDims.size() == 3 || srcDims.size() == 4
                                        ? n * s_str[0] + c * s_str[1] + h * s_str[2] + w
                                        : n * s_str[0] + c * s_str[1] + d * s_str[2] + h * s_str[3] + w;

            arg.from = &src[data_off * src_type_size];
            arg.to = &dst[data_off * dst_type_size];
            arg.crop_low = broadcasted[static_cast<size_t>(FQ_add_input_type::CROP_LOW)] ? &cropLow[0] : &cropLow[c];
            arg.crop_high =
                broadcasted[static_cast<size_t>(FQ_add_input_type::CROP_HIGH)] ? &cropHigh[0] : &cropHigh[c];
            arg.input_scale =
                broadcasted[static_cast<size_t>(FQ_add_input_type::INPUT_SCALE)] ? &inputScale[0] : &inputScale[c];
            arg.input_shift =
                broadcasted[static_cast<size_t>(FQ_add_input_type::INPUT_SHIFT)] ? &inputShift[0] : &inputShift[c];
            arg.output_scale =
                broadcasted[static_cast<size_t>(FQ_add_input_type::OUTPUT_SCALE)] ? &outputScale[0] : &outputScale[c];
            arg.output_shift =
                broadcasted[static_cast<size_t>(FQ_add_input_type::OUTPUT_SHIFT)] ? &outputShift[0] : &outputShift[c];

            arg.src_step =
                is_blk_format ? static_cast<size_t>(blk_size) * src_type_size : static_cast<size_t>(C) * src_type_size;
            arg.dst_step =
                is_blk_format ? static_cast<size_t>(blk_size) * dst_type_size : static_cast<size_t>(C) * dst_type_size;
            arg.block_size = is_blk_format ? static_cast<size_t>(blk_size) : nstl::min(blk_size, C - c);
            arg.work_amount = static_cast<size_t>(std::min(static_cast<dim_t>(batch_size), H * W - b * batch_size));

            (*pKernel)(&arg);
        });
    } else {
        parallel_for4d(N, CB, D, H, [&](dim_t n, dim_t cb, dim_t d, dim_t h) {
            auto arg = jit_quantize_call_args();

            int c = cb * blk_size;

            size_t data_off = srcDims.size() == 2 ? n * s_str[0] + c * s_str[1]
                              : srcDims.size() == 3 || srcDims.size() == 4
                                  ? n * s_str[0] + c * s_str[1] + h * s_str[2]
                                  : n * s_str[0] + c * s_str[1] + d * s_str[2] + h * s_str[3];

            arg.from = &src[data_off * src_type_size];
            arg.to = &dst[data_off * dst_type_size];
            arg.crop_low = broadcasted[static_cast<size_t>(FQ_add_input_type::CROP_LOW)] ? &cropLow[0] : &cropLow[c];
            arg.crop_high =
                broadcasted[static_cast<size_t>(FQ_add_input_type::CROP_HIGH)] ? &cropHigh[0] : &cropHigh[c];
            arg.input_scale =
                broadcasted[static_cast<size_t>(FQ_add_input_type::INPUT_SCALE)] ? &inputScale[0] : &inputScale[c];
            arg.input_shift =
                broadcasted[static_cast<size_t>(FQ_add_input_type::INPUT_SHIFT)] ? &inputShift[0] : &inputShift[c];
            arg.output_scale =
                broadcasted[static_cast<size_t>(FQ_add_input_type::OUTPUT_SCALE)] ? &outputScale[0] : &outputScale[c];
            arg.output_shift =
                broadcasted[static_cast<size_t>(FQ_add_input_type::OUTPUT_SHIFT)] ? &outputShift[0] : &outputShift[c];

            arg.src_step =
                is_blk_format ? static_cast<size_t>(blk_size) * src_type_size : static_cast<size_t>(C) * src_type_size;
            arg.dst_step =
                is_blk_format ? static_cast<size_t>(blk_size) * dst_type_size : static_cast<size_t>(C) * dst_type_size;
            arg.block_size =
                (is_blk_format && srcDims.size() != 2) ? static_cast<size_t>(blk_size) : nstl::min(blk_size, C - c);
            arg.work_amount = static_cast<size_t>(W);

            (*pKernel)(&arg);
        });
    }
#endif
}

void FakeQuantize::executeDynamicImpl(const dnnl::stream& strm) {
    execute(strm);
}

void FakeQuantize::execute([[maybe_unused]] const dnnl::stream& strm) {
    if (getSelectedPrimitiveDescriptor()->getImplementationType() != impl_desc_type::ref) {
        execPtr->exec(*this);
    } else {
        executeReference();
    }
}

void FakeQuantize::initializePostOpData(const VectorDims& dims, const size_t bufferAlignment, bool doRounding) {
    if (postOpDataVersion == parameterVersion) {
        return;
    }

    if (getAlgorithm() == Algorithm::FQBinarization) {
        const auto realAxisSize = dims[dims.size() > 1 ? 1 : 0];
        const auto axisPaddedSize = rnd_up(realAxisSize, bufferAlignment);
        binarizationThresholds.resize(axisPaddedSize, 0);
        binarizationOutputMask.resize(axisPaddedSize, 0);

        if (isInputLowBroadcasted) {
            std::fill(binarizationThresholds.begin() + 1,
                      binarizationThresholds.begin() + realAxisSize,
                      binarizationThresholds[0]);
            std::fill(binarizationThresholds.begin() + realAxisSize, binarizationThresholds.end(), 0.f);
        }
        if (isOutputHighBroadcasted) {
            std::fill(binarizationOutputMask.begin() + 1,
                      binarizationOutputMask.begin() + realAxisSize,
                      binarizationOutputMask[0]);
            std::fill(binarizationThresholds.begin() + realAxisSize, binarizationThresholds.end(), 0.f);
        }
    } else {
        updateOptimizedFormula(doRounding);
    }

    postOpDataVersion = parameterVersion;
}

void FakeQuantize::initializePostOpDataLegacy(const VectorDims& dims, const size_t bufferAlignment) {
    if (legacyPostOpDataVersion == parameterVersion) {
        return;
    }

    if (getAlgorithm() == Algorithm::FQBinarization) {
        const auto realAxisSize = dims[dims.size() > 1 ? 1 : 0];
        const auto axisPaddedSize = rnd_up(realAxisSize, bufferAlignment);

        binarizationThresholds.resize(axisPaddedSize, 0);
        binarizationOutputMask.resize(axisPaddedSize, 0);

        if (isInputLowBroadcasted) {
            std::fill(binarizationThresholds.begin() + 1,
                      binarizationThresholds.begin() + realAxisSize,
                      binarizationThresholds[0]);
            std::fill(binarizationThresholds.begin() + realAxisSize, binarizationThresholds.end(), 0.f);
        }
        if (isOutputHighBroadcasted) {
            std::fill(binarizationOutputMask.begin() + 1,
                      binarizationOutputMask.begin() + realAxisSize,
                      binarizationOutputMask[0]);
            std::fill(binarizationThresholds.begin() + realAxisSize, binarizationThresholds.end(), 0.f);
        }

    } else {
        quantizationData.insert(quantizationData.end(), cropLow.begin(), cropLow.end());
        quantizationData.insert(quantizationData.end(), cropHigh.begin(), cropHigh.end());
        quantizationData.insert(quantizationData.end(), inputScale.begin(), inputScale.end());
        quantizationData.insert(quantizationData.end(), inputShift.begin(), inputShift.end());
        quantizationData.insert(quantizationData.end(), outputScale.begin(), outputScale.end());
        quantizationData.insert(quantizationData.end(), outputShift.begin(), outputShift.end());
        quantizationDataSize = quantizationData.size();

        int bufferPaddingSize = rnd_up(outputShift.size(), bufferAlignment) - outputShift.size();
        quantizationData.resize(quantizationDataSize + bufferPaddingSize, 0);
    }

    legacyPostOpDataVersion = parameterVersion;
}

void FakeQuantize::appendMemory(const size_t dataSize,
                                const void* data,
                                MemoryPtr& memPtr,
                                std::vector<MemoryPtr>& postOpsMem) {
    if (!memPtr) {
        DnnlBlockedMemoryDesc memoryDesc(ov::element::f32, {dataSize});
        memPtr = std::make_shared<Memory>(getEngine(), memoryDesc, data);

        postOpsMem.push_back(memPtr);
    }
}

void FakeQuantize::appendMemory([[maybe_unused]] const size_t dataSize,
                                const void* data,
                                [[maybe_unused]] MemoryPtr& memPtr,
                                std::vector<const void*>& postOpsMem) {
    postOpsMem.push_back(data);
}

template <typename T>
void FakeQuantize::appendPostOpsImpl(dnnl::post_ops& ops, const VectorDims& postOpDims, std::vector<T>& postOpsMem) {
    // try to map fakeQuantizeNode using output scale & eltwise first
    // if failed, fallback to append_quantization()

    // oneDNN quantization_injectors assumes that quantization data memory is always aligned on 16
    // by length of AVX512 vector register which is also enough for AVX2 and SSE42 implementations.
    // Otherwise it can lead to buffer over-read and performance penalties due to denormals.
    const size_t bufferAlignment = 16;

    initializePostOpDataLegacy(postOpDims, bufferAlignment);

    if (getAlgorithm() == Algorithm::FQBinarization) {
        ops.append_binarization(dnnl::algorithm::binarization_depthwise,
                                (const float*)&binarizationThresholds[0],
                                reinterpret_cast<const float*>(&binarizationOutputMask[0]));
    } else {
        dnnl::algorithm alg = getAlgorithm() == Algorithm::FQQuantization
                                  ? dnnl::algorithm::quantization_quantize
                                  : dnnl::algorithm::quantization_quantize_dequantize;

        std::array<bool, 6> per_channel = {cropLowSize > 1,
                                           cropHighSize > 1,
                                           inputScaleSize > 1,
                                           inputShiftSize > 1,
                                           outputScaleSize > 1,
                                           outputShiftSize > 1};

        std::array<bool, 6> all_default = {false};
        all_default[0] = std::all_of(cropLow.cbegin(), cropLow.cend(), [](float val) {
            return val == 0.f;
        });
        all_default[1] = std::all_of(cropHigh.cbegin(), cropHigh.cend(), [](float val) {
            return val == 0.f;
        });
        all_default[2] = std::all_of(inputScale.cbegin(), inputScale.cend(), [](float val) {
            return val == 1.f;
        });
        all_default[3] = std::all_of(inputShift.cbegin(), inputShift.cend(), [](float val) {
            return val == 0.f;
        });
        all_default[4] = std::all_of(outputScale.cbegin(), outputScale.cend(), [](float val) {
            return val == 1.f;
        });
        all_default[5] = std::all_of(outputShift.cbegin(), outputShift.cend(), [](float val) {
            return val == 0.f;
        });

        std::array<size_t, 6> offsets = {0};
        offsets[1] = offsets[0] + cropLowSize;
        offsets[2] = offsets[1] + cropHighSize;
        offsets[3] = offsets[2] + inputScaleSize;
        offsets[4] = offsets[3] + inputShiftSize;
        offsets[5] = offsets[4] + outputScaleSize;

        ops.append_quantization(alg, per_channel, all_default, offsets);

        appendMemory(quantizationDataSize, quantizationData.data(), quantizationMemory, postOpsMem);
    }
}

void FakeQuantize::appendPostOps(dnnl::post_ops& ops,
                                 const VectorDims& postOpDims,
                                 std::unordered_map<int, MemoryPtr>& postOpsMem,
                                 [[maybe_unused]] const int channelAxis) {
    std::vector<MemoryPtr> postOpsMemPtrs;
    appendPostOpsImpl(ops, postOpDims, postOpsMemPtrs);

    CPU_NODE_ASSERT(postOpsMemPtrs.size() <= 1, "at most 1 post ops memory args can be appended.");

    if (!postOpsMemPtrs.empty()) {
        postOpsMem[DNNL_ARG_ATTR_MULTIPLE_POST_OP(ops.len() - 1) | DNNL_ARG_SRC_1] = postOpsMemPtrs[0];
    }
}

void FakeQuantize::appendPostOps(dnnl::post_ops& ops,
                                 const VectorDims& postOpDims,
                                 std::vector<const void*>& postOpsMem,
                                 [[maybe_unused]] const int channelAxis) {
    appendPostOpsImpl(ops, postOpDims, postOpsMem);
}

static float roundHalfToEven(float f) {
    const float RHAFZ = std::round(f);  // r is round-half-away-from-zero
    const float d = RHAFZ - f;          // f + d -> RHAFZ
    if ((d != 0.5f) && (d != -0.5f)) {
        return RHAFZ;
    }

    // already even +/-1.5 -> +/-2
    if (std::fmod(RHAFZ, 2.0f) == 0.0f) {
        return RHAFZ;
    }

    // +/-2.5 -> +/-3, but we need it to to +/-2
    // RHAFZ (f+d) goes the wrong way, should be (f-d)
    return f - d;
}

void FakeQuantize::updateOptimizedFormula(bool do_rounding) {
    auto& f = optimizedFormula;

    auto isPerTensor =
        [](const std::vector<float>& v, float ref, const float zero_thr = std::numeric_limits<float>::min()) {
            return std::all_of(v.cbegin(), v.cend(), [&](float val) {
                return abs(val - ref) < zero_thr;
            });
        };
    size_t OC = std::max({inputScale.size(),
                          inputShift.size(),
                          cropLow.size(),
                          cropHigh.size(),
                          outputScale.size(),
                          outputShift.size()});

    CPU_NODE_ASSERT(inputScale.size() == 1 || inputScale.size() == OC, "inputScale.size() == ", inputScale.size());
    CPU_NODE_ASSERT(inputShift.size() == 1 || inputShift.size() == OC, "inputShift.size() == ", inputShift.size());
    CPU_NODE_ASSERT(cropLow.size() == 1 || cropLow.size() == OC, "cropLow.size() == ", cropLow.size());
    CPU_NODE_ASSERT(cropHigh.size() == 1 || cropHigh.size() == OC, "cropHigh.size() == ", cropHigh.size());
    CPU_NODE_ASSERT(outputScale.size() == 1 || outputScale.size() == OC, "outputScale.size() == ", outputScale.size());
    CPU_NODE_ASSERT(outputShift.size() == 1 || outputShift.size() == OC, "outputShift.size() == ", outputShift.size());

    // WA: a per-Tensor input shift may little drift away randomly
    //     from it's orginal value when FQ was fused with any
    //     preceding per-channel multiply and create a false
    //     per-channel input shift, this threshold was chosen carefully
    //     to recorver the per-Tensor nature w/o mistaking a real
    //     per-channel FQ.
    if (isPerTensor(inputShift, inputShift[0], 0.00005f)) {
        f.ish.resize(OC);
        for (auto& v : f.ish) {
            v = inputShift[0];
        }
    } else {
        f.ish = inputShift;
    }
    f.clo = cropLow;
    f.chi = cropHigh;
    f.isc = inputScale;
    f.osc = outputScale;
    f.osh = outputShift;

    if (f.clo.size() == 1) {
        f.clo.resize(OC, f.clo[0]);
    }
    if (f.chi.size() == 1) {
        f.chi.resize(OC, f.chi[0]);
    }
    if (f.isc.size() == 1) {
        f.isc.resize(OC, f.isc[0]);
    }
    if (f.ish.size() == 1) {
        f.ish.resize(OC, f.ish[0]);
    }

    for (size_t i = 0; i < OC; i++) {
        auto& clo = f.clo[i];
        auto& chi = f.chi[i];
        auto& isc = f.isc[i];
        auto& ish = f.ish[i];
        const auto& osc = f.osc[f.osc.size() == 1 ? 0 : i];
        const auto& osh = f.osh[f.osh.size() == 1 ? 0 : i];

        clo = roundHalfToEven(clo * isc + ish);
        chi = roundHalfToEven(chi * isc + ish);
        if (clo > chi) {
            std::swap(clo, chi);
        }

        if (!do_rounding) {
            // when no rounding is needed, outputScale/outputShift can be
            // merged with inputScale/inputShift with updated cropLow/cropHigh
            clo = clo * osc + osh;
            chi = chi * osc + osh;
            if (clo > chi) {
                std::swap(clo, chi);
            }

            //  crop(x*isc + ish, a, b)*osc + osh
            //  crop(x*isc*osc + ish*osc + osh, a', b')
            isc = isc * osc;
            ish = ish * osc + osh;
        }
    }

    if (!do_rounding) {
        f.osc.clear();
        f.osh.clear();
    }

    f.shrinkLength();

    if (f.osc.size() == 1 && f.osc[0] == 1.0f && f.osh.size() == 1 && f.osh[0] == std::trunc(f.osh[0])) {
        // if outputScale == 1.0f and outputShift is interger, it can be further optimized
        //   x = clip2(round(x * inputScale + ish),c2lo,c2hi)*osc + osh
        //     = clip2(round(x * inputScale + ish),c2lo,c2hi) + osh
        //     = clip2(round(x * inputScale + ish) + osh, c2lo+osh,c2hi+osh)
        //     = clip2(round(x * inputScale + ish + osh), c2lo+osh,c2hi+osh)
        for (auto& v : f.ish) {
            v += f.osh[0];
        }
        for (auto& v : f.clo) {
            v += f.osh[0];
        }
        for (auto& v : f.chi) {
            v += f.osh[0];
        }
        f.osc.clear();
        f.osh.clear();
    }

    // we can save an additional eltwise linear for negligible shift
    if (f.ish.size() == 1 && f.clo.size() == 1 && f.chi.size() == 1) {
        auto range = (f.chi[0] - f.clo[0]);
        if (abs(f.ish[0]) < range * 0.00001f) {
            f.ish[0] = 0.0f;
        }
    }
}

// map FQ to oneDNN's attribuites & postOps
// equation:
//      y = clip2(round(x * inputScale + inputShift))*outputScale + outputShift
bool FakeQuantize::appendAttrPostOps(DnnlPostOpsComposerLegacy& dnnlpoc,
                                     bool isLastPostOp,
                                     dnnl::memory::data_type outDataType,
                                     bool allowBinary,
                                     bool doRounding) {
    DEBUG_LOG(getName(),
              ", isLastPostOp=",
              isLastPostOp,
              ", outDataType=",
              outDataType,
              ", allowBinary=",
              allowBinary,
              ", doRounding=",
              doRounding);
    DEBUG_LOG("\t ---- Original formula ----");
    DEBUG_LOG("\t    cropLow =[", printable(cropLow), "]");
    DEBUG_LOG("\t   cropHigh =[", printable(cropHigh), "]");
    DEBUG_LOG("\t inputScale =[", printable(inputScale), "]");
    DEBUG_LOG("\t inputShift =[", printable(inputShift), "]");
    DEBUG_LOG("\t outputScale=[", printable(outputScale), "]");
    DEBUG_LOG("\t outputShift=[", printable(outputShift), "]");

    const size_t bufferAlignment = 1;
    initializePostOpData(dnnlpoc.getOutputDims(), bufferAlignment, doRounding);

    auto& f = optimizedFormula;

    DEBUG_LOG("\t ---- Optimized formula ----");
    DEBUG_LOG("\t inputScale =[", printable(f.isc), "]");
    DEBUG_LOG("\t inputShift =[", printable(f.ish), "]");
    DEBUG_LOG("\t    cropLow =[", printable(f.clo), "]");
    DEBUG_LOG("\t   cropHigh =[", printable(f.chi), "]");
    DEBUG_LOG("\toutputScale =[", printable(f.osc), "]");
    DEBUG_LOG("\toutputShift =[", printable(f.osh), "]");

    // when FQ is last postOps and output data type is u8/s8
    // round & clip2 can be further optimized since saturation will be performed by oneDNN by default
    bool skipRoundClipOutputLinear = false;
    if (isLastPostOp && (levels == 256) && f.clo.size() == 1 && f.chi.size() == 1 && f.osc.empty() && f.osh.empty()) {
        if (outDataType == memory::data_type::u8 && f.clo[0] <= 0.0f && f.chi[0] >= 255.0f) {
            skipRoundClipOutputLinear = true;
        }
        if (outDataType == memory::data_type::s8 && f.clo[0] <= -128.0f && f.chi[0] >= 127.0f) {
            skipRoundClipOutputLinear = true;
        }
    }

    // return false before committing any change to DnnlPostOpsComposer
    if (!allowBinary) {
        if (f.ish.size() > 1) {
            return false;
        }
        if (!skipRoundClipOutputLinear) {
            if (f.clo.size() > 1 || f.chi.size() > 1) {
                return false;
            }
            if (f.osc.size() > 1 || f.osh.size() > 1) {
                return false;
            }
        }
    }

    if (!dnnlpoc.appendLinear(f.isc, f.ish, isLastPostOp && skipRoundClipOutputLinear, allowBinary)) {
        return false;
    }

    if (skipRoundClipOutputLinear) {
        return true;
    }

    if (doRounding) {
        dnnlpoc.appendRoundHTE();
    }
    dnnlpoc.appendClip(f.clo, f.chi);
    dnnlpoc.appendLinear(f.osc, f.osh, isLastPostOp, allowBinary);
    return true;
}

FakeQuantize::FakeQuantizeJitExecutor::FakeQuantizeJitExecutor(const jit_quantize_params& _jqp) {
#if defined(OPENVINO_ARCH_X86_64)
    bool isBinarization = _jqp.op_type == Algorithm::FQBinarization;
    if (mayiuse(cpu::x64::avx512_core)) {
        if (isBinarization) {
            pKernel = std::make_unique<jit_uni_binarization_kernel<cpu::x64::avx512_core>>(_jqp);
        } else {
            pKernel = std::make_unique<jit_uni_quantization_kernel<cpu::x64::avx512_core>>(_jqp);
        }
    } else if (mayiuse(cpu::x64::avx2)) {
        if (isBinarization) {
            pKernel = std::make_unique<jit_uni_binarization_kernel<cpu::x64::avx2>>(_jqp);
        } else {
            pKernel = std::make_unique<jit_uni_quantization_kernel<cpu::x64::avx2>>(_jqp);
        }
    } else if (mayiuse(cpu::x64::sse41)) {
        if (isBinarization) {
            pKernel = std::make_unique<jit_uni_binarization_kernel<cpu::x64::sse41>>(_jqp);
        } else {
            pKernel = std::make_unique<jit_uni_quantization_kernel<cpu::x64::sse41>>(_jqp);
        }
    } else {
        OPENVINO_THROW("Can't create jit fake quantize kernel");
    }
    if (pKernel) {
        pKernel->create_ker();
    }
#endif
}

void FakeQuantize::FakeQuantizeJitExecutor::exec(const FakeQuantize& node) {
    if (!pKernel) {
        OPENVINO_THROW("Can't execute, kernel for fake quantize node is not compiled");
    }

    if (pKernel->jqp_.op_type == Algorithm::FQBinarization) {
        node.executeBinarization(pKernel);
    } else {
        node.executeQuantization(pKernel);
    }
}

bool FakeQuantize::created() const {
    return getType() == Type::FakeQuantize;
}

}  // namespace ov::intel_cpu::node<|MERGE_RESOLUTION|>--- conflicted
+++ resolved
@@ -1859,11 +1859,7 @@
     const int W = srcDims.size() > 3 ? srcDims[srcDims.size() - 1] : 1;
 
     if (srcDesc.hasLayoutType(LayoutType::ncsp) && srcDesc.getShape().getRank() == 3) {
-<<<<<<< HEAD
-        parallel_for3d(N, CB, D, [&](dim_t n, dim_t cb, dim_t d) {
-=======
-        parallel_nd(N, CB, D, [&](dim_t n, dim_t cb, [[maybe_unused]] dim_t d) {
->>>>>>> 79d80270
+        parallel_for3d(N, CB, D, [&](dim_t n, dim_t cb, [[maybe_unused]] dim_t d) {
             auto arg = jit_quantize_call_args();
 
             int c = cb * blk_size;
