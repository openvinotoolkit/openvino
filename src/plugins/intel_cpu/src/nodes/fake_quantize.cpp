// Copyright (C) 2018-2025 Intel Corporation
// SPDX-License-Identifier: Apache-2.0
//

#include "fake_quantize.h"

#include <cpu/x64/xbyak/xbyak.h>
#include <memory_desc/cpu_memory_desc_utils.h>
#include <oneapi/dnnl/dnnl_types.h>

#include <algorithm>
#include <array>
#include <cassert>
#include <cmath>
#include <common/c_types_map.hpp>
#include <common/dnnl_thread.hpp>
#include <common/nstl.hpp>
#include <common/utils.hpp>
#include <cpu/x64/cpu_isa_traits.hpp>
#include <cstddef>
#include <cstdint>
#include <limits>
#include <memory>
#include <oneapi/dnnl/dnnl.hpp>
#include <oneapi/dnnl/dnnl_common.hpp>
#include <shape_inference/shape_inference_pass_through.hpp>
#include <string>
#include <unordered_map>
#include <utility>
#include <vector>

#include "cpu/x64/jit_generator.hpp"
#include "cpu_memory.h"
#include "cpu_types.h"
#include "dnnl_extension_utils.h"
#include "dnnl_postops_composer_legacy.h"
#include "graph_context.h"
#include "memory_desc/cpu_memory_desc.h"
#include "memory_desc/dnnl_blocked_memory_desc.h"
#include "node.h"
#include "nodes/common/blocked_desc_creator.h"
#include "nodes/node_config.h"
#include "onednn/iml_type_mapper.h"
#include "openvino/core/enum_names.hpp"
#include "openvino/core/except.hpp"
#include "openvino/core/node.hpp"
#include "openvino/core/shape.hpp"
#include "openvino/core/type.hpp"
#include "openvino/core/type/element_type.hpp"
#include "openvino/op/constant.hpp"
#include "openvino/op/fake_quantize.hpp"
#include "openvino/op/util/attr_types.hpp"
#include "utils/cpu_utils.hpp"
#include "utils/debug_capabilities.h"
#include "utils/general_utils.h"

// Quantization ranges validation is switched off by default in order to avoid regressions on user side
// #define VALIDATE_QUANTIZATION_RANGES

// Uncomment it to compute scales and shifts in double precision
// #define FQ_DOUBLE_PRECISION

using namespace dnnl;
using namespace ov;
using namespace dnnl::impl;
using namespace dnnl::impl::cpu::x64;
using namespace dnnl::impl::utils;
using namespace Xbyak;

namespace ov::intel_cpu::node {
#if defined(OPENVINO_ARCH_X86_64)
#    define GET_OFF(field) offsetof(jit_quantize_call_args, field)

template <cpu_isa_t isa>
struct jit_uni_binarization_kernel : public jit_uni_quantize_kernel, public jit_generator {
    DECLARE_CPU_JIT_AUX_FUNCTIONS(jit_uni_binarization_kernel)

    explicit jit_uni_binarization_kernel(const jit_quantize_params& jqp)
        : jit_uni_quantize_kernel(jqp),
          jit_generator(jit_name()) {}

    void create_ker() override {
        jit_generator::create_kernel();
        ker_ = (decltype(ker_))jit_ker();
    };

    void generate() override {
        this->preamble();

        mov(reg_from, ptr[param + GET_OFF(from)]);
        mov(reg_to, ptr[param + GET_OFF(to)]);
        mov(reg_thresholds, ptr[param + GET_OFF(thresholds)]);
        mov(reg_output_mask, ptr[param + GET_OFF(output_mask)]);
        mov(reg_work_amount, ptr[param + GET_OFF(work_amount)]);

        const int nbits = 8;
        int simd_w = isa == avx512_core ? 16 : 8;
        const int C = jqp_.c;
        const int tail_size = C % simd_w;

        Label unrolled_loop_label;
        Label main_loop_label;
        Label tail_label;
        Label exit_label;

        L(unrolled_loop_label);
        {
            auto [step, ur_ch] = [&]() {
                if (isa == cpu::x64::sse41) {
                    return std::make_pair(nbits / 2, nbits);
                }
                if (isa == cpu::x64::avx2) {
                    return std::make_pair(nbits, nbits / 2);
                }
                return std::make_pair(2 * nbits, nbits / 4);
            }();
            const int unrolled_loop_step = ur_ch * step;

            cmp(reg_work_amount, unrolled_loop_step);
            jl(main_loop_label, T_NEAR);

            xor_(reg_bin_32, reg_bin_32);
            for (int ch = 0; ch < ur_ch; ch++) {
                uni_vmovups(vmm_src(0), ptr[reg_from + ch * step * sizeof(float)]);
                uni_vmovups(vmm_wei(0), ptr[reg_thresholds + ch * step * sizeof(float)]);
                uni_vmovups(vmm_mask(0), ptr[reg_output_mask + ch * step * sizeof(float)]);
                if (isa == avx512_core) {
                    vcmpps(k_mask0, vmm_src(0), vmm_wei(0), _cmp_gt_os);
                    vptestmd(k_mask1, vmm_mask(0), vmm_mask(0));
                    kxnorw(k_mask0, k_mask0, k_mask1);
                    kmovw(reg_src_32, k_mask0);
                } else {
                    uni_vcmpgtps(vmm_src(0), vmm_src(0), vmm_wei(0));
                    uni_vpcmpeqd(vmm_src(0), vmm_src(0), vmm_mask(0));
                    uni_vmovmskps(reg_src_32, vmm_src(0));
                }
                shl(reg_src_32, ch * step);
                or_(reg_bin_32, reg_src_32);
            }
            mov(ptr[reg_to], reg_bin_32);

            add(reg_from, unrolled_loop_step * sizeof(float));
            add(reg_thresholds, unrolled_loop_step * sizeof(float));
            add(reg_output_mask, unrolled_loop_step * sizeof(float));
            add(reg_to, sizeof(uint32_t));
            sub(reg_work_amount, unrolled_loop_step);

            jmp(unrolled_loop_label, T_NEAR);
        }

        L(main_loop_label);
        {
            auto [repeats, step] = [&]() {
                if (isa == cpu::x64::sse41) {
                    return std::make_pair(2, nbits / 2);
                }
                if (isa == cpu::x64::avx2) {
                    return std::make_pair(1, nbits);
                }
                return std::make_pair(1, nbits * 2);
            }();
            const int main_loop_step = step * repeats;

            cmp(reg_work_amount, main_loop_step);
            jl(tail_label, T_NEAR);

            xor_(reg_bin_32, reg_bin_32);
            for (int i = 0; i < repeats; i++) {
                uni_vmovups(vmm_src(0), ptr[reg_from + i * step * sizeof(float)]);
                uni_vmovups(vmm_wei(0), ptr[reg_thresholds + i * step * sizeof(float)]);
                uni_vmovups(vmm_mask(0), ptr[reg_output_mask + i * step * sizeof(float)]);
                if (isa == avx512_core) {
                    vcmpps(k_mask0, vmm_src(0), vmm_wei(0), _cmp_gt_os);
                    vptestmd(k_mask1, vmm_mask(0), vmm_mask(0));
                    kxnorw(k_mask0, k_mask0, k_mask1);
                    kmovw(reg_src_32, k_mask0);
                } else {
                    uni_vcmpgtps(vmm_src(0), vmm_src(0), vmm_wei(0));
                    uni_vpcmpeqd(vmm_src(0), vmm_src(0), vmm_mask(0));
                    uni_vmovmskps(reg_src_32, vmm_src(0));
                }
                shl(reg_src_32, i * step);
                or_(reg_bin_32, reg_src_32);
            }
            if (isa == avx512_core) {
                mov(ptr[reg_to], reg_bin_16);
            } else {
                mov(ptr[reg_to], reg_bin_8);
            }

            add(reg_from, main_loop_step * sizeof(float));
            add(reg_thresholds, main_loop_step * sizeof(float));
            add(reg_output_mask, main_loop_step * sizeof(float));
            add(reg_to, isa == avx512_core ? sizeof(uint16_t) : sizeof(uint8_t));
            sub(reg_work_amount, main_loop_step);

            jmp(main_loop_label, T_NEAR);
        }

        L(tail_label);
        {
            if (tail_size != 0) {
                xor_(reg_bin_32, reg_bin_32);
                mov(reg_mask, 1);
                for (int c = 0; c < tail_size; c++) {
                    uni_vpxor(xmm_src(0), xmm_src(0), xmm_src(0));
                    uni_vpxor(xmm_wei(0), xmm_wei(0), xmm_wei(0));
                    uni_vpxor(xmm_mask(0), xmm_mask(0), xmm_mask(0));

                    uni_vmovss(xmm_src(0), ptr[reg_from + c * sizeof(float)]);
                    uni_vmovss(xmm_wei(0), ptr[reg_thresholds + c * sizeof(float)]);
                    uni_vmovss(xmm_mask(0), ptr[reg_output_mask + c * sizeof(float)]);
                    uni_vcmpgtps(xmm_src(0), xmm_src(0), xmm_wei(0));
                    uni_vpcmpeqd(xmm_src(0), xmm_src(0), xmm_mask(0));
                    uni_vmovmskps(reg_src_32, xmm_src(0));

                    shl(reg_src_32, c);
                    and_(reg_src_32, reg_mask);
                    or_(reg_bin_32, reg_src_32);
                    shl(reg_mask, 1);
                }
                if (isa == avx512_core && tail_size > nbits) {
                    mov(ptr[reg_to], reg_bin_16);
                } else {
                    mov(ptr[reg_to], reg_bin_8);
                }
            }
        }

        L(exit_label);

        this->postamble();
    }

private:
    using Vmm =
        typename conditional3<isa == cpu::x64::sse41, Xbyak::Xmm, isa == cpu::x64::avx2, Xbyak::Ymm, Xbyak::Zmm>::type;

    Vmm vmm_src(int idx) {
        return Vmm(idx);
    }
    Xmm xmm_src(int idx) {
        return Xmm(idx);
    }
    Vmm vmm_wei(int idx) {
        return Vmm(idx + 4);
    }
    Vmm vmm_mask(int idx) {
        return Vmm(idx + 5);
    }
    Xmm xmm_wei(int idx) {
        return Xmm(idx + 4);
    }
    Xmm xmm_mask(int idx) {
        return Xmm(idx + 5);
    }

    Reg64 param = abi_param1;
    Reg64 reg_from = r8;
    Reg64 reg_to = r9;
    Reg64 reg_work_amount = r10;
    Reg64 reg_thresholds = r11;
    Reg64 reg_output_mask = r14;
    Reg16 reg_bin_16 = r12w;
    Reg32 reg_bin_32 = r12d;
    Reg8 reg_bin_8 = r12b;
    Reg32 reg_src_32 = r13d;
    Reg32 reg_mask = r15d;

    const unsigned char _cmp_gt_os = 6;
    Xbyak::Opmask k_mask0 = Xbyak::Opmask(1);
    Xbyak::Opmask k_mask1 = Xbyak::Opmask(2);
};

template <cpu_isa_t isa>
struct jit_uni_quantization_kernel : public jit_uni_quantize_kernel, public jit_generator {
    DECLARE_CPU_JIT_AUX_FUNCTIONS(jit_uni_quantization_kernel)

    explicit jit_uni_quantization_kernel(const jit_quantize_params& jqp)
        : jit_uni_quantize_kernel(jqp),
          jit_generator(jit_name()) {}

    void create_ker() override {
        jit_generator::create_kernel();
        ker_ = (decltype(ker_))jit_ker();
    };

    void generate() override {
        do_dequantization = jqp_.op_type == Algorithm::FQCommon;
        do_rounding = do_dequantization || jqp_.dst_prc == ov::element::f32;

        this->preamble();

        if (jqp_.is_planar) {
            compute_planar();
        } else {
            compute_generic();
        }

        this->postamble();
    }

private:
    using Vmm =
        typename conditional3<isa == cpu::x64::sse41, Xbyak::Xmm, isa == cpu::x64::avx2, Xbyak::Ymm, Xbyak::Zmm>::type;

    Vmm vmm_val(int idx) {
        return Vmm(idx + 0);
    }
    Vmm vmm_crop_low(int idx) {
        return Vmm(idx + 2);
    }
    Vmm vmm_crop_high(int idx) {
        return Vmm(idx + 4);
    }
    Vmm vmm_input_scale(int idx) {
        return Vmm(idx + 6);
    }
    Vmm vmm_input_shift(int idx) {
        return Vmm(idx + 8);
    }
    Vmm vmm_output_scale(int idx) {
        return Vmm(idx + 10);
    }
    Vmm vmm_output_shift(int idx) {
        return Vmm(idx + 12);
    }

    Ymm ymm_val(int idx) {
        return Ymm(idx + 0);
    }
    Ymm ymm_crop_low(int idx) {
        return Ymm(idx + 2);
    }
    Ymm ymm_crop_high(int idx) {
        return Ymm(idx + 4);
    }
    Ymm ymm_input_scale(int idx) {
        return Ymm(idx + 6);
    }
    Ymm ymm_input_shift(int idx) {
        return Ymm(idx + 8);
    }
    Ymm ymm_output_scale(int idx) {
        return Ymm(idx + 10);
    }
    Ymm ymm_output_shift(int idx) {
        return Ymm(idx + 12);
    }

    Xmm xmm_val(int idx) {
        return Xmm(idx + 0);
    }
    Xmm xmm_crop_low(int idx) {
        return Xmm(idx + 2);
    }
    Xmm xmm_crop_high(int idx) {
        return Xmm(idx + 4);
    }
    Xmm xmm_input_scale(int idx) {
        return Xmm(idx + 6);
    }
    Xmm xmm_input_shift(int idx) {
        return Xmm(idx + 8);
    }
    Xmm xmm_output_scale(int idx) {
        return Xmm(idx + 10);
    }
    Xmm xmm_output_shift(int idx) {
        return Xmm(idx + 12);
    }

    Vmm vmm_zero = Vmm(14);

    Reg64 param = abi_param1;
    Reg64 reg_from = rbp;
    Reg64 reg_to = r9;
    Reg64 aux_reg_from = abi_not_param1;
    Reg64 aux_reg_to = r8;
    Reg64 reg_src_step = r10;
    Reg64 reg_dst_step = rsi;
    Reg64 reg_block_size = r11;
    Reg64 reg_work_amount = r12;

    Reg8 reg_tmp_8 = r9b;
    Reg32 reg_tmp_32 = r9d;
    Reg64 reg_tmp_64 = r9;

    Reg64 reg_crop_low = r13;
    Reg64 reg_crop_high = r14;
    Reg64 reg_input_scale = r15;
    Reg64 reg_input_shift = rax;
    Reg64 reg_output_scale = rbx;
    Reg64 reg_output_shift = rdx;

    bool do_rounding = true;
    bool do_dequantization = true;

    void load_broadcasted_vectors_only(size_t idx) {
        const auto& broadcasted = jqp_.broadcasted;
        if (broadcasted[static_cast<size_t>(FQ_add_input_type::CROP_LOW)]) {
            uni_vbroadcastss(vmm_crop_low(idx), ptr[reg_crop_low]);
        }
        if (broadcasted[static_cast<size_t>(FQ_add_input_type::CROP_HIGH)]) {
            uni_vbroadcastss(vmm_crop_high(idx), ptr[reg_crop_high]);
        }
        if (broadcasted[static_cast<size_t>(FQ_add_input_type::INPUT_SCALE)]) {
            uni_vbroadcastss(vmm_input_scale(idx), ptr[reg_input_scale]);
        }
        if (broadcasted[static_cast<size_t>(FQ_add_input_type::INPUT_SHIFT)]) {
            uni_vbroadcastss(vmm_input_shift(idx), ptr[reg_input_shift]);
        }
        if (do_dequantization) {
            if (broadcasted[static_cast<size_t>(FQ_add_input_type::OUTPUT_SCALE)]) {
                uni_vbroadcastss(vmm_output_scale(idx), ptr[reg_output_scale]);
            }
            if (broadcasted[static_cast<size_t>(FQ_add_input_type::OUTPUT_SHIFT)]) {
                uni_vbroadcastss(vmm_output_shift(idx), ptr[reg_output_shift]);
            }
        }
    }

    template <typename T>
    void load_not_broadcasted_vectors_only(size_t idx, size_t offset) {
        const auto& broadcasted = jqp_.broadcasted;
        if (!broadcasted[static_cast<size_t>(FQ_add_input_type::CROP_LOW)]) {
            uni_vmovups(T(vmm_crop_low(idx).getIdx()), ptr[reg_crop_low + offset]);
        }
        if (!broadcasted[static_cast<size_t>(FQ_add_input_type::CROP_HIGH)]) {
            uni_vmovups(T(vmm_crop_high(idx).getIdx()), ptr[reg_crop_high + offset]);
        }
        if (!broadcasted[static_cast<size_t>(FQ_add_input_type::INPUT_SCALE)]) {
            uni_vmovups(T(vmm_input_scale(idx).getIdx()), ptr[reg_input_scale + offset]);
        }
        if (!broadcasted[static_cast<size_t>(FQ_add_input_type::INPUT_SHIFT)]) {
            uni_vmovups(T(vmm_input_shift(idx).getIdx()), ptr[reg_input_shift + offset]);
        }
        if (do_dequantization) {
            if (!broadcasted[static_cast<size_t>(FQ_add_input_type::OUTPUT_SCALE)]) {
                uni_vmovups(T(vmm_output_scale(idx).getIdx()), ptr[reg_output_scale + offset]);
            }
            if (!broadcasted[static_cast<size_t>(FQ_add_input_type::OUTPUT_SHIFT)]) {
                uni_vmovups(T(vmm_output_shift(idx).getIdx()), ptr[reg_output_shift + offset]);
            }
        }
    }

    void increase_ptrs_if_not_broadcasted(size_t offset) {
        const auto& broadcasted = jqp_.broadcasted;
        if (!broadcasted[static_cast<size_t>(FQ_add_input_type::CROP_LOW)]) {
            add(reg_crop_low, offset);
        }
        if (!broadcasted[static_cast<size_t>(FQ_add_input_type::CROP_HIGH)]) {
            add(reg_crop_high, offset);
        }
        if (!broadcasted[static_cast<size_t>(FQ_add_input_type::INPUT_SCALE)]) {
            add(reg_input_scale, offset);
        }
        if (!broadcasted[static_cast<size_t>(FQ_add_input_type::INPUT_SHIFT)]) {
            add(reg_input_shift, offset);
        }
        if (do_dequantization) {
            if (!broadcasted[static_cast<size_t>(FQ_add_input_type::OUTPUT_SCALE)]) {
                add(reg_output_scale, offset);
            }
            if (!broadcasted[static_cast<size_t>(FQ_add_input_type::OUTPUT_SHIFT)]) {
                add(reg_output_shift, offset);
            }
        }
    }

    void compute_planar() {
        int src_type_size = jqp_.src_prc.size();
        int dst_type_size = jqp_.dst_prc.size();

        mov(reg_from, ptr[param + GET_OFF(from)]);
        mov(reg_to, ptr[param + GET_OFF(to)]);

        mov(reg_crop_low, ptr[param + GET_OFF(crop_low)]);
        mov(reg_crop_high, ptr[param + GET_OFF(crop_high)]);
        mov(reg_input_scale, ptr[param + GET_OFF(input_scale)]);
        mov(reg_input_shift, ptr[param + GET_OFF(input_shift)]);
        mov(reg_output_scale, ptr[param + GET_OFF(output_scale)]);
        mov(reg_output_shift, ptr[param + GET_OFF(output_shift)]);
        mov(reg_work_amount, ptr[param + GET_OFF(work_amount)]);

        if (isa == cpu::x64::avx512_core) {
            uni_vpxor(vmm_zero, vmm_zero, vmm_zero);
        }

        int simd_w = isa == cpu::x64::avx512_core ? 16 : 8;
        int tail_simd_w = 4;
        int repeats = isa == cpu::x64::sse41 ? 2 : 1;

        Label main_loop_label;
        Label tail_blk4_label;
        Label tail_blk4_loop_label;
        Label tail_blk4_exit_label;
        Label tail_label;
        Label tail_loop_label;
        Label exit_label;

        uni_vbroadcastss(vmm_crop_low(0), ptr[reg_crop_low]);
        uni_vbroadcastss(vmm_crop_high(0), ptr[reg_crop_high]);
        uni_vbroadcastss(vmm_input_scale(0), ptr[reg_input_scale]);
        uni_vbroadcastss(vmm_input_shift(0), ptr[reg_input_shift]);
        if (do_dequantization) {
            uni_vbroadcastss(vmm_output_scale(0), ptr[reg_output_scale]);
            uni_vbroadcastss(vmm_output_shift(0), ptr[reg_output_shift]);
        }

        L(main_loop_label);
        {
            cmp(reg_work_amount, simd_w);
            jl(tail_blk4_label, T_NEAR);

            for (int i = 0; i < repeats; i++) {
                load_vector(vmm_val(i), ptr[reg_from + i * (simd_w / 2) * src_type_size], jqp_.src_prc);

                uni_vminps(vmm_val(i), vmm_val(i), vmm_crop_high(0));
                uni_vmaxps(vmm_val(i), vmm_val(i), vmm_crop_low(0));
                uni_vfmadd213ps(vmm_val(i), vmm_input_scale(0), vmm_input_shift(0));
                if (do_rounding) {
                    uni_vroundps(vmm_val(i), vmm_val(i), 0);
                }
                if (do_dequantization) {
                    uni_vfmadd213ps(vmm_val(i), vmm_output_scale(0), vmm_output_shift(0));
                }

                store_vector(ptr[reg_to + i * (simd_w / 2) * dst_type_size], vmm_val(i), jqp_.dst_prc);
            }

            sub(reg_work_amount, simd_w);
            add(reg_from, simd_w * src_type_size);
            add(reg_to, simd_w * dst_type_size);

            jmp(main_loop_label, T_NEAR);
        }

        L(tail_blk4_label);
        {
            cmp(reg_work_amount, tail_simd_w);
            jl(tail_blk4_exit_label, T_NEAR);

            load_vector(xmm_val(0), ptr[reg_from], jqp_.src_prc);

            uni_vminps(xmm_val(0), xmm_val(0), xmm_crop_high(0));
            uni_vmaxps(xmm_val(0), xmm_val(0), xmm_crop_low(0));
            uni_vfmadd213ps(xmm_val(0), xmm_input_scale(0), xmm_input_shift(0));
            if (do_rounding) {
                uni_vroundps(xmm_val(0), xmm_val(0), 0);
            }
            if (do_dequantization) {
                uni_vfmadd213ps(xmm_val(0), xmm_output_scale(0), xmm_output_shift(0));
            }

            store_vector(ptr[reg_to], xmm_val(0), jqp_.dst_prc);

            sub(reg_work_amount, tail_simd_w);
            add(reg_from, tail_simd_w * src_type_size);
            add(reg_to, tail_simd_w * dst_type_size);
        }

        L(tail_blk4_exit_label);

        mov(aux_reg_from, reg_from);
        mov(aux_reg_to, reg_to);

        L(tail_loop_label);
        {
            cmp(reg_work_amount, 0);
            jle(exit_label, T_NEAR);

            load_scalar(xmm_val(0), ptr[aux_reg_from], jqp_.src_prc);

            uni_vminps(xmm_val(0), xmm_val(0), xmm_crop_high(0));
            uni_vmaxps(xmm_val(0), xmm_val(0), xmm_crop_low(0));
            uni_vfmadd213ps(xmm_val(0), xmm_input_scale(0), xmm_input_shift(0));
            if (do_rounding) {
                uni_vroundps(xmm_val(0), xmm_val(0), 0);
            }
            if (do_dequantization) {
                uni_vfmadd213ps(xmm_val(0), xmm_output_scale(0), xmm_output_shift(0));
            }

            store_scalar(ptr[aux_reg_to], xmm_val(0), jqp_.dst_prc);

            sub(reg_work_amount, 1);
            add(aux_reg_from, 1 * src_type_size);
            add(aux_reg_to, 1 * dst_type_size);

            jmp(tail_loop_label, T_NEAR);
        }

        L(exit_label);
    }

    void compute_generic() {
        int src_type_size = jqp_.src_prc.size();
        int wei_type_size = jqp_.wei_prc.size();
        int dst_type_size = jqp_.dst_prc.size();

        mov(reg_from, ptr[param + GET_OFF(from)]);
        mov(reg_to, ptr[param + GET_OFF(to)]);

        mov(reg_crop_low, ptr[param + GET_OFF(crop_low)]);
        mov(reg_crop_high, ptr[param + GET_OFF(crop_high)]);
        mov(reg_input_scale, ptr[param + GET_OFF(input_scale)]);
        mov(reg_input_shift, ptr[param + GET_OFF(input_shift)]);
        if (do_dequantization) {
            mov(reg_output_scale, ptr[param + GET_OFF(output_scale)]);
            mov(reg_output_shift, ptr[param + GET_OFF(output_shift)]);
        }

        mov(reg_src_step, ptr[param + GET_OFF(src_step)]);
        mov(reg_dst_step, ptr[param + GET_OFF(dst_step)]);
        mov(reg_block_size, ptr[param + GET_OFF(block_size)]);
        mov(reg_work_amount, ptr[param + GET_OFF(work_amount)]);

        if (isa == cpu::x64::avx512_core) {
            uni_vpxor(vmm_zero, vmm_zero, vmm_zero);
        }

        constexpr unsigned simd_w = isa == cpu::x64::avx512_core ? 16 : 8;
        constexpr unsigned tail8_simd_w = 8;
        constexpr unsigned tail4_simd_w = 4;
        constexpr int repeats = isa == cpu::x64::sse41 ? 2 : 1;

        Label main_loop_label;
        Label tail_blk8_label;
        Label tail_blk8_loop_label;
        Label tail_blk8_exit_label;
        Label tail_blk4_label;
        Label tail_blk4_loop_label;
        Label tail_blk4_exit_label;
        Label tail_label;
        Label tail_loop_label;
        Label exit_label;

        for (int i = 0; i < repeats; i++) {
            load_broadcasted_vectors_only(i);
        }

        cmp(reg_block_size, simd_w);
        jl(simd_w == 16 ? tail_blk8_label : tail_blk4_label, T_NEAR);

        for (int i = 0; i < repeats; i++) {
            load_not_broadcasted_vectors_only<Vmm>(i, i * (simd_w / 2) * sizeof(float));
        }

        L(main_loop_label);
        {
            cmp(reg_work_amount, 0);
            jle(exit_label, T_NEAR);

            for (int i = 0; i < repeats; i++) {
                load_vector(vmm_val(i), ptr[reg_from + i * (simd_w / 2) * src_type_size], jqp_.src_prc);

                uni_vminps(vmm_val(i), vmm_val(i), vmm_crop_high(i));
                uni_vmaxps(vmm_val(i), vmm_val(i), vmm_crop_low(i));
                uni_vfmadd213ps(vmm_val(i), vmm_input_scale(i), vmm_input_shift(i));
                if (do_rounding) {
                    uni_vroundps(vmm_val(i), vmm_val(i), 0);
                }
                if (do_dequantization) {
                    uni_vfmadd213ps(vmm_val(i), vmm_output_scale(i), vmm_output_shift(i));
                }

                store_vector(ptr[reg_to + i * (simd_w / 2) * dst_type_size], vmm_val(i), jqp_.dst_prc);
            }

            dec(reg_work_amount);
            add(reg_from, reg_src_step);
            add(reg_to, reg_dst_step);

            jmp(main_loop_label, T_NEAR);
        }

        if (simd_w == 16) {
            L(tail_blk8_label);

            cmp(reg_block_size, tail8_simd_w);
            jl(tail_blk4_label, T_NEAR);

            mov(aux_reg_to, reg_to);
            mov(aux_reg_from, reg_from);
            mov(reg_work_amount, ptr[param + GET_OFF(work_amount)]);

            load_not_broadcasted_vectors_only<Ymm>(0, 0);

            L(tail_blk8_loop_label);
            {
                cmp(reg_work_amount, 0);
                jle(tail_blk8_exit_label, T_NEAR);

                load_vector(ymm_val(0), ptr[aux_reg_from], jqp_.src_prc);

                uni_vminps(ymm_val(0), ymm_val(0), ymm_crop_high(0));
                uni_vmaxps(ymm_val(0), ymm_val(0), ymm_crop_low(0));
                uni_vfmadd213ps(ymm_val(0), ymm_input_scale(0), ymm_input_shift(0));
                if (do_rounding) {
                    uni_vroundps(ymm_val(0), ymm_val(0), 0);
                }
                if (do_dequantization) {
                    uni_vfmadd213ps(ymm_val(0), ymm_output_scale(0), ymm_output_shift(0));
                }

                store_vector(ptr[aux_reg_to], ymm_val(0), jqp_.dst_prc);

                dec(reg_work_amount);
                add(aux_reg_from, reg_src_step);
                add(aux_reg_to, reg_dst_step);

                jmp(tail_blk8_loop_label, T_NEAR);
            }

            L(tail_blk8_exit_label);

            add(reg_from, tail8_simd_w * src_type_size);
            add(reg_to, tail8_simd_w * dst_type_size);
            increase_ptrs_if_not_broadcasted(tail8_simd_w * wei_type_size);
            sub(reg_block_size, tail8_simd_w);
        }

        L(tail_blk4_label);

        cmp(reg_block_size, tail4_simd_w);
        jl(tail_label, T_NEAR);

        mov(aux_reg_to, reg_to);
        mov(aux_reg_from, reg_from);
        mov(reg_work_amount, ptr[param + GET_OFF(work_amount)]);

        load_not_broadcasted_vectors_only<Xmm>(0, 0);

        L(tail_blk4_loop_label);
        {
            cmp(reg_work_amount, 0);
            jle(tail_blk4_exit_label, T_NEAR);

            load_vector(xmm_val(0), ptr[aux_reg_from], jqp_.src_prc);

            uni_vminps(xmm_val(0), xmm_val(0), xmm_crop_high(0));
            uni_vmaxps(xmm_val(0), xmm_val(0), xmm_crop_low(0));
            uni_vfmadd213ps(xmm_val(0), xmm_input_scale(0), xmm_input_shift(0));
            if (do_rounding) {
                uni_vroundps(xmm_val(0), xmm_val(0), 0);
            }
            if (do_dequantization) {
                uni_vfmadd213ps(xmm_val(0), xmm_output_scale(0), xmm_output_shift(0));
            }

            store_vector(ptr[aux_reg_to], xmm_val(0), jqp_.dst_prc);

            dec(reg_work_amount);
            add(aux_reg_from, reg_src_step);
            add(aux_reg_to, reg_dst_step);

            jmp(tail_blk4_loop_label, T_NEAR);
        }

        L(tail_blk4_exit_label);

        add(reg_from, tail4_simd_w * src_type_size);
        add(reg_to, tail4_simd_w * dst_type_size);
        increase_ptrs_if_not_broadcasted(tail4_simd_w * wei_type_size);
        sub(reg_block_size, tail4_simd_w);

        L(tail_label);

        cmp(reg_block_size, 0);
        jle(exit_label, T_NEAR);

        mov(aux_reg_to, reg_to);
        mov(aux_reg_from, reg_from);
        mov(reg_work_amount, ptr[param + GET_OFF(work_amount)]);

        L(tail_loop_label);
        {
            cmp(reg_work_amount, 0);
            jle(exit_label, T_NEAR);
            Label end_unroll;

            auto tail_unroll = [&](size_t iter) {
                const auto& broadcasted = jqp_.broadcasted;
                for (size_t i = 0; i < iter; i++) {
                    if (!broadcasted[static_cast<size_t>(FQ_add_input_type::CROP_LOW)]) {
                        uni_vmovss(xmm_crop_low(0), ptr[reg_crop_low + i * wei_type_size]);
                    }
                    if (!broadcasted[static_cast<size_t>(FQ_add_input_type::CROP_HIGH)]) {
                        uni_vmovss(xmm_crop_high(0), ptr[reg_crop_high + i * wei_type_size]);
                    }
                    if (!broadcasted[static_cast<size_t>(FQ_add_input_type::INPUT_SCALE)]) {
                        uni_vmovss(xmm_input_scale(0), ptr[reg_input_scale + i * wei_type_size]);
                    }
                    if (!broadcasted[static_cast<size_t>(FQ_add_input_type::INPUT_SHIFT)]) {
                        uni_vmovss(xmm_input_shift(0), ptr[reg_input_shift + i * wei_type_size]);
                    }
                    if (do_dequantization) {
                        if (!broadcasted[static_cast<size_t>(FQ_add_input_type::OUTPUT_SCALE)]) {
                            uni_vmovss(xmm_output_scale(0), ptr[reg_output_scale + i * wei_type_size]);
                        }
                        if (!broadcasted[static_cast<size_t>(FQ_add_input_type::OUTPUT_SHIFT)]) {
                            uni_vmovss(xmm_output_shift(0), ptr[reg_output_shift + i * wei_type_size]);
                        }
                    }

                    load_scalar(xmm_val(0), ptr[aux_reg_from + i * src_type_size], jqp_.src_prc);

                    uni_vminps(xmm_val(0), xmm_val(0), xmm_crop_high(0));
                    uni_vmaxps(xmm_val(0), xmm_val(0), xmm_crop_low(0));
                    uni_vfmadd213ps(xmm_val(0), xmm_input_scale(0), xmm_input_shift(0));
                    if (do_rounding) {
                        uni_vroundps(xmm_val(0), xmm_val(0), 0);
                    }
                    if (do_dequantization) {
                        uni_vfmadd213ps(xmm_val(0), xmm_output_scale(0), xmm_output_shift(0));
                    }

                    store_scalar(ptr[aux_reg_to + i * dst_type_size], xmm_val(0), jqp_.dst_prc);
                }
                jmp(end_unroll, T_NEAR);
            };

            std::array<Label, tail4_simd_w> unroll_labels;
            for (size_t i = 1; i < tail4_simd_w; ++i) {
                cmp(reg_block_size, i);
                je(unroll_labels[i], T_NEAR);
            }

            for (size_t i = 1; i < tail4_simd_w; ++i) {
                L(unroll_labels[i]);
                tail_unroll(i);
            }

            L(end_unroll);

            dec(reg_work_amount);
            add(aux_reg_from, reg_src_step);
            add(aux_reg_to, reg_dst_step);

            jmp(tail_loop_label, T_NEAR);
        }

        L(exit_label);
    }

    void load_vector(Zmm zmm_src, const Xbyak::Address& op, ov::element::Type src_prc) {
        switch (src_prc) {
        case ov::element::f32:
        case ov::element::i32:
            uni_vmovups(zmm_src, op);
            break;
        case ov::element::i8:
            uni_vpmovsxbd(zmm_src, op);
            break;
        case ov::element::u8:
            uni_vpmovzxbd(zmm_src, op);
            break;
        default:
            assert(!"unknown src_prc");
        }

        if (src_prc != ov::element::f32) {
            uni_vcvtdq2ps(zmm_src, zmm_src);
        }
    }

    void load_vector(Ymm ymm_src, const Xbyak::Address& op, ov::element::Type src_prc) {
        switch (src_prc) {
        case ov::element::f32:
        case ov::element::i32:
            uni_vmovups(ymm_src, op);
            break;
        case ov::element::i8:
            uni_vpmovsxbd(ymm_src, op);
            break;
        case ov::element::u8:
            uni_vpmovzxbd(ymm_src, op);
            break;
        default:
            assert(!"unknown src_prc");
        }

        if (src_prc != ov::element::f32) {
            uni_vcvtdq2ps(ymm_src, ymm_src);
        }
    }

    void load_vector(Xmm xmm_src, const Xbyak::Address& op, ov::element::Type src_prc) {
        switch (src_prc) {
        case ov::element::f32:
        case ov::element::i32:
            uni_vmovups(xmm_src, op);
            break;
        case ov::element::i8:
            uni_vpmovsxbd(xmm_src, op);
            break;
        case ov::element::u8:
            uni_vpmovzxbd(xmm_src, op);
            break;
        default:
            assert(!"unknown src_prc");
        }

        if (src_prc != ov::element::f32) {
            uni_vcvtdq2ps(xmm_src, xmm_src);
        }
    }

    void load_scalar(Xmm xmm_src, const Xbyak::Address& op, ov::element::Type src_prc) {
        switch (src_prc) {
        case ov::element::f32:
        case ov::element::i32:
            uni_vmovss(xmm_src, op);
            break;
        case ov::element::i8:
            movsx(reg_tmp_32, op);
            uni_vmovq(xmm_src, reg_tmp_64);
            break;
        case ov::element::u8:
            movzx(reg_tmp_32, op);
            uni_vmovq(xmm_src, reg_tmp_64);
            break;
        default:
            assert(!"unknown src_prc");
        }

        if (src_prc != ov::element::f32) {
            uni_vcvtdq2ps(xmm_src, xmm_src);
        }
    }

    void store_vector(const Xbyak::Address& op, Zmm zmm_dst, ov::element::Type dst_prc) {
        if (dst_prc != ov::element::f32) {
            uni_vcvtps2dq(zmm_dst, zmm_dst);
        }

        switch (dst_prc) {
        case ov::element::f32:
        case ov::element::i32:
            uni_vmovups(op, zmm_dst);
            break;
        case ov::element::i8:
            vpmovsdb(op, zmm_dst);
            break;
        case ov::element::u8:
            vpmaxsd(zmm_dst, zmm_dst, vmm_zero);
            vpmovusdb(op, zmm_dst);
            break;
        default:
            assert(!"unknown dst_prc");
        }
    }

    void store_vector(const Xbyak::Address& op, Ymm ymm_dst, ov::element::Type dst_prc) {
        auto xmm_dst = Xmm(ymm_dst.getIdx());

        if (dst_prc != ov::element::f32) {
            uni_vcvtps2dq(ymm_dst, ymm_dst);
        }

        switch (dst_prc) {
        case ov::element::f32:
        case ov::element::i32:
            uni_vmovups(op, ymm_dst);
            break;
        case ov::element::i8:
            uni_vpackssdw(ymm_dst, ymm_dst, ymm_dst);

            vpermq(ymm_dst, ymm_dst, 0x08);

            uni_vpacksswb(ymm_dst, ymm_dst, ymm_dst);

            vmovq(op, xmm_dst);
            break;
        case ov::element::u8:
            uni_vpackusdw(ymm_dst, ymm_dst, ymm_dst);

            vpermq(ymm_dst, ymm_dst, 0x08);

            uni_vpackuswb(ymm_dst, ymm_dst, ymm_dst);

            vmovq(op, xmm_dst);
            break;
        default:
            assert(!"unknown dst_prc");
        }
    }

    void store_vector(const Xbyak::Address& op, Xmm xmm_dst, ov::element::Type dst_prc) {
        if (dst_prc != ov::element::f32) {
            uni_vcvtps2dq(xmm_dst, xmm_dst);
        }

        switch (dst_prc) {
        case ov::element::f32:
        case ov::element::i32:
            uni_vmovups(op, xmm_dst);
            break;
        case ov::element::i8:
            uni_vpackssdw(xmm_dst, xmm_dst, xmm_dst);
            uni_vpacksswb(xmm_dst, xmm_dst, xmm_dst);
            uni_vmovd(op, xmm_dst);
            break;
        case ov::element::u8:
            uni_vpackusdw(xmm_dst, xmm_dst, xmm_dst);
            uni_vpackuswb(xmm_dst, xmm_dst, xmm_dst);
            uni_vmovd(op, xmm_dst);
            break;
        default:
            assert(!"unknown dst_prc");
        }
    }

    void store_scalar(const Xbyak::Address& op, Xmm xmm_dst, ov::element::Type dst_prc) {
        if (dst_prc != ov::element::f32) {
            uni_vcvtps2dq(xmm_dst, xmm_dst);
        }

        switch (dst_prc) {
        case ov::element::f32:
        case ov::element::i32:
            uni_vmovss(op, xmm_dst);
            break;
        case ov::element::i8:
            uni_vpackssdw(xmm_dst, xmm_dst, xmm_dst);
            uni_vpacksswb(xmm_dst, xmm_dst, xmm_dst);
            uni_vmovq(reg_tmp_64, xmm_dst);
            mov(op, reg_tmp_8);
            break;
        case ov::element::u8:
            uni_vpackusdw(xmm_dst, xmm_dst, xmm_dst);
            uni_vpackuswb(xmm_dst, xmm_dst, xmm_dst);
            uni_vmovq(reg_tmp_64, xmm_dst);
            mov(op, reg_tmp_8);
            break;
        default:
            assert(!"unknown dst_prc");
        }
    }
};
#endif
bool FakeQuantize::isSupportedOperation(const std::shared_ptr<const ov::Node>& op, std::string& errorMessage) noexcept {
    try {
        const auto fq = ov::as_type_ptr<const ov::op::v0::FakeQuantize>(op);
        if (!fq) {
            errorMessage = "Only v0 FakeQuantize operation is supported";
            return false;
        }
        const auto dataRank = fq->get_input_partial_shape(0).rank().get_length();
        if (dataRank < 2 || dataRank > 5) {
            errorMessage = "Doesn't support 'data' input with rank: " + std::to_string(dataRank);
            return false;
        }
        for (size_t i = 1; i < fq->get_input_size(); i++) {
            if (fq->get_input_partial_shape(i).rank().get_length() > 5) {
                errorMessage = "Doesn't support 'range' input with rank: " +
                               std::to_string(fq->get_input_partial_shape(i).rank().get_length());
                return false;
            }
        }
        for (size_t i = 1; i < fq->get_input_size(); i++) {
            if (!ov::as_type_ptr<const ov::op::v0::Constant>(fq->get_input_node_shared_ptr(i))) {
                errorMessage = "Has non const 'range' input on " + std::to_string(i) + " port";
                return false;
            }
        }
        for (size_t i = 1; i < fq->get_input_size(); i++) {
            size_t count_not_unit_axis = 0;
            auto shape = getNormalizedDimsBySize(fq->get_input_shape(i), dataRank);

            if (ov::shape_size(shape) != 1) {
                size_t not_unit_axis = 0;
                for (size_t i = 0; i < shape.size(); i++) {
                    if (shape[i] > 1) {
                        not_unit_axis = i;
                        count_not_unit_axis++;
                    }
                }

                /* @todo
                 * Channel axis 2 is added for 3D MatMul (most common one).
                 * FQ for non-1 channel fallbacks to reference implementation.
                 * Expected to be fused for 3D MatMul
                 * Long term idea: restore limitation for channel axis 1 and
                 * support fusing of unfolded FQ (see FakeQuantizeDecomposition transformation)
                 */
                if (count_not_unit_axis > 1 || !one_of(not_unit_axis, 1U, 2U)) {
                    errorMessage = "Supports only per-tensor and per-channel quantizations";
                    return false;
                }
            }
        }
        if (fq->get_auto_broadcast().m_type != ov::op::AutoBroadcastType::NONE &&
            fq->get_auto_broadcast().m_type != ov::op::AutoBroadcastType::NUMPY) {
            errorMessage = "Doesn't support broadcast type: " + ov::as_string(fq->get_auto_broadcast().m_type);
            return false;
        }
    } catch (...) {
        return false;
    }
    return true;
}

namespace {
struct FakeQuantKey {
    jit_quantize_params jqp;
    [[nodiscard]] size_t hash() const {
        using namespace dnnl::impl;
        // using namespace dnnl::impl::primitive_hashing;
        size_t seed = 0;
        seed = hash_combine(seed, jqp.is_planar);
        seed = hash_combine(seed, jqp.src_prc.hash());
        seed = hash_combine(seed, jqp.wei_prc.hash());
        seed = hash_combine(seed, jqp.dst_prc.hash());
        seed = hash_combine(seed, jqp.op_type);
        if (jqp.op_type == Algorithm::FQBinarization) {
            seed = hash_combine(seed, jqp.c);
        } else {
            seed = hash_combine(seed, jqp.broadcasted);
        }
        return seed;
    }

    bool operator==(const FakeQuantKey& rhs) const {
        bool result = jqp.is_planar == rhs.jqp.is_planar && jqp.src_prc == rhs.jqp.src_prc &&
                      jqp.wei_prc == rhs.jqp.wei_prc && jqp.dst_prc == rhs.jqp.dst_prc &&
                      jqp.op_type == rhs.jqp.op_type;
        if (result) {
            if (jqp.op_type == Algorithm::FQBinarization) {
                result = result && jqp.c == rhs.jqp.c;
            } else {
                result = result && jqp.broadcasted == rhs.jqp.broadcasted;
            }
        }
        return result;
    }
};
}  // namespace

FakeQuantize::FakeQuantize(const std::shared_ptr<ov::Node>& op, const GraphContext::CPtr& context)
    : Node(op, context, PassThroughShapeInferFactory()) {
    std::string errorMessage;
    if (isSupportedOperation(op, errorMessage)) {
        algorithm = Algorithm::FQCommon;
        const auto fq = ov::as_type_ptr<const ov::op::v0::FakeQuantize>(op);

        levels = fq->get_levels();
        if (levels <= 1) {
            THROW_CPU_NODE_ERR("supports 'levels' attribute greater than or equal to 2");
        }

        if (inputShapes.size() != 5) {
            THROW_CPU_NODE_ERR("has incorrect number of input edges: ", inputShapes.size());
        }
        if (outputShapes.size() != 1) {
            THROW_CPU_NODE_ERR("has incorrect number of output edges: ", outputShapes.size());
        }

        auto initAxisIdx = [&](const VectorDims& inputDims) {
            size_t axisIdx = 0;
            for (size_t i = 1; i < inputDims.size(); i++) {
                if (inputDims[i] > 1) {
                    axisIdx = i;
                }
            }

            return axisIdx;
        };

        const size_t dataRank = getInputShapeAtPort(0).getRank();
        axis = dataRank == 1 ? 0 : 1;
        int axisSize = -1;

        const auto ilShape = getNormalizedDimsBySize(fq->get_input_shape(1), dataRank);
        auto inputLowAxis = initAxisIdx(ilShape);
        isInputLowBroadcasted = (ov::is_scalar(ilShape) || ilShape[inputLowAxis] == 1);
        if (!isInputLowBroadcasted) {
            axis = inputLowAxis;
            axisSize = ilShape[inputLowAxis];
        }

        const auto ihShape = getNormalizedDimsBySize(fq->get_input_shape(2), dataRank);
        auto inputHighAxis = initAxisIdx(ihShape);
        isInputHighBroadcasted = (ov::is_scalar(ihShape) || ihShape[inputHighAxis] == 1);
        if (!isInputHighBroadcasted) {
            axis = inputHighAxis;
            axisSize = ihShape[inputHighAxis];
        }

        const auto olShape = getNormalizedDimsBySize(fq->get_input_shape(3), dataRank);
        auto outputLowAxis = initAxisIdx(olShape);
        isOutputLowBroadcasted = (ov::is_scalar(olShape) || olShape[outputLowAxis] == 1);
        if (!isOutputLowBroadcasted) {
            axis = outputLowAxis;
            axisSize = olShape[outputLowAxis];
        }

        const auto ohShape = getNormalizedDimsBySize(fq->get_input_shape(4), dataRank);
        auto outputHighAxis = initAxisIdx(ohShape);
        isOutputHighBroadcasted = (ov::is_scalar(ohShape) || ohShape[outputHighAxis] == 1);
        if (!isOutputHighBroadcasted) {
            axis = outputHighAxis;
            axisSize = ohShape[outputHighAxis];
        }

        auto inputLowAxisSize = ov::is_scalar(ilShape) ? 1 : ilShape[inputLowAxis];
        auto inputHighAxisSize = ov::is_scalar(ihShape) ? 1 : ihShape[inputHighAxis];
        auto outputLowAxisSize = ov::is_scalar(olShape) ? 1 : olShape[outputLowAxis];
        auto outputHighAxisSize = ov::is_scalar(ohShape) ? 1 : ohShape[outputHighAxis];

        if (axisSize != -1 && !dimsEqualWeak(axisSize, getInputShapeAtPort(0).getDims()[axis])) {
            THROW_CPU_NODE_ERR("has different quantization axis size on 'data' and 'range' inputs");
        }

        const auto inputLowNode = ov::as_type_ptr<const ov::op::v0::Constant>(fq->get_input_node_shared_ptr(1));
        auto inputLowData = inputLowNode->cast_vector<float>();

        const auto inputHighNode = ov::as_type_ptr<const ov::op::v0::Constant>(fq->get_input_node_shared_ptr(2));
        auto inputHighData = inputHighNode->cast_vector<float>();

        const auto outputLowNode = ov::as_type_ptr<const ov::op::v0::Constant>(fq->get_input_node_shared_ptr(3));
        auto outputLowData = outputLowNode->cast_vector<float>();

        const auto outputHighNode = ov::as_type_ptr<const ov::op::v0::Constant>(fq->get_input_node_shared_ptr(4));
        auto outputHighData = outputHighNode->cast_vector<float>();

        binarization = levels == 2;

        if (binarization) {
            for (size_t i = 0; i < outputLowAxisSize; i++) {
                if (outputLowData[i] != 1.F && outputLowData[i] != 0.F) {
                    binarization = false;
                    break;
                }
            }

            for (size_t i = 0; i < outputHighAxisSize; i++) {
                if (outputHighData[i] != 1.F && outputHighData[i] != 0.F) {
                    binarization = false;
                    break;
                }
            }

            for (size_t i = 0; i < std::max(inputLowAxisSize, inputHighAxisSize); i++) {
                if (inputLowData[isInputLowBroadcasted ? 0 : i] != inputHighData[isInputHighBroadcasted ? 0 : i]) {
                    binarization = false;
                    break;
                }
            }
        }

        if (binarization) {
            algorithm = Algorithm::FQBinarization;

            if (isInputLowBroadcasted) {
                binarizationThresholds.push_back(inputLowData[0]);
            } else {
                CPU_NODE_ASSERT(axisSize != -1, "axisSize is not set");
                binarizationThresholds.resize(rnd_up(axisSize, 16));
                for (int i = 0; i < axisSize; i++) {
                    binarizationThresholds[i] = inputLowData[i];
                }
            }

            if (isOutputHighBroadcasted) {
                binarizationOutputMask.push_back(outputHighData[0] == 1.F ? 0xffffffff : 0x00000000);
            } else {
                CPU_NODE_ASSERT(axisSize != -1, "axisSize is not set");
                binarizationOutputMask.resize(rnd_up(axisSize, 16));
                for (int i = 0; i < axisSize; i++) {
                    binarizationOutputMask[i] = outputHighData[i] == 1.F ? 0xffffffff : 0x00000000;
                }
            }
        } else {
            auto allElementsAreEqual = [&](const std::vector<float>& data, size_t size) {
                if (size == 0) {
                    return true;
                }

                auto first = data[0];
                for (size_t i = 1; i < size; i++) {
                    if (data[i] != first) {
                        return false;
                    }
                }

                return true;
            };

            if (allElementsAreEqual(inputLowData, inputLowAxisSize)) {
                inputLowAxisSize = 1;
                isInputLowBroadcasted = true;
            }

            if (allElementsAreEqual(inputHighData, inputHighAxisSize)) {
                inputHighAxisSize = 1;
                isInputHighBroadcasted = true;
            }

            if (allElementsAreEqual(outputLowData, outputLowAxisSize)) {
                outputLowAxisSize = 1;
                isOutputLowBroadcasted = true;
            }

            if (allElementsAreEqual(outputHighData, outputHighAxisSize)) {
                outputHighAxisSize = 1;
                isOutputHighBroadcasted = true;
            }

            cropLow.resize(inputLowAxisSize);
            cropHigh.resize(inputHighAxisSize);
            inputScale.resize(std::max(inputLowAxisSize, inputHighAxisSize));
            inputShift.resize(std::max(inputLowAxisSize, inputHighAxisSize));
            outputScale.resize(std::max(outputLowAxisSize, outputHighAxisSize));
            outputShift.resize(outputLowAxisSize);

            cropLowSize = cropLow.size();
            cropHighSize = cropHigh.size();
            inputScaleSize = inputScale.size();
            inputShiftSize = inputShift.size();
            outputScaleSize = outputScale.size();
            outputShiftSize = outputShift.size();

            broadcasted[static_cast<size_t>(FQ_add_input_type::CROP_LOW)] = cropLowSize == 1;
            broadcasted[static_cast<size_t>(FQ_add_input_type::CROP_HIGH)] = cropHighSize == 1;
            broadcasted[static_cast<size_t>(FQ_add_input_type::INPUT_SCALE)] = inputScaleSize == 1;
            broadcasted[static_cast<size_t>(FQ_add_input_type::INPUT_SHIFT)] = inputShiftSize == 1;
            broadcasted[static_cast<size_t>(FQ_add_input_type::OUTPUT_SCALE)] = outputScaleSize == 1;
            broadcasted[static_cast<size_t>(FQ_add_input_type::OUTPUT_SHIFT)] = outputShiftSize == 1;

            if (everyone_is(1U,
                            cropLowSize,
                            cropHighSize,
                            inputScaleSize,
                            inputShiftSize,
                            outputScaleSize,
                            outputShiftSize)) {
                broadcastingPolicy = PerTensor;
            } else if (one_of(1U,
                              cropLowSize,
                              cropHighSize,
                              inputScaleSize,
                              inputShiftSize,
                              outputScaleSize,
                              outputShiftSize)) {
                broadcastingPolicy = Mixed;
            } else {
                broadcastingPolicy = PerChannel;
            }

            bool quantizationOnly = true;

            for (size_t i = 0; i < cropLow.size(); i++) {
                cropLow[i] = inputLowData[isInputLowBroadcasted ? 0 : i];
            }

            for (size_t i = 0; i < cropHigh.size(); i++) {
                cropHigh[i] = inputHighData[isInputHighBroadcasted ? 0 : i];
            }

            for (size_t i = 0; i < inputScale.size(); i++) {
                float il = inputLowData[isInputLowBroadcasted ? 0 : i];
                float ih = inputHighData[isInputHighBroadcasted ? 0 : i];

#if defined(VALIDATE_QUANTIZATION_RANGES)
                if ((il == ih && levels != 2) || il > ih || std::isnan(il) || std::isnan(ih) || std::isinf(il) ||
                    std::isinf(ih)) {
                    THROW_CPU_NODE_ERR("has invalid input quantize ranges: ", "inputLow = ", il, ", inputHigh = ", ih);
                }
#endif
#ifdef FQ_DOUBLE_PRECISION
                inputScale[i] = (levels - 1.0) / (static_cast<double>(ih) - il);
                inputShift[i] = -il * (levels - 1.0) / (static_cast<double>(ih) - il);
#else
                inputScale[i] = (levels - 1) / (ih - il);
                inputShift[i] = -il * (levels - 1) / (ih - il);
#endif
            }

            for (size_t i = 0; i < outputScale.size(); i++) {
                float ol = outputLowData[isOutputLowBroadcasted ? 0 : i];
                float oh = outputHighData[isOutputHighBroadcasted ? 0 : i];

#if defined(VALIDATE_QUANTIZATION_RANGES)
                if (std::isnan(ol) || std::isnan(oh) || std::isinf(ol) || std::isinf(oh)) {
                    THROW_CPU_NODE_ERR("has wrong output quantize ranges: ", "outputLow = ", ol, ", outputHigh = ", oh);
                }
#endif
#ifdef FQ_DOUBLE_PRECISION
                outputScale[i] = (static_cast<double>(oh) - ol) / (levels - 1.0);
#else
                outputScale[i] = (oh - ol) / (levels - 1);
#endif

                if (outputScale[i] != 1.F) {
                    quantizationOnly = false;
                }
            }

            for (size_t i = 0; i < outputShift.size(); i++) {
                float ol = outputLowData[isOutputLowBroadcasted ? 0 : i];

                outputShift[i] = ol;

                if (outputShift[i] != 0.F) {
                    quantizationOnly = false;
                }
            }

            bool isFakeQuantization = true;
            bool isFakeQuantizationWithScale = true;
            for (size_t i = 0;
                 i < std::max(inputLowAxisSize,
                              std::max(outputLowAxisSize, std::max(inputHighAxisSize, outputHighAxisSize)));
                 i++) {
                float il = inputLowData[isInputLowBroadcasted ? 0 : i];
                float ol = outputLowData[isOutputLowBroadcasted ? 0 : i];
                float ih = inputHighData[isInputHighBroadcasted ? 0 : i];
                float oh = outputHighData[isOutputHighBroadcasted ? 0 : i];

                isFakeQuantization = isFakeQuantization && il == ol && ih == oh;
                isFakeQuantizationWithScale = isFakeQuantizationWithScale && il != ih && ol != oh &&
                                              (abs(ol / (oh - ol) - il / (ih - il)) < 0.001F);
            }

            if (isFakeQuantizationWithScale) {
                for (size_t i = 0;
                     i < std::max(inputLowAxisSize,
                                  std::max(outputLowAxisSize, std::max(inputHighAxisSize, outputHighAxisSize)));
                     i++) {
                    float il = inputLowData[isInputLowBroadcasted ? 0 : i];
                    float ol = outputLowData[isOutputLowBroadcasted ? 0 : i];
                    float ih = inputHighData[isInputHighBroadcasted ? 0 : i];
                    float oh = outputHighData[isOutputHighBroadcasted ? 0 : i];

                    fqScales.push_back(1 / ((ih - il) / (oh - ol)));
                }
            }

            algorithm = quantizationOnly ? Algorithm::FQQuantization : Algorithm::FQCommon;
        }
    } else {
        OPENVINO_THROW_NOT_IMPLEMENTED(errorMessage);
    }
}

std::vector<LayoutType> FakeQuantize::getDataFormats() const {
    // Special case for first FQ in the network
    const auto& dims = getInputShapeAtPort(0).getDims();
    if (dims[getAxis()] == 3) {
        return {LayoutType::ncsp};
    }
    if (isBinarization()) {
        return {LayoutType::nspc};
    }
    if (one_of(dims.size(), 4U, 5U)) {
        if (getAxis() == 1) {
            auto blkFormat = mayiuse(cpu::x64::avx512_core) ? LayoutType::nCsp16c : LayoutType::nCsp8c;
            return {blkFormat, LayoutType::nspc, LayoutType::ncsp};
        }
        return {LayoutType::ncsp};
    }
    return {LayoutType::ncsp};
}

void FakeQuantize::init() {
    if (binarization) {
        inputPrecision = ov::element::f32;
        outputPrecision = ov::element::u1;
    } else {
        inputPrecision = getOriginalInputPrecisionAtPort(0);
        outputPrecision = getOriginalOutputPrecisionAtPort(0);

        if (inputPrecision != ov::element::f32 && inputPrecision != ov::element::u8 &&
            inputPrecision != ov::element::i8) {
            inputPrecision = ov::element::f32;
        }

        if (outputPrecision != ov::element::f32 && outputPrecision != ov::element::u8 &&
            outputPrecision != ov::element::i8) {
            outputPrecision = ov::element::f32;
        }
    }
}

void FakeQuantize::getSupportedDescriptors() {
    if (getParentEdges().size() != 5) {
        THROW_CPU_NODE_ERR("has incorrect number of input edges: ", getParentEdges().size());
    }
    if (getChildEdges().empty()) {
        THROW_CPU_NODE_ERR("has incorrect number of output edges: ", getChildEdges().size());
    }

    if (getInputShapeAtPort(0).getRank() != getOutputShapeAtPort(0).getRank()) {
        THROW_CPU_NODE_ERR("has different ranks for input and output tensors");
    }

    if (isBinarization()) {
        if (getInputShapeAtPort(0).getRank() != 4UL) {
            THROW_CPU_NODE_ERR("doesn't support input/output rank != 4");
        }
    }

    if (getAxis() != 1) {
        if (isBinarization()) {
            THROW_CPU_NODE_ERR("doesn't support non per-tensor binarization for axis: ", getAxis());
        }
        if (getAxis() != 0) {
            THROW_CPU_NODE_ERR("doesn't support non per-tensor quantization for axis: ", getAxis());
        }
    }
}

void FakeQuantize::initSupportedPrimitiveDescriptors() {
    if (!supportedPrimitiveDescriptors.empty()) {
        return;
    }

    impl_desc_type impl_type = []() {
        if (mayiuse(cpu::x64::avx512_core)) {
            return impl_desc_type::jit_avx512;
        }
        if (mayiuse(cpu::x64::avx2)) {
            return impl_desc_type::jit_avx2;
        }
        if (mayiuse(cpu::x64::sse41)) {
            return impl_desc_type::jit_sse42;
        }
        return impl_desc_type::ref;
    }();
    if (!mayiuse(cpu::x64::sse41) || getAxis() != 1) {
        impl_type = impl_desc_type::ref;

        if (!isBinarization()) {
            inputPrecision = ov::element::f32;
            outputPrecision = ov::element::f32;
        }
    }

    std::vector<LayoutType> dataFormats;
    // reference implementation supports only planar format
    if (impl_type == impl_desc_type::ref) {
        dataFormats.push_back(LayoutType::ncsp);
    } else {
        dataFormats = getDataFormats();
    }

    for (auto& fmt : dataFormats) {
        NodeConfig config;
        for (size_t i = 0; i < getParentEdges().size(); i++) {
            PortConfig dataConfig;
            dataConfig.inPlace(-1);
            dataConfig.constant(false);

            if (i == 0) {
                auto descCreator = BlockedDescCreator::getCommonCreators().at(fmt);
                dataConfig.setMemDesc(descCreator->createSharedDesc(getInputPrecision(), getInputShapeAtPort(i)));
            } else {
                auto descCreator = BlockedDescCreator::getCommonCreators().at(LayoutType::ncsp);
                dataConfig.setMemDesc(descCreator->createSharedDesc(ov::element::f32, getInputShapeAtPort(i)));
            }
            config.inConfs.push_back(dataConfig);
        }

        PortConfig dataConfig;
        dataConfig.inPlace(-1);
        dataConfig.constant(false);
        auto descCreator = BlockedDescCreator::getCommonCreators().at(fmt);
        dataConfig.setMemDesc(descCreator->createSharedDesc(getOutputPrecision(), getOutputShapeAtPort(0)));
        config.outConfs.push_back(dataConfig);

        supportedPrimitiveDescriptors.emplace_back(config, impl_type);
    }
}

bool FakeQuantize::needPrepareParams() const {
    if (isBinarization()) {
        const auto* selectedPrimitiveDescriptor = getSelectedPrimitiveDescriptor();
        if (!selectedPrimitiveDescriptor) {
            THROW_CPU_NODE_ERR("doesn't have primitive descriptors.");
        }

        if (internalBlobMemory.empty() ||
            (selectedPrimitiveDescriptor->getImplementationType() != impl_desc_type::ref && inputShapesModified())) {
            return true;
        }

        const auto axisSize = getParentEdgeAt(0)->getMemory().getStaticDims()[getAxis()];
        const auto newPaddedSize = rnd_up(axisSize, 16);
        const auto currPaddedSize = rnd_up(currentAxisSize, 16);

        return newPaddedSize != currPaddedSize ||
               ((isInputLowBroadcasted || isOutputHighBroadcasted) && axisSize != currentAxisSize);
    }
    return false;
}

void FakeQuantize::prepareParams() {
    if (isBinarization()) {
        const size_t axisSize = getParentEdgeAt(0)->getMemory().getShape().getStaticDims()[getAxis()];
        const size_t newPaddedSize = rnd_up(axisSize, 16);
        CPU_NODE_ASSERT(newPaddedSize != 0, "newPaddedSize is 0");

        if (internalBlobMemory.empty() || newPaddedSize != rnd_up(currentAxisSize, 16) ||
            ((isInputLowBroadcasted || isOutputHighBroadcasted) && axisSize != currentAxisSize)) {
            DnnlBlockedMemoryDesc weightsDataDesc(Shape(VectorDims{newPaddedSize}),
                                                  memory::data_type::f32,
                                                  memory::format_tag::x);
            constexpr size_t numBinFqIntBlob = 2;
            bool needUpdThr = false;
            bool needUpdMask = false;
            if (isInputLowBroadcasted && axisSize != currentAxisSize) {
                binarizationThresholds.resize(newPaddedSize);
                std::fill(binarizationThresholds.begin() + 1,
                          binarizationThresholds.begin() + axisSize,
                          binarizationThresholds[0]);
                std::fill(binarizationThresholds.begin() + axisSize, binarizationThresholds.end(), 0.F);
                needUpdThr = true;
            }

            if (isOutputHighBroadcasted && axisSize != currentAxisSize) {
                binarizationOutputMask.resize(newPaddedSize);
                std::fill(binarizationOutputMask.begin() + 1,
                          binarizationOutputMask.begin() + axisSize,
                          binarizationOutputMask[0]);
                std::fill(binarizationOutputMask.begin() + axisSize, binarizationOutputMask.end(), 0);
                needUpdMask = true;
            }

            if (internalBlobMemory.empty() || needUpdThr) {
                auto binarizationThresholdsDataMem =
                    std::make_shared<Memory>(getEngine(), weightsDataDesc, getBinarizationTresholdsPtr());
                if (internalBlobMemory.empty()) {
                    internalBlobMemory.push_back(binarizationThresholdsDataMem);
                } else {
                    internalBlobMemory[0] = binarizationThresholdsDataMem;
                }
            }

            if (internalBlobMemory.size() == (numBinFqIntBlob - 1) || needUpdMask) {
                auto binarizationMaskDataMem =
                    std::make_shared<Memory>(getEngine(), weightsDataDesc, getBinarizationOutputMaskPtr());
                if (internalBlobMemory.size() == (numBinFqIntBlob - 1)) {
                    internalBlobMemory.push_back(binarizationMaskDataMem);
                } else {
                    internalBlobMemory[1] = binarizationMaskDataMem;
                }
            }
        }
        currentAxisSize = axisSize;
    }
}

void FakeQuantize::createPrimitive() {
    Node::createPrimitive();
    auto* selectedPrimitiveDescriptor = getSelectedPrimitiveDescriptor();
    if (!selectedPrimitiveDescriptor) {
        THROW_CPU_NODE_ERR("doesn't have primitive descriptors.");
    }
    if (selectedPrimitiveDescriptor->getImplementationType() != impl_desc_type::ref) {
        const auto& config = getSelectedPrimitiveDescriptor()->getConfig();

        // Form FakeQuanKey
        FakeQuantKey key = {};
        key.jqp.src_prc = config.inConfs[0].getMemDesc()->getPrecision();
        key.jqp.wei_prc = ov::element::f32;
        key.jqp.dst_prc = config.outConfs[0].getMemDesc()->getPrecision();

        const auto& srcMemory = getParentEdgeAt(0)->getMemory();
        const auto& srcDesc = srcMemory.getDesc();

        key.jqp.is_planar = srcDesc.hasLayoutType(LayoutType::ncsp) && one_of(srcDesc.getShape().getRank(), 3U, 4U, 5U);
        key.jqp.op_type = getAlgorithm();

        if (isBinarization()) {
            const auto& inDims = srcMemory.getStaticDims();
            key.jqp.c = inDims.size() > 1 ? inDims[1] : 1;
        } else {
            // in case of blocked layout we need to extend vectors to prevent read from unallocated memory
            size_t paddedSize = 1;
            if (srcDesc.hasLayoutType(LayoutType::nCsp16c)) {
                paddedSize = 16;
            } else if (srcDesc.hasLayoutType(LayoutType::nCsp8c)) {
                paddedSize = 8;
            }
            if (paddedSize != 1) {
                if (!broadcasted[static_cast<size_t>(FQ_add_input_type::CROP_LOW)]) {
                    cropLow.resize(rnd_up(cropLow.size(), paddedSize));
                }
                if (!broadcasted[static_cast<size_t>(FQ_add_input_type::CROP_HIGH)]) {
                    cropHigh.resize(rnd_up(cropHigh.size(), paddedSize));
                }
                if (!broadcasted[static_cast<size_t>(FQ_add_input_type::INPUT_SCALE)]) {
                    inputScale.resize(rnd_up(inputScale.size(), paddedSize));
                }
                if (!broadcasted[static_cast<size_t>(FQ_add_input_type::INPUT_SHIFT)]) {
                    inputShift.resize(rnd_up(inputShift.size(), paddedSize));
                }
                if (!broadcasted[static_cast<size_t>(FQ_add_input_type::OUTPUT_SCALE)]) {
                    outputScale.resize(rnd_up(outputScale.size(), paddedSize));
                }
                if (!broadcasted[static_cast<size_t>(FQ_add_input_type::OUTPUT_SHIFT)]) {
                    outputShift.resize(rnd_up(outputShift.size(), paddedSize));
                }
            }

            key.jqp.broadcasted = broadcasted;
        }

        auto cache = context->getParamsCache();
        auto buildExecutor = [](const FakeQuantKey& key) {
            return std::make_shared<FakeQuantizeJitExecutor>(key.jqp);
        };
        auto result = cache->getOrCreate(key, buildExecutor);
        execPtr = result.first;
    }
}

void FakeQuantize::executeReference() {
    const auto& cpu_parallel = context->getCpuParallel();
    auto srcMemory = getSrcMemoryAtPort(0);
    auto dstMemory = getDstMemoryAtPort(0);

    const auto* src = srcMemory->getDataAs<const float>();

    auto srcDims = srcMemory->getStaticDims();
    auto dstDims = dstMemory->getStaticDims();

    auto s_str = srcMemory->getDescWithType<BlockedMemoryDesc>()->getStrides();
    auto d_str = dstMemory->getDescWithType<BlockedMemoryDesc>()->getStrides();

    const int N = srcDims[0];
    const int C = srcDims.size() > 1 ? srcDims[1] : 1;
    const int D = srcDims.size() == 5 ? srcDims[2] : 1;
    int H = 1, W = 1;
    if (srcDims.size() == 3) {
        H = srcDims[2];
    } else if (srcDims.size() > 3) {
        H = srcDims[srcDims.size() - 2];
    }
    if (srcDims.size() > 3) {
        W = srcDims[srcDims.size() - 1];
    }

    if (isBinarization()) {
        size_t tmp = s_str[s_str.size() - 1];
        for (int i = s_str.size() - 1; i > 1; i--) {
            s_str[i] = s_str[i - 1];
        }
        s_str[1] = tmp;

        tmp = d_str[d_str.size() - 1];
        for (int i = d_str.size() - 1; i > 1; i--) {
            d_str[i] = d_str[i - 1];
        }
        d_str[1] = tmp;

        auto* dst = dstMemory->getDataAs<uint8_t>();

        const int nbits = 8;
        const int CB = impl::utils::div_up(C, nbits);

        const auto* thresholds = internalBlobMemory[0]->getDataAs<const float>();
        const auto* output_mask = internalBlobMemory[1]->getDataAs<const uint32_t>();

        cpu_parallel->parallel_for5d(N, CB, D, H, W, [&](dim_t n, dim_t cb, dim_t d, dim_t h, dim_t w) {
            uint8_t bin_val = 0x00;
            for (int c = cb * nbits, shift = 0; c < std::min(static_cast<dim_t>(C), (cb + 1) * nbits); c++, shift++) {
                size_t src_off = n * s_str[0] + c * s_str[1];
                if (srcDims.size() == 4) {
                    src_off += h * s_str[2] + w * s_str[3];
                } else if (srcDims.size() == 5) {
                    src_off += d * s_str[2] + h * s_str[3] + w * s_str[4];
                }

                float val = src[src_off];
                float thr = thresholds[c];
                uint32_t out_mask = output_mask[c];

                uint32_t res = (val > thr) ? 0xffffffff : 0x00000000;

                auto bit = static_cast<uint8_t>(res == out_mask);
                bin_val |= (bit << shift);
            }
            size_t dst_off = n * d_str[0] + (cb * nbits) * d_str[1];
            if (dstDims.size() == 4) {
                dst_off += h * d_str[2] + w * d_str[3];
            } else if (dstDims.size() == 5) {
                dst_off += d * d_str[2] + h * d_str[3] + w * d_str[4];
            }

            dst[dst_off / nbits] = bin_val;
        });
    } else {
        auto* dst = dstMemory->getDataAs<float>();

<<<<<<< HEAD
        cpu_parallel->parallel_for5d(N, C, D, H, W, [&](dim_t n, dim_t c, dim_t d, dim_t h, dim_t w) {
            size_t src_off = srcDims.size() == 5
                                 ? n * s_str[0] + c * s_str[1] + d * s_str[2] + h * s_str[3] + w * s_str[4]
                             : srcDims.size() == 4 ? n * s_str[0] + c * s_str[1] + h * s_str[2] + w * s_str[3]
                             : srcDims.size() == 3 ? n * s_str[0] + c * s_str[1] + h * s_str[2]
                             : srcDims.size() == 2 ? n * s_str[0] + c * s_str[1]
                                                   : n * s_str[0];
=======
        parallel_nd(N, C, D, H, W, [&](dim_t n, dim_t c, dim_t d, dim_t h, dim_t w) {
            size_t src_off = n * s_str[0];
            if (srcDims.size() == 5) {
                src_off += d * s_str[2] + h * s_str[3] + w * s_str[4];
            } else if (srcDims.size() == 4) {
                src_off += h * s_str[2] + w * s_str[3];
            } else if (srcDims.size() == 3) {
                src_off += h * s_str[2];
            } else if (srcDims.size() == 2) {
                src_off += c * s_str[1];
            }
>>>>>>> b2270b05

            float src_val = src[src_off];

            int wei_idx = getAxis() == 0 ? n : c;
            float cl = broadcasted[static_cast<size_t>(FQ_add_input_type::CROP_LOW)] ? cropLow[0] : cropLow[wei_idx];
            float ch = broadcasted[static_cast<size_t>(FQ_add_input_type::CROP_HIGH)] ? cropHigh[0] : cropHigh[wei_idx];
            float isc =
                broadcasted[static_cast<size_t>(FQ_add_input_type::INPUT_SCALE)] ? inputScale[0] : inputScale[wei_idx];
            float ish =
                broadcasted[static_cast<size_t>(FQ_add_input_type::INPUT_SHIFT)] ? inputShift[0] : inputShift[wei_idx];
            float osc = broadcasted[static_cast<size_t>(FQ_add_input_type::OUTPUT_SCALE)] ? outputScale[0]
                                                                                          : outputScale[wei_idx];
            float osh = broadcasted[static_cast<size_t>(FQ_add_input_type::OUTPUT_SHIFT)] ? outputShift[0]
                                                                                          : outputShift[wei_idx];

            float dst_val = nstl::min(ch, nstl::max(cl, src_val));
            dst_val = dst_val * isc + ish;
            dst_val = roundf(dst_val);
            dst_val = dst_val * osc + osh;

            size_t dst_off = n * d_str[0] + c * d_str[1];
            if (dstDims.size() == 5) {
                dst_off += d * d_str[2] + h * d_str[3] + w * d_str[4];
            } else if (dstDims.size() == 4) {
                dst_off += h * d_str[2] + w * d_str[3];
            } else if (dstDims.size() == 3) {
                dst_off += h * d_str[2];
            }

            dst[dst_off] = dst_val;
        });
    }
}
void FakeQuantize::executeBinarization(const std::unique_ptr<jit_uni_quantize_kernel>& pKernel) const {
#if defined(OPENVINO_ARCH_X86_64)
    const auto& cpu_parallel = context->getCpuParallel();
    auto srcMemory = getSrcMemoryAtPort(0);
    auto dstMemory = getDstMemoryAtPort(0);

    const auto* src = srcMemory->getDataAs<const uint8_t>();
    auto* dst = dstMemory->getDataAs<uint8_t>();

    const auto* thresholds = internalBlobMemory[0]->getDataAs<const float>();
    const auto* output_mask = internalBlobMemory[1]->getDataAs<const float>();

    auto src_dims = srcMemory->getStaticDims();

    auto srcMemDesc = srcMemory->getDescWithType<BlockedMemoryDesc>();
    std::vector<size_t> s_str = srcMemDesc->getStrides();
    size_t tmp = s_str[s_str.size() - 1];
    for (int i = s_str.size() - 1; i > 1; i--) {
        s_str[i] = s_str[i - 1];
    }
    s_str[1] = tmp;

    const int N = src_dims[0];
    const int C = src_dims[1];
    const int H = src_dims[2];
    const int W = src_dims[3];

    int nbits = 8;

    cpu_parallel->parallel_for3d(N, H, W, [&](dim_t n, dim_t h, dim_t w) {
        auto arg = jit_quantize_call_args();

        arg.from = &src[(n * s_str[0] + h * s_str[2] + w * s_str[3]) * sizeof(float)];
        arg.to = &dst[(n * s_str[0] + h * s_str[2] + w * s_str[3]) / nbits];
        arg.thresholds = &thresholds[0];
        arg.output_mask = &output_mask[0];
        arg.work_amount = static_cast<size_t>(C);

        (*pKernel)(&arg);
    });
#endif
}

void FakeQuantize::executeQuantization(const std::unique_ptr<jit_uni_quantize_kernel>& pKernel) const {
#if defined(OPENVINO_ARCH_X86_64)
    const auto& cpu_parallel = context->getCpuParallel();
    auto srcMemory = getSrcMemoryAtPort(0);
    auto dstMemory = getDstMemoryAtPort(0);

    const auto* src = srcMemory->getDataAs<const uint8_t>();
    auto* dst = dstMemory->getDataAs<uint8_t>();

    const auto& srcDesc = srcMemory->getDesc();
    auto srcDims = srcDesc.getShape().getStaticDims();

    bool is_blk_format = !srcDesc.hasLayoutType(LayoutType::nspc) && one_of(srcDesc.getShape().getRank(), 4U, 5U);
    int blk_size = 1;
    if (!(srcDesc.hasLayoutType(LayoutType::ncsp) && one_of(srcDesc.getShape().getRank(), 3U, 4U, 5U)) &&
        mayiuse(cpu::x64::avx512_core)) {
        blk_size = 16;
    } else if (!(srcDesc.hasLayoutType(LayoutType::ncsp) && one_of(srcDesc.getShape().getRank(), 3U, 4U, 5U))) {
        blk_size = 8;
    }

    const auto& jqp = pKernel->jqp_;
    auto src_type_size = jqp.src_prc.size();
    auto dst_type_size = jqp.dst_prc.size();

    auto srcMemDesc = srcMemory->getDescWithType<BlockedMemoryDesc>();
    auto s_str = srcMemDesc->getStrides();

    if (is_blk_format) {
        s_str[1] /= blk_size;
    }

    if (srcDesc.hasLayoutType(LayoutType::nspc) && one_of(srcDesc.getShape().getRank(), 4U, 5U)) {
        size_t tmp = s_str[s_str.size() - 1];
        for (int i = s_str.size() - 1; i > 1; i--) {
            s_str[i] = s_str[i - 1];
        }
        s_str[1] = tmp;
    }

    const int N = srcDims[0];
    const int C = srcDims[1];
    const int CB = div_up(C, blk_size);
    int D = 1, H = 1, W = 1;
    if (srcDims.size() == 5) {
        D = srcDims[2];
    }
    if (srcDims.size() == 3) {
        H = srcDims[2];
    } else if (srcDims.size() > 3) {
        H = srcDims[srcDims.size() - 2];
    }
    if (srcDims.size() > 3) {
        W = srcDims[srcDims.size() - 1];
    }

    if (srcDesc.hasLayoutType(LayoutType::ncsp) && srcDesc.getShape().getRank() == 3) {
        cpu_parallel->parallel_for3d(N, CB, D, [&](dim_t n, dim_t cb, [[maybe_unused]] dim_t d) {
            auto arg = jit_quantize_call_args();

            int c = cb * blk_size;

            size_t data_off = n * s_str[0] + c * s_str[1];

            arg.from = &src[data_off * src_type_size];
            arg.to = &dst[data_off * dst_type_size];
            arg.crop_low = broadcasted[static_cast<size_t>(FQ_add_input_type::CROP_LOW)] ? cropLow.data() : &cropLow[c];
            arg.crop_high =
                broadcasted[static_cast<size_t>(FQ_add_input_type::CROP_HIGH)] ? cropHigh.data() : &cropHigh[c];
            arg.input_scale =
                broadcasted[static_cast<size_t>(FQ_add_input_type::INPUT_SCALE)] ? inputScale.data() : &inputScale[c];
            arg.input_shift =
                broadcasted[static_cast<size_t>(FQ_add_input_type::INPUT_SHIFT)] ? inputShift.data() : &inputShift[c];
            arg.output_scale = broadcasted[static_cast<size_t>(FQ_add_input_type::OUTPUT_SCALE)] ? outputScale.data()
                                                                                                 : &outputScale[c];
            arg.output_shift = broadcasted[static_cast<size_t>(FQ_add_input_type::OUTPUT_SHIFT)] ? outputShift.data()
                                                                                                 : &outputShift[c];

            arg.src_step = static_cast<size_t>(blk_size) * src_type_size;
            arg.dst_step = static_cast<size_t>(blk_size) * dst_type_size;
            arg.block_size = static_cast<size_t>(blk_size);
            arg.work_amount = static_cast<size_t>(H);

            (*pKernel)(&arg);
        });
    } else if (jqp.is_planar && srcDims.size() > 2) {
        const int batch_size = 256;
        const int B = div_up(H * W, batch_size);
        cpu_parallel->parallel_for4d(N, CB, D, B, [&](dim_t n, dim_t cb, dim_t d, dim_t b) {
            auto arg = jit_quantize_call_args();

            const int c = cb * blk_size;
            const int h = b * batch_size / W;
            const int w = b * batch_size % W;

            const size_t data_off = srcDims.size() == 3 || srcDims.size() == 4
                                        ? n * s_str[0] + c * s_str[1] + h * s_str[2] + w
                                        : n * s_str[0] + c * s_str[1] + d * s_str[2] + h * s_str[3] + w;

            arg.from = &src[data_off * src_type_size];
            arg.to = &dst[data_off * dst_type_size];
            arg.crop_low = broadcasted[static_cast<size_t>(FQ_add_input_type::CROP_LOW)] ? cropLow.data() : &cropLow[c];
            arg.crop_high =
                broadcasted[static_cast<size_t>(FQ_add_input_type::CROP_HIGH)] ? cropHigh.data() : &cropHigh[c];
            arg.input_scale =
                broadcasted[static_cast<size_t>(FQ_add_input_type::INPUT_SCALE)] ? inputScale.data() : &inputScale[c];
            arg.input_shift =
                broadcasted[static_cast<size_t>(FQ_add_input_type::INPUT_SHIFT)] ? inputShift.data() : &inputShift[c];
            arg.output_scale = broadcasted[static_cast<size_t>(FQ_add_input_type::OUTPUT_SCALE)] ? outputScale.data()
                                                                                                 : &outputScale[c];
            arg.output_shift = broadcasted[static_cast<size_t>(FQ_add_input_type::OUTPUT_SHIFT)] ? outputShift.data()
                                                                                                 : &outputShift[c];

            arg.src_step =
                is_blk_format ? static_cast<size_t>(blk_size) * src_type_size : static_cast<size_t>(C) * src_type_size;
            arg.dst_step =
                is_blk_format ? static_cast<size_t>(blk_size) * dst_type_size : static_cast<size_t>(C) * dst_type_size;
            arg.block_size = is_blk_format ? static_cast<size_t>(blk_size) : nstl::min(blk_size, C - c);
            arg.work_amount = static_cast<size_t>(std::min(static_cast<dim_t>(batch_size), H * W - b * batch_size));

            (*pKernel)(&arg);
        });
    } else {
        cpu_parallel->parallel_for4d(N, CB, D, H, [&](dim_t n, dim_t cb, dim_t d, dim_t h) {
            auto arg = jit_quantize_call_args();

            int c = cb * blk_size;

            size_t data_off = 0;
            if (srcDims.size() == 2) {
                data_off = n * s_str[0] + c * s_str[1];
            } else if (srcDims.size() == 3 || srcDims.size() == 4) {
                data_off = n * s_str[0] + c * s_str[1] + h * s_str[2];
            } else {
                data_off = n * s_str[0] + c * s_str[1] + d * s_str[2] + h * s_str[3];
            }

            arg.from = &src[data_off * src_type_size];
            arg.to = &dst[data_off * dst_type_size];
            arg.crop_low = broadcasted[static_cast<size_t>(FQ_add_input_type::CROP_LOW)] ? cropLow.data() : &cropLow[c];
            arg.crop_high =
                broadcasted[static_cast<size_t>(FQ_add_input_type::CROP_HIGH)] ? cropHigh.data() : &cropHigh[c];
            arg.input_scale =
                broadcasted[static_cast<size_t>(FQ_add_input_type::INPUT_SCALE)] ? inputScale.data() : &inputScale[c];
            arg.input_shift =
                broadcasted[static_cast<size_t>(FQ_add_input_type::INPUT_SHIFT)] ? inputShift.data() : &inputShift[c];
            arg.output_scale = broadcasted[static_cast<size_t>(FQ_add_input_type::OUTPUT_SCALE)] ? outputScale.data()
                                                                                                 : &outputScale[c];
            arg.output_shift = broadcasted[static_cast<size_t>(FQ_add_input_type::OUTPUT_SHIFT)] ? outputShift.data()
                                                                                                 : &outputShift[c];

            arg.src_step =
                is_blk_format ? static_cast<size_t>(blk_size) * src_type_size : static_cast<size_t>(C) * src_type_size;
            arg.dst_step =
                is_blk_format ? static_cast<size_t>(blk_size) * dst_type_size : static_cast<size_t>(C) * dst_type_size;
            arg.block_size =
                (is_blk_format && srcDims.size() != 2) ? static_cast<size_t>(blk_size) : nstl::min(blk_size, C - c);
            arg.work_amount = static_cast<size_t>(W);

            (*pKernel)(&arg);
        });
    }
#endif
}

void FakeQuantize::executeDynamicImpl(const dnnl::stream& strm) {
    execute(strm);
}

void FakeQuantize::execute([[maybe_unused]] const dnnl::stream& strm) {
    if (getSelectedPrimitiveDescriptor()->getImplementationType() != impl_desc_type::ref) {
        execPtr->exec(*this);
    } else {
        executeReference();
    }
}

void FakeQuantize::initializePostOpData(const VectorDims& dims, const size_t bufferAlignment, bool doRounding) {
    if (postOpDataVersion == parameterVersion) {
        return;
    }

    if (getAlgorithm() == Algorithm::FQBinarization) {
        const auto realAxisSize = dims[dims.size() > 1 ? 1 : 0];
        const auto axisPaddedSize = rnd_up(realAxisSize, bufferAlignment);
        binarizationThresholds.resize(axisPaddedSize, 0);
        binarizationOutputMask.resize(axisPaddedSize, 0);

        if (isInputLowBroadcasted) {
            std::fill(binarizationThresholds.begin() + 1,
                      binarizationThresholds.begin() + realAxisSize,
                      binarizationThresholds[0]);
            std::fill(binarizationThresholds.begin() + realAxisSize, binarizationThresholds.end(), 0.F);
        }
        if (isOutputHighBroadcasted) {
            std::fill(binarizationOutputMask.begin() + 1,
                      binarizationOutputMask.begin() + realAxisSize,
                      binarizationOutputMask[0]);
            std::fill(binarizationThresholds.begin() + realAxisSize, binarizationThresholds.end(), 0.F);
        }
    } else {
        updateOptimizedFormula(doRounding);
    }

    postOpDataVersion = parameterVersion;
}

void FakeQuantize::initializePostOpDataLegacy(const VectorDims& dims, const size_t bufferAlignment) {
    if (legacyPostOpDataVersion == parameterVersion) {
        return;
    }

    if (getAlgorithm() == Algorithm::FQBinarization) {
        const auto realAxisSize = dims[dims.size() > 1 ? 1 : 0];
        const auto axisPaddedSize = rnd_up(realAxisSize, bufferAlignment);

        binarizationThresholds.resize(axisPaddedSize, 0);
        binarizationOutputMask.resize(axisPaddedSize, 0);

        if (isInputLowBroadcasted) {
            std::fill(binarizationThresholds.begin() + 1,
                      binarizationThresholds.begin() + realAxisSize,
                      binarizationThresholds[0]);
            std::fill(binarizationThresholds.begin() + realAxisSize, binarizationThresholds.end(), 0.F);
        }
        if (isOutputHighBroadcasted) {
            std::fill(binarizationOutputMask.begin() + 1,
                      binarizationOutputMask.begin() + realAxisSize,
                      binarizationOutputMask[0]);
            std::fill(binarizationThresholds.begin() + realAxisSize, binarizationThresholds.end(), 0.F);
        }

    } else {
        quantizationData.insert(quantizationData.end(), cropLow.begin(), cropLow.end());
        quantizationData.insert(quantizationData.end(), cropHigh.begin(), cropHigh.end());
        quantizationData.insert(quantizationData.end(), inputScale.begin(), inputScale.end());
        quantizationData.insert(quantizationData.end(), inputShift.begin(), inputShift.end());
        quantizationData.insert(quantizationData.end(), outputScale.begin(), outputScale.end());
        quantizationData.insert(quantizationData.end(), outputShift.begin(), outputShift.end());
        quantizationDataSize = quantizationData.size();

        int bufferPaddingSize = rnd_up(outputShift.size(), bufferAlignment) - outputShift.size();
        quantizationData.resize(quantizationDataSize + bufferPaddingSize, 0);
    }

    legacyPostOpDataVersion = parameterVersion;
}

void FakeQuantize::appendMemory(const size_t dataSize,
                                const void* data,
                                MemoryPtr& memPtr,
                                std::vector<MemoryPtr>& postOpsMem) {
    if (!memPtr) {
        DnnlBlockedMemoryDesc memoryDesc(ov::element::f32, {dataSize});
        memPtr = std::make_shared<Memory>(getEngine(), memoryDesc, data);

        postOpsMem.push_back(memPtr);
    }
}

void FakeQuantize::appendMemory([[maybe_unused]] const size_t dataSize,
                                const void* data,
                                [[maybe_unused]] MemoryPtr& memPtr,
                                std::vector<const void*>& postOpsMem) {
    postOpsMem.push_back(data);
}

template <typename T>
void FakeQuantize::appendPostOpsImpl(dnnl::post_ops& ops, const VectorDims& postOpDims, std::vector<T>& postOpsMem) {
    // try to map fakeQuantizeNode using output scale & eltwise first
    // if failed, fallback to append_quantization()

    // oneDNN quantization_injectors assumes that quantization data memory is always aligned on 16
    // by length of AVX512 vector register which is also enough for AVX2 and SSE42 implementations.
    // Otherwise it can lead to buffer over-read and performance penalties due to denormals.
    const size_t bufferAlignment = 16;

    initializePostOpDataLegacy(postOpDims, bufferAlignment);

    if (getAlgorithm() == Algorithm::FQBinarization) {
        ops.append_binarization(dnnl::algorithm::binarization_depthwise,
                                (const float*)binarizationThresholds.data(),
                                reinterpret_cast<const float*>(binarizationOutputMask.data()));
    } else {
        dnnl::algorithm alg = getAlgorithm() == Algorithm::FQQuantization
                                  ? dnnl::algorithm::quantization_quantize
                                  : dnnl::algorithm::quantization_quantize_dequantize;

        std::array<bool, 6> per_channel = {cropLowSize > 1,
                                           cropHighSize > 1,
                                           inputScaleSize > 1,
                                           inputShiftSize > 1,
                                           outputScaleSize > 1,
                                           outputShiftSize > 1};

        std::array<bool, 6> all_default = {false};
        all_default[0] = std::all_of(cropLow.cbegin(), cropLow.cend(), [](float val) {
            return val == 0.F;
        });
        all_default[1] = std::all_of(cropHigh.cbegin(), cropHigh.cend(), [](float val) {
            return val == 0.F;
        });
        all_default[2] = std::all_of(inputScale.cbegin(), inputScale.cend(), [](float val) {
            return val == 1.F;
        });
        all_default[3] = std::all_of(inputShift.cbegin(), inputShift.cend(), [](float val) {
            return val == 0.F;
        });
        all_default[4] = std::all_of(outputScale.cbegin(), outputScale.cend(), [](float val) {
            return val == 1.F;
        });
        all_default[5] = std::all_of(outputShift.cbegin(), outputShift.cend(), [](float val) {
            return val == 0.F;
        });

        std::array<size_t, 6> offsets = {0};
        offsets[1] = offsets[0] + cropLowSize;
        offsets[2] = offsets[1] + cropHighSize;
        offsets[3] = offsets[2] + inputScaleSize;
        offsets[4] = offsets[3] + inputShiftSize;
        offsets[5] = offsets[4] + outputScaleSize;

        ops.append_quantization(alg, per_channel, all_default, offsets);

        appendMemory(quantizationDataSize, quantizationData.data(), quantizationMemory, postOpsMem);
    }
}

void FakeQuantize::appendPostOps(dnnl::post_ops& ops,
                                 const VectorDims& postOpDims,
                                 std::unordered_map<int, MemoryPtr>& postOpsMem,
                                 [[maybe_unused]] const int channelAxis) {
    std::vector<MemoryPtr> postOpsMemPtrs;
    appendPostOpsImpl(ops, postOpDims, postOpsMemPtrs);

    CPU_NODE_ASSERT(postOpsMemPtrs.size() <= 1, "at most 1 post ops memory args can be appended.");

    if (!postOpsMemPtrs.empty()) {
        postOpsMem[DNNL_ARG_ATTR_MULTIPLE_POST_OP(ops.len() - 1) | DNNL_ARG_SRC_1] = postOpsMemPtrs[0];
    }
}

void FakeQuantize::appendPostOps(dnnl::post_ops& ops,
                                 const VectorDims& postOpDims,
                                 std::vector<const void*>& postOpsMem,
                                 [[maybe_unused]] const int channelAxis) {
    appendPostOpsImpl(ops, postOpDims, postOpsMem);
}

static float roundHalfToEven(float f) {
    const float RHAFZ = std::round(f);  // r is round-half-away-from-zero
    const float d = RHAFZ - f;          // f + d -> RHAFZ
    if ((d != 0.5F) && (d != -0.5F)) {
        return RHAFZ;
    }

    // already even +/-1.5 -> +/-2
    if (std::fmod(RHAFZ, 2.0F) == 0.0F) {
        return RHAFZ;
    }

    // +/-2.5 -> +/-3, but we need it to to +/-2
    // RHAFZ (f+d) goes the wrong way, should be (f-d)
    return f - d;
}

void FakeQuantize::updateOptimizedFormula(bool do_rounding) {
    auto& f = optimizedFormula;

    auto isPerTensor =
        [](const std::vector<float>& v, float ref, const float zero_thr = std::numeric_limits<float>::min()) {
            return std::all_of(v.cbegin(), v.cend(), [&](float val) {
                return abs(val - ref) < zero_thr;
            });
        };
    size_t OC = std::max({inputScale.size(),
                          inputShift.size(),
                          cropLow.size(),
                          cropHigh.size(),
                          outputScale.size(),
                          outputShift.size()});

    CPU_NODE_ASSERT(inputScale.size() == 1 || inputScale.size() == OC, "inputScale.size() == ", inputScale.size());
    CPU_NODE_ASSERT(inputShift.size() == 1 || inputShift.size() == OC, "inputShift.size() == ", inputShift.size());
    CPU_NODE_ASSERT(cropLow.size() == 1 || cropLow.size() == OC, "cropLow.size() == ", cropLow.size());
    CPU_NODE_ASSERT(cropHigh.size() == 1 || cropHigh.size() == OC, "cropHigh.size() == ", cropHigh.size());
    CPU_NODE_ASSERT(outputScale.size() == 1 || outputScale.size() == OC, "outputScale.size() == ", outputScale.size());
    CPU_NODE_ASSERT(outputShift.size() == 1 || outputShift.size() == OC, "outputShift.size() == ", outputShift.size());

    // WA: a per-Tensor input shift may little drift away randomly
    //     from it's orginal value when FQ was fused with any
    //     preceding per-channel multiply and create a false
    //     per-channel input shift, this threshold was chosen carefully
    //     to recorver the per-Tensor nature w/o mistaking a real
    //     per-channel FQ.
    if (isPerTensor(inputShift, inputShift[0], 0.00005F)) {
        f.ish.resize(OC);
        for (auto& v : f.ish) {
            v = inputShift[0];
        }
    } else {
        f.ish = inputShift;
    }
    f.clo = cropLow;
    f.chi = cropHigh;
    f.isc = inputScale;
    f.osc = outputScale;
    f.osh = outputShift;

    if (f.clo.size() == 1) {
        f.clo.resize(OC, f.clo[0]);
    }
    if (f.chi.size() == 1) {
        f.chi.resize(OC, f.chi[0]);
    }
    if (f.isc.size() == 1) {
        f.isc.resize(OC, f.isc[0]);
    }
    if (f.ish.size() == 1) {
        f.ish.resize(OC, f.ish[0]);
    }

    for (size_t i = 0; i < OC; i++) {
        auto& clo = f.clo[i];
        auto& chi = f.chi[i];
        auto& isc = f.isc[i];
        auto& ish = f.ish[i];
        const auto& osc = f.osc[f.osc.size() == 1 ? 0 : i];
        const auto& osh = f.osh[f.osh.size() == 1 ? 0 : i];

        clo = roundHalfToEven(clo * isc + ish);
        chi = roundHalfToEven(chi * isc + ish);
        if (clo > chi) {
            std::swap(clo, chi);
        }

        if (!do_rounding) {
            // when no rounding is needed, outputScale/outputShift can be
            // merged with inputScale/inputShift with updated cropLow/cropHigh
            clo = clo * osc + osh;
            chi = chi * osc + osh;
            if (clo > chi) {
                std::swap(clo, chi);
            }

            //  crop(x*isc + ish, a, b)*osc + osh
            //  crop(x*isc*osc + ish*osc + osh, a', b')
            isc = isc * osc;
            ish = ish * osc + osh;
        }
    }

    if (!do_rounding) {
        f.osc.clear();
        f.osh.clear();
    }

    f.shrinkLength();

    if (f.osc.size() == 1 && f.osc[0] == 1.0F && f.osh.size() == 1 && f.osh[0] == std::trunc(f.osh[0])) {
        // if outputScale == 1.0f and outputShift is interger, it can be further optimized
        //   x = clip2(round(x * inputScale + ish),c2lo,c2hi)*osc + osh
        //     = clip2(round(x * inputScale + ish),c2lo,c2hi) + osh
        //     = clip2(round(x * inputScale + ish) + osh, c2lo+osh,c2hi+osh)
        //     = clip2(round(x * inputScale + ish + osh), c2lo+osh,c2hi+osh)
        for (auto& v : f.ish) {
            v += f.osh[0];
        }
        for (auto& v : f.clo) {
            v += f.osh[0];
        }
        for (auto& v : f.chi) {
            v += f.osh[0];
        }
        f.osc.clear();
        f.osh.clear();
    }

    // we can save an additional eltwise linear for negligible shift
    if (f.ish.size() == 1 && f.clo.size() == 1 && f.chi.size() == 1) {
        auto range = (f.chi[0] - f.clo[0]);
        if (abs(f.ish[0]) < range * 0.00001F) {
            f.ish[0] = 0.0F;
        }
    }
}

// map FQ to oneDNN's attribuites & postOps
// equation:
//      y = clip2(round(x * inputScale + inputShift))*outputScale + outputShift
bool FakeQuantize::appendAttrPostOps(DnnlPostOpsComposerLegacy& dnnlpoc,
                                     bool isLastPostOp,
                                     dnnl::memory::data_type outDataType,
                                     bool allowBinary,
                                     bool doRounding) {
    DEBUG_LOG(getName(),
              ", isLastPostOp=",
              isLastPostOp,
              ", outDataType=",
              outDataType,
              ", allowBinary=",
              allowBinary,
              ", doRounding=",
              doRounding);
    DEBUG_LOG("\t ---- Original formula ----");
    DEBUG_LOG("\t    cropLow =[", printable(cropLow), "]");
    DEBUG_LOG("\t   cropHigh =[", printable(cropHigh), "]");
    DEBUG_LOG("\t inputScale =[", printable(inputScale), "]");
    DEBUG_LOG("\t inputShift =[", printable(inputShift), "]");
    DEBUG_LOG("\t outputScale=[", printable(outputScale), "]");
    DEBUG_LOG("\t outputShift=[", printable(outputShift), "]");

    const size_t bufferAlignment = 1;
    initializePostOpData(dnnlpoc.getOutputDims(), bufferAlignment, doRounding);

    auto& f = optimizedFormula;

    DEBUG_LOG("\t ---- Optimized formula ----");
    DEBUG_LOG("\t inputScale =[", printable(f.isc), "]");
    DEBUG_LOG("\t inputShift =[", printable(f.ish), "]");
    DEBUG_LOG("\t    cropLow =[", printable(f.clo), "]");
    DEBUG_LOG("\t   cropHigh =[", printable(f.chi), "]");
    DEBUG_LOG("\toutputScale =[", printable(f.osc), "]");
    DEBUG_LOG("\toutputShift =[", printable(f.osh), "]");

    // when FQ is last postOps and output data type is u8/s8
    // round & clip2 can be further optimized since saturation will be performed by oneDNN by default
    bool skipRoundClipOutputLinear = false;
    if (isLastPostOp && (levels == 256) && f.clo.size() == 1 && f.chi.size() == 1 && f.osc.empty() && f.osh.empty()) {
        if (outDataType == memory::data_type::u8 && f.clo[0] <= 0.0F && f.chi[0] >= 255.0F) {
            skipRoundClipOutputLinear = true;
        }
        if (outDataType == memory::data_type::s8 && f.clo[0] <= -128.0F && f.chi[0] >= 127.0F) {
            skipRoundClipOutputLinear = true;
        }
    }

    // return false before committing any change to DnnlPostOpsComposer
    if (!allowBinary) {
        if (f.ish.size() > 1) {
            return false;
        }
        if (!skipRoundClipOutputLinear) {
            if (f.clo.size() > 1 || f.chi.size() > 1) {
                return false;
            }
            if (f.osc.size() > 1 || f.osh.size() > 1) {
                return false;
            }
        }
    }

    if (!dnnlpoc.appendLinear(f.isc, f.ish, isLastPostOp && skipRoundClipOutputLinear, allowBinary)) {
        return false;
    }

    if (skipRoundClipOutputLinear) {
        return true;
    }

    if (doRounding) {
        dnnlpoc.appendRoundHTE();
    }
    dnnlpoc.appendClip(f.clo, f.chi);
    dnnlpoc.appendLinear(f.osc, f.osh, isLastPostOp, allowBinary);
    return true;
}

FakeQuantize::FakeQuantizeJitExecutor::FakeQuantizeJitExecutor(const jit_quantize_params& _jqp) {
#if defined(OPENVINO_ARCH_X86_64)
    bool isBinarization = _jqp.op_type == Algorithm::FQBinarization;
    if (mayiuse(cpu::x64::avx512_core)) {
        if (isBinarization) {
            pKernel = std::make_unique<jit_uni_binarization_kernel<cpu::x64::avx512_core>>(_jqp);
        } else {
            pKernel = std::make_unique<jit_uni_quantization_kernel<cpu::x64::avx512_core>>(_jqp);
        }
    } else if (mayiuse(cpu::x64::avx2)) {
        if (isBinarization) {
            pKernel = std::make_unique<jit_uni_binarization_kernel<cpu::x64::avx2>>(_jqp);
        } else {
            pKernel = std::make_unique<jit_uni_quantization_kernel<cpu::x64::avx2>>(_jqp);
        }
    } else if (mayiuse(cpu::x64::sse41)) {
        if (isBinarization) {
            pKernel = std::make_unique<jit_uni_binarization_kernel<cpu::x64::sse41>>(_jqp);
        } else {
            pKernel = std::make_unique<jit_uni_quantization_kernel<cpu::x64::sse41>>(_jqp);
        }
    } else {
        OPENVINO_THROW("Can't create jit fake quantize kernel");
    }
    if (pKernel) {
        pKernel->create_ker();
    }
#endif
}

void FakeQuantize::FakeQuantizeJitExecutor::exec(const FakeQuantize& node) {
    if (!pKernel) {
        OPENVINO_THROW("Can't execute, kernel for fake quantize node is not compiled");
    }

    if (pKernel->jqp_.op_type == Algorithm::FQBinarization) {
        node.executeBinarization(pKernel);
    } else {
        node.executeQuantization(pKernel);
    }
}

bool FakeQuantize::created() const {
    return getType() == Type::FakeQuantize;
}

}  // namespace ov::intel_cpu::node<|MERGE_RESOLUTION|>--- conflicted
+++ resolved
@@ -1796,16 +1796,7 @@
     } else {
         auto* dst = dstMemory->getDataAs<float>();
 
-<<<<<<< HEAD
         cpu_parallel->parallel_for5d(N, C, D, H, W, [&](dim_t n, dim_t c, dim_t d, dim_t h, dim_t w) {
-            size_t src_off = srcDims.size() == 5
-                                 ? n * s_str[0] + c * s_str[1] + d * s_str[2] + h * s_str[3] + w * s_str[4]
-                             : srcDims.size() == 4 ? n * s_str[0] + c * s_str[1] + h * s_str[2] + w * s_str[3]
-                             : srcDims.size() == 3 ? n * s_str[0] + c * s_str[1] + h * s_str[2]
-                             : srcDims.size() == 2 ? n * s_str[0] + c * s_str[1]
-                                                   : n * s_str[0];
-=======
-        parallel_nd(N, C, D, H, W, [&](dim_t n, dim_t c, dim_t d, dim_t h, dim_t w) {
             size_t src_off = n * s_str[0];
             if (srcDims.size() == 5) {
                 src_off += d * s_str[2] + h * s_str[3] + w * s_str[4];
@@ -1816,7 +1807,6 @@
             } else if (srcDims.size() == 2) {
                 src_off += c * s_str[1];
             }
->>>>>>> b2270b05
 
             float src_val = src[src_off];
 
