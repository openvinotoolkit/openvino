// Copyright (C) 2018-2024 Intel Corporation
// SPDX-License-Identifier: Apache-2.0
//

#include "random_uniform.hpp"

#include "openvino/core/parallel.hpp"
#include "openvino/op/constant.hpp"
#include "openvino/op/random_uniform.hpp"

namespace ov {
namespace intel_cpu {
namespace node {

bool RandomUniform::isSupportedOperation(const std::shared_ptr<const ov::Node>& op, std::string& errorMessage) noexcept {
    try {
        if (op->get_type_info() != op::v8::RandomUniform::get_type_info_static()) {
            errorMessage = "Only RandomUniform operation from the opset8 is supported by the CPU plugin.";
            return false;
        }
    } catch (...) {
        return false;
    }
    return true;
}

RandomUniform::RandomUniform(const std::shared_ptr<ov::Node>& op, const GraphContext::CPtr& context)
        : Node(op, context, NgraphShapeInferFactory(op, PortMask(0, 1, 2))) {
    std::string errorMessage;
    if (!isSupportedOperation(op, errorMessage)) {
        THROW_CPU_NODE_ERR(errorMessage);
    }

    // RandomUniform should generate new sequence each run even if all inputs are constants. So that method Node::IsConstant()
    // doesn't return 'True' for RandomUniform with all constant inputs and the node generates new values for each inference,
    // we set 'StrictNoConst' value for 'ConstantType' in ctor.
    constant = ConstantType::StrictNoConst;

    auto rnd_op = as_type_ptr<op::v8::RandomUniform>(op);
    m_global_seed = rnd_op->get_global_seed();
    m_op_seed = rnd_op->get_op_seed();
    m_output_prc = op->get_output_element_type(0);

<<<<<<< HEAD
    const auto alignment = rnd_op->get_alignment();
    switch(alignment) {
        case ov::op::PhilloxAlignment::OPENVINO:
            m_algo = PHILOX_OV;
            break;
        case ov::op::PhilloxAlignment::TENSORFLOW:
            m_algo = PHILOX_TF;
            break;
        case ov::op::PhilloxAlignment::PYTORCH:
            m_algo = MERSENNE;
            break;
        default:
            m_algo = STL;
=======
    if (rnd_op->get_alignment() != ov::op::PhilloxAlignment::TENSORFLOW) {
        THROW_CPU_NODE_ERR("Only TENSORFLOW alignment mode is supported by the CPU plugin.");
>>>>>>> a3cae3a4
    }

    for (size_t i = 0lu; i < op->get_input_size(); i++) {
        if (is_type<op::v0::Constant>(op->get_input_node_ptr(i))) {
            m_const_inputs[i] = true;
        }
    }
}

void RandomUniform::getSupportedDescriptors() {
    if (getParentEdges().size() != 3) {
        THROW_CPU_NODE_ERR("has incorrect number of input edges.");
    }
    if (getChildEdges().empty()) {
        THROW_CPU_NODE_ERR("has incorrect number of output edges.");
    }
}

void RandomUniform::initSupportedPrimitiveDescriptors() {
    auto shape_prc = getOriginalInputPrecisionAtPort(SHAPE);
    if (!one_of(shape_prc, ov::element::i32, ov::element::i64)) {
        shape_prc = ov::element::i32;
    }

    auto out_prc = getOriginalOutputPrecisionAtPort(0);
    if (out_prc.is_real() && (((m_algo == PHILOX_OV || m_algo == PHILOX_TF || m_algo == MERSENNE) &&
            !one_of(out_prc, ov::element::f32, ov::element::f16, ov::element::bf16)) ||
            (m_algo == STL && !one_of(out_prc, ov::element::f32)))) {
        out_prc = ov::element::f32;
    }
    if (!out_prc.is_real() && !one_of(out_prc, ov::element::i32, ov::element::i64)) {
        out_prc = ov::element::i32;
    }
    m_output_prc = out_prc;

    addSupportedPrimDesc({{LayoutType::ncsp, shape_prc, m_const_inputs[SHAPE]},
                          {LayoutType::ncsp, out_prc, m_const_inputs[MIN_VAL]},
                          {LayoutType::ncsp, out_prc, m_const_inputs[MAX_VAL]}},
                         {{LayoutType::ncsp, out_prc}},
                         ref_any);
}

void RandomUniform::createPrimitive() {
    if (m_const_inputs[MIN_VAL]) {
        initEdgeValues(m_min_val, getSrcDataAtPort(MIN_VAL), m_output_prc);
    }
    if (m_const_inputs[MAX_VAL]) {
        initEdgeValues(m_max_val, getSrcDataAtPort(MAX_VAL), m_output_prc);
        evalRange();
    }


    if (m_algo == PHILOX_OV || m_algo == PHILOX_TF || m_algo == MERSENNE) {
#if defined(OPENVINO_ARCH_X86_64)
        kernel::RandomUniformCompileParams jcp;

        jcp.out_data_type = m_output_prc;

        if (m_algo == PHILOX_OV) {
            m_jit_kernel = kernel::JitKernel<kernel::RandomUniformCompileParams, kernel::RandomUniformCallArgs>::createInstance<kernel::random_uniform::PhilloxOpenvino>(jcp);
        } else if (m_algo == PHILOX_TF) {
            m_jit_kernel = kernel::JitKernel<kernel::RandomUniformCompileParams, kernel::RandomUniformCallArgs>::createInstance<kernel::random_uniform::PhilloxTensorflow>(jcp);
        } else {
            m_jit_kernel = kernel::JitKernel<kernel::RandomUniformCompileParams, kernel::RandomUniformCallArgs>::createInstance<kernel::random_uniform::MersenneTwister>(jcp);
        }

        if (m_jit_kernel) {
            if (auto selected_pd = getSelectedPrimitiveDescriptor()) {
                using namespace dnnl::impl::cpu;
                if (m_jit_kernel->getIsa() == x64::avx512_core) {
                    selected_pd->setImplementationType(jit_avx512);
                } else if (m_jit_kernel->getIsa() == x64::avx2) {
                    selected_pd->setImplementationType(jit_avx2);
                } else if (m_jit_kernel->getIsa() == x64::sse41) {
                    selected_pd->setImplementationType(jit_sse42);
                }
            }
        }
#endif // OPENVINO_ARCH_X86_64
    } else if (m_algo == STL) {
        m_generator = std::default_random_engine{static_cast<uint32_t>(m_op_seed)};
    }

    if (m_const_inputs[SHAPE]) {
        Node::createPrimitive();
    }
}

bool RandomUniform::needPrepareParams() const {
    if (m_out_shape != getDstMemoryAtPort(0)->getShape().getStaticDims()) {
        return true;
    }
    return false;
}

void RandomUniform::prepareParams() {
    m_out_shape = getDstMemoryAtPort(0)->getShape().getStaticDims();
    m_out_el_num = std::accumulate(m_out_shape.begin(), m_out_shape.end(), 1lu, std::multiplies<Dim>());

    if (m_algo == PHILOX_OV || m_algo == PHILOX_TF || m_algo == MERSENNE) {
        m_skip_count = m_out_el_num * SKIP_CONST;

        if (m_out_el_num < PHILOX_PARALLEL_EXECUTION_THRESHOLD) {
            m_threads_num = 1;
        } else {
            m_threads_num = parallel_get_max_threads();
        }
        m_thread_params.resize(m_threads_num);

        parallel_nt(m_threads_num, [&](const int ithr, const int nthr) {
            auto& p = m_thread_params[ithr];
            uint64_t start = 0lu, end = 0lu;

            if (m_jit_kernel) {
#if defined(OPENVINO_ARCH_X86_64)
                const auto block_size = (m_jit_kernel->getVectorLen() / m_output_prc.size()) * 2;
                const auto blocks_num = (m_out_el_num + block_size - 1) / block_size;
                const auto blocks_per_thr = (blocks_num + nthr - 1) / nthr;

                start = ithr * blocks_per_thr * block_size;
                end = (ithr + 1) * blocks_per_thr * block_size;
#endif // OPENVINO_ARCH_X86_64
            } else {
                const auto groups_num = (m_out_el_num + PHILOX_GROUP_SIZE - 1) / PHILOX_GROUP_SIZE;
                const auto groups_per_thr = (groups_num + nthr - 1) / nthr;

                start = ithr * groups_per_thr * PHILOX_GROUP_SIZE;
                end = (ithr + 1) * groups_per_thr * PHILOX_GROUP_SIZE;

                p.step = m_output_prc.size() > 4 ? 2 : 4;
            }

            if (end > m_out_el_num) {
                end = m_out_el_num;
            }
            if (start > end) {
                start = end;
            }
            p.work_amount = end - start;
            p.n_shift = start / PHILOX_GROUP_SIZE;
            p.dst_shift = start * m_output_prc.size();
        });
    }
}

void RandomUniform::execute(dnnl::stream strm) {
    if (!m_const_inputs[MIN_VAL]) {
        initEdgeValues(m_min_val, getSrcDataAtPort(MIN_VAL), m_output_prc);
        if (m_const_inputs[MAX_VAL]) {
            evalRange();
        }
    }
    if (!m_const_inputs[MAX_VAL]) {
        initEdgeValues(m_max_val, getSrcDataAtPort(MAX_VAL), m_output_prc);
        evalRange();
    }

    auto data = getDstDataAtPort(0);

    if (m_algo == PHILOX_OV) {
        m_state = computePhiloxOpenvino(data, m_out_el_num, m_state);
    } else if (m_algo == PHILOX_TF) {
        m_state = computePhiloxTensorflow(data, m_out_el_num, m_state);
    } else if (m_algo == MERSENNE) {
        m_state = computeMersenneTwister(data, m_out_el_num, m_state);
    } else if (m_algo == STL) {
        computeStl(data, m_out_el_num);
    } else {
        THROW_CPU_NODE_ERR("unsupported algorithm.");
    }
}

void RandomUniform::executeDynamicImpl(dnnl::stream strm) {
    execute(strm);
}

////////////// PHILOX algo ///////////////

namespace {
// Following const values are taken from the original paper:
// https://www.thesalmons.org/john/random123/papers/random123sc11.pdf
constexpr uint32_t CRUSH_RESISTANCE_CONST_LOWER_VALUE = 0x9E3779B9;
constexpr uint32_t CRUSH_RESISTANCE_CONST_UPPER_VALUE = 0xBB67AE85;
constexpr uint64_t STATISTIC_MAXIMIZING_MULTIPLIER_N = 0xD2511F53;
constexpr uint64_t STATISTIC_MAXIMIZING_MULTIPLIER_COUNTER = 0xCD9E8D57;
constexpr uint64_t ROUNDS_NUMBER = 10llu;

inline void calculateRound(const uint32_t* key, uint32_t* counter, uint32_t* n) {
    uint64_t prod_0 = STATISTIC_MAXIMIZING_MULTIPLIER_N * n[0];
    uint64_t prod_1 = STATISTIC_MAXIMIZING_MULTIPLIER_COUNTER * counter[0];
    n[0] = static_cast<uint32_t>(prod_1 >> 32) ^ n[1] ^ key[0];
    n[1] = static_cast<uint32_t>(prod_1);
    counter[0] = static_cast<uint32_t>(prod_0 >> 32) ^ counter[1] ^ key[1];
    counter[1] = static_cast<uint32_t>(prod_0);
}

inline void raiseKey(uint32_t* key) {
    key[0] += CRUSH_RESISTANCE_CONST_LOWER_VALUE;
    key[1] += CRUSH_RESISTANCE_CONST_UPPER_VALUE;
}

inline void runPhilox(uint64_t key, uint64_t counter, uint64_t n, uint32_t* res) {
    uint32_t* key_32 = reinterpret_cast<uint32_t*>(&key);
    uint32_t* counter_32 = reinterpret_cast<uint32_t*>(&counter);
    uint32_t* n_32 = reinterpret_cast<uint32_t*>(&n);

    for (size_t i = 0lu; i < ROUNDS_NUMBER; i++) {
        calculateRound(key_32, counter_32, n_32);
        if (i < ROUNDS_NUMBER - 1)
            raiseKey(key_32);
    }

    res[0] = n_32[0];
    res[1] = n_32[1];
    res[2] = counter_32[0];
    res[3] = counter_32[1];
}

inline void convertToOutputType(const uint32_t* in,
                                float min,
                                float range,
                                float* out,
                                size_t el_to_copy) {
    RandomUniform::OutputType out_val;

    for (size_t i = 0lu; i < el_to_copy; i++) {
        out_val.u32 = 0x3f800000 | (in[i] & 0x7fffffu);
        out[i] = (out_val.f32 - 1.f) * range + min;
    }
}

inline void convertToOutputType(const uint32_t* in,
                                float16 min,
                                float16 range,
                                float16* out,
                                size_t el_to_copy) {
    RandomUniform::OutputType out_val;

    for (size_t i = 0lu; i < el_to_copy; i++) {
        uint16_t x_uint16 = static_cast<uint16_t>(in[i]);
        out_val.u16 = 0x3c00 | (x_uint16 & 0x03ffu);
        out[i] = (out_val.f16 - static_cast<float16>(1)) * range + min;
    }
}

inline void convertToOutputType(const uint32_t* in,
                                bfloat16 min,
                                bfloat16 range,
                                bfloat16* out,
                                size_t el_to_copy) {
    RandomUniform::OutputType out_val;

    for (size_t i = 0lu; i < el_to_copy; i++) {
        uint16_t x_uint16 = static_cast<uint16_t>(in[i]);
        out_val.u16 = 0x3f80 | (x_uint16 & 0x7fu);
        out[i] = (out_val.bf16 - static_cast<bfloat16>(1)) * range + min;
    }
}

inline void convertToOutputType(const uint32_t* in,
                                int32_t min,
                                int32_t range,
                                int32_t* out,
                                size_t el_to_copy) {
    for (size_t i = 0lu; i < el_to_copy; i++) {
        out[i] = static_cast<int32_t>(in[i] % range + min);
    }
}

inline void convertToOutputType(const uint32_t* in,
                                int64_t min,
                                int64_t range,
                                int64_t* out,
                                size_t el_to_copy) {
    for (size_t i = 0lu; i < el_to_copy; i++) {
        out[i] = static_cast<int64_t>(((static_cast<uint64_t>(in[i * 2]) << 32) + in[i * 2 + 1]) % range + min);
    }
}

}  // namespace

std::pair<uint64_t, uint64_t> RandomUniform::computePhiloxOpenvino(void* out, size_t out_el_num, const std::pair<uint64_t, uint64_t>& prev_state) {
    // When both seed values are equal to zero RandomUniform should generate non-deterministic sequence.
    if (m_global_seed == 0lu && m_op_seed == 0lu) {
        std::srand(static_cast<unsigned int>(std::time(nullptr)));
        m_global_seed = std::rand();
    }

    uint64_t n_state = prev_state.first;
    uint64_t counter_state = prev_state.second;

    uint64_t counter = counter_state > 0 ? counter_state : m_op_seed;

    auto out_u8 = reinterpret_cast<uint8_t*>(out);

    if (m_jit_kernel) {
#if defined(OPENVINO_ARCH_X86_64)
        parallel_nt(m_threads_num, [&](const int ithr, const int nthr) {
                auto& p = m_thread_params[ithr];
                if (p.work_amount == 0lu) {
                    return;
                }
                auto n = n_state + p.n_shift;

                kernel::RandomUniformCallArgs args;

                args.dst_ptr     = (out_u8 + p.dst_shift);
                args.key_ptr     = &m_global_seed;
                args.counter_ptr = &counter;
                args.n_ptr       = &n;
                args.min_ptr     = &m_min_val;
                args.range_ptr   = &m_range_val;
                args.work_amount = p.work_amount;

                (*m_jit_kernel)(&args);
            });
#endif // OPENVINO_ARCH_X86_64
    } else {
        auto threadBody = [&](const int ithr, const int nthr) {
            auto& p = m_thread_params[ithr];
            if (p.work_amount == 0lu) {
                return;
            }
            auto n = n_state + p.n_shift;
            auto out_cur = out_u8 + p.dst_shift;
            auto work_rest = static_cast<int64_t>(p.work_amount);
            uint32_t res[4];

#define EXEC_CASE(P)                                                                                    \
            case element::P: {                                                                          \
                auto out_t = reinterpret_cast<element_type_traits<element::P>::value_type *>(out_cur);  \
                for (; work_rest > 0l; work_rest -= p.step, out_t += p.step) {                          \
                    runPhilox(m_global_seed, counter, n, res);                                          \
                    auto el_to_copy = std::min(p.step, static_cast<uint64_t>(work_rest));               \
                    convertToOutputType(res, m_min_val.P, m_range_val.P, out_t, el_to_copy);            \
                    if (++n == 0) {                                                                     \
                        counter++;                                                                      \
                    }                                                                                   \
                }                                                                                       \
            } break;

            switch (m_output_prc) {
                EXEC_CASE(f32)
                EXEC_CASE(f16)
                EXEC_CASE(bf16)
                EXEC_CASE(i32)
                EXEC_CASE(i64)
                default: THROW_CPU_NODE_ERR("Unsupported type of RandomUniform: ", m_output_prc.to_string());
            }

#undef EXEC_CASE
        };

        parallel_nt(m_threads_num, threadBody);
    }

    // Calculate counter values for next RandomUniform run.
    n_state += m_skip_count;
    if (n_state < m_skip_count) {
        counter_state++;
    }

    return { n_state, counter_state };
}


std::pair<uint64_t, uint64_t> RandomUniform::computePhiloxTensorflow(void* out, size_t out_el_num, const std::pair<uint64_t, uint64_t>& prev_state) {
    // When both seed values are equal to zero RandomUniform should generate non-deterministic sequence.
    if (m_global_seed == 0lu && m_op_seed == 0lu) {
        std::srand(static_cast<unsigned int>(std::time(nullptr)));
        m_global_seed = std::rand();
    }

    uint64_t n_state = prev_state.first;
    uint64_t counter_state = prev_state.second;

    uint64_t counter = counter_state > 0 ? counter_state : m_op_seed;

    auto out_u8 = reinterpret_cast<uint8_t*>(out);

    if (m_jit_kernel) {
#if defined(OPENVINO_ARCH_X86_64)
        parallel_nt(m_threads_num, [&](const int ithr, const int nthr) {
                auto& p = m_thread_params[ithr];
                if (p.work_amount == 0lu) {
                    return;
                }
                auto n = n_state + p.n_shift;

                kernel::RandomUniformCallArgs args;

                args.dst_ptr     = (out_u8 + p.dst_shift);
                args.key_ptr     = &m_global_seed;
                args.counter_ptr = &counter;
                args.n_ptr       = &n;
                args.min_ptr     = &m_min_val;
                args.range_ptr   = &m_range_val;
                args.work_amount = p.work_amount;

                (*m_jit_kernel)(&args);
            });
#endif // OPENVINO_ARCH_X86_64
    } else {
        auto threadBody = [&](const int ithr, const int nthr) {
            auto& p = m_thread_params[ithr];
            if (p.work_amount == 0lu) {
                return;
            }
            auto n = n_state + p.n_shift;
            auto out_cur = out_u8 + p.dst_shift;
            auto work_rest = static_cast<int64_t>(p.work_amount);
            uint32_t res[4];

#define EXEC_CASE(P)                                                                                    \
            case element::P: {                                                                          \
                auto out_t = reinterpret_cast<element_type_traits<element::P>::value_type *>(out_cur);  \
                for (; work_rest > 0l; work_rest -= p.step, out_t += p.step) {                          \
                    runPhilox(m_global_seed, counter, n, res);                                          \
                    auto el_to_copy = std::min(p.step, static_cast<uint64_t>(work_rest));               \
                    convertToOutputType(res, m_min_val.P, m_range_val.P, out_t, el_to_copy);            \
                    if (++n == 0) {                                                                     \
                        counter++;                                                                      \
                    }                                                                                   \
                }                                                                                       \
            } break;

            switch (m_output_prc) {
                EXEC_CASE(f32)
                EXEC_CASE(f16)
                EXEC_CASE(bf16)
                EXEC_CASE(i32)
                EXEC_CASE(i64)
                default: THROW_CPU_NODE_ERR("Unsupported type of RandomUniform: ", m_output_prc.to_string());
            }

#undef EXEC_CASE
        };

        parallel_nt(m_threads_num, threadBody);
    }

    // Calculate counter values for next RandomUniform run.
    n_state += m_skip_count;
    if (n_state < m_skip_count) {
        counter_state++;
    }

    return { n_state, counter_state };
}

////////////// MERSENNE algo ///////////////

namespace {

constexpr int32_t MERSENNE_STATE_N = 624;
constexpr int32_t MERSENNE_STATE_M = 397;

}

std::pair<uint64_t, uint64_t> RandomUniform::computeMersenneTwister(void* out, size_t out_el_num, const std::pair<uint64_t, uint64_t>& prev_state) {
    // When both seed values are equal to zero RandomUniform should generate non-deterministic sequence.
    if (m_global_seed == 0lu && m_op_seed == 0lu) {
        std::srand(static_cast<unsigned int>(std::time(nullptr)));
        m_global_seed = std::rand();
    }

    uint64_t n_state = prev_state.first;
    uint64_t counter_state = prev_state.second;

    uint64_t counter = counter_state > 0 ? counter_state : m_op_seed;

    auto out_u8 = reinterpret_cast<uint8_t*>(out);

    if (m_jit_kernel) {
#if defined(OPENVINO_ARCH_X86_64)
        parallel_nt(m_threads_num, [&](const int ithr, const int nthr) {
                auto& p = m_thread_params[ithr];
                if (p.work_amount == 0lu) {
                    return;
                }
                auto n = n_state + p.n_shift;

                kernel::RandomUniformCallArgs args;

                args.dst_ptr     = (out_u8 + p.dst_shift);
                args.key_ptr     = &m_global_seed;
                args.counter_ptr = &counter;
                args.n_ptr       = &n;
                args.min_ptr     = &m_min_val;
                args.range_ptr   = &m_range_val;
                args.work_amount = p.work_amount;

                (*m_jit_kernel)(&args);
            });
#endif // OPENVINO_ARCH_X86_64
    } else {
        auto threadBody = [&](const int ithr, const int nthr) {
            auto& p = m_thread_params[ithr];
            if (p.work_amount == 0lu) {
                return;
            }
            auto n = n_state + p.n_shift;
            auto out_cur = out_u8 + p.dst_shift;
            auto work_rest = static_cast<int64_t>(p.work_amount);
            uint32_t res[4];

#define EXEC_CASE(P)                                                                                    \
            case element::P: {                                                                          \
                auto out_t = reinterpret_cast<element_type_traits<element::P>::value_type *>(out_cur);  \
                for (; work_rest > 0l; work_rest -= p.step, out_t += p.step) {                          \
                    runPhilox(m_global_seed, counter, n, res);                                          \
                    auto el_to_copy = std::min(p.step, static_cast<uint64_t>(work_rest));               \
                    convertToOutputType(res, m_min_val.P, m_range_val.P, out_t, el_to_copy);            \
                    if (++n == 0) {                                                                     \
                        counter++;                                                                      \
                    }                                                                                   \
                }                                                                                       \
            } break;

            switch (m_output_prc) {
                EXEC_CASE(f32)
                EXEC_CASE(f16)
                EXEC_CASE(bf16)
                EXEC_CASE(i32)
                EXEC_CASE(i64)
                default: THROW_CPU_NODE_ERR("Unsupported type of RandomUniform: ", m_output_prc.to_string());
            }

#undef EXEC_CASE
        };

        parallel_nt(m_threads_num, threadBody);
    }

    // Calculate counter values for next RandomUniform run.
    n_state += m_skip_count;
    if (n_state < m_skip_count) {
        counter_state++;
    }

    return { n_state, counter_state };
}




////////////// STL algo ///////////////
void RandomUniform::computeStl(void* out, size_t work_amount) {
    switch (m_output_prc) {
        case element::f32: {
            generateData<float, std::uniform_real_distribution<float>>(
                    std::uniform_real_distribution<float>{m_min_val.f32, m_max_val.f32}, out, work_amount);
        } break;
        case element::i32: {
            generateData<int32_t, std::uniform_int_distribution<int32_t>>(
                    std::uniform_int_distribution<int32_t>{m_min_val.i32, m_max_val.i32}, out, work_amount);
        } break;
        case element::i64: {
            generateData<int64_t, std::uniform_int_distribution<int64_t>>(
                    std::uniform_int_distribution<int64_t>{m_min_val.i64, m_max_val.i64}, out, work_amount);
        } break;
        default:
            THROW_CPU_NODE_ERR("has unsupported output type: ", m_output_prc);
    }
}

template <typename T, typename DISTR_TYPE>
void RandomUniform::generateData(DISTR_TYPE distribution, void* out, size_t work_amount) {
    auto dst = reinterpret_cast<T*>(out);
    for (size_t i = 0; i < work_amount; i++) {
        *dst = distribution(m_generator);
        dst++;
    }
}
//////////////////////////////////

void RandomUniform::initEdgeValues(OutputType& dst, const void* src, const element::Type& output_type) {
#define EL_CASE(E) \
    case element::E: \
        dst.E = *reinterpret_cast<const element_type_traits<element::E>::value_type *>(src); \
        break;

    switch (output_type) {
        EL_CASE(f32)
        EL_CASE(f16)
        EL_CASE(bf16)
        EL_CASE(i32)
        EL_CASE(i64)
        EL_CASE(f64)
        default:
            THROW_CPU_NODE_ERR("has unsupported output precision: ", output_type);
    }

#undef EL_CASE
}

void RandomUniform::evalRange() {
#define EL_CASE(E) \
    case element::E: \
        m_range_val.E = m_max_val.E - m_min_val.E; \
        break;

    switch (m_output_prc) {
        EL_CASE(f32)
        EL_CASE(f16)
        EL_CASE(bf16)
        EL_CASE(i32)
        EL_CASE(i64)
        EL_CASE(f64)
        default:
            THROW_CPU_NODE_ERR("has unsupported output precision: ", m_output_prc);
    }

#undef EL_CASE
}

std::string RandomUniform::getPrimitiveDescriptorType() const {
    auto selectedPrimitiveDesc = getSelectedPrimitiveDescriptor();

    impl_desc_type type = impl_desc_type::undef;
    if (selectedPrimitiveDesc) {
        type = selectedPrimitiveDesc->getImplementationType();
    }

    std::string str_type;

    auto add_type = [&](std::string t) {
        if (!str_type.empty() && t.c_str()[0] != '_')
            str_type += "_";
        str_type += t;
    };

#define SEARCH_TYPE(_type)                                          \
    if ((type & impl_desc_type::_type) == impl_desc_type::_type)    \
        add_type(#_type)

    SEARCH_TYPE(undef);
    SEARCH_TYPE(jit);
    SEARCH_TYPE(ref);

    SEARCH_TYPE(avx512);
    SEARCH_TYPE(avx2);
    SEARCH_TYPE(sse42);
    SEARCH_TYPE(any);

#undef SEARCH_TYPE

    if (type == impl_desc_type::unknown)
        str_type = "unknown";
    else if (str_type.empty())
        str_type = "undef";

    if (selectedPrimitiveDesc) {
        if (selectedPrimitiveDesc->getConfig().outConfs[0].getMemDesc()->getPrecision() != ov::element::u8) {
            str_type += "_" + std::string(selectedPrimitiveDesc->getConfig().outConfs[0].getMemDesc()->getPrecision().get_type_name());
        } else {
            str_type += "_I8";
        }
    }

    return str_type;
}

bool RandomUniform::needShapeInfer() const {
    return !m_const_inputs[SHAPE];
}

bool RandomUniform::isExecutable() const {
    return !isInputTensorAtPortEmpty(SHAPE);
}

bool RandomUniform::created() const {
    return getType() == Type::RandomUniform;
}

}   // namespace node
}   // namespace intel_cpu
}   // namespace ov<|MERGE_RESOLUTION|>--- conflicted
+++ resolved
@@ -41,24 +41,16 @@
     m_op_seed = rnd_op->get_op_seed();
     m_output_prc = op->get_output_element_type(0);
 
-<<<<<<< HEAD
     const auto alignment = rnd_op->get_alignment();
     switch(alignment) {
-        case ov::op::PhilloxAlignment::OPENVINO:
-            m_algo = PHILOX_OV;
-            break;
         case ov::op::PhilloxAlignment::TENSORFLOW:
-            m_algo = PHILOX_TF;
+            m_algo = PHILOX;
             break;
         case ov::op::PhilloxAlignment::PYTORCH:
             m_algo = MERSENNE;
             break;
         default:
             m_algo = STL;
-=======
-    if (rnd_op->get_alignment() != ov::op::PhilloxAlignment::TENSORFLOW) {
-        THROW_CPU_NODE_ERR("Only TENSORFLOW alignment mode is supported by the CPU plugin.");
->>>>>>> a3cae3a4
     }
 
     for (size_t i = 0lu; i < op->get_input_size(); i++) {
@@ -84,7 +76,7 @@
     }
 
     auto out_prc = getOriginalOutputPrecisionAtPort(0);
-    if (out_prc.is_real() && (((m_algo == PHILOX_OV || m_algo == PHILOX_TF || m_algo == MERSENNE) &&
+    if (out_prc.is_real() && (((m_algo == PHILOX || m_algo == MERSENNE) &&
             !one_of(out_prc, ov::element::f32, ov::element::f16, ov::element::bf16)) ||
             (m_algo == STL && !one_of(out_prc, ov::element::f32)))) {
         out_prc = ov::element::f32;
@@ -111,16 +103,14 @@
     }
 
 
-    if (m_algo == PHILOX_OV || m_algo == PHILOX_TF || m_algo == MERSENNE) {
+    if (m_algo == PHILOX || m_algo == MERSENNE) {
 #if defined(OPENVINO_ARCH_X86_64)
         kernel::RandomUniformCompileParams jcp;
 
         jcp.out_data_type = m_output_prc;
 
-        if (m_algo == PHILOX_OV) {
-            m_jit_kernel = kernel::JitKernel<kernel::RandomUniformCompileParams, kernel::RandomUniformCallArgs>::createInstance<kernel::random_uniform::PhilloxOpenvino>(jcp);
-        } else if (m_algo == PHILOX_TF) {
-            m_jit_kernel = kernel::JitKernel<kernel::RandomUniformCompileParams, kernel::RandomUniformCallArgs>::createInstance<kernel::random_uniform::PhilloxTensorflow>(jcp);
+        if (m_algo == PHILOX) {
+            m_jit_kernel = kernel::JitKernel<kernel::RandomUniformCompileParams, kernel::RandomUniformCallArgs>::createInstance<kernel::random_uniform::Philox>(jcp);
         } else {
             m_jit_kernel = kernel::JitKernel<kernel::RandomUniformCompileParams, kernel::RandomUniformCallArgs>::createInstance<kernel::random_uniform::MersenneTwister>(jcp);
         }
@@ -158,7 +148,7 @@
     m_out_shape = getDstMemoryAtPort(0)->getShape().getStaticDims();
     m_out_el_num = std::accumulate(m_out_shape.begin(), m_out_shape.end(), 1lu, std::multiplies<Dim>());
 
-    if (m_algo == PHILOX_OV || m_algo == PHILOX_TF || m_algo == MERSENNE) {
+    if (m_algo == PHILOX || m_algo == MERSENNE) {
         m_skip_count = m_out_el_num * SKIP_CONST;
 
         if (m_out_el_num < PHILOX_PARALLEL_EXECUTION_THRESHOLD) {
@@ -218,10 +208,8 @@
 
     auto data = getDstDataAtPort(0);
 
-    if (m_algo == PHILOX_OV) {
-        m_state = computePhiloxOpenvino(data, m_out_el_num, m_state);
-    } else if (m_algo == PHILOX_TF) {
-        m_state = computePhiloxTensorflow(data, m_out_el_num, m_state);
+    if (m_algo == PHILOX) {
+        m_state = computePhilox(data, m_out_el_num, m_state);
     } else if (m_algo == MERSENNE) {
         m_state = computeMersenneTwister(data, m_out_el_num, m_state);
     } else if (m_algo == STL) {
@@ -265,11 +253,12 @@
     uint32_t* counter_32 = reinterpret_cast<uint32_t*>(&counter);
     uint32_t* n_32 = reinterpret_cast<uint32_t*>(&n);
 
-    for (size_t i = 0lu; i < ROUNDS_NUMBER; i++) {
+    for (size_t i = 0lu; i < ROUNDS_NUMBER - 1; i++) {
         calculateRound(key_32, counter_32, n_32);
-        if (i < ROUNDS_NUMBER - 1)
-            raiseKey(key_32);
-    }
+        raiseKey(key_32);
+    }
+    raiseKey(key_32);
+
 
     res[0] = n_32[0];
     res[1] = n_32[1];
@@ -340,7 +329,7 @@
 
 }  // namespace
 
-std::pair<uint64_t, uint64_t> RandomUniform::computePhiloxOpenvino(void* out, size_t out_el_num, const std::pair<uint64_t, uint64_t>& prev_state) {
+std::pair<uint64_t, uint64_t> RandomUniform::computePhilox(void* out, size_t out_el_num, const std::pair<uint64_t, uint64_t>& prev_state) {
     // When both seed values are equal to zero RandomUniform should generate non-deterministic sequence.
     if (m_global_seed == 0lu && m_op_seed == 0lu) {
         std::srand(static_cast<unsigned int>(std::time(nullptr)));
@@ -424,8 +413,16 @@
     return { n_state, counter_state };
 }
 
-
-std::pair<uint64_t, uint64_t> RandomUniform::computePhiloxTensorflow(void* out, size_t out_el_num, const std::pair<uint64_t, uint64_t>& prev_state) {
+////////////// MERSENNE algo ///////////////
+
+namespace {
+
+constexpr int32_t MERSENNE_STATE_N = 624;
+constexpr int32_t MERSENNE_STATE_M = 397;
+
+}
+
+std::pair<uint64_t, uint64_t> RandomUniform::computeMersenneTwister(void* out, size_t out_el_num, const std::pair<uint64_t, uint64_t>& prev_state) {
     // When both seed values are equal to zero RandomUniform should generate non-deterministic sequence.
     if (m_global_seed == 0lu && m_op_seed == 0lu) {
         std::srand(static_cast<unsigned int>(std::time(nullptr)));
@@ -508,102 +505,6 @@
 
     return { n_state, counter_state };
 }
-
-////////////// MERSENNE algo ///////////////
-
-namespace {
-
-constexpr int32_t MERSENNE_STATE_N = 624;
-constexpr int32_t MERSENNE_STATE_M = 397;
-
-}
-
-std::pair<uint64_t, uint64_t> RandomUniform::computeMersenneTwister(void* out, size_t out_el_num, const std::pair<uint64_t, uint64_t>& prev_state) {
-    // When both seed values are equal to zero RandomUniform should generate non-deterministic sequence.
-    if (m_global_seed == 0lu && m_op_seed == 0lu) {
-        std::srand(static_cast<unsigned int>(std::time(nullptr)));
-        m_global_seed = std::rand();
-    }
-
-    uint64_t n_state = prev_state.first;
-    uint64_t counter_state = prev_state.second;
-
-    uint64_t counter = counter_state > 0 ? counter_state : m_op_seed;
-
-    auto out_u8 = reinterpret_cast<uint8_t*>(out);
-
-    if (m_jit_kernel) {
-#if defined(OPENVINO_ARCH_X86_64)
-        parallel_nt(m_threads_num, [&](const int ithr, const int nthr) {
-                auto& p = m_thread_params[ithr];
-                if (p.work_amount == 0lu) {
-                    return;
-                }
-                auto n = n_state + p.n_shift;
-
-                kernel::RandomUniformCallArgs args;
-
-                args.dst_ptr     = (out_u8 + p.dst_shift);
-                args.key_ptr     = &m_global_seed;
-                args.counter_ptr = &counter;
-                args.n_ptr       = &n;
-                args.min_ptr     = &m_min_val;
-                args.range_ptr   = &m_range_val;
-                args.work_amount = p.work_amount;
-
-                (*m_jit_kernel)(&args);
-            });
-#endif // OPENVINO_ARCH_X86_64
-    } else {
-        auto threadBody = [&](const int ithr, const int nthr) {
-            auto& p = m_thread_params[ithr];
-            if (p.work_amount == 0lu) {
-                return;
-            }
-            auto n = n_state + p.n_shift;
-            auto out_cur = out_u8 + p.dst_shift;
-            auto work_rest = static_cast<int64_t>(p.work_amount);
-            uint32_t res[4];
-
-#define EXEC_CASE(P)                                                                                    \
-            case element::P: {                                                                          \
-                auto out_t = reinterpret_cast<element_type_traits<element::P>::value_type *>(out_cur);  \
-                for (; work_rest > 0l; work_rest -= p.step, out_t += p.step) {                          \
-                    runPhilox(m_global_seed, counter, n, res);                                          \
-                    auto el_to_copy = std::min(p.step, static_cast<uint64_t>(work_rest));               \
-                    convertToOutputType(res, m_min_val.P, m_range_val.P, out_t, el_to_copy);            \
-                    if (++n == 0) {                                                                     \
-                        counter++;                                                                      \
-                    }                                                                                   \
-                }                                                                                       \
-            } break;
-
-            switch (m_output_prc) {
-                EXEC_CASE(f32)
-                EXEC_CASE(f16)
-                EXEC_CASE(bf16)
-                EXEC_CASE(i32)
-                EXEC_CASE(i64)
-                default: THROW_CPU_NODE_ERR("Unsupported type of RandomUniform: ", m_output_prc.to_string());
-            }
-
-#undef EXEC_CASE
-        };
-
-        parallel_nt(m_threads_num, threadBody);
-    }
-
-    // Calculate counter values for next RandomUniform run.
-    n_state += m_skip_count;
-    if (n_state < m_skip_count) {
-        counter_state++;
-    }
-
-    return { n_state, counter_state };
-}
-
-
-
 
 ////////////// STL algo ///////////////
 void RandomUniform::computeStl(void* out, size_t work_amount) {
