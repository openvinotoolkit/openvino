// Copyright (C) 2018-2024 Intel Corporation
// SPDX-License-Identifier: Apache-2.0
//

#include <string>
#include "dnnl_types.h"
#include "dnnl_extension_utils.h"
#include "memory.hpp"
#include "scaled_attn.h"
#include "utils/general_utils.h"
#include "memory_desc/cpu_memory_desc_utils.h"
#include "shape_inference/shape_inference_pass_through.hpp"
#include "common/arbitrary_order_desc_creator.h"
#include "transformations/cpu_opset/common/op/read_value_with_subgraph.hpp"
#include "nodes/common/cpu_convert.h"

using namespace dnnl;

namespace ov {
namespace intel_cpu {
namespace node {

namespace {
class MemoryStub : public IMemory {
public:
    class MemoryBlockStub : public IMemoryBlockObserver {
        void* getRawPtr() const noexcept override {
            return nullptr;
        }
        void setExtBuff(void* ptr, size_t size) override {
            // pass
        }
        bool resize(size_t size) override {
            // pass
            return false;
        }
        bool hasExtBuffer() const noexcept override {
            // pass
            return false;
        }
        void registerMemory(Memory* memPtr) override {
            // pass
        }
        void unregisterMemory(Memory* memPtr) override {
            // pass
        }
    };

public:
    MemoryStub(const dnnl::engine& eng, const MemoryDescPtr& pMemDesc)
        : m_eng(eng),
          m_pMemDesc(pMemDesc),
          m_pMemoryBlock(std::make_shared<MemoryBlockStub>()) {}

    const MemoryDesc& getDesc() const override {
        return *m_pMemDesc;
    }

    MemoryDescPtr getDescPtr() const override {
        return m_pMemDesc;
    }

    void* getData() const override {
        OPENVINO_THROW("Unexpected call MemoryStub::getData()");
    }

    size_t getSize() const override {
        return 0;
    }

    const Shape& getShape() const override {
        return m_pMemDesc->getShape();
    }

    const VectorDims& getStaticDims() const override {
        return m_pMemDesc->getShape().getStaticDims();
    }

    void redefineDesc(MemoryDescPtr desc) override {
        m_pMemDesc = desc;
    }

    void load(const IMemory& src, bool ftz = true) const override {
        OPENVINO_THROW("Unexpected call MemoryStub::load()");
    }

    MemoryBlockPtr getMemoryBlock() const override {
        return m_pMemoryBlock;
    }

    dnnl::memory getPrimitive() const override {
        OPENVINO_THROW("Unexpected call MemoryStub::getPrimitive()");
    }

    void nullify() override {
        // nothing to do
    }

private:
    dnnl::engine m_eng;
    MemoryDescPtr m_pMemDesc;
    std::shared_ptr<MemoryBlockStub> m_pMemoryBlock;
};
} // namespace

bool MemoryOutputBase::isSupportedOperation(const std::shared_ptr<const ov::Node>& op, std::string& errorMessage) noexcept {
    try {
        if (!one_of(op->get_type_info(),
                ov::op::v3::Assign::get_type_info_static(),
                ov::op::v6::Assign::get_type_info_static())) {
            errorMessage = "Node is not an instance of Assign from the operation set v3 or v6.";
            return false;
        }
    } catch (...) {
        return false;
    }
    return true;
}

MemoryOutputBase::MemoryOutputBase(const std::shared_ptr<ov::Node>& op, const GraphContext::CPtr context)
        : Node(op, context, NgraphShapeInferFactory(op, EMPTY_PORT_MASK)) , MemoryNode(op) {
    std::string errorMessage;
    if (!isSupportedOperation(op, errorMessage)) {
        OPENVINO_THROW_NOT_IMPLEMENTED(errorMessage);
    }
    if (created()) {
        context->getMemoryStatesRegister()->registerOutput(this);
    }
}

MemoryOutputBase::MemoryOutputBase(const std::string id,
                                   const std::string& name,
                                   const std::string& type,
                                   const Shape& input_shape,
                                   const ov::element::Type& input_prc,
                                   const GraphContext::CPtr context) :
    Node(type, {input_shape}, {}, {input_prc}, {}, name, context), MemoryNode(id) {
    isDynamic = input_shape.isDynamic();
    if (isDynamic) {
        shapeInference = PassThroughShapeInferFactory().makeShapeInfer();
    }
    if (created()) {
        context->getMemoryStatesRegister()->registerOutput(this);
    }
}

MemoryOutputBase::~MemoryOutputBase() {
    if (inputNode) { inputNode->deregisterSibling(this); }
    context->getMemoryStatesRegister()->remove(this);
}

MemoryInputBase& MemoryOutputBase::getInputNode() {
    OPENVINO_ASSERT(inputNode, "MemoryOutput ", getName(), " doesn't have sibling input");
    return *inputNode;
}

void MemoryOutputBase::getSupportedDescriptors() {}

void MemoryOutputBase::initSupportedPrimitiveDescriptors() {
    if (!supportedPrimitiveDescriptors.empty())
        return;

    auto&& shape = getInputShapeAtPort(0);
    auto precision = getOriginalInputPrecisionAtPort(0);
    auto&& descCreators = ov::intel_cpu::BlockedDescCreator::getCommonCreators();

    NodeConfig config;

    PortConfig inPortConfig;
    inPortConfig.inPlace(0);
    inPortConfig.constant(false);
    inPortConfig.setMemDesc(descCreators.at(LayoutType::ncsp)->createSharedDesc(precision, shape));

    config.inConfs.push_back(std::move(inPortConfig));

    supportedPrimitiveDescriptors.emplace_back(config, impl_desc_type::unknown);
}

void MemoryOutputBase::initOptimalPrimitiveDescriptor() {
    // Mimic the parent node memory desc to avoid extra reorder
    auto parentEdge = getParentEdgeAt(0);
    auto parent = parentEdge->getParent();
    auto parentPd = parent->getSelectedPrimitiveDescriptor();
    OPENVINO_ASSERT(parentPd,
        parent->getTypeStr(), " ",
        parent->getName(),
        "failed getSelectedPrimitiveDescriptor() call, preferable primitive descriptor is not set");

    const auto& parentConfig = parentPd->getConfig();
    auto mem_desc = parentConfig.outConfs[parentEdge->getInputNum()].getMemDesc();

    auto selected_pd = getSelectedPrimitiveDescriptor();
    OPENVINO_ASSERT(selected_pd,
        "MemoryOutput ",
        getName(),
        " failed getSelectedPrimitiveDescriptor() call, preferable primitive descriptor is not set");

    auto config = selected_pd->getConfig();

    const bool parentInplaceConflict = parent->inPlaceOutPort(parentEdge->getInputNum()) >= 0;

    //disable inPlace to avoid inPlace conflict and handle memory copy internally (to get room for optimizations)
    if (parentInplaceConflict) { config.inConfs.front().inPlace(-1); }
    config.inConfs.front().setMemDesc(mem_desc);
    //bypass any checks, we enforce the parent descriptor
    selected_pd->setConfig(config);
}

void MemoryOutputBase::execute(dnnl::stream strm) {
    runStatic(strm);
    state->commit();
}

void MemoryOutputBase::executeDynamicImpl(dnnl::stream strm) {
    runDynamic(strm);
    state->commit();
}

void MemoryOutputBase::assignState(MemStatePtr newState) {
    OPENVINO_ASSERT(newState, "MemoryOutput ", getName(), " got null state");
    state = newState;
    assignExtMemory(state->output_mem(), state->internal_desc());
}

bool MemoryOutputBase::isExecutable() const {
    return true;
}

void MemoryOutputBase::registerInputNode(MemoryInputBase* node) {
    if (inputNode == node) { return; }
    if (inputNode) { inputNode->deregisterSibling(this); }
    inputNode = node;
    inputNode->registerOutputNode(this);
}

void MemoryOutputBase::deregisterSibling(MemoryInputBase* node) {
    if (node == inputNode) { inputNode = nullptr; }
}

bool MemoryOutput::isSupportedOperation(const std::shared_ptr<const ov::Node>& op, std::string& errorMessage) noexcept {
    return MemoryOutputBase::isSupportedOperation(op, errorMessage);
}

void MemoryOutput::resolveInPlaceEdges(Edge::LOOK look) {
    if (!(look & Edge::LOOK_DOWN)) {
        Node::resolveInPlaceEdges(look);
        return;
    }

    auto selected_pd = getSelectedPrimitiveDescriptor();
    OPENVINO_ASSERT(selected_pd,
        "MemoryOutput ",
        getName(),
        " failed getSelectedPrimitiveDescriptor() call, preferable primitive descriptor is not set");

    auto parentEdge = getParentEdgeAt(0); // always only one parent edge

    OPENVINO_ASSERT(one_of(parentEdge->getStatus(), Edge::Status::Uninitialized, Edge::Status::NotAllocated),
        " Unexpected inplace resolve call to an allocated edge: ", parentEdge->name());

    auto memDesc = selected_pd->getConfig().inConfs.front().getMemDesc();
    memBlock = std::make_shared<ProxyMemoryBlock>();
    auto edgeMem = std::make_shared<Memory>(getEngine(), memDesc, memBlock);
    parentEdge->reuse(edgeMem);
}

void MemoryOutput::assignExtMemory(const MemoryPtr& mem, const MemoryDescPtr& memDesc) {
    assignedMem = mem;
    OPENVINO_ASSERT(assignedMem,
        "MemoryOutput ",
        getName(),
        " assigned state has null memory ptr");

    extMemDesc = memDesc;
    OPENVINO_ASSERT(extMemDesc,
        "MemoryOutput ",
        getName(),
        " assigned state has null base mem desc ptr");

    if (!memBlock) { return; } //nothing to do, edge memory isn't under control
    auto inpDesc = getBaseMemDescAtInputPort(0);

    if (inpDesc->isCompatible(*extMemDesc)) {
        memBlock->setMemBlockResize(assignedMem->getMemoryBlock());
    } else {
        memBlock->reset();
    }
}

void MemoryOutput::runStatic(dnnl::stream strm)  {
    auto inputMem = getSrcMemoryAtPort(0);
    OPENVINO_ASSERT(assignedMem,
        "MemoryOutput ",
        getName(),
        " uninitialized assigned memory");

    if (inputMem->getData() != assignedMem->getData()) {
        assignedMem->load(*inputMem);
    }
}

void MemoryOutput::runDynamic(dnnl::stream strm) {
    //first we have to resize the output memory
    auto inputMem = getSrcMemoryAtPort(0);

    OPENVINO_ASSERT(assignedMem,
        "MemoryOutput ",
        getName(),
        " uninitialized assigned memory");

    const auto& newShape = inputMem->getShape();
    const auto& stateShape = assignedMem->getShape();

    if (stateShape.isDynamic() || stateShape.getStaticDims() != newShape.getStaticDims()) {
        OPENVINO_ASSERT(extMemDesc,
            "MemoryOutput ",
            getName(),
            " uninitialized assigned memory");
        auto newExternDesc = extMemDesc->cloneWithNewDims(newShape.getStaticDims());
        assignedMem->redefineDesc(newExternDesc);
    }

    if (!newShape.hasZeroDims()) { // no need to copy data for empty tensor
        runStatic(strm);
    }
}

bool MemoryOutputStub::isSupportedOperation(const std::shared_ptr<const ov::Node>& op, std::string& errorMessage) noexcept {
    return MemoryOutputBase::isSupportedOperation(op, errorMessage);
}

void MemoryOutputStub::runStatic(dnnl::stream strm) {
    //nothing to do
}

void MemoryOutputStub::runDynamic(dnnl::stream strm) {
    //nothing to do
}

void MemoryOutputStub::resolveInPlaceEdges(Edge::LOOK look) {
    if (!(look & Edge::LOOK_DOWN)) {
        Node::resolveInPlaceEdges(look);
        return;
    }

    auto selected_pd = getSelectedPrimitiveDescriptor();
    OPENVINO_ASSERT(selected_pd,
        "MemoryOutput ",
        getName(),
        " failed getSelectedPrimitiveDescriptor() call, preferable primitive descriptor is not set");

    auto parentEdge = getParentEdgeAt(0); // always only one parent edge

    OPENVINO_ASSERT(one_of(parentEdge->getStatus(), Edge::Status::Uninitialized, Edge::Status::NotAllocated),
        " Unexpected inplace resolve call to an allocated edge: ", parentEdge->name());

    auto memDesc = selected_pd->getConfig().inConfs.front().getMemDesc();
    // make a fake memory
    auto edgeMem = std::make_shared<MemoryStub>(getEngine(), memDesc);
    parentEdge->reuse(edgeMem);
}

void MemoryOutputStub::assignExtMemory(const MemoryPtr& mem, const MemoryDescPtr& memDesc) {
    //nothing to do
}

bool MemoryOutputSingleStub::isSupportedOperation(const std::shared_ptr<const ov::Node>& op, std::string& errorMessage) noexcept {
    return MemoryOutputBase::isSupportedOperation(op, errorMessage);
}

void MemoryOutputSingleStub::assignExtMemory(const MemoryPtr& mem, const MemoryDescPtr& memDesc) {
    return MemoryOutput::assignExtMemory(mem, memDesc);
}

bool MemoryInputBase::isSupportedOperation(const std::shared_ptr<const ov::Node>& op, std::string& errorMessage) noexcept {
    try {
        if (!one_of(op->get_type_info(),
                    ov::op::v3::ReadValue::get_type_info_static(),
                    ov::op::v6::ReadValue::get_type_info_static(),
                    ov::intel_cpu::ReadValueWithSubgraph::get_type_info_static())) {
            errorMessage = "Node is not an instance of ReadValue/ReadValueWithSubgraph from the operation set v3 "
                           "or v6, intel_cpu";
            return false;
        }
    } catch (...) {
        return false;
    }
    return true;
}

MemoryInputBase::MemoryInputBase(const std::shared_ptr<ov::Node>& op, const GraphContext::CPtr ctx)
    : Input(op, ctx),
      MemoryStateNode(op) {
    std::string errorMessage;
    if (!isSupportedOperation(op, errorMessage)) {
        OPENVINO_THROW_NOT_IMPLEMENTED(errorMessage);
    }
    if (created()) {
        context->getMemoryStatesRegister()->registerInput(this);
    }
    executeHook = &MemoryInputBase::assignState;
}

MemoryInputBase::MemoryInputBase(const std::string id,
                                 const std::string& name,
                                 const std::string& type,
                                 const Shape& output_shape,
                                 const ov::element::Type& output_prc,
                                 const GraphContext::CPtr context,
                                 const ov::optional<Shape>& input_shape,
                                 const ov::optional<ov::element::Type>& input_prc,
                                 MemoryInputBase::mode mode)
    : Input(output_shape, output_prc, name, type, context),
      MemoryStateNode(id) {
    outputShapes.emplace_back(output_shape);
    addOriginalOutputPrecision(output_prc);
    if (input_shape) {
        inputShapes.push_back(*input_shape);
        isDynamic = isDynamic || input_shape->isDynamic();
        if (isDynamic && !shapeInference) {
            shapeInference = PassThroughShapeInferFactory().makeShapeInfer();
        }
    }
    if (input_prc) {
        addOriginalInputPrecision(*input_prc);
    }
    if (created()) {
        context->getMemoryStatesRegister()->registerInput(this);
    }

    // this important to prevent identifying it as a const when it's on a const path
    constant = ConstantType::StrictNoConst;

    if (mode::read_value_assign == mode) {
        executeHook = &MemoryInputBase::assignState;
    } else if (mode::single_read_value == mode) {
        executeHook = &MemoryInputBase::bypassAssignState;
    } else {
        THROW_CPU_NODE_ERR("Unexpected MemoryInput mode");
    }
}

MemoryInputBase::~MemoryInputBase() {
    if (outputNode) { outputNode->deregisterSibling(this); }
    context->getMemoryStatesRegister()->remove(this);
}

MemoryOutputBase& MemoryInputBase::getOutputNode() {
    OPENVINO_ASSERT(outputNode, "MemoryInput ", getName(), " doesn't have sibling output");
    return *outputNode;
}

void MemoryInputBase::initSupportedPrimitiveDescriptors() {
    if (!supportedPrimitiveDescriptors.empty())
        return;

    auto precision = getOriginalOutputPrecisionAtPort(0);
    auto&& descCreators = ov::intel_cpu::BlockedDescCreator::getCommonCreators();
    NodeConfig config;

    if (!getParentEdges().empty()) {
        const auto& inputShape = getInputShapeAtPort(0);
        config.inConfs.emplace_back(descCreators.at(LayoutType::ncsp)->createSharedDesc(precision, inputShape));
    }

    const auto& outputShape = getOutputShapeAtPort(0);
    config.outConfs.emplace_back(
        descCreators.at(LayoutType::ncsp)->createSharedDesc(precision, outputShape),
        BlockedMemoryDesc::FULL_MASK,
        0);

    supportedPrimitiveDescriptors.emplace_back(config, impl_desc_type::unknown);
}

void MemoryInputBase::registerOutputNode(MemoryOutputBase* node) {
    if (outputNode == node) { return; }
    if (outputNode) { outputNode->deregisterSibling(this); }
    outputNode = node;
    outputNode->registerInputNode(this);
}

void MemoryInputBase::deregisterSibling(MemoryOutputBase* node) {
    if (node == outputNode) { outputNode = nullptr; }
}

bool MemoryInputBase::isExecutable() const {
    return true;
}

void MemoryStatesRegister::registerInput(MemoryInputBase* node) {
    OPENVINO_ASSERT(node, "Unexpected null MemoryInput pointer");
    // in case of output already registered
    auto sibling = getMemoryOutputByName(node->getId());
    if (sibling != nullptr) {
        node->registerOutputNode(sibling);
    }
    memory_inputs[node->getId()] = node;
}

void MemoryStatesRegister::registerOutput(MemoryOutputBase * node) {
    OPENVINO_ASSERT(node, "Unexpected null MemoryOutput pointer");
    auto sibling = getMemoryInputByName(node->getId());
    if (sibling != nullptr) {
        node->registerInputNode(sibling);
    }
    memory_outputs[node->getId()] = node;
}

void MemoryStatesRegister::remove(MemoryNode* node) {
    if (nullptr == node)
        return;
    ov::util::erase_if(memory_inputs, [&](const InputNodesMap::value_type& it) {
        return it.second == node;
    });
    ov::util::erase_if(memory_outputs, [&](const OutputNodesMap::value_type& it) {
        return it.second == node;
    });
}

MemoryInputBase* MemoryStatesRegister::getMemoryInputByName(const std::string& name) {
    auto it = memory_inputs.find(name);
    if (it == memory_inputs.end()) {
        return nullptr;
    }
    return static_cast<MemoryInputBase*>(it->second);
}

MemoryOutputBase* MemoryStatesRegister::getMemoryOutputByName(const std::string& name) {
    auto it = memory_outputs.find(name);
    if (it == memory_outputs.end()) {
        return nullptr;
    }
    return static_cast<MemoryOutputBase*>(it->second);
}

void MemoryInputBase::assignState(MemStatePtr newState) {
    OPENVINO_ASSERT(newState, "MemoryInput ", getName(), " got null state");
    state = newState;
    assignStateHook();
}

void MemoryInputBase::execute(dnnl::stream strm) {
    assert(executeHook && "executeHook is not initialized!");
    (this->*executeHook)();
    runStatic(strm);
}

void MemoryInputBase::executeDynamicImpl(dnnl::stream strm) {
    assert(executeHook && "executeHook is not initialized!");
    (this->*executeHook)();
    runDynamic(strm);
}

void MemoryInputBase::assignState() {
    getOutputNode().assignState(getAssignedState());
}

void MemoryInputBase::bypassAssignState() {
    // nothing to do
    return;
}

bool MemoryInput::needInitGraphProcessing() const {
    return !getParentEdges().empty() && getAssignedState()->is_reset_state();
}

void MemoryInput::initOptimalPrimitiveDescriptor() {
    // Mimic the child node memory desc to avoid extra reorder
    static const Type preferredTypes[] = {
        Type::ScaledDotProductAttention,
        Type::MatMul,
        Type::FullyConnected,
        Type::Convolution,
        Type::RNNCell,
        Type::RNNSeq,
        Type::Subgraph
    };

    static const Type skipTypes[] = {
        Type::ShapeOf
    };

    auto&& childEdges = getChildEdgesAtPort(0);
    EdgePtr childEdge = childEdges.front();

    if (childEdges.size() > 1) {
        // try to prioritize memory desc
        for (auto&& item : childEdges) {
            auto itemType = item->getChild()->getType();
            if (std::any_of(std::begin(skipTypes), std::end(skipTypes), [=](Type type){ return type == itemType; })) {
                continue;
            }
            if (std::any_of(std::begin(preferredTypes),
                    std::end(preferredTypes), [=](Type type){ return type == itemType; })) {
                childEdge = item;
                break;
            }
        }
    }

    auto child = childEdge->getChild();
    auto childPd = child->getSelectedPrimitiveDescriptor();
    OPENVINO_ASSERT(childPd,
        child->getTypeStr(), " ",
        child->getName(),
        "failed getSelectedPrimitiveDescriptor() call, preferable primitive descriptor is not set");

    const auto& childConfig = childPd->getConfig();
    auto mem_desc = childConfig.inConfs[childEdge->getOutputNum()].getMemDesc();

    auto selectedPd = getSelectedPrimitiveDescriptor();
    OPENVINO_ASSERT(selectedPd,
        "MemoryInput ",
        getName(),
        " failed getSelectedPrimitiveDescriptor() call, preferable primitive descriptor is not set");

    auto config = selectedPd->getConfig();
    config.outConfs.front().setMemDesc(mem_desc);
    // bypass any checks, we enforce the child descriptor
    selectedPd->setConfig(config);
}

void MemoryInput::selectOptimalPrimitiveDescriptor() {
    MemoryInputBase::selectOptimalPrimitiveDescriptor();
}

// @todo add ascii diagramm for memory mapping / reuse
void MemoryInput::createPrimitive() {
    MemoryInputBase::createPrimitive();
}

void MemoryInput::runDynamic(dnnl::stream strm) {
    auto assignedMem = getAssignedState()->input_mem();

    OPENVINO_ASSERT(assignedMem,
        "MemoryInput ",
        getName(),
        " assigned state has null memory ptr");

    OPENVINO_ASSERT(memBlock,
        "MemoryInput ",
        getName(),
        " has uninitialized memory block.");

    // check whether we can share memory block
    const auto& shape = assignedMem->getShape();
    const bool hasZeroDims = shape.hasZeroDims();
    const bool processInitGraph = needInitGraphProcessing();
    const auto& stateDims = shape.getStaticDims();

    if (hasZeroDims && !processInitGraph) {
        // fast track as we don't really need to share memory and transfer any data for empty tensors
        memBlock->reset();
        redefineOutputMemory(0, stateDims);
        return;
    }

    auto dst = getDstMemoryAtPort(0);
    auto currentOutputDesc = dst->getDescPtr();

    auto internDesc = currentOutputDesc->isDefined() && (currentOutputDesc->getShape().getStaticDims() == stateDims)
                          ? currentOutputDesc
                          : getBaseMemDescAtOutputPort(0)->cloneWithNewDims(stateDims, hasZeroDims);

    if (internDesc->isCompatible(assignedMem->getDesc())) {
        memBlock->setMemBlock(assignedMem->getMemoryBlock());
    } else {
        memBlock->reset();
    }

    //reshape output
    const auto& newDims = processInitGraph ? getSrcMemoryAtPort(0)->getStaticDims() : stateDims;

    redefineOutputMemory(0, newDims);

    //copy data when necessary
    auto src = processInitGraph ? getSrcMemoryAtPort(0) : assignedMem;
    if (src->getData() != dst->getData()) {
        dst->load(*src);
    }
}

void MemoryInput::runStatic(dnnl::stream strm) {
    auto assignedMem = getAssignedState()->input_mem();

    OPENVINO_ASSERT(assignedMem,
        "MemoryInput ",
        getName(),
        " assigned state has null memory ptr");

    const auto& stateDims = assignedMem->getStaticDims();
    const auto& expectedDims = getBaseMemDescAtOutputPort(0)->getShape().getStaticDims();
    OPENVINO_ASSERT(expectedDims == stateDims,
            "MemoryInput ",
            getName(),
            " unexpected state shape: ",
            vec2str(stateDims),
            ", while the expected shape: ",
            vec2str(expectedDims));

    auto internDesc = getBaseMemDescAtOutputPort(0);

    OPENVINO_ASSERT(memBlock,
        "MemoryInput ",
        getName(),
        " has uninitialized memory block.");

    if (internDesc->isCompatible(assignedMem->getDesc())) {
        memBlock->setMemBlock(assignedMem->getMemoryBlock());
    } else {
        memBlock->reset();
    }

    const bool processInitGraph = needInitGraphProcessing();
    //copy data when necessary
    auto src = processInitGraph ? getSrcMemoryAtPort(0) : assignedMem;
    auto dst = getDstMemoryAtPort(0);
    if (src->getData() != dst->getData()) {
        dst->load(*src);
    }
}

void MemoryInput::resolveInPlaceEdges(Edge::LOOK look) {
    if (!(look & Edge::LOOK_UP)) {
        Node::resolveInPlaceEdges(look);
        return;
    }

    auto selected_pd = getSelectedPrimitiveDescriptor();
    OPENVINO_ASSERT(selected_pd,
        "MemoryInput ",
        getName(),
        " failed getSelectedPrimitiveDescriptor() call, preferable primitive descriptor is not set");

    auto memDesc = selected_pd->getConfig().outConfs.front().getMemDesc();
    memBlock = std::make_shared<ProxyMemoryBlock>();

    for (auto&& edge : getChildEdgesAtPort(0)) { // always only one child port
        OPENVINO_ASSERT(one_of(edge->getStatus(), Edge::Status::Uninitialized, Edge::Status::NotAllocated),
            " Unexpected inplace resolve call to an allocated edge: ", edge->name());

        auto edgeMem = std::make_shared<Memory>(getEngine(), memDesc, memBlock);
        edge->reuse(edgeMem);
    }
}

MemStatePtr MemoryInput::makeState() const {
    // assume ov::Tensor is always dense
    auto original_desc =
        std::make_shared<CpuBlockedMemoryDesc>(getOriginalOutputPrecisionAtPort(0), outputShapes.at(0));

    auto mem_desc = getBaseMemDescAtOutputPort(0);
    const auto& eng = getEngine();

    auto state_name = getId();

    // Remove suffix with pair ID. Internal information.
    auto suffix_idx = state_name.find("/id=");
    if (suffix_idx != std::string::npos) {
        state_name = state_name.substr(0, suffix_idx);
    }

    return std::make_shared<VariableStateDoubleBuffer>(state_name,
        std::make_shared<Memory>(eng, mem_desc),
        std::make_shared<Memory>(eng, mem_desc),
        original_desc);
}

bool MemoryInput::isSupportedOperation(const std::shared_ptr<const ov::Node>& op, std::string& errorMessage) noexcept {
    return MemoryInputBase::isSupportedOperation(op, errorMessage);
}

MemoryInputSDPA::MemoryInputSDPA(const std::string id,
                                 const std::string& name,
                                 const std::string& type,
                                 const Shape& output_shape,
                                 const ov::element::Type& output_prc,
                                 const GraphContext::CPtr context,
                                 const ov::optional<Shape>& input_shape,
                                 const ov::optional<ov::element::Type>& input_prc,
                                 const std::shared_ptr<ScaledDotProductAttention>& sdpaNode) :
    MemoryInputBase(id, name, type, output_shape, output_prc, context, input_shape, input_prc), m_sdpaNode(sdpaNode) {}

void MemoryInputSDPA::createPrimitive() {
    MemoryInputBase::createPrimitive();
    // determine the output node idx
    auto memDesc = getBaseMemDescAtOutputPort(0);
    auto sdpaNode = m_sdpaNode.lock();
    for (auto&& edge : getChildEdgesAtPort(0)) { // always only one child port
        auto node = edge->getChild();
        if (node == sdpaNode) {
            m_child_port_idx = edge->getOutputNum();
            break;
        }
    }
    OPENVINO_ASSERT(m_child_port_idx != -1, getName(), " should be connected to SDPA node.");
}

void MemoryInputSDPA::assignStateHook() {
    auto currentState = getAssignedState();
    auto sdpaNode = m_sdpaNode.lock();
    OPENVINO_ASSERT(sdpaNode);
    auto sdpaState = std::dynamic_pointer_cast<VariableStateKVcache>(currentState);
    OPENVINO_ASSERT(sdpaState);
    sdpaNode->assignState(sdpaState, m_child_port_idx);
}

MemStatePtr MemoryInputSDPA::makeState() const {
    // assume ov::Tensor is always dense
    auto original_desc =
        std::make_shared<CpuBlockedMemoryDesc>(getOriginalOutputPrecisionAtPort(0), outputShapes.at(0));

    auto mem_desc = getBaseMemDescAtOutputPort(0);

    auto state_name = getId();

    // Remove suffix with pair ID. Internal information.
    auto suffix_idx = state_name.find("/id=");
    if (suffix_idx != std::string::npos) {
        state_name = state_name.substr(0, suffix_idx);
    }

    auto node = m_sdpaNode.lock();
    // retrieve the internal precision and axis order from the SDPA node
    OPENVINO_ASSERT(node);
    auto kv_precision = node->getKVCachePrecision();
    VectorDims order = {2, 0, 1, 3};
    if (!node->getKVCacheOrder().empty())
        order = node->getKVCacheOrder();

    auto internal_desc = ArbitraryOrderDescCreator(order).createSharedDesc(kv_precision, outputShapes.at(0));

    return std::make_shared<VariableStateKVcache>(state_name, original_desc, internal_desc);
}

void MemoryInputSDPA::runStatic(dnnl::stream strm) {
    //nothing to do
}

void MemoryInputSDPA::runDynamic(dnnl::stream strm) {
    auto currentState = getAssignedState();
    if (currentState->is_reset_state()) {
        if (getParentEdges().empty()) {
            auto newShape = MemoryDescUtils::makeDummyShape(getBaseMemDescAtOutputPort(0)->getShape(), 0);
            redefineOutputMemory({newShape.getStaticDims()});
        } else {
            auto inpMem = getSrcMemoryAtPort(0);
            redefineOutputMemory({inpMem->getStaticDims()});
        }
    } else {
        auto stateMem = currentState->input_mem();
        OPENVINO_ASSERT(stateMem,
            "Internal state mem id: ",
            currentState->get_name(),
            " is empty, node name: ",
            getName());

        redefineOutputMemory({stateMem->getStaticDims()});
    }
}

void MemoryInputSDPA::resolveInPlaceEdges(Edge::LOOK look) {
    if (getParentEdgeAt(0)) {
        Node::resolveInPlaceEdges(look);
    } else {
        auto memDesc = getBaseMemDescAtOutputPort(0);
        for (auto&& edge : getChildEdgesAtPort(0)) { // always only one child port
            OPENVINO_ASSERT(one_of(edge->getStatus(), Edge::Status::Uninitialized, Edge::Status::NotAllocated),
                " Unexpected inplace resolve call to an allocated edge: ", edge->name());

            auto edgeMem = std::make_shared<MemoryStub>(getEngine(), memDesc);
            edge->reuse(edgeMem);
        }
    }
}

<<<<<<< HEAD
bool MemoryInputSingle::needInitGraphProcessing() const {
    return !getParentEdges().empty() && getAssignedState()->is_reset_state();
}

void MemoryInputSingle::initOptimalPrimitiveDescriptor() {
    // Mimic the child node memory desc to avoid extra reorder
    static const Type preferredTypes[] = {
        Type::ScaledDotProductAttention,
        Type::MatMul,
        Type::FullyConnected,
        Type::Convolution,
        Type::RNNCell,
        Type::RNNSeq,
        Type::Subgraph
    };

    static const Type skipTypes[] = {
        Type::ShapeOf
    };

    auto&& childEdges = getChildEdgesAtPort(0);
    EdgePtr childEdge = childEdges.front();

    if (childEdges.size() > 1) {
        // try to prioritize memory desc
        for (auto&& item : childEdges) {
            auto itemType = item->getChild()->getType();
            if (std::any_of(std::begin(skipTypes), std::end(skipTypes), [=](Type type){ return type == itemType; })) {
                continue;
            }
            if (std::any_of(std::begin(preferredTypes),
                    std::end(preferredTypes), [=](Type type){ return type == itemType; })) {
                childEdge = item;
                break;
            }
        }
    }

    auto child = childEdge->getChild();
    auto childPd = child->getSelectedPrimitiveDescriptor();
    OPENVINO_ASSERT(childPd,
        child->getTypeStr(), " ",
        child->getName(),
        "failed getSelectedPrimitiveDescriptor() call, preferable primitive descriptor is not set");

    const auto& childConfig = childPd->getConfig();
    auto mem_desc = childConfig.inConfs[childEdge->getOutputNum()].getMemDesc();

    auto selectedPd = getSelectedPrimitiveDescriptor();
    OPENVINO_ASSERT(selectedPd,
        "MemoryInput ",
        getName(),
        " failed getSelectedPrimitiveDescriptor() call, preferable primitive descriptor is not set");

    auto config = selectedPd->getConfig();
    config.outConfs.front().setMemDesc(mem_desc);
    // bypass any checks, we enforce the child descriptor
    selectedPd->setConfig(config);
}

void MemoryInputSingle::selectOptimalPrimitiveDescriptor() {
    MemoryInputBase::selectOptimalPrimitiveDescriptor();
    if (haveSubgraph()) {
        std::vector<Input::InputConfig> graphInputConfig;
        std::vector<PortConfig> inConfs;

        for (size_t i = 0; i < getParentEdges().size(); i++) {
            // MemoryInputBase::selectOptimalPrimitiveDescriptor() can't deduce corrent primitave.
            auto desc = getParentOutputMemDesc(getParentEdgeAt(i));
            inConfs.emplace_back(desc);
            graphInputConfig.emplace_back(node::Input::InputConfig{desc, true});
        }

        std::vector<Input::OutputConfig> graphOutputConfig;
        for (size_t i = 0; i < getChildEdges().size(); i++) {
            // TODO: Upgrade OutputConfig and update OutputConfig's first param like InputConfig
            graphOutputConfig.emplace_back(node::Input::OutputConfig{false, false});
        }

        // configure the inner graph to get the information about output memory descriptors
        subGraph.Init(body, context, graphInputConfig, graphOutputConfig);

        // for the output decriptors, use the configuration of the graph's output nodes
        auto outputDescriptors = subGraph.getOutputMemoryDescriptors();

        std::vector<PortConfig> outConfs;
        for (const auto& desc : outputDescriptors) {
            outConfs.emplace_back(desc);
        }

        const NodeConfig config(inConfs, outConfs);

        supportedPrimitiveDescriptors.clear();
        supportedPrimitiveDescriptors.emplace_back(config, impl_desc_type::undef);

        selectPrimitiveDescriptorByIndex(0);
    }
}

// @todo add ascii diagramm for memory mapping / reuse
void MemoryInputSingle::createPrimitive() {
    MemoryInputBase::createPrimitive();
    if (haveSubgraph()) {
        OPENVINO_ASSERT(getOriginalInputsNumber() == subGraph.GetInputNodesMap().size(),
                        "Number of node inputs must be equal the number of inner graph's inputs");

        std::vector<MemoryPtr> inputMemory;
        for (size_t i = 0; i < getOriginalInputsNumber(); i++) {
            inputMemory.emplace_back(getSrcMemoryAtPort(i));
        }

        OPENVINO_ASSERT(getOriginalOutputsNumber() == subGraph.GetOutputNodesMap().size(),
                        "Number of node outputs must be equal the number of inner graph's outputs");

        std::vector<MemoryPtr> outputMemory;
        for (size_t i = 0; i < getOriginalOutputsNumber(); i++) {
            outputMemory.emplace_back(getDstMemoryAtPort(i));
        }

        subGraph.Activate(inputMemory, outputMemory);
    }
}

void MemoryInputSingle::runDynamic(dnnl::stream strm) {
    auto assignedMem = getAssignedState()->input_mem();

    OPENVINO_ASSERT(assignedMem,
        "MemoryInput ",
        getName(),
        " assigned state has null memory ptr");

    // check whether we can share memory block
    const auto& stateDims = assignedMem->getStaticDims();
    const bool hasZeroDims = std::count(std::begin(stateDims), std::end(stateDims), 0) > 0;
    auto internDesc = getBaseMemDescAtOutputPort(0)->cloneWithNewDims(stateDims, hasZeroDims);

    const bool processInitGraph = needInitGraphProcessing();
    MemoryPtr src = assignedMem;  // declare src memory
    if (processInitGraph) {
        if (haveSubgraph()) {
            subGraph.ResetInferCount();
            subGraph.Infer();
            // depending on the memory sharing solution, we can return here if the memory is substituted from the
            // external graph or override the src pointer with the memory pointer pointing to the subgraph output
            // memory
            auto& outputs = subGraph.GetOutputNodesMap();
            OPENVINO_ASSERT(outputs.size() == 1);
            auto itr = outputs.begin();
            src = itr->second->getSrcMemoryAtPort(0);

            // Update state MemoryDesc
            assignedMem->redefineDesc(getBaseMemDescAtOutputPort(0)->cloneWithNewDims(src->getStaticDims()));

            // Save to state mem
            DEBUG_LOG("dst memory=", getDstMemoryAtPort(0)->getData(), ", state memory=", assignedMem->getData());
            if (getDstMemoryAtPort(0)->getData() != assignedMem->getData())
                assignedMem->load(*src);
        } else {
            src = getSrcMemoryAtPort(0);
        }
    }

    const auto& newDims = src->getStaticDims();
    redefineOutputMemory({newDims});

    auto dst = getDstMemoryAtPort(0);
    if (src->getData() != dst->getData()) {
        dst->load(*src);
    }
}

void MemoryInputSingle::runStatic(dnnl::stream strm) {
    auto assignedMem = getAssignedState()->input_mem();

    OPENVINO_ASSERT(assignedMem,
        "MemoryInput ",
        getName(),
        " assigned state has null memory ptr");

    const auto& stateDims = assignedMem->getStaticDims();
    const auto& expectedDims = getBaseMemDescAtOutputPort(0)->getShape().getStaticDims();
    OPENVINO_ASSERT(expectedDims == stateDims,
            "MemoryInput ",
            getName(),
            " unexpected state shape: ",
            vec2str(stateDims),
            ", while the expected shape: ",
            vec2str(expectedDims));

    auto internDesc = getBaseMemDescAtOutputPort(0);

    const bool processInitGraph = needInitGraphProcessing();
    MemoryPtr src = assignedMem;  // declare src memory
    if (processInitGraph) {
        if (haveSubgraph()) {
            subGraph.ResetInferCount();
            subGraph.Infer();

            auto& outputs = subGraph.GetOutputNodesMap();
            OPENVINO_ASSERT(outputs.size() == 1);
            auto itr = outputs.begin();
            src = itr->second->getSrcMemoryAtPort(0);

            // Save to state mem
            DEBUG_LOG("dst memory=", getDstMemoryAtPort(0)->getData(), ", state memory=", assignedMem->getData());
            if (getDstMemoryAtPort(0)->getData() != assignedMem->getData())
                assignedMem->load(*src);
        } else {
            src = getSrcMemoryAtPort(0);
        }
    }

    const auto& newDims = src->getStaticDims();
    redefineOutputMemory({newDims});

    auto dst = getDstMemoryAtPort(0);
    if (src->getData() != dst->getData()) {
        dst->load(*src);
    }
}

void MemoryInputSingle::resolveInPlaceEdges(Edge::LOOK look) {
    if (!(look & Edge::LOOK_UP)) {
        Node::resolveInPlaceEdges(look);
        return;
    }

    auto selected_pd = getSelectedPrimitiveDescriptor();
    OPENVINO_ASSERT(selected_pd,
        "MemoryInput ",
        getName(),
        " failed getSelectedPrimitiveDescriptor() call, preferable primitive descriptor is not set");

    auto memDesc = selected_pd->getConfig().outConfs.front().getMemDesc();

    for (auto&& edge : getChildEdgesAtPort(0)) { // always only one child port
        OPENVINO_ASSERT(one_of(edge->getStatus(), Edge::Status::Uninitialized, Edge::Status::NotAllocated),
            " Unexpected inplace resolve call to an allocated edge: ", edge->name());

        auto edgeMem = std::make_shared<MemoryStub>(getEngine(), memDesc);
        edge->reuse(edgeMem);
    }
}
=======
MemoryInputSingle::MemoryInputSingle(const std::string id,
                                     const std::string& name,
                                     const std::string& type,
                                     const Shape& output_shape,
                                     const ov::element::Type& output_prc,
                                     const GraphContext::CPtr context,
                                     const ov::optional<Shape>& input_shape,
                                     const ov::optional<ov::element::Type>& input_prc)
    : MemoryInput(id,
                  name,
                  type,
                  output_shape,
                  output_prc,
                  context,
                  input_shape,
                  input_prc,
                  MemoryInputBase::mode::single_read_value) {}
>>>>>>> ced56d63

MemStatePtr MemoryInputSingle::makeState() const {
    // assume ov::Tensor is always dense
    auto original_desc =
        std::make_shared<CpuBlockedMemoryDesc>(getOriginalOutputPrecisionAtPort(0), outputShapes.at(0));

    auto mem_desc = getBaseMemDescAtOutputPort(0);
    const auto& eng = getEngine();

    auto state_name = getId();

    // Remove suffix with pair ID. Internal information.
    auto suffix_idx = state_name.find("/id=");
    if (suffix_idx != std::string::npos) {
        state_name = state_name.substr(0, suffix_idx);
    }

<<<<<<< HEAD
    // For direct ReadValue Assign pair, if MemoryOutput is MemoryOutputStub, VariableStateSingleBuffer is used.
=======
>>>>>>> ced56d63
    return std::make_shared<VariableStateSingleBuffer>(state_name,
                                                       std::make_shared<Memory>(eng, mem_desc),
                                                       original_desc);
}

<<<<<<< HEAD
MemoryInputSingle::MemoryInputSingle(const std::shared_ptr<ov::Node>& op, const GraphContext::CPtr context)
    : MemoryInput::MemoryInput(op, context) {
    std::string errorMessage;
    if (!isSupportedOperation(op, errorMessage)) {
        OPENVINO_THROW_NOT_IMPLEMENTED(errorMessage);
    }

    // MemoryInputSingle has its own type, resgister must be called here.
    if (created()) {
        context->getMemoryStatesRegister()->registerInput(this);
    }
    auto rvWithSubgraph = ov::as_type_ptr<ov::intel_cpu::ReadValueWithSubgraph>(op);
    if (rvWithSubgraph) {
        body = rvWithSubgraph->get_function();
    }
}

bool MemoryInputSingle::isSupportedOperation(const std::shared_ptr<const ov::Node>& op, std::string& errorMessage) noexcept {
    try {
        if (!MemoryInputBase::isSupportedOperation(op, errorMessage)) {
            if (!one_of(op->get_type_info(), ov::intel_cpu::ReadValueWithSubgraph::get_type_info_static())) {
                errorMessage = "Node is not an instance of ReadValueWithSubgraph from the operation set ov::intel_cpu.";
                return false;
            }
        }
    } catch (...) {
        return false;
    }
    return true;
}

}   // namespace node
=======
void MemoryInputSingle::runStatic(dnnl::stream strm) {
    MemoryInput::runStatic(strm);
    if (needInitGraphProcessing()) {
        // since there is no corresponding MemoryOutput node, we need to update the state here
        auto result = getDstMemoryAtPort(0); // only one output port
        auto stateMem = getAssignedState()->output_mem();
        CPU_NODE_ASSERT(stateMem, " state memory has nullptr");
        if (result->getData() != stateMem->getData()) {
            stateMem->load(*result);
        }
    }
    getAssignedState()->commit(); // since we don't use MemoryOutput, commit must be called to change the reset state
}

void MemoryInputSingle::runDynamic(dnnl::stream strm) {
    MemoryInput::runDynamic(strm);
    if (needInitGraphProcessing()) {
        // since there is no corresponding MemoryOutput node, we need to update the state here
        auto result = getDstMemoryAtPort(0); // only one output port
        auto state = getAssignedState();
        auto stateMem = state->output_mem();
        CPU_NODE_ASSERT(stateMem, " state memory has nullptr");

        const auto& newShape = result->getShape();
        const auto& stateShape = stateMem->getShape();

        if (stateShape.isDynamic() || stateShape.getStaticDims() != newShape.getStaticDims()) {
            auto extMemDesc = state->internal_desc();
            auto newExternDesc = extMemDesc->cloneWithNewDims(newShape.getStaticDims());
            stateMem->redefineDesc(newExternDesc);
        }

        if (result->getData() != stateMem->getData()) {
            stateMem->load(*result);
        }
    }
    getAssignedState()->commit(); // since we don't use MemoryOutput, commit must be called to change the reset state
}

bool MemoryInputSingle::isSupportedOperation(const std::shared_ptr<const ov::Node>& op,
                                             std::string& errorMessage) noexcept {
    return MemoryInput::isSupportedOperation(op, errorMessage);
}

}  // namespace node
>>>>>>> ced56d63
}   // namespace intel_cpu
}   // namespace ov<|MERGE_RESOLUTION|>--- conflicted
+++ resolved
@@ -407,22 +407,26 @@
                                  const Shape& output_shape,
                                  const ov::element::Type& output_prc,
                                  const GraphContext::CPtr context,
-                                 const ov::optional<Shape>& input_shape,
-                                 const ov::optional<ov::element::Type>& input_prc,
+                                 const ov::optional<std::vector<Shape>>& input_shape,
+                                 const ov::optional<std::vector<ov::element::Type>>& input_prc,
                                  MemoryInputBase::mode mode)
     : Input(output_shape, output_prc, name, type, context),
       MemoryStateNode(id) {
     outputShapes.emplace_back(output_shape);
     addOriginalOutputPrecision(output_prc);
     if (input_shape) {
-        inputShapes.push_back(*input_shape);
-        isDynamic = isDynamic || input_shape->isDynamic();
+        for (auto inp_shape : *input_shape) {
+            inputShapes.push_back(inp_shape);
+            isDynamic = isDynamic || inp_shape.isDynamic();
+        }
         if (isDynamic && !shapeInference) {
             shapeInference = PassThroughShapeInferFactory().makeShapeInfer();
         }
     }
     if (input_prc) {
-        addOriginalInputPrecision(*input_prc);
+        for (auto inp_prc : *input_prc) {
+            addOriginalInputPrecision(inp_prc);
+        }
     }
     if (created()) {
         context->getMemoryStatesRegister()->registerInput(this);
@@ -459,8 +463,10 @@
     NodeConfig config;
 
     if (!getParentEdges().empty()) {
-        const auto& inputShape = getInputShapeAtPort(0);
-        config.inConfs.emplace_back(descCreators.at(LayoutType::ncsp)->createSharedDesc(precision, inputShape));
+        for (size_t i = 0; i < getParentEdges().size(); i++) {
+            const auto& inputShape = getInputShapeAtPort(i);
+            config.inConfs.emplace_back(descCreators.at(LayoutType::ncsp)->createSharedDesc(precision, inputShape));
+        }
     }
 
     const auto& outputShape = getOutputShapeAtPort(0);
@@ -558,6 +564,41 @@
 void MemoryInputBase::bypassAssignState() {
     // nothing to do
     return;
+}
+
+MemoryInput::MemoryInput(const std::shared_ptr<ov::Node>& op, const GraphContext::CPtr ctx)
+    : MemoryInputBase::MemoryInputBase(op, ctx) {
+    auto rvWithSubgraph = ov::as_type_ptr<ov::intel_cpu::ReadValueWithSubgraph>(op);
+    if (rvWithSubgraph) {
+        body = rvWithSubgraph->get_function();
+    }
+}
+
+MemoryInput::MemoryInput(const std::string id,
+                         const std::string& name,
+                         const std::string& type,
+                         const Shape& output_shape,
+                         const ov::element::Type& output_prc,
+                         const GraphContext::CPtr context,
+                         const ov::optional<std::vector<Shape>>& input_shape,
+                         const ov::optional<std::vector<ov::element::Type>>& input_prc,
+                         std::shared_ptr<ov::Model> func,
+                         mode mode)
+    : MemoryInputBase::MemoryInputBase(id,
+                                       name,
+                                       type,
+                                       output_shape,
+                                       output_prc,
+                                       context,
+                                       input_shape,
+                                       input_prc,
+                                       mode) {
+    body = func;
+
+    if (haveSubgraph() && isDynamic) {
+        // Update to MemInpSingleShapeInfer
+        shapeInference = PassThroughShapeInferFactory(body).makeShapeInfer();
+    }
 }
 
 bool MemoryInput::needInitGraphProcessing() const {
@@ -622,11 +663,55 @@
 
 void MemoryInput::selectOptimalPrimitiveDescriptor() {
     MemoryInputBase::selectOptimalPrimitiveDescriptor();
+    if (haveSubgraph()) {
+        auto* prim_desc = getSelectedPrimitiveDescriptor();
+        OPENVINO_ASSERT(prim_desc);
+        auto& conf = prim_desc->getConfig();
+        std::vector<Input::InputConfig> graphInputConfig;
+
+        for (auto&& portConfig : conf.inConfs) {
+            auto desc = portConfig.getMemDesc();
+            graphInputConfig.emplace_back(node::Input::InputConfig{desc, false});
+        }
+
+        std::vector<Input::OutputConfig> graphOutputConfig;
+        for (size_t i = 0; i < conf.outConfs.size(); i++) {
+            graphOutputConfig.emplace_back(node::Input::OutputConfig{false, false});
+        }
+
+        // configure the inner graph to get the information about output memory descriptors
+        subGraph.Init(body, context, graphInputConfig, graphOutputConfig);
+    }
 }
 
 // @todo add ascii diagramm for memory mapping / reuse
 void MemoryInput::createPrimitive() {
     MemoryInputBase::createPrimitive();
+    if (haveSubgraph()) {
+        OPENVINO_ASSERT(getOriginalInputsNumber() == subGraph.GetInputNodesMap().size(),
+                        "Number of node inputs must be equal the number of inner graph's inputs: ",
+                        getOriginalInputsNumber(),
+                        " != ",
+                        subGraph.GetInputNodesMap().size());
+
+        std::vector<MemoryPtr> inputMemory;
+        for (size_t i = 0; i < getOriginalInputsNumber(); i++) {
+            inputMemory.emplace_back(getSrcMemoryAtPort(i));
+        }
+
+        OPENVINO_ASSERT(getOriginalOutputsNumber() == subGraph.GetOutputNodesMap().size(),
+                        "Number of node outputs must be equal the number of inner graph's outputs: ",
+                        getOriginalOutputsNumber(),
+                        " != ",
+                        subGraph.GetOutputNodesMap().size());
+
+        std::vector<MemoryPtr> outputMemory;
+        for (size_t i = 0; i < getOriginalOutputsNumber(); i++) {
+            outputMemory.emplace_back(getDstMemoryAtPort(i));
+        }
+
+        subGraph.Activate(inputMemory, outputMemory);
+    }
 }
 
 void MemoryInput::runDynamic(dnnl::stream strm) {
@@ -668,350 +753,6 @@
         memBlock->reset();
     }
 
-    //reshape output
-    const auto& newDims = processInitGraph ? getSrcMemoryAtPort(0)->getStaticDims() : stateDims;
-
-    redefineOutputMemory(0, newDims);
-
-    //copy data when necessary
-    auto src = processInitGraph ? getSrcMemoryAtPort(0) : assignedMem;
-    if (src->getData() != dst->getData()) {
-        dst->load(*src);
-    }
-}
-
-void MemoryInput::runStatic(dnnl::stream strm) {
-    auto assignedMem = getAssignedState()->input_mem();
-
-    OPENVINO_ASSERT(assignedMem,
-        "MemoryInput ",
-        getName(),
-        " assigned state has null memory ptr");
-
-    const auto& stateDims = assignedMem->getStaticDims();
-    const auto& expectedDims = getBaseMemDescAtOutputPort(0)->getShape().getStaticDims();
-    OPENVINO_ASSERT(expectedDims == stateDims,
-            "MemoryInput ",
-            getName(),
-            " unexpected state shape: ",
-            vec2str(stateDims),
-            ", while the expected shape: ",
-            vec2str(expectedDims));
-
-    auto internDesc = getBaseMemDescAtOutputPort(0);
-
-    OPENVINO_ASSERT(memBlock,
-        "MemoryInput ",
-        getName(),
-        " has uninitialized memory block.");
-
-    if (internDesc->isCompatible(assignedMem->getDesc())) {
-        memBlock->setMemBlock(assignedMem->getMemoryBlock());
-    } else {
-        memBlock->reset();
-    }
-
-    const bool processInitGraph = needInitGraphProcessing();
-    //copy data when necessary
-    auto src = processInitGraph ? getSrcMemoryAtPort(0) : assignedMem;
-    auto dst = getDstMemoryAtPort(0);
-    if (src->getData() != dst->getData()) {
-        dst->load(*src);
-    }
-}
-
-void MemoryInput::resolveInPlaceEdges(Edge::LOOK look) {
-    if (!(look & Edge::LOOK_UP)) {
-        Node::resolveInPlaceEdges(look);
-        return;
-    }
-
-    auto selected_pd = getSelectedPrimitiveDescriptor();
-    OPENVINO_ASSERT(selected_pd,
-        "MemoryInput ",
-        getName(),
-        " failed getSelectedPrimitiveDescriptor() call, preferable primitive descriptor is not set");
-
-    auto memDesc = selected_pd->getConfig().outConfs.front().getMemDesc();
-    memBlock = std::make_shared<ProxyMemoryBlock>();
-
-    for (auto&& edge : getChildEdgesAtPort(0)) { // always only one child port
-        OPENVINO_ASSERT(one_of(edge->getStatus(), Edge::Status::Uninitialized, Edge::Status::NotAllocated),
-            " Unexpected inplace resolve call to an allocated edge: ", edge->name());
-
-        auto edgeMem = std::make_shared<Memory>(getEngine(), memDesc, memBlock);
-        edge->reuse(edgeMem);
-    }
-}
-
-MemStatePtr MemoryInput::makeState() const {
-    // assume ov::Tensor is always dense
-    auto original_desc =
-        std::make_shared<CpuBlockedMemoryDesc>(getOriginalOutputPrecisionAtPort(0), outputShapes.at(0));
-
-    auto mem_desc = getBaseMemDescAtOutputPort(0);
-    const auto& eng = getEngine();
-
-    auto state_name = getId();
-
-    // Remove suffix with pair ID. Internal information.
-    auto suffix_idx = state_name.find("/id=");
-    if (suffix_idx != std::string::npos) {
-        state_name = state_name.substr(0, suffix_idx);
-    }
-
-    return std::make_shared<VariableStateDoubleBuffer>(state_name,
-        std::make_shared<Memory>(eng, mem_desc),
-        std::make_shared<Memory>(eng, mem_desc),
-        original_desc);
-}
-
-bool MemoryInput::isSupportedOperation(const std::shared_ptr<const ov::Node>& op, std::string& errorMessage) noexcept {
-    return MemoryInputBase::isSupportedOperation(op, errorMessage);
-}
-
-MemoryInputSDPA::MemoryInputSDPA(const std::string id,
-                                 const std::string& name,
-                                 const std::string& type,
-                                 const Shape& output_shape,
-                                 const ov::element::Type& output_prc,
-                                 const GraphContext::CPtr context,
-                                 const ov::optional<Shape>& input_shape,
-                                 const ov::optional<ov::element::Type>& input_prc,
-                                 const std::shared_ptr<ScaledDotProductAttention>& sdpaNode) :
-    MemoryInputBase(id, name, type, output_shape, output_prc, context, input_shape, input_prc), m_sdpaNode(sdpaNode) {}
-
-void MemoryInputSDPA::createPrimitive() {
-    MemoryInputBase::createPrimitive();
-    // determine the output node idx
-    auto memDesc = getBaseMemDescAtOutputPort(0);
-    auto sdpaNode = m_sdpaNode.lock();
-    for (auto&& edge : getChildEdgesAtPort(0)) { // always only one child port
-        auto node = edge->getChild();
-        if (node == sdpaNode) {
-            m_child_port_idx = edge->getOutputNum();
-            break;
-        }
-    }
-    OPENVINO_ASSERT(m_child_port_idx != -1, getName(), " should be connected to SDPA node.");
-}
-
-void MemoryInputSDPA::assignStateHook() {
-    auto currentState = getAssignedState();
-    auto sdpaNode = m_sdpaNode.lock();
-    OPENVINO_ASSERT(sdpaNode);
-    auto sdpaState = std::dynamic_pointer_cast<VariableStateKVcache>(currentState);
-    OPENVINO_ASSERT(sdpaState);
-    sdpaNode->assignState(sdpaState, m_child_port_idx);
-}
-
-MemStatePtr MemoryInputSDPA::makeState() const {
-    // assume ov::Tensor is always dense
-    auto original_desc =
-        std::make_shared<CpuBlockedMemoryDesc>(getOriginalOutputPrecisionAtPort(0), outputShapes.at(0));
-
-    auto mem_desc = getBaseMemDescAtOutputPort(0);
-
-    auto state_name = getId();
-
-    // Remove suffix with pair ID. Internal information.
-    auto suffix_idx = state_name.find("/id=");
-    if (suffix_idx != std::string::npos) {
-        state_name = state_name.substr(0, suffix_idx);
-    }
-
-    auto node = m_sdpaNode.lock();
-    // retrieve the internal precision and axis order from the SDPA node
-    OPENVINO_ASSERT(node);
-    auto kv_precision = node->getKVCachePrecision();
-    VectorDims order = {2, 0, 1, 3};
-    if (!node->getKVCacheOrder().empty())
-        order = node->getKVCacheOrder();
-
-    auto internal_desc = ArbitraryOrderDescCreator(order).createSharedDesc(kv_precision, outputShapes.at(0));
-
-    return std::make_shared<VariableStateKVcache>(state_name, original_desc, internal_desc);
-}
-
-void MemoryInputSDPA::runStatic(dnnl::stream strm) {
-    //nothing to do
-}
-
-void MemoryInputSDPA::runDynamic(dnnl::stream strm) {
-    auto currentState = getAssignedState();
-    if (currentState->is_reset_state()) {
-        if (getParentEdges().empty()) {
-            auto newShape = MemoryDescUtils::makeDummyShape(getBaseMemDescAtOutputPort(0)->getShape(), 0);
-            redefineOutputMemory({newShape.getStaticDims()});
-        } else {
-            auto inpMem = getSrcMemoryAtPort(0);
-            redefineOutputMemory({inpMem->getStaticDims()});
-        }
-    } else {
-        auto stateMem = currentState->input_mem();
-        OPENVINO_ASSERT(stateMem,
-            "Internal state mem id: ",
-            currentState->get_name(),
-            " is empty, node name: ",
-            getName());
-
-        redefineOutputMemory({stateMem->getStaticDims()});
-    }
-}
-
-void MemoryInputSDPA::resolveInPlaceEdges(Edge::LOOK look) {
-    if (getParentEdgeAt(0)) {
-        Node::resolveInPlaceEdges(look);
-    } else {
-        auto memDesc = getBaseMemDescAtOutputPort(0);
-        for (auto&& edge : getChildEdgesAtPort(0)) { // always only one child port
-            OPENVINO_ASSERT(one_of(edge->getStatus(), Edge::Status::Uninitialized, Edge::Status::NotAllocated),
-                " Unexpected inplace resolve call to an allocated edge: ", edge->name());
-
-            auto edgeMem = std::make_shared<MemoryStub>(getEngine(), memDesc);
-            edge->reuse(edgeMem);
-        }
-    }
-}
-
-<<<<<<< HEAD
-bool MemoryInputSingle::needInitGraphProcessing() const {
-    return !getParentEdges().empty() && getAssignedState()->is_reset_state();
-}
-
-void MemoryInputSingle::initOptimalPrimitiveDescriptor() {
-    // Mimic the child node memory desc to avoid extra reorder
-    static const Type preferredTypes[] = {
-        Type::ScaledDotProductAttention,
-        Type::MatMul,
-        Type::FullyConnected,
-        Type::Convolution,
-        Type::RNNCell,
-        Type::RNNSeq,
-        Type::Subgraph
-    };
-
-    static const Type skipTypes[] = {
-        Type::ShapeOf
-    };
-
-    auto&& childEdges = getChildEdgesAtPort(0);
-    EdgePtr childEdge = childEdges.front();
-
-    if (childEdges.size() > 1) {
-        // try to prioritize memory desc
-        for (auto&& item : childEdges) {
-            auto itemType = item->getChild()->getType();
-            if (std::any_of(std::begin(skipTypes), std::end(skipTypes), [=](Type type){ return type == itemType; })) {
-                continue;
-            }
-            if (std::any_of(std::begin(preferredTypes),
-                    std::end(preferredTypes), [=](Type type){ return type == itemType; })) {
-                childEdge = item;
-                break;
-            }
-        }
-    }
-
-    auto child = childEdge->getChild();
-    auto childPd = child->getSelectedPrimitiveDescriptor();
-    OPENVINO_ASSERT(childPd,
-        child->getTypeStr(), " ",
-        child->getName(),
-        "failed getSelectedPrimitiveDescriptor() call, preferable primitive descriptor is not set");
-
-    const auto& childConfig = childPd->getConfig();
-    auto mem_desc = childConfig.inConfs[childEdge->getOutputNum()].getMemDesc();
-
-    auto selectedPd = getSelectedPrimitiveDescriptor();
-    OPENVINO_ASSERT(selectedPd,
-        "MemoryInput ",
-        getName(),
-        " failed getSelectedPrimitiveDescriptor() call, preferable primitive descriptor is not set");
-
-    auto config = selectedPd->getConfig();
-    config.outConfs.front().setMemDesc(mem_desc);
-    // bypass any checks, we enforce the child descriptor
-    selectedPd->setConfig(config);
-}
-
-void MemoryInputSingle::selectOptimalPrimitiveDescriptor() {
-    MemoryInputBase::selectOptimalPrimitiveDescriptor();
-    if (haveSubgraph()) {
-        std::vector<Input::InputConfig> graphInputConfig;
-        std::vector<PortConfig> inConfs;
-
-        for (size_t i = 0; i < getParentEdges().size(); i++) {
-            // MemoryInputBase::selectOptimalPrimitiveDescriptor() can't deduce corrent primitave.
-            auto desc = getParentOutputMemDesc(getParentEdgeAt(i));
-            inConfs.emplace_back(desc);
-            graphInputConfig.emplace_back(node::Input::InputConfig{desc, true});
-        }
-
-        std::vector<Input::OutputConfig> graphOutputConfig;
-        for (size_t i = 0; i < getChildEdges().size(); i++) {
-            // TODO: Upgrade OutputConfig and update OutputConfig's first param like InputConfig
-            graphOutputConfig.emplace_back(node::Input::OutputConfig{false, false});
-        }
-
-        // configure the inner graph to get the information about output memory descriptors
-        subGraph.Init(body, context, graphInputConfig, graphOutputConfig);
-
-        // for the output decriptors, use the configuration of the graph's output nodes
-        auto outputDescriptors = subGraph.getOutputMemoryDescriptors();
-
-        std::vector<PortConfig> outConfs;
-        for (const auto& desc : outputDescriptors) {
-            outConfs.emplace_back(desc);
-        }
-
-        const NodeConfig config(inConfs, outConfs);
-
-        supportedPrimitiveDescriptors.clear();
-        supportedPrimitiveDescriptors.emplace_back(config, impl_desc_type::undef);
-
-        selectPrimitiveDescriptorByIndex(0);
-    }
-}
-
-// @todo add ascii diagramm for memory mapping / reuse
-void MemoryInputSingle::createPrimitive() {
-    MemoryInputBase::createPrimitive();
-    if (haveSubgraph()) {
-        OPENVINO_ASSERT(getOriginalInputsNumber() == subGraph.GetInputNodesMap().size(),
-                        "Number of node inputs must be equal the number of inner graph's inputs");
-
-        std::vector<MemoryPtr> inputMemory;
-        for (size_t i = 0; i < getOriginalInputsNumber(); i++) {
-            inputMemory.emplace_back(getSrcMemoryAtPort(i));
-        }
-
-        OPENVINO_ASSERT(getOriginalOutputsNumber() == subGraph.GetOutputNodesMap().size(),
-                        "Number of node outputs must be equal the number of inner graph's outputs");
-
-        std::vector<MemoryPtr> outputMemory;
-        for (size_t i = 0; i < getOriginalOutputsNumber(); i++) {
-            outputMemory.emplace_back(getDstMemoryAtPort(i));
-        }
-
-        subGraph.Activate(inputMemory, outputMemory);
-    }
-}
-
-void MemoryInputSingle::runDynamic(dnnl::stream strm) {
-    auto assignedMem = getAssignedState()->input_mem();
-
-    OPENVINO_ASSERT(assignedMem,
-        "MemoryInput ",
-        getName(),
-        " assigned state has null memory ptr");
-
-    // check whether we can share memory block
-    const auto& stateDims = assignedMem->getStaticDims();
-    const bool hasZeroDims = std::count(std::begin(stateDims), std::end(stateDims), 0) > 0;
-    auto internDesc = getBaseMemDescAtOutputPort(0)->cloneWithNewDims(stateDims, hasZeroDims);
-
-    const bool processInitGraph = needInitGraphProcessing();
     MemoryPtr src = assignedMem;  // declare src memory
     if (processInitGraph) {
         if (haveSubgraph()) {
@@ -1027,26 +768,22 @@
 
             // Update state MemoryDesc
             assignedMem->redefineDesc(getBaseMemDescAtOutputPort(0)->cloneWithNewDims(src->getStaticDims()));
-
-            // Save to state mem
-            DEBUG_LOG("dst memory=", getDstMemoryAtPort(0)->getData(), ", state memory=", assignedMem->getData());
-            if (getDstMemoryAtPort(0)->getData() != assignedMem->getData())
-                assignedMem->load(*src);
         } else {
             src = getSrcMemoryAtPort(0);
         }
     }
 
+    //reshape output
     const auto& newDims = src->getStaticDims();
-    redefineOutputMemory({newDims});
-
-    auto dst = getDstMemoryAtPort(0);
+    redefineOutputMemory(0, newDims);
+
+    // copy data when necessary
     if (src->getData() != dst->getData()) {
         dst->load(*src);
     }
 }
 
-void MemoryInputSingle::runStatic(dnnl::stream strm) {
+void MemoryInput::runStatic(dnnl::stream strm) {
     auto assignedMem = getAssignedState()->input_mem();
 
     OPENVINO_ASSERT(assignedMem,
@@ -1066,8 +803,19 @@
 
     auto internDesc = getBaseMemDescAtOutputPort(0);
 
+    OPENVINO_ASSERT(memBlock,
+        "MemoryInput ",
+        getName(),
+        " has uninitialized memory block.");
+
+    if (internDesc->isCompatible(assignedMem->getDesc())) {
+        memBlock->setMemBlock(assignedMem->getMemoryBlock());
+    } else {
+        memBlock->reset();
+    }
+
     const bool processInitGraph = needInitGraphProcessing();
-    MemoryPtr src = assignedMem;  // declare src memory
+    MemoryPtr src = assignedMem; // declare src memory
     if (processInitGraph) {
         if (haveSubgraph()) {
             subGraph.ResetInferCount();
@@ -1077,26 +825,19 @@
             OPENVINO_ASSERT(outputs.size() == 1);
             auto itr = outputs.begin();
             src = itr->second->getSrcMemoryAtPort(0);
-
-            // Save to state mem
-            DEBUG_LOG("dst memory=", getDstMemoryAtPort(0)->getData(), ", state memory=", assignedMem->getData());
-            if (getDstMemoryAtPort(0)->getData() != assignedMem->getData())
-                assignedMem->load(*src);
         } else {
             src = getSrcMemoryAtPort(0);
         }
     }
 
-    const auto& newDims = src->getStaticDims();
-    redefineOutputMemory({newDims});
-
+    //copy data when necessary
     auto dst = getDstMemoryAtPort(0);
     if (src->getData() != dst->getData()) {
         dst->load(*src);
     }
 }
 
-void MemoryInputSingle::resolveInPlaceEdges(Edge::LOOK look) {
+void MemoryInput::resolveInPlaceEdges(Edge::LOOK look) {
     if (!(look & Edge::LOOK_UP)) {
         Node::resolveInPlaceEdges(look);
         return;
@@ -1109,24 +850,167 @@
         " failed getSelectedPrimitiveDescriptor() call, preferable primitive descriptor is not set");
 
     auto memDesc = selected_pd->getConfig().outConfs.front().getMemDesc();
+    memBlock = std::make_shared<ProxyMemoryBlock>();
 
     for (auto&& edge : getChildEdgesAtPort(0)) { // always only one child port
         OPENVINO_ASSERT(one_of(edge->getStatus(), Edge::Status::Uninitialized, Edge::Status::NotAllocated),
             " Unexpected inplace resolve call to an allocated edge: ", edge->name());
 
-        auto edgeMem = std::make_shared<MemoryStub>(getEngine(), memDesc);
+        auto edgeMem = std::make_shared<Memory>(getEngine(), memDesc, memBlock);
         edge->reuse(edgeMem);
     }
 }
-=======
+
+MemStatePtr MemoryInput::makeState() const {
+    // assume ov::Tensor is always dense
+    auto original_desc =
+        std::make_shared<CpuBlockedMemoryDesc>(getOriginalOutputPrecisionAtPort(0), outputShapes.at(0));
+
+    auto mem_desc = getBaseMemDescAtOutputPort(0);
+    const auto& eng = getEngine();
+
+    auto state_name = getId();
+
+    // Remove suffix with pair ID. Internal information.
+    auto suffix_idx = state_name.find("/id=");
+    if (suffix_idx != std::string::npos) {
+        state_name = state_name.substr(0, suffix_idx);
+    }
+
+    return std::make_shared<VariableStateDoubleBuffer>(state_name,
+        std::make_shared<Memory>(eng, mem_desc),
+        std::make_shared<Memory>(eng, mem_desc),
+        original_desc);
+}
+
+bool MemoryInput::needShapeInfer() const {
+    if (haveSubgraph()) {
+        return true;
+    }
+    return MemoryInputBase::needShapeInfer();
+}
+
+std::shared_ptr<ov::Model> MemoryInput::getSubGraph() {
+    return body;
+}
+
+bool MemoryInput::isSupportedOperation(const std::shared_ptr<const ov::Node>& op, std::string& errorMessage) noexcept {
+    return MemoryInputBase::isSupportedOperation(op, errorMessage);
+}
+
+MemoryInputSDPA::MemoryInputSDPA(const std::string id,
+                                 const std::string& name,
+                                 const std::string& type,
+                                 const Shape& output_shape,
+                                 const ov::element::Type& output_prc,
+                                 const GraphContext::CPtr context,
+                                 const ov::optional<std::vector<Shape>>& input_shape,
+                                 const ov::optional<std::vector<ov::element::Type>>& input_prc,
+                                 const std::shared_ptr<ScaledDotProductAttention>& sdpaNode) :
+    MemoryInputBase(id, name, type, output_shape, output_prc, context, input_shape, input_prc), m_sdpaNode(sdpaNode) {}
+
+void MemoryInputSDPA::createPrimitive() {
+    MemoryInputBase::createPrimitive();
+    // determine the output node idx
+    auto memDesc = getBaseMemDescAtOutputPort(0);
+    auto sdpaNode = m_sdpaNode.lock();
+    for (auto&& edge : getChildEdgesAtPort(0)) { // always only one child port
+        auto node = edge->getChild();
+        if (node == sdpaNode) {
+            m_child_port_idx = edge->getOutputNum();
+            break;
+        }
+    }
+    OPENVINO_ASSERT(m_child_port_idx != -1, getName(), " should be connected to SDPA node.");
+}
+
+void MemoryInputSDPA::assignStateHook() {
+    auto currentState = getAssignedState();
+    auto sdpaNode = m_sdpaNode.lock();
+    OPENVINO_ASSERT(sdpaNode);
+    auto sdpaState = std::dynamic_pointer_cast<VariableStateKVcache>(currentState);
+    OPENVINO_ASSERT(sdpaState);
+    sdpaNode->assignState(sdpaState, m_child_port_idx);
+}
+
+MemStatePtr MemoryInputSDPA::makeState() const {
+    // assume ov::Tensor is always dense
+    auto original_desc =
+        std::make_shared<CpuBlockedMemoryDesc>(getOriginalOutputPrecisionAtPort(0), outputShapes.at(0));
+
+    auto mem_desc = getBaseMemDescAtOutputPort(0);
+
+    auto state_name = getId();
+
+    // Remove suffix with pair ID. Internal information.
+    auto suffix_idx = state_name.find("/id=");
+    if (suffix_idx != std::string::npos) {
+        state_name = state_name.substr(0, suffix_idx);
+    }
+
+    auto node = m_sdpaNode.lock();
+    // retrieve the internal precision and axis order from the SDPA node
+    OPENVINO_ASSERT(node);
+    auto kv_precision = node->getKVCachePrecision();
+    VectorDims order = {2, 0, 1, 3};
+    if (!node->getKVCacheOrder().empty())
+        order = node->getKVCacheOrder();
+
+    auto internal_desc = ArbitraryOrderDescCreator(order).createSharedDesc(kv_precision, outputShapes.at(0));
+
+    return std::make_shared<VariableStateKVcache>(state_name, original_desc, internal_desc);
+}
+
+void MemoryInputSDPA::runStatic(dnnl::stream strm) {
+    //nothing to do
+}
+
+void MemoryInputSDPA::runDynamic(dnnl::stream strm) {
+    auto currentState = getAssignedState();
+    if (currentState->is_reset_state()) {
+        if (getParentEdges().empty()) {
+            auto newShape = MemoryDescUtils::makeDummyShape(getBaseMemDescAtOutputPort(0)->getShape(), 0);
+            redefineOutputMemory({newShape.getStaticDims()});
+        } else {
+            auto inpMem = getSrcMemoryAtPort(0);
+            redefineOutputMemory({inpMem->getStaticDims()});
+        }
+    } else {
+        auto stateMem = currentState->input_mem();
+        OPENVINO_ASSERT(stateMem,
+            "Internal state mem id: ",
+            currentState->get_name(),
+            " is empty, node name: ",
+            getName());
+
+        redefineOutputMemory({stateMem->getStaticDims()});
+    }
+}
+
+void MemoryInputSDPA::resolveInPlaceEdges(Edge::LOOK look) {
+    if (getParentEdgeAt(0)) {
+        Node::resolveInPlaceEdges(look);
+    } else {
+        auto memDesc = getBaseMemDescAtOutputPort(0);
+        for (auto&& edge : getChildEdgesAtPort(0)) { // always only one child port
+            OPENVINO_ASSERT(one_of(edge->getStatus(), Edge::Status::Uninitialized, Edge::Status::NotAllocated),
+                " Unexpected inplace resolve call to an allocated edge: ", edge->name());
+
+            auto edgeMem = std::make_shared<MemoryStub>(getEngine(), memDesc);
+            edge->reuse(edgeMem);
+        }
+    }
+}
+
 MemoryInputSingle::MemoryInputSingle(const std::string id,
                                      const std::string& name,
                                      const std::string& type,
                                      const Shape& output_shape,
                                      const ov::element::Type& output_prc,
                                      const GraphContext::CPtr context,
-                                     const ov::optional<Shape>& input_shape,
-                                     const ov::optional<ov::element::Type>& input_prc)
+                                     const ov::optional<std::vector<Shape>>& input_shape,
+                                     const ov::optional<std::vector<ov::element::Type>>& input_prc,
+                                     std::shared_ptr<ov::Model> func)
     : MemoryInput(id,
                   name,
                   type,
@@ -1135,8 +1019,8 @@
                   context,
                   input_shape,
                   input_prc,
+                  func,
                   MemoryInputBase::mode::single_read_value) {}
->>>>>>> ced56d63
 
 MemStatePtr MemoryInputSingle::makeState() const {
     // assume ov::Tensor is always dense
@@ -1154,49 +1038,11 @@
         state_name = state_name.substr(0, suffix_idx);
     }
 
-<<<<<<< HEAD
-    // For direct ReadValue Assign pair, if MemoryOutput is MemoryOutputStub, VariableStateSingleBuffer is used.
-=======
->>>>>>> ced56d63
     return std::make_shared<VariableStateSingleBuffer>(state_name,
                                                        std::make_shared<Memory>(eng, mem_desc),
                                                        original_desc);
 }
 
-<<<<<<< HEAD
-MemoryInputSingle::MemoryInputSingle(const std::shared_ptr<ov::Node>& op, const GraphContext::CPtr context)
-    : MemoryInput::MemoryInput(op, context) {
-    std::string errorMessage;
-    if (!isSupportedOperation(op, errorMessage)) {
-        OPENVINO_THROW_NOT_IMPLEMENTED(errorMessage);
-    }
-
-    // MemoryInputSingle has its own type, resgister must be called here.
-    if (created()) {
-        context->getMemoryStatesRegister()->registerInput(this);
-    }
-    auto rvWithSubgraph = ov::as_type_ptr<ov::intel_cpu::ReadValueWithSubgraph>(op);
-    if (rvWithSubgraph) {
-        body = rvWithSubgraph->get_function();
-    }
-}
-
-bool MemoryInputSingle::isSupportedOperation(const std::shared_ptr<const ov::Node>& op, std::string& errorMessage) noexcept {
-    try {
-        if (!MemoryInputBase::isSupportedOperation(op, errorMessage)) {
-            if (!one_of(op->get_type_info(), ov::intel_cpu::ReadValueWithSubgraph::get_type_info_static())) {
-                errorMessage = "Node is not an instance of ReadValueWithSubgraph from the operation set ov::intel_cpu.";
-                return false;
-            }
-        }
-    } catch (...) {
-        return false;
-    }
-    return true;
-}
-
-}   // namespace node
-=======
 void MemoryInputSingle::runStatic(dnnl::stream strm) {
     MemoryInput::runStatic(strm);
     if (needInitGraphProcessing()) {
@@ -1242,6 +1088,5 @@
 }
 
 }  // namespace node
->>>>>>> ced56d63
 }   // namespace intel_cpu
 }   // namespace ov