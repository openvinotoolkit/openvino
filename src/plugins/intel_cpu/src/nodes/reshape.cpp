// Copyright (C) 2018-2024 Intel Corporation
// SPDX-License-Identifier: Apache-2.0
//

#include "reshape.h"

#include "common/cpu_memcpy.h"
#include "dnnl_extension_utils.h"
#include "dnnl_types.h"
#include "openvino/opsets/opset1.hpp"
#include "shape_inference/custom/reshape.hpp"
#include "utils.hpp"

using namespace dnnl;

namespace ov {
namespace intel_cpu {
namespace node {

bool Reshape::isSupportedOperation(const std::shared_ptr<const ov::Node>& op, std::string& errorMessage) noexcept {
    try {
<<<<<<< HEAD
        if (!ov::as_type_ptr<const ov::opset1::Reshape>(op) &&
            !ov::as_type_ptr<const ov::opset1::Squeeze>(op) &&
                !ov::as_type_ptr<const ov::opset1::Unsqueeze>(op)) {
=======
        if (!std::dynamic_pointer_cast<const ov::opset1::Reshape>(op) &&
            !std::dynamic_pointer_cast<const ov::opset1::Squeeze>(op) &&
            !std::dynamic_pointer_cast<const ov::opset1::Unsqueeze>(op)) {
>>>>>>> 45bf77b8
            errorMessage = "Only opset1 Reshape, Squeeze, Unsqueeze operations are supported";
            return false;
        }
    } catch (...) {
        return false;
    }
    return true;
}

Reshape::Reshape(const std::shared_ptr<ov::Node>& op, const GraphContext::CPtr context)
    : Node(op, context, ReshapeShapeInferFactory(op)) {
    std::string errorMessage;
    if (!isSupportedOperation(op, errorMessage)) {
        OPENVINO_THROW_NOT_IMPLEMENTED(errorMessage);
    }

    errorPrefix = std::string(op->get_type_name()) + " node with name '" + getName() + "'";

    if (isDynamicNode()) {
        auto checkSecondInput = [](const std::shared_ptr<ov::Node>& op, const std::string opType) {
            if (op->get_input_partial_shape(1).is_dynamic()) {
                OPENVINO_THROW("CPU plug-in doesn't support ", opType, " node with non static second input");
            }
        };

        if (ov::as_type_ptr<const ov::opset1::Reshape>(op)) {
            checkSecondInput(op, "Reshape");
        } else if (ov::as_type_ptr<const ov::opset1::Squeeze>(op)) {
            if (op->get_input_size() == 1)
                OPENVINO_THROW("CPU plug-in doesn't support Squeeze node with inputs num equal 1");
            checkSecondInput(op, "Squeeze");
        } else if (ov::as_type_ptr<const ov::opset1::Unsqueeze>(op)) {
            checkSecondInput(op, "Unsqueeze");
        } else {
            OPENVINO_THROW("Unsupported operation type via reshape node");
        }
    }
}

bool Reshape::needShapeInfer() const {
    const auto& mem = getParentEdgeAt(1)->getMemory();
    if (lastSecondInputValues.empty()) {
        lastSecondInputValues.resize(mem.getStaticDims()[0], 0);
    }
    const int32_t* sndInput = mem.getDataAs<const int32_t>();
    for (size_t i = 0; i < lastSecondInputValues.size(); i++) {
        if (lastSecondInputValues[i] != sndInput[i]) {
            for (size_t i = 0; i < lastSecondInputValues.size(); i++) {
                lastSecondInputValues[i] = sndInput[i];
            }
            return true;
        }
    }
    if (inputShapesModified()) {
        return true;
    }
    return false;
}

void Reshape::getSupportedDescriptors() {
    if (getParentEdges().size() != 1 && getParentEdges().size() != 2)
        OPENVINO_THROW("Incorrect number of input edges for layer ", getName());
    if (getChildEdges().empty())
        OPENVINO_THROW("Incorrect number of output edges for layer ", getName());
}

void Reshape::initSupportedPrimitiveDescriptors() {
    if (!supportedPrimitiveDescriptors.empty())
        return;

    ov::element::Type inPrec = getOriginalInputPrecisionAtPort(0);
    ov::element::Type outPrec = getOriginalOutputPrecisionAtPort(0);
    ov::element::Type secondInPrc = ov::element::i32;

    // Current reshape implementation is simple memory reinterpret,
    // same precision on input and output is required
    if (inPrec != outPrec)
        inPrec = outPrec;

    bool canBeInPlace = true;

    // CVS-81059 : disable inPlace in following case since it won't be satisfied by framework
    if (!isConstant() && getParentEdgeAt(0)->getParent()->isConstant())
        canBeInPlace = false;

    NodeConfig config;
    config.inConfs.resize(getParentEdges().size());
    auto& creatorsMap = BlockedDescCreator::getCommonCreators();
    for (size_t i = 0; i < getParentEdges().size(); i++) {
        config.inConfs[i].inPlace(0 == i && canBeInPlace ? 0 : -1);
        config.inConfs[i].constant(false);
        config.inConfs[i].setMemDesc(
            creatorsMap.at(LayoutType::ncsp)->createSharedDesc((i > 0 ? secondInPrc : inPrec), getInputShapeAtPort(i)));
    }
    config.outConfs.resize(1);
    config.outConfs[0].inPlace(canBeInPlace ? 0 : -1);
    config.outConfs[0].constant(false);
    config.outConfs[0].setMemDesc(creatorsMap.at(LayoutType::ncsp)->createSharedDesc(outPrec, getOutputShapeAtPort(0)));
    supportedPrimitiveDescriptors.emplace_back(config, impl_desc_type::unknown);
}

void Reshape::executeDynamicImpl(dnnl::stream strm) {
    execute(strm);
}

void Reshape::execute(dnnl::stream strm) {
    auto srcMemPtr = getSrcMemoryAtPort(0);
    auto dstMemPtr = getDstMemoryAtPort(0);

    auto srcPtr = static_cast<uint8_t*>(srcMemPtr->getData());
    auto dstPtr = static_cast<uint8_t*>(dstMemPtr->getData());

    if (dstPtr != srcPtr) {
        cpu_memcpy(dstPtr, srcPtr, dstMemPtr->getSize());
    }
}

bool Reshape::isExecutable() const {
    bool inPlaceEnabled = false;
    if (auto prim_desc = getSelectedPrimitiveDescriptor()) {
        auto& config = prim_desc->getConfig();
        if (config.inConfs[0].inPlace() >= 0 || config.outConfs[0].inPlace() >= 0) {
            inPlaceEnabled = true;
        }
    }
    return !inPlaceEnabled;
}

bool Reshape::created() const {
    return getType() == Type::Reshape;
}

}  // namespace node
}  // namespace intel_cpu
}  // namespace ov<|MERGE_RESOLUTION|>--- conflicted
+++ resolved
@@ -19,15 +19,8 @@
 
 bool Reshape::isSupportedOperation(const std::shared_ptr<const ov::Node>& op, std::string& errorMessage) noexcept {
     try {
-<<<<<<< HEAD
-        if (!ov::as_type_ptr<const ov::opset1::Reshape>(op) &&
-            !ov::as_type_ptr<const ov::opset1::Squeeze>(op) &&
-                !ov::as_type_ptr<const ov::opset1::Unsqueeze>(op)) {
-=======
-        if (!std::dynamic_pointer_cast<const ov::opset1::Reshape>(op) &&
-            !std::dynamic_pointer_cast<const ov::opset1::Squeeze>(op) &&
-            !std::dynamic_pointer_cast<const ov::opset1::Unsqueeze>(op)) {
->>>>>>> 45bf77b8
+        if (!ov::as_type_ptr<const ov::opset1::Reshape>(op) && !ov::as_type_ptr<const ov::opset1::Squeeze>(op) &&
+            !ov::as_type_ptr<const ov::opset1::Unsqueeze>(op)) {
             errorMessage = "Only opset1 Reshape, Squeeze, Unsqueeze operations are supported";
             return false;
         }
