--- conflicted
+++ resolved
@@ -74,14 +74,8 @@
     hasConstAttrInputs = true;
     for (size_t i = 0lu; i < op->get_input_size(); i++) {
         isConstantInput[i] = ov::is_type<ov::op::v0::Constant>(op->get_input_node_shared_ptr(i));
-<<<<<<< HEAD
         if (!isConstantInput[i] && one_of(i, attrs.BEGIN_ID, attrs.END_ID, attrs.STRIDE_ID)) {
             hasConstAttrInputs = false;
-=======
-        if (!isConstantInput[i] && one_of(i, attrs.BEGIN_ID, attrs.END_ID, attrs.STRIDE_ID) &&
-            !attrs.isSliceScatterOp) {
-            shapeHasDataDependency = true;
->>>>>>> 9ff59428
         }
     }
     shapeHasDataDependency = attrs.isSliceScatterOp ? false : (!hasConstAttrInputs);
