--- conflicted
+++ resolved
@@ -341,7 +341,6 @@
     return Node::inputShapesModified() || shapeHasDataDependency;
 }
 
-<<<<<<< HEAD
 void StridedSlice::execute(dnnl::stream strm) {
     if (!execPtr) {
         if (!isDynamicNode() && !hasConstAttrInputs) {
@@ -350,15 +349,9 @@
             // by createPrimitive (if const inputs) or by updateDynamicParams in case of dynamic node.
             StridedSlice::prepareParams();
         } else {
-            OPENVINO_THROW(errorPrefix, "doesn't have compiled executor!");
-        }
-    }
-=======
-void StridedSlice::execute(const dnnl::stream& strm) {
-    if (!execPtr)
-        THROW_CPU_NODE_ERR("doesn't have compiled executor!");
-
->>>>>>> 41ba3e01
+           THROW_CPU_NODE_ERR("doesn't have compiled executor!");
+        }
+    }
     execPtr->exec(srcMemory, dstMemory);
 }
 
