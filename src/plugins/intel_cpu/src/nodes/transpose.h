--- conflicted
+++ resolved
@@ -49,13 +49,8 @@
 private:
     TransposeExecutorPtr execPtr = nullptr;
     dnnl::primitive prim;
-<<<<<<< HEAD
-    InferenceEngine::SizeVector order;
+    VectorDims order;
     ov::element::Type prec;
-=======
-    VectorDims order;
-    InferenceEngine::Precision prec;
->>>>>>> 89494ab4
 
     TransposeParams transposeParams;
 
