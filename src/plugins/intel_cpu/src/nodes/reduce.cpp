--- conflicted
+++ resolved
@@ -1921,24 +1921,16 @@
             return false;
         }
         if (const auto reduce = std::dynamic_pointer_cast<const ov::op::util::ArithmeticReductionKeepDims>(op)) {
-<<<<<<< HEAD
-            auto reduceConst = ov::as_type_ptr<const ov::opset1::Constant>(reduce->get_input_node_shared_ptr(REDUCE_INDEXES));
-=======
-            auto reduceConst = std::dynamic_pointer_cast<const ov::opset1::Constant>(
-                reduce->get_input_node_shared_ptr(REDUCE_INDEXES));
->>>>>>> 45bf77b8
+            auto reduceConst =
+                ov::as_type_ptr<const ov::opset1::Constant>(reduce->get_input_node_shared_ptr(REDUCE_INDEXES));
             if (!reduceConst) {
                 errorMessage = "Second tensor is not constant";
                 return false;
             }
         }
         if (const auto reduce = std::dynamic_pointer_cast<const ov::op::util::LogicalReductionKeepDims>(op)) {
-<<<<<<< HEAD
-            auto reduceConst = ov::as_type_ptr<const ov::opset1::Constant>(reduce->get_input_node_shared_ptr(REDUCE_INDEXES));
-=======
-            auto reduceConst = std::dynamic_pointer_cast<const ov::opset1::Constant>(
-                reduce->get_input_node_shared_ptr(REDUCE_INDEXES));
->>>>>>> 45bf77b8
+            auto reduceConst =
+                ov::as_type_ptr<const ov::opset1::Constant>(reduce->get_input_node_shared_ptr(REDUCE_INDEXES));
             if (!reduceConst) {
                 errorMessage = "Second tensor is not constant";
                 return false;
@@ -1966,23 +1958,15 @@
         getInitializers().at(op->get_type_info())(op, *this);
         if (const auto reduce = std::dynamic_pointer_cast<ov::op::util::ArithmeticReductionKeepDims>(op)) {
             keep_dims = reduce->get_keep_dims();
-<<<<<<< HEAD
-            auto reduceConst = ov::as_type_ptr<const ov::opset1::Constant>(reduce->get_input_node_shared_ptr(REDUCE_INDEXES));
-=======
-            auto reduceConst = std::dynamic_pointer_cast<const ov::opset1::Constant>(
-                reduce->get_input_node_shared_ptr(REDUCE_INDEXES));
->>>>>>> 45bf77b8
+            auto reduceConst =
+                ov::as_type_ptr<const ov::opset1::Constant>(reduce->get_input_node_shared_ptr(REDUCE_INDEXES));
             if (!reduceConst)
                 OPENVINO_THROW(errorPrefix, " second tensor is not constant!");
             raw_axes = reduceConst->cast_vector<int>();
         } else if (const auto reduce = std::dynamic_pointer_cast<ov::op::util::LogicalReductionKeepDims>(op)) {
             keep_dims = reduce->get_keep_dims();
-<<<<<<< HEAD
-            auto reduceConst = ov::as_type_ptr<const ov::opset1::Constant>(reduce->get_input_node_shared_ptr(REDUCE_INDEXES));
-=======
-            auto reduceConst = std::dynamic_pointer_cast<const ov::opset1::Constant>(
-                reduce->get_input_node_shared_ptr(REDUCE_INDEXES));
->>>>>>> 45bf77b8
+            auto reduceConst =
+                ov::as_type_ptr<const ov::opset1::Constant>(reduce->get_input_node_shared_ptr(REDUCE_INDEXES));
             if (!reduceConst)
                 OPENVINO_THROW(errorPrefix, " second tensor is not constant!");
             raw_axes = reduceConst->cast_vector<int>();
