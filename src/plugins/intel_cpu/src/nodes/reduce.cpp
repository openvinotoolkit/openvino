// Copyright (C) 2018-2025 Intel Corporation
// SPDX-License-Identifier: Apache-2.0
//

#include "reduce.h"

#include <cpu/x64/xbyak/xbyak.h>

#include <algorithm>
#include <cassert>
#include <cmath>
#include <common/c_types_map.hpp>
#include <common/primitive_attr.hpp>
#include <common/utils.hpp>
#include <cpu/x64/cpu_isa_traits.hpp>
#include <cstddef>
#include <cstdint>
#include <cstring>
#include <functional>
#include <limits>
#include <map>
#include <memory>
#include <numeric>
#include <oneapi/dnnl/dnnl.hpp>
#include <oneapi/dnnl/dnnl_common.hpp>
#include <set>
#include <string>
#include <vector>

#include "common/primitive_hashing_utils.hpp"
#include "cpu/x64/injectors/jit_uni_depthwise_injector.hpp"
#include "cpu/x64/injectors/jit_uni_eltwise_injector.hpp"
#include "cpu/x64/injectors/jit_uni_quantization_injector.hpp"
#include "cpu/x64/jit_generator.hpp"
#include "cpu_types.h"
#include "dnnl_extension_utils.h"
#include "eltwise.h"
#include "emitters/plugin/x64/jit_bf16_emitters.hpp"
#include "fake_quantize.h"
#include "graph_context.h"
#include "memory_desc/blocked_memory_desc.h"
#include "memory_desc/cpu_memory_desc.h"
#include "node.h"
#include "nodes/common/blocked_desc_creator.h"
#include "nodes/node_config.h"
#include "onednn/iml_type_mapper.h"
#include "openvino/core/except.hpp"
#include "openvino/core/node.hpp"
#include "openvino/core/parallel.hpp"
#include "openvino/core/shape.hpp"
#include "openvino/core/type.hpp"
#include "openvino/core/type/element_type.hpp"
#include "openvino/core/type/float16.hpp"
#include "openvino/op/constant.hpp"
#include "openvino/op/reduce_l1.hpp"
#include "openvino/op/reduce_l2.hpp"
#include "openvino/op/reduce_logical_and.hpp"
#include "openvino/op/reduce_logical_or.hpp"
#include "openvino/op/reduce_max.hpp"
#include "openvino/op/reduce_mean.hpp"
#include "openvino/op/reduce_min.hpp"
#include "openvino/op/reduce_prod.hpp"
#include "openvino/op/reduce_sum.hpp"
#include "openvino/op/util/arithmetic_reductions_keep_dims.hpp"
#include "openvino/op/util/logical_reduction_keep_dims.hpp"
#include "shape_inference/shape_inference_cpu.hpp"
#include "utils/bfloat16.hpp"
#include "utils/general_utils.h"

#if defined(OV_CPU_WITH_ACL)
#    include "nodes/executors/reduce_list.hpp"
#endif

using namespace dnnl;

using namespace dnnl::impl;
using namespace dnnl::impl::cpu::x64;
using namespace dnnl::impl::utils;
using namespace Xbyak;

#define SET_SRC_DIM_VALUE(batch, channel, depth, height, width) \
    IB = batch;                                                 \
    IC = channel;                                               \
    ID = depth;                                                 \
    IH = height;                                                \
    IW = width;
#define SET_DST_DIM_VALUE(batch, channel, depth, height, width) \
    OB = batch;                                                 \
    OC = channel;                                               \
    OD = depth;                                                 \
    OH = height;                                                \
    OW = width;

#define GET_OFF(field)      offsetof(jit_reduce_call_args, field)
#define GET_OFF_POST(field) offsetof(jit_reduce_post_call_args, field)

#define GET_PTR_N_PLN                                                          \
    const uint8_t* in_ptr_n = in_ptr + src_data_size * ib * IC * ID * IH * IW; \
    uint8_t* out_ptr_n = out_ptr + dst_data_size * ob * OC * OD * OH * OW;
#define GET_PTR_NC_PLN                                                       \
    const uint8_t* in_ptr_nc = in_ptr_n + src_data_size * ic * ID * IH * IW; \
    uint8_t* out_ptr_nc = out_ptr_n + dst_data_size * oc * OD * OH * OW;
#define GET_PTR_NCD_PLN                                                   \
    const uint8_t* in_ptr_ncd = in_ptr_nc + src_data_size * id * IH * IW; \
    uint8_t* out_ptr_ncd = out_ptr_nc + dst_data_size * od * OH * OW;
#define GET_PTR_NCDH_PLN                                               \
    const uint8_t* in_ptr_ncdh = in_ptr_ncd + src_data_size * ih * IW; \
    uint8_t* out_ptr_ncdh = out_ptr_ncd + dst_data_size * oh * OW;
#define GET_PTR_NCD_BASE_PTR_N_PLN                                                   \
    const uint8_t* in_ptr_ncd = in_ptr_n + src_data_size * (ic * ID + id) * IH * IW; \
    uint8_t* out_ptr_ncd = out_ptr_n + dst_data_size * (oc * OD + od) * OH * OW;
#define GET_PTR_N_BLK                                                                      \
    const uint8_t* in_ptr_n = in_ptr + src_data_size * ib * ICB * ID * IH * IW * blk_size; \
    uint8_t* out_ptr_n = out_ptr + dst_data_size * ob * OCB * OD * OH * OW * blk_size;
#define GET_PTR_NC_BLK                                                                   \
    const uint8_t* in_ptr_nc = in_ptr_n + src_data_size * icb * ID * IH * IW * blk_size; \
    uint8_t* out_ptr_nc = out_ptr_n + dst_data_size * ocb * OD * OH * OW * blk_size;
#define GET_PTR_NCD_BLK                                                              \
    const uint8_t* in_ptr_ncd = in_ptr_nc + src_data_size * id * IH * IW * blk_size; \
    uint8_t* out_ptr_ncd = out_ptr_nc + dst_data_size * od * OH * OW * blk_size;
#define GET_PTR_NCDH_BLK                                                          \
    const uint8_t* in_ptr_ncdh = in_ptr_ncd + src_data_size * ih * IW * blk_size; \
    uint8_t* out_ptr_ncdh = out_ptr_ncd + dst_data_size * oh * OW * blk_size;
#define GET_PTR_NCDHW_BLK                                                      \
    const uint8_t* in_ptr_ncdhw = in_ptr_ncdh + src_data_size * iw * blk_size; \
    uint8_t* out_ptr_ncdhw = out_ptr_ncdh + dst_data_size * ow * blk_size;
#define GET_PTR_NCD_BASE_PTR_N_BLK                                                               \
    const uint8_t* in_ptr_ncd = in_ptr_n + src_data_size * (icb * ID + id) * IH * IW * blk_size; \
    uint8_t* out_ptr_ncd = out_ptr_n + dst_data_size * (ocb * OD + od) * OH * OW * blk_size;

namespace ov::intel_cpu::node {
namespace {

struct ReduceKey {
    jit_reduce_config_params jcp;
    dnnl::post_ops postOps;

    [[nodiscard]] size_t hash() const;
    bool operator==(const ReduceKey& rhs) const;
};

size_t ReduceKey::hash() const {
    using namespace dnnl::impl;
    using namespace dnnl::impl::primitive_hashing;

    size_t seed = 0;
    seed = hash_combine(seed, jcp.layout);
    seed = hash_combine(seed, jcp.reduce_mode);
    seed = hash_combine(seed, jcp.fuse_low_precision);
    seed = hash_combine(seed, jcp.fuse_broadcast);
    seed = hash_combine(seed, jcp.round_to_zero);
    seed = hash_combine(seed, jcp.src_dt);
    seed = hash_combine(seed, jcp.dst_dt);
    seed = get_post_op_hash(seed, *postOps.get());

    return seed;
}

bool ReduceKey::operator==(const ReduceKey& rhs) const {
    return jcp.layout == rhs.jcp.layout && jcp.reduce_mode == rhs.jcp.reduce_mode &&
           jcp.fuse_low_precision == rhs.jcp.fuse_low_precision && jcp.fuse_broadcast == rhs.jcp.fuse_broadcast &&
           jcp.round_to_zero == rhs.jcp.round_to_zero && jcp.src_dt == rhs.jcp.src_dt && jcp.dst_dt == rhs.jcp.dst_dt &&
           *postOps.get() == *rhs.postOps.get();
}
}  // namespace

// some utility functions
static inline bool isFloatCompatible(memory::data_type type) {
    return memory::data_type::f32 == type || memory::data_type::bf16 == type || memory::data_type::f16 == type;
}

#if defined(OPENVINO_ARCH_X86_64)

template <cpu_isa_t isa>
struct jit_uni_reduce_kernel_f32 : public jit_uni_reduce_kernel, public jit_generator_t {
    DECLARE_CPU_JIT_AUX_FUNCTIONS(jit_uni_reduce_kernel_f32)

    explicit jit_uni_reduce_kernel_f32(jit_reduce_config_params jcp)
        : jit_uni_reduce_kernel(jcp),
          jit_generator_t(jit_name()) {}

    void create_ker() override {
        jit_generator_t::create_kernel();
        ker_ = (decltype(ker_))jit_ker();
    }

    void generate() override {
        if (jcp_.reduce_mode == Algorithm::ReduceLogSumExp) {
<<<<<<< HEAD
            exp_injector = std::make_shared<jit_uni_eltwise_injector_t<isa>>(this,
                                                                             alg_kind::eltwise_exp,
                                                                             0.f,
                                                                             0.f,
                                                                             1.f,
                                                                             data_type::f32);
=======
            exp_injector = std::make_shared<jit_uni_eltwise_injector<isa>>(this,
                                                                           alg_kind::eltwise_exp,
                                                                           0.F,
                                                                           0.F,
                                                                           1.F,
                                                                           data_type::f32);
>>>>>>> 3b08b26d
        }

        uni_vcvtneps2bf16 = std::make_shared<jit_uni_vcvtneps2bf16>(this, isa);

        this->preamble();

        planar_layout = jcp_.layout == ReduceLayoutType::reduce_ncsp || jcp_.layout == ReduceLayoutType::reduce_nspc;
        support_intermediate_int = jcp_.reduce_mode == Algorithm::ReduceProd;

        mov(reg_src, ptr[reg_params + GET_OFF(src)]);
        mov(reg_dst, ptr[reg_params + GET_OFF(dst)]);
        mov(reg_work_amount, ptr[reg_params + GET_OFF(work_amount)]);
        mov(reg_work_batch, ptr[reg_params + GET_OFF(work_batch)]);
        if (planar_layout) {
            mov(reg_reduce_w, ptr[reg_params + GET_OFF(reduce_w)]);
        }

        if (jcp_.reduce_mode == Algorithm::ReduceAnd || jcp_.reduce_mode == Algorithm::ReduceL1 ||
            jcp_.reduce_mode == Algorithm::ReduceMax || jcp_.reduce_mode == Algorithm::ReduceMin ||
            jcp_.reduce_mode == Algorithm::ReduceProd || jcp_.reduce_mode == Algorithm::ReduceOr) {
            mov(reg_table, l_table);
        }

        if (isa == cpu::x64::avx512_core || jcp_.reduce_mode == Algorithm::ReduceAnd ||
            jcp_.reduce_mode == Algorithm::ReduceOr) {
            uni_vpxor(vmm_zero, vmm_zero, vmm_zero);
        }

        if ((isa == cpu::x64::avx512_core && jcp_.reduce_mode == Algorithm::ReduceAnd) ||
            jcp_.reduce_mode == Algorithm::ReduceOr) {
            uni_vmovups(vmm_aux, table_val(0));
        }

        reduce_main();
        reduce_tail();

        this->postamble();

        uni_vcvtneps2bf16->emit_data();

        if (jcp_.reduce_mode == Algorithm::ReduceAnd || jcp_.reduce_mode == Algorithm::ReduceL1 ||
            jcp_.reduce_mode == Algorithm::ReduceMax || jcp_.reduce_mode == Algorithm::ReduceMin ||
            jcp_.reduce_mode == Algorithm::ReduceProd || jcp_.reduce_mode == Algorithm::ReduceOr) {
            prepare_aux_table();
        } else if (jcp_.reduce_mode == Algorithm::ReduceLogSumExp) {
            exp_injector->prepare_table();
        }
    }

private:
    using Vmm =
        typename conditional3<isa == cpu::x64::sse41, Xbyak::Xmm, isa == cpu::x64::avx2, Xbyak::Ymm, Xbyak::Zmm>::type;
    size_t vlen = cpu_isa_traits_t<isa>::vlen;
    bool planar_layout = false;
    bool support_intermediate_int = false;

    Xbyak::Address table_val(int index) {
        return ptr[reg_table + index * vlen];
    }

    Xbyak::Reg64 reg_src = r8;
    Xbyak::Reg64 reg_dst = r9;
    Xbyak::Reg64 reg_idx = rdx;
    Xbyak::Reg64 reg_work_amount = r10;
    Xbyak::Reg64 reg_reduce_w = r11;
    Xbyak::Reg64 reg_reduce_stride = r12;
    Xbyak::Reg64 reg_work_batch = r13;
    Xbyak::Reg64 reg_table = r14;
    Xbyak::Reg64 reg_params = abi_param1;

    Xbyak::Reg8 reg_tmp_8 = r15b;
    Xbyak::Reg16 reg_tmp_16 = r15w;
    Xbyak::Reg32 reg_tmp_32 = r15d;
    Xbyak::Reg64 reg_tmp_64 = r15;

    Xbyak::Reg64 reg_src_aux = rax;
    Xbyak::Reg64 reg_work_batch_aux = rbx;
    Xbyak::Reg64 reg_can_divide = rbp;
    Xbyak::Reg64 reg_divisor = reg_can_divide;

    Vmm vmm_aux = Vmm(0);
    Xmm xmm_aux = Xmm(0);
    Vmm vmm_src = Vmm(1);
    Xmm xmm_src = Xmm(1);
    Vmm vmm_dst = Vmm(2);
    Xmm xmm_dst = Xmm(2);
    Vmm vmm_zero = Vmm(3);
    Xmm xmm_zero = Xmm(3);
    Vmm vmm_dst_aux = Vmm(4);
    Xmm xmm_aux1 = Xmm(5);
    Xmm xmm_aux2 = Xmm(6);
    Xmm xmm_aux3 = Xmm(7);
    Vmm vmm_idx = Vmm(8);
    Vmm vmm_mask = Vmm(9);

    const Xbyak::Opmask k_mask = Xbyak::Opmask(1);

    Xbyak::Label l_table;

    std::shared_ptr<jit_uni_vcvtneps2bf16> uni_vcvtneps2bf16;
    std::shared_ptr<jit_uni_eltwise_injector_t<isa>> exp_injector;

    void reduce_main() {
        // ================================================================
        // ***isa: AVX512***
        // ReduceAnd (Logical And)
        // step 1: init dst 0x3f800000 (1.0f)
        //              aux 0x3f800000 (1.0f)
        //             zero 0x00000000 (0.0f)
        // step 2: if src equals 0, set mask bit 0, else set mask bit 1
        // step 3: src = mask bit == 0 ? zero : aux
        // step 4: dst = dst & src
        //                  src    mask_bit    new_src    dst    new_dst
        //         case 1    ~0        1         1.0f     1.0f     1.0f
        //         case 2     0        0         0.0f     1.0f     0.0f
        //         case 3    ~0        1         1.0f     0.0f     0.0f
        //         case 4     0        0         0.0f     0.0f     0.0f
        // step 5: loop: offset src, and do step 2 and step 3
        //
        // ReduceOr (Logical Or)
        // step 1: init dst 0x00000000 (0.0f)
        //              aux 0x3f800000 (1.0f)
        //             zero 0x00000000 (0.0f)
        // step 2: if src equals 0, set mask bit 0, else set mask bit 1
        // step 3: src = mask bit == 0 ? zero : aux
        // step 4: dst = dst | src
        //                  src    mask_bit    new_src    dst    new_dst
        //         case 1     0        0         0.0f     0.0f     0.0f
        //         case 2    ~0        1         1.0f     0.0f     1.0f
        //         case 3     0        0         0.0f     1.0f     1.0f
        //         case 4    ~0        1         1.0f     1.0f     1.0f
        // step 5: loop: offset src, and do step 2 and step 3
        // ================================================================
        // ***isa: OTHER***
        // ReduceAnd (Logical And)
        // step 1: init dst 0x3f800000 (1.0f)
        // step 2: if src equals 0, set it 0x00000000, else set 0xffffffff
        // step 3: dst = dst & src
        //         0x3f800000 = 0x3f800000 & 0xffffffff (result: 1.0f)
        //         0x00000000 = 0x3f800000 & 0x00000000 (result: 0.0f)
        //         0x00000000 = 0x00000000 & 0xffffffff (result: 0.0f)
        //         0x00000000 = 0x00000000 & 0x00000000 (result: 0.0f)
        // step 4: loop: offset src, and do step 2 and step 3
        //
        // ReduceOr (Logical Or)
        // step 1: init dst 0x00000000 (0.0f)
        //              aux 0x3f800000 (1.0f)
        // step 2: dst = dst | src
        //         0x00000000 = 0x00000000 | 0x00000000
        //                  A = 0x00000000 | A
        //                  A =          A | 0x00000000
        //                  C =          A | B
        // (A, B stand for number other than 0x00000000)
        // step 3: loop: offset src, and do step 2
        // step 4: if dst equals 0, set it 0x00000000, else set 0xffffffff
        // step 5: dst = dst & aux
        //         0x00000000 = 0x00000000 & 0x3f800000 (result: 0.0f)
        //         0x3f800000 = 0xffffffff & 0x3f800000 (result: 1.0f)
        // ================================================================
        Xbyak::Label reduce_to_vector_label;
        Xbyak::Label reduce_to_scalar_label;
        Xbyak::Label reduce_to_gather_label;
        Xbyak::Label reduce_main_end_label;
        if (planar_layout) {
            cmp(reg_work_batch, 0);
            je(reduce_to_gather_label, T_NEAR);

            cmp(reg_reduce_w, 1);  // planar layout reducing W
            je(reduce_to_scalar_label, T_NEAR);
        }

        // store vmm_dst directly into memory after reducing
        // cases: [planar layout reducing other dimensions but W] [blocked layout]
        L(reduce_to_vector_label);
        {
            int step = vlen / sizeof(float) < 8 ? 8 : vlen / sizeof(float);
            cmp(reg_work_amount, step);
            jl(reduce_main_end_label, T_NEAR);  // avoid illegal loading and storing

            if (jcp_.reduce_mode == Algorithm::ReduceL1) {
                uni_vmovups(vmm_aux, table_val(1));
            }

            // load
            load_dst_vector();

            // reduce
            reduce_kernel();

            if (jcp_.reduce_mode == Algorithm::ReduceMean) {
                Xbyak::Label reduce_divide_end_label;
                mov(reg_can_divide, ptr[reg_params + GET_OFF(can_divide)]);
                cmp(reg_can_divide, 0);
                je(reduce_divide_end_label, T_NEAR);
                {
                    mov(reg_divisor, ptr[reg_params + GET_OFF(divisor)]);
                    uni_vbroadcastss(vmm_aux, ptr[reg_divisor]);
                    uni_vdivps(vmm_dst, vmm_dst, vmm_aux);
                    if (isa == cpu::x64::sse41) {
                        uni_vdivps(vmm_dst_aux, vmm_dst_aux, vmm_aux);
                    }
                }
                L(reduce_divide_end_label);
            }

            // store
            store_dst_vector();

            jmp(reduce_main_end_label, T_NEAR);
        }

        // reduce vector in vmm_dst to be a scalar before store into memory
        // cases: [planar layout reducing W]
        L(reduce_to_scalar_label);
        {
            // init dst, dst loading is embedded in horiz_reduce_store
            switch (jcp_.reduce_mode) {
            case Algorithm::ReduceAnd:
                uni_vmovups(vmm_dst, table_val(0));
                break;
            case Algorithm::ReduceProd:
                if (isFloatCompatible(jcp_.src_dt)) {
                    uni_vmovups(vmm_dst, table_val(0));
                } else {
                    uni_vmovups(vmm_dst, table_val(6));
                }
                break;
            case Algorithm::ReduceL1:
                uni_vmovups(vmm_aux, table_val(1));
                uni_vpxor(vmm_dst, vmm_dst, vmm_dst);
                break;
            case Algorithm::ReduceL2:
            case Algorithm::ReduceLogSum:
            case Algorithm::ReduceLogSumExp:
            case Algorithm::ReduceMean:
            case Algorithm::ReduceOr:
            case Algorithm::ReduceSum:
            case Algorithm::ReduceSumSquare:
                uni_vpxor(vmm_dst, vmm_dst, vmm_dst);
                break;
            case Algorithm::ReduceMax:
                if (isFloatCompatible(jcp_.dst_dt)) {
                    uni_vmovups(vmm_dst, table_val(2));
                } else {
                    uni_vmovups(vmm_dst, table_val(4));
                }
                break;
            case Algorithm::ReduceMin:
                if (isFloatCompatible(jcp_.dst_dt)) {
                    uni_vmovups(vmm_dst, table_val(3));
                } else {
                    uni_vmovups(vmm_dst, table_val(5));
                }
                break;
            default:
                assert(!"unsupported reduce mode");
            }
            // reduce
            reduce_main_loop();
            if (jcp_.reduce_mode == Algorithm::ReduceOr && isa != cpu::x64::avx512_core) {
                uni_cmpneqps(vmm_dst, vmm_dst, vmm_zero);
                uni_vandps(vmm_dst, vmm_dst, vmm_aux);
            }
            // store
            // store after horizontal calculation and calculation with loaded original ptr[reg_dst]
            horiz_reduce_store(vmm_dst, jcp_.dst_dt, true);

            jmp(reduce_main_end_label, T_NEAR);
        }

        // load vmm_src with gather, then store vmm_dst directly into memory after reducing
        // cases: [planar layout reducing small W]
        L(reduce_to_gather_label);
        {
            int step = 1;
            cmp(reg_work_amount, step);
            jl(reduce_main_end_label, T_NEAR);  // avoid illegal loading and storing

            mov(reg_idx, ptr[reg_params + GET_OFF(idx)]);
            uni_vmovdqu(vmm_idx, ptr[reg_idx]);

            if (jcp_.reduce_mode == Algorithm::ReduceL1) {
                uni_vmovups(vmm_aux, table_val(1));
            }

            // load
            load_dst_vector();

            // reduce
            Xbyak::Label reduce_loop_label;
            Xbyak::Label reduce_loop_end_label;
            L(reduce_loop_label);
            {
                cmp(reg_work_amount, step);
                jl(reduce_loop_end_label, T_NEAR);

                reduce_gather(vmm_dst, 0);
                if (isa == cpu::x64::sse41) {
                    reduce_gather(vmm_dst_aux, 4 * jcp_.src_data_size);
                }

                add(reg_src, step * jcp_.src_data_size);
                sub(reg_work_amount, step);
                jmp(reduce_loop_label, T_NEAR);
            }
            L(reduce_loop_end_label);

            // store
            store_dst_vector();

            jmp(reduce_main_end_label, T_NEAR);
        }

        L(reduce_main_end_label);
    }

    void reduce_tail() {
        if (jcp_.reduce_mode == Algorithm::ReduceL1) {
            uni_vmovups(xmm_aux, table_val(1));
        }

        Xbyak::Label tail_dst_shifted_label;
        Xbyak::Label tail_dst_fixed_label;
        Xbyak::Label reduce_tail_end_label;
        if (planar_layout) {
            cmp(reg_reduce_w, 1);  // planar layout reducing W
            je(tail_dst_fixed_label, T_NEAR);
        }

        // each src scalar reduce to each dst scalar (X1, X2, X3, ...) -> (Y1, Y2, Y3, ...)
        // cases: [planar layout reducing other dimensions but W] [blocked layout concern padding]
        L(tail_dst_shifted_label);
        {
            reduce_kernel_tail();

            jmp(reduce_tail_end_label, T_NEAR);
        }

        // each src scalar reduce to the same dst scalar (X1, X2, X3, ...) -> (Y1)
        // cases: [planar layout reducing W]
        L(tail_dst_fixed_label);
        {
            // load
            load_scalar(xmm_dst, ptr[reg_dst], jcp_.dst_dt);

            Xbyak::Label reduce_loop_label;
            Xbyak::Label reduce_loop_end_label;

            // reduce
            int step = 1;
            L(reduce_loop_label);
            {
                cmp(reg_work_amount, step);
                jl(reduce_loop_end_label, T_NEAR);

                load_scalar(xmm_src, ptr[reg_src], jcp_.src_dt);

                reduce_kernel_scalar(xmm_src, xmm_dst);
                if (jcp_.reduce_mode == Algorithm::ReduceOr) {
                    uni_cmpneqps(xmm_dst, xmm_dst, xmm_zero);
                    uni_vandps(xmm_dst, xmm_dst, xmm_aux);
                }

                add(reg_src, step * jcp_.src_data_size);
                sub(reg_work_amount, step);

                jmp(reduce_loop_label, T_NEAR);
            }
            L(reduce_loop_end_label);

            // store
            store_scalar(ptr[reg_dst], xmm_dst, jcp_.dst_dt);
        }

        L(reduce_tail_end_label);
    }

    void init_reg_reduce_stride() {
        mov(reg_reduce_stride, ptr[reg_params + GET_OFF(reduce_stride)]);
        mul_by_const(reg_reduce_stride, reg_tmp_64, jcp_.src_data_size);
    }

    void reduce_kernel() {
        Xbyak::Label reduce_label;
        Xbyak::Label reduce_end_label;
        Xbyak::Label reduce_batch_label;
        Xbyak::Label reduce_batch_end_label;

        int step = vlen / sizeof(float) < 8 ? 8 : vlen / sizeof(float);
        cmp(reg_work_batch, 1);
        je(reduce_label, T_NEAR);

        init_reg_reduce_stride();

        L(reduce_batch_label);
        {
            cmp(reg_work_amount, step);
            jl(reduce_end_label, T_NEAR);

            reduce_batch();

            add(reg_src, step * jcp_.src_data_size);
            sub(reg_work_amount, step);
            jmp(reduce_batch_label, T_NEAR);
        }
        L(reduce_batch_end_label);

        L(reduce_label);
        {
            cmp(reg_work_amount, step);
            jl(reduce_end_label, T_NEAR);

            reduce_once();

            add(reg_src, step * jcp_.src_data_size);
            sub(reg_work_amount, step);
            jmp(reduce_label, T_NEAR);
        }
        L(reduce_end_label);
    }

    void reduce_once() {
        load_vector(vmm_src, ptr[reg_src], jcp_.src_dt);
        reduce_kernel(vmm_src, vmm_dst);

        if (isa == cpu::x64::sse41) {
            load_vector(vmm_src, ptr[reg_src + 4 * jcp_.src_data_size], jcp_.src_dt);
            reduce_kernel(vmm_src, vmm_dst_aux);
        }
    }

    void reduce_batch() {
        mov(reg_src_aux, reg_src);
        mov(reg_work_batch_aux, reg_work_batch);

        Xbyak::Label reduce_batch_loop_label;
        Xbyak::Label reduce_batch_loop_end_label;
        L(reduce_batch_loop_label);
        {
            cmp(reg_work_batch_aux, 1);
            jl(reduce_batch_loop_end_label, T_NEAR);

            load_vector(vmm_src, ptr[reg_src_aux], jcp_.src_dt);
            reduce_kernel(vmm_src, vmm_dst);
            if (isa == cpu::x64::sse41) {
                load_vector(vmm_src, ptr[reg_src_aux + 4 * jcp_.src_data_size], jcp_.src_dt);
                reduce_kernel(vmm_src, vmm_dst_aux);
            }

            add(reg_src_aux, reg_reduce_stride);
            sub(reg_work_batch_aux, 1);
            jmp(reduce_batch_loop_label, T_NEAR);
        }
        L(reduce_batch_loop_end_label);
    }

    void reduce_gather(Vmm vmm_dst, int offset) {
        switch (jcp_.src_dt) {
        case memory::data_type::f32:
        case memory::data_type::s32:
            if (isa == cpu::x64::avx512_core) {
                kxnord(k_mask, k_mask, k_mask);
                if (jcp_.src_dt == memory::data_type::f32) {
                    vgatherdps(vmm_src | k_mask, ptr[reg_src + offset + vmm_idx]);
                } else {
                    vpgatherdd(vmm_src | k_mask, ptr[reg_src + offset + vmm_idx]);
                    if (!support_intermediate_int) {
                        uni_vcvtdq2ps(vmm_src, vmm_src);
                    }
                }
            } else if (isa == cpu::x64::avx2) {
                uni_vpcmpeqd(vmm_mask, vmm_mask, vmm_mask);
                if (jcp_.src_dt == memory::data_type::f32) {
                    vgatherdps(vmm_src, ptr[reg_src + offset + vmm_idx], vmm_mask);
                } else {
                    vpgatherdd(vmm_src, ptr[reg_src + offset + vmm_idx], vmm_mask);
                    if (!support_intermediate_int) {
                        uni_vcvtdq2ps(vmm_src, vmm_src);
                    }
                }
            } else {
                pack_gathered_vector(vmm_src, vmm_idx, offset, jcp_.src_dt);
            }
            break;
        case memory::data_type::bf16:
        case memory::data_type::f16:
        case memory::data_type::s8:
        case memory::data_type::u8:
            pack_gathered_vector(vmm_src, vmm_idx, offset, jcp_.src_dt);
            break;
        default:
            assert(!"unknown src_dt");
        }
        reduce_kernel(vmm_src, vmm_dst);
    }

    void pack_gathered_vector(Vmm vmm_val, Vmm vmm_index, int offset, memory::data_type src_dt) {
        sub(rsp, vlen);
        uni_vmovdqu(ptr[rsp], vmm_index);
        size_t repeats = vlen / sizeof(float);
        for (size_t i = 0; i < repeats; i++) {
            mov(reg_tmp_64.cvt32(), ptr[rsp + i * sizeof(int)]);
            Xbyak::Address table_idx = ptr[reg_src + offset + reg_tmp_64];
            switch (src_dt) {
            case memory::data_type::f32:
            case memory::data_type::s32:
                mov(reg_tmp_64.cvt32(), table_idx);
                mov(ptr[rsp + i * sizeof(int)], reg_tmp_64.cvt32());
                break;
            case memory::data_type::bf16:
            case memory::data_type::f16:
                mov(reg_tmp_64.cvt16(), table_idx);
                mov(ptr[rsp + i * 2], reg_tmp_64.cvt16());
                break;
            case memory::data_type::s8:
            case memory::data_type::u8:
                mov(reg_tmp_64.cvt8(), table_idx);
                mov(ptr[rsp + i * sizeof(char)], reg_tmp_64.cvt8());
                break;
            default:
                assert(!"unknown src_dt");
            }
        }

        switch (src_dt) {
        case memory::data_type::f32:
        case memory::data_type::s32:
            uni_vmovups(vmm_val, ptr[rsp]);
            break;
        case memory::data_type::bf16:
            uni_vpmovzxwd(vmm_val, ptr[rsp]);
            uni_vpslld(vmm_val, vmm_val, 16);
            break;
        case memory::data_type::f16:
            vcvtph2ps(vmm_val, ptr[rsp]);
            break;
        case memory::data_type::s8:
            uni_vpmovsxbd(vmm_val, ptr[rsp]);
            break;
        case memory::data_type::u8:
            uni_vpmovzxbd(vmm_val, ptr[rsp]);
            break;
        default:
            assert(!"unknown src_dt");
        }

        if (convert_i32_to_f32(src_dt)) {
            uni_vcvtdq2ps(vmm_val, vmm_val);
        }
        add(rsp, vlen);
    }

    void reduce_kernel_tail() {
        Xbyak::Label reduce_label;
        Xbyak::Label reduce_end_label;
        Xbyak::Label reduce_batch_label;
        Xbyak::Label reduce_batch_end_label;

        int step = 1;
        cmp(reg_work_batch, 1);
        je(reduce_label, T_NEAR);

        init_reg_reduce_stride();

        L(reduce_batch_label);
        {
            cmp(reg_work_amount, step);
            jl(reduce_end_label, T_NEAR);

            // load
            load_scalar(xmm_dst, ptr[reg_dst], jcp_.dst_dt);

            // reduce
            reduce_batch_tail();

            // store
            store_scalar(ptr[reg_dst], xmm_dst, jcp_.dst_dt);

            add(reg_dst, step * jcp_.dst_data_size);
            add(reg_src, step * jcp_.src_data_size);
            sub(reg_work_amount, step);

            jmp(reduce_batch_label, T_NEAR);
        }
        L(reduce_batch_end_label);

        L(reduce_label);
        {
            cmp(reg_work_amount, step);
            jl(reduce_end_label, T_NEAR);

            // load
            load_scalar(xmm_dst, ptr[reg_dst], jcp_.dst_dt);

            // reduce
            reduce_batch_tail();

            // store
            store_scalar(ptr[reg_dst], xmm_dst, jcp_.dst_dt);

            add(reg_dst, step * jcp_.dst_data_size);
            add(reg_src, step * jcp_.src_data_size);
            sub(reg_work_amount, step);

            jmp(reduce_label, T_NEAR);
        }
        L(reduce_end_label);
    }

    void reduce_once_tail() {
        load_scalar(xmm_src, ptr[reg_src], jcp_.src_dt);
        reduce_kernel_scalar(xmm_src, xmm_dst);
        if (jcp_.reduce_mode == Algorithm::ReduceOr) {
            uni_cmpneqps(xmm_dst, xmm_dst, xmm_zero);
            uni_vandps(xmm_dst, xmm_dst, xmm_aux);
        }
    }

    void reduce_batch_tail() {
        mov(reg_src_aux, reg_src);
        mov(reg_work_batch_aux, reg_work_batch);

        Xbyak::Label reduce_batch_loop_label;
        Xbyak::Label reduce_batch_loop_end_label;
        L(reduce_batch_loop_label);
        {
            cmp(reg_work_batch_aux, 1);
            jl(reduce_batch_loop_end_label, T_NEAR);

            load_scalar(xmm_src, ptr[reg_src_aux], jcp_.src_dt);
            reduce_kernel_scalar(xmm_src, xmm_dst);
            if (jcp_.reduce_mode == Algorithm::ReduceOr) {
                uni_cmpneqps(xmm_dst, xmm_dst, xmm_zero);
                uni_vandps(xmm_dst, xmm_dst, xmm_aux);
            }

            add(reg_src_aux, reg_reduce_stride);
            sub(reg_work_batch_aux, 1);
            jmp(reduce_batch_loop_label, T_NEAR);
        }
        L(reduce_batch_loop_end_label);
    }

    void reduce_main_loop() {
        Xbyak::Label reduce_loop_label;
        Xbyak::Label reduce_loop_end_label;

        int step = vlen / sizeof(float) < 8 ? 8 : vlen / sizeof(float);
        L(reduce_loop_label);
        {
            cmp(reg_work_amount, step);
            jl(reduce_loop_end_label, T_NEAR);

            load_vector(vmm_src, ptr[reg_src], jcp_.src_dt);
            reduce_kernel(vmm_src, vmm_dst);

            if (isa == cpu::x64::sse41) {
                load_vector(vmm_src, ptr[reg_src + 4 * jcp_.src_data_size], jcp_.src_dt);
                reduce_kernel(vmm_src, vmm_dst);
            }

            add(reg_src, step * jcp_.src_data_size);
            sub(reg_work_amount, step);

            jmp(reduce_loop_label, T_NEAR);
        }
        L(reduce_loop_end_label);
    }

    void reduce_kernel(Vmm vmm_src, Vmm vmm_dst) {
        switch (jcp_.reduce_mode) {
        case Algorithm::ReduceAnd:
            if (isa == cpu::x64::avx512_core) {
                vcmpps(k_mask, vmm_src, vmm_zero, _cmp_neq_uq);
                vblendmps(vmm_src | k_mask, vmm_zero, vmm_aux);
            } else {
                uni_cmpneqps(vmm_src, vmm_src, vmm_zero);
            }
            uni_vandps(vmm_dst, vmm_dst, vmm_src);
            break;
        case Algorithm::ReduceL1:
            uni_vandps(vmm_src, vmm_src, vmm_aux);
            uni_vaddps(vmm_dst, vmm_dst, vmm_src);
            break;
        case Algorithm::ReduceLogSum:
        case Algorithm::ReduceMean:
        case Algorithm::ReduceSum:
            uni_vaddps(vmm_dst, vmm_dst, vmm_src);
            break;
        case Algorithm::ReduceMax:
            uni_vmaxps(vmm_dst, vmm_dst, vmm_src);
            break;
        case Algorithm::ReduceMin:
            uni_vminps(vmm_dst, vmm_dst, vmm_src);
            break;
        case Algorithm::ReduceL2:
        case Algorithm::ReduceSumSquare:
            uni_vmulps(vmm_src, vmm_src, vmm_src);
            uni_vaddps(vmm_dst, vmm_dst, vmm_src);
            break;
        case Algorithm::ReduceLogSumExp:
            exp_injector->compute_vector_range(vmm_src.getIdx(), vmm_src.getIdx() + 1);
            uni_vaddps(vmm_dst, vmm_dst, vmm_src);
            break;
        case Algorithm::ReduceOr:
            if (isa == cpu::x64::avx512_core) {
                vcmpps(k_mask, vmm_src, vmm_zero, _cmp_neq_uq);
                vblendmps(vmm_src | k_mask, vmm_zero, vmm_aux);
            }
            uni_vorps(vmm_dst, vmm_dst, vmm_src);
            break;
        case Algorithm::ReduceProd:
            if (isFloatCompatible(jcp_.src_dt)) {
                uni_vmulps(vmm_dst, vmm_dst, vmm_src);
            } else {
                uni_vpmulld(vmm_dst, vmm_dst, vmm_src);
            }
            break;
        default:
            assert(!"unsupported reduce mode");
        }
    }

    void reduce_kernel_scalar(Xmm xmm_src, Xmm xmm_dst) {
        switch (jcp_.reduce_mode) {
        case Algorithm::ReduceAnd:
            uni_cmpneqps(xmm_src, xmm_src, xmm_zero);
            uni_vandps(xmm_dst, xmm_dst, xmm_src);
            break;
        case Algorithm::ReduceL1:
            uni_vandps(xmm_src, xmm_src, xmm_aux);
            uni_vaddps(xmm_dst, xmm_dst, xmm_src);
            break;
        case Algorithm::ReduceLogSum:
        case Algorithm::ReduceMean:
        case Algorithm::ReduceSum:
            uni_vaddps(xmm_dst, xmm_dst, xmm_src);
            break;
        case Algorithm::ReduceMax:
            uni_vmaxps(xmm_dst, xmm_dst, xmm_src);
            break;
        case Algorithm::ReduceMin:
            uni_vminps(xmm_dst, xmm_dst, xmm_src);
            break;
        case Algorithm::ReduceL2:
        case Algorithm::ReduceSumSquare:
            uni_vmulps(xmm_src, xmm_src, xmm_src);
            uni_vaddps(xmm_dst, xmm_dst, xmm_src);
            break;
        case Algorithm::ReduceLogSumExp:
            exp_injector->compute_vector_range(xmm_src.getIdx(), xmm_src.getIdx() + 1);
            uni_vaddps(xmm_dst, xmm_dst, xmm_src);
            break;
        case Algorithm::ReduceOr:
            uni_vorps(xmm_dst, xmm_dst, xmm_src);
            break;
        case Algorithm::ReduceProd:
            if (isFloatCompatible(jcp_.src_dt)) {
                uni_vmulps(xmm_dst, xmm_dst, xmm_src);
            } else {
                uni_vpmulld(xmm_dst, xmm_dst, xmm_src);
            }
            break;
        default:
            assert(!"unsupported reduce mode");
        }
    }

    void load_dst_vector() {
        load_vector(vmm_dst, ptr[reg_dst], jcp_.dst_dt);
        if (isa == cpu::x64::sse41) {
            load_vector(vmm_dst_aux, ptr[reg_dst + 4 * jcp_.dst_data_size], jcp_.dst_dt);
        }
    }

    void store_dst_vector() {
        if (jcp_.reduce_mode == Algorithm::ReduceOr && isa != cpu::x64::avx512_core) {
            uni_cmpneqps(vmm_dst, vmm_dst, vmm_zero);
            uni_vandps(vmm_dst, vmm_dst, vmm_aux);

            if (isa == cpu::x64::sse41) {
                uni_cmpneqps(vmm_dst_aux, vmm_dst_aux, vmm_zero);
                uni_vandps(vmm_dst_aux, vmm_dst_aux, vmm_aux);
            }
        }
        store_vector(ptr[reg_dst], vmm_dst, jcp_.dst_dt);
        if (isa == cpu::x64::sse41) {
            store_vector(ptr[reg_dst + 4 * jcp_.dst_data_size], vmm_dst_aux, jcp_.dst_dt);
        }
    }

    void load_vector(Vmm vmm_src, const Xbyak::Address& op, memory::data_type src_dt) {
        switch (src_dt) {
        case memory::data_type::f32:
        case memory::data_type::s32:
            uni_vmovups(vmm_src, op);
            break;
        case memory::data_type::bf16:
            uni_vpmovzxwd(vmm_src, op);
            uni_vpslld(vmm_src, vmm_src, 16);
            break;
        case memory::data_type::f16:
            vcvtph2ps(vmm_src, op);
            break;
        case memory::data_type::s8:
            uni_vpmovsxbd(vmm_src, op);
            break;
        case memory::data_type::u8:
            uni_vpmovzxbd(vmm_src, op);
            break;
        default:
            assert(!"unknown src_dt");
        }

        if (convert_i32_to_f32(src_dt)) {
            uni_vcvtdq2ps(vmm_src, vmm_src);
        }
    }

    void load_scalar(Xmm xmm_src, const Xbyak::Address& op, memory::data_type src_dt) {
        switch (src_dt) {
        case memory::data_type::f32:
        case memory::data_type::s32:
            uni_vmovss(xmm_src, op);
            break;
        case memory::data_type::bf16:
            uni_vpinsrw(xmm_src, xmm_src, op, 0x0);
            uni_vpslld(xmm_src, xmm_src, 16);
            break;
        case memory::data_type::f16:
            vcvtph2ps(xmm_src, op);
            break;
        case memory::data_type::s8:
            movsx(reg_tmp_32, op);
            uni_vmovq(xmm_src, reg_tmp_64);
            break;
        case memory::data_type::u8:
            movzx(reg_tmp_32, op);
            uni_vmovq(xmm_src, reg_tmp_64);
            break;
        default:
            assert(!"unknown src_dt");
        }

        if (convert_i32_to_f32(src_dt)) {
            uni_vcvtdq2ps(xmm_src, xmm_src);
        }
    }

    void store_vector(const Xbyak::Address& op, Vmm vmm_dst, memory::data_type dst_dt) {
        auto xmm_dst = Xmm(vmm_dst.getIdx());
        auto ymm_dst = Ymm(vmm_dst.getIdx());
        if (jcp_.round_to_zero && !support_intermediate_int) {
            uni_vroundps(vmm_dst, vmm_dst, 3);  // rounding to zero
        }
        if (convert_f32_to_i32(dst_dt)) {
            uni_vcvtps2dq(vmm_dst, vmm_dst);
        }

        switch (dst_dt) {
        case memory::data_type::f32:
        case memory::data_type::s32:
            uni_vmovups(op, vmm_dst);
            break;
        case memory::data_type::bf16:
            if (isa == cpu::x64::avx512_core) {
                uni_vcvtneps2bf16->emit_code({static_cast<size_t>(vmm_dst.getIdx())},
                                             {static_cast<size_t>(ymm_dst.getIdx())});
                vmovdqu16(op, ymm_dst);
            } else {
                uni_vcvtneps2bf16->emit_code({static_cast<size_t>(vmm_dst.getIdx())},
                                             {static_cast<size_t>(xmm_dst.getIdx())});
                uni_vmovdqu(op, xmm_dst);
            }
            break;
        case memory::data_type::f16:
            vcvtps2ph(op, vmm_dst, 0x4);
            break;
        case memory::data_type::s8:
            if (isa == cpu::x64::avx512_core) {
                vpmovsdb(op, vmm_dst);
            } else {
                uni_vpackssdw(vmm_dst, vmm_dst, vmm_dst);
                if (isa != cpu::x64::sse41) {
                    vpermq(ymm_dst, ymm_dst, 0x08);
                }
                uni_vpacksswb(vmm_dst, vmm_dst, vmm_dst);
                if (isa != cpu::x64::sse41) {
                    vmovq(op, xmm_dst);
                } else {
                    uni_vmovd(op, xmm_dst);
                }
            }
            break;
        case memory::data_type::u8:
            if (isa == cpu::x64::avx512_core) {
                vpmaxsd(vmm_dst, vmm_zero, vmm_dst);
                vpmovusdb(op, vmm_dst);
            } else {
                uni_vpackusdw(vmm_dst, vmm_dst, vmm_dst);
                if (isa != cpu::x64::sse41) {
                    vpermq(ymm_dst, ymm_dst, 0x08);
                }
                uni_vpackuswb(vmm_dst, vmm_dst, vmm_dst);
                if (isa != cpu::x64::sse41) {
                    vmovq(op, xmm_dst);
                } else {
                    uni_vmovd(op, xmm_dst);
                }
            }
            break;
        default:
            assert(!"unknown dst_dt");
        }
    }

    void store_scalar(const Xbyak::Address& op, Xmm xmm_dst, memory::data_type dst_dt) {
        if (jcp_.round_to_zero && !support_intermediate_int) {
            uni_vroundps(xmm_dst, xmm_dst, 3);
        }
        if (convert_f32_to_i32(dst_dt)) {
            uni_vcvtps2dq(xmm_dst, xmm_dst);
        }

        switch (dst_dt) {
        case memory::data_type::f32:
        case memory::data_type::s32:
            uni_vmovss(op, xmm_dst);
            break;
        case memory::data_type::bf16:
            uni_vpsrld(xmm_dst, xmm_dst, 16);
            uni_vpextrw(op, xmm_dst, 0x0);
            break;
        case memory::data_type::f16:
            vcvtps2ph(xmm_dst, xmm_dst, 0x4);
            movq(reg_tmp_64, xmm_dst);
            mov(op, reg_tmp_16);
            break;
        case memory::data_type::s8:
            uni_vpackssdw(xmm_dst, xmm_dst, xmm_dst);
            uni_vpacksswb(xmm_dst, xmm_dst, xmm_dst);
            uni_vmovq(reg_tmp_64, xmm_dst);
            mov(op, reg_tmp_8);
            break;
        case memory::data_type::u8:
            uni_vpackusdw(xmm_dst, xmm_dst, xmm_dst);
            uni_vpackuswb(xmm_dst, xmm_dst, xmm_dst);
            uni_vmovq(reg_tmp_64, xmm_dst);
            mov(op, reg_tmp_8);
            break;
        default:
            assert(!"unknown dst_dt");
        }
    }

    void horiz_reduce_store(Vmm vmm_dst, memory::data_type dst_dt, bool load_embedded = false) {
        if (isa == cpu::x64::sse41) {
            horiz_store(vmm_dst, dst_dt, load_embedded);
        } else if (isa == cpu::x64::avx2) {
            auto ymm_dst = Xbyak::Ymm(vmm_dst.getIdx());
            vextractf128(xmm_aux1, ymm_dst, 0);
            vextractf128(xmm_aux2, ymm_dst, 1);
            horiz_ps(xmm_aux1, xmm_aux2);
            horiz_store(xmm_aux1, dst_dt, load_embedded);
        } else {
            auto zmm_dst = Xbyak::Zmm(vmm_dst.getIdx());
            vextractf32x4(xmm_aux1, zmm_dst, 0);
            vextractf32x4(xmm_aux2, zmm_dst, 1);
            horiz_ps(xmm_aux1, xmm_aux2);
            vextractf32x4(xmm_aux2, zmm_dst, 2);
            vextractf32x4(xmm_aux3, zmm_dst, 3);
            horiz_ps(xmm_aux2, xmm_aux3);
            horiz_ps(xmm_aux1, xmm_aux2);
            horiz_store(xmm_aux1, dst_dt, load_embedded);
        }
    }

    void horiz_store(Xbyak::Xmm xmm_dst, memory::data_type dst_dt, bool load_embedded) {
        uni_vmovshdup(xmm_aux3, xmm_dst);           // dst:1,2,3,4; aux3:2,2,4,4
        horiz_ps(xmm_dst, xmm_aux3);                // dst:f(1,2),f(2,2),f(3,4),f(4,4)
        uni_vmovhlps(xmm_aux3, xmm_aux3, xmm_dst);  // aux3:f(3,4),f(4,4),4,4
        horiz_ps(xmm_dst, xmm_aux3);                // dst:f(1,2,3,4),...
        if (load_embedded) {
            load_scalar(xmm_aux3, ptr[reg_dst], dst_dt);
            horiz_ps(xmm_dst, xmm_aux3);
        }
        store_scalar(ptr[reg_dst], xmm_dst, dst_dt);
    }

    void horiz_ps(const Xmm& xmm, const Operand& op) {
        switch (jcp_.reduce_mode) {
        case Algorithm::ReduceAnd:
            uni_vandps(xmm, xmm, op);
            break;
        case Algorithm::ReduceL1:
        case Algorithm::ReduceL2:
        case Algorithm::ReduceLogSum:
        case Algorithm::ReduceMean:
        case Algorithm::ReduceSum:
        case Algorithm::ReduceSumSquare:
        case Algorithm::ReduceLogSumExp:
            uni_vaddps(xmm, xmm, op);
            break;
        case Algorithm::ReduceMax:
            uni_vmaxps(xmm, xmm, op);
            break;
        case Algorithm::ReduceMin:
            uni_vminps(xmm, xmm, op);
            break;
        case Algorithm::ReduceOr:
            uni_vorps(xmm, xmm, op);
            break;
        case Algorithm::ReduceProd:
            if (isFloatCompatible(jcp_.src_dt)) {
                uni_vmulps(xmm, xmm, op);
            } else {
                uni_vpmulld(xmm, xmm, op);
            }
            break;
        default:
            assert(!"unsupported reduce mode");
        }
    }

    bool convert_i32_to_f32(memory::data_type src_dt) {
        return !isFloatCompatible(src_dt) && !support_intermediate_int;
    }

    bool convert_f32_to_i32(memory::data_type dst_dt) {
        return !isFloatCompatible(dst_dt) && !support_intermediate_int;
    }

    void prepare_aux_table() {
        auto broadcast_int = [&](int val) {
            for (size_t d = 0; d < vlen / sizeof(float); ++d) {
                dd(val);
            }
        };

        align(64);
        L(l_table);

        broadcast_int(aux_vals.float_one);
        broadcast_int(aux_vals.float_abs);
        broadcast_int(aux_vals.float_min);
        broadcast_int(aux_vals.float_max);
        broadcast_int(aux_vals.int32_min);
        broadcast_int(aux_vals.int32_max);
        broadcast_int(aux_vals.int32_one);
    }

    const struct aux_vals_type {
        int float_one = 0x3f800000;  // 1.0f
        int float_abs = 0x7fffffff;  // mask to make positive
        int float_min = 0xff7fffff;  // float minimum
        int float_max = 0x7f7fffff;  // float maximum
        int int32_min = 0xcf000000;  // -2^31 presented in float
        int int32_max = 0x4effffff;  // 2^31-1 presented in float
        int int32_one = 0x00000001;  // integer 1
    } aux_vals;
};

template <cpu_isa_t isa>
struct jit_uni_reduce_post_kernel_f32 : public jit_uni_reduce_post_kernel, public jit_generator_t {
    DECLARE_CPU_JIT_AUX_FUNCTIONS(jit_uni_reduce_post_kernel_f32)

    explicit jit_uni_reduce_post_kernel_f32(jit_reduce_config_params jcp, const dnnl_primitive_attr& attr)
        : jit_uni_reduce_post_kernel(jcp, attr),
          jit_generator_t(jit_name()) {}

    void create_ker() override {
        jit_generator_t::create_kernel();
        ker_ = (decltype(ker_))jit_ker();
    }

    void generate() override {
        const auto& p = attr_.post_ops_;
        for (int i = 0; i < p.len(); i++) {
            auto& post_op = p.entry_[i];
            if (post_op.is_eltwise()) {
                eltwise_injectors.push_back(std::make_shared<jit_uni_eltwise_injector_t<isa>>(this,
                                                                                              post_op.eltwise.alg,
                                                                                              post_op.eltwise.alpha,
                                                                                              post_op.eltwise.beta,
                                                                                              post_op.eltwise.scale,
                                                                                              data_type::f32));
            } else if (post_op.is_depthwise()) {
                depthwise_injectors.push_back(std::make_shared<jit_uni_depthwise_injector_f32<isa>>(this, post_op));
            } else if (post_op.is_quantization()) {
                quantization_injectors.push_back(std::make_shared<jit_uni_quantization_injector_f32<isa>>(this,
                                                                                                          post_op,
                                                                                                          vmm_d_weights,
                                                                                                          vmm_d_bias,
                                                                                                          reg_d_weights,
                                                                                                          reg_d_bias));
            }
        }

        if (jcp_.reduce_mode == Algorithm::ReduceLogSum || jcp_.reduce_mode == Algorithm::ReduceLogSumExp) {
<<<<<<< HEAD
            log_injector = std::make_shared<jit_uni_eltwise_injector_t<isa>>(this,
                                                                             alg_kind::eltwise_log,
                                                                             0.f,
                                                                             0.f,
                                                                             1.f,
                                                                             data_type::f32);
=======
            log_injector = std::make_shared<jit_uni_eltwise_injector<isa>>(this,
                                                                           alg_kind::eltwise_log,
                                                                           0.F,
                                                                           0.F,
                                                                           1.F,
                                                                           data_type::f32);
>>>>>>> 3b08b26d
        }

        uni_vcvtneps2bf16 = std::make_shared<jit_uni_vcvtneps2bf16>(this, isa);

        this->preamble();

        planar_layout = jcp_.layout == ReduceLayoutType::reduce_ncsp || jcp_.layout == ReduceLayoutType::reduce_nspc;
        post_reduce = jcp_.reduce_mode == Algorithm::ReduceL2 || jcp_.reduce_mode == Algorithm::ReduceMean ||
                      jcp_.reduce_mode == Algorithm::ReduceLogSum || jcp_.reduce_mode == Algorithm::ReduceLogSumExp;
        post_ops_fusing = attr_.post_ops_.len() != 0;
        increase_oc_off = !jcp_.fuse_broadcast && jcp_.layout != ReduceLayoutType::reduce_blocked;

        mov(reg_dst, ptr[reg_params + GET_OFF_POST(dst)]);
        mov(reg_work_amount, ptr[reg_params + GET_OFF_POST(work_amount)]);
        mov(reg_channel_size, ptr[reg_params + GET_OFF_POST(channel_size)]);
        mov(reg_divisor, ptr[reg_params + GET_OFF_POST(divisor)]);
        if (jcp_.fuse_low_precision) {
            mov(reg_src, ptr[reg_params + GET_OFF_POST(src)]);
        }
        if (!planar_layout) {
            mov(reg_reduce_c, ptr[reg_params + GET_OFF_POST(reduce_c)]);
        }
        if (post_ops_fusing) {
            mov(reg_post_ops_data, ptr[reg_params + GET_OFF_POST(post_op_data)]);
            mov(reg_oc_off, ptr[reg_params + GET_OFF_POST(oc_off)]);
        }

        if (isa == cpu::x64::avx512_core) {
            uni_vpxor(vmm_zero, vmm_zero, vmm_zero);
        }

        if (jcp_.layout == ReduceLayoutType::reduce_blocked) {
            reduce_post_main();
        } else if (jcp_.layout == ReduceLayoutType::reduce_nspc && post_ops_fusing) {
            // the tail of channel dimension should always be concerned during post ops fusing for nspc layout
            Xbyak::Label reduce_nspc_loop_label;
            Xbyak::Label reduce_nspc_loop_end_label;
            mov(reg_total_work_amount, reg_work_amount);
            L(reduce_nspc_loop_label);
            {
                cmp(reg_total_work_amount, 0);
                jle(reduce_nspc_loop_end_label, T_NEAR);

                mov(reg_oc_off, 0);
                mov(reg_work_amount, reg_channel_size);
                reduce_post_main();
                reduce_post_tail();

                sub(reg_total_work_amount, reg_channel_size);
                jmp(reduce_nspc_loop_label, T_NEAR);
            }
            L(reduce_nspc_loop_end_label);
        } else {
            reduce_post_main();
            reduce_post_tail();
        }

        this->postamble();

        uni_vcvtneps2bf16->emit_data();

        if (jcp_.reduce_mode == Algorithm::ReduceLogSum || jcp_.reduce_mode == Algorithm::ReduceLogSumExp) {
            log_injector->prepare_table();
        }

        for (auto& inj : eltwise_injectors) {
            inj->prepare_table();
        }
    }

private:
    using Vmm =
        typename conditional3<isa == cpu::x64::sse41, Xbyak::Xmm, isa == cpu::x64::avx2, Xbyak::Ymm, Xbyak::Zmm>::type;
    size_t vlen = cpu_isa_traits_t<isa>::vlen;
    bool planar_layout = false;
    bool post_reduce = true;
    bool post_ops_fusing = false;
    bool increase_oc_off = false;

    Xbyak::Reg64 reg_src = rbp;
    Xbyak::Reg64 reg_dst = r8;
    Xbyak::Reg64 reg_work_amount = r9;
    Xbyak::Reg64 reg_total_work_amount = r10;
    Xbyak::Reg64 reg_channel_size = r11;
    Xbyak::Reg64 reg_divisor = r12;
    Xbyak::Reg64 reg_reduce_c = r13;
    Xbyak::Reg64 reg_params = abi_param1;

    Xbyak::Reg8 reg_tmp_8 = r14b;
    Xbyak::Reg16 reg_tmp_16 = r14w;
    Xbyak::Reg32 reg_tmp_32 = r14d;
    Xbyak::Reg64 reg_tmp_64 = r14;

    Xbyak::Reg64 reg_oc_off = rax;
    Xbyak::Reg64 reg_d_weights = rbx;
    Xbyak::Reg64 reg_d_bias = rdx;
    Xbyak::Reg64 reg_post_ops_data = r15;

    Vmm vmm_aux = Vmm(0);
    Xmm xmm_aux = Xmm(0);
    Vmm vmm_dst = Vmm(1);
    Xmm xmm_dst = Xmm(1);
    Vmm vmm_zero = Vmm(2);
    Vmm vmm_dst_aux = Vmm(3);
    Xbyak::Xmm xmm_aux1 = Xbyak::Xmm(4);
    Xbyak::Xmm xmm_aux2 = Xbyak::Xmm(5);
    Xbyak::Xmm xmm_aux3 = Xbyak::Xmm(6);

    Vmm vmm_d_weights = Vmm(7);
    Vmm vmm_d_bias = Vmm(8);

    std::shared_ptr<jit_uni_vcvtneps2bf16> uni_vcvtneps2bf16;
    std::shared_ptr<jit_uni_eltwise_injector_t<isa>> log_injector;

    std::vector<std::shared_ptr<jit_uni_eltwise_injector_t<isa>>> eltwise_injectors;
    std::vector<std::shared_ptr<jit_uni_depthwise_injector_f32<isa>>> depthwise_injectors;
    std::vector<std::shared_ptr<jit_uni_quantization_injector_f32<isa>>> quantization_injectors;

    void reduce_post_main() {
        Xbyak::Label reduce_channel_label;
        Xbyak::Label reduce_map_label;
        if (planar_layout) {
            jmp(reduce_map_label, T_NEAR);
        } else {
            cmp(reg_reduce_c, 1);
            jne(reduce_map_label, T_NEAR);
        }

        // further reduce channel block since reduce channel batch has already been reduced
        // (X1, X2, X3, X4, X5, X6, X7, X8) -> (Y1, N/A, N/A, N/A, N/A, N/A, N/A, N/A)
        // cases: [blocked layout reducing channel dimensions]
        L(reduce_channel_label);
        {
            Xbyak::Label reduce_loop_label;
            Xbyak::Label reduce_loop_end_label;

            int step = vlen / sizeof(float) < 8 ? 8 : vlen / sizeof(float);
            L(reduce_loop_label);
            {
                cmp(reg_work_amount, step);
                jl(reduce_loop_end_label, T_NEAR);

                // load
                wrap_load_vector(vmm_dst, 0);
                if (isa == cpu::x64::sse41) {
                    wrap_load_vector(vmm_dst_aux, 4);
                }

                // reduce and store
                horiz_reduce_store(vmm_dst, jcp_.dst_dt);
                if (isa == cpu::x64::sse41) {
                    horiz_reduce_store(vmm_dst_aux, jcp_.dst_dt, true);
                }

                add(reg_dst, step * jcp_.dst_data_size);
                if (jcp_.fuse_low_precision) {
                    add(reg_src, step * sizeof(float));
                }
                sub(reg_work_amount, step);

                jmp(reduce_loop_label, T_NEAR);
            }
            L(reduce_loop_end_label);

            if (post_reduce || post_ops_fusing) {
                mov(reg_dst, ptr[reg_params + GET_OFF_POST(dst)]);
                if (jcp_.fuse_low_precision) {
                    mov(reg_src, ptr[reg_params + GET_OFF_POST(src)]);
                }
                mov(reg_work_amount, ptr[reg_params + GET_OFF_POST(work_amount)]);
            }
        }

        // reduce map for value in dst memory
        // cases: [ReduceL2] [ReduceLogSum] [ReduceLogSumExp] [ReduceMean]
        L(reduce_map_label);
        {
            if (post_reduce) {
                if (jcp_.reduce_mode == Algorithm::ReduceMean) {
                    uni_vbroadcastss(vmm_aux, ptr[reg_divisor]);
                }

                Xbyak::Label reduce_loop_label;
                Xbyak::Label reduce_loop_end_label;

                int step = vlen / sizeof(float) < 8 ? 8 : vlen / sizeof(float);
                L(reduce_loop_label);
                {
                    cmp(reg_work_amount, step);
                    jl(reduce_loop_end_label, T_NEAR);

                    wrap_load_vector(vmm_dst, 0);
                    reduce_map_kernel(vmm_dst);
                    if (post_ops_fusing) {
                        apply_post_ops(jcp_.dst_dt, jcp_.fuse_broadcast);
                    }
                    store_vector(ptr[reg_dst], vmm_dst, jcp_.dst_dt);

                    if (isa == cpu::x64::sse41) {
                        wrap_load_vector(vmm_dst, 4);
                        reduce_map_kernel(vmm_dst);
                        if (post_ops_fusing) {
                            if (jcp_.layout != ReduceLayoutType::reduce_ncsp) {
                                add(reg_oc_off, 4 * sizeof(float));
                            }
                            apply_post_ops(jcp_.dst_dt, jcp_.fuse_broadcast);
                            if (jcp_.layout != ReduceLayoutType::reduce_ncsp) {
                                sub(reg_oc_off, 4 * sizeof(float));
                            }
                        }
                        store_vector(ptr[reg_dst + 4 * jcp_.dst_data_size], vmm_dst, jcp_.dst_dt);
                    }

                    add(reg_dst, step * jcp_.dst_data_size);
                    if (jcp_.fuse_low_precision) {
                        add(reg_src, step * sizeof(float));
                    }
                    if (post_ops_fusing && increase_oc_off) {
                        add(reg_oc_off, step * sizeof(float));
                    }
                    sub(reg_work_amount, step);

                    jmp(reduce_loop_label, T_NEAR);
                }
                L(reduce_loop_end_label);
            } else {
                if (post_ops_fusing) {
                    Xbyak::Label reduce_loop_label;
                    Xbyak::Label reduce_loop_end_label;

                    int step = vlen / sizeof(float) < 8 ? 8 : vlen / sizeof(float);
                    L(reduce_loop_label);
                    {
                        cmp(reg_work_amount, step);
                        jl(reduce_loop_end_label, T_NEAR);

                        wrap_load_vector(vmm_dst, 0);
                        apply_post_ops(jcp_.dst_dt, jcp_.fuse_broadcast);
                        store_vector(ptr[reg_dst], vmm_dst, jcp_.dst_dt);

                        if (isa == cpu::x64::sse41) {
                            wrap_load_vector(vmm_dst, 4);
                            if (jcp_.layout != ReduceLayoutType::reduce_ncsp) {
                                add(reg_oc_off, 4 * sizeof(float));
                            }
                            apply_post_ops(jcp_.dst_dt, jcp_.fuse_broadcast);
                            if (jcp_.layout != ReduceLayoutType::reduce_ncsp) {
                                sub(reg_oc_off, 4 * sizeof(float));
                            }
                            store_vector(ptr[reg_dst + 4 * jcp_.dst_data_size], vmm_dst, jcp_.dst_dt);
                        }

                        add(reg_dst, step * jcp_.dst_data_size);
                        if (jcp_.fuse_low_precision) {
                            add(reg_src, step * sizeof(float));
                        }
                        if (post_ops_fusing && increase_oc_off) {
                            add(reg_oc_off, step * sizeof(float));
                        }
                        sub(reg_work_amount, step);

                        jmp(reduce_loop_label, T_NEAR);
                    }
                    L(reduce_loop_end_label);
                }
            }
        }
    }

    void reduce_post_tail() {
        // reduce map for tail in dst memory
        // cases: [ReduceL2] [ReduceLogSum] [ReduceLogSumExp] [ReduceMean] in planar layout
        if (post_reduce) {
            if (jcp_.reduce_mode == Algorithm::ReduceMean) {
                uni_vbroadcastss(xmm_aux, ptr[reg_divisor]);
            }

            Xbyak::Label reduce_loop_label;
            Xbyak::Label reduce_loop_end_label;

            int step = 1;
            L(reduce_loop_label);
            {
                cmp(reg_work_amount, step);
                jl(reduce_loop_end_label, T_NEAR);

                // load
                wrap_load_scalar(xmm_dst, 0);

                // reduce
                reduce_map_kernel_scalar(xmm_dst);

                // store
                if (post_ops_fusing) {
                    apply_post_ops(jcp_.dst_dt, jcp_.fuse_broadcast);
                }
                store_scalar(ptr[reg_dst], xmm_dst, jcp_.dst_dt);

                add(reg_dst, step * jcp_.dst_data_size);
                if (jcp_.fuse_low_precision) {
                    add(reg_src, step * sizeof(float));
                }
                if (post_ops_fusing && increase_oc_off) {
                    add(reg_oc_off, step * sizeof(float));
                }
                sub(reg_work_amount, step);

                jmp(reduce_loop_label, T_NEAR);
            }
            L(reduce_loop_end_label);
        } else {
            if (post_ops_fusing) {
                Xbyak::Label reduce_loop_label;
                Xbyak::Label reduce_loop_end_label;

                int step = 1;
                L(reduce_loop_label);
                {
                    cmp(reg_work_amount, step);
                    jl(reduce_loop_end_label, T_NEAR);

                    // load
                    wrap_load_scalar(xmm_dst, 0);

                    // store
                    apply_post_ops(jcp_.dst_dt, jcp_.fuse_broadcast);
                    store_scalar(ptr[reg_dst], xmm_dst, jcp_.dst_dt);

                    add(reg_dst, step * jcp_.dst_data_size);
                    if (jcp_.fuse_low_precision) {
                        add(reg_src, step * sizeof(float));
                    }
                    if (post_ops_fusing && increase_oc_off) {
                        add(reg_oc_off, step * sizeof(float));
                    }
                    sub(reg_work_amount, step);

                    jmp(reduce_loop_label, T_NEAR);
                }
                L(reduce_loop_end_label);
            }
        }
    }

    void apply_post_ops(memory::data_type dst_dt, bool is_broadcast) {
        const auto& p = attr_.post_ops_;
        int eltwise_inj_idx = 0;
        int depthwise_inj_idx = 0;
        int quantization_inj_idx = 0;
        int post_ops_data_offset = 0;
        if (jcp_.round_to_zero) {
            uni_vroundps(vmm_dst, vmm_dst, 3);  // rounding to zero
        }

        for (int i = 0; i < p.len(); i++) {
            auto& post_op = p.entry_[i];
            if (post_op.is_eltwise()) {
                eltwise_injectors[eltwise_inj_idx]->compute_vector_range(vmm_dst.getIdx(), vmm_dst.getIdx() + 1);
                eltwise_inj_idx++;
            } else if (post_op.is_depthwise()) {
                mov(reg_d_weights, ptr[reg_post_ops_data + post_ops_data_offset]);
                add(reg_d_weights, reg_oc_off);

                depthwise_injectors[depthwise_inj_idx]->compute_vector_range(vmm_dst.getIdx(),
                                                                             vmm_dst.getIdx() + 1,
                                                                             reg_d_weights,
                                                                             reg_d_weights,
                                                                             is_broadcast);

                post_ops_data_offset += depthwise_injectors[depthwise_inj_idx]->memoryStep();
                depthwise_inj_idx++;
            } else if (post_op.is_quantization()) {
                bool do_dequantization = post_op.quantization.alg == alg_kind::quantization_quantize_dequantize;
                bool do_rounding = do_dequantization || isFloatCompatible(dst_dt) || i != p.len() - 1;

                int s_idx = vmm_dst.getIdx();

                quantization_injectors[quantization_inj_idx]->init_crop_ptrs(reg_post_ops_data + post_ops_data_offset,
                                                                             reg_oc_off);
                quantization_injectors[quantization_inj_idx]->compute_crop(s_idx, s_idx + 1, 0, 0, is_broadcast);

                quantization_injectors[quantization_inj_idx]->init_input_scale_shift_ptrs(
                    reg_post_ops_data + post_ops_data_offset,
                    reg_oc_off);
                quantization_injectors[quantization_inj_idx]
                    ->compute_input_scale_shift(s_idx, s_idx + 1, 0, do_rounding, 0, is_broadcast);

                if (do_dequantization) {
                    quantization_injectors[quantization_inj_idx]->init_output_scale_shift_ptrs(
                        reg_post_ops_data + post_ops_data_offset,
                        reg_oc_off);
                    quantization_injectors[quantization_inj_idx]->compute_output_scale_shift(s_idx,
                                                                                             s_idx + 1,
                                                                                             0,
                                                                                             0,
                                                                                             is_broadcast);
                }

                post_ops_data_offset += quantization_injectors[quantization_inj_idx]->memoryStep();
                quantization_inj_idx++;
            }
        }
    }

    void reduce_map_kernel(Vmm vmm_dst) {
        if (jcp_.reduce_mode == Algorithm::ReduceMean) {
            uni_vdivps(vmm_dst, vmm_dst, vmm_aux);
        } else if (jcp_.reduce_mode == Algorithm::ReduceL2) {
            uni_vsqrtps(vmm_dst, vmm_dst);
        } else if (jcp_.reduce_mode == Algorithm::ReduceLogSum || jcp_.reduce_mode == Algorithm::ReduceLogSumExp) {
            log_injector->compute_vector_range(vmm_dst.getIdx(), vmm_dst.getIdx() + 1);
        }
    }

    void reduce_map_kernel_scalar(Xmm xmm_dst) {
        if (jcp_.reduce_mode == Algorithm::ReduceMean) {
            uni_vdivps(xmm_dst, xmm_dst, xmm_aux);
        } else if (jcp_.reduce_mode == Algorithm::ReduceL2) {
            uni_vsqrtps(xmm_dst, xmm_dst);
        } else if (jcp_.reduce_mode == Algorithm::ReduceLogSum || jcp_.reduce_mode == Algorithm::ReduceLogSumExp) {
            log_injector->compute_vector_range(xmm_dst.getIdx(), xmm_dst.getIdx() + 1);
        }
    }

    void wrap_load_vector(Vmm vmm_val, size_t offset) {
        if (jcp_.fuse_low_precision) {
            load_vector(vmm_val, ptr[reg_src + offset * sizeof(float)], memory::data_type::f32);
        } else {
            load_vector(vmm_val, ptr[reg_dst + offset * jcp_.dst_data_size], jcp_.dst_dt);
        }
    }

    void wrap_load_scalar(Xmm xmm_val, size_t offset) {
        if (jcp_.fuse_low_precision) {
            load_scalar(xmm_val, ptr[reg_src + offset * sizeof(float)], memory::data_type::f32);
        } else {
            load_scalar(xmm_val, ptr[reg_dst + offset * jcp_.dst_data_size], jcp_.dst_dt);
        }
    }

    void load_vector(Vmm vmm_src, const Xbyak::Address& op, memory::data_type src_dt) {
        switch (src_dt) {
        case memory::data_type::f32:
        case memory::data_type::s32:
            uni_vmovups(vmm_src, op);
            break;
        case memory::data_type::bf16:
            uni_vpmovzxwd(vmm_src, op);
            uni_vpslld(vmm_src, vmm_src, 16);
            break;
        case memory::data_type::f16:
            vcvtph2ps(vmm_src, op);
            break;
        case memory::data_type::s8:
            uni_vpmovsxbd(vmm_src, op);
            break;
        case memory::data_type::u8:
            uni_vpmovzxbd(vmm_src, op);
            break;
        default:
            assert(!"unknown src_dt");
        }

        if (!isFloatCompatible(src_dt)) {
            uni_vcvtdq2ps(vmm_src, vmm_src);
        }
    }

    void load_scalar(Xmm xmm_src, const Xbyak::Address& op, memory::data_type src_dt) {
        switch (src_dt) {
        case memory::data_type::f32:
        case memory::data_type::s32:
            uni_vmovss(xmm_src, op);
            break;
        case memory::data_type::bf16:
            uni_vpinsrw(xmm_src, xmm_src, op, 0x0);
            uni_vpslld(xmm_src, xmm_src, 16);
            break;
        case memory::data_type::f16:
            vcvtph2ps(xmm_src, op);
            break;
        case memory::data_type::s8:
            movsx(reg_tmp_32, op);
            uni_vmovq(xmm_src, reg_tmp_64);
            break;
        case memory::data_type::u8:
            movzx(reg_tmp_32, op);
            uni_vmovq(xmm_src, reg_tmp_64);
            break;
        default:
            assert(!"unknown src_dt");
        }

        if (!isFloatCompatible(src_dt)) {
            uni_vcvtdq2ps(xmm_src, xmm_src);
        }
    }

    void store_vector(const Xbyak::Address& op, Vmm vmm_dst, memory::data_type dst_dt) {
        auto xmm_dst = Xmm(vmm_dst.getIdx());
        auto ymm_dst = Ymm(vmm_dst.getIdx());
        // If there is post ops fusing, necessary rounding has ready been done, no need to do it again.
        if (!post_ops_fusing && jcp_.round_to_zero) {
            uni_vroundps(vmm_dst, vmm_dst, 3);
        }
        if (!isFloatCompatible(dst_dt)) {
            uni_vcvtps2dq(vmm_dst, vmm_dst);
        }

        switch (dst_dt) {
        case memory::data_type::f32:
        case memory::data_type::s32:
            uni_vmovups(op, vmm_dst);
            break;
        case memory::data_type::bf16:
            if (isa == cpu::x64::avx512_core) {
                uni_vcvtneps2bf16->emit_code({static_cast<size_t>(vmm_dst.getIdx())},
                                             {static_cast<size_t>(ymm_dst.getIdx())});
                vmovdqu16(op, ymm_dst);
            } else {
                uni_vcvtneps2bf16->emit_code({static_cast<size_t>(vmm_dst.getIdx())},
                                             {static_cast<size_t>(xmm_dst.getIdx())});
                uni_vmovdqu(op, xmm_dst);
            }
            break;
        case memory::data_type::f16:
            vcvtps2ph(op, vmm_dst, 0x4);
            break;
        case memory::data_type::s8:
            if (isa == cpu::x64::avx512_core) {
                vpmovsdb(op, vmm_dst);
            } else {
                uni_vpackssdw(vmm_dst, vmm_dst, vmm_dst);
                if (isa != cpu::x64::sse41) {
                    vpermq(ymm_dst, ymm_dst, 0x08);
                }
                uni_vpacksswb(vmm_dst, vmm_dst, vmm_dst);
                if (isa != cpu::x64::sse41) {
                    vmovq(op, xmm_dst);
                } else {
                    uni_vmovd(op, xmm_dst);
                }
            }
            break;
        case memory::data_type::u8:
            if (isa == cpu::x64::avx512_core) {
                vpmaxsd(vmm_dst, vmm_zero, vmm_dst);
                vpmovusdb(op, vmm_dst);
            } else {
                uni_vpackusdw(vmm_dst, vmm_dst, vmm_dst);
                if (isa != cpu::x64::sse41) {
                    vpermq(ymm_dst, ymm_dst, 0x08);
                }
                uni_vpackuswb(vmm_dst, vmm_dst, vmm_dst);
                if (isa != cpu::x64::sse41) {
                    vmovq(op, xmm_dst);
                } else {
                    uni_vmovd(op, xmm_dst);
                }
            }
            break;
        default:
            assert(!"unknown dst_dt");
        }
    }

    void store_scalar(const Xbyak::Address& op, Xmm xmm_dst, memory::data_type dst_dt) {
        if (!post_ops_fusing && jcp_.round_to_zero) {
            uni_vroundps(xmm_dst, xmm_dst, 3);
        }
        if (!isFloatCompatible(dst_dt)) {
            uni_vcvtps2dq(xmm_dst, xmm_dst);
        }

        switch (dst_dt) {
        case memory::data_type::f32:
        case memory::data_type::s32:
            uni_vmovss(op, xmm_dst);
            break;
        case memory::data_type::bf16:
            uni_vpsrld(xmm_dst, xmm_dst, 16);
            uni_vpextrw(op, xmm_dst, 0x0);
            break;
        case memory::data_type::f16:
            vcvtps2ph(xmm_dst, xmm_dst, 0x4);
            movq(reg_tmp_64, xmm_dst);
            mov(op, reg_tmp_16);
            break;
        case memory::data_type::s8:
            uni_vpackssdw(xmm_dst, xmm_dst, xmm_dst);
            uni_vpacksswb(xmm_dst, xmm_dst, xmm_dst);
            uni_vmovq(reg_tmp_64, xmm_dst);
            mov(op, reg_tmp_8);
            break;
        case memory::data_type::u8:
            uni_vpackusdw(xmm_dst, xmm_dst, xmm_dst);
            uni_vpackuswb(xmm_dst, xmm_dst, xmm_dst);
            uni_vmovq(reg_tmp_64, xmm_dst);
            mov(op, reg_tmp_8);
            break;
        default:
            assert(!"unknown dst_dt");
        }
    }

    void horiz_reduce_store(Vmm vmm_dst, memory::data_type dst_dt, bool load_embedded = false) {
        if (isa == cpu::x64::sse41) {
            horiz_store(vmm_dst, dst_dt, load_embedded);
        } else if (isa == cpu::x64::avx2) {
            auto ymm_dst = Xbyak::Ymm(vmm_dst.getIdx());
            vextractf128(xmm_aux1, ymm_dst, 0);
            vextractf128(xmm_aux2, ymm_dst, 1);
            horiz_ps(xmm_aux1, xmm_aux2);
            horiz_store(xmm_aux1, dst_dt, load_embedded);
        } else {
            auto zmm_dst = Xbyak::Zmm(vmm_dst.getIdx());
            vextractf32x4(xmm_aux1, zmm_dst, 0);
            vextractf32x4(xmm_aux2, zmm_dst, 1);
            horiz_ps(xmm_aux1, xmm_aux2);
            vextractf32x4(xmm_aux2, zmm_dst, 2);
            vextractf32x4(xmm_aux3, zmm_dst, 3);
            horiz_ps(xmm_aux2, xmm_aux3);
            horiz_ps(xmm_aux1, xmm_aux2);
            horiz_store(xmm_aux1, dst_dt, load_embedded);
        }
    }

    void horiz_store(Xbyak::Xmm xmm_dst, memory::data_type dst_dt, bool load_embedded) {
        uni_vmovshdup(xmm_aux3, xmm_dst);           // dst:1,2,3,4; aux3:2,2,4,4
        horiz_ps(xmm_dst, xmm_aux3);                // dst:f(1,2),f(2,2),f(3,4),f(4,4)
        uni_vmovhlps(xmm_aux3, xmm_aux3, xmm_dst);  // aux3:f(3,4),f(4,4),4,4
        horiz_ps(xmm_dst, xmm_aux3);                // dst:f(1,2,3,4),...
        if (jcp_.fuse_low_precision && (post_reduce || post_ops_fusing)) {
            if (load_embedded) {
                load_scalar(xmm_aux3, ptr[reg_src], memory::data_type::f32);
                horiz_ps(xmm_dst, xmm_aux3);
            }
            store_scalar(ptr[reg_src], xmm_dst, memory::data_type::f32);
        } else {
            if (load_embedded) {
                load_scalar(xmm_aux3, ptr[reg_dst], dst_dt);
                horiz_ps(xmm_dst, xmm_aux3);
            }
            store_scalar(ptr[reg_dst], xmm_dst, dst_dt);
        }
    }

    void horiz_ps(const Xmm& xmm, const Operand& op) {
        switch (jcp_.reduce_mode) {
        case Algorithm::ReduceAnd:
            uni_vandps(xmm, xmm, op);
            break;
        case Algorithm::ReduceL1:
        case Algorithm::ReduceL2:
        case Algorithm::ReduceLogSum:
        case Algorithm::ReduceMean:
        case Algorithm::ReduceSum:
        case Algorithm::ReduceSumSquare:
        case Algorithm::ReduceLogSumExp:
            uni_vaddps(xmm, xmm, op);
            break;
        case Algorithm::ReduceMax:
            uni_vmaxps(xmm, xmm, op);
            break;
        case Algorithm::ReduceMin:
            uni_vminps(xmm, xmm, op);
            break;
        case Algorithm::ReduceOr:
            uni_vorps(xmm, xmm, op);
            break;
        case Algorithm::ReduceProd:
            uni_vmulps(xmm, xmm, op);
            break;
        default:
            assert(!"unsupported reduce mode");
        }
    }
};

#endif  // OPENVINO_ARCH_X86_64

const std::map<const ov::DiscreteTypeInfo, std::function<void(const std::shared_ptr<ov::Node>& op, Reduce& node)>>&
Reduce::getInitializers() {
    static const std::map<const ov::DiscreteTypeInfo, std::function<void(const std::shared_ptr<ov::Node>&, Reduce&)>>
        initializers = {{ov::op::v4::ReduceL1::get_type_info_static(),
                         []([[maybe_unused]] const std::shared_ptr<ov::Node>& op, Reduce& node) {
                             node.algorithm = Algorithm::ReduceL1;
                         }},
                        {ov::op::v4::ReduceL2::get_type_info_static(),
                         []([[maybe_unused]] const std::shared_ptr<ov::Node>& op, Reduce& node) {
                             node.algorithm = Algorithm::ReduceL2;
                         }},
                        {ov::op::v1::ReduceLogicalAnd::get_type_info_static(),
                         []([[maybe_unused]] const std::shared_ptr<ov::Node>& op, Reduce& node) {
                             node.algorithm = Algorithm::ReduceAnd;
                         }},
                        {ov::op::v1::ReduceLogicalOr::get_type_info_static(),
                         []([[maybe_unused]] const std::shared_ptr<ov::Node>& op, Reduce& node) {
                             node.algorithm = Algorithm::ReduceOr;
                         }},
                        {ov::op::v1::ReduceMax::get_type_info_static(),
                         []([[maybe_unused]] const std::shared_ptr<ov::Node>& op, Reduce& node) {
                             node.algorithm = Algorithm::ReduceMax;
                         }},
                        {ov::op::v1::ReduceMean::get_type_info_static(),
                         []([[maybe_unused]] const std::shared_ptr<ov::Node>& op, Reduce& node) {
                             node.algorithm = Algorithm::ReduceMean;
                         }},
                        {ov::op::v1::ReduceMin::get_type_info_static(),
                         []([[maybe_unused]] const std::shared_ptr<ov::Node>& op, Reduce& node) {
                             node.algorithm = Algorithm::ReduceMin;
                         }},
                        {ov::op::v1::ReduceProd::get_type_info_static(),
                         []([[maybe_unused]] const std::shared_ptr<ov::Node>& op, Reduce& node) {
                             node.algorithm = Algorithm::ReduceProd;
                         }},
                        {ov::op::v1::ReduceSum::get_type_info_static(),
                         []([[maybe_unused]] const std::shared_ptr<ov::Node>& op, Reduce& node) {
                             node.algorithm = Algorithm::ReduceSum;
                         }}};
    return initializers;
}

bool Reduce::isSupportedOperation(const std::shared_ptr<const ov::Node>& op, std::string& errorMessage) noexcept {
    try {
        if (ov::as_type_ptr<const ov::op::util::ArithmeticReductionKeepDims>(op) == nullptr &&
            ov::as_type_ptr<const ov::op::util::LogicalReductionKeepDims>(op) == nullptr) {
            errorMessage = "Reduce node with name " + op->get_friendly_name() +
                           " is not derived from ArithmeticReductionKeepDims or LogicalReductionKeepDims";
            return false;
        }
        if (const auto reduce = ov::as_type_ptr<const ov::op::util::ArithmeticReductionKeepDims>(op)) {
            auto reduceConst =
                ov::as_type_ptr<const ov::op::v0::Constant>(reduce->get_input_node_shared_ptr(REDUCE_INDEXES));
            if (!reduceConst) {
                errorMessage = "Second tensor is not constant";
                return false;
            }
        }
        if (const auto reduce = ov::as_type_ptr<const ov::op::util::LogicalReductionKeepDims>(op)) {
            auto reduceConst =
                ov::as_type_ptr<const ov::op::v0::Constant>(reduce->get_input_node_shared_ptr(REDUCE_INDEXES));
            if (!reduceConst) {
                errorMessage = "Second tensor is not constant";
                return false;
            }
        }
        if (getInitializers().find(op->get_type_info()) == getInitializers().end()) {
            errorMessage = "Doesn't support Reduce algorithm: " + std::string(op->get_type_info().name);
            return false;
        }
        if (ov::as_type_ptr<ov::op::v0::Constant>(op->get_input_node_shared_ptr(REDUCE_INDEXES)) == nullptr) {
            errorMessage = "Only const 'reduce_indexes' input is supported";
            return false;
        }
    } catch (...) {
        return false;
    }
    return true;
}

Reduce::Reduce(const std::shared_ptr<ov::Node>& op, const GraphContext::CPtr& context)
    : Node(op, context, NgraphShapeInferFactory(op)) {
    std::string errorMessage;
    if (isSupportedOperation(op, errorMessage)) {
        getInitializers().at(op->get_type_info())(op, *this);
        if (const auto reduce = ov::as_type_ptr<ov::op::util::ArithmeticReductionKeepDims>(op)) {
            keep_dims = reduce->get_keep_dims();
            auto reduceConst =
                ov::as_type_ptr<const ov::op::v0::Constant>(reduce->get_input_node_shared_ptr(REDUCE_INDEXES));
            if (!reduceConst) {
                THROW_CPU_NODE_ERR("second tensor is not constant!");
            }
            raw_axes = reduceConst->cast_vector<int>();
        } else if (const auto reduce = ov::as_type_ptr<ov::op::util::LogicalReductionKeepDims>(op)) {
            keep_dims = reduce->get_keep_dims();
            auto reduceConst =
                ov::as_type_ptr<const ov::op::v0::Constant>(reduce->get_input_node_shared_ptr(REDUCE_INDEXES));
            if (!reduceConst) {
                THROW_CPU_NODE_ERR("second tensor is not constant!");
            }
            raw_axes = reduceConst->cast_vector<int>();
        }
        set_use_aux_kernel = false;
        fuse_low_precision = false;
        round_to_zero = false;
        vec_reduceDH_prc.clear();
        vec_reduceCDW_prc.clear();
        setJITBeyond5D();
    } else {
        OPENVINO_THROW_NOT_IMPLEMENTED(errorMessage);
    }
}

void Reduce::getSupportedDescriptors() {
    if (getParentEdges().size() != 2) {
        THROW_CPU_NODE_ERR("gets incorrect number of input edges!");
    }
    if (getChildEdges().empty()) {
        THROW_CPU_NODE_ERR("gets incorrect number of output edges!");
    }

    if (getInputShapeAtPort(REDUCE_INDEXES).getRank() != 1) {
        THROW_CPU_NODE_ERR("gets incorrect index vector dimension! Index vector should be 1 dimension.");
    }

    if (keep_dims) {
        if (getInputShapeAtPort(REDUCE_DATA).getRank() != getOutputShapeAtPort(0).getRank()) {
            THROW_CPU_NODE_ERR("gets incorrect number of input/output dimensions!");
        }
    } else {
        // In fact, after the Reduce operation, the shape must be a scalar if the previous one was 1d.
        // But for now, 0d tensor (scalar) is emulated as 1d tensor. Skip checking in such cases.
        bool is_emulated_0d_as_1d =
            getInputShapeAtPort(REDUCE_DATA).getRank() == 1 && getOutputShapeAtPort(0).getRank() == 1;
        if (getInputShapeAtPort(REDUCE_DATA).getRank() <= getOutputShapeAtPort(0).getRank() && !is_emulated_0d_as_1d) {
            THROW_CPU_NODE_ERR("gets incorrect number of input/output dimensions!");
        }
    }
}

void Reduce::initSupportedPrimitiveDescriptors() {
    if (!supportedPrimitiveDescriptors.empty()) {
        return;
    }

    input_prec = getOriginalInputPrecisionAtPort(REDUCE_DATA);
    output_prec = getOriginalOutputPrecisionAtPort(0);

    if (!isFloatCompatible(DnnlExtensionUtils::ElementTypeToDataType(input_prec)) &&
        !isFloatCompatible(DnnlExtensionUtils::ElementTypeToDataType(output_prec))) {
        round_to_zero = true;
    }

    jit_mode = canApplyJIT(input_prec, output_prec);

    auto is_precision_sensitive_reduce = [](const Algorithm& algorithm) {
        return algorithm != Algorithm::ReduceAnd && algorithm != Algorithm::ReduceOr &&
               algorithm != Algorithm::ReduceMin && algorithm != Algorithm::ReduceMax;
    };

    if (jit_mode) {
        // Since in jit mode we use the output memory as an intermediate accumulator for certain reduce modes, we can't
        // use BF16/FP16 output precision due to the possible accuracy loss. Therefore, for such mods, we will change
        // the output precision to FP32.
        if (ov::element::bf16 == output_prec) {
            if (!mayiuse(avx512_core) || is_precision_sensitive_reduce(algorithm)) {
                output_prec = ov::element::f32;
            }
        } else if (ov::element::f16 == output_prec) {
            if (!mayiuse(cpu::x64::avx2) || is_precision_sensitive_reduce(algorithm)) {
                output_prec = ov::element::f32;
            }
        }

        if (!fusedWith.empty()) {
            // In jit mode we use the output memory as an intermediate accumulator for certain reduce modes.
            // If the post ops node has a lower precision for such modes, working buffer with original precision is
            // needed, in order to avoid accuracy loss.
            auto fused_prec = fusedWith[fusedWith.size() - 1]->getOriginalOutputPrecisionAtPort(0);
            if (output_prec == ov::element::f32 && fused_prec != ov::element::f32) {
                if (algorithm != Algorithm::ReduceAnd && algorithm != Algorithm::ReduceOr &&
                    algorithm != Algorithm::ReduceMin && algorithm != Algorithm::ReduceMax) {
                    fuse_low_precision = true;
                }
            }
            output_prec = fused_prec;
        }
    }

    intermediate_prec = fuse_low_precision ? ov::element::f32 : output_prec;
    precision_change = input_prec != intermediate_prec;
    support_split = algorithm != Algorithm::ReduceL2 && algorithm != Algorithm::ReduceLogSumExp &&
                    algorithm != Algorithm::ReduceSumSquare;

    src_data_size = input_prec.size();
    dst_data_size = output_prec.size();
    intermediate_data_size = intermediate_prec.size();

    NodeConfig config;
    config.inConfs.resize(2);
    config.outConfs.resize(1);
    config.inConfs[REDUCE_DATA].constant(false);
    config.inConfs[REDUCE_INDEXES].constant(false);
    config.outConfs[0].constant(false);
    config.inConfs[REDUCE_DATA].inPlace(-1);
    config.inConfs[REDUCE_INDEXES].inPlace(-1);
    config.outConfs[0].inPlace(-1);

    const auto& creatorsMap = BlockedDescCreator::getCommonCreators();

    auto pushDesc = [&](LayoutType inFormat,
                        LayoutType outFormat,
                        ov::element::Type inPrecision,
                        ov::element::Type outPrecision,
                        impl_desc_type impl_type,
                        bool useAclExecutor = false) {
        config.inConfs[REDUCE_DATA].setMemDesc(
            creatorsMap.at(inFormat)->createSharedDesc(inPrecision, getInputShapeAtPort(REDUCE_DATA)));
        config.inConfs[REDUCE_INDEXES].setMemDesc(
            creatorsMap.at(LayoutType::ncsp)->createSharedDesc(ov::element::i32, getInputShapeAtPort(REDUCE_INDEXES)));
        config.outConfs[0].setMemDesc(
            creatorsMap.at(outFormat)->createSharedDesc(outPrecision, getOutputShapeAtPort(0)));

        if (useAclExecutor) {
#if defined(OV_CPU_WITH_ACL)
            std::vector<MemoryDescPtr> srcMemoryDescs;
            for (size_t i = 0; i < config.inConfs.size(); i++) {
                srcMemoryDescs.push_back(config.inConfs[i].getMemDesc());
            }
            std::vector<MemoryDescPtr> dstMemoryDescs;
            for (size_t i = 0; i < config.outConfs.size(); i++) {
                dstMemoryDescs.push_back(config.outConfs[i].getMemDesc());
            }

            auto factory =
                std::make_shared<ReduceExecutorFactory>(reduceAttrs,
                                                        srcMemoryDescs,
                                                        dstMemoryDescs,
                                                        std::make_shared<ExecutorContext>(context, getImplPriority()));
            if (!factory->isEmpty()) {
                supportedPrimitiveDescriptors.push_back({config, impl_type, factory});
            }
#endif
        } else {
            supportedPrimitiveDescriptors.emplace_back(config, impl_type);
        }
    };

#if defined(OV_CPU_WITH_ACL)
    // acl doesn't support empty input
    if (!isDynamicNode() && shape_size(getInputShapeAtPort(REDUCE_DATA).getStaticDims()) == 0) {
        canUseAclExecutor = false;
    } else {
        reduceAttrs.operation = algorithm;
        reduceAttrs.keepDims = keep_dims;
        reduceAttrs.axes = raw_axes;
        for (auto& axis : reduceAttrs.axes) {
            if (axis < 0)
                axis += static_cast<int>(getInputShapeAtPort(REDUCE_DATA).getRank());
        }
        pushDesc(LayoutType::nspc, LayoutType::nspc, input_prec, output_prec, impl_desc_type::undef, true);
        pushDesc(LayoutType::ncsp, LayoutType::ncsp, input_prec, output_prec, impl_desc_type::undef, true);
        canUseAclExecutor = !supportedPrimitiveDescriptors.empty();
    }

    if (canUseAclExecutor)
        return;
#endif

    if (jit_mode) {
        impl_desc_type impl_type = impl_desc_type::jit_sse42;
        if (mayiuse(cpu::x64::avx512_core)) {
            impl_type = impl_desc_type::jit_avx512;
        } else if (mayiuse(cpu::x64::avx2)) {
            impl_type = impl_desc_type::jit_avx2;
        }

        pushDesc(LayoutType::ncsp, LayoutType::ncsp, input_prec, output_prec, impl_type);
        if ((getInputShapeAtPort(REDUCE_DATA).getRank() == 4 || getInputShapeAtPort(REDUCE_DATA).getRank() == 5) &&
            getInputShapeAtPort(REDUCE_DATA).getMinDims()[1] > 1) {
            if (keep_dims) {
                if (mayiuse(cpu::x64::avx512_core)) {
                    pushDesc(LayoutType::nspc, LayoutType::nspc, input_prec, output_prec, impl_type);
                    pushDesc(LayoutType::nCsp16c, LayoutType::nCsp16c, input_prec, output_prec, impl_type);
                } else if (mayiuse(cpu::x64::avx2) || mayiuse(cpu::x64::sse41)) {
                    pushDesc(LayoutType::nspc, LayoutType::nspc, input_prec, output_prec, impl_type);
                    pushDesc(LayoutType::nCsp8c, LayoutType::nCsp8c, input_prec, output_prec, impl_type);
                }
            } else {
                if (mayiuse(cpu::x64::avx512_core)) {
                    pushDesc(LayoutType::nspc, LayoutType::ncsp, input_prec, output_prec, impl_type);
                    pushDesc(LayoutType::nCsp16c, LayoutType::ncsp, input_prec, output_prec, impl_type);
                } else if (mayiuse(cpu::x64::avx2) || mayiuse(cpu::x64::sse41)) {
                    pushDesc(LayoutType::nspc, LayoutType::ncsp, input_prec, output_prec, impl_type);
                    pushDesc(LayoutType::nCsp8c, LayoutType::ncsp, input_prec, output_prec, impl_type);
                }
            }
        }
    } else {
        pushDesc(LayoutType::ncsp, LayoutType::ncsp, ov::element::f32, ov::element::f32, impl_desc_type::ref);
    }
}

bool Reduce::neverExecute() const {
    return getSelectedPrimitiveDescriptor()->hasZeroOutputDimsAtPort(0);
}

bool Reduce::isExecutable() const {
    return !isOutputTensorAtPortEmpty(0);
}

void Reduce::prepareParams() {
    auto srcMemPtr = getSrcMemoryAtPort(REDUCE_DATA);
    auto dstMemPtr = getDstMemoryAtPort(0);
    const auto& src_shape = srcMemPtr->getStaticDims();
    dst_size = dstMemPtr->getSize();
    empty_input = shape_size(src_shape) == 0;
#if defined(OV_CPU_WITH_ACL)
    if (canUseAclExecutor) {
        std::vector<MemoryDescPtr> srcMemoryDescs;
        for (size_t i = 0; i < getParentEdges().size(); i++) {
            srcMemoryDescs.push_back(getSrcMemoryAtPort(i)->getDescPtr());
        }
        std::vector<MemoryDescPtr> dstMemoryDescs;
        dstMemoryDescs.push_back(getDstMemoryAtPort(0)->getDescPtr());

        auto selectedPD = getSelectedPrimitiveDescriptor();
        if (!empty_input) {
            aclExecPtr = selectedPD->getExecutorFactoryAs<ReduceExecutorFactory>()->makeExecutor(reduceAttrs,
                                                                                                 srcMemoryDescs,
                                                                                                 dstMemoryDescs,
                                                                                                 {});
            selectedPD->setImplementationType(aclExecPtr->getImplType());
        } else {
            selectedPD->setImplementationType(acl);
        }
        return;
    }
#endif

    src_dims = getParentEdgeAt(REDUCE_DATA)->getMemory().getDesc().getShape().getDims();
    std::vector<int> reduce_axes;
    if (jit_mode && jit_beyond_5D) {
        reduce_axes = update_src_dims();
    } else {
        reduce_axes = raw_axes;
    }

    const VectorDims& dst_dims = dstMemPtr->getDesc().getShape().getDims();
    calc_process_dst_dims(reduce_axes, dst_dims);
    if (jit_mode) {
        set_reduce_dim_flags();
    }

    apply_post_kernel = true;
    apply_division = false;

    auto builder = [&](const ReduceKey& key) -> std::shared_ptr<jit_uni_reduce_post_kernel> {
        std::shared_ptr<jit_uni_reduce_post_kernel> post_kernel;
#if defined(OPENVINO_ARCH_X86_64)
        if (mayiuse(cpu::x64::avx512_core)) {
            post_kernel = std::make_shared<jit_uni_reduce_post_kernel_f32<cpu::x64::avx512_core>>(key.jcp, *attr.get());
        } else if (mayiuse(cpu::x64::avx2)) {
            post_kernel = std::make_shared<jit_uni_reduce_post_kernel_f32<cpu::x64::avx2>>(key.jcp, *attr.get());
        } else if (mayiuse(cpu::x64::sse41)) {
            post_kernel = std::make_shared<jit_uni_reduce_post_kernel_f32<cpu::x64::sse41>>(key.jcp, *attr.get());
        }
#endif  // OPENVINO_ARCH_X86_64
        if (post_kernel) {
            post_kernel->create_ker();
        }

        return post_kernel;
    };

    if (compile_post_kernel) {
        setPostOps(attr, dst_dims, true);

        auto reduce_post_jcp = jcp;
        reduce_post_jcp.src_dt =
            fuse_low_precision ? DnnlExtensionUtils::ElementTypeToDataType(intermediate_prec) : jcp.src_dt;
        reduce_post_jcp.src_data_size = DnnlExtensionUtils::sizeOfDataType(reduce_post_jcp.src_dt);
        ReduceKey key = {reduce_post_jcp, attr.get_post_ops()};
        auto cache = context->getParamsCache();
        auto result = cache->getOrCreate(key, builder);
        if (!result.first) {
            THROW_CPU_NODE_ERR("has not found jit_uni_reduce_post_kernel_f32.");
        }

        reduce_post_kernel = result.first;
        jit_mode = jit_mode && reduce_post_kernel;

        if (!isDynamicNode()) {
            compile_post_kernel = false;
        }
    }
}

void Reduce::createPrimitive() {
    if (!isExecutable()) {
        return;
    }
    auto dstMemPtr = getDstMemoryAtPort(0);
    auto srcMemPtr = getSrcMemoryAtPort(REDUCE_DATA);
    if (!dstMemPtr) {
        THROW_CPU_NODE_ERR("has null destination memory.");
    }
    if (!srcMemPtr) {
        THROW_CPU_NODE_ERR("has null input memory.");
    }
    if (getSelectedPrimitiveDescriptor() == nullptr) {
        THROW_CPU_NODE_ERR("has nullable preferable primitive descriptor");
    }

    if (srcMemPtr->getDesc().hasLayoutType(LayoutType::ncsp)) {
        layout = ReduceLayoutType::reduce_ncsp;
    } else if (srcMemPtr->getDesc().hasLayoutType(LayoutType::nspc)) {
        layout = ReduceLayoutType::reduce_nspc;
    } else {
        layout = ReduceLayoutType::reduce_blocked;
    }

    // hybrid layout: nspc/blocked layout for input and ncsp for output
    // !keep_dims is needed to avoid hybrid layout for cases eg. (A, B, C, D) reduce to (A, 1, 1, 1)
    if (!keep_dims && (layout == ReduceLayoutType::reduce_nspc || layout == ReduceLayoutType::reduce_blocked)) {
        is_hybrid_layout = dstMemPtr->getDesc().hasLayoutType(LayoutType::ncsp);
    }

    auto* selectedPD = getSelectedPrimitiveDescriptor();
    jcp = jit_reduce_config_params();
    jcp.src_dt = DnnlExtensionUtils::ElementTypeToDataType(
        selectedPD->getConfig().inConfs[REDUCE_DATA].getMemDesc()->getPrecision());
    jcp.dst_dt =
        DnnlExtensionUtils::ElementTypeToDataType(selectedPD->getConfig().outConfs[0].getMemDesc()->getPrecision());
    jcp.src_data_size = DnnlExtensionUtils::sizeOfDataType(jcp.src_dt);
    jcp.dst_data_size = DnnlExtensionUtils::sizeOfDataType(jcp.dst_dt);
    jcp.layout = layout;
    jcp.reduce_mode = getAlgorithm();
    jcp.fuse_low_precision = fuse_low_precision;
    jcp.round_to_zero = round_to_zero;

#if defined(OPENVINO_ARCH_X86_64)
    compile_post_kernel = true;
#else
    compile_post_kernel = false;
#endif  // OPENVINO_ARCH_X86_64

    if (mayiuse(cpu::x64::avx512_core)) {
        blk_size = 16;
    } else {
        blk_size = 8;
    }

    if (inputShapesDefined()) {
        if (needPrepareParams()) {
            prepareParams();
        }
        updateLastInputDims();
    }

    auto reduce_jcp = jcp;
    reduce_jcp.dst_dt = fuse_low_precision ? DnnlExtensionUtils::ElementTypeToDataType(intermediate_prec) : jcp.dst_dt;
    reduce_jcp.dst_data_size = DnnlExtensionUtils::sizeOfDataType(reduce_jcp.dst_dt);
    create_reduce_kernel(reduce_kernel, reduce_jcp);

    // set_use_aux_kernel being false means this is a dynamic case, and prepareParams() hasn't been invoked yet.
    // So set use_aux_kernel true if precision changes, in case ReduceDH_opt, ReduceCDW_opt or ReduceAll_opt
    // should be true when invoking prepareParams(), then aux kernel will be needed.
    if (!set_use_aux_kernel) {
        use_aux_kernel = precision_change;
        set_use_aux_kernel = true;
    }

    // For scenarios(e.g. when ReduceDH_opt or ReduceAll_opt is true) that apply two stages of kernel invocation
    // to improve parallelism, if the precision is asymmetrical, we apply the aux kernel on the second stage. For
    // example, if the original kernel is bf16-in-fp32-out, then this original kernel will be applied on first
    // stage to reduce some dimensions, and an extra fp32-in-fp32-out aux kernel will be applied on the second
    // stage to reduce the rest dimensions.
    if (use_aux_kernel) {
        aux_jcp = reduce_jcp;
        aux_jcp.src_dt = reduce_jcp.dst_dt;
        aux_jcp.src_data_size = reduce_jcp.dst_data_size;
        create_reduce_kernel(reduce_aux_kernel, aux_jcp);
    }
}

void Reduce::create_reduce_kernel(std::shared_ptr<jit_uni_reduce_kernel>& kernel, const jit_reduce_config_params& jcp) {
#if defined(OPENVINO_ARCH_X86_64)
    if (mayiuse(cpu::x64::avx512_core)) {
        kernel = std::make_shared<jit_uni_reduce_kernel_f32<cpu::x64::avx512_core>>(jcp);
    } else if (mayiuse(cpu::x64::avx2)) {
        kernel = std::make_shared<jit_uni_reduce_kernel_f32<cpu::x64::avx2>>(jcp);
    } else if (mayiuse(cpu::x64::sse41)) {
        kernel = std::make_shared<jit_uni_reduce_kernel_f32<cpu::x64::sse41>>(jcp);
    }
#endif  // OPENVINO_ARCH_X86_64
    if (kernel) {
        kernel->create_ker();
    }
    jit_mode = jit_mode && kernel;
}

void Reduce::executeDynamicImpl(const dnnl::stream& strm) {
    execute(strm);
}

void Reduce::execute([[maybe_unused]] const dnnl::stream& strm) {
    auto dstMemPtr = getDstMemoryAtPort(0);
    auto srcMemPtr = getSrcMemoryAtPort(REDUCE_DATA);

    const auto* src_data = srcMemPtr->getDataAs<const uint8_t>();
    auto* dst_data = dstMemPtr->getDataAs<uint8_t>();

    if (empty_input && dst_size > 0) {
#if defined(OPENVINO_ARCH_X86_64)
        output_info_reassign(&dst_data);
        init_dst_data(dst_data, dst_size);
        output_info_restore(&dst_data);
        if (attr.get()->post_ops_.len() != 0) {
            reduce_kernel_post_process(dst_data);
        }
#else
        init_dst_data(dst_data, dst_size);
#endif
        return;
    }

    if (jit_mode) {
        if (is_hybrid_layout) {
            dst_data = reinterpret_cast<uint8_t*>(prc_mem.get_data_handle());
        }
        reduce_type(src_data, dst_data);
#if defined(OV_CPU_WITH_ACL)
    } else if (aclExecPtr) {
        std::vector<MemoryCPtr> srcMemory;
        for (size_t i = 0; i < getParentEdges().size(); i++) {
            srcMemory.push_back(getSrcMemoryAtPort(i));
        }
        std::vector<MemoryPtr> dstMemory;
        dstMemory.push_back(getDstMemoryAtPort(0));

        aclExecPtr->exec(srcMemory, dstMemory, postOpsDataPtrs.data());
#endif
    } else {
        if (layout == ReduceLayoutType::reduce_ncsp) {
            const auto* in_ptr = reinterpret_cast<const float*>(src_data);
            auto* out_ptr = reinterpret_cast<float*>(dst_data);
            reduce_ref(in_ptr, out_ptr);
        } else {
            THROW_CPU_NODE_ERR("supports only plain layout on machine w/o sse42.");
        }
    }
}

void Reduce::reduce_type(const uint8_t* in_ptr, uint8_t* out_ptr) {
    reduce_stride = IW;

    if (layout == ReduceLayoutType::reduce_ncsp || layout == ReduceLayoutType::reduce_nspc) {
        reduce_PLN(in_ptr, out_ptr);
    } else {
        if (ReduceC && (IC % blk_size)) {
            reduce_BLK_concern_padding(in_ptr, out_ptr);
        } else {
            reduce_BLK(in_ptr, out_ptr);
        }
    }

    if (is_hybrid_layout) {
        uint8_t* proc_ptr = out_ptr;
        auto dstMemPtr = getDstMemoryAtPort(0);
        out_ptr = dstMemPtr->getDataAs<uint8_t>();
        if (layout == ReduceLayoutType::reduce_nspc) {
            nspc2ncsp(proc_ptr, out_ptr);
        } else {
            blocked2ncsp(proc_ptr, out_ptr);
        }
    }
}

void Reduce::reduce_PLN(const uint8_t* in_ptr, uint8_t* out_ptr) {
    output_info_reassign(&out_ptr);
    init_dst_data(out_ptr, dst_size);

    if (ReduceN && !ReduceC && !ReduceD && !ReduceH && !ReduceW) {
        size_t IA = IC * ID * IH * IW;
        reduce_stride = IA;
        parallel_for(IA / blk_size, [&](size_t iba) {
            size_t oba = iba;
            reduce_kernel_process(in_ptr + iba * blk_size * src_data_size,
                                  out_ptr + oba * blk_size * dst_data_size,
                                  blk_size,
                                  0,
                                  IB);
        });

        size_t tail_start = IA / blk_size * blk_size;
        reduce_kernel_process(in_ptr + tail_start * src_data_size,
                              out_ptr + tail_start * dst_data_size,
                              IA - tail_start,
                              0,
                              IB);
    } else {
        for (size_t ib = 0; ib < IB; ib++) {
            size_t ob = ReduceN ? 0 : ib;
            GET_PTR_N_PLN;
            if (!ReduceC && !ReduceD && ReduceW) {
                size_t work_amount = ReduceH ? IH * IW : IW;
                if (work_amount < blk_size && mayiuse(cpu::x64::avx2)) {
                    size_t outer_size = ReduceH ? IC * ID : IC * ID * IH;
                    size_t inner_size = ReduceH ? IH * IW : IW;
                    size_t output_inner_size = ReduceH ? OH * OW : OW;
                    size_t IK = outer_size / blk_size;
                    std::vector<int> index_buf(blk_size);
                    for (size_t i = 0; i < blk_size; i++) {
                        index_buf[i] = i * work_amount * src_data_size;
                    }
                    parallel_for(IK, [&](size_t ik) {
                        size_t ok = ik;
                        reduce_kernel_process(in_ptr_n + ik * blk_size * inner_size * src_data_size,
                                              out_ptr_n + ok * blk_size * output_inner_size * dst_data_size,
                                              work_amount,
                                              1,
                                              0,
                                              static_cast<int*>(index_buf.data()));
                    });
                    size_t tail_start = IK * blk_size;
                    size_t IT = outer_size - tail_start;
                    parallel_for(IT, [&](size_t it) {
                        size_t ot = it;
                        reduce_kernel_process(in_ptr_n + (tail_start + it) * inner_size * src_data_size,
                                              out_ptr_n + (tail_start + ot) * output_inner_size * dst_data_size,
                                              work_amount,
                                              1);
                    });
                } else {
                    if (ReduceH) {
                        parallel_for2d(IC, ID, [&](size_t ic, size_t id) {
                            size_t oc = ic;
                            size_t od = id;
                            GET_PTR_NCD_BASE_PTR_N_PLN;
                            reduce_kernel_process(in_ptr_ncd, out_ptr_ncd, work_amount, 1);
                        });
                    } else {
                        parallel_for3d(IC, ID, IH, [&](size_t ic, size_t id, size_t ih) {
                            size_t oc = ic;
                            size_t od = id;
                            GET_PTR_NCD_BASE_PTR_N_PLN;
                            size_t oh = ih;
                            GET_PTR_NCDH_PLN;
                            reduce_kernel_process(in_ptr_ncdh, out_ptr_ncdh, work_amount, 1);
                        });
                    }
                }
            } else if (ReduceH && ReduceW) {
                for (size_t ic = 0; ic < IC; ic++) {
                    size_t oc = ReduceC ? 0 : ic;
                    GET_PTR_NC_PLN;
                    for (size_t id = 0; id < ID; id++) {
                        size_t od = ReduceD ? 0 : id;
                        GET_PTR_NCD_PLN;
                        reduce_kernel_process(in_ptr_ncd, out_ptr_ncd, IH * IW, 1);
                    }
                }
            } else if (!ReduceH && ReduceW) {
                if (ReduceCDW_opt) {
                    // reduce parallelly in HW dimensions
                    // step1: ReduceC && ReduceD && !ReduceH && !ReduceW
                    uint8_t* prc_ptr_n = vec_reduceCDW_prc.data();
                    init_dst_data(prc_ptr_n, prc_size);
                    size_t IS = IH * IW;
                    reduce_stride = IS;
                    parallel_for(IS / blk_size, [&](size_t ibs) {
                        size_t pbs = ibs;
                        reduce_kernel_process(in_ptr_n + ibs * blk_size * src_data_size,
                                              prc_ptr_n + pbs * blk_size * prc_data_size,
                                              blk_size,
                                              0,
                                              IC * ID);
                    });
                    size_t tail_start = IS / blk_size * blk_size;
                    reduce_kernel_process(in_ptr_n + tail_start * src_data_size,
                                          prc_ptr_n + tail_start * prc_data_size,
                                          IS - tail_start,
                                          0,
                                          IC * ID);
                    // step2: ReduceW
                    reduce_kernel_reassign();
                    parallel_for(PH, [&](size_t ph) {
                        size_t oh = ph;
                        reduce_kernel_process(prc_ptr_n + ph * PW * prc_data_size,
                                              out_ptr_n + oh * OW * dst_data_size,
                                              IW,
                                              1);
                    });
                    reduce_kernel_restore();
                } else {
                    for (size_t ic = 0; ic < IC; ic++) {
                        size_t oc = ReduceC ? 0 : ic;
                        GET_PTR_NC_PLN;
                        for (size_t id = 0; id < ID; id++) {
                            size_t od = ReduceD ? 0 : id;
                            GET_PTR_NCD_PLN;
                            parallel_for(IH, [&](size_t ih) {
                                size_t oh = ih;
                                GET_PTR_NCDH_PLN;
                                reduce_kernel_process(in_ptr_ncdh, out_ptr_ncdh, IW, 1);
                            });
                        }
                    }
                }
            } else if (ReduceW) {
                for (size_t ic = 0; ic < IC; ic++) {
                    size_t oc = ReduceC ? 0 : ic;
                    GET_PTR_NC_PLN;
                    for (size_t id = 0; id < ID; id++) {
                        size_t od = ReduceD ? 0 : id;
                        GET_PTR_NCD_PLN;
                        for (size_t ih = 0; ih < IH; ih++) {
                            size_t oh = ReduceH ? 0 : ih;
                            GET_PTR_NCDH_PLN;
                            reduce_kernel_process(in_ptr_ncdh, out_ptr_ncdh, IW, 1);
                        }
                    }
                }
            } else if (!ReduceC && !ReduceD && ReduceH && !ReduceW) {
                parallel_for2d(IC, ID, [&](size_t ic, size_t id) {
                    size_t oc = ic;
                    size_t od = id;
                    GET_PTR_NCD_BASE_PTR_N_PLN;
                    parallel_for(IW / blk_size, [&](size_t ibw) {
                        size_t obw = ibw;
                        reduce_kernel_process(in_ptr_ncd + ibw * blk_size * src_data_size,
                                              out_ptr_ncd + obw * blk_size * dst_data_size,
                                              blk_size,
                                              0,
                                              IH);
                    });
                    size_t tail_start = IW / blk_size * blk_size;
                    reduce_kernel_process(in_ptr_ncd + tail_start * src_data_size,
                                          out_ptr_ncd + tail_start * dst_data_size,
                                          IW - tail_start,
                                          0,
                                          IH);
                });
            } else if (!ReduceC && ReduceD && ReduceH && !ReduceW) {
                size_t IWB = IW / blk_size;
                if (ReduceDH_opt) {
                    if (IWB > 0) {
                        // reduce parallelly in D dimension
                        // step1: !ReduceD && ReduceH && !ReduceW
                        uint8_t* prc_ptr_n = vec_reduceDH_prc.data();
                        init_dst_data(prc_ptr_n, prc_size);
                        parallel_for2d(ID, IWB, [&](size_t id, size_t iwb) {
                            size_t pd = id;
                            size_t pwb = iwb;
                            reduce_kernel_process(in_ptr_n + (id * IH * IW + iwb * blk_size) * src_data_size,
                                                  prc_ptr_n + (pd * PW + pwb * blk_size) * prc_data_size,
                                                  blk_size,
                                                  0,
                                                  IH);
                        });
                        // step2: ReduceD
                        reduce_stride = PW;
                        reduce_kernel_reassign();
                        parallel_for(IWB, [&](size_t iwb) {
                            size_t pwb = iwb;
                            size_t owb = iwb;
                            reduce_kernel_process(prc_ptr_n + pwb * blk_size * prc_data_size,
                                                  out_ptr_n + owb * blk_size * dst_data_size,
                                                  blk_size,
                                                  0,
                                                  ID);
                        });
                        reduce_kernel_restore();
                    }
                    // reduce tail
                    reduce_stride = IW;
                    size_t tail_start = IWB * blk_size;
                    parallel_for(IW - tail_start, [&](size_t i_tail) {
                        reduce_kernel_process(in_ptr_n + (tail_start + i_tail) * src_data_size,
                                              out_ptr_n + (tail_start + i_tail) * dst_data_size,
                                              1,
                                              0,
                                              ID * IH);
                    });
                } else {
                    parallel_for(IC, [&](size_t ic) {
                        size_t oc = ic;
                        GET_PTR_NC_PLN;
                        parallel_for(IWB, [&](size_t iwb) {
                            size_t owb = iwb;
                            reduce_kernel_process(in_ptr_nc + iwb * blk_size * src_data_size,
                                                  out_ptr_nc + owb * blk_size * dst_data_size,
                                                  blk_size,
                                                  0,
                                                  ID * IH);
                        });
                        size_t tail_start = IWB * blk_size;
                        parallel_for(IW - tail_start, [&](size_t i_tail) {
                            reduce_kernel_process(in_ptr_nc + (tail_start + i_tail) * src_data_size,
                                                  out_ptr_nc + (tail_start + i_tail) * dst_data_size,
                                                  1,
                                                  0,
                                                  ID * IH);
                        });
                    });
                }
            } else if (ReduceC && ReduceD && ReduceH && !ReduceW) {
                parallel_for(IW / blk_size, [&](size_t ibw) {
                    size_t obw = ibw;
                    reduce_kernel_process(in_ptr_n + ibw * blk_size * src_data_size,
                                          out_ptr_n + obw * blk_size * dst_data_size,
                                          blk_size,
                                          0,
                                          IC * ID * IH);
                });

                size_t tail_start = IW / blk_size * blk_size;
                reduce_kernel_process(in_ptr_n + tail_start * src_data_size,
                                      out_ptr_n + tail_start * dst_data_size,
                                      IW - tail_start,
                                      0,
                                      IC * ID * IH);
            } else if (ReduceC && !ReduceD && !ReduceH && !ReduceW) {
                size_t IS = ID * IH * IW;
                reduce_stride = IS;
                parallel_for(IS / blk_size, [&](size_t ibs) {
                    size_t obs = ibs;
                    reduce_kernel_process(in_ptr_n + ibs * blk_size * src_data_size,
                                          out_ptr_n + obs * blk_size * dst_data_size,
                                          blk_size,
                                          0,
                                          IC);
                });

                size_t tail_start = IS / blk_size * blk_size;
                reduce_kernel_process(in_ptr_n + tail_start * src_data_size,
                                      out_ptr_n + tail_start * dst_data_size,
                                      IS - tail_start,
                                      0,
                                      IC);
            } else {
                for (size_t ic = 0; ic < IC; ic++) {
                    size_t oc = ReduceC ? 0 : ic;
                    GET_PTR_NC_PLN;
                    for (size_t id = 0; id < ID; id++) {
                        size_t od = ReduceD ? 0 : id;
                        GET_PTR_NCD_PLN;
                        for (size_t ih = 0; ih < IH; ih++) {
                            size_t oh = ReduceH ? 0 : ih;
                            GET_PTR_NCDH_PLN;
                            for (size_t ibw = 0; ibw < IW / blk_size; ibw++) {
                                size_t obw = ibw;
                                reduce_kernel_process(in_ptr_ncdh + ibw * blk_size * src_data_size,
                                                      out_ptr_ncdh + obw * blk_size * dst_data_size,
                                                      blk_size,
                                                      0);
                            }
                            size_t tail_start = IW / blk_size * blk_size;
                            reduce_kernel_process(in_ptr_ncdh + tail_start * src_data_size,
                                                  out_ptr_ncdh + tail_start * dst_data_size,
                                                  IW - tail_start,
                                                  0);
                        }
                    }
                }
            }
        }
    }

    output_info_restore(&out_ptr);
    reduce_kernel_post_process(out_ptr);
}

void Reduce::reduce_BLK(const uint8_t* in_ptr, uint8_t* out_ptr) {
    size_t ICB = div_up(IC, blk_size);
    size_t OCB = div_up(OC, blk_size);
    output_info_reassign(&out_ptr);
    init_dst_data(out_ptr, dst_size);

    for (size_t ib = 0; ib < IB; ib++) {
        size_t ob = ReduceN ? 0 : ib;
        GET_PTR_N_BLK;
        if (!ReduceC && !ReduceD && ReduceH && ReduceW) {
            if (!ReduceN || (ReduceN && ib == IB - 1)) {
                apply_division = getAlgorithm() == Algorithm::ReduceMean && attr.get()->post_ops_.len() == 0;
                apply_post_kernel = !apply_division;
            }
            parallel_for2d(ICB, ID, [&](size_t icb, size_t id) {
                size_t ocb = icb;
                size_t od = id;
                GET_PTR_NCD_BASE_PTR_N_BLK;
                reduce_kernel_process(in_ptr_ncd, out_ptr_ncd, IH * IW * blk_size);
            });
        } else if (ReduceC && ReduceD && ReduceH && ReduceW) {
            if (ReduceAll_opt) {
                // reduce parallelly
                // step1: !ReduceC && ReduceD && ReduceH && ReduceW
                size_t prc_size = ICB * blk_size * dst_data_size;
                std::vector<uint8_t> vec_prc(prc_size);
                init_dst_data(vec_prc.data(), prc_size);
                uint8_t* out_ptr_n_cp = out_ptr_n;
                out_ptr_n = vec_prc.data();
                parallel_for(ICB, [&](size_t icb) {
                    size_t ocb = icb;
                    GET_PTR_NC_BLK;
                    reduce_kernel_process(in_ptr_nc, out_ptr_nc, ID * IH * IW * blk_size);
                });
                // step2: ReduceC
                reduce_kernel_reassign();
                reduce_kernel_process(out_ptr_n, out_ptr_n_cp, ICB * blk_size);
                reduce_kernel_restore();
            } else {
                reduce_kernel_process(in_ptr_n, out_ptr_n, ICB * ID * IH * IW * blk_size);
            }
        } else if (ReduceW) {
            for (size_t icb = 0; icb < ICB; icb++) {
                size_t ocb = ReduceC ? 0 : icb;
                GET_PTR_NC_BLK;
                for (size_t id = 0; id < ID; id++) {
                    size_t od = ReduceD ? 0 : id;
                    GET_PTR_NCD_BLK;
                    for (size_t ih = 0; ih < IH; ih++) {
                        size_t oh = ReduceH ? 0 : ih;
                        GET_PTR_NCDH_BLK;
                        reduce_kernel_process(in_ptr_ncdh, out_ptr_ncdh, IW * blk_size);
                    }
                }
            }
        } else if (ReduceC && !ReduceD && !ReduceH && !ReduceW) {
            reduce_stride = ID * IH * IW * blk_size;
            parallel_for3d(ID, IH, IW, [&](size_t id, size_t ih, size_t iw) {
                size_t icb = 0;
                size_t ocb = 0;
                GET_PTR_NC_BLK;
                size_t od = id;
                GET_PTR_NCD_BLK;
                size_t oh = ih;
                GET_PTR_NCDH_BLK;
                size_t ow = iw;
                GET_PTR_NCDHW_BLK;
                reduce_kernel_process(in_ptr_ncdhw, out_ptr_ncdhw, blk_size, 0, ICB);
            });
        } else {
            for (size_t icb = 0; icb < ICB; icb++) {
                size_t ocb = ReduceC ? 0 : icb;
                GET_PTR_NC_BLK;
                for (size_t id = 0; id < ID; id++) {
                    size_t od = ReduceD ? 0 : id;
                    GET_PTR_NCD_BLK;
                    for (size_t ih = 0; ih < IH; ih++) {
                        size_t oh = ReduceH ? 0 : ih;
                        GET_PTR_NCDH_BLK;
                        parallel_for(IW, [&](size_t iw) {
                            size_t ow = iw;
                            GET_PTR_NCDHW_BLK;
                            reduce_kernel_process(in_ptr_ncdhw, out_ptr_ncdhw, blk_size);
                        });
                    }
                }
            }
        }
    }

    output_info_restore(&out_ptr);
    if (apply_post_kernel) {
        reduce_kernel_post_process(out_ptr);
    }
}

void Reduce::reduce_BLK_concern_padding(const uint8_t* in_ptr, uint8_t* out_ptr) {
    size_t ICB = div_up(IC, blk_size);
    size_t OCB = div_up(OC, blk_size);
    output_info_reassign(&out_ptr);
    init_dst_data(out_ptr, dst_size);

    auto reduceSkipPadding = [&](const uint8_t* in_ptr_ncd, uint8_t* out_ptr_ncd, size_t ic) {
        size_t blk_valid_size = IC - ic;
        for (size_t ih = 0; ih < IH; ih++) {
            size_t oh = ReduceH ? 0 : ih;
            GET_PTR_NCDH_BLK;
            for (size_t iw = 0; iw < IW; iw++) {
                size_t ow = ReduceW ? 0 : iw;
                GET_PTR_NCDHW_BLK;
                reduce_kernel_process(in_ptr_ncdhw, out_ptr_ncdhw, blk_valid_size);
            }
        }
    };

    for (size_t ib = 0; ib < IB; ib++) {
        size_t ob = ReduceN ? 0 : ib;
        GET_PTR_N_BLK;
        if (!ReduceD && ReduceH && ReduceW) {
            for (size_t icb = 0; icb < ICB; icb++) {
                size_t ocb = 0;
                ;
                size_t ic = icb * blk_size;
                parallel_for(ID, [&](size_t id) {
                    size_t od = id;
                    GET_PTR_NCD_BASE_PTR_N_BLK;
                    if (ic + blk_size <= IC) {
                        reduce_kernel_process(in_ptr_ncd, out_ptr_ncd, IH * IW * blk_size);
                    } else {
                        reduceSkipPadding(in_ptr_ncd, out_ptr_ncd, ic);
                    }
                });
            }
        } else if (ReduceD && ReduceH && ReduceW) {
            for (size_t icb = 0; icb < ICB; icb++) {
                size_t ocb = 0;
                GET_PTR_NC_BLK;
                size_t ic = icb * blk_size;
                if (ic + blk_size <= IC) {
                    reduce_kernel_process(in_ptr_nc, out_ptr_nc, ID * IH * IW * blk_size);
                } else {
                    for (size_t id = 0; id < ID; id++) {
                        size_t od = 0;
                        GET_PTR_NCD_BLK;
                        reduceSkipPadding(in_ptr_ncd, out_ptr_ncd, ic);
                    }
                }
            }
        } else if (ReduceW) {
            for (size_t icb = 0; icb < ICB; icb++) {
                size_t ocb = 0;
                GET_PTR_NC_BLK;
                size_t ic = icb * blk_size;
                for (size_t id = 0; id < ID; id++) {
                    size_t od = ReduceD ? 0 : id;
                    GET_PTR_NCD_BLK;
                    if (ic + blk_size <= IC) {
                        for (size_t ih = 0; ih < IH; ih++) {
                            size_t oh = ReduceH ? 0 : ih;
                            GET_PTR_NCDH_BLK;
                            reduce_kernel_process(in_ptr_ncdh, out_ptr_ncdh, IW * blk_size);
                        }
                    } else {
                        reduceSkipPadding(in_ptr_ncd, out_ptr_ncd, ic);
                    }
                }
            }
        } else {
            for (size_t icb = 0; icb < ICB; icb++) {
                size_t ocb = 0;
                GET_PTR_NC_BLK;
                size_t ic = icb * blk_size;
                for (size_t id = 0; id < ID; id++) {
                    size_t od = ReduceD ? 0 : id;
                    GET_PTR_NCD_BLK;
                    if (ic + blk_size <= IC) {
                        for (size_t ih = 0; ih < IH; ih++) {
                            size_t oh = ReduceH ? 0 : ih;
                            GET_PTR_NCDH_BLK;
                            parallel_for(IW, [&](size_t iw) {
                                size_t ow = iw;
                                GET_PTR_NCDHW_BLK;
                                reduce_kernel_process(in_ptr_ncdhw, out_ptr_ncdhw, blk_size);
                            });
                        }
                    } else {
                        reduceSkipPadding(in_ptr_ncd, out_ptr_ncd, ic);
                    }
                }
            }
        }
    }

    output_info_restore(&out_ptr);
    reduce_kernel_post_process(out_ptr);
}

inline void Reduce::reduce_kernel_process(const uint8_t* in_p,
                                          uint8_t* out_p,
                                          size_t work_amount,
                                          size_t reduce_w,
                                          size_t work_batch,
                                          const int* tab_idx) {
    const float divisor = apply_division ? static_cast<float>(IB * IC * ID * IH * IW) / (OB * OC * OD * OH * OW) : 1;
    auto arg = jit_reduce_call_args();
    arg.src = static_cast<const void*>(in_p);
    arg.idx = tab_idx;
    arg.dst = static_cast<void*>(out_p);
    arg.work_amount = work_amount;
    arg.work_batch = work_batch;
    arg.reduce_w = reduce_w;
    arg.reduce_stride = reduce_stride;
    arg.can_divide = apply_division ? 1 : 0;
    arg.divisor = &divisor;

    (*reduce_kernel)(&arg);
}

inline void Reduce::reduce_kernel_post_process(uint8_t* out_ptr) {
    const uint8_t* in_ptr = fuse_low_precision ? static_cast<uint8_t*>(intermediate_buf.data()) : nullptr;
    const size_t integerDivisor = empty_input ? 1 : IB * IC * ID * IH * IW / (OB * OC * OD * OH * OW);
    const auto divisor = static_cast<float>(integerDivisor);
    if (layout == ReduceLayoutType::reduce_ncsp) {
        parallel_for2d(OB, OC, [&](size_t ob, size_t oc) {
            const uint8_t* in_p = in_ptr + (ob * OC + oc) * OD * OH * OW * intermediate_data_size;
            uint8_t* out_p = out_ptr + (ob * OC + oc) * OD * OH * OW * dst_data_size;
            auto arg = jit_reduce_post_call_args();
            arg.src = static_cast<const void*>(in_p);
            arg.dst = static_cast<void*>(out_p);
            arg.oc_off = oc * sizeof(float);
            arg.channel_size = OC;
            arg.work_amount = OD * OH * OW;
            arg.divisor = &divisor;
            arg.post_op_data = postOpsDataPtrs.data();
            (*reduce_post_kernel)(&arg);
        });
    } else if (layout == ReduceLayoutType::reduce_nspc) {
        const auto num_threads = static_cast<size_t>(parallel_get_max_threads());
        size_t OP = OB * OC >= num_threads ? OB * OC : OB * OC * OD;
        if (OP < num_threads && OW > blk_size) {
            OP *= OH;
        }
        size_t work_amount = OB * OC * OD * OH * OW / OP;
        auto op_loop = [&](size_t op) {
            const uint8_t* in_p = in_ptr + op * work_amount * intermediate_data_size;
            uint8_t* out_p = out_ptr + op * work_amount * dst_data_size;
            auto arg = jit_reduce_post_call_args();
            arg.src = static_cast<const void*>(in_p);
            arg.dst = static_cast<void*>(out_p);
            arg.oc_off = 0;
            arg.channel_size = OW;  // OW is related to nspc-ncsp dimension reinterpret
            arg.work_amount = work_amount;
            arg.divisor = &divisor;
            arg.post_op_data = postOpsDataPtrs.data();
            (*reduce_post_kernel)(&arg);
        };

        parallel_nt_static(num_threads, [&](const int ithr, const int nthr) {
            for_1d(ithr, nthr, OP, op_loop);
        });
    } else {
        size_t OCB = div_up(OC, blk_size);
        parallel_for2d(OB, OCB, [&](size_t ob, size_t ocb) {
            const uint8_t* in_p = in_ptr + (ob * OCB + ocb) * OD * OH * OW * blk_size * intermediate_data_size;
            uint8_t* out_p = out_ptr + (ob * OCB + ocb) * OD * OH * OW * blk_size * dst_data_size;
            auto arg = jit_reduce_post_call_args();
            arg.src = static_cast<const void*>(in_p);
            arg.dst = static_cast<void*>(out_p);
            arg.reduce_c = ReduceC ? 1 : 0;
            arg.oc_off = ocb * blk_size * sizeof(float);
            arg.work_amount = OD * OH * OW * blk_size;
            arg.divisor = &divisor;
            arg.post_op_data = postOpsDataPtrs.data();
            (*reduce_post_kernel)(&arg);
        });
    }
}

inline void Reduce::reduce_kernel_reassign() {
    if (use_aux_kernel) {
        reduce_tmp_kernel = reduce_kernel;
        reduce_kernel = reduce_aux_kernel;
    }
}
inline void Reduce::reduce_kernel_restore() {
    if (use_aux_kernel) {
        reduce_kernel = reduce_tmp_kernel;
    }
}

inline void Reduce::output_info_reassign(uint8_t** out_ptr) {
    if (fuse_low_precision) {
        tmp_ptr = *out_ptr;
        *out_ptr = static_cast<uint8_t*>(intermediate_buf.data());
        tmp_prec = output_prec;
        output_prec = intermediate_prec;
        tmp_data_size = dst_data_size;
        dst_data_size = intermediate_data_size;
        tmp_size = dst_size;
        dst_size = intermediate_size;
    }
}
inline void Reduce::output_info_restore(uint8_t** out_ptr) {
    if (fuse_low_precision) {
        *out_ptr = tmp_ptr;
        output_prec = tmp_prec;
        dst_data_size = tmp_data_size;
        dst_size = tmp_size;
    }
}

void Reduce::nspc2ncsp(const uint8_t* proc_ptr, uint8_t* out_ptr) const {
    // dimension reinterpret after nspc reusing routine reduce_PLN
    // demote -- nspc -- ncsp
    //  DIM0  --   B  --  B
    //  DIM1  --   C  --  W
    //  DIM2  --   D  --  C
    //  DIM3  --   H  --  D
    //  DIM4  --   W  --  H
    const size_t DIM0 = OB;
    const size_t DIM1 = OW;
    const size_t DIM2 = OC;
    const size_t DIM3 = OD;
    const size_t DIM4 = OH;
    const size_t stride1 = DIM2 * DIM3 * DIM4;
    const size_t stride0 = stride1 * DIM1;

    if (dst_data_size == 4) {
        const auto* src_data = reinterpret_cast<const float*>(proc_ptr);
        auto* dst_data = reinterpret_cast<float*>(out_ptr);
        parallel_for2d(DIM0, stride1, [&](size_t b, size_t j) {
            auto src_off = b * stride0 + j * DIM1;
            auto dst_off = b * stride0 + j;
            for (size_t dim1 = 0; dim1 < DIM1; dim1++) {
                dst_data[dst_off] = src_data[src_off];
                src_off++;
                dst_off += stride1;
            }
        });
    } else if (dst_data_size == 2) {
        const auto* src_data = reinterpret_cast<const uint16_t*>(proc_ptr);
        auto* dst_data = reinterpret_cast<uint16_t*>(out_ptr);
        parallel_for2d(DIM0, stride1, [&](size_t b, size_t j) {
            auto src_off = b * stride0 + j * DIM1;
            auto dst_off = b * stride0 + j;
            for (size_t dim1 = 0; dim1 < DIM1; dim1++) {
                dst_data[dst_off] = src_data[src_off];
                src_off++;
                dst_off += stride1;
            }
        });
    } else {
        const auto* src_data = proc_ptr;
        auto* dst_data = out_ptr;
        parallel_for2d(DIM0, stride1, [&](size_t b, size_t j) {
            auto src_off = b * stride0 + j * DIM1;
            auto dst_off = b * stride0 + j;
            for (size_t dim1 = 0; dim1 < DIM1; dim1++) {
                dst_data[dst_off] = src_data[src_off];
                src_off++;
                dst_off += stride1;
            }
        });
    }
}

void Reduce::blocked2ncsp(const uint8_t* proc_ptr, uint8_t* out_ptr) const {
    const size_t DIM0 = OB;
    const size_t DIM1 = OC;
    const size_t DIM2 = OD;
    const size_t DIM3 = OH;
    const size_t DIM4 = OW;
    const size_t stride1 = DIM2 * DIM3 * DIM4;
    const size_t src_stride0 = stride1 * div_up(OC, blk_size) * blk_size;
    const size_t dst_stride0 = stride1 * DIM1;

    if (dst_data_size == 4) {
        const auto* src_data = reinterpret_cast<const float*>(proc_ptr);
        auto* dst_data = reinterpret_cast<float*>(out_ptr);
        parallel_for2d(DIM0, stride1, [&](size_t b, size_t j) {
            auto src_off = b * src_stride0 + j * blk_size;
            auto dst_off = b * dst_stride0 + j;
            for (size_t dim1 = 0; dim1 + blk_size <= DIM1; dim1 += blk_size) {
                for (size_t k = 0; k < blk_size; k++) {
                    dst_data[dst_off] = src_data[src_off];
                    src_off++;
                    dst_off += stride1;
                }
                src_off += (stride1 - 1) * blk_size;
            }
            size_t tail = DIM1 % blk_size;
            for (size_t k = 0; k < tail; k++) {
                dst_data[dst_off] = src_data[src_off];
                src_off++;
                dst_off += stride1;
            }
        });
    } else if (dst_data_size == 2) {
        const auto* src_data = reinterpret_cast<const uint16_t*>(proc_ptr);
        auto* dst_data = reinterpret_cast<uint16_t*>(out_ptr);
        parallel_for2d(DIM0, stride1, [&](size_t b, size_t j) {
            auto src_off = b * src_stride0 + j * blk_size;
            auto dst_off = b * dst_stride0 + j;
            for (size_t dim1 = 0; dim1 + blk_size <= DIM1; dim1 += blk_size) {
                for (size_t k = 0; k < blk_size; k++) {
                    dst_data[dst_off] = src_data[src_off];
                    src_off++;
                    dst_off += stride1;
                }
                src_off += (stride1 - 1) * blk_size;
            }
            size_t tail = DIM1 % blk_size;
            for (size_t k = 0; k < tail; k++) {
                dst_data[dst_off] = src_data[src_off];
                src_off++;
                dst_off += stride1;
            }
        });
    } else {
        const auto* src_data = proc_ptr;
        auto* dst_data = out_ptr;
        parallel_for2d(DIM0, stride1, [&](size_t b, size_t j) {
            auto src_off = b * src_stride0 + j * blk_size;
            auto dst_off = b * dst_stride0 + j;
            for (size_t dim1 = 0; dim1 + blk_size <= DIM1; dim1 += blk_size) {
                for (size_t k = 0; k < blk_size; k++) {
                    dst_data[dst_off] = src_data[src_off];
                    src_off++;
                    dst_off += stride1;
                }
                src_off += (stride1 - 1) * blk_size;
            }
            size_t tail = DIM1 % blk_size;
            for (size_t k = 0; k < tail; k++) {
                dst_data[dst_off] = src_data[src_off];
                src_off++;
                dst_off += stride1;
            }
        });
    }
}

inline void Reduce::init_dst_data(uint8_t* out_ptr, size_t dst_size) {
    switch (algorithm) {
    case Algorithm::ReduceL1:
    case Algorithm::ReduceL2:
    case Algorithm::ReduceLogSum:
    case Algorithm::ReduceLogSumExp:
    case Algorithm::ReduceMean:
    case Algorithm::ReduceOr:
    case Algorithm::ReduceSum:
    case Algorithm::ReduceSumSquare:
        memset(out_ptr, 0, dst_size);
        break;
    case Algorithm::ReduceAnd:
    case Algorithm::ReduceProd:
        if (output_prec == ov::element::f32) {
            auto* out_p = reinterpret_cast<float*>(out_ptr);
            parallel_for(dst_size / dst_data_size, [&](size_t i) {
                out_p[i] = static_cast<float>(1);
            });
        } else if (output_prec == ov::element::i32) {
            auto* out_p = reinterpret_cast<int32_t*>(out_ptr);
            parallel_for(dst_size / dst_data_size, [&](size_t i) {
                out_p[i] = static_cast<int32_t>(1);
            });
        } else if (output_prec == ov::element::bf16) {
            auto* out_p = reinterpret_cast<bfloat16_t*>(out_ptr);
            parallel_for(dst_size / dst_data_size, [&](size_t i) {
                out_p[i] = static_cast<bfloat16_t>(1);
            });
        } else if (output_prec == ov::element::f16) {
            auto* out_p = reinterpret_cast<ov::float16*>(out_ptr);
            parallel_for(dst_size / dst_data_size, [&](size_t i) {
                out_p[i] = static_cast<ov::float16>(1);
            });
        } else if (output_prec == ov::element::u8) {
            auto* out_p = out_ptr;
            parallel_for(dst_size / dst_data_size, [&](size_t i) {
                out_p[i] = static_cast<uint8_t>(1);
            });
        } else if (output_prec == ov::element::i8) {
            auto* out_p = reinterpret_cast<int8_t*>(out_ptr);
            parallel_for(dst_size / dst_data_size, [&](size_t i) {
                out_p[i] = static_cast<int8_t>(1);
            });
        }
        break;
    case Algorithm::ReduceMax:
        if (output_prec == ov::element::f32) {
            auto* out_p = reinterpret_cast<float*>(out_ptr);
            parallel_for(dst_size / dst_data_size, [&](size_t i) {
                out_p[i] = std::numeric_limits<float>::lowest();
            });
        } else if (output_prec == ov::element::i32) {
            auto* out_p = reinterpret_cast<int32_t*>(out_ptr);
            parallel_for(dst_size / dst_data_size, [&](size_t i) {
                out_p[i] = std::numeric_limits<int32_t>::min();
            });
        } else if (output_prec == ov::element::bf16) {
            auto* out_p = reinterpret_cast<bfloat16_t*>(out_ptr);
            parallel_for(dst_size / dst_data_size, [&](size_t i) {
                out_p[i] = std::numeric_limits<bfloat16_t>::lowest();
            });
        } else if (output_prec == ov::element::f16) {
            auto* out_p = reinterpret_cast<ov::float16*>(out_ptr);
            parallel_for(dst_size / dst_data_size, [&](size_t i) {
                out_p[i] = std::numeric_limits<ov::float16>::lowest();
            });
        } else if (output_prec == ov::element::u8) {
            auto* out_p = out_ptr;
            parallel_for(dst_size / dst_data_size, [&](size_t i) {
                out_p[i] = std::numeric_limits<uint8_t>::min();
            });
        } else if (output_prec == ov::element::i8) {
            auto* out_p = reinterpret_cast<int8_t*>(out_ptr);
            parallel_for(dst_size / dst_data_size, [&](size_t i) {
                out_p[i] = std::numeric_limits<int8_t>::min();
            });
        }
        break;
    case Algorithm::ReduceMin:
        if (output_prec == ov::element::f32) {
            auto* out_p = reinterpret_cast<float*>(out_ptr);
            parallel_for(dst_size / dst_data_size, [&](size_t i) {
                out_p[i] = std::numeric_limits<float>::max();
            });
        } else if (output_prec == ov::element::i32) {
            auto* out_p = reinterpret_cast<int32_t*>(out_ptr);
            parallel_for(dst_size / dst_data_size, [&](size_t i) {
                out_p[i] = std::numeric_limits<int32_t>::max();
            });
        } else if (output_prec == ov::element::bf16) {
            auto* out_p = reinterpret_cast<bfloat16_t*>(out_ptr);
            parallel_for(dst_size / dst_data_size, [&](size_t i) {
                out_p[i] = std::numeric_limits<bfloat16_t>::max();
            });
        } else if (output_prec == ov::element::f16) {
            auto* out_p = reinterpret_cast<ov::float16*>(out_ptr);
            parallel_for(dst_size / dst_data_size, [&](size_t i) {
                out_p[i] = std::numeric_limits<ov::float16>::max();
            });
        } else if (output_prec == ov::element::u8) {
            auto* out_p = out_ptr;
            parallel_for(dst_size / dst_data_size, [&](size_t i) {
                out_p[i] = std::numeric_limits<uint8_t>::max();
            });
        } else if (output_prec == ov::element::i8) {
            auto* out_p = reinterpret_cast<int8_t*>(out_ptr);
            parallel_for(dst_size / dst_data_size, [&](size_t i) {
                out_p[i] = std::numeric_limits<int8_t>::max();
            });
        }
        break;
    default:
        THROW_CPU_NODE_ERR("gets unsupported reduce mode.");
    }
}

inline void Reduce::create_hybrid_working_memory() {
    auto rank = getInputShapeAtPort(REDUCE_DATA).getRank();
    memory::format_tag format =
        (layout == ReduceLayoutType::reduce_nspc)
            ? (rank == 4 ? memory::format_tag::nhwc : memory::format_tag::ndhwc)
            : (rank == 4
                   ? (mayiuse(cpu::x64::avx512_core) ? memory::format_tag::nChw16c : memory::format_tag::nChw8c)
                   : (mayiuse(cpu::x64::avx512_core) ? memory::format_tag::nCdhw16c : memory::format_tag::nCdhw8c));
    auto prc_dims = rank == 4 ? std::vector<size_t>{OB, OC, OH, OW} : std::vector<size_t>{OB, OC, OD, OH, OW};
    auto desc = dnnl::memory::desc(DnnlExtensionUtils::convertToDnnlDims(prc_dims),
                                   DnnlExtensionUtils::ElementTypeToDataType(output_prec),
                                   format);
    prc_mem = dnnl::memory(desc, getEngine());
    dst_size = desc.get_size();
}

inline void Reduce::create_opt_working_memory() {
    if (fuse_low_precision) {
        intermediate_size = dst_size * sizeof(float) / dst_data_size;
        if (intermediate_size > intermediate_buf.size()) {
            intermediate_buf.resize(intermediate_size);
        }
    }

    ReduceDH_opt = layout == ReduceLayoutType::reduce_nspc && support_split && !ReduceC && ReduceD && ReduceH &&
                   !ReduceW && IC == 1 && ID > 1;
    if (ReduceDH_opt) {
        PD = ID;
        PW = IW / blk_size * blk_size;
        prc_data_size = intermediate_data_size;
        prc_size = PD * PW * prc_data_size;
        if (prc_size > vec_reduceDH_prc.size()) {
            vec_reduceDH_prc.resize(prc_size);
        }
        return;
    }

    ReduceCDW_opt =
        layout == ReduceLayoutType::reduce_ncsp && support_split && ReduceC && ReduceD && !ReduceH && ReduceW;
    if (ReduceCDW_opt) {
        PH = IH;
        PW = IW;
        prc_data_size = intermediate_data_size;
        prc_size = PH * PW * prc_data_size;
        if (prc_size > vec_reduceCDW_prc.size()) {
            vec_reduceCDW_prc.resize(prc_size);
        }
    }
}

inline void Reduce::calc_process_dst_dims(std::vector<int>& reduce_axes, const VectorDims& dst_dims) {
    std::set<size_t> axes;
    VectorDims out_dims;
    process_dst_dims.clear();
    axes_for_reduction.clear();
    for (auto& axis : reduce_axes) {
        if (axis < 0) {
            axis += src_dims.size();
        }
        if (static_cast<size_t>(axis) > src_dims.size()) {
            THROW_CPU_NODE_ERR("exceeds data tensor dimension on index to reduce");
        }
        axes.insert(static_cast<size_t>(axis));
    }
    for (size_t i = 0; i < src_dims.size(); i++) {
        bool found = false;
        for (auto axis : axes) {
            if (i == axis) {
                found = true;
                break;
            }
        }
        if (found) {
            if (keep_dims) {
                out_dims.push_back(1);
            }
            process_dst_dims.push_back(1);
            axes_for_reduction.push_back(i);
        } else {
            out_dims.push_back(src_dims[i]);
            process_dst_dims.push_back(src_dims[i]);
        }
    }
    if (jit_mode && jit_beyond_5D) {
        if (std::accumulate(out_dims.begin(), out_dims.end(), static_cast<size_t>(1), std::multiplies<>()) !=
            std::accumulate(dst_dims.begin(), dst_dims.end(), static_cast<size_t>(1), std::multiplies<>())) {
            THROW_CPU_NODE_ERR("gets incorrect number of output dimensions!");
        }
    } else {
        for (size_t i = 0; i < std::min(out_dims.size(), dst_dims.size()); i++) {
            if (out_dims[i] != dst_dims[i]) {
                THROW_CPU_NODE_ERR("gets incorrect number of output dimensions!");
            }
        }
    }
}

inline void Reduce::set_reduce_dim_flags() {
    size_t dims_size = src_dims.size();
    if (dims_size == 5) {
        SET_SRC_DIM_VALUE(src_dims[0], src_dims[1], src_dims[2], src_dims[3], src_dims[4]);
        SET_DST_DIM_VALUE(process_dst_dims[0],
                          process_dst_dims[1],
                          process_dst_dims[2],
                          process_dst_dims[3],
                          process_dst_dims[4]);
    } else if (dims_size == 4) {
        SET_SRC_DIM_VALUE(src_dims[0], src_dims[1], 1, src_dims[2], src_dims[3]);
        SET_DST_DIM_VALUE(process_dst_dims[0], process_dst_dims[1], 1, process_dst_dims[2], process_dst_dims[3]);
    } else if (dims_size == 3) {
        SET_SRC_DIM_VALUE(1, src_dims[0], 1, src_dims[1], src_dims[2]);
        SET_DST_DIM_VALUE(1, process_dst_dims[0], 1, process_dst_dims[1], process_dst_dims[2]);
    } else if (dims_size == 2) {
        SET_SRC_DIM_VALUE(1, 1, 1, src_dims[0], src_dims[1]);
        SET_DST_DIM_VALUE(1, 1, 1, process_dst_dims[0], process_dst_dims[1]);
    } else {
        SET_SRC_DIM_VALUE(1, src_dims[0], 1, 1, 1);
        SET_DST_DIM_VALUE(1, process_dst_dims[0], 1, 1, 1);
    }

    // Depthwise fusion can be computed like eltwise fusion without broadcast, if is_depthwise_compatible is true.
    bool is_depthwise_compatible = dims_size > 1 && process_dst_dims[1] == OC * OD * OH * OW;
    jcp.fuse_broadcast = jcp.layout == ReduceLayoutType::reduce_ncsp && !is_depthwise_compatible;

    // must be done before the following dimension change
    if (is_hybrid_layout) {
        create_hybrid_working_memory();
    }

    // Reducing a dimesion in nspc layout can be treated as reducing another dimension in ncsp layout,
    // eg. reducing C in nspc can be treated as reducing W in ncsp layout, so that the routine reduce_PLN can be reused.
    // nspc -- ncsp
    //    D -- C
    //    H -- D
    //    W -- H
    //    C -- W
    if (layout == ReduceLayoutType::reduce_nspc) {
        size_t ITmp = IC;
        IC = ID;
        ID = IH;
        IH = IW;
        IW = ITmp;
        size_t OTmp = OC;
        OC = OD;
        OD = OH;
        OH = OW;
        OW = OTmp;
    }

    ReduceN = IB != OB && OB == 1;
    ReduceC = IC != OC && OC == 1;
    ReduceD = ID != OD && OD == 1;
    ReduceH = IH != OH && OH == 1;
    ReduceW = IW != OW && OW == 1;

    // suit for parallel
    if (ReduceH && IW == 1) {
        ReduceW = true;
    }
    if (ReduceC && ReduceH && ID == 1) {
        ReduceD = true;
    }

    // must be done after the above dimension change
    create_opt_working_memory();

    ReduceAll_opt =
        layout == ReduceLayoutType::reduce_blocked && support_split && ReduceC && ReduceD && ReduceH && ReduceW;
    if (!set_use_aux_kernel) {
        use_aux_kernel = (ReduceDH_opt || ReduceCDW_opt || ReduceAll_opt) && precision_change;
        set_use_aux_kernel = true;
    }
}

inline void Reduce::reduce_ref(const float* in_ptr, float* out_ptr) {
    switch (algorithm) {
    case Algorithm::ReduceAnd:
        reduce_ref_process(in_ptr, out_ptr, 1, [](float x, float y) -> float {
            return static_cast<float>((x != 0.0F) && (y) != 0.0F);
        });
        break;
    case Algorithm::ReduceL1:
        reduce_ref_process(in_ptr, out_ptr, 0, [](float old, float y) -> float {
            return old + (y >= 0 ? y : -y);
        });
        break;
    case Algorithm::ReduceL2:
        reduce_ref_process(in_ptr, out_ptr, 0, [](float old, float y) -> float {
            return old + y * y;
        });
        break;
    case Algorithm::ReduceLogSum:
        reduce_ref_process(in_ptr, out_ptr, 0, [](float x, float y) -> float {
            return x + y;
        });
        break;
    case Algorithm::ReduceLogSumExp:
        reduce_ref_process(in_ptr, out_ptr, 0, [](float old, float y) -> float {
            return old + expf(y);
        });
        break;
    case Algorithm::ReduceMax:
        reduce_ref_process(in_ptr, out_ptr, std::numeric_limits<float>::lowest(), [](float x, float y) -> float {
            return x > y ? x : y;
        });
        break;
    case Algorithm::ReduceMean:
        reduce_ref_process(in_ptr, out_ptr, 0, [](float x, float y) -> float {
            return x + y;
        });
        break;
    case Algorithm::ReduceMin:
        reduce_ref_process(in_ptr, out_ptr, std::numeric_limits<float>::max(), [](float x, float y) -> float {
            return x < y ? x : y;
        });
        break;
    case Algorithm::ReduceOr:
        reduce_ref_process(in_ptr, out_ptr, 0, [](float x, float y) -> float {
            return static_cast<float>((x != 0.0F) || (y) != 0.0F);
        });
        break;
    case Algorithm::ReduceProd:
        reduce_ref_process(in_ptr, out_ptr, 1, [](float x, float y) -> float {
            return x * y;
        });
        break;
    case Algorithm::ReduceSum:
        reduce_ref_process(in_ptr, out_ptr, 0, [](float x, float y) -> float {
            return x + y;
        });
        break;
    case Algorithm::ReduceSumSquare:
        reduce_ref_process(in_ptr, out_ptr, 0, [](float old, float y) -> float {
            return old + y * y;
        });
        break;
    default:
        THROW_CPU_NODE_ERR("gets unsupported reduce mode.");
    }
}

void Reduce::reduce_ref_process(const float* in_ptr,
                                float* out_ptr,
                                float init_value,
                                std::function<float(float, float)> func) {
    size_t work_amount_dst = 1;
    size_t reduced_dims_work_amount = 1;
    for (size_t process_dst_dim : process_dst_dims) {
        work_amount_dst *= process_dst_dim;
    }
    for (size_t src_dim : src_dims) {
        reduced_dims_work_amount *= src_dim;
    }
    reduced_dims_work_amount /= work_amount_dst;

    VectorDims src_strides =
        getParentEdgeAt(REDUCE_DATA)->getMemory().getDescWithType<BlockedMemoryDesc>()->getStrides();
    parallel_nt(0, [&](const int ithr, const int nthr) {
        int j;
        size_t i;
        size_t start = 0;
        size_t end = 0;
        VectorDims dst_counters(process_dst_dims.size(), 0);
        splitter(work_amount_dst, nthr, ithr, start, end);
        for (j = process_dst_dims.size() - 1, i = start; j >= 0; j--) {
            dst_counters[j] = i % process_dst_dims[j];
            i /= process_dst_dims[j];
        }
        for (size_t src_idx = 0, dst_idx = start; dst_idx < end; ++dst_idx) {
            float reduce_prod = init_value;
            bool update_idx = true;
            VectorDims src_counters = dst_counters;
            for (i = 0; i < reduced_dims_work_amount; ++i) {
                if (update_idx) {
                    src_idx = 0;
                    for (j = 0; j < static_cast<int>(src_dims.size()); ++j) {
                        src_idx += (src_counters[j] % src_dims[j]) * src_strides[j];
                    }
                    update_idx = false;
                }
                reduce_prod = func(reduce_prod, in_ptr[src_idx]);
                for (j = axes_for_reduction.size() - 1; j >= 0; j--) {
                    src_counters[axes_for_reduction[j]]++;
                    if (src_counters[axes_for_reduction[j]] < src_dims[axes_for_reduction[j]]) {
                        src_idx += src_strides[axes_for_reduction[j]];
                        break;
                    }
                    src_counters[axes_for_reduction[j]] = 0;
                    update_idx = true;
                }
            }
            out_ptr[dst_idx] = reduce_prod;
            for (j = process_dst_dims.size() - 1; j >= 0; j--) {
                dst_counters[j]++;
                if (dst_counters[j] < process_dst_dims[j]) {
                    break;
                }
                dst_counters[j] = 0;
            }
        }
    });

    reduce_ref_map(out_ptr, work_amount_dst, reduced_dims_work_amount);
}

inline void Reduce::reduce_ref_map(float* out_ptr, size_t work_amount_dst, size_t reduced_dims_work_amount) {
    switch (algorithm) {
    case Algorithm::ReduceAnd:
    case Algorithm::ReduceL1:
    case Algorithm::ReduceMax:
    case Algorithm::ReduceMin:
    case Algorithm::ReduceOr:
    case Algorithm::ReduceProd:
    case Algorithm::ReduceSum:
    case Algorithm::ReduceSumSquare:
        break;
    case Algorithm::ReduceL2:
        parallel_for(work_amount_dst, [&](size_t i) {
            out_ptr[i] = std::sqrt(out_ptr[i]);
        });
        break;
    case Algorithm::ReduceLogSum:
    case Algorithm::ReduceLogSumExp:
        parallel_for(work_amount_dst, [&](size_t i) {
            out_ptr[i] = logf(out_ptr[i]);
        });
        break;
    case Algorithm::ReduceMean:
        parallel_for(work_amount_dst, [&](size_t i) {
            out_ptr[i] /= reduced_dims_work_amount;
        });
        break;
    default:
        THROW_CPU_NODE_ERR("gets unsupported reduce mode.");
    }
}

void Reduce::setPostOps(dnnl::primitive_attr& attr, const VectorDims& postOpDims, [[maybe_unused]] bool initWeights) {
    dnnl::post_ops ops;
    postOpsDataPtrs.clear();
    for (auto& node : fusedWith) {
        int channelAxis = 1;

        auto* fakeQuantizeNode = dynamic_cast<FakeQuantize*>(node.get());
        if (fakeQuantizeNode) {
            fakeQuantizeNode->appendPostOps(ops, {}, postOpsDataPtrs, channelAxis);
            continue;
        }

        auto* eltwiseNode = dynamic_cast<Eltwise*>(node.get());
        if (eltwiseNode) {
            eltwiseNode->appendPostOps(ops, postOpDims, postOpsDataPtrs, getFusingAxis());
            continue;
        }
        THROW_CPU_NODE_ERR("Fusing of ",
                           NameFromType(node->getType()),
                           " operation to ",
                           NameFromType(this->getType()),
                           " node is not implemented");
    }

    attr.set_post_ops(ops);
}

void Reduce::setJITBeyond5D() {
    jit_beyond_5D = false;
    if (getInputShapeAtPort(REDUCE_DATA).getRank() > 5) {
        for (auto& axis : raw_axes) {
            if (axis < 0) {
                axis += static_cast<int>(getInputShapeAtPort(REDUCE_DATA).getRank());
            }
        }

        if (raw_axes.size() <= 1) {
            jit_beyond_5D = true;
        } else {
            for (size_t i = 1; i < raw_axes.size(); i++) {
                if (raw_axes[i] != raw_axes[i - 1] + 1) {
                    jit_beyond_5D = false;
                    break;
                }
                jit_beyond_5D = true;
            }
        }
    }
}

std::vector<int> Reduce::update_src_dims() {
    std::vector<int> reduce_axes = raw_axes;

    if (reduce_axes.empty()) {
        return reduce_axes;
    }

    size_t axis_dim = 1;
    size_t outer_dim = 1;
    size_t inner_dim = 1;
    int outer_end = reduce_axes[0];
    int inner_start = reduce_axes[reduce_axes.size() - 1];
    for (size_t i = 0; i < src_dims.size(); i++) {
        if (static_cast<int>(i) < outer_end) {
            outer_dim *= src_dims[i];
        } else if (static_cast<int>(i) > inner_start) {
            inner_dim *= src_dims[i];
        } else {
            axis_dim *= src_dims[i];
        }
    }

    reduce_axes.clear();
    reduce_axes.push_back(1);

    src_dims.clear();
    src_dims.push_back(outer_dim);
    src_dims.push_back(axis_dim);
    src_dims.push_back(inner_dim);

    return reduce_axes;
}

bool Reduce::canApplyJIT(const ov::element::Type& input_prec, const ov::element::Type& output_prec) const {
    static const ov::element::Type supportedPrecisions[] =
        {ov::element::f32, ov::element::f16, ov::element::bf16, ov::element::i32, ov::element::i8, ov::element::u8};

    return (mayiuse(cpu::x64::sse41)) && (getInputShapeAtPort(REDUCE_DATA).getRank() <= 5 || jit_beyond_5D) &&
           std::find(std::begin(supportedPrecisions), std::end(supportedPrecisions), input_prec) !=
               std::end(supportedPrecisions) &&
           std::find(std::begin(supportedPrecisions), std::end(supportedPrecisions), output_prec) !=
               std::end(supportedPrecisions);
}

int Reduce::getFusingAxis() const {
    int channelAxis = 1;
    if (!keep_dims) {
        for (const auto& raw_axis : raw_axes) {
            int axis =
                raw_axis >= 0 ? raw_axis : raw_axis + static_cast<int>(getInputShapeAtPort(REDUCE_DATA).getRank());
            if (axis == 1) {
                // channel axis has been reduced and doesn't exist any more
                channelAxis = -1;
                break;
            }
            if (axis == 0) {
                channelAxis = 0;
            }
        }
    }
    return channelAxis;
}

bool Reduce::canFuse(const NodePtr& node) const {
    ov::element::Type input_prec = getOriginalInputPrecisionAtPort(REDUCE_DATA);
    ov::element::Type output_prec = getOriginalOutputPrecisionAtPort(0);
    if (!canApplyJIT(input_prec, output_prec) || jit_beyond_5D || algorithm == Algorithm::ReduceAnd ||
        algorithm == Algorithm::ReduceOr) {
        return false;
    }

    return canFuseSimpleOperation(node);
}

bool Reduce::created() const {
    return getType() == Type::Reduce;
}

}  // namespace ov::intel_cpu::node<|MERGE_RESOLUTION|>--- conflicted
+++ resolved
@@ -186,21 +186,12 @@
 
     void generate() override {
         if (jcp_.reduce_mode == Algorithm::ReduceLogSumExp) {
-<<<<<<< HEAD
             exp_injector = std::make_shared<jit_uni_eltwise_injector_t<isa>>(this,
                                                                              alg_kind::eltwise_exp,
-                                                                             0.f,
-                                                                             0.f,
-                                                                             1.f,
+                                                                             0.F,
+                                                                             0.F,
+                                                                             1.F,
                                                                              data_type::f32);
-=======
-            exp_injector = std::make_shared<jit_uni_eltwise_injector<isa>>(this,
-                                                                           alg_kind::eltwise_exp,
-                                                                           0.F,
-                                                                           0.F,
-                                                                           1.F,
-                                                                           data_type::f32);
->>>>>>> 3b08b26d
         }
 
         uni_vcvtneps2bf16 = std::make_shared<jit_uni_vcvtneps2bf16>(this, isa);
@@ -1300,21 +1291,12 @@
         }
 
         if (jcp_.reduce_mode == Algorithm::ReduceLogSum || jcp_.reduce_mode == Algorithm::ReduceLogSumExp) {
-<<<<<<< HEAD
             log_injector = std::make_shared<jit_uni_eltwise_injector_t<isa>>(this,
                                                                              alg_kind::eltwise_log,
-                                                                             0.f,
-                                                                             0.f,
-                                                                             1.f,
+                                                                             0.F,
+                                                                             0.F,
+                                                                             1.F,
                                                                              data_type::f32);
-=======
-            log_injector = std::make_shared<jit_uni_eltwise_injector<isa>>(this,
-                                                                           alg_kind::eltwise_log,
-                                                                           0.F,
-                                                                           0.F,
-                                                                           1.F,
-                                                                           data_type::f32);
->>>>>>> 3b08b26d
         }
 
         uni_vcvtneps2bf16 = std::make_shared<jit_uni_vcvtneps2bf16>(this, isa);
