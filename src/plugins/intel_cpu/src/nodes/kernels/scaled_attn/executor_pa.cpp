--- conflicted
+++ resolved
@@ -2083,12 +2083,8 @@
     float _d_scale;
     size_t _key_group_size = 0;
     size_t _value_group_size = 0;
-<<<<<<< HEAD
-    bool _quant_key_bychannel = 0;
-    bool _quant_value_bychannel = 0;
-=======
     bool _quant_key_bychannel = false;
->>>>>>> 79d8a6aa
+    bool _quant_value_bychannel = false;
     size_t _new_score_stride = 0;
 
     PlainTensor _weight;        // [nthr, H, 32, rnd_up(kv_len, block_size)], shared by first and second loop along bh
@@ -3225,7 +3221,6 @@
                 _helper._key_group_size = _helper._key_group_size ? _helper._key_group_size : S;
             }
         } else {
-<<<<<<< HEAD
             S = k_cache.size(3);
         }
 
@@ -3241,13 +3236,6 @@
                                    " should be smaller than hidden_dims");
                 SV = v_cache.size(3) - value_params_size * value_group_num;
                 _helper._value_group_size = _helper._value_group_size ? _helper._value_group_size : SV;
-=======
-            // check by_hidden_dims parameter of key cache
-            if ((key_group_num == 0u) && k_cache.get_precision().is_integral()) {
-                OPENVINO_THROW("PagedAttn key cache gets wrong group_size, ",
-                               _helper._key_group_size,
-                               " should be smaller than hidden_dims");
->>>>>>> 79d8a6aa
             }
         } else {
             SV = v_cache.size(3);
