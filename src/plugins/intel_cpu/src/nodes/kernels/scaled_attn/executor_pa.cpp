--- conflicted
+++ resolved
@@ -72,7 +72,7 @@
 // N must be multiple of 16
 template <typename TDST,
           ov::element::Type_t SRC_PREC,
-          std::enable_if_t<(!one_of(SRC_PREC, ov::element::i8, ov::element::u8, ov::element::u4)), bool> = true>
+          std::enable_if_t<(none_of(SRC_PREC, ov::element::i8, ov::element::u8, ov::element::u4)), bool> = true>
 void transpose_16NxK(TDST* dst,
                      void* src,
                      [[maybe_unused]] TDST* tmp,
@@ -137,7 +137,7 @@
 
 template <typename TDST,
           ov::element::Type_t SRC_PREC,
-          std::enable_if_t<one_of(SRC_PREC, ov::element::i8, ov::element::u8, ov::element::u4), bool> = true>
+          std::enable_if_t<any_of(SRC_PREC, ov::element::i8, ov::element::u8, ov::element::u4), bool> = true>
 void transpose_16NxK(TDST* dst,
                      void* src,
                      TDST* tmp,
@@ -157,7 +157,7 @@
     auto t = tmp;
     // if group_size not set, the whole row is used as a group
     if (quant_key_bychannel) {
-        if constexpr (one_of(SRC_PREC, ov::element::u8, ov::element::u4)) {
+        if constexpr (any_of(SRC_PREC, ov::element::u8, ov::element::u4)) {
             auto* p_scales = reinterpret_cast<float*>(s);
             auto* p_zps = p_scales + K;
             s = s + sizeof(float) * 2 * K;
@@ -246,7 +246,7 @@
         auto* p_scales = reinterpret_cast<float*>(s);
         auto* p_zps = p_scales + K;
         s = s + sizeof(float) * 2 * K;
-        if constexpr (one_of(SRC_PREC, ov::element::u8, ov::element::u4)) {
+        if constexpr (any_of(SRC_PREC, ov::element::u8, ov::element::u4)) {
             attn_dequant_by_channel_kernel<TDST, SRC_PREC>(s, dst, N, K, K / sub_byte_multiplier, K, p_scales, p_zps);
         }
     } else {
@@ -403,7 +403,7 @@
         auto p_scales = reinterpret_cast<float*>(s);
         auto p_zps = p_scales + K;
         s = s + sizeof(float) * 2 * K;
-        if constexpr (one_of(SRC_PREC, ov::element::u8, ov::element::u4)) {
+        if constexpr (any_of(SRC_PREC, ov::element::u8, ov::element::u4)) {
             attn_dequant_by_channel_kernel<TDST,
                                            SRC_PREC>(s, t, N, K, K / sub_byte_multiplier, src_stride, p_scales, p_zps);
         }
@@ -512,11 +512,7 @@
                                             rotation_trig_lut_data,
                                             block_size,
                                             embedding_size);
-<<<<<<< HEAD
-        if constexpr (one_of(KEY_PREC, ov::element::i8, ov::element::u8, ov::element::u4)) {
-=======
-        if constexpr (any_of(KEY_PREC, ov::element::u8, ov::element::u4)) {
->>>>>>> 5a28b7bd
+        if constexpr (any_of(KEY_PREC, ov::element::i8, ov::element::u8, ov::element::u4)) {
             auto* cache_block_ptr = key_cache.ptr<uint8_t>(rotated_block_index);
 
             rotate_kv_cache_block(cache_block_ptr,
@@ -640,13 +636,8 @@
         auto want_score_stride = rnd_up(kv_len, _block_size);
         _new_score_stride = std::max(prev_score_stride, want_score_stride);
         // std::max(S, SV) here is to ensure by_channel quantize has enough buffer to use
-<<<<<<< HEAD
-        constexpr bool q_is_xf16 = one_of(precision_of<DATA_TYPE>::value, ov::element::bf16, ov::element::f16);
+        constexpr bool q_is_xf16 = any_of(precision_of<DATA_TYPE>::value, ov::element::bf16, ov::element::f16);
         if (_params.quant_key_bychannel || _params.quant_value_bychannel) {
-=======
-        constexpr bool q_is_xf16 = any_of(precision_of<DATA_TYPE>::value, ov::element::bf16, ov::element::f16);
-        if (_quant_key_bychannel || _quant_value_bychannel) {
->>>>>>> 5a28b7bd
             _output.resize<float>({_nthr, _block_size, H, std::max(S, SV)});
         } else {
             _output.resize<float>({_nthr, _block_size, H, SV});
@@ -1186,7 +1177,7 @@
                 auto block_number = block_table[i];
                 for (size_t pq = 0; pq < q_len; pq++) {
                     for (size_t h = hq_beg; h < hq_end; h++) {
-                        if constexpr (one_of(KEY_PREC, ov::element::i8, ov::element::u8, ov::element::u4)) {
+                        if constexpr (any_of(KEY_PREC, ov::element::i8, ov::element::u8, ov::element::u4)) {
                             dot_product_block_quantized<DATA_TYPE, KEY_PREC>(
                                 query.ptr<DATA_TYPE>(h, pq),
                                 present_key.ptr<uint8_t, KEY_PREC>(block_number, hk),
@@ -1361,11 +1352,7 @@
 #    endif
                     for (size_t pq = 0; pq < q_len; pq++) {
                         for (size_t h = hq_beg; h < hq_end; h++) {
-<<<<<<< HEAD
-                            if constexpr (one_of(KEY_PREC, ov::element::i8, ov::element::u8, ov::element::u4)) {
-=======
-                            if constexpr (any_of(KEY_PREC, ov::element::u8, ov::element::u4)) {
->>>>>>> 5a28b7bd
+                            if constexpr (any_of(KEY_PREC, ov::element::i8, ov::element::u8, ov::element::u4)) {
                                 dot_product_block_quantized<DATA_TYPE, KEY_PREC>(
                                     query.ptr<DATA_TYPE>(b, h, pq),
                                     key_cache.ptr<uint8_t, KEY_PREC>(block_number, hk),
@@ -1521,12 +1508,8 @@
                          const PlainTensor& alibi_slopes,
                          const PlainTensor& score_aggregation_window) {
         auto Hk = v_cache.m_dims[1];
-<<<<<<< HEAD
-        constexpr bool q_is_xf16 = one_of(precision_of<DATA_TYPE>::value, ov::element::bf16, ov::element::f16);
-=======
 
         constexpr bool q_is_xf16 = any_of(precision_of<DATA_TYPE>::value, ov::element::bf16, ov::element::f16);
->>>>>>> 5a28b7bd
         auto attn_work_count = _workitems.attn_work_size();
         auto reorder_work_count = _workitems.reorder_work_size();
 
@@ -2100,11 +2083,7 @@
             }
         }
 
-<<<<<<< HEAD
-        if constexpr (one_of(KEY_PREC, ov::element::i8, ov::element::u8, ov::element::u4)) {
-=======
-        if constexpr (any_of(KEY_PREC, ov::element::u8, ov::element::u4)) {
->>>>>>> 5a28b7bd
+        if constexpr (any_of(KEY_PREC, ov::element::i8, ov::element::u8, ov::element::u4)) {
             // slot_mapping could only be used for per token quantization
             // by_channel needs all data to calculation block info.
             QuantizeParam quant_params;
