// Copyright (C) 2018-2025 Intel Corporation
// SPDX-License-Identifier: Apache-2.0
//
#include <cfloat>
#include <cmath>
#include <cstring>
#include <iostream>
#include <limits>
#include <type_traits>

#if defined(HAVE_AVX2) || defined(HAVE_AVX512F)
#    include <immintrin.h>
#endif

#include "attn_memcpy.hpp"
#include "attn_quant.hpp"
#include "attn_quant_kernel.hpp"
#include "cache_rotation.hpp"
#include "common.hpp"
#include "executor_pa.hpp"
#include "executor_pa_common.hpp"
#include "openvino/core/parallel.hpp"
#include "openvino/core/type/bfloat16.hpp"
#include "openvino/core/type/float16.hpp"
#include "softmax_kernel.hpp"
#include "transpose_kernel.hpp"
#include "utils/plain_tensor.hpp"
#if defined(OPENVINO_ARCH_X86_64)
#    include "nodes/kernels/x64/brgemm_kernel.hpp"
#elif defined(OPENVINO_ARCH_ARM64) && defined(HAVE_SVE)
#    include "arm_sve.h"
#    include "nodes/kernels/aarch64/brgemm_kernel.hpp"
#endif

namespace ov::Extensions::Cpu::XARCH {

using namespace ov;
using namespace ov::intel_cpu;

// currently depends on brgemm which only support x64
#if defined(OPENVINO_ARCH_X86_64) || (defined(OPENVINO_ARCH_ARM64) && defined(HAVE_SVE))

#    if defined(HAVE_AVX2) || defined(HAVE_AVX512F)

#        define prefetch_bytes(bytes, sel, advance, src) \
            {                                            \
                auto* p = reinterpret_cast<char*>(src);  \
                for (size_t i = 0; i < bytes; i += 64)   \
                    _mm_prefetch(p + i + advance, sel);  \
            }

#    else

#        define prefetch_bytes(bytes, sel, advance, src)

#    endif

template <typename T,
          ov::element::Type_t SRC_PREC,
          std::enable_if_t<(std::is_same_v<T, ov::bfloat16> || std::is_same_v<T, ov::float16> ||
                            std::is_same_v<T, float>)&&(SRC_PREC != ov::element::u8 || SRC_PREC != ov::element::u4),
                           bool> = true>
static void attn_acc_value_block(float* out,
                                 float* weight,
                                 T* v,
                                 const size_t S,
                                 const size_t block_size,
                                 const size_t group_size) {
#    if defined(HAVE_AVX512F)
    size_t j = 0;
    for (; j + 4 <= block_size; j += 4) {
        auto attn_w_vec0 = _mm512_set1_ps(weight[0]);
        auto attn_w_vec1 = _mm512_set1_ps(weight[1]);
        auto attn_w_vec2 = _mm512_set1_ps(weight[2]);
        auto attn_w_vec3 = _mm512_set1_ps(weight[3]);
        size_t i = 0;
        for (; i + vec_len_f32_avx512 <= S; i += vec_len_f32_avx512) {
            auto v_out = mm512_uni_loadu_ps(out + i);
            v_out = _mm512_fmadd_ps(attn_w_vec0, mm512_uni_loadu_ps(v + i), v_out);
            v_out = _mm512_fmadd_ps(attn_w_vec1, mm512_uni_loadu_ps(v + i + S), v_out);
            v_out = _mm512_fmadd_ps(attn_w_vec2, mm512_uni_loadu_ps(v + i + S * 2), v_out);
            v_out = _mm512_fmadd_ps(attn_w_vec3, mm512_uni_loadu_ps(v + i + S * 3), v_out);

            _mm512_storeu_ps(out + i, v_out);
        }
        for (; i < S; i++) {
            out[i] += weight[0] * v[i];
            out[i] += weight[1] * v[i + S];
            out[i] += weight[2] * v[i + S * 2];
            out[i] += weight[3] * v[i + S * 3];
        }
        v += 4 * S;
        weight += 4;
    }
    if (j + 2 <= block_size) {
        auto attn_w_vec0 = _mm512_set1_ps(weight[0]);
        auto attn_w_vec1 = _mm512_set1_ps(weight[1]);
        size_t i = 0;
        for (; i + vec_len_f32_avx512 <= S; i += vec_len_f32_avx512) {
            auto v_out = mm512_uni_loadu_ps(out + i);
            v_out = _mm512_fmadd_ps(attn_w_vec0, mm512_uni_loadu_ps(v + i), v_out);
            v_out = _mm512_fmadd_ps(attn_w_vec1, mm512_uni_loadu_ps(v + i + S), v_out);

            _mm512_storeu_ps(out + i, v_out);
        }
        for (; i < S; i++) {
            out[i] += weight[0] * v[i];
            out[i] += weight[1] * v[i + S];
        }
        v += 2 * S;
        weight += 2;
        j += 2;
    }
    if (j < block_size) {
        auto attn_w_vec0 = _mm512_set1_ps(weight[0]);
        size_t i = 0;
        for (; i + vec_len_f32_avx512 <= S; i += vec_len_f32_avx512) {
            auto v_out = mm512_uni_loadu_ps(out + i);
            v_out = _mm512_fmadd_ps(attn_w_vec0, mm512_uni_loadu_ps(v + i), v_out);

            _mm512_storeu_ps(out + i, v_out);
        }
        for (; i < S; i++) {
            out[i] += weight[0] * v[i];
        }
    }
    return;
#    elif defined(HAVE_AVX2)
    size_t j = 0;
    for (; j + 4 <= block_size; j += 4) {
        auto attn_w_vec0 = _mm256_set1_ps(weight[0]);
        auto attn_w_vec1 = _mm256_set1_ps(weight[1]);
        auto attn_w_vec2 = _mm256_set1_ps(weight[2]);
        auto attn_w_vec3 = _mm256_set1_ps(weight[3]);
        size_t i = 0;
        for (; i + vec_len_f32_avx2 <= S; i += vec_len_f32_avx2) {
            auto v_out = mm256_uni_loadu_ps(out + i);
            v_out = _mm256_fmadd_ps(attn_w_vec0, mm256_uni_loadu_ps(v + i), v_out);
            v_out = _mm256_fmadd_ps(attn_w_vec1, mm256_uni_loadu_ps(v + i + S), v_out);
            v_out = _mm256_fmadd_ps(attn_w_vec2, mm256_uni_loadu_ps(v + i + S * 2), v_out);
            v_out = _mm256_fmadd_ps(attn_w_vec3, mm256_uni_loadu_ps(v + i + S * 3), v_out);

            mm256_uni_storeu_ps(out + i, v_out);
        }
        for (; i < S; i++) {
            out[i] += weight[0] * v[i];
            out[i] += weight[1] * v[i + S];
            out[i] += weight[2] * v[i + S * 2];
            out[i] += weight[3] * v[i + S * 3];
        }
        v += 4 * S;
        weight += 4;
    }
    if (j + 2 <= block_size) {
        auto attn_w_vec0 = _mm256_set1_ps(weight[0]);
        auto attn_w_vec1 = _mm256_set1_ps(weight[1]);
        size_t i = 0;
        for (; i + vec_len_f32_avx2 <= S; i += vec_len_f32_avx2) {
            auto v_out = mm256_uni_loadu_ps(out + i);
            v_out = _mm256_fmadd_ps(attn_w_vec0, mm256_uni_loadu_ps(v + i), v_out);
            v_out = _mm256_fmadd_ps(attn_w_vec1, mm256_uni_loadu_ps(v + i + S), v_out);

            mm256_uni_storeu_ps(out + i, v_out);
        }
        for (; i < S; i++) {
            out[i] += weight[0] * v[i];
            out[i] += weight[1] * v[i + S];
        }
        v += 2 * S;
        weight += 2;
        j += 2;
    }
    if (j < block_size) {
        auto attn_w_vec0 = _mm256_set1_ps(weight[0]);
        size_t i = 0;
        for (; i + vec_len_f32_avx2 <= S; i += vec_len_f32_avx2) {
            auto v_out = mm256_uni_loadu_ps(out + i);
            v_out = _mm256_fmadd_ps(attn_w_vec0, mm256_uni_loadu_ps(v + i), v_out);

            mm256_uni_storeu_ps(out + i, v_out);
        }
        for (; i < S; i++) {
            out[i] += weight[0] * v[i];
        }
    }
    return;
#    endif
    for (size_t j = 0; j < block_size; j++) {
        for (size_t i = 0; i < S; i++) {
            out[i] += weight[j] * v[i];
        }
        v += S;
    }
}
template <typename T, ov::element::Type_t SRC_PREC, std::enable_if_t<SRC_PREC == ov::element::u8, bool> = true>
static void attn_acc_value_block_by_dim(float* out,
                                        float* weight,
                                        uint8_t* v,
                                        const size_t S,
                                        const size_t block_size,
                                        const size_t group_size) {
    // The layout for per token per head:
    // |scale(f32)|zeropoint(f32)|quantized feature(u8,idx_1)|quantized feature(u8,idx_2)|...|quantized
    // feature(u8,idx_S)| The quantized feature will start from 8bytes=sizeof(float)+sizeof(float)
    size_t src_offset = 0;
    size_t dst_offset = 0;
    const size_t params_offset = sizeof(float) * 2;
    const size_t src_stride = S / group_size * (group_size + params_offset);

#    if defined(HAVE_AVX512F)
    size_t j = 0;
    for (; j + 4 <= block_size; j += 4) {
        dst_offset = 0;
        src_offset = 0;
        while (dst_offset < S) {
            // process group by group
            uint8_t* v_ptr = v + src_offset;
            auto v_f0 = reinterpret_cast<float*>(v_ptr);
            auto v_f1 = reinterpret_cast<float*>(v_ptr + src_stride);
            auto v_f2 = reinterpret_cast<float*>(v_ptr + 2 * src_stride);
            auto v_f3 = reinterpret_cast<float*>(v_ptr + 3 * src_stride);
            auto attn_w_vec0 = _mm512_set1_ps(weight[0] * v_f0[0]);
            auto attn_w_vec1 = _mm512_set1_ps(weight[1] * v_f1[0]);
            auto attn_w_vec2 = _mm512_set1_ps(weight[2] * v_f2[0]);
            auto attn_w_vec3 = _mm512_set1_ps(weight[3] * v_f3[0]);
            auto zp0 = _mm512_set1_ps(v_f0[1]);
            auto zp1 = _mm512_set1_ps(v_f1[1]);
            auto zp2 = _mm512_set1_ps(v_f2[1]);
            auto zp3 = _mm512_set1_ps(v_f3[1]);
            uint8_t* v_data_ptr = v + src_offset + params_offset;
            size_t i = 0;
            for (; i + vec_len_f32_avx512 <= group_size; i += vec_len_f32_avx512) {
                auto v_out = mm512_uni_loadu_ps(out + dst_offset + i);
                auto v0 = _mm512_sub_ps(_mm512_cvtepi32_ps(_mm512_cvtepu8_epi32(
                                            _mm_loadu_si128(reinterpret_cast<__m128i*>(v_data_ptr + i)))),
                                        zp0);
                auto v1 = _mm512_sub_ps(_mm512_cvtepi32_ps(_mm512_cvtepu8_epi32(
                                            _mm_loadu_si128(reinterpret_cast<__m128i*>(v_data_ptr + i + src_stride)))),
                                        zp1);
                auto v2 = _mm512_sub_ps(_mm512_cvtepi32_ps(_mm512_cvtepu8_epi32(_mm_loadu_si128(
                                            reinterpret_cast<__m128i*>(v_data_ptr + i + 2 * src_stride)))),
                                        zp2);
                auto v3 = _mm512_sub_ps(_mm512_cvtepi32_ps(_mm512_cvtepu8_epi32(_mm_loadu_si128(
                                            reinterpret_cast<__m128i*>(v_data_ptr + i + 3 * src_stride)))),
                                        zp3);
                v_out = _mm512_fmadd_ps(attn_w_vec0, v0, v_out);
                v_out = _mm512_fmadd_ps(attn_w_vec1, v1, v_out);
                v_out = _mm512_fmadd_ps(attn_w_vec2, v2, v_out);
                v_out = _mm512_fmadd_ps(attn_w_vec3, v3, v_out);
                _mm512_storeu_ps(out + dst_offset + i, v_out);
            }
            for (; i < group_size; i++) {
                out[i] += weight[0] * (v_data_ptr[i] - v_f0[1]) * v_f0[0];
                out[i] += weight[1] * (v_data_ptr[i + src_stride] - v_f1[1]) * v_f1[0];
                out[i] += weight[2] * (v_data_ptr[i + 2 * src_stride] - v_f2[1]) * v_f2[0];
                out[i] += weight[3] * (v_data_ptr[i + 3 * src_stride] - v_f3[1]) * v_f3[0];
            }
            dst_offset += group_size;
            src_offset += group_size + params_offset;
        }
        weight += 4;
        v += 4 * src_stride;
    }
    for (; j < block_size; j++) {
        dst_offset = 0;
        src_offset = 0;
        while (dst_offset < S) {
            uint8_t* v_ptr = v + src_offset;
            uint8_t* v_data_ptr = v_ptr + params_offset;
            auto v_f0 = reinterpret_cast<float*>(v_ptr);
            auto attn_w_vec0 = _mm512_set1_ps(weight[0] * v_f0[0]);
            auto zp0 = _mm512_set1_ps(v_f0[1]);
            size_t i = 0;
            for (; i + vec_len_f32_avx512 <= group_size; i += vec_len_f32_avx512) {
                auto v_out = mm512_uni_loadu_ps((out + dst_offset + i));
                auto v0 = _mm512_sub_ps(_mm512_cvtepi32_ps(_mm512_cvtepu8_epi32(
                                            _mm_loadu_si128(reinterpret_cast<__m128i*>(v_data_ptr + i)))),
                                        zp0);
                v_out = _mm512_fmadd_ps(attn_w_vec0, v0, v_out);

                _mm512_storeu_ps((out + dst_offset + i), v_out);
            }
            for (; i < group_size; i++) {
                out[dst_offset + i] += weight[0] * (v_data_ptr[i] - v_f0[1]) * v_f0[0];
            }
            dst_offset += group_size;
            src_offset += group_size + params_offset;
        }
        v += src_stride;
        weight++;
    }
    return;
#    elif defined(HAVE_AVX2)
    size_t j = 0;
    for (; j < block_size; j++) {
        dst_offset = 0;
        src_offset = 0;
        while (dst_offset < S) {
            uint8_t* v_ptr = v + src_offset;
            uint8_t* v_data_ptr = v_ptr + params_offset;
            auto v_f0 = reinterpret_cast<float*>(v_ptr);
            auto attn_w_vec0 = _mm256_set1_ps(weight[0] * v_f0[0]);
            auto zp0 = _mm256_set1_ps(v_f0[1]);
            size_t i = 0;
            for (; i + vec_len_f32_avx2 <= group_size; i += vec_len_f32_avx2) {
                auto v_out = mm256_uni_loadu_ps(out + dst_offset + i);
                auto v0 = _mm256_sub_ps(_mm256_cvtepi32_ps(_mm256_cvtepu8_epi32(
                                            _mm_loadl_epi64(reinterpret_cast<__m128i*>(v_data_ptr + i)))),
                                        zp0);
                v_out = _mm256_fmadd_ps(attn_w_vec0, v0, v_out);

                mm256_uni_storeu_ps(out + dst_offset + i, v_out);
            }
            for (; i < group_size; i++) {
                out[dst_offset + i] += weight[0] * (v_data_ptr[i] - v_f0[1]) * v_f0[0];
            }
            dst_offset += group_size;
            src_offset += group_size + params_offset;
        }
        v += src_stride;
        weight++;
    }
    return;
#    endif
    for (size_t j = 0; j < block_size; j++) {
        dst_offset = 0;
        src_offset = 0;
        while (dst_offset < S) {
            auto v0 = reinterpret_cast<float*>(v + src_offset);
            for (size_t i = 0; i < group_size; i++) {
                out[dst_offset + i] += weight[j] * (v[i + src_offset + params_offset] - v0[1]) * v0[0];
            }
            dst_offset += group_size;
            src_offset += group_size + params_offset;
        }
        v += src_stride;
    }
}

template <typename T, ov::element::Type_t SRC_PREC, std::enable_if_t<SRC_PREC == ov::element::u4, bool> = true>
static void attn_acc_value_block_by_dim(float* out,
                                        float* weight,
                                        uint8_t* v_ptr,
                                        const size_t S,
                                        const size_t block_size,
                                        const size_t group_size) {
    size_t src_offset = 0;
    size_t dst_offset = 0;
    const size_t params_offset = sizeof(float) * 2;
    auto sub_byte_multiplier = 8 / 4;
    const size_t src_stride = S / group_size * (group_size / sub_byte_multiplier + params_offset);
    for (size_t j = 0; j < block_size; j++) {
        dst_offset = 0;
        src_offset = 0;
        while (dst_offset < S) {
            auto v0 = reinterpret_cast<float*>(v_ptr + src_offset);
            size_t i = 0;
#    if defined(HAVE_AVX512F)
            auto attn_w_vec0 = _mm512_set1_ps(weight[j] * v0[0]);
            auto v_zp = _mm512_set1_ps(v0[1]);
            for (; i + vec_len_f32_avx512 * 2 <= group_size; i += vec_len_f32_avx512 * 2) {
                auto data = _mm_loadu_si128(reinterpret_cast<__m128i*>(v_ptr + i / 2 + src_offset + params_offset));
                auto v_i32 = _mm512_cvtepu8_epi32(data);

                auto v_512_low_half = _mm512_srli_epi32(v_i32, 4);
                auto v_f32_low_half = _mm512_cvtepi32_ps(v_512_low_half);

                auto mask = _mm512_set1_epi32(0x0F);
                auto v_512_high_half = _mm512_and_si512(v_i32, mask);
                auto v_f32_high_half = _mm512_cvtepi32_ps(v_512_high_half);

                // q - zp
                v_f32_low_half = _mm512_sub_ps(v_f32_low_half, v_zp);
                v_f32_high_half = _mm512_sub_ps(v_f32_high_half, v_zp);

                __m512i idx1 = _mm512_set_epi32(23, 7, 22, 6, 21, 5, 20, 4, 19, 3, 18, 2, 17, 1, 16, 0);
                __m512i idx2 = _mm512_set_epi32(31, 15, 30, 14, 29, 13, 28, 12, 27, 11, 26, 10, 25, 9, 24, 8);
                __m512 first_half = _mm512_permutex2var_ps(v_f32_low_half, idx1, v_f32_high_half);
                __m512 second_half = _mm512_permutex2var_ps(v_f32_low_half, idx2, v_f32_high_half);
                auto v_out0 = mm512_uni_loadu_ps(out + dst_offset + i);
                auto v_out1 = mm512_uni_loadu_ps(out + dst_offset + i + vec_len_f32_avx512);
                v_out0 = _mm512_fmadd_ps(attn_w_vec0, first_half, v_out0);
                v_out1 = _mm512_fmadd_ps(attn_w_vec0, second_half, v_out1);
                mm512_uni_storeu_ps(out + dst_offset + i, v_out0);
                mm512_uni_storeu_ps(out + dst_offset + i + vec_len_f32_avx512, v_out1);
            }
#    elif defined(HAVE_AVX2)
            auto v256_attn_w_vec0 = _mm256_set1_ps(weight[j] * v0[0]);
            auto v256_zp = _mm256_set1_ps(v0[1]);
            for (; i + vec_len_f32_avx2 * 2 <= group_size; i += vec_len_f32_avx2 * 2) {
                auto data = _mm_loadl_epi64(reinterpret_cast<__m128i*>(v_ptr + i / 2 + src_offset + params_offset));

                auto v_i32 = _mm256_cvtepu8_epi32(data);
                auto v_256_low_half = _mm256_srli_epi32(v_i32, 4);
                auto v_f32_low_half = _mm256_cvtepi32_ps(v_256_low_half);

                auto mask = _mm256_set1_epi32(0x0F);
                auto v_256_high_half = _mm256_and_si256(v_i32, mask);
                auto v_f32_high_half = _mm256_cvtepi32_ps(v_256_high_half);
                // q - zp
                v_f32_low_half = _mm256_sub_ps(v_f32_low_half, v256_zp);
                v_f32_high_half = _mm256_sub_ps(v_f32_high_half, v256_zp);

                auto v_out0 = mm256_uni_loadu_ps(out + dst_offset + i);
                auto v_out1 = mm256_uni_loadu_ps(out + dst_offset + i + vec_len_f32_avx2);

                __m256 first_half = _mm256_permute2f128_ps(v_f32_low_half, v_f32_high_half, 0x20);
                auto idx1 = _mm256_set_epi32(7, 3, 6, 2, 5, 1, 4, 0);
                first_half = _mm256_permutevar8x32_ps(first_half, idx1);
                __m256 second_half = _mm256_permute2f128_ps(v_f32_low_half, v_f32_high_half, 0x31);
                second_half = _mm256_permutevar8x32_ps(second_half, idx1);

                v_out0 = _mm256_fmadd_ps(v256_attn_w_vec0, first_half, v_out0);
                v_out1 = _mm256_fmadd_ps(v256_attn_w_vec0, second_half, v_out1);
                mm256_uni_storeu_ps(out + dst_offset + i, v_out0);
                mm256_uni_storeu_ps(out + dst_offset + i + vec_len_f32_avx2, v_out1);
            }
#    endif
            for (; i < group_size; i += 2) {
                uint8_t data = v_ptr[i / 2 + src_offset + params_offset];
                float tmp0 = extract_half_byte(data, static_cast<bool>(i % 2));
                float tmp1 = extract_half_byte(data, static_cast<bool>((i + 1) % 2));
                out[dst_offset + i] += weight[j] * (tmp0 - v0[1]) * v0[0];
                out[dst_offset + i + 1] += weight[j] * (tmp1 - v0[1]) * v0[0];
            }
            dst_offset += group_size;
            src_offset += group_size / sub_byte_multiplier + params_offset;
        }
        v_ptr += src_stride;
    }
}

template <typename T, ov::element::Type_t SRC_PREC, std::enable_if_t<one_of(SRC_PREC, ov::element::u8), bool> = true>
static void attn_acc_value_block_by_channel(float* out,
                                            float* weight,
                                            void* v,
                                            const size_t S,
                                            const size_t block_size) {
    auto p_scales = reinterpret_cast<float*>(v);
    auto p_zps = p_scales + S;
    auto v_data_ptr = reinterpret_cast<uint8_t*>(v) + 2 * sizeof(float) * S;
    size_t src_stride = S;
    size_t j = 0;
    for (; j + 4 <= block_size; j += 4) {
        size_t i = 0;
#    if defined(HAVE_AVX512F)
        auto weight0 = _mm512_set1_ps(weight[j]);
        auto weight1 = _mm512_set1_ps(weight[j + 1]);
        auto weight2 = _mm512_set1_ps(weight[j + 2]);
        auto weight3 = _mm512_set1_ps(weight[j + 3]);
        for (; i + vec_len_f32_avx512 <= S; i += vec_len_f32_avx512) {
            auto scale = _mm512_loadu_ps(p_scales + i);
            auto zp = _mm512_loadu_ps(p_zps + i);

            auto v_out = mm512_uni_loadu_ps(out + i);
            auto v0 = _mm512_sub_ps(_mm512_cvtepi32_ps(_mm512_cvtepu8_epi32(
                                        _mm_loadu_si128(reinterpret_cast<__m128i*>(v_data_ptr + i + j * src_stride)))),
                                    zp);
            v0 = _mm512_mul_ps(v0, scale);
            auto v1 = _mm512_sub_ps(_mm512_cvtepi32_ps(_mm512_cvtepu8_epi32(_mm_loadu_si128(
                                        reinterpret_cast<__m128i*>(v_data_ptr + i + (j + 1) * src_stride)))),
                                    zp);
            v1 = _mm512_mul_ps(v1, scale);
            auto v2 = _mm512_sub_ps(_mm512_cvtepi32_ps(_mm512_cvtepu8_epi32(_mm_loadu_si128(
                                        reinterpret_cast<__m128i*>(v_data_ptr + i + (j + 2) * src_stride)))),
                                    zp);
            v2 = _mm512_mul_ps(v2, scale);
            auto v3 = _mm512_sub_ps(_mm512_cvtepi32_ps(_mm512_cvtepu8_epi32(_mm_loadu_si128(
                                        reinterpret_cast<__m128i*>(v_data_ptr + i + (j + 3) * src_stride)))),
                                    zp);
            v3 = _mm512_mul_ps(v3, scale);
            v_out = _mm512_fmadd_ps(weight0, v0, v_out);
            v_out = _mm512_fmadd_ps(weight1, v1, v_out);
            v_out = _mm512_fmadd_ps(weight2, v2, v_out);
            v_out = _mm512_fmadd_ps(weight3, v3, v_out);
            _mm512_storeu_ps(out + i, v_out);
        }
#    elif defined(HAVE_AVX2)
        auto v256_weight0 = _mm256_set1_ps(weight[j]);
        auto v256_weight1 = _mm256_set1_ps(weight[j + 1]);
        auto v256_weight2 = _mm256_set1_ps(weight[j + 2]);
        auto v256_weight3 = _mm256_set1_ps(weight[j + 3]);
        for (; i + vec_len_f32_avx2 <= S; i += vec_len_f32_avx2) {
            auto scale = mm256_uni_loadu_ps(p_scales + i);
            auto zp = mm256_uni_loadu_ps(p_zps + i);

            auto v_out = mm256_uni_loadu_ps(out + i);
            auto v0 = _mm256_sub_ps(_mm256_cvtepi32_ps(_mm256_cvtepu8_epi32(
                                        _mm_loadl_epi64(reinterpret_cast<__m128i*>(v_data_ptr + i + j * src_stride)))),
                                    zp);
            v0 = _mm256_mul_ps(v0, scale);
            auto v1 = _mm256_sub_ps(_mm256_cvtepi32_ps(_mm256_cvtepu8_epi32(_mm_loadl_epi64(
                                        reinterpret_cast<__m128i*>(v_data_ptr + i + (j + 1) * src_stride)))),
                                    zp);
            v1 = _mm256_mul_ps(v1, scale);
            auto v2 = _mm256_sub_ps(_mm256_cvtepi32_ps(_mm256_cvtepu8_epi32(_mm_loadl_epi64(
                                        reinterpret_cast<__m128i*>(v_data_ptr + i + (j + 2) * src_stride)))),
                                    zp);
            v2 = _mm256_mul_ps(v2, scale);
            auto v3 = _mm256_sub_ps(_mm256_cvtepi32_ps(_mm256_cvtepu8_epi32(_mm_loadl_epi64(
                                        reinterpret_cast<__m128i*>(v_data_ptr + i + (j + 3) * src_stride)))),
                                    zp);
            v3 = _mm256_mul_ps(v3, scale);
            v_out = _mm256_fmadd_ps(v256_weight0, v0, v_out);
            v_out = _mm256_fmadd_ps(v256_weight1, v1, v_out);
            v_out = _mm256_fmadd_ps(v256_weight2, v2, v_out);
            v_out = _mm256_fmadd_ps(v256_weight3, v3, v_out);
            mm256_uni_storeu_ps(out + i, v_out);
        }
#    endif
        for (; i < S; i++) {
            out[i] += weight[j] * (v_data_ptr[i + j * src_stride] - p_zps[i]) * p_scales[i];
            out[i] += weight[j + 1] * (v_data_ptr[i + (j + 1) * src_stride] - p_zps[i]) * p_scales[i];
            out[i] += weight[j + 2] * (v_data_ptr[i + (j + 2) * src_stride] - p_zps[i]) * p_scales[i];
            out[i] += weight[j + 3] * (v_data_ptr[i + (j + 3) * src_stride] - p_zps[i]) * p_scales[i];
        }
    }
    for (; j < block_size; j++) {
        for (size_t i = 0; i < S; i++) {
            out[i] += weight[j] * (v_data_ptr[i + j * src_stride] - p_zps[i]) * p_scales[i];
        }
    }
}

template <typename T, ov::element::Type_t SRC_PREC, std::enable_if_t<one_of(SRC_PREC, ov::element::u4), bool> = true>
static void attn_acc_value_block_by_channel(float* out,
                                            float* weight,
                                            void* v,
                                            const size_t S,
                                            const size_t block_size) {
    auto p_scales = reinterpret_cast<float*>(v);
    auto p_zps = p_scales + S;
    auto v_data_ptr = reinterpret_cast<uint8_t*>(v) + 2 * sizeof(float) * S;
    size_t src_stride = S / get_sub_byte_multiplier(SRC_PREC);
    size_t j = 0;
    for (; j + 4 <= block_size; j += 4) {
        size_t i = 0;
#    if defined(HAVE_AVX512F)
        auto weight0 = _mm512_set1_ps(weight[j]);
        auto weight1 = _mm512_set1_ps(weight[j + 1]);
        auto weight2 = _mm512_set1_ps(weight[j + 2]);
        auto weight3 = _mm512_set1_ps(weight[j + 3]);
        for (; i + vec_len_f32_avx512 * 2 <= S; i += vec_len_f32_avx512 * 2) {
            auto scale00 = _mm512_loadu_ps(p_scales + i);
            auto zp00 = _mm512_loadu_ps(p_zps + i);

            auto scale01 = _mm512_loadu_ps(p_scales + i + vec_len_f32_avx512);
            auto zp01 = _mm512_loadu_ps(p_zps + i + vec_len_f32_avx512);

            auto v_out0 = mm512_uni_loadu_ps(out + i);
            auto v_out1 = mm512_uni_loadu_ps(out + i + vec_len_f32_avx512);
            __m512 v00, v01;
            mm512_loadu_u4_to_f32(v_data_ptr + i / 2 + j * src_stride, v00, v01);
            v00 = _mm512_sub_ps(v00, zp00);
            v00 = _mm512_mul_ps(v00, scale00);
            v01 = _mm512_sub_ps(v01, zp01);
            v01 = _mm512_mul_ps(v01, scale01);

            __m512 v10, v11;
            mm512_loadu_u4_to_f32(v_data_ptr + i / 2 + (j + 1) * src_stride, v10, v11);
            v10 = _mm512_sub_ps(v10, zp00);
            v10 = _mm512_mul_ps(v10, scale00);
            v11 = _mm512_sub_ps(v11, zp01);
            v11 = _mm512_mul_ps(v11, scale01);

            __m512 v20, v21;
            mm512_loadu_u4_to_f32(v_data_ptr + i / 2 + (j + 2) * src_stride, v20, v21);
            v20 = _mm512_sub_ps(v20, zp00);
            v20 = _mm512_mul_ps(v20, scale00);
            v21 = _mm512_sub_ps(v21, zp01);
            v21 = _mm512_mul_ps(v21, scale01);

            __m512 v30, v31;
            mm512_loadu_u4_to_f32(v_data_ptr + i / 2 + (j + 3) * src_stride, v30, v31);
            v30 = _mm512_sub_ps(v30, zp00);
            v30 = _mm512_mul_ps(v30, scale00);
            v31 = _mm512_sub_ps(v31, zp01);
            v31 = _mm512_mul_ps(v31, scale01);

            v_out0 = _mm512_fmadd_ps(weight0, v00, v_out0);
            v_out1 = _mm512_fmadd_ps(weight0, v01, v_out1);

            v_out0 = _mm512_fmadd_ps(weight1, v10, v_out0);
            v_out1 = _mm512_fmadd_ps(weight1, v11, v_out1);

            v_out0 = _mm512_fmadd_ps(weight2, v20, v_out0);
            v_out1 = _mm512_fmadd_ps(weight2, v21, v_out1);

            v_out0 = _mm512_fmadd_ps(weight3, v30, v_out0);
            v_out1 = _mm512_fmadd_ps(weight3, v31, v_out1);
            _mm512_storeu_ps(out + i, v_out0);
            _mm512_storeu_ps(out + i + vec_len_f32_avx512, v_out1);
        }
#    elif defined(HAVE_AVX2)
        auto v256_weight0 = _mm256_set1_ps(weight[j]);
        auto v256_weight1 = _mm256_set1_ps(weight[j + 1]);
        auto v256_weight2 = _mm256_set1_ps(weight[j + 2]);
        auto v256_weight3 = _mm256_set1_ps(weight[j + 3]);
        for (; i + vec_len_f32_avx2 * 2 <= S; i += vec_len_f32_avx2 * 2) {
            auto scale00 = _mm256_loadu_ps(p_scales + i);
            auto zp00 = _mm256_loadu_ps(p_zps + i);

            auto scale01 = _mm256_loadu_ps(p_scales + i + vec_len_f32_avx2);
            auto zp01 = _mm256_loadu_ps(p_zps + i + vec_len_f32_avx2);

            auto v_out0 = mm256_uni_loadu_ps(out + i);
            auto v_out1 = mm256_uni_loadu_ps(out + i + vec_len_f32_avx2);
            __m256 v00, v01;
            mm256_loadu_u4_to_f32(v_data_ptr + i / 2 + j * src_stride, v00, v01);
            v00 = _mm256_sub_ps(v00, zp00);
            v00 = _mm256_mul_ps(v00, scale00);
            v01 = _mm256_sub_ps(v01, zp01);
            v01 = _mm256_mul_ps(v01, scale01);

            __m256 v10, v11;
            mm256_loadu_u4_to_f32(v_data_ptr + i / 2 + (j + 1) * src_stride, v10, v11);
            v10 = _mm256_sub_ps(v10, zp00);
            v10 = _mm256_mul_ps(v10, scale00);
            v11 = _mm256_sub_ps(v11, zp01);
            v11 = _mm256_mul_ps(v11, scale01);

            __m256 v20, v21;
            mm256_loadu_u4_to_f32(v_data_ptr + i / 2 + (j + 2) * src_stride, v20, v21);
            v20 = _mm256_sub_ps(v20, zp00);
            v20 = _mm256_mul_ps(v20, scale00);
            v21 = _mm256_sub_ps(v21, zp01);
            v21 = _mm256_mul_ps(v21, scale01);

            __m256 v30, v31;
            mm256_loadu_u4_to_f32(v_data_ptr + i / 2 + (j + 3) * src_stride, v30, v31);
            v30 = _mm256_sub_ps(v30, zp00);
            v30 = _mm256_mul_ps(v30, scale00);
            v31 = _mm256_sub_ps(v31, zp01);
            v31 = _mm256_mul_ps(v31, scale01);

            v_out0 = _mm256_fmadd_ps(v256_weight0, v00, v_out0);
            v_out1 = _mm256_fmadd_ps(v256_weight0, v01, v_out1);

            v_out0 = _mm256_fmadd_ps(v256_weight1, v10, v_out0);
            v_out1 = _mm256_fmadd_ps(v256_weight1, v11, v_out1);

            v_out0 = _mm256_fmadd_ps(v256_weight2, v20, v_out0);
            v_out1 = _mm256_fmadd_ps(v256_weight2, v21, v_out1);

            v_out0 = _mm256_fmadd_ps(v256_weight3, v30, v_out0);
            v_out1 = _mm256_fmadd_ps(v256_weight3, v31, v_out1);
            _mm256_storeu_ps(out + i, v_out0);
            _mm256_storeu_ps(out + i + vec_len_f32_avx2, v_out1);
        }
#    endif
        for (; i < S; i += 2) {
            uint8_t data0 = v_data_ptr[i / 2 + j * src_stride];
            float tmp00 = extract_half_byte(data0, static_cast<bool>(i % 2));
            float tmp01 = extract_half_byte(data0, static_cast<bool>((i + 1) % 2));

            out[i] += weight[j] * (tmp00 - p_zps[i]) * p_scales[i];
            out[i + 1] += weight[j] * (tmp01 - p_zps[i + 1]) * p_scales[i + 1];

            uint8_t data1 = v_data_ptr[i / 2 + (j + 1) * src_stride];
            float tmp10 = extract_half_byte(data1, static_cast<bool>(i % 2));
            float tmp11 = extract_half_byte(data1, static_cast<bool>((i + 1) % 2));

            out[i] += weight[j + 1] * (tmp10 - p_zps[i]) * p_scales[i];
            out[i + 1] += weight[j + 1] * (tmp11 - p_zps[i + 1]) * p_scales[i + 1];

            uint8_t data2 = v_data_ptr[i / 2 + (j + 2) * src_stride];
            float tmp20 = extract_half_byte(data2, static_cast<bool>(i % 2));
            float tmp21 = extract_half_byte(data2, static_cast<bool>((i + 1) % 2));

            out[i] += weight[j + 2] * (tmp20 - p_zps[i]) * p_scales[i];
            out[i + 1] += weight[j + 2] * (tmp21 - p_zps[i + 1]) * p_scales[i + 1];

            uint8_t data3 = v_data_ptr[i / 2 + (j + 3) * src_stride];
            float tmp30 = extract_half_byte(data3, static_cast<bool>(i % 2));
            float tmp31 = extract_half_byte(data3, static_cast<bool>((i + 1) % 2));

            out[i] += weight[j + 3] * (tmp30 - p_zps[i]) * p_scales[i];
            out[i + 1] += weight[j + 3] * (tmp31 - p_zps[i + 1]) * p_scales[i + 1];
        }
    }
    for (; j < block_size; j++) {
        for (size_t i = 0; i < S; i += 2) {
            uint8_t data = v_data_ptr[i / 2 + j * src_stride];
            float tmp0 = extract_half_byte(data, static_cast<bool>(i % 2));
            float tmp1 = extract_half_byte(data, static_cast<bool>((i + 1) % 2));
            out[i] += weight[j] * (tmp0 - p_zps[i]) * p_scales[i];
            out[i + 1] += weight[j] * (tmp1 - p_zps[i + 1]) * p_scales[i + 1];
        }
    }
}

template <typename TA,
          ov::element::Type_t SRC_PREC,
          std::enable_if_t<(SRC_PREC == ov::element::u8 || SRC_PREC == ov::element::u4), bool> = true>
static void attn_acc_value_block_quantized(float* out,
                                           float* weight,
                                           uint8_t* v,
                                           const size_t S,
                                           const bool is_bychannel,
                                           const size_t block_size,
                                           const size_t group_size) {
    if (is_bychannel) {
        attn_acc_value_block_by_channel<TA, SRC_PREC>(out, weight, v, S, block_size);
    } else {
        attn_acc_value_block_by_dim<TA, SRC_PREC>(out, weight, v, S, block_size, group_size);
    }
}

template <typename TA,
          ov::element::Type_t SRC_PREC,
          std::enable_if_t<(SRC_PREC != ov::element::u8 && SRC_PREC != ov::element::u4), bool> = true>
static void dot_product_block(TA* a,
                              void* b,
                              float* c,
                              const size_t n,
                              const size_t block_size,
                              const size_t group_size) {
    auto* b_src = reinterpret_cast<typename element_type_traits<SRC_PREC>::value_type*>(b);
#    if defined(HAVE_AVX512F)
    size_t j = 0;
    for (; j + 4 <= block_size; j += 4) {
        auto vsum0 = _mm512_setzero_ps();
        auto vsum1 = _mm512_setzero_ps();
        auto vsum2 = _mm512_setzero_ps();
        auto vsum3 = _mm512_setzero_ps();
        size_t i = 0;
        for (; i + vec_len_f32_avx512 <= n; i += vec_len_f32_avx512) {
            auto va = mm512_uni_loadu_ps(a + i);
            vsum0 = _mm512_fmadd_ps(va, mm512_uni_loadu_ps(b_src + i), vsum0);
            vsum1 = _mm512_fmadd_ps(va, mm512_uni_loadu_ps(b_src + i + n), vsum1);
            vsum2 = _mm512_fmadd_ps(va, mm512_uni_loadu_ps(b_src + i + 2 * n), vsum2);
            vsum3 = _mm512_fmadd_ps(va, mm512_uni_loadu_ps(b_src + i + 3 * n), vsum3);
        }
        float sum0 = _mm512_reduce_add_ps(vsum0);
        float sum1 = _mm512_reduce_add_ps(vsum1);
        float sum2 = _mm512_reduce_add_ps(vsum2);
        float sum3 = _mm512_reduce_add_ps(vsum3);
        for (; i < n; i++) {
            sum0 += a[i] * b_src[i];
            sum1 += a[i] * b_src[i + n];
            sum2 += a[i] * b_src[i + 2 * n];
            sum3 += a[i] * b_src[i + 3 * n];
        }
        c[0] = sum0;
        c[1] = sum1;
        c[2] = sum2;
        c[3] = sum3;
        c += 4;
        b_src += 4 * n;
    }
    for (; j < block_size; j++) {
        auto vsum = _mm512_setzero_ps();
        size_t i = 0;
        for (; i + vec_len_f32_avx512 <= n; i += vec_len_f32_avx512) {
            auto va = mm512_uni_loadu_ps(a + i);
            vsum = _mm512_fmadd_ps(va, mm512_uni_loadu_ps(b_src + i), vsum);
        }
        float sum = _mm512_reduce_add_ps(vsum);
        for (; i < n; i++) {
            sum += a[i] * b_src[i];
        }
        b_src += n;
        *c++ = sum;
    }
    return;
#    elif defined(HAVE_AVX2)
    size_t j = 0;
    for (; j + 4 <= block_size; j += 4) {
        auto vsum0 = _mm256_set1_ps(0.0f);
        auto vsum1 = _mm256_set1_ps(0.0f);
        auto vsum2 = _mm256_set1_ps(0.0f);
        auto vsum3 = _mm256_set1_ps(0.0f);
        size_t i = 0;
        for (; i + vec_len_f32_avx2 <= n; i += vec_len_f32_avx2) {
            auto va = mm256_uni_loadu_ps(a + i);
            vsum0 = _mm256_fmadd_ps(va, mm256_uni_loadu_ps(b_src + i), vsum0);
            vsum1 = _mm256_fmadd_ps(va, mm256_uni_loadu_ps(b_src + i + n), vsum1);
            vsum2 = _mm256_fmadd_ps(va, mm256_uni_loadu_ps(b_src + i + 2 * n), vsum2);
            vsum3 = _mm256_fmadd_ps(va, mm256_uni_loadu_ps(b_src + i + 3 * n), vsum3);
        }
        hsum(vsum0);
        hsum(vsum1);
        hsum(vsum2);
        hsum(vsum3);
        float sum0 = _mm256_cvtss_f32(vsum0);
        float sum1 = _mm256_cvtss_f32(vsum1);
        float sum2 = _mm256_cvtss_f32(vsum2);
        float sum3 = _mm256_cvtss_f32(vsum3);
        for (; i < n; i++) {
            sum0 += a[i] * b_src[i];
            sum1 += a[i] * b_src[i + n];
            sum2 += a[i] * b_src[i + 2 * n];
            sum3 += a[i] * b_src[i + 3 * n];
        }
        c[0] = sum0;
        c[1] = sum1;
        c[2] = sum2;
        c[3] = sum3;
        c += 4;
        b_src += 4 * n;
    }
    for (; j < block_size; j++) {
        auto vsum = _mm256_set1_ps(0.0f);
        size_t i = 0;
        for (; i + vec_len_f32_avx2 <= n; i += vec_len_f32_avx2) {
            auto va = mm256_uni_loadu_ps(a + i);
            vsum = _mm256_fmadd_ps(va, mm256_uni_loadu_ps(b_src + i), vsum);
        }
        hsum(vsum);
        float sum = _mm256_cvtss_f32(vsum);
        for (; i < n; i++) {
            sum += a[i] * b_src[i];
        }
        b_src += n;
        *c++ = sum;
    }
    return;
#    endif
    for (size_t j = 0; j < block_size; j++) {
        float sum = 0;
        for (size_t i = 0; i < n; i++) {
            sum += a[i] * b_src[i];
        }
        b_src += n;
        *c++ = sum;
    }
}

template <typename TA, ov::element::Type_t SRC_PREC, std::enable_if_t<(SRC_PREC == ov::element::u8), bool> = true>
static void dot_product_block_quantized_by_channel(TA* a,
                                                   uint8_t* b,
                                                   float* c,
                                                   const size_t n,
                                                   const size_t block_size) {
    const size_t params_offset = sizeof(float) * 2 * n;
    const size_t src_stride = n;
    auto p_scales = reinterpret_cast<float*>(b);
    auto p_zps = p_scales + n;
    for (size_t j = 0; j < block_size; j++) {
        float sum = 0.0f;
        size_t i = 0;
#    if defined(HAVE_AVX512F)
        auto v512_sum0 = _mm512_set1_ps(0.0f);
        auto v512_sum1 = _mm512_set1_ps(0.0f);
        auto v512_sum2 = _mm512_set1_ps(0.0f);
        auto v512_sum3 = _mm512_set1_ps(0.0f);
        for (; i + 4 * vec_len_f32_avx512 <= n; i += vec_len_f32_avx512 * 4) {
            auto v0_zp = _mm512_loadu_ps(p_zps + i);
            auto v1_zp = _mm512_loadu_ps(p_zps + i + vec_len_f32_avx512);
            auto v2_zp = _mm512_loadu_ps(p_zps + i + vec_len_f32_avx512 * 2);
            auto v3_zp = _mm512_loadu_ps(p_zps + i + vec_len_f32_avx512 * 3);
            auto v0_scale = _mm512_loadu_ps(p_scales + i);
            auto v1_scale = _mm512_loadu_ps(p_scales + i + vec_len_f32_avx512);
            auto v2_scale = _mm512_loadu_ps(p_scales + i + vec_len_f32_avx512 * 2);
            auto v3_scale = _mm512_loadu_ps(p_scales + i + vec_len_f32_avx512 * 3);
            auto va0 = mm512_uni_loadu_ps(a + i);
            auto va1 = mm512_uni_loadu_ps(a + i + vec_len_f32_avx512);
            auto va2 = mm512_uni_loadu_ps(a + i + vec_len_f32_avx512 * 2);
            auto va3 = mm512_uni_loadu_ps(a + i + vec_len_f32_avx512 * 3);

            auto vb0_128 = _mm_loadu_si128(reinterpret_cast<__m128i*>(b + params_offset + i));
            auto vb1_128 = _mm_loadu_si128(reinterpret_cast<__m128i*>(b + params_offset + i + vec_len_f32_avx512));
            auto vb2_128 = _mm_loadu_si128(reinterpret_cast<__m128i*>(b + params_offset + i + vec_len_f32_avx512 * 2));
            auto vb3_128 = _mm_loadu_si128(reinterpret_cast<__m128i*>(b + params_offset + i + vec_len_f32_avx512 * 3));

            auto vb0_256 = _mm512_cvtepu8_epi32(vb0_128);
            auto vb1_256 = _mm512_cvtepu8_epi32(vb1_128);
            auto vb2_256 = _mm512_cvtepu8_epi32(vb2_128);
            auto vb3_256 = _mm512_cvtepu8_epi32(vb3_128);

            auto vb0 = _mm512_cvtepi32_ps(vb0_256);
            auto vb1 = _mm512_cvtepi32_ps(vb1_256);
            auto vb2 = _mm512_cvtepi32_ps(vb2_256);
            auto vb3 = _mm512_cvtepi32_ps(vb3_256);

            vb0 = _mm512_sub_ps(vb0, v0_zp);
            vb1 = _mm512_sub_ps(vb1, v1_zp);
            vb2 = _mm512_sub_ps(vb2, v2_zp);
            vb3 = _mm512_sub_ps(vb3, v3_zp);

            vb0 = _mm512_mul_ps(vb0, v0_scale);
            vb1 = _mm512_mul_ps(vb1, v1_scale);
            vb2 = _mm512_mul_ps(vb2, v2_scale);
            vb3 = _mm512_mul_ps(vb3, v3_scale);

            v512_sum0 = _mm512_fmadd_ps(va0, vb0, v512_sum0);
            v512_sum1 = _mm512_fmadd_ps(va1, vb1, v512_sum1);
            v512_sum2 = _mm512_fmadd_ps(va2, vb2, v512_sum2);
            v512_sum3 = _mm512_fmadd_ps(va3, vb3, v512_sum3);
        }
        if (i + 2 * vec_len_f32_avx512 <= n) {
            auto v0_zp = _mm512_loadu_ps(p_zps + i);
            auto v1_zp = _mm512_loadu_ps(p_zps + i + vec_len_f32_avx512);
            auto v0_scale = _mm512_loadu_ps(p_scales + i);
            auto v1_scale = _mm512_loadu_ps(p_scales + i + vec_len_f32_avx512);

            auto va0 = mm512_uni_loadu_ps(a + i);
            auto va1 = mm512_uni_loadu_ps(a + i + vec_len_f32_avx512);

            auto vb0_128 = _mm_loadu_si128(reinterpret_cast<__m128i*>(b + params_offset + i));
            auto vb1_128 = _mm_loadu_si128(reinterpret_cast<__m128i*>(b + params_offset + i + vec_len_f32_avx512));

            auto vb0_256 = _mm512_cvtepu8_epi32(vb0_128);
            auto vb1_256 = _mm512_cvtepu8_epi32(vb1_128);

            auto vb0 = _mm512_cvtepi32_ps(vb0_256);
            auto vb1 = _mm512_cvtepi32_ps(vb1_256);

            vb0 = _mm512_sub_ps(vb0, v0_zp);
            vb1 = _mm512_sub_ps(vb1, v1_zp);

            vb0 = _mm512_mul_ps(vb0, v0_scale);
            vb1 = _mm512_mul_ps(vb1, v1_scale);

            v512_sum0 = _mm512_fmadd_ps(va0, vb0, v512_sum0);
            v512_sum1 = _mm512_fmadd_ps(va1, vb1, v512_sum1);
            i += 2 * vec_len_f32_avx512;
        }
        if (i + vec_len_f32_avx512 <= n) {
            auto v0_zp = _mm512_loadu_ps(p_zps + i);
            auto v0_scale = _mm512_loadu_ps(p_scales + i);

            auto va0 = mm512_uni_loadu_ps(a + i);
            auto vb0_128 = _mm_loadu_si128(reinterpret_cast<__m128i*>(b + params_offset + i));
            auto vb0_256 = _mm512_cvtepu8_epi32(vb0_128);
            auto vb0 = _mm512_cvtepi32_ps(vb0_256);
            vb0 = _mm512_sub_ps(vb0, v0_zp);
            vb0 = _mm512_mul_ps(vb0, v0_scale);
            v512_sum0 = _mm512_fmadd_ps(va0, vb0, v512_sum0);
            i += vec_len_f32_avx512;
        }
        v512_sum0 = _mm512_add_ps(v512_sum0, v512_sum1);
        v512_sum2 = _mm512_add_ps(v512_sum2, v512_sum3);
        v512_sum0 = _mm512_add_ps(v512_sum0, v512_sum2);
        sum += _mm512_reduce_add_ps(v512_sum0);
#    endif
#    if defined(HAVE_AVX2)
        auto vsum0 = _mm256_set1_ps(0.0f);
        auto vsum1 = _mm256_set1_ps(0.0f);
        auto vsum2 = _mm256_set1_ps(0.0f);
        auto vsum3 = _mm256_set1_ps(0.0f);
        for (; i + 4 * vec_len_f32_avx2 <= n; i += vec_len_f32_avx2 * 4) {
            auto v0_zp = _mm256_loadu_ps(p_zps + i);
            auto v1_zp = _mm256_loadu_ps(p_zps + i + vec_len_f32_avx2);
            auto v2_zp = _mm256_loadu_ps(p_zps + i + vec_len_f32_avx2 * 2);
            auto v3_zp = _mm256_loadu_ps(p_zps + i + vec_len_f32_avx2 * 3);
            auto v0_scale = _mm256_loadu_ps(p_scales + i);
            auto v1_scale = _mm256_loadu_ps(p_scales + i + vec_len_f32_avx2);
            auto v2_scale = _mm256_loadu_ps(p_scales + i + vec_len_f32_avx2 * 2);
            auto v3_scale = _mm256_loadu_ps(p_scales + i + vec_len_f32_avx2 * 3);

            auto va0 = mm256_uni_loadu_ps(a + i);
            auto va1 = mm256_uni_loadu_ps(a + i + vec_len_f32_avx2);
            auto va2 = mm256_uni_loadu_ps(a + i + vec_len_f32_avx2 * 2);
            auto va3 = mm256_uni_loadu_ps(a + i + vec_len_f32_avx2 * 3);

            auto vb0_128 = _mm_loadl_epi64(reinterpret_cast<__m128i*>(b + params_offset + i));
            auto vb1_128 = _mm_loadl_epi64(reinterpret_cast<__m128i*>(b + params_offset + i + vec_len_f32_avx2));
            auto vb2_128 = _mm_loadl_epi64(reinterpret_cast<__m128i*>(b + params_offset + i + vec_len_f32_avx2 * 2));
            auto vb3_128 = _mm_loadl_epi64(reinterpret_cast<__m128i*>(b + params_offset + i + vec_len_f32_avx2 * 3));

            auto vb0_256 = _mm256_cvtepu8_epi32(vb0_128);
            auto vb1_256 = _mm256_cvtepu8_epi32(vb1_128);
            auto vb2_256 = _mm256_cvtepu8_epi32(vb2_128);
            auto vb3_256 = _mm256_cvtepu8_epi32(vb3_128);

            auto vb0 = _mm256_cvtepi32_ps(vb0_256);
            auto vb1 = _mm256_cvtepi32_ps(vb1_256);
            auto vb2 = _mm256_cvtepi32_ps(vb2_256);
            auto vb3 = _mm256_cvtepi32_ps(vb3_256);

            vb0 = _mm256_sub_ps(vb0, v0_zp);
            vb1 = _mm256_sub_ps(vb1, v1_zp);
            vb2 = _mm256_sub_ps(vb2, v2_zp);
            vb3 = _mm256_sub_ps(vb3, v3_zp);

            vb0 = _mm256_mul_ps(vb0, v0_scale);
            vb1 = _mm256_mul_ps(vb1, v1_scale);
            vb2 = _mm256_mul_ps(vb2, v2_scale);
            vb3 = _mm256_mul_ps(vb3, v3_scale);

            vsum0 = _mm256_fmadd_ps(va0, vb0, vsum0);
            vsum1 = _mm256_fmadd_ps(va1, vb1, vsum1);
            vsum2 = _mm256_fmadd_ps(va2, vb2, vsum2);
            vsum3 = _mm256_fmadd_ps(va3, vb3, vsum3);
        }
        if (i + 2 * vec_len_f32_avx2 <= n) {
            auto v0_zp = _mm256_loadu_ps(p_zps + i);
            auto v1_zp = _mm256_loadu_ps(p_zps + i + vec_len_f32_avx2);
            auto v0_scale = _mm256_loadu_ps(p_scales + i);
            auto v1_scale = _mm256_loadu_ps(p_scales + i + vec_len_f32_avx2);

            auto va0 = mm256_uni_loadu_ps(a + i);
            auto va1 = mm256_uni_loadu_ps(a + i + vec_len_f32_avx2);

            auto vb0_128 = _mm_loadl_epi64(reinterpret_cast<__m128i*>(b + params_offset + i));
            auto vb1_128 = _mm_loadl_epi64(reinterpret_cast<__m128i*>(b + params_offset + i + vec_len_f32_avx2));

            auto vb0_256 = _mm256_cvtepu8_epi32(vb0_128);
            auto vb1_256 = _mm256_cvtepu8_epi32(vb1_128);

            auto vb0 = _mm256_cvtepi32_ps(vb0_256);
            auto vb1 = _mm256_cvtepi32_ps(vb1_256);

            vb0 = _mm256_sub_ps(vb0, v0_zp);
            vb1 = _mm256_sub_ps(vb1, v1_zp);

            vb0 = _mm256_mul_ps(vb0, v0_scale);
            vb1 = _mm256_mul_ps(vb1, v1_scale);

            vsum0 = _mm256_fmadd_ps(va0, vb0, vsum0);
            vsum1 = _mm256_fmadd_ps(va1, vb1, vsum1);
            i += 2 * vec_len_f32_avx2;
        }
        if (i + vec_len_f32_avx2 <= n) {
            auto v0_zp = _mm256_loadu_ps(p_zps + i);
            auto v0_scale = _mm256_loadu_ps(p_scales + i);

            auto va0 = mm256_uni_loadu_ps(a + i);
            auto vb0_128 = _mm_loadl_epi64(reinterpret_cast<__m128i*>(b + params_offset + i));
            auto vb0_256 = _mm256_cvtepu8_epi32(vb0_128);
            auto vb0 = _mm256_cvtepi32_ps(vb0_256);

            vb0 = _mm256_sub_ps(vb0, v0_zp);
            vb0 = _mm256_mul_ps(vb0, v0_scale);

            vsum0 = _mm256_fmadd_ps(va0, vb0, vsum0);
            i += vec_len_f32_avx2;
        }
        vsum0 = _mm256_add_ps(vsum0, vsum1);
        vsum2 = _mm256_add_ps(vsum2, vsum3);
        vsum0 = _mm256_add_ps(vsum0, vsum2);
        hsum(vsum0);
        sum += _mm256_cvtss_f32(vsum0);
#    endif
        for (; i < n; i++) {
            sum += a[i] * (b[params_offset + i] - p_zps[i]) * p_scales[i];
        }
        b += src_stride;
        *c++ = sum;
    }
}

template <typename TA, ov::element::Type_t SRC_PREC, std::enable_if_t<(SRC_PREC == ov::element::u4), bool> = true>
static void dot_product_block_quantized_by_channel(TA* a,
                                                   uint8_t* b,
                                                   float* c,
                                                   const size_t n,
                                                   const size_t block_size) {
    const size_t sub_byte_multiplier = 2;
    // parans scale f32 [n] + zp f32[n]
    const size_t params_offset = sizeof(float) * 2 * n;
    // src_stride must / 2 because of u4
    const size_t src_stride = n / sub_byte_multiplier;
    auto p_scales = reinterpret_cast<float*>(b);
    auto p_zps = p_scales + n;
    for (size_t j = 0; j < block_size; j++) {
        float sum = 0.0f;
        size_t i = 0;
#    if defined(HAVE_AVX512F)
        auto v512_sum0 = _mm512_set1_ps(0.0f);
        auto v512_sum1 = _mm512_set1_ps(0.0f);
        __m512 vb0, vb1;
        for (; i + 2 * vec_len_f32_avx512 <= n; i += vec_len_f32_avx512 * 2) {
            auto v0_zp = _mm512_loadu_ps(p_zps + i);
            auto v1_zp = _mm512_loadu_ps(p_zps + i + vec_len_f32_avx512);
            auto v0_scale = _mm512_loadu_ps(p_scales + i);
            auto v1_scale = _mm512_loadu_ps(p_scales + i + vec_len_f32_avx512);
            auto va0 = mm512_uni_loadu_ps(a + i);
            auto va1 = mm512_uni_loadu_ps(a + i + vec_len_f32_avx512);

            mm512_loadu_u4_to_f32(b + params_offset + i / 2, vb0, vb1);

            vb0 = _mm512_sub_ps(vb0, v0_zp);
            vb1 = _mm512_sub_ps(vb1, v1_zp);

            vb0 = _mm512_mul_ps(vb0, v0_scale);
            vb1 = _mm512_mul_ps(vb1, v1_scale);

            v512_sum0 = _mm512_fmadd_ps(va0, vb0, v512_sum0);
            v512_sum1 = _mm512_fmadd_ps(va1, vb1, v512_sum1);
        }
        v512_sum0 = _mm512_add_ps(v512_sum0, v512_sum1);
        sum += _mm512_reduce_add_ps(v512_sum0);
#    endif
#    if defined(HAVE_AVX2)
        auto vsum0 = _mm256_set1_ps(0.0f);
        auto vsum1 = _mm256_set1_ps(0.0f);
        __m256 v256_b0, v256_b1;
        for (; i + 2 * vec_len_f32_avx2 <= n; i += vec_len_f32_avx2 * 2) {
            auto v0_zp = _mm256_loadu_ps(p_zps + i);
            auto v1_zp = _mm256_loadu_ps(p_zps + i + vec_len_f32_avx2);
            auto v0_scale = _mm256_loadu_ps(p_scales + i);
            auto v1_scale = _mm256_loadu_ps(p_scales + i + vec_len_f32_avx2);

            auto va0 = mm256_uni_loadu_ps(a + i);
            auto va1 = mm256_uni_loadu_ps(a + i + vec_len_f32_avx2);

            mm256_loadu_u4_to_f32(b + params_offset + i / 2, v256_b0, v256_b1);

            v256_b0 = _mm256_sub_ps(v256_b0, v0_zp);
            v256_b1 = _mm256_sub_ps(v256_b1, v1_zp);

            v256_b0 = _mm256_mul_ps(v256_b0, v0_scale);
            v256_b1 = _mm256_mul_ps(v256_b1, v1_scale);

            vsum0 = _mm256_fmadd_ps(va0, v256_b0, vsum0);
            vsum1 = _mm256_fmadd_ps(va1, v256_b1, vsum1);
        }
        vsum0 = _mm256_add_ps(vsum0, vsum1);
        hsum(vsum0);
        sum += _mm256_cvtss_f32(vsum0);
#    endif
        for (; i < n; i += 2) {
            uint8_t data = b[i / 2 + params_offset];
            float tmp0 = extract_half_byte(data, static_cast<bool>(i % 2));
            float tmp1 = extract_half_byte(data, static_cast<bool>((i + 1) % 2));
            sum += a[i] * (tmp0 - p_zps[i]) * p_scales[i];
            sum += a[i + 1] * (tmp1 - p_zps[i + 1]) * p_scales[i + 1];
        }
        b += src_stride;
        *c++ = sum;
    }
}

template <typename TA, ov::element::Type_t SRC_PREC, std::enable_if_t<(SRC_PREC == ov::element::u8), bool> = true>
static void dot_product_block_quantized_by_dims(TA* a,
                                                uint8_t* b,
                                                float* c,
                                                const size_t n,
                                                const size_t block_size,
                                                const size_t group_size) {
    // The layout for per token per head:
    // |scale(f32)|zeropoint(f32)|quantized feature(u8,idx_1)|quantized feature(u8,idx_2)|...|quantized
    // feature(u8,idx_S)| The quantized feature will start from 8bytes=sizeof(float)+sizeof(float)
    size_t src_offset = 0;
    size_t dst_offset = 0;
    const size_t params_offset = sizeof(float) * 2;
    const size_t sub_byte_multiplier = get_sub_byte_multiplier(SRC_PREC);
    const size_t src_stride = n / group_size * (group_size / sub_byte_multiplier + params_offset);
#    if defined(HAVE_AVX512F)
    size_t j = 0;
    for (; j + 4 <= block_size; j += 4) {
        src_offset = 0;
        dst_offset = 0;
        float sum0 = 0.0f;
        float sum1 = 0.0f;
        float sum2 = 0.0f;
        float sum3 = 0.0f;
        while (dst_offset < n) {
            auto vsum0 = _mm512_setzero_ps();
            auto vsum1 = _mm512_setzero_ps();
            auto vsum2 = _mm512_setzero_ps();
            auto vsum3 = _mm512_setzero_ps();
            auto b0 = reinterpret_cast<float*>(b + src_offset);
            auto b1 = reinterpret_cast<float*>(b + src_offset + src_stride);
            auto b2 = reinterpret_cast<float*>(b + src_offset + src_stride * 2);
            auto b3 = reinterpret_cast<float*>(b + src_offset + src_stride * 3);
            auto v_zp0 = _mm512_set1_ps(b0[1]);
            auto v_zp1 = _mm512_set1_ps(b1[1]);
            auto v_zp2 = _mm512_set1_ps(b2[1]);
            auto v_zp3 = _mm512_set1_ps(b3[1]);
            size_t i = 0;
            uint8_t* b_data_ptr = b + src_offset + params_offset;
            for (; i + vec_len_f32_avx512 <= group_size; i += vec_len_f32_avx512) {
                auto va = mm512_uni_loadu_ps(a + dst_offset + i);
                auto vb0 = _mm512_sub_ps(_mm512_cvtepi32_ps(_mm512_cvtepu8_epi32(
                                             _mm_loadu_si128(reinterpret_cast<__m128i*>(b_data_ptr + i)))),
                                         v_zp0);
                auto vb1 = _mm512_sub_ps(_mm512_cvtepi32_ps(_mm512_cvtepu8_epi32(
                                             _mm_loadu_si128(reinterpret_cast<__m128i*>(b_data_ptr + i + src_stride)))),
                                         v_zp1);
                auto vb2 = _mm512_sub_ps(_mm512_cvtepi32_ps(_mm512_cvtepu8_epi32(_mm_loadu_si128(
                                             reinterpret_cast<__m128i*>(b_data_ptr + i + 2 * src_stride)))),
                                         v_zp2);
                auto vb3 = _mm512_sub_ps(_mm512_cvtepi32_ps(_mm512_cvtepu8_epi32(_mm_loadu_si128(
                                             reinterpret_cast<__m128i*>(b_data_ptr + i + 3 * src_stride)))),
                                         v_zp3);

                vsum0 = _mm512_fmadd_ps(va, vb0, vsum0);
                vsum1 = _mm512_fmadd_ps(va, vb1, vsum1);
                vsum2 = _mm512_fmadd_ps(va, vb2, vsum2);
                vsum3 = _mm512_fmadd_ps(va, vb3, vsum3);
            }
            float group_sum0 = _mm512_reduce_add_ps(vsum0);
            float group_sum1 = _mm512_reduce_add_ps(vsum1);
            float group_sum2 = _mm512_reduce_add_ps(vsum2);
            float group_sum3 = _mm512_reduce_add_ps(vsum3);
            for (; i < group_size; i++) {
                group_sum0 += a[i + dst_offset] * (b_data_ptr[i] - b0[1]);
                group_sum1 += a[i + dst_offset] * (b_data_ptr[i + src_stride] - b1[1]);
                group_sum2 += a[i + dst_offset] * (b_data_ptr[i + 2 * src_stride] - b2[1]);
                group_sum3 += a[i + dst_offset] * (b_data_ptr[i + 3 * src_stride] - b3[1]);
            }
            sum0 += group_sum0 * b0[0];
            sum1 += group_sum1 * b1[0];
            sum2 += group_sum2 * b2[0];
            sum3 += group_sum3 * b3[0];
            dst_offset += group_size;
            src_offset += group_size + params_offset;
        }
        c[0] = sum0;
        c[1] = sum1;
        c[2] = sum2;
        c[3] = sum3;
        c += 4;
        b += 4 * src_stride;
    }
    for (; j < block_size; j++) {
        src_offset = 0;
        dst_offset = 0;
        float sum = 0;
        while (dst_offset < n) {
            auto vsum = _mm512_setzero_ps();
            auto b0 = reinterpret_cast<float*>(b + src_offset);
            auto v_zp = _mm512_set1_ps(b0[1]);
            size_t i = 0;
            uint8_t* b_data_ptr = b + src_offset + params_offset;
            for (; i + vec_len_f32_avx512 <= group_size; i += vec_len_f32_avx512) {
                auto va = mm512_uni_loadu_ps(a + dst_offset + i);
                auto vb = _mm512_sub_ps(_mm512_cvtepi32_ps(_mm512_cvtepu8_epi32(
                                            _mm_loadu_si128(reinterpret_cast<__m128i*>(b_data_ptr + i)))),
                                        v_zp);
                vsum = _mm512_fmadd_ps(va, vb, vsum);
            }
            float group_sum = _mm512_reduce_add_ps(vsum);
            for (; i < group_size; i++) {
                group_sum += a[i + dst_offset] * (b_data_ptr[i] - b0[1]);
            }
            sum += group_sum * b0[0];
            dst_offset += group_size;
            src_offset += group_size + params_offset;
        }
        b += src_stride;
        *c++ = sum;
    }
    return;
#    elif defined(HAVE_AVX2)
    size_t j = 0;
    for (; j + 4 <= block_size; j += 4) {
        src_offset = 0;
        dst_offset = 0;
        float sum0 = 0.0f;
        float sum1 = 0.0f;
        float sum2 = 0.0f;
        float sum3 = 0.0f;
        while (dst_offset < n) {
            auto vsum0 = _mm256_setzero_ps();
            auto vsum1 = _mm256_setzero_ps();
            auto vsum2 = _mm256_setzero_ps();
            auto vsum3 = _mm256_setzero_ps();
            auto b0 = reinterpret_cast<float*>(b + src_offset);
            auto b1 = reinterpret_cast<float*>(b + src_offset + src_stride);
            auto b2 = reinterpret_cast<float*>(b + src_offset + src_stride * 2);
            auto b3 = reinterpret_cast<float*>(b + src_offset + src_stride * 3);
            auto v_zp0 = _mm256_set1_ps(b0[1]);
            auto v_zp1 = _mm256_set1_ps(b1[1]);
            auto v_zp2 = _mm256_set1_ps(b2[1]);
            auto v_zp3 = _mm256_set1_ps(b3[1]);
            size_t i = 0;
            uint8_t* b_data_ptr = b + src_offset + params_offset;
            for (; i + vec_len_f32_avx2 <= group_size; i += vec_len_f32_avx2) {
                auto va = mm256_uni_loadu_ps(a + dst_offset + i);
                auto vb0 = _mm256_sub_ps(_mm256_cvtepi32_ps(_mm256_cvtepu8_epi32(
                                             _mm_loadl_epi64(reinterpret_cast<__m128i*>(b_data_ptr + i)))),
                                         v_zp0);
                auto vb1 = _mm256_sub_ps(_mm256_cvtepi32_ps(_mm256_cvtepu8_epi32(
                                             _mm_loadl_epi64(reinterpret_cast<__m128i*>(b_data_ptr + i + src_stride)))),
                                         v_zp1);
                auto vb2 = _mm256_sub_ps(_mm256_cvtepi32_ps(_mm256_cvtepu8_epi32(_mm_loadl_epi64(
                                             reinterpret_cast<__m128i*>(b_data_ptr + i + 2 * src_stride)))),
                                         v_zp2);
                auto vb3 = _mm256_sub_ps(_mm256_cvtepi32_ps(_mm256_cvtepu8_epi32(_mm_loadl_epi64(
                                             reinterpret_cast<__m128i*>(b_data_ptr + i + 3 * src_stride)))),
                                         v_zp3);

                vsum0 = _mm256_fmadd_ps(va, vb0, vsum0);
                vsum1 = _mm256_fmadd_ps(va, vb1, vsum1);
                vsum2 = _mm256_fmadd_ps(va, vb2, vsum2);
                vsum3 = _mm256_fmadd_ps(va, vb3, vsum3);
            }
            hsum(vsum0);
            hsum(vsum1);
            hsum(vsum2);
            hsum(vsum3);
            float group_sum0 = _mm256_cvtss_f32(vsum0);
            float group_sum1 = _mm256_cvtss_f32(vsum1);
            float group_sum2 = _mm256_cvtss_f32(vsum2);
            float group_sum3 = _mm256_cvtss_f32(vsum3);
            for (; i < group_size; i++) {
                group_sum0 += a[dst_offset + i] * (b[i] - b0[1]);
                group_sum1 += a[dst_offset + i] * (b[i + src_stride] - b1[1]);
                group_sum2 += a[dst_offset + i] * (b[i + 2 * src_stride] - b2[1]);
                group_sum3 += a[dst_offset + i] * (b[i + 3 * src_stride] - b3[1]);
            }
            sum0 += group_sum0 * b0[0];
            sum1 += group_sum1 * b1[0];
            sum2 += group_sum2 * b2[0];
            sum3 += group_sum3 * b3[0];
            dst_offset += group_size;
            src_offset += group_size + params_offset;
        }
        c[0] = sum0;
        c[1] = sum1;
        c[2] = sum2;
        c[3] = sum3;
        c += 4;
        b += 4 * src_stride;
    }
    for (; j < block_size; j++) {
        src_offset = 0;
        dst_offset = 0;
        float sum = 0;
        while (dst_offset < n) {
            auto vsum = _mm256_setzero_ps();
            auto b0 = reinterpret_cast<float*>(b + src_offset);
            auto v_zp = _mm256_set1_ps(b0[1]);
            size_t i = 0;
            uint8_t* b_data_ptr = b + src_offset + params_offset;
            for (; i + vec_len_f32_avx2 <= group_size; i += vec_len_f32_avx2) {
                auto va = mm256_uni_loadu_ps(a + dst_offset + i);
                auto vb = _mm256_sub_ps(_mm256_cvtepi32_ps(_mm256_cvtepu8_epi32(
                                            _mm_loadl_epi64(reinterpret_cast<__m128i*>(b_data_ptr + i)))),
                                        v_zp);
                vsum = _mm256_fmadd_ps(va, vb, vsum);
            }
            hsum(vsum);
            float group_sum = _mm256_cvtss_f32(vsum);
            for (; i < group_size; i++) {
                group_sum += a[i + dst_offset] * (b_data_ptr[i] - b0[1]);
            }
            sum += group_sum * b0[0];
            dst_offset += group_size;
            src_offset += group_size + params_offset;
        }
        b += src_stride;
        *c++ = sum;
    }
    return;
#    endif
    for (size_t j = 0; j < block_size; j++) {
        float sum = 0;
        dst_offset = 0;
        src_offset = 0;
        while (dst_offset < n) {
            auto b0 = reinterpret_cast<float*>(b + src_offset);
            float group_sum = 0.0f;
            for (size_t i = 0; i < group_size; i++) {
                group_sum += a[dst_offset + i] * (b[src_offset + params_offset + i] - b0[1]);
            }
            sum += group_sum * b0[0];
            dst_offset += group_size;
            src_offset += group_size + params_offset;
        }
        b += src_stride;
        *c++ = sum;
    }
}

template <typename TA, ov::element::Type_t SRC_PREC, std::enable_if_t<(SRC_PREC == ov::element::u4), bool> = true>
static void dot_product_block_quantized_by_dims(TA* a,
                                                uint8_t* b,
                                                float* c,
                                                const size_t n,
                                                const size_t block_size,
                                                const size_t group_size) {
    // The layout for per token per head:
    // |scale(f32)|zeropoint(f32)|quantized feature(u8,idx_1)|quantized feature(u8,idx_2)|...|quantized
    // feature(u8,idx_S)| The quantized feature will start from 8bytes=sizeof(float)+sizeof(float)
    size_t src_offset = 0;
    size_t dst_offset = 0;
    const size_t params_offset = sizeof(float) * 2;
    const size_t sub_byte_multiplier = 2;
    const size_t src_stride = n / group_size * (group_size / sub_byte_multiplier + params_offset);
    size_t j = 0;
#    if defined(HAVE_AVX512F)
    for (; j + 4 <= block_size; j += 4) {
        src_offset = 0;
        dst_offset = 0;
        float sum0 = 0.0f;
        float sum1 = 0.0f;
        float sum2 = 0.0f;
        float sum3 = 0.0f;
        while (dst_offset < n) {
            auto vsum0 = _mm512_setzero_ps();
            auto vsum1 = _mm512_setzero_ps();
            auto vsum2 = _mm512_setzero_ps();
            auto vsum3 = _mm512_setzero_ps();
            auto b0 = reinterpret_cast<float*>(b + src_offset);
            auto b1 = reinterpret_cast<float*>(b + src_offset + src_stride);
            auto b2 = reinterpret_cast<float*>(b + src_offset + src_stride * 2);
            auto b3 = reinterpret_cast<float*>(b + src_offset + src_stride * 3);
            auto v_zp0 = _mm512_set1_ps(b0[1]);
            auto v_zp1 = _mm512_set1_ps(b1[1]);
            auto v_zp2 = _mm512_set1_ps(b2[1]);
            auto v_zp3 = _mm512_set1_ps(b3[1]);
            size_t i = 0;
            uint8_t* b_data_ptr = b + src_offset + params_offset;
            for (; i + vec_len_f32_avx512 * 2 <= group_size; i += vec_len_f32_avx512 * 2) {
                auto va0 = mm512_uni_loadu_ps(a + dst_offset + i);
                auto va1 = mm512_uni_loadu_ps(a + dst_offset + i + vec_len_f32_avx512);
                __m512 vb00, vb01;
                mm512_loadu_u4_to_f32(b_data_ptr + i / 2, vb00, vb01);
                vb00 = _mm512_sub_ps(vb00, v_zp0);
                vb01 = _mm512_sub_ps(vb01, v_zp0);
                __m512 vb10, vb11;
                mm512_loadu_u4_to_f32(b_data_ptr + i / 2 + src_stride, vb10, vb11);
                vb10 = _mm512_sub_ps(vb10, v_zp1);
                vb11 = _mm512_sub_ps(vb11, v_zp1);
                __m512 vb20, vb21;
                mm512_loadu_u4_to_f32(b_data_ptr + i / 2 + 2 * src_stride, vb20, vb21);
                vb20 = _mm512_sub_ps(vb20, v_zp2);
                vb21 = _mm512_sub_ps(vb21, v_zp2);
                __m512 vb30, vb31;
                mm512_loadu_u4_to_f32(b_data_ptr + i / 2 + 3 * src_stride, vb30, vb31);
                vb30 = _mm512_sub_ps(vb30, v_zp3);
                vb31 = _mm512_sub_ps(vb31, v_zp3);

                vsum0 = _mm512_fmadd_ps(va0, vb00, vsum0);
                vsum0 = _mm512_fmadd_ps(va1, vb01, vsum0);

                vsum1 = _mm512_fmadd_ps(va0, vb10, vsum1);
                vsum1 = _mm512_fmadd_ps(va1, vb11, vsum1);

                vsum2 = _mm512_fmadd_ps(va0, vb20, vsum2);
                vsum2 = _mm512_fmadd_ps(va1, vb21, vsum2);

                vsum3 = _mm512_fmadd_ps(va0, vb30, vsum3);
                vsum3 = _mm512_fmadd_ps(va1, vb31, vsum3);
            }
            float group_sum0 = _mm512_reduce_add_ps(vsum0);
            float group_sum1 = _mm512_reduce_add_ps(vsum1);
            float group_sum2 = _mm512_reduce_add_ps(vsum2);
            float group_sum3 = _mm512_reduce_add_ps(vsum3);

            for (; i < group_size; i += 2) {
                uint8_t data = b_data_ptr[i / 2];
                float tmp0 = extract_half_byte(data, static_cast<bool>(i % 2));
                float tmp1 = extract_half_byte(data, static_cast<bool>((i + 1) % 2));
                group_sum0 += a[dst_offset + i] * (tmp0 - b0[1]);
                group_sum0 += a[dst_offset + i + 1] * (tmp1 - b0[1]);

                uint8_t data1 = b_data_ptr[i / 2 + src_stride];
                float tmp10 = extract_half_byte(data1, static_cast<bool>(i % 2));
                float tmp11 = extract_half_byte(data1, static_cast<bool>((i + 1) % 2));
                group_sum1 += a[dst_offset + i] * (tmp10 - b1[1]);
                group_sum1 += a[dst_offset + i + 1] * (tmp11 - b1[1]);

                uint8_t data2 = b_data_ptr[i / 2 + 2 * src_stride];
                float tmp20 = extract_half_byte(data2, static_cast<bool>(i % 2));
                float tmp21 = extract_half_byte(data2, static_cast<bool>((i + 1) % 2));
                group_sum2 += a[dst_offset + i] * (tmp20 - b2[1]);
                group_sum2 += a[dst_offset + i + 1] * (tmp21 - b2[1]);

                uint8_t data3 = b_data_ptr[i / 2 + 3 * src_stride];
                float tmp30 = extract_half_byte(data3, static_cast<bool>(i % 2));
                float tmp31 = extract_half_byte(data3, static_cast<bool>((i + 1) % 2));
                group_sum3 += a[dst_offset + i] * (tmp30 - b0[1]);
                group_sum3 += a[dst_offset + i + 1] * (tmp31 - b0[1]);
            }
            sum0 += group_sum0 * b0[0];
            sum1 += group_sum1 * b1[0];
            sum2 += group_sum2 * b2[0];
            sum3 += group_sum3 * b3[0];
            dst_offset += group_size;
            src_offset += group_size / sub_byte_multiplier + params_offset;
        }
        c[0] = sum0;
        c[1] = sum1;
        c[2] = sum2;
        c[3] = sum3;
        c += 4;
        b += 4 * src_stride;
    }
#    elif defined(HAVE_AVX2)
    for (; j + 4 <= block_size; j += 4) {
        src_offset = 0;
        dst_offset = 0;
        float sum0 = 0.0f;
        float sum1 = 0.0f;
        float sum2 = 0.0f;
        float sum3 = 0.0f;
        while (dst_offset < n) {
            auto vsum0 = _mm256_setzero_ps();
            auto vsum1 = _mm256_setzero_ps();
            auto vsum2 = _mm256_setzero_ps();
            auto vsum3 = _mm256_setzero_ps();
            auto b0 = reinterpret_cast<float*>(b + src_offset);
            auto b1 = reinterpret_cast<float*>(b + src_offset + src_stride);
            auto b2 = reinterpret_cast<float*>(b + src_offset + src_stride * 2);
            auto b3 = reinterpret_cast<float*>(b + src_offset + src_stride * 3);
            auto v_zp0 = _mm256_set1_ps(b0[1]);
            auto v_zp1 = _mm256_set1_ps(b1[1]);
            auto v_zp2 = _mm256_set1_ps(b2[1]);
            auto v_zp3 = _mm256_set1_ps(b3[1]);
            size_t i = 0;
            uint8_t* b_data_ptr = b + src_offset + params_offset;
            for (; i + vec_len_f32_avx2 <= group_size; i += vec_len_f32_avx2 * 2) {
                auto va0 = mm256_uni_loadu_ps(a + dst_offset + i);
                auto va1 = mm256_uni_loadu_ps(a + dst_offset + i + vec_len_f32_avx2);

                __m256 vb00, vb01;
                mm256_loadu_u4_to_f32(b_data_ptr + i / 2, vb00, vb01);
                vb00 = _mm256_sub_ps(vb00, v_zp0);
                vb01 = _mm256_sub_ps(vb01, v_zp0);

                __m256 vb10, vb11;
                mm256_loadu_u4_to_f32(b_data_ptr + i / 2 + src_stride, vb10, vb11);
                vb10 = _mm256_sub_ps(vb10, v_zp1);
                vb11 = _mm256_sub_ps(vb11, v_zp1);

                __m256 vb20, vb21;
                mm256_loadu_u4_to_f32(b_data_ptr + i / 2 + 2 * src_stride, vb20, vb21);
                vb20 = _mm256_sub_ps(vb20, v_zp2);
                vb21 = _mm256_sub_ps(vb21, v_zp2);

                __m256 vb30, vb31;
                mm256_loadu_u4_to_f32(b_data_ptr + i / 2 + 3 * src_stride, vb30, vb31);
                vb30 = _mm256_sub_ps(vb30, v_zp3);
                vb31 = _mm256_sub_ps(vb31, v_zp3);

                vsum0 = _mm256_fmadd_ps(va0, vb00, vsum0);
                vsum0 = _mm256_fmadd_ps(va1, vb01, vsum0);

                vsum1 = _mm256_fmadd_ps(va0, vb10, vsum1);
                vsum1 = _mm256_fmadd_ps(va1, vb11, vsum1);

                vsum2 = _mm256_fmadd_ps(va0, vb20, vsum2);
                vsum2 = _mm256_fmadd_ps(va1, vb21, vsum2);

                vsum3 = _mm256_fmadd_ps(va0, vb30, vsum3);
                vsum3 = _mm256_fmadd_ps(va1, vb31, vsum3);
            }
            hsum(vsum0);
            hsum(vsum1);
            hsum(vsum2);
            hsum(vsum3);
            float group_sum0 = _mm256_cvtss_f32(vsum0);
            float group_sum1 = _mm256_cvtss_f32(vsum1);
            float group_sum2 = _mm256_cvtss_f32(vsum2);
            float group_sum3 = _mm256_cvtss_f32(vsum3);
            for (; i < group_size; i += 2) {
                uint8_t data = b_data_ptr[i / 2];
                float tmp0 = extract_half_byte(data, static_cast<bool>(i % 2));
                float tmp1 = extract_half_byte(data, static_cast<bool>((i + 1) % 2));
                group_sum0 += a[dst_offset + i] * (tmp0 - b0[1]);
                group_sum0 += a[dst_offset + i + 1] * (tmp1 - b0[1]);

                uint8_t data1 = b_data_ptr[i / 2 + src_stride];
                float tmp10 = extract_half_byte(data1, static_cast<bool>(i % 2));
                float tmp11 = extract_half_byte(data1, static_cast<bool>((i + 1) % 2));
                group_sum1 += a[dst_offset + i] * (tmp10 - b1[1]);
                group_sum1 += a[dst_offset + i + 1] * (tmp11 - b1[1]);

                uint8_t data2 = b_data_ptr[i / 2 + 2 * src_stride];
                float tmp20 = extract_half_byte(data2, static_cast<bool>(i % 2));
                float tmp21 = extract_half_byte(data2, static_cast<bool>((i + 1) % 2));
                group_sum2 += a[dst_offset + i] * (tmp20 - b2[1]);
                group_sum2 += a[dst_offset + i + 1] * (tmp21 - b2[1]);

                uint8_t data3 = b_data_ptr[i / 2 + 3 * src_stride];
                float tmp30 = extract_half_byte(data3, static_cast<bool>(i % 2));
                float tmp31 = extract_half_byte(data3, static_cast<bool>((i + 1) % 2));
                group_sum3 += a[dst_offset + i] * (tmp30 - b0[1]);
                group_sum3 += a[dst_offset + i + 1] * (tmp31 - b0[1]);
            }
            sum0 += group_sum0 * b0[0];
            sum1 += group_sum1 * b1[0];
            sum2 += group_sum2 * b2[0];
            sum3 += group_sum3 * b3[0];
            dst_offset += group_size;
            src_offset += group_size + params_offset;
        }
        c[0] = sum0;
        c[1] = sum1;
        c[2] = sum2;
        c[3] = sum3;
        c += 4;
        b += 4 * src_stride;
    }
#    endif

    for (; j < block_size; j++) {
        float sum = 0;
        dst_offset = 0;
        src_offset = 0;
        while (dst_offset < n) {
            auto b0 = reinterpret_cast<float*>(b + src_offset);
            float group_sum = 0.0f;
            for (size_t i = 0; i < group_size; i += 2) {
                uint8_t data = b[i / 2 + src_offset + params_offset];
                float tmp0 = extract_half_byte(data, static_cast<bool>(i % 2));
                float tmp1 = extract_half_byte(data, static_cast<bool>((i + 1) % 2));
                group_sum += a[dst_offset + i] * (tmp0 - b0[1]);
                group_sum += a[dst_offset + i + 1] * (tmp1 - b0[1]);
            }
            sum += group_sum * b0[0];
            dst_offset += group_size;
            src_offset += group_size / sub_byte_multiplier + params_offset;
        }
        b += src_stride;
        *c++ = sum;
    }
}

template <typename TA,
          ov::element::Type_t SRC_PREC,
          std::enable_if_t<(SRC_PREC == ov::element::u8 || SRC_PREC == ov::element::u4), bool> = true>
static void dot_product_block_quantized(TA* a,
                                        uint8_t* b,
                                        float* c,
                                        const size_t n,
                                        const bool is_bychannel,
                                        const size_t block_size,
                                        const size_t group_size) {
    if (is_bychannel) {
        dot_product_block_quantized_by_channel<TA, SRC_PREC>(a, b, c, n, block_size);
    } else {
        dot_product_block_quantized_by_dims<TA, SRC_PREC>(a, b, c, n, block_size, group_size);
    }
}

template <typename T>
static void attn_reduce(T* dst, float* temp, size_t M, size_t S, size_t temp_stride) {
    size_t i = 0;
#    if defined(HAVE_AVX512F)
    for (; i + vec_len_f32_avx512 <= S; i += vec_len_f32_avx512) {
        auto* src = temp + i;
        auto result_vec_fp32 = _mm512_setzero_ps();
        for (size_t m = 0; m < M; m++) {
            auto o_vec_fp32 = _mm512_loadu_ps(src);
            result_vec_fp32 = _mm512_add_ps(result_vec_fp32, o_vec_fp32);
            src += temp_stride;
        }
        // save to bf16
        mm512_uni_storeu_ps(dst + i, result_vec_fp32);
    }
#    elif defined(HAVE_AVX2)
    for (; i + vec_len_f32_avx2 <= S; i += vec_len_f32_avx2) {
        auto* src = temp + i;
        auto result_vec_fp32 = _mm256_set1_ps(0.0f);
        for (size_t m = 0; m < M; m++) {
            auto o_vec_fp32 = mm256_uni_loadu_ps(src);
            result_vec_fp32 = _mm256_add_ps(result_vec_fp32, o_vec_fp32);
            src += temp_stride;
        }
        mm256_uni_storeu_ps(dst + i, result_vec_fp32);
    }
#    endif
    for (; i < S; i++) {
        auto* src = temp + i;
        float sum = 0.0f;
        // sum result from all threads partition
        for (size_t m = 0; m < M; m++) {
            sum += src[0];
            src += temp_stride;
        }
        dst[i] = sum;
    }
}

// N must be multiple of 16
template <typename TDST,
          ov::element::Type_t SRC_PREC,
          std::enable_if_t<(SRC_PREC != ov::element::u8 && SRC_PREC != ov::element::u4), bool> = true>
void transpose_16NxK(TDST* dst,
                     void* src,
                     TDST* tmp,
                     const size_t N,
                     const size_t K,
                     const size_t dst_stride,
                     const size_t src_stride,
                     const size_t group_size,
                     const bool quant_key_bychannel) {
    size_t k = 0;
    auto* src_ptr = reinterpret_cast<typename ov::element_type_traits<SRC_PREC>::value_type*>(src);
    for (; k + 16 <= K; k += 16) {
        for (size_t n = 0; n < N; n += 16) {
            transpose_16x16_kernel(dst + n, src_ptr + n * src_stride, dst_stride, src_stride);
        }

        dst += 16 * dst_stride;
        src_ptr += 16;
    }
    if (k < K) {
        for (size_t n = 0; n < N; n += 16) {
            transpose_16xK_kernel(dst + n, src_ptr + n * src_stride, K - k, dst_stride, src_stride);
        }
    }
}
#    if defined(HAVE_AVX512F)
template <typename T,
          ov::element::Type_t SRC_PREC,
          typename std::enable_if<(SRC_PREC == ov::element::bf16 || SRC_PREC == ov::element::f16) &&
                                      (SRC_PREC == precision_of<T>::value),
                                  bool>::type = true>
static void transpose_16NxK(T* dst,
                            T* src,
                            T* tmp,
                            const size_t N,
                            const size_t K,
                            const size_t dst_stride,
                            const size_t src_stride,
                            const size_t group_size,
                            const bool quant_key_bychannel) {
    // will treat as uint32_t transpose
    auto s = reinterpret_cast<uint32_t*>(src);
    auto d = reinterpret_cast<uint32_t*>(dst);
    transpose_16NxK<uint32_t, ov::element::u32>(d,
                                                s,
                                                reinterpret_cast<uint32_t*>(0),
                                                N,
                                                K >> 1,
                                                dst_stride,
                                                src_stride >> 1,
                                                group_size,
                                                false);
}
#    endif

template <typename TDST,
          ov::element::Type_t SRC_PREC,
          std::enable_if_t<SRC_PREC == ov::element::u8 || SRC_PREC == ov::element::u4, bool> = true>
void transpose_16NxK(TDST* dst,
                     void* src,
                     TDST* tmp,
                     const size_t N,
                     const size_t K,
                     const size_t dst_stride,
                     const size_t src_stride,
                     const size_t group_size,
                     const bool quant_key_bychannel) {
    // The layout for per token per head:
    // |scale(f32)|zeropoint(f32)|quantized feature(u8,idx_1)|quantized feature(u8,idx_2)|...|quantized
    // feature(u8,idx_S)| The quantized feature will start from 8bytes=sizeof(float)+sizeof(float)
    auto s = reinterpret_cast<uint8_t*>(src);
    const auto sub_byte_multiplier = get_sub_byte_multiplier(SRC_PREC);
    auto t = tmp;
    // if group_size not set, the whole row is used as a group
    if (quant_key_bychannel) {
        auto p_scales = reinterpret_cast<float*>(s);
        auto p_zps = p_scales + K;
        s = s + sizeof(float) * 2 * K;
        attn_dequant_by_channel_kernel<TDST,
                                       SRC_PREC>(s, t, N, K, K / sub_byte_multiplier, src_stride, p_scales, p_zps);
    } else {
        for (size_t n = 0; n < N; n++) {
            size_t src_offset = 0;
            size_t dst_offset = 0;
            while (dst_offset < K) {
                auto f = reinterpret_cast<float*>(s + src_offset);
                attn_dequant_kernel<TDST, SRC_PREC>(s + src_offset + sizeof(float) * 2,
                                                    t + dst_offset,
                                                    group_size,
                                                    f[0],
                                                    f[1]);
                src_offset += group_size / sub_byte_multiplier + sizeof(float) * 2;
                dst_offset += group_size;
            }
            s += src_offset;
            t += src_stride;
        }
    }
    transpose_16NxK<TDST, precision_of<TDST>::value>(dst,
                                                     tmp,
                                                     reinterpret_cast<TDST*>(0),
                                                     N,
                                                     K,
                                                     dst_stride,
                                                     src_stride,
                                                     0,
                                                     false);
}

// dequant f16/u8 to float
template <typename T,
          ov::element::Type_t SRC_PREC,
          std::enable_if_t<SRC_PREC != ov::element::u8 && precision_of<T>::value == SRC_PREC, bool> = true>
static inline void dequant(T* dst,
                           void* src,
                           const size_t N,
                           const size_t K,
                           const size_t group_size,
                           const bool quant_bychannel) {
    // never called
    OPENVINO_THROW("dequant: should not be called.");
}
template <typename T, ov::element::Type_t SRC_PREC, std::enable_if_t<SRC_PREC == ov::element::f16, bool> = true>
static inline void dequant(float* dst,
                           void* src,
                           const size_t N,
                           const size_t K,
                           const size_t group_size,
                           const bool quant_bychannel) {
    cvt_copy(dst, reinterpret_cast<ov::float16*>(src), 1, K * N, 0, 0);
}

template <typename TDST,
          ov::element::Type_t SRC_PREC,
          std::enable_if_t<SRC_PREC == ov::element::u4 || SRC_PREC == ov::element::u8, bool> = true>
void dequant(TDST* dst,
             void* src,
             const size_t N,
             const size_t K,
             const size_t group_size,
             const bool quant_bychannel) {
    // The layout for per token per head:
    // |scale(f32)|zeropoint(f32)|quantized feature(u8,idx_1)|quantized feature(u8,idx_2)|...|quantized
    // feature(u8,idx_S)| The quantized feature will start from 8bytes=sizeof(float)+sizeof(float)
    auto s = reinterpret_cast<uint8_t*>(src);
    const size_t params_offset = sizeof(float) * 2;
    const size_t sub_byte_multiplier = get_sub_byte_multiplier(SRC_PREC);
    if (quant_bychannel) {
        auto p_scales = reinterpret_cast<float*>(s);
        auto p_zps = p_scales + K;
        s = s + sizeof(float) * 2 * K;
        attn_dequant_by_channel_kernel<TDST, SRC_PREC>(s, dst, N, K, K / sub_byte_multiplier, K, p_scales, p_zps);
    } else {
        for (size_t n = 0; n < N; n++) {
            size_t src_offset = 0;
            size_t dst_offset = 0;
            while (dst_offset < K) {
                auto f = reinterpret_cast<float*>(s + src_offset);
                attn_dequant_kernel<TDST, SRC_PREC>(s + src_offset + params_offset,
                                                    dst + dst_offset,
                                                    group_size,
                                                    f[0],
                                                    f[1]);
                src_offset += group_size / sub_byte_multiplier + params_offset;
                dst_offset += group_size;
            }
            s += src_offset;
            dst += K;
        }
    }
}

#    if defined(HAVE_AVX512F)
template <typename T,
          typename = typename std::
              enable_if<(std::is_same<T, ov::bfloat16>::value || std::is_same<T, ov::float16>::value), bool>::type>
static void pack_32x32_kernel(T* dst, T* src, size_t dst_stride, size_t src_stride) {
    static const uint64_t idx[8] = {0, 4, 1, 5, 2, 6, 3, 7};
    auto midx = _mm512_loadu_si512(idx);
    for (size_t i = 0; i < 16; i++) {
        auto a = _mm512_loadu_si512(src);  // [a1  a2  a3 a4 | a5  a6  a7 a8]   total 512-bits in 8 64bits unit
        auto b = _mm512_loadu_si512(src + src_stride);  // [b1  b2  b3 b4 | b5  b6  b7 b8]   total 512-bits
        a = _mm512_permutexvar_epi64(midx, a);          // [a1 a5 | a2 a6 | a3 a7 | a4 a8]
        b = _mm512_permutexvar_epi64(midx, b);          // [b1 b5 | b2 b6 | b3 b7 | b4 b8]
        auto B0 = _mm512_unpacklo_epi16(
            a,
            b);  // [ a1&b1  a2&b2   a3&b3   a4&b4] for each 128-bits lane, interleave word in low 64 bits
        auto B1 = _mm512_unpackhi_epi16(
            a,
            b);  // [ a5&b5  a6&b6   a7&b7   a8&b8] for each 128-bits lane, interleave word in high 64 bits
        _mm512_storeu_si512(dst, B0);
        _mm512_storeu_si512(dst + 32, B1);
        src += 2 * src_stride;
        dst += 2 * dst_stride;
    }
}

template <typename T,
          typename = typename std::
              enable_if<(std::is_same<T, ov::bfloat16>::value || std::is_same<T, ov::float16>::value), bool>::type>
static void pack_32x16_kernel(T* dst, T* src, size_t dst_stride, size_t src_stride) {
    static const uint64_t idx[8] = {0, 4, 1, 5, 2, 6, 3, 7};
    auto midx = _mm512_loadu_si512(idx);
    for (size_t i = 0; i < 16; i++) {
        auto x =
            _mm256_loadu_si256(reinterpret_cast<__m256i*>(src));  // [a1  a2  a3 a4]   total 256-bits in 4 64bits unit
        auto y = _mm256_loadu_si256(reinterpret_cast<__m256i*>(src + src_stride));  // [b1  b2  b3 b4]   total 256-bits
        auto a = _mm512_castsi256_si512(x);
        auto b = _mm512_castsi256_si512(y);
        a = _mm512_permutexvar_epi64(midx, a);  // [a1 x | a2 x | a3 x | a4 x]
        b = _mm512_permutexvar_epi64(midx, b);  // [b1 x | b2 x | b3 x | b4 x]
        auto B0 = _mm512_unpacklo_epi16(a, b);
        _mm512_storeu_si512(dst, B0);
        src += 2 * src_stride;
        dst += 2 * dst_stride;
    }
}

template <typename T,
          typename = typename std::
              enable_if<(std::is_same<T, ov::bfloat16>::value || std::is_same<T, ov::float16>::value), bool>::type>
static void pack_32xK_kernel(T* dst, T* src, size_t dst_stride, size_t src_stride, size_t K) {
    static const uint64_t idx[8] = {0, 4, 1, 5, 2, 6, 3, 7};
    auto midx = _mm512_loadu_si512(idx);
    __mmask16 mask = (1 << K) - 1;
    for (size_t i = 0; i < 16; i++) {
        auto x = _mm256_maskz_loadu_epi16(mask, src);               // [a1  a2  a3 a4]   total 256-bits in 4 64bits unit
        auto y = _mm256_maskz_loadu_epi16(mask, src + src_stride);  // [b1  b2  b3 b4]   total 256-bits
        auto a = _mm512_castsi256_si512(x);
        auto b = _mm512_castsi256_si512(y);
        a = _mm512_permutexvar_epi64(midx, a);  // [a1 x | a2 x | a3 x | a4 x]
        b = _mm512_permutexvar_epi64(midx, b);  // [b1 x | b2 x | b3 x | b4 x]
        auto B0 = _mm512_unpacklo_epi16(a, b);
        _mm512_mask_storeu_epi32(dst, mask, B0);
        src += 2 * src_stride;
        dst += 2 * dst_stride;
    }
}

template <typename TDST,
          ov::element::Type_t SRC_PREC,
          typename std::enable_if<precision_of<TDST>::value != ov::element::f32 &&
                                      (SRC_PREC == ov::element::bf16 || SRC_PREC == ov::element::f16),
                                  bool>::type = true>
static void pack_32NxK(TDST* dst,
                       void* src,
                       TDST* tmp,
                       const size_t N,
                       const size_t K,
                       const size_t dst_stride,
                       const size_t src_stride,
                       const size_t group_size,
                       const bool quant_bychannel) {
    auto src_ptr = reinterpret_cast<typename ov::element_type_traits<SRC_PREC>::value_type*>(src);
    for (size_t n = 0; n < N; n += 32) {
        size_t k = 0;
        for (; k + 32 <= K; k += 32) {
            pack_32x32_kernel(dst + k * 2, src_ptr + k, dst_stride, src_stride);
        }
        if (k + 16 <= K) {
            pack_32x16_kernel(dst + k * 2, src_ptr + k, dst_stride, src_stride);
            k += 16;
        }
        if (k < K) {
            pack_32xK_kernel(dst + k * 2, src_ptr + k, dst_stride, src_stride, K - k);
        }

        dst += 32 * dst_stride;
        src_ptr += 32 * src_stride;
    }
}

template <typename TDST,
          ov::element::Type_t SRC_PREC,
          typename std::enable_if<precision_of<TDST>::value != ov::element::f32 &&
                                      (SRC_PREC == ov::element::u4 || SRC_PREC == ov::element::u8),
                                  bool>::type = true>
static void pack_32NxK(TDST* dst,
                       void* src,
                       TDST* tmp,
                       const size_t N,
                       const size_t K,
                       const size_t dst_stride,
                       const size_t src_stride,
                       const size_t group_size,
                       bool quant_bychannel) {
    // The layout for per token per head:
    // |scale(f32)|zeropoint(f32)|quantized feature(u8,idx_1)|quantized feature(u8,idx_2)|...|quantized
    // feature(u8,idx_S)| The quantized feature will start from 8bytes=sizeof(float)+sizeof(float)
    auto s = reinterpret_cast<uint8_t*>(src);
    auto t = tmp;
    // if group_size not set, the whole row is used as a group
    const size_t sub_byte_multiplier = get_sub_byte_multiplier(SRC_PREC);
    if (quant_bychannel) {
        auto p_scales = reinterpret_cast<float*>(s);
        auto p_zps = p_scales + K;
        s = s + sizeof(float) * 2 * K;
        attn_dequant_by_channel_kernel<TDST,
                                       SRC_PREC>(s, t, N, K, K / sub_byte_multiplier, src_stride, p_scales, p_zps);
    } else {
        for (size_t n = 0; n < N; n++) {
            size_t src_offset = 0;
            size_t dst_offset = 0;
            while (dst_offset < K) {
                auto f = reinterpret_cast<float*>(s + src_offset);
                attn_dequant_kernel<TDST, SRC_PREC>(s + (src_offset + sizeof(float) * 2),
                                                    t + dst_offset,
                                                    group_size,
                                                    f[0],
                                                    f[1]);
                src_offset += group_size / sub_byte_multiplier + sizeof(float) * 2;
                dst_offset += group_size;
            }
            s += src_offset;
            t += src_stride;
        }
    }

    pack_32NxK<TDST, precision_of<TDST>::value>(dst,
                                                tmp,
                                                reinterpret_cast<TDST*>(0),
                                                N,
                                                K,
                                                dst_stride,
                                                src_stride,
                                                group_size,
                                                quant_bychannel);
}
#    endif

template <typename TDST,
          ov::element::Type_t SRC_PREC,
          std::enable_if_t<precision_of<TDST>::value == ov::element::f32, bool> = true>
static void pack_32NxK(TDST* dst,
                       void* src,
                       TDST* tmp,
                       const size_t N,
                       const size_t K,
                       const size_t dst_stride,
                       const size_t src_stride,
                       const size_t group_size,
                       const bool quant_bychannel) {
    // never called
    OPENVINO_THROW("pack_32NxK: should not be called.");
}

template <class T>
void fill_rotation_coefficients_from_lut(T* rotation_coefficients_block_data,
                                         const int32_t* rotation_deltas_block_data,
                                         size_t rotation_deltas_token_stride,
                                         const T* rotation_trig_lut,
                                         size_t block_size,
                                         size_t embedding_size) {
    size_t dst_offset = 0;
    for (size_t tok_idx = 0; tok_idx < block_size; tok_idx++) {
        size_t gather_idx = *(rotation_deltas_block_data + rotation_deltas_token_stride * tok_idx);
        size_t src_offset = gather_idx * embedding_size;
        std::memcpy(rotation_coefficients_block_data + dst_offset,
                    rotation_trig_lut + src_offset,
                    embedding_size * sizeof(T));
        dst_offset += embedding_size;
    }
}

template <class KVCACHE_TYPE>
void rotate_kv_cache(PlainTensor& key_cache,
                     const PlainTensor& rotated_block_indices,
                     const PlainTensor& rotation_deltas,
                     const PlainTensor& rotation_trig_lut,
                     PlainTensor& rotation_coefficients_scratch) {
    size_t num_blocks_in_total = key_cache.size(0);
    size_t num_heads = key_cache.size(1);  // H;
    size_t block_size = key_cache.size(2);
    size_t embedding_size = key_cache.size(3);  // S;

    size_t num_rotated_blocks = rotated_block_indices.size(0);
    auto* rotated_block_indices_data = rotated_block_indices.ptr<int32_t>();
    auto* rotation_trig_lut_data = rotation_trig_lut.ptr<float>();

    size_t rotation_deltas_token_stride = 0;
    size_t rotation_deltas_block_stride = 1;

    bool is_per_token = (rotation_deltas.shape()[1] == block_size);
    if (is_per_token) {
        rotation_deltas_token_stride = 1;
        rotation_deltas_block_stride = block_size;
    }

    for (size_t i = 0; i < num_rotated_blocks; i++) {
        size_t rotated_block_index = *(rotated_block_indices_data + i);
        OPENVINO_ASSERT(rotated_block_index < num_blocks_in_total);

        int32_t* rotation_deltas_block_data = rotation_deltas.ptr<int32_t>() + i * rotation_deltas_block_stride;

        auto* rotation_coefficient_block_data = rotation_coefficients_scratch.ptr<float>();
        fill_rotation_coefficients_from_lut(rotation_coefficient_block_data,
                                            rotation_deltas_block_data,
                                            rotation_deltas_token_stride,
                                            rotation_trig_lut_data,
                                            block_size,
                                            embedding_size);
        auto* cache_block_ptr = key_cache.ptr<KVCACHE_TYPE>(rotated_block_index);
        rotate_kv_cache_block(cache_block_ptr, rotation_coefficient_block_data, num_heads, block_size, embedding_size);
    }
}

template <typename DATA_TYPE, ov::element::Type_t KEY_PREC, ov::element::Type_t VALUE_PREC>
struct MHAHelper {
    // initialize once
    size_t H;
    size_t S;
    size_t SV;
    size_t Hk;
    size_t _h_each_group_len;
    size_t _block_size;
    size_t _nthr;
    size_t _sliding_window;
    float _d_scale;
    size_t _key_group_size = 0;
    size_t _value_group_size = 0;
    bool _quant_key_bychannel = 0;
    bool _quant_value_bychannel = 0;

    PlainTensor _weight;        // [nthr, H, 32, rnd_up(kv_len, block_size)], shared by first and second loop along bh
    PlainTensor _output;        // [nthr, 32, H, S], shared by first and second loop along bh
    PlainTensor _qk_scratch_a;  // [nthr, scratch_a_size]
    PlainTensor _qk_scratch_b;  // [B, rnd_up(kv_len, block_size), Hk, scratch_b_size]
    PlainTensor _wv_scratch_a;
    PlainTensor _wv_scratch_b;
    PlainTensor _alibi_lookup;
    PlainTensor _score_output;
    std::vector<size_t> _wsp;
    size_t _wsp_size_per_thread = 0;

    std::vector<std::shared_ptr<BrgemmKernel>> _qk_gemm;
    std::vector<std::shared_ptr<BrgemmKernel>> _wv_gemm;
    // will accumulate C buffer
    std::vector<std::shared_ptr<BrgemmKernel>> _wv_gemm_acc;
// second token
#    if defined(OPENVINO_ARCH_X86_64)
    std::shared_ptr<JitMatMulVecAMX> _gemv;
#    endif
    ov::element::Type _fastpath_valid_prec = ov::element::dynamic;
    // second token for bhl loop
    PlainTensor _weight_bhl;
    PlainTensor _output_bhl;
    PlainTensor _score_offsets_aligned;
    PlainTensor _score_offsets;

    PlainTensor _block_rotation_coefficient_scratch;

    MHAHelper() {
        _weight.resize<float>({size_t{1}, size_t{1}, size_t{1}, size_t{1}});
    }

    explicit MHAHelper(size_t key_group_size,
                       size_t value_group_size,
                       bool quant_key_bychannel,
                       bool quant_value_bychannel)
        : _key_group_size(key_group_size),
          _value_group_size(value_group_size),
          _quant_key_bychannel(quant_key_bychannel),
          _quant_value_bychannel(quant_value_bychannel) {
        _weight.resize<float>({size_t{1}, size_t{1}, size_t{1}, size_t{1}});
    }

    void init(size_t H,
              size_t S,
              size_t SV,
              size_t Hk,
              size_t h_each_group_len,
              size_t block_size,
              size_t sliding_window,
              float d_scale,
              size_t kv_len,
              bool init_alibi_lookup,
              bool init_rotation_coefficient_scratch) {
        // query shape: [B, H, L, S]
        // present_key shape: [block, H, 32, S]
        // Q*K': [M1, S] * [M2, S]'
        //   kernel: Q:[1~block_size, S] * K':[block_size, S]'
        //   aka: M:1~block_size, N:block_size, K:S
        // (Q*K')*V: [M1, M2] * [M2, S]
        //   kernel: (Q*K'):[1~block_size, block_size] * V:[block_size, S]
        //   aka: M:1~block_size, N:S, K:block_size
        // Because K and V are from cache, can use M2'=rnd_up(M2, block_size) to simplify logic
        auto in_type = precision_of<DATA_TYPE>::value;
        this->H = H;
        this->S = S;
        this->SV = SV;
        this->Hk = Hk;
        _h_each_group_len = h_each_group_len;
        _block_size = block_size;
        _nthr = static_cast<size_t>(parallel_get_max_threads());
        _sliding_window = sliding_window;
        _d_scale = d_scale;

        auto prev_score_stride = _weight.stride(2);
        auto want_score_stride = rnd_up(kv_len, _block_size);
        auto new_score_stride = std::max(prev_score_stride, want_score_stride);
        // resize temporary buffers, weight.size(3) will be aligned to block_size
        _weight.resize<float>({static_cast<size_t>(_nthr), H, _block_size, new_score_stride});
        // std::max(S, SV) here is to ensure by_channel quantize has enough buffer to use
        if (_quant_key_bychannel || _quant_value_bychannel)
            _output.resize<float>({static_cast<size_t>(_nthr), _block_size, H, std::max(S, SV)});
        else
            _output.resize<float>({static_cast<size_t>(_nthr), _block_size, H, SV});

        // TODO: kernel supports stride
        if (_qk_gemm.empty() || prev_score_stride < new_score_stride) {
            _qk_gemm.resize(_block_size);
            _wv_gemm.resize(_block_size);
            _wv_gemm_acc.resize(_block_size);
            for (size_t i = 0; i < _block_size; i++) {
                _qk_gemm[i] = std::make_shared<BrgemmKernel>(i + 1,
                                                             _block_size,
                                                             S,
                                                             H * S,
                                                             _block_size,
                                                             _weight.stride(2),
                                                             false,
                                                             in_type);
                _wv_gemm[i] =
                    std::make_shared<BrgemmKernel>(i + 1,
                                                   SV,
                                                   _block_size,
                                                   // if it's bf16, the stride needs double due to reuse float buffer
                                                   (in_type == ov::element::Type_t::f32 ? 1 : 2) * _weight.stride(2),
                                                   SV,
                                                   _output.stride(1),
                                                   false,
                                                   in_type);
                _wv_gemm_acc[i] =
                    std::make_shared<BrgemmKernel>(i + 1,
                                                   SV,
                                                   _block_size,
                                                   // if it's bf16, the stride needs double due to reuse float buffer
                                                   (in_type == ov::element::Type_t::f32 ? 1 : 2) * _weight.stride(2),
                                                   SV,
                                                   _output.stride(1),
                                                   false,
                                                   in_type,
                                                   true);
            }

            // wsp is used to compute beta when K is blocked
            _wsp_size_per_thread = _wv_gemm[0]->get_wsp_size();
            _wsp.resize(_nthr * _wsp_size_per_thread);

            // allocate scratch a/b, notice get_scratch_a_size/get_scratch_b_size returns in bytes
            _qk_scratch_a.resize<DATA_TYPE>(
                {_nthr, _qk_gemm[_block_size - 1]->get_scratch_a_size() / sizeof(DATA_TYPE)});
            _wv_scratch_a.resize<DATA_TYPE>(
                {_nthr, _wv_gemm[_block_size - 1]->get_scratch_a_size() / sizeof(DATA_TYPE)});

#    if defined(OPENVINO_ARCH_X86_64)
            if ((S % 32 == 0) && (block_size % 16 == 0) && (S <= 32 * 6)) {
                if (dnnl::impl::cpu::x64::mayiuse(dnnl::impl::cpu::x64::amx_bf16) &&
                    precision_of<DATA_TYPE>::value == ov::element::bf16 && KEY_PREC == ov::element::bf16 &&
                    VALUE_PREC == ov::element::bf16) {
                    _fastpath_valid_prec = ov::element::bf16;
                } else if (dnnl::impl::cpu::x64::mayiuse(dnnl::impl::cpu::x64::amx_fp16) &&
                           precision_of<DATA_TYPE>::value == ov::element::f16 && KEY_PREC == ov::element::f16 &&
                           VALUE_PREC == ov::element::f16) {
                    _fastpath_valid_prec = ov::element::f16;
                }
            }
            if (one_of(_fastpath_valid_prec, ov::element::bf16, ov::element::f16) && !_gemv) {
                _gemv = std::make_shared<JitMatMulVecAMX>(static_cast<int>(S),
                                                          static_cast<int>(block_size),
                                                          _fastpath_valid_prec);
            }
#    endif
        }

        if (init_alibi_lookup && (!_alibi_lookup || _alibi_lookup.m_dims[0] < kv_len)) {
            _alibi_lookup.resize<float>({kv_len * 2});
            for (size_t i = 0; i < _alibi_lookup.m_dims[0]; i++) {
                _alibi_lookup.ptr<float>()[i] = -static_cast<int>((_alibi_lookup.m_dims[0] - 1 - i));
            }
        }

        if (init_rotation_coefficient_scratch) {
            _block_rotation_coefficient_scratch.resize<DATA_TYPE>({_block_size, S});
        }
    }

    void init_reorder_buffers(size_t batch, size_t kv_len_in_blocks) {
        _qk_scratch_b.resize<DATA_TYPE>({batch, kv_len_in_blocks, Hk, _block_size * S});
        _wv_scratch_b.resize<DATA_TYPE>({batch, kv_len_in_blocks, Hk, _block_size * rnd_up(SV, _block_size)});
    }

    void init_score_buffers(const PlainTensor& past_lens, const PlainTensor& subsequence_begins) {
        static constexpr int cache_line_size = dnnl::impl::cpu::platform::get_cache_line_size();
        auto seq_cout = static_cast<int32_t>(past_lens.m_dims[0]);
        _score_offsets_aligned.resize<int32_t>({past_lens.m_dims[0]});
        _score_offsets.resize<int32_t>({past_lens.m_dims[0]});
        int32_t total_kv_len_aligned = 0;
        int32_t total_kv_len = 0;
        for (int32_t i = 0; i < seq_cout; i++) {
            auto q_len = subsequence_begins.ptr<int32_t>()[i + 1] - subsequence_begins.ptr<int32_t>()[i];
            auto kv_len = past_lens.ptr<int32_t>()[i] + q_len;
            _score_offsets_aligned.ptr<int32_t>()[i] = total_kv_len_aligned;
            _score_offsets.ptr<int32_t>()[i] = total_kv_len;
            // aligned to cache line to avoid false sharing
            total_kv_len_aligned += rnd_up(kv_len, cache_line_size / sizeof(float));
            total_kv_len += kv_len;
        }

        _score_output.resize<float>({total_kv_len_aligned * H});
    }

    // compute one block(such as 32 tokens) of query in M dimension: softmax(q_block*k')*v
    // all tensors such as query... have no batch dimension because batch dimension is varying
    //  query: [H, L, S]
    //  present_value: [block_number, H, 32, S]
    //  output_emb: [L, H * S]
    //  qk_scratch_b: [rnd_up(kv_len, block_size), Hk, scratch_b_size]
    //  wv_scratch_b: [rnd_up(kv_len, block_size), Hk, scratch_b_size]
    void exec_kernel_multiple(const PlainTensor& query,
                              const PlainTensor& present_value,
                              const PlainTensor& output_emb,
                              const PlainTensor& qk_scratch_b,
                              const PlainTensor& wv_scratch_b,
                              const int32_t* block_table,
                              size_t ithr,
                              size_t q_blk,
                              size_t hq_beg,
                              size_t hq_end,
                              size_t hk,
                              size_t q_len,
                              size_t cur_kv_len,
                              const PlainTensor& alibi_slopes,
                              float* score_output) {
        auto q_start = q_blk * _block_size;
        auto q_end = std::min(q_start + _block_size, q_len);
        auto q_cnt = q_end - q_start;
        constexpr bool q_is_xf16 = one_of(precision_of<DATA_TYPE>::value, ov::element::bf16, ov::element::f16);
        constexpr bool q_cache_is_same = precision_of<DATA_TYPE>::value == VALUE_PREC;
        auto cur_kv_len_blocks = div_up(cur_kv_len, _block_size);
        for (size_t h = hq_beg; h < hq_end; h++) {
            auto* q_ptr = query.ptr<DATA_TYPE>(h, q_start, 0);
            auto* c_ptr = _weight.ptr<float>(ithr, h, 0, 0);
            // for each query block, loop through all key block
            // for blocks:
            // 1 0 0 0 ...
            // 1 1 0 0 ...
            // 1 1 1 0 ...
            // just computing the positions of 1 should be enough
            for (size_t k_blk = 0; k_blk < cur_kv_len_blocks; k_blk++) {
                auto* k_ptr = qk_scratch_b.ptr<DATA_TYPE>(k_blk, hk);
                _qk_gemm[q_cnt - 1]->executeGemm(q_cnt < _block_size,
                                                 q_ptr,
                                                 k_ptr,
                                                 c_ptr + k_blk * _block_size,
                                                 _wsp.data() + ithr * _wsp_size_per_thread,
                                                 _qk_scratch_a ? _qk_scratch_a.ptr<DATA_TYPE>(ithr, 0) : nullptr);
            }

            for (size_t m = q_start; m < q_end; m++) {
                // apply attention mask & sofmax
                auto ncausal = (cur_kv_len - q_cnt + (m - q_start) + 1);
                auto score = _weight.ptr<float>(ithr, h, m - q_start);
                if (_sliding_window) {
                    size_t start_idx = 0;
                    auto new_causal = ncausal;
                    float* alibi_lookup = nullptr;
                    if (ncausal > _sliding_window) {
                        start_idx = ncausal - static_cast<size_t>(_sliding_window);
                        new_causal = _sliding_window;
                    }
                    attn_softmax_kernel<float>(score + start_idx,
                                               reinterpret_cast<DATA_TYPE*>(score) + start_idx,
                                               _d_scale,
                                               alibi_lookup,
                                               nullptr,
                                               nullptr,
                                               false,
                                               new_causal,
                                               rnd_up(cur_kv_len, _block_size) - start_idx,
                                               precision_of<DATA_TYPE>::value,
                                               precision_of<DATA_TYPE>::value);

                    memset(score, 0, sizeof(DATA_TYPE) * start_idx);
                } else {
                    // alibi may available when _sliding_window is false
                    float* alibi_lookup = nullptr;
                    float alibi_slope = 0.f;
                    if (alibi_slopes) {
                        alibi_slope = alibi_slopes.ptr<float>()[h];
                        alibi_lookup = _alibi_lookup.ptr<float>() + _alibi_lookup.m_dims[0] - ncausal;
                    }
                    attn_softmax_kernel<float>(score,
                                               reinterpret_cast<DATA_TYPE*>(score),
                                               _d_scale,
                                               alibi_lookup,
                                               nullptr,
                                               nullptr,
                                               false,
                                               ncausal,
                                               rnd_up(cur_kv_len, _block_size),
                                               precision_of<DATA_TYPE>::value,
                                               precision_of<DATA_TYPE>::value,
                                               alibi_slope);
                }
                if (score_output) {
                    cvt_copy(score_output + h * rnd_up(cur_kv_len, 16),
                             reinterpret_cast<DATA_TYPE*>(score),
                             1,
                             cur_kv_len,
                             0,
                             0);
                }
            }

            // reuse float buffer, need to use float to compute offset
            auto* w_ptr = reinterpret_cast<DATA_TYPE*>(_weight.ptr<float>(ithr, h, 0, 0));
            float* fp32_out_ptr =
                q_is_xf16 ? _output.ptr<float>(ithr, 0, h, 0) : output_emb.ptr<float>(q_start, h * SV);

            // for each weight block, loop through all value block
            for (size_t v_blk = 0; v_blk < cur_kv_len_blocks; v_blk++) {
                DATA_TYPE* v_ptr;
                if (q_is_xf16 || !q_cache_is_same) {
                    v_ptr = wv_scratch_b.ptr<DATA_TYPE>(v_blk, hk);
                } else {
                    v_ptr = present_value.ptr<DATA_TYPE>(block_table[v_blk], hk);
                }
                if (v_blk == 0) {
                    _wv_gemm[q_cnt - 1]->executeGemm(q_cnt < _block_size,
                                                     w_ptr + v_blk * _block_size,
                                                     v_ptr,
                                                     fp32_out_ptr,
                                                     _wsp.data() + ithr * _wsp_size_per_thread,
                                                     _wv_scratch_a ? _wv_scratch_a.ptr<DATA_TYPE>(ithr, 0) : nullptr);
                } else {
                    _wv_gemm_acc[q_cnt - 1]->executeGemm(
                        q_cnt < _block_size,
                        w_ptr + v_blk * _block_size,
                        v_ptr,
                        fp32_out_ptr,
                        _wsp.data() + ithr * _wsp_size_per_thread,
                        _wv_scratch_a ? _wv_scratch_a.ptr<DATA_TYPE>(ithr, 0) : nullptr);
                }
            }
            if (q_is_xf16) {
                attn_memcpy2d_kernel(_output.ptr<float>(ithr, 0, h, 0),
                                     output_emb.ptr<DATA_TYPE>(q_start, h * SV),
                                     ov::element::f32,
                                     precision_of<DATA_TYPE>::value,
                                     _output.stride(1),
                                     output_emb.stride(0),
                                     SV,
                                     q_cnt);
            }
        }
    }

    // compute one token, loop along batch and head dimensions
    // all tensors such as query... have no batch dimension because batch dimension is varying
    //  query: [H, L, S]
    //  present_*: [block_number, H, 32, S]
    //  output_emb: [L, H * S]
    //  weight: [nthr, H, 32, rnd_up(kv_len, block_size)]
    //  output: [nthr, 32, H, S]
    void exec_kernel_one_bh(const PlainTensor& query,
                            const PlainTensor& present_key,
                            const PlainTensor& present_value,
                            const PlainTensor& output_emb,
                            const int32_t* block_table,
                            size_t ithr,
                            size_t hq_beg,
                            size_t hq_end,
                            size_t hk,
                            size_t q_len,
                            size_t cur_kv_len,
                            const PlainTensor& alibi_slopes,
                            float* score_output) {
#    if defined(OPENVINO_ARCH_X86_64)
        if (one_of(_fastpath_valid_prec, ov::element::bf16, ov::element::f16)) {
            _gemv->tile_config();
            for (size_t pk = 0, i = 0; pk < cur_kv_len; pk += _block_size, i++) {
                auto block_number = block_table[i];
                for (size_t pq = 0; pq < q_len; pq++) {
                    for (size_t h = hq_beg; h < hq_end; h++) {
                        (*_gemv)(
                            query.ptr<DATA_TYPE>(h, pq),
                            present_key.ptr<typename ov::element_type_traits<KEY_PREC>::value_type>(block_number, hk),
                            _weight.ptr<float>(ithr, h, pq) + pk);
                    }
                }
            }
            _gemv->tile_release();
        } else {
#    endif
            for (size_t pk = 0, i = 0; pk < cur_kv_len; pk += _block_size, i++) {
                auto block_number = block_table[i];
                for (size_t pq = 0; pq < q_len; pq++) {
                    for (size_t h = hq_beg; h < hq_end; h++) {
<<<<<<< HEAD
                        if constexpr (KEY_PREC == ov::element::u8 || KEY_PREC == ov::element::u4) {
                            dot_product_block_quantized<DATA_TYPE, KEY_PREC>(query.ptr<DATA_TYPE>(h, pq),
                                                                             present_key.ptr<uint8_t>(block_number, hk),
                                                                             _weight.ptr<float>(ithr, h, pq) + pk,
                                                                             _S,
                                                                             _quant_key_bychannel,
                                                                             std::min(_block_size, cur_kv_len - pk),
                                                                             _key_group_size);
                        } else {
                            dot_product_block<DATA_TYPE, KEY_PREC>(
                                query.ptr<DATA_TYPE>(h, pq),
                                present_key.ptr<typename ov::element_type_traits<KEY_PREC>::value_type>(block_number,
                                                                                                        hk),
                                _weight.ptr<float>(ithr, h, pq) + pk,
                                _S,
                                std::min(_block_size, cur_kv_len - pk),
                                _key_group_size);
=======
                        if (precision_of<KEY_CACHE_TYPE>::value == ov::element::u8 && _quant_key_bychannel) {
                            dot_product_block_by_channel(query.ptr<DATA_TYPE>(h, pq),
                                                         present_key.ptr<uint8_t>(block_number, hk),
                                                         _weight.ptr<float>(ithr, h, pq) + pk,
                                                         S,
                                                         std::min(_block_size, cur_kv_len - pk));
                        } else {
                            dot_product_block(query.ptr<DATA_TYPE>(h, pq),
                                              present_key.ptr<KEY_CACHE_TYPE>(block_number, hk),
                                              _weight.ptr<float>(ithr, h, pq) + pk,
                                              S,
                                              std::min(_block_size, cur_kv_len - pk),
                                              _key_group_size);
>>>>>>> 79707841
                        }
                    }
                }
            }
#    if defined(OPENVINO_ARCH_X86_64)
        }
#    endif

        for (size_t pq = 0; pq < q_len; pq++) {
            for (size_t h = hq_beg; h < hq_end; h++) {
                // apply attention mask & sofmax
                float* alibi_lookup = nullptr;
                float alibi_slope = 0.f;
                if (alibi_slopes) {
                    alibi_slope = alibi_slopes.ptr<float>()[h];
                    alibi_lookup = _alibi_lookup.ptr<float>() + _alibi_lookup.m_dims[0] - cur_kv_len;
                }
                attn_softmax_kernel<float>(_weight.ptr<float>(ithr, h, pq),
                                           _weight.ptr<float>(ithr, h, pq),
                                           _d_scale,
                                           alibi_lookup,
                                           nullptr,
                                           nullptr,
                                           false,
                                           cur_kv_len,
                                           cur_kv_len,
                                           ov::element::f32,
                                           ov::element::f32,
                                           alibi_slope);
                if (score_output) {
                    memcpy(score_output + h * rnd_up(cur_kv_len, 16),
                           _weight.ptr<float>(ithr, h, pq),
                           cur_kv_len * sizeof(float));
                }
            }
        }

        memset(_output.ptr<float>(ithr), 0, q_len * H * SV * sizeof(float));
        for (size_t pv = 0, i = 0; pv < cur_kv_len; pv += _block_size, i++) {
            auto block_number = block_table[i];
            for (size_t pq = 0; pq < q_len; pq++) {
                for (size_t h = hq_beg; h < hq_end; h++) {
<<<<<<< HEAD
                    auto* v_ptr =
                        present_value.ptr<typename element_type_traits<VALUE_PREC>::value_type>(block_number, hk);
                    if constexpr (one_of(VALUE_PREC, ov::element::u8, ov::element::u4)) {
                        attn_acc_value_block_quantized<uint8_t, VALUE_PREC>(
                            _output.ptr<float>(ithr, pq, h),
                            _weight.ptr<float>(ithr, h, pq) + pv,
                            present_value.ptr<uint8_t>(block_number, hk),
                            _SV,
                            _quant_value_bychannel,
                            std::min(_block_size, cur_kv_len - pv),
                            _value_group_size);
                    } else {
                        attn_acc_value_block<typename element_type_traits<VALUE_PREC>::value_type, VALUE_PREC>(
                            _output.ptr<float>(ithr, pq, h),
                            _weight.ptr<float>(ithr, h, pq) + pv,
                            v_ptr,
                            _SV,
                            std::min(_block_size, cur_kv_len - pv),
                            _value_group_size);
                    }
=======
                    auto sub_byte_multiplier = get_sub_byte_multiplier(present_value.get_precision());
                    size_t v_stride = (block_number * present_value.m_strides[0] + hk * present_value.m_strides[1]) *
                                      present_value.get_precision().size() / sub_byte_multiplier;
                    auto* v_ptr = reinterpret_cast<typename element_type_traits<VALUE_PREC>::value_type*>(
                        present_value.m_ptr.get() + v_stride);
                    attn_acc_value_block<typename element_type_traits<VALUE_PREC>::value_type, VALUE_PREC>(
                        _output.ptr<float>(ithr, pq, h),
                        _weight.ptr<float>(ithr, h, pq) + pv,
                        v_ptr,
                        SV,
                        std::min(_block_size, cur_kv_len - pv),
                        _value_group_size);
>>>>>>> 79707841
                }
            }
        }
        // convert to dst
        for (size_t pq = 0; pq < q_len; pq++) {
            for (size_t h = hq_beg; h < hq_end; h++) {
                cvt_copy(output_emb.ptr<DATA_TYPE>(pq, h * SV), _output.ptr<float>(ithr, pq, h), 1, SV, 0, 0);
            }
        }
    }

    // compute one token, loop along batch, head dimensions and kv_len, it's special for very long kv_len with small
    // batch tokens. It will assume NO mixture execution of first and second token. all tensors such as query... have
    // batch dimension which is DIFFERENT from above
    //  query: [B, H, L, S]
    //  key_cache: [block_number, H, _block_size, S]
    //  value_cache: [block_number, H, _block_size, Sv]
    //  output_emb: [B, L, H * S]
    // 3 loops along batch, head, kv cache length dimensions
    void exec_loop_bhl(const PlainTensor& query,
                       PlainTensor& key_cache,
                       PlainTensor& value_cache,
                       const PlainTensor& output_emb,
                       const PlainTensor& output_score,
                       size_t max_context_len,
                       const PlainTensor& past_lens,
                       const PlainTensor& subsequence_begins,
                       const PlainTensor& block_indices,
                       const PlainTensor& block_indices_begins,
                       const PlainTensor& alibi_slopes) {
        auto B = past_lens.size(0);
        auto q_len = query.size(2);
        auto kv_len_in_blocks = div_up(max_context_len, _block_size);
        // aligned to cache line (64bytes=16*sizeof(float)) to avoid false sharing
        _weight_bhl.resize<float>({B, H, q_len, rnd_up(max_context_len, std::max(_block_size, size_t{16}))});

        // for small batches dynamic scheduler has notable overhead
        bool prefer_static_loop;
        // if less than 2 work items per thread, loop H
        bool loop_hk = B * kv_len_in_blocks * Hk <= 2 * _nthr ? false : true;
        if (B <= 32) {
            prefer_static_loop = true;
            // small batch and all batch size is same(like SDPA case)
            auto kv_len = past_lens.ptr<int32_t>()[0];
            for (size_t b = 1; b < B; b++) {
                if (past_lens.ptr<int32_t>()[b] != kv_len) {
                    prefer_static_loop = false;
                }
            }
        } else {
            // for bigger batch skip the test to save the cost
            prefer_static_loop = false;
        }
        auto get_h_params =
            [](bool loop_hk, size_t hx, size_t h_each_group_len, size_t& hq_beg, size_t& hq_end, size_t& hk) {
                if (loop_hk) {
                    hk = hx;
                    hq_beg = hk * h_each_group_len;
                    hq_end = (hk + 1) * h_each_group_len;
                } else {
                    hq_beg = hx;
                    hq_end = hx + 1;
                    hk = hx / h_each_group_len;
                }
            };
        auto loop_qk = [&](size_t b, size_t pk_in_blocks, size_t hx) {
            auto context_len = static_cast<size_t>(past_lens.ptr<int32_t>()[b]) + 1;
            size_t hk, hq_beg, hq_end;
            get_h_params(loop_hk, hx, _h_each_group_len, hq_beg, hq_end, hk);

            // kv_len must be valid
            auto pk = pk_in_blocks * _block_size;
            if (pk < context_len) {
                auto block_number = block_indices.ptr<int32_t>()[block_indices_begins.ptr<int32_t>()[b] + pk_in_blocks];
#    if defined(OPENVINO_ARCH_X86_64)
                if (one_of(_fastpath_valid_prec, ov::element::bf16, ov::element::f16)) {
                    _gemv->tile_config();
                    for (size_t pq = 0; pq < q_len; pq++) {
                        for (size_t h = hq_beg; h < hq_end; h++) {
                            (*_gemv)(
                                query.ptr<DATA_TYPE>(b, h, pq),
                                key_cache.ptr<typename ov::element_type_traits<KEY_PREC>::value_type>(block_number, hk),
                                _weight_bhl.ptr<float>(b, h, pq) + pk);
                        }
                    }
                    _gemv->tile_release();
                } else {
#    endif
                    for (size_t pq = 0; pq < q_len; pq++) {
                        for (size_t h = hq_beg; h < hq_end; h++) {
<<<<<<< HEAD
                            if constexpr (KEY_PREC == ov::element::u8 || KEY_PREC == ov::element::u4) {
                                dot_product_block_quantized<DATA_TYPE, KEY_PREC>(
                                    query.ptr<DATA_TYPE>(b, h, pq),
                                    key_cache.ptr<uint8_t>(block_number, hk),
                                    _weight_bhl.ptr<float>(b, h, pq) + pk,
                                    _S,
                                    _quant_key_bychannel,
                                    std::min(_block_size, context_len - pk),
                                    _key_group_size);
                            } else {
                                dot_product_block<DATA_TYPE, KEY_PREC>(
                                    query.ptr<DATA_TYPE>(b, h, pq),
                                    key_cache.ptr<typename ov::element_type_traits<KEY_PREC>::value_type>(block_number,
                                                                                                          hk),
                                    _weight_bhl.ptr<float>(b, h, pq) + pk,
                                    _S,
                                    std::min(_block_size, context_len - pk),
                                    _key_group_size);
=======
                            if (precision_of<KEY_CACHE_TYPE>::value == ov::element::u8 && _quant_key_bychannel) {
                                dot_product_block_by_channel(query.ptr<DATA_TYPE>(b, h, pq),
                                                             key_cache.ptr<uint8_t>(block_number, hk),
                                                             _weight_bhl.ptr<float>(b, h, pq) + pk,
                                                             S,
                                                             std::min(_block_size, context_len - pk));
                            } else {
                                dot_product_block(query.ptr<DATA_TYPE>(b, h, pq),
                                                  key_cache.ptr<KEY_CACHE_TYPE>(block_number, hk),
                                                  _weight_bhl.ptr<float>(b, h, pq) + pk,
                                                  S,
                                                  std::min(_block_size, context_len - pk),
                                                  _key_group_size);
>>>>>>> 79707841
                            }
                        }
                    }
#    if defined(OPENVINO_ARCH_X86_64)
                }
#    endif
            }
        };

        auto loop_softmax = [&](size_t b, size_t h, size_t pq) {
            auto cur_kv_len = static_cast<size_t>(past_lens.ptr<int32_t>()[b]) + 1;
            auto ncausal = cur_kv_len;
            // apply attention mask & sofmax
            float* alibi_lookup = nullptr;
            float alibi_slope = 0.f;
            if (alibi_slopes) {
                alibi_slope = alibi_slopes.ptr<float>()[h];
                alibi_lookup = _alibi_lookup.ptr<float>() + _alibi_lookup.m_dims[0] - cur_kv_len;
            }
            attn_softmax_kernel<float>(_weight_bhl.ptr<float>(b, h, pq),
                                       _weight_bhl.ptr<float>(b, h, pq),
                                       _d_scale,
                                       alibi_lookup,
                                       nullptr,
                                       nullptr,
                                       false,
                                       ncausal,
                                       cur_kv_len,
                                       ov::element::f32,
                                       ov::element::f32,
                                       alibi_slope);
        };

        size_t h_dims = loop_hk ? Hk : H;
        if (prefer_static_loop) {
            parallel_for3d(B, kv_len_in_blocks, h_dims, loop_qk);
            parallel_for3d(B, H, q_len, loop_softmax);
        } else {
            parallel_for3d_dynamic(B, kv_len_in_blocks, h_dims, loop_qk);
            parallel_for3d_dynamic(B, H, q_len, loop_softmax);
        }

        if (output_score) {
            parallel_for2d_dynamic(B, q_len, [&](size_t b, size_t pq) {
                auto cur_kv_len = static_cast<size_t>(past_lens.ptr<int32_t>()[b]) + 1;
                auto* src = _weight_bhl.ptr<float>(b, 0, pq);
                size_t src_stride = _weight_bhl.stride(2);
                auto* dst = output_score.ptr<float>() + _score_offsets.ptr<int32_t>()[b];
                attn_reduce(dst, src, H, cur_kv_len, src_stride);
            });
        }

        // attn_w * V
        _output_bhl.resize<float>({static_cast<size_t>(_nthr), B, q_len, H, SV});
        // m_attn_w {B, H, q_len, kv_len}
        parallel_nt_static(_nthr, [&](const size_t ithr, const size_t nthr) {
            memset(_output_bhl.ptr<float>(ithr, 0, 0, 0, 0), 0, _output_bhl.stride(0) * sizeof(float));
        });

        auto loop_wk = [&](size_t b, size_t pv_in_blocks, size_t hx) {
            auto ithr = parallel_get_thread_num();
            auto context_len = static_cast<size_t>(past_lens.ptr<int32_t>()[b]) + 1;
            auto pv = pv_in_blocks * _block_size;
            size_t hk, hq_beg, hq_end;
            get_h_params(loop_hk, hx, _h_each_group_len, hq_beg, hq_end, hk);

            // kv_len must be valid
            if (pv < context_len) {
                auto block_number = block_indices.ptr<int32_t>()[block_indices_begins.ptr<int32_t>()[b] + pv_in_blocks];
                for (size_t pq = 0; pq < q_len; pq++) {
                    for (size_t h = hq_beg; h < hq_end; h++) {
<<<<<<< HEAD
                        auto* v_ptr =
                            value_cache.ptr<typename element_type_traits<VALUE_PREC>::value_type>(block_number, hk);
                        if constexpr (one_of(VALUE_PREC, ov::element::u8, ov::element::u4)) {
                            attn_acc_value_block_quantized<uint8_t, VALUE_PREC>(
                                _output_bhl.ptr<float>(ithr, b, pq, h),
                                _weight_bhl.ptr<float>(b, h, pq) + pv,
                                value_cache.ptr<uint8_t>(block_number, hk),
                                _SV,
                                _quant_value_bychannel,
                                std::min(_block_size, context_len - pv),
                                _value_group_size);
                        } else {
                            attn_acc_value_block<typename element_type_traits<VALUE_PREC>::value_type, VALUE_PREC>(
                                _output_bhl.ptr<float>(ithr, b, pq, h),
                                _weight_bhl.ptr<float>(b, h, pq) + pv,
                                v_ptr,
                                _SV,
                                std::min(_block_size, context_len - pv),
                                _value_group_size);
                        }
=======
                        auto sub_byte_multiplier = get_sub_byte_multiplier(value_cache.get_precision());
                        size_t v_stride = (block_number * value_cache.m_strides[0] + hk * value_cache.m_strides[1]) *
                                          value_cache.get_precision().size() / sub_byte_multiplier;
                        auto* v_ptr = reinterpret_cast<typename element_type_traits<VALUE_PREC>::value_type*>(
                            value_cache.m_ptr.get() + v_stride);
                        attn_acc_value_block<typename element_type_traits<VALUE_PREC>::value_type, VALUE_PREC>(
                            _output_bhl.ptr<float>(ithr, b, pq, h),
                            _weight_bhl.ptr<float>(b, h, pq) + pv,
                            v_ptr,
                            SV,
                            std::min(_block_size, context_len - pv),
                            _value_group_size);
>>>>>>> 79707841
                    }
                }
            }
        };

        if (prefer_static_loop) {
            parallel_for3d(B, kv_len_in_blocks, loop_hk ? Hk : H, loop_wk);
        } else {
            parallel_for3d_dynamic(B, kv_len_in_blocks, loop_hk ? Hk : H, loop_wk);
        }

        parallel_for3d(B, H, q_len, [&](size_t b, size_t h, size_t pq) {
            auto* temp = _output_bhl.ptr<float>(0, b, pq, h);
            size_t temp_stride = _output_bhl.stride(0);
            auto* dst = output_emb.ptr<DATA_TYPE>(b, pq, h * SV);
            attn_reduce(dst, temp, _nthr, SV, temp_stride);
        });
    }
};

template <typename DATA_TYPE, ov::element::Type_t KEY_PREC, ov::element::Type_t VALUE_PREC>
struct MHA {
    MHAHelper<DATA_TYPE, KEY_PREC, VALUE_PREC>& _helper;
    struct AttnWorkItem {
        int32_t batch_in_reorder;  // which batch in reorder buffer will be used
        int32_t batch_in_seq;      // batch idx in sequence
        int32_t q_len;             // current sequence length, 1 for second token, 2+ for first token
        int32_t q_block_id;        // block id in this seq, valid at first token
    };
    struct ReorderWorkItem {
        int32_t batch_in_seq;      // batch idx in sequence
        int32_t batch_in_reorder;  // which batch in reorder buffer will be used
        int32_t kv_block_id;       // block id in this kv cache seq
    };
    struct WorkItems {
    private:
        std::vector<AttnWorkItem> attn_items;
        std::vector<ReorderWorkItem> reorder_items;
        int32_t max_kv_len_in_reorder;  // max kv len between first tokens
        int32_t max_batch_in_reorder;
        int32_t total_kv_len;

    public:
        void reset(const PlainTensor& query,
                   const PlainTensor& past_lens,
                   const PlainTensor& subsequence_begins,
                   size_t block_size) {
            attn_items.clear();
            reorder_items.clear();
            max_kv_len_in_reorder = 0;
            max_batch_in_reorder = 0;
            total_kv_len = 0;

            auto seq_cout = static_cast<int32_t>(past_lens.m_dims[0]);
            for (int32_t i = 0; i < seq_cout; i++) {
                auto q_len = subsequence_begins.ptr<int32_t>()[i + 1] - subsequence_begins.ptr<int32_t>()[i];
                auto kv_len = past_lens.ptr<int32_t>()[i] + q_len;
                auto kv_len_in_block = static_cast<int32_t>(div_up(kv_len, block_size));
                if (q_len == 1) {
                    attn_items.emplace_back(AttnWorkItem{0,     // batch_in_reorder
                                                         i,     // batch_in_seq
                                                         1ull,  // q_len
                                                         // kv_len in blocks, used in the sort function
                                                         kv_len_in_block - 1});
                } else {
                    auto reorder_sub_work_count = kv_len_in_block;
                    max_kv_len_in_reorder = std::max(max_kv_len_in_reorder, kv_len);
                    for (int32_t block_id = 0; block_id < reorder_sub_work_count; block_id++) {
                        reorder_items.emplace_back(ReorderWorkItem{
                            i,                     // batch_in_seq
                            max_batch_in_reorder,  // batch_in_reorder
                            block_id               // kv_block_id
                        });
                    }

                    // workitems for attention
                    auto attn_sub_work_count = static_cast<int32_t>(div_up(q_len, block_size));
                    for (int32_t block_id = 0; block_id < attn_sub_work_count; block_id++) {
                        attn_items.emplace_back(AttnWorkItem{
                            max_batch_in_reorder,  // batch_in_reorder
                            i,                     // batch_in_seq
                            q_len,                 // q_len
                            block_id               // q_block_id
                        });
                    }
                    max_batch_in_reorder++;
                }
                total_kv_len += kv_len;
            }
            // std::sort(attn_items.begin(), attn_items.end(), [] (const AttnWorkItem& left, const AttnWorkItem& right)
            // {
            //     // kv block number which will be acessed later
            //     auto left_kv_blocks = left.q_block_id;
            //     auto right_kv_blocks = right.q_block_id;
            //     return left_kv_blocks > right_kv_blocks;
            // });
        }
        [[nodiscard]] const AttnWorkItem& get_attn_work_item(size_t idx) const {
            return attn_items[idx];
        }
        [[nodiscard]] size_t attn_work_size() const {
            return attn_items.size();
        }
        [[nodiscard]] const ReorderWorkItem& get_reorder_work_item(size_t idx) const {
            return reorder_items[idx];
        }
        [[nodiscard]] size_t reorder_work_size() const {
            return reorder_items.size();
        }
        [[nodiscard]] size_t get_reorder_max_batch_size() const {
            return static_cast<size_t>(max_batch_in_reorder);
        }
        [[nodiscard]] size_t get_reorder_max_kv_len() const {
            return static_cast<size_t>(max_kv_len_in_reorder);
        }
        [[nodiscard]] size_t get_total_kv_len() const {
            return static_cast<size_t>(total_kv_len);
        }
    };

    WorkItems _workitems;

    MHA(MHAHelper<DATA_TYPE, KEY_PREC, VALUE_PREC>& helper) : _helper(helper) {}

    // one loop to handle first and second tokens
    void exec_loop_mixed(const PlainTensor& q,
                         PlainTensor& k_cache,
                         const PlainTensor& v_cache,
                         const PlainTensor& output_emb,
                         const PlainTensor& output_score,
                         size_t max_context_len,
                         const PlainTensor& past_lens,
                         const PlainTensor& subsequence_begins,
                         const PlainTensor& block_indices,
                         const PlainTensor& block_indices_begins,
                         const PlainTensor& alibi_slopes) {
        auto Hk = v_cache.m_dims[1];

        constexpr bool q_is_xf16 = one_of(precision_of<DATA_TYPE>::value, ov::element::bf16, ov::element::f16);
        constexpr bool q_cache_is_same = precision_of<DATA_TYPE>::value == VALUE_PREC;
        auto attn_work_count = _workitems.attn_work_size();
        auto reorder_work_count = _workitems.reorder_work_size();

        // buffer for transpose and repack
        _helper.init_reorder_buffers(_workitems.get_reorder_max_batch_size(),
                                     div_up(_workitems.get_reorder_max_kv_len(), _helper._block_size));

        // packed k, v
        parallel_for2d_dynamic(reorder_work_count, Hk, [&](size_t w, size_t hk) {
            const auto& item = _workitems.get_reorder_work_item(w);
            const auto batch_in_seq = item.batch_in_seq;
            const auto batch_in_reorder = item.batch_in_reorder;
            const auto kv_block = item.kv_block_id;
            auto block_number =
                block_indices.ptr<int32_t>()[block_indices_begins.ptr<int32_t>()[batch_in_seq] + kv_block];
            if (block_number < 0) {
                return;
            }

            auto ithr = parallel_get_thread_num();
            auto* k_ptr = k_cache.ptr<typename ov::element_type_traits<KEY_PREC>::value_type>(block_number, hk);

            transpose_16NxK<DATA_TYPE, KEY_PREC>(
                _helper._qk_scratch_b.template ptr<DATA_TYPE>(batch_in_reorder, kv_block, hk),
                k_ptr,
                _helper._output.template ptr<DATA_TYPE>(ithr),
                _helper._block_size,            // N
                _helper.S,                      // K
                _helper._block_size,            // dst_stride
                _helper.S,                      // src_stride
                _helper._key_group_size,        // group_size
                _helper._quant_key_bychannel);  // quant_by_channel

            if (q_is_xf16) {
                auto* v_ptr = v_cache.ptr<typename element_type_traits<VALUE_PREC>::value_type>(block_number, hk);
                pack_32NxK<DATA_TYPE, VALUE_PREC>(
                    _helper._wv_scratch_b.template ptr<DATA_TYPE>(batch_in_reorder, kv_block, hk),
                    v_ptr,
                    _helper._output.template ptr<DATA_TYPE>(ithr),
                    _helper._block_size,
<<<<<<< HEAD
                    _helper._SV,
                    rnd_up(_helper._SV, _helper._block_size),
                    _helper._SV,
                    _helper._value_group_size,
                    _helper._quant_value_bychannel);
=======
                    _helper.SV,
                    rnd_up(_helper.SV, _helper._block_size),
                    _helper.SV,
                    _helper._value_group_size);
>>>>>>> 79707841
            } else {
                // need to decompress
                if (!q_cache_is_same) {
                    auto* v_ptr =
                        v_cache.ptr<typename ov::element_type_traits<VALUE_PREC>::value_type>(block_number, hk);
                    dequant<DATA_TYPE, VALUE_PREC>(
                        _helper._wv_scratch_b.template ptr<DATA_TYPE>(batch_in_reorder, kv_block, hk),
                        v_ptr,
                        _helper._block_size,
<<<<<<< HEAD
                        _helper._SV,
                        _helper._value_group_size,
                        _helper._quant_value_bychannel);
=======
                        _helper.SV,
                        _helper._value_group_size);
>>>>>>> 79707841
                }
            }
        });

        // loop along HK dimension: if mixed first/second token and elements count is enough, loop HK to reuse KV in the
        // CPU cache
        //    else if elements count is small, prefer to loop H to get more work to avoid thread imbalance
        bool loop_hk = _workitems.get_reorder_max_batch_size() == past_lens.m_dims[0] ||  // if only first token, loop H
                               attn_work_count * Hk <= 2 * _helper._nthr
                           ? false
                           : true;  // or less than 2 work items per thread, loop H

        parallel_for2d_dynamic(attn_work_count, loop_hk ? Hk : _helper.H, [&](size_t w, size_t hx) {
            size_t hk, hq_beg, hq_end;
            if (loop_hk) {
                hk = hx;
                hq_beg = hk * _helper._h_each_group_len;
                hq_end = (hk + 1) * _helper._h_each_group_len;
            } else {
                hq_beg = hx;
                hq_end = hx + 1;
                hk = hx / _helper._h_each_group_len;
            }

            const auto& item = _workitems.get_attn_work_item(w);
            const auto batch_in_seq = item.batch_in_seq;
            const auto batch_in_token = subsequence_begins.ptr<int32_t>()[batch_in_seq];
            const auto q_len = static_cast<size_t>(item.q_len);
            size_t ithr = parallel_get_thread_num();

            if (q_len == 1) {
                const auto cur_kv_len = static_cast<size_t>(past_lens.ptr<int32_t>()[batch_in_seq]) + 1;
                float* score_output = nullptr;
                if (output_score) {
                    auto score_offset = _helper._score_offsets_aligned.template ptr<int32_t>()[batch_in_seq];
                    score_output = _helper._score_output.template ptr<float>() + score_offset * _helper.H;
                }

                _helper.exec_kernel_one_bh(
                    q.slice(0, batch_in_token, batch_in_token),
                    k_cache,
                    v_cache,
                    output_emb.slice(0, batch_in_token, batch_in_token),
                    block_indices.ptr<int32_t>() + block_indices_begins.ptr<int32_t>()[batch_in_seq],
                    ithr,
                    hq_beg,
                    hq_end,
                    hk,
                    1ul,
                    cur_kv_len,
                    alibi_slopes,
                    score_output);
            } else {
                const auto batch_in_reorder = item.batch_in_reorder;
                const auto q_blk = item.q_block_id;
                const auto q_cnt = std::min(_helper._block_size, q_len - q_blk * _helper._block_size);
                const auto cur_kv_len =
                    static_cast<size_t>(past_lens.ptr<int32_t>()[batch_in_seq]) + q_blk * _helper._block_size + q_cnt;
                float* score_output = nullptr;
                if (output_score) {
                    // last block
                    if (q_len - q_blk * _helper._block_size <= _helper._block_size) {
                        auto score_offset = _helper._score_offsets_aligned.template ptr<int32_t>()[batch_in_seq];
                        score_output = _helper._score_output.template ptr<float>() + score_offset * _helper.H;
                    }
                }

                PlainTensor sub_query;
                sub_query.resize({q_len, _helper.H, _helper.S}, q.ptr<DATA_TYPE>(batch_in_token));
                sub_query = sub_query.permute({1, 0, 2});
                _helper.exec_kernel_multiple(
                    sub_query,
                    v_cache,
                    output_emb.slice(0, batch_in_token, batch_in_token + q_len)
                        .reshape({q_len, _helper.H * _helper.SV}),
                    _helper._qk_scratch_b.slice(0, batch_in_reorder, batch_in_reorder),
                    _helper._wv_scratch_b.slice(0, batch_in_reorder, batch_in_reorder),
                    block_indices.ptr<int32_t>() + block_indices_begins.ptr<int32_t>()[batch_in_seq],
                    ithr,
                    q_blk,
                    hq_beg,
                    hq_end,
                    hk,
                    q_len,
                    cur_kv_len,
                    alibi_slopes,
                    score_output);
            }
        });
        if (output_score) {
            parallel_for2d_dynamic(past_lens.m_dims[0], 1, [&](size_t b, size_t pq) {
                auto seq_len = static_cast<size_t>(subsequence_begins.ptr<int32_t>()[b + 1] -
                                                   subsequence_begins.ptr<int32_t>()[b]);
                auto cur_kv_len = static_cast<size_t>(past_lens.ptr<int32_t>()[b]) + seq_len;
                auto src_offset = _helper._score_offsets_aligned.template ptr<int32_t>()[b];
                auto* src = _helper._score_output.template ptr<float>() + src_offset * _helper.H;
                size_t src_stride = rnd_up(cur_kv_len, 16);
                auto dst_offset = _helper._score_offsets.template ptr<int32_t>()[b];
                auto* dst = output_score.ptr<float>() + dst_offset;
                attn_reduce(dst, src, _helper.H, cur_kv_len, src_stride);
            });
        }
    }

    // Q, K, V is ready, do attention
    void operator()(PlainTensor& query,
                    PlainTensor& present_key,
                    PlainTensor& present_value,
                    PlainTensor& output_emb,
                    PlainTensor& output_score,
                    size_t max_context_len,
                    const PlainTensor& past_lens,
                    const PlainTensor& subsequence_begins,
                    const PlainTensor& block_indices,
                    const PlainTensor& block_indices_begins,
                    const PlainTensor& alibi_slopes) {
        _workitems.reset(query, past_lens, subsequence_begins, _helper._block_size);
        if (output_score) {
            _helper.init_score_buffers(past_lens, subsequence_begins);
        }

        auto nthr = static_cast<size_t>(parallel_get_max_threads());

        if (past_lens.m_dims[0] >= nthr || _workitems.get_reorder_max_batch_size() > 0) {
            exec_loop_mixed(query,
                            present_key,
                            present_value,
                            output_emb,
                            output_score,
                            max_context_len,
                            past_lens,
                            subsequence_begins,
                            block_indices,
                            block_indices_begins,
                            alibi_slopes);
        } else {
            _helper.exec_loop_bhl(query,
                                  present_key,
                                  present_value,
                                  output_emb,
                                  output_score,
                                  max_context_len,
                                  past_lens,
                                  subsequence_begins,
                                  block_indices,
                                  block_indices_begins,
                                  alibi_slopes);
        }
    }
};

template <typename DATA_TYPE, ov::element::Type_t KEY_PREC, ov::element::Type_t VALUE_PREC>
struct AttentionExecutor : public PagedAttentionExecutor {
    MHAHelper<DATA_TYPE, KEY_PREC, VALUE_PREC> _helper;
    MHA<DATA_TYPE, KEY_PREC, VALUE_PREC> _kernel;
    PlainTensor _slot_mapping;

    AttentionExecutor() : _kernel(_helper) {}

    explicit AttentionExecutor(size_t key_group_size,
                               size_t value_group_size,
                               bool quant_key_bychannel,
                               bool quant_value_bychannel)
        : _helper(MHAHelper<DATA_TYPE, KEY_PREC, VALUE_PREC>(key_group_size,
                                                             value_group_size,
                                                             quant_key_bychannel,
                                                             quant_value_bychannel)),
          _kernel(_helper) {}

    void init(const std::vector<MemoryPtr>& inputs,
              const std::vector<MemoryPtr>& outputs,
              PlainTensor& q,
              PlainTensor& k,
              PlainTensor& v,
              PlainTensor& k_cache,
              PlainTensor& v_cache,
              PlainTensor& past_lens,
              PlainTensor& subsequence_begins,
              PlainTensor& block_indices,
              PlainTensor& block_indices_begins,
              float& scale,
              size_t& sliding_window,
              PlainTensor& alibi_slopes,
              size_t& max_context_len,
              PlainTensor& rotated_block_indices,
              PlainTensor& rotation_deltas,
              PlainTensor& rotation_trig_lut,
              PlainTensor& output_emb,
              PlainTensor& output_score) {
        q.reset(inputs[ID_Q]);  // [B_token, H * S]
        k.reset(inputs[ID_K]);
        v.reset(inputs[ID_V]);
        k_cache.reset(inputs[ID_KCACHE]);                             // [NUM_BLOCKS, H, 32, S]
        v_cache.reset(inputs[ID_VCACHE]);                             // [NUM_BLOCKS, H, 32, S]
        past_lens.reset(inputs[ID_PAST_LENS]);                        // [B_seq]
        subsequence_begins.reset(inputs[ID_SUBSEQUENCE_BEGINS]);      // [B_seq+1]
        block_indices.reset(inputs[ID_BLOCK_INDICES]);                // [num_blocks]
        block_indices_begins.reset(inputs[ID_BLOCK_INDICES_BEGINS]);  // [B_seq+1]
        scale = *inputs[ID_SCALE]->getDataAs<float>();
        sliding_window = static_cast<size_t>(*inputs[ID_SLIDING_WINDOW]->getDataAs<int32_t>());
        if (!inputs[ID_ALIBI_SLOPES]->getShape().hasZeroDims()) {
            alibi_slopes.reset(inputs[ID_ALIBI_SLOPES]);
        }
        max_context_len = static_cast<size_t>(*inputs[ID_MAX_CONTEXT_LEN]->getDataAs<int32_t>());

        size_t inputs_size = inputs.size();
        if (inputs_size > ID_ROTATED_BLOCK_INDICES) {
            OPENVINO_ASSERT(inputs_size >= ID_ROTATION_TRIG_LUT);
            if (!inputs[ID_ROTATED_BLOCK_INDICES]->getShape().hasZeroDims()) {
                rotated_block_indices.reset(inputs[ID_ROTATED_BLOCK_INDICES]);  // [num_blocks]
            }
            if (!inputs[ID_ROTATION_DELTAS]->getShape().hasZeroDims()) {
                rotation_deltas.reset(inputs[ID_ROTATION_DELTAS]);  // [num_blocks,  block_size (32) || 1]
            }
            if (!inputs[ID_ROTATION_TRIG_LUT]->getShape().hasZeroDims()) {
                rotation_trig_lut.reset(
                    inputs[ID_ROTATION_TRIG_LUT]);  // [max_context_len * embedding_size], row-major layout
            }
        }

        output_emb.reset(outputs[0]);
        if (outputs.size() == 2) {
            output_score.reset(outputs[1]);
        }

        auto B_token = q.size(0);
        auto Hk = k_cache.size(1);
        /* The layout for kv cache:

           by-hidden, quantized by S(hidden dims) group_num = N
           N * f32(scale + zp)|group_0|group_1|...|group_N
           adjusted_S = S + N * f32(scale + zp) * sub_byte_multiplier

           by channel, quantized by channel [block_size, S], group_num = block_size
           adjusted block consists 3 parts
           f32[scale, S]
           f32[zp, S]
           u8[block_size, S]
           adjusted key cache block u8[block_size + 2 * sizeof(float) * sub_byte_multiplier, S]
        */

        const size_t key_sub_byte_multiplier = get_sub_byte_multiplier(k_cache.get_precision());
        const size_t value_sub_byte_multiplier = get_sub_byte_multiplier(v_cache.get_precision());
        const size_t key_params_size = sizeof(float) * 2 * key_sub_byte_multiplier;
        // u4 needs scale + zp. s4 needs scale.
        const size_t param_size =
            one_of(v_cache.get_precision(), ov::element::u4, ov::element::u8) ? sizeof(float) * 2 : sizeof(float);
        const size_t value_params_size = param_size * value_sub_byte_multiplier;
        size_t key_group_num =
            _helper._key_group_size ? k_cache.size(3) / (_helper._key_group_size + key_params_size) : 1;
        size_t value_group_num =
            _helper._value_group_size ? v_cache.size(3) / (_helper._value_group_size + value_params_size) : 1;
        // auto SV = v_cache.size(3) - (v_cache.get_precision().is_real() ? 0 : value_params_size * value_group_num);
        // // revise group_size if it's zero.
        // _helper._value_group_size = _helper._value_group_size ? _helper._value_group_size : SV;

        // check by_hidden_dims parameter of value cache
        if (!value_group_num && v_cache.get_precision().is_integral())
            OPENVINO_THROW("PagedAttn value cache gets wrong group_size, ",
                           _helper._value_group_size,
                           " should be smaller than hidden_dims");
        size_t S = 0;
        // check parameter of quantized key cache
        if (k_cache.get_precision().is_integral()) {
            if (_helper._quant_key_bychannel) {
                S = k_cache.size(3);
            } else {
                if (!key_group_num)
                    OPENVINO_THROW("PagedAttn key cache gets wrong group_size, ",
                                   _helper._key_group_size,
                                   " should be smaller than hidden_dims");
                S = k_cache.size(3) - key_params_size * key_group_num;
                _helper._key_group_size = _helper._key_group_size ? _helper._key_group_size : S;
            }
        } else {
            S = k_cache.size(3);
        }

        size_t SV = 0;
        // check parameter of quantized value cache
        if (v_cache.get_precision().is_integral()) {
            if (_helper._quant_value_bychannel) {
                SV = v_cache.size(3);
            } else {
                if (!value_group_num)
                    OPENVINO_THROW("PagedAttn value cache gets wrong group_size, ",
                                   _helper._value_group_size,
                                   " should be smaller than hidden_dims");
                SV = v_cache.size(3) - value_params_size * value_group_num;
                _helper._value_group_size = _helper._value_group_size ? _helper._value_group_size : SV;
            }
        } else {
            SV = v_cache.size(3);
        }
        auto block_size = (_helper._quant_key_bychannel && k_cache.get_precision().is_integral())
                              ? (k_cache.size(2) - key_params_size)
                              : k_cache.size(2);
        auto H = q.size(1) / S;
        auto h_each_group_len = 1;
        if (Hk != H) {
            h_each_group_len = H / Hk;
        }
        auto B_seq = past_lens.size(0);
        q.assert_dims({B_token, H * S});
        k.assert_dims({B_token, Hk * S});
        v.assert_dims({B_token, Hk * SV});
        q = q.reshape({B_token, H, 1, S});
        k = k.reshape({B_token, Hk, 1, S});
        v = v.reshape({B_token, Hk, 1, SV});
        if (k_cache.get_precision().is_integral()) {
            if (_helper._quant_key_bychannel) {
                k_cache.assert_dims({0, Hk, block_size + key_params_size, S}, true);
            } else {
                k_cache.assert_dims({0, Hk, block_size, S + key_params_size * key_group_num}, true);
            }

        } else {
            k_cache.assert_dims({0, Hk, block_size, S}, true);
        }
        if (v_cache.get_precision().is_integral()) {
            if (_helper._quant_value_bychannel) {
                v_cache.assert_dims({0, Hk, block_size + value_params_size, SV}, true);
            } else {
                v_cache.assert_dims({k_cache.m_dims[0], Hk, block_size, SV + value_params_size * value_group_num},
                                    true);
            }
        } else {
            v_cache.assert_dims({k_cache.m_dims[0], Hk, block_size, SV});
        }
        past_lens.assert_dims({B_seq});
        subsequence_begins.assert_dims({B_seq + 1});
        block_indices.assert_dims({0}, true);
        block_indices_begins.assert_dims({B_seq + 1});
        if (scale == 0.0f) {
            scale = 1.0f / sqrt(S);
        }
        if (alibi_slopes) {
            alibi_slopes.assert_dims({H});
        }

        bool init_rotation_coefficient_scratch = false;
        if (rotated_block_indices) {
            // Only K entries are needed to be rotated, since position is encoded at the Q^T @ (effective_RoPE_matrix) @
            // K matrix multiplication
            rotation_deltas.assert_dims({rotated_block_indices.size(0), 0}, /* special_zero = */ true);
            OPENVINO_ASSERT(rotation_deltas.shape()[1] == 1 ||
                            rotation_deltas.shape()[1] == block_size);  // per-block or per-token granularity
            rotation_trig_lut.assert_dims({0, S}, /* special_zero = */ true);
            init_rotation_coefficient_scratch = true;
        }
        output_emb.assert_dims({B_token, H * SV});
        output_emb = output_emb.reshape({B_token, 1, H * SV});

        // TODO: enable block_size to be multiple of 32
        OPENVINO_ASSERT(block_size == 32, "CPU: block size must be 32, current: ", block_size);

        _helper.init(H,
                     S,
                     SV,
                     Hk,
                     h_each_group_len,
                     block_size,
                     sliding_window,
                     scale,
                     max_context_len,
                     alibi_slopes,
                     init_rotation_coefficient_scratch);
    }

    void concat_pastkv(const PlainTensor& k,
                       const PlainTensor& v,
                       PlainTensor& k_cache,
                       PlainTensor& v_cache,
                       const PlainTensor& past_lens,
                       const PlainTensor& subsequence_begins,
                       const PlainTensor& block_indices,
                       const PlainTensor& block_indices_begins) {
        auto B_token = k.size(0);
        _slot_mapping.resize<int32_t>({B_token});

        size_t idx = 0;
        for (size_t i = 0; i < past_lens.size(0); i++) {
            auto q_len = subsequence_begins.ptr<int32_t>()[i + 1] - subsequence_begins.ptr<int32_t>()[i];
            auto kv_len = past_lens.ptr<int32_t>()[i] + q_len;
            auto block_number_start = block_indices_begins.ptr<int32_t>()[i];
            auto block_offset_start = kv_len - q_len;
            for (int32_t j = 0; j < q_len; j++) {
                auto block_offset = block_offset_start + j;
                auto block_number =
                    block_indices.ptr<int32_t>()[block_number_start + block_offset / _helper._block_size];
                _slot_mapping.ptr<int32_t>()[idx++] =
                    block_number * _helper._block_size + block_offset % _helper._block_size;
            }
            // To simplify tails of the kernels for Q*K and W*V:
            // for first token kernels:
            //    Q*K aka [m, k0] * [n0, k0]', there is already tails logic for m, k0, but no(always assume n0 is
            //    block_size) for n0 which means the tail of k_cache need to be set to zero.
            //    W*V aka [m, k1] * [n1, k1]', there is no tails handing for n1, so tails of v_cache need to be set to
            //    zero.
            // for second token, the kernels have tails handling logic
            if (q_len != 1 && kv_len % _helper._block_size != 0) {
                // block no. which contains tails
                auto block_number = block_indices.ptr<int32_t>()[block_number_start + kv_len / _helper._block_size];
                // tails start position
                auto block_offset = kv_len % _helper._block_size;
                // tails number
                auto zero_tokens = _helper._block_size - block_offset;
                auto S = k_cache.m_dims[3];
                auto SV = v_cache.m_dims[3];
                auto Hk = k_cache.m_dims[1];  // shape: [block, H, 32, S]
                parallel_for2d(Hk, zero_tokens, [&](size_t h, size_t l) {
                    // zero out key cache
                    auto* key_cache_ptr =
                        k_cache.ptr<typename ov::element_type_traits<KEY_PREC>::value_type>(block_number,
                                                                                            h,
                                                                                            block_offset + l);
                    std::memset(key_cache_ptr,
                                0,
                                S * k_cache.m_element_size / get_sub_byte_multiplier(k_cache.get_precision()));
                    // zero out value cache
                    auto* value_cache_ptr =
                        v_cache.ptr<typename ov::element_type_traits<VALUE_PREC>::value_type>(block_number,
                                                                                              h,
                                                                                              block_offset + l);
                    std::memset(value_cache_ptr,
                                0,
                                SV * v_cache.m_element_size / get_sub_byte_multiplier(v_cache.get_precision()));
                });
            }
        }

        if constexpr (one_of(KEY_PREC, ov::element::u8, ov::element::u4)) {
            // slot_mapping could only be used for per token quantization
            // by_channel needs all data to calculation block info.
            paged_attn_quantkv(k,
                               v,
                               k_cache,
                               v_cache,
                               past_lens,
                               subsequence_begins,
                               block_indices,
                               block_indices_begins,
                               _slot_mapping,
                               _helper._output,
                               _helper._quant_key_bychannel,
                               _helper._quant_value_bychannel,
                               _helper._key_group_size,
                               _helper._value_group_size);
        } else {
            paged_attn_memcpy(k, v, k_cache, v_cache, _slot_mapping);
        }
    }

    void execute(const std::vector<MemoryPtr>& inputs, const std::vector<MemoryPtr> outputs) override {
        PlainTensor q, k, v, k_cache, v_cache;
        PlainTensor past_lens, subsequence_begins, block_indices, block_indices_begins;
        float scale;
        size_t sliding_window;
        PlainTensor alibi_slopes;
        size_t max_context_len;
        PlainTensor rotated_block_indices;
        PlainTensor rotation_deltas;
        PlainTensor rotation_trig_lut;

        PlainTensor output_emb;
        PlainTensor output_score;

        init(inputs,
             outputs,
             q,
             k,
             v,
             k_cache,
             v_cache,
             past_lens,
             subsequence_begins,
             block_indices,
             block_indices_begins,
             scale,
             sliding_window,
             alibi_slopes,
             max_context_len,
             rotated_block_indices,
             rotation_deltas,
             rotation_trig_lut,
             output_emb,
             output_score);

        if (rotated_block_indices) {
            // Rotate kv cache currently doesn't support quantized cache.
            // for u8 it only supports compilation but throws exception in the runtime
            // TODO: implement u4/u8
            if constexpr (KEY_PREC != ov::element::u4)
                rotate_kv_cache<typename ov::element_type_traits<KEY_PREC>::value_type>(
                    k_cache,
                    rotated_block_indices,
                    rotation_deltas,
                    rotation_trig_lut,
                    _helper._block_rotation_coefficient_scratch);
        }

        concat_pastkv(k, v, k_cache, v_cache, past_lens, subsequence_begins, block_indices, block_indices_begins);

        _kernel(q,
                k_cache,
                v_cache,
                output_emb,
                output_score,
                max_context_len,
                past_lens,
                subsequence_begins,
                block_indices,
                block_indices_begins,
                alibi_slopes);
    }
};
#endif

std::shared_ptr<PagedAttentionExecutor> make_pa_executor(ov::element::Type data_type,
                                                         ov::element::Type key_cache_type,
                                                         ov::element::Type value_cache_type,
                                                         size_t key_group_size,
                                                         size_t value_group_size,
                                                         bool quant_key_bychannel,
                                                         bool quant_value_bychannel) {
    std::shared_ptr<PagedAttentionExecutor> executor;
#if defined(OPENVINO_ARCH_X86_64)
    if (data_type == ov::element::bf16) {
#    if defined(HAVE_AVX512F)
        if (key_cache_type == ov::element::u8) {
            if (value_cache_type == ov::element::u4) {
                executor = std::make_shared<AttentionExecutor<ov::bfloat16, ov::element::u8, ov::element::u4>>(
                    key_group_size,
                    value_group_size,
                    quant_key_bychannel,
                    quant_value_bychannel);
            } else if (value_cache_type == ov::element::u8) {
                executor = std::make_shared<AttentionExecutor<ov::bfloat16, ov::element::u8, ov::element::u8>>(
                    key_group_size,
                    value_group_size,
                    quant_key_bychannel,
                    quant_value_bychannel);
            } else {
                OPENVINO_THROW("make_pa_executor: key_cache_type u8 with value_cache_type ",
                               value_cache_type.to_string(),
                               " is not support");
            }

        } else if (key_cache_type == ov::element::u4) {
            if (value_cache_type == ov::element::u4) {
                executor = std::make_shared<AttentionExecutor<ov::bfloat16, ov::element::u4, ov::element::u4>>(
                    key_group_size,
                    value_group_size,
                    quant_key_bychannel,
                    quant_value_bychannel);
            } else if (value_cache_type == ov::element::u8) {
                executor = std::make_shared<AttentionExecutor<ov::bfloat16, ov::element::u4, ov::element::u8>>(
                    key_group_size,
                    value_group_size,
                    quant_key_bychannel,
                    quant_value_bychannel);
            } else {
                OPENVINO_THROW("make_pa_executor: key_cache_type u4 with value_cache_type ",
                               value_cache_type.to_string(),
                               " is not support");
            }
        } else {
            OPENVINO_ASSERT(key_cache_type == ov::element::bf16 && value_cache_type == ov::element::bf16,
                            "expect kvcache type bf16, current: ",
                            key_cache_type,
                            " , ",
                            value_cache_type);
            executor = std::make_shared<AttentionExecutor<ov::bfloat16, ov::element::bf16, ov::element::bf16>>();
        }
#    else
        OPENVINO_THROW("make_pa_executor: bf16 needs avx512+ hardware.");
#    endif
    } else if (data_type == ov::element::f16) {
#    if defined(HAVE_AVX512F)
        if (key_cache_type == ov::element::u8) {
            if (value_cache_type == ov::element::u4) {
                executor = std::make_shared<AttentionExecutor<ov::float16, ov::element::u8, ov::element::u4>>(
                    key_group_size,
                    value_group_size,
                    quant_key_bychannel,
                    quant_value_bychannel);
            } else if (value_cache_type == ov::element::u8) {
                executor = std::make_shared<AttentionExecutor<ov::float16, ov::element::u8, ov::element::u8>>(
                    key_group_size,
                    value_group_size,
                    quant_key_bychannel,
                    quant_value_bychannel);
            } else {
                OPENVINO_THROW("make_pa_executor: key_cache_type u8 with value_cache_type ",
                               value_cache_type.to_string(),
                               " is not support");
            }
        } else if (key_cache_type == ov::element::u4) {
            if (value_cache_type == ov::element::u4) {
                executor = std::make_shared<AttentionExecutor<ov::float16, ov::element::u4, ov::element::u4>>(
                    key_group_size,
                    value_group_size,
                    quant_key_bychannel,
                    quant_value_bychannel);
            } else if (value_cache_type == ov::element::u8) {
                executor = std::make_shared<AttentionExecutor<ov::float16, ov::element::u4, ov::element::u8>>(
                    key_group_size,
                    value_group_size,
                    quant_key_bychannel,
                    quant_value_bychannel);
            } else {
                OPENVINO_THROW("make_pa_executor: key_cache_type u4 with value_cache_type ",
                               value_cache_type.to_string(),
                               " is not support");
            }
        } else {
            OPENVINO_ASSERT(key_cache_type == ov::element::f16 && value_cache_type == ov::element::f16,
                            "expect kvcache type f16, current: ",
                            key_cache_type,
                            " , ",
                            value_cache_type);
            executor = std::make_shared<AttentionExecutor<ov::float16, ov::element::f16, ov::element::f16>>();
        }
#    else
        OPENVINO_THROW("make_pa_executor: f16 needs avx512+ hardware.");
#    endif
    } else if (data_type == ov::element::f32) {
        if (key_cache_type == ov::element::u8) {
            if (value_cache_type == ov::element::u4) {
                executor =
                    std::make_shared<AttentionExecutor<float, ov::element::u8, ov::element::u4>>(key_group_size,
                                                                                                 value_group_size,
                                                                                                 quant_key_bychannel,
                                                                                                 quant_value_bychannel);
            } else if (value_cache_type == ov::element::u8) {
                executor =
                    std::make_shared<AttentionExecutor<float, ov::element::u8, ov::element::u8>>(key_group_size,
                                                                                                 value_group_size,
                                                                                                 quant_key_bychannel,
                                                                                                 quant_value_bychannel);
            } else {
                OPENVINO_THROW("make_pa_executor: key_cache_type u8 with value_cache_type ",
                               value_cache_type.to_string(),
                               " is not support");
            }
        } else if (key_cache_type == ov::element::u4) {
            if (value_cache_type == ov::element::u4) {
                executor =
                    std::make_shared<AttentionExecutor<float, ov::element::u4, ov::element::u4>>(key_group_size,
                                                                                                 value_group_size,
                                                                                                 quant_key_bychannel,
                                                                                                 quant_value_bychannel);
            } else if (value_cache_type == ov::element::u8) {
                executor =
                    std::make_shared<AttentionExecutor<float, ov::element::u4, ov::element::u8>>(key_group_size,
                                                                                                 value_group_size,
                                                                                                 quant_key_bychannel,
                                                                                                 quant_value_bychannel);
            } else {
                OPENVINO_THROW("make_pa_executor: key_cache_type u4 with value_cache_type ",
                               value_cache_type.to_string(),
                               " is not support");
            }
        } else if (key_cache_type == ov::element::f16) {
            OPENVINO_ASSERT(value_cache_type == ov::element::f16,
                            "expect value_cache_type type f16, current: ",
                            value_cache_type);
            executor =
                std::make_shared<AttentionExecutor<float, ov::element::f16, ov::element::f16>>(key_group_size,
                                                                                               value_group_size,
                                                                                               quant_key_bychannel,
                                                                                               quant_value_bychannel);
        } else {
            OPENVINO_ASSERT(key_cache_type == ov::element::f32 && value_cache_type == ov::element::f32,
                            "expect kvcache type f32, current: ",
                            key_cache_type,
                            " , ",
                            value_cache_type);
            executor =
                std::make_shared<AttentionExecutor<float, ov::element::f32, ov::element::f32>>(key_group_size,
                                                                                               value_group_size,
                                                                                               quant_key_bychannel,
                                                                                               quant_value_bychannel);
        }
    } else {
        OPENVINO_THROW("make_pa_executor: unsupported precision: ", data_type);
    }
#elif (defined(OPENVINO_ARCH_ARM64) && defined(HAVE_SVE))
    if (data_type == ov::element::f32) {
        if (key_cache_type == ov::element::u8 && value_cache_type == ov::element::u8) {
            executor =
                std::make_shared<AttentionExecutor<float, ov::element::u8, ov::element::u8>>(key_group_size,
                                                                                             value_group_size,
                                                                                             quant_key_bychannel,
                                                                                             quant_value_bychannel);
        } else {
            OPENVINO_THROW("make_pa_executor: key_cache_type and value_cache_type of u8 is only support");
        }
    }

#else
    OPENVINO_THROW("make_pa_executor: only support x64 platform or ARM with SVE support");
#endif
    return executor;
}

}  // namespace ov::Extensions::Cpu::XARCH<|MERGE_RESOLUTION|>--- conflicted
+++ resolved
@@ -2462,12 +2462,11 @@
                 auto block_number = block_table[i];
                 for (size_t pq = 0; pq < q_len; pq++) {
                     for (size_t h = hq_beg; h < hq_end; h++) {
-<<<<<<< HEAD
                         if constexpr (KEY_PREC == ov::element::u8 || KEY_PREC == ov::element::u4) {
                             dot_product_block_quantized<DATA_TYPE, KEY_PREC>(query.ptr<DATA_TYPE>(h, pq),
                                                                              present_key.ptr<uint8_t>(block_number, hk),
                                                                              _weight.ptr<float>(ithr, h, pq) + pk,
-                                                                             _S,
+                                                                             S,
                                                                              _quant_key_bychannel,
                                                                              std::min(_block_size, cur_kv_len - pk),
                                                                              _key_group_size);
@@ -2477,24 +2476,9 @@
                                 present_key.ptr<typename ov::element_type_traits<KEY_PREC>::value_type>(block_number,
                                                                                                         hk),
                                 _weight.ptr<float>(ithr, h, pq) + pk,
-                                _S,
+                                S,
                                 std::min(_block_size, cur_kv_len - pk),
                                 _key_group_size);
-=======
-                        if (precision_of<KEY_CACHE_TYPE>::value == ov::element::u8 && _quant_key_bychannel) {
-                            dot_product_block_by_channel(query.ptr<DATA_TYPE>(h, pq),
-                                                         present_key.ptr<uint8_t>(block_number, hk),
-                                                         _weight.ptr<float>(ithr, h, pq) + pk,
-                                                         S,
-                                                         std::min(_block_size, cur_kv_len - pk));
-                        } else {
-                            dot_product_block(query.ptr<DATA_TYPE>(h, pq),
-                                              present_key.ptr<KEY_CACHE_TYPE>(block_number, hk),
-                                              _weight.ptr<float>(ithr, h, pq) + pk,
-                                              S,
-                                              std::min(_block_size, cur_kv_len - pk),
-                                              _key_group_size);
->>>>>>> 79707841
                         }
                     }
                 }
@@ -2537,7 +2521,6 @@
             auto block_number = block_table[i];
             for (size_t pq = 0; pq < q_len; pq++) {
                 for (size_t h = hq_beg; h < hq_end; h++) {
-<<<<<<< HEAD
                     auto* v_ptr =
                         present_value.ptr<typename element_type_traits<VALUE_PREC>::value_type>(block_number, hk);
                     if constexpr (one_of(VALUE_PREC, ov::element::u8, ov::element::u4)) {
@@ -2545,7 +2528,7 @@
                             _output.ptr<float>(ithr, pq, h),
                             _weight.ptr<float>(ithr, h, pq) + pv,
                             present_value.ptr<uint8_t>(block_number, hk),
-                            _SV,
+                            SV,
                             _quant_value_bychannel,
                             std::min(_block_size, cur_kv_len - pv),
                             _value_group_size);
@@ -2554,24 +2537,10 @@
                             _output.ptr<float>(ithr, pq, h),
                             _weight.ptr<float>(ithr, h, pq) + pv,
                             v_ptr,
-                            _SV,
+                            SV,
                             std::min(_block_size, cur_kv_len - pv),
                             _value_group_size);
                     }
-=======
-                    auto sub_byte_multiplier = get_sub_byte_multiplier(present_value.get_precision());
-                    size_t v_stride = (block_number * present_value.m_strides[0] + hk * present_value.m_strides[1]) *
-                                      present_value.get_precision().size() / sub_byte_multiplier;
-                    auto* v_ptr = reinterpret_cast<typename element_type_traits<VALUE_PREC>::value_type*>(
-                        present_value.m_ptr.get() + v_stride);
-                    attn_acc_value_block<typename element_type_traits<VALUE_PREC>::value_type, VALUE_PREC>(
-                        _output.ptr<float>(ithr, pq, h),
-                        _weight.ptr<float>(ithr, h, pq) + pv,
-                        v_ptr,
-                        SV,
-                        std::min(_block_size, cur_kv_len - pv),
-                        _value_group_size);
->>>>>>> 79707841
                 }
             }
         }
@@ -2662,13 +2631,12 @@
 #    endif
                     for (size_t pq = 0; pq < q_len; pq++) {
                         for (size_t h = hq_beg; h < hq_end; h++) {
-<<<<<<< HEAD
                             if constexpr (KEY_PREC == ov::element::u8 || KEY_PREC == ov::element::u4) {
                                 dot_product_block_quantized<DATA_TYPE, KEY_PREC>(
                                     query.ptr<DATA_TYPE>(b, h, pq),
                                     key_cache.ptr<uint8_t>(block_number, hk),
                                     _weight_bhl.ptr<float>(b, h, pq) + pk,
-                                    _S,
+                                    S,
                                     _quant_key_bychannel,
                                     std::min(_block_size, context_len - pk),
                                     _key_group_size);
@@ -2678,24 +2646,9 @@
                                     key_cache.ptr<typename ov::element_type_traits<KEY_PREC>::value_type>(block_number,
                                                                                                           hk),
                                     _weight_bhl.ptr<float>(b, h, pq) + pk,
-                                    _S,
+                                    S,
                                     std::min(_block_size, context_len - pk),
                                     _key_group_size);
-=======
-                            if (precision_of<KEY_CACHE_TYPE>::value == ov::element::u8 && _quant_key_bychannel) {
-                                dot_product_block_by_channel(query.ptr<DATA_TYPE>(b, h, pq),
-                                                             key_cache.ptr<uint8_t>(block_number, hk),
-                                                             _weight_bhl.ptr<float>(b, h, pq) + pk,
-                                                             S,
-                                                             std::min(_block_size, context_len - pk));
-                            } else {
-                                dot_product_block(query.ptr<DATA_TYPE>(b, h, pq),
-                                                  key_cache.ptr<KEY_CACHE_TYPE>(block_number, hk),
-                                                  _weight_bhl.ptr<float>(b, h, pq) + pk,
-                                                  S,
-                                                  std::min(_block_size, context_len - pk),
-                                                  _key_group_size);
->>>>>>> 79707841
                             }
                         }
                     }
@@ -2767,7 +2720,6 @@
                 auto block_number = block_indices.ptr<int32_t>()[block_indices_begins.ptr<int32_t>()[b] + pv_in_blocks];
                 for (size_t pq = 0; pq < q_len; pq++) {
                     for (size_t h = hq_beg; h < hq_end; h++) {
-<<<<<<< HEAD
                         auto* v_ptr =
                             value_cache.ptr<typename element_type_traits<VALUE_PREC>::value_type>(block_number, hk);
                         if constexpr (one_of(VALUE_PREC, ov::element::u8, ov::element::u4)) {
@@ -2775,7 +2727,7 @@
                                 _output_bhl.ptr<float>(ithr, b, pq, h),
                                 _weight_bhl.ptr<float>(b, h, pq) + pv,
                                 value_cache.ptr<uint8_t>(block_number, hk),
-                                _SV,
+                                SV,
                                 _quant_value_bychannel,
                                 std::min(_block_size, context_len - pv),
                                 _value_group_size);
@@ -2784,24 +2736,10 @@
                                 _output_bhl.ptr<float>(ithr, b, pq, h),
                                 _weight_bhl.ptr<float>(b, h, pq) + pv,
                                 v_ptr,
-                                _SV,
+                                SV,
                                 std::min(_block_size, context_len - pv),
                                 _value_group_size);
                         }
-=======
-                        auto sub_byte_multiplier = get_sub_byte_multiplier(value_cache.get_precision());
-                        size_t v_stride = (block_number * value_cache.m_strides[0] + hk * value_cache.m_strides[1]) *
-                                          value_cache.get_precision().size() / sub_byte_multiplier;
-                        auto* v_ptr = reinterpret_cast<typename element_type_traits<VALUE_PREC>::value_type*>(
-                            value_cache.m_ptr.get() + v_stride);
-                        attn_acc_value_block<typename element_type_traits<VALUE_PREC>::value_type, VALUE_PREC>(
-                            _output_bhl.ptr<float>(ithr, b, pq, h),
-                            _weight_bhl.ptr<float>(b, h, pq) + pv,
-                            v_ptr,
-                            SV,
-                            std::min(_block_size, context_len - pv),
-                            _value_group_size);
->>>>>>> 79707841
                     }
                 }
             }
@@ -2982,18 +2920,11 @@
                     v_ptr,
                     _helper._output.template ptr<DATA_TYPE>(ithr),
                     _helper._block_size,
-<<<<<<< HEAD
-                    _helper._SV,
-                    rnd_up(_helper._SV, _helper._block_size),
-                    _helper._SV,
-                    _helper._value_group_size,
-                    _helper._quant_value_bychannel);
-=======
                     _helper.SV,
                     rnd_up(_helper.SV, _helper._block_size),
                     _helper.SV,
-                    _helper._value_group_size);
->>>>>>> 79707841
+                    _helper._value_group_size,
+                    _helper._quant_value_bychannel);
             } else {
                 // need to decompress
                 if (!q_cache_is_same) {
@@ -3003,14 +2934,9 @@
                         _helper._wv_scratch_b.template ptr<DATA_TYPE>(batch_in_reorder, kv_block, hk),
                         v_ptr,
                         _helper._block_size,
-<<<<<<< HEAD
-                        _helper._SV,
+                        _helper.SV,
                         _helper._value_group_size,
                         _helper._quant_value_bychannel);
-=======
-                        _helper.SV,
-                        _helper._value_group_size);
->>>>>>> 79707841
                 }
             }
         });
