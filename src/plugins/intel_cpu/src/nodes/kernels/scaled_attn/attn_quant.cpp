// Copyright (C) 2018-2025 Intel Corporation
// SPDX-License-Identifier: Apache-2.0
//
#include <cfloat>
#include <cmath>
#include <cstring>
#include <iostream>
#include <limits>
#include <type_traits>

#if defined(HAVE_AVX2) || defined(HAVE_AVX512F)
#    include <immintrin.h>
#endif

#include "attn_quant.hpp"
#include "attn_quant_kernel.hpp"
#include "common.hpp"
#include "openvino/core/parallel.hpp"
#include "openvino/core/type/bfloat16.hpp"

namespace ov::Extensions::Cpu::XARCH {

using namespace ov;

template <typename T>
static void find_minmax(const T* src, size_t n, float& min, float& max) {
    max = -FLT_MAX;
    min = FLT_MAX;
    size_t i = 0;
#if defined(HAVE_AVX512F)
    auto v0_max = _mm512_set1_ps(-FLT_MAX);
    auto v0_min = _mm512_set1_ps(FLT_MAX);
    auto v1_max = _mm512_set1_ps(-FLT_MAX);
    auto v1_min = _mm512_set1_ps(FLT_MAX);
    auto v2_max = _mm512_set1_ps(-FLT_MAX);
    auto v2_min = _mm512_set1_ps(FLT_MAX);
    auto v3_max = _mm512_set1_ps(-FLT_MAX);
    auto v3_min = _mm512_set1_ps(FLT_MAX);
    for (; i + 4 * vec_len_f32_avx512 <= n; i += vec_len_f32_avx512 * 4) {
        auto v0 = mm512_uni_loadu_ps(src + i);
        auto v1 = mm512_uni_loadu_ps(src + i + vec_len_f32_avx512);
        auto v2 = mm512_uni_loadu_ps(src + i + 2 * vec_len_f32_avx512);
        auto v3 = mm512_uni_loadu_ps(src + i + 3 * vec_len_f32_avx512);
        v0_max = _mm512_max_ps(v0_max, v0);
        v0_min = _mm512_min_ps(v0_min, v0);
        v1_max = _mm512_max_ps(v1_max, v1);
        v1_min = _mm512_min_ps(v1_min, v1);
        v2_max = _mm512_max_ps(v2_max, v2);
        v2_min = _mm512_min_ps(v2_min, v2);
        v3_max = _mm512_max_ps(v3_max, v3);
        v3_min = _mm512_min_ps(v3_min, v3);
    }
    if (i + 2 * vec_len_f32_avx512 <= n) {
        auto v0 = mm512_uni_loadu_ps(src + i);
        auto v1 = mm512_uni_loadu_ps(src + i + vec_len_f32_avx512);
        v0_max = _mm512_max_ps(v0_max, v0);
        v0_min = _mm512_min_ps(v0_min, v0);
        v1_max = _mm512_max_ps(v1_max, v1);
        v1_min = _mm512_min_ps(v1_min, v1);
        i += 2 * vec_len_f32_avx512;
    }
    if (i + vec_len_f32_avx512 <= n) {
        auto v0 = mm512_uni_loadu_ps(src + i);
        v0_max = _mm512_max_ps(v0_max, v0);
        v0_min = _mm512_min_ps(v0_min, v0);
        i += vec_len_f32_avx512;
    }
    v0_max = _mm512_max_ps(v0_max, v1_max);
    v0_min = _mm512_min_ps(v0_min, v1_min);
    v2_max = _mm512_max_ps(v2_max, v3_max);
    v2_min = _mm512_min_ps(v2_min, v3_min);
    v0_max = _mm512_max_ps(v0_max, v2_max);
    v0_min = _mm512_min_ps(v0_min, v2_min);
    max = _mm512_reduce_max_ps(v0_max);
    min = _mm512_reduce_min_ps(v0_min);
#elif defined(HAVE_AVX2)
    auto v0_max = _mm256_set1_ps(-FLT_MAX);
    auto v0_min = _mm256_set1_ps(FLT_MAX);
    auto v1_max = _mm256_set1_ps(-FLT_MAX);
    auto v1_min = _mm256_set1_ps(FLT_MAX);
    auto v2_max = _mm256_set1_ps(-FLT_MAX);
    auto v2_min = _mm256_set1_ps(FLT_MAX);
    auto v3_max = _mm256_set1_ps(-FLT_MAX);
    auto v3_min = _mm256_set1_ps(FLT_MAX);
    for (; i + 4 * vec_len_f32_avx2 <= n; i += vec_len_f32_avx2 * 4) {
        auto v0 = mm256_uni_loadu_ps(src + i);
        auto v1 = mm256_uni_loadu_ps(src + i + vec_len_f32_avx2);
        auto v2 = mm256_uni_loadu_ps(src + i + 2 * vec_len_f32_avx2);
        auto v3 = mm256_uni_loadu_ps(src + i + 3 * vec_len_f32_avx2);
        v0_max = _mm256_max_ps(v0_max, v0);
        v0_min = _mm256_min_ps(v0_min, v0);
        v1_max = _mm256_max_ps(v1_max, v1);
        v1_min = _mm256_min_ps(v1_min, v1);
        v2_max = _mm256_max_ps(v2_max, v2);
        v2_min = _mm256_min_ps(v2_min, v2);
        v3_max = _mm256_max_ps(v3_max, v3);
        v3_min = _mm256_min_ps(v3_min, v3);
    }
    if (i + 2 * vec_len_f32_avx2 <= n) {
        auto v0 = mm256_uni_loadu_ps(src + i);
        auto v1 = mm256_uni_loadu_ps(src + i + vec_len_f32_avx2);
        v0_max = _mm256_max_ps(v0_max, v0);
        v0_min = _mm256_min_ps(v0_min, v0);
        v1_max = _mm256_max_ps(v1_max, v1);
        v1_min = _mm256_min_ps(v1_min, v1);
        i += 2 * vec_len_f32_avx2;
    }
    if (i + vec_len_f32_avx2 <= n) {
        auto v0 = mm256_uni_loadu_ps(src + i);
        v0_max = _mm256_max_ps(v0_max, v0);
        v0_min = _mm256_min_ps(v0_min, v0);
        i += vec_len_f32_avx2;
    }
    v0_max = _mm256_max_ps(v0_max, v1_max);
    v0_min = _mm256_min_ps(v0_min, v1_min);
    v2_max = _mm256_max_ps(v2_max, v3_max);
    v2_min = _mm256_min_ps(v2_min, v3_min);
    v0_max = _mm256_max_ps(v0_max, v2_max);
    v0_min = _mm256_min_ps(v0_min, v2_min);
    hmax(v0_max);
    hmin(v0_min);
    max = _mm256_cvtss_f32(v0_max);
    min = _mm256_cvtss_f32(v0_min);
#endif
    for (; i < n; i++) {
        float tmp = src[i];
        max = std::max(max, tmp);
        min = std::min(min, tmp);
    }
}

template <typename T>
static void quant_u8(const T* src, uint8_t* dst, size_t n, float& scale, float& zp) {
    size_t i = 0;
    float max = -FLT_MAX;
    float min = FLT_MAX;
    find_minmax(src, n, min, max);
    scale = (max - min) / 255;
    if (scale == 0) {
        scale = 0.0001f;
    }
    zp = -min / scale;
#if defined(HAVE_AVX512F)
    auto v_scale = _mm512_set1_ps(1 / scale);
    auto v_zp = _mm512_set1_ps(zp);
    auto v_zero = _mm512_setzero_epi32();
    for (; i + vec_len_f32_avx512 <= n; i += vec_len_f32_avx512) {
        auto v = mm512_uni_loadu_ps(src + i);
        v = _mm512_fmadd_ps(v, v_scale, v_zp);
        auto v_i32 = _mm512_cvt_roundps_epi32(v, _MM_FROUND_TO_NEAREST_INT | _MM_FROUND_NO_EXC);
        v_i32 = _mm512_max_epi32(v_i32, v_zero);
        _mm512_mask_cvtusepi32_storeu_epi8(dst + i, 0xffff, v_i32);
    }
#elif defined(HAVE_AVX2)
    auto v_scale = _mm256_set1_ps(1 / scale);
    auto v_zp = _mm256_set1_ps(zp);
    for (; i + vec_len_f32_avx2 <= n; i += vec_len_f32_avx2) {
        auto v = mm256_uni_loadu_ps(src + i);
        v = _mm256_fmadd_ps(v, v_scale, v_zp);
        v = _mm256_round_ps(v, _MM_ROUND_NEAREST);
        auto v_i32 = _mm256_cvtps_epi32(v);

        auto high4 = _mm256_extractf128_si256(v_i32, 1);
        auto low4 = _mm256_castsi256_si128(v_i32);
        auto packed = _mm_packs_epi32(low4, high4);
        packed = _mm_packus_epi16(packed, packed);
        _mm_storel_epi64(reinterpret_cast<__m128i*>(dst + i), packed);
    }
#endif
    for (; i < n; i++) {
        float tmp = src[i];
        tmp = std::max(tmp / scale + zp, 0.0f);
        dst[i] = static_cast<uint8_t>(std::round(tmp));
    }
}

template <typename T>
static void find_params_by_channel(const T* src,
                                   size_t seq_dim,
                                   size_t hidden_dims,
                                   size_t src_stride,
                                   size_t dst_stride,
                                   float* scale,
                                   float* zp,
                                   size_t bits) {
    size_t j = 0;
    float integer_range = static_cast<float>((1 << bits) - 1);
#if defined(HAVE_AVX512F)
    for (; j + vec_len_f32_avx512 <= hidden_dims; j += vec_len_f32_avx512) {
        auto v_max = _mm512_set1_ps(-std::numeric_limits<float>::max());
        auto v_min = _mm512_set1_ps(std::numeric_limits<float>::max());
        for (size_t i = 0; i < seq_dim; i += 1) {
            auto v_cur = mm512_uni_loadu_ps(src + i * src_stride + j);
            v_max = _mm512_max_ps(v_max, v_cur);
            v_min = _mm512_min_ps(v_min, v_cur);
        }
        auto v_scale = _mm512_sub_ps(v_max, v_min);
        v_scale = _mm512_mul_ps(v_scale, _mm512_set1_ps(1 / integer_range));
        auto v_mask = _mm512_cmp_ps_mask(v_scale, _mm512_setzero_ps(), _CMP_EQ_OQ);
        v_scale = _mm512_mask_add_ps(v_scale, v_mask, v_scale, _mm512_set1_ps(0.0001f));
        auto v_zp = _mm512_mul_ps(v_min, _mm512_set1_ps(-1.0f));
        v_zp = _mm512_div_ps(v_zp, v_scale);

        _mm512_storeu_ps(scale + j, v_scale);
        _mm512_storeu_ps(zp + j, v_zp);
    }
#endif
#if defined(HAVE_AVX2)
    for (; j + vec_len_f32_avx2 <= hidden_dims; j += vec_len_f32_avx2) {
        auto v_max = _mm256_set1_ps(-std::numeric_limits<float>::max());
        auto v_min = _mm256_set1_ps(std::numeric_limits<float>::max());
        for (size_t i = 0; i < seq_dim; i++) {
            auto v_cur = mm256_uni_loadu_ps(src + i * src_stride + j);
            v_max = _mm256_max_ps(v_max, v_cur);
            v_min = _mm256_min_ps(v_min, v_cur);
        }
        auto v_scale = _mm256_sub_ps(v_max, v_min);
        v_scale = _mm256_mul_ps(v_scale, _mm256_set1_ps(1 / integer_range));
        auto v_cond = _mm256_cmp_ps(v_scale, _mm256_setzero_ps(), _CMP_EQ_OQ);
        auto v_comp = _mm256_and_ps(v_cond, _mm256_set1_ps(0.0001f));
        v_scale = _mm256_add_ps(v_scale, v_comp);
        auto v_zp = _mm256_mul_ps(v_min, _mm256_set1_ps(-1.0f));
        v_zp = _mm256_div_ps(v_zp, v_scale);
        _mm256_storeu_ps(scale + j, v_scale);
        _mm256_storeu_ps(zp + j, v_zp);
    }
#endif
    for (; j < hidden_dims; j++) {
        float max = -std::numeric_limits<float>::max();
        float min = std::numeric_limits<float>::max();
        for (size_t i = 0; i < seq_dim; i++) {
            float tmp = src[i * src_stride + j];
            max = std::max(max, tmp);
            min = std::min(min, tmp);
        }
<<<<<<< HEAD
        float temp_scale = (max - min) / integer_range;
        if (temp_scale == 0)
=======
        float temp_scale = (max - min) / 255;
        if (temp_scale == 0) {
>>>>>>> fc43ea1a
            temp_scale = 0.0001f;
        }
        float temp_zp = -min / temp_scale;
        scale[j] = temp_scale;
        zp[j] = temp_zp;
    }
}

template <typename T, ov::element::Type_t DST_PREC, std::enable_if_t<DST_PREC == ov::element::u8, bool> = true>
static void quantize_by_channel(const T* src,
                                uint8_t* dst,
                                size_t seq_dim,
                                size_t hidden_dims,
                                size_t src_stride,
                                size_t dst_stride,
                                float* scale,
                                float* zp) {
    find_params_by_channel(src, seq_dim, hidden_dims, src_stride, dst_stride, scale, zp, 8);
    // quantize
    size_t j = 0;
#if defined(HAVE_AVX512F)
    for (; j + vec_len_f32_avx512 <= hidden_dims; j += vec_len_f32_avx512) {
        auto v_scale = mm512_uni_loadu_ps(scale + j);
        v_scale = _mm512_div_ps(_mm512_set1_ps(1.0f), v_scale);
        auto v_zero = _mm512_setzero_epi32();
        auto v_zp = mm512_uni_loadu_ps(zp + j);
        for (size_t i = 0; i < seq_dim; i++) {
            auto v = mm512_uni_loadu_ps(src + i * src_stride + j);
            v = _mm512_fmadd_ps(v, v_scale, v_zp);
            auto v_i32 = _mm512_cvt_roundps_epi32(v, _MM_FROUND_TO_NEAREST_INT | _MM_FROUND_NO_EXC);
            v_i32 = _mm512_max_epi32(v_i32, v_zero);
            _mm512_mask_cvtusepi32_storeu_epi8(dst + i * dst_stride + j, 0xffff, v_i32);
        }
    }
#endif

#if defined(HAVE_AVX2)
    for (; j + vec_len_f32_avx2 <= hidden_dims; j += vec_len_f32_avx2) {
        auto v_scale = mm256_uni_loadu_ps(scale + j);
        v_scale = _mm256_div_ps(_mm256_set1_ps(1.0f), v_scale);
        auto v_zp = mm256_uni_loadu_ps(zp + j);
        auto v_zero = _mm256_setzero_si256();
        for (size_t i = 0; i < seq_dim; i++) {
            auto v = mm256_uni_loadu_ps(src + i * src_stride + j);
            v = _mm256_fmadd_ps(v, v_scale, v_zp);
            v = _mm256_round_ps(v, _MM_ROUND_NEAREST);
            auto v_i32 = _mm256_cvtps_epi32(v);
            v_i32 = _mm256_max_epi32(v_i32, v_zero);
            auto high4 = _mm256_extractf128_si256(v_i32, 1);
            auto low4 = _mm256_castsi256_si128(v_i32);
            auto packed = _mm_packs_epi32(low4, high4);
            packed = _mm_packus_epi16(packed, packed);
            _mm_storel_epi64(reinterpret_cast<__m128i*>(dst + i * dst_stride + j), packed);
        }
    }
#endif
    for (; j < hidden_dims; j++) {
        for (size_t i = 0; i < seq_dim; ++i) {
            float tmp = src[i * src_stride + j];
            tmp = std::max(tmp / scale[j] + zp[j], 0.0f);
            dst[i * dst_stride + j] = static_cast<uint8_t>(std::round(tmp));
        }
    }
}

// static void quantize_u4_kernel() {

// }

template <typename T, ov::element::Type_t DST_PREC, std::enable_if_t<DST_PREC == ov::element::u4, bool> = true>
static void quantize_by_channel(const T* src,
                                uint8_t* dst,
                                size_t seq_dim,
                                size_t hidden_dims,
                                size_t src_stride,
                                size_t dst_stride,
                                float* scale,
                                float* zp) {
    find_params_by_channel(src, seq_dim, hidden_dims, src_stride, dst_stride, scale, zp, 4);
    size_t j = 0;
#if defined(HAVE_AVX512F)
    for (; j + vec_len_f32_avx512 * 2 <= hidden_dims; j += vec_len_f32_avx512 * 2) {
        auto v_scale0 = mm512_uni_loadu_ps(scale + j);
        v_scale0 = _mm512_div_ps(_mm512_set1_ps(1.0f), v_scale0);
        auto v_scale1 = mm512_uni_loadu_ps(scale + j + vec_len_f32_avx512);
        v_scale1 = _mm512_div_ps(_mm512_set1_ps(1.0f), v_scale1);

        auto v_zero = _mm512_setzero_epi32();
        auto v_upper = _mm512_set1_epi32(15);

        auto v_zp0 = mm512_uni_loadu_ps(zp + j);
        auto v_zp1 = mm512_uni_loadu_ps(zp + j + vec_len_f32_avx512);
        for (size_t i = 0; i < seq_dim; i++) {
            auto v0 = mm512_uni_loadu_ps(src + i * src_stride + j);
            auto v1 = mm512_uni_loadu_ps(src + i * src_stride + j + vec_len_f32_avx512);
            v0 = _mm512_fmadd_ps(v0, v_scale0, v_zp0);
            v1 = _mm512_fmadd_ps(v1, v_scale1, v_zp1);
            auto v0_i32 = _mm512_cvt_roundps_epi32(v0, _MM_FROUND_TO_NEAREST_INT | _MM_FROUND_NO_EXC);
            auto v1_i32 = _mm512_cvt_roundps_epi32(v1, _MM_FROUND_TO_NEAREST_INT | _MM_FROUND_NO_EXC);
            v0_i32 = _mm512_max_epi32(v0_i32, v_zero);
            v1_i32 = _mm512_max_epi32(v1_i32, v_zero);
            v0_i32 = _mm512_min_epi32(v0_i32, v_upper);
            v1_i32 = _mm512_min_epi32(v1_i32, v_upper);
            mm512_storeu_u4(dst + i * dst_stride + j / 2, v0_i32, v1_i32);
        }
    }
#endif
#if defined(HAVE_AVX2)
    for (; j + vec_len_f32_avx2 * 2 <= hidden_dims; j += vec_len_f32_avx2 * 2) {
        auto v_scale0 = mm256_uni_loadu_ps(scale + j);
        v_scale0 = _mm256_div_ps(_mm256_set1_ps(1.0f), v_scale0);
        auto v_scale1 = mm256_uni_loadu_ps(scale + j + vec_len_f32_avx2);
        v_scale1 = _mm256_div_ps(_mm256_set1_ps(1.0f), v_scale1);

        auto v_zero = _mm256_setzero_si256();
        auto v_upper = _mm256_set1_epi32(15);

        auto v_zp0 = mm256_uni_loadu_ps(zp + j);
        auto v_zp1 = mm256_uni_loadu_ps(zp + j + vec_len_f32_avx2);
        for (size_t i = 0; i < seq_dim; i++) {
            auto v0 = mm256_uni_loadu_ps(src + i * src_stride + j);
            auto v1 = mm256_uni_loadu_ps(src + i * src_stride + j + vec_len_f32_avx2);
            v0 = _mm256_fmadd_ps(v0, v_scale0, v_zp0);
            v0 = _mm256_round_ps(v0, _MM_ROUND_NEAREST);
            v1 = _mm256_fmadd_ps(v1, v_scale1, v_zp1);
            v1 = _mm256_round_ps(v1, _MM_ROUND_NEAREST);

            auto v0_i32 = _mm256_cvtps_epi32(v0);
            auto v1_i32 = _mm256_cvtps_epi32(v1);
            v0_i32 = _mm256_max_epi32(v0_i32, v_zero);
            v1_i32 = _mm256_max_epi32(v1_i32, v_zero);
            v0_i32 = _mm256_min_epi32(v0_i32, v_upper);
            v1_i32 = _mm256_min_epi32(v1_i32, v_upper);
            mm256_storeu_u4(dst + i * dst_stride + j / 2, v0_i32, v1_i32);
        }
    }
#endif
    for (; j < hidden_dims; j++) {
        for (size_t i = 0; i < seq_dim; i++) {
            float tmp = src[i * src_stride + j];
            tmp = std::round(tmp / scale[j] + zp[j]);
            uint8_t src_val = std::min((uint8_t)15, (uint8_t)(tmp));
            src_val = std::max((uint8_t)0, (uint8_t)(tmp));
            uint8_t dst_val = j % 2 == 0 ? 0 : dst[i * dst_stride + j / 2];
            dst_val = insert_half_byte(dst_val, src_val, static_cast<uint8_t>(j % 2));
            dst[i * dst_stride + j / 2] = dst_val;
        }
    }
}

template <typename T>
static void quant_u4(const T* src, void* dst, size_t n, float& scale, float& zp) {
    size_t i = 0;
    float max = -FLT_MAX;
    float min = FLT_MAX;
    find_minmax(src, n, min, max);
    auto dst_ptr = reinterpret_cast<uint8_t*>(dst);
    scale = (max - min) / ((1 << 4) - 1);
    if (scale == 0) {
        scale = 0.0001f;
    }
    zp = -min / scale;
#if defined(HAVE_AVX512F)
    auto v_scale = _mm512_set1_ps(1 / scale);
    auto v_zp = _mm512_set1_ps(zp);
    auto v_zero = _mm512_setzero_epi32();
    auto v_upper = _mm512_set1_epi32(15);
    for (; i + 2 * vec_len_f32_avx512 <= n; i += 2 * vec_len_f32_avx512) {
        auto v0 = mm512_uni_loadu_ps(src + i);
        auto v1 = mm512_uni_loadu_ps(src + i + vec_len_f32_avx512);
        v0 = _mm512_fmadd_ps(v0, v_scale, v_zp);
        v1 = _mm512_fmadd_ps(v1, v_scale, v_zp);
        auto v0_i32 = _mm512_cvt_roundps_epi32(v0, _MM_FROUND_TO_NEAREST_INT | _MM_FROUND_NO_EXC);
        auto v1_i32 = _mm512_cvt_roundps_epi32(v1, _MM_FROUND_TO_NEAREST_INT | _MM_FROUND_NO_EXC);
        v0_i32 = _mm512_max_epi32(v0_i32, v_zero);
        v1_i32 = _mm512_max_epi32(v1_i32, v_zero);
        v0_i32 = _mm512_min_epi32(v0_i32, v_upper);
        v1_i32 = _mm512_min_epi32(v1_i32, v_upper);
        mm512_storeu_u4(dst_ptr + i / 2, v0_i32, v1_i32);
    }
#endif
#if defined(HAVE_AVX2)
    auto v256_zero = _mm256_set1_epi32(0);
    auto v256_upper = _mm256_set1_epi32(15);
    auto v256_scale = _mm256_set1_ps(1 / scale);
    auto v256_zp = _mm256_set1_ps(zp);
    for (; i + vec_len_f32_avx2 * 2 <= n; i += vec_len_f32_avx2 * 2) {
        auto v0 = mm256_uni_loadu_ps(src + i);
        auto v1 = mm256_uni_loadu_ps(src + i + vec_len_f32_avx2);
        v0 = _mm256_fmadd_ps(v0, v256_scale, v256_zp);
        v1 = _mm256_fmadd_ps(v1, v256_scale, v256_zp);
        v0 = _mm256_round_ps(v0, _MM_ROUND_NEAREST);
        v1 = _mm256_round_ps(v1, _MM_ROUND_NEAREST);

        auto v0_i32 = _mm256_cvtps_epi32(v0);
        auto v1_i32 = _mm256_cvtps_epi32(v1);
        v0_i32 = _mm256_max_epi32(v0_i32, v256_zero);
        v1_i32 = _mm256_max_epi32(v1_i32, v256_zero);
        v0_i32 = _mm256_min_epi32(v0_i32, v256_upper);
        v1_i32 = _mm256_min_epi32(v1_i32, v256_upper);
        mm256_storeu_u4(dst_ptr + i / 2, v0_i32, v1_i32);
    }
#endif
    for (; i < n; i++) {
        float tmp = src[i];
        uint8_t src_val = std::min((uint8_t)15, (uint8_t)(std::round(tmp / scale + zp)));
        src_val = std::max((uint8_t)0, (uint8_t)(std::round(tmp / scale + zp)));
        uint8_t dst_val = i % 2 == 0 ? 0 : dst_ptr[i / 2];
        dst_val = insert_half_byte(dst_val, src_val, static_cast<uint8_t>(i % 2));
        dst_ptr[i / 2] = dst_val;
    }
}

template <typename T, ov::element::Type_t DST_PREC, std::enable_if_t<DST_PREC == ov::element::u8, bool> = true>
static void quantize(const T* src, uint8_t* dst, size_t n, float* scale_zp) {
    quant_u8(src, dst, n, *scale_zp, *(scale_zp + 1));
}

template <typename T, ov::element::Type_t DST_PREC, std::enable_if_t<DST_PREC == ov::element::u4, bool> = true>
static void quantize(const T* src, void* dst, size_t n, float* scale_zp) {
    quant_u4(src, dst, n, *scale_zp, *(scale_zp + 1));
}

template <typename T, ov::element::Type_t DST_PREC>
static inline void quantize_block_by_dims(const ov::intel_cpu::PlainTensor& src,
                                          const ov::intel_cpu::PlainTensor& dst,
                                          size_t b,
                                          size_t h,
                                          size_t m,
                                          size_t block_number,
                                          size_t block_offset,
                                          size_t groupe_size) {
    // The layout for per token per head:
    // |scale(f32)|zeropoint(f32)|quantized feature(u8,idx_1)|quantized feature(u8,idx_2)|...|quantized
    // feature(u8,idx_S)|
    size_t sub_byte_multiplier = DST_PREC == ov::element::u4 ? 2 : 1;
    size_t S = src.m_dims[3];
    for (size_t src_offset = 0, dst_offset = 0; src_offset < S;
         src_offset += groupe_size, dst_offset += groupe_size / sub_byte_multiplier + sizeof(float) + sizeof(float)) {
        auto base = dst.ptr<uint8_t>(block_number, h, block_offset, 0);
        base += dst_offset;
        auto p = reinterpret_cast<float*>(base);
        uint8_t* ptr = base + sizeof(float) * 2;
        quantize<T, DST_PREC>(src.ptr<T>(b, h, m, src_offset), ptr, groupe_size, p);
    }
}

template <typename T, ov::element::Type_t DST_PREC>
static void quantize_block_by_channel(const ov::intel_cpu::PlainTensor& src,
                                      const ov::intel_cpu::PlainTensor& dst,
                                      const ov::intel_cpu::PlainTensor& past_lens,
                                      const ov::intel_cpu::PlainTensor& subsequence_begins,
                                      const ov::intel_cpu::PlainTensor& block_indices,
                                      const ov::intel_cpu::PlainTensor& block_indices_begins,
                                      float* buffer,
                                      size_t sub_seq_id,
                                      size_t h) {
    // scale f32[S] zp f32[S] offset in bytes
    auto S = src.m_dims[3];
    size_t params_offset = 2 * sizeof(float) * S;
    auto past_len = past_lens.ptr<int32_t>()[sub_seq_id];
    auto q_len = subsequence_begins.ptr<int32_t>()[sub_seq_id + 1] - subsequence_begins.ptr<int32_t>()[sub_seq_id];
    auto block_number_start = block_indices_begins.ptr<int32_t>()[sub_seq_id];
    size_t block_size = dst.m_dims[2] - 2 * sizeof(float) * get_sub_byte_multiplier(DST_PREC);
    size_t m = 0;
    // Quantized cache is either u8/u4, the plain memory is both uint8,
    // Here we use stride_bytes instead of stride which consider divide sub_byte_multiplier automatically.
    if (past_len == 0) {
        auto total_blocks =
            block_indices_begins.ptr<int32_t>()[sub_seq_id + 1] - block_indices_begins.ptr<int32_t>()[sub_seq_id];
        parallel_for(total_blocks, [&](int32_t block_count) {
            auto block_id = block_number_start + block_count;
            auto block_number = block_indices.ptr<int32_t>()[block_id];
            auto token_num = (block_id == (block_indices_begins.ptr<int32_t>()[sub_seq_id + 1] - 1))
                                 ? (q_len - block_count * block_size)
                                 : block_size;
            size_t b_in_tokens = subsequence_begins.ptr<int32_t>()[sub_seq_id] + block_count * block_size;
            auto base = dst.ptr<uint8_t>(block_number, h, 0, 0);
            auto p_scales = reinterpret_cast<float*>(base);
            auto p_zps = p_scales + S;
            auto p_data = base + params_offset;
            quantize_by_channel<T, DST_PREC>(src.ptr<T>(b_in_tokens, h, m),
                                             p_data,
                                             token_num,
                                             S,
                                             src.stride(0),
                                             dst.stride_bytes(2),
                                             p_scales,
                                             p_zps);
        });
    } else {
        auto prev_nums = past_len % block_size;
        size_t block_offset = block_number_start + past_len / block_size;
        auto total_blocks = block_indices_begins.ptr<int32_t>()[sub_seq_id + 1] - block_offset;
        for (size_t block_id = 0; block_id < total_blocks; block_id++) {
            size_t b_in_tokens = subsequence_begins.ptr<int32_t>()[sub_seq_id];
            auto block_number = block_indices.ptr<int32_t>()[block_id + block_offset];
            auto base = dst.ptr<uint8_t>(block_number, h, 0, 0);
            auto p_scales = reinterpret_cast<float*>(base);
            auto p_zps = p_scales + S;
            auto p_data = base + params_offset;
            size_t valid_length = 0;
            bool is_first_block = block_id == 0;
            if (is_first_block) {
                valid_length = std::min(static_cast<size_t>(q_len), block_size - prev_nums);
            } else {
                // first block may have pre-filled data, the offset of first block is prev_nums, following
                // blocks have offset = block_size
                valid_length = std::min(static_cast<size_t>(q_len) - block_size * block_id - prev_nums, block_size);
            }
            if (is_first_block && prev_nums) {
                attn_dequant_by_channel_kernel<float, DST_PREC>(p_data,
                                                                buffer,
                                                                prev_nums,
                                                                S,
                                                                dst.stride_bytes(2),
                                                                S,
                                                                p_scales,
                                                                p_zps);
                cvt_copy(buffer + prev_nums * S, src.ptr<T>(b_in_tokens, h, m), valid_length, S, src.stride(0), S);
                quantize_by_channel<float, DST_PREC>(buffer,
                                                     p_data,
                                                     prev_nums + valid_length,
                                                     S,
                                                     S,
                                                     dst.stride_bytes(2),
                                                     p_scales,
                                                     p_zps);
            } else {
                quantize_by_channel<T, DST_PREC>(src.ptr<T>(b_in_tokens, h, m),
                                                 p_data,
                                                 valid_length,
                                                 S,
                                                 src.stride(0),
                                                 dst.stride_bytes(2),
                                                 p_scales,
                                                 p_zps);
            }
        }
    }
}

template <typename T, typename T2>
static void attn_quant_mt(const ov::intel_cpu::PlainTensor& k_src,
                          const ov::intel_cpu::PlainTensor& v_src,
                          const ov::intel_cpu::PlainTensor& k_dst,
                          const ov::intel_cpu::PlainTensor& v_dst,
                          const size_t L0,
                          float* temp_buffer,
                          const ov::intel_cpu::PlainTensor& k_scale_zp,
                          const ov::intel_cpu::PlainTensor& v_scale_zp,
                          const bool quant_key_by_channel,
                          const size_t key_group_size,
                          const size_t value_group_size) {
    // For compatibility, all input_kvs are permuted to BHLS
    size_t B = k_src.m_dims[0], H = k_src.m_dims[1], L1 = k_src.m_dims[2], S = k_src.m_dims[3], SV = v_src.m_dims[3];
    if (quant_key_by_channel) {
        if (L0 == 0) {
            parallel_for3d(ov::intel_cpu::div_up(L1, key_group_size), B, H, [&](size_t group_id, size_t b, size_t h) {
                quantize_by_channel<T, intel_cpu::precision_of<T2>::value>(
                    k_src.ptr<T>(b, h, group_id * key_group_size),
                    k_dst.ptr<T2>(b, h, group_id * key_group_size),
                    std::min(key_group_size, L1 - group_id * key_group_size),
                    S,
                    k_src.m_strides[2],
                    k_dst.m_strides[2],
                    k_scale_zp.ptr<float>(group_id * 2, b, h),
                    k_scale_zp.ptr<float>(group_id * 2 + 1, b, h));
            });
        } else {
            size_t group_id = L0 / key_group_size;
            size_t prev_nums = L0 % key_group_size;
            parallel_for2d(B, H, [&](size_t b, size_t h) {
                auto thread_id = parallel_get_thread_num();
                float* thread_temp_buffer = temp_buffer + thread_id * key_group_size * S;
                size_t remaining_group_size = prev_nums ? (key_group_size - prev_nums) : 0;
                if (prev_nums) {
                    attn_dequant_by_channel_kernel<float, intel_cpu::precision_of<T2>::value>(
                        k_dst.ptr<uint8_t>(b, h, group_id * key_group_size),
                        thread_temp_buffer,
                        prev_nums,
                        S,
                        k_dst.stride_bytes(2),
                        S,
                        k_scale_zp.ptr<float>(group_id * 2, b, h),
                        k_scale_zp.ptr<float>(group_id * 2 + 1, b, h));
                    remaining_group_size = std::min(remaining_group_size, L1);
                    cvt_copy(thread_temp_buffer + prev_nums * S,
                             k_src.ptr<T>(b, h),
                             remaining_group_size,
                             S,
                             k_src.m_strides[2],
                             S);
                    quantize_by_channel<float, intel_cpu::precision_of<T2>::value>(
                        thread_temp_buffer,
                        k_dst.ptr<T2>(b, h, group_id * key_group_size),
                        remaining_group_size + prev_nums,
                        S,
                        S,
                        k_dst.m_strides[2],
                        k_scale_zp.ptr<float>(group_id * 2, b, h),
                        k_scale_zp.ptr<float>(group_id * 2 + 1, b, h));
                }

                if (L1 > remaining_group_size) {
                    size_t new_seq = L1 - remaining_group_size;
                    for (size_t new_group_id = prev_nums ? group_id + 1 : group_id, src_offset = 0;
                         new_group_id < ov::intel_cpu::div_up(L0 + L1, key_group_size);
                         new_group_id++, src_offset += key_group_size) {
                        quantize_by_channel<T, intel_cpu::precision_of<T2>::value>(
                            k_src.ptr<T>(b, h, remaining_group_size + src_offset),
                            k_dst.ptr<T2>(b, h, new_group_id * key_group_size),
                            std::min(key_group_size, new_seq - src_offset),
                            S,
                            k_src.m_strides[2],
                            k_dst.m_strides[2],
                            k_scale_zp.ptr<float>(new_group_id * 2, b, h),
                            k_scale_zp.ptr<float>(new_group_id * 2 + 1, b, h));
                    }
                }
            });
        }
    } else {
        parallel_for3d(L1, B, H, [&](size_t m, size_t b, size_t h) {
            auto p_k = k_scale_zp.ptr<float>(L0 + m, b, h);
            for (size_t group_id = 0; group_id < S / key_group_size; group_id++) {
                quant_u8(k_src.ptr<T>(b, h, m, group_id * key_group_size),
                         k_dst.ptr<T2>(b, h, L0 + m, group_id * key_group_size),
                         key_group_size,
                         p_k[group_id * 2],
                         p_k[group_id * 2 + 1]);
            }
        });
    }
    parallel_for3d(L1, B, H, [&](size_t m, size_t b, size_t h) {
        auto p_v = v_scale_zp.ptr<float>(L0 + m, b, h);
        for (size_t group_id = 0; group_id < SV / value_group_size; group_id++) {
            quant_u8(v_src.ptr<T>(b, h, m, group_id * value_group_size),
                     v_dst.ptr<T2>(b, h, L0 + m, group_id * value_group_size),
                     value_group_size,
                     p_v[group_id * 2],
                     p_v[group_id * 2 + 1]);
        }
    });
}

template <typename T, ov::element::Type_t KEY_DST_PREC, ov::element::Type_t VALUE_DST_PREC>
static void paged_attn_quant_mt(const ov::intel_cpu::PlainTensor& k_src,
                                const ov::intel_cpu::PlainTensor& v_src,
                                const ov::intel_cpu::PlainTensor& k_dst,
                                const ov::intel_cpu::PlainTensor& v_dst,
                                const ov::intel_cpu::PlainTensor& past_lens,
                                const ov::intel_cpu::PlainTensor& subsequence_begins,
                                const ov::intel_cpu::PlainTensor& block_indices,
                                const ov::intel_cpu::PlainTensor& block_indices_begins,
                                const ov::intel_cpu::PlainTensor& slot_mapping,
                                ov::intel_cpu::PlainTensor& temp_buffer,
                                const bool quant_key_by_channel,
                                const bool quant_value_by_channel,
                                const size_t key_group_size,
                                const size_t value_group_size) {
    const size_t B = k_src.m_dims[0], H = k_src.m_dims[1], L1 = k_src.m_dims[2];
    const size_t block_size = quant_key_by_channel
                                  ? k_dst.m_dims[2] - 2 * sizeof(float) * get_sub_byte_multiplier(KEY_DST_PREC)
                                  : k_dst.m_dims[2];
    if (quant_key_by_channel) {
        parallel_for2d(past_lens.size(0), H, [&](size_t sub_seq_id, size_t h) {
            float* buffer = temp_buffer.ptr<float>(parallel_get_thread_num());
            quantize_block_by_channel<T, KEY_DST_PREC>(k_src,
                                                       k_dst,
                                                       past_lens,
                                                       subsequence_begins,
                                                       block_indices,
                                                       block_indices_begins,
                                                       buffer,
                                                       sub_seq_id,
                                                       h);
        });
    } else {
        parallel_for3d(B, L1, H, [&](size_t b, size_t m, size_t h) {
            auto slot = slot_mapping.ptr<int32_t>(b)[m];
            if (slot < 0) {
                return;
            }
            auto block_number = slot / block_size;
            auto block_offset = slot % block_size;
            quantize_block_by_dims<T, KEY_DST_PREC>(k_src, k_dst, b, h, m, block_number, block_offset, key_group_size);
        });
    }
    // quant value
    if (quant_value_by_channel) {
        parallel_for2d(past_lens.size(0), H, [&](size_t sub_seq_id, size_t h) {
            float* buffer = temp_buffer.ptr<float>(parallel_get_thread_num());
            quantize_block_by_channel<T, VALUE_DST_PREC>(v_src,
                                                         v_dst,
                                                         past_lens,
                                                         subsequence_begins,
                                                         block_indices,
                                                         block_indices_begins,
                                                         buffer,
                                                         sub_seq_id,
                                                         h);
        });
    } else {
        parallel_for3d(B, L1, H, [&](size_t b, size_t m, size_t h) {
            auto slot = slot_mapping.ptr<int32_t>(b)[m];
            if (slot < 0) {
                return;
            }
            auto block_number = slot / block_size;
            auto block_offset = slot % block_size;
            quantize_block_by_dims<T,
                                   VALUE_DST_PREC>(v_src, v_dst, b, h, m, block_number, block_offset, value_group_size);
        });
    }
}

void attn_quantkv(const ov::intel_cpu::PlainTensor& k_src,
                  const ov::intel_cpu::PlainTensor& v_src,
                  float* temp_buffer,
                  const ov::intel_cpu::PlainTensor& k_dst,
                  const ov::intel_cpu::PlainTensor& v_dst,
                  const ov::intel_cpu::PlainTensor& k_scale_zp,
                  const ov::intel_cpu::PlainTensor& v_scale_zp,
                  const size_t L0,
                  const bool quant_k_by_channel,
                  const size_t k_group_size,
                  const size_t v_group_size) {
    if (k_src.get_precision() == ov::element::f32 && k_dst.get_precision() == ov::element::u8) {
        attn_quant_mt<float, uint8_t>(k_src,
                                      v_src,
                                      k_dst,
                                      v_dst,
                                      L0,
                                      temp_buffer,
                                      k_scale_zp,
                                      v_scale_zp,
                                      quant_k_by_channel,
                                      k_group_size,
                                      v_group_size);
    } else if (k_src.get_precision() == ov::element::bf16 && k_dst.get_precision() == ov::element::u8) {
        attn_quant_mt<ov::bfloat16, uint8_t>(k_src,
                                             v_src,
                                             k_dst,
                                             v_dst,
                                             L0,
                                             temp_buffer,
                                             k_scale_zp,
                                             v_scale_zp,
                                             quant_k_by_channel,
                                             k_group_size,
                                             v_group_size);
    } else if (k_src.get_precision() == ov::element::f16 && k_dst.get_precision() == ov::element::u8) {
        attn_quant_mt<ov::float16, uint8_t>(k_src,
                                            v_src,
                                            k_dst,
                                            v_dst,
                                            L0,
                                            temp_buffer,
                                            k_scale_zp,
                                            v_scale_zp,
                                            quant_k_by_channel,
                                            k_group_size,
                                            v_group_size);
    } else {
        OPENVINO_THROW("unsupport src type: ",
                       k_src.get_precision(),
                       ", dst type: ",
                       k_dst.get_precision(),
                       " in attn_quantkv");
    }
}

void paged_attn_quantkv(const ov::intel_cpu::PlainTensor& k_src,
                        const ov::intel_cpu::PlainTensor& v_src,
                        const ov::intel_cpu::PlainTensor& k_dst,
                        const ov::intel_cpu::PlainTensor& v_dst,
                        const ov::intel_cpu::PlainTensor& past_lens,
                        const ov::intel_cpu::PlainTensor& subsequence_begins,
                        const ov::intel_cpu::PlainTensor& block_indices,
                        const ov::intel_cpu::PlainTensor& block_indices_begins,
                        const ov::intel_cpu::PlainTensor& slot_mapping,
                        ov::intel_cpu::PlainTensor& temp_buffer,
                        const bool quant_key_by_channel,
                        const bool quant_value_by_channel,
                        const size_t key_group_size,
                        const size_t value_group_size) {
    using function_type = void (*)(const ov::intel_cpu::PlainTensor&,
                                   const ov::intel_cpu::PlainTensor&,
                                   const ov::intel_cpu::PlainTensor&,
                                   const ov::intel_cpu::PlainTensor&,
                                   const ov::intel_cpu::PlainTensor&,
                                   const ov::intel_cpu::PlainTensor&,
                                   const ov::intel_cpu::PlainTensor&,
                                   const ov::intel_cpu::PlainTensor&,
                                   const ov::intel_cpu::PlainTensor&,
                                   ov::intel_cpu::PlainTensor&,
                                   const bool,
                                   const bool,
                                   const size_t,
                                   const size_t);
    static constexpr function_type funcs_fp32[] = {
        paged_attn_quant_mt<float, ov::element::u8, ov::element::u8>,
        paged_attn_quant_mt<float, ov::element::u8, ov::element::u4>,
        paged_attn_quant_mt<float, ov::element::u4, ov::element::u8>,
        paged_attn_quant_mt<float, ov::element::u4, ov::element::u4>,
    };
    static constexpr function_type funcs_bf16[] = {
        paged_attn_quant_mt<ov::bfloat16, ov::element::u8, ov::element::u8>,
        paged_attn_quant_mt<ov::bfloat16, ov::element::u8, ov::element::u4>,
        paged_attn_quant_mt<ov::bfloat16, ov::element::u4, ov::element::u8>,
        paged_attn_quant_mt<ov::bfloat16, ov::element::u4, ov::element::u4>,
    };
    static constexpr function_type funcs_f16[] = {
        paged_attn_quant_mt<ov::float16, ov::element::u8, ov::element::u8>,
        paged_attn_quant_mt<ov::float16, ov::element::u8, ov::element::u4>,
        paged_attn_quant_mt<ov::float16, ov::element::u4, ov::element::u8>,
        paged_attn_quant_mt<ov::float16, ov::element::u4, ov::element::u4>,
    };
    size_t dispatch = 0;
    if (k_dst.get_precision() == ov::element::u4) {
        dispatch |= 0x02;
    }
    if (v_dst.get_precision() == ov::element::u4) {
        dispatch |= 0x01;
    }
    if (k_src.get_precision() == ov::element::f32) {
        funcs_fp32[dispatch](k_src,
                             v_src,
                             k_dst,
                             v_dst,
                             past_lens,
                             subsequence_begins,
                             block_indices,
                             block_indices_begins,
                             slot_mapping,
                             temp_buffer,
                             quant_key_by_channel,
                             quant_value_by_channel,
                             key_group_size,
                             value_group_size);
    } else if (k_src.get_precision() == ov::element::bf16) {
        funcs_bf16[dispatch](k_src,
                             v_src,
                             k_dst,
                             v_dst,
                             past_lens,
                             subsequence_begins,
                             block_indices,
                             block_indices_begins,
                             slot_mapping,
                             temp_buffer,
                             quant_key_by_channel,
                             quant_value_by_channel,
                             key_group_size,
                             value_group_size);
    } else if (k_src.get_precision() == ov::element::f16) {
        funcs_f16[dispatch](k_src,
                            v_src,
                            k_dst,
                            v_dst,
                            past_lens,
                            subsequence_begins,
                            block_indices,
                            block_indices_begins,
                            slot_mapping,
                            temp_buffer,
                            quant_key_by_channel,
                            quant_value_by_channel,
                            key_group_size,
                            value_group_size);
    }
}

void attn_quant_u8(const float* src, uint8_t* dst, size_t n, float& scale, float& zp) {
    quant_u8(src, dst, n, scale, zp);
}

void attn_dequant_u8(const uint8_t* src, float* dst, size_t n, float scale, float zp) {
    attn_dequant_kernel<float, ov::element::u8>(src, dst, n, scale, zp);
}

void attn_quant_by_channel_u8(const float* src,
                              uint8_t* dst,
                              size_t seq_dim,
                              size_t hidden_dims,
                              size_t src_stride,
                              size_t dst_stride,
                              float* scale,
                              float* zp) {
    quantize_by_channel<float, ov::element::u8>(src, dst, seq_dim, hidden_dims, src_stride, dst_stride, scale, zp);
}

void attn_dequant_by_channel_u8(const uint8_t* src,
                                float* dst,
                                size_t seq_dim,
                                size_t hidden_dims,
                                size_t src_stride,
                                size_t dst_stride,
                                float* scale,
                                float* zp) {
    attn_dequant_by_channel_kernel<float,
                                   ov::element::u8>(src, dst, seq_dim, hidden_dims, src_stride, dst_stride, scale, zp);
}

}  // namespace ov::Extensions::Cpu::XARCH<|MERGE_RESOLUTION|>--- conflicted
+++ resolved
@@ -233,13 +233,8 @@
             max = std::max(max, tmp);
             min = std::min(min, tmp);
         }
-<<<<<<< HEAD
         float temp_scale = (max - min) / integer_range;
-        if (temp_scale == 0)
-=======
-        float temp_scale = (max - min) / 255;
         if (temp_scale == 0) {
->>>>>>> fc43ea1a
             temp_scale = 0.0001f;
         }
         float temp_zp = -min / temp_scale;
@@ -534,7 +529,7 @@
         auto prev_nums = past_len % block_size;
         size_t block_offset = block_number_start + past_len / block_size;
         auto total_blocks = block_indices_begins.ptr<int32_t>()[sub_seq_id + 1] - block_offset;
-        for (size_t block_id = 0; block_id < total_blocks; block_id++) {
+        parallel_for(total_blocks, [&](size_t block_id) {
             size_t b_in_tokens = subsequence_begins.ptr<int32_t>()[sub_seq_id];
             auto block_number = block_indices.ptr<int32_t>()[block_id + block_offset];
             auto base = dst.ptr<uint8_t>(block_number, h, 0, 0);
@@ -548,7 +543,7 @@
             } else {
                 // first block may have pre-filled data, the offset of first block is prev_nums, following
                 // blocks have offset = block_size
-                valid_length = std::min(static_cast<size_t>(q_len) - block_size * block_id - prev_nums, block_size);
+                valid_length = std::min(static_cast<size_t>(q_len) + prev_nums - block_size * block_id, block_size);
             }
             if (is_first_block && prev_nums) {
                 attn_dequant_by_channel_kernel<float, DST_PREC>(p_data,
@@ -578,7 +573,7 @@
                                                  p_scales,
                                                  p_zps);
             }
-        }
+        });
     }
 }
 
