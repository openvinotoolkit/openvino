// Copyright (C) 2018-2025 Intel Corporation
// SPDX-License-Identifier: Apache-2.0
//
#pragma once

#include <xbyak/xbyak.h>

#include <cstddef>
#include <cstdint>
#include <openvino/core/type/element_type.hpp>
#include <utility>
#include <vector>

#include "cpu/x64/jit_generator.hpp"
#include "cpu_memory.h"

namespace ov::Extensions::Cpu {

// this file will contain features that do not require multiple instantiation

struct PagedAttentionExecutor {
    // PagedAttention input index
    static const size_t ID_Q = 0;                          // [B_token, H * S], float
    static const size_t ID_K = 1;                          // [B_token, Hk * S], float
    static const size_t ID_V = 2;                          // [B_token, Hk * S], float
    static const size_t ID_KCACHE = 3;                     // [block_number, H, block_size, S], float
    static const size_t ID_VCACHE = 4;                     // [block_number, H, block_size, S], float
    static const size_t ID_PAST_LENS = 5;                  // [B_seq]
    static const size_t ID_SUBSEQUENCE_BEGINS = 6;         // [B_seq+1]
    static const size_t ID_BLOCK_INDICES = 7;              // [num_blocks]
    static const size_t ID_BLOCK_INDICES_BEGINS = 8;       // [B_seq+1]
    static const size_t ID_SCALE = 9;                      // [], float
    static const size_t ID_SLIDING_WINDOW = 10;            // []
    static const size_t ID_ALIBI_SLOPES = 11;              // [H|0], float
    static const size_t ID_MAX_CONTEXT_LEN = 12;           // []
    static const size_t ID_SCORE_AGGREGATION_WINDOW = 13;  // [B_seq || 0], i32
    static const size_t ID_ROTATED_BLOCK_INDICES = 14;     // [num_rotated_blocks || 0], int32
    static const size_t ID_ROTATION_DELTAS = 15;           // [num_rotated_blocks * block_size || 0], int32
    static const size_t ID_ROTATION_TRIG_LUT = 16;         // [max_context_length * S || 0], f32
    virtual void execute(const std::vector<ov::intel_cpu::MemoryPtr>& inputs,
                         std::vector<ov::intel_cpu::MemoryPtr> outputs) = 0;
    virtual ~PagedAttentionExecutor() = default;
};

#ifdef OPENVINO_ARCH_X86_64

// w = query * Key
//
// query: [1,      S]
// Key  : [block_size, S]
// w    : [1, block_size]
//
// S is known at compile time
struct TileConfig {
    uint8_t palette_id;
    uint8_t startRow;
    uint8_t reserved[14];
    uint16_t cols[16];
    uint8_t rows[16];
    void reset(int palette, int _startRow, const std::vector<std::pair<int, int>>& _rows_columnsBytes);
};

class TileConfiger : public dnnl::impl::cpu::x64::jit_generator_t {
public:
    DECLARE_CPU_JIT_AUX_FUNCTIONS(TileConfiger)
    TileConfiger();
    void generate() override;
};

<<<<<<< HEAD
class JitMatMulVecAMX : public dnnl::impl::cpu::x64::jit_generator_t {
    void operator=(const JitMatMulVecAMX&);

=======
class JitMatMulVecAMX : public dnnl::impl::cpu::x64::jit_generator {
>>>>>>> 60b47266
public:
    DECLARE_CPU_JIT_AUX_FUNCTIONS(JitMatMulVecAMX)
    void operator=(const JitMatMulVecAMX&) = delete;
    int m_head_size;
    int m_block_size;
    ov::element::Type m_amx_prec;
    TileConfiger m_tile_configer;
    TileConfig m_tile_cfg;
    JitMatMulVecAMX(int head_size, int block_size, ov::element::Type amx_prec);

    void tile_config() {
        m_tile_configer(&m_tile_cfg);
    }
    void tile_release() {
        m_tile_configer(nullptr);
    }

    // to save push/pop: do not use `abi_save_gpr_regs`
    static constexpr auto abi_param_regs = dnnl::impl::cpu::x64::abi_param_regs;
    Xbyak::Reg64 reg_q_addr = abi_param1;
    Xbyak::Reg64 reg_k_addr = abi_param2;
    Xbyak::Reg64 reg_dst_addr = abi_param3;
    Xbyak::Reg64 reg_stride_A = rax;
    Xbyak::Reg64 reg_stride_BC = r9;

    Xbyak::Tmm tmmC = tmm0;
    Xbyak::Tmm tmmA = tmm1;
    Xbyak::Tmm tmmB0 = tmm2;
    Xbyak::Tmm tmmB1 = tmm3;
    Xbyak::Tmm tmmB2 = tmm4;
    Xbyak::Tmm tmmB3 = tmm5;
    Xbyak::Tmm tmmB4 = tmm6;
    Xbyak::Tmm tmmB5 = tmm7;

    void generate() override;
};

#endif

}  // namespace ov::Extensions::Cpu<|MERGE_RESOLUTION|>--- conflicted
+++ resolved
@@ -67,13 +67,7 @@
     void generate() override;
 };
 
-<<<<<<< HEAD
 class JitMatMulVecAMX : public dnnl::impl::cpu::x64::jit_generator_t {
-    void operator=(const JitMatMulVecAMX&);
-
-=======
-class JitMatMulVecAMX : public dnnl::impl::cpu::x64::jit_generator {
->>>>>>> 60b47266
 public:
     DECLARE_CPU_JIT_AUX_FUNCTIONS(JitMatMulVecAMX)
     void operator=(const JitMatMulVecAMX&) = delete;
