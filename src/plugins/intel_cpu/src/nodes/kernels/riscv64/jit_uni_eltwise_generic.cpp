--- conflicted
+++ resolved
@@ -459,30 +459,7 @@
                                                                                   const ov::element::Type& exec_prec) {
     EltwiseEmitterContext ctx = {nullptr, this, isa, data, exec_prec};
 
-<<<<<<< HEAD
-    OV_SWITCH(
-        intel_cpu,
-        EltwiseEmitter,
-        ctx,
-        data.algo,
-        OV_CASE(Algorithm::EltwiseAbs, jit_abs_emitter),
-        OV_CASE(Algorithm::EltwiseAdd, jit_add_emitter),
-        OV_CASE(Algorithm::EltwiseClamp, jit_clamp_emitter),
-        OV_CASE(Algorithm::EltwiseDivide, jit_divide_emitter),
-        OV_CASE(Algorithm::EltwiseExp, jit_exp_emitter),
-        OV_CASE(Algorithm::EltwiseFloor, jit_floor_emitter),
-        OV_CASE(Algorithm::EltwiseMod, jit_mod_emitter),
-        OV_CASE(Algorithm::EltwiseMulAdd, jit_mul_add_emitter),
-        OV_CASE(Algorithm::EltwiseMultiply, jit_multiply_emitter),
-        OV_CASE(Algorithm::EltwiseNegative, jit_negative_emitter),
-        OV_CASE(Algorithm::EltwiseNotEqual, jit_not_equal_emitter),
-        OV_CASE(Algorithm::EltwisePowerStatic, jit_power_static_emitter),
-        OV_CASE(Algorithm::EltwisePrelu, jit_prelu_emitter),
-        OV_CASE(Algorithm::EltwiseRelu, jit_relu_emitter),
-        OV_CASE(Algorithm::EltwiseSigmoid, jit_sigmoid_emitter),
-        OV_CASE(Algorithm::EltwiseGreater, jit_greater_emitter),
-        OV_CASE(Algorithm::EltwiseSubtract, jit_subtract_emitter));
-=======
+
     OV_SWITCH(intel_cpu,
               EltwiseEmitter,
               ctx,
@@ -511,8 +488,8 @@
               OV_CASE(Algorithm::EltwiseRelu, jit_relu_emitter),
               OV_CASE(Algorithm::EltwiseSigmoid, jit_sigmoid_emitter),
               OV_CASE(Algorithm::EltwiseSqrt, jit_sqrt_emitter),
+              OV_CASE(Algorithm::EltwiseGreater, jit_greater_emitter),
               OV_CASE(Algorithm::EltwiseSubtract, jit_subtract_emitter));
->>>>>>> ef64b0b7
 
     if (!ctx.emitter) {
         OPENVINO_THROW("Unsupported operation type '" + algToString(data.algo) + "' for Eltwise emitter");
@@ -654,11 +631,8 @@
               OV_CASE(Algorithm::EltwisePrelu, jit_prelu_emitter),
               OV_CASE(Algorithm::EltwiseRelu, jit_relu_emitter),
               OV_CASE(Algorithm::EltwiseSigmoid, jit_sigmoid_emitter),
-<<<<<<< HEAD
-              OV_CASE(Algorithm::EltwiseGreater, jit_graeter_emitter),
-=======
+              OV_CASE(Algorithm::EltwiseGreater, jit_greater_emitter),
               OV_CASE(Algorithm::EltwiseSqrt, jit_sqrt_emitter),
->>>>>>> ef64b0b7
               OV_CASE(Algorithm::EltwiseSubtract, jit_subtract_emitter));
 
     if (precisions.empty()) {
