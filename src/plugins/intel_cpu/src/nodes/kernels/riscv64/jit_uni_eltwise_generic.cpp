--- conflicted
+++ resolved
@@ -430,7 +430,6 @@
                                                                                   const ov::element::Type& exec_prec) {
     EltwiseEmitterContext ctx = {nullptr, this, isa, data, exec_prec};
 
-<<<<<<< HEAD
     OV_SWITCH(
         intel_cpu,
         EltwiseEmitter,
@@ -456,31 +455,6 @@
         OV_CASE(Algorithm::EltwiseSigmoid, jit_sigmoid_emitter),
         OV_CASE(Algorithm::EltwiseSqrt, jit_sqrt_emitter),
         OV_CASE(Algorithm::EltwiseSubtract, jit_subtract_emitter));
-=======
-    OV_SWITCH(intel_cpu,
-              EltwiseEmitter,
-              ctx,
-              data.algo,
-              OV_CASE(Algorithm::EltwiseAbs, jit_abs_emitter),
-              OV_CASE(Algorithm::EltwiseAdd, jit_add_emitter),
-              OV_CASE(Algorithm::EltwiseClamp, jit_clamp_emitter),
-              OV_CASE(Algorithm::EltwiseDivide, jit_divide_emitter),
-              OV_CASE(Algorithm::EltwiseExp, jit_exp_emitter),
-              OV_CASE(Algorithm::EltwiseFloor, jit_floor_emitter),
-              OV_CASE(Algorithm::EltwiseMaximum, jit_maximum_emitter),
-              OV_CASE(Algorithm::EltwiseMinimum, jit_minimum_emitter),
-              OV_CASE(Algorithm::EltwiseMod, jit_mod_emitter),
-              OV_CASE(Algorithm::EltwiseMulAdd, jit_mul_add_emitter),
-              OV_CASE(Algorithm::EltwiseMultiply, jit_multiply_emitter),
-              OV_CASE(Algorithm::EltwiseNegative, jit_negative_emitter),
-              OV_CASE(Algorithm::EltwiseNotEqual, jit_not_equal_emitter),
-              OV_CASE(Algorithm::EltwisePowerStatic, jit_power_static_emitter),
-              OV_CASE(Algorithm::EltwisePrelu, jit_prelu_emitter),
-              OV_CASE(Algorithm::EltwiseRelu, jit_relu_emitter),
-              OV_CASE(Algorithm::EltwiseSigmoid, jit_sigmoid_emitter),
-              OV_CASE(Algorithm::EltwiseSqrt, jit_sqrt_emitter),
-              OV_CASE(Algorithm::EltwiseSubtract, jit_subtract_emitter));
->>>>>>> 21d6f71e
 
     if (!ctx.emitter) {
         OPENVINO_THROW("Unsupported operation type '" + algToString(data.algo) + "' for Eltwise emitter");
