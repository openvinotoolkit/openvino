--- conflicted
+++ resolved
@@ -115,17 +115,7 @@
     vfsgnjn_vv(vd, vs, vs, vm);
 }
 
-<<<<<<< HEAD
 Xbyak_riscv::LMUL jit_generator_t::float2lmul(const float lmul) {
-    if (lmul == 0.125f) return LMUL::mf8;
-    if (lmul == 0.25f) return LMUL::mf4;
-    if (lmul == 0.5f) return LMUL::mf2;
-    if (lmul == 1.f) return LMUL::m1;
-    if (lmul == 2.f) return LMUL::m2;
-    if (lmul == 4.f) return LMUL::m4;
-    if (lmul == 8.f) return LMUL::m8;
-=======
-Xbyak_riscv::LMUL jit_generator::float2lmul(const float lmul) {
     if (lmul == 0.125f)
         return LMUL::mf8;
     if (lmul == 0.25f)
@@ -140,7 +130,6 @@
         return LMUL::m4;
     if (lmul == 8.f)
         return LMUL::m8;
->>>>>>> 3b08b26d
     OPENVINO_THROW(std::string("not supported vector length multiplier: ") + std::to_string(lmul));
 }
 
@@ -167,15 +156,7 @@
     }
 }
 
-<<<<<<< HEAD
 Xbyak_riscv::SEW jit_generator_t::bytes2sew(const size_t sew) {
-    switch(sew) {
-    case 1lu: return SEW::e8;
-    case 2lu: return SEW::e16;
-    case 4lu: return SEW::e32;
-    case 8lu: return SEW::e64;
-=======
-Xbyak_riscv::SEW jit_generator::bytes2sew(const size_t sew) {
     switch (sew) {
     case 1lu:
         return SEW::e8;
@@ -185,22 +166,13 @@
         return SEW::e32;
     case 8lu:
         return SEW::e64;
->>>>>>> 3b08b26d
     default: {
         OPENVINO_THROW(std::string("not supported sew: ") + std::to_string(sew));
     }
     }
 }
 
-<<<<<<< HEAD
 size_t jit_generator_t::sew2bytes(const Xbyak_riscv::SEW sew) {
-    switch(sew) {
-    case SEW::e8: return 1lu;
-    case SEW::e16: return 2lu;
-    case SEW::e32: return 4lu;
-    case SEW::e64: return 8lu;
-=======
-size_t jit_generator::sew2bytes(const Xbyak_riscv::SEW sew) {
     switch (sew) {
     case SEW::e8:
         return 1lu;
@@ -210,7 +182,6 @@
         return 4lu;
     case SEW::e64:
         return 8lu;
->>>>>>> 3b08b26d
     default: {
         OPENVINO_THROW(std::string("not supported sew: ") + std::to_string(static_cast<uint32_t>(sew)));
     }
