--- conflicted
+++ resolved
@@ -677,14 +677,9 @@
         store(ptr[rDst], vAux, rToStoreNum, sizeof(int));
     } else if (isValidIsa(x64::avx)) {
         const uint8_t typeSize = sizeof(int);
-<<<<<<< HEAD
         const uint8_t elPerXmm = x64::cpu_isa_traits_t<x64::sse41>::vlen / typeSize;
-        auto xmmReadMask = Xbyak::Xmm(vReadMask.getIdx()), xmmSrcShft = Xbyak::Xmm(vSrcShift.getIdx());
-=======
-        const uint8_t elPerXmm = x64::cpu_isa_traits<x64::sse41>::vlen / typeSize;
         auto xmmReadMask = Xbyak::Xmm(vReadMask.getIdx());
         auto xmmSrcShft = Xbyak::Xmm(vSrcShift.getIdx());
->>>>>>> 3b08b26d
         for (uint8_t i = 0; i < 2; i++) {
             memMovDD(rDst, rSrc, xmmReadMask, xmmSrcShft, rToStoreNum, useMask, zeroFill);
 
