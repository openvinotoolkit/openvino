--- conflicted
+++ resolved
@@ -46,18 +46,12 @@
     if (inType == ov::element::f16 && (!mayiuse(avx512_core_fp16)))
         THROW_ERROR("brgemm f16 kernel could only be used with avx512_core_fp16");
 
-<<<<<<< HEAD
     // TODO: support amx_fp16
     bool isAMXSupported = (mayiuse(avx512_core_amx) && ov::element::bf16 == inType);
     bool brgWithAMX = isAMXSupported && !is_f32;
-    // blocking N
-    N_blk = !is_f32 ? 32 : N;
-=======
-    bool isAMXSupported = is_bf16 && mayiuse(avx512_core_amx);
     size_t vlen = cpu_isa_traits<avx512_core>::vlen;
     // blocking N
-    N_blk = is_bf16 ? 32 : std::max(N, vlen / inType.size());
->>>>>>> 647ef4e7
+    N_blk = !is_f32 ? 32 : std::max(N, vlen / inType.size());
     N_tail = N % N_blk;
 
     // blocking K
@@ -66,7 +60,6 @@
     if (brgWithAMX && K_tail) {
         K_tail = rnd_up(K_tail, 2);
     }
-<<<<<<< HEAD
     // f16 is supported by upconverted to f32
     is_f16 = inType == ov::element::f16;
     srcType = weiType = inType;
@@ -76,9 +69,6 @@
     }
 
     brgVnniFactor = 4 / weiType.size();
-    size_t vlen = cpu_isa_traits<avx512_core>::vlen;
-=======
->>>>>>> 647ef4e7
     // copied K must be round up by vlen / inType.size(), otherwise copy B kernel may access wrong memory
     packedBSize = rnd_up(K, vlen / weiType.size()) * rnd_up(N, N_blk) * weiType.size();
     size_t brg0BaseIdx = std::numeric_limits<size_t>::max();
