// Copyright (C) 2025 Intel Corporation
// SPDX-License-Identifier: Apache-2.0
//

#pragma once

#include <cassert>
#include <cstddef>
#include <set>
#include <utility>
#include <vector>

#include "cpu_types.h"
#include "nodes/executors/eltwise_config.hpp"
#include "openvino/core/type/element_type.hpp"

namespace ov::intel_cpu {

#define MAX_ELTWISE_INPUTS   7
#define MAX_ELTWISE_DIM_RANK 12

struct jit_eltwise_call_args_ptrs {
    const void* src_ptr[MAX_ELTWISE_INPUTS];
    void* dst_ptr;
    // ptr to array of post op inputs pointers (flat list)
    const void** post_op_data;

    // shape agnostic kernel
    size_t work_amount;
    const void* src_offsets[MAX_ELTWISE_INPUTS];
    const void* dst_offsets;
};

struct jit_eltwise_params {
    size_t inputs_number;
    size_t input_size;

    ov::element::Type src_prc[MAX_ELTWISE_INPUTS];
    ov::element::Type dst_prc;

    VectorDims dims;
    VectorDims src_offsets[MAX_ELTWISE_INPUTS];
    VectorDims dst_offsets;
    VectorDims oc_offsets;

    size_t src_size[MAX_ELTWISE_INPUTS];
    size_t dst_size;
    size_t oc_size;

    size_t work_amount;
    bool use_runtime_ptrs;
};

struct jit_eltwise_call_args_indexes {
    size_t indexes[MAX_ELTWISE_DIM_RANK];
};

struct jit_uni_eltwise_kernel {
    void (*ker_)(const jit_eltwise_call_args_ptrs*, const jit_eltwise_call_args_indexes*) = nullptr;

<<<<<<< HEAD
    void operator()(const jit_eltwise_call_args_ptrs* const_args, const jit_eltwise_call_args_indexes* indexes) const {
        OPENVINO_DEBUG_ASSERT(ker_, "Kernel is null");
        ker_(const_args, indexes);
    }
=======
    void operator()(const jit_eltwise_call_args_ptrs* const_args, const jit_eltwise_call_args_indexes* indexes) const;
>>>>>>> d6983f62

    explicit jit_uni_eltwise_kernel(jit_eltwise_params jep) : jep_(std::move(jep)) {}
    virtual ~jit_uni_eltwise_kernel() = default;

    virtual void create_ker() = 0;

    jit_eltwise_params jep_;
};

class eltwise_precision_helper {
public:
    static ov::element::Type get_precision(size_t inputs_number,
                                           const ov::element::Type (&src_prc)[MAX_ELTWISE_INPUTS],
                                           const std::vector<EltwiseData>& eltwise_data,
                                           const std::vector<element::Type>& exec_precisions_priority);

private:
    static std::set<std::vector<element::Type>> get_supported_precisions(const Algorithm& algo);
};

}  // namespace ov::intel_cpu<|MERGE_RESOLUTION|>--- conflicted
+++ resolved
@@ -58,14 +58,7 @@
 struct jit_uni_eltwise_kernel {
     void (*ker_)(const jit_eltwise_call_args_ptrs*, const jit_eltwise_call_args_indexes*) = nullptr;
 
-<<<<<<< HEAD
-    void operator()(const jit_eltwise_call_args_ptrs* const_args, const jit_eltwise_call_args_indexes* indexes) const {
-        OPENVINO_DEBUG_ASSERT(ker_, "Kernel is null");
-        ker_(const_args, indexes);
-    }
-=======
     void operator()(const jit_eltwise_call_args_ptrs* const_args, const jit_eltwise_call_args_indexes* indexes) const;
->>>>>>> d6983f62
 
     explicit jit_uni_eltwise_kernel(jit_eltwise_params jep) : jep_(std::move(jep)) {}
     virtual ~jit_uni_eltwise_kernel() = default;
