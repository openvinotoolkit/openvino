--- conflicted
+++ resolved
@@ -786,55 +786,8 @@
 };
 }  // namespace
 
-<<<<<<< HEAD
-ov::element::Type eltwise_precision_helper::get_precision(const size_t inputs_number,
-                                                          const ov::element::Type (&src_prc)[MAX_ELTWISE_INPUTS],
-                                                          const std::vector<EltwiseData>& eltwise_data) {
-    ov::element::Type exec_prc = ov::element::dynamic;
-
-    const auto algorithm = eltwise_data.front().algo;
-    std::set<std::vector<element::Type>> supported_precision_intersection = get_supported_precisions(algorithm);
-
-    for (size_t i = 1; i < eltwise_data.size(); ++i) {
-        std::set<std::vector<element::Type>> prcs = get_supported_precisions(eltwise_data[i].algo);
-        std::set<std::vector<element::Type>> prcs_intersect = {};
-
-        set_intersection(supported_precision_intersection, prcs, prcs_intersect);
-
-        supported_precision_intersection = prcs_intersect;
-    }
-
-    static const element::Type exec_precisions_priority[] = {element::f16, element::f32};
-
-    for (const auto prc : exec_precisions_priority) {
-        if (std::any_of(supported_precision_intersection.begin(),
-                        supported_precision_intersection.end(),
-                        [&prc](const std::vector<element::Type>& precisions) {
-                            return std::find(precisions.begin(), precisions.end(), prc) != precisions.end();
-                        })) {
-            exec_prc = prc;
-            break;
-        }
-    }
-
-    for (size_t i = 0; i < inputs_number; i++) {
-        if (src_prc[i] != exec_prc) {
-            exec_prc = ov::element::f32;
-            break;
-        }
-    }
-    OPENVINO_SUPPRESS_DEPRECATED_START
-    if (exec_prc == ov::element::dynamic || exec_prc == ov::element::undefined) {
-        OPENVINO_SUPPRESS_DEPRECATED_END
-        OPENVINO_THROW("Eltwise jitter failed to specify execution precision for Eltwise node");
-    }
-
-    return exec_prc;
-}
-=======
 
 using namespace aarch64;
->>>>>>> 898f6e13
 
 std::set<std::vector<element::Type>> eltwise_precision_helper::get_supported_precisions(const Algorithm& algo) {
     std::set<std::vector<element::Type>> precisions;
