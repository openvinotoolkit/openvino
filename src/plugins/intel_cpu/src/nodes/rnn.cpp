// Copyright (C) 2018-2023 Intel Corporation
// SPDX-License-Identifier: Apache-2.0
//

#include "rnn.h"
#include <utils/general_utils.h>
#include "nodes/common/cpu_memcpy.h"
#include "nodes/common/cpu_convert.h"
#include "utils/bfloat16.hpp"
#include "input.h"
#include <dnnl_extension_utils.h>
#include "memory_desc/dnnl_blocked_memory_desc.h"
#include <common/primitive_hashing_utils.hpp>
#include <memory>
#include <shape_inference/shape_inference_ngraph.hpp>
#include "transformations/utils/utils.hpp"

#include "ov_ops/augru_cell.hpp"
#include "ov_ops/augru_sequence.hpp"

#include "openvino/core/node.hpp"

#include <oneapi/dnnl/dnnl.hpp>
#include <string>
#include <utility>

#define THROW_ERROR(...) OPENVINO_THROW(getTypeStr(), " node with name '", getName(), "' ", __VA_ARGS__)

using namespace dnnl;
using namespace InferenceEngine;

namespace ov {
namespace intel_cpu {
namespace node {

static rnn_direction ieDirection2dnnl(const std::shared_ptr<const ov::Node>& op) {
    ov::op::RecurrentSequenceDirection direction = ov::op::RecurrentSequenceDirection::FORWARD;
    if (ov::is_type<ov::op::v5::GRUSequence>(op)) {
        direction = ov::as_type_ptr<const ov::op::v5::GRUSequence>(op)->get_direction();
    } else if (ov::is_type<ov::op::v0::LSTMSequence>(op)) {
        direction = ov::as_type_ptr<const ov::op::v0::LSTMSequence>(op)->get_direction();
    } else if (ov::is_type<ov::op::v5::LSTMSequence>(op)) {
        direction = ov::as_type_ptr<const ov::op::v5::LSTMSequence>(op)->get_direction();
    } else if (ov::is_type<ov::op::v5::RNNSequence>(op)) {
        direction = ov::as_type_ptr<const ov::op::v5::RNNSequence>(op)->get_direction();
    }
    return direction == ov::op::RecurrentSequenceDirection::FORWARD ? rnn_direction::unidirectional_left2right
         : direction == ov::op::RecurrentSequenceDirection::REVERSE ? rnn_direction::unidirectional_right2left
         : direction == ov::op::RecurrentSequenceDirection::BIDIRECTIONAL ? rnn_direction::bidirectional_concat
         : rnn_direction::unidirectional_left2right;
}

static dnnl::algorithm ie2dnnl(const std::string& act_type) {
    return act_type == "sigmoid" ? dnnl::algorithm::eltwise_logistic
         : act_type == "tanh"    ? dnnl::algorithm::eltwise_tanh
         : act_type == "relu"    ? dnnl::algorithm::eltwise_relu
         : dnnl::algorithm::undef;
}

static dnnl::algorithm ie2dnnl(const std::shared_ptr<const ov::Node>& op) {
    if (one_of(op->get_type_info(),
            ov::op::v3::GRUCell::get_type_info_static(),
            ov::op::v5::GRUSequence::get_type_info_static())) {
        auto gruCellOp = ov::as_type_ptr<const ov::op::v3::GRUCell>(op);
        auto gruSeqOp = ov::as_type_ptr<const ov::op::v5::GRUSequence>(op);
        if ((gruCellOp && gruCellOp->get_linear_before_reset()) ||
                (gruSeqOp && gruSeqOp->get_linear_before_reset()))
            return dnnl::algorithm::lbr_gru;
        else
            return dnnl::algorithm::vanilla_gru;
    } else if (one_of(op->get_type_info(),
            ov::op::internal::AUGRUCell::get_type_info_static(),
            ov::op::internal::AUGRUSequence::get_type_info_static())) {
        auto gruCellOp = ov::as_type_ptr<const ov::op::internal::AUGRUCell>(op);
        auto gruSeqOp = ov::as_type_ptr<const ov::op::internal::AUGRUSequence>(op);
        if ((gruCellOp && gruCellOp->get_linear_before_reset()) ||
                (gruSeqOp && gruSeqOp->get_linear_before_reset()))
            return dnnl::algorithm::lbr_augru;
        else
            return dnnl::algorithm::vanilla_augru;
    } else if (one_of(op->get_type_info(),
            ov::op::v0::LSTMCell::get_type_info_static(),
            ov::op::v4::LSTMCell::get_type_info_static(),
            ov::op::v0::LSTMSequence::get_type_info_static(),
            ov::op::v5::LSTMSequence::get_type_info_static())) {
        return dnnl::algorithm::vanilla_lstm;
    } else if (one_of(op->get_type_info(),
            ov::op::v0::RNNCell::get_type_info_static(),
            ov::op::v5::RNNSequence::get_type_info_static())) {
        return dnnl::algorithm::vanilla_rnn;
    } else {
        OPENVINO_THROW("Operation ",
                       op->get_type_name(),
                       " with name '",
                       op->get_friendly_name(),
                       "' has unsupported cell type.");
    }
}

inline size_t gatesCount(const algorithm& alg) {
    switch (alg) {
        case algorithm::vanilla_rnn:     return 1;
        case algorithm::vanilla_gru:
        case algorithm::vanilla_augru:
        case algorithm::lbr_augru:
        case algorithm::lbr_gru:         return 3;
        case algorithm::vanilla_lstm:    return 4;
        default:
            OPENVINO_THROW("Unsupported cell type");
            return 0;
    }
}

inline size_t statesCount(const dnnl::algorithm& alg) {
    switch (alg) {
        case dnnl::algorithm::vanilla_rnn:
        case dnnl::algorithm::vanilla_gru:
        case dnnl::algorithm::vanilla_augru:
        case dnnl::algorithm::lbr_augru:
        case dnnl::algorithm::lbr_gru:         return 1;
        case dnnl::algorithm::vanilla_lstm:    return 2;
        default:
            OPENVINO_THROW("Unsupported cell type");
            return 0;
    }
}

inline bool haveCellState(const dnnl::algorithm& alg) {
    return alg == dnnl::algorithm::vanilla_lstm;
}
inline bool haveAttention(const dnnl::algorithm& alg) {
    return alg == dnnl::algorithm::vanilla_augru || alg == dnnl::algorithm::lbr_augru;
}

// what weight data type should be used for particular input data type
const std::map<memory::data_type, memory::data_type> RNN::weightsByinputDataType {
    // layer data type        weights data type
    {memory::data_type::f32,  memory::data_type::f32},
    {memory::data_type::f16,  memory::data_type::f16},
    {memory::data_type::bf16, memory::data_type::bf16},
    {memory::data_type::u8,   memory::data_type::s8},
    {memory::data_type::s8,   memory::data_type::s8},
};


struct RNNKey {
    const std::vector<DnnlBlockedMemoryDescPtr> inDataDescs;
    const std::vector<DnnlBlockedMemoryDescPtr> outDataDescs;
    const std::vector<dnnl::memory::desc> wDescs;
    dnnl::algorithm cellType;
    dnnl::algorithm cellAct;
    dnnl::rnn_direction direction;
    dnnl::primitive_attr attr;
    size_t hash() const;
    bool operator==(const RNNKey& rhs) const;
};

size_t RNNKey::hash() const {
    using namespace dnnl::impl;
    using namespace dnnl::impl::primitive_hashing;

    size_t seed = 0lu;

    for (auto& desc : inDataDescs) {
        if (desc != nullptr)
            seed = hash_combine(seed, get_md_hash(*desc->getDnnlDesc().get()));
    }
    for (auto& desc : outDataDescs) {
        if (desc != nullptr)
            seed = hash_combine(seed, get_md_hash(*desc->getDnnlDesc().get()));
    }
    for (auto& desc : wDescs) {
        seed = hash_combine(seed, get_md_hash(*desc.get()));
    }
    seed = hash_combine(seed, cellType);
    seed = hash_combine(seed, cellAct);
    seed = hash_combine(seed, direction);
    return seed;
}

bool RNNKey::operator==(const RNNKey& rhs) const {
    if (inDataDescs.size() != rhs.inDataDescs.size() || outDataDescs.size() != rhs.outDataDescs.size() || wDescs.size() != rhs.wDescs.size() ||
            cellType != rhs.cellType || cellAct != rhs.cellAct || direction != rhs.direction) {
        return false;
    }

    for (size_t i = 0lu; i < inDataDescs.size(); i++) {
        if (inDataDescs[i] != rhs.inDataDescs[i] && (inDataDescs[i] == nullptr || rhs.inDataDescs[i] == nullptr ||
                inDataDescs[i]->getDnnlDesc() != rhs.inDataDescs[i]->getDnnlDesc()))
            return false;
    }
    for (size_t i = 0lu; i < outDataDescs.size(); i++) {
        if (outDataDescs[i] != rhs.outDataDescs[i] && (outDataDescs[i] == nullptr || rhs.outDataDescs[i] == nullptr ||
                outDataDescs[i]->getDnnlDesc() != rhs.outDataDescs[i]->getDnnlDesc()))
            return false;
    }
    for (size_t i = 0lu; i < wDescs.size(); i++) {
        if (wDescs[i] != rhs.wDescs[i])
            return false;
    }

    return true;
}

bool RNN::isSupportedOperation(const std::shared_ptr<const ov::Node>& op, std::string& errorMessage) noexcept {
    try {
        if (!one_of(op->get_type_info(),
                ov::op::v3::GRUCell::get_type_info_static(),
                ov::op::internal::AUGRUCell::get_type_info_static(),
                ov::op::internal::AUGRUSequence::get_type_info_static(),
                ov::op::v0::LSTMCell::get_type_info_static(),
                ov::op::v4::LSTMCell::get_type_info_static(),
                ov::op::v0::RNNCell::get_type_info_static(),
                ov::op::v5::GRUSequence::get_type_info_static(),
                ov::op::v0::LSTMSequence::get_type_info_static(),
                ov::op::v5::LSTMSequence::get_type_info_static(),
                ov::op::v5::RNNSequence::get_type_info_static())) {
            errorMessage = "Unsupported sequence operation.";
            return false;
        }

        if (one_of(op->get_type_info(), ov::op::v0::RNNCell::get_type_info_static(), ov::op::v3::GRUCell::get_type_info_static())) {
            // Plug-in does not support dynamism on weights.
            if (!ov::op::util::is_on_constant_path(op->input_value(2)) ||
                !ov::op::util::is_on_constant_path(op->input_value(3)) ||
                (op->get_input_size() > 4 && !ov::op::util::is_on_constant_path(op->input_value(4)))) {
                errorMessage = "Node expects constants as W, R, B inputs.";
                return false;
            }
        } else if (one_of(op->get_type_info(),
                ov::op::v0::LSTMCell::get_type_info_static(),
                ov::op::v4::LSTMCell::get_type_info_static(),
                ov::op::v5::GRUSequence::get_type_info_static(),
                ov::op::v5::RNNSequence::get_type_info_static())) {
            // Plug-in does not support dynamism on weights.
            if (!ov::op::util::is_on_constant_path(op->input_value(3)) ||
                !ov::op::util::is_on_constant_path(op->input_value(4)) ||
                (op->get_input_size() > 5 && !ov::op::util::is_on_constant_path(op->input_value(5)))) {
                errorMessage = "Node expects constants as W, R, B inputs.";
                return false;
            }
            if (ov::is_type<ov::op::v0::LSTMCell>(op) && op->get_input_size() != 6) {
                errorMessage = "Node expects 6 inputs. Actual: " + std::to_string(op->get_input_size());
                return false;
            }
        } else if (one_of(op->get_type_info(),
                ov::op::v0::LSTMSequence::get_type_info_static(),
                ov::op::v5::LSTMSequence::get_type_info_static())) {
            if (op->get_input_size() != 7) {
                errorMessage = "Node expects 7 inputs. Actual: " + std::to_string(op->get_input_size());
                return false;
            }
            // Plug-in does not support dynamism on weights.
            if (!ov::op::util::is_on_constant_path(op->input_value(4)) ||
                !ov::op::util::is_on_constant_path(op->input_value(5)) ||
                !ov::op::util::is_on_constant_path(op->input_value(6))) {
                errorMessage = "Node expects static shaped W, R, B inputs.";
                return false;
            }
        }

        auto rnnCellBase = ov::as_type_ptr<const ov::op::util::RNNCellBase>(op);
        if (rnnCellBase) {
            if (rnnCellBase->get_clip() != 0.f) {
                errorMessage = "Clipping is not supported for RNN primitive.";
                return false;
            }
            if (one_of(rnnCellBase->get_type_info(),
                    ov::op::v0::LSTMCell::get_type_info_static(),
                    ov::op::v4::LSTMCell::get_type_info_static(),
                    ov::op::v5::LSTMSequence::get_type_info_static())) {
                if (rnnCellBase->get_activations() != std::vector<std::string>{"sigmoid", "tanh", "tanh"}) {
                    errorMessage = "Not supported activation functions";
                    return false;
                }
            } else if (!ov::is_type<ov::op::v5::RNNSequence>(op) && rnnCellBase->get_activations() != std::vector<std::string>{"sigmoid", "tanh"}) {
                errorMessage = "Not supported activation functions";
                return false;
            }
        }

        ov::op::RecurrentSequenceDirection direction = ov::op::RecurrentSequenceDirection::FORWARD;
        int64_t seqLenIdx = -1;
        if (auto gru_seq = ov::as_type_ptr<const ov::op::v5::GRUSequence>(op)) {
            direction = gru_seq->get_direction();
            seqLenIdx = 2;
        } else if (auto lstm_seq = ov::as_type_ptr<const ov::op::v0::LSTMSequence>(op)) {
            if (lstm_seq->get_activations() != std::vector<std::string>{"sigmoid", "tanh", "tanh"}) {
                errorMessage = "Not supported activation functions";
                return false;
            }
            direction = lstm_seq->get_direction();
            seqLenIdx = 3;
        } else if (auto lstm_seq = ov::as_type_ptr<const ov::op::v5::LSTMSequence>(op)) {
            direction = lstm_seq->get_direction();
            seqLenIdx = 3;
        } else if (auto augru_seq = ov::as_type_ptr<const ov::op::internal::AUGRUSequence>(op)) {
            direction = augru_seq->get_direction();
            seqLenIdx = 2;
        } else if (auto rnn_seq = ov::as_type_ptr<const ov::op::v5::RNNSequence>(op)) {
            direction = rnn_seq->get_direction();
            seqLenIdx = 2;
        }

        if (!one_of(direction, ov::op::RecurrentSequenceDirection::FORWARD, ov::op::RecurrentSequenceDirection::REVERSE)) {
            errorMessage = "Unsupported sequence direction.";
            return false;
        }

        if (seqLenIdx > 0) {
            const auto& data_pshape = op->get_input_partial_shape(0);

            // WA: dynamic shapes make impossible to check seq_len due to shapeOf subgraphs
            // but the sequence is still supported in CPU and doesn't need to be decomposed
            if (data_pshape.is_dynamic())
                return true;

            const int64_t maxSeqLenDimIdx = 1;

            if (data_pshape.rank().is_static() && data_pshape.rank().get_length() > maxSeqLenDimIdx && !data_pshape[maxSeqLenDimIdx].is_static()) {
                errorMessage = "Max sequence length dimension is dynamic";
                return false;
            }

            if (ov::op::util::is_seq_len_provided(op->get_input_node_shared_ptr(0),
                                                  op->get_input_node_shared_ptr(seqLenIdx))) {
                errorMessage = "Unsupported sequence length.";
                return false;
            }
        }
    } catch (...) {
        return false;
    }
    return true;
}

bool RNN::isCell(const std::shared_ptr<const ov::Node>& op) {
    return one_of(op->get_type_info(),
            ov::op::v0::RNNCell::get_type_info_static(),
            ov::op::v3::GRUCell::get_type_info_static(),
            ov::op::internal::AUGRUCell::get_type_info_static(),
            ov::op::v0::LSTMCell::get_type_info_static(),
            ov::op::v4::LSTMCell::get_type_info_static());
}

bool RNN::testNativeOrder(const std::shared_ptr<const ov::Node>& op) {
    if (isCell(op)) {
        return true;
    }
    const auto& rtInfo = op->get_rt_info();
    if (rtInfo.count("seqAxis")) {
        return rtInfo.at("seqAxis").as<int64_t>() == 0;
    }
    return false;
}

namespace {
/**
 * Extends Rnn ngraph shape inference implementation. The main purpose of this class is to do the trick with
 * dimentions permutation, necessary due to the mismatch between the ngrpah and the oneDNN RNN node descriptions.
 *
 */
class RnnShapeInfer : public NgraphShapeInfer {
public:
    RnnShapeInfer(std::shared_ptr<ov::Node> op) :
        NgraphShapeInfer(make_shape_inference(op), EMPTY_PORT_MASK) {
            is_sequence = !(RNN::isCell(op));

            native_order = RNN::testNativeOrder(op);
        }

    Result infer(
        const std::vector<std::reference_wrapper<const VectorDims>>& input_shapes,
        const std::unordered_map<size_t, MemoryPtr>& data_dependency) override {
        auto result = NgraphShapeInfer::infer(input_shapes, data_dependency);
        if (ShapeInferStatus::success != result.status) {
            OPENVINO_THROW("Unexpected: Unexpected shape inference result status");
        }

        auto& originOutputShapes = result.dims;

        // Graph optimizer makes the same optimization. So this is required to make shapes compatible.
        if (is_sequence && !native_order && originOutputShapes[0].size() == 4lu && originOutputShapes[0][1] == 1lu) {
            originOutputShapes[0].erase(originOutputShapes[0].begin() + 1);
        }
        return {std::move(originOutputShapes), result.status};
    }

private:
    bool is_sequence = false;
    bool native_order = true;
};
class RnnShapeInferFactory final : public ShapeInferFactory {
public:
    RnnShapeInferFactory(std::shared_ptr<ov::Node> op) : m_op(op) {}
    ShapeInferPtr makeShapeInfer() const override {
        return std::make_shared<RnnShapeInfer>(m_op);
    }
private:
    std::shared_ptr<ov::Node> m_op;
};

} // namespace

RNN::RNN(const std::shared_ptr<ov::Node>& op, const GraphContext::CPtr context) :
        Node(op, context, RnnShapeInferFactory(op)) {
    std::string errorMessage;
    if (!isSupportedOperation(op, errorMessage)) {
        OPENVINO_THROW_NOT_IMPLEMENTED(errorMessage);
    }

    is_augru = one_of(op->get_type_info(),
            ov::op::internal::AUGRUCell::get_type_info_static(),
            ov::op::internal::AUGRUSequence::get_type_info_static());

    is_cell = isCell(op);

    if (one_of(op->get_type_info(),
               ov::op::v0::RNNCell::get_type_info_static(),
               ov::op::v3::GRUCell::get_type_info_static())) {
        wIdx = 2; rIdx = 3; bIdx = 4;
        hoIdx = 0;
    } else if (op->get_type_info() == ov::op::internal::AUGRUCell::get_type_info_static()) {
        wIdx = 2; rIdx = 3; bIdx = 4; aIdx = 5;
    } else if (one_of(op->get_type_info(),
                      ov::op::v0::LSTMCell::get_type_info_static(),
                      ov::op::v4::LSTMCell::get_type_info_static())) {
        wIdx = 3; rIdx = 4; bIdx = 5;
        yIdx = hoIdx = 0; coIdx = 1;
    } else if (one_of(op->get_type_info(),
                      ov::op::v5::RNNSequence::get_type_info_static(),
                      ov::op::v5::GRUSequence::get_type_info_static())) {
        sIdx = 2; wIdx = 3; rIdx = 4; bIdx = 5;
        yIdx = 0; hoIdx = 1;
    } else if (op->get_type_info() == ov::op::internal::AUGRUSequence::get_type_info_static()) {
        sIdx = 2; wIdx = 3; rIdx = 4; bIdx = 5; aIdx = 6;
        yIdx = 0; hoIdx = 1;
    } else if (one_of(op->get_type_info(),
                      ov::op::v0::LSTMSequence::get_type_info_static(),
                      ov::op::v5::LSTMSequence::get_type_info_static())) {
        sIdx = 3; wIdx = 4; rIdx = 5; bIdx = 6;
        yIdx = 0; hoIdx = 1; coIdx = 2;
    }

    auto rnnCellBase = std::dynamic_pointer_cast<ov::op::util::RNNCellBase>(op);
    if (!rnnCellBase)
        THROW_ERROR("does not have original layer for RNNCell.");

    cell_type = ie2dnnl(op);
    if (!rnnCellBase->get_activations().empty())
        cell_act = ie2dnnl(rnnCellBase->get_activations()[0]);  // Works only for RNN with one gate

    G = gatesCount(cell_type);
    Gb = (cell_type != dnnl::algorithm::lbr_gru) ? G : G + 1;
    S = statesCount(cell_type);
    SC = rnnCellBase->get_hidden_size();
    N = {getInputShapeAtPort(0).getMinDims()[0], getInputShapeAtPort(0).getMaxDims()[0]};

    const auto& rtInfo = op->get_rt_info();

    if (rtInfo.count("inputScale"))
        inputScale = rtInfo.at("inputScale").as<float>();

    if (rtInfo.count("inputShift"))
        inputShift = rtInfo.at("inputShift").as<float>();

    if (rtInfo.count("weightsScales"))
        weightsScales = rtInfo.at("weightsScales").as<std::vector<float>>();

    if (is_cell) {
        initCell();
    } else {
        direction = ieDirection2dnnl(op);

        nativeOrder = testNativeOrder(op);

        initSequence();
    }

    inDataTypes.resize(getOriginalInputsNumber());
    outDataTypes.resize(getOriginalOutputsNumber());
}

bool RNN::created() const {
    return getType() == (is_cell ? Type::RNNCell : Type::RNNSeq);
}

void RNN::configurePortDataTypes() {
    inDataTypes[xIdx] = DnnlExtensionUtils::ElementTypeToDataType(getOriginalInputPrecisionAtPort(0));
    inDataTypes[hIdx] = DnnlExtensionUtils::ElementTypeToDataType(getOriginalInputPrecisionAtPort(1));
    if (haveCellState(cell_type))
        inDataTypes[cIdx] = memory::data_type::f32; // @todo bf16 is also allowed, should be tried out
    if (!is_cell)
        inDataTypes[sIdx] = memory::data_type::s32;
    inDataTypes[wIdx] = DnnlExtensionUtils::ElementTypeToDataType(getOriginalInputPrecisionAtPort(wIdx));
    inDataTypes[rIdx] = DnnlExtensionUtils::ElementTypeToDataType(getOriginalInputPrecisionAtPort(rIdx));

    inDataTypes[bIdx] = memory::data_type::f32; // @todo bf16 is also allowed, should be tried out
    if (haveAttention(cell_type))
        inDataTypes[aIdx] = DnnlExtensionUtils::ElementTypeToDataType(getOriginalInputPrecisionAtPort(aIdx));

    if (!is_cell)
        outDataTypes[yIdx] = DnnlExtensionUtils::ElementTypeToDataType(getOriginalOutputPrecisionAtPort(0));

    outDataTypes[hoIdx] = inDataTypes[hIdx]; // required by oneDNN. Output hidden state is a input hidden state for the next iteration

    if (haveCellState(cell_type))
        outDataTypes[coIdx] = inDataTypes[cIdx]; // required by oneDNN.

    if (one_of(memory::data_type::bf16, inDataTypes[xIdx], inDataTypes[hIdx]))
        inDataTypes[xIdx] = outDataTypes[yIdx] = outDataTypes[hoIdx] = inDataTypes[hIdx] = memory::data_type::bf16; // required by oneDNN.

    if (one_of(memory::data_type::f16, inDataTypes[xIdx], inDataTypes[hIdx]))
        // onednn doesn't have fp16 instance
        inDataTypes[xIdx] = outDataTypes[yIdx] = outDataTypes[hoIdx] = inDataTypes[hIdx] = memory::data_type::f32; // required by oneDNN.

    if (outDataTypes[yIdx] == memory::data_type::bf16 && one_of(inDataTypes[xIdx], memory::data_type::s8, memory::data_type::u8))
        outDataTypes[yIdx] = memory::data_type::f32; // oneDNN does not support bf16 output precision for quantized rnn primitive yet
}

void RNN::getSupportedDescriptors() {
    configurePortDataTypes();

    if (is_cell)
        fillCellDesc();
    else
        fillSequenceDesc();
}

void RNN::initCell() {
    if (getInputShapeAtPort(0).getRank() != 2lu || getInputShapeAtPort(1).getRank() != 2lu)
        THROW_ERROR("has incorrect input ranks. Data rank: ",
                    getInputShapeAtPort(0).getRank(),
                    "; Hidden state rank: ",
                    getInputShapeAtPort(1).getRank());
    if (is_augru && getInputShapeAtPort(5).getRank() != 2lu)
        THROW_ERROR("has incorrect input ranks. Attention rank: ", getInputShapeAtPort(2).getRank());

    T = {1, 1};
    if (cell_type == algorithm::vanilla_lstm)
        DC = getInputShapeAtPort(3).getDims()[1];
    else
        DC = getInputShapeAtPort(2).getDims()[1];

    if (N.isStatic()) {
        // Expected shapes.
        const auto B = N.minVal;
        const Shape shapeD{B, DC}, shapeS{B, SC};

        if ((getInputShapeAtPort(0).isStatic() && getInputShapeAtPort(0) != shapeD) ||
                (getInputShapeAtPort(1).isStatic() && getInputShapeAtPort(1) != shapeS) ||
                (getOutputShapeAtPort(0).isStatic() && getOutputShapeAtPort(0) != shapeS)) {
            THROW_ERROR("has incorrect input/output shapes. Data shape: ",
                        getInputShapeAtPort(0).toString(),
                        "; Hidden state input: ",
                        getInputShapeAtPort(1).toString(),
                        "; Hidden state output: ",
                        getOutputShapeAtPort(0).toString());
        }

        if (S == 2) {
            if ((getInputShapeAtPort(2).isStatic() && getInputShapeAtPort(2) != shapeS) ||
                (getOutputShapeAtPort(1).isStatic() && getOutputShapeAtPort(1) != shapeS))
                THROW_ERROR("has incorrect input/output shapes. Cell state input: ",
                            getInputShapeAtPort(2).toString(),
                            "; Cell state output: ",
                            getOutputShapeAtPort(1).toString());
        }

        if (is_augru) {
            const Shape shapeA{B, 1};
            if (getInputShapeAtPort(5).isStatic() && getInputShapeAtPort(5) != shapeA) {
                THROW_ERROR("has incorrect input shapes. Attention shape: ", getInputShapeAtPort(5).toString());
            }
        }
    }
}

void RNN::fillCellDesc() {
    const Shape shapeS_4D = MemoryDescUtils::makeDummyShape({{L, D, N.minVal, SC}, {L, D, N.maxVal, SC}});
    const Shape inShape   = MemoryDescUtils::makeDummyShape({{T.minVal, N.minVal, DC}, {T.maxVal, N.maxVal, DC}});
    const Shape outShape  = MemoryDescUtils::makeDummyShape({{T.minVal, N.minVal, D * SC}, {T.maxVal, N.maxVal, D * SC}});

    // layer input plus states
    if (haveAttention(cell_type)) {
        inDataDescs.reserve(S + 2);
    } else {
        inDataDescs.reserve(S + 1);
    }
    outDataDescs.reserve(S + 1);

    // @todo use indexies instead of emplacing back, since order matters
    inDataDescs.emplace_back(std::make_shared<DnnlBlockedMemoryDesc>(inShape, inDataTypes[xIdx], memory::format_tag::tnc));
    outDataDescs.emplace_back(std::make_shared<DnnlBlockedMemoryDesc>(outShape, outDataTypes[yIdx], memory::format_tag::tnc));

    inDataDescs.emplace_back(std::make_shared<DnnlBlockedMemoryDesc>(shapeS_4D, inDataTypes[hIdx], memory::format_tag::ldnc));
    outDataDescs.emplace_back(std::make_shared<DnnlBlockedMemoryDesc>(shapeS_4D, outDataTypes[hoIdx], memory::format_tag::ldnc));

    if (haveCellState(cell_type)) {
        inDataDescs.emplace_back(std::make_shared<DnnlBlockedMemoryDesc>(shapeS_4D, inDataTypes[cIdx], memory::format_tag::ldnc));
        outDataDescs.emplace_back(std::make_shared<DnnlBlockedMemoryDesc>(shapeS_4D, outDataTypes[coIdx], memory::format_tag::ldnc));
    } else if (haveAttention(cell_type)) {
        const Shape attnShape = MemoryDescUtils::makeDummyShape({{T.minVal, N.minVal, 1}, {T.maxVal, N.maxVal, 1}});
        inDataDescs.emplace_back(std::make_shared<DnnlBlockedMemoryDesc>(attnShape, inDataTypes[aIdx], memory::format_tag::tnc));
    }

    copyWeightsData();

    // Expected shapes.
    const Shape shapeD{{N.minVal, DC}, {N.maxVal, DC}};
    const Shape shapeS{{N.minVal, SC}, {N.maxVal, SC}};
    const Shape WShape{SC * G, DC};
    const Shape RShape{SC * G, SC};
    const Shape BShape{SC * Gb};

    std::vector<MemoryDescPtr> inCandidate, outCandidate;

    inCandidate.reserve(getOriginalInputsNumber());
    outCandidate.reserve(getOriginalOutputsNumber());

    inCandidate.emplace_back(std::make_shared<DnnlBlockedMemoryDesc>(shapeD, inDataTypes[xIdx], memory::format_tag::nc));

    inCandidate.emplace_back(std::make_shared<DnnlBlockedMemoryDesc>(shapeS, inDataTypes[hIdx], memory::format_tag::nc));
    outCandidate.emplace_back(std::make_shared<DnnlBlockedMemoryDesc>(shapeS, outDataTypes[hoIdx], memory::format_tag::nc));

    if (haveCellState(cell_type)) {
        inCandidate.emplace_back(std::make_shared<DnnlBlockedMemoryDesc>(shapeS, inDataTypes[cIdx], memory::format_tag::nc));
        outCandidate.emplace_back(std::make_shared<DnnlBlockedMemoryDesc>(shapeS, outDataTypes[coIdx], memory::format_tag::nc));
    }

    inCandidate.emplace_back(std::make_shared<DnnlBlockedMemoryDesc>(WShape, inDataTypes[wIdx], memory::format_tag::nc));
    inCandidate.emplace_back(std::make_shared<DnnlBlockedMemoryDesc>(RShape, inDataTypes[rIdx], memory::format_tag::nc));
    inCandidate.emplace_back(std::make_shared<DnnlBlockedMemoryDesc>(BShape, inDataTypes[bIdx], memory::format_tag::x));

    if (haveAttention(cell_type)) {
        Shape shapeAttn{{N.minVal, 1}, {N.maxVal, 1}};
        inCandidate.emplace_back(std::make_shared<DnnlBlockedMemoryDesc>(shapeAttn, inDataTypes[aIdx], memory::format_tag::nc));
    }

    createDescriptor(inCandidate, outCandidate);
}

void RNN::initSequence() {
    const auto& inDataShape = getInputShapeAtPort(0);
    const auto& outDataShape = getOutputShapeAtPort(0);

    if (inDataShape.getRank() != 3lu || outDataShape.getRank() != 4lu)
        THROW_ERROR("has incorrect input/output shapes. Input data shape: " , inDataShape.toString() ,
                " Output shape: " , outDataShape.toString());

    if (!one_of(getOriginalInputsNumber(), 6u, 7u))
        THROW_ERROR("has incorrect number of input ports: ", getOriginalInputsNumber());
    if (!one_of(getOriginalOutputsNumber(), 2u, 3u))
        THROW_ERROR("has incorrect number of output ports: ", getOriginalOutputsNumber());

    T = {inDataShape.getMinDims()[1], inDataShape.getMaxDims()[1]};
    if (cell_type == algorithm::vanilla_lstm)
        DC = getInputShapeAtPort(4).getDims()[2];
    else
        DC = getInputShapeAtPort(3).getDims()[2];

    // layer input plus states
    if (haveAttention(cell_type)) {
        inDataDescs.reserve(S + 2);
    } else {
        inDataDescs.reserve(S + 1);
    }

    outDataDescs.reserve(S + 1);
}

void RNN::fillSequenceDesc() {
    const Shape shapeS_4D = MemoryDescUtils::makeDummyShape({{L, D, N.minVal, SC}, {L, D, N.maxVal, SC}});
    const Shape inShape   = MemoryDescUtils::makeDummyShape({{T.minVal, N.minVal, DC}, {T.maxVal, N.maxVal, DC}});
    const Shape outShape  = MemoryDescUtils::makeDummyShape({{T.minVal, N.minVal, D * SC}, {T.maxVal, N.maxVal, D * SC}});

    // Try to create descriptor and corresponding configuration
    inDataDescs.emplace_back(std::make_shared<DnnlBlockedMemoryDesc>(inShape,  inDataTypes[xIdx], memory::format_tag::tnc));
    outDataDescs.emplace_back(std::make_shared<DnnlBlockedMemoryDesc>(outShape, outDataTypes[yIdx], memory::format_tag::tnc));

    inDataDescs.emplace_back(std::make_shared<DnnlBlockedMemoryDesc>(shapeS_4D, inDataTypes[hIdx], memory::format_tag::ldnc));
    outDataDescs.emplace_back(std::make_shared<DnnlBlockedMemoryDesc>(shapeS_4D, outDataTypes[hoIdx], memory::format_tag::ldnc));

    if (haveCellState(cell_type)) {
        inDataDescs.emplace_back(std::make_shared<DnnlBlockedMemoryDesc>(shapeS_4D, inDataTypes[cIdx], memory::format_tag::ldnc));
        outDataDescs.emplace_back(std::make_shared<DnnlBlockedMemoryDesc>(shapeS_4D, outDataTypes[coIdx], memory::format_tag::ldnc));
    } else if (haveAttention(cell_type)) {
        const Shape attnShape = MemoryDescUtils::makeDummyShape({{T.minVal, N.minVal, 1}, {T.maxVal, N.maxVal, 1}});
        inDataDescs.emplace_back(std::make_shared<DnnlBlockedMemoryDesc>(attnShape, inDataTypes[aIdx], memory::format_tag::tnc));
    }

    copyWeightsData();

    const Shape shapeNDSC {{N.minVal, D, SC}, {N.maxVal, D, SC}};
    Shape shapeNTSC {{N.minVal, T.minVal, SC}, {N.maxVal, T.maxVal, SC}};
    const Shape shapeNTDC {{N.minVal, T.minVal, DC}, {N.maxVal, T.maxVal, DC}};
    const Shape TShape {VectorDims{N.minVal}, VectorDims{N.maxVal}};
    const Shape WShape {D, G * SC, DC};
    const Shape RShape {D, G * SC, SC};
    const Shape BShape {D, Gb * SC};

    std::vector<MemoryDescPtr> inCandidate, outCandidate;

    inCandidate.reserve(getOriginalInputsNumber());
    outCandidate.reserve(getOriginalOutputsNumber());

    auto srcLayerMemoryFormat = memory::format_tag::undef;
    auto dstLayerMemoryFormat = memory::format_tag::undef;

    if (nativeOrder) {
        srcLayerMemoryFormat = memory::format_tag::tnc;
        dstLayerMemoryFormat = memory::format_tag::abcd;
        shapeNTSC = {{N.minVal, D, T.minVal, SC}, {N.maxVal, D, T.maxVal, SC}};
    } else if (N.isStatic() && N.maxVal == 1) {
        srcLayerMemoryFormat = memory::format_tag::tnc;
        dstLayerMemoryFormat = memory::format_tag::tnc;
    } else {
        srcLayerMemoryFormat = memory::format_tag::ntc;
        dstLayerMemoryFormat = memory::format_tag::ntc;
    }

    inCandidate.emplace_back(std::make_shared<DnnlBlockedMemoryDesc>(shapeNTDC, inDataTypes[xIdx], srcLayerMemoryFormat));
    outCandidate.emplace_back(std::make_shared<DnnlBlockedMemoryDesc>(shapeNTSC, outDataTypes[yIdx], dstLayerMemoryFormat));

    inCandidate.emplace_back(std::make_shared<DnnlBlockedMemoryDesc>(shapeNDSC,  inDataTypes[hIdx],    memory::format_tag::tnc));
    outCandidate.emplace_back(std::make_shared<DnnlBlockedMemoryDesc>(shapeNDSC, outDataTypes[hoIdx], memory::format_tag::tnc));

    // initial cell state
    if (haveCellState(cell_type)) {
        inCandidate.emplace_back(std::make_shared<DnnlBlockedMemoryDesc>(shapeNDSC, inDataTypes[cIdx], memory::format_tag::tnc));
        outCandidate.emplace_back(std::make_shared<DnnlBlockedMemoryDesc>(shapeNDSC, outDataTypes[coIdx], memory::format_tag::tnc));
    }

    inCandidate.emplace_back(std::make_shared<DnnlBlockedMemoryDesc>(TShape, inDataTypes[sIdx], memory::format_tag::x)); // sequence lengths
    inCandidate.emplace_back(std::make_shared<DnnlBlockedMemoryDesc>(WShape, inDataTypes[wIdx], memory::format_tag::ntc)); // W
    inCandidate.emplace_back(std::make_shared<DnnlBlockedMemoryDesc>(RShape, inDataTypes[rIdx], memory::format_tag::ntc)); // R
    inCandidate.emplace_back(std::make_shared<DnnlBlockedMemoryDesc>(BShape, inDataTypes[bIdx], memory::format_tag::nc)); // B

    if (haveAttention(cell_type)) {
        Shape shapeAttn{{N.minVal, T.minVal, 1}, {N.maxVal, T.maxVal, 1}};
        inCandidate.emplace_back(std::make_shared<DnnlBlockedMemoryDesc>(shapeAttn, inDataTypes[aIdx], memory::format_tag::ntc));
    }

    createDescriptor(inCandidate, outCandidate);
}

template <typename Prec>
void RNN::fillWeights(const int *gate_map, const size_t wIdx, const size_t rIdx) {
    const auto& weightPrec = DnnlExtensionUtils::DataTypeToElementType(inDataTypes[wIdx]);
    const auto& targetWeightDataType = weightsByinputDataType.at(inDataTypes[xIdx]);
    const auto& targetWeightPrec = DnnlExtensionUtils::DataTypeToElementType(targetWeightDataType);

    // create weight blobs (data and state part)
    const VectorDims dims_w = {L, D, DC, G, SC};
    auto w_data_desc = DnnlBlockedMemoryDesc(Shape(dims_w), targetWeightDataType, getWeightsFormatTagByDims(dims_w));
    MemoryPtr w_data_mem = std::make_shared<Memory>(getEngine(), w_data_desc);
    auto w_ptr = static_cast<Prec*>(w_data_mem->getData());

    if (w_ptr == nullptr)
        OPENVINO_THROW("NotAllocated: Internal blob was not allocated for node ", getName(), ".");

    const VectorDims dims_s = {L, D, SC, G, SC};
    auto w_state_desc = DnnlBlockedMemoryDesc(Shape(dims_s), targetWeightDataType, getWeightsFormatTagByDims(dims_s));
    MemoryPtr w_state_mem = std::make_shared<Memory>(getEngine(), w_state_desc);
    auto r_ptr = static_cast<Prec*>(w_state_mem->getData());
    if (r_ptr == nullptr)
        OPENVINO_THROW("NotAllocated: Internal blob was not allocated for node ", getName(), ".");

    const size_t ie_w_vec_size = getInputShapeAtPort(wIdx).getElementsCount();
    const size_t ie_r_vec_size = getInputShapeAtPort(rIdx).getElementsCount();

    auto *wInputNode = dynamic_cast<Input *>(getParentEdgesAtPort(wIdx)[0]->getParent().get());
    auto wConstBlob = wInputNode->getMemoryPtr();

    auto *rInputNode = dynamic_cast<Input *>(getParentEdgesAtPort(rIdx)[0]->getParent().get());
    auto rConstBlob = rInputNode->getMemoryPtr();

    std::vector<Prec> ie_w_vec(ie_w_vec_size), ie_r_vec(ie_r_vec_size);

    auto ie_w_ptr = ie_w_vec.data();
    auto ie_r_ptr = ie_r_vec.data();

    cpu_convert(wConstBlob->getData(), ie_w_ptr, weightPrec, targetWeightPrec, ie_w_vec_size);
    cpu_convert(rConstBlob->getData(), ie_r_ptr, weightPrec, targetWeightPrec, ie_r_vec_size);

    const int step = SC * G;

    for (size_t g = 0; g < G; g++) {
        for (size_t out_i = 0; out_i < SC; out_i++) {
            Prec *l_w_ptr = w_ptr + gate_map[g] * SC + out_i;
            for (size_t in_i = 0; in_i < DC; in_i++) {
                *l_w_ptr = *ie_w_ptr;
                ie_w_ptr++;
                l_w_ptr += step;
            }

            Prec *l_r_ptr = r_ptr + gate_map[g] * SC + out_i;
            for (size_t in_i = 0; in_i < SC; in_i++) {
                *l_r_ptr = *ie_r_ptr;
                ie_r_ptr++;
                l_r_ptr += step;
            }
        }
    }
    internalBlobs.push_back(w_data_mem);
    internalBlobs.push_back(w_state_mem);
}

template <ov::element::Type_t Prec>
void RNN::fillBiases(const int *gate_map) {
    using dataType = typename element_type_traits<Prec>::value_type;

    if (inDataTypes[bIdx] != memory::data_type::f32) {
        THROW_ERROR("doesn't support bias data type: ", DnnlExtensionUtils::DataTypeToElementType(inDataTypes[bIdx]));
    }

    VectorDims dims_b = { L, D, Gb, SC };

    auto _data_type = DnnlExtensionUtils::ElementTypeToDataType(Prec);
    auto w_bias_data_desc = DnnlBlockedMemoryDesc(Shape(dims_b), _data_type, getWeightsFormatTagByDims(dims_b));
    MemoryPtr w_bias_data_mem = std::make_shared<Memory>(getEngine(), w_bias_data_desc);
    auto b_ptr = static_cast<dataType*>(w_bias_data_mem->getData());
    if (b_ptr == nullptr)
<<<<<<< HEAD
        OPENVINO_THROW("NotAllocated : Internal blob was not allocated for node ", getName(), ".");
=======
        OPENVINO_THROW("NotAllocated: Internal blob was not allocated for node ", getName(), ".");
>>>>>>> a7edeb53

    auto *constInputNode = dynamic_cast<Input *>(getParentEdgesAtPort(bIdx)[0]->getParent().get());
    auto constBlob = constInputNode->getMemoryPtr();
    auto const elementsCount = constBlob->getSize() / constBlob->getDesc().getPrecision().size();

    std::vector<dataType> ie_b_vec(elementsCount);
    cpu_convert(constBlob->getData(),
                &ie_b_vec[0],
                DnnlExtensionUtils::DataTypeToElementType(constBlob->getDataType()),
                Prec,
                elementsCount);

    for (size_t g = 0; g < Gb; g++) {
        dataType *l_b_ptr = b_ptr + gate_map[g] * SC;
        const dataType *l_ie_b_ptr = &ie_b_vec[g * SC];
        cpu_memcpy(l_b_ptr, l_ie_b_ptr, SC * sizeof(typename element_type_traits<Prec>::value_type));
    }
    // @todo replace push_back with copy assignment by index, since order matters
    internalBlobs.push_back(w_bias_data_mem);
}

void RNN::copyWeightsData() {
    /* Copy Weight data
     * IE format:
     *   W - [gates, out_state_size, in_data_size]
     *   R - [gates, out_state_size, in_state_size]
     *   B - [gates, out_state_size]
     *
     * DNNL format:
     *   W - [1, 1, in_date_size,  gates, out_state_size]
     *   R - [1, 1, in_state_size, gates, out_state_size]
     *   B - [gates, out_state_size]
     *
     *   Gate order
     *   ====== LSTM ======
     *   Caffe - IFOC, ONNX   - IOFC
     *   IE    - FICO, onednn - IFCO
     *
     *   ====== GRU ======
     *   IE - URO, onednn - URO
     */
    const int gate_map_lstm[] = {1, 0, 2, 3};  // FICO -> IFCO
    const int gate_map_gru[]  = {0, 1, 2, 3};
    const int gate_map_rnn[]  = {0};
    const int *gate_map;
    const int gate_map_lstm_size = sizeof(gate_map_lstm) / sizeof(int);
    const int gate_map_gru_size = sizeof(gate_map_gru) / sizeof(int);
    const int gate_map_rnn_size = sizeof(gate_map_rnn) / sizeof(int);
    if (cell_type == dnnl::algorithm::vanilla_lstm) {
        gate_map = gate_map_lstm;
        if (G > gate_map_lstm_size) {
            THROW_ERROR(". G isn't equal to the size of gate_map.");
        }
    } else if (cell_type == dnnl::algorithm::vanilla_gru || cell_type == dnnl::algorithm::vanilla_augru) {
        gate_map = gate_map_gru;
        if (G > gate_map_gru_size) {
            THROW_ERROR(". G isn't equal to the size of gate_map");
        }
    } else if (cell_type == dnnl::algorithm::lbr_gru || cell_type == dnnl::algorithm::lbr_augru) {
        gate_map = gate_map_gru;
        if (G > gate_map_gru_size) {
            THROW_ERROR(". G isn't equal to the size of gate_map.");
        }
    } else if (cell_type == dnnl::algorithm::vanilla_rnn) {
        gate_map = gate_map_rnn;
        if (G > gate_map_rnn_size) {
            THROW_ERROR(". G isn't equal to the size of gate_map.");
        }
    } else {
        gate_map = gate_map_gru;
        if (G > gate_map_gru_size) {
            THROW_ERROR(". G isn't equal to the size of gate_map.");
        }
    }

    const auto& dataType = inDataTypes[xIdx];
    if (one_of(dataType, memory::data_type::bf16, memory::data_type::f16)) {
        fillWeights<uint16_t>(gate_map, wIdx, rIdx);
    } else if (dataType == memory::data_type::f32) {
        // WA To avoid different weights layer and iter formats in FP32 case
        if (T.minVal > 1 || N.maxVal < optimalBatchSize)
            wFormat = dnnl::memory::format_tag::ldigo;
        fillWeights<float>(gate_map, wIdx, rIdx);
    } else if (dataType == memory::data_type::u8 || dataType == memory::data_type::s8) {
        fillWeights<int8_t>(gate_map, wIdx, rIdx);
    } else {
        THROW_ERROR("has unsupported data type: ", DnnlExtensionUtils::DataTypeToElementType(dataType));
    }

    fillBiases<ov::element::f32>(gate_map);
}

namespace {
dnnl::primitive_desc createPrimitiveDescriptor(const dnnl::engine        engine,
                                               const dnnl::algorithm     cellType,
                                               const dnnl::algorithm     cellAct,
                                               const dnnl::rnn_direction direction,
                                               const std::vector<DnnlBlockedMemoryDescPtr>& inDataDescs,
                                               const std::vector<DnnlBlockedMemoryDescPtr>& outDataDescs,
                                               const std::vector<dnnl::memory::desc>& wDescs,
                                               const dnnl::primitive_attr& attr) {
    const dnnl::prop_kind propKind = dnnl::prop_kind::forward_inference;

    switch (cellType) {
    case dnnl::algorithm::vanilla_rnn:
        return dnnl::vanilla_rnn_forward::primitive_desc(
            engine,
            propKind,
            cellAct,
            direction,
            inDataDescs[RNN::InOutKind::Layer]->getDnnlDesc(),         // In Data
            inDataDescs[RNN::InOutKind::HiddenState]->getDnnlDesc(),   // In State
            wDescs[0],                                                 // Weights data
            wDescs[1],                                                 // Weights state
            wDescs[2],                                                 // Bias
            outDataDescs[RNN::InOutKind::Layer]->getDnnlDesc(),        // Out Data
            outDataDescs[RNN::InOutKind::HiddenState]->getDnnlDesc(),  // Out State
            attr);
    case dnnl::algorithm::vanilla_gru:
        return dnnl::gru_forward::primitive_desc(
            engine,
            propKind,
            direction,
            inDataDescs[RNN::InOutKind::Layer]->getDnnlDesc(),         // In Data
            inDataDescs[RNN::InOutKind::HiddenState]->getDnnlDesc(),   // In State
            wDescs[0],                                                 // Weights data
            wDescs[1],                                                 // Weights state
            wDescs[2],                                                 // Bias
            outDataDescs[RNN::InOutKind::Layer]->getDnnlDesc(),        // Out Data
            outDataDescs[RNN::InOutKind::HiddenState]->getDnnlDesc(),  // Out State
            attr);
    case dnnl::algorithm::lbr_gru:
        return dnnl::lbr_gru_forward::primitive_desc(
            engine,
            propKind,
            direction,
            inDataDescs[RNN::InOutKind::Layer]->getDnnlDesc(),         // In Data
            inDataDescs[RNN::InOutKind::HiddenState]->getDnnlDesc(),   // In State
            wDescs[0],                                                 // Weights data
            wDescs[1],                                                 // Weights state
            wDescs[2],                                                 // Bias
            outDataDescs[RNN::InOutKind::Layer]->getDnnlDesc(),        // Out Data
            outDataDescs[RNN::InOutKind::HiddenState]->getDnnlDesc(),  // Out State
            attr);
    case dnnl::algorithm::vanilla_lstm:
        return dnnl::lstm_forward::primitive_desc(
            engine,
            propKind,
            direction,
            inDataDescs[RNN::InOutKind::Layer]->getDnnlDesc(),         // In Data
            inDataDescs[RNN::InOutKind::HiddenState]->getDnnlDesc(),   // In State
            inDataDescs[RNN::InOutKind::CellState]->getDnnlDesc(),     // In State C
            wDescs[0],                                                 // Weights data
            wDescs[1],                                                 // Weights state
            wDescs[2],                                                 // Bias
            outDataDescs[RNN::InOutKind::Layer]->getDnnlDesc(),        // Out Data
            outDataDescs[RNN::InOutKind::HiddenState]->getDnnlDesc(),  // Out State
            outDataDescs[RNN::InOutKind::CellState]->getDnnlDesc(),    // Out State C
            attr);
    case dnnl::algorithm::vanilla_augru:
        return dnnl::augru_forward::primitive_desc(
            engine,
            propKind,
            direction,
            inDataDescs[RNN::InOutKind::Layer]->getDnnlDesc(),         // In Data
            inDataDescs[RNN::InOutKind::HiddenState]->getDnnlDesc(),   // In State
            inDataDescs[RNN::InOutKind::Attention]->getDnnlDesc(),     // In Attention
            wDescs[0],                                                 // Weights data
            wDescs[1],                                                 // Weights state
            wDescs[2],                                                 // Bias
            outDataDescs[RNN::InOutKind::Layer]->getDnnlDesc(),        // Out Data
            outDataDescs[RNN::InOutKind::HiddenState]->getDnnlDesc(),  // Out State
            attr);
    case dnnl::algorithm::lbr_augru:
        return dnnl::lbr_augru_forward::primitive_desc(
            engine,
            propKind,
            direction,
            inDataDescs[RNN::InOutKind::Layer]->getDnnlDesc(),         // In Data
            inDataDescs[RNN::InOutKind::HiddenState]->getDnnlDesc(),   // In State
            inDataDescs[RNN::InOutKind::Attention]->getDnnlDesc(),     // In Attention
            wDescs[0],                                                 // Weights data
            wDescs[1],                                                 // Weights state
            wDescs[2],                                                 // Bias
            outDataDescs[RNN::InOutKind::Layer]->getDnnlDesc(),        // Out Data
            outDataDescs[RNN::InOutKind::HiddenState]->getDnnlDesc(),  // Out State
            attr);
    default:
        OPENVINO_THROW("RNN. Unknown cell type");
    }
}
} // namespace

void RNN::fillDescs() {
    descs.clear();

    const auto attr = initPrimitiveAttr();

    auto desc = createPrimitiveDescriptor(
        getEngine(),
        cell_type,
        cell_act,
        direction,
        inDataDescs,
        outDataDescs,
        wDescs,
        *attr);

    descs.emplace_back(desc);
}

void RNN::createDescriptor(const std::vector<MemoryDescPtr> &inputDesc,
                           const std::vector<MemoryDescPtr> &outputDesc) {
    if (descs.empty()) {
        wDescs.resize(3);

        /* for descriptor configuration use the same type which is used for internalBlobs
           since internalBlobs are used for the execution, not the initial weights */
        const auto& targetWeightDataType = weightsByinputDataType.at(inDataTypes[xIdx]);
        auto weightsDims = DnnlExtensionUtils::convertToDnnlDims(VectorDims{ L, D, DC, G, SC });
        wDescs[0] = dnnl::memory::desc(weightsDims, targetWeightDataType, wFormat);
        auto statesDims = DnnlExtensionUtils::convertToDnnlDims(VectorDims{ L, D, SC, G, SC });
        wDescs[1] = dnnl::memory::desc(statesDims, targetWeightDataType, wFormat);
        auto biasDims = DnnlExtensionUtils::convertToDnnlDims(VectorDims{ L, D, Gb, SC });
        wDescs[2] = dnnl::memory::desc(biasDims, inDataTypes[bIdx], memory::format_tag::ldgo);

        fillDescs();
    }

    // Fill supported config
    NodeConfig config;
    for (const auto &desc : inputDesc) {
        PortConfig dataConfig;
        dataConfig.inPlace(-1);
        dataConfig.constant(false);
        dataConfig.setMemDesc(desc);
        config.inConfs.push_back(dataConfig);
    }

    for (const auto &desc : outputDesc) {
        PortConfig dataConfig;
        dataConfig.inPlace(-1);
        dataConfig.constant(false);
        dataConfig.setMemDesc(desc);
        config.outConfs.push_back(dataConfig);
    }

    supportedPrimitiveDescriptors.emplace_back(config, ref_any);
}

Node::AttrPtr RNN::initPrimitiveAttr() {
    auto attr = std::make_shared<dnnl::primitive_attr>(dnnl::primitive_attr());
    attr->set_scratchpad_mode(dnnl::scratchpad_mode::user);

    if (one_of(inDataTypes[xIdx], memory::data_type::u8, memory::data_type::s8)) {
        const int weightsScaleMask = 0
            + (1 << 3) // bit, indicating the unique scales for `g` dim in `ldigo`
            + (1 << 4); // bit, indicating the unique scales for `o` dim in `ldigo`

        DEBUG_LOG(getName(), ": inputScale: ", inputScale, ", inputShift: ", inputShift,
                  ", weightsScaleMask: ", weightsScaleMask, ", weightsScales[0]: ", weightsScales[0]);

        attr->set_rnn_weights_qparams(weightsScaleMask, weightsScales);
        attr->set_rnn_data_qparams(inputScale, inputShift);
    }

    return attr;
}

void RNN::prepareParams() {
    for (size_t i = 0; i < wIdx; i++) {
        auto memPtr = getParentEdgesAtPort(i).front()->getMemoryPtr();
        if (!memPtr || !memPtr->isAllocated())
            THROW_ERROR("has uninitialized memory at port ", i);
    }
    if ((is_cell && DC != getParentEdgesAtPort(0)[0]->getMemory().getDesc().getShape().getStaticDims()[1]) ||
        (!is_cell && DC != getParentEdgesAtPort(0)[0]->getMemory().getDesc().getShape().getStaticDims()[2]))
            THROW_ERROR("has incorrect input size value in the first input.");

    auto dataMemPtr = getParentEdgesAtPort(0).front()->getMemoryPtr();
    const size_t B = dataMemPtr->getShape().getStaticDims()[0];
    const size_t SL = is_cell ? 1lu : dataMemPtr->getShape().getStaticDims()[1];
    const Shape shapeS_4D{L, D, B, SC};

    inDataDescs[0] = std::make_shared<DnnlBlockedMemoryDesc>(Shape{SL, B, DC}, inDataTypes[xIdx], memory::format_tag::tnc);
    outDataDescs[0] = std::make_shared<DnnlBlockedMemoryDesc>(Shape{SL, B, D * SC}, outDataTypes[yIdx], memory::format_tag::tnc);

    inDataDescs[1] = std::make_shared<DnnlBlockedMemoryDesc>(shapeS_4D, inDataTypes[hIdx], memory::format_tag::ldnc);
    outDataDescs[1] = std::make_shared<DnnlBlockedMemoryDesc>(shapeS_4D, outDataTypes[hoIdx], memory::format_tag::ldnc);

    if (haveCellState(cell_type)) {
        inDataDescs[2] = std::make_shared<DnnlBlockedMemoryDesc>(shapeS_4D, inDataTypes[cIdx], memory::format_tag::ldnc);
        outDataDescs[2] = std::make_shared<DnnlBlockedMemoryDesc>(shapeS_4D, outDataTypes[coIdx], memory::format_tag::ldnc);
    } else if (haveAttention(cell_type)) {
        inDataDescs[2] = std::make_shared<DnnlBlockedMemoryDesc>(Shape{SL, B, 1}, inDataTypes[aIdx], memory::format_tag::tnc);
    }

    bool wFormatWasChanged = false;
    // WA To avoid different weights layer and iter formats in FP32 case.
    if (one_of(inDataTypes[xIdx], memory::data_type::f32) &&
        (SL != 1 || B < optimalBatchSize)) {
        if (wFormat != dnnl::memory::format_tag::ldigo) {
            wFormat = dnnl::memory::format_tag::ldigo;
            wFormatWasChanged = true;
        }
    } else if (wFormat != dnnl::memory::format_tag::any) {
        wFormat = dnnl::memory::format_tag::any;
        wFormatWasChanged = true;
    }

    if (wFormatWasChanged) {
        auto weightsDims = DnnlExtensionUtils::convertToDnnlDims(VectorDims{ L, D, DC, G, SC });
        const auto& targetWeightDataType = weightsByinputDataType.at(inDataTypes[xIdx]);
        wDescs[0] = dnnl::memory::desc(weightsDims, targetWeightDataType, wFormat);
        auto statesDims = DnnlExtensionUtils::convertToDnnlDims(VectorDims{ L, D, SC, G, SC });
        wDescs[1] = dnnl::memory::desc(statesDims, targetWeightDataType, wFormat);
    }

    const auto attr = initPrimitiveAttr();
    RNNKey key = { inDataDescs, outDataDescs, wDescs, cell_type, cell_act, direction, *attr };

    auto engine = getEngine();
    auto builder = [&engine](const RNNKey& key) -> executorPtr {
        const auto descPtr = createPrimitiveDescriptor(engine,
                                                       key.cellType,
                                                       key.cellAct,
                                                       key.direction,
                                                       key.inDataDescs,
                                                       key.outDataDescs,
                                                       key.wDescs,
                                                       key.attr);

        return descPtr ? std::make_shared<RnnDnnlExecutor>(descPtr) : nullptr;
    };

    auto cache = context->getParamsCache();
    auto result = cache->getOrCreate(key, builder);
    auto prevExecPtr = execPtr;
    execPtr = result.first;

    if (!execPtr) {
        OPENVINO_THROW("Primitive descriptor was not found for node ", getName(), ".");
    }

    if (!primArgs.count(DNNL_ARG_WEIGHTS_LAYER) || !prevExecPtr ||
        !execPtr->getWeightDesc()->isCompatible(*(prevExecPtr->getWeightDesc()))) {
        prepareMemory(execPtr->getWeightDesc(), 0);
        primArgs[DNNL_ARG_WEIGHTS_LAYER] = internalBlobMemory[0]->getPrimitive();
    }

    if (!primArgs.count(DNNL_ARG_WEIGHTS_ITER) || !prevExecPtr ||
        !execPtr->getWeightIterDesc()->isCompatible(*(prevExecPtr->getWeightIterDesc()))) {
        prepareMemory(execPtr->getWeightIterDesc(), 1);
        primArgs[DNNL_ARG_WEIGHTS_ITER] = internalBlobMemory[1]->getPrimitive();
    }

    if (!primArgs.count(DNNL_ARG_BIAS) || !prevExecPtr ||
        !execPtr->getBiasDesc()->isCompatible(*(prevExecPtr->getBiasDesc()))) {
        prepareMemory(execPtr->getBiasDesc(), 2);
        primArgs[DNNL_ARG_BIAS] = internalBlobMemory[2]->getPrimitive();
    }

    auto scratchpadMem = getScratchPadMem(execPtr->getScratchPadDesc());
    primArgs[DNNL_ARG_SCRATCHPAD] = scratchpadMem->getPrimitive();
}

std::shared_ptr<MemoryDesc> RNN::getSrcMemDesc(const dnnl::primitive_desc& prim_desc, size_t idx) const {
    (void) prim_desc;
    return supportedPrimitiveDescriptors[0].getConfig().inConfs[idx].getMemDesc();
}

std::shared_ptr<MemoryDesc> RNN::getDstMemDesc(const dnnl::primitive_desc& prim_desc, size_t idx) const {
    (void) prim_desc;
    return supportedPrimitiveDescriptors[0].getConfig().outConfs[idx].getMemDesc();
}

void RNN::execute(dnnl::stream strm) {
    if (!execPtr)
        THROW_ERROR("does not have initialized primitive to execute.");

    const auto src_data_mem = getParentEdgeAt(0)->getMemoryPtr();
    const auto dst_data_mem = getChildEdgeAt(0)->getMemoryPtr();

    auto args = primArgs;

    args[DNNL_ARG_SRC_LAYER] = src_data_mem->getPrimitive();
    args[DNNL_ARG_DST_LAYER] = dst_data_mem->getPrimitive();

    int state_i_tags[] {DNNL_ARG_SRC_ITER, DNNL_ARG_SRC_ITER_C};
    int state_o_tags[] {DNNL_ARG_DST_ITER, DNNL_ARG_DST_ITER_C};
    for (size_t s = 0; s < S; s++) {
        args[state_i_tags[s]] = getParentEdgeAt(s+1)->getMemoryPtr()->getPrimitive();
    }
    if (is_augru) {
        const auto atten_port = is_cell ? 5 : 6;
        args[DNNL_ARG_AUGRU_ATTENTION] = getParentEdgeAt(atten_port)->getMemoryPtr()->getPrimitive();
    }

    if (is_cell) {
        for (size_t s = 0; s < S; s++) {
            args[state_o_tags[s]] = getChildEdgesAtPort(s)[0]->getMemoryPtr()->getPrimitive();
        }
    } else {
        size_t n_ports_with_init_states = outputShapes.size() - 1; // first is a sequence data
        for (size_t s = 0; s < std::min(S, n_ports_with_init_states); s++) {
            if (s < outputShapes.size()) {
                args[state_o_tags[s]] = getChildEdgesAtPort(s+1)[0]->getMemoryPtr()->getPrimitive();
            }
        }
    }

    execPtr->exec(args, strm);
}

void RNN::executeDynamicImpl(dnnl::stream strm) {
    execute(strm);
}

void RNN::cleanup() {
    if (!isDynamicNode()) {
        internalBlobs.clear();
    }

    for (auto it : fusedWith) {
        it->cleanup();
    }

    for (auto it : mergedWith) {
        it->cleanup();
    }
}

RNN::RnnDnnlExecutor::RnnDnnlExecutor(const dnnl::primitive_desc& pd) : DnnlExecutor(pd) {
    wghts_iter_md = DnnlExtensionUtils::makeDescriptor(pd.weights_desc(1));
    bias_md = DnnlExtensionUtils::makeDescriptor(pd.weights_desc(2));
}

}   // namespace node
}   // namespace intel_cpu
}   // namespace ov<|MERGE_RESOLUTION|>--- conflicted
+++ resolved
@@ -821,11 +821,7 @@
     MemoryPtr w_bias_data_mem = std::make_shared<Memory>(getEngine(), w_bias_data_desc);
     auto b_ptr = static_cast<dataType*>(w_bias_data_mem->getData());
     if (b_ptr == nullptr)
-<<<<<<< HEAD
-        OPENVINO_THROW("NotAllocated : Internal blob was not allocated for node ", getName(), ".");
-=======
         OPENVINO_THROW("NotAllocated: Internal blob was not allocated for node ", getName(), ".");
->>>>>>> a7edeb53
 
     auto *constInputNode = dynamic_cast<Input *>(getParentEdgesAtPort(bIdx)[0]->getParent().get());
     auto constBlob = constInputNode->getMemoryPtr();
