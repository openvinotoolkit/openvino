// Copyright (C) 2018-2025 Intel Corporation
// SPDX-License-Identifier: Apache-2.0
//

#include "rnn.h"

#include <oneapi/dnnl/dnnl_types.h>

#include <algorithm>
#include <common/utils.hpp>
#include <cstddef>
#include <cstdint>
#include <functional>
#include <map>
#include <memory>
#include <oneapi/dnnl/dnnl.hpp>
#include <oneapi/dnnl/dnnl_common.hpp>
#include <string>
#include <unordered_map>
#include <utility>
#include <vector>

#include "common/primitive_hashing_utils.hpp"
#include "cpu_memory.h"
#include "cpu_types.h"
#include "dnnl_extension_utils.h"
#include "graph_context.h"
#include "memory_desc/cpu_memory_desc.h"
#include "memory_desc/cpu_memory_desc_utils.h"
#include "memory_desc/dnnl_blocked_memory_desc.h"
#include "memory_desc/dnnl_memory_desc.h"
#include "node.h"
#include "nodes/common/cpu_convert.h"
#include "nodes/common/cpu_memcpy.h"
#include "nodes/common/dnnl_executor.h"
#include "nodes/input.h"
#include "nodes/node_config.h"
#include "nodes/reorder.h"
#include "onednn/iml_type_mapper.h"
#include "openvino/core/coordinate_diff.hpp"
#include "openvino/core/except.hpp"
#include "openvino/core/node.hpp"
#include "openvino/core/type.hpp"
#include "openvino/core/type/element_type.hpp"
#include "openvino/core/type/element_type_traits.hpp"
#include "openvino/op/gru_cell.hpp"
#include "openvino/op/gru_sequence.hpp"
#include "openvino/op/lstm_cell.hpp"
#include "openvino/op/lstm_sequence.hpp"
#include "openvino/op/rnn_cell.hpp"
#include "openvino/op/rnn_sequence.hpp"
#include "openvino/op/util/attr_types.hpp"
#include "openvino/op/util/rnn_cell_base.hpp"
#include "ov_ops/augru_cell.hpp"
#include "ov_ops/augru_sequence.hpp"
#include "shape_inference/shape_inference.hpp"
#include "shape_inference/shape_inference_cpu.hpp"
#include "shape_inference/shape_inference_status.hpp"
#include "transformations/utils/utils.hpp"
#include "utils/debug_capabilities.h"
#include "utils/general_utils.h"

using namespace dnnl;

namespace ov::intel_cpu::node {

static rnn_direction ieDirection2dnnl(const std::shared_ptr<const ov::Node>& op) {
    ov::op::RecurrentSequenceDirection direction = ov::op::RecurrentSequenceDirection::FORWARD;
    if (ov::is_type<ov::op::v5::GRUSequence>(op)) {
        direction = ov::as_type_ptr<const ov::op::v5::GRUSequence>(op)->get_direction();
    } else if (ov::is_type<ov::op::v5::LSTMSequence>(op)) {
        direction = ov::as_type_ptr<const ov::op::v5::LSTMSequence>(op)->get_direction();
    } else if (ov::is_type<ov::op::v5::RNNSequence>(op)) {
        direction = ov::as_type_ptr<const ov::op::v5::RNNSequence>(op)->get_direction();
    }
    switch (direction) {
    case ov::op::RecurrentSequenceDirection::FORWARD:
        return rnn_direction::unidirectional_left2right;
    case ov::op::RecurrentSequenceDirection::REVERSE:
        return rnn_direction::unidirectional_right2left;
    case ov::op::RecurrentSequenceDirection::BIDIRECTIONAL:
        return rnn_direction::bidirectional_concat;
    default:
        return rnn_direction::unidirectional_left2right;
    }
}

static dnnl::algorithm ie2dnnl(const std::string& act_type) {
    if (act_type == "sigmoid") {
        return dnnl::algorithm::eltwise_logistic;
    }
    if (act_type == "tanh") {
        return dnnl::algorithm::eltwise_tanh;
    }
    if (act_type == "relu") {
        return dnnl::algorithm::eltwise_relu;
    }
    return dnnl::algorithm::undef;
}

static dnnl::algorithm ie2dnnl(const std::shared_ptr<const ov::Node>& op) {
    if (one_of(op->get_type_info(),
               ov::op::v3::GRUCell::get_type_info_static(),
               ov::op::v5::GRUSequence::get_type_info_static())) {
        auto gruCellOp = ov::as_type_ptr<const ov::op::v3::GRUCell>(op);
        auto gruSeqOp = ov::as_type_ptr<const ov::op::v5::GRUSequence>(op);
        if ((gruCellOp && gruCellOp->get_linear_before_reset()) || (gruSeqOp && gruSeqOp->get_linear_before_reset())) {
            return dnnl::algorithm::lbr_gru;
        }
        return dnnl::algorithm::vanilla_gru;
    }
    if (one_of(op->get_type_info(),
               ov::op::internal::AUGRUCell::get_type_info_static(),
               ov::op::internal::AUGRUSequence::get_type_info_static())) {
        auto gruCellOp = ov::as_type_ptr<const ov::op::internal::AUGRUCell>(op);
        auto gruSeqOp = ov::as_type_ptr<const ov::op::internal::AUGRUSequence>(op);
        if ((gruCellOp && gruCellOp->get_linear_before_reset()) || (gruSeqOp && gruSeqOp->get_linear_before_reset())) {
            return dnnl::algorithm::lbr_augru;
        }
        return dnnl::algorithm::vanilla_augru;
    }
    if (one_of(op->get_type_info(),
               ov::op::v0::LSTMCell::get_type_info_static(),
               ov::op::v4::LSTMCell::get_type_info_static(),
               ov::op::v5::LSTMSequence::get_type_info_static())) {
        return dnnl::algorithm::vanilla_lstm;
    }
    if (one_of(op->get_type_info(),
               ov::op::v0::RNNCell::get_type_info_static(),
               ov::op::v5::RNNSequence::get_type_info_static())) {
        return dnnl::algorithm::vanilla_rnn;
    }
    OPENVINO_THROW("Operation ",
                   op->get_type_name(),
                   " with name '",
                   op->get_friendly_name(),
                   "' has unsupported cell type.");
}

inline size_t gatesCount(const algorithm& alg) {
    switch (alg) {
    case algorithm::vanilla_rnn:
        return 1;
    case algorithm::vanilla_gru:
    case algorithm::vanilla_augru:
    case algorithm::lbr_augru:
    case algorithm::lbr_gru:
        return 3;
    case algorithm::vanilla_lstm:
        return 4;
    default:
        OPENVINO_THROW("Unsupported cell type");
        return 0;
    }
}

inline size_t statesCount(const dnnl::algorithm& alg) {
    switch (alg) {
    case dnnl::algorithm::vanilla_rnn:
    case dnnl::algorithm::vanilla_gru:
    case dnnl::algorithm::vanilla_augru:
    case dnnl::algorithm::lbr_augru:
    case dnnl::algorithm::lbr_gru:
        return 1;
    case dnnl::algorithm::vanilla_lstm:
        return 2;
    default:
        OPENVINO_THROW("Unsupported cell type");
        return 0;
    }
}

inline bool haveCellState(const dnnl::algorithm& alg) {
    return alg == dnnl::algorithm::vanilla_lstm;
}
inline bool haveAttention(const dnnl::algorithm& alg) {
    return alg == dnnl::algorithm::vanilla_augru || alg == dnnl::algorithm::lbr_augru;
}

// what weight data type should be used for particular input data type
const std::map<memory::data_type, memory::data_type> RNN::weightsByinputDataType{
    // layer data type        weights data type
    {memory::data_type::f32, memory::data_type::f32},
    {memory::data_type::f16, memory::data_type::f16},
    {memory::data_type::bf16, memory::data_type::bf16},
    {memory::data_type::u8, memory::data_type::s8},
    {memory::data_type::s8, memory::data_type::s8},
};

struct RNNKey {
    const std::vector<DnnlBlockedMemoryDescPtr> inDataDescs;
    const std::vector<DnnlBlockedMemoryDescPtr> outDataDescs;
    const std::vector<dnnl::memory::desc> wDescs;
    dnnl::algorithm cellType;
    dnnl::algorithm cellAct;
    dnnl::rnn_direction direction;
    dnnl::primitive_attr attr;
    [[nodiscard]] size_t hash() const;
    bool operator==(const RNNKey& rhs) const;
};

size_t RNNKey::hash() const {
    using namespace dnnl::impl;
    using namespace dnnl::impl::primitive_hashing;

    size_t seed = 0LU;

    for (const auto& desc : inDataDescs) {
        if (desc != nullptr) {
            seed = hash_combine(seed, get_md_hash(*desc->getDnnlDesc().get()));
        }
    }
    for (const auto& desc : outDataDescs) {
        if (desc != nullptr) {
            seed = hash_combine(seed, get_md_hash(*desc->getDnnlDesc().get()));
        }
    }
    for (const auto& desc : wDescs) {
        seed = hash_combine(seed, get_md_hash(*desc.get()));
    }
    seed = hash_combine(seed, cellType);
    seed = hash_combine(seed, cellAct);
    seed = hash_combine(seed, direction);
    return seed;
}

bool RNNKey::operator==(const RNNKey& rhs) const {
    if (inDataDescs.size() != rhs.inDataDescs.size() || outDataDescs.size() != rhs.outDataDescs.size() ||
        wDescs.size() != rhs.wDescs.size() || cellType != rhs.cellType || cellAct != rhs.cellAct ||
        direction != rhs.direction) {
        return false;
    }

    for (size_t i = 0LU; i < inDataDescs.size(); i++) {
        if (inDataDescs[i] != rhs.inDataDescs[i] &&
            (inDataDescs[i] == nullptr || rhs.inDataDescs[i] == nullptr ||
             inDataDescs[i]->getDnnlDesc() != rhs.inDataDescs[i]->getDnnlDesc())) {
            return false;
        }
    }
    for (size_t i = 0LU; i < outDataDescs.size(); i++) {
        if (outDataDescs[i] != rhs.outDataDescs[i] &&
            (outDataDescs[i] == nullptr || rhs.outDataDescs[i] == nullptr ||
             outDataDescs[i]->getDnnlDesc() != rhs.outDataDescs[i]->getDnnlDesc())) {
            return false;
        }
    }
    for (size_t i = 0LU; i < wDescs.size(); i++) {
        if (wDescs[i] != rhs.wDescs[i]) {
            return false;
        }
    }

    return true;
}

bool RNN::isSupportedOperation(const std::shared_ptr<const ov::Node>& op, std::string& errorMessage) noexcept {
    try {
        if (!one_of(op->get_type_info(),
                    ov::op::v3::GRUCell::get_type_info_static(),
                    ov::op::internal::AUGRUCell::get_type_info_static(),
                    ov::op::internal::AUGRUSequence::get_type_info_static(),
                    ov::op::v0::LSTMCell::get_type_info_static(),
                    ov::op::v4::LSTMCell::get_type_info_static(),
                    ov::op::v0::RNNCell::get_type_info_static(),
                    ov::op::v5::GRUSequence::get_type_info_static(),
                    ov::op::v5::LSTMSequence::get_type_info_static(),
                    ov::op::v5::RNNSequence::get_type_info_static())) {
            errorMessage = "Unsupported sequence operation.";
            return false;
        }

        if (one_of(op->get_type_info(),
                   ov::op::v0::RNNCell::get_type_info_static(),
                   ov::op::v3::GRUCell::get_type_info_static())) {
            // Plug-in does not support dynamism on weights.
            if (!ov::op::util::is_on_constant_path(op->input_value(2)) ||
                !ov::op::util::is_on_constant_path(op->input_value(3)) ||
                (op->get_input_size() > 4 && !ov::op::util::is_on_constant_path(op->input_value(4)))) {
                errorMessage = "Node expects constants as W, R, B inputs.";
                return false;
            }
        } else if (one_of(op->get_type_info(),
                          ov::op::v0::LSTMCell::get_type_info_static(),
                          ov::op::v4::LSTMCell::get_type_info_static(),
                          ov::op::v5::GRUSequence::get_type_info_static(),
                          ov::op::v5::RNNSequence::get_type_info_static())) {
            // Plug-in does not support dynamism on weights.
            if (!ov::op::util::is_on_constant_path(op->input_value(3)) ||
                !ov::op::util::is_on_constant_path(op->input_value(4)) ||
                (op->get_input_size() > 5 && !ov::op::util::is_on_constant_path(op->input_value(5)))) {
                errorMessage = "Node expects constants as W, R, B inputs.";
                return false;
            }
            if (ov::is_type<ov::op::v0::LSTMCell>(op) && op->get_input_size() != 6) {
                errorMessage = "Node expects 6 inputs. Actual: " + std::to_string(op->get_input_size());
                return false;
            }
        } else if (one_of(op->get_type_info(), ov::op::v5::LSTMSequence::get_type_info_static())) {
            if (op->get_input_size() != 7) {
                errorMessage = "Node expects 7 inputs. Actual: " + std::to_string(op->get_input_size());
                return false;
            }
            // Plug-in does not support dynamism on weights.
            if (!ov::op::util::is_on_constant_path(op->input_value(4)) ||
                !ov::op::util::is_on_constant_path(op->input_value(5)) ||
                !ov::op::util::is_on_constant_path(op->input_value(6))) {
                errorMessage = "Node expects static shaped W, R, B inputs.";
                return false;
            }
        }

        auto rnnCellBase = ov::as_type_ptr<const ov::op::util::RNNCellBase>(op);
        if (rnnCellBase) {
            if (rnnCellBase->get_clip() != 0.F) {
                errorMessage = "Clipping is not supported for RNN primitive.";
                return false;
            }
            if (one_of(rnnCellBase->get_type_info(),
                       ov::op::v0::LSTMCell::get_type_info_static(),
                       ov::op::v4::LSTMCell::get_type_info_static(),
                       ov::op::v5::LSTMSequence::get_type_info_static())) {
                if (rnnCellBase->get_activations() != std::vector<std::string>{"sigmoid", "tanh", "tanh"}) {
                    errorMessage = "Not supported activation functions";
                    return false;
                }
            } else if (one_of(rnnCellBase->get_type_info(),
                              ov::op::v3::GRUCell::get_type_info_static(),
                              ov::op::v5::GRUSequence::get_type_info_static(),
                              ov::op::internal::AUGRUCell::get_type_info_static(),
                              ov::op::internal::AUGRUSequence::get_type_info_static())) {
                if (const auto activations = std::vector<std::string>{"sigmoid", "tanh"};
                    rnnCellBase->get_activations() != activations) {
                    errorMessage = "Not supported activation functions";
                    return false;
                }
            } else if (one_of(rnnCellBase->get_type_info(),
                              ov::op::v5::RNNSequence::get_type_info_static(),
                              ov::op::v0::RNNCell::get_type_info_static())) {
                if (rnnCellBase->get_activations().empty() ||
                    !one_of(rnnCellBase->get_activations().front(), "sigmoid", "tanh", "relu")) {
                    errorMessage = "Not supported activation functions";
                    return false;
                }
            }
        }

        ov::op::RecurrentSequenceDirection direction = ov::op::RecurrentSequenceDirection::FORWARD;
        int64_t seqLenIdx = -1;
        if (auto gru_seq = ov::as_type_ptr<const ov::op::v5::GRUSequence>(op)) {
            direction = gru_seq->get_direction();
            seqLenIdx = 2;
        } else if (auto lstm_seq = ov::as_type_ptr<const ov::op::v5::LSTMSequence>(op)) {
            direction = lstm_seq->get_direction();
            seqLenIdx = 3;
        } else if (auto augru_seq = ov::as_type_ptr<const ov::op::internal::AUGRUSequence>(op)) {
            direction = augru_seq->get_direction();
            seqLenIdx = 2;
        } else if (auto rnn_seq = ov::as_type_ptr<const ov::op::v5::RNNSequence>(op)) {
            direction = rnn_seq->get_direction();
            seqLenIdx = 2;
        }

        if (!one_of(direction,
                    ov::op::RecurrentSequenceDirection::FORWARD,
                    ov::op::RecurrentSequenceDirection::REVERSE)) {
            errorMessage = "Unsupported sequence direction.";
            return false;
        }

        if (seqLenIdx > 0) {
            const auto& data_pshape = op->get_input_partial_shape(0);

            // WA: dynamic shapes make impossible to check seq_len due to shapeOf subgraphs
            // but the sequence is still supported in CPU and doesn't need to be decomposed
            if (data_pshape.is_dynamic()) {
                return true;
            }

            const int64_t maxSeqLenDimIdx = 1;

            if (data_pshape.rank().is_static() && data_pshape.rank().get_length() > maxSeqLenDimIdx &&
                !data_pshape[maxSeqLenDimIdx].is_static()) {
                errorMessage = "Max sequence length dimension is dynamic";
                return false;
            }

            if (ov::op::util::is_seq_len_provided(op->get_input_node_shared_ptr(0),
                                                  op->get_input_node_shared_ptr(seqLenIdx))) {
                errorMessage = "Unsupported sequence length.";
                return false;
            }
        }
    } catch (...) {
        return false;
    }
    return true;
}

bool RNN::isCell(const std::shared_ptr<const ov::Node>& op) {
    return one_of(op->get_type_info(),
                  ov::op::v0::RNNCell::get_type_info_static(),
                  ov::op::v3::GRUCell::get_type_info_static(),
                  ov::op::internal::AUGRUCell::get_type_info_static(),
                  ov::op::v0::LSTMCell::get_type_info_static(),
                  ov::op::v4::LSTMCell::get_type_info_static());
}

bool RNN::testNativeOrder(const std::shared_ptr<const ov::Node>& op) {
    if (isCell(op)) {
        return true;
    }
    const auto& rtInfo = op->get_rt_info();
    if (auto it = rtInfo.find("seqAxis"); it != rtInfo.end()) {
        return it->second.as<int64_t>() == 0;
    }
    return false;
}

namespace {
/**
 * Extends Rnn ngraph shape inference implementation. The main purpose of this class is to do the trick with
 * dimentions permutation, necessary due to the mismatch between the ngrpah and the oneDNN RNN node descriptions.
 *
 */
class RnnShapeInfer : public IShapeInfer {
public:
    RnnShapeInfer(std::shared_ptr<ov::Node> op)
        : is_sequence(!(RNN::isCell(op))),
          native_order(RNN::testNativeOrder(op)),
          m_shape_infer(make_shape_inference(std::move(op))) {}

    Result infer(const std::vector<std::reference_wrapper<const VectorDims>>& input_shapes,
                 const std::unordered_map<size_t, MemoryPtr>& data_dependency) override {
        auto result = m_shape_infer->infer(input_shapes, data_dependency);
        OPENVINO_ASSERT(ShapeInferStatus::success == result.status,
                        "Unexpected: Unexpected shape inference result status");

        auto& originOutputShapes = result.dims;

        // Graph optimizer makes the same optimization. So this is required to make shapes compatible.
        if (is_sequence && !native_order && originOutputShapes[0].size() == 4LU && originOutputShapes[0][1] == 1LU) {
            originOutputShapes[0].erase(originOutputShapes[0].begin() + 1);
        }
        return {std::move(originOutputShapes), result.status};
    }

    const ov::CoordinateDiff& get_pads_begin() override {
        return m_shape_infer->get_pads_begin();
    }

    const ov::CoordinateDiff& get_pads_end() override {
        return m_shape_infer->get_pads_end();
    }

    [[nodiscard]] port_mask_t get_port_mask() const override {
        return m_shape_infer->get_port_mask();
    }

private:
    bool is_sequence;
    bool native_order;
    ShapeInferPtr m_shape_infer;
};

class RnnShapeInferFactory final : public ShapeInferFactory {
public:
    RnnShapeInferFactory(std::shared_ptr<ov::Node> op) : m_op(std::move(op)) {}
    [[nodiscard]] ShapeInferPtr makeShapeInfer() const override {
        return std::make_shared<RnnShapeInfer>(m_op);
    }

private:
    std::shared_ptr<ov::Node> m_op;
};

}  // namespace

RNN::RNN(const std::shared_ptr<ov::Node>& op, const GraphContext::CPtr& context)
    : Node(op, context, RnnShapeInferFactory(op)) {
    std::string errorMessage;
    if (!isSupportedOperation(op, errorMessage)) {
        OPENVINO_THROW_NOT_IMPLEMENTED(errorMessage);
    }

    is_augru = one_of(op->get_type_info(),
                      ov::op::internal::AUGRUCell::get_type_info_static(),
                      ov::op::internal::AUGRUSequence::get_type_info_static());

    is_cell = isCell(op);

    if (one_of(op->get_type_info(),
               ov::op::v0::RNNCell::get_type_info_static(),
               ov::op::v3::GRUCell::get_type_info_static())) {
        wIdx = 2;
        rIdx = 3;
        bIdx = 4;
        hoIdx = 0;
    } else if (op->get_type_info() == ov::op::internal::AUGRUCell::get_type_info_static()) {
        wIdx = 2;
        rIdx = 3;
        bIdx = 4;
        aIdx = 5;
    } else if (one_of(op->get_type_info(),
                      ov::op::v0::LSTMCell::get_type_info_static(),
                      ov::op::v4::LSTMCell::get_type_info_static())) {
        wIdx = 3;
        rIdx = 4;
        bIdx = 5;
        yIdx = hoIdx = 0;
        coIdx = 1;
    } else if (one_of(op->get_type_info(),
                      ov::op::v5::RNNSequence::get_type_info_static(),
                      ov::op::v5::GRUSequence::get_type_info_static())) {
        sIdx = 2;
        wIdx = 3;
        rIdx = 4;
        bIdx = 5;
        yIdx = 0;
        hoIdx = 1;
    } else if (op->get_type_info() == ov::op::internal::AUGRUSequence::get_type_info_static()) {
        sIdx = 2;
        wIdx = 3;
        rIdx = 4;
        bIdx = 5;
        aIdx = 6;
        yIdx = 0;
        hoIdx = 1;
    } else if (one_of(op->get_type_info(), ov::op::v5::LSTMSequence::get_type_info_static())) {
        sIdx = 3;
        wIdx = 4;
        rIdx = 5;
        bIdx = 6;
        yIdx = 0;
        hoIdx = 1;
        coIdx = 2;
    }

    auto rnnCellBase = ov::as_type_ptr<ov::op::util::RNNCellBase>(op);
    CPU_NODE_ASSERT(rnnCellBase, "does not have original layer for RNNCell.");

    cell_type = ie2dnnl(op);
    if (!rnnCellBase->get_activations().empty()) {
        cell_act = ie2dnnl(rnnCellBase->get_activations()[0]);  // Works only for RNN with one gate
    }

    G = gatesCount(cell_type);
    Gb = (cell_type != dnnl::algorithm::lbr_gru) ? G : G + 1;
    S = statesCount(cell_type);
    SC = rnnCellBase->get_hidden_size();
    N = {getInputShapeAtPort(0).getMinDims()[0], getInputShapeAtPort(0).getMaxDims()[0]};
    if (!is_cell) {
        N_SEQ = {getInputShapeAtPort(sIdx).getMinDims()[0], getInputShapeAtPort(sIdx).getMaxDims()[0]};
    }

    const auto& rtInfo = op->get_rt_info();

    if (auto it = rtInfo.find("inputScale"); it != rtInfo.end()) {
        inputScale = it->second.as<float>();
    }

    if (auto it = rtInfo.find("inputShift"); it != rtInfo.end()) {
        inputShift = it->second.as<float>();
    }

    if (auto it = rtInfo.find("weightsScales"); it != rtInfo.end()) {
        weightsScales = it->second.as<std::vector<float>>();
    }

    if (is_cell) {
        initCell();
    } else {
        direction = ieDirection2dnnl(op);

        nativeOrder = testNativeOrder(op);

        initSequence();
    }

    inDataTypes.resize(getOriginalInputsNumber());
    outDataTypes.resize(getOriginalOutputsNumber());
}

bool RNN::created() const {
    return getType() == (is_cell ? Type::RNNCell : Type::RNNSeq);
}

void RNN::configurePortDataTypes() {
    inDataTypes[xIdx] = DnnlExtensionUtils::ElementTypeToDataType(getOriginalInputPrecisionAtPort(0));
    inDataTypes[hIdx] = DnnlExtensionUtils::ElementTypeToDataType(getOriginalInputPrecisionAtPort(1));
    if (haveCellState(cell_type)) {
        inDataTypes[cIdx] = memory::data_type::f32;  // @todo bf16 is also allowed, should be tried out
    }
    if (!is_cell) {
        inDataTypes[sIdx] = memory::data_type::s32;
    }
    inDataTypes[wIdx] = DnnlExtensionUtils::ElementTypeToDataType(getOriginalInputPrecisionAtPort(wIdx));
    inDataTypes[rIdx] = DnnlExtensionUtils::ElementTypeToDataType(getOriginalInputPrecisionAtPort(rIdx));

    inDataTypes[bIdx] = memory::data_type::f32;  // @todo bf16 is also allowed, should be tried out
    if (haveAttention(cell_type)) {
        inDataTypes[aIdx] = DnnlExtensionUtils::ElementTypeToDataType(getOriginalInputPrecisionAtPort(aIdx));
    }

    if (!is_cell) {
        outDataTypes[yIdx] = DnnlExtensionUtils::ElementTypeToDataType(getOriginalOutputPrecisionAtPort(0));
    }

    outDataTypes[hoIdx] =
        inDataTypes[hIdx];  // required by oneDNN. Output hidden state is a input hidden state for the next iteration

    if (haveCellState(cell_type)) {
        outDataTypes[coIdx] = inDataTypes[cIdx];  // required by oneDNN.
    }

    if (one_of(memory::data_type::bf16, inDataTypes[xIdx], inDataTypes[hIdx])) {
        inDataTypes[xIdx] = outDataTypes[yIdx] = outDataTypes[hoIdx] = inDataTypes[hIdx] =
            memory::data_type::bf16;  // required by oneDNN.
    }

    if (one_of(memory::data_type::f16, inDataTypes[xIdx], inDataTypes[hIdx])) {
        // onednn doesn't have fp16 instance
        inDataTypes[xIdx] = outDataTypes[yIdx] = outDataTypes[hoIdx] = inDataTypes[hIdx] =
            memory::data_type::f32;  // required by oneDNN.
    }

    // OneDNN unsupported fp16 precision for this layer
    if (cell_type == dnnl::algorithm::vanilla_augru && inDataTypes[aIdx] == memory::data_type::f16) {
        inDataTypes[aIdx] = memory::data_type::f32;
    }

    if (outDataTypes[yIdx] == memory::data_type::bf16 &&
        one_of(inDataTypes[xIdx], memory::data_type::s8, memory::data_type::u8)) {
        outDataTypes[yIdx] =
            memory::data_type::f32;  // oneDNN does not support bf16 output precision for quantized rnn primitive yet
    }
}

void RNN::getSupportedDescriptors() {
    configurePortDataTypes();

    if (is_cell) {
        fillCellDesc();
    } else {
        fillSequenceDesc();
    }
}

void RNN::initCell() {
    if (getInputShapeAtPort(0).getRank() != 2LU || getInputShapeAtPort(1).getRank() != 2LU) {
        CPU_NODE_THROW("has incorrect input ranks. Data rank: ",
                       getInputShapeAtPort(0).getRank(),
                       "; Hidden state rank: ",
                       getInputShapeAtPort(1).getRank());
    }
    CPU_NODE_ASSERT(!(is_augru && getInputShapeAtPort(5).getRank() != 2LU),
                    "has incorrect input ranks. Attention rank: ",
                    getInputShapeAtPort(2).getRank());

    T = {1, 1};
    if (cell_type == algorithm::vanilla_lstm) {
        DC = getInputShapeAtPort(3).getDims()[1];
    } else {
        DC = getInputShapeAtPort(2).getDims()[1];
    }

    if (N.isStatic()) {
        // Expected shapes.
        const auto B = N.minVal;
        const Shape shapeD{B, DC};
        const Shape shapeS{B, SC};

        if ((getInputShapeAtPort(0).isStatic() && getInputShapeAtPort(0) != shapeD) ||
            (getInputShapeAtPort(1).isStatic() && getInputShapeAtPort(1) != shapeS) ||
            (getOutputShapeAtPort(0).isStatic() && getOutputShapeAtPort(0) != shapeS)) {
            CPU_NODE_THROW("has incorrect input/output shapes. Data shape: ",
                           getInputShapeAtPort(0).toString(),
                           "; Hidden state input: ",
                           getInputShapeAtPort(1).toString(),
                           "; Hidden state output: ",
                           getOutputShapeAtPort(0).toString());
        }

        if (S == 2) {
            if ((getInputShapeAtPort(2).isStatic() && getInputShapeAtPort(2) != shapeS) ||
                (getOutputShapeAtPort(1).isStatic() && getOutputShapeAtPort(1) != shapeS)) {
                CPU_NODE_THROW("has incorrect input/output shapes. Cell state input: ",
                               getInputShapeAtPort(2).toString(),
                               "; Cell state output: ",
                               getOutputShapeAtPort(1).toString());
            }
        }

        if (is_augru) {
            const Shape shapeA{B, 1};
            CPU_NODE_ASSERT(!(getInputShapeAtPort(5).isStatic() && getInputShapeAtPort(5) != shapeA),
                            "has incorrect input shapes. Attention shape: ",
                            getInputShapeAtPort(5).toString());
        }
    }
}

void RNN::fillCellDesc() {
    const Shape shapeS_4D = MemoryDescUtils::makeDummyShape({{L, D, N.minVal, SC}, {L, D, N.maxVal, SC}});
    const Shape inShape = MemoryDescUtils::makeDummyShape({{T.minVal, N.minVal, DC}, {T.maxVal, N.maxVal, DC}});
    const Shape outShape =
        MemoryDescUtils::makeDummyShape({{T.minVal, N.minVal, D * SC}, {T.maxVal, N.maxVal, D * SC}});

    // layer input plus states
    if (haveAttention(cell_type)) {
        inDataDescs.reserve(S + 2);
    } else {
        inDataDescs.reserve(S + 1);
    }
    outDataDescs.reserve(S + 1);

    // @todo use indexies instead of emplacing back, since order matters
    inDataDescs.emplace_back(
        std::make_shared<DnnlBlockedMemoryDesc>(inShape, inDataTypes[xIdx], memory::format_tag::tnc));
    outDataDescs.emplace_back(
        std::make_shared<DnnlBlockedMemoryDesc>(outShape, outDataTypes[yIdx], memory::format_tag::tnc));

    inDataDescs.emplace_back(
        std::make_shared<DnnlBlockedMemoryDesc>(shapeS_4D, inDataTypes[hIdx], memory::format_tag::ldnc));
    outDataDescs.emplace_back(
        std::make_shared<DnnlBlockedMemoryDesc>(shapeS_4D, outDataTypes[hoIdx], memory::format_tag::ldnc));

    if (haveCellState(cell_type)) {
        inDataDescs.emplace_back(
            std::make_shared<DnnlBlockedMemoryDesc>(shapeS_4D, inDataTypes[cIdx], memory::format_tag::ldnc));
        outDataDescs.emplace_back(
            std::make_shared<DnnlBlockedMemoryDesc>(shapeS_4D, outDataTypes[coIdx], memory::format_tag::ldnc));
    } else if (haveAttention(cell_type)) {
        const Shape attnShape = MemoryDescUtils::makeDummyShape({{T.minVal, N.minVal, 1}, {T.maxVal, N.maxVal, 1}});
        inDataDescs.emplace_back(
            std::make_shared<DnnlBlockedMemoryDesc>(attnShape, inDataTypes[aIdx], memory::format_tag::tnc));
    }

    copyWeightsData();

    // Expected shapes.
    const Shape shapeD{{N.minVal, DC}, {N.maxVal, DC}};
    const Shape shapeS{{N.minVal, SC}, {N.maxVal, SC}};
    const Shape WShape{SC * G, DC};
    const Shape RShape{SC * G, SC};
    const Shape BShape{SC * Gb};

    std::vector<MemoryDescPtr> inCandidate;
    std::vector<MemoryDescPtr> outCandidate;

    inCandidate.reserve(getOriginalInputsNumber());
    outCandidate.reserve(getOriginalOutputsNumber());

    inCandidate.emplace_back(
        std::make_shared<DnnlBlockedMemoryDesc>(shapeD, inDataTypes[xIdx], memory::format_tag::nc));

    inCandidate.emplace_back(
        std::make_shared<DnnlBlockedMemoryDesc>(shapeS, inDataTypes[hIdx], memory::format_tag::nc));
    outCandidate.emplace_back(
        std::make_shared<DnnlBlockedMemoryDesc>(shapeS, outDataTypes[hoIdx], memory::format_tag::nc));

    if (haveCellState(cell_type)) {
        inCandidate.emplace_back(
            std::make_shared<DnnlBlockedMemoryDesc>(shapeS, inDataTypes[cIdx], memory::format_tag::nc));
        outCandidate.emplace_back(
            std::make_shared<DnnlBlockedMemoryDesc>(shapeS, outDataTypes[coIdx], memory::format_tag::nc));
    }
    // The weight and weights_iter would expose nc layout to avoid unnecessary reorder.
    // The onednn would determine the final layout when prepareParams.
    inCandidate.emplace_back(
        std::make_shared<DnnlBlockedMemoryDesc>(WShape, inDataTypes[wIdx], memory::format_tag::nc));
    inCandidate.emplace_back(
        std::make_shared<DnnlBlockedMemoryDesc>(RShape, inDataTypes[rIdx], memory::format_tag::nc));

    inCandidate.emplace_back(std::make_shared<DnnlBlockedMemoryDesc>(BShape, inDataTypes[bIdx], memory::format_tag::x));

    if (haveAttention(cell_type)) {
        Shape shapeAttn{{N.minVal, 1}, {N.maxVal, 1}};
        inCandidate.emplace_back(
            std::make_shared<DnnlBlockedMemoryDesc>(shapeAttn, inDataTypes[aIdx], memory::format_tag::nc));
    }

    createDescriptor(inCandidate, outCandidate);
}

void RNN::initSequence() {
    const auto& inDataShape = getInputShapeAtPort(0);
    const auto& outDataShape = getOutputShapeAtPort(0);

    if (inDataShape.getRank() != 3LU || outDataShape.getRank() != 4LU) {
        CPU_NODE_THROW("has incorrect input/output shapes. Input data shape: ",
                       inDataShape.toString(),
                       " Output shape: ",
                       outDataShape.toString());
    }

    CPU_NODE_ASSERT(one_of(getOriginalInputsNumber(), 6U, 7U),
                    "has incorrect number of input ports: ",
                    getOriginalInputsNumber());
    CPU_NODE_ASSERT(one_of(getOriginalOutputsNumber(), 2U, 3U),
                    "has incorrect number of output ports: ",
                    getOriginalOutputsNumber());

    T = {inDataShape.getMinDims()[1], inDataShape.getMaxDims()[1]};
    if (cell_type == algorithm::vanilla_lstm) {
        DC = getInputShapeAtPort(4).getDims()[2];
    } else {
        DC = getInputShapeAtPort(3).getDims()[2];
    }

    // layer input plus states
    if (haveAttention(cell_type)) {
        inDataDescs.reserve(S + 2);
    } else {
        inDataDescs.reserve(S + 1);
    }

    outDataDescs.reserve(S + 1);
}

void RNN::fillSequenceDesc() {
    const Shape shapeS_4D = MemoryDescUtils::makeDummyShape({{L, D, N.minVal, SC}, {L, D, N.maxVal, SC}});
    const Shape inShape = MemoryDescUtils::makeDummyShape({{T.minVal, N.minVal, DC}, {T.maxVal, N.maxVal, DC}});
    const Shape outShape =
        MemoryDescUtils::makeDummyShape({{T.minVal, N.minVal, D * SC}, {T.maxVal, N.maxVal, D * SC}});

    // Try to create descriptor and corresponding configuration
    inDataDescs.emplace_back(
        std::make_shared<DnnlBlockedMemoryDesc>(inShape, inDataTypes[xIdx], memory::format_tag::tnc));
    outDataDescs.emplace_back(
        std::make_shared<DnnlBlockedMemoryDesc>(outShape, outDataTypes[yIdx], memory::format_tag::tnc));

    inDataDescs.emplace_back(
        std::make_shared<DnnlBlockedMemoryDesc>(shapeS_4D, inDataTypes[hIdx], memory::format_tag::ldnc));
    outDataDescs.emplace_back(
        std::make_shared<DnnlBlockedMemoryDesc>(shapeS_4D, outDataTypes[hoIdx], memory::format_tag::ldnc));

    if (haveCellState(cell_type)) {
        inDataDescs.emplace_back(
            std::make_shared<DnnlBlockedMemoryDesc>(shapeS_4D, inDataTypes[cIdx], memory::format_tag::ldnc));
        outDataDescs.emplace_back(
            std::make_shared<DnnlBlockedMemoryDesc>(shapeS_4D, outDataTypes[coIdx], memory::format_tag::ldnc));
    } else if (haveAttention(cell_type)) {
        const Shape attnShape = MemoryDescUtils::makeDummyShape({{T.minVal, N.minVal, 1}, {T.maxVal, N.maxVal, 1}});
        inDataDescs.emplace_back(
            std::make_shared<DnnlBlockedMemoryDesc>(attnShape, inDataTypes[aIdx], memory::format_tag::tnc));
    }

    copyWeightsData();

    const Shape shapeNDSC{{N.minVal, D, SC}, {N.maxVal, D, SC}};
    Shape shapeNTSC{{N.minVal, T.minVal, SC}, {N.maxVal, T.maxVal, SC}};
    const Shape shapeNTDC{{N.minVal, T.minVal, DC}, {N.maxVal, T.maxVal, DC}};
    const Shape TShape{VectorDims{N_SEQ.minVal}, VectorDims{N_SEQ.maxVal}};
    const Shape WShape{D, G * SC, DC};
    const Shape RShape{D, G * SC, SC};
    const Shape BShape{D, Gb * SC};

    std::vector<MemoryDescPtr> inCandidate;
    std::vector<MemoryDescPtr> outCandidate;

    inCandidate.reserve(getOriginalInputsNumber());
    outCandidate.reserve(getOriginalOutputsNumber());

    auto srcLayerMemoryFormat = memory::format_tag::undef;
    auto dstLayerMemoryFormat = memory::format_tag::undef;

    if (nativeOrder) {
        srcLayerMemoryFormat = memory::format_tag::tnc;
        dstLayerMemoryFormat = memory::format_tag::abcd;
        shapeNTSC = {{N.minVal, D, T.minVal, SC}, {N.maxVal, D, T.maxVal, SC}};
    } else if (N.isStatic() && N.maxVal == 1) {
        srcLayerMemoryFormat = memory::format_tag::tnc;
        dstLayerMemoryFormat = memory::format_tag::tnc;
    } else {
        srcLayerMemoryFormat = memory::format_tag::ntc;
        dstLayerMemoryFormat = memory::format_tag::ntc;
    }

    inCandidate.emplace_back(
        std::make_shared<DnnlBlockedMemoryDesc>(shapeNTDC, inDataTypes[xIdx], srcLayerMemoryFormat));
    outCandidate.emplace_back(
        std::make_shared<DnnlBlockedMemoryDesc>(shapeNTSC, outDataTypes[yIdx], dstLayerMemoryFormat));

    inCandidate.emplace_back(
        std::make_shared<DnnlBlockedMemoryDesc>(shapeNDSC, inDataTypes[hIdx], memory::format_tag::tnc));
    outCandidate.emplace_back(
        std::make_shared<DnnlBlockedMemoryDesc>(shapeNDSC, outDataTypes[hoIdx], memory::format_tag::tnc));

    // initial cell state
    if (haveCellState(cell_type)) {
        inCandidate.emplace_back(
            std::make_shared<DnnlBlockedMemoryDesc>(shapeNDSC, inDataTypes[cIdx], memory::format_tag::tnc));
        outCandidate.emplace_back(
            std::make_shared<DnnlBlockedMemoryDesc>(shapeNDSC, outDataTypes[coIdx], memory::format_tag::tnc));
    }

    inCandidate.emplace_back(
        std::make_shared<DnnlBlockedMemoryDesc>(TShape, inDataTypes[sIdx], memory::format_tag::x));  // sequence lengths
    // The weight and weights_iter would expose tnc layout to avoid unnecessary reorder.
    // The onednn would determine the final layout when prepareParams.
    inCandidate.emplace_back(
        std::make_shared<DnnlBlockedMemoryDesc>(WShape, inDataTypes[wIdx], memory::format_tag::tnc));  // W
    inCandidate.emplace_back(
        std::make_shared<DnnlBlockedMemoryDesc>(RShape, inDataTypes[rIdx], memory::format_tag::tnc));  // R

    inCandidate.emplace_back(
        std::make_shared<DnnlBlockedMemoryDesc>(BShape, inDataTypes[bIdx], memory::format_tag::nc));  // B

    if (haveAttention(cell_type)) {
        Shape shapeAttn{{N.minVal, T.minVal, 1}, {N.maxVal, T.maxVal, 1}};
        inCandidate.emplace_back(
            std::make_shared<DnnlBlockedMemoryDesc>(shapeAttn, inDataTypes[aIdx], memory::format_tag::ntc));
    }

    createDescriptor(inCandidate, outCandidate);
}

template <element::Type_t ET>
void RNN::fillWeights() {
    using DataType = typename element_type_traits<ET>::value_type;
<<<<<<< HEAD
    const auto& cpu_parallel = context->getCpuParallel();
    if (getParentEdgeAt(wIdx)->getParent()->getType() != Type::Input) {
        THROW_CPU_NODE_ERR("expects Constant for port ", wIdx);
    }
=======
    CPU_NODE_ASSERT(getParentEdgeAt(wIdx)->getParent()->getType() == Type::Input, "expects Constant for port ", wIdx);
>>>>>>> 8d83df65
    auto w_const_blob = static_cast<Input*>(getParentEdgeAt(wIdx)->getParent().get())->getMemoryPtr();
    CPU_NODE_ASSERT(getParentEdgeAt(rIdx)->getParent()->getType() == Type::Input, "expects Constant for port ", rIdx);
    auto r_const_blob = static_cast<Input*>(getParentEdgeAt(rIdx)->getParent().get())->getMemoryPtr();

    const auto& weightPrec = DnnlExtensionUtils::DataTypeToElementType(inDataTypes[wIdx]);
    const auto& targetWeightDataType = weightsByinputDataType.at(inDataTypes[xIdx]);
    const auto& targetWeightPrec = DnnlExtensionUtils::DataTypeToElementType(targetWeightDataType);

    const VectorDims dims_w = {L, D, DC, G, SC};
    auto w_data_desc =
        std::make_shared<DnnlBlockedMemoryDesc>(Shape(dims_w), targetWeightDataType, getWeightsFormatTagByDims(dims_w));

    auto create_w = [&]() {
        MemoryPtr w_data_mem = std::make_shared<Memory>(getEngine(), w_data_desc);
        auto w_ptr = reinterpret_cast<DataType*>(w_data_mem->getData());
        CPU_NODE_ASSERT(w_ptr, "has unallocated internal blob.");
        std::vector<DataType> ie_w_vec;
        DataType* ie_w_ptr = nullptr;

        if (weightPrec != targetWeightPrec) {
            const size_t ie_w_vec_size = getInputShapeAtPort(wIdx).getElementsCount();
            ie_w_vec.resize(ie_w_vec_size);
            ie_w_ptr = ie_w_vec.data();

            cpu_convert(w_const_blob->getData(), ie_w_ptr, weightPrec, targetWeightPrec, ie_w_vec_size);
        } else {
            ie_w_ptr = reinterpret_cast<DataType*>(w_const_blob->getData());
        }

        const uint64_t step = SC * G;
        const uint64_t SC_DC = SC * DC;
        cpu_parallel->parallel_for2d(G, SC, [&](size_t g, size_t out_i) {
            DataType* l_w_ptr = w_ptr + m_gate_map[g] * SC + out_i;
            DataType* s_w_ptr = ie_w_ptr + out_i * DC + g * SC_DC;
            for (size_t in_i = 0; in_i < DC; in_i++) {
                *l_w_ptr = *s_w_ptr;
                s_w_ptr++;
                l_w_ptr += step;
            }
        });

        return w_data_mem;
    };

    const VectorDims dims_s = {L, D, SC, G, SC};
    auto w_state_desc =
        std::make_shared<DnnlBlockedMemoryDesc>(Shape(dims_s), targetWeightDataType, getWeightsFormatTagByDims(dims_s));

    auto create_r = [&]() {
        MemoryPtr w_state_mem = std::make_shared<Memory>(getEngine(), w_state_desc);
        auto r_ptr = reinterpret_cast<DataType*>(w_state_mem->getData());
        CPU_NODE_ASSERT(r_ptr, "has unallocated internal blob.");
        std::vector<DataType> ie_r_vec;
        DataType* ie_r_ptr = nullptr;

        if (weightPrec != targetWeightPrec) {
            const size_t ie_r_vec_size = getInputShapeAtPort(rIdx).getElementsCount();
            ie_r_vec.resize(ie_r_vec_size);
            ie_r_ptr = ie_r_vec.data();

            cpu_convert(r_const_blob->getData(), ie_r_ptr, weightPrec, targetWeightPrec, ie_r_vec_size);
        } else {
            ie_r_ptr = reinterpret_cast<DataType*>(r_const_blob->getData());
        }

        const uint64_t step = SC * G;
        const uint64_t SC_2 = SC * SC;
        cpu_parallel->parallel_for2d(G, SC, [&](size_t g, size_t out_i) {
            DataType* l_r_ptr = r_ptr + m_gate_map[g] * SC + out_i;
            DataType* s_r_ptr = ie_r_ptr + out_i * SC + g * SC_2;
            for (size_t in_i = 0; in_i < SC; in_i++) {
                *l_r_ptr = *s_r_ptr;
                s_r_ptr++;
                l_r_ptr += step;
            }
        });

        return w_state_mem;
    };

    if (auto weight_cache = context->getWeightsCache()) {
        const std::string hash_w =
            getName() + "_0_" +
            std::to_string(dnnl::impl::primitive_hashing::get_md_hash(*w_data_desc->getDnnlDesc().get()));
        m_initial_weights[0] = *weight_cache->findOrCreate(hash_w, create_w);

        const std::string hash_r =
            getName() + "_1_" +
            std::to_string(dnnl::impl::primitive_hashing::get_md_hash(*w_state_desc->getDnnlDesc().get()));
        m_initial_weights[1] = *weight_cache->findOrCreate(hash_r, create_r);
    } else {
        m_initial_weights[0] = create_w();
        m_initial_weights[1] = create_r();
    }
}

template <element::Type_t ET>
void RNN::fillBiases() {
    using DataType = typename element_type_traits<ET>::value_type;
    const auto& cpu_parallel = context->getCpuParallel();

    CPU_NODE_ASSERT(getParentEdgeAt(bIdx)->getParent()->getType() == Type::Input, "expects Constant for port ", bIdx);
    auto b_const_blob = static_cast<Input*>(getParentEdgeAt(bIdx)->getParent().get())->getMemoryPtr();

    if (inDataTypes[bIdx] != memory::data_type::f32) {
        CPU_NODE_THROW("doesn't support bias data type: ",
                       DnnlExtensionUtils::DataTypeToElementType(inDataTypes[bIdx]));
    }

    VectorDims dims_b = {L, D, Gb, SC};

    auto dnnl_type = DnnlExtensionUtils::ElementTypeToDataType(ET);
    auto w_bias_data_desc =
        std::make_shared<DnnlBlockedMemoryDesc>(Shape(dims_b), dnnl_type, getWeightsFormatTagByDims(dims_b));

    auto create = [&]() {
        MemoryPtr w_bias_data_mem = std::make_shared<Memory>(getEngine(), w_bias_data_desc);
        auto b_ptr = reinterpret_cast<DataType*>(w_bias_data_mem->getData());
        CPU_NODE_ASSERT(b_ptr, "has unallocated internal blob.");

        std::vector<DataType> ie_b_vec;
        DataType* ie_b_ptr = nullptr;

        if (dnnl_type != b_const_blob->getDataType()) {
            const size_t ie_b_vec_size = getInputShapeAtPort(bIdx).getElementsCount();
            ie_b_vec.resize(ie_b_vec_size);
            ie_b_ptr = ie_b_vec.data();

            cpu_convert(b_const_blob->getData(),
                        ie_b_ptr,
                        DnnlExtensionUtils::DataTypeToElementType(b_const_blob->getDataType()),
                        ET,
                        ie_b_vec_size);
        } else {
            ie_b_ptr = reinterpret_cast<DataType*>(b_const_blob->getData());
        }

        const uint64_t step = SC * sizeof(DataType);
        cpu_parallel->parallel_for(Gb, [&](size_t g) {
            DataType* l_b_ptr = b_ptr + m_gate_map[g] * SC;
            const DataType* l_ie_b_ptr = ie_b_ptr + g * SC;
            cpu_memcpy(l_b_ptr, l_ie_b_ptr, step);
        });

        return w_bias_data_mem;
    };

    if (auto weight_cache = context->getWeightsCache()) {
        const std::string hash_str =
            getName() + "_2_" +
            std::to_string(dnnl::impl::primitive_hashing::get_md_hash(*w_bias_data_desc->getDnnlDesc().get()));
        m_initial_weights[2] = *weight_cache->findOrCreate(hash_str, create);
    } else {
        m_initial_weights[2] = create();
    }
}

void RNN::prepareMemory(const DnnlMemoryDescPtr& new_desc, size_t idx) {
    CPU_NODE_ASSERT(idx < 3LU, "got invalid weights index: ", idx);

    auto create = [&]() {
        Memory memory{getEngine(), m_initial_weights[idx]->getDescPtr(), m_initial_weights[idx]->getData()};
        MemoryPtr res_ptr = std::make_shared<Memory>(getEngine(), new_desc);
        node::Reorder::reorderData(memory, *res_ptr, context->getParamsCache(), context->getThreadPool());
        return res_ptr;
    };

    MemoryPtr res_ptr;
    if (auto weight_cache = context->getWeightsCache()) {
        const std::string hash_str =
            getName() + "_" + std::to_string(idx) + "_" +
            std::to_string(dnnl::impl::primitive_hashing::get_md_hash(*new_desc->getDnnlDesc().get()));
        res_ptr = *weight_cache->findOrCreate(hash_str, create);
        m_weights_pull.insert(res_ptr);
    } else {
        res_ptr = create();
    }

    internalBlobMemory[idx] = std::move(res_ptr);
}

void RNN::copyWeightsData() {
    /* Copy Weight data
     * OV format:
     *   W - [gates, out_state_size, in_data_size]
     *   R - [gates, out_state_size, in_state_size]
     *   B - [gates, out_state_size]
     *
     * DNNL format:
     *   W - [1, 1, in_date_size,  gates, out_state_size]
     *   R - [1, 1, in_state_size, gates, out_state_size]
     *   B - [gates, out_state_size]
     *
     *   Gate order
     *   ====== LSTM ======
     *   Caffe - IFOC, ONNX   - IOFC
     *   OV    - FICO, onednn - IFCO
     *
     *   ====== GRU ======
     *   OV - URO, onednn - URO
     */
    static const uint64_t gate_map_lstm[] = {1, 0, 2, 3};  // FICO -> IFCO
    static const uint64_t gate_map_gru[] = {0, 1, 2, 3};
    static const uint64_t gate_map_rnn[] = {0};
    const uint64_t gate_map_lstm_size = sizeof(gate_map_lstm) / sizeof(uint64_t);
    const uint64_t gate_map_gru_size = sizeof(gate_map_gru) / sizeof(uint64_t);
    const uint64_t gate_map_rnn_size = sizeof(gate_map_rnn) / sizeof(uint64_t);
    if (cell_type == dnnl::algorithm::vanilla_lstm) {
        m_gate_map = gate_map_lstm;
        CPU_NODE_ASSERT(G <= gate_map_lstm_size, ". G isn't equal to the size of gate_map.");
    } else if (cell_type == dnnl::algorithm::vanilla_gru || cell_type == dnnl::algorithm::vanilla_augru) {
        m_gate_map = gate_map_gru;
        CPU_NODE_ASSERT(G <= gate_map_gru_size, ". G isn't equal to the size of gate_map");
    } else if (cell_type == dnnl::algorithm::lbr_gru || cell_type == dnnl::algorithm::lbr_augru) {
        m_gate_map = gate_map_gru;
        CPU_NODE_ASSERT(G <= gate_map_gru_size, ". G isn't equal to the size of gate_map.");
    } else if (cell_type == dnnl::algorithm::vanilla_rnn) {
        m_gate_map = gate_map_rnn;
        CPU_NODE_ASSERT(G <= gate_map_rnn_size, ". G isn't equal to the size of gate_map.");
    } else {
        m_gate_map = gate_map_gru;
        CPU_NODE_ASSERT(G <= gate_map_gru_size, ". G isn't equal to the size of gate_map.");
    }

    switch (inDataTypes[xIdx]) {
    case memory::data_type::bf16:
    case memory::data_type::f16:
        fillWeights<element::u16>();
        break;
    case memory::data_type::f32:
        fillWeights<element::f32>();
        break;
    case memory::data_type::u8:
    case memory::data_type::s8:
        fillWeights<element::i8>();
        break;
    default:
        CPU_NODE_THROW("has unsupported data type: ", DnnlExtensionUtils::DataTypeToElementType(inDataTypes[xIdx]));
    }

    fillBiases<element::f32>();

    internalBlobMemory.resize(3);
}

namespace {
dnnl::primitive_desc createPrimitiveDescriptor(const dnnl::engine& engine,
                                               const dnnl::algorithm cellType,
                                               const dnnl::algorithm cellAct,
                                               const dnnl::rnn_direction direction,
                                               const std::vector<DnnlBlockedMemoryDescPtr>& inDataDescs,
                                               const std::vector<DnnlBlockedMemoryDescPtr>& outDataDescs,
                                               const std::vector<dnnl::memory::desc>& wDescs,
                                               const dnnl::primitive_attr& attr) {
    const dnnl::prop_kind propKind = dnnl::prop_kind::forward_inference;

    switch (cellType) {
    case dnnl::algorithm::vanilla_rnn:
        return dnnl::vanilla_rnn_forward::primitive_desc(
            engine,
            propKind,
            cellAct,
            direction,
            inDataDescs[RNN::InOutKind::Layer]->getDnnlDesc(),         // In Data
            inDataDescs[RNN::InOutKind::HiddenState]->getDnnlDesc(),   // In State
            wDescs[0],                                                 // Weights data
            wDescs[1],                                                 // Weights state
            wDescs[2],                                                 // Bias
            outDataDescs[RNN::InOutKind::Layer]->getDnnlDesc(),        // Out Data
            outDataDescs[RNN::InOutKind::HiddenState]->getDnnlDesc(),  // Out State
            attr);
    case dnnl::algorithm::vanilla_gru:
        return dnnl::gru_forward::primitive_desc(engine,
                                                 propKind,
                                                 direction,
                                                 inDataDescs[RNN::InOutKind::Layer]->getDnnlDesc(),        // In Data
                                                 inDataDescs[RNN::InOutKind::HiddenState]->getDnnlDesc(),  // In State
                                                 wDescs[0],                                           // Weights data
                                                 wDescs[1],                                           // Weights state
                                                 wDescs[2],                                           // Bias
                                                 outDataDescs[RNN::InOutKind::Layer]->getDnnlDesc(),  // Out Data
                                                 outDataDescs[RNN::InOutKind::HiddenState]->getDnnlDesc(),  // Out State
                                                 attr);
    case dnnl::algorithm::lbr_gru:
        return dnnl::lbr_gru_forward::primitive_desc(
            engine,
            propKind,
            direction,
            inDataDescs[RNN::InOutKind::Layer]->getDnnlDesc(),         // In Data
            inDataDescs[RNN::InOutKind::HiddenState]->getDnnlDesc(),   // In State
            wDescs[0],                                                 // Weights data
            wDescs[1],                                                 // Weights state
            wDescs[2],                                                 // Bias
            outDataDescs[RNN::InOutKind::Layer]->getDnnlDesc(),        // Out Data
            outDataDescs[RNN::InOutKind::HiddenState]->getDnnlDesc(),  // Out State
            attr);
    case dnnl::algorithm::vanilla_lstm:
        return dnnl::lstm_forward::primitive_desc(
            engine,
            propKind,
            direction,
            inDataDescs[RNN::InOutKind::Layer]->getDnnlDesc(),         // In Data
            inDataDescs[RNN::InOutKind::HiddenState]->getDnnlDesc(),   // In State
            inDataDescs[RNN::InOutKind::CellState]->getDnnlDesc(),     // In State C
            wDescs[0],                                                 // Weights data
            wDescs[1],                                                 // Weights state
            wDescs[2],                                                 // Bias
            outDataDescs[RNN::InOutKind::Layer]->getDnnlDesc(),        // Out Data
            outDataDescs[RNN::InOutKind::HiddenState]->getDnnlDesc(),  // Out State
            outDataDescs[RNN::InOutKind::CellState]->getDnnlDesc(),    // Out State C
            attr);
    case dnnl::algorithm::vanilla_augru:
        return dnnl::augru_forward::primitive_desc(
            engine,
            propKind,
            direction,
            inDataDescs[RNN::InOutKind::Layer]->getDnnlDesc(),         // In Data
            inDataDescs[RNN::InOutKind::HiddenState]->getDnnlDesc(),   // In State
            inDataDescs[RNN::InOutKind::Attention]->getDnnlDesc(),     // In Attention
            wDescs[0],                                                 // Weights data
            wDescs[1],                                                 // Weights state
            wDescs[2],                                                 // Bias
            outDataDescs[RNN::InOutKind::Layer]->getDnnlDesc(),        // Out Data
            outDataDescs[RNN::InOutKind::HiddenState]->getDnnlDesc(),  // Out State
            attr);
    case dnnl::algorithm::lbr_augru:
        return dnnl::lbr_augru_forward::primitive_desc(
            engine,
            propKind,
            direction,
            inDataDescs[RNN::InOutKind::Layer]->getDnnlDesc(),         // In Data
            inDataDescs[RNN::InOutKind::HiddenState]->getDnnlDesc(),   // In State
            inDataDescs[RNN::InOutKind::Attention]->getDnnlDesc(),     // In Attention
            wDescs[0],                                                 // Weights data
            wDescs[1],                                                 // Weights state
            wDescs[2],                                                 // Bias
            outDataDescs[RNN::InOutKind::Layer]->getDnnlDesc(),        // Out Data
            outDataDescs[RNN::InOutKind::HiddenState]->getDnnlDesc(),  // Out State
            attr);
    default:
        OPENVINO_THROW("RNN. Unknown cell type");
    }
}
}  // namespace

void RNN::fillDescs() {
    descs.clear();

    const auto attr = initPrimitiveAttr();

    auto desc = createPrimitiveDescriptor(getEngine(),
                                          cell_type,
                                          cell_act,
                                          direction,
                                          inDataDescs,
                                          outDataDescs,
                                          wDescs,
                                          *attr);

    descs.emplace_back(desc);
}

void RNN::createDescriptor(const std::vector<MemoryDescPtr>& inputDesc, const std::vector<MemoryDescPtr>& outputDesc) {
    if (descs.empty()) {
        wDescs.resize(3);

        /* for descriptor configuration use the same type which is used for internalBlobs
           since internalBlobs are used for the execution, not the initial weights */
        const auto& targetWeightDataType = weightsByinputDataType.at(inDataTypes[xIdx]);
        auto weightsDims = DnnlExtensionUtils::convertToDnnlDims(VectorDims{L, D, DC, G, SC});
        // onednn determines the preferred weight layout.
        wDescs[0] = dnnl::memory::desc(weightsDims, targetWeightDataType, memory::format_tag::any);
        auto statesDims = DnnlExtensionUtils::convertToDnnlDims(VectorDims{L, D, SC, G, SC});
        // onednn determines the preferred weights_iter layout.
        wDescs[1] = dnnl::memory::desc(statesDims, targetWeightDataType, memory::format_tag::any);
        auto biasDims = DnnlExtensionUtils::convertToDnnlDims(VectorDims{L, D, Gb, SC});
        wDescs[2] = dnnl::memory::desc(biasDims, inDataTypes[bIdx], memory::format_tag::ldgo);

        fillDescs();
    }

    // Fill supported config
    NodeConfig config;
    for (const auto& desc : inputDesc) {
        PortConfig dataConfig;
        dataConfig.inPlace(-1);
        dataConfig.constant(false);
        dataConfig.setMemDesc(desc);
        config.inConfs.push_back(dataConfig);
    }

    for (const auto& desc : outputDesc) {
        PortConfig dataConfig;
        dataConfig.inPlace(-1);
        dataConfig.constant(false);
        dataConfig.setMemDesc(desc);
        config.outConfs.push_back(dataConfig);
    }

    supportedPrimitiveDescriptors.emplace_back(config, ref_any);
}

Node::AttrPtr RNN::initPrimitiveAttr() {
    auto attr = std::make_shared<dnnl::primitive_attr>(dnnl::primitive_attr());
    attr->set_scratchpad_mode(dnnl::scratchpad_mode::user);

    if (one_of(inDataTypes[xIdx], memory::data_type::u8, memory::data_type::s8)) {
        const int weightsScaleMask = 0 + (1 << 3)  // bit, indicating the unique scales for `g` dim in `ldigo`
                                     + (1 << 4);   // bit, indicating the unique scales for `o` dim in `ldigo`

        DEBUG_LOG(getName(),
                  ": inputScale: ",
                  inputScale,
                  ", inputShift: ",
                  inputShift,
                  ", weightsScaleMask: ",
                  weightsScaleMask,
                  ", weightsScales[0]: ",
                  weightsScales[0]);

        attr->set_rnn_weights_qparams(weightsScaleMask, weightsScales);
        attr->set_rnn_data_qparams(inputScale, inputShift);
    }

    return attr;
}

void RNN::prepareParams() {
    for (size_t i = 0; i < wIdx; i++) {
        auto memPtr = getSrcMemoryAtPort(i);
        CPU_NODE_ASSERT(memPtr && memPtr->isDefined(), "has uninitialized memory at port ", i);
    }
    if ((is_cell && DC != getParentEdgeAt(0)->getMemory().getDesc().getShape().getStaticDims()[1]) ||
        (!is_cell && DC != getParentEdgeAt(0)->getMemory().getDesc().getShape().getStaticDims()[2])) {
        CPU_NODE_THROW("has incorrect input size value in the first input.");
    }

    auto dataMemPtr = getSrcMemoryAtPort(0);
    const size_t B = dataMemPtr->getShape().getStaticDims()[0];
    const size_t SL = is_cell ? 1LU : dataMemPtr->getShape().getStaticDims()[1];
    const Shape shapeS_4D{L, D, B, SC};

    inDataDescs[0] =
        std::make_shared<DnnlBlockedMemoryDesc>(Shape{SL, B, DC}, inDataTypes[xIdx], memory::format_tag::tnc);
    outDataDescs[0] =
        std::make_shared<DnnlBlockedMemoryDesc>(Shape{SL, B, D * SC}, outDataTypes[yIdx], memory::format_tag::tnc);

    inDataDescs[1] = std::make_shared<DnnlBlockedMemoryDesc>(shapeS_4D, inDataTypes[hIdx], memory::format_tag::ldnc);
    outDataDescs[1] = std::make_shared<DnnlBlockedMemoryDesc>(shapeS_4D, outDataTypes[hoIdx], memory::format_tag::ldnc);

    if (haveCellState(cell_type)) {
        inDataDescs[2] =
            std::make_shared<DnnlBlockedMemoryDesc>(shapeS_4D, inDataTypes[cIdx], memory::format_tag::ldnc);
        outDataDescs[2] =
            std::make_shared<DnnlBlockedMemoryDesc>(shapeS_4D, outDataTypes[coIdx], memory::format_tag::ldnc);
    } else if (haveAttention(cell_type)) {
        inDataDescs[2] =
            std::make_shared<DnnlBlockedMemoryDesc>(Shape{SL, B, 1}, inDataTypes[aIdx], memory::format_tag::tnc);
    }

    const auto attr = initPrimitiveAttr();
    RNNKey key = {inDataDescs, outDataDescs, wDescs, cell_type, cell_act, direction, *attr};

    auto engine = getEngine();
    auto builder = [&engine](const RNNKey& key) -> executorPtr {
        const auto descPtr = createPrimitiveDescriptor(engine,
                                                       key.cellType,
                                                       key.cellAct,
                                                       key.direction,
                                                       key.inDataDescs,
                                                       key.outDataDescs,
                                                       key.wDescs,
                                                       key.attr);

        return descPtr ? std::make_shared<RnnDnnlExecutor>(descPtr) : nullptr;
    };

    auto cache = context->getParamsCache();
    auto result = cache->getOrCreate(key, builder);
    auto prevExecPtr = execPtr;
    execPtr = result.first;

    CPU_NODE_ASSERT(execPtr, "does not have primitive descriptor.");

#ifdef CPU_DEBUG_CAPS
    const auto* pd = execPtr->getPrimitiveDesc();
    DEBUG_LOG("verbose##", getName(), "##", DnnlExtensionUtils::query_pd_info(pd), "\n");
#endif

    if (auto it = primArgs.find(DNNL_ARG_WEIGHTS_LAYER);
        it == primArgs.end() || !prevExecPtr ||
        !execPtr->getWeightDesc()->isCompatible(*(prevExecPtr->getWeightDesc()))) {
        prepareMemory(execPtr->getWeightDesc(), 0);
        primArgs[DNNL_ARG_WEIGHTS_LAYER] = internalBlobMemory[0]->getPrimitive();
    }

    if (auto it = primArgs.find(DNNL_ARG_WEIGHTS_ITER);
        it == primArgs.end() || !prevExecPtr ||
        !execPtr->getWeightIterDesc()->isCompatible(*(prevExecPtr->getWeightIterDesc()))) {
        prepareMemory(execPtr->getWeightIterDesc(), 1);
        primArgs[DNNL_ARG_WEIGHTS_ITER] = internalBlobMemory[1]->getPrimitive();
    }

    if (auto it = primArgs.find(DNNL_ARG_BIAS);
        it == primArgs.end() || !prevExecPtr || !execPtr->getBiasDesc()->isCompatible(*(prevExecPtr->getBiasDesc()))) {
        prepareMemory(execPtr->getBiasDesc(), 2);
        primArgs[DNNL_ARG_BIAS] = internalBlobMemory[2]->getPrimitive();
    }

    auto scratchpadMem = getScratchPadMem(execPtr->getScratchPadDesc());
    primArgs[DNNL_ARG_SCRATCHPAD] = scratchpadMem->getPrimitive();
}

std::shared_ptr<MemoryDesc> RNN::getSrcMemDesc([[maybe_unused]] const dnnl::primitive_desc& prim_desc,
                                               size_t idx) const {
    return supportedPrimitiveDescriptors[0].getConfig().inConfs[idx].getMemDesc();
}

std::shared_ptr<MemoryDesc> RNN::getDstMemDesc([[maybe_unused]] const dnnl::primitive_desc& prim_desc,
                                               size_t idx) const {
    return supportedPrimitiveDescriptors[0].getConfig().outConfs[idx].getMemDesc();
}

void RNN::execute(const dnnl::stream& strm) {
    CPU_NODE_ASSERT(execPtr, "does not have initialized primitive to execute.");

    const auto src_data_mem = getSrcMemoryAtPort(0);
    const auto dst_data_mem = getDstMemoryAtPort(0);

    auto args = primArgs;

    args[DNNL_ARG_SRC_LAYER] = src_data_mem->getPrimitive();
    args[DNNL_ARG_DST_LAYER] = dst_data_mem->getPrimitive();

    int state_i_tags[]{DNNL_ARG_SRC_ITER, DNNL_ARG_SRC_ITER_C};
    int state_o_tags[]{DNNL_ARG_DST_ITER, DNNL_ARG_DST_ITER_C};
    for (size_t s = 0; s < S; s++) {
        args[state_i_tags[s]] = getSrcMemoryAtPort(s + 1)->getPrimitive();
    }
    if (is_augru) {
        const auto atten_port = is_cell ? 5 : 6;
        args[DNNL_ARG_AUGRU_ATTENTION] = getSrcMemoryAtPort(atten_port)->getPrimitive();
    }

    if (is_cell) {
        for (size_t s = 0; s < S; s++) {
            args[state_o_tags[s]] = getDstMemoryAtPort(s)->getPrimitive();
        }
    } else {
        size_t n_ports_with_init_states = outputShapes.size() - 1;  // first is a sequence data
        for (size_t s = 0; s < std::min(S, n_ports_with_init_states); s++) {
            if (s < outputShapes.size()) {
                args[state_o_tags[s]] = getDstMemoryAtPort(s + 1)->getPrimitive();
            }
        }
    }

    execPtr->exec(args, strm);
}

void RNN::executeDynamicImpl(const dnnl::stream& strm) {
    execute(strm);
}

void RNN::cleanup() {
    if (!isDynamicNode()) {
        m_initial_weights[0].reset();
        m_initial_weights[1].reset();
        m_initial_weights[2].reset();
    }

    for (const auto& it : fusedWith) {
        it->cleanup();
    }

    for (const auto& it : mergedWith) {
        it->cleanup();
    }
}

RNN::RnnDnnlExecutor::RnnDnnlExecutor(const dnnl::primitive_desc& pd) : DnnlExecutorLegacy(pd) {
    wghts_iter_md = DnnlExtensionUtils::makeDescriptor(pd.weights_desc(1));
    bias_md = DnnlExtensionUtils::makeDescriptor(pd.weights_desc(2));
}

}  // namespace ov::intel_cpu::node<|MERGE_RESOLUTION|>--- conflicted
+++ resolved
@@ -919,14 +919,8 @@
 template <element::Type_t ET>
 void RNN::fillWeights() {
     using DataType = typename element_type_traits<ET>::value_type;
-<<<<<<< HEAD
     const auto& cpu_parallel = context->getCpuParallel();
-    if (getParentEdgeAt(wIdx)->getParent()->getType() != Type::Input) {
-        THROW_CPU_NODE_ERR("expects Constant for port ", wIdx);
-    }
-=======
     CPU_NODE_ASSERT(getParentEdgeAt(wIdx)->getParent()->getType() == Type::Input, "expects Constant for port ", wIdx);
->>>>>>> 8d83df65
     auto w_const_blob = static_cast<Input*>(getParentEdgeAt(wIdx)->getParent().get())->getMemoryPtr();
     CPU_NODE_ASSERT(getParentEdgeAt(rIdx)->getParent()->getType() == Type::Input, "expects Constant for port ", rIdx);
     auto r_const_blob = static_cast<Input*>(getParentEdgeAt(rIdx)->getParent().get())->getMemoryPtr();
