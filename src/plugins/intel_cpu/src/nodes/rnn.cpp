--- conflicted
+++ resolved
@@ -813,11 +813,7 @@
     using dataType = typename element_type_traits<Prec>::value_type;
 
     if (inDataTypes[bIdx] != memory::data_type::f32) {
-<<<<<<< HEAD
-        THROW_ERROR << "doesn't support bias data type: " << DnnlExtensionUtils::DataTypeToElementType(inDataTypes[bIdx]);
-=======
-        THROW_ERROR("doesn't support bias data type: ", DnnlExtensionUtils::DataTypeToIEPrecision(inDataTypes[bIdx]));
->>>>>>> c360de0f
+        THROW_ERROR("doesn't support bias data type: ", DnnlExtensionUtils::DataTypeToElementType(inDataTypes[bIdx]));
     }
 
     VectorDims dims_b = { L, D, Gb, SC };
@@ -913,11 +909,7 @@
     } else if (dataType == memory::data_type::u8 || dataType == memory::data_type::s8) {
         fillWeights<int8_t>(gate_map, wIdx, rIdx);
     } else {
-<<<<<<< HEAD
-        THROW_ERROR << "has unsupported data type: " << DnnlExtensionUtils::DataTypeToElementType(dataType);
-=======
-        THROW_ERROR("has unsupported data type: ", DnnlExtensionUtils::DataTypeToIEPrecision(dataType));
->>>>>>> c360de0f
+        THROW_ERROR("has unsupported data type: ", DnnlExtensionUtils::DataTypeToElementType(dataType));
     }
 
     fillBiases<ov::element::f32>(gate_map);
