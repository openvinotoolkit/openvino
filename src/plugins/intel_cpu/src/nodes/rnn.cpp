--- conflicted
+++ resolved
@@ -746,43 +746,23 @@
 
 template <typename Prec>
 void RNN::fillWeights(const int *gate_map, const size_t wIdx, const size_t rIdx) {
-<<<<<<< HEAD
-    const auto& weightPrec = DnnlExtensionUtils::DataTypeToIEPrecision(inDataTypes[wIdx]);
+    const auto& weightPrec = DnnlExtensionUtils::DataTypeToElementType(inDataTypes[wIdx]);
     const auto& targetWeightDataType = weightsByinputDataType.at(inDataTypes[xIdx]);
-    const auto& targetWeightPrec = DnnlExtensionUtils::DataTypeToIEPrecision(targetWeightDataType);
+    const auto& targetWeightPrec = DnnlExtensionUtils::DataTypeToElementType(targetWeightDataType);
 
     // create weight blobs (data and state part)
     const VectorDims dims_w = {L, D, DC, G, SC};
     auto w_data_desc = DnnlBlockedMemoryDesc(Shape(dims_w), targetWeightDataType, getWeightsFormatTagByDims(dims_w));
     MemoryPtr w_data_mem = std::make_shared<Memory>(getEngine(), w_data_desc);
     auto w_ptr = static_cast<Prec*>(w_data_mem->getData());
-=======
-    const auto& weightPrec       = DnnlExtensionUtils::DataTypeToElementType(inDataTypes[wIdx]);
-    const auto& targetWeightPrec = DnnlExtensionUtils::DataTypeToElementType(weightsByinputDataType.at(inDataTypes[xIdx]));
-
-    // create weight blobs (data and state part)
-    const VectorDims dims_w = { L, D, DC, G, SC };
-    TensorDesc w_data_desc(InferenceEngine::details::convertPrecision(targetWeightPrec), dims_w, getWeightsLayoutByDims(dims_w, false));
-
-    Blob::Ptr w_data_mem = make_shared_blob<Prec>(w_data_desc);
-    w_data_mem->allocate();
-    auto w_ptr = static_cast<Prec*>(w_data_mem->buffer());
->>>>>>> 3558f09c
+
     if (w_ptr == nullptr)
         OPENVINO_THROW("NotAllocated: Internal blob was not allocated for node ", getName(), ".");
 
-<<<<<<< HEAD
     const VectorDims dims_s = {L, D, SC, G, SC};
     auto w_state_desc = DnnlBlockedMemoryDesc(Shape(dims_s), targetWeightDataType, getWeightsFormatTagByDims(dims_s));
     MemoryPtr w_state_mem = std::make_shared<Memory>(getEngine(), w_state_desc);
     auto r_ptr = static_cast<Prec*>(w_state_mem->getData());
-=======
-    const VectorDims dims_s = { L, D, SC, G, SC };
-    TensorDesc w_state_desc(InferenceEngine::details::convertPrecision(targetWeightPrec), dims_s, getWeightsLayoutByDims(dims_s, false));
-    Blob::Ptr w_state_mem = make_shared_blob<Prec>(w_state_desc);
-    w_state_mem->allocate();
-    auto r_ptr = static_cast<Prec*>(w_state_mem->buffer());
->>>>>>> 3558f09c
     if (r_ptr == nullptr)
         OPENVINO_THROW("NotAllocated: Internal blob was not allocated for node ", getName(), ".");
 
@@ -835,18 +815,11 @@
     }
 
     VectorDims dims_b = { L, D, Gb, SC };
-<<<<<<< HEAD
-
-    auto _data_type = DnnlExtensionUtils::IEPrecisionToDataType(Prec);
+
+    auto _data_type = DnnlExtensionUtils::ElementTypeToDataType(Prec);
     auto w_bias_data_desc = DnnlBlockedMemoryDesc(Shape(dims_b), _data_type, getWeightsFormatTagByDims(dims_b));
     MemoryPtr w_bias_data_mem = std::make_shared<Memory>(getEngine(), w_bias_data_desc);
     auto b_ptr = static_cast<dataType*>(w_bias_data_mem->getData());
-=======
-    TensorDesc w_bias_data_desc(InferenceEngine::details::convertPrecision(Prec), dims_b, getWeightsLayoutByDims(dims_b, false));
-    Blob::Ptr w_bias_data_mem = make_shared_blob<dataType>(w_bias_data_desc);
-    w_bias_data_mem->allocate();
-    auto b_ptr = static_cast<dataType*>(w_bias_data_mem->buffer());
->>>>>>> 3558f09c
     if (b_ptr == nullptr)
         OPENVINO_THROW("NotAllocated : Internal blob was not allocated for node ", getName(), ".");
 
