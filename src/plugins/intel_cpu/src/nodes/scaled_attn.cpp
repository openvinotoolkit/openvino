--- conflicted
+++ resolved
@@ -894,12 +894,6 @@
             attn_buf.ptr<float>()[i] = p[i] ? 0.0f : -FLT_MAX;
     }
 
-<<<<<<< HEAD
-    void execute(dnnl::stream strm, const Config& config, const std::vector<MemoryPtr>& inputs, const MemoryPtr output,
-                 const MemoryPtr presentk_input, const MemoryPtr presentv_input, const MemoryPtr beam_input,
-                 const PlainTensor& k_scale_zp, const PlainTensor& v_scale_zp) override {
-        std::cout << "XXXXXXX SDPA 1" << std::endl;
-=======
     void execute(dnnl::stream strm,
                  const Config& config,
                  const std::vector<MemoryPtr>& inputs,
@@ -909,7 +903,6 @@
                  const MemoryPtr beam_input,
                  const PlainTensor& k_scale_zp,
                  const PlainTensor& v_scale_zp) override {
->>>>>>> 44f7ddb5
         bool has_in_reshape = config.config.input_BLHxS;
         bool has_out_transpose = config.config.output_BLHxS;
         bool fuse_causal_attn = config.config.fuse_causal_attn;
