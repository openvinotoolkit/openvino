// Copyright (C) 2018-2023 Intel Corporation
// SPDX-License-Identifier: Apache-2.0
//

#include "scaled_attn.h"

#include <dnnl_extension_utils.h>
#include <onednn/dnnl.h>

#include <algorithm>
#include <cpu/x64/cpu_isa_traits.hpp>
#include <cpu/x64/jit_generator.hpp>
#include <ie_ngraph_utils.hpp>
#include <string>
#include <shape_inference/shape_inference_internal_dyn.hpp>
#include <vector>

#include "openvino/core/parallel.hpp"
#include "memory_desc/cpu_memory_desc_utils.h"
#include "memory_desc/dnnl_blocked_memory_desc.h"
#include "utils/plain_tensor.hpp"
#include <openvino/op/scaled_dot_product_attention.hpp>
#include "common/arbitrary_order_desc_creator.h"

#ifdef OV_CPU_WITH_MLAS
#    include "mlas/sgemm.hpp"
#endif

#include "utils/plain_tensor.hpp"
#include "kernels/scaled_attn/softmax.hpp"
#include "kernels/scaled_attn/mha_single_token.hpp"
#include "kernels/scaled_attn/attn_memcpy.hpp"

using namespace InferenceEngine;
using namespace InferenceEngine::Extensions::Cpu::XARCH;
using namespace dnnl::impl::cpu::x64;

namespace ov {
namespace intel_cpu {
namespace node {

// default implementation: reference
template <ScaledDotProductAttention::KernelTypes KType, typename T>
struct MHAKernel {
    MHAKernel() = default;

    template <typename D>
    float dot_product(const D* a, const D* b, int len, int stride_b = 1) {
        float result = 0;
        if (stride_b == 1) {
            for (int i = 0; i < len; i++)
                result += static_cast<float>(a[i]) * static_cast<float>(b[i]);
        } else {
            for (int i = 0; i < len; i++)
                result += static_cast<float>(a[i]) * static_cast<float>(b[i * stride_b]);
        }
        return result;
    }

    void softmax(float* a, int len) {
        float max = *std::max_element(a, a + len);
        float sum = 0.0f;
        for (int i = 0; i < len; i++) {
            a[i] = exp(a[i] - max);
            sum += a[i];
        }
        float scale = 1.0f / sum;
        for (int i = 0; i < len; i++) {
            a[i] *= scale;
        }
    }

    template <typename D>
    void accumulate(float* acc, const D* v, int len, float weight = 1.0f) {
        for (int i = 0; i < len; i++) {
            acc[i] += static_cast<float>(v[i]) * weight;
        }
    }

    PlainTensor causal_mask;
    bool select_nfltmax_at_0;  // set attn_score to -FLT_MAX when causal_mask[...] equal to this
    void set_causal_mask(PlainTensor mask, bool _select_nfltmax_at_0) {
        causal_mask = mask;
        select_nfltmax_at_0 = _select_nfltmax_at_0;
    }

    // Q, K, V is ready, do attention
    // query         [B, H, q_len, S]
    // present_key   [B, H, kv_len, S]  stride of last dim maybe > 1
    // present_value [B, H, kv_len, S]
    // attention_mask [B, 1, q_len, kv_len]
    // output_emb    [B, q_len, H*S]
    void operator()(dnnl::stream strm,
                    PlainTensor& query,
                    PlainTensor& present_key,
                    PlainTensor& present_value,
                    const PlainTensor& alibi_mask,
                    const PlainTensor& attention_mask,
                    PlainTensor& output_emb,
                    bool has_out_transpose,
                    bool auto_causal,
                    float d_scale = 0.0f) {
        auto B = query.size(0);
        auto H = query.size(1);
        auto q_len = query.size(2);
        auto head_size = query.size(3);
        auto kv_len = present_key.size(2);

        if (d_scale == 0.0f)
            d_scale = 1.0f / sqrt(head_size);

        auto k_stride_s = present_key.stride(3);

        parallel_for2d(B, H, [&](size_t b, size_t h) {
            std::vector<float> attn_score(kv_len);
            std::vector<float> word_vec(head_size, 0.0f);

            for (size_t m = 0; m < q_len; m++) {
                // dot-product to get attention scores
                auto* q = &query.at<T>({b, h, m, 0});
                // how many key/values can be accessed causally
                auto ncausal = kv_len;
                // no causall mask is set and it's not fused into attention_mask
                if (auto_causal)
                    ncausal = kv_len - q_len + m + 1;
                for (size_t n = 0; n < ncausal; n++) {
                    auto* k = &present_key.at<T>({b, h, n, 0}, true);
                    attn_score[n] = dot_product(q, k, head_size, k_stride_s) * d_scale;

                    // apply alibi tensor
                    if (alibi_mask)
                        attn_score[n] += alibi_mask.at<float>({b, h, m, n}, true);

                    // apply attention mask (maybe combined with causal_mask)
                    if (attention_mask)
                        attn_score[n] += attention_mask.at<float>({b, h, m, n}, true);

                    // apply causal_mask
                    if (causal_mask) {
                        bool is_zero = causal_mask.at<uint8_t>({b, h, m, n}, true) == 0;
                        if (select_nfltmax_at_0) {
                            if (is_zero)
                                attn_score[n] = -FLT_MAX;
                        } else {
                            if (!is_zero) {
                                attn_score[n] = -FLT_MAX;
                            }
                        }
                    }
                }

                // softmax
                softmax(&attn_score[0], ncausal);

                // linearly combine value
                word_vec.assign(head_size, 0.0f);
                for (size_t n = 0; n < ncausal; n++) {
                    auto* v = &present_value.at<T>({b, h, n, 0}, true);
                    accumulate(word_vec.data(), v, head_size, attn_score[n]);
                }

                // output [B, L1, H*head_size]
                auto* out = has_out_transpose ? &output_emb.at<T>({b, m, h * head_size}) : &output_emb.at<T>({b, h, m});
                std::copy(word_vec.begin(), word_vec.end(), out);
            }
        });
    }
};

template <typename T>
struct MHAKernel<ScaledDotProductAttention::KT_ONEDNN, T> {
    // q: [B, H, q_len, S]
    // k: [B, H, kv_len, S]
    // v: [B, H, kv_len, S]
    dnnl::memory::desc q_md;
    dnnl::memory::desc k_md;
    dnnl::memory::desc weight_md;
    dnnl::memory::desc v_md;
    dnnl::memory::desc out_md;
    dnnl::memory attn_score;
    dnnl::memory attn_weight;
    dnnl::matmul qk_prim;
    dnnl::matmul wv_prim;
    using tag = dnnl::memory::format_tag;
    using dt = dnnl::memory::data_type;

    void prepare_prim(dnnl::stream strm, size_t B, size_t H, size_t Hk, size_t q_len, size_t kv_len, size_t S, bool has_out_transpose) {
        auto make_dnnl_dims = [](const std::vector<size_t>& dims) {
            dnnl::memory::dims dnnl_dims(dims.size());
            for (size_t i = 0; i < dims.size(); i++)
                dnnl_dims[i] = static_cast<dnnl::memory::dim>(dims[i]);
            return dnnl_dims;
        };
        auto qkv_dt = precision_of<T>::value == ov::element::f32 ? dt::f32 : dt::bf16;
        dnnl::memory::desc cur_q_md(make_dnnl_dims({B, H, q_len, S}), qkv_dt, tag::abcd);
        dnnl::memory::desc cur_k_md(make_dnnl_dims({B, Hk, kv_len, S}), qkv_dt, tag::abcd);
        if (cur_q_md == q_md && cur_k_md == k_md)
            return;

        q_md = cur_q_md;
        k_md = cur_k_md;
        dnnl::memory::desc attn_md(make_dnnl_dims({B, H, q_len, kv_len}), dt::f32, tag::abcd);
        k_md = k_md.permute_axes({0, 1, 3, 2});
        auto qk_pd = dnnl::matmul::primitive_desc(strm.get_engine(), q_md, k_md, attn_md);
        qk_prim = dnnl::matmul(qk_pd);

        weight_md = dnnl::memory::desc(make_dnnl_dims({B, H, q_len, kv_len}), qkv_dt, tag::abcd);
        v_md = dnnl::memory::desc(make_dnnl_dims({B, Hk, kv_len, S}), qkv_dt, tag::abcd);
        out_md = dnnl::memory::desc(make_dnnl_dims({B, H, q_len, S}), qkv_dt, tag::abcd);
        if (has_out_transpose)
            out_md = out_md.permute_axes({0, 2, 1, 3});
        auto wv_pd = dnnl::matmul::primitive_desc(strm.get_engine(), weight_md, v_md, out_md);
        wv_prim = dnnl::matmul(wv_pd);

        if (!attn_score || attn_md.get_size() > attn_score.get_desc().get_size()) {
            attn_score = dnnl::memory(attn_md, strm.get_engine());
            attn_weight = dnnl::memory(weight_md, strm.get_engine());
        }
    }

    void exec_qk(dnnl::stream strm, PlainTensor& query, PlainTensor& present_key) {
        dnnl::memory q(q_md, strm.get_engine(), query.data<T>());
        dnnl::memory k(k_md, strm.get_engine(), present_key.data<T>());
        qk_prim.execute(strm, {{DNNL_ARG_SRC, q},
                               {DNNL_ARG_WEIGHTS, k},
                               {DNNL_ARG_DST, attn_score}});
    }

    void exec_kv(dnnl::stream strm, PlainTensor& present_value, PlainTensor& output_emb) {
        dnnl::memory v(v_md, strm.get_engine(), present_value.data<T>());
        dnnl::memory out(out_md, strm.get_engine(), output_emb.data<T>());
        wv_prim.execute(strm, {{DNNL_ARG_SRC, attn_weight}, {DNNL_ARG_WEIGHTS, v}, {DNNL_ARG_DST, out}});
    }

    PlainTensor causal_mask;
    bool select_nfltmax_at_0 = false;  // set attn_score to -FLT_MAX when causal_mask[...] equal to this
    void set_causal_mask(PlainTensor mask, bool _select_nfltmax_at_0) {
        causal_mask = mask;
        select_nfltmax_at_0 = _select_nfltmax_at_0;
    }

    // Q, K, V is ready, do attention
    // query         [B, H, q_len, S]
    // present_key   [B, H, kv_len, S]  stride of last dim maybe > 1
    // present_value [B, H, kv_len, S]
    // attention_mask [B, 1, q_len, kv_len]
    // alibi          [B, H, q_len, kv_len]
    // output_emb    [B, L1, H*S]
    void operator()(dnnl::stream strm,
                    PlainTensor& query,
                    PlainTensor& present_key,
                    PlainTensor& present_value,
                    const PlainTensor& alibi_mask,
                    const PlainTensor& attention_mask,
                    PlainTensor& output_emb,
                    bool has_out_transpose,
                    bool auto_causal,
                    float d_scale = 0.0f) {
        auto B = query.size(0);
        auto H = query.size(1);
        auto q_len = query.size(2);
        auto head_size = query.size(3);
        auto Hk = present_key.size(1);
        auto kv_len = present_key.size(2);

        if (d_scale == 0.0f)
            d_scale = 1.0f / sqrt(head_size);

        prepare_prim(strm, B, H, Hk, q_len, kv_len, head_size, has_out_transpose);
        exec_qk(strm, query, present_key);

        PlainTensor score;
        score.resize({B, H, q_len, kv_len}, static_cast<float*>(attn_score.get_data_handle()));
        PlainTensor weight;
        weight.resize({B, H, q_len, kv_len}, static_cast<T*>(attn_weight.get_data_handle()));
        // softmax
        parallel_for3d(B, H, q_len, [&](size_t b, size_t h, size_t m) {
            // apply attention mask & sofmax
            auto ncausal = auto_causal ? (kv_len - q_len + m + 1) : kv_len;
            attn_softmax(&score.at<float>({b, h, m, 0}),
                         &weight.at<T>({b, h, m, 0}),
                         d_scale,
                         alibi_mask ? &alibi_mask.at<float>({b, h, m, 0}, true) : nullptr,
                         attention_mask ? &attention_mask.at<float>({b, h, m, 0}, true) : nullptr,
                         causal_mask ? &causal_mask.at<uint8_t>({b, h, m, 0}, true) : nullptr,
                         select_nfltmax_at_0,
                         ncausal,
                         kv_len,
                         precision_of<T>::value);
        });
        exec_kv(strm, present_value, output_emb);
    }
};

#ifdef OV_CPU_WITH_MLAS
template <>
struct MHAKernel<ScaledDotProductAttention::KT_MLAS, float> {
    size_t m_block_size;
    // buffer to hold qk temp
    std::vector<PlainTensor> qk_buffers;

    MHAKernel() {
        m_block_size = 4;
        select_nfltmax_at_0 = false;
        qk_buffers.resize(parallel_get_max_threads(), PlainTensor(true));
    }

    PlainTensor causal_mask;
    bool select_nfltmax_at_0;  // set attn_score to -FLT_MAX when causal_mask[...] equal to this
    void set_causal_mask(PlainTensor mask, bool _select_nfltmax_at_0) {
        causal_mask = mask;
        select_nfltmax_at_0 = _select_nfltmax_at_0;
    }

    // Q, K, V is ready, do attention
    // query         [B, H, q_len, S]
    // present_key   [B, H, kv_len, S]  stride of last dim maybe > 1
    // present_value [B, H, kv_len, S]
    // attention_mask [B, 1, q_len, kv_len]
    // alibi
    // output_emb    [B, L1, H*S]
    void operator()(dnnl::stream strm,
                    PlainTensor& query,
                    PlainTensor& present_key,
                    PlainTensor& present_value,
                    const PlainTensor& alibi_mask,
                    const PlainTensor& attention_mask,
                    PlainTensor& output_emb,
                    bool has_out_transpose,
                    bool auto_causal,
                    float d_scale = 0.0f) {
        auto B = query.size(0);
        auto H = query.size(1);
        auto q_len = query.size(2);
        auto head_size = query.size(3);
        auto kv_len = present_key.size(2);
        auto h_group_num = present_key.size(1);
        size_t h_each_group_len = H / h_group_num;

        if (d_scale == 0.0f)
            d_scale = 1.0f / sqrt(head_size);
        auto k_stride_s = present_key.stride(3);

        auto m_blocks = (q_len + m_block_size - 1) / m_block_size;

        parallel_for3d(B, H, m_blocks, [&](size_t b, size_t h, size_t m_blk) {
            auto thread_id = parallel_get_thread_num();
            if (thread_id < 0)
                OPENVINO_THROW("The calling thread isn't initialized!");
            auto& qk_buf = qk_buffers[thread_id];

            auto m_start = m_blk * m_block_size;
            auto m_end = std::min(m_start + m_block_size, q_len);
            auto m_cnt = m_end - m_start;

            auto kv_len_cache_align = (((kv_len * sizeof(float)) + 63) / 64 * 64) / sizeof(float);
            qk_buf.resize<float>({m_block_size, kv_len_cache_align});
            const float* q_ptr = &query.at<float>({b, h, m_start, 0});
            const float* k_ptr = &present_key.at<float>({b, h / h_each_group_len, 0, 0});
            const float* v_ptr = &present_value.at<float>({b, h / h_each_group_len, 0, 0});

            float* alibi_ptr = nullptr;
            auto alibi_stride = 0;
            if (alibi_mask) {
                alibi_ptr = &alibi_mask.at<float>({b, h, 0, 0}, true);
                if (alibi_mask.size(2) > 1)
                    alibi_stride = alibi_mask.stride(2);
            }
            float* attn_mask_ptr = nullptr;
            auto attn_mask_stride = 0;
            if (attention_mask) {
                attn_mask_ptr = &attention_mask.at<float>({b, h, 0, 0}, true);
                if (attention_mask.size(2) > 1)
                    attn_mask_stride = attention_mask.stride(2);
            }
            uint8_t* cmask_ptr = nullptr;
            auto cmask_stride = 0;
            if (causal_mask) {
                cmask_ptr = &causal_mask.at<uint8_t>({b, h, 0, 0}, true);
                if (causal_mask.size(2) > 1)
                    cmask_stride = causal_mask.stride(2);
            }

            float* qk = &(qk_buf.at<float>({0, 0}));
            auto qk_m_stride = qk_buf.stride(0);

            if (k_stride_s == 1)
                mlas_sgemm("N",
                           "T",
                           m_cnt,
                           kv_len,
                           head_size,
                           1.0f,
                           q_ptr,
                           query.stride(2),
                           k_ptr,
                           present_key.stride(2),
                           0.f,
                           qk,
                           qk_m_stride,
                           1);
            else
                mlas_sgemm("N",
                           "N",
                           m_cnt,
                           kv_len,
                           head_size,
                           1.0f,
                           q_ptr,
                           query.stride(2),
                           k_ptr,
                           present_key.stride(3),
                           0.f,
                           qk,
                           qk_m_stride,
                           1);

            for (size_t m = m_start; m < m_end; m++) {
                // apply attention mask & sofmax
                auto ncausal = auto_causal ? (kv_len - q_len + m + 1) : kv_len;
                attn_softmax(qk + (m - m_start) * qk_m_stride,
                             qk + (m - m_start) * qk_m_stride,
                             d_scale,
                             alibi_ptr + m * alibi_stride,
                             attn_mask_ptr + m * attn_mask_stride,
                             cmask_ptr + m * cmask_stride,
                             select_nfltmax_at_0,
                             ncausal,
                             kv_len,
                             ov::element::f32);
            }
            mlas_sgemm("N",
                       "N",
                       m_cnt,
                       head_size,
                       kv_len,
                       1.0f,
                       qk,
                       qk_m_stride,
                       v_ptr,
                       present_value.stride(2),
                       0.f,
                       has_out_transpose ? &output_emb.at<float>({b, m_start, h * head_size}) : &output_emb.at<float>({b, h, m_start}),
                       has_out_transpose ? output_emb.stride(1) : output_emb.stride(2),
                       1);
        });
    }
};
#endif

// 2nd token case : only 1 token in query
struct MHASingleToken {
    PlainTensor m_attn_w;
    PlainTensor m_temp;

    MHASingleToken() : m_attn_w(true), m_temp(true) {}

    // Q, K, V is ready, do attention
    // query         [B, H, q_len, S]
    // present_key   [B, H, kv_len, S]  stride of last dim maybe > 1
    // present_value [B, H, kv_len, S]
    // alibi
    // attention_mask [B, 1, q_len, kv_len]
    // output_emb    [B, L1, H, S]
    void operator()(PlainTensor& query,
                    PlainTensor& present_key,
                    PlainTensor& present_value,
                    const PlainTensor& alibi_mask,
                    const PlainTensor& attention_mask,
                    PlainTensor& output_emb,
                    const PlainTensor& beams,
                    bool has_out_transpose,
                    bool auto_causal,
                    float d_scale = 0.0f) {
        mha_single_token(query, present_key, present_value, alibi_mask, attention_mask, beams, output_emb,
            m_attn_w, m_temp, has_out_transpose, auto_causal, d_scale);
    }
};

template <ScaledDotProductAttention::KernelTypes KType, typename T, typename T2>
struct ScaledDotProductAttention::AttentionExecutor : public ScaledDotProductAttention::Executor {
    PlainTensor q_input;           // f32[B, H, L1, S]
    PlainTensor k_input;           // f32[B, H|1, L1, S] / [B, H|1, L0+L1, S]
    PlainTensor v_input;           // f32[B, H|1, L1, S] / [B, H|1, L0+L1, S]
    PlainTensor beam_table;        // i32[B, max_kvLen]
    PlainTensor attn_buf;          // f32[[B|1],[H|1], L1|1, L0+L1]
    float scale_input = 0.0f;

    MHAKernel<KType, T> kernel;
    MHASingleToken kernel_single_token;

    size_t B, H, L1, L0, S;

    Config config;
    AttentionExecutor(const Config& _config) : attn_buf(true), config(_config) {}

    void prepare_attn_mask(MemoryPtr attn_input) {
        attn_buf.resize<float>(attn_input->getStaticDims());
        auto p = reinterpret_cast<uint8_t*>(attn_input->getData());
        for (size_t i = 0; i < attn_input->getSize(); i++)
            attn_buf.data<float>()[i] = p[i] ? 0.0f : -FLT_MAX;
    }

    void concat_pastkv(const std::vector<MemoryPtr>& inputs,
                       const std::vector<MemoryPtr>& outputs,
                       const PlainTensor& k_input,
                       const PlainTensor& v_input,
                       PlainTensor& past_k_output,
                       PlainTensor& past_v_output) {
        if (config.config.fuse_concat) {
            k_input.assert_dims({B, 0, L1, S}, true);
            v_input.assert_dims({B, 0, L1, S}, true);
            auto past_k_idx = inputs.size() - 2;
            auto past_k_mem = inputs[past_k_idx + 0];
<<<<<<< HEAD
            L0 = config.config.is_lbhs_input ? past_k_mem->getStaticDims()[0] : past_k_mem->getStaticDims()[2];
            // k,v may support multiquery
            auto Hk = config.config.is_lbhs_input ? past_k_mem->getStaticDims()[2] : past_k_mem->getStaticDims()[1];
            past_k_output.reset(outputs[1]);
            past_v_output.reset(outputs[2]);
            if (config.config.is_lbhs_input) {
                // [L, B, H, S] -> [B, H, L, S]
                past_k_output = past_k_output.permute({1, 2, 0, 3});
                past_v_output = past_v_output.permute({1, 2, 0, 3});
            }
            attn_memcpy(k_input, v_input, past_k_output, past_v_output, Hk, L0);
=======
            L0 = past_k_mem->getStaticDims()[2];
            // [B, H, L0, S]
            past_k_output.reset(outputs[1]);
            past_v_output.reset(outputs[2]);
            attn_memcpy(k_input, v_input, past_k_output.slice(2, L0, L0 + L1), past_v_output.slice(2, L0, L0 + L1));
>>>>>>> 72c52f2b
            if (!config.is_concat_inplaced) {
                PlainTensor past_k_input, past_v_input;
                past_k_input.reset(past_k_mem);
                past_v_input.reset(inputs[past_k_idx + 1]);
                attn_memcpy(past_k_input, past_v_input, past_k_output, past_v_output);
            }
        } else {
            // k,v inputs are already concatenated
            L0 = k_input.size(2) - L1;
            k_input.assert_dims({B, 0, L0 + L1, S}, true);
            v_input.assert_dims({B, 0, L0 + L1, S}, true);
            past_k_output = k_input;
            past_v_output = v_input;
        }
    }

    void execute(dnnl::stream strm, const std::vector<MemoryPtr>& inputs, const std::vector<MemoryPtr>& outputs) override {
        bool has_out_transpose = config.config.output_BLHxS;
        bool fuse_causal_attn = config.config.fuse_causal_attn;
        bool is_causal = config.config.is_causal;
        const bool fuse_concat = config.config.fuse_concat;
        auto input_num = inputs.size() - (fuse_concat ? 2 : 0);

        q_input.reset(inputs[0]);
        k_input.reset(inputs[1]);
        v_input.reset(inputs[2]);
        PlainTensor attn_mask;
        if (input_num > 3) {
            // attn_mask
            if (inputs[3]->getDesc().getPrecision() == ov::element::u8) {
                // bool->f32
                prepare_attn_mask(inputs[3]);
                attn_mask = attn_buf;
            } else {
                attn_mask.reset(inputs[3]);
            }
            // if has scale, attn_mask must be present
            if (input_num > 4) {
                scale_input = *reinterpret_cast<float*>(inputs[4]->getData());
            }
        }

        // q: [B, H, L1, S]
        B = config.config.is_lbhs_input ? q_input.size(1) : q_input.size(0);
        H = config.config.is_lbhs_input ? q_input.size(2) : q_input.size(1);
        L1 = config.config.is_lbhs_input ? q_input.size(0) : q_input.size(2);
        S = q_input.size(-1);

        PlainTensor present_key, present_value;
        if (config.config.is_lbhs_input) {
            q_input = q_input.permute({1, 2, 0, 3});
            k_input = k_input.permute({1, 2, 0, 3});
            v_input = v_input.permute({1, 2, 0, 3});
        }

        concat_pastkv(inputs, outputs, k_input, v_input, present_key, present_value);

        ov::intel_cpu::PlainTensor output_emb(outputs[0]);

        bool auto_causal;
        bool use_attn_mask;
        if (fuse_causal_attn) {
            assert(attn_mask);
            attn_mask.assert_dims({B, 1, L1, L0 + L1});
            auto_causal = true;
            use_attn_mask = true;
        } else {
            if (is_causal) {
                auto_causal = true;
                use_attn_mask = false;
            } else {
                // no attn_mask but has scale, there is a 1-d fake attn_mask
                if (input_num > 3 && attn_mask.m_rank > 1) {
                    assert(attn_mask);
                    // spec requires at least 3, but torch sl test does use rank 2
                    if (attn_mask.m_rank == 2)
                        attn_mask = attn_mask.reshape({1, 1, attn_mask.m_dims[0], attn_mask.m_dims[1]});
                    else if (attn_mask.m_rank == 3)
                        attn_mask = attn_mask.reshape({1, attn_mask.m_dims[0], attn_mask.m_dims[1], attn_mask.m_dims[2]});
                    auto_causal = false;
                    use_attn_mask = true;
                } else {
                    auto_causal = false;
                    use_attn_mask = false;
                }
            }
        }

        if (L1 > 1) {
            // multi-token version
            kernel(strm, q_input, k_input, v_input, {}, use_attn_mask ? attn_mask : PlainTensor(),
                   output_emb, has_out_transpose, auto_causal, scale_input);
        } else {
            // 1-token version
            // for second token, using a special AVX2/AVX512 float path:
            //  1, in matrix mutiply, using AMX is not efficency because the M dimension of A will alway be 1
            //  2, using float will save the repack cost which typically is required for bf16/int8 opt
            //  3, using dot product can leverage the SIMD while easily adapt to indirect kv cache
            kernel_single_token(q_input, present_key, present_value, {}, use_attn_mask ? attn_mask : PlainTensor(),
                        output_emb, beam_table, has_out_transpose, auto_causal, scale_input);
        }
    }
};

ScaledDotProductAttention::ScaledDotProductAttention(const std::shared_ptr<ngraph::Node>& op, const GraphContext::CPtr context)
    : Node(op, context, NgraphShapeInferFactory(op, EMPTY_PORT_MASK)) {
    std::string errorMessage;
    if (!isSupportedOperation(op, errorMessage)) {
        OPENVINO_THROW("CPU: " + errorMessage);
    }

    const auto node = std::dynamic_pointer_cast<const ov::op::v13::ScaledDotProductAttention>(op);
    if (node) {
        m_config.config.is_causal = node->get_causal();
    } else {
        const auto node = std::dynamic_pointer_cast<const ScaledDotProductAttentionWithKVCache>(op);
        m_config.config = node->get_config();
    }
}

void ScaledDotProductAttention::initSupportedPrimitiveDescriptors() {
    if (!supportedPrimitiveDescriptors.empty())
        return;
    auto rtPrecision = getOriginalInputPrecisionAtPort(0);
    auto orginSDPInputNumber = getOriginalInputsNumber() - (m_config.config.fuse_concat ? 2 : 0);

    auto fp16_kvcache_applicable = [&]() -> bool {
        bool enable_fp16_kvcache = true;
        const char* disable = std::getenv("OV_DISABLE_SDPA_KVCACHE_FP16");
        if (disable && std::atoi(disable) > 0) {
            enable_fp16_kvcache = false;
        }
        if (!enable_fp16_kvcache) return false;

        if (!m_config.config.fuse_concat || !mayiuse(cpu_isa_t::avx2) || rtPrecision== ov::element::bf16) return false;

        // applicable only in case of stateful model.
        for (size_t idx = 1; idx <= 2; idx++) { // check outputs
            auto&& childEdges = getChildEdgesAtPort(idx);
            auto itr =
                std::find_if(childEdges.begin(), childEdges.end(), [=](const EdgePtr& e){ return Type::MemoryOutput == e->getChild()->getType(); });
            if (itr == childEdges.end()) {
                return false;
            }
        }

        for (size_t idx = orginSDPInputNumber + 0; idx <= orginSDPInputNumber + 1; idx++) { // check inputs
            auto&& parentEdges = getParentEdgesAtPort(idx);
            auto itr =
                std::find_if(parentEdges.begin(), parentEdges.end(), [=](const EdgePtr& e){ return Type::MemoryInput == e->getParent()->getType(); });
            if (itr == parentEdges.end()) {
                return false;
            }
        }

        return true;
    };

    auto kvCachePrecision = fp16_kvcache_applicable() ? ov::element::f16 : rtPrecision;

    NodeConfig config;
    auto& creatorsMap = BlockedDescCreator::getCommonCreators();
    config.inConfs.resize(getOriginalInputsNumber());
    config.outConfs.resize(getOriginalOutputsNumber());
    config.inConfs[0].setMemDesc(creatorsMap.at(LayoutType::ncsp)->createSharedDesc(
        rtPrecision, getInputShapeAtPort(0)));
    config.inConfs[1].setMemDesc(creatorsMap.at(LayoutType::ncsp)->createSharedDesc(
        rtPrecision, getInputShapeAtPort(1)));
    config.inConfs[2].setMemDesc(creatorsMap.at(LayoutType::ncsp)->createSharedDesc(
        rtPrecision, getInputShapeAtPort(2)));
    auto nextPortIdx = 3;
    if (orginSDPInputNumber > 3) {
        // attn_mask
        if (getOriginalInputPrecisionAtPort(nextPortIdx) == ov::element::u8) {
            config.inConfs[nextPortIdx].setMemDesc(creatorsMap.at(LayoutType::ncsp)->createSharedDesc(
                ov::element::u8, getInputShapeAtPort(nextPortIdx)));
        } else {
            config.inConfs[nextPortIdx].setMemDesc(creatorsMap.at(LayoutType::ncsp)->createSharedDesc(
                ov::element::f32, getInputShapeAtPort(nextPortIdx)));
        }
        nextPortIdx++;
    }
    if (orginSDPInputNumber > 4) {
        config.inConfs[nextPortIdx].setMemDesc(creatorsMap.at(LayoutType::ncsp)->createSharedDesc(
            ov::element::f32, getInputShapeAtPort(nextPortIdx)));
    }

    if (m_config.config.fuse_concat) {
        ArbitraryOrderDescCreator fuseConcatDescCreator({2, 0, 1, 3});
        if (m_config.config.is_lbhs_input)
            fuseConcatDescCreator = ArbitraryOrderDescCreator({0, 1, 2, 3});

        config.inConfs[orginSDPInputNumber + 0].setMemDesc(fuseConcatDescCreator.createSharedDesc(
            kvCachePrecision, getInputShapeAtPort(orginSDPInputNumber + 0)));
        config.inConfs[orginSDPInputNumber + 1].setMemDesc(fuseConcatDescCreator.createSharedDesc(
            kvCachePrecision, getInputShapeAtPort(orginSDPInputNumber + 1)));

        config.outConfs[1].setMemDesc(fuseConcatDescCreator.createSharedDesc(
            kvCachePrecision, getOutputShapeAtPort(1)));
        config.outConfs[1].inPlace(orginSDPInputNumber + 0);
        config.outConfs[2].setMemDesc(fuseConcatDescCreator.createSharedDesc(
            kvCachePrecision, getOutputShapeAtPort(2)));
        config.outConfs[2].inPlace(orginSDPInputNumber + 1);
    }

    config.outConfs[0].setMemDesc(creatorsMap.at(LayoutType::ncsp)->createSharedDesc(
        rtPrecision, getOutputShapeAtPort(0)));

    supportedPrimitiveDescriptors.emplace_back(config, impl_desc_type::ref_any);
    // may fallback to abcd without inplace
    if (m_config.config.fuse_concat) {
        config.inConfs[orginSDPInputNumber + 0].setMemDesc(creatorsMap.at(LayoutType::ncsp)->createSharedDesc(
            kvCachePrecision, getInputShapeAtPort(orginSDPInputNumber + 0)));
        config.inConfs[orginSDPInputNumber + 1].setMemDesc(creatorsMap.at(LayoutType::ncsp)->createSharedDesc(
            kvCachePrecision, getInputShapeAtPort(orginSDPInputNumber + 1)));
        config.outConfs[1].setMemDesc(creatorsMap.at(LayoutType::ncsp)->createSharedDesc(
            kvCachePrecision, getOutputShapeAtPort(1)));
        config.outConfs[1].inPlace(-1);
        config.outConfs[2].setMemDesc(creatorsMap.at(LayoutType::ncsp)->createSharedDesc(
            kvCachePrecision, getOutputShapeAtPort(2)));
        config.outConfs[2].inPlace(-1);
        supportedPrimitiveDescriptors.emplace_back(config, impl_desc_type::ref_any);
    }

    m_config.kvCachePrecision = kvCachePrecision;
}

void ScaledDotProductAttention::createPrimitive() {
    if (m_config.config.fuse_concat) {
        auto desc = getSelectedPrimitiveDescriptor();
        if (desc == nullptr)
            OPENVINO_THROW("has unidentified preferable primitive descriptor");

        m_config.is_concat_inplaced = desc->getConfig().outConfs[1].inPlace() >= 0;
    }
    auto rtPrecision = getOriginalInputPrecisionAtPort(0);

    if (rtPrecision == ov::element::bf16) {
        m_executor = std::make_shared<AttentionExecutor<KT_ONEDNN, ov::bfloat16, ov::bfloat16>>(m_config);
    } else {
        // only support bf16/f32
        rtPrecision = ov::element::f32;
#ifdef OV_CPU_WITH_MLAS
        if (m_config.kvCachePrecision == ov::element::f16)
            m_executor = std::make_shared<AttentionExecutor<KT_MLAS, float, ov::float16>>(m_config);
        else
            m_executor = std::make_shared<AttentionExecutor<KT_MLAS, float, float>>(m_config);
#else
        if (m_config.kvCachePrecision == ov::element::f16)
            m_executor = std::make_shared<AttentionExecutor<KT_ONEDNN, float, ov::float16>>(m_config);
        else
            m_executor = std::make_shared<AttentionExecutor<KT_ONEDNN, float, float>>(m_config);
#endif
    }
}

void ScaledDotProductAttention::execute(dnnl::stream strm) {
    std::vector<MemoryPtr> inputs(getParentEdges().size()), outputs(getChildEdges().size());
    for (size_t i = 0; i < inputs.size(); i++) {
        inputs[i] = getParentEdgeAt(i)->getMemoryPtr();
    }
    for (size_t i = 0; i < outputs.size(); i++) {
        outputs[i] = getChildEdgeAt(i)->getMemoryPtr();
    }
    m_executor->execute(strm, inputs, outputs);
}

bool ScaledDotProductAttention::isSupportedOperation(const std::shared_ptr<const ngraph::Node>& op, std::string& errorMessage) noexcept {
    try {
        if (!std::dynamic_pointer_cast<const ov::op::v13::ScaledDotProductAttention>(op) &&
            !std::dynamic_pointer_cast<const ScaledDotProductAttentionWithKVCache>(op)) {
            errorMessage = "Only ScaledDotProductAttention or ScaledDotProductAttentionWithKVCache operation are supported";
            return false;
        }
        // expect shape of q: [B, H, L, S]
        auto inRank = op->get_input_partial_shape(0).size();
        if (inRank != 4u) {
            errorMessage = "Doesn't support 'data' input with rank: " + std::to_string(inRank);
            return false;
        }
        int orgSDPAInput = static_cast<int>(op->get_input_size());
        const auto node = std::dynamic_pointer_cast<const ScaledDotProductAttentionWithKVCache>(op);
        if (node) {
            if (node->get_config().fuse_concat) {
                orgSDPAInput -= 2;
            }
        }
        if (orgSDPAInput > 3) {
            inRank = op->get_input_partial_shape(3).size();
            if (inRank > 4u) {
                errorMessage = "Doesn't support 'attention mask' with rank: " + std::to_string(inRank);
                return false;
            }
        }
        // using mha should be better for static shapes
        if (!op->is_dynamic()) {
            errorMessage = "Only run in dynamic mode";
            return false;
        }
    } catch (...) {
        return false;
    }
    return true;
}

}  // namespace node
}  // namespace intel_cpu
}  // namespace ov<|MERGE_RESOLUTION|>--- conflicted
+++ resolved
@@ -512,7 +512,6 @@
             v_input.assert_dims({B, 0, L1, S}, true);
             auto past_k_idx = inputs.size() - 2;
             auto past_k_mem = inputs[past_k_idx + 0];
-<<<<<<< HEAD
             L0 = config.config.is_lbhs_input ? past_k_mem->getStaticDims()[0] : past_k_mem->getStaticDims()[2];
             // k,v may support multiquery
             auto Hk = config.config.is_lbhs_input ? past_k_mem->getStaticDims()[2] : past_k_mem->getStaticDims()[1];
@@ -523,14 +522,7 @@
                 past_k_output = past_k_output.permute({1, 2, 0, 3});
                 past_v_output = past_v_output.permute({1, 2, 0, 3});
             }
-            attn_memcpy(k_input, v_input, past_k_output, past_v_output, Hk, L0);
-=======
-            L0 = past_k_mem->getStaticDims()[2];
-            // [B, H, L0, S]
-            past_k_output.reset(outputs[1]);
-            past_v_output.reset(outputs[2]);
             attn_memcpy(k_input, v_input, past_k_output.slice(2, L0, L0 + L1), past_v_output.slice(2, L0, L0 + L1));
->>>>>>> 72c52f2b
             if (!config.is_concat_inplaced) {
                 PlainTensor past_k_input, past_v_input;
                 past_k_input.reset(past_k_mem);
