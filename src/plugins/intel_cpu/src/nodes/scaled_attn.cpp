// Copyright (C) 2018-2023 Intel Corporation
// SPDX-License-Identifier: Apache-2.0
//

#include "scaled_attn.h"

#include <dnnl_extension_utils.h>
#include <onednn/dnnl.h>

#include <algorithm>
#include <cpu/x64/cpu_isa_traits.hpp>
#include <cpu/x64/jit_generator.hpp>
#include <ie_ngraph_utils.hpp>
#include <string>
#include <shape_inference/shape_inference_internal_dyn.hpp>
#include <vector>

#include "openvino/core/parallel.hpp"
#include "memory_desc/cpu_memory_desc_utils.h"
#include "memory_desc/dnnl_blocked_memory_desc.h"
#include <openvino/op/scaled_dot_product_attention.hpp>
#include "common/arbitrary_order_desc_creator.h"

#ifdef OV_CPU_WITH_MLAS
#    include "mlas/sgemm.hpp"
#endif

#include "utils/plain_tensor.hpp"
#include "kernels/scaled_attn/softmax.hpp"
#include "kernels/scaled_attn/mha_single_token.hpp"
#include "kernels/scaled_attn/attn_memcpy.hpp"

using namespace InferenceEngine;
using namespace InferenceEngine::Extensions::Cpu::XARCH;
using namespace dnnl::impl::cpu::x64;

namespace ov {
namespace intel_cpu {
namespace node {

// default implementation: reference
template <ScaledDotProductAttention::KernelTypes KType, typename T>
struct MHAKernel {
    MHAKernel() = default;

    template <typename D>
    float dot_product(const D* a, const D* b, int len, int stride_b = 1) {
        float result = 0;
        if (stride_b == 1) {
            for (int i = 0; i < len; i++)
                result += static_cast<float>(a[i]) * static_cast<float>(b[i]);
        } else {
            for (int i = 0; i < len; i++)
                result += static_cast<float>(a[i]) * static_cast<float>(b[i * stride_b]);
        }
        return result;
    }

    void softmax(float* a, int len) {
        float max = *std::max_element(a, a + len);
        float sum = 0.0f;
        for (int i = 0; i < len; i++) {
            a[i] = exp(a[i] - max);
            sum += a[i];
        }
        float scale = 1.0f / sum;
        for (int i = 0; i < len; i++) {
            a[i] *= scale;
        }
    }

    template <typename D>
    void accumulate(float* acc, const D* v, int len, float weight = 1.0f) {
        for (int i = 0; i < len; i++) {
            acc[i] += static_cast<float>(v[i]) * weight;
        }
    }

    PlainTensor causal_mask;
    bool select_nfltmax_at_0;  // set attn_score to -FLT_MAX when causal_mask[...] equal to this
    void set_causal_mask(PlainTensor mask, bool _select_nfltmax_at_0) {
        causal_mask = mask;
        select_nfltmax_at_0 = _select_nfltmax_at_0;
    }

    // Q, K, V is ready, do attention
    // query         [B, H, q_len, S]
    // present_key   [B, H, kv_len, S]  stride of last dim maybe > 1
    // present_value [B, H, kv_len, S]
    // attention_mask [B, 1, q_len, kv_len]
    // output_emb    [B, q_len, H*S]
    void operator()(dnnl::stream strm,
                    PlainTensor& query,
                    PlainTensor& present_key,
                    PlainTensor& present_value,
                    const PlainTensor& alibi_mask,
                    const PlainTensor& attention_mask,
                    PlainTensor& output_emb,
                    bool has_out_transpose,
                    bool auto_causal,
                    float d_scale = 0.0f) {
        auto B = query.size(0);
        auto H = query.size(1);
        auto q_len = query.size(2);
        auto head_size = query.size(3);
        auto kv_len = present_key.size(2);

        if (d_scale == 0.0f)
            d_scale = 1.0f / sqrt(head_size);

        auto k_stride_s = present_key.stride(3);

        parallel_for2d(B, H, [&](size_t b, size_t h) {
            std::vector<float> attn_score(kv_len);
            std::vector<float> word_vec(head_size, 0.0f);

            for (size_t m = 0; m < q_len; m++) {
                // dot-product to get attention scores
                auto* q = &query.at<T>({b, h, m, 0});
                // how many key/values can be accessed causally
                auto ncausal = kv_len;
                // no causall mask is set and it's not fused into attention_mask
                if (auto_causal)
                    ncausal = kv_len - q_len + m + 1;
                for (size_t n = 0; n < ncausal; n++) {
                    auto* k = &present_key.at<T>({b, h, n, 0}, true);
                    attn_score[n] = dot_product(q, k, head_size, k_stride_s) * d_scale;

                    // apply alibi tensor
                    if (alibi_mask)
                        attn_score[n] += alibi_mask.at<float>({b, h, m, n}, true);

                    // apply attention mask (maybe combined with causal_mask)
                    if (attention_mask)
                        attn_score[n] += attention_mask.at<float>({b, h, m, n}, true);

                    // apply causal_mask
                    if (causal_mask) {
                        bool is_zero = causal_mask.at<uint8_t>({b, h, m, n}, true) == 0;
                        if (select_nfltmax_at_0) {
                            if (is_zero)
                                attn_score[n] = -FLT_MAX;
                        } else {
                            if (!is_zero) {
                                attn_score[n] = -FLT_MAX;
                            }
                        }
                    }
                }

                // softmax
                softmax(&attn_score[0], ncausal);

                // linearly combine value
                word_vec.assign(head_size, 0.0f);
                for (size_t n = 0; n < ncausal; n++) {
                    auto* v = &present_value.at<T>({b, h, n, 0}, true);
                    accumulate(word_vec.data(), v, head_size, attn_score[n]);
                }

                // output [B, L1, H*head_size]
                auto* out = has_out_transpose ? &output_emb.at<T>({b, m, h * head_size}) : &output_emb.at<T>({b, h, m});
                std::copy(word_vec.begin(), word_vec.end(), out);
            }
        });
    }
};

template <typename T>
struct MHAKernel<ScaledDotProductAttention::KT_ONEDNN, T> {
    // q: [B, H, q_len, S]
    // k: [B, H, kv_len, S]
    // v: [B, H, kv_len, S]
    dnnl::memory::desc q_md;
    dnnl::memory::desc k_md;
    dnnl::memory::desc weight_md;
    dnnl::memory::desc v_md;
    dnnl::memory::desc out_md;
    dnnl::memory attn_score;
    dnnl::memory attn_weight;
    dnnl::matmul qk_prim;
    dnnl::matmul wv_prim;
    using tag = dnnl::memory::format_tag;
    using dt = dnnl::memory::data_type;

    void prepare_prim(dnnl::stream strm, size_t B, size_t H, size_t Hk, size_t q_len, size_t kv_len, size_t S, bool has_out_transpose) {
        auto make_dnnl_dims = [](const std::vector<size_t>& dims) {
            dnnl::memory::dims dnnl_dims(dims.size());
            for (size_t i = 0; i < dims.size(); i++)
                dnnl_dims[i] = static_cast<dnnl::memory::dim>(dims[i]);
            return dnnl_dims;
        };
        auto qkv_dt = precision_of<T>::value == ov::element::f32 ? dt::f32 : dt::bf16;
        dnnl::memory::desc cur_q_md(make_dnnl_dims({B, H, q_len, S}), qkv_dt, tag::abcd);
        dnnl::memory::desc cur_k_md(make_dnnl_dims({B, Hk, kv_len, S}), qkv_dt, tag::abcd);
        if (cur_q_md == q_md && cur_k_md == k_md)
            return;

        q_md = cur_q_md;
        k_md = cur_k_md;
        dnnl::memory::desc attn_md(make_dnnl_dims({B, H, q_len, kv_len}), dt::f32, tag::abcd);
        k_md = k_md.permute_axes({0, 1, 3, 2});
        auto qk_pd = dnnl::matmul::primitive_desc(strm.get_engine(), q_md, k_md, attn_md);
        qk_prim = dnnl::matmul(qk_pd);

        weight_md = dnnl::memory::desc(make_dnnl_dims({B, H, q_len, kv_len}), qkv_dt, tag::abcd);
        v_md = dnnl::memory::desc(make_dnnl_dims({B, Hk, kv_len, S}), qkv_dt, tag::abcd);
        out_md = dnnl::memory::desc(make_dnnl_dims({B, H, q_len, S}), qkv_dt, tag::abcd);
        if (has_out_transpose)
            out_md = out_md.permute_axes({0, 2, 1, 3});
        auto wv_pd = dnnl::matmul::primitive_desc(strm.get_engine(), weight_md, v_md, out_md);
        wv_prim = dnnl::matmul(wv_pd);

        if (!attn_score || attn_md.get_size() > attn_score.get_desc().get_size()) {
            attn_score = dnnl::memory(attn_md, strm.get_engine());
            attn_weight = dnnl::memory(weight_md, strm.get_engine());
        }
    }

    void exec_qk(dnnl::stream strm, PlainTensor& query, PlainTensor& present_key) {
        dnnl::memory q(q_md, strm.get_engine(), query.data<T>());
        dnnl::memory k(k_md, strm.get_engine(), present_key.data<T>());
        qk_prim.execute(strm, {{DNNL_ARG_SRC, q},
                               {DNNL_ARG_WEIGHTS, k},
                               {DNNL_ARG_DST, attn_score}});
    }

    void exec_kv(dnnl::stream strm, PlainTensor& present_value, PlainTensor& output_emb) {
        dnnl::memory v(v_md, strm.get_engine(), present_value.data<T>());
        dnnl::memory out(out_md, strm.get_engine(), output_emb.data<T>());
        wv_prim.execute(strm, {{DNNL_ARG_SRC, attn_weight}, {DNNL_ARG_WEIGHTS, v}, {DNNL_ARG_DST, out}});
    }

    PlainTensor causal_mask;
    bool select_nfltmax_at_0 = false;  // set attn_score to -FLT_MAX when causal_mask[...] equal to this
    void set_causal_mask(PlainTensor mask, bool _select_nfltmax_at_0) {
        causal_mask = mask;
        select_nfltmax_at_0 = _select_nfltmax_at_0;
    }

    // Q, K, V is ready, do attention
    // query         [B, H, q_len, S]
    // present_key   [B, H, kv_len, S]  stride of last dim maybe > 1
    // present_value [B, H, kv_len, S]
    // attention_mask [B, 1, q_len, kv_len]
    // alibi          [B, H, q_len, kv_len]
    // output_emb    [B, L1, H*S]
    void operator()(dnnl::stream strm,
                    PlainTensor& query,
                    PlainTensor& present_key,
                    PlainTensor& present_value,
                    const PlainTensor& alibi_mask,
                    const PlainTensor& attention_mask,
                    PlainTensor& output_emb,
                    bool has_out_transpose,
                    bool auto_causal,
                    float d_scale = 0.0f) {
        auto B = query.size(0);
        auto H = query.size(1);
        auto q_len = query.size(2);
        auto head_size = query.size(3);
        auto Hk = present_key.size(1);
        auto kv_len = present_key.size(2);

        if (d_scale == 0.0f)
            d_scale = 1.0f / sqrt(head_size);

        prepare_prim(strm, B, H, Hk, q_len, kv_len, head_size, has_out_transpose);
        exec_qk(strm, query, present_key);

        PlainTensor score;
        score.resize({B, H, q_len, kv_len}, static_cast<float*>(attn_score.get_data_handle()));
        PlainTensor weight;
        weight.resize({B, H, q_len, kv_len}, static_cast<T*>(attn_weight.get_data_handle()));
        // softmax
        parallel_for3d(B, H, q_len, [&](size_t b, size_t h, size_t m) {
            // apply attention mask & sofmax
            auto ncausal = auto_causal ? (kv_len - q_len + m + 1) : kv_len;
            attn_softmax(&score.at<float>({b, h, m, 0}),
                         &weight.at<T>({b, h, m, 0}),
                         d_scale,
                         alibi_mask ? &alibi_mask.at<float>({b, h, m, 0}, true) : nullptr,
                         attention_mask ? &attention_mask.at<float>({b, h, m, 0}, true) : nullptr,
                         causal_mask ? &causal_mask.at<uint8_t>({b, h, m, 0}, true) : nullptr,
                         select_nfltmax_at_0,
                         ncausal,
                         kv_len,
                         precision_of<T>::value);
        });
        exec_kv(strm, present_value, output_emb);
    }
};

#ifdef OV_CPU_WITH_MLAS
template <>
struct MHAKernel<ScaledDotProductAttention::KT_MLAS, float> {
    size_t m_block_size;
    // buffer to hold qk temp
    std::vector<PlainTensor> qk_buffers;

    MHAKernel() {
        m_block_size = 4;
        select_nfltmax_at_0 = false;
        qk_buffers.resize(parallel_get_max_threads(), PlainTensor(true));
    }

    PlainTensor causal_mask;
    bool select_nfltmax_at_0;  // set attn_score to -FLT_MAX when causal_mask[...] equal to this
    void set_causal_mask(PlainTensor mask, bool _select_nfltmax_at_0) {
        causal_mask = mask;
        select_nfltmax_at_0 = _select_nfltmax_at_0;
    }

    // Q, K, V is ready, do attention
    // query         [B, H, q_len, S]
    // present_key   [B, H, kv_len, S]  stride of last dim maybe > 1
    // present_value [B, H, kv_len, S]
    // attention_mask [B, 1, q_len, kv_len]
    // alibi
    // output_emb    [B, L1, H*S]
    void operator()(dnnl::stream strm,
                    PlainTensor& query,
                    PlainTensor& present_key,
                    PlainTensor& present_value,
                    const PlainTensor& alibi_mask,
                    const PlainTensor& attention_mask,
                    PlainTensor& output_emb,
                    bool has_out_transpose,
                    bool auto_causal,
                    float d_scale = 0.0f) {
        auto B = query.size(0);
        auto H = query.size(1);
        auto q_len = query.size(2);
        auto head_size = query.size(3);
        auto kv_len = present_key.size(2);
        auto h_group_num = present_key.size(1);
        size_t h_each_group_len = H / h_group_num;

        if (d_scale == 0.0f)
            d_scale = 1.0f / sqrt(head_size);
        auto k_stride_s = present_key.stride(3);

        auto m_blocks = (q_len + m_block_size - 1) / m_block_size;

        parallel_for3d(B, H, m_blocks, [&](size_t b, size_t h, size_t m_blk) {
            auto thread_id = parallel_get_thread_num();
            if (thread_id < 0)
                OPENVINO_THROW("The calling thread isn't initialized!");
            auto& qk_buf = qk_buffers[thread_id];

            auto m_start = m_blk * m_block_size;
            auto m_end = std::min(m_start + m_block_size, q_len);
            auto m_cnt = m_end - m_start;

            auto kv_len_cache_align = (((kv_len * sizeof(float)) + 63) / 64 * 64) / sizeof(float);
            qk_buf.resize<float>({m_block_size, kv_len_cache_align});
            const float* q_ptr = &query.at<float>({b, h, m_start, 0});
            const float* k_ptr = &present_key.at<float>({b, h / h_each_group_len, 0, 0});
            const float* v_ptr = &present_value.at<float>({b, h / h_each_group_len, 0, 0});

            float* alibi_ptr = nullptr;
            auto alibi_stride = 0;
            if (alibi_mask) {
                alibi_ptr = &alibi_mask.at<float>({b, h, 0, 0}, true);
                if (alibi_mask.size(2) > 1)
                    alibi_stride = alibi_mask.stride(2);
            }
            float* attn_mask_ptr = nullptr;
            auto attn_mask_stride = 0;
            if (attention_mask) {
                attn_mask_ptr = &attention_mask.at<float>({b, h, 0, 0}, true);
                if (attention_mask.size(2) > 1)
                    attn_mask_stride = attention_mask.stride(2);
            }
            uint8_t* cmask_ptr = nullptr;
            auto cmask_stride = 0;
            if (causal_mask) {
                cmask_ptr = &causal_mask.at<uint8_t>({b, h, 0, 0}, true);
                if (causal_mask.size(2) > 1)
                    cmask_stride = causal_mask.stride(2);
            }

            float* qk = &(qk_buf.at<float>({0, 0}));
            auto qk_m_stride = qk_buf.stride(0);

            if (k_stride_s == 1)
                mlas_sgemm("N",
                           "T",
                           m_cnt,
                           kv_len,
                           head_size,
                           1.0f,
                           q_ptr,
                           query.stride(2),
                           k_ptr,
                           present_key.stride(2),
                           0.f,
                           qk,
                           qk_m_stride,
                           1);
            else
                mlas_sgemm("N",
                           "N",
                           m_cnt,
                           kv_len,
                           head_size,
                           1.0f,
                           q_ptr,
                           query.stride(2),
                           k_ptr,
                           present_key.stride(3),
                           0.f,
                           qk,
                           qk_m_stride,
                           1);

            for (size_t m = m_start; m < m_end; m++) {
                // apply attention mask & sofmax
                auto ncausal = auto_causal ? (kv_len - q_len + m + 1) : kv_len;
                attn_softmax(qk + (m - m_start) * qk_m_stride,
                             qk + (m - m_start) * qk_m_stride,
                             d_scale,
                             alibi_ptr + m * alibi_stride,
                             attn_mask_ptr + m * attn_mask_stride,
                             cmask_ptr + m * cmask_stride,
                             select_nfltmax_at_0,
                             ncausal,
                             kv_len,
                             ov::element::f32);
            }
            mlas_sgemm("N",
                       "N",
                       m_cnt,
                       head_size,
                       kv_len,
                       1.0f,
                       qk,
                       qk_m_stride,
                       v_ptr,
                       present_value.stride(2),
                       0.f,
                       has_out_transpose ? &output_emb.at<float>({b, m_start, h * head_size}) : &output_emb.at<float>({b, h, m_start}),
                       has_out_transpose ? output_emb.stride(1) : output_emb.stride(2),
                       1);
        });
    }
};
#endif

// 2nd token case : only 1 token in query
struct MHASingleToken {
    PlainTensor m_attn_w;
    PlainTensor m_temp;

    MHASingleToken() : m_attn_w(true), m_temp(true) {}

    // Q, K, V is ready, do attention
    // query         [B, H, q_len, S]
    // present_key   [B, H, kv_len, S]  stride of last dim maybe > 1
    // present_value [B, H, kv_len, S]
    // alibi
    // attention_mask [B, 1, q_len, kv_len]
    // output_emb    [B, L1, H, S]
    void operator()(PlainTensor& query,
                    PlainTensor& present_key,
                    PlainTensor& present_value,
                    const PlainTensor& alibi_mask,
                    const PlainTensor& attention_mask,
                    PlainTensor& output_emb,
                    const PlainTensor& beams,
                    bool has_out_transpose,
                    bool auto_causal,
                    float d_scale = 0.0f) {
        mha_single_token(query, present_key, present_value, alibi_mask, attention_mask, beams, output_emb,
            m_attn_w, m_temp, has_out_transpose, auto_causal, d_scale);
    }
};

template <ScaledDotProductAttention::KernelTypes KType, typename T>
struct ScaledDotProductAttention::AttentionExecutor : public ScaledDotProductAttention::Executor {
    PlainTensor q_input;           // f32[B, H, L1, S]
    PlainTensor k_input;           // f32[B, H|1, L1, S] / [B, H|1, L0+L1, S]
    PlainTensor v_input;           // f32[B, H|1, L1, S] / [B, H|1, L0+L1, S]
    PlainTensor beam_table;        // i32[B, max_kvLen]
    PlainTensor attn_buf;          // f32[[B|1],[H|1], L1|1, L0+L1]
    float scale_input = 0.0f;

    MHAKernel<KType, T> kernel;
    MHASingleToken kernel_single_token;

    size_t B, H, L1, L0, S;

    Config config;
    AttentionExecutor(const Config& _config) : attn_buf(true), config(_config) {}

    void prepare_attn_mask(MemoryPtr attn_input) {
        attn_buf.resize<float>(attn_input->getStaticDims());
        auto p = reinterpret_cast<uint8_t*>(attn_input->getData());
        for (size_t i = 0; i < attn_input->getSize(); i++)
            attn_buf.data<float>()[i] = p[i] ? 0.0f : -FLT_MAX;
    }

<<<<<<< HEAD
    void execute(dnnl::stream strm, const std::vector<MemoryPtr>& inputs, const MemoryPtr output, const MemoryPtr presentk_input,
                 const MemoryPtr presentv_input, const MemoryPtr beam_input) override {
=======
    void concat_pastkv(const std::vector<MemoryPtr>& inputs,
                       const std::vector<MemoryPtr>& outputs,
                       const PlainTensor& k_input,
                       const PlainTensor& v_input,
                       PlainTensor& past_k_output,
                       PlainTensor& past_v_output) {
        if (config.config.fuse_concat) {
            k_input.assert_dims({B, 0, L1, S}, true);
            v_input.assert_dims({B, 0, L1, S}, true);
            auto past_k_idx = inputs.size() - 2;
            auto past_k_mem = inputs[past_k_idx + 0];
            const auto& permute_axes = config.config.permute_axes;
            L0 = permute_axes.empty() ? past_k_mem->getStaticDims()[2] : past_k_mem->getStaticDims()[permute_axes[2]];
            // [B, H, L0, S]
            past_k_output.reset(outputs[1]);
            past_v_output.reset(outputs[2]);
            if (!permute_axes.empty()) {
                // [L, B, H, S] -> [B, H, L, S]
                past_k_output = past_k_output.permute(permute_axes);
                past_v_output = past_v_output.permute(permute_axes);
            }
            attn_memcpy(k_input, v_input, past_k_output.slice(2, L0, L0 + L1), past_v_output.slice(2, L0, L0 + L1));
            if (!config.is_concat_inplaced) {
                PlainTensor past_k_input, past_v_input;
                past_k_input.reset(past_k_mem);
                past_v_input.reset(inputs[past_k_idx + 1]);
                attn_memcpy(past_k_input, past_v_input, past_k_output, past_v_output);
            }
        } else {
            // k,v inputs are already concatenated
            L0 = k_input.size(2) - L1;
            k_input.assert_dims({B, 0, L0 + L1, S}, true);
            v_input.assert_dims({B, 0, L0 + L1, S}, true);
            past_k_output = k_input;
            past_v_output = v_input;
        }
    }

    void execute(dnnl::stream strm, const std::vector<MemoryPtr>& inputs, const std::vector<MemoryPtr>& outputs) override {
>>>>>>> bd9eae61
        bool has_out_transpose = config.config.output_BLHxS;
        bool fuse_causal_attn = config.config.fuse_causal_attn;
        bool is_causal = config.config.is_causal;
        auto input_num = inputs.size();
        PlainTensor present_key, present_value;

        q_input.reset(inputs[0]);
        k_input.reset(inputs[1]);
        v_input.reset(inputs[2]);
        present_key.reset(presentk_input);
        present_value.reset(presentv_input);
        if (beam_input)
            beam_table.reset(beam_input);
        PlainTensor attn_mask;
        if (input_num > 3) {
            // attn_mask
            if (inputs[3]->getDesc().getPrecision() == ov::element::u8) {
                // bool->f32
                prepare_attn_mask(inputs[3]);
                attn_mask = attn_buf;
            } else {
                attn_mask.reset(inputs[3]);
            }
            // if has scale, attn_mask must be present
            if (input_num > 4) {
                scale_input = *reinterpret_cast<float*>(inputs[4]->getData());
            }
        }

        // q: [B, H, L1, S]
        const auto & permute_axes = config.config.permute_axes;
<<<<<<< HEAD
=======

        PlainTensor present_key, present_value;
>>>>>>> bd9eae61
        if (!permute_axes.empty()) {
            q_input = q_input.permute(permute_axes);
            k_input = k_input.permute(permute_axes);
            v_input = v_input.permute(permute_axes);
<<<<<<< HEAD
            present_key = present_key.permute(permute_axes);
            present_value = present_value.permute(permute_axes);
=======
>>>>>>> bd9eae61
        }
        B = q_input.size(0);
        H = q_input.size(1);
        L1 = q_input.size(2);
<<<<<<< HEAD
        S = q_input.size(3);
        L0 = present_key.size(2) - L1;
        auto Hk = k_input.size(1);

        k_input.assert_dims({B, Hk, L1, S});
        v_input.assert_dims({B, Hk, L1, S});
        present_key.assert_dims({B, Hk, L0 + L1, S});
        present_value.assert_dims({B, Hk, L0 + L1, S});
        if (beam_table)
            beam_table.assert_dims({B, L0 + L1});
=======
        S = q_input.size(-1);
        concat_pastkv(inputs, outputs, k_input, v_input, present_key, present_value);
>>>>>>> bd9eae61

        ov::intel_cpu::PlainTensor output_emb(output);

        bool auto_causal;
        bool use_attn_mask;
        if (fuse_causal_attn) {
            assert(attn_mask);
            attn_mask.assert_dims({B, 1, L1, L0 + L1});
            auto_causal = true;
            use_attn_mask = true;
        } else {
            if (is_causal) {
                auto_causal = true;
                use_attn_mask = false;
            } else {
                // no attn_mask but has scale, there is a 1-d fake attn_mask
                if (input_num > 3 && attn_mask.m_rank > 1) {
                    assert(attn_mask);
                    // spec requires at least 3, but torch sl test does use rank 2
                    if (attn_mask.m_rank == 2)
                        attn_mask = attn_mask.reshape({1, 1, attn_mask.m_dims[0], attn_mask.m_dims[1]});
                    else if (attn_mask.m_rank == 3)
                        attn_mask = attn_mask.reshape({1, attn_mask.m_dims[0], attn_mask.m_dims[1], attn_mask.m_dims[2]});
                    auto_causal = false;
                    use_attn_mask = true;
                } else {
                    auto_causal = false;
                    use_attn_mask = false;
                }
            }
        }

        if (L1 > 1) {
            // multi-token version
            kernel(strm, q_input, k_input, v_input, {}, use_attn_mask ? attn_mask : PlainTensor(),
                   output_emb, has_out_transpose, auto_causal, scale_input);
        } else {
            // 1-token version
            // for second token, using a special AVX2/AVX512 float path:
            //  1, in matrix mutiply, using AMX is not efficency because the M dimension of A will alway be 1
            //  2, using float will save the repack cost which typically is required for bf16/int8 opt
            //  3, using dot product can leverage the SIMD while easily adapt to indirect kv cache
            kernel_single_token(q_input, present_key, present_value, {}, use_attn_mask ? attn_mask : PlainTensor(),
                        output_emb, beam_table, has_out_transpose, auto_causal, scale_input);
        }
    }
};

ScaledDotProductAttention::ScaledDotProductAttention(const std::shared_ptr<ngraph::Node>& op, const GraphContext::CPtr context)
    : Node(op, context, NgraphShapeInferFactory(op, EMPTY_PORT_MASK)), m_tmp_reorder(true) {
    std::string errorMessage;
    if (!isSupportedOperation(op, errorMessage)) {
        OPENVINO_THROW("CPU: " + errorMessage);
    }

    const auto node = std::dynamic_pointer_cast<const ov::op::v13::ScaledDotProductAttention>(op);
    if (node) {
        m_config.config.is_causal = node->get_causal();
    } else {
        const auto node = std::dynamic_pointer_cast<const ScaledDotProductAttentionWithKVCache>(op);
        m_config.config = node->get_config();
    }
    // BHLS->LBHS.. lookup table
    std::vector<size_t> order;
    if (m_config.config.permute_axes.empty()) {
        order = {0, 1, 2, 3};
    } else {
        order = m_config.config.permute_axes;
    }
    m_config.reverse_order.resize(order.size());
    for (size_t i = 0; i < order.size(); i++) {
        m_config.reverse_order[order[i]] = i;
    }
}

void ScaledDotProductAttention::initSupportedPrimitiveDescriptors() {
    if (!supportedPrimitiveDescriptors.empty())
        return;
<<<<<<< HEAD
    auto rtPrecision = getRuntimePrecision();
    auto orginSDPInputNumber = getOriginalInputsNumber() - (m_config.config.fuse_concat ? 3 : 0);
=======
    rtPrecision = getOriginalInputPrecisionAtPort(0);
    auto orginSDPInputNumber = getOriginalInputsNumber() - (m_config.config.fuse_concat ? 2 : 0);

    size_t H_idx = 1;
    if (!m_config.config.permute_axes.empty()) {
        H_idx = m_config.config.permute_axes[1];
    }
    const auto& qDims = getInputShapeAtPort(0).getDims();
    const auto& kDims = getInputShapeAtPort(1).getDims();
    // if multi-query, enforce fp32 TODO: support BF16
    if (qDims[H_idx] != kDims[H_idx]) {
        rtPrecision = ov::element::f32;
    }

    bool enableKVCacheFP16 = m_config.config.fuse_concat && mayiuse(cpu_isa_t::avx2) && rtPrecision != ov::element::bf16;

    auto kvCachePrecision = enableKVCacheFP16 ? ov::element::f16 : rtPrecision;
>>>>>>> bd9eae61

    NodeConfig config;
    auto& creatorsMap = BlockedDescCreator::getCommonCreators();
    config.inConfs.resize(getOriginalInputsNumber());
    config.outConfs.resize(getOriginalOutputsNumber());
    config.inConfs[0].setMemDesc(creatorsMap.at(LayoutType::ncsp)->createSharedDesc(
        rtPrecision, getInputShapeAtPort(0)));
    config.inConfs[1].setMemDesc(creatorsMap.at(LayoutType::ncsp)->createSharedDesc(
        rtPrecision, getInputShapeAtPort(1)));
    config.inConfs[2].setMemDesc(creatorsMap.at(LayoutType::ncsp)->createSharedDesc(
        rtPrecision, getInputShapeAtPort(2)));
    auto nextPortIdx = 3;
    if (orginSDPInputNumber > 3) {
        // attn_mask
        if (getOriginalInputPrecisionAtPort(nextPortIdx) == ov::element::u8) {
            config.inConfs[nextPortIdx].setMemDesc(creatorsMap.at(LayoutType::ncsp)->createSharedDesc(
                ov::element::u8, getInputShapeAtPort(nextPortIdx)));
        } else {
            config.inConfs[nextPortIdx].setMemDesc(creatorsMap.at(LayoutType::ncsp)->createSharedDesc(
                ov::element::f32, getInputShapeAtPort(nextPortIdx)));
        }
        nextPortIdx++;
    }
    if (orginSDPInputNumber > 4) {
        config.inConfs[nextPortIdx].setMemDesc(creatorsMap.at(LayoutType::ncsp)->createSharedDesc(
            ov::element::f32, getInputShapeAtPort(nextPortIdx)));
    }

    if (m_config.config.fuse_concat) {
<<<<<<< HEAD
        // beam_idx
        config.inConfs[orginSDPInputNumber + 0].setMemDesc(creatorsMap.at(LayoutType::ncsp)->createSharedDesc(
            ov::element::i32, getInputShapeAtPort(orginSDPInputNumber + 0)));

        // Since the InputMemory nodes are simple proxy for the state memory as well as the init subgraph memory,
        // it doesn't make sense to set the real KV cache precision, since we don't need any precision conversions
        // provided by the common graph logic. We set precisions equal to the precisions of the state nodes to avoid
        // reorder insertion in between MemoryInputSDPA and SDPA nodes.

        auto past_k_input_mem_precision = getParentEdgeAt(orginSDPInputNumber + 1)->getParent()->getOriginalOutputPrecisionAtPort(0);
        // pastk
        config.inConfs[orginSDPInputNumber + 1].setMemDesc(creatorsMap.at(LayoutType::ncsp)->createSharedDesc(
            past_k_input_mem_precision, getInputShapeAtPort(orginSDPInputNumber + 1)));
=======
        ArbitraryOrderDescCreator layoutDescCreator({2, 0, 1, 3});
        const auto& permute_axes = m_config.config.permute_axes;
        if (!permute_axes.empty()) {
            // [L,B,H,S]->permute[1,2,0,3] ->[B,H,L,S]
            // The actual index of B is permute[0], H is permute[1], L is permute[2], S is permute[3]
            layoutDescCreator = ArbitraryOrderDescCreator({static_cast<size_t>(permute_axes[2]),
                static_cast<size_t>(permute_axes[0]),
                static_cast<size_t>(permute_axes[1]),
                static_cast<size_t>(permute_axes[3])});
        }
        config.inConfs[orginSDPInputNumber + 0].setMemDesc(layoutDescCreator.createSharedDesc(
            kvCachePrecision, getInputShapeAtPort(orginSDPInputNumber + 0)));
        config.inConfs[orginSDPInputNumber + 1].setMemDesc(layoutDescCreator.createSharedDesc(
            kvCachePrecision, getInputShapeAtPort(orginSDPInputNumber + 1)));

        config.outConfs[1].setMemDesc(layoutDescCreator.createSharedDesc(
            kvCachePrecision, getOutputShapeAtPort(1)));
        config.outConfs[1].inPlace(orginSDPInputNumber + 0);
        config.outConfs[2].setMemDesc(layoutDescCreator.createSharedDesc(
            kvCachePrecision, getOutputShapeAtPort(2)));
        config.outConfs[2].inPlace(orginSDPInputNumber + 1);
    }
>>>>>>> bd9eae61

        auto past_v_input_mem_precision = getParentEdgeAt(orginSDPInputNumber + 2)->getParent()->getOriginalOutputPrecisionAtPort(0);
        // pastv
        config.inConfs[orginSDPInputNumber + 2].setMemDesc(creatorsMap.at(LayoutType::ncsp)->createSharedDesc(
            past_v_input_mem_precision, getInputShapeAtPort(orginSDPInputNumber + 2)));

        config.outConfs[1].setMemDesc(creatorsMap.at(LayoutType::ncsp)->createSharedDesc(
            past_k_input_mem_precision, getOutputShapeAtPort(1)));
        config.outConfs[1].inPlace(-1);
        config.outConfs[2].setMemDesc(creatorsMap.at(LayoutType::ncsp)->createSharedDesc(
            past_v_input_mem_precision, getOutputShapeAtPort(2)));
        config.outConfs[2].inPlace(-1);
    }

    config.outConfs[0].setMemDesc(creatorsMap.at(LayoutType::ncsp)->createSharedDesc(
        rtPrecision, getOutputShapeAtPort(0)));

    supportedPrimitiveDescriptors.emplace_back(config, impl_desc_type::ref_any);
}

void ScaledDotProductAttention::createPrimitive() {
    if (m_config.config.fuse_concat) {
        auto desc = getSelectedPrimitiveDescriptor();
        if (desc == nullptr)
            OPENVINO_THROW("has unidentified preferable primitive descriptor");
    }
<<<<<<< HEAD
    auto rtPrecision = getRuntimePrecision();
=======
>>>>>>> bd9eae61

    if (rtPrecision == ov::element::bf16) {
        m_executor = std::make_shared<AttentionExecutor<KT_ONEDNN, ov::bfloat16>>(m_config);
    } else {
#ifdef OV_CPU_WITH_MLAS
        m_executor = std::make_shared<AttentionExecutor<KT_MLAS, float>>(m_config);
#else
        m_executor = std::make_shared<AttentionExecutor<KT_ONEDNN, float>>(m_config);
#endif
    }
}

void ScaledDotProductAttention::execute(dnnl::stream strm) {
    auto orginSDPInputNumber = getOriginalInputsNumber() - (m_config.config.fuse_concat ? 3 : 0);
    std::vector<MemoryPtr> inputs(orginSDPInputNumber);
    auto output = getChildEdgeAt(0)->getMemoryPtr();
    MemoryPtr presentk_input, presentv_input, beam_input;
    for (size_t i = 0; i < orginSDPInputNumber; i++) {
        inputs[i] = getParentEdgeAt(i)->getMemoryPtr();
    }

    if (m_config.config.fuse_concat) {
        // initialization will be also completed in this func
        gatherConcatPastkv(inputs[1], inputs[2], getParentEdgeAt(orginSDPInputNumber)->getMemoryPtr());

        presentk_input = m_k_state->internal_state_mem();
        presentv_input = m_v_state->internal_state_mem();
        beam_input = m_k_state->hidden_state_mem();
    } else {
        presentk_input = inputs[1];
        presentv_input = inputs[2];
    }
    m_executor->execute(strm, inputs, output, presentk_input, presentv_input, beam_input);
}

bool ScaledDotProductAttention::isSupportedOperation(const std::shared_ptr<const ngraph::Node>& op, std::string& errorMessage) noexcept {
    try {
        if (!std::dynamic_pointer_cast<const ov::op::v13::ScaledDotProductAttention>(op) &&
            !std::dynamic_pointer_cast<const ScaledDotProductAttentionWithKVCache>(op)) {
            errorMessage = "Only ScaledDotProductAttention or ScaledDotProductAttentionWithKVCache operation are supported";
            return false;
        }
        // expect shape of q: [B, H, L, S]
        auto inRank = op->get_input_partial_shape(0).size();
        if (inRank != 4u) {
            errorMessage = "Doesn't support 'data' input with rank: " + std::to_string(inRank);
            return false;
        }
        int orgSDPAInput = static_cast<int>(op->get_input_size());
        const auto node = std::dynamic_pointer_cast<const ScaledDotProductAttentionWithKVCache>(op);
        if (node) {
            if (node->get_config().fuse_concat) {
                orgSDPAInput -= 3;
            }
        }
        if (orgSDPAInput > 3) {
            inRank = op->get_input_partial_shape(3).size();
            if (inRank > 4u) {
                errorMessage = "Doesn't support 'attention mask' with rank: " + std::to_string(inRank);
                return false;
            }
        }
        // using mha should be better for static shapes
        if (!op->is_dynamic()) {
            errorMessage = "Only run in dynamic mode";
            return false;
        }
    } catch (...) {
        return false;
    }
    return true;
}

void ScaledDotProductAttention::assignState(const std::shared_ptr<VariableStateKVcache>& state, int idx) {
    auto inputNumber = getOriginalInputsNumber();
    if (inputNumber - 2 == static_cast<size_t>(idx)) {
        m_k_state = state;
    } else if (inputNumber - 1 == static_cast<size_t>(idx)) {
        m_v_state = state;
    } else {
        OPENVINO_THROW(
            "Unexpected idx ", idx , " for a state in a node with type: ", getTypeStr(), " and name ", getName());
    }
}

void ScaledDotProductAttention::gatherConcatPastkv(const MemoryPtr& mem_cur_k, const MemoryPtr& mem_cur_v, const MemoryPtr& mem_beam_idx) {
    PlainTensor cur_k;
    cur_k.reset(mem_cur_k);
    if (!m_config.config.permute_axes.empty())
        cur_k = cur_k.permute(m_config.config.permute_axes);

    updateBeamTable(mem_beam_idx, cur_k.size(2));
    updatePastkv(mem_cur_k, mem_cur_v);
}

void ScaledDotProductAttention::updateBeamTable(const MemoryPtr& mem_beam_idx, size_t L1) {
    PlainTensor beam_idx, beam_table_k, beam_table_v;
    auto hidden_state_k = m_k_state->hidden_state_mem();
    auto hidden_state_v = m_v_state->hidden_state_mem();
    beam_idx.reset(mem_beam_idx);

    auto B = beam_idx.size(0);
    size_t L0 = 0;
    auto is_reset = m_k_state->is_reset_state();
    if (is_reset) {
        auto inputNumber = getOriginalInputsNumber();
        auto&& init_graph_v_dims = getParentEdgeAt(inputNumber - 1)->getMemory().getStaticDims();
        L0 = init_graph_v_dims.at(m_config.reverse_order[2]);
    } else if (hidden_state_k) {
        auto block_desc = hidden_state_k->getDescWithType<BlockedMemoryDesc>();
        L0 = block_desc->getShape().getStaticDims()[1];
    }
    // resize buffer
    if (B * (L0 + L1) > m_k_state->hidden_state_max_size()) {
        auto mem_desc = std::make_shared<CpuBlockedMemoryDesc>(ov::element::i32, Shape{B, (L0 + L1) * 2});

        auto new_hidden_state_k = std::make_shared<Memory>(getEngine(), mem_desc);
        auto new_hidden_state_v = std::make_shared<Memory>(getEngine(), mem_desc);
        PlainTensor new_beam_table_k, new_beam_table_v;
        new_beam_table_k.reset(new_hidden_state_k);
        new_beam_table_v.reset(new_hidden_state_v);
        if (L0 > 0 && !is_reset) {
            beam_table_k.reset(hidden_state_k);
            beam_table_v.reset(hidden_state_v);
            for (size_t b = 0; b < B; b++) {
                std::memcpy(&new_beam_table_k.at<int32_t>({b}), &beam_table_k.at<int32_t>({b}), sizeof(int32_t) * L0);
                std::memcpy(&new_beam_table_v.at<int32_t>({b}), &beam_table_v.at<int32_t>({b}), sizeof(int32_t) * L0);
            }
        }
        m_k_state->assign_hidden_state(new_hidden_state_k);
        m_v_state->assign_hidden_state(new_hidden_state_v);
        m_k_state->assign_hidden_state_max_size(B * (L0 + L1) * 2);
        m_v_state->assign_hidden_state_max_size(B * (L0 + L1) * 2);
        hidden_state_k = new_hidden_state_k;
        hidden_state_v = new_hidden_state_v;
        beam_table_k = new_beam_table_k;
        beam_table_v = new_beam_table_v;
    }
    std::vector<size_t> new_shape{B, (L0 + L1)};
    auto mem_desc = std::make_shared<CpuBlockedMemoryDesc>(ov::element::i32,
        Shape(new_shape),
        new_shape,
        VectorDims{0, 1},
        0,
        VectorDims{},
        hidden_state_k->getDescWithType<BlockedMemoryDesc>()->getStrides());
    hidden_state_k->redefineDesc(mem_desc);
    hidden_state_v->redefineDesc(mem_desc);

    if (!beam_table_k) {
        beam_table_k.reset(hidden_state_k);
        beam_table_v.reset(hidden_state_v);
    }

    // first token
    if (L0 == 0 || is_reset) {
        for (size_t b = 0; b < B; b++) {
            for (size_t l = 0; l < L0 + L1; l++) {
                beam_table_k.at<int32_t>({b, l}) = b;
                beam_table_v.at<int32_t>({b, l}) = b;
            }
        }
        return;
    }

    // beam order is like [0, 1, 2,...]
    bool no_reorder = true;
    for (size_t i = 0; i < B; i++) {
        if (beam_idx.data<int32_t>()[i] != static_cast<int32_t>(i)) {
            no_reorder = false;
            break;
        }
    }

    // reorder
    if (!no_reorder) {
        m_tmp_reorder.resize<int32_t>({B, L0});
        for (size_t i = 0; i < B; i++) {
            std::memcpy(&m_tmp_reorder.at<int32_t>({i}),
                        &beam_table_k.at<int32_t>({i}),
                        sizeof(int32_t) * L0);
        }
        auto* table = beam_idx.data<int32_t>();
        // beam table is same for both k,v state
        for (size_t i = 0; i < B; i++) {
            std::memcpy(&beam_table_k.at<int32_t>({i}),
                        &m_tmp_reorder.at<int32_t>({static_cast<size_t>(table[i])}),
                        sizeof(int32_t) * L0);
            std::memcpy(&beam_table_v.at<int32_t>({i}),
                        &m_tmp_reorder.at<int32_t>({static_cast<size_t>(table[i])}),
                        sizeof(int32_t) * L0);
        }
    }
    // second token itself
    for (size_t i = 0; i < B; i++) {
        beam_table_k.at<int32_t>({i, L0}) = i;
        beam_table_v.at<int32_t>({i, L0}) = i;
    }
}

void ScaledDotProductAttention::updatePastkv(const MemoryPtr& mem_cur_k, const MemoryPtr& mem_cur_v) {
    std::vector<size_t> order = {0, 1, 2, 3};
    if (!m_config.config.permute_axes.empty()) {
        order = m_config.config.permute_axes;
    }
    PlainTensor cur_k, past_k;
    PlainTensor cur_v, past_v;
    cur_k.reset(mem_cur_k);
    cur_v.reset(mem_cur_v);
    cur_k = cur_k.permute(order);
    cur_v = cur_v.permute(order);
    auto B = cur_k.size(0);
    auto H = cur_k.size(1);
    auto L1 = cur_k.size(2);
    auto S = cur_k.size(3);
    size_t L0 = 0;
    auto& reverse_order = m_config.reverse_order;
    auto reverse = [&reverse_order] (const std::vector<size_t>& cur) {
        std::vector<size_t> result(cur.size());
        for (size_t i = 0; i < cur.size(); i++) {
            result[reverse_order[i]] = cur[i];
        }
        return result;
    };
    auto internal_mem_k = m_k_state->internal_state_mem();
    auto internal_mem_v = m_v_state->internal_state_mem();

    auto is_reset = m_k_state->is_reset_state();
    if (is_reset) {
        auto inputNumber = getOriginalInputsNumber();
        auto&& init_graph_v_dims = getParentEdgeAt(inputNumber - 1)->getMemory().getStaticDims();
        L0 = init_graph_v_dims.at(m_config.reverse_order[2]);
    } else if (internal_mem_k) {
        auto block_desc = internal_mem_k->getDescWithType<BlockedMemoryDesc>();
        L0 = block_desc->getShape().getStaticDims()[reverse_order[2]];
    }

    // resize buffer
    if (B * H * (L0 + L1) * S > m_k_state->internal_state_max_size()) {
        auto new_shape = reverse({B, H, (L0 + L1) * 2, S});
        auto mem_desc = std::make_shared<CpuBlockedMemoryDesc>(m_kvcache_precision,
            Shape(new_shape),
            new_shape,
            order);

        auto new_internal_mem_k = std::make_shared<Memory>(getEngine(), mem_desc);
        auto new_internal_mem_v = std::make_shared<Memory>(getEngine(), mem_desc);

        PlainTensor new_pastk, new_pastv;
        new_pastk.reset(new_internal_mem_k);
        new_pastv.reset(new_internal_mem_v);
        new_pastk = new_pastk.permute(order);
        new_pastv = new_pastv.permute(order);
        if (L0 > 0 && !is_reset) {
            past_k.reset(internal_mem_k);
            past_v.reset(internal_mem_v);
            past_k = past_k.permute(order);
            past_v = past_v.permute(order);
            attn_memcpy(past_k, past_v, new_pastk, new_pastv);
        }
        internal_mem_k = new_internal_mem_k;
        internal_mem_v = new_internal_mem_v;
        past_k = new_pastk;
        past_v = new_pastv;
        m_k_state->assign_internal_state(new_internal_mem_k);
        m_v_state->assign_internal_state(new_internal_mem_v);
        m_k_state->assign_internal_state_max_size(B * H * (L0 + L1) * 2 * S);
        m_v_state->assign_internal_state_max_size(B * H * (L0 + L1) * 2 * S);
    }
    auto new_shape = reverse({B, H, (L0 + L1), S});
    auto mem_desc = std::make_shared<CpuBlockedMemoryDesc>(m_kvcache_precision,
        Shape(new_shape),
        new_shape,
        order,
        0,
        VectorDims{},
        internal_mem_k->getDescWithType<BlockedMemoryDesc>()->getStrides());
    internal_mem_k->redefineDesc(mem_desc);
    internal_mem_v->redefineDesc(mem_desc);

    if (!past_k) {
        past_k.reset(internal_mem_k);
        past_v.reset(internal_mem_v);
        past_k = past_k.permute(order);
        past_v = past_v.permute(order);
    }
    if (L0 > 0 && is_reset) {
        PlainTensor init_k, init_v;
        auto inputNumber = getOriginalInputsNumber();
        init_k.reset(getParentEdgeAt(inputNumber - 2)->getMemoryPtr());
        init_v.reset(getParentEdgeAt(inputNumber - 1)->getMemoryPtr());
        init_k = init_k.permute(order);
        init_v = init_v.permute(order);
        attn_memcpy(init_k, init_v, past_k, past_v);
    }

    attn_memcpy(cur_k, cur_v, past_k.slice(2, L0, L0 + L1), past_v.slice(2, L0, L0 + L1));
}

ov::element::Type ScaledDotProductAttention::getKVCachePrecision() {
    if (m_kvcache_precision != ov::element::undefined)
        return m_kvcache_precision;
    auto rtPrecision = getRuntimePrecision();
    bool enableKVCacheFP16 = m_config.config.fuse_concat && mayiuse(cpu_isa_t::avx2) && rtPrecision != ov::element::bf16;
    m_kvcache_precision = enableKVCacheFP16 ? ov::element::f16 : rtPrecision;

    return m_kvcache_precision;
}

ov::element::Type ScaledDotProductAttention::getRuntimePrecision() const {
    auto rtPrecision = getOriginalInputPrecisionAtPort(0);
    // only support bf16 and f32
    if (rtPrecision != ov::element::bf16 && rtPrecision != ov::element::f32)
        rtPrecision = ov::element::f32;
    return rtPrecision;
}

}  // namespace node
}  // namespace intel_cpu
}  // namespace ov<|MERGE_RESOLUTION|>--- conflicted
+++ resolved
@@ -500,50 +500,8 @@
             attn_buf.data<float>()[i] = p[i] ? 0.0f : -FLT_MAX;
     }
 
-<<<<<<< HEAD
     void execute(dnnl::stream strm, const std::vector<MemoryPtr>& inputs, const MemoryPtr output, const MemoryPtr presentk_input,
                  const MemoryPtr presentv_input, const MemoryPtr beam_input) override {
-=======
-    void concat_pastkv(const std::vector<MemoryPtr>& inputs,
-                       const std::vector<MemoryPtr>& outputs,
-                       const PlainTensor& k_input,
-                       const PlainTensor& v_input,
-                       PlainTensor& past_k_output,
-                       PlainTensor& past_v_output) {
-        if (config.config.fuse_concat) {
-            k_input.assert_dims({B, 0, L1, S}, true);
-            v_input.assert_dims({B, 0, L1, S}, true);
-            auto past_k_idx = inputs.size() - 2;
-            auto past_k_mem = inputs[past_k_idx + 0];
-            const auto& permute_axes = config.config.permute_axes;
-            L0 = permute_axes.empty() ? past_k_mem->getStaticDims()[2] : past_k_mem->getStaticDims()[permute_axes[2]];
-            // [B, H, L0, S]
-            past_k_output.reset(outputs[1]);
-            past_v_output.reset(outputs[2]);
-            if (!permute_axes.empty()) {
-                // [L, B, H, S] -> [B, H, L, S]
-                past_k_output = past_k_output.permute(permute_axes);
-                past_v_output = past_v_output.permute(permute_axes);
-            }
-            attn_memcpy(k_input, v_input, past_k_output.slice(2, L0, L0 + L1), past_v_output.slice(2, L0, L0 + L1));
-            if (!config.is_concat_inplaced) {
-                PlainTensor past_k_input, past_v_input;
-                past_k_input.reset(past_k_mem);
-                past_v_input.reset(inputs[past_k_idx + 1]);
-                attn_memcpy(past_k_input, past_v_input, past_k_output, past_v_output);
-            }
-        } else {
-            // k,v inputs are already concatenated
-            L0 = k_input.size(2) - L1;
-            k_input.assert_dims({B, 0, L0 + L1, S}, true);
-            v_input.assert_dims({B, 0, L0 + L1, S}, true);
-            past_k_output = k_input;
-            past_v_output = v_input;
-        }
-    }
-
-    void execute(dnnl::stream strm, const std::vector<MemoryPtr>& inputs, const std::vector<MemoryPtr>& outputs) override {
->>>>>>> bd9eae61
         bool has_out_transpose = config.config.output_BLHxS;
         bool fuse_causal_attn = config.config.fuse_causal_attn;
         bool is_causal = config.config.is_causal;
@@ -575,25 +533,16 @@
 
         // q: [B, H, L1, S]
         const auto & permute_axes = config.config.permute_axes;
-<<<<<<< HEAD
-=======
-
-        PlainTensor present_key, present_value;
->>>>>>> bd9eae61
         if (!permute_axes.empty()) {
             q_input = q_input.permute(permute_axes);
             k_input = k_input.permute(permute_axes);
             v_input = v_input.permute(permute_axes);
-<<<<<<< HEAD
             present_key = present_key.permute(permute_axes);
             present_value = present_value.permute(permute_axes);
-=======
->>>>>>> bd9eae61
         }
         B = q_input.size(0);
         H = q_input.size(1);
         L1 = q_input.size(2);
-<<<<<<< HEAD
         S = q_input.size(3);
         L0 = present_key.size(2) - L1;
         auto Hk = k_input.size(1);
@@ -604,10 +553,6 @@
         present_value.assert_dims({B, Hk, L0 + L1, S});
         if (beam_table)
             beam_table.assert_dims({B, L0 + L1});
-=======
-        S = q_input.size(-1);
-        concat_pastkv(inputs, outputs, k_input, v_input, present_key, present_value);
->>>>>>> bd9eae61
 
         ov::intel_cpu::PlainTensor output_emb(output);
 
@@ -686,28 +631,8 @@
 void ScaledDotProductAttention::initSupportedPrimitiveDescriptors() {
     if (!supportedPrimitiveDescriptors.empty())
         return;
-<<<<<<< HEAD
     auto rtPrecision = getRuntimePrecision();
     auto orginSDPInputNumber = getOriginalInputsNumber() - (m_config.config.fuse_concat ? 3 : 0);
-=======
-    rtPrecision = getOriginalInputPrecisionAtPort(0);
-    auto orginSDPInputNumber = getOriginalInputsNumber() - (m_config.config.fuse_concat ? 2 : 0);
-
-    size_t H_idx = 1;
-    if (!m_config.config.permute_axes.empty()) {
-        H_idx = m_config.config.permute_axes[1];
-    }
-    const auto& qDims = getInputShapeAtPort(0).getDims();
-    const auto& kDims = getInputShapeAtPort(1).getDims();
-    // if multi-query, enforce fp32 TODO: support BF16
-    if (qDims[H_idx] != kDims[H_idx]) {
-        rtPrecision = ov::element::f32;
-    }
-
-    bool enableKVCacheFP16 = m_config.config.fuse_concat && mayiuse(cpu_isa_t::avx2) && rtPrecision != ov::element::bf16;
-
-    auto kvCachePrecision = enableKVCacheFP16 ? ov::element::f16 : rtPrecision;
->>>>>>> bd9eae61
 
     NodeConfig config;
     auto& creatorsMap = BlockedDescCreator::getCommonCreators();
@@ -737,7 +662,6 @@
     }
 
     if (m_config.config.fuse_concat) {
-<<<<<<< HEAD
         // beam_idx
         config.inConfs[orginSDPInputNumber + 0].setMemDesc(creatorsMap.at(LayoutType::ncsp)->createSharedDesc(
             ov::element::i32, getInputShapeAtPort(orginSDPInputNumber + 0)));
@@ -751,30 +675,6 @@
         // pastk
         config.inConfs[orginSDPInputNumber + 1].setMemDesc(creatorsMap.at(LayoutType::ncsp)->createSharedDesc(
             past_k_input_mem_precision, getInputShapeAtPort(orginSDPInputNumber + 1)));
-=======
-        ArbitraryOrderDescCreator layoutDescCreator({2, 0, 1, 3});
-        const auto& permute_axes = m_config.config.permute_axes;
-        if (!permute_axes.empty()) {
-            // [L,B,H,S]->permute[1,2,0,3] ->[B,H,L,S]
-            // The actual index of B is permute[0], H is permute[1], L is permute[2], S is permute[3]
-            layoutDescCreator = ArbitraryOrderDescCreator({static_cast<size_t>(permute_axes[2]),
-                static_cast<size_t>(permute_axes[0]),
-                static_cast<size_t>(permute_axes[1]),
-                static_cast<size_t>(permute_axes[3])});
-        }
-        config.inConfs[orginSDPInputNumber + 0].setMemDesc(layoutDescCreator.createSharedDesc(
-            kvCachePrecision, getInputShapeAtPort(orginSDPInputNumber + 0)));
-        config.inConfs[orginSDPInputNumber + 1].setMemDesc(layoutDescCreator.createSharedDesc(
-            kvCachePrecision, getInputShapeAtPort(orginSDPInputNumber + 1)));
-
-        config.outConfs[1].setMemDesc(layoutDescCreator.createSharedDesc(
-            kvCachePrecision, getOutputShapeAtPort(1)));
-        config.outConfs[1].inPlace(orginSDPInputNumber + 0);
-        config.outConfs[2].setMemDesc(layoutDescCreator.createSharedDesc(
-            kvCachePrecision, getOutputShapeAtPort(2)));
-        config.outConfs[2].inPlace(orginSDPInputNumber + 1);
-    }
->>>>>>> bd9eae61
 
         auto past_v_input_mem_precision = getParentEdgeAt(orginSDPInputNumber + 2)->getParent()->getOriginalOutputPrecisionAtPort(0);
         // pastv
@@ -801,10 +701,7 @@
         if (desc == nullptr)
             OPENVINO_THROW("has unidentified preferable primitive descriptor");
     }
-<<<<<<< HEAD
     auto rtPrecision = getRuntimePrecision();
-=======
->>>>>>> bd9eae61
 
     if (rtPrecision == ov::element::bf16) {
         m_executor = std::make_shared<AttentionExecutor<KT_ONEDNN, ov::bfloat16>>(m_config);
@@ -1119,6 +1016,18 @@
     // only support bf16 and f32
     if (rtPrecision != ov::element::bf16 && rtPrecision != ov::element::f32)
         rtPrecision = ov::element::f32;
+
+    size_t H_idx = 1;
+    if (!m_config.config.permute_axes.empty()) {
+        H_idx = m_config.config.permute_axes[1];
+    }
+    const auto& qDims = getInputShapeAtPort(0).getDims();
+    const auto& kDims = getInputShapeAtPort(1).getDims();
+    // if multi-query, enforce fp32 TODO: support BF16
+    if (qDims[H_idx] != kDims[H_idx]) {
+        rtPrecision = ov::element::f32;
+    }
+
     return rtPrecision;
 }
 
