--- conflicted
+++ resolved
@@ -27,12 +27,9 @@
 #include "kernels/scaled_attn/softmax.hpp"
 #include "kernels/scaled_attn/mha_single_token.hpp"
 #include "kernels/scaled_attn/attn_memcpy.hpp"
-<<<<<<< HEAD
 #include "kernels/scaled_attn/attn_quant.hpp"
-=======
 #include "kernels/x64/brgemm_kernel.hpp"
 #include "nodes/common/cpu_convert.h"
->>>>>>> b60526c6
 
 #include <algorithm>
 #include <string>
@@ -252,12 +249,7 @@
 
     MHAKernel() = delete;
     explicit MHAKernel(GraphContext::CPtr ctx)
-        : context(ctx),
-          fp32_out(true),
-          qk_scratch_a(true),
-          qk_scratch_b(true),
-          wv_scratch_a(true),
-          wv_scratch_b(true) {}
+        : context(ctx) {}
 
     dnnl::memory::dims make_dnnl_dims(const std::vector<size_t>& dims) {
         dnnl::memory::dims dnnl_dims(dims.size());
@@ -770,11 +762,7 @@
     MHAKernel<KType, T> kernel;
     MHASingleToken kernel_single_token;
 
-<<<<<<< HEAD
-    AttentionExecutor() {}
-=======
-    AttentionExecutor(GraphContext::CPtr ctx) : context(ctx), attn_buf(true), kernel(context) {}
->>>>>>> b60526c6
+    AttentionExecutor(GraphContext::CPtr ctx) : context(ctx), kernel(context) {}
 
     void prepare_attn_mask(MemoryPtr attn_input) {
         attn_buf.resize<float>(attn_input->getStaticDims());
