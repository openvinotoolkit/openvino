// Copyright (C) 2018-2023 Intel Corporation
// SPDX-License-Identifier: Apache-2.0
//

#include "non_zero.h"

#include <nodes/common/cpu_memcpy.h>

#include "openvino/core/parallel.hpp"
#include <openvino/opsets/opset3.hpp>
#include <utils/bfloat16.hpp>
#include <shape_inference/shape_inference_internal_dyn.hpp>

using namespace InferenceEngine;

namespace ov {
namespace intel_cpu {
namespace node {

static constexpr int blockSize = dnnl::impl::cpu::platform::get_cache_line_size() * 2;
static constexpr int elementsStride = blockSize / sizeof(int);

bool NonZero::isSupportedOperation(const std::shared_ptr<const ov::Node>& op, std::string& errorMessage) noexcept {
    try {
        if (op->get_type_info() != ov::op::v3::NonZero::get_type_info_static()) {
            errorMessage = "Node is not an instance of NonZero from the operation set v3.";
            return false;
        }
    } catch (...) {
        return false;
    }
    return true;
}

NonZero::NonZero(const std::shared_ptr<ov::Node>& op, const GraphContext::CPtr context)
    : Node(op, context, InternalDynShapeInferFactory()) {
    std::string errorMessage;
    if (isSupportedOperation(op, errorMessage)) {
        errorPrefix = "NonZero layer with name '" + getName() + "' ";
    } else {
        OPENVINO_THROW_NOT_IMPLEMENTED(errorMessage);
    }
    if (op->get_output_element_type(0) != ov::element::i32) {
        OPENVINO_THROW(errorPrefix, "doesn't support demanded output precision");
    }
}

void NonZero::getSupportedDescriptors() {
    if (getParentEdges().size() != 1)
        OPENVINO_THROW(errorPrefix, "has incorrect number of input edges: ", getParentEdges().size());
    if (!getChildEdges().size())
        OPENVINO_THROW(errorPrefix, "has incorrect number of output edges: ", getChildEdges().size());
}

void NonZero::initSupportedPrimitiveDescriptors() {
    if (!supportedPrimitiveDescriptors.empty())
        return;

    const auto &inPrc = getOriginalInputPrecisionAtPort(0);
<<<<<<< HEAD
    if (!one_of(inPrc, ov::element::f32, ov::element::bf16, ov::element::f32, ov::element::i32, ov::element::u32, ov::element::i8,  ov::element::u8)) {
        IE_THROW() << "Can't create primitive descriptor for NonZero layer with name: " << getName() << " doesn't support "
                   << inPrc.get_type_name() << " precision on 0 port";
=======
    if (!one_of(inPrc, Precision::FP32, Precision::BF16, Precision::FP16, Precision::I32, Precision::U32, Precision::I8,  Precision::U8)) {
        OPENVINO_THROW("Can't create primitive descriptor for NonZero layer with name: ",
                       getName(),
                       " doesn't support ",
                       inPrc.name(),
                       " precision on 0 port");
>>>>>>> c360de0f
    }

    addSupportedPrimDesc({{LayoutType::ncsp}},
                         {{LayoutType::ncsp, ov::element::i32}},
                         impl_desc_type::ref);
}

template <typename T>
std::vector<size_t> NonZero::getNonZeroElementsCount(const T* src, const Shape& inShape) {
    T zero = 0;
    std::vector<size_t> counts;
    size_t inSize = inShape.getElementsCount();
    size_t inRank = inShape.getRank();

    switch (inRank) {
    case 0: {
        size_t count = src[0] != zero ? 1 : 0;
        counts.push_back(count);
        break;
    }
    default: {
        threadsCount = parallel_get_num_threads();
        if (inSize < static_cast<size_t>(blockSize * threadsCount))
            threadsCount = 1;

        counts.resize(threadsCount);
        parallel_nt(threadsCount, [&](int ithr, int nthr) {
            size_t count = 0;
            for_1d(ithr, nthr, inSize, [&](size_t i) {
                if (src[i] != zero) {
                    count++;
                }
            });

            counts[ithr] = count;
        });
        break;
    }
    }
    return counts;
}
namespace {
struct NonZeroContext {
    NonZero &node;
};
}
template<typename T>
struct NonZero::NonZeroExecute {
    void operator()(NonZeroContext & ctx) {
        ctx.node.executeSpecified<T>();
    }
};

void NonZero::executeDynamicImpl(dnnl::stream strm) {
    execute(strm);
}

void NonZero::execute(dnnl::stream strm) {
    auto inputPrec = getParentEdgesAtPort(0)[0]->getMemory().getDesc().getPrecision();
    NonZeroContext ctx = {*this };
    OV_SWITCH(intel_cpu, NonZeroExecute, ctx, inputPrec,
              OV_CASE(ov::element::f32, float),
              OV_CASE(ov::element::bf16, bfloat16_t),
              OV_CASE(ov::element::f16, float16),
              OV_CASE(ov::element::i32, int),
              OV_CASE(ov::element::u32, uint32_t),
              OV_CASE(ov::element::i8, int8_t),
              OV_CASE(ov::element::u8, uint8_t))
}
template <typename T>
void NonZero::executeSpecified() {
    const T zero = 0;
    const T *src = reinterpret_cast<T *>(getParentEdgeAt(0)->getMemoryPtr()->getData());
    auto dstMemPtr = getChildEdgeAt(0)->getMemoryPtr();
    Shape inShape = getParentEdgeAt(0)->getMemory().getShape();
    size_t inRank = inShape.getRank();
    std::vector<size_t> nonZeroCounts = getNonZeroElementsCount(src, inShape);
    std::vector<size_t> destIndices(nonZeroCounts.size());
    size_t totalNonZeroCount = 0;

    for (size_t i = 0; i < nonZeroCounts.size(); ++i) {
        destIndices[i] = totalNonZeroCount;
        totalNonZeroCount += nonZeroCounts[i];
    }

    if (isDynamicNode()) {
        VectorDims newDims{inRank, totalNonZeroCount};
        redefineOutputMemory({newDims});
    }
    int* dst = reinterpret_cast<int*>(dstMemPtr->getData());
    if (totalNonZeroCount == 0)
        return;

    std::vector<int> srcDims(inRank);
    std::transform(inShape.getDims().begin(), inShape.getDims().end(), srcDims.begin(), [](size_t x) {
        return static_cast<int>(x);
    });

    switch (inRank) {
    case 0:
        dst[0] = 0;
        break;
    case 1: {
        //if nonZeroCounts.size() > 1, then the 2nd round scan could run in parallel.
        parallel_nt(threadsCount, [&](int ithr, int nthr){
            size_t outputIndex = std::accumulate(nonZeroCounts.begin(), nonZeroCounts.begin() + ithr, 0);
            for_1d(ithr, nthr, inShape.getElementsCount(), [&](size_t i) {
                if (src[i] != zero) {
                    dst[outputIndex] = i;
                    outputIndex++;
                }
            });
        });
        break;
    }
    case 2: {
        parallel_nt(threadsCount, [&](int ithr, int nthr) {
#define ELEMENTS_COUNT  64
            constexpr auto elementsCount = elementsStride * 2;  // elementsStride * inRank
            static_assert(elementsCount == ELEMENTS_COUNT, "Recalculate ELEMENTS_COUNT!");

            int cache[ELEMENTS_COUNT];
            int counter = 0;
#undef ELEMENTS_COUNT

            size_t& outputIndex = destIndices[ithr];

            for_2d(ithr, nthr, srcDims[0], srcDims[1], [&](size_t, size_t inputIndex, int i0, int i1) {
                if (src[inputIndex] != zero) {
                    cache[counter] = i0;
                    cache[counter + elementsStride] = i1;
                    counter++;

                    if (counter >= elementsStride) {
                        cpu_memcpy(&dst[outputIndex], cache, blockSize);
                        cpu_memcpy(&dst[outputIndex + totalNonZeroCount], &cache[elementsStride], blockSize);

                        outputIndex += elementsStride;
                        counter = 0;
                    }
                }
            });

            if (counter != 0) {
                cpu_memcpy(&dst[outputIndex], cache, counter * sizeof(int));
                cpu_memcpy(&dst[outputIndex + totalNonZeroCount], &cache[elementsStride], counter * sizeof(int));
            }
        });
        break;
    }
    case 3: {
        size_t x2totalNonZeroCount = totalNonZeroCount * 2;

        parallel_nt(threadsCount, [&](int ithr, int nthr) {
#define ELEMENTS_COUNT 96
            constexpr auto elementsCount = elementsStride * 3;  // elementsStride * inRank
            static_assert(elementsCount == ELEMENTS_COUNT, "Recalculate ELEMENTS_COUNT!");

            int cache[ELEMENTS_COUNT];
            int counter = 0;
#undef ELEMENTS_COUNT

            size_t& outputIndex = destIndices[ithr];
            for_3d(ithr,
                   nthr,
                   srcDims[0],
                   srcDims[1],
                   srcDims[2],
                   [&](size_t, size_t inputIndex, int i0, int i1, int i2) {
                       if (src[inputIndex] != zero) {
                            cache[counter] = i0;
                            cache[counter + elementsStride] = i1;
                            cache[counter + elementsStride * 2] = i2;
                            counter++;

                            if (counter >= elementsStride) {
                                cpu_memcpy(&dst[outputIndex], cache, blockSize);
                                cpu_memcpy(&dst[outputIndex + totalNonZeroCount], &cache[elementsStride], blockSize);
                                cpu_memcpy(&dst[outputIndex + x2totalNonZeroCount], &cache[elementsStride * 2], blockSize);

                                outputIndex += elementsStride;
                                counter = 0;
                            }
                       }
                   });

            if (counter != 0) {
                const auto remainingBlockSize = counter * sizeof(int);

                cpu_memcpy(&dst[outputIndex], cache, remainingBlockSize);
                cpu_memcpy(&dst[outputIndex + totalNonZeroCount], &cache[elementsStride], remainingBlockSize);
                cpu_memcpy(&dst[outputIndex + x2totalNonZeroCount], &cache[elementsStride * 2], remainingBlockSize);
            }
        });
        break;
    }
    case 4: {
        size_t x2totalNonZeroCount = totalNonZeroCount * 2;
        size_t x3totalNonZeroCount = totalNonZeroCount * 3;

        parallel_nt(threadsCount, [&](int ithr, int nthr) {
#define ELEMENTS_COUNT 128
            constexpr auto elementsCount = elementsStride * 4;  // elementsStride * inRank
            static_assert(elementsCount == ELEMENTS_COUNT, "Recalculate ELEMENTS_COUNT!");

            int cache[ELEMENTS_COUNT];
            int counter = 0;
#undef ELEMENTS_COUNT

            size_t& outputIndex = destIndices[ithr];
            for_4d(
                ithr,
                nthr,
                srcDims[0],
                srcDims[1],
                srcDims[2],
                srcDims[3],
                [&](size_t, size_t inputIndex, int i0, int i1, int i2, int i3) {
                    if (src[inputIndex] != zero) {
                        cache[counter] = i0;
                        cache[counter + elementsStride] = i1;
                        cache[counter + elementsStride * 2] = i2;
                        cache[counter + elementsStride * 3] = i3;
                        counter++;

                        if (counter >= elementsStride) {
                            cpu_memcpy(&dst[outputIndex], cache, blockSize);
                            cpu_memcpy(&dst[outputIndex + totalNonZeroCount], &cache[elementsStride], blockSize);
                            cpu_memcpy(&dst[outputIndex + x2totalNonZeroCount], &cache[elementsStride * 2], blockSize);
                            cpu_memcpy(&dst[outputIndex + x3totalNonZeroCount], &cache[elementsStride * 3], blockSize);

                            outputIndex += elementsStride;
                            counter = 0;
                        }
                    }
                });

            if (counter != 0) {
                const auto remainingBlockSize = counter * sizeof(int);

                cpu_memcpy(&dst[outputIndex], cache, remainingBlockSize);
                cpu_memcpy(&dst[outputIndex + totalNonZeroCount], &cache[elementsStride], remainingBlockSize);
                cpu_memcpy(&dst[outputIndex + x2totalNonZeroCount], &cache[elementsStride * 2], remainingBlockSize);
                cpu_memcpy(&dst[outputIndex + x3totalNonZeroCount], &cache[elementsStride * 3], remainingBlockSize);
            }
        });
        break;
    }
    case 5: {
        size_t x2totalNonZeroCount = totalNonZeroCount * 2;
        size_t x3totalNonZeroCount = totalNonZeroCount * 3;
        size_t x4totalNonZeroCount = totalNonZeroCount * 4;

        parallel_nt(threadsCount, [&](int ithr, int nthr) {
#define ELEMENTS_COUNT 160
            constexpr auto elementsCount = elementsStride * 5;  // elementsStride * inRank
            static_assert(elementsCount == ELEMENTS_COUNT, "Recalculate ELEMENTS_COUNT!");

            int cache[ELEMENTS_COUNT];
            int counter = 0;
#undef ELEMENTS_COUNT

            size_t& outputIndex = destIndices[ithr];
            for_5d(ithr,
                   nthr,
                   srcDims[0],
                   srcDims[1],
                   srcDims[2],
                   srcDims[3],
                   srcDims[4],
                   [&](size_t, size_t inputIndex, int i0, int i1, int i2, int i3, int i4) {
                        if (src[inputIndex] != zero) {
                            cache[counter] = i0;
                            cache[counter + elementsStride] = i1;
                            cache[counter + elementsStride * 2] = i2;
                            cache[counter + elementsStride * 3] = i3;
                            cache[counter + elementsStride * 4] = i4;
                            counter++;

                            if (counter >= elementsStride) {
                                cpu_memcpy(&dst[outputIndex], cache, blockSize);
                                cpu_memcpy(&dst[outputIndex + totalNonZeroCount], &cache[elementsStride], blockSize);
                                cpu_memcpy(&dst[outputIndex + x2totalNonZeroCount], &cache[elementsStride * 2], blockSize);
                                cpu_memcpy(&dst[outputIndex + x3totalNonZeroCount], &cache[elementsStride * 3], blockSize);
                                cpu_memcpy(&dst[outputIndex + x4totalNonZeroCount], &cache[elementsStride * 4], blockSize);

                                outputIndex += elementsStride;
                                counter = 0;
                            }
                        }
                   });

            if (counter != 0) {
                const auto remainingBlockSize = counter * sizeof(int);

                cpu_memcpy(&dst[outputIndex], cache, remainingBlockSize);
                cpu_memcpy(&dst[outputIndex + totalNonZeroCount], &cache[elementsStride], remainingBlockSize);
                cpu_memcpy(&dst[outputIndex + x2totalNonZeroCount], &cache[elementsStride * 2], remainingBlockSize);
                cpu_memcpy(&dst[outputIndex + x3totalNonZeroCount], &cache[elementsStride * 3], remainingBlockSize);
                cpu_memcpy(&dst[outputIndex + x4totalNonZeroCount], &cache[elementsStride * 4], remainingBlockSize);
            }
        });
        break;
    }
    default: {
        size_t inSize = inShape.getElementsCount();
        auto srcStrides = getParentEdgeAt(0)->getMemory().getDescWithType<BlockedMemoryDesc>()->getStrides();

        parallel_nt(threadsCount, [&](int ithr, int nthr) {
            size_t& colIndex = destIndices[ithr];
            for_1d(ithr, nthr, inSize, [&](size_t, size_t i) {
                if (src[i] != zero) {
                    size_t outIndex = 0;
                    size_t temp = i;
                    for (size_t j = 0; j < inRank; j++) {
                        outIndex = j * totalNonZeroCount + colIndex;
                        dst[outIndex] = static_cast<int>(temp / srcStrides[j]);
                        temp = temp % srcStrides[j];
                    }
                    colIndex++;
                }
            });
        });
        break;
    }
    }
}

bool NonZero::created() const {
    return getType() == Type::NonZero;
}

}   // namespace node
}   // namespace intel_cpu
}   // namespace ov<|MERGE_RESOLUTION|>--- conflicted
+++ resolved
@@ -57,18 +57,12 @@
         return;
 
     const auto &inPrc = getOriginalInputPrecisionAtPort(0);
-<<<<<<< HEAD
     if (!one_of(inPrc, ov::element::f32, ov::element::bf16, ov::element::f32, ov::element::i32, ov::element::u32, ov::element::i8,  ov::element::u8)) {
-        IE_THROW() << "Can't create primitive descriptor for NonZero layer with name: " << getName() << " doesn't support "
-                   << inPrc.get_type_name() << " precision on 0 port";
-=======
-    if (!one_of(inPrc, Precision::FP32, Precision::BF16, Precision::FP16, Precision::I32, Precision::U32, Precision::I8,  Precision::U8)) {
         OPENVINO_THROW("Can't create primitive descriptor for NonZero layer with name: ",
                        getName(),
                        " doesn't support ",
-                       inPrc.name(),
+                       inPrc.get_type_name(),
                        " precision on 0 port");
->>>>>>> c360de0f
     }
 
     addSupportedPrimDesc({{LayoutType::ncsp}},
