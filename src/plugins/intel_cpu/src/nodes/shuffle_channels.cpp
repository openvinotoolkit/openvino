// Copyright (C) 2018-2023 Intel Corporation
// SPDX-License-Identifier: Apache-2.0
//

#include "shuffle_channels.h"

#include "openvino/core/parallel.hpp"
#include <dnnl_extension_utils.h>
#include <cpu/x64/jit_generator.hpp>
#include "common/blocked_desc_creator.h"

#include "common/cpu_memcpy.h"
#include "utils/general_utils.h"

#include <string>
#include <cmath>
#include <common/primitive_hashing_utils.hpp>

#define THROW_SHCH_ERROR(...) OPENVINO_THROW("ShuffleChannels layer with name '", getName(), "' ", __VA_ARGS__)

using namespace dnnl;
using namespace InferenceEngine;
using namespace dnnl::impl;
using namespace dnnl::impl::cpu::x64;

namespace ov {
namespace intel_cpu {
namespace node {

size_t ShuffleChannels::ShuffleChannelsAttributes::hash() const {
    using namespace dnnl::impl;
    using namespace dnnl::impl::primitive_hashing;

    size_t seed = 0;
    seed = hash_combine(seed, layoutType);
    seed = hash_combine(seed, dataRank);
    seed = hash_combine(seed, axis);
    seed = hash_combine(seed, spatialRank);
    seed = hash_combine(seed, group);
    seed = hash_combine(seed, dataSize);
    seed = get_vector_hash(seed, srcDims);
    seed = get_vector_hash(seed, srcBlockedDims);

    return seed;
}

bool ShuffleChannels::ShuffleChannelsAttributes::operator==(const ShuffleChannelsAttributes& rhs) const {
    bool result = layoutType == rhs.layoutType && dataRank == rhs.dataRank &&
                  axis == rhs.axis && spatialRank == rhs.spatialRank &&
                  group == rhs.group && dataSize == rhs.dataSize && srcDims == rhs.srcDims &&
                  srcBlockedDims == rhs.srcBlockedDims;
    return result;
}

bool ShuffleChannels::isSupportedOperation(const std::shared_ptr<const ov::Node>& op, std::string& errorMessage) noexcept {
    try {
        auto shuffleChannels = ov::as_type_ptr<const ov::op::v0::ShuffleChannels>(op);
        if (!shuffleChannels) {
            errorMessage = "Only opset1 ShuffleChannels operation is supported";
            return false;
        }
    } catch (...) {
        return false;
    }
    return true;
}

ShuffleChannels::ShuffleChannels(const std::shared_ptr<ov::Node>& op, const GraphContext::CPtr context)
        : Node(op, context, NgraphShapeInferFactory(op, EMPTY_PORT_MASK)) {
    std::string errorMessage;
    if (!isSupportedOperation(op, errorMessage)) {
        OPENVINO_THROW_NOT_IMPLEMENTED(errorMessage);
    }

    if (inputShapes.size() != 1 || outputShapes.size() != 1)
        THROW_SHCH_ERROR("has incorrect number of input/output edges.");

    auto shuffleChannels = ov::as_type_ptr<const ov::op::v0::ShuffleChannels>(op);
    attrs.group = shuffleChannels->get_group();
    attrs.axis = shuffleChannels->get_axis();
    attrs.dataRank = getInputShapeAtPort(0).getRank();
    if (attrs.axis < 0)
        attrs.axis += attrs.dataRank;
}

void ShuffleChannels::initSupportedPrimitiveDescriptors() {
    if (!supportedPrimitiveDescriptors.empty())
        return;

    ov::element::Type precision = getOriginalInputPrecisionAtPort(0);
    const std::set<size_t> supported_precision_sizes = {1, 2, 4, 8, 16};
    if (supported_precision_sizes.find(precision.size()) == supported_precision_sizes.end())
<<<<<<< HEAD
        THROW_SHCH_ERROR << "has unsupported precision: " << precision.get_type_name();
=======
        THROW_SHCH_ERROR("has unsupported precision: ", precision.name());
>>>>>>> c360de0f

    impl_desc_type impl_type;
    if (mayiuse(cpu::x64::avx512_core)) {
        impl_type = impl_desc_type::jit_avx512;
    } else if (mayiuse(cpu::x64::avx2)) {
        impl_type = impl_desc_type::jit_avx2;
    } else if (mayiuse(cpu::x64::sse41)) {
        impl_type = impl_desc_type::jit_sse42;
    } else {
        impl_type = impl_desc_type::ref;
    }

    // use ncsp as default for non-quantized networks and nspc for quantized
    auto firstCreatorType = context->isGraphQuantized() ? LayoutType::nspc : LayoutType::ncsp;
    auto secondCreatorType = context->isGraphQuantized() ? LayoutType::ncsp : LayoutType::nspc;

    addSupportedPrimDesc({{firstCreatorType, precision}},
                         {{firstCreatorType, precision}},
                         impl_type);
    addSupportedPrimDesc({{secondCreatorType, precision}},
                         {{secondCreatorType, precision}},
                         impl_type);
    // canUseBlocked
    if (attrs.axis != 1) {
        addSupportedPrimDesc({{LayoutType::nCsp8c, precision}},
                             {{LayoutType::nCsp8c, precision}},
                             impl_type);
        addSupportedPrimDesc({{LayoutType::nCsp16c, precision}},
                             {{LayoutType::nCsp16c, precision}},
                             impl_type);
    }
}

void ShuffleChannels::createPrimitive() {
    auto dstMemPtr = getChildEdgeAt(0)->getMemoryPtr();
    auto srcMemPtr = getParentEdgeAt(0)->getMemoryPtr();
    if (!dstMemPtr || !dstMemPtr->isAllocated())
        THROW_SHCH_ERROR("has not allocated destination memory");
    if (!srcMemPtr || !srcMemPtr->isAllocated())
        THROW_SHCH_ERROR("has not allocated input memory");
    if (getSelectedPrimitiveDescriptor() == nullptr)
        THROW_SHCH_ERROR("has unidentified preferable primitive descriptor");

    const auto& memoryDesc = srcMemPtr->getDesc();
    attrs.spatialRank = attrs.dataRank - attrs.axis - 1;
    attrs.dataSize = memoryDesc.getPrecision().size();
    attrs.layoutType = memoryDesc.hasLayoutType(LayoutType::nCsp16c) ? LayoutType::nCsp16c :
                       memoryDesc.hasLayoutType(LayoutType::nCsp8c) ? LayoutType::nCsp8c :
                       memoryDesc.hasLayoutType(LayoutType::nspc) ? LayoutType::nspc : LayoutType::ncsp;

    if (inputShapesDefined() && isExecutable()) {
        if (needPrepareParams())
            prepareParams();
        updateLastInputDims();
    }
}

void ShuffleChannels::prepareParams() {
    auto srcMemPtr = getParentEdgeAt(0)->getMemoryPtr();
    auto builder = [](const ShuffleChannelsAttributes& key) -> std::shared_ptr<ShuffleChannelsExecutor> {
        return std::make_shared<ShuffleChannelsExecutor>(key);
    };
    attrs.srcDims = srcMemPtr->getStaticDims();
    attrs.srcBlockedDims = srcMemPtr->getDescWithType<BlockedMemoryDesc>()->getBlockDims();

    auto cache = context->getParamsCache();
    auto result = cache->getOrCreate(attrs, builder);
    if (!result.first) {
        OPENVINO_THROW("ShuffleChannelsExecutor was not found for node ", getName(), ".");
    }

    execPtr = result.first;
}

ShuffleChannels::ShuffleChannelsExecutor::ShuffleChannelsExecutor(const ShuffleChannelsAttributes& attrs) {
    if (!one_of(attrs.layoutType, LayoutType::nCsp16c, LayoutType::nCsp8c, LayoutType::nspc, LayoutType::ncsp))
        OPENVINO_THROW("ShuffleChannels executor supports only 'nCsp16c', 'nCsp8c', 'nspc' or 'ncsp' layouts.");

    const bool isBlocked = one_of(attrs.layoutType, LayoutType::nCsp16c, LayoutType::nCsp8c);
    const bool isChannelsLast = attrs.layoutType == LayoutType::nspc;
    const auto& srcDims = attrs.srcDims;
    const auto& srcBlockedDims = attrs.srcBlockedDims;

    // 2 for decomposed axis dim, 1 for composed spatial dim
    const int batchRank = attrs.axis;
    const int reshapedRank = batchRank + 2 + static_cast<int>(attrs.spatialRank != 0) + static_cast<int>(isBlocked && (attrs.spatialRank == 0));
    PermuteParams params;
    params.data_size = attrs.dataSize;
    params.order.resize(reshapedRank, 0);
    params.src_block_order.resize(reshapedRank);
    params.dst_block_order.resize(reshapedRank);
    params.dst_block_dims.resize(reshapedRank);
    params.src_block_dims.resize(reshapedRank);

    const size_t groupSize = srcDims[attrs.axis] / attrs.group;
    size_t spatialShapeSize = 1;
    if (attrs.spatialRank != 0) {
        for (int i = batchRank + 1; i < attrs.dataRank; i++) {
            spatialShapeSize *= srcDims[i];
        }
    }

    auto decomposeAndTranpose = [&](int axis) {
        params.src_block_dims[axis] = attrs.group;
        params.src_block_dims[axis + 1] = groupSize;
        params.order[axis] = axis + 1;
        params.order[axis + 1] = axis;
    };

    const int channelDim = 1;
    if (isBlocked) {
        size_t blkSize = srcBlockedDims.back();
        size_t CB = srcBlockedDims[1];
        if (attrs.axis > channelDim) {  // axis on spatial
            for (int i = 0; i < batchRank; i++) {
                params.order[i] = i;
                params.src_block_dims[i] = srcBlockedDims[i];
            }
            decomposeAndTranpose(batchRank);

            params.order[batchRank + 2] = batchRank + 2;
            params.src_block_dims[batchRank + 2] = spatialShapeSize * blkSize;
        } else { // axis on batch
            decomposeAndTranpose(0);
            spatialShapeSize = CB * blkSize;
            for (int i = 2; i < attrs.dataRank; i++) {
                spatialShapeSize *= srcDims[i];
            }
            params.order[2] = 2;
            params.src_block_dims[2] = spatialShapeSize;
        }
    } else if (isChannelsLast) {
        if (attrs.axis == channelDim) {  // axis on channel
            params.order[0] = 0;
            params.src_block_dims[0] = srcDims[0];
            params.order[1] = 1;
            params.src_block_dims[1] = spatialShapeSize;
            decomposeAndTranpose(2);
        } else if (attrs.axis > channelDim) {  // axis on spatial
            for (int i = 0; i < batchRank; i++) {
                if (i == 0) {
                    params.order[i] = i;
                    params.src_block_dims[i] = srcDims[i];
                } else if (i == 1) {
                    params.order[reshapedRank - 1] = reshapedRank - 1;
                    params.src_block_dims[params.order[reshapedRank - 1]] = srcDims[i];
                } else if (i > 1) {
                    params.order[i - 1] = i - 1;
                    params.src_block_dims[i - 1] = srcDims[i];
                }
            }
            decomposeAndTranpose(batchRank - 1);

            if (attrs.spatialRank != 0) {
                params.order[batchRank + 1] = batchRank + 1;
                params.src_block_dims[batchRank + 1] = spatialShapeSize;
            }
        } else { // axis on batch
            decomposeAndTranpose(0);
            params.order[2] = 2;
            params.src_block_dims[2] = spatialShapeSize;
        }
    } else {
        for (int i = 0; i < batchRank; i++) {
            params.src_block_dims[i] = srcDims[i];
            params.order[i] = i;
        }

        decomposeAndTranpose(batchRank);
        if (attrs.spatialRank != 0) {
            params.order[batchRank + 2] = batchRank + 2;
            params.src_block_dims[batchRank + 2] = spatialShapeSize;
        }
    }

    std::iota(params.src_block_order.begin(), params.src_block_order.end(), 0);
    std::iota(params.dst_block_order.begin(), params.dst_block_order.end(), 0);
    for (int i = 0; i < reshapedRank; i++)
        params.dst_block_dims[i] = params.src_block_dims[params.order[i]];

    permuteKernel = std::unique_ptr<PermuteKernel>(new PermuteKernel(params));
}

void ShuffleChannels::ShuffleChannelsExecutor::exec(const uint8_t* srcData, uint8_t* dstData, const int MB) {
    if (!permuteKernel)
        OPENVINO_THROW("Could not execute. Kernel for Transpose node was not compiled.");

    if (MB > 0)
        permuteKernel->execute(srcData, dstData, MB);
    else
        permuteKernel->execute(srcData, dstData);
}

void ShuffleChannels::executeDynamicImpl(dnnl::stream strm) {
    execute(strm);
}

void ShuffleChannels::execute(dnnl::stream strm) {
    if (!execPtr)
        THROW_SHCH_ERROR("doesn't have a compiled executor.");

    int MB = (attrs.axis != 0) ? getParentEdgeAt(0)->getMemoryPtr()->getStaticDims()[0] : -1;

    const uint8_t* srcData = reinterpret_cast<const uint8_t*>(getParentEdgeAt(0)->getMemoryPtr()->getData());
    uint8_t* dstData = reinterpret_cast<uint8_t*>(getChildEdgeAt(0)->getMemoryPtr()->getData());
    execPtr->exec(srcData, dstData, MB);
}

bool ShuffleChannels::created() const {
    return getType() == Type::ShuffleChannels;
}

}   // namespace node
}   // namespace intel_cpu
}   // namespace ov<|MERGE_RESOLUTION|>--- conflicted
+++ resolved
@@ -90,11 +90,7 @@
     ov::element::Type precision = getOriginalInputPrecisionAtPort(0);
     const std::set<size_t> supported_precision_sizes = {1, 2, 4, 8, 16};
     if (supported_precision_sizes.find(precision.size()) == supported_precision_sizes.end())
-<<<<<<< HEAD
-        THROW_SHCH_ERROR << "has unsupported precision: " << precision.get_type_name();
-=======
-        THROW_SHCH_ERROR("has unsupported precision: ", precision.name());
->>>>>>> c360de0f
+        THROW_SHCH_ERROR("has unsupported precision: ", precision.get_type_name());
 
     impl_desc_type impl_type;
     if (mayiuse(cpu::x64::avx512_core)) {
