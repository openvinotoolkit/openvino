--- conflicted
+++ resolved
@@ -586,11 +586,6 @@
 #endif
 }
 
-<<<<<<< HEAD
-void DFT::executeDynamicImpl([[maybe_unused]] const dnnl::stream& strm) {
-    THROW_CPU_NODE_ERR("doesn't support dynamic shapes");
-}
-=======
 bool DFT::needShapeInfer() const {
     return !m_is_axes_size_const || !m_is_signal_size_const || Node::needShapeInfer();
 }
@@ -627,5 +622,4 @@
     Node::createPrimitive();
 }
 
->>>>>>> 131bcad3
 }  // namespace ov::intel_cpu::node