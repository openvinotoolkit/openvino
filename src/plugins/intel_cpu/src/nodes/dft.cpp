// Copyright (C) 2018-2025 Intel Corporation
// SPDX-License-Identifier: Apache-2.0
//

#include "dft.h"

#include <cmath>
#include <memory>
#include <string>
#include <vector>

#include "common/cpu_memcpy.h"
#include "dnnl_extension_utils.h"
#include "onednn/dnnl.h"
#include "openvino/core/parallel.hpp"
#include "openvino/op/dft.hpp"
#include "openvino/op/idft.hpp"
#include "openvino/opsets/opset7_decl.hpp"
#include "utils/general_utils.h"
#include "utils/ngraph_utils.hpp"

using namespace dnnl::impl;
using namespace dnnl::impl::cpu::x64;

namespace ov::intel_cpu::node {

bool DFT::isSupportedOperation(const std::shared_ptr<const ov::Node>& op, std::string& errorMessage) noexcept {
    try {
        if (isDynamicNgraphNode(op)) {
            errorMessage = "Doesn't support op with dynamic shapes";
            return false;
        }
        if (!ov::is_type_any_of<const op::v7::DFT, const op::v7::IDFT>(op)) {
            errorMessage = "Only opset7 DFT/IDFT operation is supported";
            return false;
        }
    } catch (...) {
        return false;
    }
    return true;
}

DFT::DFT(const std::shared_ptr<ov::Node>& op, const GraphContext::CPtr& context)
    : Node(op, context, NgraphShapeInferFactory(op)) {
    std::string errorMessage;
    if (!isSupportedOperation(op, errorMessage)) {
        OPENVINO_THROW_NOT_IMPLEMENTED(errorMessage);
    }

    const size_t inputsNumber = getOriginalInputsNumber();
    if (inputsNumber != 2 && inputsNumber != 3) {
        THROW_CPU_NODE_ERR("has invalid number of input/output edges: ", inputsNumber);
    }

    /* Data */
    inputShape = inputShapes[DATA_INDEX].getStaticDims();
    if (inputShape.size() < 2) {
        THROW_CPU_NODE_ERR("has invalid 'data' input tensor with rank: ", inputShape.size());
    }

    /* Axes */
    const auto axesRank = inputShapes[AXES_INDEX].getRank();
    if (axesRank != 1) {
        THROW_CPU_NODE_ERR("has invalid 'axes' input tensor with rank: ", axesRank);
    }

    /* Signal size */
    if (inputsNumber > SIGNAL_SIZE_INDEX) {
        const auto signalSizeRank = inputShapes[SIGNAL_SIZE_INDEX].getRank();
        if (signalSizeRank != 1) {
            THROW_CPU_NODE_ERR("has invalid 'signal_size' input tensor with rank: ", signalSizeRank);
        }
    }

    inverse = !ov::is_type<op::v7::DFT>(op);
    lastInverse = !inverse;
}

void DFT::getSupportedDescriptors() {}

void DFT::initSupportedPrimitiveDescriptors() {
    if (!supportedPrimitiveDescriptors.empty()) {
        return;
    }

    const auto& dataPrecision = getOriginalInputPrecisionAtPort(DATA_INDEX);
    if (!dataPrecision.is_real()) {
        THROW_CPU_NODE_ERR("has unsupported 'data' input precision: ", dataPrecision.get_type_name());
    }

    const auto& axesPrecision = getOriginalInputPrecisionAtPort(AXES_INDEX);
    if (axesPrecision != ov::element::i32 && axesPrecision != ov::element::i64) {
        THROW_CPU_NODE_ERR("has unsupported 'axes' input precision: ", axesPrecision.get_type_name());
    }

    if (inputShapes.size() > SIGNAL_SIZE_INDEX) {
        const auto& signalSizeTensorPrec = getOriginalInputPrecisionAtPort(SIGNAL_SIZE_INDEX);
        if (signalSizeTensorPrec != ov::element::i32 && signalSizeTensorPrec != ov::element::i64) {
            THROW_CPU_NODE_ERR("has unsupported 'signal_size' input precision: ", signalSizeTensorPrec.get_type_name());
        }
    }

    std::vector<PortConfigurator> inDataConfigurators(
        {{LayoutType::ncsp, ov::element::f32}, {LayoutType::ncsp, ov::element::i32}});
    if (inputShapes.size() > SIGNAL_SIZE_INDEX) {
        inDataConfigurators.emplace_back(LayoutType::ncsp, ov::element::i32);
    }

    addSupportedPrimDesc(inDataConfigurators, {{LayoutType::ncsp, ov::element::f32}}, impl_desc_type::ref_any);
}

namespace {
inline float getRealFromComplexProd(float lhsReal, float lhsImag, float rhsReal, float rhsImag) {
    return lhsReal * rhsReal - lhsImag * rhsImag;
}

inline float getImaginaryFromComplexProd(float lhsReal, float lhsImag, float rhsReal, float rhsImag) {
    return lhsReal * rhsImag + lhsImag * rhsReal;
}

/*
    Returns true while we can iterate
    Specified axis is skipped in counters
*/
inline bool nextIterationStep(std::vector<size_t>& counters, const std::vector<size_t>& iterationRange, size_t axis) {
    auto itCounter = counters.rbegin();
    auto itWork = iterationRange.rbegin();

    while (itCounter != counters.rend() && itWork != iterationRange.rend()) {
        if (static_cast<size_t>(std::distance(itCounter, counters.rend())) == axis + 1) {
            ++itCounter;
            ++itWork;
            continue;
        }
        *itCounter = (*itCounter + 1) % *itWork;
        if (*itCounter != 0) {
            return true;
        }
        ++itCounter;
        ++itWork;
    }
    return false;
}

inline bool IsPowerOfTwo(size_t n) {
    return (n != 0) && (n & (n - 1)) == 0;
}

inline bool copyStep(std::vector<size_t>& counters, const std::vector<size_t>& iterationRange) {
    auto itCounter = counters.rbegin();
    auto itWork = iterationRange.rbegin();

    while (itCounter != counters.rend() && itWork != iterationRange.rend()) {
        *itCounter = (*itCounter + 1) % *itWork;
        if (*itCounter != 0) {
            return true;
        }
        ++itCounter;
        ++itWork;
    }
    return false;
}

size_t calculateOffsetFromStrides(const VectorDims& coords, const VectorDims& strides) {
    size_t offset = 0;
    for (size_t index = 0; index < coords.size(); ++index) {
        offset += coords[index] * strides[index];
    }
    return offset;
}

void gatherToBufferND(float* buffer,
                      const float* data,
                      size_t axis,
                      const VectorDims& dimIndexes,
                      const VectorDims& shape,
                      const VectorDims& strides) {
    size_t numberOfComplex = shape[axis];
    size_t offset = calculateOffsetFromStrides(dimIndexes, strides);

    for (size_t bufferIndex = 0; bufferIndex < 2 * numberOfComplex; bufferIndex += 2) {
        buffer[bufferIndex] = data[offset];
        buffer[bufferIndex + 1] = data[offset + 1];
        offset += strides[axis];
    }
}

void applyBufferND(const float* buffer,
                   float* output,
                   size_t axis,
                   const VectorDims& dimIndexes,
                   const VectorDims& shape,
                   const VectorDims& strides) {
    size_t numberOfComplex = shape[axis];
    size_t offset = calculateOffsetFromStrides(dimIndexes, strides);

    for (size_t bufferIndex = 0; bufferIndex < 2 * numberOfComplex; bufferIndex += 2) {
        output[offset] = buffer[bufferIndex];
        output[offset + 1] = buffer[bufferIndex + 1];
        offset += strides[axis];
    }
}

void copyDataToOutputWithSignalSize(const float* input,
                                    const VectorDims& inputShape,
                                    const VectorDims& inputStrides,
                                    float* output,
<<<<<<< HEAD
                                    const VectorDims& outputShape,
                                    const VectorDims& outputStrides) {
    auto totalInput = std::accumulate(inputShape.begin(), inputShape.end(), size_t(1), std::multiplies());
    auto totalOutput = std::accumulate(outputShape.begin(), outputShape.end(), size_t(1), std::multiplies());
=======
                                    const std::vector<size_t>& outputShape,
                                    const std::vector<size_t>& outputStrides) {
    auto totalInput =
        std::accumulate(inputShape.begin(), inputShape.end(), static_cast<size_t>(1), std::multiplies<>());
    auto totalOutput =
        std::accumulate(outputShape.begin(), outputShape.end(), static_cast<size_t>(1), std::multiplies<>());
>>>>>>> 4ebe4931
    std::fill_n(output, totalOutput, 0.f);
    size_t lastChangedDim = 0;
    for (size_t index = inputShape.size() - 1; index > 0; --index) {
        if (inputShape[index] != outputShape[index]) {
            lastChangedDim = index;
            break;
        }
    }
    if (lastChangedDim == 0) {
        size_t outputBytesSize = std::min(totalOutput, totalInput) * sizeof(float);
        cpu_memcpy(output, input, outputBytesSize);
        return;
    }

    std::vector<size_t> iterationRange(lastChangedDim + 1, 0);
    for (size_t index = 0; index < lastChangedDim + 1; ++index) {
        iterationRange[index] = std::min(inputShape[index], outputShape[index]);
    }

    const VectorDims inputStridesRange(inputStrides.begin(), inputStrides.begin() + iterationRange.size());
    const VectorDims outputStridesRange(outputStrides.begin(), outputStrides.begin() + iterationRange.size());
    const size_t blockSize = std::accumulate(inputShape.begin() + lastChangedDim + 1,
                                             inputShape.end(),
                                             static_cast<size_t>(1),
                                             std::multiplies<>());
    const size_t blockSizeBytes = blockSize * sizeof(float);
    std::vector<size_t> iterationCounter(iterationRange.size(), 0);
    do {
        size_t offsetInput = calculateOffsetFromStrides(iterationCounter, inputStrides);
        size_t offsetOutput = calculateOffsetFromStrides(iterationCounter, outputStrides);
        cpu_memcpy(output + offsetOutput, input + offsetInput, blockSizeBytes);
    } while (copyStep(iterationCounter, iterationRange));
}

}  // namespace

void DFT::execute([[maybe_unused]] const dnnl::stream& strm) {
    const auto& outputShape = getChildEdgeAt(0)->getMemory().getStaticDims();

    const auto inputDataEdge = getParentEdgeAt(DATA_INDEX);
    const auto outputDataEdge = getChildEdgeAt(0);

    const auto src = inputDataEdge->getMemoryPtr()->getDataAs<const float>();
    auto dst = outputDataEdge->getMemoryPtr()->getDataAs<float>();

    const auto inputRank = inputDataEdge->getMemory().getShape().getRank();

    const auto& inputStrides = inputDataEdge->getMemory().getDescWithType<BlockedMemoryDesc>()->getStrides();
    const auto& outputStrides = outputDataEdge->getMemory().getDescWithType<BlockedMemoryDesc>()->getStrides();

    size_t nComplexMaxFFT = 0;
    for (size_t axis : axes) {
        size_t nComplex = outputShape[axis];
        // FFT uses different twiddle factors
        if (!IsPowerOfTwo(nComplex)) {
            if (twiddlesMapDFT.find(nComplex) == twiddlesMapDFT.end() || lastInverse != inverse) {
                twiddlesMapDFT[nComplex] = generateTwiddlesDFT(nComplex, inverse);
            }
        } else {
            if (nComplexMaxFFT < nComplex) {
                nComplexMaxFFT = nComplex;
            }
        }
    }

    if (nComplexMaxFFT > 0 && ((nComplexMaxFFT - 1) * 2 > twiddlesFFT.size() || lastInverse != inverse)) {
        updateTwiddlesFFT(nComplexMaxFFT, inverse);
    }

    if (inputShape != outputShape) {
        copyDataToOutputWithSignalSize(src, inputShape, inputStrides, dst, outputShape, outputStrides);
    } else {
        auto totalElements =
            std::accumulate(inputShape.begin(), inputShape.end(), static_cast<size_t>(1), std::multiplies<>());
        cpu_memcpy(dst, src, totalElements * sizeof(float));
    }

    // 1d case
    if (inputRank == 2) {
        size_t nComplex = outputShape[0];
        if (IsPowerOfTwo(nComplex)) {
            std::vector<float> outputData(nComplex * 2);
            const float* resultBufPtr;

            fft(dst, outputData.data(), nComplex * 2, inverse, true, &resultBufPtr);

            if (resultBufPtr != dst) {
                cpu_memcpy(dst, resultBufPtr, nComplex * 2 * sizeof(float));
            }
        } else {
            naiveDFT(dst, nComplex * 2, inverse);
        }
    } else {
        dftNd(dst, outputShape, outputStrides, axes, inverse);
    }

    lastInverse = inverse;
}

void DFT::dftNd(float* output,
                const VectorDims& outputShape,
                const VectorDims& outputStrides,
                const std::vector<int32_t>& axes,
                bool inverse) const {
    const std::vector<size_t> iterationRange(outputShape.begin(), outputShape.end() - 1);
    const size_t lastDimIndex = iterationRange.size() - 1;
    for (size_t currentAxis : axes) {
        const size_t outputComplexLen = outputShape[currentAxis];
        const size_t outputLen = outputComplexLen * 2;

        std::vector<size_t> iterationCounter(iterationRange.size(), 0);
        if (IsPowerOfTwo(outputComplexLen)) {
            size_t parallelDimIndex = lastDimIndex == currentAxis ? lastDimIndex - 1 : lastDimIndex;
            do {
                parallel_for(iterationRange[parallelDimIndex], [&](size_t dim) {
                    std::vector<float> gatheredData(outputLen * 2);
                    auto parallelIterationCounter = iterationCounter;
                    parallelIterationCounter[parallelDimIndex] = dim;
                    gatherToBufferND(gatheredData.data(),
                                     output,
                                     currentAxis,
                                     parallelIterationCounter,
                                     outputShape,
                                     outputStrides);
                    const float* resultBufPtr;
                    fft(gatheredData.data(), gatheredData.data() + outputLen, outputLen, inverse, false, &resultBufPtr);
                    applyBufferND(resultBufPtr,
                                  output,
                                  currentAxis,
                                  parallelIterationCounter,
                                  outputShape,
                                  outputStrides);
                });
                iterationCounter[parallelDimIndex] = iterationRange[parallelDimIndex] - 1;
            } while (nextIterationStep(iterationCounter, iterationRange, currentAxis));
        } else {
            std::vector<float> gatheredData(outputLen);
            do {
                gatherToBufferND(gatheredData.data(),
                                 output,
                                 currentAxis,
                                 iterationCounter,
                                 outputShape,
                                 outputStrides);
                naiveDFT(gatheredData.data(), outputLen, inverse);
                applyBufferND(gatheredData.data(), output, currentAxis, iterationCounter, outputShape, outputStrides);
            } while (nextIterationStep(iterationCounter, iterationRange, currentAxis));
        }
    }
}

/* Cooley Tukey implementation of FFT */
void DFT::fft(float* inBuffer,
              float* outBuffer,
              int64_t dataLength,
              bool inverse,
              bool parallelize,
              const float** resultBuf) const {
    static int cacheSizeL3 = dnnl::utils::get_cache_size(3, false);
    static int elementsPerCacheLine = cacheSizeL3 / sizeof(float);
    size_t nComplex = dataLength / 2;

    std::function<void(const size_t, const size_t, const size_t)> blockIteration;
    if (fftKernel != nullptr) {
        blockIteration = [&](const size_t block, const size_t numBlocks, const size_t nextIterationBlockSize) {
            auto arg = jit_args_fft();

            arg.src = inBuffer + block * nextIterationBlockSize * 2;
            arg.dst = outBuffer + block * nextIterationBlockSize;
            arg.twiddles = &twiddlesFFT[(numBlocks + block - 1) * 2];
            arg.num_blocks = numBlocks;
            arg.work_amount = nextIterationBlockSize;
            arg.n_complex = nComplex;

            (*fftKernel)(&arg);
        };
    } else {
        blockIteration = [&](const size_t block, const size_t numBlocks, const size_t nextIterationBlockSize) {
            float* curInpBufferPtr = inBuffer + block * nextIterationBlockSize * 2;
            float* curOutBufferPtr = outBuffer + block * nextIterationBlockSize;

            for (size_t block = 0; block < numBlocks; ++block) {
                float twiddleReal = twiddlesFFT[(numBlocks + block - 1) * 2];
                float twiddleImag = twiddlesFFT[(numBlocks + block) * 2 - 1];

                for (size_t pair = 0; pair < nextIterationBlockSize; pair += 2) {
                    const float evenReal = curInpBufferPtr[pair];
                    const float evenImag = curInpBufferPtr[pair + 1];

                    const float oddReal = curInpBufferPtr[(nextIterationBlockSize + pair)];
                    const float oddImag = curInpBufferPtr[(nextIterationBlockSize + pair) + 1];

                    const float twiddledOddReal = getRealFromComplexProd(twiddleReal, twiddleImag, oddReal, oddImag);
                    const float twiddledOddImag =
                        getImaginaryFromComplexProd(twiddleReal, twiddleImag, oddReal, oddImag);

                    curOutBufferPtr[pair] = evenReal + twiddledOddReal;
                    curOutBufferPtr[pair + 1] = evenImag + twiddledOddImag;

                    curOutBufferPtr[nComplex + pair] = evenReal - twiddledOddReal;
                    curOutBufferPtr[nComplex + pair + 1] = evenImag - twiddledOddImag;
                }
            }
        };
    }

    size_t blockSize;
    size_t nextIterationBlockSize = dataLength;
    for (size_t numBlocks = 1; numBlocks < nComplex; numBlocks *= 2) {
        blockSize = nextIterationBlockSize;
        nextIterationBlockSize /= 2;
        if (parallelize && blockSize >= 4 * static_cast<size_t>(elementsPerCacheLine)) {
            parallel_for(numBlocks, [&](const size_t block) {
                blockIteration(block, 1, nextIterationBlockSize);
            });
        } else {
            blockIteration(0, numBlocks, nextIterationBlockSize);
        }

        std::swap(inBuffer, outBuffer);
    }
    if (inverse) {
        for (int64_t k = 0; k < dataLength; k++) {
            inBuffer[k] /= nComplex;
        }
    }

    *resultBuf = inBuffer;
}

void DFT::naiveDFT(float* data, size_t dataLength, bool inverse) const {
    std::vector<float> outputBuffer(dataLength);
    const size_t nComplex = dataLength / 2;
    const float reciprocalNComplex = 1.0f / nComplex;
    const auto& twiddles = twiddlesMapDFT.find(nComplex)->second;

    std::function<void(size_t)> blockIteration;
    if (dftKernel != nullptr) {
        blockIteration = [&](size_t k) {
            auto arg = jit_args_dft();

            arg.src = data;
            arg.dst = outputBuffer.data() + 2 * k;
            arg.twiddles = twiddles.data() + 2 * k * nComplex;
            arg.work_amount = nComplex;
            arg.index = k;

            (*dftKernel)(&arg);

            if (inverse) {
                outputBuffer[k * 2] *= reciprocalNComplex;
                outputBuffer[k * 2 + 1] *= reciprocalNComplex;
            }
        };
    } else {
        blockIteration = [&](size_t k) {
            float sumReal = 0.0f;
            float sumImag = 0.0f;
            for (size_t n = 0; n < nComplex; ++n) {
                auto complexRef = &twiddles[2 * (k * nComplex + n)];
                float complexReal = *complexRef;
                float complexImag = *(complexRef + 1);

                float complexProdReal = getRealFromComplexProd(data[2 * n], data[2 * n + 1], complexReal, complexImag);
                float complexProdImag =
                    getImaginaryFromComplexProd(data[2 * n], data[2 * n + 1], complexReal, complexImag);

                sumReal += complexProdReal;
                sumImag += complexProdImag;
            }

            if (inverse) {
                sumReal *= reciprocalNComplex;
                sumImag *= reciprocalNComplex;
            }
            outputBuffer[k * 2] = sumReal;
            outputBuffer[k * 2 + 1] = sumImag;
        };
    }

    parallel_for(nComplex, blockIteration);
    cpu_memcpy(data, outputBuffer.data(), dataLength * sizeof(float));
}

std::vector<float> DFT::generateTwiddlesDFT(size_t n_complex, bool inverse) const {
    std::vector<float> twiddles(n_complex * n_complex * 2);
    const float inverseMultiplier = inverse ? 1 : -1;
    parallel_for(n_complex, [&](const size_t k) {
        for (size_t n = 0; n < n_complex; ++n) {
            float phase = 2.0f * PI * static_cast<float>(n * k) / static_cast<float>(n_complex);
            auto complexReal = std::cos(phase);
            auto complexImag = std::sin(phase) * inverseMultiplier;
            twiddles[2 * (k * n_complex + n)] = complexReal;
            twiddles[2 * (k * n_complex + n) + 1] = complexImag;
        }
    });
    return twiddles;
}

void DFT::updateTwiddlesFFT(size_t n_complex, bool inverse) {
    const float inverseMultiplier = inverse ? 1 : -1;
    size_t numBlocks = 1;

    twiddlesFFT.reserve((n_complex - 1) * 2);
    if (twiddlesFFT.empty()) {
        twiddlesFFT.emplace_back(1.0f);   //  cos(0)
        twiddlesFFT.emplace_back(-0.0f);  // -sin(0)
    } else {
        for (size_t i = numBlocks; i < twiddlesFFT.size() / 2; i += numBlocks) {
            numBlocks *= 2;
        }
    }

    for (size_t i = twiddlesFFT.size() / 2; i < n_complex - 1; i += numBlocks) {
        numBlocks *= 2;

        for (size_t blockNum = 0; blockNum < numBlocks; blockNum++) {
            size_t copyIndex = twiddlesFFT.size() - blockNum - numBlocks;

            twiddlesFFT.push_back(twiddlesFFT[copyIndex]);
            twiddlesFFT.push_back(twiddlesFFT[copyIndex + 1]);

            blockNum++;

            float angle = PI * blockNum / numBlocks;
            auto complexReal = std::cos(angle);
            auto complexImag = std::sin(angle) * inverseMultiplier;

            twiddlesFFT.emplace_back(complexReal);
            twiddlesFFT.emplace_back(complexImag);
        }
    }
}

bool DFT::created() const {
    return getType() == Type::DFT;
}

void DFT::prepareParams() {
    bool hasDFT = false;
    bool hasFFT = false;

    axes = getAxes();
    const auto outputShape = getChildEdgeAt(0)->getMemory().getStaticDims();

    for (size_t axis : axes) {
        size_t nComplex = outputShape[axis];
        if (!IsPowerOfTwo(nComplex)) {
            hasDFT = true;
        } else {
            hasFFT = true;
        }
    }
    if (mayiuse(cpu::x64::sse41)) {
        createJITKernels(hasDFT, hasFFT);
    }
}

std::vector<int32_t> DFT::getAxes() const {
    auto axesEdge = getParentEdgeAt(AXES_INDEX);
    const auto* axesStartPtr = axesEdge->getMemoryPtr()->getDataAs<const int32_t>();
    auto axes = std::vector<int32_t>(axesStartPtr, axesStartPtr + axesEdge->getMemory().getStaticDims()[0]);
    for (auto& axis : axes) {
        if (axis < 0) {
            axis += inputShape.size() - 1;
        }
    }
    std::sort(axes.begin(), axes.end());
    return axes;
}
void DFT::createJITKernels(bool hasDFT, bool hasFFT) {
#if defined(OPENVINO_ARCH_X86_64)
    if (hasDFT && dftKernel == nullptr) {
        if (mayiuse(cpu::x64::avx512_core)) {
            dftKernel = std::make_unique<jit_uni_dft_kernel_f32<cpu::x64::avx512_core>>();
        } else if (mayiuse(cpu::x64::avx2)) {
            dftKernel = std::make_unique<jit_uni_dft_kernel_f32<cpu::x64::avx2>>();
        } else if (mayiuse(cpu::x64::sse41)) {
            dftKernel = std::make_unique<jit_uni_dft_kernel_f32<cpu::x64::sse41>>();
        } else {
            THROW_CPU_NODE_ERR("Can't create jit DFT kernel");
        }

        if (dftKernel) {
            dftKernel->create_ker();
        }
    }

    if (hasFFT && fftKernel == nullptr) {
        if (mayiuse(cpu::x64::avx512_core)) {
            fftKernel = std::make_unique<jit_uni_fft_kernel_f32<cpu::x64::avx512_core>>();
        } else if (mayiuse(cpu::x64::avx2)) {
            fftKernel = std::make_unique<jit_uni_fft_kernel_f32<cpu::x64::avx2>>();
        } else if (mayiuse(cpu::x64::sse41)) {
            fftKernel = std::make_unique<jit_uni_fft_kernel_f32<cpu::x64::sse41>>();
        } else {
            THROW_CPU_NODE_ERR("Can't create jit FFT kernel");
        }

        if (fftKernel) {
            fftKernel->create_ker();
        }
    }
#endif
}
}  // namespace ov::intel_cpu::node<|MERGE_RESOLUTION|>--- conflicted
+++ resolved
@@ -205,19 +205,10 @@
                                     const VectorDims& inputShape,
                                     const VectorDims& inputStrides,
                                     float* output,
-<<<<<<< HEAD
                                     const VectorDims& outputShape,
                                     const VectorDims& outputStrides) {
     auto totalInput = std::accumulate(inputShape.begin(), inputShape.end(), size_t(1), std::multiplies());
     auto totalOutput = std::accumulate(outputShape.begin(), outputShape.end(), size_t(1), std::multiplies());
-=======
-                                    const std::vector<size_t>& outputShape,
-                                    const std::vector<size_t>& outputStrides) {
-    auto totalInput =
-        std::accumulate(inputShape.begin(), inputShape.end(), static_cast<size_t>(1), std::multiplies<>());
-    auto totalOutput =
-        std::accumulate(outputShape.begin(), outputShape.end(), static_cast<size_t>(1), std::multiplies<>());
->>>>>>> 4ebe4931
     std::fill_n(output, totalOutput, 0.f);
     size_t lastChangedDim = 0;
     for (size_t index = inputShape.size() - 1; index > 0; --index) {
