// Copyright (C) 2018-2025 Intel Corporation
// SPDX-License-Identifier: Apache-2.0
//

#include "dft.h"

#include <cmath>
#include <memory>
#include <openvino/opsets/opset7.hpp>
#include <string>
#include <vector>

#include "common/cpu_memcpy.h"
#include "dnnl_extension_utils.h"
#include "onednn/dnnl.h"
#include "openvino/core/parallel.hpp"
#include "utils/general_utils.h"
#include "utils/ngraph_utils.hpp"

using namespace dnnl::impl;
using namespace dnnl::impl::cpu::x64;

namespace ov::intel_cpu::node {

bool DFT::isSupportedOperation(const std::shared_ptr<const ov::Node>& op, std::string& errorMessage) noexcept {
    try {
        if (!ov::is_type_any_of<const op::v7::DFT, const op::v7::IDFT>(op)) {
            errorMessage = "Only opset7 DFT/IDFT operation is supported";
            return false;
        }
    } catch (...) {
        return false;
    }
    return true;
}

DFT::DFT(const std::shared_ptr<ov::Node>& op, const GraphContext::CPtr& context)
    : Node(op, context, NgraphShapeInferFactory(op)) {
    std::string errorMessage;
    if (!isSupportedOperation(op, errorMessage)) {
        OPENVINO_THROW_NOT_IMPLEMENTED(errorMessage);
    }

    inverse = !ov::is_type<op::v7::DFT>(op);
    lastInverse = !inverse;

    m_is_axes_size_const = is_type<op::v0::Constant>(op->get_input_node_ptr(AXES_INDEX));
    if (inputShapes.size() > SIGNAL_SIZE_INDEX) {
        m_is_signal_size_const = is_type<op::v0::Constant>(op->get_input_node_ptr(SIGNAL_SIZE_INDEX));
    }
}

void DFT::getSupportedDescriptors() {}

void DFT::initSupportedPrimitiveDescriptors() {
    if (!supportedPrimitiveDescriptors.empty()) {
        return;
    }

    const auto& dataPrecision = getOriginalInputPrecisionAtPort(DATA_INDEX);
    if (!dataPrecision.is_real()) {
        THROW_CPU_NODE_ERR("has unsupported 'data' input precision: ", dataPrecision.get_type_name());
    }

    const auto& axesPrecision = getOriginalInputPrecisionAtPort(AXES_INDEX);
    if (axesPrecision != ov::element::i32 && axesPrecision != ov::element::i64) {
        THROW_CPU_NODE_ERR("has unsupported 'axes' input precision: ", axesPrecision.get_type_name());
    }

    if (inputShapes.size() > SIGNAL_SIZE_INDEX) {
        const auto& signalSizeTensorPrec = getOriginalInputPrecisionAtPort(SIGNAL_SIZE_INDEX);
        if (signalSizeTensorPrec != ov::element::i32 && signalSizeTensorPrec != ov::element::i64) {
            THROW_CPU_NODE_ERR("has unsupported 'signal_size' input precision: ", signalSizeTensorPrec.get_type_name());
        }
    }

    std::vector<PortConfigurator> inDataConfigurators(
        {{LayoutType::ncsp, ov::element::f32}, {LayoutType::ncsp, ov::element::i32}});
    if (inputShapes.size() > SIGNAL_SIZE_INDEX) {
        inDataConfigurators.emplace_back(LayoutType::ncsp, ov::element::i32);
    }

    addSupportedPrimDesc(inDataConfigurators, {{LayoutType::ncsp, ov::element::f32}}, impl_desc_type::ref_any);
}

namespace {
inline float getRealFromComplexProd(float lhsReal, float lhsImag, float rhsReal, float rhsImag) {
    return lhsReal * rhsReal - lhsImag * rhsImag;
}

inline float getImaginaryFromComplexProd(float lhsReal, float lhsImag, float rhsReal, float rhsImag) {
    return lhsReal * rhsImag + lhsImag * rhsReal;
}

/*
    Returns true while we can iterate
    Specified axis is skipped in counters
*/
inline bool nextIterationStep(std::vector<size_t>& counters, const std::vector<size_t>& iterationRange, size_t axis) {
    auto itCounter = counters.rbegin();
    auto itWork = iterationRange.rbegin();

    while (itCounter != counters.rend() && itWork != iterationRange.rend()) {
        if (static_cast<size_t>(std::distance(itCounter, counters.rend())) == axis + 1) {
            ++itCounter;
            ++itWork;
            continue;
        }
        *itCounter = (*itCounter + 1) % *itWork;
        if (*itCounter != 0) {
            return true;
        }
        ++itCounter;
        ++itWork;
    }
    return false;
}

inline bool IsPowerOfTwo(size_t n) {
    return (n != 0) && (n & (n - 1)) == 0;
}

inline bool copyStep(std::vector<size_t>& counters, const std::vector<size_t>& iterationRange) {
    auto itCounter = counters.rbegin();
    auto itWork = iterationRange.rbegin();

    while (itCounter != counters.rend() && itWork != iterationRange.rend()) {
        *itCounter = (*itCounter + 1) % *itWork;
        if (*itCounter != 0) {
            return true;
        }
        ++itCounter;
        ++itWork;
    }
    return false;
}

size_t calculateOffsetFromStrides(const std::vector<size_t>& coords, const std::vector<size_t>& strides) {
    size_t offset = 0;
    for (size_t index = 0; index < coords.size(); ++index) {
        offset += coords[index] * strides[index];
    }
    return offset;
}

void gatherToBufferND(float* buffer,
                      const float* data,
                      size_t axis,
                      const std::vector<size_t>& dimIndexes,
                      const std::vector<size_t>& shape,
                      const std::vector<size_t>& strides) {
    size_t numberOfComplex = shape[axis];
    size_t offset = calculateOffsetFromStrides(dimIndexes, strides);

    for (size_t bufferIndex = 0; bufferIndex < 2 * numberOfComplex; bufferIndex += 2) {
        buffer[bufferIndex] = data[offset];
        buffer[bufferIndex + 1] = data[offset + 1];
        offset += strides[axis];
    }
}

void applyBufferND(const float* buffer,
                   float* output,
                   size_t axis,
                   const std::vector<size_t>& dimIndexes,
                   const std::vector<size_t>& shape,
                   const std::vector<size_t>& strides) {
    size_t numberOfComplex = shape[axis];
    size_t offset = calculateOffsetFromStrides(dimIndexes, strides);

    for (size_t bufferIndex = 0; bufferIndex < 2 * numberOfComplex; bufferIndex += 2) {
        output[offset] = buffer[bufferIndex];
        output[offset + 1] = buffer[bufferIndex + 1];
        offset += strides[axis];
    }
}

void copyDataToOutputWithSignalSize(const float* input,
                                    const std::vector<size_t>& inputShape,
                                    const std::vector<size_t>& inputStrides,
                                    float* output,
                                    const std::vector<size_t>& outputShape,
                                    const std::vector<size_t>& outputStrides) {
    auto totalInput =
        std::accumulate(inputShape.begin(), inputShape.end(), static_cast<size_t>(1), std::multiplies<>());
    auto totalOutput =
        std::accumulate(outputShape.begin(), outputShape.end(), static_cast<size_t>(1), std::multiplies<>());
    std::fill_n(output, totalOutput, 0.f);
    size_t lastChangedDim = 0;
    for (size_t index = inputShape.size() - 1; index > 0; --index) {
        if (inputShape[index] != outputShape[index]) {
            lastChangedDim = index;
            break;
        }
    }
    if (lastChangedDim == 0) {
        size_t outputBytesSize = std::min(totalOutput, totalInput) * sizeof(float);
        cpu_memcpy(output, input, outputBytesSize);
        return;
    }

    std::vector<size_t> iterationRange(lastChangedDim + 1, 0);
    for (size_t index = 0; index < lastChangedDim + 1; ++index) {
        iterationRange[index] = std::min(inputShape[index], outputShape[index]);
    }

    const std::vector<size_t> inputStridesRange(inputStrides.begin(), inputStrides.begin() + iterationRange.size());
    const std::vector<size_t> outputStridesRange(outputStrides.begin(), outputStrides.begin() + iterationRange.size());
    const size_t blockSize = std::accumulate(inputShape.begin() + lastChangedDim + 1,
                                             inputShape.end(),
                                             static_cast<size_t>(1),
                                             std::multiplies<>());
    const size_t blockSizeBytes = blockSize * sizeof(float);
    std::vector<size_t> iterationCounter(iterationRange.size(), 0);
    do {
        size_t offsetInput = calculateOffsetFromStrides(iterationCounter, inputStrides);
        size_t offsetOutput = calculateOffsetFromStrides(iterationCounter, outputStrides);
        cpu_memcpy(output + offsetOutput, input + offsetInput, blockSizeBytes);
    } while (copyStep(iterationCounter, iterationRange));
}

}  // namespace

<<<<<<< HEAD
void DFT::executeDynamicImpl(const dnnl::stream& strm) {
    execute(strm);
}
=======
void DFT::execute([[maybe_unused]] const dnnl::stream& strm) {
    const auto& outputShape = getChildEdgeAt(0)->getMemory().getStaticDims();
>>>>>>> 6cdc048d

void DFT::execute(const dnnl::stream& strm) {
    const auto inputDataEdge = getParentEdgeAt(DATA_INDEX);
    const auto outputDataEdge = getChildEdgeAt(0);

    const auto& outputShape = outputDataEdge->getMemory().getStaticDims();
    const auto& inputShape = inputDataEdge->getMemory().getStaticDims();

    if (axes.empty() || !m_is_axes_size_const) {
        axes = getAxes();
    }

    const auto src = inputDataEdge->getMemoryPtr()->getDataAs<const float>();
    auto dst = outputDataEdge->getMemoryPtr()->getDataAs<float>();

    const auto inputRank = inputDataEdge->getMemory().getShape().getRank();

    const auto& inputStrides = inputDataEdge->getMemory().getDescWithType<BlockedMemoryDesc>()->getStrides();
    const auto& outputStrides = outputDataEdge->getMemory().getDescWithType<BlockedMemoryDesc>()->getStrides();

    size_t nComplexMaxFFT = 0;
    for (size_t axis : axes) {
        size_t nComplex = outputShape[axis];
        // FFT uses different twiddle factors
        if (!IsPowerOfTwo(nComplex)) {
            if (twiddlesMapDFT.find(nComplex) == twiddlesMapDFT.end() || lastInverse != inverse) {
                twiddlesMapDFT[nComplex] = generateTwiddlesDFT(nComplex, inverse);
            }
        } else {
            if (nComplexMaxFFT < nComplex) {
                nComplexMaxFFT = nComplex;
            }
        }
    }

    if (nComplexMaxFFT > 0 && ((nComplexMaxFFT - 1) * 2 > twiddlesFFT.size() || lastInverse != inverse)) {
        updateTwiddlesFFT(nComplexMaxFFT, inverse);
    }

    if (inputShape != outputShape) {
        copyDataToOutputWithSignalSize(src, inputShape, inputStrides, dst, outputShape, outputStrides);
    } else {
        auto totalElements =
            std::accumulate(inputShape.begin(), inputShape.end(), static_cast<size_t>(1), std::multiplies<>());
        cpu_memcpy(dst, src, totalElements * sizeof(float));
    }

    // 1d case
    if (inputRank == 2) {
        size_t nComplex = outputShape[0];
        if (IsPowerOfTwo(nComplex)) {
            std::vector<float> outputData(nComplex * 2);
            const float* resultBufPtr;

            fft(dst, outputData.data(), nComplex * 2, inverse, true, &resultBufPtr);

            if (resultBufPtr != dst) {
                cpu_memcpy(dst, resultBufPtr, nComplex * 2 * sizeof(float));
            }
        } else {
            naiveDFT(dst, nComplex * 2, inverse);
        }
    } else {
        dftNd(dst, outputShape, outputStrides, axes, inverse);
    }

    lastInverse = inverse;
}

void DFT::dftNd(float* output,
                const VectorDims& outputShape,
                const VectorDims& outputStrides,
                const std::vector<int32_t>& axes,
                bool inverse) const {
    const std::vector<size_t> iterationRange(outputShape.begin(), outputShape.end() - 1);
    const size_t lastDimIndex = iterationRange.size() - 1;
    for (size_t currentAxis : axes) {
        const size_t outputComplexLen = outputShape[currentAxis];
        const size_t outputLen = outputComplexLen * 2;

        std::vector<size_t> iterationCounter(iterationRange.size(), 0);
        if (IsPowerOfTwo(outputComplexLen)) {
            size_t parallelDimIndex = lastDimIndex == currentAxis ? lastDimIndex - 1 : lastDimIndex;
            do {
                parallel_for(iterationRange[parallelDimIndex], [&](size_t dim) {
                    std::vector<float> gatheredData(outputLen * 2);
                    auto parallelIterationCounter = iterationCounter;
                    parallelIterationCounter[parallelDimIndex] = dim;
                    gatherToBufferND(gatheredData.data(),
                                     output,
                                     currentAxis,
                                     parallelIterationCounter,
                                     outputShape,
                                     outputStrides);
                    const float* resultBufPtr;
                    fft(gatheredData.data(), gatheredData.data() + outputLen, outputLen, inverse, false, &resultBufPtr);
                    applyBufferND(resultBufPtr,
                                  output,
                                  currentAxis,
                                  parallelIterationCounter,
                                  outputShape,
                                  outputStrides);
                });
                iterationCounter[parallelDimIndex] = iterationRange[parallelDimIndex] - 1;
            } while (nextIterationStep(iterationCounter, iterationRange, currentAxis));
        } else {
            std::vector<float> gatheredData(outputLen);
            do {
                gatherToBufferND(gatheredData.data(),
                                 output,
                                 currentAxis,
                                 iterationCounter,
                                 outputShape,
                                 outputStrides);
                naiveDFT(gatheredData.data(), outputLen, inverse);
                applyBufferND(gatheredData.data(), output, currentAxis, iterationCounter, outputShape, outputStrides);
            } while (nextIterationStep(iterationCounter, iterationRange, currentAxis));
        }
    }
}

/* Cooley Tukey implementation of FFT */
void DFT::fft(float* inBuffer,
              float* outBuffer,
              int64_t dataLength,
              bool inverse,
              bool parallelize,
              const float** resultBuf) const {
    static int cacheSizeL3 = dnnl::utils::get_cache_size(3, false);
    static int elementsPerCacheLine = cacheSizeL3 / sizeof(float);
    size_t nComplex = dataLength / 2;

    std::function<void(const size_t, const size_t, const size_t)> blockIteration;
    if (fftKernel != nullptr) {
        blockIteration = [&](const size_t block, const size_t numBlocks, const size_t nextIterationBlockSize) {
            auto arg = jit_args_fft();

            arg.src = inBuffer + block * nextIterationBlockSize * 2;
            arg.dst = outBuffer + block * nextIterationBlockSize;
            arg.twiddles = &twiddlesFFT[(numBlocks + block - 1) * 2];
            arg.num_blocks = numBlocks;
            arg.work_amount = nextIterationBlockSize;
            arg.n_complex = nComplex;

            (*fftKernel)(&arg);
        };
    } else {
        blockIteration = [&](const size_t block, const size_t numBlocks, const size_t nextIterationBlockSize) {
            float* curInpBufferPtr = inBuffer + block * nextIterationBlockSize * 2;
            float* curOutBufferPtr = outBuffer + block * nextIterationBlockSize;

            for (size_t block = 0; block < numBlocks; ++block) {
                float twiddleReal = twiddlesFFT[(numBlocks + block - 1) * 2];
                float twiddleImag = twiddlesFFT[(numBlocks + block) * 2 - 1];

                for (size_t pair = 0; pair < nextIterationBlockSize; pair += 2) {
                    const float evenReal = curInpBufferPtr[pair];
                    const float evenImag = curInpBufferPtr[pair + 1];

                    const float oddReal = curInpBufferPtr[(nextIterationBlockSize + pair)];
                    const float oddImag = curInpBufferPtr[(nextIterationBlockSize + pair) + 1];

                    const float twiddledOddReal = getRealFromComplexProd(twiddleReal, twiddleImag, oddReal, oddImag);
                    const float twiddledOddImag =
                        getImaginaryFromComplexProd(twiddleReal, twiddleImag, oddReal, oddImag);

                    curOutBufferPtr[pair] = evenReal + twiddledOddReal;
                    curOutBufferPtr[pair + 1] = evenImag + twiddledOddImag;

                    curOutBufferPtr[nComplex + pair] = evenReal - twiddledOddReal;
                    curOutBufferPtr[nComplex + pair + 1] = evenImag - twiddledOddImag;
                }
            }
        };
    }

    size_t blockSize;
    size_t nextIterationBlockSize = dataLength;
    for (size_t numBlocks = 1; numBlocks < nComplex; numBlocks *= 2) {
        blockSize = nextIterationBlockSize;
        nextIterationBlockSize /= 2;
        if (parallelize && blockSize >= 4 * static_cast<size_t>(elementsPerCacheLine)) {
            parallel_for(numBlocks, [&](const size_t block) {
                blockIteration(block, 1, nextIterationBlockSize);
            });
        } else {
            blockIteration(0, numBlocks, nextIterationBlockSize);
        }

        std::swap(inBuffer, outBuffer);
    }
    if (inverse) {
        for (int64_t k = 0; k < dataLength; k++) {
            inBuffer[k] /= nComplex;
        }
    }

    *resultBuf = inBuffer;
}

void DFT::naiveDFT(float* data, size_t dataLength, bool inverse) const {
    std::vector<float> outputBuffer(dataLength);
    const size_t nComplex = dataLength / 2;
    const float reciprocalNComplex = 1.0f / nComplex;
    const auto& twiddles = twiddlesMapDFT.find(nComplex)->second;

    std::function<void(size_t)> blockIteration;
    if (dftKernel != nullptr) {
        blockIteration = [&](size_t k) {
            auto arg = jit_args_dft();

            arg.src = data;
            arg.dst = outputBuffer.data() + 2 * k;
            arg.twiddles = twiddles.data() + 2 * k * nComplex;
            arg.work_amount = nComplex;
            arg.index = k;

            (*dftKernel)(&arg);

            if (inverse) {
                outputBuffer[k * 2] *= reciprocalNComplex;
                outputBuffer[k * 2 + 1] *= reciprocalNComplex;
            }
        };
    } else {
        blockIteration = [&](size_t k) {
            float sumReal = 0.0f;
            float sumImag = 0.0f;
            for (size_t n = 0; n < nComplex; ++n) {
                auto complexRef = &twiddles[2 * (k * nComplex + n)];
                float complexReal = *complexRef;
                float complexImag = *(complexRef + 1);

                float complexProdReal = getRealFromComplexProd(data[2 * n], data[2 * n + 1], complexReal, complexImag);
                float complexProdImag =
                    getImaginaryFromComplexProd(data[2 * n], data[2 * n + 1], complexReal, complexImag);

                sumReal += complexProdReal;
                sumImag += complexProdImag;
            }

            if (inverse) {
                sumReal *= reciprocalNComplex;
                sumImag *= reciprocalNComplex;
            }
            outputBuffer[k * 2] = sumReal;
            outputBuffer[k * 2 + 1] = sumImag;
        };
    }

    parallel_for(nComplex, blockIteration);
    cpu_memcpy(data, outputBuffer.data(), dataLength * sizeof(float));
}

std::vector<float> DFT::generateTwiddlesDFT(size_t n_complex, bool inverse) const {
    std::vector<float> twiddles(n_complex * n_complex * 2);
    const float inverseMultiplier = inverse ? 1 : -1;
    parallel_for(n_complex, [&](const size_t k) {
        for (size_t n = 0; n < n_complex; ++n) {
            float phase = 2.0f * PI * static_cast<float>(n * k) / static_cast<float>(n_complex);
            auto complexReal = std::cos(phase);
            auto complexImag = std::sin(phase) * inverseMultiplier;
            twiddles[2 * (k * n_complex + n)] = complexReal;
            twiddles[2 * (k * n_complex + n) + 1] = complexImag;
        }
    });
    return twiddles;
}

void DFT::updateTwiddlesFFT(size_t n_complex, bool inverse) {
    const float inverseMultiplier = inverse ? 1 : -1;
    size_t numBlocks = 1;

    twiddlesFFT.reserve((n_complex - 1) * 2);
    if (twiddlesFFT.empty()) {
        twiddlesFFT.emplace_back(1.0f);   //  cos(0)
        twiddlesFFT.emplace_back(-0.0f);  // -sin(0)
    } else {
        for (size_t i = numBlocks; i < twiddlesFFT.size() / 2; i += numBlocks) {
            numBlocks *= 2;
        }
    }

    for (size_t i = twiddlesFFT.size() / 2; i < n_complex - 1; i += numBlocks) {
        numBlocks *= 2;

        for (size_t blockNum = 0; blockNum < numBlocks; blockNum++) {
            size_t copyIndex = twiddlesFFT.size() - blockNum - numBlocks;

            twiddlesFFT.push_back(twiddlesFFT[copyIndex]);
            twiddlesFFT.push_back(twiddlesFFT[copyIndex + 1]);

            blockNum++;

            float angle = PI * blockNum / numBlocks;
            auto complexReal = std::cos(angle);
            auto complexImag = std::sin(angle) * inverseMultiplier;

            twiddlesFFT.emplace_back(complexReal);
            twiddlesFFT.emplace_back(complexImag);
        }
    }
}

bool DFT::created() const {
    return getType() == Type::DFT;
}

void DFT::createPrimitive() {
    if (inputShapesDefined() && isExecutable()) {
        if (needPrepareParams()) {
            prepareParams();
        }
        updateLastInputDims();
    }
}

void DFT::prepareParams() {
    if (!outputShapesDefined() || !m_is_axes_size_const) {
        if (mayiuse(cpu::x64::sse41)) {
            createJITKernels(true, true);
        }
        return;
    }

    bool hasDFT = false;
    bool hasFFT = false;

    axes = getAxes();
    const auto outputShape = getChildEdgeAt(0)->getMemory().getStaticDims();

    for (auto axis : axes) {
        size_t nComplex = outputShape[axis];
        if (!IsPowerOfTwo(nComplex)) {
            hasDFT = true;
        } else {
            hasFFT = true;
        }
    }
    if (mayiuse(cpu::x64::sse41)) {
        createJITKernels(hasDFT, hasFFT);
    }
}

std::vector<int32_t> DFT::getAxes() const {
    auto axesEdge = getParentEdgeAt(AXES_INDEX);
    const auto* axesStartPtr = axesEdge->getMemoryPtr()->getDataAs<const int32_t>();
    auto axes_tmp = std::vector<int32_t>(axesStartPtr, axesStartPtr + axesEdge->getMemory().getStaticDims()[0]);
    const auto& inputShape = getParentEdgeAt(DATA_INDEX)->getMemory().getShape();
    const auto in_shape_rank = inputShape.getRank();
    if (in_shape_rank > 0) {
        for (auto& axis : axes_tmp) {
            if (axis < 0) {
                axis += inputShape.getRank() - 1;
            }
        }
    }
    std::sort(axes_tmp.begin(), axes_tmp.end());
    return axes_tmp;
}
void DFT::createJITKernels(bool hasDFT, bool hasFFT) {
#if defined(OPENVINO_ARCH_X86_64)
    if (hasDFT && dftKernel == nullptr) {
        if (mayiuse(cpu::x64::avx512_core)) {
            dftKernel = std::make_unique<jit_uni_dft_kernel_f32<cpu::x64::avx512_core>>();
        } else if (mayiuse(cpu::x64::avx2)) {
            dftKernel = std::make_unique<jit_uni_dft_kernel_f32<cpu::x64::avx2>>();
        } else if (mayiuse(cpu::x64::sse41)) {
            dftKernel = std::make_unique<jit_uni_dft_kernel_f32<cpu::x64::sse41>>();
        } else {
            THROW_CPU_NODE_ERR("Can't create jit DFT kernel");
        }

        if (dftKernel) {
            dftKernel->create_ker();
        }
    }

    if (hasFFT && fftKernel == nullptr) {
        if (mayiuse(cpu::x64::avx512_core)) {
            fftKernel = std::make_unique<jit_uni_fft_kernel_f32<cpu::x64::avx512_core>>();
        } else if (mayiuse(cpu::x64::avx2)) {
            fftKernel = std::make_unique<jit_uni_fft_kernel_f32<cpu::x64::avx2>>();
        } else if (mayiuse(cpu::x64::sse41)) {
            fftKernel = std::make_unique<jit_uni_fft_kernel_f32<cpu::x64::sse41>>();
        } else {
            THROW_CPU_NODE_ERR("Can't create jit FFT kernel");
        }

        if (fftKernel) {
            fftKernel->create_ker();
        }
    }
#endif
}

bool DFT::needShapeInfer() const {
    return !m_is_axes_size_const || !m_is_signal_size_const || Node::needShapeInfer();
}
}  // namespace ov::intel_cpu::node<|MERGE_RESOLUTION|>--- conflicted
+++ resolved
@@ -221,16 +221,11 @@
 
 }  // namespace
 
-<<<<<<< HEAD
 void DFT::executeDynamicImpl(const dnnl::stream& strm) {
     execute(strm);
 }
-=======
+
 void DFT::execute([[maybe_unused]] const dnnl::stream& strm) {
-    const auto& outputShape = getChildEdgeAt(0)->getMemory().getStaticDims();
->>>>>>> 6cdc048d
-
-void DFT::execute(const dnnl::stream& strm) {
     const auto inputDataEdge = getParentEdgeAt(DATA_INDEX);
     const auto outputDataEdge = getChildEdgeAt(0);
 
