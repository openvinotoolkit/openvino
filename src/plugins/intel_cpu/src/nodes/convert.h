// Copyright (C) 2018-2023 Intel Corporation
// SPDX-License-Identifier: Apache-2.0
//

#pragma once

#include <ie_common.h>
#include <node.h>
#include <string>
#include <vector>
#include "executors/convert_list.hpp"

namespace ov {
namespace intel_cpu {
namespace node {

class Convert : public Node {
public:
<<<<<<< HEAD
    Convert(const std::shared_ptr<ngraph::Node>& op, const GraphContext::CPtr context);
    Convert(const Shape &shape, const ov::element::Type &inPrc, const ov::element::Type &outPrc,
=======
    Convert(const std::shared_ptr<ov::Node>& op, const GraphContext::CPtr context);
    Convert(const Shape &shape, const InferenceEngine::Precision &inPrc, const InferenceEngine::Precision &outPrc,
>>>>>>> 89494ab4
                      const std::string &nodeName, const GraphContext::CPtr context);

    void getSupportedDescriptors() override;
    void initSupportedPrimitiveDescriptors() override;
    void prepareParams() override;
    void execute(dnnl::stream strm) override;
    void executeDynamicImpl(dnnl::stream strm) override;
    bool created() const override;
    bool canBeInPlace() const override {
        return false;
    }

    // This is the interface extension designed to provide inp and output tensor descriptors without the CNNLayer.
    // In that case the Convert node is instantiated with default CNNLayer and inp/out tensor descriptors are set via this method.
    // This is useful if the Convert node is added to the graph as an auxiliary operation at the Graph
    // initialization stage.
    void setDescs(const MemoryDesc& input, const MemoryDesc& output) {
        this->input = input.clone();
        this->output = output.clone();
    }

    const MemoryDesc& getInput() const { return *input; }
    const MemoryDesc& getOutput() const { return *output; }

    bool needPrepareParams() const override { return inputShapesModified(); }

    static bool isSupportedOperation(const std::shared_ptr<const ov::Node>& op, std::string& errorMessage) noexcept;

    static bool isSupportedDesc(const MemoryDesc &desc);

private:
    MemoryDescPtr input;
    MemoryDescPtr output;
    ConvertParams convertParams;
    std::shared_ptr<ConvertExecutor> execPtr = nullptr;
    NodeConfig config;

    std::string errorPrefix;
};

}   // namespace node
}   // namespace intel_cpu
}   // namespace ov<|MERGE_RESOLUTION|>--- conflicted
+++ resolved
@@ -16,13 +16,8 @@
 
 class Convert : public Node {
 public:
-<<<<<<< HEAD
-    Convert(const std::shared_ptr<ngraph::Node>& op, const GraphContext::CPtr context);
+    Convert(const std::shared_ptr<ov::Node>& op, const GraphContext::CPtr context);
     Convert(const Shape &shape, const ov::element::Type &inPrc, const ov::element::Type &outPrc,
-=======
-    Convert(const std::shared_ptr<ov::Node>& op, const GraphContext::CPtr context);
-    Convert(const Shape &shape, const InferenceEngine::Precision &inPrc, const InferenceEngine::Precision &outPrc,
->>>>>>> 89494ab4
                       const std::string &nodeName, const GraphContext::CPtr context);
 
     void getSupportedDescriptors() override;
