--- conflicted
+++ resolved
@@ -468,19 +468,12 @@
     return inArgs + "_" + outArgs;
 }
 
-<<<<<<< HEAD
 void Reorder::reorderData(const IMemory& input,
                           const IMemory& output,
                           const MultiCachePtr& cache,
                           const std::shared_ptr<ThreadPool>& threadPool) {
-    if (!input.getDesc().isDefined() || !output.getDesc().isDefined()) {
-        OPENVINO_THROW("Can't reorder data with dynamic shapes");
-    }
-=======
-void Reorder::reorderData(const IMemory& input, const IMemory& output, const MultiCachePtr& cache) {
     OPENVINO_ASSERT(input.getDesc().isDefined() && output.getDesc().isDefined(),
                     "Can't reorder data with dynamic shapes");
->>>>>>> 8d83df65
 
     if (input.getShape().hasZeroDims() || output.getShape().hasZeroDims()) {
         return;
