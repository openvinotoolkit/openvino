// Copyright (C) 2018-2025 Intel Corporation
// SPDX-License-Identifier: Apache-2.0
//

#pragma once

#include <cstddef>
#include <memory>
#include <oneapi/dnnl/dnnl_common.hpp>
#include <string>
#include <vector>

#include "cpu_memory.h"
#include "graph_context.h"
#include "node.h"
#include "openvino/core/node.hpp"
#include "openvino/core/type/element_type.hpp"

namespace ov {
namespace intel_cpu {
namespace node {

class CumSum : public Node {
public:
    CumSum(const std::shared_ptr<ov::Node>& op, const GraphContext::CPtr& context);

    void getSupportedDescriptors() override{};
    void initSupportedPrimitiveDescriptors() override;
    void execute(const dnnl::stream& strm) override;
    bool created() const override;

    bool needPrepareParams() const override;
    void executeDynamicImpl(const dnnl::stream& strm) override;

    static bool isSupportedOperation(const std::shared_ptr<const ov::Node>& op, std::string& errorMessage) noexcept;

private:
    template <typename dataType>
    void exec();

    template <bool reverse, bool exclusive, typename dataType>
    void cumSum(const dataType* input, dataType* output, const VectorDims& strides);

<<<<<<< HEAD
    void parallelItInit(size_t start, std::vector<size_t>& counters, const VectorDims& iterationRange);
=======
    static void parallelItInit(size_t start, std::vector<size_t>& counters, const std::vector<size_t>& iterationRange);
>>>>>>> ef9c8d90

    static inline void parallelItStep(std::vector<size_t>& counters, const std::vector<size_t>& iterationRange);

<<<<<<< HEAD
    inline size_t getStartOffset(const std::vector<size_t>& forStartOffset, const VectorDims& strides) const;
=======
    static inline size_t getStartOffset(const std::vector<size_t>& forStartOffset, const std::vector<size_t>& strides);
>>>>>>> ef9c8d90

    size_t getAxis(const IMemory& _axis, const IMemory& _data) const;

    enum { CUM_SUM_DATA, AXIS, numOfInputs };
    bool exclusive;
    bool reverse;
    size_t numOfDims;
    size_t axis = 0;

    ov::element::Type dataPrecision;

    template <typename T>
    struct CumSumExecute {
        void operator()(CumSum* node) {
            node->exec<T>();
        }
    };
};

}  // namespace node
}  // namespace intel_cpu
}  // namespace ov<|MERGE_RESOLUTION|>--- conflicted
+++ resolved
@@ -41,19 +41,11 @@
     template <bool reverse, bool exclusive, typename dataType>
     void cumSum(const dataType* input, dataType* output, const VectorDims& strides);
 
-<<<<<<< HEAD
-    void parallelItInit(size_t start, std::vector<size_t>& counters, const VectorDims& iterationRange);
-=======
-    static void parallelItInit(size_t start, std::vector<size_t>& counters, const std::vector<size_t>& iterationRange);
->>>>>>> ef9c8d90
+    void parallelItInit(size_t start, VectorDims& counters, const VectorDims& iterationRange);
 
-    static inline void parallelItStep(std::vector<size_t>& counters, const std::vector<size_t>& iterationRange);
+    static inline void parallelItStep(VectorDims& counters, const VectorDims& iterationRange);
 
-<<<<<<< HEAD
-    inline size_t getStartOffset(const std::vector<size_t>& forStartOffset, const VectorDims& strides) const;
-=======
-    static inline size_t getStartOffset(const std::vector<size_t>& forStartOffset, const std::vector<size_t>& strides);
->>>>>>> ef9c8d90
+    inline size_t getStartOffset(const VectorDims& forStartOffset, const VectorDims& strides) const;
 
     size_t getAxis(const IMemory& _axis, const IMemory& _data) const;
 
