--- conflicted
+++ resolved
@@ -55,15 +55,9 @@
     }
     outType = op->get_output_element_type(0);
     withBatchShape = (op->get_input_size() == 4);
-<<<<<<< HEAD
-    if (!one_of(outType, ngraph::element::f32, ngraph::element::bf16,
-        ngraph::element::i32, ngraph::element::i8, ngraph::element::u8)) {
-        THROW_ERROR(errorPrefix, "doesn't support demanded output precision");
-=======
     if (!one_of(outType, ov::element::f32, ov::element::bf16,
         ov::element::i32, ov::element::i8, ov::element::u8)) {
-        THROW_ERROR << errorPrefix << "doesn't support demanded output precision";
->>>>>>> 75acdac5
+        THROW_ERROR(errorPrefix, "doesn't support demanded output precision");
     }
 }
 
