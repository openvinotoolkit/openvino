// Copyright (C) 2022 Intel Corporation
// SPDX-License-Identifier: Apache-2.0
//

#include "eye.h"

#include <utils/bfloat16.hpp>

#include "openvino/core/parallel.hpp"
#include "openvino/op/eye.hpp"
#include "shape_inference/shape_inference.hpp"
#include "utils/bfloat16.hpp"

#define THROW_ERROR(...) OPENVINO_THROW(NameFromType(getType()), " node with name '", getName(), "' ", __VA_ARGS__)

namespace ov {
namespace intel_cpu {
namespace node {
using namespace ov::intel_cpu;

bool Eye::isSupportedOperation(const std::shared_ptr<const ov::Node>& op, std::string& errorMessage) noexcept {
    try {
        if (op->get_type_info() != ov::op::v9::Eye::get_type_info_static()) {
            errorMessage = "Node is not an instance of Eye form the operation set v9.";
            return false;
        }
    } catch (...) {
        return false;
    }
    return true;
}

<<<<<<< HEAD
Eye::Eye(const std::shared_ptr<ov::Node>& op, const GraphContext::CPtr context)
    : Node(op, context, NgraphShapeInferFactory(op)) {
=======
namespace {
class EyeShapeInferFactory : public ShapeInferFactory {
public:
    EyeShapeInferFactory(std::shared_ptr<ov::Node> op) : m_op(op) {}
    ShapeInferPtr makeShapeInfer() const override {
        return (m_op->get_input_size() == 4) ? make_shape_inference(m_op)
                                             : make_shape_inference(m_op, PortMask(Eye::ROWS_NUM, Eye::COLS_NUM));
    }

private:
    std::shared_ptr<ov::Node> m_op;
};
}  // namespace

Eye::Eye(const std::shared_ptr<ov::Node>& op, const GraphContext::CPtr context)
    : Node(op, context, EyeShapeInferFactory(op)) {
>>>>>>> 357eb541
    std::string errorMessage;
    if (!isSupportedOperation(op, errorMessage)) {
        OPENVINO_THROW_NOT_IMPLEMENTED(errorMessage);
    }
    outType = op->get_output_element_type(0);
    withBatchShape = (op->get_input_size() == 4);
    if (!one_of(outType, ov::element::f32, ov::element::bf16, ov::element::i32, ov::element::i8, ov::element::u8)) {
        THROW_ERROR(errorPrefix, "doesn't support demanded output precision");
    }
}

void Eye::getSupportedDescriptors() {
    if (!one_of(getParentEdges().size(), 3u, 4u))
        THROW_ERROR(errorPrefix, "has incorrect number of input edges: ", getParentEdges().size());
    if (getChildEdges().empty())
        THROW_ERROR(errorPrefix, "has incorrect number of output edges: ", getChildEdges().size());
}

template <typename T>
struct Eye::EyeExecute {
    void operator()(Eye* node) {
        node->executeSpecified<T>();
    }
};

void Eye::execute(dnnl::stream strm) {
    auto outputPrec = getChildEdgeAt(0)->getMemory().getDesc().getPrecision();
    OV_SWITCH(intel_cpu,
              EyeExecute,
              this,
              outputPrec,
              OV_CASE(ov::element::f32, float),
              OV_CASE(ov::element::bf16, bfloat16_t),
              OV_CASE(ov::element::i32, int),
              OV_CASE(ov::element::i8, int8_t),
              OV_CASE(ov::element::u8, uint8_t))
}

void Eye::initSupportedPrimitiveDescriptors() {
    if (!supportedPrimitiveDescriptors.empty())
        return;
    std::vector<PortConfigurator> inDataConf;
    std::vector<PortConfigurator> outDataConf;

    inDataConf.reserve(inputShapes.size());
    for (size_t i = 0; i < inputShapes.size(); ++i)
        inDataConf.emplace_back(LayoutType::ncsp, ov::element::i32);
    outDataConf.reserve(1);
    outDataConf.emplace_back(LayoutType::ncsp, outType);

    addSupportedPrimDesc(inDataConf, outDataConf, impl_desc_type::ref);
}

template <typename T>
void Eye::executeSpecified() {
    const size_t rowNum = getRowNum();
    const size_t colNum = getColNum();
    const int64_t shift = getDiagIndex();
    auto outPtr = getDstMemoryAtPort(0);
    if (!outPtr || !outPtr->isDefined())
        THROW_ERROR(errorPrefix, "Destination memory is undefined.");
    T* dst = outPtr->getDataAs<T>();

    const size_t batchVolume = getBatchVolume(getBatchShape());
    const size_t spatialCount = colNum * rowNum;
    const size_t spatialSize = spatialCount * sizeof(T);
    const size_t l2CacheSize = dnnl::utils::get_cache_size(2, true);
    const size_t elementsCount = colNum * rowNum * batchVolume;

    const int64_t countByColumns = std::max(int64_t(colNum) - std::abs(shift), int64_t(0));
    const int64_t countByRows = std::max(int64_t(rowNum) - std::abs(shift), int64_t(0));
    const size_t onesPerBatchNum = static_cast<size_t>(shift > 0 ? std::min(countByColumns, int64_t(rowNum))
                                                                 : std::min(countByRows, int64_t(colNum)));
    const size_t dataShift = static_cast<size_t>(shift >= 0 ? shift : -shift * colNum);

    if (spatialSize >= l2CacheSize) {
        parallel_nt(0, [&](const size_t ithr, const size_t nthr) {
            size_t start = 0, end = 0;
            splitter(elementsCount, nthr, ithr, start, end);
            memset(dst + start, 0, (end - start) * sizeof(T));
        });
        if (onesPerBatchNum == 0)
            return;
        for (size_t bShift = 0; bShift < batchVolume * spatialCount; bShift += spatialCount) {
            parallel_nt(0, [&](const size_t ithr, const size_t nthr) {
                size_t start = 0, end = 0;
                splitter(onesPerBatchNum, nthr, ithr, start, end);
                for (size_t j = start; j < end; j++) {
                    dst[dataShift + j * (colNum + 1) + bShift] = static_cast<T>(1);
                }
            });
        }
    } else {
        parallel_nt(0, [&](const size_t ithr, const size_t nthr) {
            size_t start = 0, end = 0;
            splitter(batchVolume, nthr, ithr, start, end);
            memset(dst + start * spatialCount, 0, (end - start) * spatialSize);
            if (onesPerBatchNum == 0)
                return;
            for (size_t spShift = start * spatialCount; spShift < end * spatialCount; spShift += spatialCount) {
                for (size_t j = 0; j < onesPerBatchNum; j++) {
                    dst[dataShift + j * (colNum + 1) + spShift] = static_cast<T>(1);
                }
            }
        });
    }
}

bool Eye::created() const {
    return getType() == Type::Eye;
}
}  // namespace node
}  // namespace intel_cpu
}  // namespace ov<|MERGE_RESOLUTION|>--- conflicted
+++ resolved
@@ -30,27 +30,8 @@
     return true;
 }
 
-<<<<<<< HEAD
 Eye::Eye(const std::shared_ptr<ov::Node>& op, const GraphContext::CPtr context)
     : Node(op, context, NgraphShapeInferFactory(op)) {
-=======
-namespace {
-class EyeShapeInferFactory : public ShapeInferFactory {
-public:
-    EyeShapeInferFactory(std::shared_ptr<ov::Node> op) : m_op(op) {}
-    ShapeInferPtr makeShapeInfer() const override {
-        return (m_op->get_input_size() == 4) ? make_shape_inference(m_op)
-                                             : make_shape_inference(m_op, PortMask(Eye::ROWS_NUM, Eye::COLS_NUM));
-    }
-
-private:
-    std::shared_ptr<ov::Node> m_op;
-};
-}  // namespace
-
-Eye::Eye(const std::shared_ptr<ov::Node>& op, const GraphContext::CPtr context)
-    : Node(op, context, EyeShapeInferFactory(op)) {
->>>>>>> 357eb541
     std::string errorMessage;
     if (!isSupportedOperation(op, errorMessage)) {
         OPENVINO_THROW_NOT_IMPLEMENTED(errorMessage);
