--- conflicted
+++ resolved
@@ -86,11 +86,7 @@
     } else if (modeNgraph == ngraph::op::v0::DepthToSpace::DepthToSpaceMode::DEPTH_FIRST) {
         attrs.mode = Mode::DEPTH_FIRST;
     } else {
-<<<<<<< HEAD
-        THROW_ERROR("doesn't support mode: ", ngraph::as_string(modeNgraph));
-=======
-        THROW_ERROR << "doesn't support mode: " << ov::as_string(modeNgraph);
->>>>>>> 75acdac5
+        THROW_ERROR("doesn't support mode: ", ov::as_string(modeNgraph));
     }
 
     attrs.blockSize = depthToSpace->get_block_size();
