--- conflicted
+++ resolved
@@ -26,21 +26,12 @@
             errorMessage = "Only opset1 OneHot operation is supported";
             return false;
         }
-<<<<<<< HEAD
         if (ov::as_type_ptr<const ov::opset1::Constant>(oneHot->get_input_node_shared_ptr(ON_VALUE_ID)) == nullptr) {
             errorMessage = "Only const 'on_value' input is supported";
             return false;
         }
-        if (ov::as_type_ptr<const ov::opset1::Constant>(oneHot->get_input_node_shared_ptr(OFF_VALUEAXES_ID)) == nullptr) {
-=======
-        if (std::dynamic_pointer_cast<const ov::opset1::Constant>(oneHot->get_input_node_shared_ptr(ON_VALUE_ID)) ==
+        if (ov::as_type_ptr<const ov::opset1::Constant>(oneHot->get_input_node_shared_ptr(OFF_VALUEAXES_ID)) ==
             nullptr) {
-            errorMessage = "Only const 'on_value' input is supported";
-            return false;
-        }
-        if (std::dynamic_pointer_cast<const ov::opset1::Constant>(
-                oneHot->get_input_node_shared_ptr(OFF_VALUEAXES_ID)) == nullptr) {
->>>>>>> 45bf77b8
             errorMessage = "Only const 'off_value' input is supported";
             return false;
         }
@@ -58,14 +49,8 @@
     }
 
     errorPrefix = "OneHot layer with name '" + op->get_friendly_name() + "'";
-<<<<<<< HEAD
     const auto oneHot = ov::as_type_ptr<const ov::opset1::OneHot>(op);
     const auto depthNode = ov::as_type_ptr<const ov::opset1::Constant>(oneHot->get_input_node_shared_ptr(DEPTH_ID));
-=======
-    const auto oneHot = std::dynamic_pointer_cast<const ov::opset1::OneHot>(op);
-    const auto depthNode =
-        std::dynamic_pointer_cast<const ov::opset1::Constant>(oneHot->get_input_node_shared_ptr(DEPTH_ID));
->>>>>>> 45bf77b8
     if (depthNode) {
         depth = depthNode->cast_vector<uint32_t>()[0];
     }
