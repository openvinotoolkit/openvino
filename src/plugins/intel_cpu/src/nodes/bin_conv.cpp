// Copyright (C) 2018-2024 Intel Corporation
// SPDX-License-Identifier: Apache-2.0
//

#include "bin_conv.h"
#include "eltwise.h"
#include "fake_quantize.h"
#include "conv.h"
#include <memory>
#include <string>
#include <vector>
#include "dnnl_types.h"
#include "dnnl_extension_utils.h"
#include "openvino/core/parallel.hpp"
#include "cpu/x64/jit_generator.hpp"
#include "cpu/x64/injectors/jit_uni_eltwise_injector.hpp"
#include "cpu/x64/injectors/jit_uni_depthwise_injector.hpp"
#include "cpu/x64/cpu_isa_traits.hpp"
#include "utils/general_utils.h"
#include "openvino/opsets/opset1.hpp"
#include "utils/ngraph_utils.hpp"

// WA for xbyak.h
#ifdef _WIN32
# ifndef _WINSOCKAPI_
#  define _WINSOCKAPI_
# endif
# ifndef _WINSOCK2API_
#  define _WINSOCK2API_
# endif
#endif


using namespace dnnl;
using namespace dnnl::impl;
using namespace dnnl::impl::cpu;
using namespace dnnl::impl::cpu::x64;
using namespace dnnl::impl::utils;
using namespace Xbyak;

namespace ov {
namespace intel_cpu {
namespace node {
#if defined(OPENVINO_ARCH_X86_64)
#define GET_OFF(field) offsetof(jit_bin_conv_call_args, field)

template <cpu_isa_t isa>
struct jit_uni_bin_conv_kernel_f32 : public jit_uni_bin_conv_kernel, public jit_generator {
    DECLARE_CPU_JIT_AUX_FUNCTIONS(jit_uni_bin_conv_kernel_f32)

    explicit jit_uni_bin_conv_kernel_f32(jit_bin_conv_params jcp, jit_dw_conv_params jcp_dw_conv, const dnnl_primitive_attr &attr) :
        jit_uni_bin_conv_kernel(jcp, jcp_dw_conv, attr), jit_generator(jit_name())  {}

    void create_ker() override {
        jit_generator::create_kernel();
        ker_ = (decltype(ker_))jit_ker();
    }

    void generate() override {
        const auto &p = attr_.post_ops_;
        int end_idx = jcp_.with_dw_conv ? p.find(primitive_kind::convolution) : p.len();
        for (int i = 0; i < end_idx; i++) {
            auto &post_op = p.entry_[i];
            if (post_op.is_eltwise()) {
                eltwise_injectors.push_back(std::make_shared<jit_uni_eltwise_injector_f32<isa>>(
                        this, post_op.eltwise, true, eltwise_reserved, mask_post_op_reserved));
            } else if (post_op.is_depthwise()) {
                depthwise_injectors.push_back(std::make_shared<jit_uni_depthwise_injector_f32<isa>>(
                        this, post_op, mask_post_op_reserved));
            }
        }

        this->preamble();

        mov(reg_input_base, ptr[this->param1 + GET_OFF(src)]);
        mov(reg_output_base, ptr[this->param1 + GET_OFF(dst)]);
        mov(reg_kernel_base, ptr[this->param1 + GET_OFF(filt)]);

        mov(reg_kh, ptr[this->param1 + GET_OFF(kh_padding)]);
        mov(reg_oc_work, ptr[this->param1 + GET_OFF(oc_work)]);
        mov(reg_post_ops_data, ptr[this->param1 + GET_OFF(post_op_data)]);

        mov(reg_oc_off,  ptr[param1 + GET_OFF(oc_off)]);
        mov(reg_table, l_table);

        Label main_loop_label;
        Label tail_label;
        Label exit_label;

        cmp(reg_oc_work, jcp_.nb_oc_blocking * jcp_.oc_block);
        jne(main_loop_label, T_NEAR);

        solve_common(jcp_.nb_oc_blocking, jcp_.oc_block);

        sub(reg_oc_work, jcp_.nb_oc_blocking * jcp_.oc_block);

        jmp(exit_label, T_NEAR);

        int nbits = 8;

        L(main_loop_label); {
            cmp(reg_oc_work, jcp_.oc_block);
            jl(tail_label, T_NEAR);

            solve_common(1, jcp_.oc_block);

            sub(reg_oc_work, jcp_.oc_block);
            add(reg_kernel_base, jcp_.oc_block * jcp_.nb_ic * jcp_.kh * jcp_.kw * div_up(jcp_.ic_block, nbits) * jcp_.typesize_in);

            if (jcp_.with_dw_conv) {
                add(reg_output_base, jcp_.oc_block * jcp_dw_conv_.kh * jcp_.ow * jcp_.typesize_out);
            } else {
                if (jcp_.with_binarization)
                    add(reg_output_base, div_up(jcp_.oc_block, nbits) * jcp_.typesize_out);
                else
                    add(reg_output_base, jcp_.oc_block * jcp_.typesize_out);
            }

            add(reg_oc_off, jcp_.oc_block * sizeof(float));

            jmp(main_loop_label, T_NEAR);
        }

        L(tail_label);

        if (jcp_.oc % jcp_.oc_block != 0)
            solve_common(1, jcp_.oc % jcp_.oc_block);

        L(exit_label);

        this->postamble();

        prepare_table();

        for (auto& inj : eltwise_injectors)
            inj->prepare_table();
    }

private:
    using Vmm = typename conditional3<isa == x64::sse41, Xbyak::Xmm, isa == x64::avx2,
            Xbyak::Ymm, Xbyak::Zmm>::type;

    using Ymm = const Xbyak::Ymm;
    using reg8_t = const Xbyak::Reg8;
    using reg16_t = const Xbyak::Reg16;
    using reg32_t = const Xbyak::Reg32;
    using reg64_t = const Xbyak::Reg64;

    reg64_t reg_input = r13;
    reg64_t reg_output = rbp;
    reg64_t reg_input_base = rax;
    reg64_t aux_reg_input = r8;
    reg64_t reg_kernel_base = rdx;
    reg64_t aux_reg_kernel = r9;
    reg64_t reg_output_base = rsi;
    reg64_t aux1_reg_input = reg_input_base;
    reg64_t aux1_reg_kernel = reg_output_base;

    reg64_t kj = r10;
    reg64_t oi_iter = r11;
    reg64_t reg_kh = abi_not_param1;
    reg64_t reg_overflow = reg_kh;
    reg64_t reg_oc_work = r14;
    reg64_t reg_table = r15;
    reg64_t reg_icb_iter = reg_oc_work;

    reg8_t reg_tmp_8 = r12b;
    reg16_t reg_tmp_16 = r12w;
    reg32_t reg_tmp_32 = r12d;
    reg64_t reg_tmp_64 = r12;

    reg64_t reg_d_weights = aux_reg_input;
    reg64_t reg_d_bias = aux_reg_kernel;
    reg64_t reg_oc_off = kj;
    reg64_t reg_post_ops_data = rbx;
    reg64_t reg_tmp2_64 = reg_oc_off;
    reg32_t reg_tmp2_32 = reg_oc_off.cvt32();

    reg64_t reg_b_weights = aux_reg_input;
    reg64_t reg_b_mask = aux_reg_kernel;
    reg64_t reg_b_out_mask = reg_icb_iter;

    reg64_t reg_shift = aux_reg_input;

    Vmm vmm_scale = Vmm(isa == x64::avx512_core ? 30 : 14);
    Vmm vmm_shift = Vmm(0);
    Vmm vmm_sum = Vmm(isa == x64::avx512_core ? 26 : 10);
    Vmm vmm_lookup = Vmm(isa == x64::avx512_core ? 28 : 12);
    Vmm vmm_mask = Vmm(isa == x64::avx512_core ? 29 : 13);
    Vmm vmm_one_u8 = Vmm(isa == x64::avx512_core ? 30 : 14);
    Vmm vmm_one_s16 = Vmm(isa == x64::avx512_core ? 31 : 15);
    Ymm ymm_tmp = Ymm(isa == x64::avx512_core ? 26 : 10);
    Vmm vmm_tmp = Vmm(isa == x64::avx512_core ? 26 : 10);
    Vmm vmm_tmp1 = Vmm(isa == x64::avx512_core ? 27 : 11);
    Vmm vmm_src = Vmm(0);
    Vmm vmm_tmp2 = Vmm(isa == x64::avx512_core ? 25 : 9);
    Vmm vmm_thr = Vmm(isa == x64::avx512_core ? 26 : 10);
    Vmm vmm_out_mask = Vmm(isa == x64::avx512_core ? 30 : 14);

    const unsigned char _cmp_gt_os = 6;

    Xbyak::Opmask ktail_mask = Xbyak::Opmask(2);
    Xbyak::Opmask bin_mask0 = Xbyak::Opmask(5);
    Xbyak::Opmask bin_mask1 = Xbyak::Opmask(6);
    Xbyak::Opmask mask_post_op_reserved = Xbyak::Opmask(1);
    Xbyak::Reg64 eltwise_reserved = rax;

    size_t vlen = cpu_isa_traits<isa>::vlen;

    Xbyak::Label l_table;

    nstl::vector<std::shared_ptr<jit_uni_eltwise_injector_f32<isa>>> eltwise_injectors;
    nstl::vector<std::shared_ptr<jit_uni_depthwise_injector_f32<isa>>> depthwise_injectors;

    void cvt2ps(dnnl::memory::data_type type_in, Vmm vmm_in, const Xbyak::Operand &op, bool scalar_load) {
        Xmm xmm_in = Xmm(vmm_in.getIdx());

        switch (type_in) {
            case memory::data_type::f32:
            case memory::data_type::s32:
                if (scalar_load) {
                    mov(reg_tmp_32, op);
                    uni_vmovq(xmm_in, reg_tmp_64);
                } else {
                    uni_vmovups(vmm_in, op);
                }
                break;
            case memory::data_type::s8:
                if (scalar_load) {
                    movsx(reg_tmp_32, op);
                    uni_vmovq(xmm_in, reg_tmp_64);
                } else {
                    uni_vpmovsxbd(vmm_in, op);
                }
                break;
            case memory::data_type::u8:
                if (scalar_load) {
                    movzx(reg_tmp_32, op);
                    uni_vmovq(xmm_in, reg_tmp_64);
                } else {
                    uni_vpmovzxbd(vmm_in, op);
                }
                break;
            default: assert(!"unsupported data type");
        }

        if (type_in != data_type::f32)
            uni_vcvtdq2ps(vmm_in, vmm_in);
    }

    void store_dst(const Xbyak::Address &op, Vmm vmm_dst, bool scalar_store) {
        Ymm ymm_dst = Ymm(vmm_dst.getIdx());
        Xmm xmm_dst = Xmm(vmm_dst.getIdx());

        switch (jcp_.dst_dt) {
            case memory::data_type::f32:
            case memory::data_type::s32:
                if (scalar_store) {
                    movq(reg_tmp_64, xmm_dst);
                    mov(op, reg_tmp_32);
                } else {
                    uni_vmovups(op, vmm_dst);
                }
                break;
            case memory::data_type::s8:
                uni_vpackssdw(vmm_dst, vmm_dst, vmm_dst);

                if (isa != x64::sse41 && !scalar_store)
                    vpermq(ymm_dst, ymm_dst, 0x08);

                uni_vpacksswb(xmm_dst, xmm_dst, xmm_dst);

                if (scalar_store) {
                    movq(reg_tmp_64, xmm_dst);
                    mov(op, reg_tmp_8);
                } else {
                    if (isa != x64::sse41)
                        vmovq(op, xmm_dst);
                    else
                        movd(op, xmm_dst);
                }
                break;
            case memory::data_type::u8:
            case memory::data_type::bin:
                uni_vpackusdw(vmm_dst, vmm_dst, vmm_dst);

                if (isa != x64::sse41 && !scalar_store)
                    vpermq(ymm_dst, ymm_dst, 0x08);

                uni_vpackuswb(xmm_dst, xmm_dst, xmm_dst);

                if (scalar_store) {
                    movq(reg_tmp_64, xmm_dst);
                    mov(op, reg_tmp_8);
                } else {
                    if (isa != x64::sse41)
                        vmovq(op, xmm_dst);
                    else
                        movd(op, xmm_dst);
                }

                break;
            default:
                assert(!"unknown dst_dt");
        }
    }

    void apply_filter(int ur_w, int pad_l, int pad_r, int oc_blocks, int oc_step, int ic_blocks, bool last_icb, bool h_padded) {
        int kw = jcp_.kw;
        int kh = jcp_.kh;
        int stride_w = jcp_.stride_w;
        int dilate_w = jcp_.dilate_w + 1;
        int ic_blk = jcp_.ic_block;
        int oc_blk = jcp_.oc_block;

        int repeats = isa == x64::sse41 && oc_step > (oc_blk / 2) ? 2 : 1;
        int nbits = 8;

        for (int ki = 0; ki < kw; ki++) {
            int jj_start = nstl::max(0, div_up(pad_l - ki * dilate_w, stride_w));
            int jj_end = ur_w  - nstl::max(0, div_up(ki*dilate_w+pad_r-(kw-1)*dilate_w, stride_w));

            int _start = (!jcp_.exclude_pad) ? 0 : jj_start;
            int _end = (!jcp_.exclude_pad) ? ur_w : jj_end;

            for (int ifm2 = 0; ifm2 < ic_blocks; ifm2++) {
                for (int jj = _start; jj < _end; jj++) {
                    int inp_off = ((ki*dilate_w + jj*stride_w - pad_l)*div_up(jcp_.ic, nbits) +
                                   ifm2 * div_up(ic_blk, nbits)) * jcp_.typesize_in;

                    if (h_padded || jj < jj_start || jj >= jj_end) {
                        uni_vmovups(vmm_src, ptr[reg_table + 8 * vlen]);
                    } else {
                        uni_vpbroadcastd(vmm_src, ptr[aux1_reg_input + inp_off]);
                    }

                    for (int r = 0; r < repeats; r++) {
                        for (int ii = 0; ii < oc_blocks; ii++) {
                            int ker_off = (ifm2 * kh * kw * div_up(ic_blk, nbits) * oc_blk
                                           + ii * jcp_.nb_ic * div_up(ic_blk, nbits) * kh * kw * oc_blk
                                           + ki * div_up(ic_blk, nbits) * oc_blk
                                           + r * div_up(ic_blk, nbits) * (oc_blk / 2)) * jcp_.typesize_in;

                            uni_vmovups(vmm_tmp, ptr[aux1_reg_kernel + ker_off]);

                            uni_vpxor(vmm_tmp, vmm_tmp, vmm_src);
                            if (jcp_.ic_padded != jcp_.ic && last_icb && ifm2 == (ic_blocks - 1))
                                uni_vandps(vmm_tmp, vmm_tmp, ptr[reg_table + 7 * vlen]);

                            if (mayiuse(x64::avx512_vpopcnt)) {
                                vpopcntd(vmm_tmp, vmm_tmp);
                                uni_vpaddd(Vmm(1 + r * jcp_.ur_w * jcp_.nb_oc_blocking + ur_w * ii + jj),
                                           Vmm(1 + r * jcp_.ur_w * jcp_.nb_oc_blocking + ur_w * ii + jj), vmm_tmp);
                            } else {
                                if (isa == x64::sse41) {
                                    movups(vmm_tmp1, vmm_tmp);
                                    pand(vmm_tmp1, vmm_mask);
                                } else {
                                    uni_vandps(vmm_tmp1, vmm_mask, vmm_tmp);
                                }

                                uni_vpsrld(vmm_tmp, vmm_tmp, 4);
                                uni_vandps(vmm_tmp, vmm_tmp, vmm_mask);

                                if (isa == x64::sse41) {
                                    movups(vmm_tmp2, vmm_lookup);
                                    pshufb(vmm_tmp2, vmm_tmp);
                                    movups(vmm_tmp, vmm_lookup);
                                    pshufb(vmm_tmp, vmm_tmp1);
                                    paddb(vmm_tmp, vmm_tmp2);
                                } else {
                                    uni_vpshufb(vmm_tmp, vmm_lookup, vmm_tmp);
                                    uni_vpshufb(vmm_tmp1, vmm_lookup, vmm_tmp1);
                                    uni_vpaddb(vmm_tmp, vmm_tmp, vmm_tmp1);
                                }

                                if (mayiuse(avx512_core_vnni)) {
                                    vpdpbusd(Vmm(1 + r * jcp_.ur_w * jcp_.nb_oc_blocking + ur_w * ii + jj), vmm_tmp, vmm_one_u8);
                                } else {
                                    uni_vpmaddubsw(vmm_tmp, vmm_tmp, vmm_one_u8);
                                    uni_vpmaddwd(vmm_tmp, vmm_tmp, vmm_one_s16);
                                    uni_vpaddd(Vmm(1 + r * jcp_.ur_w * jcp_.nb_oc_blocking + ur_w * ii + jj),
                                               Vmm(1 + r * jcp_.ur_w * jcp_.nb_oc_blocking + ur_w * ii + jj), vmm_tmp);
                                }
                            }
                        }
                    }
                }
            }
        }
    }

    void oh_step_unroll_kw(int ur_w, int pad_l, int pad_r, int oc_blocks, int oc_step, bool h_padded) {
        int kh = jcp_.kh;
        int kw = jcp_.kw;

        int nbits = 8;
        int inp_mult = div_up(jcp_.ic_block, nbits);
        int out_mult = jcp_.oc_block;

        Label icb_main_loop;
        Label icb_tail;

        mov(aux1_reg_input, aux_reg_input);
        mov(aux1_reg_kernel, aux_reg_kernel);

        mov(reg_icb_iter, jcp_.nb_ic);
        L(icb_main_loop);
        {
            cmp(reg_icb_iter, 1);
            jle(icb_tail, T_NEAR);

            apply_filter(ur_w, pad_l, pad_r, oc_blocks, oc_step, 1, false, h_padded);

            add(aux1_reg_input, inp_mult * jcp_.typesize_in);
            add(aux1_reg_kernel, kh * kw * inp_mult * out_mult * jcp_.typesize_in);
            sub(reg_icb_iter, 1);
            jmp(icb_main_loop, T_NEAR);
        }

        L(icb_tail);

        apply_filter(ur_w, pad_l, pad_r, oc_blocks, oc_step, 1, true, h_padded);
    }

    void kh_loop(int ur_w, int pad_l, int pad_r, int oc_blocks, int oc_step) {
        int iw = jcp_.iw;
        int kw = jcp_.kw;
        int dilate_h = jcp_.dilate_h + 1;

        int nbits = 8;
        const int inp_mult = dilate_h * div_up(jcp_.ic, nbits);

        Label t_overflow_label, no_t_overflow_label,
                b_overflow_label, no_b_overflow_label;

        mov(aux_reg_input, reg_input);
        mov(aux_reg_kernel, reg_kernel_base);

        uni_vmovups(vmm_lookup,  ptr[reg_table + 0 * vlen]);
        uni_vmovups(vmm_mask,    ptr[reg_table + 1 * vlen]);
        uni_vmovups(vmm_one_u8,  ptr[reg_table + 5 * vlen]);
        uni_vmovups(vmm_one_s16, ptr[reg_table + 6 * vlen]);

        if (!jcp_.exclude_pad) {
            mov(reg_overflow,  ptr[param1 + GET_OFF(t_overflow)]);
            cmp(reg_overflow, 0);
            je(no_t_overflow_label, T_NEAR);
            L(t_overflow_label); {
                oh_step_unroll_kw(ur_w, pad_l, pad_r, oc_blocks, oc_step, true);

                add(aux_reg_kernel, jcp_.typesize_in * kw * jcp_.oc_block * div_up(jcp_.ic_block, nbits));
                dec(reg_overflow);
                cmp(reg_overflow, 0);
                jg(t_overflow_label, T_NEAR);
            }
            L(no_t_overflow_label);
        }

        Label skip_kh_loop;
        mov(reg_kh, ptr[this->param1 + GET_OFF(kh_padding)]);
        if (!jcp_.exclude_pad || (jcp_.exclude_pad &&
                                  (jcp_.kh - 1) * (jcp_.dilate_h + 1) < nstl::max(jcp_.t_pad, jcp_.b_pad))) {
            cmp(reg_kh, 0);
            je(skip_kh_loop, T_NEAR);
        }

        Label kh_label;
        L(kh_label);
        {
            oh_step_unroll_kw(ur_w, pad_l, pad_r, oc_blocks, oc_step, false);

            add(aux_reg_kernel, jcp_.typesize_in * kw * jcp_.oc_block * div_up(jcp_.ic_block, nbits));
            add(aux_reg_input, jcp_.typesize_in * iw * inp_mult);

            dec(reg_kh);
            cmp(reg_kh, 0);
            jg(kh_label, T_NEAR);
        }

        L(skip_kh_loop);

        if (!jcp_.exclude_pad) {
            mov(reg_overflow,  ptr[param1 + GET_OFF(b_overflow)]);
            cmp(reg_overflow, 0);
            je(no_b_overflow_label, T_NEAR);
            L(b_overflow_label); {
                oh_step_unroll_kw(ur_w, pad_l, pad_r, oc_blocks, oc_step, true);

                add(aux_reg_kernel, jcp_.typesize_in * kw * jcp_.oc_block * div_up(jcp_.ic_block, nbits));
                dec(reg_overflow);
                cmp(reg_overflow, 0);
                jg(b_overflow_label, T_NEAR);
            }
            L(no_b_overflow_label);
        }
    }

    void width_blk_step(int ur_w, int pad_l, int pad_r, int oc_blocks, int oc_step) {
        int nbits = 8;
        int repeats = isa == x64::sse41 && oc_step > (jcp_.oc_block / 2) ? 2 : 1;

        for (int r = 0; r < repeats; r++)
            for (int ii = 0; ii < oc_blocks; ii++)
                for (int jj = 0; jj < ur_w; jj++)
                    uni_vpxor(Vmm(1 + r * jcp_.ur_w * jcp_.nb_oc_blocking + ur_w * ii + jj),
                              Vmm(1 + r * jcp_.ur_w * jcp_.nb_oc_blocking + ur_w * ii + jj),
                              Vmm(1 + r * jcp_.ur_w * jcp_.nb_oc_blocking + ur_w * ii + jj));

        kh_loop(ur_w, pad_l, pad_r, oc_blocks, oc_step);

        if (isa == x64::avx512_core && oc_step != jcp_.oc_block) {
            int mask = (1 << oc_step) - 1;
            mov(reg_tmp_32, mask);
            kmovw(ktail_mask, reg_tmp_32);
        }

        const auto &p = attr_.post_ops_;
        for (int r = 0; r < repeats; r++) {
            int tail_size = isa == x64::sse41 ? nstl::min(jcp_.oc_block / 2, oc_step - r * jcp_.oc_block / 2) : oc_step;
            bool is_scalar_store = isa == x64::sse41 ? tail_size < jcp_.oc_block / 2 : tail_size < jcp_.oc_block;

            std::vector<int> kw_padding(ur_w);

            if (jcp_.exclude_pad) {
                mov(reg_tmp_32, jcp_.ic);
                imul(reg_tmp_32,  ptr[param1 + GET_OFF(kh_padding)]);

                for (int jj = 0; jj < ur_w; jj++)
                    kw_padding[jj] = 0;

                for (int ki = 0; ki < jcp_.kw; ki++) {
                    int jj_start = nstl::max(0, div_up(pad_l - ki * (jcp_.dilate_w + 1), jcp_.stride_w));
                    int jj_end = ur_w - nstl::max(0, div_up(ki * (jcp_.dilate_w + 1) + pad_r -
                                                                          (jcp_.kw - 1) * (jcp_.dilate_w + 1), jcp_.stride_w));
                    for (int jj = jj_start; jj < jj_end; jj++) {
                        kw_padding[jj]++;
                    }
                }
            } else {
                uni_vmovups(vmm_shift, ptr[reg_table + 4 * vlen]);
            }
            uni_vmovups(vmm_scale, ptr[reg_table + 3 * vlen]);

            for (int jj = 0; jj < ur_w; jj++) {
                if (jcp_.exclude_pad) {
                    mov(reg_shift, kw_padding[jj]);
                    imul(reg_shift, reg_tmp_32);
                    uni_vmovq(Xmm(vmm_shift.getIdx()), reg_shift);
                    uni_vbroadcastss(vmm_shift, Xmm(vmm_shift.getIdx()));
                    uni_vcvtdq2ps(vmm_shift, vmm_shift);
                }

                for (int ii = 0; ii < oc_blocks; ii++) {
                    uni_vcvtdq2ps(Vmm(1 + r * jcp_.ur_w * jcp_.nb_oc_blocking + ur_w * ii + jj), Vmm(1 + r * jcp_.ur_w * jcp_.nb_oc_blocking + ur_w * ii + jj));
                    uni_vfmadd213ps(Vmm(1 + r * jcp_.ur_w * jcp_.nb_oc_blocking + ur_w * ii + jj), vmm_scale, vmm_shift);
                }
            }

            int eltwise_inj_idx = 0;
            int depthwise_inj_idx = 0;
            int post_ops_data_offset = 0;
            int end_idx = jcp_.with_dw_conv ? p.find(primitive_kind::convolution) : p.len();
            for (int i = 0; i < end_idx; i++) {
                int start_idx = 1 + r * jcp_.ur_w * jcp_.nb_oc_blocking;

                auto& post_op = p.entry_[i];
                if (post_op.is_eltwise()) {
                    eltwise_injectors[eltwise_inj_idx]->compute_vector_range(start_idx, start_idx + oc_blocks * ur_w);
                    eltwise_inj_idx++;
                } else if (post_op.is_depthwise()) {
                    pop(reg_oc_off);

                    mov(reg_d_weights, ptr[reg_post_ops_data + post_ops_data_offset]);
                    add(reg_d_weights, reg_oc_off);

                    if (r == 1) {
                        add(reg_d_weights, (jcp_.oc_block / 2) * sizeof(float));
                    }

                    for (int ii = 0; ii < oc_blocks; ii++) {
                        depthwise_injectors[depthwise_inj_idx]->compute_vector_range(start_idx + ur_w * ii,
                                                                                     start_idx + ur_w * ii + ur_w, reg_d_weights, reg_d_weights);

                        add(reg_d_weights, jcp_.oc_block * sizeof(float));
                    }

                    post_ops_data_offset += depthwise_injectors[depthwise_inj_idx]->memoryStep();
                    depthwise_inj_idx++;

                    push(reg_oc_off);
                } else if (post_op.is_sum(false)) {
                    for (int ii = 0; ii < oc_blocks; ii++) {
                        for (int jj = 0; jj < ur_w; jj++) {
                            Vmm vmm_dst = Vmm(1 + r * jcp_.ur_w * jcp_.nb_oc_blocking + ur_w * ii + jj);

                            if (is_scalar_store) {
                                if (isa == x64::avx512_core) {
                                    int o_off =  jj * jcp_.oc * jcp_.ngroups;

                                    Vmm vmm_in = vmm_sum | ktail_mask | T_z;

                                    vmovups(vmm_in, ptr[reg_output + o_off * jcp_.typesize_out]);
                                    uni_vaddps(vmm_dst, vmm_dst, vmm_sum);
                                } else {
                                    for (int oc = 0; oc < tail_size; oc++) {
                                        int o_off =  jj * jcp_.oc * jcp_.ngroups + r * (jcp_.oc_block / 2) + oc;

                                        uni_vpxor(vmm_sum, vmm_sum, vmm_sum);
                                        cvt2ps(jcp_.dst_dt, vmm_sum, ptr[reg_output + o_off * jcp_.typesize_out], true);

                                        if (oc < jcp_.oc_block / 2) {
                                            uni_vpslldq(vmm_sum, vmm_sum, oc * sizeof(float));
                                        } else {
                                            Ymm ymm_prev_dst = Ymm(vmm_sum.getIdx());
                                            vperm2i128(ymm_prev_dst, ymm_prev_dst, ymm_prev_dst, 0x01);
                                            uni_vpslldq(vmm_sum, vmm_sum, (oc - jcp_.oc_block / 2) * sizeof(float));
                                        }

                                        uni_vaddps(vmm_dst, vmm_dst, vmm_sum);
                                    }
                                }
                            } else {
                                size_t o_off = ii * jcp_.oc_block + jj * jcp_.oc * jcp_.ngroups + r * (jcp_.oc_block / 2);

                                cvt2ps(jcp_.dst_dt, vmm_sum, ptr[reg_output + o_off * jcp_.typesize_out], false);
                                uni_vaddps(vmm_dst, vmm_dst, vmm_sum);
                            }
                        }
                    }
                }
            }
        }

        if (jcp_.with_binarization) {
            int binarization_idx = p.find(primitive_kind::binarization);

            OPENVINO_ASSERT(binarization_idx >= 0, "postops don't contain binarization");

            pop(reg_oc_off);

            mov(reg_b_weights, reinterpret_cast<size_t>(p.entry_[binarization_idx].binarization.weights_data));
            mov(reg_b_out_mask, reinterpret_cast<size_t>(p.entry_[binarization_idx].binarization.output_mask_data));
            add(reg_b_weights, reg_oc_off);
            add(reg_b_out_mask, reg_oc_off);

            push(reg_oc_off);

            for (int ii = 0; ii < oc_blocks; ii++) {
                for (int jj = 0; jj < ur_w; jj++) {
                    for (int r = 0; r < repeats; r++) {
                        int tail_size = isa == x64::sse41 ? nstl::min(jcp_.oc_block / 2, oc_step - r * jcp_.oc_block / 2) : oc_step;
                        mov(reg_b_mask, (1 << tail_size) - 1);
                        uni_vmovups(vmm_thr, ptr[reg_b_weights + (ii * jcp_.oc_block + r * (jcp_.oc_block / 2)) * sizeof(float)]);
                        uni_vmovups(vmm_out_mask, ptr[reg_b_out_mask + (ii * jcp_.oc_block + r * (jcp_.oc_block / 2)) * sizeof(float)]);

                        Vmm vmm_dst = Vmm(1 + r * jcp_.ur_w * jcp_.nb_oc_blocking + ur_w * ii + jj);

                        if (isa == x64::avx512_core) {
                            vcmpps(bin_mask0, vmm_dst, vmm_thr, _cmp_gt_os);
                            vptestmd(bin_mask1, vmm_out_mask, vmm_out_mask);
                            kxnorw(bin_mask0, bin_mask0, bin_mask1);
                        } else {
                            uni_vcmpgtps(vmm_dst, vmm_dst, vmm_thr);
                            uni_vpcmpeqd(vmm_dst, vmm_dst, vmm_out_mask);
                        }

                        if (r == 0) {
                            if (isa == x64::avx512_core) {
                                kmovw(reg_tmp_32, bin_mask0);
                            } else {
                                uni_vmovmskps(reg_tmp_32, vmm_dst);
                            }
                            and_(reg_tmp_64, reg_b_mask);
                        } else {
                            uni_vmovmskps(reg_tmp2_32, vmm_dst);
                            and_(reg_tmp2_64, reg_b_mask);
                            shl(reg_tmp2_32, 4);
                            or_(reg_tmp_32, reg_tmp2_32);
                        }

                        if (r == repeats - 1) {
                            if (isa == x64::avx512_core && oc_step > nbits) {
                                const size_t o_off = (2 * ii + jj * div_up(jcp_.oc, nbits));
                                mov(ptr[reg_output + o_off * jcp_.typesize_out], reg_tmp_16);
                            } else {
                                const size_t o_off = (ii + jj * div_up(jcp_.oc, nbits));
                                mov(ptr[reg_output + o_off * jcp_.typesize_out], reg_tmp_8);
                            }
                        }
                    }
                }
            }
        } else {
            for (int r = 0; r < repeats; r++) {
                int tail_size = isa == x64::sse41 ? nstl::min(jcp_.oc_block / 2, oc_step - r * jcp_.oc_block / 2) : oc_step;
                bool is_scalar_store = isa == x64::sse41 ? tail_size < jcp_.oc_block / 2 : tail_size < jcp_.oc_block;
                if (is_scalar_store) {
                    for (int jj = 0; jj < ur_w; jj++) {
                        Vmm vmm_dst = Vmm(1 + r * jcp_.ur_w * jcp_.nb_oc_blocking + jj);

                        if (isa == x64::avx512_core) {
                            size_t o_off;
                            if (jcp_.with_dw_conv)
                                o_off = jj * jcp_.oc_block;
                            else
                                o_off = jj * jcp_.oc * jcp_.ngroups;

                            uni_vmovups(ptr[reg_output + o_off * jcp_.typesize_out], vmm_dst | ktail_mask);
                        } else {
                            for (int oc = 0; oc < tail_size; oc++) {
                                size_t o_off;
                                if (jcp_.with_dw_conv)
                                    o_off = jj * jcp_.oc_block + oc + r * (jcp_.oc_block / 2);
                                else
                                    o_off = jj * jcp_.oc * jcp_.ngroups + r * (jcp_.oc_block / 2) + oc;

                                store_dst(ptr[reg_output + o_off * jcp_.typesize_out], vmm_dst, true);

                                if (isa == x64::sse41) {
                                    psrldq(vmm_dst, jcp_.typesize_out);
                                } else {
                                    Ymm ymm_dst = Ymm(1 + r * jcp_.ur_w * jcp_.nb_oc_blocking + jj);

                                    vperm2i128(ymm_tmp, ymm_dst, ymm_dst, 0x01);
                                    vpalignr(ymm_dst, vmm_tmp, ymm_dst, jcp_.typesize_out);
                                }
                            }
                        }
                    }
                } else {
                    for (int ii = 0; ii < oc_blocks; ii++) {
                        for (int jj = 0; jj < ur_w; jj++) {
                            Vmm vmm_dst = Vmm(1 + r * jcp_.ur_w * jcp_.nb_oc_blocking + ur_w * ii + jj);

                            size_t o_off;
                            if (jcp_.with_dw_conv)
                                o_off = ((size_t) ii * jcp_dw_conv_.kh * jcp_.ow + jj) * jcp_.oc_block +
                                        r * (jcp_.oc_block / 2);
                            else
                                o_off = ii * jcp_.oc_block + jj * jcp_.oc * jcp_.ngroups + r * (jcp_.oc_block / 2);

                            store_dst(ptr[reg_output + o_off * jcp_.typesize_out], vmm_dst, false);
                        }
                    }
                }
            }
        }
    }

    void solve_common(int oc_blocks, int oc_step) {
        int ur_w = jcp_.ur_w;
        int ur_w_tail = jcp_.ur_w_tail;
        int n_oi = jcp_.ow / ur_w;
        int iw = jcp_.iw;
        int kw = jcp_.kw;
        int dilate_w = jcp_.dilate_w + 1;
        int str_w = jcp_.stride_w;

        int nbits = 8;
        const int inp_mult = div_up(jcp_.ic, nbits);
        const int out_mult = jcp_.with_dw_conv ? jcp_.oc_block : jcp_.with_binarization ? div_up(jcp_.oc, nbits) : jcp_.oc;

        int l_pad = jcp_.l_pad;
        int r_pad = nstl::max(0, (jcp_.ow - 1) * str_w + (kw - 1) * dilate_w
                                 - (iw + l_pad - 1));
        int r_pad1 = (ur_w * n_oi - 1) * str_w + (kw - 1) * dilate_w
                     - (iw + l_pad - 1);
        if (r_pad1 > 0) n_oi--;

        mov(reg_input, reg_input_base);
        mov(reg_output, reg_output_base);

        push(reg_input_base);
        push(reg_output_base);
        push(reg_oc_work);
        push(reg_oc_off);

        if (l_pad > 0) {
            n_oi--;
            if (n_oi < 0 && r_pad1 > 0)
                width_blk_step(ur_w, l_pad, r_pad1, oc_blocks, oc_step); // "lrpad"
            else
                width_blk_step(ur_w, l_pad, 0, oc_blocks, oc_step); // "lpad"
            add(reg_input, jcp_.typesize_in * (ur_w * str_w - l_pad) * inp_mult);
            add(reg_output, jcp_.typesize_out * ur_w * out_mult);
        }

        Label ow_loop_label;
        xor_(oi_iter, oi_iter);

        if (n_oi > 0) {
            L(ow_loop_label);

            width_blk_step(ur_w, 0, 0, oc_blocks, oc_step); // "middle"
            add(reg_input, jcp_.typesize_in * ur_w * str_w * inp_mult);
            add(reg_output, jcp_.typesize_out * ur_w * out_mult);

            inc(oi_iter);
            cmp(oi_iter, n_oi);
            jl(ow_loop_label, T_NEAR);
        }

        if (r_pad1 > 0 && n_oi >=0) {
            width_blk_step(ur_w, 0, r_pad1, oc_blocks, oc_step); // "rpad"
            add(reg_input, jcp_.typesize_in * ur_w * str_w * inp_mult);
            add(reg_output, jcp_.typesize_out * ur_w * out_mult);
        }

        if (ur_w_tail != 0)
            width_blk_step(ur_w_tail, 0, r_pad, oc_blocks, oc_step); // "tail"

        pop(reg_oc_off);
        pop(reg_oc_work);
        pop(reg_output_base);
        pop(reg_input_base);
    }

    void prepare_table() {
        const unsigned int cvals[] = {
                0x02010100, // 0 1 1 2
                0x03020201, // 1 2 2 3
                0x03020201, // 1 2 2 3
                0x04030302,  // 2 3 3 4
                0x0f0f0f0f,
                0x000000ff,
                0xc0000000, // -2.0f
                0x01010101,
                0x00010001
        };

        size_t simd_w = vlen / sizeof(int32_t);

        align(64);
        L(l_table);
        // offset = 0
        for (size_t d = 0; d < simd_w; ++d) {
            dd(cvals[d % 4]);
        }
        // offset = 1
        for (size_t d = 0; d < simd_w; ++d) {
            dd(cvals[4]);
        }
        // offset = 2
        for (size_t d = 0; d < simd_w; ++d) {
            dd(cvals[5]);
        }
        // offset = 3
        for (size_t d = 0; d < simd_w; ++d) {
            dd(cvals[6]);
        }

        // offset = 4
        for (size_t d = 0; d < simd_w; ++d) {
            dd(x64::float2int(jcp_.ic * jcp_.kw * jcp_.kh));
        }

        // offset = 5
        for (size_t d = 0; d < simd_w; ++d) {
            dd(cvals[7]);
        }
        // offset = 6
        for (size_t d = 0; d < simd_w; ++d) {
            dd(cvals[8]);
        }
        // offset = 7
        for (size_t d = 0; d < simd_w; ++d) {
            uint32_t mask = 0xffffffff >> (jcp_.ic_padded - jcp_.ic);
            dd(mask);
        }
        // offset = 8
        for (size_t d = 0; d < simd_w; ++d) {
            uint32_t val = jcp_.pad_value == 1.0f ? 0xffffffff : 0x00000000;
            dd(val);
        }
    }
};
#endif
bool BinaryConvolution::isSupportedOperation(const std::shared_ptr<const ov::Node>& op, std::string& errorMessage) noexcept {
    try {
        if (isDynamicNgraphNode(op)) {
            errorMessage = "Doesn't support op with dynamic shapes";
            return false;
        }

        const auto binConv = std::dynamic_pointer_cast<const ov::opset1::BinaryConvolution>(op);
        if (!binConv) {
            errorMessage = "Only opset1 BinaryConvolution operation is supported";
            return false;
        }
        if (binConv->get_mode() != ov::op::v1::BinaryConvolution::BinaryConvolutionMode::XNOR_POPCOUNT) {
            errorMessage = "Doesn't support mode: " + ov::as_string(binConv->get_mode());
            return false;
        }
    } catch (...) {
        return false;
    }
    return true;
}

BinaryConvolution::BinaryConvolution(const std::shared_ptr<ov::Node>& op, const GraphContext::CPtr context)
        : Node(op, context, NgraphShapeInferFactory(op, EMPTY_PORT_MASK)) {
    std::string errorMessage;
    if (isSupportedOperation(op, errorMessage)) {
        errorPrefix = "BinaryConvolution node with name '" + getName() + "' ";
        const auto binConv = std::dynamic_pointer_cast<const ov::opset1::BinaryConvolution>(op);

        pad_value = binConv->get_pad_value();
        for (size_t i = 0; i < binConv->get_strides().size(); i++) {
            stride.push_back(static_cast<ptrdiff_t>(binConv->get_strides()[i]));
        }
        for (size_t i = 0; i < binConv->get_dilations().size(); i++) {
            dilation.push_back(static_cast<ptrdiff_t>(binConv->get_dilations()[i]) - 1);
        }
        paddingL = binConv->get_pads_begin();
        paddingR = binConv->get_pads_end();

        if (mayiuse(x64::avx512_core)) {
            implType = impl_desc_type::jit_avx512;
        } else if (mayiuse(x64::avx2)) {
            implType = impl_desc_type::jit_avx2;
        } else if (mayiuse(x64::sse41)) {
            implType = impl_desc_type::jit_sse42;
        } else {
            implType = impl_desc_type::ref;
        }
    } else {
        OPENVINO_THROW_NOT_IMPLEMENTED(errorMessage);
    }
}

void BinaryConvolution::getSupportedDescriptors() {
    withBinarization = isFusedWith(Type::FakeQuantize);
    withSum = false;
    size_t expectedInputEdgesNum = 2;
    for (size_t i = 0; i < fusedWith.size(); i++) {
        auto *eltwiseNode = dynamic_cast<Eltwise *>(fusedWith[i].get());
        if (eltwiseNode && eltwiseNode->isSpecialConvolutionAddFusing()) {
            withSum = true;
            expectedInputEdgesNum++;
        }
    }

    if (getParentEdges().size() != expectedInputEdgesNum)
        OPENVINO_THROW(errorPrefix, "has incorrect number of input edges");

    if (getChildEdges().empty())
        OPENVINO_THROW(errorPrefix, "has incorrect number of output edges");

    if (getInputShapeAtPort(0).getRank() != 4) {
        OPENVINO_THROW(errorPrefix, "doesn't support 0th input with rank: ", getInputShapeAtPort(0).getRank());
    }

    if (getInputShapeAtPort(1).getRank() != 4) {
        OPENVINO_THROW(errorPrefix, "doesn't support 1st input with rank: ", getInputShapeAtPort(1).getRank());
    }

    if (getOutputShapeAtPort(0).getRank() != 4) {
        OPENVINO_THROW(errorPrefix, "doesn't support output with rank: ", getOutputShapeAtPort(0).getRank());
    }
}

void BinaryConvolution::initSupportedPrimitiveDescriptors() {
    if (!supportedPrimitiveDescriptors.empty())
        return;

    setPostOps(attr);

    NodeConfig config;
    config.inConfs.resize(2);
    config.inConfs[0].constant(false);
    config.inConfs[0].inPlace(-1);
    config.inConfs[1].constant(false);
    config.inConfs[1].inPlace(-1);

    config.outConfs.resize(1);
    config.outConfs[0].constant(false);
    config.outConfs[0].inPlace(-1);

    if (implType != impl_desc_type::ref) {
        // optimzed implementation
//        auto weiFormat = implType == impl_desc_type::jit_avx512 ? memory::format_tag::OhIw16o32i : memory::format_tag::OhIw8o32i;

        //activation
        auto nspcCreator = BlockedDescCreator::getCommonCreators().at(LayoutType::nspc);
        config.inConfs[0].setMemDesc(nspcCreator->createSharedDesc(ov::element::u1, getInputShapeAtPort(0)));

        //weights
        size_t weiFirstDimBlockSize = implType == impl_desc_type::jit_avx512 ? 16 : 8; //memory::format_tag::OIhw16o32i : memory::format_tag::OIhw8o32i;
        auto weiDims = getInputShapeAtPort(1).getStaticDims();
        std::vector<size_t> weiBlockDims = {div_up(weiDims[0], weiFirstDimBlockSize), div_up(weiDims[1], 32),
                                            weiDims[2], weiDims[3], weiFirstDimBlockSize, 32};
        std::vector<size_t> weiOrder = {0, 1, 2, 3, 0, 1};

        config.inConfs[1].setMemDesc(std::make_shared<CpuBlockedMemoryDesc>(ov::element::u1, Shape(weiDims), weiBlockDims, weiOrder));

        //result
        auto outputPrecision = withBinarization ? ov::element::u1 : ov::element::f32;
        config.outConfs[0].setMemDesc(nspcCreator->createSharedDesc(outputPrecision, getOutputShapeAtPort(0)));
        if (withSum) {
            config.inConfs.push_back(config.outConfs[0]);
            config.outConfs[0].inPlace(2);
        }
        supportedPrimitiveDescriptors.push_back({config, implType});
    } else {
        // reference implementation
        auto weiCreator = BlockedDescCreator::getCommonCreators().at(LayoutType::ncsp);
        auto nspcCreator = BlockedDescCreator::getCommonCreators().at(LayoutType::nspc);

        config.inConfs[0].setMemDesc(nspcCreator->createSharedDesc(ov::element::u1, getInputShapeAtPort(0)));
        config.inConfs[1].setMemDesc(weiCreator->createSharedDesc(ov::element::u1, getInputShapeAtPort(1)));
        config.outConfs[0].setMemDesc(nspcCreator->createSharedDesc(ov::element::f32, getOutputShapeAtPort(0)));
        supportedPrimitiveDescriptors.push_back({config, implType});
    }
}

void BinaryConvolution::createPrimitive() {
    auto selectedPrimitiveDescriptor = getSelectedPrimitiveDescriptor();
    if (!selectedPrimitiveDescriptor)
        OPENVINO_THROW("CPU binary convolution with name '", getName(), "' doesn't have primitive descriptors.");

    auto srcDims = getParentEdgeAt(0)->getMemory().getStaticDims();
    auto weiDims = getParentEdgeAt(1)->getMemory().getStaticDims();
    auto dstDims = getChildEdgeAt(0)->getMemory().getStaticDims();

    auto implType = selectedPrimitiveDescriptor->getImplementationType();

    jcp.ngroups = group;
    jcp.mb = srcDims[0];

    jcp.oc = dstDims[1] / jcp.ngroups;
    jcp.ic = srcDims[1] / jcp.ngroups;

    jcp.ih = srcDims[2];
    jcp.iw = srcDims[3];
    jcp.oh = dstDims[2];
    jcp.ow = dstDims[3];

    bool with_groups = group > 1;
    jcp.kh = weiDims[with_groups + 2];
    jcp.kw = weiDims[with_groups + 3];

    jcp.t_pad = paddingL[0];
    jcp.b_pad = paddingR[0];
    jcp.l_pad = paddingL[1];

    jcp.stride_h = stride[0];
    jcp.stride_w = stride[1];

    jcp.dilate_h = dilation[0];
    jcp.dilate_w = dilation[1];

    jcp.pad_value = pad_value;
    jcp.exclude_pad = jcp.pad_value == 0.0f;

    jcp.with_dw_conv = false;
    jcp.with_binarization = withBinarization;

    const auto &p = (*attr.get()).post_ops_;
    jcp.with_sum = p.find(primitive_kind::sum) != -1;
    jcp.with_binarization = p.find(primitive_kind::binarization) != -1;

    int simd_w = implType == impl_desc_type::jit_avx512 ? 16 : 8;

    jcp.ur_w = implType == impl_desc_type::jit_avx512 ? 4 : 2;
    if (jcp.ow < jcp.ur_w) jcp.ur_w = jcp.ow;
    jcp.ur_w_tail = jcp.ow % jcp.ur_w;

    jcp.ic_block = 32;
    jcp.nb_ic = div_up(jcp.ic, jcp.ic_block);
    jcp.ic_padded = rnd_up(jcp.ic, jcp.ic_block);

    jcp.oc_block = simd_w;
    jcp.nb_oc = div_up(jcp.oc, jcp.oc_block);

    jcp.nb_oc_blocking = nstl::min(implType == impl_desc_type::jit_sse42 ? 2 : implType == impl_desc_type::jit_avx2 ? 4 : 6, jcp.nb_oc);

    auto srcPrecision = getParentEdgeAt(0)->getMemory().getDesc().getPrecision();
    auto dstPrecision = getChildEdgeAt(0)->getMemory().getDesc().getPrecision();

    jcp.dst_dt = DnnlExtensionUtils::ElementTypeToDataType(dstPrecision);
    jcp.typesize_in = srcPrecision == ov::element::u1 ? 1 : srcPrecision.size();
    jcp.typesize_out = dstPrecision == ov::element::u1 ? 1 : dstPrecision.size();

    int r_pad_no_tail = nstl::max(0, (jcp.ow - jcp.ur_w_tail - 1) * jcp.stride_w
                                     + (jcp.kw - 1) * (jcp.dilate_w + 1) - (jcp.iw + jcp.l_pad - 1));

<<<<<<< HEAD
    bool args_ok = (r_pad_no_tail <= jcp.ur_w) && (jcp.l_pad <= jcp.ur_w) &&
=======
    bool args_ok = (jcp.l_pad <= jcp.ur_w) && (r_pad_no_tail <= jcp.ur_w) &&
>>>>>>> 0a488119
                   IMPLICATION(jcp.kw > 7, (jcp.t_pad == 0 && jcp.l_pad == 0) || (jcp.stride_w == 1 && jcp.stride_h == 1));
    if (!args_ok)
        OPENVINO_THROW("BinaryConvolution with name '", getName(), "' has unsupported parameters");
#if defined(OPENVINO_ARCH_X86_64)
    jit_dw_conv_params jcp_dw_conv = {};
    if (implType == impl_desc_type::jit_avx512) {
        bin_conv_kernel.reset(new jit_uni_bin_conv_kernel_f32<x64::avx512_core>(jcp, jcp_dw_conv, *attr.get()));
    } else if (implType == impl_desc_type::jit_avx2) {
        bin_conv_kernel.reset(new jit_uni_bin_conv_kernel_f32<x64::avx2>(jcp, jcp_dw_conv, *attr.get()));
    } else if (implType == impl_desc_type::sse42) {
        bin_conv_kernel.reset(new jit_uni_bin_conv_kernel_f32<x64::sse41>(jcp, jcp_dw_conv, *attr.get()));
    }
    if (bin_conv_kernel)
        bin_conv_kernel->create_ker();
#endif
}

bool BinaryConvolution::canFuse(const NodePtr& node) const {
    if (implType == impl_desc_type::ref)
        return false;

    // Binarization have to be last operation in fusing chain
    if (isFusedWith(Type::FakeQuantize))
        return false;

    if (node->getType() == Type::FakeQuantize) {
        bool ret = node->getAlgorithm() == Algorithm::FQBinarization;
        for (size_t i = 1; i < node->getParentEdges().size(); i++) {
            ret &= node->getParentEdgeAt(i)->getParent()->getChildEdges().size() == 1;
        }
        return ret;
    } else {
        return canFuseSimpleOperation(node);
    }
}

void BinaryConvolution::setPostOps(dnnl::primitive_attr &attr) {
    dnnl::post_ops ops;

    postOpsDataPtrs.clear();
    for (auto &node : fusedWith) {
        auto* eltwiseNode = dynamic_cast<Eltwise *>(node.get());
        if (eltwiseNode) {
            if (eltwiseNode->isSpecialConvolutionAddFusing()) {
                ops.append_sum(1.0);
            } else {
                // TODO [DS]: change to shape from memory
                eltwiseNode->appendPostOps(ops, getOutputShapeAtPort(0).getStaticDims(), postOpsDataPtrs);
            }
            continue;
        }

        auto* fakeQuantizeNode = dynamic_cast<FakeQuantize *>(node.get());
        if (fakeQuantizeNode) {
            fakeQuantizeNode->appendPostOps(ops, getOutputShapeAtPort(0).getStaticDims(), postOpsDataPtrs);
            continue;
        }

        OPENVINO_THROW("Fusing of ",
                       NameFromType(node->getType()),
                       " operation to ",
                       NameFromType(this->getType()),
                       " node is not implemented");
    }

    attr.set_post_ops(ops);
}

void BinaryConvolution::executeOptimized(const uint8_t* src, const uint8_t* weights, uint8_t* dst,
                                         const std::vector<size_t>& s_str, const std::vector<size_t>& w_str, const std::vector<size_t>& d_str) {
    auto dst_f32 = reinterpret_cast<float *>(dst);

    const int MB = jcp.mb;

    int ocb_work = div_up(jcp.nb_oc, jcp.nb_oc_blocking);
    int nbits = 8;

    parallel_for4d(MB, jcp.ngroups, ocb_work, jcp.oh, [&](int n, int g, int ocbb, int oh) {
        int ocb = ocbb * jcp.nb_oc_blocking;
        int ocb_num = jcp.nb_oc_blocking;

        auto par_conv = jit_bin_conv_call_args();

        const int ij = oh * jcp.stride_h;
        const int i_t_overflow = nstl::min(jcp.kh, div_up(nstl::max(0, jcp.t_pad - ij), (jcp.dilate_h+1)));
        const int i_b_overflow = nstl::min(jcp.kh, div_up(nstl::max(jcp.ih, ij + (jcp.kh-1) * (jcp.dilate_h+1) -
                                                                                          jcp.t_pad+1) - jcp.ih, (jcp.dilate_h + 1)));

        const size_t _oc = g * jcp.nb_oc + ocb;
        const size_t _ic = g * jcp.nb_ic;

        const int ih = nstl::max(ij - jcp.t_pad + i_t_overflow * (jcp.dilate_h + 1), 0);
        par_conv.src = &src[(n * s_str[0] + _ic*jcp.ic_block * s_str[1] + ih * s_str[2]) / nbits];

        if (jcp.with_binarization) {
            par_conv.dst = &dst[(n * d_str[0] + _oc*jcp.oc_block * d_str[1] + oh * d_str[2]) / nbits];
        } else {
            par_conv.dst = &dst_f32[n * d_str[0] + _oc*jcp.oc_block * d_str[1] + oh * d_str[2]];
        }

        const int wh = jcp.exclude_pad ? i_t_overflow : 0;
        par_conv.filt = &weights[(ocb * w_str[0] + wh * w_str[2]) / nbits];

        par_conv.oc_work = nstl::min((ocb + ocb_num) * jcp.oc_block, jcp.oc) - ocb*jcp.oc_block;

        par_conv.kw_padding = 0;
        const int kh_padding = jcp.kh - i_t_overflow - i_b_overflow;
        par_conv.kh_padding = nstl::max(0, kh_padding);
        par_conv.t_overflow = i_t_overflow;
        par_conv.b_overflow = i_b_overflow;

        par_conv.oc_off = _oc * jcp.oc_block * sizeof(float);
        par_conv.post_op_data = postOpsDataPtrs.data();

        (*bin_conv_kernel)(&par_conv);
    });
}

void BinaryConvolution::executeReference(const uint8_t* src, const uint8_t* weights, uint8_t* dst,
                                                   const std::vector<size_t>& s_str, const std::vector<size_t>& w_str, const std::vector<size_t>& d_str) {
    auto dst_fp = reinterpret_cast<float *>(dst);

    const bool with_groups = jcp.ngroups > 1;

    const int G = jcp.ngroups;
    const int MB = jcp.mb;
    const int OH = jcp.oh;
    const int OW = jcp.ow;
    const int IH = jcp.ih;
    const int IW = jcp.iw;

    const int OC = jcp.oc;
    const int IC = jcp.ic;

    const int KH = jcp.kh;
    const int KW = jcp.kw;

    const int KSH = jcp.stride_h;
    const int KSW = jcp.stride_w;

    const int KDH = jcp.dilate_h;
    const int KDW = jcp.dilate_w;

    const int padT = jcp.t_pad;
    const int padL = jcp.l_pad;

    const float pad_value = jcp.pad_value;

    const int nbits = 8;

    auto extract_bit = [](uint8_t val, uint8_t bit) -> uint8_t {
        return (uint8_t)((val >> bit) & 0x0001);
    };

    auto ker = [=](int32_t &d, int g, int mb, int oc, int oh, int ow) {
        for (int ic = 0; ic < IC; ++ic) {
            for (int kh = 0; kh < KH; ++kh) {
                for (int kw = 0; kw < KW; ++kw) {
                    const int ih = oh * KSH - padT + kh * (1 + KDH);
                    const int iw = ow * KSW - padL + kw * (1 + KDW);

                    size_t iidx = 0;
                    size_t widx = 0;

                    iidx = mb * s_str[0] + (g * IC + ic) * s_str[1] + ih * s_str[2] + iw * s_str[3];
                    widx = with_groups ? g * w_str[0] + oc * w_str[1] + ic * w_str[2] + kh * w_str[3] + kw * w_str[4]
                                       : oc * w_str[0] + ic * w_str[1] + kh * w_str[2] + kw * w_str[3];

                    uint8_t s;
                    if (ih < 0 || ih >= IH || iw < 0 || iw >= IW) {
                        if (pad_value == 0)
                            continue;
                        else
                            s = pad_value == 1.0f ? (uint8_t) 1 : (uint8_t) 0;
                    } else {
                        s = extract_bit(src[iidx / nbits], (uint8_t) (iidx % nbits));
                    }

                    uint8_t w = extract_bit(weights[widx / nbits], (uint8_t) (widx % nbits));

                    d += (int32_t) (s ^ w);
                }
            }
        }
    };

    parallel_for5d(G, MB, OC, OH, OW, [&](int g, int mb, int oc, int oh, int ow) {
        int32_t a = 0;
        ker(a, g, mb, oc, oh, ow);

        float base_value;
        if (pad_value == 0.0f) {
            const int i_left_overflow = nstl::max(0, (padL - ow * KSW));
            const int i_right_overflow = nstl::max(IW, (ow * KSW + (KW - 1) * (KDW + 1) - padL + 1)) - IW;
            const int kw_padding =
                    KW - div_up(i_left_overflow, (KDW + 1)) - div_up(i_right_overflow, (KDW + 1));

            const int i_top_overflow = nstl::max(0, (padT - oh * KSH));
            const int i_bottom_overflow = nstl::max(IH, (oh * KSH + (KH - 1) * (KDH + 1) - padT + 1)) - IH;
            const int kh_padding =
                    KH - div_up(i_top_overflow, (KDH + 1)) - div_up(i_bottom_overflow, (KDH + 1));

            base_value = IC * kh_padding * kw_padding;
        } else {
            base_value = IC * KH * KW;
        }

        float a_fp = base_value - static_cast<float>(2 * a);

        dst_fp[mb * d_str[0] + (g*OC + oc) * d_str[1] + oh * d_str[2] + ow * d_str[3]] = a_fp;
    });
}

void BinaryConvolution::execute(dnnl::stream strm) {
    auto srcMemory = getSrcMemoryAtPort(0);
    auto weightsMemory = getSrcMemoryAtPort(1);
    auto dstMemory = getDstMemoryAtPort(0);

    auto src = srcMemory->getDataAs<const uint8_t>();
    auto weights = weightsMemory->getDataAs<const uint8_t>();
    auto dst = dstMemory->getDataAs<uint8_t>();

    auto srcDesc = getParentEdgeAt(0)->getMemory().getDescWithType<BlockedMemoryDesc>();
    std::vector<size_t> srcStride(srcDesc->getStrides().size());
    for (size_t i = 0; i < srcStride.size(); i++) {
        srcStride[srcDesc->getOrder()[i]] = srcDesc->getStrides()[i];
    }

    auto weiDesc = getParentEdgeAt(1)->getMemory().getDescWithType<BlockedMemoryDesc>();
    std::vector<size_t> weightsStride(weiDesc->getShape().getRank());
    for (size_t i = 0; i < weightsStride.size(); i++) {
        weightsStride[weiDesc->getOrder()[i]] = weiDesc->getStrides()[i];
    }

    auto dstDesc = getChildEdgeAt(0)->getMemory().getDescWithType<BlockedMemoryDesc>();
    std::vector<size_t> dstStride(dstDesc->getStrides().size());
    for (size_t i = 0; i < dstStride.size(); i++) {
        dstStride[dstDesc->getOrder()[i]] = dstDesc->getStrides()[i];
    }

    auto selectedPrimitiveDescriptor = getSelectedPrimitiveDescriptor();
    if (!selectedPrimitiveDescriptor)
        OPENVINO_THROW("CPU binary convolution with name '", getName(), "' doesn't have primitive descriptors.");

    auto implType = selectedPrimitiveDescriptor->getImplementationType();
    if (implType != impl_desc_type::ref) {
        executeOptimized(src, weights, dst, srcStride, weightsStride, dstStride);
    } else {
        executeReference(src, weights, dst, srcStride, weightsStride, dstStride);
    }
}

bool BinaryConvolution::created() const {
    return getType() == Type::BinaryConvolution;
}

}   // namespace node
}   // namespace intel_cpu
}   // namespace ov<|MERGE_RESOLUTION|>--- conflicted
+++ resolved
@@ -1085,11 +1085,7 @@
     int r_pad_no_tail = nstl::max(0, (jcp.ow - jcp.ur_w_tail - 1) * jcp.stride_w
                                      + (jcp.kw - 1) * (jcp.dilate_w + 1) - (jcp.iw + jcp.l_pad - 1));
 
-<<<<<<< HEAD
-    bool args_ok = (r_pad_no_tail <= jcp.ur_w) && (jcp.l_pad <= jcp.ur_w) &&
-=======
     bool args_ok = (jcp.l_pad <= jcp.ur_w) && (r_pad_no_tail <= jcp.ur_w) &&
->>>>>>> 0a488119
                    IMPLICATION(jcp.kw > 7, (jcp.t_pad == 0 && jcp.l_pad == 0) || (jcp.stride_w == 1 && jcp.stride_h == 1));
     if (!args_ok)
         OPENVINO_THROW("BinaryConvolution with name '", getName(), "' has unsupported parameters");
