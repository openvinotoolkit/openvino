--- conflicted
+++ resolved
@@ -1321,12 +1321,8 @@
                                          uint8_t* dst,
                                          const std::vector<size_t>& s_str,
                                          const std::vector<size_t>& w_str,
-<<<<<<< HEAD
-                                         const std::vector<size_t>& d_str) {
+                                         const std::vector<size_t>& d_str) const {
     const auto& cpu_parallel = context->getCpuParallel();
-=======
-                                         const std::vector<size_t>& d_str) const {
->>>>>>> 3b08b26d
     auto* dst_fp = reinterpret_cast<float*>(dst);
 
     const bool with_groups = jcp.ngroups > 1;
