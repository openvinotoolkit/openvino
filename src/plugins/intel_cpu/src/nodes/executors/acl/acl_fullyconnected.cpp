--- conflicted
+++ resolved
@@ -7,12 +7,6 @@
 #include <common/primitive_desc_iface.hpp>
 #include <cpu/acl/acl_utils.hpp>
 
-<<<<<<< HEAD
-#include "ov_optional.hpp"
-#include "acl_fullyconnected.hpp"
-#include "acl_fullyconnected_utils.hpp"
-=======
->>>>>>> b543d0b0
 #include "acl_utils.hpp"
 #include "memory_desc/cpu_memory_desc_utils.h"
 #include "nodes/common/cpu_convert.h"
@@ -30,263 +24,7 @@
 namespace ov {
 namespace intel_cpu {
 
-<<<<<<< HEAD
-static bool checkPostOps(const PostOps &postOps) {
-=======
-static VectorDims makeDummyInputDims(const Shape& inShape, const Shape& wShape) {
-    const auto& weightDims = wShape.getStaticDims();
-
-    auto inMinDims = inShape.getMinDims();
-    auto inMaxDims = inShape.getMaxDims();
-    inMinDims.back() = weightDims.back();
-    inMaxDims.back() = weightDims.back();
-
-    return MemoryDescUtils::makeDummyShape(Shape(inMinDims, inMaxDims)).getStaticDims();
-}
-
-static VectorDims makeDummyOutputDims(const VectorDims& inShape, const VectorDims& wShape, const size_t out_rank) {
-    size_t activationRank = inShape.size();
-    size_t channelRank = wShape.size() - 1;
-    // activation   weight    output_shape
-    // NCHW         CoCHW     NCo
-    // TNC          CoC       TNCo
-    // NC           CoC       NCo
-    VectorDims outputShape(out_rank, 1);
-    // set Co
-    outputShape.back() = wShape[0];
-    // set batch dims
-    size_t batchRank = activationRank - channelRank;
-    size_t startIdx = out_rank - batchRank - 1;
-    for (size_t i = 0; i < batchRank; i++) {
-        outputShape[i + startIdx] = inShape[i];
-    }
-
-    return outputShape;
-}
-
-static DnnlMemoryDescPtr makeTransposedWeightDescriptor(const DnnlMemoryDescPtr srcDesc,
-                                                        const DnnlMemoryDescPtr dstDesc) {
-    const auto& weiDesc = srcDesc->getDnnlDesc();
-    const auto reorderedWeiDesc =
-        dnnl::memory::desc{weiDesc.get_dims(), weiDesc.get_data_type(), dnnl::memory::format_tag::ba};
-    const auto transposedWeiDesc = reorderedWeiDesc.reshape(dstDesc->getDnnlDesc().get_dims());
-
-    return DnnlExtensionUtils::makeDescriptor(transposedWeiDesc);
-}
-
-static ov::optional<MemoryPtr> convertWeightPrecision(MemoryPtr input,
-                                                      MemoryPtr output,
-                                                      ov::element::Type weightPrecision) {
-    MemoryArgs memoryArgs;
-    memoryArgs[ARG_SRC] = input;
-    memoryArgs[ARG_DST] = output;
-
-    auto aclWeightsConverter = std::make_shared<acl_fc_executor::ACLWeightsConverter>();
-    if (aclWeightsConverter->update(memoryArgs)) {
-        aclWeightsConverter->execute(memoryArgs);
-        return ov::optional<MemoryPtr>(memoryArgs.at(ARG_DST));
-    }
-
-    if (!node::Convert::isSupportedDesc(input->getDesc()) || !node::Convert::isSupportedDesc(output->getDesc())) {
-        return {};
-    }
-
-    auto data = static_cast<const uint8_t*>(input->getData());
-    std::vector<uint8_t> tmpBuff;
-    tmpBuff.resize(output->getSize());
-    cpu_convert(data,
-                tmpBuff.data(),
-                DnnlExtensionUtils::DataTypeToElementType(input->getDataType()),
-                weightPrecision,
-                input->getSize() / input->getDesc().getPrecision().size());
-
-    return ov::optional<MemoryPtr>(std::make_shared<Memory>(output->getPrimitive().get_engine(),
-                                                            output->getDesc().cloneWithNewPrecision(weightPrecision),
-                                                            tmpBuff.data()));
-}
-
-static ov::optional<MemoryPtr> reorderDataFallback(MemoryPtr input, MemoryPtr output, ExecutorContext::CPtr context) {
-    if (output->getDataType() == input->getDataType()) {
-        return {};
-    }
-    const auto inPrc = DnnlExtensionUtils::DataTypeToElementType(input->getDataType());
-    auto convertedDstMemoryDesc = output->getDesc().cloneWithNewPrecision(inPrc);
-    dnnl::reorder reorderWithoutConvert =
-        getReorderPrim(context->getRuntimeCache(),
-                       output->getPrimitive().get_engine(),
-                       input->getPrimitive().get_desc(),
-                       MemoryDescUtils::convertToDnnlMemoryDesc(convertedDstMemoryDesc)->getDnnlDesc());
-
-    if (reorderWithoutConvert &&
-        parse_impl_name(reorderWithoutConvert.get_primitive_desc()->impl()->name()) != ref_any) {
-        auto convertOutput = convertWeightPrecision(input, output, inPrc);
-        if (!convertOutput) {
-            return {};
-        }
-        input = *convertOutput;
-
-        if (reorderWithoutConvert) {
-            dnnl::stream loc_stream(output->getPrimitive().get_engine(), dnnl::stream::flags::in_order);
-            reorderWithoutConvert.execute(
-                loc_stream,
-                {{DNNL_ARG_FROM, input->getPrimitive()}, {DNNL_ARG_TO, output->getPrimitive()}});
-            return ov::optional<MemoryPtr>(output);
-        }
-    }
-    return {};
-}
-
-static MemoryPtr reorderData(DnnlMemoryDescPtr srcWeightDesc,
-                             DnnlMemoryDescPtr dstWeightDesc,
-                             MemoryCPtr weightsMem,
-                             ExecutorContext::CPtr context) {
-    MemoryPtr input = std::make_shared<Memory>(context->getEngine(), srcWeightDesc, weightsMem->getData());
-    MemoryPtr output = std::make_shared<Memory>(context->getEngine(), dstWeightDesc);
-    if (!input->getDesc().isDefined() || !output->getDesc().isDefined())
-        OPENVINO_THROW("Can't reorder data with dynamic shapes");
-
-    if (input->getShape().hasZeroDims() || output->getShape().hasZeroDims()) {
-        return output;
-    }
-
-    if (input->getDesc().isCompatible(output->getDesc())) {
-        auto srcPtr = static_cast<uint8_t*>(input->getData());
-        auto dstPtr = static_cast<uint8_t*>(output->getData());
-        auto copySize = output->getSize();
-        cpu_memcpy(dstPtr, srcPtr, copySize);
-        return output;
-    }
-
-    // try directly reorder
-    auto engine = output->getPrimitive().get_engine();
-    dnnl::reorder directReorder = getReorderPrim(context->getRuntimeCache(),
-                                                 engine,
-                                                 input->getPrimitive().get_desc(),
-                                                 output->getPrimitive().get_desc());
-
-    if (!directReorder || parse_impl_name(directReorder.get_primitive_desc()->impl()->name()) == ref_any) {
-        // try precision conversion then do the reorder
-        auto fallbackOutput = reorderDataFallback(input, output, context);
-        if (fallbackOutput) {
-            return *fallbackOutput;
-        }
-    }
-    // if precision conversion does not work then do direct reference reorder
-    if (directReorder) {
-        dnnl::stream loc_stream(engine, dnnl::stream::flags::in_order);
-        directReorder.execute(loc_stream,
-                              {{DNNL_ARG_FROM, input->getPrimitive()}, {DNNL_ARG_TO, output->getPrimitive()}});
-    } else {
-        OPENVINO_THROW("Could not make onednn reorder.");
-    }
-    return output;
-}
-
-static MemoryPtr reorderWeights(const MemoryArgs& memory,
-                                const ExecutorContext::CPtr context,
-                                ACLFCAttrs& aclfcAttrs,
-                                DnnlMemoryDescPtr dnnlSrcDesc,
-                                DnnlMemoryDescPtr dnnlDstDesc) {
-    auto create = [&]() {
-        MemoryPtr weightsMemory = memory.at(ARG_WEI);
-        if (aclfcAttrs.isWeightsRepacked || aclfcAttrs.isConvertedWeights) {
-            weightsMemory = reorderData(dnnlSrcDesc, dnnlDstDesc, memory.at(ARG_WEI), context);
-            DEBUG_LOG("ACLFullyConnectedExecutor: cache miss, perform packing");
-        }
-        return weightsMemory;
-    };
-
-    auto weightCache = context->getWeightsCache();
-    if (weightCache != nullptr) {
-        const auto& wgtDims = memory.at(ARG_WEI)->getStaticDims();
-        const auto N = wgtDims[0];
-        const auto K = wgtDims[1];
-        std::string format = "fc_acl_" + std::to_string(N) + "_" + std::to_string(K);
-        const std::string string_hash = format + "_" + std::to_string(memory.at(ARG_WEI)->getSize()) + "_" +
-                                        std::to_string(reinterpret_cast<uint64_t>(memory.at(ARG_WEI)->getData()));
-        DEBUG_LOG("ACLFullyConnectedExecutor: findOrCreate, string_hash: ", string_hash);
-        return *weightCache->findOrCreate(string_hash, create);
-    }
-
-    DEBUG_LOG("ACLFullyConnectedExecutor: Weights cache is not available");
-    return create();
-}
-
-static MemoryPtr prepareWeightMemory(const MemoryArgs& memory,
-                                     const ExecutorContext::CPtr context,
-                                     const FCAttrs& attrs,
-                                     ACLFCAttrs& aclfcAttrs,
-                                     const PostOps& postOps,
-                                     arm_compute::WeightFormat& expectedWeightFormat,
-                                     arm_compute::TensorInfo& weiTensorInfo) {
-    MemoryArgs memoryArgs;
-    memoryArgs[ARG_BIAS] = memory.at(ARG_BIAS);
-    memoryArgs[ARG_WEI] = memory.at(ARG_WEI);
-
-    auto originalWeightsDesc = memory.at(ARG_WEI)->getDescPtr();
-
-    // normalize weights to 2D
-    const auto& wgtDims = originalWeightsDesc->getShape().getStaticDims();
-    const VectorDims wgtDims2D = reshapeDownToRank<2>(wgtDims);
-
-    originalWeightsDesc = std::make_shared<CpuBlockedMemoryDesc>(originalWeightsDesc->getPrecision(), Shape{wgtDims2D});
-
-    auto dnnlSrcDesc = MemoryDescUtils::convertToDnnlMemoryDesc(originalWeightsDesc);
-    auto dstDesc = originalWeightsDesc->cloneWithNewPrecision(aclfcAttrs.inputPrecision);
-    auto dnnlDstDesc = MemoryDescUtils::convertToDnnlMemoryDesc(dstDesc);
-
-    if (memory.at(ARG_SRC_0)->getShape().isDynamic()) {
-        const auto& inShape = memory.at(ARG_SRC_0)->getShape();
-        const auto& wShape = originalWeightsDesc->getShape();
-        const auto& inDymmyDims = makeDummyInputDims(inShape, wShape);
-        const auto& outDymmyDims =
-            makeDummyOutputDims(inDymmyDims, wShape.getStaticDims(), memory.at(ARG_DST)->getShape().getRank());
-        memoryArgs[ARG_SRC_0] =
-            std::make_shared<Memory>(context->getEngine(),
-                                     memory.at(ARG_SRC_0)->getDescPtr()->cloneWithNewDims(inDymmyDims));
-        memoryArgs[ARG_DST] =
-            std::make_shared<Memory>(context->getEngine(),
-                                     memory.at(ARG_DST)->getDescPtr()->cloneWithNewDims(outDymmyDims));
-    } else {
-        memoryArgs[ARG_SRC_0] = memory.at(ARG_SRC_0);
-        memoryArgs[ARG_DST] = memory.at(ARG_DST);
-    }
-
-    // TODO: ACLWeightFormatGenerator should be replaced with Reorder executor
-    // that calls ACL NEReorder + NETranspose or dnnl::reorder depending on backend availability
-    auto aclWeightsRepack = std::make_shared<acl_fc_executor::ACLWeightFormatGenerator>(attrs, postOps, memoryArgs);
-    bool isNeededReorder = aclWeightsRepack->update(memoryArgs);
-    expectedWeightFormat =
-        isNeededReorder ? aclWeightsRepack->getOptImplWeightFormat() : arm_compute::WeightFormat::UNSPECIFIED;
-    weiTensorInfo = aclWeightsRepack->getTensorInfo(ACLArgs::ACL_WEI);
-
-    if (isNeededReorder) {
-        dnnl::impl::dim_t o_dim = 0;
-        dnnl::impl::dim_t inner_dim = 1;
-        std::vector<dnnl::impl::dim_t> remaining_dims = {};
-        auto weights_md_ = dnnlDstDesc->getDnnlDesc().get();
-        dnnl::impl::cpu::acl::acl_utils::reorder_to_weight_format(weiTensorInfo,
-                                                                  *weights_md_,
-                                                                  expectedWeightFormat,
-                                                                  inner_dim,
-                                                                  o_dim,
-                                                                  remaining_dims,
-                                                                  {});
-        if (aclfcAttrs.weightsNonTransposed) {
-            dnnlSrcDesc = makeTransposedWeightDescriptor(dnnlSrcDesc, dnnlDstDesc);
-        }
-        aclfcAttrs.isWeightsRepacked = true;
-        return reorderWeights(memory, context, aclfcAttrs, dnnlSrcDesc, dnnlDstDesc);
-    }
-    if (!aclfcAttrs.weightsNonTransposed) {
-        dnnlDstDesc = makeTransposedWeightDescriptor(dnnlDstDesc, dnnlSrcDesc);
-        aclfcAttrs.isWeightsRepacked = true;
-    }
-    return reorderWeights(memory, context, aclfcAttrs, dnnlSrcDesc, dnnlDstDesc);
-}
-
 static bool checkPostOps(const PostOps& postOps) {
->>>>>>> b543d0b0
     if (postOps.empty()) {
         return true;
     }
@@ -331,12 +69,8 @@
                                                      const MemoryArgs& memory,
                                                      const ExecutorContext::CPtr context) {
     initFCAttrs(attrs, aclTensorAttrs, aclfcAttrs, memory, fullyConnectedLayerInfo, postOps);
-<<<<<<< HEAD
-    packedWeights = acl_fc_executor::prepareWeightMemory(memory, context, attrs, aclfcAttrs, postOps, expectedWeightFormat, weiTensorInfo);
-=======
     packedWeights =
-        prepareWeightMemory(memory, context, attrs, aclfcAttrs, postOps, expectedWeightFormat, weiTensorInfo);
->>>>>>> b543d0b0
+        acl_fc_executor::prepareWeightMemory(memory, context, attrs, aclfcAttrs, postOps, expectedWeightFormat, weiTensorInfo);
 }
 
 bool ACLFullyConnectedExecutor::supports(const FCConfig& config) {
@@ -389,53 +123,5 @@
     return neFC;
 }
 
-<<<<<<< HEAD
 }   // namespace intel_cpu
-}   // namespace ov
-=======
-arm_compute::Status acl_fc_executor::ACLWeightsConverter::validateTensorsInfo(const ACLInfos& aclMemoryInfos) {
-    return arm_compute::NECast::validate(aclMemoryInfos[ACLArgs::ACL_SRC_0].get(),
-                                         aclMemoryInfos[ACLArgs::ACL_DST].get(),
-                                         arm_compute::ConvertPolicy::SATURATE);
-}
-
-ACLFunction acl_fc_executor::ACLWeightsConverter::configureFunction(const ACLTensors& aclMemoryTensors) {
-    auto neCast = std::make_unique<arm_compute::NECast>();
-    neCast->configure(aclMemoryTensors[ACLArgs::ACL_SRC_0].get(),
-                      aclMemoryTensors[ACLArgs::ACL_DST].get(),
-                      arm_compute::ConvertPolicy::SATURATE);
-    return neCast;
-}
-
-acl_fc_executor::ACLWeightFormatGenerator::ACLWeightFormatGenerator(const FCAttrs& attrs,
-                                                                    const PostOps& postOps,
-                                                                    const MemoryArgs& memory) {
-    initFCAttrs(attrs, aclTensorAttrs, aclfcAttrs, memory, fullyConnectedLayerInfo, postOps);
-}
-
-void acl_fc_executor::ACLWeightFormatGenerator::updateTensorsShapes(ACLShapes& aclMemoryShapes) {
-    updateFCTensorsShapes(aclMemoryShapes);
-}
-
-arm_compute::Status acl_fc_executor::ACLWeightFormatGenerator::validateTensorsInfo(const ACLInfos& aclMemoryInfos) {
-    if (aclfcAttrs.isConvertedWeights) {
-        aclMemoryInfos[ACLArgs::ACL_WEI]->set_data_type(aclMemoryInfos[ACLArgs::ACL_SRC_0]->data_type());
-    }
-    int icTotal = aclMemoryInfos[ACLArgs::ACL_SRC_0]->dimension(0);
-    return arm_compute::NEFullyConnectedLayer::has_opt_impl(
-        expectedWeightFormat,
-        aclMemoryInfos[ACLArgs::ACL_SRC_0].get(),
-        aclMemoryInfos[ACLArgs::ACL_WEI].get(),
-        aclMemoryInfos[ACLArgs::ACL_BIAS].get(),
-        aclMemoryInfos[ACLArgs::ACL_DST].get(),
-        fullyConnectedLayerInfo,
-        arm_compute::WeightsInfo(false, 1, 1, icTotal, false, arm_compute::WeightFormat::ANY));
-}
-
-ACLFunction acl_fc_executor::ACLWeightFormatGenerator::configureFunction(const ACLTensors& aclMemoryTensors) {
-    return std::make_unique<arm_compute::NEFullyConnectedLayer>();
-}
-
-}  // namespace intel_cpu
-}  // namespace ov
->>>>>>> b543d0b0
+}   // namespace ov