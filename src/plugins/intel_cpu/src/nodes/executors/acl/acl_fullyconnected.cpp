--- conflicted
+++ resolved
@@ -24,8 +24,6 @@
 namespace ov {
 namespace intel_cpu {
 
-<<<<<<< HEAD
-=======
 static VectorDims makeDummyInputDims(const Shape& inShape, const Shape& wShape) {
     const auto& weightDims = wShape.getStaticDims();
 
@@ -259,7 +257,6 @@
     return reorderWeights(memory, context, aclfcAttrs, dnnlSrcDesc, dnnlDstDesc);
 }
 
->>>>>>> 859958f4
 static bool checkPostOps(const PostOps &postOps) {
     if (postOps.empty()) {
         return true;
