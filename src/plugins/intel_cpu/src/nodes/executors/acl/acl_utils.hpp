// Copyright (C) 2023 Intel Corporation
// SPDX-License-Identifier: Apache-2.0
//
#pragma once

#include "arm_compute/core/Types.h"
#include "cpu_types.h"
#include "memory_desc/cpu_memory_desc.h"

namespace ov {
namespace intel_cpu {

/**
 * @brief ACL supports arm_compute::MAX_DIMS maximum. The method squashes the last
 * dimensions in order to comply with this limitation
 * @param dims vector of dimensions to squash
 * @return vector of dimensions that complies to ACL
 */
inline VectorDims collapse_dims_to_max_rank(VectorDims dims, size_t max_num_shape = arm_compute::MAX_DIMS) {
    VectorDims result_dims(max_num_shape - 1);
    if (dims.size() >= max_num_shape) {
        for (size_t i = 0; i < max_num_shape - 1; i++) {
            result_dims[i] = dims[i];
        }
        for (size_t i = max_num_shape - 1; i < dims.size(); i++) {
            result_dims[max_num_shape - 2] *= dims[i];
        }
    } else {
        result_dims = dims;
    }
    return result_dims;
}

/**
 * @brief ACL handles NH_C specifically, it thinks it is NC_W, so we need to change layout manually:
 * e.g. NCHW (0, 1, 2, 3) -> NHWC (0, 2, 3, 1)
 * @param _listDims list of dimensions to convert
 * @return none
 */

inline void changeLayoutToNH_C(const std::vector<arm_compute::TensorShape*>& _listDims) {
    auto mover = [](arm_compute::TensorShape& _shape) {
        if (_shape.num_dimensions() > 4) {
            std::swap(_shape[2], _shape[3]);
        }
        if (_shape.num_dimensions() > 3) {
            std::swap(_shape[1], _shape[2]);
        }
        if (_shape.num_dimensions() > 2) {
            std::swap(_shape[0], _shape[1]);
        }
    };

    for (auto& dims : _listDims) {
        mover(*dims);
    }
}

/**
 * @brief Return ComputeLibrary TensorShape with reverted layout schema used in ACL
 * @param dims vector of dimensions to convert
 * @return ComputeLibrary TensorShape object
 */
inline arm_compute::TensorShape shapeCast(const VectorDims& dims) {
    arm_compute::TensorShape tensorShape;
    for (std::size_t i = 0; i < dims.size(); ++i) {
        tensorShape.set(dims.size() - i - 1, dims[i], false);
    }
    if (tensorShape.num_dimensions() == 0) {
        tensorShape.set(0, 1, false);
        tensorShape.set_num_dimensions(1);
    }
    return tensorShape;
}

enum ACLAxisCastMode { NO_LAYOUT_CONVERSION, NHWC_TO_NCHW, NCHW_TO_NHWC };

/**
 * @brief Return reverted axis used in ACL. If axis cast mode is
 * @param axis axis that needs to be converted
 * @param shapeSize size of the shape, which axis needs to be converted
 * @param axisCastMode specifies whether layout conversion is required or not
 * @return reverted axis
 */
inline int axisCast(const std::size_t axis,
                    const std::size_t shapeSize,
                    ACLAxisCastMode axisCastMode = NO_LAYOUT_CONVERSION) {
    // CWHN (reverted NHWC) (0, 1, 2, 3) into WHCN (reverted NCHW) (1, 2, 0, 3)
    static const std::array<size_t, 4> nhwcToNchw = {1, 2, 0, 3};
    // WHCN (reverted NCHW) (0, 1, 2, 3) into CWHN (reverted NHWC) (2, 0, 1, 3)
    static const std::array<size_t, 4> nchwToNhwc = {2, 0, 1, 3};
    // CWHDN (reverted NDHWC) (0, 1, 2, 3, 4) into WHDCN (reverted NCDHW) (1, 2, 3, 0, 4)
    static const std::array<size_t, 5> ndhwcToNcdhw = {1, 2, 3, 0, 4};
    // WHDCN (reverted NCDHW) (0, 1, 2, 3, 4) into CWHDN (reverted NDHWC) (3, 0, 1, 2, 4)
    static const std::array<size_t, 5> ncdhwToNdhwc = {3, 0, 1, 2, 4};

    size_t revertedAxis = shapeSize - axis - 1;
    switch (axisCastMode) {
    case NO_LAYOUT_CONVERSION:
        return revertedAxis;
    case NHWC_TO_NCHW:
        if (shapeSize == 4)
            return nhwcToNchw[revertedAxis];
        if (shapeSize == 5)
            return ndhwcToNcdhw[revertedAxis];
    case NCHW_TO_NHWC:
        if (shapeSize == 4)
            return nchwToNhwc[revertedAxis];
        if (shapeSize == 5)
            return ncdhwToNdhwc[revertedAxis];
    default:
        return -1;
    }
}

/**
<<<<<<< HEAD
* @brief Return ComputeLibrary DataType that corresponds to the given precision
* @param precision precision to be converted
* @return ComputeLibrary DataType or UNKNOWN if precision is not mapped to DataType
*/
inline arm_compute::DataType precisionToAclDataType(const ov::element::Type& precision) {
=======
 * @brief Return ComputeLibrary DataType that corresponds to the given precision
 * @param precision precision to be converted
 * @return ComputeLibrary DataType or UNKNOWN if precision is not mapped to DataType
 */
inline arm_compute::DataType precisionToAclDataType(ov::element::Type precision) {
>>>>>>> b543d0b0
    switch (precision) {
    case ov::element::i8:
        return arm_compute::DataType::S8;
    case ov::element::u8:
        return arm_compute::DataType::U8;
    case ov::element::i16:
        return arm_compute::DataType::S16;
    case ov::element::u16:
        return arm_compute::DataType::U16;
    case ov::element::i32:
        return arm_compute::DataType::S32;
    case ov::element::u32:
        return arm_compute::DataType::U32;
    case ov::element::f16:
        return arm_compute::DataType::F16;
    case ov::element::f32:
        return arm_compute::DataType::F32;
    case ov::element::f64:
        return arm_compute::DataType::F64;
    case ov::element::i64:
        return arm_compute::DataType::S64;
    case ov::element::bf16:
        return arm_compute::DataType::BFLOAT16;
    default:
        return arm_compute::DataType::UNKNOWN;
    }
}

/**
 * @brief Return ComputeLibrary DataLayout that corresponds to MemoryDecs layout
 * @param desc MemoryDecs from which layout is retrieved
 * @param treatAs4D the flag that treats MemoryDecs as 4D shape
 * @return ComputeLibrary DataLayout or UNKNOWN if MemoryDecs layout is not mapped to DataLayout
 */
inline arm_compute::DataLayout getAclDataLayoutByMemoryDesc(MemoryDescCPtr desc) {
    if (desc->hasLayoutType(LayoutType::ncsp)) {
        if (desc->getShape().getRank() <= 4)
            return arm_compute::DataLayout::NCHW;
        if (desc->getShape().getRank() == 5)
            return arm_compute::DataLayout::NCDHW;
    } else if (desc->hasLayoutType(LayoutType::nspc)) {
        if (desc->getShape().getRank() <= 4)
            return arm_compute::DataLayout::NHWC;
        if (desc->getShape().getRank() == 5)
            return arm_compute::DataLayout::NDHWC;
    }
    return arm_compute::DataLayout::UNKNOWN;
}

/**
 * @brief run thread-safe configure for ComputeLibrary configuration function.
 * Arm Compute Library 23.08 does not officially support thread-safe configure() calls.
 * For example, calling configure for Eltwise operations from multiple streams leads to a data race and seg fault.
 * @param config ComputeLibrary configuration function
 */
void configureThreadSafe(const std::function<void(void)>& config);

/**
 * @brief get ARM Compute Library ActivationLayerInfo for Eltwise or PostOps.
 * @param algorithm activation function of openvino representation
 * @param alpha alpha coefficient for algorithm
 * @param beta beta coefficient for algorithm
 * @param gamma gamma coefficient for algorithm
 */
arm_compute::ActivationLayerInfo getActivationLayerInfo(Algorithm algorithm, float alpha, float beta, float gamma);

/**
 * @brief check ARM Compute Library ActivationLayerInfo for Eltwise or PostOps.
 * @param algorithm activation function of openvino representation
 */
bool checkActivationLayerInfo(Algorithm algorithm);

}  // namespace intel_cpu
}  // namespace ov<|MERGE_RESOLUTION|>--- conflicted
+++ resolved
@@ -114,19 +114,11 @@
 }
 
 /**
-<<<<<<< HEAD
-* @brief Return ComputeLibrary DataType that corresponds to the given precision
-* @param precision precision to be converted
-* @return ComputeLibrary DataType or UNKNOWN if precision is not mapped to DataType
-*/
-inline arm_compute::DataType precisionToAclDataType(const ov::element::Type& precision) {
-=======
  * @brief Return ComputeLibrary DataType that corresponds to the given precision
  * @param precision precision to be converted
  * @return ComputeLibrary DataType or UNKNOWN if precision is not mapped to DataType
  */
 inline arm_compute::DataType precisionToAclDataType(ov::element::Type precision) {
->>>>>>> b543d0b0
     switch (precision) {
     case ov::element::i8:
         return arm_compute::DataType::S8;
