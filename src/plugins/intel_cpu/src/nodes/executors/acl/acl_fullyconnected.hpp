// Copyright (C) 2024 Intel Corporation
// SPDX-License-Identifier: Apache-2.0
//

#pragma once

#include "acl_common_executor.hpp"
#include "nodes/executors/fullyconnected_config.hpp"
#include "acl_fullyconnected_utils.hpp"

namespace ov {
namespace intel_cpu {

<<<<<<< HEAD
=======
struct ACLFCAttrs {
    ov::element::Type inputPrecision;
    bool isConvertedWeights = false;
    bool isWeightsRepacked = false;
    bool weightsNonTransposed;
};

namespace acl_fc_executor {

class ACLWeightsConverter : public ACLCommonExecutor {
public:
    ACLWeightsConverter() = default;
    void updateTensorsShapes(ACLShapes& aclMemoryShapes) override {}
    arm_compute::Status validateTensorsInfo(const ACLInfos & aclMemoryInfos) override;
    ACLFunction configureFunction(const ACLTensors & aclMemoryTensors) override;
};

class ACLWeightFormatGenerator : public ACLCommonExecutor {
public:
    ACLWeightFormatGenerator(const FCAttrs& attrs,
                             const PostOps& postOps,
                             const MemoryArgs& memory);
    void updateTensorsShapes(ACLShapes& aclMemoryShapes) override;
    arm_compute::Status validateTensorsInfo(const ACLInfos & aclMemoryInfos) override;
    ACLFunction configureFunction(const ACLTensors & aclMemoryTensors) override;
    arm_compute::WeightFormat getOptImplWeightFormat() {
        return expectedWeightFormat;
    }
private:
    arm_compute::FullyConnectedLayerInfo fullyConnectedLayerInfo;
    ACLFCAttrs aclfcAttrs;
    arm_compute::WeightFormat expectedWeightFormat;
};

}  // namespace acl_fc_executor

>>>>>>> a661f0d6
class ACLFullyConnectedExecutor : public ACLCommonExecutor {
public:
    ACLFullyConnectedExecutor(const FCAttrs& attrs,
                  const PostOps& postOps,
                  const MemoryArgs& memory,
                  const ExecutorContext::CPtr context);

    static bool supports(const FCConfig& config);

    void updateTensorsShapes(ACLShapes& aclMemoryShapes) override;

    arm_compute::Status validateTensorsInfo(const ACLInfos & aclMemoryInfos) override;

    ACLFunction configureFunction(const ACLTensors & aclMemoryTensors) override;

private:
    arm_compute::FullyConnectedLayerInfo fullyConnectedLayerInfo;
    arm_compute::WeightFormat expectedWeightFormat;
    MemoryCPtr packedWeights;
    ACLFCAttrs aclfcAttrs;
    arm_compute::TensorInfo weiTensorInfo;
};

using ACLFullyConnectedExecutorPtr = std::shared_ptr<ACLFullyConnectedExecutor>;

}  // namespace intel_cpu
}  // namespace ov<|MERGE_RESOLUTION|>--- conflicted
+++ resolved
@@ -11,8 +11,6 @@
 namespace ov {
 namespace intel_cpu {
 
-<<<<<<< HEAD
-=======
 struct ACLFCAttrs {
     ov::element::Type inputPrecision;
     bool isConvertedWeights = false;
@@ -49,7 +47,6 @@
 
 }  // namespace acl_fc_executor
 
->>>>>>> a661f0d6
 class ACLFullyConnectedExecutor : public ACLCommonExecutor {
 public:
     ACLFullyConnectedExecutor(const FCAttrs& attrs,
