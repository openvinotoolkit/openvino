--- conflicted
+++ resolved
@@ -11,20 +11,7 @@
 namespace ov {
 namespace intel_cpu {
 
-<<<<<<< HEAD
-enum ACLArgs {
-    ACL_SRC_0,
-    ACL_SRC_1,
-    ACL_SRC_2,
-    ACL_BIAS,
-    ACL_WEI,
-    ACL_DST,
-    ACL_DST_DEQ_SCALE,
-    COUNT_OF_ARGS
-};
-=======
-enum ACLArgs { ACL_SRC_0, ACL_SRC_1, ACL_SRC_2, ACL_BIAS, ACL_WEI, ACL_DST, COUNT_OF_ARGS };
->>>>>>> b543d0b0
+enum ACLArgs { ACL_SRC_0, ACL_SRC_1, ACL_SRC_2, ACL_BIAS, ACL_WEI, ACL_DST, ACL_DST_DEQ_SCALE, COUNT_OF_ARGS };
 
 using ACLFunction = std::unique_ptr<arm_compute::IFunction>;
 using ACLShapes = std::array<arm_compute::TensorShape, ACLArgs::COUNT_OF_ARGS>;
@@ -55,14 +42,10 @@
 
 protected:
     ACLTensorAttrs aclTensorAttrs;
+    virtual std::shared_ptr<arm_compute::TensorInfo> initTensorInfo(const arm_compute::TensorShape& tensorShape,
+                                                                    const arm_compute::DataType& dataType,
+                                                                    const arm_compute::DataLayout& dataLayout);
 
-<<<<<<< HEAD
-    virtual std::shared_ptr<arm_compute::TensorInfo> initTensorInfo(const arm_compute::TensorShape& tensorShape,
-                                   const arm_compute::DataType& dataType,
-                                   const arm_compute::DataLayout& dataLayout);
-
-=======
->>>>>>> b543d0b0
 private:
     ACLTensors aclMemoryTensors;
     ACLInfos aclMemoryInfos;
