--- conflicted
+++ resolved
@@ -30,16 +30,12 @@
         index_h = 1; index_w = 2;
     }
 
-<<<<<<< HEAD
-    if ((coord_mode == InterpolateCoordTransMode::pytorch_half_pixel && out_shape[index_h] > 1 && out_shape[index_w] > 1) ||
-        coord_mode == InterpolateCoordTransMode::half_pixel) {
-=======
     int index_h, index_w;
     if (!getIndices(dstDescs[0], index_h, index_w)) { return false; }
 
     if ((aclInterpolateAttrs.coordTransMode == InterpolateCoordTransMode::pytorch_half_pixel && out_shape[index_h] > 1 && out_shape[index_w] > 1) ||
         aclInterpolateAttrs.coordTransMode == InterpolateCoordTransMode::half_pixel) {
->>>>>>> b0198686
+
         acl_coord = arm_compute::SamplingPolicy::CENTER;
     }
 
@@ -122,12 +118,9 @@
         index_h = 1; index_w = 2;
     }
 
-<<<<<<< HEAD
-=======
     int index_h, index_w;
     if (!getIndices(srcDescs[0], index_h, index_w)) { return false; }
 
->>>>>>> b0198686
     float scale_h = static_cast<float>(out_shape[index_h]) / inp_shape[index_h];
     float scale_w = static_cast<float>(out_shape[index_w]) / inp_shape[index_w];
     bool is_upsample = scale_h > 1 && scale_w > 1;
