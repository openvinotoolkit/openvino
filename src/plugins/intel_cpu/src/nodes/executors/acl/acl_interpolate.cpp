--- conflicted
+++ resolved
@@ -39,13 +39,9 @@
             return false;
     }
 
-<<<<<<< HEAD
+
     auto srcDims = srcDescs[0]->getShape().getDims();
     auto dstDims = dstDescs[0]->getShape().getDims();
-=======
-    auto srcDims = srcDescs[0]->getShape().getStaticDims();
-    auto dstDims = dstDescs[0]->getShape().getStaticDims();
->>>>>>> 0a5975bd
     auto srcTensorInfo = arm_compute::TensorInfo(shapeCast(srcDims), 1,
                                                  precisionToAclDataType(srcDescs[0]->getPrecision()),
                                                  getAclDataLayoutByMemoryDesc(srcDescs[0]));
