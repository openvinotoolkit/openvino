--- conflicted
+++ resolved
@@ -5,11 +5,6 @@
 #include <optional>
 #include <vector>
 
-<<<<<<< HEAD
-#include "cpu/x64/cpu_isa_traits.hpp"
-#include "debug_messages.hpp"
-=======
->>>>>>> 732d9917
 #include "memory_desc/cpu_memory_desc.h"
 #include "memory_format_filter.hpp"
 #include "nodes/executors/common/common_utils.hpp"
@@ -26,10 +21,6 @@
 #include "utils/arch_macros.h"
 #include "utils/general_utils.h"
 
-<<<<<<< HEAD
-#if defined(OV_CPU_WITH_ACL)
-#    include "nodes/executors/acl/acl_conv.hpp"
-=======
 #if defined(OPENVINO_ARCH_X86) || defined(OPENVINO_ARCH_X86_64)
 #    include "cpu/x64/cpu_isa_traits.hpp"
 #    include "post_ops.hpp"
@@ -37,7 +28,10 @@
 
 #if defined(OPENVINO_ARCH_X86) || defined(OPENVINO_ARCH_X86_64) || defined(OV_CPU_WITH_ACL)
 #    include "nodes/executors/executor.hpp"
->>>>>>> 732d9917
+#endif
+
+#if defined(OV_CPU_WITH_ACL)
+#    include "nodes/executors/acl/acl_conv.hpp"
 #endif
 
 namespace ov::intel_cpu {
@@ -48,12 +42,6 @@
 
 using LayoutConfig = std::vector<LayoutType>;
 
-<<<<<<< HEAD
-static const MappingNotation dnnlConvolutionMappingNotation{ARG_SRC, ARG_WEI, ARG_BIAS, ARG_DST};
-static const LayoutConfig aclConvLayoutConfig{LayoutType::ncsp, LayoutType::ncsp, LayoutType::ncsp, LayoutType::ncsp};
-
-=======
->>>>>>> 732d9917
 // clang-format off
 static const MappingNotation dnnlConvolutionMappingNotation {
     {ARG_SRC,  0},
@@ -255,18 +243,10 @@
             "convolution_dnnl_nspc_nspc_unconditional_acl", ExecutorType::Dnnl, OperationType::Convolution,
             // supports
             [](const ConvConfig& config, const MemoryFormatFilter& memoryFormatFilter) -> bool {
-<<<<<<< HEAD
-                if (!MatchesMemoryFormatFilter(config, LayoutConfig{LayoutType::nspc, LayoutType::ncsp, LayoutType::nspc, LayoutType::nspc},
-                                               memoryFormatFilter)) {
-                    return false;
-                }
+                VERIFY(MatchesMemoryFormatFilter(config.descs, LayoutConfig{LayoutType::nspc, LayoutType::ncsp, LayoutType::nspc, LayoutType::nspc},
+                                                 memoryFormatFilter, dnnlConvolutionMappingNotation), MEMORY_FORMAT_MISMATCH);
+
                 return one_of(srcType(config), ov::element::f32, ov::element::f16);
-=======
-                VERIFY(MatchesMemoryFormatFilter(config.descs, LayoutConfig{LayoutType::nspc, LayoutType::ncsp, LayoutType::nspc, LayoutType::nspc},
-                                                 memoryFormatFilter, dnnlConvolutionMappingNotation), MEMORY_FORMAT_MISMATCH);
-
-                return true;
->>>>>>> 732d9917
             },
             CreateOptimalConfigDefault{{LayoutType::nspc, LayoutType::ncsp, LayoutType::nspc, LayoutType::nspc}},
             AcceptsAnyShape<ConvAttrs>,
