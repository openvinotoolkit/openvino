// Copyright (C) 2023 Intel Corporation
// SPDX-License-Identifier: Apache-2.0
//

#include "dnnl_fullyconnected_primitive.hpp"

#include <oneapi/dnnl/dnnl_types.h>

#include <common/primitive_attr.hpp>
#include <common/primitive_desc_iface.hpp>
#include <common/primitive_iface.hpp>
#include <iostream>
#include <memory>
#include <oneapi/dnnl/dnnl.hpp>
#include <oneapi/dnnl/dnnl_common.hpp>

#include "cpu/x64/cpu_isa_traits.hpp"
#include "cpu_memory.h"
#include "cpu_types.h"
#include "dnnl_extension_utils.h"
#include "dnnl_postops_composer.h"
#include "memory_desc/cpu_memory_desc.h"
#include "memory_desc/cpu_memory_desc_utils.h"
#include "memory_desc/dnnl_blocked_memory_desc.h"
#include "memory_desc/dnnl_memory_desc.h"
#include "nodes/executors/dnnl/dnnl_shape_agnostic_data.hpp"
#include "nodes/executors/executor.hpp"
#include "nodes/executors/fullyconnected_config.hpp"
#include "nodes/executors/memory_arguments.hpp"
#include "utils/debug_capabilities.h"

namespace ov {
namespace intel_cpu {

using namespace dnnl;
using namespace ov::element;
using namespace executor;

// @todo rewrite using hash_builder
size_t DnnlFCPrimitive::Key::hash() const {
    using namespace dnnl::impl;
    using namespace dnnl::impl::primitive_hashing;

    size_t seed = 0;

    for (const auto& ptr : {src, wei, bias, dst}) {
        if (ptr) {
            seed = hash_combine(seed, get_md_hash(*ptr->getDnnlDesc().get()));
        }
    }

    seed = hash_combine(seed, get_attr_hash(*attr.get()));
    seed = hash_combine(seed, sparseWeights);
    seed = hash_combine(seed, transposedWeights);
    seed = hash_combine(seed, modelType);

    return seed;
}

bool DnnlFCPrimitive::Key::operator==(const Key& rhs) const {
    bool result = true;

    if (src != rhs.src) {
        result = result && src && rhs.src && src->getDnnlDesc() == rhs.src->getDnnlDesc();
    }
    if (wei != rhs.wei) {
        result = result && wei && rhs.wei && wei->getDnnlDesc() == rhs.wei->getDnnlDesc();
    }
    if (bias != rhs.bias) {
        result = result && bias && rhs.bias && bias->getDnnlDesc() == rhs.bias->getDnnlDesc();
    }
    if (dst != rhs.dst) {
        result = result && dst && rhs.dst && dst->getDnnlDesc() == rhs.dst->getDnnlDesc();
    }

    result = result && *attr.get() == *rhs.attr.get() && sparseWeights == rhs.sparseWeights &&
             transposedWeights == rhs.transposedWeights && modelType == rhs.modelType;

    return result;
}

std::shared_ptr<DnnlFCPrimitive> DnnlFCPrimitive::create(const MemoryArgs& memory,
                                                         const FCAttrs& attrs,
                                                         const ExecutorContext::CPtr context,
                                                         const DnnlShapeAgnosticDataPtr& shapeAgnosticData) {
    const auto& srcDesc = MemoryDescUtils::convertToDnnlMemoryDesc(memory.at(ARG_SRC)->getDescPtr());
    const auto& weiDesc = MemoryDescUtils::convertToDnnlMemoryDesc(memory.at(ARG_WEI)->getDescPtr());
    const auto& biaDesc = MemoryDescUtils::convertToDnnlMemoryDesc(memory.at(ARG_BIAS)->getDescPtr());
    const auto& dstDesc = MemoryDescUtils::convertToDnnlMemoryDesc(memory.at(ARG_DST)->getDescPtr());

    Key dnnlFCKey{
        srcDesc,
        weiDesc,
        biaDesc,
        dstDesc,
        shapeAgnosticData->primAttrs.attr,
        attrs.sparseWeights,
        attrs.weightsNonTransposed,
        attrs.modelType
    };

    auto builder = [&context](const Key& dnnlKey) {
        return std::make_shared<DnnlFCPrimitive>(dnnlKey, context->getEngine(), context->getImplPriorities());
    };

    auto runtimeCache = context->getRuntimeCache();
    const auto result = runtimeCache->getOrCreate(dnnlFCKey, builder);
    const auto& primitive = result.first;
    assert(primitive);

    return primitive;
}

bool DnnlFCPrimitive::useWeightsDecompressionImpl(const ov::element::Type inputType,
<<<<<<< HEAD
                                                  const ov::element::Type weightsType) {
    return dnnl::impl::cpu::x64::mayiuse(dnnl::impl::cpu::x64::avx2) && one_of(inputType, f32, bf16) &&
           one_of(weightsType, u8, i8, nf4, u4, i4);
=======
                                                  const ov::element::Type weightsType,
                                                  const ov::intel_cpu::Config::ModelType modelType) {
    if (dnnl::impl::cpu::x64::mayiuse(dnnl::impl::cpu::x64::avx2)) {
        if (one_of(inputType, f32, bf16) && one_of(weightsType, u8, nf4, u4, i4))
            return true;

        if (modelType == ov::intel_cpu::Config::ModelType::LLM) {
            // f16c kernel saves memory footprint with additional decompression computational overhead
            // which is only meaningful on LLM with small batch-size.
            // TODO: fall-back to use f32 weights on large batch-size
            if (inputType == f32 && weightsType == f16)
                return true;
        }
    }
    return false;
>>>>>>> fd9a63cf
}

bool DnnlFCPrimitive::useDynamicQuantizationImpl(size_t dqGroupSize, const MemoryDescPtr srcDesc, const MemoryDescPtr weightsDesc,
                                                 MemoryCPtr scalesPtr, MemoryCPtr zpPtr, bool needTranspose) {
    if (dqGroupSize == 0)
        return false;

    if (!dnnl::impl::cpu::x64::mayiuse(dnnl::impl::cpu::x64::avx2_vnni) &&
        !dnnl::impl::cpu::x64::mayiuse(dnnl::impl::cpu::x64::avx512_core_vnni))
        return false;

    if (srcDesc->getPrecision() != ov::element::f32)
        return false;
    // For dynamic quantization, VNNI accumulation requires weight to be unsigned.
    // To support dynamic quantization with weights symmetrically quantized as i8/i4
    // w/o zero-point, we will transform weight to u8/u4 weight with zp 128/8.
    if (!one_of(weightsDesc->getPrecision(), ov::element::u8, ov::element::u4) &&
        !((one_of(weightsDesc->getPrecision(), ov::element::i8, ov::element::i4) && !zpPtr)))
        return false;

    if (zpPtr && !one_of(zpPtr->getDesc().getPrecision(), ov::element::u8, ov::element::u4, ov::element::undefined))
        return false;

    const size_t simdWidth = 16;
    if (dqGroupSize % simdWidth)
        return false;

    if (weightsDesc->getPrecision() == ov::element::u4) {
        int ic = weightsDesc->getShape().getStaticDims()[1];
        int minGroupSize = INT_MAX;
        if (scalesPtr && scalesPtr->getShape().getRank() == 3) {
            auto scalesDims = scalesPtr->getShape().getStaticDims();
            auto groupsNum = needTranspose ? scalesDims[1] : scalesDims[0];
            minGroupSize = ic / groupsNum;
        }
        if (zpPtr && zpPtr->getShape().getRank() == 3) {
            auto zpDims = zpPtr->getShape().getStaticDims();
            int groupsNum = needTranspose ? zpDims[1] : zpDims[0];
            minGroupSize = std::min(minGroupSize, ic / groupsNum);
        }

        const size_t minLoopSize = 8;
        if (minGroupSize != INT_MAX && minGroupSize % minLoopSize)
            return false;
    }

    return true;
}

template <typename T>
static std::vector<T> normalizeDimsTo2D(const std::vector<T>& dims) {
    return {std::accumulate(dims.begin(), dims.end() - 1, (T)1, std::multiplies<T>()), dims[dims.size() - 1]};
}

static DnnlPrimitiveAttrs createPrimitiveAttrs(const FCAttrs& attrs,
                                               const PostOps& postOps,
                                               const MemoryArgs& memory,
                                               ExecutorContext::CPtr context,
                                               bool useDynamicQuantization) {
    const auto& srcDesc = memory.at(ARG_SRC)->getDescPtr();
    const auto& weiDesc = memory.at(ARG_WEI)->getDescPtr();
    const auto& dstDesc = memory.at(ARG_DST)->getDescPtr();

    const auto& originalDims = dstDesc->getShape().getMinDims();
    const auto& dims = normalizeDimsTo2D(originalDims);

    auto isINT8 =
        one_of(srcDesc->getPrecision(), ov::element::u8, ov::element::i8) && weiDesc->getPrecision() == ov::element::i8;
    auto outputDataType = DnnlExtensionUtils::ElementTypeToDataType(dstDesc->getPrecision());

    DnnlPostOpsComposer dnnlpoc(postOps,
                                context->getEngine(),
                                dims,
                                dims.size() - 1,
                                isINT8,
                                1 << 0,
                                attrs.dequantizationScales,
                                !memory.at(ARG_BIAS)->getDesc().empty(),
                                outputDataType);

    if (attrs.decompressionMultiplyPtr)
        dnnlpoc.appendDecompressionScales(attrs.decompressionMultiplyPtr, !attrs.weightsNonTransposed);
    if (attrs.decompressionSubtractPtr) {
        auto dstPrc = useDynamicQuantization ? ov::element::u8 : ov::element::f32;
        dnnlpoc.appendDecompressionZeroPoints(attrs.decompressionSubtractPtr, !attrs.weightsNonTransposed, dstPrc);
    }
    if (useDynamicQuantization) {
        auto wei_precision = weiDesc->getPrecision();
        bool is_symmetric_weights = (wei_precision == ov::element::i8) || (wei_precision == ov::element::i4);
        if (is_symmetric_weights) {
            // dynamic Quantization needs unsigned quantized weights, conversion from i8/i4 to u8/u4 by adding 128/8
            // introduces 128/8 as zero-points.
            uint8_t zp_value = (wei_precision == ov::element::i8) ? 128 : 8;
            DnnlBlockedMemoryDesc zpMemoryDesc(ov::element::u8, Shape({1}));
            auto decompressionSubtractPtr = std::make_shared<Memory>(context->getEngine(), zpMemoryDesc, &zp_value);
            dnnlpoc.appendDecompressionZeroPoints(decompressionSubtractPtr, !attrs.weightsNonTransposed, ov::element::u8);
        }
        dnnlpoc.setDynamicQuantizationParams(attrs.dynamicQuantizationGroupSize);
    }

    return dnnlpoc.compose();
}

static dnnl::memory::desc normalizeDescriptor(const dnnl::memory::desc& desc) {
    const auto& dims = desc.get_dims();

    if (dims.size() > 2)
        return desc.reshape(normalizeDimsTo2D(dims));

    return desc;
}

static dnnl::inner_product_forward::primitive_desc createDescriptorInternal(const dnnl::memory::desc& inputDesc,
                                                                            const dnnl::memory::desc& weightDesc,
                                                                            const dnnl::memory::desc& biasDesc,
                                                                            const dnnl::memory::desc& outputDesc,
                                                                            const dnnl::primitive_attr& attr,
                                                                            const dnnl::engine& engine,
                                                                            const bool useSparseWeights,
                                                                            const bool useWeightsDecompression) {
    const auto normalizedInputDesc = normalizeDescriptor(inputDesc);
    const auto normalizedOutputDesc = normalizeDescriptor(outputDesc);

    const auto indt = normalizedInputDesc.get_data_type();
    auto wdt = indt;

    if (useWeightsDecompression) {
        wdt = weightDesc.get_data_type();

        // dynamic quantization with symmetric quantized weights needs unsigned weights
        uint64_t dynQuantGroupSize = 0;
        attr.get_src_dyn_quant_params(dynQuantGroupSize);
        if (dynQuantGroupSize > 0) {
            if (wdt == dnnl::memory::data_type::s8)
                wdt = memory::data_type::u8;
            if (wdt == dnnl::memory::data_type::s4)
                wdt = memory::data_type::u4;
        }
    } else if (indt == dnnl::memory::data_type::u8 || indt == dnnl::memory::data_type::s8) {
        wdt = memory::data_type::s8;
    }

    const dnnl::memory::desc weightsDesc =
        useSparseWeights ? dnnl::memory::desc().sparse_desc(weightDesc.get_dims(), wdt)
                         : dnnl::memory::desc(weightDesc.get_dims(), wdt, memory::format_tag::any);

    return dnnl::inner_product_forward::primitive_desc(engine,
                                                       dnnl::prop_kind::forward_inference,
                                                       normalizedInputDesc,
                                                       weightsDesc,
                                                       biasDesc,
                                                       normalizedOutputDesc,
                                                       attr);
}

static primitive_desc createPrimitiveDesc(const dnnl::memory::desc& inputDesc,
                                          const dnnl::memory::desc& weightDesc,
                                          const dnnl::memory::desc& biasDesc,
                                          const dnnl::memory::desc& outputDesc,
                                          const dnnl::primitive_attr& attr,
                                          const dnnl::engine& engine,
                                          const std::vector<impl_desc_type>& implPriorities,
                                          const bool useSparseWeights,
                                          const bool useWeightsDecompression) {
    auto prim_desc = createDescriptorInternal(inputDesc,
                                              weightDesc,
                                              biasDesc,
                                              outputDesc,
                                              attr,
                                              engine,
                                              useSparseWeights,
                                              useWeightsDecompression);
    OPENVINO_ASSERT(prim_desc, "Failed to create inner_product primitive descriptor");
    auto first_desc = dnnl::inner_product_forward::primitive_desc(prim_desc.get());

    const bool found = DnnlExtensionUtils::find_implementation(prim_desc, [&](impl_desc_type implType) {
        return contains(implPriorities, implType);
    });

    if (found)
        return std::move(prim_desc);

    return std::move(first_desc);
}

static VectorDims makeDummyInputDims(const Shape& inShape, const Shape& wShape) {
    const auto& weightDims = wShape.getStaticDims();

    auto inMinDims = inShape.getMinDims();
    auto inMaxDims = inShape.getMaxDims();
    inMinDims.back() = weightDims.back();
    inMaxDims.back() = weightDims.back();

    return MemoryDescUtils::makeDummyShape(Shape(inMinDims, inMaxDims)).getStaticDims();
}

static VectorDims makeDummyOutputDims(const VectorDims& inShape, const VectorDims& wShape, const size_t out_rank) {
    size_t activationRank = inShape.size();
    size_t channelRank = wShape.size() - 1;
    // activation   weight    output_shape
    // NCHW         CoCHW     NCo
    // TNC          CoC       TNCo
    // NC           CoC       NCo
    VectorDims outputShape(out_rank, 1);
    // set Co
    outputShape.back() = wShape[0];
    // set batch dims
    size_t batchRank = activationRank - channelRank;
    size_t startIdx = out_rank - batchRank - 1;
    for (size_t i = 0; i < batchRank; i++) {
        outputShape[i + startIdx] = inShape[i];
    }

    return outputShape;
}

DnnlShapeAgnosticDataPtr DnnlFCPrimitive::createShapeAgnosticData(const FCAttrs& attrs,
                                                                  const PostOps& postOps,
                                                                  const MemoryArgs& memory,
                                                                  const ExecutorContext::CPtr context,
                                                                  const bool cacheWeights) {
    DEBUG_LOG("Creating shape agnostic data");
    auto srcDesc = memory.at(ARG_SRC)->getDescPtr();
    const auto& weiDesc = memory.at(ARG_WEI)->getDescPtr();
    const auto& biasDesc = memory.at(ARG_BIAS)->getDescPtr();
    auto dstDesc = memory.at(ARG_DST)->getDescPtr();

    const auto useWeightsDecompression = useWeightsDecompressionImpl(srcDesc->getPrecision(), weiDesc->getPrecision(), attrs.modelType);
    const auto useDynamicQuantization = useWeightsDecompression &&
        useDynamicQuantizationImpl(attrs.dynamicQuantizationGroupSize, srcDesc, weiDesc,
                                   attrs.decompressionMultiplyPtr, attrs.decompressionSubtractPtr, !attrs.weightsNonTransposed);

    const auto postOpData = createPrimitiveAttrs(attrs, postOps, memory, context, useDynamicQuantization);

    if (!cacheWeights)
        return std::make_shared<DnnlShapeAgnosticData>(postOpData);

    if (srcDesc->getShape().isDynamic()) {
        const auto& inShape = srcDesc->getShape();
        const auto& wShape = weiDesc->getShape();
        const auto& inDymmyDims = makeDummyInputDims(inShape, wShape);
        srcDesc = srcDesc->cloneWithNewDims(inDymmyDims);
        const auto& outDymmyDims =
            makeDummyOutputDims(inDymmyDims, wShape.getStaticDims(), dstDesc->getShape().getRank());
        dstDesc = dstDesc->cloneWithNewDims(outDymmyDims);
    }

    const dnnl::memory::desc srcDnnlDesc = MemoryDescUtils::convertToDnnlMemoryDesc(srcDesc)->getDnnlDesc();
    const dnnl::memory::desc weiDnnlDesc = MemoryDescUtils::convertToDnnlMemoryDesc(weiDesc)->getDnnlDesc();
    const dnnl::memory::desc dstDnnlDesc = MemoryDescUtils::convertToDnnlMemoryDesc(dstDesc)->getDnnlDesc();
    const dnnl::memory::desc biaDnnlDesc = MemoryDescUtils::convertToDnnlMemoryDesc(biasDesc)->getDnnlDesc();

    const auto useSparseWeights = attrs.sparseWeights;
    const auto primDesc = createPrimitiveDesc(srcDnnlDesc,
                                              weiDnnlDesc,
                                              biaDnnlDesc,
                                              dstDnnlDesc,
                                              postOpData.attr,
                                              context->getEngine(),
                                              context->getImplPriorities(),
                                              useSparseWeights,
                                              useWeightsDecompression);

    const auto weightsDesc = DnnlExtensionUtils::makeDescriptor(primDesc.weights_desc());
    auto originalWeightsDesc = MemoryDescUtils::convertToDnnlMemoryDesc(weiDesc);
    if (attrs.weightsNonTransposed)
        originalWeightsDesc = utils::makeTransposedWeightDescriptor(originalWeightsDesc, weightsDesc);

    // ignore the result since we just need to put the packed weights into the cache
    (void)utils::prepareWeightsMemory(originalWeightsDesc,
                                      weightsDesc,
                                      memory.at(ARG_WEI),
                                      context,
                                      useDynamicQuantization);

    return std::make_shared<DnnlShapeAgnosticData>(postOpData);
}

static impl_desc_type implTypeFromPrimDesc(const dnnl::primitive_desc primDesc) {
    const auto implType = parse_impl_name(primDesc.impl_info_str());
    if (implType == ov::intel_cpu::brgemm_avx512_amx &&
        primDesc.weights_desc().get_format_kind() == memory::format_kind::sparsed) {
        return ov::intel_cpu::brgemm_sparse_avx512_amx;
    }

    return implType;
}

DnnlFCPrimitive::DnnlFCPrimitive(const Key& key,
                                 const dnnl::engine& engine,
                                 const std::vector<impl_desc_type>& implPriorities)
    : m_stream(dnnl::stream(engine)),
      m_primDesc(createPrimitiveDesc(key.src->getDnnlDesc(),
                                     key.wei->getDnnlDesc(),
                                     key.bias->getDnnlDesc(),
                                     key.dst->getDnnlDesc(),
                                     key.attr,
                                     engine,
                                     implPriorities,
                                     key.sparseWeights,
                                     useWeightsDecompressionImpl(key.src->getPrecision(), key.wei->getPrecision(), key.modelType))),
      m_implType(implTypeFromPrimDesc(m_primDesc)),
      m_srcDesc(DnnlExtensionUtils::makeDescriptor(m_primDesc.src_desc())),
      m_weiDesc(DnnlExtensionUtils::makeDescriptor(m_primDesc.weights_desc())),
      m_dstDesc(DnnlExtensionUtils::makeDescriptor(m_primDesc.dst_desc())),
      m_scratchPadDesc(DnnlExtensionUtils::makeDescriptor(m_primDesc.scratchpad_desc())),
      m_prim(primitive(m_primDesc)) {}

void DnnlFCPrimitive::execute(const dnnl_primitive_args& primArgs) const {
    m_prim.execute(m_stream, primArgs);
}

}  // namespace intel_cpu
}  // namespace ov<|MERGE_RESOLUTION|>--- conflicted
+++ resolved
@@ -112,15 +112,10 @@
 }
 
 bool DnnlFCPrimitive::useWeightsDecompressionImpl(const ov::element::Type inputType,
-<<<<<<< HEAD
-                                                  const ov::element::Type weightsType) {
-    return dnnl::impl::cpu::x64::mayiuse(dnnl::impl::cpu::x64::avx2) && one_of(inputType, f32, bf16) &&
-           one_of(weightsType, u8, i8, nf4, u4, i4);
-=======
                                                   const ov::element::Type weightsType,
                                                   const ov::intel_cpu::Config::ModelType modelType) {
     if (dnnl::impl::cpu::x64::mayiuse(dnnl::impl::cpu::x64::avx2)) {
-        if (one_of(inputType, f32, bf16) && one_of(weightsType, u8, nf4, u4, i4))
+        if (one_of(inputType, f32, bf16) && one_of(weightsType, u8, i8, nf4, u4, i4))
             return true;
 
         if (modelType == ov::intel_cpu::Config::ModelType::LLM) {
@@ -132,7 +127,6 @@
         }
     }
     return false;
->>>>>>> fd9a63cf
 }
 
 bool DnnlFCPrimitive::useDynamicQuantizationImpl(size_t dqGroupSize, const MemoryDescPtr srcDesc, const MemoryDescPtr weightsDesc,
