// Copyright (C) 2023 Intel Corporation
// SPDX-License-Identifier: Apache-2.0
//

#include "dnnl_fullyconnected_primitive.hpp"

#include <oneapi/dnnl/dnnl_types.h>

#include <common/primitive_attr.hpp>
#include <common/primitive_desc_iface.hpp>
#include <common/primitive_iface.hpp>
#include <cstddef>
#include <memory>
#include <oneapi/dnnl/dnnl.hpp>
#include <oneapi/dnnl/dnnl_common.hpp>

#include "cpu/x64/cpu_isa_traits.hpp"
#include "cpu_memory.h"
#include "cpu_types.h"
#include "dnnl_extension_utils.h"
#include "dnnl_postops_composer.h"
#include "memory_desc/cpu_memory_desc.h"
#include "memory_desc/cpu_memory_desc_utils.h"
#include "memory_desc/dnnl_blocked_memory_desc.h"
#include "memory_desc/dnnl_memory_desc.h"
#include "nodes/executors/dnnl/dnnl_shape_agnostic_data.hpp"
#include "nodes/executors/dnnl/dnnl_utils.hpp"
#include "nodes/executors/executor.hpp"
#include "nodes/executors/fullyconnected_config.hpp"
#include "nodes/executors/memory_arguments.hpp"
#include "utils/cpu_utils.hpp"
#include "utils/debug_capabilities.h"

namespace ov::intel_cpu {

using namespace dnnl;
using namespace ov::element;
using namespace executor;

// @todo rewrite using hash_builder
size_t DnnlFCPrimitive::Key::hash() const {
    using namespace dnnl::impl;
    using namespace dnnl::impl::primitive_hashing;

    size_t seed = 0;

    for (const auto& ptr : {src, wei, bias, dst}) {
        if (ptr) {
            seed = hash_combine(seed, get_md_hash(*ptr->getDnnlDesc().get()));
        }
    }

    seed = hash_combine(seed, get_attr_hash(*attr.get()));
    seed = hash_combine(seed, sparseWeights);
    seed = hash_combine(seed, modelType);

    return seed;
}

bool DnnlFCPrimitive::Key::operator==(const Key& rhs) const {
    bool result = true;

    if (src != rhs.src) {
        result = result && src && rhs.src && src->getDnnlDesc() == rhs.src->getDnnlDesc();
    }
    if (wei != rhs.wei) {
        result = result && wei && rhs.wei && wei->getDnnlDesc() == rhs.wei->getDnnlDesc();
    }
    if (bias != rhs.bias) {
        result = result && bias && rhs.bias && bias->getDnnlDesc() == rhs.bias->getDnnlDesc();
    }
    if (dst != rhs.dst) {
        result = result && dst && rhs.dst && dst->getDnnlDesc() == rhs.dst->getDnnlDesc();
    }

    result =
        result && *attr.get() == *rhs.attr.get() && sparseWeights == rhs.sparseWeights && modelType == rhs.modelType;

    return result;
}

std::shared_ptr<DnnlFCPrimitive> DnnlFCPrimitive::create(const MemoryArgs& memory,
                                                         const FCAttrs& attrs,
                                                         const ExecutorContext::CPtr& context,
                                                         const DnnlShapeAgnosticDataPtr& shapeAgnosticData) {
    const auto& srcDesc = MemoryDescUtils::convertToDnnlMemoryDesc(memory.at(ARG_SRC)->getDescPtr());
    const auto& weiDesc = MemoryDescUtils::convertToDnnlMemoryDesc(memory.at(ARG_WEI)->getDescPtr());
    const auto& biaDesc = MemoryDescUtils::convertToDnnlMemoryDesc(memory.at(ARG_BIAS)->getDescPtr());
    const auto& dstDesc = MemoryDescUtils::convertToDnnlMemoryDesc(memory.at(ARG_DST)->getDescPtr());

    Key dnnlFCKey{srcDesc,
                  weiDesc,
                  biaDesc,
                  dstDesc,
                  shapeAgnosticData->m_primAttrs.attr,
                  attrs.sparseWeights,
                  attrs.modelType};

    auto builder = [&context](const Key& dnnlKey) {
        return std::make_shared<DnnlFCPrimitive>(dnnlKey, context->getEngine(), context->getImplPriorities());
    };

    auto runtimeCache = context->getRuntimeCache();
    const auto result = runtimeCache->getOrCreate(dnnlFCKey, builder);
    const auto& primitive = result.first;
    assert(primitive);

    return primitive;
}

DnnlMemoryDescPtr DnnlFCPrimitive::makeTransposedWeightDescriptor(const DnnlMemoryDescPtr& srcDesc,
                                                                  [[maybe_unused]] const DnnlMemoryDescPtr& dstDesc,
                                                                  bool weightsNonTransposed) {
    if (!weightsNonTransposed) {
        return srcDesc;
    }

    const auto& weiDesc = srcDesc->getDnnlDesc();
    auto wDims = weiDesc.get_dims();
    dnnl::memory::dims wDims2D = reshapeDownToRank<2>(wDims);

    const auto transposedWeiDesc = dnnl::memory::desc{wDims2D, weiDesc.get_data_type(), dnnl::memory::format_tag::ba};

    return DnnlExtensionUtils::makeDescriptor(transposedWeiDesc);
}

bool DnnlFCPrimitive::useWeightsDecompressionImpl(const ov::element::Type inputType,
                                                  const ov::element::Type weightsType,
                                                  const ov::intel_cpu::Config::ModelType modelType) {
    if (dnnl::impl::cpu::x64::mayiuse(dnnl::impl::cpu::x64::avx2)) {
        if (one_of(inputType, f32, bf16) && one_of(weightsType, u8, i8, nf4, u4, i4, f4e2m1)) {
            return true;
        }

        if (modelType == ov::intel_cpu::Config::ModelType::LLM) {
            // f16c kernel saves memory footprint with additional decompression computational overhead
            // which is only meaningful on LLM with small batch-size.
            // TODO: fall-back to use f32 weights on large batch-size
            if (inputType == f32 && one_of(weightsType, f16, bf16)) {
                return true;
            }
        }
    }
    return false;
}

static bool useDynamicQuantizationImpl(size_t dqGroupSize,
                                       const MemoryDescPtr& srcDesc,
                                       const MemoryDescPtr& weightsDesc,
                                       const MemoryArgs& memory) {
    if (dqGroupSize == 0) {
        return false;
    }

    if (!dnnl::impl::cpu::x64::mayiuse(dnnl::impl::cpu::x64::avx2_vnni) &&
        !dnnl::impl::cpu::x64::mayiuse(dnnl::impl::cpu::x64::avx512_core_vnni)) {
        return false;
    }

    if (srcDesc->getPrecision() != ov::element::f32) {
        return false;
    }

    MemoryCPtr zpPtr =
        memory.count(ARG_WEI | ARG_ATTR_ZERO_POINTS) ? memory.at(ARG_WEI | ARG_ATTR_ZERO_POINTS) : nullptr;
    // For dynamic quantization, VNNI accumulation requires weight to be unsigned.
    // To support dynamic quantization with weights symmetrically quantized as i8/i4
    // w/o zero-point, we will transform weight to u8/u4 weight with zp 128/8.
    if (!one_of(weightsDesc->getPrecision(), ov::element::u8, ov::element::u4) &&
        !((one_of(weightsDesc->getPrecision(), ov::element::i8, ov::element::i4) && !zpPtr))) {
        return false;
    }
    if (zpPtr && !one_of(zpPtr->getDesc().getPrecision(), ov::element::u8, ov::element::u4, ov::element::dynamic)) {
        return false;
    }

    const size_t simdWidth = 16;
    if (dqGroupSize % simdWidth) {
        return false;
    }

    MemoryCPtr scalesPtr = memory.count(ARG_WEI | ARG_ATTR_SCALES) ? memory.at(ARG_WEI | ARG_ATTR_SCALES) : nullptr;
    int ic = weightsDesc->getShape().getStaticDims()[1];
    if (scalesPtr && scalesPtr->getShape().getRank() != 1) {
        auto scalesDims = scalesPtr->getShape().getStaticDims();
        auto groupsNum = scalesDims[1];
        size_t groupSize = ic / groupsNum;
        if (groupsNum != 1 && groupSize % std::min(dqGroupSize, groupSize)) {
            return false;
        }
    }

    if (zpPtr && zpPtr->getShape().getRank() != 1) {
        auto zpDims = zpPtr->getShape().getStaticDims();
        int groupsNum = zpDims[1];
        size_t groupSize = ic / groupsNum;
        if (groupsNum != 1 && groupSize % std::min(dqGroupSize, groupSize)) {
            return false;
        }
    }

    return true;
}

static DnnlPrimitiveAttrs createPrimitiveAttrs(const FCAttrs& attrs,
                                               const MemoryArgs& memory,
                                               const ExecutorContext::CPtr& context,
                                               bool useDynamicQuantization) {
    const auto& srcDesc = memory.at(ARG_SRC)->getDescPtr();
    const auto& weiDesc = memory.at(ARG_WEI)->getDescPtr();
    const auto& dstDesc = memory.at(ARG_DST)->getDescPtr();

    const auto& originalDims = dstDesc->getShape().getMinDims();
    const auto& dims = reshapeDownToRank<2>(originalDims);

    auto isINT8 =
        one_of(srcDesc->getPrecision(), ov::element::u8, ov::element::i8) && weiDesc->getPrecision() == ov::element::i8;
    auto outputDataType = DnnlExtensionUtils::ElementTypeToDataType(dstDesc->getPrecision());

<<<<<<< HEAD
    DnnlPostOpsComposer
        dnnlpoc(postOps, context->getEngine(), dims, dims.size() - 1, isINT8, 1 << 0, memory, outputDataType);
    if (auto it = memory.find(ARG_WEI | ARG_ATTR_SCALES); it != memory.end()) {
        auto dstPrc = it->second->getPrecision();
=======
    DnnlPostOpsComposer dnnlpoc(attrs.postOps,
                                context->getEngine(),
                                dims,
                                dims.size() - 1,
                                isINT8,
                                1 << 0,
                                memory,
                                outputDataType,
                                {},
                                false,
                                false);

    if (memory.count(ARG_WEI | ARG_ATTR_SCALES)) {
        auto dstPrc = memory.at(ARG_WEI | ARG_ATTR_SCALES)->getPrecision();
>>>>>>> 1d07f235
        if (dstPrc != f8e8m0 || useDynamicQuantization) {
            dstPrc = ov::element::f32;
        }

        dnnlpoc.appendDecompressionScalesLegacy(it->second, !attrs.weightsNonTransposed, dstPrc);
    }

    if (auto it = memory.find(ARG_WEI | ARG_ATTR_ZERO_POINTS); it != memory.end()) {
        auto dstPrc = useDynamicQuantization ? ov::element::u8 : ov::element::f32;
        dnnlpoc.appendDecompressionZeroPointsLegacy(it->second, !attrs.weightsNonTransposed, dstPrc);
    }

    if (useDynamicQuantization) {
        auto wei_precision = weiDesc->getPrecision();
        bool is_symmetric_weights = (wei_precision == ov::element::i8) || (wei_precision == ov::element::i4);
        if (is_symmetric_weights) {
            // dynamic Quantization needs unsigned quantized weights, conversion from i8/i4 to u8/u4 by adding 128/8
            // introduces 128/8 as zero-points.
            uint8_t zp_value = (wei_precision == ov::element::i8) ? 128 : 8;
            DnnlBlockedMemoryDesc zpMemoryDesc(ov::element::u8, Shape({1}));
            auto decompressionSubtractPtr = std::make_shared<Memory>(context->getEngine(), zpMemoryDesc, &zp_value);
            dnnlpoc.appendDecompressionZeroPointsLegacy(decompressionSubtractPtr,
                                                        !attrs.weightsNonTransposed,
                                                        ov::element::u8);
        }
        dnnlpoc.setDynamicQuantizationParams(attrs.dynamicQuantizationGroupSize);
    }

    return dnnlpoc.compose();
}

static dnnl::memory::desc normalizeDescriptor(const dnnl::memory::desc& desc) {
    const auto& dims = desc.get_dims();

    if (dims.size() > 2) {
        return desc.reshape(reshapeDownToRank<2>(dims));
    }

    return desc;
}

static dnnl::inner_product_forward::primitive_desc createDescriptorInternal(const dnnl::memory::desc& inputDesc,
                                                                            const dnnl::memory::desc& weightDesc,
                                                                            const dnnl::memory::desc& biasDesc,
                                                                            const dnnl::memory::desc& outputDesc,
                                                                            const dnnl::primitive_attr& attr,
                                                                            const dnnl::engine& engine,
                                                                            const bool useSparseWeights,
                                                                            const bool useWeightsDecompression) {
    const auto normalizedInputDesc = normalizeDescriptor(inputDesc);
    const auto normalizedOutputDesc = normalizeDescriptor(outputDesc);
    const auto normalizedWeightDesc = normalizeDescriptor(weightDesc);

    const auto indt = normalizedInputDesc.get_data_type();
    auto wdt = indt;

    if (useWeightsDecompression) {
        wdt = normalizedWeightDesc.get_data_type();

        // dynamic quantization with symmetric quantized weights needs unsigned weights
        uint64_t dynQuantGroupSize = 0;
        attr.get_src_dyn_quant_params(dynQuantGroupSize);
        if (dynQuantGroupSize > 0) {
            if (wdt == dnnl::memory::data_type::s8) {
                wdt = memory::data_type::u8;
            }
            if (wdt == dnnl::memory::data_type::s4) {
                wdt = memory::data_type::u4;
            }
        }
    } else if (indt == dnnl::memory::data_type::u8 || indt == dnnl::memory::data_type::s8) {
        wdt = memory::data_type::s8;
    }

    const dnnl::memory::desc weightsDesc =
        useSparseWeights ? dnnl::memory::desc().sparse_desc(normalizedWeightDesc.get_dims(), wdt)
                         : dnnl::memory::desc(normalizedWeightDesc.get_dims(), wdt, memory::format_tag::any);

    return {engine,
            dnnl::prop_kind::forward_inference,
            normalizedInputDesc,
            weightsDesc,
            biasDesc,
            normalizedOutputDesc,
            attr};
}

static primitive_desc createPrimitiveDesc(const dnnl::memory::desc& inputDesc,
                                          const dnnl::memory::desc& weightDesc,
                                          const dnnl::memory::desc& biasDesc,
                                          const dnnl::memory::desc& outputDesc,
                                          const dnnl::primitive_attr& attr,
                                          const dnnl::engine& engine,
                                          const std::vector<impl_desc_type>& implPriorities,
                                          const bool useSparseWeights,
                                          const bool useWeightsDecompression) {
    auto prim_desc = createDescriptorInternal(inputDesc,
                                              weightDesc,
                                              biasDesc,
                                              outputDesc,
                                              attr,
                                              engine,
                                              useSparseWeights,
                                              useWeightsDecompression);
    OPENVINO_ASSERT(prim_desc, "Failed to create inner_product primitive descriptor");
    auto first_desc = dnnl::inner_product_forward::primitive_desc(prim_desc.get());

    const bool found = DnnlExtensionUtils::find_implementation(prim_desc, [&](impl_desc_type implType) {
        return contains(implPriorities, implType);
    });

    if (found) {
        return std::move(prim_desc);
    }

    return std::move(first_desc);
}

static VectorDims makeDummyInputDims(const Shape& inShape, const Shape& wShape) {
    const auto& weightDims = wShape.getStaticDims();

    auto inMinDims = inShape.getMinDims();
    auto inMaxDims = inShape.getMaxDims();
    inMinDims.back() = weightDims.back();
    inMaxDims.back() = weightDims.back();

    return MemoryDescUtils::makeDummyShape(Shape(inMinDims, inMaxDims)).getStaticDims();
}

static VectorDims makeDummyOutputDims(const VectorDims& inShape, const VectorDims& wShape, const size_t out_rank) {
    size_t activationRank = inShape.size();
    size_t channelRank = wShape.size() - 1;
    // activation   weight    output_shape
    // NCHW         CoCHW     NCo
    // TNC          CoC       TNCo
    // NC           CoC       NCo
    VectorDims outputShape(out_rank, 1);
    // set Co
    outputShape.back() = wShape[0];
    // set batch dims
    size_t batchRank = activationRank - channelRank;
    size_t startIdx = out_rank - batchRank - 1;
    for (size_t i = 0; i < batchRank; i++) {
        outputShape[i + startIdx] = inShape[i];
    }

    return outputShape;
}

DnnlShapeAgnosticDataPtr DnnlFCPrimitive::createShapeAgnosticData(const FCAttrs& attrs,
                                                                  const MemoryArgs& memory,
                                                                  const ExecutorContext::CPtr& context,
                                                                  const bool cacheWeights) {
    DEBUG_LOG("Creating shape agnostic data");
    auto srcDesc = memory.at(ARG_SRC)->getDescPtr();
    const auto& weiDesc = memory.at(ARG_WEI)->getDescPtr();
    const auto& biasDesc = memory.at(ARG_BIAS)->getDescPtr();
    auto dstDesc = memory.at(ARG_DST)->getDescPtr();

    const auto useWeightsDecompression =
        useWeightsDecompressionImpl(srcDesc->getPrecision(), weiDesc->getPrecision(), attrs.modelType);
    const auto useDynamicQuantization =
        useWeightsDecompression &&
        useDynamicQuantizationImpl(attrs.dynamicQuantizationGroupSize, srcDesc, weiDesc, memory);

    const auto postOpData = createPrimitiveAttrs(attrs, memory, context, useDynamicQuantization);

    if (!cacheWeights) {
        return std::make_shared<DnnlShapeAgnosticData>(postOpData);
    }

    if (srcDesc->getShape().isDynamic()) {
        const auto& inShape = srcDesc->getShape();
        const auto& wShape = weiDesc->getShape();
        const auto& inDymmyDims = makeDummyInputDims(inShape, wShape);
        srcDesc = srcDesc->cloneWithNewDims(inDymmyDims);
        const auto& outDymmyDims =
            makeDummyOutputDims(inDymmyDims, wShape.getStaticDims(), dstDesc->getShape().getRank());
        dstDesc = dstDesc->cloneWithNewDims(outDymmyDims);
    }

    const dnnl::memory::desc srcDnnlDesc = MemoryDescUtils::convertToDnnlMemoryDesc(srcDesc)->getDnnlDesc();
    const dnnl::memory::desc weiDnnlDesc = MemoryDescUtils::convertToDnnlMemoryDesc(weiDesc)->getDnnlDesc();
    const dnnl::memory::desc dstDnnlDesc = MemoryDescUtils::convertToDnnlMemoryDesc(dstDesc)->getDnnlDesc();
    const dnnl::memory::desc biaDnnlDesc = MemoryDescUtils::convertToDnnlMemoryDesc(biasDesc)->getDnnlDesc();

    const auto useSparseWeights = attrs.sparseWeights;
    const auto primDesc = createPrimitiveDesc(srcDnnlDesc,
                                              weiDnnlDesc,
                                              biaDnnlDesc,
                                              dstDnnlDesc,
                                              postOpData.attr,
                                              context->getEngine(),
                                              context->getImplPriorities(),
                                              useSparseWeights,
                                              useWeightsDecompression);

    const auto weightsDesc = DnnlExtensionUtils::makeDescriptor(primDesc.weights_desc());
    auto originalWeightsDesc = MemoryDescUtils::convertToDnnlMemoryDesc(weiDesc);

    originalWeightsDesc = makeTransposedWeightDescriptor(originalWeightsDesc, weightsDesc, attrs.weightsNonTransposed);

    // ignore the result since we just need to put the packed weights into the cache
    (void)utils::prepareWeightsMemory(originalWeightsDesc,
                                      weightsDesc,
                                      memory.at(ARG_WEI),
                                      context,
                                      useDynamicQuantization);

    const auto defaultImpType = parse_impl_name(primDesc.impl_info_str());

    return std::make_shared<DnnlShapeAgnosticData>(postOpData, defaultImpType);
}

static impl_desc_type implTypeFromPrimDesc(const dnnl::primitive_desc& primDesc) {
    const auto implType = parse_impl_name(primDesc.impl_info_str());
    if (implType == ov::intel_cpu::brgemm_avx512_amx &&
        primDesc.weights_desc().get_format_kind() == memory::format_kind::sparsed) {
        return ov::intel_cpu::brgemm_sparse_avx512_amx;
    }

    return implType;
}

DnnlFCPrimitive::DnnlFCPrimitive(const Key& key,
                                 const dnnl::engine& engine,
                                 const std::vector<impl_desc_type>& implPriorities)
    : m_stream(dnnl::stream(engine)),
      m_primDesc(createPrimitiveDesc(
          key.src->getDnnlDesc(),
          key.wei->getDnnlDesc(),
          key.bias->getDnnlDesc(),
          key.dst->getDnnlDesc(),
          key.attr,
          engine,
          implPriorities,
          key.sparseWeights,
          useWeightsDecompressionImpl(key.src->getPrecision(), key.wei->getPrecision(), key.modelType))),
      m_implType(implTypeFromPrimDesc(m_primDesc)),
      m_srcDesc(DnnlExtensionUtils::makeDescriptor(m_primDesc.src_desc())),
      m_weiDesc(DnnlExtensionUtils::makeDescriptor(m_primDesc.weights_desc())),
      m_dstDesc(DnnlExtensionUtils::makeDescriptor(m_primDesc.dst_desc())),
      m_scratchPadDesc(DnnlExtensionUtils::makeDescriptor(m_primDesc.scratchpad_desc())),
      m_prim(primitive(m_primDesc)) {}

void DnnlFCPrimitive::execute(const dnnl_primitive_args& primArgs) const {
    m_prim.execute(m_stream, primArgs);
}

}  // namespace ov::intel_cpu<|MERGE_RESOLUTION|>--- conflicted
+++ resolved
@@ -217,12 +217,6 @@
         one_of(srcDesc->getPrecision(), ov::element::u8, ov::element::i8) && weiDesc->getPrecision() == ov::element::i8;
     auto outputDataType = DnnlExtensionUtils::ElementTypeToDataType(dstDesc->getPrecision());
 
-<<<<<<< HEAD
-    DnnlPostOpsComposer
-        dnnlpoc(postOps, context->getEngine(), dims, dims.size() - 1, isINT8, 1 << 0, memory, outputDataType);
-    if (auto it = memory.find(ARG_WEI | ARG_ATTR_SCALES); it != memory.end()) {
-        auto dstPrc = it->second->getPrecision();
-=======
     DnnlPostOpsComposer dnnlpoc(attrs.postOps,
                                 context->getEngine(),
                                 dims,
@@ -235,9 +229,8 @@
                                 false,
                                 false);
 
-    if (memory.count(ARG_WEI | ARG_ATTR_SCALES)) {
-        auto dstPrc = memory.at(ARG_WEI | ARG_ATTR_SCALES)->getPrecision();
->>>>>>> 1d07f235
+    if (auto it = memory.find(ARG_WEI | ARG_ATTR_SCALES); it != memory.end()) {
+        auto dstPrc = it->second->getPrecision();
         if (dstPrc != f8e8m0 || useDynamicQuantization) {
             dstPrc = ov::element::f32;
         }
