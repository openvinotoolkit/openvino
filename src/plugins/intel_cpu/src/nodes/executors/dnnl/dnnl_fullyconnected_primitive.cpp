--- conflicted
+++ resolved
@@ -218,27 +218,10 @@
         one_of(srcDesc->getPrecision(), ov::element::u8, ov::element::i8) && weiDesc->getPrecision() == ov::element::i8;
     auto outputDataType = DnnlExtensionUtils::ElementTypeToDataType(dstDesc->getPrecision());
 
-<<<<<<< HEAD
     DnnlPostOpsComposer
         dnnlpoc(postOps, context->getEngine(), dims, dims.size() - 1, isINT8, 1 << 0, memory, outputDataType);
     if (auto it = memory.find(ARG_WEI | ARG_ATTR_SCALES); it != memory.end()) {
         auto dstPrc = it->second->getPrecision();
-=======
-    DnnlPostOpsComposer dnnlpoc(postOps,
-                                context->getEngine(),
-                                dims,
-                                dims.size() - 1,
-                                isINT8,
-                                1 << 0,
-                                memory,
-                                outputDataType,
-                                {},
-                                false,
-                                false);
-
-    if (memory.count(ARG_WEI | ARG_ATTR_SCALES)) {
-        auto dstPrc = memory.at(ARG_WEI | ARG_ATTR_SCALES)->getPrecision();
->>>>>>> 46f848c4
         if (dstPrc != f8e8m0 || useDynamicQuantization) {
             dstPrc = ov::element::f32;
         }
