--- conflicted
+++ resolved
@@ -42,13 +42,9 @@
 public:
     DnnlMatMulPrimitive(const Key& key,
                         const dnnl::engine& engine,
-<<<<<<< HEAD
                         const std::shared_ptr<ThreadPool>& threadPool,
-                        const std::vector<impl_desc_type>& implPriorities);
-=======
                         const std::vector<impl_desc_type>& implPriorities,
                         impl_desc_type defaultImplType);
->>>>>>> a110520f
 
     void execute(const dnnl_primitive_args& primArgs) const;
 
