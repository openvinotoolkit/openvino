// Copyright (C) 2023 Intel Corporation
// SPDX-License-Identifier: Apache-2.0
//

#include "nodes/executors/dnnl/dnnl_matmul_primitive.hpp"

#include <oneapi/dnnl/dnnl_types.h>

#include <algorithm>
#include <cassert>
#include <common/primitive_attr.hpp>
#include <common/primitive_hashing_utils.hpp>
#include <common/utils.hpp>
#include <cstddef>
#include <iterator>
#include <memory>
#include <oneapi/dnnl/dnnl.hpp>
#include <oneapi/dnnl/dnnl_common.hpp>
#include <utility>
#include <vector>

#include "cpu_memory.h"
#include "cpu_types.h"
#include "dnnl_extension_utils.h"
#include "dnnl_postops_composer.h"
#include "dnnl_utils.hpp"
#include "memory_desc/cpu_memory_desc_utils.h"
#include "memory_desc/dnnl_blocked_memory_desc.h"
#include "memory_desc/dnnl_memory_desc.h"
#include "nodes/executors/dnnl/dnnl_aliases.hpp"
#include "nodes/executors/dnnl/dnnl_shape_agnostic_data.hpp"
#include "nodes/executors/executor.hpp"
#include "nodes/executors/fullyconnected_config.hpp"
#include "nodes/executors/matmul_config.hpp"
#include "nodes/executors/memory_arguments.hpp"
#include "onednn/iml_type_mapper.h"
#include "openvino/core/except.hpp"
#include "openvino/core/type/element_type.hpp"
#include "post_ops.hpp"
#include "thread_pool_imp.hpp"
#include "utils/cpu_utils.hpp"
#include "utils/debug_capabilities.h"
#include "utils/general_utils.h"

#if defined(OPENVINO_ARCH_X86) || defined(OPENVINO_ARCH_X86_64)
#    include <cpu/x64/cpu_isa_traits.hpp>
#endif

namespace ov::intel_cpu {

using namespace dnnl;
using namespace ov::element;
using namespace executor;

// @todo rewrite using hash_builder
size_t DnnlMatMulPrimitive::Key::hash() const {
    using namespace dnnl::impl;
    using namespace dnnl::impl::primitive_hashing;

    size_t seed = 0;

    for (const auto& ptr : {src, wei, bias, dst}) {
        if (ptr) {
            seed = hash_combine(seed, get_md_hash(*ptr->getDnnlDesc().get()));
        }
    }

    seed = hash_combine(seed, get_attr_hash(*attr.get()));
    seed = hash_combine(seed, implType);
    seed = hash_combine(seed, transposeA);
    seed = hash_combine(seed, transposeB);
    seed = hash_combine(seed, fcSemantic);

    return seed;
}

bool DnnlMatMulPrimitive::Key::operator==(const Key& rhs) const {
    bool result = true;

    if (src != rhs.src) {
        result = result && src && rhs.src && src->getDnnlDesc() == rhs.src->getDnnlDesc();
    }
    if (wei != rhs.wei) {
        result = result && wei && rhs.wei && wei->getDnnlDesc() == rhs.wei->getDnnlDesc();
    }
    if (bias != rhs.bias) {
        result = result && bias && rhs.bias && bias->getDnnlDesc() == rhs.bias->getDnnlDesc();
    }
    if (dst != rhs.dst) {
        result = result && dst && rhs.dst && dst->getDnnlDesc() == rhs.dst->getDnnlDesc();
    }

    result = result && *attr.get() == *rhs.attr.get() && implType == rhs.implType && fcSemantic == rhs.fcSemantic &&
             transposeA == rhs.transposeA && transposeB == rhs.transposeB;

    return result;
}

template <typename dimsType>
static dimsType normalizeToRank(const dimsType& vec, size_t rank) {
    if (vec.size() == rank || vec.empty()) {
        return vec;
    }

    dimsType result;
    result.reserve(rank);

    for (size_t i = vec.size(); i < rank; ++i) {
        result.push_back(1);
    }

    result.insert(result.end(), vec.begin(), vec.end());

    return result;
}

std::shared_ptr<DnnlMatMulPrimitive> DnnlMatMulPrimitive::create(const MemoryArgs& memory,
                                                                 const MatMulAttrs& attrs,
                                                                 const ExecutorContext::CPtr context,
                                                                 const DnnlShapeAgnosticDataPtr& shapeAgnosticData) {
    const auto& srcDesc = MemoryDescUtils::convertToDnnlMemoryDesc(memory.at(ARG_SRC)->getDescPtr());
    const auto& weiDesc = MemoryDescUtils::convertToDnnlMemoryDesc(memory.at(ARG_WEI)->getDescPtr());
    const auto& biaDesc = MemoryDescUtils::convertToDnnlMemoryDesc(memory.at(ARG_BIAS)->getDescPtr());
    const auto& dstDesc = MemoryDescUtils::convertToDnnlMemoryDesc(memory.at(ARG_DST)->getDescPtr());

<<<<<<< HEAD
    Key dnnlMatMulKey{srcDesc, weiDesc, biaDesc, dstDesc, shapeAgnosticData->m_primAttrs.attr};

    auto builder = [&context](const Key& dnnlKey) {
        return std::make_shared<DnnlMatMulPrimitive>(dnnlKey,
                                                     context->getEngine(),
                                                     context->getThreadPool(),
                                                     context->getImplPriorities());
=======
    Key dnnlMatMulKey{srcDesc,
                      weiDesc,
                      biaDesc,
                      dstDesc,
                      shapeAgnosticData->m_primAttrs.attr,
                      shapeAgnosticData->m_implType,
                      attrs.transposeA,
                      attrs.transposeB,
                      attrs.fcSemantic};

    const auto defaultImplType = shapeAgnosticData->m_implType;

    auto builder = [&context, defaultImplType](const Key& dnnlKey) {
        return std::make_shared<DnnlMatMulPrimitive>(dnnlKey,
                                                     context->getEngine(),
                                                     context->getImplPriorities(),
                                                     defaultImplType);
>>>>>>> a110520f
    };

    auto runtimeCache = context->getRuntimeCache();
    const auto result = runtimeCache->getOrCreate(dnnlMatMulKey, builder);
    const auto& primitive = result.first;
    assert(primitive);

    return primitive;
}

DnnlMemoryDescPtr DnnlMatMulPrimitive::makeTransposedWeightDescriptor(const DnnlMemoryDescPtr& srcDesc,
                                                                      const DnnlMemoryDescPtr& dstDesc,
                                                                      const MatMulAttrs& attrs) {
    if (!attrs.fcSemantic) {
        return dstDesc;
    }

    const bool weightsNonTransposed = attrs.weightsNonTransposed;
    const auto& weiDesc = srcDesc->getDnnlDesc();
    auto wDims = weiDesc.get_dims();
    std::swap(wDims[wDims.size() - 1], wDims[wDims.size() - 2]);

    const dnnl::memory::dims wDims2D = reshapeDownToRank<2>(wDims);
    const auto format = weightsNonTransposed ? dnnl::memory::format_tag::ab : dnnl::memory::format_tag::ba;
    const auto wDataType = weiDesc.get_data_type();
    const auto transposedWeiDesc = dnnl::memory::desc{wDims2D, wDataType, format};

    const auto reshapedWeiDesc = transposedWeiDesc.reshape(dstDesc->getDnnlDesc().get_dims());

    return DnnlExtensionUtils::makeDescriptor(reshapedWeiDesc);
}

static DnnlPrimitiveAttrs createPrimitiveAttrs(const MatMulAttrs& attrs,
                                               const MemoryArgs& memory,
                                               const ExecutorContext::CPtr& context,
                                               bool useWeightsDecompression,
                                               bool weightsNonTransposed) {
    const auto& srcDesc = memory.at(ARG_SRC)->getDescPtr();
    const auto& weiDesc = memory.at(ARG_WEI)->getDescPtr();
    const auto& dstDesc = memory.at(ARG_DST)->getDescPtr();

    const auto& originalDims = dstDesc->getShape().getMinDims();
    const auto& dims = originalDims;

    auto isINT8 =
        any_of(srcDesc->getPrecision(), ov::element::u8, ov::element::i8) && weiDesc->getPrecision() == ov::element::i8;
    auto outputDataType = DnnlExtensionUtils::ElementTypeToDataType(dstDesc->getPrecision());

    DnnlPostOpsComposer dnnlpoc(attrs.postOps,
                                context->getEngine(),
                                dims,
                                dims.size() - 1,
                                isINT8,
                                1 << 0,
                                memory,
                                outputDataType,
                                attrs.dqScales);

    if (memory.count(ARG_WEI | ARG_ATTR_SCALES) == 0U) {
        return dnnlpoc.compose();
    }

    const auto maxRank =
        std::max({srcDesc->getShape().getRank(), weiDesc->getShape().getRank(), dstDesc->getShape().getRank()});
    const auto normWeiDims = normalizeToRank(weiDesc->getShape().getStaticDims(), maxRank);
    if (auto it = memory.find(ARG_WEI | ARG_ATTR_SCALES); it != memory.end()) {
        auto dstPrc = ov::element::f32;
        dnnlpoc.appendDecompressionScales(it->second, !weightsNonTransposed, dstPrc, normWeiDims);
    }
    if (auto it = memory.find(ARG_WEI | ARG_ATTR_ZERO_POINTS); it != memory.end()) {
        // TODO: clarify oneDNN requirements on ZP precision
        auto zp = it->second;
        auto zpPrc = zp->getPrecision();
        auto dstPrc = any_of(zpPrc, i32, i8, u8, i4, u4) ? zpPrc : i32;
        dnnlpoc.appendDecompressionZeroPoints(zp, !weightsNonTransposed, dstPrc, normWeiDims);
    }

    auto primAttrs = dnnlpoc.compose();
    if (useWeightsDecompression) {
        primAttrs.attr.set_fpmath_mode(fpmath_mode::any, true);
    }

    return primAttrs;
}

static dnnl::matmul::primitive_desc createDescriptorInternalAsFc(const dnnl::memory::desc& inputDesc,
                                                                 const dnnl::memory::desc& weightDesc,
                                                                 const dnnl::memory::desc& biasDesc,
                                                                 const dnnl::memory::desc& outputDesc,
                                                                 const dnnl::primitive_attr& attr,
                                                                 const dnnl::engine& engine,
                                                                 const bool useWeightsDecompression) {
    auto weiDims = weightDesc.get_dims();
    std::swap(weiDims[weiDims.size() - 1], weiDims[weiDims.size() - 2]);

    const auto maxRank =
        std::max({inputDesc.get_ndims(), weightDesc.get_ndims(), biasDesc.get_ndims(), outputDesc.get_ndims()});
    const auto inpDims = normalizeToRank(inputDesc.get_dims(), maxRank);
    const auto biaDims = normalizeToRank(biasDesc.get_dims(), maxRank);
    const auto outDims = normalizeToRank(outputDesc.get_dims(), maxRank);
    weiDims = normalizeToRank(weiDims, maxRank);

    const dnnl::memory::desc inputsDesc = inputDesc.reshape(inpDims);
    const dnnl::memory::desc outputsDesc = outputDesc.reshape(outDims);
    auto newBiasDesc = !biasDesc.is_zero() ? biasDesc.reshape(biaDims) : biasDesc;

    auto idt = inputDesc.get_data_type();
    auto wdt = idt;
    if (useWeightsDecompression) {
        wdt = weightDesc.get_data_type();
    } else if (any_of(idt, dnnl::memory::data_type::u8, dnnl::memory::data_type::s8)) {
        wdt = memory::data_type::s8;
    }

    const dnnl::memory::desc weightsDesc = dnnl::memory::desc(weiDims, wdt, memory::format_tag::any);

    return {engine, inputsDesc, weightsDesc, newBiasDesc, outputsDesc, attr};
}

static dnnl::matmul::primitive_desc createDescriptorInternal(const dnnl::memory::desc& inputDesc,
                                                             const dnnl::memory::desc& weightDesc,
                                                             const dnnl::memory::desc& biasDesc,
                                                             const dnnl::memory::desc& outputDesc,
                                                             const dnnl::primitive_attr& attr,
                                                             const dnnl::engine& engine,
                                                             const bool transposeA,
                                                             const bool transposeB) {
    auto transposeDesc = [](const dnnl::memory::desc& md) {
        auto dims = md.get_dims();
        if (dims.size() < 2) {
            return md;
        }

        auto strides = md.get_strides();
        std::swap(dims[dims.size() - 1], dims[dims.size() - 2]);
        std::swap(strides[strides.size() - 1], strides[strides.size() - 2]);

        return dnnl::memory::desc(dims, md.get_data_type(), strides);
    };

    const dnnl::memory::desc& inputDescToUse = transposeA ? transposeDesc(inputDesc) : inputDesc;
    const dnnl::memory::desc& weightDescToUse = transposeB ? transposeDesc(weightDesc) : weightDesc;

    const size_t biasRank = biasDesc.get_ndims();
    const size_t outputRank = outputDesc.get_ndims();
    const dnnl::memory::desc& biasDescToUse = biasRank == outputRank
                                                  ? biasDesc
                                                  : dnnl::memory::desc(normalizeToRank(biasDesc.get_dims(), outputRank),
                                                                       biasDesc.get_data_type(),
                                                                       memory::format_tag::any);

    return {engine, inputDescToUse, weightDescToUse, biasDescToUse, outputDesc, attr};
}

static primitive_desc createPrimitiveDesc(const dnnl::memory::desc& inputDesc,
                                          const dnnl::memory::desc& weightDesc,
                                          const dnnl::memory::desc& biasDesc,
                                          const dnnl::memory::desc& outputDesc,
                                          const dnnl::primitive_attr& attr,
                                          const dnnl::engine& engine,
                                          const std::vector<impl_desc_type>& implPriorities,
                                          const impl_desc_type defaultImplType,
                                          const bool transposeA,
                                          const bool transposeB,
                                          [[maybe_unused]] const bool useSparseWeights,
                                          const bool useWeightsDecompression,
                                          const bool fcSemantic) {
    if (defaultImplType == impl_desc_type::undef) {
        struct PrimitiveDescWithPriority {
            dnnl::primitive_desc prim_desc;
            size_t priority = 0UL;
        };

        PrimitiveDescWithPriority prim_desc_w_priority{dnnl::primitive_desc(), implPriorities.size()};
        const bool first_match = implPriorities.front() == impl_desc_type::unknown;

        auto cur_desc =
            createDescriptorInternal(inputDesc, weightDesc, biasDesc, outputDesc, attr, engine, transposeA, transposeB);

        DnnlExtensionUtils::for_each_implementation(
            cur_desc,
            first_match,
            [&](impl_desc_type implType) {  // is acceptable implementation
                return contains(implPriorities, implType);
            },
            [&](dnnl::primitive_desc& desc) {  // is implementation with highest priority
                const impl_desc_type descImplType = parse_impl_name(desc.impl_info_str());
                const auto it = std::find(implPriorities.begin(), implPriorities.end(), descImplType);
                const size_t priorityId = std::distance(implPriorities.begin(), it);
                const size_t highestPriority = prim_desc_w_priority.priority;
                if (priorityId < highestPriority) {
                    auto desc_copy = dnnl::primitive_desc(DnnlExtensionUtils::clone_primitive_desc(desc.get(true)));
                    prim_desc_w_priority = {desc_copy, priorityId};
                }
            });

        return prim_desc_w_priority.prim_desc;
    }

    auto prim_desc = fcSemantic ? createDescriptorInternalAsFc(inputDesc,
                                                               weightDesc,
                                                               biasDesc,
                                                               outputDesc,
                                                               attr,
                                                               engine,
                                                               useWeightsDecompression)
                                : createDescriptorInternal(inputDesc,
                                                           weightDesc,
                                                           biasDesc,
                                                           outputDesc,
                                                           attr,
                                                           engine,
                                                           transposeA,
                                                           transposeB);

    OPENVINO_ASSERT(prim_desc, "Failed to create matmul primitive descriptor");
    auto first_desc = dnnl::matmul::primitive_desc(prim_desc.get());

    const bool found = DnnlExtensionUtils::find_implementation(prim_desc, defaultImplType);

    if (found) {
        return std::move(prim_desc);
    }

    return std::move(first_desc);
}

static std::pair<VectorDims, VectorDims> makeDummyInputDims(const Shape& in0,
                                                            const Shape& in1,
                                                            const Shape& out,
                                                            bool transposeA,
                                                            bool transposeB) {
    OPENVINO_ASSERT(in0.getRank() >= 2 && in1.getRank() >= 2, "Can't create dummy inputs with rank less 2");
    OPENVINO_ASSERT((in0.getRank() == in1.getRank()) && (in1.getRank() == out.getRank()),
                    "Can't create dummy inputs if argument shapes ranks are not equal");

    auto swapTranspDims = [&](VectorDims& in0, VectorDims& in1) {
        if (transposeA) {
            std::swap(in0[in0.size() - 1], in0[in0.size() - 2]);
        }
        if (transposeB) {
            std::swap(in1[in1.size() - 1], in1[in1.size() - 2]);
        }
    };

    auto inDims0 = in0.getDims();
    auto inDims1 = in1.getDims();
    auto outDims = out.getDims();

    auto minDims0 = in0.getMinDims();
    auto maxDims0 = in0.getMaxDims();
    auto minDims1 = in1.getMinDims();
    auto maxDims1 = in1.getMaxDims();

    swapTranspDims(inDims0, inDims1);
    swapTranspDims(minDims0, minDims1);
    swapTranspDims(maxDims0, maxDims1);

    auto fillDummy = [&](size_t idx0, size_t idx1) {
        if (inDims0[idx0] == Shape::UNDEFINED_DIM && inDims1[idx1] == Shape::UNDEFINED_DIM) {
            inDims0[idx0] = inDims1[idx1] = std::min(std::min(maxDims0[idx0], maxDims1[idx1]),
                                                     std::max(std::max(minDims0[idx0], minDims1[idx1]),
                                                              static_cast<Dim>(MemoryDescUtils::DEFAULT_DUMMY_VAL)));
        } else {
            if (inDims0[idx0] == Shape::UNDEFINED_DIM && inDims1[idx1] != Shape::UNDEFINED_DIM) {
                if (inDims1[idx1] == 1 && minDims0[idx0] != Shape::UNDEFINED_DIM) {
                    inDims0[idx0] = std::max<Dim>(minDims0[idx0], 1);
                } else {
                    inDims0[idx0] = inDims1[idx1];
                }
            } else if (inDims0[idx0] != Shape::UNDEFINED_DIM && inDims1[idx1] == Shape::UNDEFINED_DIM) {
                if (inDims0[idx0] == 1 && minDims1[idx1] != Shape::UNDEFINED_DIM) {
                    inDims1[idx1] = std::max<Dim>(minDims1[idx1], 1);
                } else {
                    inDims1[idx1] = inDims0[idx0];
                }
            }
        }
    };

    // fill k
    fillDummy(inDims0.size() - 1, inDims1.size() - 2);

    // fill m, n
    if (outDims[outDims.size() - 2] != Shape::UNDEFINED_DIM) {
        inDims0[inDims0.size() - 2] = outDims[outDims.size() - 2];
    } else if (inDims0[inDims0.size() - 2] == Shape::UNDEFINED_DIM) {
        inDims0[inDims0.size() - 2] =
            std::min(maxDims0[inDims0.size() - 2],
                     std::max(minDims0[inDims0.size() - 2], static_cast<Dim>(MemoryDescUtils::DEFAULT_DUMMY_VAL)));
    }

    if (outDims[outDims.size() - 1] != Shape::UNDEFINED_DIM) {
        inDims1[inDims1.size() - 1] = outDims[outDims.size() - 1];
    } else if (inDims1[inDims1.size() - 1] == Shape::UNDEFINED_DIM) {
        inDims1[inDims1.size() - 1] =
            std::min(maxDims1[inDims1.size() - 1],
                     std::max(minDims1[inDims1.size() - 1], static_cast<Dim>(MemoryDescUtils::DEFAULT_DUMMY_VAL)));
    }

    // fill batches
    for (size_t i = 0; i < inDims0.size() - 2; i++) {
        if (outDims[i] != Shape::UNDEFINED_DIM) {
            inDims0[i] = outDims[i];
            inDims1[i] = outDims[i];
        } else {
            fillDummy(i, i);
        }
    }

    swapTranspDims(inDims0, inDims1);

    return {inDims0, inDims1};
}

static VectorDims makeDummyOutputDims(const VectorDims& inShape0,
                                      const VectorDims& inShape1,
                                      bool transposeA,
                                      bool transposeB,
                                      const size_t outRank) {
    VectorDims outputShape(outRank, 1);
    const size_t inRank0 = inShape0.size();
    const size_t inRank1 = inShape1.size();
    // fill m, n
    outputShape[outRank - 2] = transposeA ? inShape0[inRank0 - 1] : inShape0[inRank0 - 2];
    outputShape[outRank - 1] = transposeB ? inShape1[inRank1 - 2] : inShape1[inRank1 - 1];

    for (size_t i = 0; i < outRank - 2; i++) {
        outputShape[i] = std::max(inShape0[i], inShape1[i]);
    }

    return outputShape;
}

bool DnnlMatMulPrimitive::useWeightsDecompressionImpl(const ov::element::Type inputType,
                                                      const ov::element::Type weightsType) {
#if defined(OPENVINO_ARCH_X86_64)
    if (!dnnl::impl::cpu::x64::mayiuse(dnnl::impl::cpu::x64::avx2)) {
        return false;
    }
#endif

    return (any_of(inputType, f32, bf16, f16) && any_of(weightsType, u8, i8, u4, i4));
}

DnnlShapeAgnosticDataPtr DnnlMatMulPrimitive::createShapeAgnosticData(const FCAttrs& fcAttrs,
                                                                      const MemoryArgs& memory,
                                                                      const ExecutorContext::CPtr& context,
                                                                      const bool cacheWeights) {
    MatMulAttrs attrs;
    attrs.postOps = fcAttrs.postOps;
    attrs.weightsNonTransposed = fcAttrs.weightsNonTransposed;

    return createShapeAgnosticData(attrs, memory, context, cacheWeights);
}

DnnlShapeAgnosticDataPtr DnnlMatMulPrimitive::createShapeAgnosticData(const MatMulAttrs& attrs,
                                                                      const MemoryArgs& memory,
                                                                      const ExecutorContext::CPtr& context,
                                                                      const bool cacheWeights) {
    DEBUG_LOG("Creating shape agnostic data");
    auto srcDesc = memory.at(ARG_SRC)->getDescPtr();
    auto weiDesc = memory.at(ARG_WEI)->getDescPtr();
    auto dstDesc = memory.at(ARG_DST)->getDescPtr();
    const auto& biasDesc = memory.at(ARG_BIAS)->getDescPtr();

    const auto useWeightsDecompression = useWeightsDecompressionImpl(srcDesc->getPrecision(), weiDesc->getPrecision());
    const auto postOpData =
        createPrimitiveAttrs(attrs, memory, context, useWeightsDecompression, attrs.weightsNonTransposed);

    if (srcDesc->getShape().isDynamic() || weiDesc->getShape().isDynamic()) {
        const auto& srcShape = srcDesc->getShape();
        const auto& weiShape = weiDesc->getShape();
        const auto& [inDymmyDims, weiDymmyDims] =
            makeDummyInputDims(srcShape, weiShape, dstDesc->getShape(), attrs.transposeA, attrs.transposeB);
        const auto& outDymmyDims = makeDummyOutputDims(inDymmyDims,
                                                       weiDymmyDims,
                                                       attrs.transposeA,
                                                       attrs.transposeB,
                                                       dstDesc->getShape().getRank());
        srcDesc = std::make_shared<DnnlBlockedMemoryDesc>(srcDesc->getPrecision(), Shape(inDymmyDims));
        weiDesc = std::make_shared<DnnlBlockedMemoryDesc>(weiDesc->getPrecision(), Shape(weiDymmyDims));
        dstDesc = std::make_shared<DnnlBlockedMemoryDesc>(dstDesc->getPrecision(), Shape(outDymmyDims));
    }

    const dnnl::memory::desc srcDnnlDesc = MemoryDescUtils::convertToDnnlMemoryDesc(srcDesc)->getDnnlDesc();
    const dnnl::memory::desc weiDnnlDesc = MemoryDescUtils::convertToDnnlMemoryDesc(weiDesc)->getDnnlDesc();
    const dnnl::memory::desc dstDnnlDesc = MemoryDescUtils::convertToDnnlMemoryDesc(dstDesc)->getDnnlDesc();
    const dnnl::memory::desc biaDnnlDesc = MemoryDescUtils::convertToDnnlMemoryDesc(biasDesc)->getDnnlDesc();

    const auto primDesc = createPrimitiveDesc(srcDnnlDesc,
                                              weiDnnlDesc,
                                              biaDnnlDesc,
                                              dstDnnlDesc,
                                              postOpData.attr,
                                              context->getEngine(),
                                              context->getImplPriorities(),
                                              impl_desc_type::undef,
                                              attrs.transposeA,
                                              attrs.transposeB,
                                              false,
                                              useWeightsDecompression,
                                              attrs.fcSemantic);

    if (attrs.constantWeights && cacheWeights) {
        const auto weightsDesc = DnnlExtensionUtils::makeDescriptor(primDesc.weights_desc());
        auto originalWeightsDesc = MemoryDescUtils::convertToDnnlMemoryDesc(weiDesc);

        if (attrs.fcSemantic) {
            originalWeightsDesc = makeTransposedWeightDescriptor(originalWeightsDesc, weightsDesc, attrs);
        }

        // ignore the result since we just need to put the packed weights into the cache
        (void)utils::prepareWeightsMemory(originalWeightsDesc, weightsDesc, memory.at(ARG_WEI), context);
    }

    const auto defaultImpType = parse_impl_name(primDesc.impl_info_str());

    return std::make_shared<DnnlShapeAgnosticData>(postOpData, defaultImpType);
}

static impl_desc_type implTypeFromPrimDesc(const dnnl::primitive_desc& primDesc) {
    const auto implType = parse_impl_name(primDesc.impl_info_str());
    if (implType == ov::intel_cpu::brgemm_avx512_amx &&
        primDesc.weights_desc().get_format_kind() == memory::format_kind::sparsed) {
        return ov::intel_cpu::brgemm_sparse_avx512_amx;
    }

    return implType;
}

DnnlMatMulPrimitive::DnnlMatMulPrimitive(const Key& key,
                                         const dnnl::engine& engine,
<<<<<<< HEAD
                                         const std::shared_ptr<ThreadPool>& threadPool,
                                         const std::vector<impl_desc_type>& implPriorities)
    : m_stream(make_stream(engine, threadPool)),
=======
                                         const std::vector<impl_desc_type>& implPriorities,
                                         const impl_desc_type defaultImplType)
    : m_stream(dnnl::stream(engine)),
>>>>>>> a110520f
      m_primDesc(createPrimitiveDesc(key.src->getDnnlDesc(),
                                     key.wei->getDnnlDesc(),
                                     key.bias->getDnnlDesc(),
                                     key.dst->getDnnlDesc(),
                                     key.attr,
                                     engine,
                                     implPriorities,
                                     defaultImplType,
                                     key.transposeA,
                                     key.transposeB,
                                     false,
                                     useWeightsDecompressionImpl(key.src->getPrecision(), key.wei->getPrecision()),
                                     key.fcSemantic)),
      m_implType(implTypeFromPrimDesc(m_primDesc)),
      m_srcDesc(DnnlExtensionUtils::makeDescriptor(m_primDesc.src_desc())),
      m_weiDesc(DnnlExtensionUtils::makeDescriptor(m_primDesc.weights_desc())),
      m_dstDesc(DnnlExtensionUtils::makeDescriptor(m_primDesc.dst_desc())),
      m_scratchPadDesc(DnnlExtensionUtils::makeDescriptor(m_primDesc.scratchpad_desc())),
      m_prim(primitive(m_primDesc)) {}

void DnnlMatMulPrimitive::execute(const dnnl_primitive_args& primArgs) const {
    m_prim.execute(m_stream, primArgs);
}

}  // namespace ov::intel_cpu<|MERGE_RESOLUTION|>--- conflicted
+++ resolved
@@ -123,15 +123,6 @@
     const auto& biaDesc = MemoryDescUtils::convertToDnnlMemoryDesc(memory.at(ARG_BIAS)->getDescPtr());
     const auto& dstDesc = MemoryDescUtils::convertToDnnlMemoryDesc(memory.at(ARG_DST)->getDescPtr());
 
-<<<<<<< HEAD
-    Key dnnlMatMulKey{srcDesc, weiDesc, biaDesc, dstDesc, shapeAgnosticData->m_primAttrs.attr};
-
-    auto builder = [&context](const Key& dnnlKey) {
-        return std::make_shared<DnnlMatMulPrimitive>(dnnlKey,
-                                                     context->getEngine(),
-                                                     context->getThreadPool(),
-                                                     context->getImplPriorities());
-=======
     Key dnnlMatMulKey{srcDesc,
                       weiDesc,
                       biaDesc,
@@ -147,9 +138,9 @@
     auto builder = [&context, defaultImplType](const Key& dnnlKey) {
         return std::make_shared<DnnlMatMulPrimitive>(dnnlKey,
                                                      context->getEngine(),
+                                                     context->getThreadPool(),
                                                      context->getImplPriorities(),
                                                      defaultImplType);
->>>>>>> a110520f
     };
 
     auto runtimeCache = context->getRuntimeCache();
@@ -583,15 +574,10 @@
 
 DnnlMatMulPrimitive::DnnlMatMulPrimitive(const Key& key,
                                          const dnnl::engine& engine,
-<<<<<<< HEAD
                                          const std::shared_ptr<ThreadPool>& threadPool,
-                                         const std::vector<impl_desc_type>& implPriorities)
-    : m_stream(make_stream(engine, threadPool)),
-=======
                                          const std::vector<impl_desc_type>& implPriorities,
                                          const impl_desc_type defaultImplType)
-    : m_stream(dnnl::stream(engine)),
->>>>>>> a110520f
+    : m_stream(make_stream(engine, threadPool)),
       m_primDesc(createPrimitiveDesc(key.src->getDnnlDesc(),
                                      key.wei->getDnnlDesc(),
                                      key.bias->getDnnlDesc(),
