--- conflicted
+++ resolved
@@ -560,12 +560,8 @@
 
 inline void DetectionOutput::confReorderDense(const float* confData,
                                               const float* ARMConfData,
-<<<<<<< HEAD
-                                              float* reorderedConfData) {
+                                              float* reorderedConfData) const {
     const auto& cpu_parallel = context->getCpuParallel();
-=======
-                                              float* reorderedConfData) const {
->>>>>>> 3b08b26d
     if (withAddBoxPred) {
         cpu_parallel->parallel_for2d(imgNum, priorsNum, [&](size_t n, size_t p) {
             if (ARMConfData[n * priorsNum * 2 + p * 2 + 1] < objScore) {
