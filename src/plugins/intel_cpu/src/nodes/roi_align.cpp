--- conflicted
+++ resolved
@@ -647,11 +647,7 @@
         }
 
         const ngAlignedMode alignedMode = roiAlign->get_aligned_mode();
-<<<<<<< HEAD
-        if (alignedMode != ngAlignedMode::ASYMMETRIC && alignedMode != ngAlignedMode::TF_HALF_PIXEL_FOR_NN && alignedMode != ngAlignedMode::HALF_PIXEL) {
-=======
         if (alignedMode != ngAlignedMode::ASYMMETRIC && alignedMode != ngAlignedMode::HALF_PIXEL_FOR_NN && alignedMode != ngAlignedMode::HALF_PIXEL) {
->>>>>>> 35b8972d
             errorMessage = "Doesn't support mode: " + ngraph::as_string(alignedMode);
             return false;
         }
@@ -681,13 +677,8 @@
         const ngAlignedMode mAligned = roiAlign->get_aligned_mode();
         if (mAligned == ngAlignedMode::ASYMMETRIC) {
             alignedMode = ROIAlignedMode::ra_asymmetric;
-<<<<<<< HEAD
-        } else if (mAligned == ngAlignedMode::TF_HALF_PIXEL_FOR_NN) {
-            alignedMode = ROIAlignedMode::ra_tf_half_pixel_for_nn;
-=======
         } else if (mAligned == ngAlignedMode::HALF_PIXEL_FOR_NN) {
             alignedMode = ROIAlignedMode::ra_half_pixel_for_nn;
->>>>>>> 35b8972d
         } else if (mAligned == ngAlignedMode::HALF_PIXEL) {
             alignedMode = ROIAlignedMode::ra_half_pixel;
         }
@@ -914,11 +905,7 @@
     float offset_dst = 0;
 
     switch (alignedMode) {
-<<<<<<< HEAD
-    case ROIAlignedMode::ra_tf_half_pixel_for_nn: {
-=======
     case ROIAlignedMode::ra_half_pixel_for_nn: {
->>>>>>> 35b8972d
         aligned = true;
         offset_dst = -0.5;
         break;
