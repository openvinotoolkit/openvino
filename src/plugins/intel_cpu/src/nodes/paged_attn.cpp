// Copyright (C) 2018-2024 Intel Corporation
// SPDX-License-Identifier: Apache-2.0
//

#include "paged_attn.h"

#include <algorithm>
#include <string>
#include <vector>

#include "common/arbitrary_order_desc_creator.h"
#include "common/primitive_hashing_utils.hpp"
#include "cpu/x64/cpu_isa_traits.hpp"
#include "dnnl_extension_utils.h"
#include "kernels/scaled_attn/attn_memcpy.hpp"
#include "kernels/scaled_attn/attn_quant.hpp"
#include "kernels/scaled_attn/executor_pa.hpp"
#include "memory_desc/cpu_memory_desc_utils.h"
#include "memory_desc/dnnl_blocked_memory_desc.h"
#include "onednn/dnnl.h"
#include "openvino/core/parallel.hpp"
#include "openvino/util/common_util.hpp"
#include "shape_inference/shape_inference_internal_dyn.hpp"
#include "utils/plain_tensor.hpp"

using namespace ov::Extensions::Cpu;
using namespace ov::Extensions::Cpu::XARCH;
using namespace dnnl::impl;
using namespace dnnl::impl::cpu::x64;

namespace ov {
namespace intel_cpu {
namespace node {

struct PagedAttentionKey {
    ov::element::Type rtPrecision;

    size_t hash() const;
    bool operator==(const PagedAttentionKey& rhs) const;
};

size_t PagedAttentionKey::hash() const {
    size_t seed = 0;
    seed = hash_combine(seed, rtPrecision.hash());

    return seed;
}

bool PagedAttentionKey::operator==(const PagedAttentionKey& rhs) const {
    auto retVal = rtPrecision == rhs.rtPrecision;

    return retVal;
}

PagedAttention::PagedAttention(const std::shared_ptr<ov::Node>& op, const GraphContext::CPtr context)
    : Node(op, context, InternalDynShapeInferFactory()) {
    std::string errorMessage;
    if (!isSupportedOperation(op, errorMessage)) {
        OPENVINO_THROW("CPU: " + errorMessage);
    }
    // output score may have no child
    m_hasScore = !op->get_output_target_inputs(1).empty();
}

void PagedAttention::initSupportedPrimitiveDescriptors() {
    if (!supportedPrimitiveDescriptors.empty())
        return;
    auto rtPrecision = getRuntimePrecision();

    NodeConfig config;
    auto& creatorsMap = BlockedDescCreator::getCommonCreators();
    auto orgInputNumber = getOriginalInputsNumber();
    config.inConfs.resize(orgInputNumber);
    config.outConfs.resize(getOriginalOutputsNumber());
    config.inConfs[PagedAttentionExecutor::ID_Q].setMemDesc(
        creatorsMap.at(LayoutType::ncsp)
            ->createSharedDesc(rtPrecision, getInputShapeAtPort(PagedAttentionExecutor::ID_Q)));
    config.inConfs[PagedAttentionExecutor::ID_K].setMemDesc(
        creatorsMap.at(LayoutType::ncsp)
            ->createSharedDesc(rtPrecision, getInputShapeAtPort(PagedAttentionExecutor::ID_K)));
    config.inConfs[PagedAttentionExecutor::ID_V].setMemDesc(
        creatorsMap.at(LayoutType::ncsp)
            ->createSharedDesc(rtPrecision, getInputShapeAtPort(PagedAttentionExecutor::ID_V)));

    OPENVINO_ASSERT(orgInputNumber == 13, "The input number of PagedAttention should be 13.");
    // kvcache, float, []
<<<<<<< HEAD
    auto past_key_input_mem_precision = getOriginalInputPrecisionAtPort(PagedAttentionExecutor::ID_KCACHE);
    auto past_value_input_mem_precision = getOriginalInputPrecisionAtPort(PagedAttentionExecutor::ID_VCACHE);
    config.inConfs[PagedAttentionExecutor::ID_KCACHE].setMemDesc(creatorsMap.at(LayoutType::ncsp)->createSharedDesc(
        past_key_input_mem_precision, getInputShapeAtPort(PagedAttentionExecutor::ID_KCACHE)));
    config.inConfs[PagedAttentionExecutor::ID_VCACHE].setMemDesc(creatorsMap.at(LayoutType::ncsp)->createSharedDesc(
        past_value_input_mem_precision, getInputShapeAtPort(PagedAttentionExecutor::ID_VCACHE)));
=======
    auto past_kv_input_mem_precision = getOriginalInputPrecisionAtPort(PagedAttentionExecutor::ID_KCACHE);
    config.inConfs[PagedAttentionExecutor::ID_KCACHE].setMemDesc(
        creatorsMap.at(LayoutType::ncsp)
            ->createSharedDesc(past_kv_input_mem_precision, getInputShapeAtPort(PagedAttentionExecutor::ID_KCACHE)));
    config.inConfs[PagedAttentionExecutor::ID_VCACHE].setMemDesc(
        creatorsMap.at(LayoutType::ncsp)
            ->createSharedDesc(past_kv_input_mem_precision, getInputShapeAtPort(PagedAttentionExecutor::ID_VCACHE)));
>>>>>>> 45bf77b8
    // past_lens, int, [b_seq]
    config.inConfs[PagedAttentionExecutor::ID_PAST_LENS].setMemDesc(
        creatorsMap.at(LayoutType::ncsp)
            ->createSharedDesc(ov::element::i32, getInputShapeAtPort(PagedAttentionExecutor::ID_PAST_LENS)));
    // subsequence_begins, int, [b_seq]
    config.inConfs[PagedAttentionExecutor::ID_SUBSEQUENCE_BEGINS].setMemDesc(
        creatorsMap.at(LayoutType::ncsp)
            ->createSharedDesc(ov::element::i32, getInputShapeAtPort(PagedAttentionExecutor::ID_SUBSEQUENCE_BEGINS)));
    // block_indices, int, [num_blocks]
    config.inConfs[PagedAttentionExecutor::ID_BLOCK_INDICES].setMemDesc(
        creatorsMap.at(LayoutType::ncsp)
            ->createSharedDesc(ov::element::i32, getInputShapeAtPort(PagedAttentionExecutor::ID_BLOCK_INDICES)));
    // block_indices_begins, int, [b_seq]
    config.inConfs[PagedAttentionExecutor::ID_BLOCK_INDICES_BEGINS].setMemDesc(
        creatorsMap.at(LayoutType::ncsp)
            ->createSharedDesc(ov::element::i32, getInputShapeAtPort(PagedAttentionExecutor::ID_BLOCK_INDICES_BEGINS)));
    // scale, float, []
    config.inConfs[PagedAttentionExecutor::ID_SCALE].setMemDesc(
        creatorsMap.at(LayoutType::ncsp)
            ->createSharedDesc(ov::element::f32, getInputShapeAtPort(PagedAttentionExecutor::ID_SCALE)));
    // sliding_window, int, []
    config.inConfs[PagedAttentionExecutor::ID_SLIDING_WINDOW].setMemDesc(
        creatorsMap.at(LayoutType::ncsp)
            ->createSharedDesc(ov::element::i32, getInputShapeAtPort(PagedAttentionExecutor::ID_SLIDING_WINDOW)));
    // alibi_slopes, float, [H|0]
    config.inConfs[PagedAttentionExecutor::ID_ALIBI_SLOPES].setMemDesc(
        creatorsMap.at(LayoutType::ncsp)
            ->createSharedDesc(ov::element::f32, getInputShapeAtPort(PagedAttentionExecutor::ID_ALIBI_SLOPES)));
    // max_context_len, int, []
    config.inConfs[PagedAttentionExecutor::ID_MAX_CONTEXT_LEN].setMemDesc(
        creatorsMap.at(LayoutType::ncsp)
            ->createSharedDesc(ov::element::i32, getInputShapeAtPort(PagedAttentionExecutor::ID_MAX_CONTEXT_LEN)));

    config.outConfs[0].setMemDesc(
        creatorsMap.at(LayoutType::ncsp)->createSharedDesc(rtPrecision, getOutputShapeAtPort(0)));
    config.outConfs[1].setMemDesc(
        creatorsMap.at(LayoutType::ncsp)->createSharedDesc(ov::element::f32, getOutputShapeAtPort(1)));

    supportedPrimitiveDescriptors.emplace_back(config, impl_desc_type::ref_any);
}

void PagedAttention::createPrimitive() {
    auto rtPrecision = getRuntimePrecision();

    // in one model, kvCachePrecision could not be changed so no need to care whether it may be changed.
    PagedAttentionKey key = {rtPrecision};

    auto builder = [&](const PagedAttentionKey& key) -> std::shared_ptr<PagedAttentionExecutor> {
#ifdef OPENVINO_ARCH_X86_64
        // Since we are quantize only last dim it's safe to use the last dim of KV.
        auto kCachePrecision = getOriginalInputPrecisionAtPort(PagedAttentionExecutor::ID_KCACHE);
        auto vCachePrecision = getOriginalInputPrecisionAtPort(PagedAttentionExecutor::ID_VCACHE);
        const auto cpuConfig = context->getConfig();

        size_t key_group_size = cpuConfig.keyCacheGroupSize;
        size_t value_group_size = cpuConfig.valueCacheGroupSize;
        return make_pa_executor(rtPrecision, kCachePrecision, vCachePrecision, key_group_size, value_group_size);
#else
        return nullptr;
#endif
    };

    auto cache = context->getParamsCache();
    auto result = cache->getOrCreate(key, builder);
    if (!result.first) {
        OPENVINO_THROW("PagedAttention AttentionExecutor creation fails with precision " + rtPrecision.to_string());
    }
    m_executor = result.first;
}

void PagedAttention::execute(dnnl::stream strm) {
    auto orginInputNumber = getOriginalInputsNumber();
    std::vector<MemoryPtr> inputs(orginInputNumber);
    std::vector<MemoryPtr> outputs(m_hasScore ? 2 : 1);

    for (size_t i = 0; i < orginInputNumber; i++) {
        inputs[i] = getSrcMemoryAtPort(i);
    }

    auto outDims = inputs[0]->getStaticDims();
    const auto& keyDims = inputs[1]->getStaticDims();
    const auto& valueDims = inputs[2]->getStaticDims();
    // value head_size may be not same with key
    if (keyDims[1] != valueDims[1]) {
        // The outDims[1] should be `num_heads * v_head_size`, it can be got from:
        // because:
        //   q: query_ps[1] = num_heads * head_size
        //   k: key_ps[1] = num_kv_heads * head_size
        //   v: value_ps[1] = num_kv_heads * v_head_size
        // therefore:
        //   q * v / k = (num_heads * head_size) * (num_kv_heads * v_head_size) /
        //               (num_kv_heads * head_size) = num_heads * v_head_size
        outDims[1] = outDims[1] * valueDims[1] / keyDims[1];
    }
    if (m_hasScore) {
        size_t len = 0;
        const auto& pastLensDims = inputs[5]->getStaticDims();
        auto pastLens = inputs[5]->getDataAs<const int32_t>();
        for (size_t i = 0; i < pastLensDims[0]; i++)
            len += pastLens[i];
        len += outDims[0];
        VectorDims scoreDims{len};
        redefineOutputMemory({outDims, scoreDims});
    } else {
        redefineOutputMemory(0, outDims);
    }

    outputs[0] = getDstMemoryAtPort(0);
    if (m_hasScore)
        outputs[1] = getDstMemoryAtPort(1);

    m_executor->execute(inputs, outputs);
}

bool PagedAttention::isSupportedOperation(const std::shared_ptr<const ov::Node>& op,
                                          std::string& errorMessage) noexcept {
    try {
        auto vCachePrecision = op->get_input_element_type(PagedAttentionExecutor::ID_VCACHE);
        auto kCachePrecision = op->get_input_element_type(PagedAttentionExecutor::ID_KCACHE);
        if (one_of(vCachePrecision, ov::element::i4, ov::element::u4, ov::element::u8)) {
            if (kCachePrecision != ov::element::u8) {
                errorMessage = "PageAttn key value cache compression doesn't support key cache prec " +
                               kCachePrecision.to_string() + " value cache prec " + vCachePrecision.to_string();
                return false;
            }
        }
        int orgInput = static_cast<int>(op->get_input_size());
        if (op->get_type_name() == std::string("PagedAttentionExtension") &&
            orgInput == PagedAttentionExecutor::ID_SLIDING_WINDOW + 1) {
            return true;
        }
    } catch (...) {
        return false;
    }
    return true;
}

ov::element::Type PagedAttention::getRuntimePrecision() const {
    auto rtPrecision = getOriginalInputPrecisionAtPort(0);
    // bf16 should be enabled only when platform supports
    if (rtPrecision == ov::element::bf16 && ov::with_cpu_x86_bfloat16()) {
        rtPrecision = ov::element::bf16;
    } else if (rtPrecision == ov::element::f16 && ov::with_cpu_x86_avx512_core_fp16()) {
        rtPrecision = ov::element::f16;
    } else {
        rtPrecision = ov::element::f32;
    }
    return rtPrecision;
}

}  // namespace node
}  // namespace intel_cpu
}  // namespace ov<|MERGE_RESOLUTION|>--- conflicted
+++ resolved
@@ -84,22 +84,14 @@
 
     OPENVINO_ASSERT(orgInputNumber == 13, "The input number of PagedAttention should be 13.");
     // kvcache, float, []
-<<<<<<< HEAD
     auto past_key_input_mem_precision = getOriginalInputPrecisionAtPort(PagedAttentionExecutor::ID_KCACHE);
     auto past_value_input_mem_precision = getOriginalInputPrecisionAtPort(PagedAttentionExecutor::ID_VCACHE);
-    config.inConfs[PagedAttentionExecutor::ID_KCACHE].setMemDesc(creatorsMap.at(LayoutType::ncsp)->createSharedDesc(
-        past_key_input_mem_precision, getInputShapeAtPort(PagedAttentionExecutor::ID_KCACHE)));
-    config.inConfs[PagedAttentionExecutor::ID_VCACHE].setMemDesc(creatorsMap.at(LayoutType::ncsp)->createSharedDesc(
-        past_value_input_mem_precision, getInputShapeAtPort(PagedAttentionExecutor::ID_VCACHE)));
-=======
-    auto past_kv_input_mem_precision = getOriginalInputPrecisionAtPort(PagedAttentionExecutor::ID_KCACHE);
     config.inConfs[PagedAttentionExecutor::ID_KCACHE].setMemDesc(
         creatorsMap.at(LayoutType::ncsp)
-            ->createSharedDesc(past_kv_input_mem_precision, getInputShapeAtPort(PagedAttentionExecutor::ID_KCACHE)));
+            ->createSharedDesc(past_key_input_mem_precision, getInputShapeAtPort(PagedAttentionExecutor::ID_KCACHE)));
     config.inConfs[PagedAttentionExecutor::ID_VCACHE].setMemDesc(
         creatorsMap.at(LayoutType::ncsp)
-            ->createSharedDesc(past_kv_input_mem_precision, getInputShapeAtPort(PagedAttentionExecutor::ID_VCACHE)));
->>>>>>> 45bf77b8
+            ->createSharedDesc(past_value_input_mem_precision, getInputShapeAtPort(PagedAttentionExecutor::ID_VCACHE)));
     // past_lens, int, [b_seq]
     config.inConfs[PagedAttentionExecutor::ID_PAST_LENS].setMemDesc(
         creatorsMap.at(LayoutType::ncsp)
