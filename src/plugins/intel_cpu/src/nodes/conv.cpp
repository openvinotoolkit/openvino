--- conflicted
+++ resolved
@@ -367,9 +367,12 @@
 void Convolution::getSupportedDescriptors() {
     if (!descs.empty())
         return;
-
+    if (!attrs.empty())
+        IE_THROW() << "attrs vector is not empty '" << getName() << "'";
+
+    attrs.reserve(2);
     withBiases = getOriginalInputsNumber() == 3;
-
+    havingZeroPoint = (!legacyInputZeroPoints.empty());
     initTryBrgconvFlag();
 
     if (!implPriorities.empty()) {
@@ -712,33 +715,14 @@
     if (!supportedPrimitiveDescriptors.empty())
         return;
 
-<<<<<<< HEAD
-    std::vector<dnnl::primitive_attr> attrs;
-    attrs.reserve(2);
     SetPostOpsAndZeroPoints(attrs);
-=======
-    pInitAttrs[0] = std::make_shared<dnnl::primitive_attr>();
-    auto attrsNum = shouldTryBrgconv ? 2 : 1;
-    setPostOps(*pInitAttrs[0], MemoryDescUtils::makeDummyShape(getOutputShapeAtPort(0)).getStaticDims(), true);
-    if (shouldTryBrgconv && !pInitAttrs[1]) {
-        pInitAttrs[1] = std::make_shared<dnnl::primitive_attr>();
-        setPostOps(*pInitAttrs[1], MemoryDescUtils::makeDummyShape(getOutputShapeAtPort(0)).getStaticDims(), false);
-    }
-
->>>>>>> 92ef155e
     bool containJitImpl = false;
 
     for (auto& desc : descs) {
         if (containJitImpl && isPossibleToSkipInitConfig(desc))
             continue;
-<<<<<<< HEAD
         for (int i = 0; i < attrs.size(); i++) {
             auto &attr = attrs[i];
-=======
-        for (int i = 0; i < attrsNum; i++) {
-            auto &attr = *pInitAttrs[i];
-            addZeroPoints(attr);
->>>>>>> 92ef155e
             auto itpd = desc.createPrimitiveDescriptorIterator(getEngine(), attr);
             while (static_cast<bool>(itpd)) {
                 NodeConfig config;
@@ -941,34 +925,43 @@
     }
 }
 
+//See the src/plugins/intel_cpu/src/docs/convPostOps.md for details
 void Convolution::SetPostOpsAndZeroPoints(std::vector<dnnl::primitive_attr> &attrs) {
-    const bool havingZeroPoint = (!legacyOutputCompensation.empty());
     const bool zpPerTensor = (havingZeroPoint && !inputZeroPoints.empty());
     const bool zpPerChannel = (havingZeroPoint && inputZeroPoints.empty());
-
-    // attr[0] - Legacy post ops + Legacy zero points
+    //avx512 core on u8 would try pre-set attrs[0].
+    //whether try brgconv on avx512, attr[0] is enough by now.
+    if (!attrs.empty())
+        return;
+
+    // attr[0] - Legacy post ops + Legacy zero points.
     attrs.resize(1);
     setPostOps(attrs[0], MemoryDescUtils::makeDummyShape(getOutputShapeAtPort(0)).getStaticDims(), true);
     addLegacyZeroPoints(attrs[0]);
-    //2 attributes are needed only when having depthwise/quantization/convolution post ops or per-tensor zp;
-    if (attrs[0].get_post_ops().get()->find(dnnl::impl::primitive_kind::depthwise) == -1 &&
-        attrs[0].get_post_ops().get()->find(dnnl::impl::primitive_kind::quantization) == -1 &&
-        attrs[0].get_post_ops().get()->find(dnnl::impl::primitive_kind::convolution) == -1 && !havingZeroPoint) {
-        // return to avoid duplicated attribute when shouldTryBrgconv is True;
+
+    //dw-conv would be fused into conv only on AVX2 platform. no need attr[1].
+    if (attrs[0].get_post_ops().get()->find(dnnl::impl::primitive_kind::convolution) != -1) {
+        return;
+    }
+
+    //2 attributes are not needed when without depthwise/quantization ops or per-tensor zp;
+    if (!havingZeroPoint && attrs[0].get_post_ops().get()->find(dnnl::impl::primitive_kind::depthwise) == -1 &&
+        attrs[0].get_post_ops().get()->find(dnnl::impl::primitive_kind::quantization) == -1) {
+        // return to avoid duplicated attribute even when shouldTryBrgconv is true;
         return;
     }
 
     // Per channel zero point can only use attr[0];
     if (zpPerChannel)
         return;
-
-    if (shouldTryBrgconv) {
+    // Only use 2 attributes on AMX with binary post-ops/per-tensor zp.
+    if (shouldTryBrgconv && dnnl::impl::cpu::x64::mayiuse(dnnl::impl::cpu::x64::avx512_core_amx)) {
         attrs.resize(2);
         if (!zpPerTensor) {
             // attr[1] - Binary post ops && without zero point
             setPostOps(attrs[1], MemoryDescUtils::makeDummyShape(getOutputShapeAtPort(0)).getStaticDims(), false);
         } else {
-            // attr[1] - legacy post ops && stock zero points
+            // WR:attr[1] - legacy post ops && stock zero points
             //@todo: Switch back to binary postops when binary perf issue fix.
             // ONEDNN limitition: BRGCONV_AMX does not support input zeropoint.Only JIT_AMX supports input zp.
             // So for now, Use JIT AMX with legacy post ops to hanlde pertensor zero point for performance gain.
@@ -996,15 +989,6 @@
     if (isStridedBlobsSupported) {
         createDescriptor({config.inConfs[0].getMemDesc()}, {config.outConfs[0].getMemDesc()});
     }
-<<<<<<< HEAD
-
-    std::vector<dnnl::primitive_attr> attrs;
-
-    attrs.reserve(2);
-    SetPostOpsAndZeroPoints(attrs);
-=======
-    auto attrsNum = shouldTryBrgconv ? 2 : 1;
->>>>>>> 92ef155e
 
     auto rightConfig = selectedPD->getConfig();
     size_t selected_count = 0;
@@ -1015,15 +999,9 @@
         auto& desc = descs[i];
         if (containJitImpl && isPossibleToSkipInitConfig(desc))
             continue;
-<<<<<<< HEAD
         //Attributes support level differs in fork onednn.
         for (int n = 0; n < attrs.size(); n++) {
             auto &attr = attrs[n];
-=======
-        for (int n = 0; n < attrsNum; n++) {
-            auto &attr = *pInitAttrs[n];
-            addZeroPoints(attr);
->>>>>>> 92ef155e
             auto itpd = desc.createPrimitiveDescriptorIterator(getEngine(), attr);
             while (static_cast<bool>(itpd)) {
                 NodeConfig cfg;
@@ -1634,13 +1612,12 @@
     }
 }
 
-<<<<<<< HEAD
-=======
+
 void Convolution::initTryBrgconvFlag() {
     // Due to performance issue, brgconv will only be enabled by default:
     // 1, static shape(dynamic shape may change weights layout if the input shape changes and cause performance issue: 86948)
     // 2, support amx
-    // 3, int8 without binary postops when avx512
+    // 3, int8 without legacy postops/zero point when avx512
     if (!isDynamicNode()) {
         if (dnnl::impl::cpu::x64::mayiuse(dnnl::impl::cpu::x64::avx512_core_amx)) {
             shouldTryBrgconv = true;
@@ -1649,22 +1626,19 @@
             // heuristics: if it's int8 model and it has binary post ops we will not use brgconv
             if (canBeExecutedInInt8()) {
                 shouldTryBrgconv = true;
-                dnnl::primitive_attr attrs;
-                setPostOps(attrs, MemoryDescUtils::makeDummyShape(getOutputShapeAtPort(0)).getStaticDims(), false);
-                const auto& ops = attrs.get_post_ops();
-                for (int i = 0; i < ops.len(); i++) {
-                    if (ops.kind(i) == dnnl::primitive::kind::binary) {
-                        shouldTryBrgconv = false;
-                        break;
-                    }
-                }
-                if (shouldTryBrgconv)
-                    pInitAttrs[1] = std::make_shared<dnnl::primitive_attr>(std::move(attrs));
-            }
-        }
-    }
-}
->>>>>>> 92ef155e
+                dnnl::primitive_attr attr;
+                //Set the legacy attr
+                setPostOps(attr, MemoryDescUtils::makeDummyShape(getOutputShapeAtPort(0)).getStaticDims(), true);
+                addLegacyZeroPoints(attr);
+                attrs.push_back(attr);
+                const auto& ops = attr.get_post_ops();
+                if (havingZeroPoint || ops.get()->find(dnnl::impl::primitive_kind::depthwise) != -1 ||
+                    ops.get()->find(dnnl::impl::primitive_kind::quantization) != -1)
+                    shouldTryBrgconv = false;
+            }
+        }
+    }
+}
 
 }   // namespace node
 }   // namespace intel_cpu
