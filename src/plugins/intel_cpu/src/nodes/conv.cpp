// Copyright (C) 2018-2023 Intel Corporation
// SPDX-License-Identifier: Apache-2.0
//

#include "conv.h"
#include "onednn/dnnl.h"
#include "reorder.h"
#include "input.h"
#include "eltwise.h"
#include "fake_quantize.h"
#include "pooling.h"
#include "concat.h"
#include <graph.h>
#include "cpu/x64/cpu_isa_traits.hpp"
#include <common/c_types_map.hpp>
#include <cstdlib>
#include <memory>
#include <oneapi/dnnl/dnnl.hpp>
#include <oneapi/dnnl/dnnl_common.hpp>
#include <string>
#include <vector>
#include <dnnl_types.h>
#include <dnnl_extension_utils.h>
#include <oneapi/dnnl/dnnl_types.h>
#include <utils/general_utils.h>
#include <ngraph/ops.hpp>
#include <cpu/x64/jit_generator.hpp>
#include "common/cpu_convert.h"
#include <memory_desc/cpu_memory_desc_utils.h>
#include "memory_desc/dnnl_blocked_memory_desc.h"
#include "utils/cpu_utils.hpp"
#include "utils/debug_capabilities.h"
#include <common/primitive_hashing_utils.hpp>
#include <cpu/cpu_primitive.hpp>
#include <common/primitive_desc.hpp>
#include <common/primitive_desc_iface.hpp>

using namespace dnnl;
using namespace InferenceEngine;

namespace ov {
namespace intel_cpu {
namespace node {
namespace {

struct ConvKey {
    DnnlMemoryDescCPtr inp0;
    DnnlMemoryDescCPtr inp1;
    DnnlMemoryDescCPtr bias;
    DnnlMemoryDescCPtr out;

    std::vector<size_t> stride;
    std::vector<ptrdiff_t> dilation;
    std::vector<ptrdiff_t> paddingL;
    std::vector<ptrdiff_t> paddingR;

    dnnl::primitive_attr attr;
    impl_desc_type implType;

    bool constWeight;

    size_t hash() const;
    bool operator==(const ConvKey& rhs) const;
};

size_t ConvKey::hash() const {
    using namespace dnnl::impl;
    using namespace dnnl::impl::primitive_hashing;

    size_t seed = 0;

    for (const auto& ptr : {inp0, inp1, bias, out}) {
        if (ptr) {
            seed = hash_combine(seed, get_md_hash(*ptr->getDnnlDesc().get()));
        }
    }

    seed = get_vector_hash(seed, stride);
    seed = get_vector_hash(seed, dilation);
    seed = get_vector_hash(seed, paddingL);
    seed = get_vector_hash(seed, paddingR);

    seed = hash_combine(seed, get_attr_hash(*attr.get()));
    seed = hash_combine(seed, implType);
    seed = hash_combine(seed, constWeight);
    return seed;
}

bool ConvKey::operator==(const ConvKey &rhs) const {
    bool retVal = true;
    if (inp0 != rhs.inp0) {
        retVal = retVal && inp0 && rhs.inp0 && inp0->getDnnlDesc() == rhs.inp0->getDnnlDesc();
    }
    if (inp1 != rhs.inp1) {
        retVal = retVal && inp1 && rhs.inp1 && inp1->getDnnlDesc() == rhs.inp1->getDnnlDesc();
    }
    if (bias != rhs.bias) {
        retVal = retVal && bias && rhs.bias && bias->getDnnlDesc() == rhs.bias->getDnnlDesc();
    }
    if (out != rhs.out) {
        retVal = retVal && out && rhs.out && out->getDnnlDesc() == rhs.out->getDnnlDesc();
    }

    retVal = retVal && stride == rhs.stride;
    retVal = retVal && dilation == rhs.dilation;
    retVal = retVal && paddingL == rhs.paddingL;
    retVal = retVal && paddingR == rhs.paddingR;

    retVal = retVal && *attr.get() == *rhs.attr.get() && implType == rhs.implType && constWeight == rhs.constWeight;
    return retVal;
}

} // namespace

class Convolution::FusedSubgraph {
public:
    FusedSubgraph(const std::vector<NodePtr> &opList, const Convolution &conv, const GraphContext::CPtr context) {
        _graph = std::unique_ptr<Graph>(new Graph());

        std::unordered_set<NodePtr> nodesSet;
        std::vector<EdgePtr> edges;

        auto addEdge = [&](const NodePtr& parent, const NodePtr& child, size_t parentPort, size_t childPort) -> void {
            auto edge = std::make_shared<Edge>(parent, child, parentPort, childPort);
            child->addEdge(edge);
            edges.push_back(edge);
            nodesSet.insert(parent);
            nodesSet.insert(child);
        };

        //Make inputs
        const auto &inpMemDesc1 = conv.getBaseMemDescAtOutputPort(0);
        auto inp0 = std::make_shared<Input>(inpMemDesc1, "inp0", "Parameter", context);
        inputs.push_back(inp0);
        const size_t sumPortNum = conv.getParentEdges().size() - 1;
        const auto &inpMemDesc2 = conv.getBaseMemDescAtInputPort(sumPortNum);
        auto inp1 = std::make_shared<Input>(inpMemDesc2, "inp1", "Parameter", context);
        inputs.push_back(inp1);

        auto itr = std::find_if(opList.begin(), opList.end(), [](const NodePtr &node) {
            if (auto eltwise = std::dynamic_pointer_cast<Eltwise>(node)) {
                return eltwise->isSpecialConvolutionAddFusing();
            }
            return false;
        });

        if (itr == opList.end())
            return;

        auto sumNode = *itr;
        addEdge(inp0, sumNode, 0, 0);
        addEdge(inp1, sumNode, 0, 1);

        //Replicate the rest of the subgraph
        auto parentItr = itr;
        while (++itr != opList.end()) {
            auto parentNode = *parentItr;
            auto currentNode = *itr;
            if (Type::FakeQuantize == currentNode->getType()) {
                parentNode->addFusedNode(currentNode);
            } else {
                addEdge(parentNode, currentNode, 0, 0);
                auto constantsItr = conv.fusedConstNodes.find(currentNode);
                if (constantsItr != conv.fusedConstNodes.end()) {
                    size_t inpPort = 1lu;
                    for (const auto& item : constantsItr->second) {
                        addEdge(item, currentNode, 0, inpPort++);
                    }
                }
                parentItr = itr;
            }
        }

        //Make output
        const auto &outMemDesc = conv.getBaseMemDescAtOutputPort(0);
        auto out = std::make_shared<Input>(outMemDesc, "out", "Result", context);
        addEdge(*parentItr, out, 0, 0);
        outputs.push_back(out);

        std::vector<NodePtr> nodes(nodesSet.begin(), nodesSet.end());

        _graph->CreateGraph(nodes, edges, context, "fused_subgraph");
    }

    std::shared_ptr<Input> getInput(size_t idx) const {
        if (idx < inputs.size()) {
            return inputs[idx];
        } else {
            IE_THROW(OutOfBounds) << "Unexpected input index in Convolution::fusedSubgraph::getInput idx=" << idx
                                  << " inputs.size()=" << inputs.size();
        }
    }

    std::shared_ptr<Input> getOutput(size_t idx) const {
        if (idx < outputs.size()) {
            return outputs[idx];
        } else {
            IE_THROW(OutOfBounds) << "Unexpected output index in Convolution::fusedSubgraph::getInput idx=" << idx
                                  << " inputs.size()=" << outputs.size();
        }
    }

    void infer() {
        _graph->ResetInferCount();
        _graph->Infer();
    }

private:
    std::unique_ptr<Graph> _graph;
    std::vector<std::shared_ptr<Input>> inputs;
    std::vector<std::shared_ptr<Input>> outputs;
};

bool Convolution::isSupportedOperation(const std::shared_ptr<const ngraph::Node>& op, std::string& errorMessage) noexcept {
    try {
        if (!ngraph::is_type<ngraph::op::v1::Convolution>(op) && !ngraph::is_type<ngraph::op::v1::GroupConvolution>(op)) {
            errorMessage = "Only opset1 Convolution and GroupConvolution operations are supported";
            return false;
        }
        size_t ndims = op->get_input_partial_shape(0).rank().get_length();
        if ((ndims < 3) || (ndims > 5)) {
            errorMessage = "Doesn't support 'data' input with rank: " + std::to_string(ndims);
            return false;
        }
        if (op->get_input_partial_shape(1).is_dynamic()) {
            errorMessage = "Doesn't support dynamic weights shape";
            return false;
        }
    } catch (...) {
        return false;
    }

    return true;
}

Convolution::Convolution(const std::shared_ptr<ngraph::Node>& op, const GraphContext::CPtr context)
        : Node(op, context, NgraphShapeInferFactory(op, EMPTY_PORT_MASK)), withBiases(false), withSum(false), withDWConv(false),
          isGrouped(false), dw_conv_oc(0), dw_conv_ih(0), dw_conv_iw(0), dw_conv_in_dt(memory::data_type::undef),
          groupNum(1lu), IC(1), groupIC(1), groupOC(1), eltwisePrecision(Precision::FP32) {
    std::string errorMessage;
    if (!isSupportedOperation(op, errorMessage)) {
        IE_THROW(NotImplemented) << errorMessage;
    }

    auto convolutionOp = ngraph::as_type_ptr<ngraph::op::v1::Convolution>(op);
    auto groupConvolutionOp = ngraph::as_type_ptr<ngraph::op::v1::GroupConvolution>(op);

    if (convolutionOp) {
        algorithm = Algorithm::ConvolutionCommon;

        groupNum = 1;
        isGrouped = false;

        weightDims = convolutionOp->input_value(1).get_shape();

        IC = weightDims[1];
        groupIC = IC;
        groupOC = weightDims[0];

        biasesDims = { groupOC };

        for (int i = 0; i < convolutionOp->get_strides().size(); i++) {
            stride.push_back(convolutionOp->get_strides()[i]);
        }
        for (int i = 0; i < convolutionOp->get_dilations().size(); i++) {
            dilation.push_back(static_cast<ptrdiff_t>(convolutionOp->get_dilations()[i]) - 1);
        }
        paddingL = convolutionOp->get_pads_begin();
        paddingR = convolutionOp->get_pads_end();
        autoPadding = one_of(convolutionOp->get_auto_pad(), ov::op::PadType::SAME_UPPER, ov::op::PadType::SAME_LOWER);
    } else if (groupConvolutionOp) {
        algorithm = Algorithm::ConvolutionGrouped;

        groupNum = groupConvolutionOp->input_value(1).get_shape()[0];
        isGrouped = true;

        weightDims = groupConvolutionOp->input_value(1).get_shape();

        groupIC = weightDims[2];
        IC = groupIC * groupNum;
        groupOC = weightDims[1];

        biasesDims = {groupOC * groupNum};

        for (int i = 0; i < groupConvolutionOp->get_strides().size(); i++) {
            stride.push_back(groupConvolutionOp->get_strides()[i]);
        }
        for (int i = 0; i < groupConvolutionOp->get_dilations().size(); i++) {
            dilation.push_back(static_cast<ptrdiff_t>(groupConvolutionOp->get_dilations()[i]) - 1);
        }
        paddingL = groupConvolutionOp->get_pads_begin();
        paddingR = groupConvolutionOp->get_pads_end();
        autoPadding = one_of(groupConvolutionOp->get_auto_pad(), ov::op::PadType::SAME_UPPER, ov::op::PadType::SAME_LOWER);
    }
}

bool Convolution::canBeExecutedInInt8() const {
    auto inputDataType = DnnlExtensionUtils::IEPrecisionToDataType(getOriginalInputPrecisionAtPort(0));
    if (!legacyInputZeroPoints.empty())
        inputDataType = memory::data_type::u8;

    auto weightsDataType = DnnlExtensionUtils::IEPrecisionToDataType(getOriginalInputPrecisionAtPort(1));
    if (!legacyWeightsZeroPoints.empty())
        weightsDataType = memory::data_type::s8;

    return one_of(inputDataType, memory::data_type::u8, memory::data_type::s8) && weightsDataType == memory::data_type::s8;
}

InferenceEngine::Precision Convolution::fusedEltwisePrecision(const NodePtr& fusingNode) const {
    if (sumPrc != Precision::UNSPECIFIED)
        return sumPrc;

    InferenceEngine::Precision eltwisePrecision;

    int fusingPort = fusingNode->getFusingPort();
    if (fusingPort == 0) {
        eltwisePrecision = fusingNode->getOriginalInputPrecisionAtPort(1);
    } else if (fusingPort == 1) {
        eltwisePrecision = fusingNode->getOriginalInputPrecisionAtPort(0);
    } else {
        IE_THROW() << "Cannot determine Eltwise post op precision for Convolution node with name '" << getName() << "'";
    }

    return eltwisePrecision;
}

const std::vector<impl_desc_type>& Convolution::getPrimitivesPriority() {
    std::vector<impl_desc_type> priorities = {
        impl_desc_type::unknown,
        impl_desc_type::brgconv_avx512_amx_1x1,
        impl_desc_type::brgconv_avx512_amx,
        impl_desc_type::jit_avx512_amx_dw,
        impl_desc_type::jit_avx512_amx_1x1,
        impl_desc_type::jit_avx512_amx,
        impl_desc_type::brgconv_avx512_1x1,
        impl_desc_type::brgconv_avx512,
        impl_desc_type::jit_uni_dw,
        impl_desc_type::jit_uni_1x1,
        impl_desc_type::jit_uni,
        impl_desc_type::jit_avx512_dw,
        impl_desc_type::jit_avx512_1x1,
        impl_desc_type::jit_avx512,
        impl_desc_type::jit_avx2_dw,
        impl_desc_type::jit_avx2_1x1,
        impl_desc_type::jit_avx2,
        impl_desc_type::jit_avx_dw,
        impl_desc_type::jit_avx_1x1,
        impl_desc_type::jit_avx,
        impl_desc_type::jit_sse42_dw,
        impl_desc_type::jit_sse42_1x1,
        impl_desc_type::jit_sse42,
        impl_desc_type::gemm_any,
        impl_desc_type::gemm_blas,
        impl_desc_type::gemm_avx512,
        impl_desc_type::gemm_avx2,
        impl_desc_type::gemm_avx,
        impl_desc_type::gemm_sse42,
        impl_desc_type::jit_gemm,
        impl_desc_type::ref_any,
        impl_desc_type::ref,
    };

    if (!shouldTryBrgconv) {
        // remove brgconv_avx512_amx_1x1/brgconv_avx512_amx/brgconv_avx512/brgconv_avx512_1x1
        for (auto it = priorities.begin(); it != priorities.end(); ) {
            if (((*it) & brgconv_avx512) == brgconv_avx512)
                it = priorities.erase(it);
            else
                ++it;
        }
    }

    for (const auto& impl : priorities) {
        if (std::find(implPriorities.begin(), implPriorities.end(), impl) == implPriorities.end())
            implPriorities.push_back(impl);
    }
    return implPriorities;
}

void Convolution::getSupportedDescriptors() {
    if (!descs.empty())
        return;
    if (!attrs.empty())
        IE_THROW() << "attrs vector is not empty '" << getName() << "'";
    bool enforceBrgconv = false;
    attrs.reserve(2);
    withBiases = getOriginalInputsNumber() == 3;

    if (!implPriorities.empty()) {
        isPrimitivesPriorityDefined = true;
        // winograd support only constant weights and bias
        isWino = std::find(implPriorities.begin(), implPriorities.end(), impl_desc_type::jit_avx512_winograd) != implPriorities.end() &&
            dnnl::impl::cpu::x64::mayiuse(dnnl::impl::cpu::x64::avx512_core) && !canBeExecutedInInt8() &&
            getParentEdgeAt(1)->getParent()->isConstant() && getParentEdgeAt(1)->getParent()->getType() == Type::Input &&
            (withBiases ? (getParentEdgeAt(2)->getParent()->isConstant() && getParentEdgeAt(2)->getParent()->getType() == Type::Input) : true);

        // AVX512 brconv may be disabled by heuristics due to performance issues. User can force it via Primitives priority mechanism.
        if (dnnl::impl::cpu::x64::mayiuse(dnnl::impl::cpu::x64::avx512_core) &&
            std::any_of(implPriorities.begin(), implPriorities.end(), [](const impl_desc_type& desc_type) {
                return static_cast<bool>(desc_type & impl_desc_type::brgconv_avx512);
            })) {
            shouldTryBrgconv = true;
            enforceBrgconv = true;
        }
    }

    int expectedInputEdgesNum = static_cast<int>(getOriginalInputsNumber());
    for (int i = 0; i < fusedWith.size(); i++) {
        if (fusedWith[i]->getType() == Type::Convolution) {
            expectedInputEdgesNum += static_cast<int>(fusedWith[i]->getOriginalInputsNumber()) - 1;
        }

        if (fusedWith[i]->getAlgorithm() == Algorithm::EltwiseAdd) {
            auto* eltwiseNode = dynamic_cast<Eltwise *>(fusedWith[i].get());
            if (eltwiseNode && eltwiseNode->isSpecialConvolutionAddFusing()) {
                expectedInputEdgesNum++;
            }
        }
    }

    auto inputDataType = DnnlExtensionUtils::IEPrecisionToDataType(getOriginalInputPrecisionAtPort(0));
    if (!legacyInputZeroPoints.empty())
        inputDataType = memory::data_type::u8;

    outputDataType = DnnlExtensionUtils::IEPrecisionToDataType(getOriginalOutputPrecisionAtPort(0));
    eltwisePrecision = DnnlExtensionUtils::DataTypeToIEPrecision(outputDataType);
    if (!fusedWith.empty()) {
        outputDataType = DnnlExtensionUtils::IEPrecisionToDataType(fusedWith[fusedWith.size() - 1]->getOriginalOutputPrecisionAtPort(0));
        eltwisePrecision = DnnlExtensionUtils::DataTypeToIEPrecision(outputDataType);
    }

    // We need to make sure that convolution output and second input of fused Eltwise operation
    // have equal precision sizes since they use the same physical memory. In case precisions are different we upscale to FP32.
    if (outputDataType != memory::data_type::f32 && outputDataType != memory::data_type::bf16 && withSum) {
        for (int i = 0; i < fusedWith.size(); i++) {
            if (fusedWith[i]->getAlgorithm() == Algorithm::EltwiseAdd) {
                auto* eltwiseNode = dynamic_cast<Eltwise *>(fusedWith[i].get());
                if (eltwiseNode && eltwiseNode->isSpecialConvolutionAddFusing()) {
                    eltwisePrecision = fusedEltwisePrecision(fusedWith[i]);
                    if (DnnlExtensionUtils::DataTypeToIEPrecision(outputDataType).size() != eltwisePrecision.size()) {
                        eltwisePrecision = Precision::FP32;
                        outputDataType = memory::data_type::f32;
                    }
                    break;
                }
            }
        }
    }

    if (getParentEdges().size() != expectedInputEdgesNum)
        IE_THROW() << "Incorrect number of input edges for layer " << getName() << ", expected: " << expectedInputEdgesNum
                   << " actual: " << getParentEdges().size();
    if (getChildEdges().empty())
        IE_THROW() << "Incorrect number of output edges for layer " << getName();

    int ndims = getInputShapeAtPort(0).getRank();

    withDWConv = isFusedWith(Type::Convolution);
    if (withDWConv && isDynamicNode()) {
        IE_THROW() << "DW convolution is fused into convolution node " << getName() << " with dynamic shape.";
    }

    for (int i = 0; i < fusedWith.size(); i++) {
        auto *convolutionNode = dynamic_cast<Convolution *>(fusedWith[i].get());
        if (convolutionNode) {
            auto& inActivationDims = convolutionNode->inputShapes[0].getStaticDims();
            dw_conv_ih = inActivationDims[convolutionNode->inputShapes[0].getRank() - 2];
            dw_conv_iw = inActivationDims[convolutionNode->inputShapes[0].getRank() - 1];

            auto& outDims = convolutionNode->outputShapes[0].getStaticDims();
            dw_conv_oc = outDims[1];

            const auto &dwWeightsDims = convolutionNode->inputShapes[1].getStaticDims();
            dw_conv_kernel.push_back(dwWeightsDims[dwWeightsDims.size() - 1]);
            dw_conv_kernel.push_back(dwWeightsDims[dwWeightsDims.size() - 2]);
            dw_conv_strides = convolutionNode->getStride();

            if (canBeExecutedInInt8()) {
                if (i == 0) {
                    dw_conv_in_dt = DnnlExtensionUtils::IEPrecisionToDataType(getOriginalOutputPrecisionAtPort(0));
                } else {
                    dw_conv_in_dt = DnnlExtensionUtils::IEPrecisionToDataType(fusedWith[i - 1]->getOriginalOutputPrecisionAtPort(0));
                }
            } else {
                dw_conv_in_dt = memory::data_type::f32;
            }

            for (int j = 0; j < paddingR.size(); j++) {
                int with_group = isGrouped ? 1 : 0;
                int krn = weightDims[with_group + 2 + j];
                int src = getInputShapeAtPort(0).getStaticDims()[2 + j];
                int dst = getOutputShapeAtPort(0).getStaticDims()[2 + j];

                krn = (krn - 1)*(dilation[j] + 1) + 1;
                int calc_dst = (src - krn + paddingL[j]) / stride[j] + 1;
                paddingR[j] = (dst - calc_dst) * stride[j];
            }
        }
    }

    MemoryDescPtr in_candidate, out_candidate;
    memory::format_tag nspc = ndims == 3 ? memory::format_tag::nwc : (ndims == 4 ? memory::format_tag::nhwc : memory::format_tag::ndhwc);
    memory::format_tag ncsp = ndims == 3 ? memory::format_tag::ncw : (ndims == 4 ? memory::format_tag::nchw : memory::format_tag::ncdhw);
    memory::format_tag nCsp8c = ndims == 3 ? memory::format_tag::nCw8c : (ndims == 4 ? memory::format_tag::nChw8c : memory::format_tag::nCdhw8c);
    memory::format_tag nCsp16c = ndims == 3 ? memory::format_tag::nCw16c : (ndims == 4 ? memory::format_tag::nChw16c : memory::format_tag::nCdhw16c);

    if (canBeExecutedInInt8()) {
        DEBUG_LOG(getName(), "Creating I8 descriptor");
        //  We have to extend convolution_x8s8s32x from oneDNN to support BF16 output data type
        if (outputDataType == memory::data_type::bf16)
            outputDataType = memory::data_type::f32;
        if (eltwisePrecision == Precision::BF16)
            eltwisePrecision = Precision::FP32;
        // initTryBrgconvFlag depends on outputDataType, should be after outputDataType computed
        if (!enforceBrgconv)
            initTryBrgconvFlag();
        SetPostOpsAndZeroPoints(attrs);

        in_candidate = std::make_shared<DnnlBlockedMemoryDesc>(getInputShapeAtPort(0), inputDataType, nspc);
        out_candidate = std::make_shared<DnnlBlockedMemoryDesc>(getOutputShapeAtPort(0), outputDataType, nspc);
        createDescriptor({ in_candidate }, { out_candidate });
        return;
    }

    inputDataType = (getOriginalInputPrecisionAtPort(0) == Precision::BF16
                     && !(isDepthWise() && ndims == 5)) ? memory::data_type::bf16 : memory::data_type::f32;
    outputDataType = (getOriginalOutputPrecisionAtPort(0) == Precision::BF16
                      && !(isDepthWise() && ndims == 5)) ? memory::data_type::bf16 : memory::data_type::f32;
    eltwisePrecision = Precision::FP32;
    for (int i = 0; i < fusedWith.size(); i++) {
        if (fusedWith[i]->getAlgorithm() == Algorithm::EltwiseAdd) {
            auto* eltwiseNode = dynamic_cast<Eltwise *>(fusedWith[i].get());
            if (eltwiseNode && eltwiseNode->isSpecialConvolutionAddFusing()) {
                eltwisePrecision = fusedEltwisePrecision(fusedWith[i]);
                // TODO(amalyshe): there might be situation when convolution can be executed in BF16,
                // output is required in FP32 but eltwise inplace tensor would be in BF16
                // currently we forcedly change output to the BF16 that will add reoreder after the node
                // Another situation can be when we mark output as FP32 and Eltwise asPrecison (which stand
                // for input of inplace tensor precision) to FP32. This will add reorder for that in-place tensor
                // bofore the fused convolution. This behaviour might be more correct regarding expected markup
                // of the graph but performance of first and second approaches might be different. Need to verify
                outputDataType = eltwisePrecision == Precision::BF16 ? memory::data_type::bf16 : memory::data_type::f32;
                eltwisePrecision = DnnlExtensionUtils::DataTypeToIEPrecision(outputDataType);
            }
        }
    }
    // correction for cases of FP32 input - we do not have FP32 convolution supported BF16 output
    if (inputDataType == memory::data_type::f32
        && (outputDataType == memory::data_type::bf16 || eltwisePrecision == Precision::BF16)) {
        outputDataType = memory::data_type::f32;
        eltwisePrecision = Precision::FP32;
    }
    // initTryBrgconvFlag depends on outputDataType and eltwisePrecision.
    if (!enforceBrgconv)
        initTryBrgconvFlag();
    SetPostOpsAndZeroPoints(attrs);

    if (!one_of(ndims, 3, 4, 5))
        return;

    auto inputShape = getInputShapeAtPort(0);
    auto outputShape = getOutputShapeAtPort(0);

    bool acceptedFormat = inputDataType == memory::data_type::bf16;
    bool nspcAdded = false;
    acceptedFormat |= (shouldTryBrgconv && inputDataType == memory::data_type::f32);
    if (acceptedFormat && impl::cpu::x64::mayiuse(impl::cpu::x64::avx512_core)) {
        in_candidate = std::make_shared<DnnlBlockedMemoryDesc>(inputShape, inputDataType, nspc);
        out_candidate = std::make_shared<DnnlBlockedMemoryDesc>(outputShape, outputDataType, nspc);
        createDescriptor({ in_candidate }, { out_candidate });
        nspcAdded = true;
    }

    if (IC == 1 && groupOC == 1) {
        in_candidate = std::make_shared<DnnlBlockedMemoryDesc>(inputShape, inputDataType, ncsp);
        out_candidate = std::make_shared<DnnlBlockedMemoryDesc>(outputShape, outputDataType, ncsp);
        createDescriptor({ in_candidate }, { out_candidate });
    } else if (IC < 4) {
        in_candidate = std::make_shared<DnnlBlockedMemoryDesc>(inputShape, inputDataType, ncsp);
        out_candidate = std::make_shared<DnnlBlockedMemoryDesc>(outputShape, outputDataType, nCsp16c);
        createDescriptor({ in_candidate }, { out_candidate });
        out_candidate = std::make_shared<DnnlBlockedMemoryDesc>(outputShape, outputDataType, nCsp8c);
        createDescriptor({ in_candidate }, { out_candidate });
    } else {
        in_candidate = std::make_shared<DnnlBlockedMemoryDesc>(inputShape, inputDataType, nCsp16c);
        out_candidate = std::make_shared<DnnlBlockedMemoryDesc>(outputShape, outputDataType, nCsp16c);
        createDescriptor({ in_candidate }, { out_candidate });
        in_candidate = std::make_shared<DnnlBlockedMemoryDesc>(inputShape, inputDataType, nCsp8c);
        out_candidate = std::make_shared<DnnlBlockedMemoryDesc>(outputShape, outputDataType, nCsp8c);
        createDescriptor({ in_candidate }, { out_candidate });
    }

    in_candidate = std::make_shared<DnnlBlockedMemoryDesc>(inputShape, inputDataType, ncsp);
    out_candidate = std::make_shared<DnnlBlockedMemoryDesc>(outputShape, outputDataType, ncsp);
    createDescriptor({ in_candidate }, { out_candidate });

    if (!nspcAdded && (inputDataType != memory::data_type::bf16 && isNspcAvailable())) {
        in_candidate = std::make_shared<DnnlBlockedMemoryDesc>(inputShape, inputDataType, nspc);
        out_candidate = std::make_shared<DnnlBlockedMemoryDesc>(outputShape, outputDataType, nspc);
        createDescriptor({ in_candidate }, { out_candidate });
    }
}

void Convolution::setPostOps(dnnl::primitive_attr& attr,
                             const VectorDims& dims,
                             bool useLegacyPostOps,
                             bool initWeights) {
    dnnl::post_ops ops;
    auto& args = convPostOpsArgs[useLegacyPostOps];
    bool isINT8 = canBeExecutedInInt8();

    DnnlPostOpsComposer dnnlpoc(getEngine(), attr, ops, args, dims, 1, isINT8);

    DEBUG_LOG(getName(), " useLegacyPostOps=", useLegacyPostOps, " initWeights=", initWeights);

    for (int i = 0; i < fusedWith.size(); ++i) {
        auto& node = fusedWith[i];
        bool isLastPostOp = (i == (fusedWith.size() - 1));

        if (node->getType() == Type::Split || node->getType() == Type::Concatenation)
            continue;

        if (auto* eltwiseNode = dynamic_cast<Eltwise*>(node.get())) {
            if (eltwiseNode->isSpecialConvolutionAddFusing()) {
                if (withSumBroadcast) {
                    break;
                }
                DEBUG_LOG(getName(), ": Append ", node->getName(), " as sum post op");
                ops.append_sum(1.0, 0, DnnlExtensionUtils::IEPrecisionToDataType(eltwisePrecision));
            } else {
                if (useLegacyPostOps) {
                    bool forceBinary = false;
                    // Temporary debug functionality to be able to force binary postops for any model
                    CPU_DEBUG_CAP_ENABLE(if (std::getenv("OV_CPU_FORCE_ELTWISE_AS_BINARY")) {forceBinary = true;})
                    // try mapping with optimization w/o using binary postOps
                    if (eltwiseNode->appendAttrPostOps(dnnlpoc, isLastPostOp, outputDataType, forceBinary)) {
                        DEBUG_LOG(getName(), ": Append ", node->getName(), " as original post op without binary");
                        continue;
                    }
                    DEBUG_LOG(getName(), ": Append ", node->getName(), " as legacy post op");
                    eltwiseNode->appendPostOps(ops, dims, args);
                } else {
                    DEBUG_LOG(getName(), ": Append ", node->getName(), " as original post op with binary");
                    eltwiseNode->appendAttrPostOps(dnnlpoc, isLastPostOp, outputDataType);
                }
            }
            continue;
        }

        if (auto* fakeQuantizeNode = dynamic_cast<FakeQuantize*>(node.get())) {
            // drop rounding one special residual pattern
            // TODO: validate this unsafe optimization
            bool do_rounding = true;
            if (i == 0) {
                bool hasSubsequentSum = false;
                bool hasSubsequentFQ = false;
                for (int j = i + 1; j < fusedWith.size(); j++) {
                    auto &nextNode = fusedWith[j];

                    auto *nextEltwiseNode = dynamic_cast<Eltwise *>(nextNode.get());
                    if (nextEltwiseNode && nextEltwiseNode->isSpecialConvolutionAddFusing()) {
                        hasSubsequentSum = true;
                    }

                    auto *nextQuantizeNode = dynamic_cast<FakeQuantize *>(nextNode.get());
                    if (nextQuantizeNode) {
                        hasSubsequentFQ = true;
                    }
                }
                if (hasSubsequentSum && hasSubsequentFQ) {
                    do_rounding = false;
                }
            }

            if (useLegacyPostOps) {
                bool forceBinary = false;
                // Temporary debug functionality to be able to force binary postops for any model
                CPU_DEBUG_CAP_ENABLE(if (std::getenv("OV_CPU_FORCE_FQ_AS_BINARY")) {forceBinary = true;})
                // can we implement it without binary postOps?
                if (fakeQuantizeNode->appendAttrPostOps(dnnlpoc, isLastPostOp, outputDataType, forceBinary, do_rounding)) {
                    DEBUG_LOG(getName(), ": Append ", node->getName(), " as original post op without binary");
                    continue;
                }
                // fallback to legacy
                DEBUG_LOG(getName(), ": Append ", node->getName(), " as legacy post op");
                fakeQuantizeNode->appendPostOps(ops, dims, args);
            } else {
                DEBUG_LOG(getName(), ": Append ", node->getName(), " as original post op with binary");
                fakeQuantizeNode->appendAttrPostOps(dnnlpoc, isLastPostOp, outputDataType, true, do_rounding);
            }
            continue;
        }

        auto* convolutionNode = dynamic_cast<Convolution*>(node.get());
        if (convolutionNode) {
            if (initWeights) {
                args[DNNL_ARG_ATTR_POST_OP_DW | DNNL_ARG_WEIGHTS] = getParentEdgeAt(getOriginalInputsNumber() + 0)->getMemoryPtr();
                args[DNNL_ARG_ATTR_POST_OP_DW | DNNL_ARG_BIAS] = getParentEdgeAt(getOriginalInputsNumber() + 1)->getMemoryPtr();

                DEBUG_LOG(getName(), ": Append ", node->getName(), " as DW convolution");
                // todo: rewrite onto append_dw_k3s2p1
                ops.append_dw_conv(dw_conv_ih,
                                   dw_conv_iw,
                                   dw_conv_kernel[Y_AXIS],
                                   dw_conv_kernel[X_AXIS],
                                   dw_conv_strides[Y_AXIS],
                                   dw_conv_strides[X_AXIS],
                                   dnnl::memory::convert_to_c(dw_conv_in_dt));
            } else {
                DEBUG_LOG(getName(), ": Append ", node->getName(), " as DW convolution");
                // todo: rewrite onto append_dw_k3s2p1
                ops.append_dw_conv(dw_conv_ih,
                                   dw_conv_iw,
                                   dw_conv_kernel[Y_AXIS],
                                   dw_conv_kernel[X_AXIS],
                                   dw_conv_strides[Y_AXIS],
                                   dw_conv_strides[X_AXIS],
                                   dnnl::memory::convert_to_c(dw_conv_in_dt));
            }
            continue;
        }

        IE_THROW() << "Fusing of " << NameFromType(node->getType()) << " operation to " << NameFromType(this->getType()) << " node is not implemented";
    }

    attr.set_post_ops(ops);
}

void Convolution::selectOptimalPrimitiveDescriptor() {
    selectPreferPrimitiveDescriptor(getPrimitivesPriority(), true);
}

void Convolution::initSupportedPrimitiveDescriptors() {
    if (!supportedPrimitiveDescriptors.empty())
        return;

    bool containJitImpl = false;

    for (size_t dIdx = 0; dIdx < descs.size(); dIdx++) {
        const auto& desc  = descs[dIdx];

        if (containJitImpl && isPossibleToSkipInitConfig(desc))
            continue;

        auto itpd = desc;
        while (itpd) {
            NodeConfig config;
            config.dynBatchSupport = true;

            for (size_t i = 0; i < descInputNumbers(); i++) {
                PortConfig dataConfig;
                dataConfig.inPlace(-1);
                dataConfig.constant(false);
                auto desc = getSrcMemDesc(itpd, i);
                if (desc->getType() & MemoryDescType::Blocked && !isGrouped) {
                    dataConfig.setMemDesc(std::dynamic_pointer_cast<BlockedMemoryDesc>(desc), BLOCKED_DESC_EMPTY_MASK);
                } else {
                    dataConfig.setMemDesc(std::move(desc));
                }

                config.inConfs.push_back(dataConfig);
            }

            if (withDWConv) {
                auto weightsPrc = DnnlExtensionUtils::IEPrecisionToDataType(dw_conv_in_dt == dnnl_u8 ? Precision::I8 : Precision::FP32);
                auto biasPrc = memory::data_type::f32;

                std::vector<size_t> dwWeightsDims({dw_conv_oc, 1, 1, dw_conv_kernel[Y_AXIS], dw_conv_kernel[X_AXIS]});
                std::vector<size_t> dwBiasesDims({dw_conv_oc});

                PortConfig dataConfig;
                dataConfig.inPlace(-1);
                dataConfig.constant(false);
                dataConfig.setMemDesc(std::make_shared<DnnlBlockedMemoryDesc>(Shape(dwWeightsDims), weightsPrc, memory::format_tag::Goihw8g));
                config.inConfs.push_back(dataConfig);

                dataConfig.setMemDesc(std::make_shared<DnnlBlockedMemoryDesc>(Shape(dwBiasesDims), biasPrc, memory::format_tag::x));
                config.inConfs.push_back(dataConfig);
            }

            for (size_t i = 0; i < descOutputNumbers(); i++) {
                PortConfig dataConfig;
                if (withSum) {
                    dataConfig.inPlace(getParentEdges().size() - 1);
                }

                dataConfig.constant(false);
                auto desc = getDstMemDesc(itpd, i);
                if (desc->getType() & MemoryDescType::Blocked && !isGrouped) {
                    dataConfig.setMemDesc(std::dynamic_pointer_cast<BlockedMemoryDesc>(desc), BLOCKED_DESC_EMPTY_MASK);
                } else {
                    dataConfig.setMemDesc(std::move(desc));
                }

                config.outConfs.push_back(dataConfig);

                if (withSum) {
                    dataConfig.inPlace(-1);
                    dataConfig.setMemDesc(getSumMemDesc(itpd)->cloneWithNewPrecision(dataConfig.getMemDesc()->getPrecision()));
                    config.inConfs.push_back(dataConfig);
                }
            }
            impl_desc_type impl_type = parse_impl_name(itpd.impl_info_str());
            if (impl_type & jit)
                containJitImpl = true;

            supportedPrimitiveDescriptors.emplace_back(config, impl_type);
            descIdx.push_back(dIdx);

            if (!itpd.next_impl())
                break;
        }
    }
}

bool Convolution::created() const {
    return getType() == Type::Convolution;
}

namespace {
dnnl::convolution_forward::primitive_desc
createDescriptorInternal(const dnnl::engine& engine,
                         const dnnl::memory::desc& inputDesc,
                         const dnnl::memory::desc& weightDesc,
                         const dnnl::memory::desc& biasDesc,
                         const dnnl::memory::desc& outputDesc,
                         bool withBiases,
                         const std::vector<size_t>& stride,
                         const std::vector<ptrdiff_t>& dilation,
                         const std::vector<ptrdiff_t>& paddingL,
                         const std::vector<ptrdiff_t>& paddingR,
                         dnnl::algorithm alg,
                         const dnnl::primitive_attr& attr) {
    if (withBiases) {
        return dnnl::convolution_forward::primitive_desc(
            engine,
            prop_kind::forward_inference,
            alg,
            inputDesc, weightDesc, biasDesc, outputDesc,
            dnnl::memory::dims(stride.begin(), stride.end()),
            dnnl::memory::dims(dilation.begin(), dilation.end()),
            dnnl::memory::dims(paddingL.begin(), paddingL.end()),
            dnnl::memory::dims(paddingR.begin(), paddingR.end()),
            attr,
            true); // allow_empty
    } else {
        return dnnl::convolution_forward::primitive_desc(
            engine,
            prop_kind::forward_inference,
            alg,
            inputDesc, weightDesc, outputDesc,
            dnnl::memory::dims(stride.begin(), stride.end()),
            dnnl::memory::dims(dilation.begin(), dilation.end()),
            dnnl::memory::dims(paddingL.begin(), paddingL.end()),
            dnnl::memory::dims(paddingR.begin(), paddingR.end()),
            attr,
            true); // allow_empty
    }
}
} // namespace

void Convolution::createDescriptor(const std::vector<MemoryDescPtr>& inputDesc,
                                   const std::vector<MemoryDescPtr>& outputDesc) {
    MemoryDescPtr inpDesc;
    if (inputDesc[0]->isDefined()) {
        inpDesc = inputDesc[0];
    } else {
        auto dummyInDims = makeInputDummyShape(inputDesc[0]->getShape());
        inpDesc = inputDesc[0]->cloneWithNewDims(dummyInDims);
    }
    DnnlMemoryDescPtr definedInpMemDesc = MemoryDescUtils::convertToDnnlMemoryDesc(inpDesc);
    DnnlMemoryDescPtr definedOutMemDesc;

    if (outputDesc[0]->isDefined()) {
        definedOutMemDesc = MemoryDescUtils::convertToDnnlMemoryDesc(outputDesc[0]);
    } else {
        std::vector<Shape> shapes = { definedInpMemDesc->getShape(), Shape(weightDims) };
        auto outDims = shapeInferGeneric(shapes);
        definedOutMemDesc = MemoryDescUtils::convertToDnnlMemoryDesc(outputDesc[0]->cloneWithNewDims(outDims.front()));
    }

    const auto& inDnnlDesc = definedInpMemDesc->getDnnlDesc();
    const auto& outDnnlDesc = definedOutMemDesc->getDnnlDesc();

    memory::data_type dt  = inDnnlDesc.get_data_type();
    memory::data_type wdt = dt;

    if (one_of(dt, memory::data_type::s8, memory::data_type::u8)) {
        wdt = memory::data_type::s8;
    }

    dnnl::memory::desc weightDnnlDesc(DnnlExtensionUtils::convertToDnnlDims(weightDims), wdt, memory::format_tag::any);
    dnnl::memory::desc biasDnnlDesc;

    if (withBiases) {
        memory::data_type bdt = memory::data_type::f32;
        biasDnnlDesc = dnnl::memory::desc(DnnlExtensionUtils::convertToDnnlDims(biasesDims), bdt, memory::format_tag::any);
    }

    std::vector<dnnl::algorithm> algorithms;

    if (isWinograd())
        algorithms.push_back(dnnl::algorithm::convolution_winograd);
    algorithms.push_back(dnnl::algorithm::convolution_direct);

    updatePadding();

    for (const auto alg : algorithms) {
        for (const auto& attr : attrs) {
            const auto desc = createDescriptorInternal(getEngine(),
                                                       inDnnlDesc, weightDnnlDesc, biasDnnlDesc, outDnnlDesc, withBiases,
                                                       stride, dilation, paddingL, paddingR, alg, attr);
            if (desc.get(true))
                descs.emplace_back(desc);
        }
    }
}

void Convolution::addZeroPoints(dnnl::primitive_attr& attr) {
    if (inputZeroPoints.empty())
        return;
    DEBUG_LOG("Set original input zeropoints");
    attr.set_zero_points_mask(DNNL_ARG_SRC, 0);

    if (!stockInputZeroPointsMemPtr) {
        stockInputZeroPointsMemPtr.reset(new Memory(getEngine()));
        DnnlBlockedMemoryDesc memoryDesc(Precision::I32, {inputZeroPoints.size()});
        stockInputZeroPointsMemPtr->Create(memoryDesc, inputZeroPoints.data());
    }
}

void Convolution::addLegacyZeroPoints(dnnl::primitive_attr& attr) {
    if (!legacyInputZeroPoints.empty()) {
        DEBUG_LOG("Set legacy input zero points");
        attr.set_input_zero_points(legacyInputZeroPoints.size(), 1 << 1 /*through C dim*/);
        if (!legacyInputZeroPointsMemPtr) {
            legacyInputZeroPointsMemPtr.reset(new Memory(getEngine()));
            DnnlBlockedMemoryDesc memoryDesc(Precision::U8, {legacyInputZeroPoints.size()});
            legacyInputZeroPointsMemPtr->Create(memoryDesc, legacyInputZeroPoints.data());
        }
    }

    if (!legacyWeightsZeroPoints.empty()) {
        DEBUG_LOG("Set legacy weights zero points");
        attr.set_weights_zero_points(legacyWeightsZeroPoints.size(), 1 << 1 /*through C dim*/);

        if (!legacyWeightsZeroPointsMemPtr) {
            legacyWeightsZeroPointsMemPtr.reset(new Memory(getEngine()));
            DnnlBlockedMemoryDesc memoryDesc(Precision::FP32, {legacyWeightsZeroPoints.size()});
            legacyWeightsZeroPointsMemPtr->Create(memoryDesc, legacyWeightsZeroPoints.data());
        }
    }

    if (!legacyOutputCompensation.empty()) {
        DEBUG_LOG("Set legacy output compensationss");
        attr.set_output_compensations(legacyOutputCompensation.size(), 1 << 1 /*through C dim*/);

        if (!legacyOutputCompensationMemPtr) {
            legacyOutputCompensationMemPtr.reset(new Memory(getEngine()));
            DnnlBlockedMemoryDesc memoryDesc(Precision::I32, {legacyOutputCompensation.size()});
            legacyOutputCompensationMemPtr->Create(memoryDesc, legacyOutputCompensation.data());
        }
    }
}

static bool attrContainsAnyOfPostOps(const dnnl::primitive_attr& attr, std::initializer_list<dnnl::impl::primitive_kind_t> kinds) {
    const auto ops = attr.get_post_ops();

    for (const auto& kind : kinds) {
        if (ops.get()->find(kind) != -1)
            return true;
    }

    return false;
}

static bool attrContainsPostOp(const dnnl::primitive_attr& attr, const dnnl::impl::primitive_kind_t kind) {
    const auto ops = attr.get_post_ops();
    return ops.get()->find(kind) != -1;
}

// See the src/plugins/intel_cpu/src/docs/convPostOps.md for details
void Convolution::SetPostOpsAndZeroPoints(std::vector<dnnl::primitive_attr> &attrs) {
    attrs.resize(1);
    auto outputShape = outputStaticShape();
    // attr[0] - Legacy post ops + Legacy zero points.
    DEBUG_LOG(getName(), ": set post ops, attr 0, useLegacyPostOps=true");
    setPostOps(attrs[0], outputShape, true);
    addLegacyZeroPoints(attrs[0]);

    //dw-conv would be fused into conv only on AVX2 platform. no need attr[1]. Avoid extra useless attribute.
    if (attrContainsPostOp(attrs[0], dnnl::impl::primitive_kind::convolution)) {
        return;
    }
    //no matter whether shouldTryBrgconv is true, 1 attribute is enough. Avoid duplicated attribute
    if (inputZeroPointType == zpType::None &&
        !attrContainsPostOp(attrs[0], dnnl::impl::primitive_kind::depthwise) &&
        !attrContainsPostOp(attrs[0], dnnl::impl::primitive_kind::quantization)) {
        return;
    }
    // Per channel zero point can only supported on attr[0].Avoid extra useless attribute.
    if (inputZeroPointType == zpType::PerChannel) {
        DEBUG_LOG(getName(), ": Per channel zero point can only supported on attr[0].Avoid extra useless attribute.");
        return;
    }
    if (!shouldTryBrgconv) {
        DEBUG_LOG(getName(), ": shouldTryBrgconv = false. Skip extra attribute");
        return;
    }
    // Try 2 attributes. Consider the shouldTRyBrgconv could be set via RTinfo to enforce brgconv.
    attrs.resize(2);
    if (inputZeroPointType == zpType::PerTensor && dnnl::impl::cpu::x64::mayiuse(dnnl::impl::cpu::x64::avx512_core_amx)) {
        //WR to ONEDNN limitation. attr[1] - legacy post ops + stock zero point.
        //@todo:Unify to use binary postops+stock zero point when limitation is fixed.
        //For now, have to adapt to JIT_AMX kernel for performance.
        DEBUG_LOG(getName(), ": set post ops, attr 1, useLegacyPostOps=true");
        setPostOps(attrs[1], outputShape, true);
    } else {
        DEBUG_LOG(getName(), ": set post ops, attr 1, useLegacyPostOps=false");
        setPostOps(attrs[1], outputShape, false);
    }
    addZeroPoints(attrs[1]);
}

void Convolution::initDescriptor(const NodeConfig& config) {
    auto *selectedPD = getSelectedPrimitiveDescriptor();

    if (!selectedPD) {
        return;
    }

    // attr[0] for legacy post ops;
    // attr[1] is mostly for binaryPostops except when having per-tensor zp on AMX.
    const int descId = descIdx[selectedPrimitiveDescriptorIndex];
    int attrId = attrs.size() == 1 ? 0 :
        descId % 2 == 0 ? 0 : 1;

    preferLegacyPostOps = (attrId == 0 || (attrId == 1 && (inputZeroPointType == zpType::PerTensor) &&
                                      dnnl::impl::cpu::x64::mayiuse(dnnl::impl::cpu::x64::avx512_core_amx)));
    //attr[0] for legacy zero point.
    //attr[1] for stock per-tensor zero point.
    preferLegacyZeroPoint = (attrId == 0);

    DEBUG_LOG(getName(),
              " selectedPrimitiveDescriptorIndex: ", selectedPrimitiveDescriptorIndex,
              " DescIdx: ", descId,
              " Selected impl type: ", selectedPD->getImplementationType(),
              " Desc impl type: ", parse_impl_name(descs[descId].impl_info_str()),
              " preferLegacyPostOps: ", preferLegacyPostOps,
              " preferLegacyZeroPoint: ", preferLegacyZeroPoint);

    auto updateNodeConfig = [&](const NodeConfig& cfg){
        auto updatedConfig = cfg;

        for (size_t i = 0; i < descInputNumbers(); i++) {
            PortConfig& dataConfig = updatedConfig.inConfs[i];
            dataConfig.inPlace(-1);
            dataConfig.setMemDesc(dataConfig.getMemDesc());
        }

        for (size_t i = 0; i < descOutputNumbers(); i++) {
            PortConfig& dataConfig = updatedConfig.outConfs[i];
            dataConfig.inPlace(-1);
            dataConfig.setMemDesc(dataConfig.getMemDesc());
            if (withSum) {
                auto& eltwiseConfig = updatedConfig.inConfs.back();
                eltwiseConfig.setMemDesc(eltwiseConfig.getMemDesc()->cloneWithNewPrecision(eltwisePrecision));
                dataConfig.inPlace(getParentEdges().size() - 1);
            }
        }

        return updatedConfig;
    };

    if (!canBeExecutedInInt8()) { // strided blobs are suppoted only for FP32 convolutions
        descs.clear();
        createDescriptor({config.inConfs[0].getMemDesc()}, {config.outConfs[0].getMemDesc()});

        for (auto& desc : descs) {
            if (DnnlExtensionUtils::hasProperImplementationType(desc, selectedPD->getImplementationType())) {
                selectedPD->setConfig(config);
                return;
            }
        }
    }

    auto currentConfig = selectedPD->getConfig();
    const auto& updatedConfig = updateNodeConfig(currentConfig);

    selectedPD->setConfig(updatedConfig);
}

void Convolution::filterSupportedPrimitiveDescriptors() {
    Node::filterSupportedPrimitiveDescriptors();
    // We also need to filter descs in Convolution node
    filterSupportedDescriptors();
}

void Convolution::filterSupportedDescriptors() {
    if (inputMemoryFormatsFilter.empty() && outputMemoryFormatsFilter.empty())
        return;

    if (inputMemoryFormatsFilter.size() > 1 || outputMemoryFormatsFilter.size() > 1)
        IE_THROW() << "Incorrect number of input or output memory formats for Convolution node";

    auto isNotSuitableDesc = [&](const dnnl::primitive_desc& desc) {
        if (!inputMemoryFormatsFilter.empty()) {
            auto src_tdesc = DnnlExtensionUtils::makeDescriptor(desc.src_desc());
            if (src_tdesc->isSame(inputMemoryFormatsFilter[0])) {
                DEBUG_LOG(getName(), " input memory format filter: ", inputMemoryFormatsFilter[0],
                          " not matched. Erase desc from the list of dnnl primitive descriptors: ", desc);
                return true;
            }
        }
        if (!outputMemoryFormatsFilter.empty()) {
            auto dst_tdesc = DnnlExtensionUtils::makeDescriptor(desc.dst_desc());
            if (dst_tdesc->isSame(outputMemoryFormatsFilter[0])) {
                DEBUG_LOG(getName(), " Output memory format filter: ", outputMemoryFormatsFilter[0],
                          " not matched. Erase desc from the list of dnnl primitive descriptors: ", desc);
                return true;
            }
        }

        return false;
    };

    descs.erase(std::remove_if(descs.begin(), descs.end(), isNotSuitableDesc), descs.end());
}

bool Convolution::isPossibleToSkipInitConfig(const dnnl::primitive_desc &desc) const {
    //  WA: In some cases, we can predict in advance the type of primitive that will be called in the future.
    //  In particular, isPossibleToSkipInitConfig() checks whether we can skip the creation of primitives with
    //  gemm implementation, which significantly increase the network load time.
    if (!inputMemoryFormatsFilter.empty() || !outputMemoryFormatsFilter.empty())
        return false;

    if (isPrimitivesPriorityDefined)
        return false;

    //  Here we check that we will not delete jit_planar_conv primitive by mistake.
    //  It requires:
    //      1) strides equal 1;
    //      2) not grouped;
    //      3) first dim of weights is not 1.
    bool isPossibleJitPlanar = true;
    if (isGrouped || weightDims[0] != 1)
        isPossibleJitPlanar = false;

    if (std::any_of(stride.begin(), stride.end(), [](const size_t s) { return s != 1; }))
        isPossibleJitPlanar = false;

    auto srcMemDesc = DnnlExtensionUtils::makeDescriptor(desc.src_desc());
    auto dstMemDesc = DnnlExtensionUtils::makeDescriptor(desc.dst_desc());
    auto srcDataType = srcMemDesc->getDataType();
    auto dstDataType = dstMemDesc->getDataType();
    bool isPlanarFloatConv = srcMemDesc->hasLayoutType(LayoutType::ncsp)
                             && dstMemDesc->hasLayoutType(LayoutType::ncsp)
                             && srcDataType == memory::data_type::f32
                             && dstDataType == memory::data_type::f32;

    return !isPossibleJitPlanar && isPlanarFloatConv;
}

std::shared_ptr<MemoryDesc> Convolution::getSrcMemDesc(dnnl::primitive_desc_iterator &primitive_desc_it, size_t idx) {
    if (idx == 1) {
        // report original plain layout for weight since it needs to be reordered dynamically at runtime
        return std::make_shared<CpuBlockedMemoryDesc>(getOriginalInputPrecisionAtPort(idx),
                                                      Shape(getInputShapeAtPort(idx).getStaticDims()));
    }
    auto desc = idx > 0 ? primitive_desc_it.weights_desc(idx - 1) : primitive_desc_it.src_desc(idx);
    if (getInputShapeAtPort(idx).isDynamic()) {
        return DnnlExtensionUtils::makeUndefinedDesc(desc, getInputShapeAtPort(idx));
    }
    return DnnlExtensionUtils::makeDescriptor(desc);
}

bool Convolution::canFuse(const NodePtr& node) const {
    return canFuseSimpleOperation(node);
}

dnnl::memory Convolution::getWeights() const {
    return getParentEdgeAt(1)->getMemory().GetPrimitive();
}

void Convolution::setDynamicBatchLim(int lim) {
    if (!execPtr) {
        IE_THROW() << "Can't set dynamic batch for Convolution node with name: " << getName() << ", because executor is not compiled";
    }
    if (execPtr->needReordering()) {
        IE_THROW() << "Can't execute Convolution node with dynamic batch via executor with reorders";
    }
    Node::setDynamicBatchLim(lim);
}

dnnl::memory Convolution::getBias() const {
    return getParentEdgeAt(2)->getMemory().GetPrimitive();
}

InferenceEngine::Precision Convolution::getRuntimePrecision() const {
    std::vector<InferenceEngine::Precision> inputPrecisions;
    // Don't take bias precision into account
    size_t inputsNumLimit = 2;
    for (size_t i = 0; i < std::min(getParentEdges().size(), inputsNumLimit); i++) {
        auto parentEdge = getParentEdgeAt(i);
        if (parentEdge && parentEdge->getStatus() == Edge::Status::Validated) {
            inputPrecisions.emplace_back(DnnlExtensionUtils::DataTypeToIEPrecision((parentEdge->getMemoryPtr()->GetDataType())));
        }
    }

    return getMaxPrecision(inputPrecisions);
}

bool Convolution::isNspcAvailable() const {
    using impl::cpu::x64::mayiuse;

    // do not use in non-quantized networks until it is enforced externally
    if (!context->isGraphQuantized()) {
        auto predicate = [](memory::format_tag tag) {
            return one_of(tag, memory::format_tag::nwc, memory::format_tag::nhwc, memory::format_tag::ndhwc);
        };
        if (std::none_of(inputMemoryFormatsFilter.begin(), inputMemoryFormatsFilter.end(), predicate)) {
            return false;
        }
    }

    // A bunch of heuristics are designed to cut off not optimal nspc convolution applications
    auto inpDims = getInputShapeAtPort(0).getDims();
    auto outDims = getOutputShapeAtPort(0).getDims();
    auto ndims = inpDims.size();

    if (isDepthWise()) {
        // 1d equivalent cases are painfully slow
        if (inpDims.size() == 3 || 1 == inpDims[inpDims.size() - 2]) {
            return false;
        }
    } else {
        // it was empirically observed that the nspc convolutions perform much slower than the blocked ones if the channels number more than the specific value
        size_t spatialRank = ndims - 2; //two means batch dim plus channels dim

        bool is1x1 = false;

        if (!isGrouped) {
            auto weightDimsReversItr = weightDims.crbegin();
            auto strideReversItr = stride.crbegin();
            auto paddingLreversItr = paddingL.crbegin();
            auto paddingRreversItr = paddingR.crbegin();

            for (size_t i = 0; i < spatialRank; ++i) {
                is1x1 = true
                        && *(weightDimsReversItr++) == 1
                        && *(strideReversItr++) == 1
                        && *(paddingLreversItr++) == 0
                        && *(paddingRreversItr++) == 0;
            }
        }

        // if the activation field size is 1x1 the avx512 1x1 nspc convolution pollutes caches so that the layer after the convolution performs slow
        if (mayiuse(impl::cpu::x64::avx512_core) && is1x1) {
            auto end = inpDims.rbegin();
            std::advance(end, spatialRank);
            if (std::all_of(inpDims.rbegin(), end, [](size_t x) { return dimsEqualStrong(1, x); })) {
                return false;
            }
        }

        unsigned thresholdNumChannels = 128u; // for avx and below
        if (is1x1) {
            thresholdNumChannels = 2048u;
        } else if (mayiuse(impl::cpu::x64::avx512_core)) {
            thresholdNumChannels = 512u;
        }

        size_t OC = outDims[1];
        if (std::max(IC, OC) >= thresholdNumChannels) {
            return false;
        }
        if (!mayiuse(impl::cpu::x64::avx)) {
            // SSE41 nspc convolutions do not support ic and oc tails yet and the blocked implementation will be much better than gemm
            if ((IC % 8) || (OC % 8)) {
                return false;
            }
        }
    }

    return true;
}

InferenceEngine::Blob::Ptr Convolution::createInternalBlob(InferenceEngine::SizeVector dims, size_t edgeNum, bool isGrouped) {
    const auto constNode = std::dynamic_pointer_cast<Input>(getParentEdgeAt(edgeNum)->getParent());
    if (!constNode) {
        IE_THROW() << "Cannot cast " << edgeNum << " input to Input node for " << getName() << ".";
    }
    auto blb = constNode->getMemoryPtr();
    if (blb == nullptr)
        IE_THROW() << "Cannot get const blob for node " << getName() << ".";

    auto const elementsCount = blb->GetDescWithType<BlockedMemoryDesc>()->getPaddedElementsCount();

    InferenceEngine::TensorDesc desc(InferenceEngine::Precision::FP32, dims, getWeightsLayoutByDims(dims, isGrouped));

    Blob::Ptr internalBlob = InferenceEngine::make_shared_blob<float>(desc);
    internalBlob->allocate();

    if (internalBlob->size() != elementsCount) {
        IE_THROW() << "Created internal blob and const blob has different size for node: " << getName() << ".";
    }

    cpu_convert(blb->GetPtr(),
                internalBlob->buffer(),
                DnnlExtensionUtils::DataTypeToIEPrecision(blb->GetDataType()),
                internalBlob->getTensorDesc().getPrecision(),
                elementsCount);

    return internalBlob;
}

void Convolution::prepareParams() {
    auto srcMemPtr = getParentEdgesAtPort(0)[0]->getMemoryPtr();
    auto wghMemPtr = getParentEdgesAtPort(1)[0]->getMemoryPtr();
    auto dstMemPtr = getOutputMemory();
    if (!dstMemPtr || !dstMemPtr->isAllocated())
        IE_THROW() << "Destination memory was not allocated.";
    if (!srcMemPtr || !srcMemPtr->isAllocated())
        IE_THROW() << "Input memory was not allocated.";
    if (!wghMemPtr || !wghMemPtr->isAllocated())
        IE_THROW() << "Weight memory was not allocated.";
    MemoryPtr biasMemPtr = nullptr;
    if (withBiases) {
        biasMemPtr = getParentEdgesAtPort(2)[0]->getMemoryPtr();
        if (!biasMemPtr || !biasMemPtr->isAllocated())
            IE_THROW() << "Input memory didn't allocate.";
    }

    const NodeDesc *selected_pd = getSelectedPrimitiveDescriptor();
    if (selected_pd == nullptr)
        IE_THROW() << "Preferable primitive descriptor is not set for node " << getName() << ".";

    DnnlMemoryDescCPtr inMemoryDesc = srcMemPtr->GetDescWithType<DnnlMemoryDesc>();
    DnnlMemoryDescCPtr weightMemoryDesc = wghMemPtr->GetDescWithType<DnnlMemoryDesc>();
    DnnlMemoryDescCPtr outMemoryDesc = dstMemPtr->GetDescWithType<DnnlMemoryDesc>();
    DnnlMemoryDescCPtr biasDesc;
    if (biasMemPtr) {
        biasDesc = biasMemPtr->GetDescWithType<DnnlMemoryDesc>();
    }

    auto initPrimitiveAttr = [&]() {
        dnnl::primitive_attr attr;
        if (preferLegacyZeroPoint)
            addLegacyZeroPoints(attr);
        else
            addZeroPoints(attr);
        setPostOps(attr, outMemoryDesc->getShape().getStaticDims(), preferLegacyPostOps, true);
        attr.set_scratchpad_mode(dnnl::scratchpad_mode::user);

        return std::make_shared<dnnl::primitive_attr>(std::move(attr));
    };

    AttrPtr pAttrLocal;

    if (isDynamicNode()) {
        if (!pAttr || withSum) {
            pAttr = initPrimitiveAttr();
        }
        pAttrLocal = pAttr;
    } else {
        pAttrLocal = initPrimitiveAttr();
    }

    updatePadding();
    ConvKey key = {inMemoryDesc,
                   weightMemoryDesc,
                   biasDesc,
                   outMemoryDesc,
                   stride,
                   dilation,
                   paddingL,
                   paddingR,
                   *pAttrLocal,
                   selected_pd->getImplementationType(),
                   getParentEdgeAt(1)->getParent()->isConstant()};

    auto engine = getEngine();
    auto builder = [&engine](const ConvKey& key) -> executorPtr {
<<<<<<< HEAD
        // remove the requirement on weight memory layout to let primitive
        // report the best layout for weight to be reordered dynamically at runtime
        auto src_dt = key.inp0->getDataType();
        auto wdt = src_dt;
        if (src_dt == dnnl_s8 || src_dt == dnnl_u8) {
            wdt = memory::data_type::s8;
        }
        auto wghDescAny =
            dnnl::memory::desc(DnnlExtensionUtils::convertToDnnlDims(key.inp1->getShape().getStaticDims()),
                               wdt,
                               memory::format_tag::any);
        auto createDnnlConvDesc = [](const dnnl::memory::desc& srcDesc,
=======
        auto createDnnlConvDesc = [](const dnnl::engine engine,
                                     const dnnl::memory::desc& srcDesc,
>>>>>>> 5cb20f88
                                     const dnnl::memory::desc& wghDesc,
                                     const dnnl::memory::desc& dstDesc,
                                     DnnlMemoryDescCPtr biasDescPtr,
                                     const std::vector<size_t>& stride,
                                     const std::vector<ptrdiff_t>& dilation,
                                     const std::vector<ptrdiff_t>& paddingL,
                                     const std::vector<ptrdiff_t>& paddingR,
                                     dnnl::algorithm alg,
                                     const dnnl::primitive_attr attr) -> dnnl::primitive_desc {
            dnnl::memory::desc dnnlBiasDesc;
            if (biasDescPtr) {
                // WA to align IR bias representation (3 to 5 rank tensors) to oneDNN representation (1 rank tensor)
                dnnlBiasDesc = biasDescPtr->getDnnlDesc().reshape({dstDesc.get_dims()[1]});
            }

            return createDescriptorInternal(engine,
                                            srcDesc,
                                            wghDesc,
                                            dnnlBiasDesc,
                                            dstDesc,
                                            (biasDescPtr != nullptr),
                                            stride,
                                            dilation,
                                            paddingL,
                                            paddingR,
                                            alg,
                                            attr);
        };

        const auto alg = (key.implType & impl_desc_type::winograd) ? dnnl::algorithm::convolution_winograd : dnnl::algorithm::convolution_direct;
<<<<<<< HEAD
        std::shared_ptr<DnnlDesriptor> desc = createDnnlConvDesc(key.inp0->getDnnlDesc(),
                                                                      wghDescAny,
                                                                      key.out->getDnnlDesc(),
                                                                      key.bias,
                                                                      key.stride,
                                                                      key.dilation,
                                                                      key.paddingL,
                                                                      key.paddingR,
                                                                      alg);

        auto itpd = desc->createPrimitiveDescriptorIterator(engine, key.attr);
=======
        dnnl::primitive_desc desc = createDnnlConvDesc(engine,
                                                       key.inp0->getDnnlDesc(),
                                                       key.inp1->getDnnlDesc(),
                                                       key.out->getDnnlDesc(),
                                                       key.bias,
                                                       key.stride,
                                                       key.dilation,
                                                       key.paddingL,
                                                       key.paddingR,
                                                       alg,
                                                       key.attr);

        auto itpd = desc;
>>>>>>> 5cb20f88

        executorPtr execPtr = nullptr;
        while (static_cast<bool>(itpd)) {
            impl_desc_type impl_type = parse_impl_name(itpd.impl_info_str());

            if (impl_type == key.implType) {
                auto prim_desc = convolution_forward::primitive_desc(itpd.get());
                execPtr = std::make_shared<ConvolutionExecutor>(prim_desc,
                                                                key.inp0->getDnnlDesc(),
                                                                key.inp1->getDnnlDesc(),
                                                                key.out->getDnnlDesc(),
                                                                engine,
                                                                key.constWeight);
                break;
            }

            if (!itpd.next_impl()) {
                break;
            }
        }

        if (!execPtr) {
            auto inDesc = dnnl::memory::desc(DnnlExtensionUtils::convertToDnnlDims(key.inp0->getShape().getStaticDims()),
                                                                                           key.inp0->getDataType(),
                                                                                           memory::format_tag::any);
            auto outDesc = dnnl::memory::desc(DnnlExtensionUtils::convertToDnnlDims(key.out->getShape().getStaticDims()),
                                                                                        key.out->getDataType(),
                                                                                        memory::format_tag::any);

<<<<<<< HEAD
            std::shared_ptr<DnnlDesriptor> reorderConvDesc = createDnnlConvDesc(inDesc,
                                                                                  wghDescAny,
                                                                                  outDesc,
                                                                                  key.bias,
                                                                                  key.stride,
                                                                                  key.dilation,
                                                                                  key.paddingL,
                                                                                  key.paddingR,
                                                                                  dnnl::algorithm::convolution_direct);

            auto reordItpd = reorderConvDesc->createPrimitiveDescriptorIterator(engine, key.attr);
            if (static_cast<bool>(reordItpd)) {
                auto prim_desc = convolution_forward::primitive_desc(reordItpd.get());
=======
            auto reorderConvDesc = createDnnlConvDesc(engine,
                                                      inDesc,
                                                      wghDesc,
                                                      outDesc,
                                                      key.bias,
                                                      key.stride,
                                                      key.dilation,
                                                      key.paddingL,
                                                      key.paddingR,
                                                      dnnl::algorithm::convolution_direct,
                                                      key.attr);

            if (reorderConvDesc) {
                auto prim_desc = convolution_forward::primitive_desc(reorderConvDesc.get());
>>>>>>> 5cb20f88
                execPtr = std::make_shared<ConvolutionExecutor>(prim_desc,
                                                                key.inp0->getDnnlDesc(),
                                                                key.inp1->getDnnlDesc(),
                                                                key.out->getDnnlDesc(),
                                                                engine,
                                                                key.constWeight);
            }
        }

        return execPtr;
    };

    auto prevExecPtr = execPtr;
    execPtr = nullptr;
    auto cache = context->getParamsCache();
    auto result = cache->getOrCreate(key, builder);

    execPtr = result.first;

    if (execPtr) {
        primArgs[DNNL_ARG_SRC] = srcMemPtr->GetPrimitive();
        primArgs[DNNL_ARG_DST] = dstMemPtr->GetPrimitive();

        if (key.constWeight) {
            // const weight preparation/reordering needs to be done once at next execution
            // when the input weight data is guaranteed to be ready (considering possible const-folding
            // subgraphs inserted between constant weight node and conv)
            auto it = primArgs.find(DNNL_ARG_WEIGHTS);
            if (it == primArgs.end() || it->second.get_desc() != execPtr->getWeightDesc()) {
                pendingConstWeightReorder = true;
            }
        } else {
            // non-const weight will be reordered by executor on every exec
            primArgs[DNNL_ARG_WEIGHTS] = wghMemPtr->GetPrimitive();
        }

        if (withBiases) {
            primArgs[DNNL_ARG_BIAS] = biasMemPtr->GetPrimitive();
        }

        if (preferLegacyZeroPoint)
            appendLegacyZeroPointsArgs();
        else
            appendZeroPointsArgs();

        Node::appendPostOpArgs(*pAttrLocal, primArgs, convPostOpsArgs[preferLegacyPostOps]);

        auto pd = execPtr->getPrimitiveDesc();
        auto scratchpadMem = getScratchPadMem(pd);
        primArgs[DNNL_ARG_SCRATCHPAD] = scratchpadMem->GetPrimitive();

#ifdef CPU_DEBUG_CAPS
        if (result.second == CacheEntryBase::LookUpStatus::Miss) {
            DEBUG_LOG("verbose##", getName(), "##", pd->info(), "\n");
        }
#endif
    } else {
        IE_THROW() << "Primitive descriptor was not found for node " << getName() << ".";
    }
}

Convolution::ConvolutionExecutor::ConvolutionExecutor(const dnnl::convolution_forward::primitive_desc& pd,
                                                                const dnnl::memory::desc& inMemDesc,
                                                                const dnnl::memory::desc& weightMemDesc,
                                                                const dnnl::memory::desc& outMemDesc,
                                                                const dnnl::engine& engine,
                                                                bool constWeight) {
    execPrim = dnnl::convolution_forward(pd);

    if (inMemDesc != pd.src_desc()) {
        inputReorders.insert({DNNL_ARG_SRC, IntermReorder(inMemDesc, pd.src_desc(), engine)});
    }

    if (weightMemDesc != pd.weights_desc() && !constWeight) {
        // const weight will be reordered at first execution
        inputReorders.insert({DNNL_ARG_WEIGHTS, IntermReorder(weightMemDesc, pd.weights_desc(), engine)});
    }

    if (outMemDesc != pd.dst_desc()) {
        outputReorders.insert({DNNL_ARG_DST, IntermReorder(pd.dst_desc(), outMemDesc, engine)});
    }
}

void Convolution::execute(dnnl::stream strm) {
    if (!execPtr) {
        IE_THROW() << "Can't execute Convolution node with name: " << getName() << ", because executor is not compiled";
    }

    if (pendingConstWeightReorder) {
        primArgs[DNNL_ARG_WEIGHTS] = prepareWeightMemory(DnnlExtensionUtils::makeDescriptor(execPtr->getWeightDesc()))->GetPrimitive();
        pendingConstWeightReorder = false;
    }

    execPtr->exec(primArgs, strm);
}

void Convolution::executeDynamicImpl(dnnl::stream strm) {
    execute(strm);
    if (withSumBroadcast) {
        if (!subgraph) {
            IE_THROW(Unexpected) << "Fused ops subgraph has not been created in " << getTypeStr() << " with name " << getName();
        }
        const size_t sumPortNum = getParentEdges().size() - 1;
        const auto& sumInpMem = getParentEdgesAtPort(sumPortNum).front()->getMemory();
        auto inp1 = subgraph->getInput(1);
        inp1->getChildEdgesAtPort(0).front()->getMemoryPtr()->setDataHandle(sumInpMem.GetData());

        subgraph->infer();

        auto out = subgraph->getOutput(0);
        const auto& outMem = out->getParentEdgesAtPort(0).front()->getMemory();
        auto convOutMem = getChildEdgesAtPort(0).front()->getMemoryPtr();
        Node::redefineOutputMemory({outMem.getStaticDims()});
        convOutMem->SetData(outMem);
    }
}

void Convolution::updatePadding() {
    //update padding.
    if (isDynamicNode() && autoPadding) {
        paddingL = shapeInference->get_pads_begin();
        paddingR = shapeInference->get_pads_end();
    }
}

void Convolution::redefineOutputMemory(const std::vector<VectorDims> &newOutputShapes) {
    if (withSum) {
        const size_t sumPortNum = getParentEdges().size() - 1;
        const auto& sumInpMem = getParentEdgesAtPort(sumPortNum).front()->getMemory();
        if (newOutputShapes.front() != sumInpMem.getStaticDims()) {
            withSumBroadcast = true;
            if (!subgraph) {
                subgraph = std::make_shared<FusedSubgraph>(fusedWith, *this, context);
            }
            auto inp0 = subgraph->getInput(0);
            inp0->redefineOutputMemory(newOutputShapes);

            auto inp1 = subgraph->getInput(1);
            inp1->redefineOutputMemory({sumInpMem.getStaticDims()});
            // here we postpone output memory reallocation due to the fact that it is the same memory with the sum second input
            return;
        } else {
            withSumBroadcast = false;
        }
    }
    Node::redefineOutputMemory(newOutputShapes);
}

MemoryDescPtr Convolution::getSumMemDesc(primitive_desc_iterator &primitive_desc_it) {
    if (getOutputShapeAtPort(0).isDynamic()) {
        return DnnlExtensionUtils::makeUndefinedDesc(primitive_desc_it.dst_desc(0), getOutputShapeAtPort(0));
    }
    return DnnlExtensionUtils::makeDescriptor(primitive_desc_it.dst_desc(0));
}

MemoryPtr Convolution::getOutputMemory() const {
    if (withSumBroadcast) {
        if (!subgraph) {
            IE_THROW(Unexpected) << "Fused ops subgraph has not been created in " << getTypeStr() << " with name " << getName();
        }
        auto inp0 = subgraph->getInput(0);
        return inp0->getChildEdgesAtPort(0).front()->getMemoryPtr();
    } else {
        return getChildEdgesAtPort(0).front()->getMemoryPtr();
    }
}

void Convolution::addFusedNode(const NodePtr &fusingNode) {
    if (Type::Eltwise == fusingNode->getType()) {
        if (fusingNode->getAlgorithm() == Algorithm::EltwiseAdd) {
            auto eltwiseNode = std::dynamic_pointer_cast<Eltwise>(fusingNode);
            if (eltwiseNode && eltwiseNode->isSpecialConvolutionAddFusing()) {
                withSum = true;
            }
        }
        if (withSum && isDynamicNode()) {
            for (size_t i = 0; i < fusingNode->getParentEdges().size(); ++i) {
                auto edge = fusingNode->getParentEdgesAtPort(i).front();
                auto parent = edge->getParent();
                if ("Constant" == parent->getTypeStr()) {
                    fusedConstNodes[fusingNode].push_back(parent);
                }
            }
        }
    }
    Node::addFusedNode(fusingNode);
}

void Convolution::appendLegacyZeroPointsArgs() {
    if (legacyInputZeroPointsMemPtr != nullptr) {
        primArgs[DNNL_ARG_ATTR_ZERO_POINTS | DNNL_ARG_SRC] = legacyInputZeroPointsMemPtr->GetPrimitive();
    }
    if (legacyWeightsZeroPointsMemPtr != nullptr) {
        primArgs[DNNL_ARG_ATTR_ZERO_POINTS | DNNL_ARG_WEIGHTS] = legacyWeightsZeroPointsMemPtr->GetPrimitive();
    }
    if (legacyOutputCompensationMemPtr != nullptr) {
        primArgs[DNNL_ARG_ATTR_ZERO_POINTS | DNNL_ARG_DST] = legacyOutputCompensationMemPtr->GetPrimitive();
    }
}


void Convolution::appendZeroPointsArgs() {
    if (stockInputZeroPointsMemPtr != nullptr) {
        primArgs[DNNL_ARG_ATTR_ZERO_POINTS | DNNL_ARG_SRC] = stockInputZeroPointsMemPtr->GetPrimitive();
    }
}

// Due to performance issue, brgconv will only be enabled by default:
// 1, static shape(dynamic shape may change weights layout if the input shape changes and cause performance issue: 86948)
// 2, support amx except having input zero point.
// 3, support avx512 without legacy postops/per channel zero point when avx512
void Convolution::initTryBrgconvFlag() {
<<<<<<< HEAD
    // Due to performance issue, brgconv will only be enabled by default:
    // 1, support amx except having input zero point.
    // 2, support avx512 without legacy postops/per channel zero point when avx512
=======
    if (isDynamicNode())
        return;

>>>>>>> 5cb20f88
    if (dnnl::impl::cpu::x64::mayiuse(dnnl::impl::cpu::x64::avx512_core_amx)) {
        shouldTryBrgconv = true;
    } else if (dnnl::impl::cpu::x64::mayiuse(dnnl::impl::cpu::x64::avx512_core)) {
        shouldTryBrgconv = true;
        // should remove after binary postops performance issue resolved
        // heuristics: if it's  avx512 ISA model && it doesn't have binary post ops or per channel zero point.
        dnnl::primitive_attr attr;
<<<<<<< HEAD
        setPostOps(attr, outputStaticShape(), false);
        const auto& ops = attr.get_post_ops();
        if (ops.get()->find(dnnl::impl::primitive_kind::binary) != -1) {
=======
        DEBUG_LOG("setPostOps, useLegacyPostOps=false");
        setPostOps(attr, outputStaticShape(), false);

        if (attrContainsPostOp(attr, dnnl::impl::primitive_kind::binary) &&
            attrContainsAnyOfPostOps(attr, {dnnl::impl::primitive_kind::eltwise})) {
>>>>>>> 5cb20f88
            shouldTryBrgconv = false;
        }
    }

    // Temporary debug functionality to be able to force brgconv for any model
    CPU_DEBUG_CAP_ENABLE(if (std::getenv("OV_CPU_FORCE_BRGCONV")) {shouldTryBrgconv = true;})

    DEBUG_LOG("shouldTryBrgconv = ", shouldTryBrgconv);
}

void Convolution::initializeInputZeroPoints(const uint8_t* inputZpData, const size_t inputZpSize) {
    if (!inputZeroPoints.empty() || !legacyInputZeroPoints.empty())
        IE_THROW() << "input zero point is not empty '" << getName() << "'";
    if (inputZpSize)
        inputZeroPointType = zpType::PerTensor;
    for (int j = 0; j < inputZpSize; j++) {
        legacyInputZeroPoints.push_back(inputZpData[j]);
        if (inputZpData[j] != inputZpData[0])
            inputZeroPointType = zpType::PerChannel;
    }
    // Only enable per-tensor zero point on avx512-amx and avx512-core.
    // If zero point is pertensor, both legacy zp and stock zp
    // would be passed into conv node. The conv node would determine how to create
    // post-ops attribute and prioritize to choose final onednn kernel.
    if (inputZeroPointType == zpType::PerTensor &&
        (impl::cpu::x64::mayiuse(impl::cpu::x64::avx512_core_amx) || impl::cpu::x64::mayiuse(impl::cpu::x64::avx512_core_vnni)))
        inputZeroPoints.push_back(static_cast<int32_t>(inputZpData[0]));
}

VectorDims Convolution::makeInputDummyShape(const Shape& inpShape) const {
    // There are a bunch of heuristics mostly aimed to guess the most appropriate oneDNN implementation, to reduce the
    // amount of the implementation mismatch and the internal reordering as a consequence.
    constexpr Dim dummyInputDim = 64;

    const size_t spatialRank = stride.size();
    const size_t filterStartIndx = weightDims.size() - spatialRank;

    VectorDims dummyInputShapeVals(inpShape.getRank(), dummyInputDim);
    dummyInputShapeVals[1] = IC; //channels

    for (size_t i = 0; i < spatialRank; i++) {
        if (weightDims[filterStartIndx + i] > dummyInputShapeVals[2 + i]) {
            constexpr Dim dummyOutputDim = 16;
            dummyInputShapeVals[2 + i] = (dummyOutputDim - 1) * stride[i] -
                                (paddingL[i] + paddingR[i]) +
                                weightDims[filterStartIndx + i] +
                                (weightDims[filterStartIndx + i]- 1) * (dilation[i]);
        }
    }
    return MemoryDescUtils::makeDummyShape(inpShape, dummyInputShapeVals).getStaticDims();
}

VectorDims Convolution::outputStaticShape() const {
    auto& outputShape = getOutputShapeAtPort(0);
    if (outputShape.isDynamic()) {
        auto inpDummyShape = makeInputDummyShape(getInputShapeAtPort(0));
        auto outputDims = shapeInferGeneric({ Shape(inpDummyShape), Shape(weightDims) });
        return Shape(outputDims.front()).getStaticDims();
    }
    return outputShape.getStaticDims();
}

}   // namespace node
}   // namespace intel_cpu
}   // namespace ov<|MERGE_RESOLUTION|>--- conflicted
+++ resolved
@@ -1381,7 +1381,6 @@
 
     auto engine = getEngine();
     auto builder = [&engine](const ConvKey& key) -> executorPtr {
-<<<<<<< HEAD
         // remove the requirement on weight memory layout to let primitive
         // report the best layout for weight to be reordered dynamically at runtime
         auto src_dt = key.inp0->getDataType();
@@ -1393,11 +1392,8 @@
             dnnl::memory::desc(DnnlExtensionUtils::convertToDnnlDims(key.inp1->getShape().getStaticDims()),
                                wdt,
                                memory::format_tag::any);
-        auto createDnnlConvDesc = [](const dnnl::memory::desc& srcDesc,
-=======
         auto createDnnlConvDesc = [](const dnnl::engine engine,
                                      const dnnl::memory::desc& srcDesc,
->>>>>>> 5cb20f88
                                      const dnnl::memory::desc& wghDesc,
                                      const dnnl::memory::desc& dstDesc,
                                      DnnlMemoryDescCPtr biasDescPtr,
@@ -1428,22 +1424,9 @@
         };
 
         const auto alg = (key.implType & impl_desc_type::winograd) ? dnnl::algorithm::convolution_winograd : dnnl::algorithm::convolution_direct;
-<<<<<<< HEAD
-        std::shared_ptr<DnnlDesriptor> desc = createDnnlConvDesc(key.inp0->getDnnlDesc(),
-                                                                      wghDescAny,
-                                                                      key.out->getDnnlDesc(),
-                                                                      key.bias,
-                                                                      key.stride,
-                                                                      key.dilation,
-                                                                      key.paddingL,
-                                                                      key.paddingR,
-                                                                      alg);
-
-        auto itpd = desc->createPrimitiveDescriptorIterator(engine, key.attr);
-=======
         dnnl::primitive_desc desc = createDnnlConvDesc(engine,
                                                        key.inp0->getDnnlDesc(),
-                                                       key.inp1->getDnnlDesc(),
+                                                       wghDescAny,
                                                        key.out->getDnnlDesc(),
                                                        key.bias,
                                                        key.stride,
@@ -1454,8 +1437,6 @@
                                                        key.attr);
 
         auto itpd = desc;
->>>>>>> 5cb20f88
-
         executorPtr execPtr = nullptr;
         while (static_cast<bool>(itpd)) {
             impl_desc_type impl_type = parse_impl_name(itpd.impl_info_str());
@@ -1484,24 +1465,9 @@
                                                                                         key.out->getDataType(),
                                                                                         memory::format_tag::any);
 
-<<<<<<< HEAD
-            std::shared_ptr<DnnlDesriptor> reorderConvDesc = createDnnlConvDesc(inDesc,
-                                                                                  wghDescAny,
-                                                                                  outDesc,
-                                                                                  key.bias,
-                                                                                  key.stride,
-                                                                                  key.dilation,
-                                                                                  key.paddingL,
-                                                                                  key.paddingR,
-                                                                                  dnnl::algorithm::convolution_direct);
-
-            auto reordItpd = reorderConvDesc->createPrimitiveDescriptorIterator(engine, key.attr);
-            if (static_cast<bool>(reordItpd)) {
-                auto prim_desc = convolution_forward::primitive_desc(reordItpd.get());
-=======
             auto reorderConvDesc = createDnnlConvDesc(engine,
                                                       inDesc,
-                                                      wghDesc,
+                                                      wghDescAny,
                                                       outDesc,
                                                       key.bias,
                                                       key.stride,
@@ -1513,7 +1479,6 @@
 
             if (reorderConvDesc) {
                 auto prim_desc = convolution_forward::primitive_desc(reorderConvDesc.get());
->>>>>>> 5cb20f88
                 execPtr = std::make_shared<ConvolutionExecutor>(prim_desc,
                                                                 key.inp0->getDnnlDesc(),
                                                                 key.inp1->getDnnlDesc(),
@@ -1722,19 +1687,9 @@
 }
 
 // Due to performance issue, brgconv will only be enabled by default:
-// 1, static shape(dynamic shape may change weights layout if the input shape changes and cause performance issue: 86948)
-// 2, support amx except having input zero point.
-// 3, support avx512 without legacy postops/per channel zero point when avx512
+// 1, support amx except having input zero point.
+// 2, support avx512 without legacy postops/per channel zero point when avx512
 void Convolution::initTryBrgconvFlag() {
-<<<<<<< HEAD
-    // Due to performance issue, brgconv will only be enabled by default:
-    // 1, support amx except having input zero point.
-    // 2, support avx512 without legacy postops/per channel zero point when avx512
-=======
-    if (isDynamicNode())
-        return;
-
->>>>>>> 5cb20f88
     if (dnnl::impl::cpu::x64::mayiuse(dnnl::impl::cpu::x64::avx512_core_amx)) {
         shouldTryBrgconv = true;
     } else if (dnnl::impl::cpu::x64::mayiuse(dnnl::impl::cpu::x64::avx512_core)) {
@@ -1742,17 +1697,11 @@
         // should remove after binary postops performance issue resolved
         // heuristics: if it's  avx512 ISA model && it doesn't have binary post ops or per channel zero point.
         dnnl::primitive_attr attr;
-<<<<<<< HEAD
-        setPostOps(attr, outputStaticShape(), false);
-        const auto& ops = attr.get_post_ops();
-        if (ops.get()->find(dnnl::impl::primitive_kind::binary) != -1) {
-=======
         DEBUG_LOG("setPostOps, useLegacyPostOps=false");
         setPostOps(attr, outputStaticShape(), false);
 
         if (attrContainsPostOp(attr, dnnl::impl::primitive_kind::binary) &&
             attrContainsAnyOfPostOps(attr, {dnnl::impl::primitive_kind::eltwise})) {
->>>>>>> 5cb20f88
             shouldTryBrgconv = false;
         }
     }
