--- conflicted
+++ resolved
@@ -492,15 +492,8 @@
     memory::format_tag nCsp16c = ndims == 3 ? memory::format_tag::nCw16c : (ndims == 4 ? memory::format_tag::nChw16c : memory::format_tag::nCdhw16c);
 
     if (canBeExecutedInInt8()) {
-<<<<<<< HEAD
-        DEBUG_LOG(getName(), " Creating I8 descriptor");
-        // initTryBrgconvFlag depends on outputDataType, should be after outputDataType computed
-        if (!enforceBrgconv)
-            initTryBrgconvFlag();
-=======
         DEBUG_LOG(getName(), "Creating I8 descriptor");
 
->>>>>>> e09b1a9f
         SetPostOpsAndZeroPoints(attrs);
 
         // so far oneDNN INT8 convolution only support s8,u8,s32,f32,bf16 output types
@@ -566,12 +559,8 @@
     auto outputShape = getOutputShapeAtPort(0);
 
 #if defined(OPENVINO_ARCH_X86_64)
-<<<<<<< HEAD
-    bool acceptedFormat = (inputDataType == memory::data_type::bf16 || inputDataType == memory::data_type::f16);
-=======
     // nspc shows better performance only with brgconv implementation
     bool nspcFirst = isBrgConvAvailable && one_of(inputDataType, memory::data_type::bf16, memory::data_type::f32);
->>>>>>> e09b1a9f
     bool nspcAdded = false;
     if (nspcFirst) {
         in_candidate = std::make_shared<DnnlBlockedMemoryDesc>(inputShape, inputDataType, nspc);
