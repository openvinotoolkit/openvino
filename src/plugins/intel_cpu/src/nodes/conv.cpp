--- conflicted
+++ resolved
@@ -1489,7 +1489,8 @@
             // when the input weight data is guaranteed to be ready (considering possible const-folding
             // subgraphs inserted between constant weight node and conv)
             auto it = primArgs.find(DNNL_ARG_WEIGHTS);
-            if (it == primArgs.end() || !prevExecPtr || prevExecPtr->getWeightDesc() != execPtr->getWeightDesc()) {
+            if (it == primArgs.end() || !prevExecPtr ||
+                !execPtr->getWeightDesc()->isCompatible(*(prevExecPtr->getWeightDesc()))) {
                 pendingConstWeightReorder = true;
             }
         } else {
@@ -1525,27 +1526,15 @@
                                                                 const dnnl::memory::desc& inMemDesc,
                                                                 const dnnl::memory::desc& weightMemDesc,
                                                                 const dnnl::memory::desc& outMemDesc,
-<<<<<<< HEAD
                                                                 const dnnl::engine& engine,
-                                                                bool constWeight) {
-    execPrim = dnnl::convolution_forward(pd);
-
-    if (inMemDesc != pd.src_desc()) {
-        inputReorders.insert({DNNL_ARG_SRC, IntermReorder(inMemDesc, pd.src_desc(), engine)});
-    }
-
-    if (weightMemDesc != pd.weights_desc() && !constWeight) {
-        // const weight will be reordered at first execution
-        inputReorders.insert({DNNL_ARG_WEIGHTS, IntermReorder(weightMemDesc, pd.weights_desc(), engine)});
-=======
-                                                                const dnnl::engine& engine) : DnnlExecutor(pd) {
+                                                                bool constWeight) : DnnlExecutor(pd) {
     if (inMemDesc != getDnnlSrcDesc()) {
         inputReorders.insert({DNNL_ARG_SRC, IntermReorder(inMemDesc, getDnnlSrcDesc(), engine)});
     }
 
-    if (weightMemDesc != getDnnlWeightDesc()) {
+    if (weightMemDesc != getDnnlWeightDesc() && !constWeight) {
+        // const weight will be reordered at first execution
         inputReorders.insert({DNNL_ARG_WEIGHTS, IntermReorder(weightMemDesc, getDnnlWeightDesc(), engine)});
->>>>>>> ce67ac09
     }
 
     if (outMemDesc != getDnnlDstDesc()) {
@@ -1559,7 +1548,7 @@
     }
 
     if (pendingConstWeightReorder) {
-        primArgs[DNNL_ARG_WEIGHTS] = prepareWeightMemory(DnnlExtensionUtils::makeDescriptor(execPtr->getWeightDesc()))->GetPrimitive();
+        primArgs[DNNL_ARG_WEIGHTS] = prepareWeightMemory(execPtr->getWeightDesc())->GetPrimitive();
         pendingConstWeightReorder = false;
     }
 
@@ -1677,24 +1666,9 @@
     }
 }
 
-<<<<<<< HEAD
-// Due to performance issue, brgconv will only be enabled by default:
-// 1, support amx except having input zero point.
-// 2, support avx512 without legacy postops/per channel zero point when avx512
+// brgconv will be enabled by default when HW supports avx512+
 void Convolution::initTryBrgconvFlag() {
-    if (dnnl::impl::cpu::x64::mayiuse(dnnl::impl::cpu::x64::avx512_core_amx)) {
-        shouldTryBrgconv = true;
-    } else if (dnnl::impl::cpu::x64::mayiuse(dnnl::impl::cpu::x64::avx512_core)) {
-=======
-// brgconv will be enabled by default:
-// 1, static shape(dynamic shape may change weights layout if the input shape changes and cause performance issue: 86948)
-// 2, hw supports avx512+
-void Convolution::initTryBrgconvFlag() {
-    if (isDynamicNode())
-        return;
-
     if (dnnl::impl::cpu::x64::mayiuse(dnnl::impl::cpu::x64::avx512_core)) {
->>>>>>> ce67ac09
         shouldTryBrgconv = true;
     }
 
