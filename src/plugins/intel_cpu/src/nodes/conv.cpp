// Copyright (C) 2018-2023 Intel Corporation
// SPDX-License-Identifier: Apache-2.0
//

#include "conv.h"
#include "onednn/dnnl.h"
#include "reorder.h"
#include "input.h"
#include "eltwise.h"
#include "fake_quantize.h"
#include "pooling.h"
#include "concat.h"
#include <graph.h>
#include "cpu/x64/cpu_isa_traits.hpp"
#include <common/c_types_map.hpp>
#include <cstdlib>
#include <memory>
#include <oneapi/dnnl/dnnl.hpp>
#include <oneapi/dnnl/dnnl_common.hpp>
#include <string>
#include <vector>
#include <dnnl_types.h>
#include <dnnl_extension_utils.h>
#include <oneapi/dnnl/dnnl_types.h>
#include <utils/general_utils.h>
#include <cpu/x64/jit_generator.hpp>
#include "common/cpu_convert.h"
#include <memory_desc/cpu_memory_desc_utils.h>
#include "memory_desc/dnnl_blocked_memory_desc.h"
#include "utils/cpu_utils.hpp"
#include "utils/debug_capabilities.h"
#include <common/primitive_hashing_utils.hpp>
#include <cpu/cpu_primitive.hpp>
#include <common/primitive_desc.hpp>
#include <common/primitive_desc_iface.hpp>
#include "ie_ngraph_utils.hpp"

using namespace dnnl;
using namespace InferenceEngine;

namespace ov {
namespace intel_cpu {
namespace node {
namespace {

struct ConvKey {
    DnnlMemoryDescCPtr inp0;
    DnnlMemoryDescCPtr inp1;
    DnnlMemoryDescCPtr bias;
    DnnlMemoryDescCPtr out;

    std::vector<size_t> stride;
    std::vector<ptrdiff_t> dilation;
    std::vector<ptrdiff_t> paddingL;
    std::vector<ptrdiff_t> paddingR;

    dnnl::primitive_attr attr;
    impl_desc_type implType;

    bool constWeight;

    size_t hash() const;
    bool operator==(const ConvKey& rhs) const;
};

size_t ConvKey::hash() const {
    using namespace dnnl::impl;
    using namespace dnnl::impl::primitive_hashing;

    size_t seed = 0;

    for (const auto& ptr : {inp0, inp1, bias, out}) {
        if (ptr) {
            seed = hash_combine(seed, get_md_hash(*ptr->getDnnlDesc().get()));
        }
    }

    seed = get_vector_hash(seed, stride);
    seed = get_vector_hash(seed, dilation);
    seed = get_vector_hash(seed, paddingL);
    seed = get_vector_hash(seed, paddingR);

    seed = hash_combine(seed, get_attr_hash(*attr.get()));
    seed = hash_combine(seed, implType);
    seed = hash_combine(seed, constWeight);
    return seed;
}

bool ConvKey::operator==(const ConvKey &rhs) const {
    bool retVal = true;
    if (inp0 != rhs.inp0) {
        retVal = retVal && inp0 && rhs.inp0 && inp0->getDnnlDesc() == rhs.inp0->getDnnlDesc();
    }
    if (inp1 != rhs.inp1) {
        retVal = retVal && inp1 && rhs.inp1 && inp1->getDnnlDesc() == rhs.inp1->getDnnlDesc();
    }
    if (bias != rhs.bias) {
        retVal = retVal && bias && rhs.bias && bias->getDnnlDesc() == rhs.bias->getDnnlDesc();
    }
    if (out != rhs.out) {
        retVal = retVal && out && rhs.out && out->getDnnlDesc() == rhs.out->getDnnlDesc();
    }

    retVal = retVal && stride == rhs.stride;
    retVal = retVal && dilation == rhs.dilation;
    retVal = retVal && paddingL == rhs.paddingL;
    retVal = retVal && paddingR == rhs.paddingR;

    retVal = retVal && *attr.get() == *rhs.attr.get() && implType == rhs.implType && constWeight == rhs.constWeight;
    return retVal;
}

} // namespace

class Convolution::FusedSubgraph {
public:
    FusedSubgraph(const std::vector<NodePtr> &opList, const Convolution &conv, const GraphContext::CPtr context) {
        _graph = std::unique_ptr<Graph>(new Graph());

        std::unordered_set<NodePtr> nodesSet;
        std::vector<EdgePtr> edges;

        auto addEdge = [&](const NodePtr& parent, const NodePtr& child, size_t parentPort, size_t childPort) -> void {
            auto edge = std::make_shared<Edge>(parent, child, parentPort, childPort);
            child->addEdge(edge);
            edges.push_back(edge);
            nodesSet.insert(parent);
            nodesSet.insert(child);
        };

        //Make inputs
        const auto &inpMemDesc1 = conv.getBaseMemDescAtOutputPort(0);
        auto inp0 = std::make_shared<Input>(inpMemDesc1, "inp0", "Parameter", context);
        inputs.push_back(inp0);
        const size_t sumPortNum = conv.getParentEdges().size() - 1;
        const auto &inpMemDesc2 = conv.getBaseMemDescAtInputPort(sumPortNum);
        auto inp1 = std::make_shared<Input>(inpMemDesc2, "inp1", "Parameter", context);
        inputs.push_back(inp1);

        auto itr = std::find_if(opList.begin(), opList.end(), [](const NodePtr &node) {
            if (auto eltwise = std::dynamic_pointer_cast<Eltwise>(node)) {
                return eltwise->isSpecialConvolutionAddFusing();
            }
            return false;
        });

        if (itr == opList.end())
            return;

        auto sumNode = *itr;
        addEdge(inp0, sumNode, 0, 0);
        addEdge(inp1, sumNode, 0, 1);

        //Replicate the rest of the subgraph
        auto parentItr = itr;
        while (++itr != opList.end()) {
            auto parentNode = *parentItr;
            const auto& currentNode = *itr;
            if (Type::FakeQuantize == currentNode->getType()) {
                parentNode->addFusedNode(currentNode);
            } else {
                addEdge(parentNode, currentNode, 0, 0);
                auto constantsItr = conv.fusedConstNodes.find(currentNode);
                if (constantsItr != conv.fusedConstNodes.end()) {
                    size_t inpPort = 1lu;
                    for (const auto& item : constantsItr->second) {
                        addEdge(item, currentNode, 0, inpPort++);
                    }
                }
                parentItr = itr;
            }
        }

        //Make output
        const auto &outMemDesc = conv.getBaseMemDescAtOutputPort(0);
        auto out = std::make_shared<Input>(outMemDesc, "out", "Result", context);
        addEdge(*parentItr, out, 0, 0);
        outputs.push_back(out);

        std::vector<NodePtr> nodes(nodesSet.begin(), nodesSet.end());

        _graph->CreateGraph(nodes, edges, context, "fused_subgraph");
    }

    std::shared_ptr<Input> getInput(size_t idx) const {
        if (idx < inputs.size()) {
            return inputs[idx];
        } else {
            OPENVINO_THROW("OutOfBounds: Unexpected input index in Convolution::fusedSubgraph::getInput idx=",
                           idx,
                           " inputs.size()=",
                           inputs.size());
        }
    }

    std::shared_ptr<Input> getOutput(size_t idx) const {
        if (idx < outputs.size()) {
            return outputs[idx];
        } else {
            OPENVINO_THROW("OutOfBounds: Unexpected output index in Convolution::fusedSubgraph::getInput idx=",
                           idx,
                           " inputs.size()=",
                           outputs.size());
        }
    }

    void infer() {
        _graph->ResetInferCount();
        _graph->Infer();
    }

private:
    std::unique_ptr<Graph> _graph;
    std::vector<std::shared_ptr<Input>> inputs;
    std::vector<std::shared_ptr<Input>> outputs;
};

bool Convolution::isSupportedOperation(const std::shared_ptr<const ov::Node>& op, std::string& errorMessage) noexcept {
    try {
        if (!ov::is_type<ov::op::v1::Convolution>(op) && !ov::is_type<ov::op::v1::GroupConvolution>(op)) {
            errorMessage = "Only opset1 Convolution and GroupConvolution operations are supported";
            return false;
        }
        size_t ndims = op->get_input_partial_shape(0).rank().get_length();
        if ((ndims < 3) || (ndims > 5)) {
            errorMessage = "Doesn't support 'data' input with rank: " + std::to_string(ndims);
            return false;
        }
        if (op->get_input_partial_shape(1).is_dynamic()) {
            errorMessage = "Doesn't support dynamic weights shape";
            return false;
        }
    } catch (...) {
        return false;
    }

    return true;
}

Convolution::Convolution(const std::shared_ptr<ov::Node>& op, const GraphContext::CPtr context)
        : Node(op, context, NgraphShapeInferFactory(op, EMPTY_PORT_MASK)), withBiases(false), withSum(false), withDWConv(false),
          isGrouped(false), dw_conv_oc(0), dw_conv_ih(0), dw_conv_iw(0), dw_conv_in_dt(memory::data_type::undef),
          groupNum(1lu), IC(1), groupIC(1), groupOC(1), eltwisePrecision(ov::element::f32) {
    std::string errorMessage;
    if (!isSupportedOperation(op, errorMessage)) {
        OPENVINO_THROW_NOT_IMPLEMENTED(errorMessage);
    }

    auto convolutionOp = ov::as_type_ptr<ov::op::v1::Convolution>(op);
    auto groupConvolutionOp = ov::as_type_ptr<ov::op::v1::GroupConvolution>(op);

    if (convolutionOp) {
        algorithm = Algorithm::ConvolutionCommon;

        groupNum = 1;
        isGrouped = false;

        weightDims = convolutionOp->input_value(1).get_shape();

        IC = weightDims[1];
        groupIC = IC;
        groupOC = weightDims[0];

        expectedBiasDims = {groupOC};

        for (size_t i = 0; i < convolutionOp->get_strides().size(); i++) {
            stride.push_back(convolutionOp->get_strides()[i]);
        }
        for (size_t i = 0; i < convolutionOp->get_dilations().size(); i++) {
            dilation.push_back(static_cast<ptrdiff_t>(convolutionOp->get_dilations()[i]) - 1);
        }
        paddingL = convolutionOp->get_pads_begin();
        paddingR = convolutionOp->get_pads_end();
        autoPadding = one_of(convolutionOp->get_auto_pad(), ov::op::PadType::SAME_UPPER, ov::op::PadType::SAME_LOWER);
    } else if (groupConvolutionOp) {
        algorithm = Algorithm::ConvolutionGrouped;

        groupNum = groupConvolutionOp->input_value(1).get_shape()[0];
        isGrouped = true;

        weightDims = groupConvolutionOp->input_value(1).get_shape();

        groupIC = weightDims[2];
        IC = groupIC * groupNum;
        groupOC = weightDims[1];

        expectedBiasDims = {groupOC * groupNum};

        for (size_t i = 0; i < groupConvolutionOp->get_strides().size(); i++) {
            stride.push_back(groupConvolutionOp->get_strides()[i]);
        }
        for (size_t i = 0; i < groupConvolutionOp->get_dilations().size(); i++) {
            dilation.push_back(static_cast<ptrdiff_t>(groupConvolutionOp->get_dilations()[i]) - 1);
        }
        paddingL = groupConvolutionOp->get_pads_begin();
        paddingR = groupConvolutionOp->get_pads_end();
        autoPadding = one_of(groupConvolutionOp->get_auto_pad(), ov::op::PadType::SAME_UPPER, ov::op::PadType::SAME_LOWER);
    }
}

bool Convolution::canBeExecutedInInt8() const {
    auto inputDataType = DnnlExtensionUtils::ElementTypeToDataType(getOriginalInputPrecisionAtPort(0));
    auto weightsDataType = DnnlExtensionUtils::ElementTypeToDataType(getOriginalInputPrecisionAtPort(1));

    if (!legacyInputZeroPoints.empty())
        inputDataType = memory::data_type::u8;

    if (!legacyWeightsZeroPoints.empty())
        weightsDataType = memory::data_type::s8;

    return one_of(inputDataType, memory::data_type::u8, memory::data_type::s8) && weightsDataType == memory::data_type::s8;
}

ov::element::Type Convolution::fusedEltwisePrecision(const NodePtr& fusingNode) const {
    if (sumPrc != ov::element::undefined)
        return sumPrc;

    ov::element::Type eltwisePrecision;

    int fusingPort = fusingNode->getFusingPort();
    if (fusingPort == 0) {
        eltwisePrecision = fusingNode->getOriginalInputPrecisionAtPort(1);
    } else if (fusingPort == 1) {
        eltwisePrecision = fusingNode->getOriginalInputPrecisionAtPort(0);
    } else {
        OPENVINO_THROW("Cannot determine Eltwise post op precision for Convolution node with name '", getName(), "'");
    }

    return eltwisePrecision;
}

const std::vector<impl_desc_type>& Convolution::getDefaultImplPriority() {
    static const std::vector<impl_desc_type> priorities = {
        impl_desc_type::unknown,
        impl_desc_type::dw_acl,
        impl_desc_type::winograd_acl,
        impl_desc_type::gemm_acl,
        impl_desc_type::brgconv_avx512_amx_1x1,
        impl_desc_type::brgconv_avx512_amx,
        impl_desc_type::jit_avx512_amx_dw,
        impl_desc_type::jit_avx512_amx_1x1,
        impl_desc_type::jit_avx512_amx,
        impl_desc_type::brgconv_avx512_1x1,
        impl_desc_type::brgconv_avx512,
        impl_desc_type::jit_uni_dw,
        impl_desc_type::jit_uni_1x1,
        impl_desc_type::jit_uni,
        impl_desc_type::jit_avx512_dw,
        impl_desc_type::jit_avx512_1x1,
        impl_desc_type::jit_avx512,
        impl_desc_type::jit_avx2_dw,
        impl_desc_type::jit_avx2_1x1,
        impl_desc_type::jit_avx2,
        impl_desc_type::jit_avx_dw,
        impl_desc_type::jit_avx_1x1,
        impl_desc_type::jit_avx,
        impl_desc_type::jit_sse42_dw,
        impl_desc_type::jit_sse42_1x1,
        impl_desc_type::jit_sse42,
        impl_desc_type::gemm_any,
        impl_desc_type::gemm_blas,
        impl_desc_type::gemm_avx512,
        impl_desc_type::gemm_avx2,
        impl_desc_type::gemm_avx,
        impl_desc_type::gemm_sse42,
        impl_desc_type::jit_gemm,
        impl_desc_type::ref_any,
        impl_desc_type::ref,
    };

    return priorities;
}

const bool Convolution::isBrgConvAvailable() {
    static const bool isBrgConvAvailable = dnnl::impl::cpu::x64::mayiuse(dnnl::impl::cpu::x64::avx512_core);
    return isBrgConvAvailable;
}

void Convolution::getSupportedDescriptors() {
    if (!descs.empty())
        return;
    if (!attrs.empty())
        OPENVINO_THROW("attrs vector is not empty '", getName(), "'");

    attrs.reserve(2);
    withBiases = getOriginalInputsNumber() == 3;

    int expectedInputEdgesNum = static_cast<int>(getOriginalInputsNumber());
    for (size_t i = 0; i < fusedWith.size(); i++) {
        if (fusedWith[i]->getType() == Type::Convolution) {
            expectedInputEdgesNum += static_cast<int>(fusedWith[i]->getOriginalInputsNumber()) - 1;
        }

        if (fusedWith[i]->getAlgorithm() == Algorithm::EltwiseAdd) {
            auto* eltwiseNode = dynamic_cast<Eltwise *>(fusedWith[i].get());
            if (eltwiseNode && eltwiseNode->isSpecialConvolutionAddFusing()) {
                expectedInputEdgesNum++;
            }
        }
    }

    auto inputDataType = DnnlExtensionUtils::ElementTypeToDataType(getOriginalInputPrecisionAtPort(0));
    if (!legacyInputZeroPoints.empty())
        inputDataType = memory::data_type::u8;

    outputDataType = DnnlExtensionUtils::ElementTypeToDataType(getOriginalOutputPrecisionAtPort(0));
    eltwisePrecision = DnnlExtensionUtils::DataTypeToElementType(outputDataType);
    if (!fusedWith.empty()) {
        outputDataType = DnnlExtensionUtils::ElementTypeToDataType(fusedWith[fusedWith.size() - 1]->getOriginalOutputPrecisionAtPort(0));
        eltwisePrecision = DnnlExtensionUtils::DataTypeToElementType(outputDataType);
    }

    // We need to make sure that convolution output and second input of fused Eltwise operation
    // have equal precision sizes since they use the same physical memory. In case precisions are different we upscale to FP32.
    if (outputDataType != memory::data_type::f32 && outputDataType != memory::data_type::bf16 &&
        outputDataType != memory::data_type::f16 && withSum) {
        for (size_t i = 0; i < fusedWith.size(); i++) {
            if (fusedWith[i]->getAlgorithm() == Algorithm::EltwiseAdd) {
                auto* eltwiseNode = dynamic_cast<Eltwise *>(fusedWith[i].get());
                if (eltwiseNode && eltwiseNode->isSpecialConvolutionAddFusing()) {
                    eltwisePrecision = fusedEltwisePrecision(fusedWith[i]);
                    if (DnnlExtensionUtils::DataTypeToElementType(outputDataType).size() != eltwisePrecision.size()) {
                        eltwisePrecision = ov::element::f32;
                        outputDataType = memory::data_type::f32;
                    }
                    break;
                }
            }
        }
    }

    if (static_cast<int>(getParentEdges().size()) != expectedInputEdgesNum)
        OPENVINO_THROW("Incorrect number of input edges for layer ",
                       getName(),
                       ", expected: ",
                       expectedInputEdgesNum,
                       " actual: ",
                       getParentEdges().size());
    if (getChildEdges().empty())
        OPENVINO_THROW("Incorrect number of output edges for layer ", getName());

    int ndims = getInputShapeAtPort(0).getRank();

    withDWConv = isFusedWith(Type::Convolution);
    if (withDWConv && isDynamicNode()) {
        OPENVINO_THROW("DW convolution is fused into convolution node ", getName(), " with dynamic shape.");
    }

    for (size_t i = 0; i < fusedWith.size(); i++) {
        auto *convolutionNode = dynamic_cast<Convolution *>(fusedWith[i].get());
        if (convolutionNode) {
            auto& inActivationDims = convolutionNode->inputShapes[0].getStaticDims();
            dw_conv_ih = inActivationDims[convolutionNode->inputShapes[0].getRank() - 2];
            dw_conv_iw = inActivationDims[convolutionNode->inputShapes[0].getRank() - 1];

            auto& outDims = convolutionNode->outputShapes[0].getStaticDims();
            dw_conv_oc = outDims[1];

            const auto &dwWeightsDims = convolutionNode->inputShapes[1].getStaticDims();
            dw_conv_kernel.push_back(dwWeightsDims[dwWeightsDims.size() - 1]);
            dw_conv_kernel.push_back(dwWeightsDims[dwWeightsDims.size() - 2]);
            dw_conv_strides = convolutionNode->getStride();

            if (canBeExecutedInInt8()) {
                if (i == 0) {
                    dw_conv_in_dt = DnnlExtensionUtils::ElementTypeToDataType(getOriginalOutputPrecisionAtPort(0));
                } else {
                    dw_conv_in_dt = DnnlExtensionUtils::ElementTypeToDataType(fusedWith[i - 1]->getOriginalOutputPrecisionAtPort(0));
                }
            } else {
                dw_conv_in_dt = memory::data_type::f32;
            }

            for (size_t j = 0; j < paddingR.size(); j++) {
                int with_group = isGrouped ? 1 : 0;
                int krn = weightDims[with_group + 2 + j];
                int src = getInputShapeAtPort(0).getStaticDims()[2 + j];
                int dst = getOutputShapeAtPort(0).getStaticDims()[2 + j];

                krn = (krn - 1)*(dilation[j] + 1) + 1;
                int calc_dst = (src - krn + paddingL[j]) / stride[j] + 1;
                paddingR[j] = (dst - calc_dst) * stride[j];
            }
        }
    }

    MemoryDescPtr in_candidate, out_candidate;
    memory::format_tag nspc = ndims == 3 ? memory::format_tag::nwc : (ndims == 4 ? memory::format_tag::nhwc : memory::format_tag::ndhwc);
    memory::format_tag ncsp = ndims == 3 ? memory::format_tag::ncw : (ndims == 4 ? memory::format_tag::nchw : memory::format_tag::ncdhw);
    memory::format_tag nCsp8c = ndims == 3 ? memory::format_tag::nCw8c : (ndims == 4 ? memory::format_tag::nChw8c : memory::format_tag::nCdhw8c);
    memory::format_tag nCsp16c = ndims == 3 ? memory::format_tag::nCw16c : (ndims == 4 ? memory::format_tag::nChw16c : memory::format_tag::nCdhw16c);

    if (canBeExecutedInInt8()) {
        DEBUG_LOG(getName(), "Creating I8 descriptor");

        SetPostOpsAndZeroPoints(attrs);

        // so far oneDNN INT8 convolution only support s8,u8,s32,f32,bf16 output types
        if (outputDataType == memory::data_type::f16) {
            outputDataType = memory::data_type::f32;
        }

        in_candidate = std::make_shared<DnnlBlockedMemoryDesc>(getInputShapeAtPort(0), inputDataType, nspc);
        out_candidate = std::make_shared<DnnlBlockedMemoryDesc>(getOutputShapeAtPort(0), outputDataType, nspc);
        createDescriptor({ in_candidate }, { out_candidate });
        return;
    }

    auto getSupportedDataType = [this, ndims](ov::element::Type originalPrec) {
        auto originalDT = DnnlExtensionUtils::ElementTypeToDataType(originalPrec);
        auto dt = memory::data_type::f32;

        // supported lower precisions: bf16, f16
        if (one_of(originalDT, memory::data_type::bf16, memory::data_type::f16))
            dt = originalDT;

        // fallback to f32 on special case for performance reasons
        if (isDepthWise() && ndims == 5)
            dt = memory::data_type::f32;
        return dt;
    };

    inputDataType = getSupportedDataType(getOriginalInputPrecisionAtPort(0));
    outputDataType = getSupportedDataType(getOriginalOutputPrecisionAtPort(0));

    eltwisePrecision = ov::element::f32;
    for (size_t i = 0; i < fusedWith.size(); i++) {
        if (fusedWith[i]->getAlgorithm() == Algorithm::EltwiseAdd) {
            auto* eltwiseNode = dynamic_cast<Eltwise *>(fusedWith[i].get());
            if (eltwiseNode && eltwiseNode->isSpecialConvolutionAddFusing()) {
                eltwisePrecision = fusedEltwisePrecision(fusedWith[i]);
                // TODO(amalyshe): there might be situation when convolution can be executed in BF16,
                // output is required in FP32 but eltwise inplace tensor would be in BF16
                // currently we forcedly change output to the BF16 that will add reoreder after the node
                // Another situation can be when we mark output as FP32 and Eltwise asPrecison (which stand
                // for input of inplace tensor precision) to FP32. This will add reorder for that in-place tensor
                // bofore the fused convolution. This behaviour might be more correct regarding expected markup
                // of the graph but performance of first and second approaches might be different. Need to verify
                outputDataType = getSupportedDataType(eltwisePrecision);
                eltwisePrecision = DnnlExtensionUtils::DataTypeToElementType(outputDataType);
            }
        }
    }
    // correction for cases of FP32 input - we do not have FP32 convolution supported BF16 output
    if (inputDataType == memory::data_type::f32 &&
        (outputDataType == memory::data_type::bf16 || eltwisePrecision == ov::element::bf16 ||
         outputDataType == memory::data_type::f16 || eltwisePrecision == ov::element::f16)) {
        outputDataType = memory::data_type::f32;
        eltwisePrecision = ov::element::f32;
    }

    SetPostOpsAndZeroPoints(attrs);

    if (!one_of(ndims, 3, 4, 5))
        return;

    auto inputShape = getInputShapeAtPort(0);
    auto outputShape = getOutputShapeAtPort(0);

#if defined(OPENVINO_ARCH_X86_64)
    // nspc shows better performance only with brgconv implementation
    bool nspcFirst = isBrgConvAvailable() && one_of(inputDataType, memory::data_type::f16, memory::data_type::bf16, memory::data_type::f32);
    bool nspcAdded = false;
    if (nspcFirst) {
        in_candidate = std::make_shared<DnnlBlockedMemoryDesc>(inputShape, inputDataType, nspc);
        out_candidate = std::make_shared<DnnlBlockedMemoryDesc>(outputShape, outputDataType, nspc);
        createDescriptor({ in_candidate }, { out_candidate });
        nspcAdded = true;
    }

    if (IC == 1 && groupOC == 1) {
        in_candidate = std::make_shared<DnnlBlockedMemoryDesc>(inputShape, inputDataType, ncsp);
        out_candidate = std::make_shared<DnnlBlockedMemoryDesc>(outputShape, outputDataType, ncsp);
        createDescriptor({ in_candidate }, { out_candidate });
    } else if (IC < 4) {
        in_candidate = std::make_shared<DnnlBlockedMemoryDesc>(inputShape, inputDataType, ncsp);
        out_candidate = std::make_shared<DnnlBlockedMemoryDesc>(outputShape, outputDataType, nCsp16c);
        createDescriptor({ in_candidate }, { out_candidate });
        out_candidate = std::make_shared<DnnlBlockedMemoryDesc>(outputShape, outputDataType, nCsp8c);
        createDescriptor({ in_candidate }, { out_candidate });
    } else {
        in_candidate = std::make_shared<DnnlBlockedMemoryDesc>(inputShape, inputDataType, nCsp16c);
        out_candidate = std::make_shared<DnnlBlockedMemoryDesc>(outputShape, outputDataType, nCsp16c);
        createDescriptor({ in_candidate }, { out_candidate });
        in_candidate = std::make_shared<DnnlBlockedMemoryDesc>(inputShape, inputDataType, nCsp8c);
        out_candidate = std::make_shared<DnnlBlockedMemoryDesc>(outputShape, outputDataType, nCsp8c);
        createDescriptor({ in_candidate }, { out_candidate });
    }

    in_candidate = std::make_shared<DnnlBlockedMemoryDesc>(inputShape, inputDataType, ncsp);
    out_candidate = std::make_shared<DnnlBlockedMemoryDesc>(outputShape, outputDataType, ncsp);
    createDescriptor({ in_candidate }, { out_candidate });

    if (!nspcAdded && (inputDataType != memory::data_type::bf16 && inputDataType != memory::data_type::f16 && isNspcAvailable())) {
        in_candidate = std::make_shared<DnnlBlockedMemoryDesc>(inputShape, inputDataType, nspc);
        out_candidate = std::make_shared<DnnlBlockedMemoryDesc>(outputShape, outputDataType, nspc);
        createDescriptor({ in_candidate }, { out_candidate });
    }
#else
    (void)ncsp;
    (void)nCsp8c;
    (void)nCsp16c;

    in_candidate = std::make_shared<DnnlBlockedMemoryDesc>(inputShape, inputDataType, nspc);
    out_candidate = std::make_shared<DnnlBlockedMemoryDesc>(outputShape, outputDataType, nspc);
    createDescriptor({ in_candidate }, { out_candidate });
#endif
}

void Convolution::setPostOps(dnnl::primitive_attr& attr,
                             const VectorDims& dims,
                             bool useLegacyPostOps,
                             bool initWeights) {
    dnnl::post_ops ops;
    auto& args = convPostOpsArgs[useLegacyPostOps];
    bool isINT8 = canBeExecutedInInt8();
    // Weight dims in NON-Group CONV: [OC, IC, KH, KW], perchannel weight scale applied on OC DIM, weiScaleMaskPerChannel =  1 << 0
    // Weight dims in Group CONV:[Group, OC, IC, KH, KW], perchannel weight scale applied on GROUP and OC DIM, weiScaleMaskPerChannel = ( 1 << 0 | 1<< 1) = 0x03
    DnnlPostOpsComposer dnnlpoc(getEngine(), attr, ops, args, dims, 1, isINT8, isGrouped ? 3 : 1 << 0, getDQScales(), withBiases);

    DEBUG_LOG(getName(), " useLegacyPostOps=", useLegacyPostOps, " initWeights=", initWeights);

    for (size_t i = 0; i < fusedWith.size(); ++i) {
        auto& node = fusedWith[i];
        bool isLastPostOp = (i == (fusedWith.size() - 1));

        if (node->getType() == Type::Split || node->getType() == Type::Concatenation)
            continue;

        if (auto* eltwiseNode = dynamic_cast<Eltwise*>(node.get())) {
            if (eltwiseNode->isSpecialConvolutionAddFusing()) {
                if (withSumBroadcast) {
                    break;
                }
                DEBUG_LOG(getName(), ": Append ", node->getName(), " as sum post op");
                ops.append_sum(1.0, 0, DnnlExtensionUtils::ElementTypeToDataType(eltwisePrecision));
            } else {
                if (useLegacyPostOps) {
                    // try mapping with optimization w/o using binary postOps
                    if (eltwiseNode->appendAttrPostOps(dnnlpoc, isLastPostOp, outputDataType, false)) {
                        DEBUG_LOG(getName(), ": Append ", node->getName(), " as original post op without binary");
                        continue;
                    }
                    DEBUG_LOG(getName(), ": Append ", node->getName(), " as legacy post op");
                    eltwiseNode->appendPostOps(ops, dims, args);
                } else {
                    DEBUG_LOG(getName(), ": Append ", node->getName(), " as original post op with binary");
                    eltwiseNode->appendAttrPostOps(dnnlpoc, isLastPostOp, outputDataType);
                }
            }
            continue;
        }

        if (auto* fakeQuantizeNode = dynamic_cast<FakeQuantize*>(node.get())) {
            // drop rounding one special residual pattern
            // TODO: validate this unsafe optimization
            bool do_rounding = true;
            if (i == 0) {
                bool hasSubsequentSum = false;
                bool hasSubsequentFQ = false;
                for (size_t j = i + 1; j < fusedWith.size(); j++) {
                    auto &nextNode = fusedWith[j];

                    auto *nextEltwiseNode = dynamic_cast<Eltwise *>(nextNode.get());
                    if (nextEltwiseNode && nextEltwiseNode->isSpecialConvolutionAddFusing()) {
                        hasSubsequentSum = true;
                    }

                    auto *nextQuantizeNode = dynamic_cast<FakeQuantize *>(nextNode.get());
                    if (nextQuantizeNode) {
                        hasSubsequentFQ = true;
                    }
                }
                if (hasSubsequentSum && hasSubsequentFQ) {
                    do_rounding = false;
                }
            }

            if (useLegacyPostOps) {
                // can we implement it without binary postOps?
                if (fakeQuantizeNode->appendAttrPostOps(dnnlpoc, isLastPostOp, outputDataType, false, do_rounding)) {
                    DEBUG_LOG(getName(), ": Append ", node->getName(), " as original post op without binary");
                    continue;
                }
                // fallback to legacy
                DEBUG_LOG(getName(), ": Append ", node->getName(), " as legacy post op");
                fakeQuantizeNode->appendPostOps(ops, dims, args);
            } else {
                DEBUG_LOG(getName(), ": Append ", node->getName(), " as original post op with binary");
                fakeQuantizeNode->appendAttrPostOps(dnnlpoc, isLastPostOp, outputDataType, true, do_rounding);
            }
            continue;
        }

        auto* convolutionNode = dynamic_cast<Convolution*>(node.get());
        if (convolutionNode) {
            if (initWeights) {
                args[DNNL_ARG_ATTR_POST_OP_DW | DNNL_ARG_WEIGHTS] = getParentEdgeAt(getOriginalInputsNumber() + 0)->getMemoryPtr();
                args[DNNL_ARG_ATTR_POST_OP_DW | DNNL_ARG_BIAS] = getParentEdgeAt(getOriginalInputsNumber() + 1)->getMemoryPtr();

                DEBUG_LOG(getName(), ": Append ", node->getName(), " as DW convolution");
                // todo: rewrite onto append_dw_k3s2p1
                ops.append_dw_conv(dw_conv_ih,
                                   dw_conv_iw,
                                   dw_conv_kernel[Y_AXIS],
                                   dw_conv_kernel[X_AXIS],
                                   dw_conv_strides[Y_AXIS],
                                   dw_conv_strides[X_AXIS],
                                   dnnl::memory::convert_to_c(dw_conv_in_dt));
            } else {
                DEBUG_LOG(getName(), ": Append ", node->getName(), " as DW convolution");
                // todo: rewrite onto append_dw_k3s2p1
                ops.append_dw_conv(dw_conv_ih,
                                   dw_conv_iw,
                                   dw_conv_kernel[Y_AXIS],
                                   dw_conv_kernel[X_AXIS],
                                   dw_conv_strides[Y_AXIS],
                                   dw_conv_strides[X_AXIS],
                                   dnnl::memory::convert_to_c(dw_conv_in_dt));
            }
            continue;
        }

        OPENVINO_THROW("Fusing of ",
                       NameFromType(node->getType()),
                       " operation to ",
                       NameFromType(this->getType()),
                       " node is not implemented");
    }

    attr.set_post_ops(ops);
}

void Convolution::selectOptimalPrimitiveDescriptor() {
    selectPreferPrimitiveDescriptor(getImplPriority(), true);
}

void Convolution::initSupportedPrimitiveDescriptors() {
    if (!supportedPrimitiveDescriptors.empty())
        return;

    auto getBlockedMask = [](const std::shared_ptr<MemoryDesc>& memDesc, const bool isGrouped) {
        if (memDesc->getType() & MemoryDescType::Blocked && !isGrouped)
            return BlockedMemoryDesc::EMPTY_MASK;
        return BlockedMemoryDesc::FULL_MASK;
    };

    auto addSupportedPrimitiveDescriptor = [&](const dnnl::primitive_desc& prim_desc) {
        std::vector<PortConfig> inConfs, outConfs;
        const int inPlaceOutPort = withSum ? static_cast<int>(getParentEdges().size()) - 1 : -1;

        for (size_t i = 0; i < descInputNumbers(); i++) {
            auto desc = getSrcMemDesc(prim_desc, i);

            inConfs.emplace_back(desc, getBlockedMask(desc, isGrouped));
        }

        if (withDWConv) {
            const std::vector<size_t> dwWeightsDims{dw_conv_oc, 1, 1, dw_conv_kernel[Y_AXIS], dw_conv_kernel[X_AXIS]};
            const std::vector<size_t> dwBiasesDims{dw_conv_oc};

            const auto dwWeightsPrc = DnnlExtensionUtils::ElementTypeToDataType(dw_conv_in_dt == dnnl_u8 ? ov::element::i8 : ov::element::f32);
            const auto dwWeightsDesc = std::make_shared<DnnlBlockedMemoryDesc>(Shape(dwWeightsDims), dwWeightsPrc, memory::format_tag::Goihw8g);
            inConfs.emplace_back(dwWeightsDesc);

            const auto dwBiasPrc = memory::data_type::f32;
            const auto dwBiasDesc = std::make_shared<DnnlBlockedMemoryDesc>(Shape(dwBiasesDims), dwBiasPrc, memory::format_tag::x);
            inConfs.emplace_back(dwBiasDesc);
        }

        for (size_t i = 0; i < descOutputNumbers(); i++) {
            auto desc = getDstMemDesc(prim_desc, i);

            outConfs.emplace_back(desc, getBlockedMask(desc, isGrouped), inPlaceOutPort);
        }

        if (withSum) {
            const auto outputPrecision = outConfs.back().getMemDesc()->getPrecision();
            const auto sumDesc = getSumMemDesc(prim_desc)->cloneWithNewPrecision(outputPrecision);
            inConfs.emplace_back(sumDesc);
        }

        NodeConfig config(inConfs, outConfs);
        const impl_desc_type impl_type = parse_impl_name(prim_desc.impl_info_str());

        supportedPrimitiveDescriptors.emplace_back(config, impl_type);
    };

    for (size_t dIdx = 0; dIdx < descs.size(); dIdx++) {
        auto& desc = descs[dIdx];
        auto first_desc = dnnl::primitive_desc(DnnlExtensionUtils::clone_primitive_desc(desc.get()));

        auto add_supported_desc = [&](dnnl::primitive_desc& desc) {
            addSupportedPrimitiveDescriptor(desc);
            descIdx.push_back(dIdx);
        };

        const bool first_match = customImplPriorities.empty();
        DnnlExtensionUtils::for_each_implementation(desc,
                                                    first_match,
                                                    [&](impl_desc_type implType) {
                                                        return contains(getImplPriority(), implType);
                                                    },
                                                    add_supported_desc);

        // fallback. if none of the primitive types is present in the priority list just add first implementation
        // @todo this fallback is not necessary if primitive priority list is filled correctly
        if (supportedPrimitiveDescriptors.empty())
            add_supported_desc(first_desc);
    }
}

bool Convolution::created() const {
    return getType() == Type::Convolution;
}

namespace {
dnnl::convolution_forward::primitive_desc
createDescriptorInternal(const dnnl::engine& engine,
                         const dnnl::memory::desc& inputDesc,
                         const dnnl::memory::desc& weightDesc,
                         const dnnl::memory::desc& biasDesc,
                         const dnnl::memory::desc& outputDesc,
                         bool withBiases,
                         const std::vector<size_t>& stride,
                         const std::vector<ptrdiff_t>& dilation,
                         const std::vector<ptrdiff_t>& paddingL,
                         const std::vector<ptrdiff_t>& paddingR,
                         dnnl::algorithm alg,
                         const dnnl::primitive_attr& attr) {
    if (withBiases) {
        return dnnl::convolution_forward::primitive_desc(
            engine,
            prop_kind::forward_inference,
            alg,
            inputDesc, weightDesc, biasDesc, outputDesc,
            dnnl::memory::dims(stride.begin(), stride.end()),
            dnnl::memory::dims(dilation.begin(), dilation.end()),
            dnnl::memory::dims(paddingL.begin(), paddingL.end()),
            dnnl::memory::dims(paddingR.begin(), paddingR.end()),
            attr,
            true); // allow_empty
    } else {
        return dnnl::convolution_forward::primitive_desc(
            engine,
            prop_kind::forward_inference,
            alg,
            inputDesc, weightDesc, outputDesc,
            dnnl::memory::dims(stride.begin(), stride.end()),
            dnnl::memory::dims(dilation.begin(), dilation.end()),
            dnnl::memory::dims(paddingL.begin(), paddingL.end()),
            dnnl::memory::dims(paddingR.begin(), paddingR.end()),
            attr,
            true); // allow_empty
    }
}
} // namespace

static memory::data_type deriveWeightDataType(memory::data_type src_dt) {
    memory::data_type wdt = src_dt;
    if (one_of(src_dt, memory::data_type::s8, memory::data_type::u8)) {
        wdt = memory::data_type::s8;
    }
    return wdt;
}

void Convolution::createDescriptor(const std::vector<MemoryDescPtr>& inputDesc,
                                   const std::vector<MemoryDescPtr>& outputDesc) {
    MemoryDescPtr inpDesc;
    if (inputDesc[0]->isDefined()) {
        inpDesc = inputDesc[0];
    } else {
        auto dummyInDims = makeInputDummyShape(inputDesc[0]->getShape());
        inpDesc = inputDesc[0]->cloneWithNewDims(dummyInDims);
    }
    DnnlMemoryDescPtr definedInpMemDesc = MemoryDescUtils::convertToDnnlMemoryDesc(inpDesc);
    DnnlMemoryDescPtr definedOutMemDesc;

    if (outputDesc[0]->isDefined()) {
        definedOutMemDesc = MemoryDescUtils::convertToDnnlMemoryDesc(outputDesc[0]);
    } else {
        std::vector<Shape> shapes = { definedInpMemDesc->getShape(), Shape(weightDims) };
        auto outDims = shapeInferGeneric(shapes);
        definedOutMemDesc = MemoryDescUtils::convertToDnnlMemoryDesc(outputDesc[0]->cloneWithNewDims(outDims.front()));
    }

    const auto& inDnnlDesc = definedInpMemDesc->getDnnlDesc();
    const auto& outDnnlDesc = definedOutMemDesc->getDnnlDesc();

    memory::data_type wdt = deriveWeightDataType(inDnnlDesc.get_data_type());

    dnnl::memory::desc weightDnnlDesc(DnnlExtensionUtils::convertToDnnlDims(weightDims), wdt, memory::format_tag::any);
    dnnl::memory::desc biasDnnlDesc;

    if (withBiases) {
        //oneDNN ARM Convolution primitive supports only identical in/out data types
#if defined(OPENVINO_ARCH_ARM) || defined(OPENVINO_ARCH_ARM64)
        memory::data_type bdt = outDnnlDesc.get_data_type();
#else
        memory::data_type bdt = memory::data_type::f32;
#endif
        biasDnnlDesc = dnnl::memory::desc(DnnlExtensionUtils::convertToDnnlDims(expectedBiasDims), bdt, memory::format_tag::any);
    }

    std::vector<dnnl::algorithm> algorithms;

    algorithms.push_back(baseConvAlgorithm);

    updatePadding();

    for (const auto alg : algorithms) {
        for (const auto& attr : attrs) {
            const auto desc = createDescriptorInternal(getEngine(),
                                                       inDnnlDesc, weightDnnlDesc, biasDnnlDesc, outDnnlDesc, withBiases,
                                                       stride, dilation, paddingL, paddingR, alg, attr);
            if (desc)
                descs.emplace_back(desc);
        }
    }
}

void Convolution::addZeroPoints(dnnl::primitive_attr& attr) {
    if (inputZeroPoints.empty())
        return;
    DEBUG_LOG(getName(), ": Set original input zeropoints");
    attr.set_zero_points_mask(DNNL_ARG_SRC, 0);

    if (!stockInputZeroPointsMemPtr) {
        DnnlBlockedMemoryDesc memoryDesc(ov::element::i32, {inputZeroPoints.size()});
        stockInputZeroPointsMemPtr = std::make_shared<Memory>(getEngine(), memoryDesc, inputZeroPoints.data());
    }
}

void Convolution::addLegacyZeroPoints(dnnl::primitive_attr& attr) {
    if (!legacyInputZeroPoints.empty()) {
        DEBUG_LOG(getName(), ": Set legacy input zero points");
        attr.set_input_zero_points(legacyInputZeroPoints.size(), 1 << 1 /*through C dim*/);
        if (!legacyInputZeroPointsMemPtr) {
            DnnlBlockedMemoryDesc memoryDesc(ov::element::u8, {legacyInputZeroPoints.size()});
            legacyInputZeroPointsMemPtr.reset(new Memory(getEngine(), memoryDesc, legacyInputZeroPoints.data()));
        }
    }

    if (!legacyWeightsZeroPoints.empty()) {
        DEBUG_LOG(getName(), ": Set legacy weights zero points");
        attr.set_weights_zero_points(legacyWeightsZeroPoints.size(), 1 << 1 /*through C dim*/);

        if (!legacyWeightsZeroPointsMemPtr) {
            DnnlBlockedMemoryDesc memoryDesc(ov::element::f32, {legacyWeightsZeroPoints.size()});
            legacyWeightsZeroPointsMemPtr = std::make_shared<Memory>(getEngine(), memoryDesc, legacyWeightsZeroPoints.data());
        }
    }

    if (!legacyOutputCompensation.empty()) {
        DEBUG_LOG(getName(), ": Set legacy output compensationss");
        attr.set_output_compensations(legacyOutputCompensation.size(), 1 << 1 /*through C dim*/);

        if (!legacyOutputCompensationMemPtr) {
            DnnlBlockedMemoryDesc memoryDesc(ov::element::i32, {legacyOutputCompensation.size()});
            legacyOutputCompensationMemPtr = std::make_shared<Memory>(getEngine(), memoryDesc, legacyOutputCompensation.data());
        }
    }
}

static bool attrContainsPostOp(const dnnl::primitive_attr& attr, const dnnl::impl::primitive_kind_t kind) {
    const auto ops = attr.get_post_ops();
    return ops.get()->find(kind) != -1;
}

// See the src/plugins/intel_cpu/src/docs/convPostOps.md for details
void Convolution::SetPostOpsAndZeroPoints(std::vector<dnnl::primitive_attr> &attrs) {
    attrs.resize(1);
    auto outputShape = outputStaticShape();
    // attr[0] - Legacy post ops + Legacy zero points.
    DEBUG_LOG(getName(), ": set post ops, attr 0, useLegacyPostOps=true");
    setPostOps(attrs[0], outputShape, true);
    addLegacyZeroPoints(attrs[0]);

    //dw-conv would be fused into conv only on AVX2 platform. no need attr[1]. Avoid extra useless attribute.
    if (attrContainsPostOp(attrs[0], dnnl::impl::primitive_kind::convolution)) {
        return;
    }

    // no matter if brgconv is available, 1 attribute is enough. Avoid duplicated attribute
    if (inputZeroPointType == zpType::None &&
        !attrContainsPostOp(attrs[0], dnnl::impl::primitive_kind::depthwise) &&
        !attrContainsPostOp(attrs[0], dnnl::impl::primitive_kind::quantization)) {
        return;
    }
    // Per channel zero point can only supported on attr[0].Avoid extra useless attribute.
    if (inputZeroPointType == zpType::PerChannel) {
        DEBUG_LOG(getName(), ": Per channel zero point can only supported on attr[0].Avoid extra useless attribute.");
        return;
    }
    if (!isBrgConvAvailable()) {
        DEBUG_LOG(getName(), ": brgconv is not available. Skip extra attribute");
        return;
    }
    // Try 2 attributes.
    attrs.resize(2);
    if (inputZeroPointType == zpType::PerTensor && dnnl::impl::cpu::x64::mayiuse(dnnl::impl::cpu::x64::avx512_core_amx)) {
        //WR to ONEDNN limitation. attr[1] - legacy post ops + stock zero point.
        //@todo:Unify to use binary postops+stock zero point when limitation is fixed.
        //For now, have to adapt to JIT_AMX kernel for performance.
        DEBUG_LOG(getName(), ": set post ops, attr 1, useLegacyPostOps=true");
        setPostOps(attrs[1], outputShape, true);
    } else {
        DEBUG_LOG(getName(), ": set post ops, attr 1, useLegacyPostOps=false");
        setPostOps(attrs[1], outputShape, false);
    }
    addZeroPoints(attrs[1]);
}

void Convolution::initDescriptor(const NodeConfig& config) {
    auto *selectedPD = getSelectedPrimitiveDescriptor();

    if (!selectedPD) {
        return;
    }

    // attr[0] for legacy post ops;
    // attr[1] is mostly for binaryPostops except when having per-tensor zp on AMX.
    const int descId = descIdx[selectedPrimitiveDescriptorIndex];
    int attrId = attrs.size() == 1 ? 0 :
        descId % 2 == 0 ? 0 : 1;

    preferLegacyPostOps = (attrId == 0 || (attrId == 1 && (inputZeroPointType == zpType::PerTensor) &&
                                      dnnl::impl::cpu::x64::mayiuse(dnnl::impl::cpu::x64::avx512_core_amx)));
    //attr[0] for legacy zero point.
    //attr[1] for stock per-tensor zero point.
    preferLegacyZeroPoint = (attrId == 0);

    DEBUG_LOG(getName(),
              " selectedPrimitiveDescriptorIndex: ", selectedPrimitiveDescriptorIndex,
              " DescIdx: ", descId,
              " Selected impl type: ", selectedPD->getImplementationType(),
              " Desc impl type: ", parse_impl_name(descs[descId].impl_info_str()),
              " preferLegacyPostOps: ", preferLegacyPostOps,
              " preferLegacyZeroPoint: ", preferLegacyZeroPoint);

    auto updateNodeConfig = [&](const NodeConfig& cfg){
        auto updatedConfig = cfg;

        for (size_t i = 0; i < descInputNumbers(); i++) {
            PortConfig& dataConfig = updatedConfig.inConfs[i];
            dataConfig.inPlace(-1);
            dataConfig.setMemDesc(dataConfig.getMemDesc());
        }

        for (size_t i = 0; i < descOutputNumbers(); i++) {
            PortConfig& dataConfig = updatedConfig.outConfs[i];
            dataConfig.inPlace(-1);
            dataConfig.setMemDesc(dataConfig.getMemDesc());
            if (withSum) {
                auto& eltwiseConfig = updatedConfig.inConfs.back();
                eltwiseConfig.setMemDesc(eltwiseConfig.getMemDesc()->cloneWithNewPrecision(eltwisePrecision));
                dataConfig.inPlace(getParentEdges().size() - 1);
            }
        }

        return updatedConfig;
    };

    if (!canBeExecutedInInt8()) { // strided blobs are suppoted only for FP32 convolutions
        descs.clear();
        createDescriptor({config.inConfs[0].getMemDesc()}, {config.outConfs[0].getMemDesc()});

        for (auto& desc : descs) {
            if (DnnlExtensionUtils::find_implementation(desc, selectedPD->getImplementationType())) {
                selectedPD->setConfig(config);
                return;
            }
        }
    }

    auto currentConfig = selectedPD->getConfig();
    const auto& updatedConfig = updateNodeConfig(currentConfig);

    selectedPD->setConfig(updatedConfig);
}

std::shared_ptr<MemoryDesc> Convolution::getSrcMemDesc(const dnnl::primitive_desc &prim_desc, size_t idx) const {
    if (idx == 1) {
        // report original plain layout for weight since it needs to be reordered dynamically at runtime
        return std::make_shared<CpuBlockedMemoryDesc>(getOriginalInputPrecisionAtPort(idx),
                                                      Shape(getInputShapeAtPort(idx).getStaticDims()));
    }
    auto desc = idx > 0 ? prim_desc.weights_desc(idx - 1) : prim_desc.src_desc(idx);
    if (getInputShapeAtPort(idx).isDynamic()) {
        return DnnlExtensionUtils::makeUndefinedDesc(desc, getInputShapeAtPort(idx));
    }
    return DnnlExtensionUtils::makeDescriptor(desc);
}

bool Convolution::canFuse(const NodePtr& node) const {
    return canFuseSimpleOperation(node);
}

dnnl::memory Convolution::getWeights() const {
    return getParentEdgeAt(1)->getMemory().getPrimitive();
}

dnnl::memory Convolution::getBias() const {
    return getParentEdgeAt(2)->getMemory().getPrimitive();
}

ov::element::Type Convolution::getRuntimePrecision() const {
    std::vector<ov::element::Type> inputPrecisions;
    // Don't take bias precision into account
    size_t inputsNumLimit = 2;
    for (size_t i = 0; i < std::min(getParentEdges().size(), inputsNumLimit); i++) {
        auto parentEdge = getParentEdgeAt(i);
        if (parentEdge && parentEdge->getStatus() == Edge::Status::Validated) {
            inputPrecisions.emplace_back(DnnlExtensionUtils::DataTypeToElementType((parentEdge->getMemoryPtr()->getDataType())));
        }
    }

    return getMaxPrecision(inputPrecisions);
}

bool Convolution::isNspcAvailable() const {
    using impl::cpu::x64::mayiuse;

    // do not use in non-quantized networks until it is enforced externally
    if (!context->isGraphQuantized()) {
        auto predicate = [](memory::format_tag tag) {
            return one_of(tag, memory::format_tag::nwc, memory::format_tag::nhwc, memory::format_tag::ndhwc);
        };
        if (std::none_of(inputMemoryFormatsFilter.begin(), inputMemoryFormatsFilter.end(), predicate)) {
            return false;
        }
    }

    // A bunch of heuristics are designed to cut off not optimal nspc convolution applications
    auto inpDims = getInputShapeAtPort(0).getDims();
    auto outDims = getOutputShapeAtPort(0).getDims();
    auto ndims = inpDims.size();

    if (isDepthWise()) {
        // 1d equivalent cases are painfully slow
        if (inpDims.size() == 3 || 1 == inpDims[inpDims.size() - 2]) {
            return false;
        }
    } else {
        // it was empirically observed that the nspc convolutions perform much slower than the blocked ones if the channels number more than the specific value
        size_t spatialRank = ndims - 2; //two means batch dim plus channels dim

        bool is1x1 = false;

        if (!isGrouped) {
            auto weightDimsReversItr = weightDims.crbegin();
            auto strideReversItr = stride.crbegin();
            auto paddingLreversItr = paddingL.crbegin();
            auto paddingRreversItr = paddingR.crbegin();

            for (size_t i = 0; i < spatialRank; ++i) {
                is1x1 = true
                        && *(weightDimsReversItr++) == 1
                        && *(strideReversItr++) == 1
                        && *(paddingLreversItr++) == 0
                        && *(paddingRreversItr++) == 0;
            }
        }

        // if the activation field size is 1x1 the avx512 1x1 nspc convolution pollutes caches so that the layer after the convolution performs slow
        if (mayiuse(impl::cpu::x64::avx512_core) && is1x1) {
            auto end = inpDims.rbegin();
            std::advance(end, spatialRank);
            if (std::all_of(inpDims.rbegin(), end, [](size_t x) { return dimsEqualStrong(1, x); })) {
                return false;
            }
        }

        unsigned thresholdNumChannels = 128u; // for avx and below
        if (is1x1) {
            thresholdNumChannels = 2048u;
        } else if (mayiuse(impl::cpu::x64::avx512_core)) {
            thresholdNumChannels = 512u;
        }

        size_t OC = outDims[1];
        if (std::max(IC, OC) >= thresholdNumChannels) {
            return false;
        }
        if (!mayiuse(impl::cpu::x64::avx)) {
            // SSE41 nspc convolutions do not support ic and oc tails yet and the blocked implementation will be much better than gemm
            if ((IC % 8) || (OC % 8)) {
                return false;
            }
        }
    }

    return true;
}

<<<<<<< HEAD
=======
InferenceEngine::Blob::Ptr Convolution::createInternalBlob(InferenceEngine::SizeVector dims, size_t edgeNum, bool isGrouped) {
    const auto constNode = std::dynamic_pointer_cast<Input>(getParentEdgeAt(edgeNum)->getParent());
    if (!constNode) {
        IE_THROW() << "Cannot cast " << edgeNum << " input to Input node for " << getName() << ".";
    }
    auto blb = constNode->getMemoryPtr();
    if (blb == nullptr)
        IE_THROW() << "Cannot get const blob for node " << getName() << ".";

    auto const elementsCount = blb->getDescWithType<BlockedMemoryDesc>()->getPaddedElementsCount();

    InferenceEngine::TensorDesc desc(InferenceEngine::details::convertPrecision(ov::element::f32), dims, getWeightsLayoutByDims(dims, isGrouped));

    Blob::Ptr internalBlob = InferenceEngine::make_shared_blob<float>(desc);
    internalBlob->allocate();

    if (internalBlob->size() != elementsCount) {
        IE_THROW() << "Created internal blob and const blob has different size for node: " << getName() << ".";
    }

    cpu_convert(blb->getData(),
                internalBlob->buffer(),
                DnnlExtensionUtils::DataTypeToElementType(blb->getDataType()),
                InferenceEngine::details::convertPrecision(internalBlob->getTensorDesc().getPrecision()),
                elementsCount);

    return internalBlob;
}

>>>>>>> 3558f09c
void Convolution::prepareParams() {
    auto srcMemPtr = getParentEdgesAtPort(0)[0]->getMemoryPtr();
    auto wghMemPtr = getParentEdgesAtPort(1)[0]->getMemoryPtr();
    auto dstMemPtr = getOutputMemory();
    if (!dstMemPtr || !dstMemPtr->isAllocated())
        OPENVINO_THROW("Destination memory was not allocated.");
    if (!srcMemPtr || !srcMemPtr->isAllocated())
        OPENVINO_THROW("Input memory was not allocated.");
    if (!wghMemPtr || !wghMemPtr->isAllocated())
        OPENVINO_THROW("Weight memory was not allocated.");
    MemoryPtr biasMemPtr = nullptr;
    if (withBiases) {
        biasMemPtr = getParentEdgesAtPort(2)[0]->getMemoryPtr();
        if (!biasMemPtr || !biasMemPtr->isAllocated())
            OPENVINO_THROW("Input memory didn't allocate.");
    }

    const NodeDesc *selected_pd = getSelectedPrimitiveDescriptor();
    if (selected_pd == nullptr)
        OPENVINO_THROW("Preferable primitive descriptor is not set for node ", getName(), ".");

    DnnlMemoryDescCPtr inMemoryDesc = srcMemPtr->getDescWithType<DnnlMemoryDesc>();
    DnnlMemoryDescCPtr weightMemoryDesc = wghMemPtr->getDescWithType<DnnlMemoryDesc>();
    DnnlMemoryDescCPtr outMemoryDesc = dstMemPtr->getDescWithType<DnnlMemoryDesc>();
    DnnlMemoryDescCPtr biasDesc;
    if (biasMemPtr) {
        biasDesc = biasMemPtr->getDescWithType<DnnlMemoryDesc>();
    }

    auto initPrimitiveAttr = [&]() {
        dnnl::primitive_attr attr;
        if (preferLegacyZeroPoint)
            addLegacyZeroPoints(attr);
        else
            addZeroPoints(attr);
        setPostOps(attr, outMemoryDesc->getShape().getStaticDims(), preferLegacyPostOps, true);
        attr.set_scratchpad_mode(dnnl::scratchpad_mode::user);

        return std::make_shared<dnnl::primitive_attr>(std::move(attr));
    };

    AttrPtr pAttrLocal;

    if (isDynamicNode()) {
        if (!pAttr || withSum) {
            pAttr = initPrimitiveAttr();
        }
        pAttrLocal = pAttr;
    } else {
        pAttrLocal = initPrimitiveAttr();
    }

    updatePadding();
    ConvKey key = {inMemoryDesc,
                   weightMemoryDesc,
                   biasDesc,
                   outMemoryDesc,
                   stride,
                   dilation,
                   paddingL,
                   paddingR,
                   *pAttrLocal,
                   selected_pd->getImplementationType(),
                   getParentEdgeAt(1)->getParent()->isConstant()};

    auto engine = getEngine();
    auto convAlg = baseConvAlgorithm;
    auto builder = [&engine, convAlg](const ConvKey& key) -> executorPtr {
        // remove the requirement on weight memory layout to let primitive
        // report the best layout for weight to be reordered dynamically at runtime
        auto wghDescAny =
            dnnl::memory::desc(DnnlExtensionUtils::convertToDnnlDims(key.inp1->getShape().getStaticDims()),
                               deriveWeightDataType(key.inp0->getDataType()),
                               memory::format_tag::any);
        auto createDnnlConvDesc = [](const dnnl::engine engine,
                                     const dnnl::memory::desc& srcDesc,
                                     const dnnl::memory::desc& wghDesc,
                                     const dnnl::memory::desc& dstDesc,
                                     DnnlMemoryDescCPtr biasDescPtr,
                                     const std::vector<size_t>& stride,
                                     const std::vector<ptrdiff_t>& dilation,
                                     const std::vector<ptrdiff_t>& paddingL,
                                     const std::vector<ptrdiff_t>& paddingR,
                                     dnnl::algorithm alg,
                                     const dnnl::primitive_attr attr) -> dnnl::primitive_desc {
            dnnl::memory::desc dnnlBiasDesc;
            if (biasDescPtr) {
                dnnlBiasDesc = biasDescPtr->getDnnlDesc();
            }

            return createDescriptorInternal(
                engine,
                srcDesc,
                wghDesc,
                dnnlBiasDesc,
                dstDesc,
                (biasDescPtr != nullptr),
                stride,
                dilation,
                paddingL,
                paddingR,
                alg,
                attr);
        };

        dnnl::primitive_desc prim_desc = createDnnlConvDesc(
            engine,
            key.inp0->getDnnlDesc(),
            wghDescAny,
            key.out->getDnnlDesc(),
            key.bias,
            key.stride,
            key.dilation,
            key.paddingL,
            key.paddingR,
            convAlg,
            key.attr);

        const bool found = DnnlExtensionUtils::find_implementation(prim_desc, key.implType);

        if (found) {
            return std::make_shared<ConvolutionExecutor>(
                prim_desc,
                key.inp0->getDnnlDesc(),
                key.inp1->getDnnlDesc(),
                key.out->getDnnlDesc(),
                engine,
                key.constWeight);
        }

        // primitive desc with proper implementation type not found, use the first available
        auto inDesc = dnnl::memory::desc(DnnlExtensionUtils::convertToDnnlDims(key.inp0->getShape().getStaticDims()),
                                         key.inp0->getDataType(),
                                         memory::format_tag::any);
        auto outDesc = dnnl::memory::desc(DnnlExtensionUtils::convertToDnnlDims(key.out->getShape().getStaticDims()),
                                          key.out->getDataType(),
                                          memory::format_tag::any);

        auto reorderConvDesc = createDnnlConvDesc(
            engine,
            inDesc,
            wghDescAny,
            outDesc,
            key.bias,
            key.stride,
            key.dilation,
            key.paddingL,
            key.paddingR,
            convAlg,
            key.attr);

        // unable to create a primitive desc
        if (!reorderConvDesc)
            return nullptr;

        if (key.attr.get()->post_ops_.count(dnnl::impl::primitive_kind::sum)) {
            return std::make_shared<ConvolutionSumExecutor>(
                reorderConvDesc,
                key.inp0->getDnnlDesc(),
                key.inp1->getDnnlDesc(),
                key.out->getDnnlDesc(),
                engine,
                key.constWeight);
        }

        return std::make_shared<ConvolutionExecutor>(
            reorderConvDesc,
            key.inp0->getDnnlDesc(),
            key.inp1->getDnnlDesc(),
            key.out->getDnnlDesc(),
            engine,
            key.constWeight);
    };

    auto prevExecPtr = execPtr;
    execPtr = nullptr;
    auto cache = context->getParamsCache();
    auto result = cache->getOrCreate(key, builder);

    execPtr = result.first;

    if (!execPtr)
        OPENVINO_THROW("Primitive descriptor was not found for node ", getName(), ".");

    primArgs[DNNL_ARG_SRC] = srcMemPtr->getPrimitive();
    primArgs[DNNL_ARG_DST] = dstMemPtr->getPrimitive();

    if (key.constWeight) {
        // const weight preparation/reordering needs to be done once at next execution
        // when the input weight data is guaranteed to be ready (considering possible const-folding
        // subgraphs inserted between constant weight node and conv)
        auto it = primArgs.find(DNNL_ARG_WEIGHTS);
        if (it == primArgs.end() || !prevExecPtr ||
            !execPtr->getWeightDesc()->isCompatible(*(prevExecPtr->getWeightDesc()))) {
            primArgs[DNNL_ARG_WEIGHTS] = prepareWeightMemory(execPtr->getWeightDesc())->getPrimitive();
        }
    } else {
        // non-const weight will be reordered by executor on every exec
        primArgs[DNNL_ARG_WEIGHTS] = wghMemPtr->getPrimitive();
    }

    if (withBiases) {
        primArgs[DNNL_ARG_BIAS] = biasMemPtr->getPrimitive();
    }

    if (preferLegacyZeroPoint)
        appendLegacyZeroPointsArgs();
    else
        appendZeroPointsArgs();

    Node::appendPostOpArgs(*pAttrLocal, primArgs, convPostOpsArgs[preferLegacyPostOps]);

    auto scratchpadMem = getScratchPadMem(execPtr->getScratchPadDesc());
    primArgs[DNNL_ARG_SCRATCHPAD] = scratchpadMem->getPrimitive();

#ifdef CPU_DEBUG_CAPS
    if (result.second == CacheEntryBase::LookUpStatus::Miss) {
        auto pd = execPtr->getPrimitiveDesc();
        DEBUG_LOG("verbose##", getName(), "##", DnnlExtensionUtils::query_pd_info(pd), "\n");
    }
#endif
}

Convolution::ConvolutionExecutor::ConvolutionExecutor(const dnnl::primitive_desc& pd,
                                                      const dnnl::memory::desc& inMemDesc,
                                                      const dnnl::memory::desc& weightMemDesc,
                                                      const dnnl::memory::desc& outMemDesc,
                                                      const dnnl::engine& engine,
                                                      bool constWeight) : DnnlExecutor(pd) {
    if (inMemDesc != getDnnlSrcDesc()) {
        inputReorders.insert({DNNL_ARG_SRC, IntermReorder(inMemDesc, getDnnlSrcDesc(), engine)});
    }

    if (!constWeight && weightMemDesc != getDnnlWeightDesc()) {
        // const weight will be reordered at first execution
        inputReorders.insert({DNNL_ARG_WEIGHTS, IntermReorder(weightMemDesc, getDnnlWeightDesc(), engine)});
    }

    if (outMemDesc != getDnnlDstDesc()) {
        outputReorders.insert({DNNL_ARG_DST, IntermReorder(getDnnlDstDesc(), outMemDesc, engine)});
    }
}

Convolution::ConvolutionSumExecutor::ConvolutionSumExecutor(const dnnl::primitive_desc& pd,
                                                            const dnnl::memory::desc& inMemDesc,
                                                            const dnnl::memory::desc& weightMemDesc,
                                                            const dnnl::memory::desc& outMemDesc,
                                                            const dnnl::engine& engine,
                                                            bool constWeight) : DnnlExecutor(pd) {
    if (inMemDesc != getDnnlSrcDesc()) {
        inputReorders.insert({DNNL_ARG_SRC, IntermReorder(inMemDesc, getDnnlSrcDesc(), engine)});
    }

    if (!constWeight && weightMemDesc != getDnnlWeightDesc()) {
        // const weight will be reordered at first execution
        inputReorders.insert({DNNL_ARG_WEIGHTS, IntermReorder(weightMemDesc, getDnnlWeightDesc(), engine)});
    }

    if (outMemDesc != getDnnlDstDesc()) {
        // In the case of fusing sum, we have to reorder the output data before executing the primitive,
        // since the output data are used as an accumulator for the covolution computations.
        inputReorders.insert({DNNL_ARG_DST, IntermReorder(outMemDesc, getDnnlDstDesc(), engine)});
        outputReorders.insert({DNNL_ARG_DST, IntermReorder(getDnnlDstDesc(), outMemDesc, engine)});
    }
}

void Convolution::ConvolutionSumExecutor::reorder_exec(std::unordered_map<int, dnnl::memory> primArgs, dnnl::stream strm) {
    auto outputMem = primArgs.at(DNNL_ARG_DST);
    for (auto &inReorder : inputReorders) {
        if (primArgs.count(inReorder.first)) {
            dnnl::memory memDst(inReorder.second.getDstDesc(), strm.get_engine());
            inReorder.second.exec(primArgs[inReorder.first], memDst, strm);
            primArgs[inReorder.first] = memDst;
        } else {
            OPENVINO_THROW("DnnlExecutor has reorder for input ", inReorder.first, ", but doesn't have source memory");
        }
    }
    execPrim.execute(strm, primArgs);
    if (!outputReorders.empty()) {
        outputReorders.at(DNNL_ARG_DST).exec(primArgs.at(DNNL_ARG_DST), outputMem, strm);
    }
}

void Convolution::execute(dnnl::stream strm) {
    if (!execPtr) {
        OPENVINO_THROW("Can't execute Convolution node with name: ", getName(), ", because executor is not compiled");
    }

    execPtr->exec(primArgs, strm);
}

void Convolution::executeDynamicImpl(dnnl::stream strm) {
    execute(strm);
    if (withSumBroadcast) {
        if (!subgraph) {
            OPENVINO_THROW("Unexpected: Fused ops subgraph has not been created in ",
                           getTypeStr(),
                           " with name ",
                           getName());
        }
        const size_t sumPortNum = getParentEdges().size() - 1;
        const auto& sumInpMem = getParentEdgesAtPort(sumPortNum).front()->getMemory();
        auto inp1 = subgraph->getInput(1);
        auto inp1Mem = inp1->getChildEdgesAtPort(0).front()->getMemoryPtr();
        inp1Mem->getMemoryMngr()->setExtBuff(sumInpMem.getData(), sumInpMem.getSize());

        subgraph->infer();

        auto out = subgraph->getOutput(0);
        const auto& outMem = out->getParentEdgesAtPort(0).front()->getMemory();
        auto convOutMem = getChildEdgesAtPort(0).front()->getMemoryPtr();
        Node::redefineOutputMemory({outMem.getStaticDims()});
        convOutMem->load(outMem);
    }
}

void Convolution::updatePadding() {
    //update padding.
    if (isDynamicNode() && autoPadding) {
        paddingL = shapeInference->get_pads_begin();
        paddingR = shapeInference->get_pads_end();
    }
}

void Convolution::redefineOutputMemory(const std::vector<VectorDims> &newOutputShapes) {
    if (withSum) {
        const size_t sumPortNum = getParentEdges().size() - 1;
        const auto& sumInpMem = getParentEdgesAtPort(sumPortNum).front()->getMemory();
        if (newOutputShapes.front() != sumInpMem.getStaticDims()) {
            withSumBroadcast = true;
            if (!subgraph) {
                subgraph = std::make_shared<FusedSubgraph>(fusedWith, *this, context);
            }
            auto inp0 = subgraph->getInput(0);
            inp0->redefineOutputMemory(newOutputShapes);

            auto inp1 = subgraph->getInput(1);
            inp1->redefineOutputMemory({sumInpMem.getStaticDims()});
            // here we postpone output memory reallocation due to the fact that it is the same memory with the sum second input
            return;
        } else {
            withSumBroadcast = false;
        }
    }
    Node::redefineOutputMemory(newOutputShapes);
}

MemoryDescPtr Convolution::getSumMemDesc(const primitive_desc &primitive_desc_it) {
    if (getOutputShapeAtPort(0).isDynamic()) {
        return DnnlExtensionUtils::makeUndefinedDesc(primitive_desc_it.dst_desc(0), getOutputShapeAtPort(0));
    }
    return DnnlExtensionUtils::makeDescriptor(primitive_desc_it.dst_desc(0));
}

MemoryPtr Convolution::getOutputMemory() const {
    if (withSumBroadcast) {
        if (!subgraph) {
            OPENVINO_THROW("Unexpected: Fused ops subgraph has not been created in ",
                           getTypeStr(),
                           " with name ",
                           getName());
        }
        auto inp0 = subgraph->getInput(0);
        return inp0->getChildEdgesAtPort(0).front()->getMemoryPtr();
    } else {
        return getChildEdgesAtPort(0).front()->getMemoryPtr();
    }
}

void Convolution::addFusedNode(const NodePtr &fusingNode) {
    if (Type::Eltwise == fusingNode->getType()) {
        if (fusingNode->getAlgorithm() == Algorithm::EltwiseAdd) {
            auto eltwiseNode = std::dynamic_pointer_cast<Eltwise>(fusingNode);
            if (eltwiseNode && eltwiseNode->isSpecialConvolutionAddFusing()) {
                withSum = true;
            }
        }
        if (withSum && isDynamicNode()) {
            for (size_t i = 0; i < fusingNode->getParentEdges().size(); ++i) {
                auto edge = fusingNode->getParentEdgesAtPort(i).front();
                auto parent = edge->getParent();
                if ("Constant" == parent->getTypeStr()) {
                    fusedConstNodes[fusingNode].push_back(parent);
                }
            }
        }
    }
    Node::addFusedNode(fusingNode);
}

void Convolution::appendLegacyZeroPointsArgs() {
    if (legacyInputZeroPointsMemPtr != nullptr) {
        primArgs[DNNL_ARG_ATTR_ZERO_POINTS | DNNL_ARG_SRC] = legacyInputZeroPointsMemPtr->getPrimitive();
    }
    if (legacyWeightsZeroPointsMemPtr != nullptr) {
        primArgs[DNNL_ARG_ATTR_ZERO_POINTS | DNNL_ARG_WEIGHTS] = legacyWeightsZeroPointsMemPtr->getPrimitive();
    }
    if (legacyOutputCompensationMemPtr != nullptr) {
        primArgs[DNNL_ARG_ATTR_ZERO_POINTS | DNNL_ARG_DST] = legacyOutputCompensationMemPtr->getPrimitive();
    }
}


void Convolution::appendZeroPointsArgs() {
    if (stockInputZeroPointsMemPtr != nullptr) {
        primArgs[DNNL_ARG_ATTR_ZERO_POINTS | DNNL_ARG_SRC] = stockInputZeroPointsMemPtr->getPrimitive();
    }
}

void Convolution::initializeInputZeroPoints(const uint8_t* inputZpData, const size_t inputZpSize) {
    if (!inputZeroPoints.empty() || !legacyInputZeroPoints.empty())
        OPENVINO_THROW("input zero point is not empty '", getName(), "'");
    if (inputZpSize)
        inputZeroPointType = zpType::PerTensor;
    for (size_t j = 0; j < inputZpSize; j++) {
        legacyInputZeroPoints.push_back(inputZpData[j]);
        if (inputZpData[j] != inputZpData[0])
            inputZeroPointType = zpType::PerChannel;
    }
    // Only enable per-tensor zero point on avx512-amx and avx512-core-vnni.
    // If zero point is pertensor, both legacy zp and stock zp
    // would be passed into conv node. The conv node would determine how to create
    // post-ops attribute and prioritize to choose final onednn kernel.
    if (inputZeroPointType == zpType::PerTensor &&
        (impl::cpu::x64::mayiuse(impl::cpu::x64::avx512_core_amx) || impl::cpu::x64::mayiuse(impl::cpu::x64::avx512_core_vnni)))
        inputZeroPoints.push_back(static_cast<int32_t>(inputZpData[0]));
    else
        inputZeroPointType = zpType::PerChannel;
}

VectorDims Convolution::makeInputDummyShape(const Shape& inpShape) const {
    // There are a bunch of heuristics mostly aimed to guess the most appropriate oneDNN implementation, to reduce the
    // amount of the implementation mismatch and the internal reordering as a consequence.
    constexpr Dim dummyInputDim = 64;

    const size_t spatialRank = stride.size();
    const size_t filterStartIndx = weightDims.size() - spatialRank;

    VectorDims dummyInputShapeVals(inpShape.getRank(), dummyInputDim);
    dummyInputShapeVals[1] = IC; //channels

    for (size_t i = 0; i < spatialRank; i++) {
        if (weightDims[filterStartIndx + i] > dummyInputShapeVals[2 + i]) {
            constexpr Dim dummyOutputDim = 16;
            dummyInputShapeVals[2 + i] = (dummyOutputDim - 1) * stride[i] -
                                (paddingL[i] + paddingR[i]) +
                                weightDims[filterStartIndx + i] +
                                (weightDims[filterStartIndx + i]- 1) * (dilation[i]);
        }
    }
    return MemoryDescUtils::makeDummyShape(inpShape, dummyInputShapeVals).getStaticDims();
}

VectorDims Convolution::outputStaticShape() const {
    auto& outputShape = getOutputShapeAtPort(0);
    if (outputShape.isDynamic()) {
        auto inpDummyShape = makeInputDummyShape(getInputShapeAtPort(0));
        auto outputDims = shapeInferGeneric({ Shape(inpDummyShape), Shape(weightDims) });
        return Shape(outputDims.front()).getStaticDims();
    }
    return outputShape.getStaticDims();
}

}   // namespace node
}   // namespace intel_cpu
}   // namespace ov<|MERGE_RESOLUTION|>--- conflicted
+++ resolved
@@ -1193,38 +1193,6 @@
     return true;
 }
 
-<<<<<<< HEAD
-=======
-InferenceEngine::Blob::Ptr Convolution::createInternalBlob(InferenceEngine::SizeVector dims, size_t edgeNum, bool isGrouped) {
-    const auto constNode = std::dynamic_pointer_cast<Input>(getParentEdgeAt(edgeNum)->getParent());
-    if (!constNode) {
-        IE_THROW() << "Cannot cast " << edgeNum << " input to Input node for " << getName() << ".";
-    }
-    auto blb = constNode->getMemoryPtr();
-    if (blb == nullptr)
-        IE_THROW() << "Cannot get const blob for node " << getName() << ".";
-
-    auto const elementsCount = blb->getDescWithType<BlockedMemoryDesc>()->getPaddedElementsCount();
-
-    InferenceEngine::TensorDesc desc(InferenceEngine::details::convertPrecision(ov::element::f32), dims, getWeightsLayoutByDims(dims, isGrouped));
-
-    Blob::Ptr internalBlob = InferenceEngine::make_shared_blob<float>(desc);
-    internalBlob->allocate();
-
-    if (internalBlob->size() != elementsCount) {
-        IE_THROW() << "Created internal blob and const blob has different size for node: " << getName() << ".";
-    }
-
-    cpu_convert(blb->getData(),
-                internalBlob->buffer(),
-                DnnlExtensionUtils::DataTypeToElementType(blb->getDataType()),
-                InferenceEngine::details::convertPrecision(internalBlob->getTensorDesc().getPrecision()),
-                elementsCount);
-
-    return internalBlob;
-}
-
->>>>>>> 3558f09c
 void Convolution::prepareParams() {
     auto srcMemPtr = getParentEdgesAtPort(0)[0]->getMemoryPtr();
     auto wghMemPtr = getParentEdgesAtPort(1)[0]->getMemoryPtr();
