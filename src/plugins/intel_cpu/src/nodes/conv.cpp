--- conflicted
+++ resolved
@@ -418,50 +418,10 @@
 
     auto ndims = getInputShapeAtPort(0).getRank();
 
-<<<<<<< HEAD
-    if (!nspcAdded &&
-        (inputDataType != memory::data_type::bf16 && inputDataType != memory::data_type::f16 && isNspcAvailable())) {
-        in_candidate = std::make_shared<DnnlBlockedMemoryDesc>(inputShape, inputDataType, nspc);
-        out_candidate = std::make_shared<DnnlBlockedMemoryDesc>(outputShape, outputDataType, nspc);
-        createDescriptor({in_candidate}, {out_candidate});
-    }
-#else
-    (void)ncsp;
-    (void)nCsp8c;
-    (void)nCsp16c;
-
-    in_candidate = std::make_shared<DnnlBlockedMemoryDesc>(inputShape, inputDataType, nspc);
-    out_candidate = std::make_shared<DnnlBlockedMemoryDesc>(outputShape, outputDataType, nspc);
-    createDescriptor({in_candidate}, {out_candidate});
-#endif
-}
-
-void Convolution::setPostOps(dnnl::primitive_attr& attr,
-                             const VectorDims& dims,
-                             bool useLegacyPostOps,
-                             bool initWeights) {
-    dnnl::post_ops ops;
-    auto& args = convPostOpsArgs[useLegacyPostOps];
-    bool isINT8 = canBeExecutedInInt8();
-    // Weight dims in NON-Group CONV: [OC, IC, KH, KW], perchannel weight scale applied on OC DIM,
-    // weiScaleMaskPerChannel =  1 << 0 Weight dims in Group CONV:[Group, OC, IC, KH, KW], perchannel weight scale
-    // applied on GROUP and OC DIM, weiScaleMaskPerChannel = ( 1 << 0 | 1<< 1) = 0x03
-    DnnlPostOpsComposerLegacy
-        dnnlpoc(attr, ops, args, dims, 1, isINT8, isGrouped ? 3 : 1 << 0, getDQScales(), withBiases);
-
-    DEBUG_LOG(getName(), " useLegacyPostOps=", useLegacyPostOps, " initWeights=", initWeights);
-
-    for (size_t i = 0; i < fusedWith.size(); ++i) {
-        auto& node = fusedWith[i];
-        bool isLastPostOp = (i == (fusedWith.size() - 1));
-
-        if (node->getType() == Type::Split || node->getType() == Type::Concatenation) {
-=======
     // Make sure that convolution output and the Sum input have equal precision sizes
     // since they use the same physical memory. Upscale in case precisions are different
     for (auto& node : fusedWith) {
         if (node->getAlgorithm() != Algorithm::EltwiseAdd) {
->>>>>>> dc0eed8e
             continue;
         }
 
@@ -579,331 +539,11 @@
     return getType() == Type::Convolution;
 }
 
-<<<<<<< HEAD
-namespace {
-dnnl::convolution_forward::primitive_desc createDescriptorInternal(const dnnl::engine& engine,
-                                                                   const dnnl::memory::desc& inputDesc,
-                                                                   const dnnl::memory::desc& weightDesc,
-                                                                   const dnnl::memory::desc& biasDesc,
-                                                                   const dnnl::memory::desc& outputDesc,
-                                                                   bool withBiases,
-                                                                   const std::vector<size_t>& stride,
-                                                                   const std::vector<ptrdiff_t>& dilation,
-                                                                   const std::vector<ptrdiff_t>& paddingL,
-                                                                   const std::vector<ptrdiff_t>& paddingR,
-                                                                   dnnl::algorithm alg,
-                                                                   const dnnl::primitive_attr& attr) {
-    if (withBiases) {
-        return {engine,
-                prop_kind::forward_inference,
-                alg,
-                inputDesc,
-                weightDesc,
-                biasDesc,
-                outputDesc,
-                dnnl::memory::dims(stride.begin(), stride.end()),
-                dnnl::memory::dims(dilation.begin(), dilation.end()),
-                dnnl::memory::dims(paddingL.begin(), paddingL.end()),
-                dnnl::memory::dims(paddingR.begin(), paddingR.end()),
-                attr,
-                true};  // allow_empty
-    }
-    return {engine,
-            prop_kind::forward_inference,
-            alg,
-            inputDesc,
-            weightDesc,
-            outputDesc,
-            dnnl::memory::dims(stride.begin(), stride.end()),
-            dnnl::memory::dims(dilation.begin(), dilation.end()),
-            dnnl::memory::dims(paddingL.begin(), paddingL.end()),
-            dnnl::memory::dims(paddingR.begin(), paddingR.end()),
-            attr,
-            true};  // allow_empty
-}
-}  // namespace
-
-static memory::data_type deriveWeightDataType(memory::data_type src_dt) {
-    memory::data_type wdt = src_dt;
-    if (one_of(src_dt, memory::data_type::s8, memory::data_type::u8)) {
-        wdt = memory::data_type::s8;
-    }
-    return wdt;
-}
-
-void Convolution::createDescriptor(const std::vector<MemoryDescPtr>& inputDesc,
-                                   const std::vector<MemoryDescPtr>& outputDesc) {
-    MemoryDescPtr inpDesc;
-    if (inputDesc[0]->isDefined()) {
-        inpDesc = inputDesc[0];
-    } else {
-        auto dummyInDims = makeInputDummyShape(inputDesc[0]->getShape());
-        inpDesc = inputDesc[0]->cloneWithNewDims(dummyInDims);
-    }
-    DnnlMemoryDescPtr definedInpMemDesc = MemoryDescUtils::convertToDnnlMemoryDesc(inpDesc);
-    DnnlMemoryDescPtr definedOutMemDesc;
-
-    if (outputDesc[0]->isDefined()) {
-        definedOutMemDesc = MemoryDescUtils::convertToDnnlMemoryDesc(outputDesc[0]);
-    } else {
-        std::vector<Shape> shapes = {definedInpMemDesc->getShape(), Shape(weightDims)};
-        auto outDims = shapeInferGeneric(shapes);
-        definedOutMemDesc = MemoryDescUtils::convertToDnnlMemoryDesc(outputDesc[0]->cloneWithNewDims(outDims.front()));
-    }
-
-    const auto& inDnnlDesc = definedInpMemDesc->getDnnlDesc();
-    const auto& outDnnlDesc = definedOutMemDesc->getDnnlDesc();
-
-    memory::data_type wdt = deriveWeightDataType(inDnnlDesc.get_data_type());
-
-    dnnl::memory::desc weightDnnlDesc(DnnlExtensionUtils::convertToDnnlDims(weightDims), wdt, memory::format_tag::any);
-    dnnl::memory::desc biasDnnlDesc;
-
-    if (withBiases) {
-        // oneDNN ARM Convolution primitive supports only identical in/out data types
-#if defined(OPENVINO_ARCH_ARM) || defined(OPENVINO_ARCH_ARM64)
-        memory::data_type bdt = outDnnlDesc.get_data_type();
-#else
-        memory::data_type bdt = memory::data_type::f32;
-        /* brdgmm_dw_conv has more perf gain on bf16/fp16 inference.
-        brdgmm_dw_conv supports only bia_type the same as src_type or dst_type.
-        dw convolution support in onednn 3.5.
-        BF16:
-        kernel type | brgdconv | jit_uni_dw_convolution_fwd_t
-        support impl type | native bf16 ISA without AMX | avx512_core_bf16 or avx512_core
-        bias dt | oneof(src,dest) | oneof(src, dest, f32)
-        FP16:
-        kernel type | brgdconv | brgemm_convolution_fwd_t
-        impl type | native FP16 ISA without AMX | native FP16 ISA
-        bias type | oneof(src,dest) | oneof(src, dest, f32)
-        @todo: this bias type changes may have minor accuracy impact on some models, so when upstream ONEDNN extend this
-        kind of matrix support (ticket MFDNN-12936) we can continue use bdt = memory::data_type::f32 here;
-        */
-        auto out_dt = outDnnlDesc.get_data_type();
-        if (!canBeExecutedInInt8() && isDepthWise()) {
-            bool isF16BiasSupported = (out_dt == memory::data_type::f16) && hasHardwareSupport(ov::element::f16);
-            bool isBF16BiasSupported = (out_dt == memory::data_type::bf16) &&
-                                       (dnnl::impl::cpu::x64::mayiuse(dnnl::impl::cpu::x64::avx512_core_bf16) ||
-                                        dnnl::impl::cpu::x64::mayiuse(dnnl::impl::cpu::x64::avx2_vnni_2));
-
-            if (isF16BiasSupported || isBF16BiasSupported) {
-                bdt = out_dt;
-            }
-        }
-#endif
-        biasDnnlDesc =
-            dnnl::memory::desc(DnnlExtensionUtils::convertToDnnlDims(expectedBiasDims), bdt, memory::format_tag::any);
-    }
-
-    std::vector<dnnl::algorithm> algorithms;
-
-    algorithms.push_back(baseConvAlgorithm);
-
-    updatePadding();
-
-    for (const auto alg : algorithms) {
-        for (const auto& attr : attrs) {
-            const auto desc = createDescriptorInternal(getEngine(),
-                                                       inDnnlDesc,
-                                                       weightDnnlDesc,
-                                                       biasDnnlDesc,
-                                                       outDnnlDesc,
-                                                       withBiases,
-                                                       stride,
-                                                       dilation,
-                                                       paddingL,
-                                                       paddingR,
-                                                       alg,
-                                                       attr);
-            descs.emplace_back(desc);
-        }
-    }
-}
-
-void Convolution::addZeroPoints(dnnl::primitive_attr& attr) {
-    if (inputZeroPoints.empty()) {
-        return;
-    }
-    DEBUG_LOG(getName(), ": Set original input zeropoints");
-    attr.set_zero_points_mask(DNNL_ARG_SRC, 0);
-
-    if (!stockInputZeroPointsMemPtr) {
-        DnnlBlockedMemoryDesc memoryDesc(ov::element::i32, {inputZeroPoints.size()});
-        stockInputZeroPointsMemPtr = std::make_shared<Memory>(memoryDesc, inputZeroPoints.data());
-    }
-}
-
-void Convolution::addLegacyZeroPoints(dnnl::primitive_attr& attr) {
-    if (!legacyInputZeroPoints.empty()) {
-        DEBUG_LOG(getName(), ": Set legacy input zero points");
-        attr.set_input_zero_points(legacyInputZeroPoints.size(), 1 << 1 /*through C dim*/);
-        if (!legacyInputZeroPointsMemPtr) {
-            DnnlBlockedMemoryDesc memoryDesc(ov::element::u8, {legacyInputZeroPoints.size()});
-            legacyInputZeroPointsMemPtr = std::make_shared<Memory>(memoryDesc, legacyInputZeroPoints.data());
-        }
-    }
-
-    if (!legacyWeightsZeroPoints.empty()) {
-        DEBUG_LOG(getName(), ": Set legacy weights zero points");
-        attr.set_weights_zero_points(legacyWeightsZeroPoints.size(), 1 << 1 /*through C dim*/);
-
-        if (!legacyWeightsZeroPointsMemPtr) {
-            DnnlBlockedMemoryDesc memoryDesc(ov::element::f32, {legacyWeightsZeroPoints.size()});
-            legacyWeightsZeroPointsMemPtr = std::make_shared<Memory>(memoryDesc, legacyWeightsZeroPoints.data());
-        }
-    }
-
-    if (!legacyOutputCompensation.empty()) {
-        DEBUG_LOG(getName(), ": Set legacy output compensationss");
-        attr.set_output_compensations(legacyOutputCompensation.size(), 1 << 1 /*through C dim*/);
-
-        if (!legacyOutputCompensationMemPtr) {
-            DnnlBlockedMemoryDesc memoryDesc(ov::element::i32, {legacyOutputCompensation.size()});
-            legacyOutputCompensationMemPtr = std::make_shared<Memory>(memoryDesc, legacyOutputCompensation.data());
-        }
-    }
-}
-
-static bool attrContainsPostOp(const dnnl::primitive_attr& attr, const dnnl::impl::primitive_kind_t kind) {
-    const auto ops = attr.get_post_ops();
-    return ops.get()->find(kind) != -1;
-}
-
-// See the src/plugins/intel_cpu/src/docs/convPostOps.md for details
-void Convolution::SetPostOpsAndZeroPoints(std::vector<dnnl::primitive_attr>& attrs) {
-    attrs.resize(1);
-    auto outputShape = outputStaticShape();
-    // attr[0] - Legacy post ops + Legacy zero points.
-    DEBUG_LOG(getName(), ": set post ops, attr 0, useLegacyPostOps=true");
-    setPostOps(attrs[0], outputShape, true);
-    addLegacyZeroPoints(attrs[0]);
-
-    // dw-conv would be fused into conv only on AVX2 platform. no need attr[1]. Avoid extra useless attribute.
-    if (attrContainsPostOp(attrs[0], dnnl::impl::primitive_kind::convolution)) {
-        return;
-    }
-
-    // no matter if brgconv is available, 1 attribute is enough. Avoid duplicated attribute
-    if (inputZeroPointType == zpType::None && !attrContainsPostOp(attrs[0], dnnl::impl::primitive_kind::depthwise) &&
-        !attrContainsPostOp(attrs[0], dnnl::impl::primitive_kind::quantization)) {
-        return;
-    }
-    // Per channel zero point can only supported on attr[0].Avoid extra useless attribute.
-    if (inputZeroPointType == zpType::PerChannel) {
-        DEBUG_LOG(getName(), ": Per channel zero point can only supported on attr[0].Avoid extra useless attribute.");
-        return;
-    }
-    if (!isBrgConvAvailable()) {
-        DEBUG_LOG(getName(), ": brgconv is not available. Skip extra attribute");
-        return;
-    }
-    // Try 2 attributes.
-    attrs.resize(2);
-    if (inputZeroPointType == zpType::PerTensor &&
-        dnnl::impl::cpu::x64::mayiuse(dnnl::impl::cpu::x64::avx512_core_amx)) {
-        // WR to ONEDNN limitation. attr[1] - legacy post ops + stock zero point.
-        //@todo:Unify to use binary postops+stock zero point when limitation is fixed.
-        // For now, have to adapt to JIT_AMX kernel for performance.
-        DEBUG_LOG(getName(), ": set post ops, attr 1, useLegacyPostOps=true");
-        setPostOps(attrs[1], outputShape, true);
-    } else {
-        DEBUG_LOG(getName(), ": set post ops, attr 1, useLegacyPostOps=false");
-        setPostOps(attrs[1], outputShape, false);
-    }
-    addZeroPoints(attrs[1]);
-}
-
-void Convolution::initDescriptor(const NodeConfig& config) {
-    auto* selectedPD = getSelectedPrimitiveDescriptor();
-
-    if (!selectedPD) {
-        return;
-    }
-
-    // attr[0] for legacy post ops;
-    // attr[1] is mostly for binaryPostops except when having per-tensor zp on AMX.
-    const int descId = descIdx[selectedPrimitiveDescriptorIndex];
-    int attrId = attrs.size() == 1 ? 0 : descId % 2 == 0 ? 0 : 1;
-
-    preferLegacyPostOps = (attrId == 0 || (attrId == 1 && (inputZeroPointType == zpType::PerTensor) &&
-                                           dnnl::impl::cpu::x64::mayiuse(dnnl::impl::cpu::x64::avx512_core_amx)));
-    // attr[0] for legacy zero point.
-    // attr[1] for stock per-tensor zero point.
-    preferLegacyZeroPoint = (attrId == 0);
-
-    DEBUG_LOG(getName(),
-              " selectedPrimitiveDescriptorIndex: ",
-              selectedPrimitiveDescriptorIndex,
-              " DescIdx: ",
-              descId,
-              " Selected impl type: ",
-              selectedPD->getImplementationType(),
-              " Desc impl type: ",
-              parse_impl_name(descs[descId].impl_info_str()),
-              " preferLegacyPostOps: ",
-              preferLegacyPostOps,
-              " preferLegacyZeroPoint: ",
-              preferLegacyZeroPoint);
-
-    auto updateNodeConfig = [&](const NodeConfig& cfg) {
-        auto updatedConfig = cfg;
-
-        for (size_t i = 0; i < descInputNumbers(); i++) {
-            PortConfig& dataConfig = updatedConfig.inConfs[i];
-            dataConfig.inPlace(-1);
-            dataConfig.setMemDesc(dataConfig.getMemDesc());
-        }
-
-        for (size_t i = 0; i < descOutputNumbers(); i++) {
-            PortConfig& dataConfig = updatedConfig.outConfs[i];
-            dataConfig.inPlace(-1);
-            dataConfig.setMemDesc(dataConfig.getMemDesc());
-            if (withSum) {
-                auto& eltwiseConfig = updatedConfig.inConfs.back();
-                eltwiseConfig.setMemDesc(eltwiseConfig.getMemDesc()->cloneWithNewPrecision(eltwisePrecision));
-                dataConfig.inPlace(getParentEdges().size() - 1);
-            }
-        }
-
-        return updatedConfig;
-    };
-
-    if (!canBeExecutedInInt8()) {  // strided blobs are suppoted only for FP32 convolutions
-        descs.clear();
-        createDescriptor({config.inConfs[0].getMemDesc()}, {config.outConfs[0].getMemDesc()});
-
-        for (auto& desc : descs) {
-            if (DnnlExtensionUtils::find_implementation(desc, selectedPD->getImplementationType())) {
-                selectedPD->setConfig(config);
-                return;
-            }
-        }
-    }
-
-    auto currentConfig = selectedPD->getConfig();
-    const auto& updatedConfig = updateNodeConfig(currentConfig);
-
-    selectedPD->setConfig(updatedConfig);
-}
-
-std::shared_ptr<MemoryDesc> Convolution::getSrcMemDesc(const dnnl::primitive_desc& prim_desc, size_t idx) const {
-    if (idx == 1) {
-        // report original plain layout for weight since it needs to be reordered dynamically at runtime
-        return std::make_shared<CpuBlockedMemoryDesc>(getOriginalInputPrecisionAtPort(idx),
-                                                      Shape(getInputShapeAtPort(idx).getStaticDims()));
-    }
-    auto desc = idx > 0 ? prim_desc.weights_desc(idx - 1) : prim_desc.src_desc(idx);
-    if (getInputShapeAtPort(idx).isDynamic()) {
-        return DnnlExtensionUtils::makeUndefinedDesc(desc, getInputShapeAtPort(idx));
-    }
-    return DnnlExtensionUtils::makeDescriptor(desc);
-=======
 template <typename T>
-static MemoryPtr memoryViewToVector(const std::vector<T>& vec, const dnnl::engine& engine) {
+static MemoryPtr memoryViewToVector(const std::vector<T>& vec) {
     const auto type = ov::element::from<T>();
     DnnlBlockedMemoryDesc memoryDesc(type, {vec.size()});
-    return std::make_shared<Memory>(engine, memoryDesc, vec.data());
->>>>>>> dc0eed8e
+    return std::make_shared<Memory>(memoryDesc, vec.data());
 }
 
 bool Convolution::canFuse(const NodePtr& node) const {
@@ -953,21 +593,21 @@
     }
 
     if (!legacyInputZeroPoints.empty()) {
-        m_memory[ARG_ATTR_ZERO_POINTS | ARG_SRC] = memoryViewToVector(legacyInputZeroPoints, getEngine());
+        m_memory[ARG_ATTR_ZERO_POINTS | ARG_SRC] = memoryViewToVector(legacyInputZeroPoints);
     }
 
     if (!legacyWeightsZeroPoints.empty()) {
-        m_memory[ARG_ATTR_ZERO_POINTS | ARG_WEI] = memoryViewToVector(legacyWeightsZeroPoints, getEngine());
+        m_memory[ARG_ATTR_ZERO_POINTS | ARG_WEI] = memoryViewToVector(legacyWeightsZeroPoints);
     }
 
     if (!legacyOutputCompensation.empty()) {
-        m_memory[ARG_ATTR_ZERO_POINTS | ARG_DST] = memoryViewToVector(legacyOutputCompensation, getEngine());
+        m_memory[ARG_ATTR_ZERO_POINTS | ARG_DST] = memoryViewToVector(legacyOutputCompensation;
     }
 
     if (!inputZeroPoints.empty()) {
         // WA Pass different representation of zero points using different identifier ARG_SRC_3
         // which is normally not used by convolution
-        m_memory[ARG_ATTR_ZERO_POINTS | ARG_SRC_3] = memoryViewToVector(inputZeroPoints, getEngine());
+        m_memory[ARG_ATTR_ZERO_POINTS | ARG_SRC_3] = memoryViewToVector(inputZeroPoints);
     }
 
     if (withSum) {
@@ -1002,47 +642,15 @@
 
     fallbackPostOps.erase(sumPostOp, fallbackPostOps.end());
 
-<<<<<<< HEAD
-    primArgs[DNNL_ARG_SRC] = DnnlExtensionUtils::createMemoryPrimitive(srcMemPtr, getEngine());
-    primArgs[DNNL_ARG_DST] = DnnlExtensionUtils::createMemoryPrimitive(dstMemPtr, getEngine());
-
-    constWeights = key.constWeight;  // store value to speed up the runtime check
-
-    if (constWeights) {
-        // const weight preparation/reordering needs to be done once at next execution
-        // when the input weight data is guaranteed to be ready (considering possible const-folding
-        // subgraphs inserted between constant weight node and conv)
-        auto it = primArgs.find(DNNL_ARG_WEIGHTS);
-        if (it == primArgs.end() || !prevExecPtr ||
-            !execPtr->getWeightDesc()->isCompatible(*(prevExecPtr->getWeightDesc()))) {
-            auto weightMem = prepareWeightMemory(execPtr->getWeightDesc());
-            primArgs[DNNL_ARG_WEIGHTS] = DnnlExtensionUtils::createMemoryPrimitive(weightMem, getEngine());
-        }
-    } else {
-        // non-const weight will be reordered by executor on every exec
-        primArgs[DNNL_ARG_WEIGHTS] = DnnlExtensionUtils::createMemoryPrimitive(wghMemPtr, getEngine());
-    }
-
-    if (withBiases) {
-        primArgs[DNNL_ARG_BIAS] = DnnlExtensionUtils::createMemoryPrimitive(biasMemPtr, getEngine());
-    }
-=======
     CPU_NODE_ASSERT(fallbackPostOps.size() < m_attrs.postOps.size(),
                     "Unexpected post-ops size after sum post-op removal");
 
     auto dstType = getOriginalInputPrecisionAtPort(0);
->>>>>>> dc0eed8e
 
     if (!fusedWith.empty()) {
         dstType = fusedWith.back()->getOriginalOutputPrecisionAtPort(0);
     }
 
-<<<<<<< HEAD
-    Node::appendPostOpArgs(*pAttrLocal, primArgs, convPostOpsArgs[preferLegacyPostOps], getEngine());
-
-    auto scratchpadMem = getScratchPadMem(execPtr->getScratchPadDesc());
-    primArgs[DNNL_ARG_SCRATCHPAD] = DnnlExtensionUtils::createMemoryPrimitive(scratchpadMem, getEngine());
-=======
     auto [srcDescs, dstDesc] = initMemoryDescriptors(dstType);
 
     MemoryDescArgs descs{
@@ -1051,7 +659,6 @@
         {ARG_BIAS, m_attrs.withBias ? srcDescs[BIAS] : MemoryDescUtils::makeEmptyDesc()},
         {ARG_DST, dstDesc},
     };
->>>>>>> dc0eed8e
 
     auto fallbackFactory = createExecutorFactory(descs, fallbackAttrs);
     fallbackExecutor = fallbackFactory->make(m_memory);
@@ -1091,30 +698,10 @@
     Node::redefineOutputMemory(newOutputShapes);
 }
 
-<<<<<<< HEAD
-void Convolution::execute(const dnnl::stream& strm) {
-    if (!execPtr) {
-        THROW_CPU_NODE_ERR("executor is not compiled");
-    }
-
-    primArgs[DNNL_ARG_SRC].set_data_handle(getSrcDataAtPort(0));
-    if (!constWeights) {
-        primArgs[DNNL_ARG_WEIGHTS].set_data_handle(getSrcDataAtPort(1));
-    }
-    if (withBiases) {
-        primArgs[DNNL_ARG_BIAS].set_data_handle(getSrcDataAtPort(2));
-    }
-
-    // to safely get the output memory object we have to use the accessor (since there may be the sum-broadcast)
-    primArgs[DNNL_ARG_DST].set_data_handle(getOutputMemory()->getData());
-
-    execPtr->exec(primArgs, strm);
-=======
 void Convolution::execute([[maybe_unused]] const dnnl::stream& strm) {
     const auto& executor = withSumBroadcast ? fallbackExecutor : m_executor;
     assert(executor);
     executor->execute(m_memory);
->>>>>>> dc0eed8e
 }
 
 void Convolution::executeDynamicImpl(const dnnl::stream& strm) {
@@ -1160,27 +747,6 @@
         }
     }
 
-<<<<<<< HEAD
-void Convolution::appendLegacyZeroPointsArgs() {
-    if (legacyInputZeroPointsMemPtr != nullptr) {
-        primArgs[DNNL_ARG_ATTR_ZERO_POINTS | DNNL_ARG_SRC] =
-            DnnlExtensionUtils::createMemoryPrimitive(legacyInputZeroPointsMemPtr, getEngine());
-    }
-    if (legacyWeightsZeroPointsMemPtr != nullptr) {
-        primArgs[DNNL_ARG_ATTR_ZERO_POINTS | DNNL_ARG_WEIGHTS] =
-            DnnlExtensionUtils::createMemoryPrimitive(legacyWeightsZeroPointsMemPtr, getEngine());
-    }
-    if (legacyOutputCompensationMemPtr != nullptr) {
-        primArgs[DNNL_ARG_ATTR_ZERO_POINTS | DNNL_ARG_DST] =
-            DnnlExtensionUtils::createMemoryPrimitive(legacyOutputCompensationMemPtr, getEngine());
-    }
-}
-
-void Convolution::appendZeroPointsArgs() {
-    if (stockInputZeroPointsMemPtr != nullptr) {
-        primArgs[DNNL_ARG_ATTR_ZERO_POINTS | DNNL_ARG_SRC] =
-            DnnlExtensionUtils::createMemoryPrimitive(stockInputZeroPointsMemPtr, getEngine());
-=======
     if (fusingNode->getType() == Type::Convolution) {
         auto convolutionNode = std::dynamic_pointer_cast<Convolution>(fusingNode);
         CPU_NODE_ASSERT(convolutionNode, "Unexpected dynamic node type");
@@ -1220,7 +786,6 @@
             int calc_dst = (src - krn + m_attrs.paddingL[j]) / m_attrs.stride[j] + 1;
             m_attrs.paddingR[j] = (dst - calc_dst) * m_attrs.stride[j];
         }
->>>>>>> dc0eed8e
     }
 
     Node::addFusedNode(fusingNode);
