// Copyright (C) 2018-2025 Intel Corporation
// SPDX-License-Identifier: Apache-2.0
//

#include "unique.hpp"

#include <algorithm>
#include <cstddef>
#include <cstdint>
#include <functional>
#include <memory>
#include <numeric>
#include <oneapi/dnnl/dnnl_common.hpp>
#include <openvino/op/constant.hpp>
#include <openvino/op/unique.hpp>
#include <string>
#include <unordered_map>
#include <vector>

#include "common/cpu_memcpy.h"
#include "cpu_types.h"
#include "graph_context.h"
#include "memory_desc/cpu_memory_desc.h"
#include "node.h"
#include "onednn/iml_type_mapper.h"
#include "openvino/cc/selective_build.h"
#include "openvino/core/except.hpp"
#include "openvino/core/node.hpp"
#include "openvino/core/parallel.hpp"
#include "openvino/core/type.hpp"
#include "openvino/core/type/element_type.hpp"
#include "selective_build.h"
#include "shape_inference/shape_inference_internal_dyn.hpp"
#include "utils/general_utils.h"

using namespace ov::intel_cpu;
using namespace ov::intel_cpu::node;

bool Unique::isSupportedOperation(const std::shared_ptr<const ov::Node>& op, std::string& errorMessage) noexcept {
    try {
        if (!ov::is_type<op::v10::Unique>(op)) {
            errorMessage = "Not supported Unique operation version. CPU plug-in supports only 10th version.";
            return false;
        }
        if (op->get_input_size() > AXIS && !ov::is_type<op::v0::Constant>(op->get_input_node_ptr(AXIS))) {
            errorMessage = "CPU plug-in supports only constant Axis input.";
            return false;
        }
    } catch (...) {
        return false;
    }

    return true;
}

Unique::Unique(const std::shared_ptr<ov::Node>& op, const GraphContext::CPtr& context)
    : Node(op, context, InternalDynShapeInferFactory()) {
    std::string errorMessage;
    if (!isSupportedOperation(op, errorMessage)) {
        OPENVINO_THROW_NOT_IMPLEMENTED(errorMessage);
    }

    if (!one_of(op->get_input_size(), 1u, 2u) || op->get_output_size() != 4) {
        THROW_CPU_NODE_ERR("has incorrect number of input/output edges.");
    }

    for (int i = 0; i < 4; i++) {
        definedOutputs[i] = !op->get_output_target_inputs(i).empty();
    }

    sorted = ov::as_type_ptr<op::v10::Unique>(op)->get_sorted();
    if (op->get_input_size() > AXIS) {
        flattened = false;
        axis = ov::as_type<op::v0::Constant>(op->get_input_node_ptr(AXIS))->cast_vector<int>()[0];
        if (axis < 0) {
            axis += op->get_input_partial_shape(IN_DATA).rank().get_length();
        }
        if (axis < 0 || axis >= op->get_input_partial_shape(IN_DATA).rank().get_length()) {
            THROW_CPU_NODE_ERR("has invalid axis value: ",
                               ov::as_type<op::v0::Constant>(op->get_input_node_ptr(AXIS))->cast_vector<int>()[0]);
        }
    } else {
        flattened = true;
    }
}

void Unique::initSupportedPrimitiveDescriptors() {
    dataPrecision = getOriginalInputPrecisionAtPort(IN_DATA);
    if (dataPrecision != ov::element::i32 && dataPrecision != ov::element::i8 && dataPrecision != ov::element::u8) {
        dataPrecision = ov::element::f32;
    }
    dataTypeSize = dataPrecision.size();
    const ov::element::Type axisPrecision = ov::element::i32;

    impl_desc_type implType = ref;

    std::vector<PortConfigurator> inPortConfigs = {{LayoutType::ncsp, dataPrecision}};
    if (!flattened) {
        inPortConfigs.emplace_back(LayoutType::ncsp, axisPrecision);
    }
    std::vector<PortConfigurator> outPortConfigs;
    outPortConfigs.reserve(4);
    for (int i = 0; i < 4; i++) {
        outPortConfigs.emplace_back(LayoutType::ncsp, i == 0 ? dataPrecision : axisPrecision);
    }

    addSupportedPrimDesc(inPortConfigs, outPortConfigs, implType);
}

void Unique::createPrimitive() {
    Node::createPrimitive();
}

void Unique::prepareParams() {
    auto dataMemPtr = getSrcMemoryAtPort(IN_DATA);
    if (!dataMemPtr) {
        THROW_CPU_NODE_ERR("has null input data memory.");
    }
    for (int i = 0; i < 4; i++) {
        if (definedOutputs[i]) {
            auto dstMemPtr = getDstMemoryAtPort(i);
            if (!dstMemPtr) {
                THROW_CPU_NODE_ERR("has null output memory at port ", i);
            }
        }
    }
    if (getSelectedPrimitiveDescriptor() == nullptr) {
        THROW_CPU_NODE_ERR("has unidentified preferable primitive descriptor.");
    }

    size_t srcLen = 1;
    if (flattened) {
        srcLen = getSrcMemoryAtPort(IN_DATA)->getSize() / dataTypeSize;
    } else {
        auto dstDataShape = getSrcMemoryAtPort(IN_DATA)->getStaticDims();
        srcLen = dstDataShape[axis];
    }
    firstUniTmp.resize(srcLen, 0);
    inToOutTmp.resize(srcLen);
    occurTmp.resize(srcLen);
}

template <typename T>
struct Unique::flattenExec {
    void operator()(Unique* node) {
        node->flattenTensorExec<T>();
    }
};

template <typename T>
struct Unique::slicedExec {
    void operator()(Unique* node) {
        node->slicedTensorExec<T>();
    }
};

void Unique::execute([[maybe_unused]] const dnnl::stream& strm) {
    if (flattened) {
        OV_SWITCH(intel_cpu,
                  flattenExec,
                  this,
                  dataPrecision,
                  OV_CASE(ov::element::f32, float),
                  OV_CASE(ov::element::i32, int32_t),
                  OV_CASE(ov::element::i8, int8_t),
                  OV_CASE(ov::element::u8, uint8_t))
        return;
    }
    OV_SWITCH(intel_cpu,
              slicedExec,
              this,
              dataPrecision,
              OV_CASE(ov::element::f32, float),
              OV_CASE(ov::element::i32, int32_t),
              OV_CASE(ov::element::i8, int8_t),
              OV_CASE(ov::element::u8, uint8_t))
}

void Unique::executeDynamicImpl(const dnnl::stream& strm) {
    const auto& srcDataDims = getSrcMemoryAtPort(IN_DATA)->getStaticDims();
    VectorDims dstDataDims;
    Dim uniqLen = 1;
    if (flattened) {
        uniqLen = std::accumulate(srcDataDims.begin(), srcDataDims.end(), 1, std::multiplies<>());
        dstDataDims = {uniqLen};
    } else {
        uniqLen = srcDataDims[axis];
        dstDataDims = srcDataDims;
    }
    redefineOutputMemory({dstDataDims, {uniqLen}, {uniqLen}, {uniqLen}});

    execute(strm);
}

template <typename T>
void Unique::flattenTensorExec() {
    const T* srcDataPtr = getSrcDataAtPortAs<const T>(IN_DATA);
    const size_t inputLen = getSrcMemoryAtPort(IN_DATA)->getSize() / sizeof(T);
    std::vector<T> uniDataTmp(inputLen);
    auto uniDataTmpPtr = uniDataTmp.data();
    int *firstTmpPtr = nullptr, *inToOutTmpPtr = nullptr, *occurTmpPtr = nullptr;
    if (definedOutputs[FIRST_UNIQUE_IDX]) {
        firstTmpPtr = firstUniTmp.data();
    }
    if (definedOutputs[INPUT_TO_UNIQ_IDX]) {
        inToOutTmpPtr = inToOutTmp.data();
    }
    if (definedOutputs[OCCURRENCES_NUM]) {
        occurTmpPtr = occurTmp.data();
    }
    uniqueLen = inputLen;

    if (sorted) {
        cpu_parallel_memcpy(uniDataTmpPtr, srcDataPtr, inputLen * sizeof(T));
        std::sort(uniDataTmpPtr, uniDataTmpPtr + inputLen);
        auto* last = std::unique(uniDataTmpPtr, uniDataTmpPtr + inputLen);
        uniqueLen = last - uniDataTmpPtr;

        if (definedOutputs[FIRST_UNIQUE_IDX]) {
            T* first = uniDataTmpPtr;
            for (T* it = first; it < last; it++) {
                for (size_t i = 0; i < inputLen; i++) {
                    if (srcDataPtr[i] == *it) {
                        *firstTmpPtr++ = i;
                        first++;
                        break;
                    }
                }
            }
        }
        if (definedOutputs[INPUT_TO_UNIQ_IDX]) {
            for (size_t i = 0; i < inputLen; i++) {
                if (i > 0 && srcDataPtr[i] == srcDataPtr[i - 1]) {
                    inToOutTmpPtr[i] = inToOutTmpPtr[i - 1];
                    continue;
                }
                for (size_t j = 0; j < uniqueLen; j++) {
                    if (srcDataPtr[i] == uniDataTmpPtr[j]) {
                        inToOutTmpPtr[i] = j;
                        break;
                    }
                }
            }
        }
        if (definedOutputs[OCCURRENCES_NUM]) {
            std::fill(occurTmpPtr, occurTmpPtr + uniqueLen, 0);
            for (size_t j = 0; j < uniqueLen; j++) {
                for (size_t i = 0; i < inputLen; i++) {
                    if (srcDataPtr[i] == uniDataTmpPtr[j]) {
                        occurTmpPtr[j]++;
                    }
                }
            }
        }
    } else {
        std::unordered_map<T, int32_t> uniq;
        uniq.reserve(inputLen);

        if (definedOutputs[OCCURRENCES_NUM]) {
            std::fill(occurTmpPtr, occurTmpPtr + inputLen, 1);
        }

        for (size_t i = 0, j = 0; i < inputLen; ++i) {
            auto it = uniq.emplace(srcDataPtr[i], j);
            if (definedOutputs[INPUT_TO_UNIQ_IDX]) {
                inToOutTmpPtr[i] = it.first->second;
                if (it.second) {
                    if (definedOutputs[FIRST_UNIQUE_IDX]) {
                        firstTmpPtr[j] = i;
                    }
                    ++j;
                } else {
                    if (definedOutputs[OCCURRENCES_NUM]) {
                        occurTmpPtr[inToOutTmpPtr[i]]++;
                    }
                }
            }
        }

        uniqueLen = static_cast<int64_t>(uniq.size());
        for (const auto& it : uniq) {
            uniDataTmpPtr[it.second] = it.first;
        }
    }

    redefineOutputMemory({{uniqueLen}, {uniqueLen}, {inputLen}, {uniqueLen}});

    T* uniDataPtr = getDstDataAtPortAs<T>(UNIQUE_DATA);
    cpu_parallel_memcpy(uniDataPtr, uniDataTmpPtr, uniqueLen * sizeof(T));
    if (definedOutputs[FIRST_UNIQUE_IDX]) {
        auto* firstPtr = getDstDataAtPortAs<int>(FIRST_UNIQUE_IDX);
        cpu_parallel_memcpy(firstPtr, firstUniTmp.data(), uniqueLen * sizeof(int));
    }
    if (definedOutputs[INPUT_TO_UNIQ_IDX]) {
        auto* inToOutPtr = getDstDataAtPortAs<int>(INPUT_TO_UNIQ_IDX);
        cpu_parallel_memcpy(inToOutPtr, inToOutTmp.data(), inputLen * sizeof(int));
    }
    if (definedOutputs[OCCURRENCES_NUM]) {
        auto* occurPtr = getDstDataAtPortAs<int>(OCCURRENCES_NUM);
        cpu_parallel_memcpy(occurPtr, occurTmp.data(), uniqueLen * sizeof(int));
    }
}

template <typename T>
void Unique::slicedTensorExec() {
    const auto& cpu_parallel = context->getCpuParallel();
    auto inDataMemPtr = getSrcMemoryAtPort(IN_DATA);
    const auto* srcDataPtr = inDataMemPtr->getDataAs<const T>();
    int *firstTmpPtr = nullptr, *inToOutTmpPtr = nullptr, *occurTmpPtr = nullptr;
    if (definedOutputs[FIRST_UNIQUE_IDX]) {
        firstTmpPtr = firstUniTmp.data();
    }
    if (definedOutputs[INPUT_TO_UNIQ_IDX]) {
        inToOutTmpPtr = inToOutTmp.data();
    }
    if (definedOutputs[OCCURRENCES_NUM]) {
        occurTmpPtr = occurTmp.data();
    }

    const auto& srcDataShape = inDataMemPtr->getStaticDims();

    const auto axisDim = srcDataShape[axis];
    int64_t outerLen = 1lu;
    if (axis > 0) {
        outerLen = std::accumulate(srcDataShape.begin(), srcDataShape.begin() + axis, 1, std::multiplies<>());
    }
    int64_t innerLen = 1;
    if (static_cast<size_t>(axis) < srcDataShape.size() - 1) {
        innerLen = std::accumulate(srcDataShape.begin() + axis + 1, srcDataShape.end(), 1, std::multiplies<>());
    }
    const auto innerSizeB = innerLen * sizeof(T);
    const auto srcOuterStep = innerLen * axisDim;

    if (definedOutputs[FIRST_UNIQUE_IDX]) {
        firstTmpPtr[0] = 0;
    }
    if (definedOutputs[INPUT_TO_UNIQ_IDX]) {
        inToOutTmpPtr[0] = 0;
    }
    if (definedOutputs[OCCURRENCES_NUM]) {
        occurTmpPtr[0] = 1;
        std::fill(occurTmpPtr, occurTmpPtr + axisDim, 1);
    }

    uniqueLen = 1lu;
    std::vector<size_t> uniqIdx(axisDim, 0lu);
    // Search for unique slices.
    for (size_t a = 1lu; a < axisDim; a++) {
        const auto* first1 = srcDataPtr + a * innerLen;
        const auto* last1 = srcDataPtr + (a + 1lu) * innerLen;
        bool equal = true;
        size_t uIdx = 0lu;
        // Compare with unique blocks.
        for (; uIdx < uniqueLen; uIdx++) {
            const auto* first2 = srcDataPtr + uniqIdx[uIdx] * innerLen;
            equal = true;
            for (int64_t o = 0lu; o < outerLen; o++) {
                equal = std::equal(first1, last1, first2);
                if (!equal) {
                    break;
                }
                first1 += srcOuterStep;
                last1 += srcOuterStep;
                first2 += srcOuterStep;
            }
            if (equal) {
                break;
            }
        }
        if (!equal) {
            if (definedOutputs[FIRST_UNIQUE_IDX]) {
                firstTmpPtr[uniqueLen] = a;
            }

            uniqIdx[uniqueLen++] = a;
        } else {
            if (definedOutputs[OCCURRENCES_NUM]) {
                occurTmpPtr[uIdx]++;
            }
        }
        if (definedOutputs[INPUT_TO_UNIQ_IDX]) {
            inToOutTmpPtr[a] = uIdx;
        }
    }

    // Redefinition of output shapes.
    auto dstDataShape = srcDataShape;
    dstDataShape[axis] = uniqueLen;
    redefineOutputMemory({dstDataShape, {uniqueLen}, {axisDim}, {uniqueLen}});

    int *firstPtr = nullptr, *inToOutPtr = nullptr, *occurNPtr = nullptr;
    if (definedOutputs[FIRST_UNIQUE_IDX]) {
        firstPtr = getDstDataAtPortAs<int>(FIRST_UNIQUE_IDX);
    }
    if (definedOutputs[INPUT_TO_UNIQ_IDX]) {
        inToOutPtr = getDstDataAtPortAs<int>(INPUT_TO_UNIQ_IDX);
    }
    if (definedOutputs[OCCURRENCES_NUM]) {
        occurNPtr = getDstDataAtPortAs<int>(OCCURRENCES_NUM);
    }

    T* dstDataPtr = getDstDataAtPortAs<T>(UNIQUE_DATA);
    const auto dstOuterStep = innerLen * uniqueLen;
    // Filling of the first output if needed.
    if (sorted || definedOutputs[UNIQUE_DATA]) {
<<<<<<< HEAD
        cpu_parallel->parallel_for(uniqueLen, [&](size_t u) {
            auto first1 = srcDataPtr + uniqIdx[u] * innerLen;
=======
        parallel_for(uniqueLen, [&](size_t u) {
            const auto* first1 = srcDataPtr + uniqIdx[u] * innerLen;
>>>>>>> e2c09964
            auto first2 = dstDataPtr + u * innerLen;
            for (int64_t p = 0lu; p < outerLen; p++) {
                cpu_memcpy(first2, first1, innerSizeB);
                first1 += srcOuterStep;
                first2 += dstOuterStep;
            }
        });
    }

    const auto uniqueLenIB = uniqueLen * sizeof(T);

    if (sorted) {
        const auto dstUniDataLen = dstOuterStep * outerLen;
        std::vector<T> vDstBuff(dstUniDataLen);
        auto dstBuff = vDstBuff.data();

        struct OrdEl {
            T val;
            int64_t idx;
        };

        std::vector<OrdEl> colToSort(uniqueLen);
        T *dst1 = dstDataPtr, *dst2 = dstBuff;
        int *first1 = firstPtr, *first2 = firstTmpPtr;
        int *occurN1 = occurNPtr, *occurN2 = occurTmpPtr;
        int *inToOut1 = inToOutPtr, *inToOut2 = inToOutTmpPtr;

        const bool defined3outputs =
            definedOutputs[FIRST_UNIQUE_IDX] || definedOutputs[OCCURRENCES_NUM] || definedOutputs[INPUT_TO_UNIQ_IDX];

        for (int64_t o = outerLen - 1; o >= 0; o--) {  // Backward loop through the outer block.
            const int64_t pos1Lim = o * dstOuterStep;
            int64_t pos1 = pos1Lim + innerLen - 1;
            for (; pos1 >= pos1Lim; pos1--) {  // Backward loop through the inner block.
                int64_t pos2 = pos1;
                for (int64_t k = 0; k < static_cast<int64_t>(uniqueLen); k++, pos2 += innerLen) {
                    colToSort[k] = {dst1[pos2], k};
                }
                std::stable_sort(colToSort.begin(), colToSort.end(), [](const OrdEl& el1, const OrdEl& el2) {
                    return el1.val < el2.val;
                });

                // Permutation
                cpu_parallel->parallel_for2d(outerLen, uniqueLen, [&](int64_t ot, size_t u) {
                    auto src = dst1 + ot * dstOuterStep + colToSort[u].idx * innerLen;
                    auto dst = dst2 + ot * dstOuterStep + u * innerLen;

                    cpu_memcpy(dst, src, innerSizeB);
                });

                if (defined3outputs) {
                    cpu_parallel->parallel_for(uniqueLen, [&](size_t u) {
                        if (definedOutputs[FIRST_UNIQUE_IDX]) {
                            first1[u] = first2[colToSort[u].idx];
                        }
                        if (definedOutputs[OCCURRENCES_NUM]) {
                            occurN1[u] = occurN2[colToSort[u].idx];
                        }
                        if (definedOutputs[INPUT_TO_UNIQ_IDX]) {
                            for (size_t ax = 0; ax < axisDim; ax++) {
                                if (inToOut2[ax] == colToSort[u].idx) {
                                    inToOut1[ax] = u;
                                }
                            }
                        }
                    });
                }

                std::swap(dst1, dst2);
                if (definedOutputs[FIRST_UNIQUE_IDX]) {
                    std::swap(first1, first2);
                }
                if (definedOutputs[OCCURRENCES_NUM]) {
                    std::swap(occurN1, occurN2);
                }
                if (definedOutputs[INPUT_TO_UNIQ_IDX]) {
                    std::swap(inToOut1, inToOut2);
                }
            }
        }

        if (definedOutputs[UNIQUE_DATA] && dst1 != dstDataPtr) {
            cpu_parallel_memcpy(dstDataPtr, dst1, dstUniDataLen * sizeof(T));
        }
        if (definedOutputs[FIRST_UNIQUE_IDX] && first2 != firstPtr) {
            cpu_parallel_memcpy(firstPtr, first2, uniqueLenIB);
        }
        if (definedOutputs[INPUT_TO_UNIQ_IDX] && inToOut2 != inToOutPtr) {
            cpu_parallel_memcpy(inToOutPtr, inToOut2, axisDim * sizeof(int));
        }
        if (definedOutputs[OCCURRENCES_NUM] && occurN2 != occurNPtr) {
            cpu_parallel_memcpy(occurNPtr, occurN2, uniqueLenIB);
        }
    } else {
        if (definedOutputs[FIRST_UNIQUE_IDX]) {
            cpu_parallel_memcpy(firstPtr, firstUniTmp.data(), uniqueLenIB);
        }
        if (definedOutputs[INPUT_TO_UNIQ_IDX]) {
            cpu_parallel_memcpy(inToOutPtr, inToOutTmp.data(), axisDim * sizeof(int));
        }
        if (definedOutputs[OCCURRENCES_NUM]) {
            cpu_parallel_memcpy(occurNPtr, occurTmp.data(), uniqueLenIB);
        }
    }
}<|MERGE_RESOLUTION|>--- conflicted
+++ resolved
@@ -403,13 +403,8 @@
     const auto dstOuterStep = innerLen * uniqueLen;
     // Filling of the first output if needed.
     if (sorted || definedOutputs[UNIQUE_DATA]) {
-<<<<<<< HEAD
         cpu_parallel->parallel_for(uniqueLen, [&](size_t u) {
-            auto first1 = srcDataPtr + uniqIdx[u] * innerLen;
-=======
-        parallel_for(uniqueLen, [&](size_t u) {
             const auto* first1 = srcDataPtr + uniqIdx[u] * innerLen;
->>>>>>> e2c09964
             auto first2 = dstDataPtr + u * innerLen;
             for (int64_t p = 0lu; p < outerLen; p++) {
                 cpu_memcpy(first2, first1, innerSizeB);
