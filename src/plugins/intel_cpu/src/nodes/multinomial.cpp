// Copyright (C) 2018-2025 Intel Corporation
// SPDX-License-Identifier: Apache-2.0
//

#include "multinomial.hpp"

#include <cstddef>
#include <cstdint>
#include <ctime>
#include <limits>
#include <memory>
#include <oneapi/dnnl/dnnl_common.hpp>
#include <openvino/core/type.hpp>
#include <openvino/op/constant.hpp>
#include <random>
#include <string>

#include "cpu_types.h"
#include "graph_context.h"
#include "memory_desc/cpu_memory_desc.h"
#include "node.h"
#include "onednn/iml_type_mapper.h"
#include "openvino/core/except.hpp"
#include "openvino/core/node.hpp"
#include "openvino/core/parallel.hpp"
#include "openvino/core/type/element_type.hpp"
#include "openvino/core/type/float16.hpp"
#include "openvino/op/multinomial.hpp"
#include "shape_inference/shape_inference_cpu.hpp"
#include "utils/bfloat16.hpp"
#include "utils/general_utils.h"

namespace ov::intel_cpu::node {

Multinomial::Multinomial(const std::shared_ptr<ov::Node>& op, const GraphContext::CPtr& context)
    : Node(op, context, NgraphShapeInferFactory(op)) {
    std::string errorMessage;
    if (!isSupportedOperation(op, errorMessage)) {
        OPENVINO_THROW_NOT_IMPLEMENTED(errorMessage);
    }

    auto multinomial_op = as_type_ptr<op::v13::Multinomial>(op);
    m_with_replacement = multinomial_op->get_with_replacement();
    m_global_seed = multinomial_op->get_global_seed();
    m_log_probs = multinomial_op->get_log_probs();
    m_op_seed = multinomial_op->get_op_seed();

    m_num_samples_precision = ov::element::i32;
    m_output_precision = multinomial_op->get_convert_type();

    constant = ConstantType::StrictNoConst;

    m_const_batch = op->get_input_partial_shape(PROBS_PORT)[0].is_static();
    m_const_inputs[PROBS_PORT] = is_type<op::v0::Constant>(op->get_input_node_ptr(PROBS_PORT));
    m_const_inputs[NUM_SAMPLES_PORT] = is_type<op::v0::Constant>(op->get_input_node_ptr(NUM_SAMPLES_PORT));

    if (op->get_input_size() == 3) {
        m_provided_random_samples = true;
        m_const_inputs[RANDOM_SAMPLES_PORT] = is_type<op::v0::Constant>(op->get_input_node_ptr(RANDOM_SAMPLES_PORT));
    }
}

bool Multinomial::isSupportedOperation(const std::shared_ptr<const ov::Node>& op, std::string& errorMessage) noexcept {
    try {
        if (op->get_type_info() != op::v13::Multinomial::get_type_info_static()) {
            errorMessage = "Only Multinomial operation from the opset13 is supported by the CPU plugin.";
            return false;
        }
    } catch (...) {
        return false;
    }
    return true;
}

void Multinomial::getSupportedDescriptors() {
    if (getParentEdges().size() != 2 && !m_provided_random_samples) {
        THROW_CPU_NODE_ERR("has incorrect number of input edges.");
    }
    if (getParentEdges().size() != 3 && m_provided_random_samples) {
        THROW_CPU_NODE_ERR("has incorrect number of input edges.");
    }
    if (getChildEdges().size() != 1) {
        THROW_CPU_NODE_ERR("has incorrect number of output edges.");
    }
}

void Multinomial::initSupportedPrimitiveDescriptors() {
    m_probs_precision = getOriginalInputPrecisionAtPort(PROBS_PORT);
    if (!one_of(m_probs_precision, ov::element::f32, ov::element::f16, ov::element::bf16)) {
        m_probs_precision = ov::element::f32;
    }

    if (!m_provided_random_samples) {
        addSupportedPrimDesc({{LayoutType::ncsp, m_probs_precision, m_const_inputs[PROBS_PORT]},
                              {LayoutType::ncsp, m_num_samples_precision, m_const_inputs[NUM_SAMPLES_PORT]}},
                             {{LayoutType::ncsp, m_output_precision}},
                             ref_any);
    } else {
        addSupportedPrimDesc({{LayoutType::ncsp, m_probs_precision, m_const_inputs[PROBS_PORT]},
                              {LayoutType::ncsp, m_num_samples_precision, m_const_inputs[NUM_SAMPLES_PORT]},
                              {LayoutType::ncsp, m_probs_precision, m_const_inputs[RANDOM_SAMPLES_PORT]}},
                             {{LayoutType::ncsp, m_output_precision}},
                             ref_any);
    }
}

bool Multinomial::needShapeInfer() const {
    return !(m_const_batch && m_const_inputs[NUM_SAMPLES_PORT] && (!m_provided_random_samples || m_const_inputs[RANDOM_SAMPLES_PORT]));
}

bool Multinomial::needPrepareParams() const {
    return true;
}

void Multinomial::createPrimitive() {
    if (!m_const_inputs[NUM_SAMPLES_PORT]) {
        CPU_NODE_ASSERT(isDynamicNode(), "is static while the num samples input is a variable");
        return;  // avoid reading non initialized data from the NUM_SAMPLES_PORT input
    }
    if (m_provided_random_samples && !m_const_inputs[RANDOM_SAMPLES_PORT]) {
        CPU_NODE_ASSERT(isDynamicNode(), "is static while the random samples input is a variable");
        return;  // avoid reading non initialized data from the RANDOM_SAMPLES_PORT input
    }
    Node::createPrimitive();
}

void Multinomial::prepareParams() {
    const auto& probs_shape = getParentEdgeAt(PROBS_PORT)->getMemory().getStaticDims();
    const auto& num_samples_shape = getParentEdgeAt(NUM_SAMPLES_PORT)->getMemory().getStaticDims();

    if (probs_shape.size() != 2) {
        THROW_CPU_NODE_ERR("has incompatible 'probs' shape ",
                           PartialShape(probs_shape),
                           ". Only 2D tensors are allowed.");
    }

    if (num_samples_shape.size() != 1) {
        THROW_CPU_NODE_ERR("has incompatible 'num_samples' shape ",
                           PartialShape(num_samples_shape),
                           ". Only scalar and 1D single element tensors are allowed.");
    }

    if (m_num_samples_precision == ov::element::i32) {
        m_samples_count = getSrcDataAtPortAs<const int32_t>(NUM_SAMPLES_PORT)[0];
    } else {
        m_samples_count = getSrcDataAtPortAs<const int64_t>(NUM_SAMPLES_PORT)[0];
    }

    m_batches_count = probs_shape[0];
    m_probs_count = probs_shape[1];
    m_samples_probs_count = m_samples_count * m_probs_count;
    m_input_elements_count = m_batches_count * m_probs_count;
    m_output_elements_count = m_batches_count * m_samples_count;
    m_batches_samples_probs_count = m_output_elements_count * m_probs_count;

    if (m_provided_random_samples) {
        const auto& random_samples_shape = getParentEdgeAt(RANDOM_SAMPLES_PORT)->getMemory().getStaticDims();

        if (random_samples_shape.size() != 1) {
            THROW_CPU_NODE_ERR("has incompatible 'random_samples' shape ",
                               PartialShape(random_samples_shape),
                               ". Only 1D tensors are allowed.");
        }

        if (random_samples_shape[0] != m_output_elements_count)
            THROW_CPU_NODE_ERR(
                "has incompatible 'random_samples' shape ",
                PartialShape(random_samples_shape),
                ". The total elements of this input should be equal to the total number of elements in the output.");
    }
}

bool Multinomial::neverExecute() const {
    return getSelectedPrimitiveDescriptor()->hasZeroInputDimsAtPort(PROBS_PORT) ||
           getSelectedPrimitiveDescriptor()->hasZeroInputDimsAtPort(NUM_SAMPLES_PORT) || 
           (m_provided_random_samples && getSelectedPrimitiveDescriptor()->hasZeroInputDimsAtPort(RANDOM_SAMPLES_PORT));
}

bool Multinomial::isExecutable() const {
    return !isInputTensorAtPortEmpty(PROBS_PORT) && !isInputTensorAtPortEmpty(NUM_SAMPLES_PORT) && (!m_provided_random_samples || !isInputTensorAtPortEmpty(RANDOM_SAMPLES_PORT));
}

bool Multinomial::created() const {
    return getType() == Type::Multinomial;
}

void Multinomial::execute([[maybe_unused]] const dnnl::stream& strm) {
    switch (m_probs_precision) {
    case ov::element::f32: {
        execute_probs_type<float>();
        break;
    }
    case ov::element::f16: {
        execute_probs_type<float16>();
        break;
    }
    case ov::element::bf16: {
        execute_probs_type<bfloat16_t>();
        break;
    }
    default:
        THROW_CPU_NODE_ERR("Multinomial CPU implementation does not support probs element type: ", m_probs_precision);
    }
}

void Multinomial::executeDynamicImpl(const dnnl::stream& strm) {
    execute(strm);
}

template <typename P>
void Multinomial::execute_probs_type() {
    switch (m_output_precision) {
    case ov::element::i32:
        return execute_convert_type<P, int32_t>();
    default:
        THROW_CPU_NODE_ERR("Multinomial CPU implementation does not support output convert type: ", m_output_precision);
    }
}

template <typename P, typename O>
void Multinomial::execute_convert_type() {
    const auto* probs = getSrcDataAtPortAs<const P>(PROBS_PORT);
    auto* output = getDstDataAtPortAs<O>(OUTPUT_PORT);

    std::vector<P> m_cdf(m_input_elements_count);
    std::vector<P> m_max_per_batch(m_batches_count);
    std::vector<P> m_random_samples(m_output_elements_count);

    // exp & cumsum
    if (m_log_probs) {
        parallel_for(m_batches_count, [&](size_t idx) {
            const auto start_idx = idx * m_probs_count;
            m_cdf[start_idx] = std::exp(probs[start_idx]);
            for (size_t prev = start_idx, curr = prev + 1; curr < (start_idx + m_probs_count); ++prev, ++curr) {
                m_cdf[curr] = std::exp(probs[curr]) + m_cdf[prev];
            }
        });
    } else {
        parallel_for(m_batches_count, [&](size_t idx_batch) {
            const auto start_idx = idx_batch * m_probs_count;
            const auto* probs_start_idx = probs + start_idx;
            std::partial_sum(probs_start_idx, probs_start_idx + m_probs_count, m_cdf.begin() + start_idx);
        });
    }

<<<<<<< HEAD
    if (!m_provided_random_samples) {
        std::mt19937 gen;
        if (m_global_seed == 0 && m_op_seed == 0) {
            gen.seed(std::time(NULL));
        } else {
            std::seed_seq seed{m_global_seed, m_op_seed};
            gen.seed(seed);
        }
        const auto gen_max = static_cast<float>(gen.max());
        std::generate(m_random_samples.begin(), m_random_samples.end(), [&]() {
            return static_cast<P>(static_cast<float>(gen()) / gen_max);
        });
=======
    // TODO RandomUniform - should use RandomUniform kernel to match other frameworks' seed results
    std::mt19937 gen;
    if (m_global_seed == 0 && m_op_seed == 0) {
        gen.seed(std::time(nullptr));
>>>>>>> 39328073
    } else {
        const auto* samples = getSrcDataAtPortAs<const P>(RANDOM_SAMPLES_PORT);
        m_random_samples.assign(samples, samples + m_output_elements_count);
    }

<<<<<<< HEAD
=======
    const auto gen_max = static_cast<float>(std::mt19937::max());
    std::generate(m_random_samples.begin(), m_random_samples.end(), [&]() {
        return static_cast<P>(static_cast<float>(gen()) / gen_max);
    });

>>>>>>> 39328073
    // max & divide
    const auto min_value_of_max = std::numeric_limits<P>::min();
    parallel_for(m_batches_count, [&](size_t idx) {
        m_max_per_batch[idx] = std::max(m_cdf[(idx + 1) * m_probs_count - 1], min_value_of_max);
    });

    parallel_for(m_input_elements_count, [&](size_t idx) {
        size_t idx_max_elem = idx / m_probs_count;
        m_cdf[idx] = m_cdf[idx] / m_max_per_batch[idx_max_elem];
    });

    if (m_with_replacement) {
        parallel_for(m_batches_samples_probs_count, [&](size_t idx) {
            size_t idx_batch = idx / m_samples_probs_count;
            size_t idx_num_samples_probs = idx % m_samples_probs_count;
            size_t idx_prob = idx_num_samples_probs % m_probs_count;
            size_t idx_sample = idx_num_samples_probs / m_probs_count;

            size_t idx_input = idx_batch * m_probs_count + idx_prob;
            size_t idx_output = idx_batch * m_samples_count + idx_sample;
            if (m_random_samples[idx_output] <= m_cdf[idx_input] &&
                (!idx_prob || m_random_samples[idx_output] > m_cdf[idx_input - 1])) {
                output[idx_output] = static_cast<O>(idx_prob);
            }
        });
    } else {  // without replacement - adjust cdf after each sample drawn from batch, sequentially
        parallel_for(m_batches_count, [&](size_t idx_batch) {
            for (size_t idx_sample = 0LU; idx_sample < m_samples_count; ++idx_sample) {
                size_t idx_input = idx_batch * m_probs_count;
                size_t idx_output = idx_batch * m_samples_count + idx_sample;

                bool class_selected = false;
                size_t selected_class = m_probs_count;
                P sample_value = m_random_samples[idx_output];
                for (size_t idx_prob = 0LU; idx_prob < m_probs_count; ++idx_prob) {
                    if (sample_value <= m_cdf[idx_input + idx_prob]) {
                        output[idx_output] = static_cast<O>(idx_prob);
                        selected_class = idx_prob;
                        class_selected = true;
                        break;
                    }
                }

                if (class_selected) {
                    P class_probability = [&]() -> P {
                        if (selected_class) {
                            return m_cdf[idx_input + selected_class] - m_cdf[idx_input + selected_class - 1];
                        }
                        return m_cdf[idx_input];
                    }();
                    P divisor = 1 - class_probability;
                    for (size_t idx_prob = 0LU; idx_prob < m_probs_count; ++idx_prob) {
                        if (idx_prob >= selected_class) {
                            m_cdf[idx_input + idx_prob] = m_cdf[idx_input + idx_prob] - class_probability;
                        }
                        m_cdf[idx_input + idx_prob] = m_cdf[idx_input + idx_prob] / divisor;
                    }
                }
            }
        });
    }
}

}  // namespace ov::intel_cpu::node<|MERGE_RESOLUTION|>--- conflicted
+++ resolved
@@ -243,7 +243,6 @@
         });
     }
 
-<<<<<<< HEAD
     if (!m_provided_random_samples) {
         std::mt19937 gen;
         if (m_global_seed == 0 && m_op_seed == 0) {
@@ -256,25 +255,11 @@
         std::generate(m_random_samples.begin(), m_random_samples.end(), [&]() {
             return static_cast<P>(static_cast<float>(gen()) / gen_max);
         });
-=======
-    // TODO RandomUniform - should use RandomUniform kernel to match other frameworks' seed results
-    std::mt19937 gen;
-    if (m_global_seed == 0 && m_op_seed == 0) {
-        gen.seed(std::time(nullptr));
->>>>>>> 39328073
     } else {
         const auto* samples = getSrcDataAtPortAs<const P>(RANDOM_SAMPLES_PORT);
         m_random_samples.assign(samples, samples + m_output_elements_count);
     }
 
-<<<<<<< HEAD
-=======
-    const auto gen_max = static_cast<float>(std::mt19937::max());
-    std::generate(m_random_samples.begin(), m_random_samples.end(), [&]() {
-        return static_cast<P>(static_cast<float>(gen()) / gen_max);
-    });
-
->>>>>>> 39328073
     // max & divide
     const auto min_value_of_max = std::numeric_limits<P>::min();
     parallel_for(m_batches_count, [&](size_t idx) {
