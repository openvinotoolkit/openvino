// Copyright (C) 2018-2025 Intel Corporation
// SPDX-License-Identifier: Apache-2.0
//

#include "multinomial.hpp"

#include <cstddef>
#include <cstdint>
#include <ctime>
#include <limits>
#include <memory>
#include <oneapi/dnnl/dnnl_common.hpp>
#include <openvino/core/type.hpp>
#include <openvino/op/constant.hpp>
#include <random>
#include <string>

#include "cpu_types.h"
#include "graph_context.h"
#include "memory_desc/cpu_memory_desc.h"
#include "node.h"
#include "onednn/iml_type_mapper.h"
#include "openvino/core/except.hpp"
#include "openvino/core/node.hpp"
#include "openvino/core/parallel.hpp"
#include "openvino/core/type/element_type.hpp"
#include "openvino/core/type/float16.hpp"
#include "openvino/op/multinomial.hpp"
#include "shape_inference/shape_inference_cpu.hpp"
#include "utils/bfloat16.hpp"
#include "utils/general_utils.h"

namespace ov::intel_cpu::node {

Multinomial::Multinomial(const std::shared_ptr<ov::Node>& op, const GraphContext::CPtr& context)
    : Node(op, context, NgraphShapeInferFactory(op)) {
    std::string errorMessage;
    if (!isSupportedOperation(op, errorMessage)) {
        OPENVINO_THROW_NOT_IMPLEMENTED(errorMessage);
    }

    auto multinomial_op = as_type_ptr<op::v13::Multinomial>(op);
    m_with_replacement = multinomial_op->get_with_replacement();
    m_global_seed = multinomial_op->get_global_seed();
    m_log_probs = multinomial_op->get_log_probs();
    m_op_seed = multinomial_op->get_op_seed();

    m_num_samples_precision = ov::element::i32;
    m_output_precision = multinomial_op->get_convert_type();

    constant = ConstantType::StrictNoConst;

    m_const_batch = op->get_input_partial_shape(PROBS_PORT)[0].is_static();
    m_const_inputs[PROBS_PORT] = is_type<op::v0::Constant>(op->get_input_node_ptr(PROBS_PORT));
    m_const_inputs[NUM_SAMPLES_PORT] = is_type<op::v0::Constant>(op->get_input_node_ptr(NUM_SAMPLES_PORT));

    if (op->get_input_size() == 3) {
        m_provided_random_samples = true;
        m_const_inputs[RANDOM_SAMPLES_PORT] = is_type<op::v0::Constant>(op->get_input_node_ptr(RANDOM_SAMPLES_PORT));
    }
}

bool Multinomial::isSupportedOperation(const std::shared_ptr<const ov::Node>& op, std::string& errorMessage) noexcept {
    try {
        if (op->get_type_info() != op::v13::Multinomial::get_type_info_static()) {
            errorMessage = "Only Multinomial operation from the opset13 is supported by the CPU plugin.";
            return false;
        }
    } catch (...) {
        return false;
    }
    return true;
}

void Multinomial::getSupportedDescriptors() {
<<<<<<< HEAD
    if (getParentEdges().size() != 2 && !m_provided_random_samples) {
        THROW_CPU_NODE_ERR("has incorrect number of input edges.");
    }
    if (getParentEdges().size() != 3 && m_provided_random_samples) {
        THROW_CPU_NODE_ERR("has incorrect number of input edges.");
=======
    if (getParentEdges().size() != 2) {
        CPU_NODE_THROW("has incorrect number of input edges.");
>>>>>>> f705706f
    }
    if (getChildEdges().size() != 1) {
        CPU_NODE_THROW("has incorrect number of output edges.");
    }
}

void Multinomial::initSupportedPrimitiveDescriptors() {
    m_probs_precision = getOriginalInputPrecisionAtPort(PROBS_PORT);
    if (!one_of(m_probs_precision, ov::element::f32, ov::element::f16, ov::element::bf16)) {
        m_probs_precision = ov::element::f32;
    }

    if (!m_provided_random_samples) {
        addSupportedPrimDesc({{LayoutType::ncsp, m_probs_precision, m_const_inputs[PROBS_PORT]},
                              {LayoutType::ncsp, m_num_samples_precision, m_const_inputs[NUM_SAMPLES_PORT]}},
                             {{LayoutType::ncsp, m_output_precision}},
                             ref_any);
    } else {
        addSupportedPrimDesc({{LayoutType::ncsp, m_probs_precision, m_const_inputs[PROBS_PORT]},
                              {LayoutType::ncsp, m_num_samples_precision, m_const_inputs[NUM_SAMPLES_PORT]},
                              {LayoutType::ncsp, m_probs_precision, m_const_inputs[RANDOM_SAMPLES_PORT]}},
                             {{LayoutType::ncsp, m_output_precision}},
                             ref_any);
    }
}

bool Multinomial::needShapeInfer() const {
    return !m_const_batch || !m_const_inputs[NUM_SAMPLES_PORT] ||
           (m_provided_random_samples && !m_const_inputs[RANDOM_SAMPLES_PORT]);
}

bool Multinomial::needPrepareParams() const {
    return true;
}

void Multinomial::createPrimitive() {
    if (!m_const_inputs[NUM_SAMPLES_PORT]) {
        CPU_NODE_ASSERT(isDynamicNode(), "is static while the num samples input is a variable");
        return;  // avoid reading non initialized data from the NUM_SAMPLES_PORT input
    }
    Node::createPrimitive();
}

void Multinomial::prepareParams() {
    const auto& probs_shape = getParentEdgeAt(PROBS_PORT)->getMemory().getStaticDims();
    const auto& num_samples_shape = getParentEdgeAt(NUM_SAMPLES_PORT)->getMemory().getStaticDims();

    if (probs_shape.size() != 2) {
        CPU_NODE_THROW("has incompatible 'probs' shape ", PartialShape(probs_shape), ". Only 2D tensors are allowed.");
    }

    if (num_samples_shape.size() != 1) {
        CPU_NODE_THROW("has incompatible 'num_samples' shape ",
                       PartialShape(num_samples_shape),
                       ". Only scalar and 1D single element tensors are allowed.");
    }

    if (m_num_samples_precision == ov::element::i32) {
        m_samples_count = getSrcDataAtPortAs<const int32_t>(NUM_SAMPLES_PORT)[0];
    } else {
        m_samples_count = getSrcDataAtPortAs<const int64_t>(NUM_SAMPLES_PORT)[0];
    }

    m_batches_count = probs_shape[0];
    m_probs_count = probs_shape[1];
    m_samples_probs_count = m_samples_count * m_probs_count;
    m_input_elements_count = m_batches_count * m_probs_count;
    m_output_elements_count = m_batches_count * m_samples_count;
    m_batches_samples_probs_count = m_output_elements_count * m_probs_count;

    if (m_provided_random_samples) {
        const auto& random_samples_shape = getParentEdgeAt(RANDOM_SAMPLES_PORT)->getMemory().getStaticDims();

        if (random_samples_shape.size() != 1) {
            THROW_CPU_NODE_ERR("has incompatible 'random_samples' shape ",
                               PartialShape(random_samples_shape),
                               ". Only 1D tensors are allowed.");
        }

        if (random_samples_shape[0] != m_output_elements_count) {
            THROW_CPU_NODE_ERR(
                "has incompatible 'random_samples' shape ",
                PartialShape(random_samples_shape),
                ". The total elements of this input should be equal to the total number of elements in the output.");
        }
    }
}

bool Multinomial::neverExecute() const {
    return getSelectedPrimitiveDescriptor()->hasZeroInputDimsAtPort(PROBS_PORT) ||
           getSelectedPrimitiveDescriptor()->hasZeroInputDimsAtPort(NUM_SAMPLES_PORT) ||
           (m_provided_random_samples && getSelectedPrimitiveDescriptor()->hasZeroInputDimsAtPort(RANDOM_SAMPLES_PORT));
}

bool Multinomial::isExecutable() const {
    return !isInputTensorAtPortEmpty(PROBS_PORT) && !isInputTensorAtPortEmpty(NUM_SAMPLES_PORT) &&
           (!m_provided_random_samples || !isInputTensorAtPortEmpty(RANDOM_SAMPLES_PORT));
}

bool Multinomial::created() const {
    return getType() == Type::Multinomial;
}

void Multinomial::execute([[maybe_unused]] const dnnl::stream& strm) {
    switch (m_probs_precision) {
    case ov::element::f32: {
        execute_probs_type<float>();
        break;
    }
    case ov::element::f16: {
        execute_probs_type<float16>();
        break;
    }
    case ov::element::bf16: {
        execute_probs_type<bfloat16_t>();
        break;
    }
    default:
        CPU_NODE_THROW("Multinomial CPU implementation does not support probs element type: ", m_probs_precision);
    }
}

void Multinomial::executeDynamicImpl(const dnnl::stream& strm) {
    execute(strm);
}

template <typename P>
void Multinomial::execute_probs_type() {
    switch (m_output_precision) {
    case ov::element::i32:
        return execute_convert_type<P, int32_t>();
    default:
        CPU_NODE_THROW("Multinomial CPU implementation does not support output convert type: ", m_output_precision);
    }
}

template <typename P, typename O>
void Multinomial::execute_convert_type() {
    const auto* probs = getSrcDataAtPortAs<const P>(PROBS_PORT);
    auto* output = getDstDataAtPortAs<O>(OUTPUT_PORT);

    std::vector<P> m_cdf(m_input_elements_count);
    std::vector<P> m_max_per_batch(m_batches_count);
    std::vector<P> m_random_samples(m_output_elements_count);

    // exp & cumsum
    if (m_log_probs) {
        parallel_for(m_batches_count, [&](size_t idx) {
            const auto start_idx = idx * m_probs_count;
            m_cdf[start_idx] = std::exp(probs[start_idx]);
            for (size_t prev = start_idx, curr = prev + 1; curr < (start_idx + m_probs_count); ++prev, ++curr) {
                m_cdf[curr] = std::exp(probs[curr]) + m_cdf[prev];
            }
        });
    } else {
        parallel_for(m_batches_count, [&](size_t idx_batch) {
            const auto start_idx = idx_batch * m_probs_count;
            const auto* probs_start_idx = probs + start_idx;
            std::partial_sum(probs_start_idx, probs_start_idx + m_probs_count, m_cdf.begin() + start_idx);
        });
    }

    if (!m_provided_random_samples) {
        std::mt19937 gen;
        if (m_global_seed == 0 && m_op_seed == 0) {
            gen.seed(std::time(nullptr));
        } else {
            std::seed_seq seed{m_global_seed, m_op_seed};
            gen.seed(seed);
        }
        const auto gen_max = static_cast<float>(std::mt19937::max());
        std::generate(m_random_samples.begin(), m_random_samples.end(), [&]() {
            return static_cast<P>(static_cast<float>(gen()) / gen_max);
        });
    } else {
        const auto* samples = getSrcDataAtPortAs<const P>(RANDOM_SAMPLES_PORT);
        m_random_samples.assign(samples, samples + m_output_elements_count);
    }

    // max & divide
    const auto min_value_of_max = std::numeric_limits<P>::min();
    parallel_for(m_batches_count, [&](size_t idx) {
        m_max_per_batch[idx] = std::max(m_cdf[(idx + 1) * m_probs_count - 1], min_value_of_max);
    });

    parallel_for(m_input_elements_count, [&](size_t idx) {
        size_t idx_max_elem = idx / m_probs_count;
        m_cdf[idx] = m_cdf[idx] / m_max_per_batch[idx_max_elem];
    });

    if (m_with_replacement) {
        parallel_for(m_batches_samples_probs_count, [&](size_t idx) {
            size_t idx_batch = idx / m_samples_probs_count;
            size_t idx_num_samples_probs = idx % m_samples_probs_count;
            size_t idx_prob = idx_num_samples_probs % m_probs_count;
            size_t idx_sample = idx_num_samples_probs / m_probs_count;

            size_t idx_input = idx_batch * m_probs_count + idx_prob;
            size_t idx_output = idx_batch * m_samples_count + idx_sample;
            if (m_random_samples[idx_output] <= m_cdf[idx_input] &&
                (!idx_prob || m_random_samples[idx_output] > m_cdf[idx_input - 1])) {
                output[idx_output] = static_cast<O>(idx_prob);
            }
        });
    } else {  // without replacement - adjust cdf after each sample drawn from batch, sequentially
        parallel_for(m_batches_count, [&](size_t idx_batch) {
            for (size_t idx_sample = 0LU; idx_sample < m_samples_count; ++idx_sample) {
                size_t idx_input = idx_batch * m_probs_count;
                size_t idx_output = idx_batch * m_samples_count + idx_sample;

                bool class_selected = false;
                size_t selected_class = m_probs_count;
                P sample_value = m_random_samples[idx_output];
                for (size_t idx_prob = 0LU; idx_prob < m_probs_count; ++idx_prob) {
                    if (sample_value <= m_cdf[idx_input + idx_prob]) {
                        output[idx_output] = static_cast<O>(idx_prob);
                        selected_class = idx_prob;
                        class_selected = true;
                        break;
                    }
                }

                if (class_selected) {
                    P class_probability = [&]() -> P {
                        if (selected_class) {
                            return m_cdf[idx_input + selected_class] - m_cdf[idx_input + selected_class - 1];
                        }
                        return m_cdf[idx_input];
                    }();
                    P divisor = 1 - class_probability;
                    for (size_t idx_prob = 0LU; idx_prob < m_probs_count; ++idx_prob) {
                        if (idx_prob >= selected_class) {
                            m_cdf[idx_input + idx_prob] = m_cdf[idx_input + idx_prob] - class_probability;
                        }
                        m_cdf[idx_input + idx_prob] = m_cdf[idx_input + idx_prob] / divisor;
                    }
                }
            }
        });
    }
}

}  // namespace ov::intel_cpu::node<|MERGE_RESOLUTION|>--- conflicted
+++ resolved
@@ -73,16 +73,11 @@
 }
 
 void Multinomial::getSupportedDescriptors() {
-<<<<<<< HEAD
     if (getParentEdges().size() != 2 && !m_provided_random_samples) {
         THROW_CPU_NODE_ERR("has incorrect number of input edges.");
     }
     if (getParentEdges().size() != 3 && m_provided_random_samples) {
         THROW_CPU_NODE_ERR("has incorrect number of input edges.");
-=======
-    if (getParentEdges().size() != 2) {
-        CPU_NODE_THROW("has incorrect number of input edges.");
->>>>>>> f705706f
     }
     if (getChildEdges().size() != 1) {
         CPU_NODE_THROW("has incorrect number of output edges.");
