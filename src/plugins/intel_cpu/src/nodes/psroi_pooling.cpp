--- conflicted
+++ resolved
@@ -285,18 +285,7 @@
                                   const int roiBatchInd,
                                   const BlockedMemoryDesc& srcDesc,
                                   const BlockedMemoryDesc& dstDesc) {
-<<<<<<< HEAD
     const auto& cpu_parallel = context->getCpuParallel();
-    int inBlockSize;
-    int outBlockSize;
-    int outBlockCount;
-    int hInputStride;
-    int wInputStride;
-    int hOutputStride;
-    int wOutputStride;
-    uint64_t inputChannelsPadding;
-    uint64_t outputChannelsPadding;
-=======
     int inBlockSize = 0;
     int outBlockSize = 0;
     int outBlockCount = 0;
@@ -306,7 +295,6 @@
     int wOutputStride = 0;
     uint64_t inputChannelsPadding = 0;
     uint64_t outputChannelsPadding = 0;
->>>>>>> b2270b05
     unpackParams(srcDesc,
                  dstDesc,
                  hInputStride,
@@ -402,18 +390,7 @@
                                    const int roiBatchInd,
                                    const BlockedMemoryDesc& srcDesc,
                                    const BlockedMemoryDesc& dstDesc) {
-<<<<<<< HEAD
     const auto& cpu_parallel = context->getCpuParallel();
-    int inBlockSize;
-    int outBlockSize;
-    int outBlockCount;
-    int hInputStride;
-    int wInputStride;
-    int hOutputStride;
-    int wOutputStride;
-    uint64_t inputChannelsPadding;
-    uint64_t outputChannelsPadding;
-=======
     int inBlockSize = 0;
     int outBlockSize = 0;
     int outBlockCount = 0;
@@ -423,7 +400,6 @@
     int wOutputStride = 0;
     uint64_t inputChannelsPadding = 0;
     uint64_t outputChannelsPadding = 0;
->>>>>>> b2270b05
     unpackParams(srcDesc,
                  dstDesc,
                  hInputStride,
