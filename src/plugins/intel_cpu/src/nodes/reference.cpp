--- conflicted
+++ resolved
@@ -14,18 +14,11 @@
 
 namespace node {
 
-<<<<<<< HEAD
 Reference::Reference(const std::shared_ptr<ov::Node>& op,
                      const GraphContext::CPtr& context,
                      const std::string& errorMessage)
     : Node(op, context, NgraphShapeInferFactory(op)),
       ovCoreNode(op) {
-=======
-Reference::Reference(const std::shared_ptr<ov::Node>& op, const GraphContext::CPtr& context, std::string errorMessage)
-    : Node(op, context, ReferenceShapeInferFactory(op)),
-      ovCoreNode(op),
-      additionalErrorMessage(std::move(errorMessage)) {
->>>>>>> 33eda4b9
     if (!op->has_evaluate()) {
         OPENVINO_THROW_NOT_IMPLEMENTED(
             "Cannot fallback on ngraph reference implementation. Ngraph::Node::evaluate() is not implemented for op: ",
@@ -69,7 +62,6 @@
     }
 }
 
-<<<<<<< HEAD
 void Reference::executeDynamicImpl(dnnl::stream strm) {
     if (!hasOutputShapeDataDependency) {
         // if there is no data dependency for the output shape, we can execute the operation as is, similar to the
@@ -79,9 +71,6 @@
     }
 
     // if there is data dependency, we need to perform shape inference first
-=======
-void Reference::executeDynamicImpl(const dnnl::stream& strm) {
->>>>>>> 33eda4b9
     auto inputs = prepareInputs();
     ov::TensorVector outputs;
     auto result = Node::shapeInfer();
