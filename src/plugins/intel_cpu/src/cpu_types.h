// Copyright (C) 2018-2022 Intel Corporation
// SPDX-License-Identifier: Apache-2.0
//

#pragma once

#include "caseless.hpp"

#include <vector>
#include <string>

namespace ov {
namespace intel_cpu {

using Dim = std::size_t;
using VectorDims = std::vector<Dim>;

enum class Type {
    Unknown,
    Generic,
    If,
    Reorder,
    Input,
    Output,
    Eye,
    Convolution,
    Deconvolution,
    Lrn,
    Pooling,
    AdaptivePooling,
    FullyConnected,
    Softmax,
    Split,
    Concatenation,
    Eltwise,
    MatMul,
    Reshape,
    ShapeOf,
    NonZero,
    Tile,
    ROIAlign,
    ROIPooling,
    PSROIPooling,
    BatchToSpace,
    DepthToSpace,
    Pad,
    Transpose,
    SpaceToBatch,
    SpaceToDepth,
    StridedSlice,
    MemoryOutput,
    MemoryInput,
    RNNCell,
    RNNSeq,
    FakeQuantize,
    BinaryConvolution,
    DeformableConvolution,
    TensorIterator,
    Convert,
    ColorConvert,
    MVN,
    NormalizeL2,
    ScatterUpdate,
    ScatterElementsUpdate,
    ScatterNDUpdate,
    Interpolate,
    Reduce,
    Broadcast,
    EmbeddingSegmentsSum,
    EmbeddingBagPackedSum,
    EmbeddingBagOffsetsSum,
    Gather,
    GatherElements,
    GatherND,
    OneHot,
    RegionYolo,
    Select,
    Roll,
    Reference,
    ShuffleChannels,
    DFT,
    RDFT,
    Math,
    CTCLoss,
    Bucketize,
    CTCGreedyDecoder,
    CTCGreedyDecoderSeqLen,
    CumSum,
    DetectionOutput,
    ExperimentalDetectronDetectionOutput,
    LogSoftmax,
    TopK,
    GatherTree,
    GRN,
    Range,
    Proposal,
    ReorgYolo,
    ReverseSequence,
    ExperimentalDetectronTopKROIs,
    ExperimentalDetectronROIFeatureExtractor,
    ExperimentalDetectronPriorGridGenerator,
    ExperimentalDetectronGenerateProposalsSingleImage,
    GenerateProposals,
    ExtractImagePatches,
    NonMaxSuppression,
    MatrixNms,
    MulticlassNms,
    Subgraph,
    PriorBox,
    PriorBoxClustered,
<<<<<<< HEAD
    Interaction
=======
    MHA
>>>>>>> 939f1e77
};

enum class Algorithm {
    Default,

    // Pooling algorithms
    PoolingMax,
    PoolingAvg,

    // Adaptive pooling algorithms
    AdaptivePoolingMax,
    AdaptivePoolingAvg,

    // Convolution algorithms
    ConvolutionCommon,
    ConvolutionGrouped,

    // Convolution algorithms
    DeconvolutionCommon,
    DeconvolutionGrouped,

    // Elementwise algorithms
    EltwiseAdd,
    EltwiseMultiply,
    EltwiseSubtract,
    EltwiseDivide,
    EltwiseFloorMod,
    EltwiseMod,
    EltwiseMaximum,
    EltwiseMinimum,
    EltwiseSquaredDifference,
    EltwisePowerDynamic,
    EltwisePowerStatic,
    EltwiseMulAdd,
    EltwiseEqual,
    EltwiseNotEqual,
    EltwiseGreater,
    EltwiseGreaterEqual,
    EltwiseLess,
    EltwiseLessEqual,
    EltwiseLogicalAnd,
    EltwiseLogicalOr,
    EltwiseLogicalXor,
    EltwiseLogicalNot,
    EltwiseRelu,
    EltwiseGelu,
    EltwiseElu,
    EltwiseTanh,
    EltwiseSigmoid,
    EltwiseAbs,
    EltwiseSqrt,
    EltwiseSoftRelu,
    EltwiseExp,
    EltwiseClamp,
    EltwiseSwish,
    EltwisePrelu,
    EltwiseMish,
    EltwiseHswish,
    EltwiseHsigmoid,
    EltwiseRoundHalfToEven,
    EltwiseRoundHalfAwayFromZero,
    EltwiseErf,
    EltwiseSoftSign,

    // FakeQuantize algorithms
    FQCommon,
    FQQuantization,
    FQBinarization,
    FQRequantization,

    // ROIPooling algorithms
    ROIPoolingMax,
    ROIPoolingBilinear,

    // ROIAlign algorithms
    ROIAlignMax,
    ROIAlignAvg,

    // PSROIPooling algorithms
    PSROIPoolingAverage,
    PSROIPoolingBilinear,
    PSROIPoolingBilinearDeformable,

    // Reduce algorithms
    ReduceL1,
    ReduceL2,
    ReduceAnd,
    ReduceOr,
    ReduceMax,
    ReduceMean,
    ReduceMin,
    ReduceProd,
    ReduceSum,
    ReduceLogSum,
    ReduceLogSumExp,
    ReduceSumSquare,

    // Math algorithms
    MathAbs,
    MathAcos,
    MathAcosh,
    MathAsin,
    MathAsinh,
    MathAtan,
    MathAtanh,
    MathCeiling,
    MathCos,
    MathCosh,
    MathErf,
    MathFloor,
    MathHardSigmoid,
    MathLog,
    MathNegative,
    MathReciprocal,
    MathSelu,
    MathSign,
    MathSin,
    MathSinh,
    MathSoftPlus,
    MathSoftsign,
    MathTan,
    // TensorIterator
    TensorIteratorCommon,
    TensorIteratorLoop,
    // Color conversions
    ColorConvertNV12toRGB,
    ColorConvertNV12toBGR,
    ColorConvertI420toRGB,
    ColorConvertI420toBGR,
};

extern const InferenceEngine::details::caseless_unordered_map<std::string, Type> type_to_name_tbl;

Type TypeFromName(const std::string& type);

std::string NameFromType(const Type type);

std::string algToString(const Algorithm alg);

}   // namespace intel_cpu
}   // namespace ov<|MERGE_RESOLUTION|>--- conflicted
+++ resolved
@@ -108,11 +108,8 @@
     Subgraph,
     PriorBox,
     PriorBoxClustered,
-<<<<<<< HEAD
-    Interaction
-=======
+    Interaction,
     MHA
->>>>>>> 939f1e77
 };
 
 enum class Algorithm {
