--- conflicted
+++ resolved
@@ -19,15 +19,9 @@
 
 namespace {
 
-<<<<<<< HEAD
-int getConstPort(const std::shared_ptr<ov::Node> &node) {
+int getConstPort(const std::shared_ptr<ov::Node>& node) {
     const auto const1 = ov::as_type_ptr<ov::opset1::Constant>(node->get_input_node_shared_ptr(0));
     const auto const2 = ov::as_type_ptr<ov::opset1::Constant>(node->get_input_node_shared_ptr(1));
-=======
-int getConstPort(const std::shared_ptr<ov::Node>& node) {
-    const auto const1 = std::dynamic_pointer_cast<ov::opset1::Constant>(node->get_input_node_shared_ptr(0));
-    const auto const2 = std::dynamic_pointer_cast<ov::opset1::Constant>(node->get_input_node_shared_ptr(1));
->>>>>>> 45bf77b8
     int constPort = -1;
     if (const2) {
         constPort = 1;
@@ -69,11 +63,7 @@
     auto input_rank = node->get_input_partial_shape(0).rank();
     if (input_rank.is_dynamic())
         return false;
-<<<<<<< HEAD
-    auto const_node =  ov::as_type_ptr<ov::opset1::Constant>(node->get_input_node_shared_ptr(1));
-=======
-    auto const_node = std::dynamic_pointer_cast<ov::opset1::Constant>(node->get_input_node_shared_ptr(1));
->>>>>>> 45bf77b8
+    auto const_node = ov::as_type_ptr<ov::opset1::Constant>(node->get_input_node_shared_ptr(1));
     return const_node &&
            input_rank.get_length() >= static_cast<ov::Dimension::value_type>(const_node->get_shape().size()) &&
            ov::shape_size(const_node->get_shape()) == 1;
@@ -83,12 +73,8 @@
 std::shared_ptr<ov::Node> convert(const std::shared_ptr<BaseOp>& node) {
     const int constPort = getConstPort(node);
     const int nonConstPort = 1 - constPort;
-<<<<<<< HEAD
-    std::shared_ptr<ov::opset1::Constant> powerNode = ov::as_type_ptr<ov::opset1::Constant>(node->get_input_node_shared_ptr(constPort));
-=======
     std::shared_ptr<ov::opset1::Constant> powerNode =
-        std::dynamic_pointer_cast<ov::opset1::Constant>(node->get_input_node_shared_ptr(constPort));
->>>>>>> 45bf77b8
+        ov::as_type_ptr<ov::opset1::Constant>(node->get_input_node_shared_ptr(constPort));
     const float value = powerNode->cast_vector<float>()[0];
     if (std::is_same<BaseOp, ov::opset1::Power>::value) {
         return std::make_shared<ov::intel_cpu::PowerStaticNode>(node->input(nonConstPort).get_source_output(),
