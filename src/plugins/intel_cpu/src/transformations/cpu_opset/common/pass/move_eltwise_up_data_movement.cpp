--- conflicted
+++ resolved
@@ -17,7 +17,6 @@
 
 namespace {
     bool is_data_movement_operation(const std::shared_ptr<ov::Node>& node) {
-<<<<<<< HEAD
         return ov::is_type<ov::op::v0::Squeeze>(node) ||
                ov::is_type<ov::op::v0::Unsqueeze>(node) ||
                ov::is_type<ov::op::v1::Reshape>(node) ||
@@ -36,39 +35,14 @@
 
     bool is_scalar_like(const std::shared_ptr<ov::Node>& node) {
         auto constantNode = std::dynamic_pointer_cast<ov::opset8::Constant>(node);
-=======
-        return ov::is_type<ngraph::op::v0::Squeeze>(node) ||
-               ov::is_type<ngraph::op::v0::Unsqueeze>(node) ||
-               ov::is_type<ngraph::op::v1::Reshape>(node) ||
-               ov::is_type<ngraph::op::v1::Transpose>(node) ||
-               ov::is_type<ngraph::op::v0::ShuffleChannels>(node) ||
-               ov::is_type<ngraph::op::v7::Roll>(node) ||
-               ov::is_type<ngraph::op::v0::ReverseSequence>(node) ||
-               ov::is_type<ngraph::op::v0::DepthToSpace>(node) ||
-               ov::is_type<ngraph::op::v1::BatchToSpace>(node) ||
-               ov::is_type<ngraph::op::v1::Broadcast>(node) ||
-               ov::is_type<ngraph::op::v3::Broadcast>(node) ||
-               ov::is_type<ngraph::op::v1::Gather>(node) ||
-               ov::is_type<ngraph::op::v7::Gather>(node) ||
-               ov::is_type<ngraph::op::v8::Gather>(node);
-    }
-
-    bool is_scalar_like(const std::shared_ptr<ov::Node>& node) {
-        auto constantNode = std::dynamic_pointer_cast<ngraph::opset8::Constant>(node);
->>>>>>> 5dd317c7
         return constantNode != nullptr && shape_size(constantNode->get_shape()) == 1;
     }
 } // namespace
 
 ov::intel_cpu::MoveEltwiseUpThroughDataMov::MoveEltwiseUpThroughDataMov() {
     MATCHER_SCOPE(MoveEltwiseUpThroughDataMov);
-<<<<<<< HEAD
     auto eltwise_pattern = ov::pass::pattern::wrap_type<ov::op::util::UnaryElementwiseArithmetic,
                                                       ov::op::util::BinaryElementwiseArithmetic>(ov::pass::pattern::has_static_rank());
-=======
-    auto eltwise_pattern = ov::pass::pattern::wrap_type<ngraph::op::util::UnaryElementwiseArithmetic,
-                                                      ngraph::op::util::BinaryElementwiseArithmetic>(ov::pass::pattern::has_static_rank());
->>>>>>> 5dd317c7
 
     ov::matcher_pass_callback callback = [=](ov::pass::pattern::Matcher& m) {
         const auto& pattern_map = m.get_pattern_value_map();
@@ -113,13 +87,9 @@
 
         // eltwise constant shape should match new input shape
         if (is_binary_op && current->get_output_partial_shape(0).rank().get_length() != eltwise->get_input_partial_shape(1).rank().get_length()) {
-<<<<<<< HEAD
             auto old_eltwise_const = std::dynamic_pointer_cast<ov::opset8::Constant>(eltwise->get_input_node_shared_ptr(1));
             auto new_constant = std::make_shared<ov::opset8::Constant>(*old_eltwise_const.get(), ov::Shape{});
-=======
-            auto old_eltwise_const = std::dynamic_pointer_cast<ngraph::opset8::Constant>(eltwise->get_input_node_shared_ptr(1));
-            auto new_constant = std::make_shared<ngraph::opset8::Constant>(*old_eltwise_const.get(), ov::Shape{});
->>>>>>> 5dd317c7
+
             ov::copy_runtime_info(old_eltwise_const, new_constant);
             ov::replace_node(old_eltwise_const, new_constant);
         }
