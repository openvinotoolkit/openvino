// Copyright (C) 2018-2024 Intel Corporation
// SPDX-License-Identifier: Apache-2.0
//

#include "stateful_sdpa_fusion.hpp"

#include <utils/general_utils.h>

#include <cstdint>
#include <limits>
#include <openvino/core/rt_info.hpp>
#include <openvino/opsets/opset13.hpp>
#include <openvino/opsets/opset6.hpp>
#include <openvino/opsets/opset8.hpp>
#include <openvino/pass/pattern/op/or.hpp>
#include <openvino/pass/pattern/op/wrap_type.hpp>
#include <transformations/utils/gen_pattern.hpp>
#include <transformations/utils/utils.hpp>

#include "itt.hpp"
#include "openvino/opsets/opset1.hpp"
#include "ov_ops/type_relaxed.hpp"
#include "transformations/cpu_opset/common/op/sdpa.hpp"
using namespace ov::gen_pattern;

namespace ov {
namespace intel_cpu {

StatefulSDPAFusion::StatefulSDPAFusion() {
    MATCHER_SCOPE(StatefulSDPAFusion);
    using namespace ov::pass::pattern;

    auto beam_idx = makePattern("i32[?]");
    auto cur_q = any_input();
    auto cur_k = any_input();
    auto cur_v = any_input();

    auto axis_seq_len = ov::gen_pattern::Symbol("axis_seq_len");
    auto axis_beam = ov::gen_pattern::Symbol("axis_beam");

    // past_kv can be BHLS/LBHS
    auto past_k = makePattern<opset6::ReadValue>({});
    auto past_v = makePattern<opset6::ReadValue>({});

    auto convert_past_k = makePattern<opset1::Convert>({past_k});
    auto convert_past_v = makePattern<opset1::Convert>({past_v});

    auto gather_input_k =
        makePattern<opset8::Gather>({past_k | convert_past_k, beam_idx, axis_beam}, {{"batch_dims", 0}});
    auto gather_input_v =
        makePattern<opset8::Gather>({past_v | convert_past_v, beam_idx, axis_beam}, {{"batch_dims", 0}});

    auto concat_k = makePattern<opset1::Concat>({gather_input_k, cur_k}, {{"axis", axis_seq_len}});
    auto concat_v = makePattern<opset1::Concat>({gather_input_v, cur_v}, {{"axis", axis_seq_len}});

    std::shared_ptr<Node> reshape_k, reshape_v, unsqueeze_k, unsqueeze_v;
    std::shared_ptr<Node> computed_bcst_k, computed_bcst_v, multiply_k, multiply_v;
    std::shared_ptr<Node> mq_reshape_k, mq_reshape_v;
    auto multi_query_bcst = [](const std::shared_ptr<Node>& kv) {
        auto reshape_kv = wrap_type<opset6::Reshape>({kv, any_input()});
        auto unsqueeze_kv = makePattern<opset1::Unsqueeze>({kv, any_input()});

<<<<<<< HEAD
        auto check_one = [] (Output<Node> output) -> bool {
            auto node = ov::as_type_ptr<opset1::Constant>(output.get_node_shared_ptr());
=======
        auto check_one = [](Output<Node> output) -> bool {
            auto node = std::dynamic_pointer_cast<opset1::Constant>(output.get_node_shared_ptr());
>>>>>>> 45bf77b8
            const auto& bcst_arg = node->cast_vector<float>();
            return std::all_of(bcst_arg.begin(), bcst_arg.end(), [](float i) {
                return i == 1.0f;
            });
        };
        auto constant_bcst = wrap_type<opset1::Constant>(check_one);

        auto computed_bcst =
            makePattern<opset1::Broadcast>({wrap_type<opset1::Constant>(check_one), any_input(), any_input()},
                                           {{"mode", "numpy"}});

        auto multiply_kv = wrap_type<opset6::Multiply>({reshape_kv | unsqueeze_kv, constant_bcst | computed_bcst});
        auto result = wrap_type<opset6::Reshape>({multiply_kv, any_input()});
        return std::make_tuple(result, reshape_kv, unsqueeze_kv, computed_bcst, multiply_kv);
    };

    std::tie(mq_reshape_k, reshape_k, unsqueeze_k, computed_bcst_k, multiply_k) = multi_query_bcst(concat_k);
    std::tie(mq_reshape_v, reshape_v, unsqueeze_v, computed_bcst_v, multiply_v) = multi_query_bcst(concat_v);
    auto present_k = concat_k | mq_reshape_k;
    auto present_v = concat_v | mq_reshape_v;

    // canonical q/k/v shape definition: [B,H,...L,S]
    auto sdp0 = makePattern<opset13::ScaledDotProductAttention>({cur_q, present_k, present_v});
    auto sdp1 = makePattern<opset13::ScaledDotProductAttention>({cur_q, present_k, present_v, any_input()});
    auto sdp2 =
        makePattern<opset13::ScaledDotProductAttention>({cur_q, present_k, present_v, any_input(), any_input()});

    // non-canonical q/k/v shape definitions, for example: [L, B, H, S]/[B, L, H, S]
    auto order_k = wrap_type<opset6::Constant>();
    auto order_v = wrap_type<opset6::Constant>();
    auto order_q = wrap_type<opset6::Constant>();
    auto transpose_q = makePattern<opset6::Transpose>({cur_q, order_q});
    auto transpose_k = makePattern<opset1::Transpose>({present_k, order_k});
    auto transpose_v = makePattern<opset1::Transpose>({present_v, order_v});

    auto sdp_trans0 = makePattern<opset13::ScaledDotProductAttention>({transpose_q, transpose_k, transpose_v});
    auto sdp_trans1 =
        makePattern<opset13::ScaledDotProductAttention>({transpose_q, transpose_k, transpose_v, any_input()});
    auto sdp_trans2 = makePattern<opset13::ScaledDotProductAttention>(
        {transpose_q, transpose_k, transpose_v, any_input(), any_input()});

    auto sdp = sdp0 | sdp1 | sdp2 | sdp_trans0 | sdp_trans1 | sdp_trans2;

    ov::matcher_pass_callback callback = [=](Matcher& m) {
        const auto& pattern_map = m.get_pattern_value_map();
        auto root = m.get_match_root();
        PatternValidator validator(m);
        if (!validator) {
            return false;
        }

        auto find_assign = [&](const ov::Output<ov::Node>& out, opset6::Assign*& assign, opset1::Convert*& cvt) {
            auto present_to = out.get_target_inputs();
            for (auto& to : present_to) {
                auto to_node = to.get_node();
                if (auto convert = ov::as_type<opset1::Convert>(to_node)) {
                    auto cvt_targets = convert->get_output_target_inputs(0);
                    if (cvt_targets.size() == 1) {
                        to_node = cvt_targets.begin()->get_node();
                        cvt = convert;
                    }
                }
                assign = ov::as_type<opset6::Assign>(to_node);
                if (assign)
                    return true;
            }
            return false;
        };
        auto check_valid_children_type = [](const ov::Output<ov::Node>& out) {
            auto children = out.get_target_inputs();
            for (auto& child : children) {
                auto node = child.get_node();
                if (!one_of(node->get_type_info(),
                            ov::op::v13::ScaledDotProductAttention::get_type_info_static(),
                            ov::op::v0::ShapeOf::get_type_info_static(),
                            ov::op::v3::ShapeOf::get_type_info_static(),
                            ov::op::v0::Convert::get_type_info_static(),
                            ov::op::v8::Gather::get_type_info_static()))
                    return false;
            }
            return true;
        };

        const auto sdp_node = ov::as_type_ptr<opset13::ScaledDotProductAttention>(root);
        const auto past_k_node = ov::as_type_ptr<opset6::ReadValue>(pattern_map.at(past_k).get_node_shared_ptr());
        const auto past_v_node = ov::as_type_ptr<opset6::ReadValue>(pattern_map.at(past_v).get_node_shared_ptr());
        if (!check_valid_children_type(past_k_node) || !check_valid_children_type(past_v_node)) {
            return false;
        }
        const auto concat_k_node = ov::as_type_ptr<opset6::Concat>(pattern_map.at(concat_k).get_node_shared_ptr());
        const auto concat_v_node = ov::as_type_ptr<opset6::Concat>(pattern_map.at(concat_v).get_node_shared_ptr());

        for (auto&& item : {concat_k_node, concat_v_node}) {
            auto&& children = item->get_output_target_inputs(0);
            switch (children.size()) {
            case 2:
                // pass, as the existence of Assign will be checked later
                break;
            case 3:
                // the first one leads to SDPA, otherwise the matcher doesn't find the pattern
                // the second one leads to Assign, and this is checked later
                // the third child is allowed to be a ShapeOf op only, thus one of them must be ShapeOf
                if (!std::any_of(children.begin(), children.end(), [](const ov::Input<ov::Node>& child) {
                        return ov::is_type<ov::op::v3::ShapeOf>(child.get_node()) ||
                               ov::is_type<ov::op::v0::ShapeOf>(child.get_node());
                    })) {
                    return false;
                }
                break;
            default:
                return false;
            }
        }

        opset6::Assign *assign_k_node = nullptr, *assign_v_node = nullptr;
        opset1::Convert *assign_cvt_k_node = nullptr, *assign_cvt_v_node = nullptr;
        if (!find_assign(concat_k_node, assign_k_node, assign_cvt_k_node))
            return false;
        if (past_k_node->get_variable_id() != assign_k_node->get_variable_id())
            return false;

        if (!find_assign(concat_v_node, assign_v_node, assign_cvt_v_node))
            return false;
        if (past_v_node->get_variable_id() != assign_v_node->get_variable_id())
            return false;

        auto is_optional_one_child = [&pattern_map](const std::vector<std::shared_ptr<Node>>& nodes) {
            for (auto&& node : nodes) {
                if (pattern_map.count(node)) {
                    auto p = pattern_map.at(node).get_node_shared_ptr();
                    if (p->get_output_target_inputs(0).size() != 1)
                        return false;
                }
            }
            return true;
        };
        if (!is_optional_one_child({convert_past_k,
                                    convert_past_v,
                                    transpose_q,
                                    transpose_k,
                                    transpose_v,
                                    reshape_k,
                                    unsqueeze_k,
                                    computed_bcst_k,
                                    multiply_k,
                                    reshape_v,
                                    unsqueeze_v,
                                    computed_bcst_v,
                                    multiply_v,
                                    mq_reshape_k,
                                    mq_reshape_v})) {
            return false;
        }

        // past_k & past_v must be reordered by same beam_idx
        const auto gather_k_node =
            ov::as_type_ptr<opset8::Gather>(pattern_map.at(gather_input_k).get_node_shared_ptr());
        const auto gather_v_node =
            ov::as_type_ptr<opset8::Gather>(pattern_map.at(gather_input_v).get_node_shared_ptr());
        if (gather_k_node->input_value(1) != gather_v_node->input_value(1) ||
            gather_k_node->get_output_target_inputs(0).size() != 1 ||
            gather_v_node->get_output_target_inputs(0).size() != 1) {
            return false;
        }

        OutputVector args = sdp_node->input_values();
        args[0] = pattern_map.at(cur_q);
        args[1] = pattern_map.at(cur_k);
        args[2] = pattern_map.at(cur_v);
        args.push_back(pattern_map.at(beam_idx));
        args.push_back(gather_k_node->input_value(0));
        args.push_back(gather_v_node->input_value(0));
        ov::intel_cpu::ScaledDotProductAttentionWithKVCache::Config config;

        config.is_causal = sdp_node->get_causal();
        config.fuse_concat = true;

        if (pattern_map.count(order_q) && pattern_map.count(order_k) && pattern_map.count(order_v)) {
            const auto order_q_node = ov::as_type_ptr<opset6::Constant>(pattern_map.at(order_q).get_node_shared_ptr());
            const auto order_k_node = ov::as_type_ptr<opset6::Constant>(pattern_map.at(order_k).get_node_shared_ptr());
            const auto order_v_node = ov::as_type_ptr<opset6::Constant>(pattern_map.at(order_v).get_node_shared_ptr());
            const auto& permute_q = order_q_node->cast_vector<int32_t>();
            const auto& permute_k = order_k_node->cast_vector<int32_t>();
            const auto& permute_v = order_v_node->cast_vector<int32_t>();
            if (permute_q != permute_k || permute_q != permute_v) {
                return false;
            }
            config.permute_axes.resize(permute_q.size());
            for (size_t i = 0; i < permute_q.size(); i++) {
                config.permute_axes[i] = static_cast<size_t>(permute_q[i]);
            }
        }

        auto& old_node = sdp_node;
        auto new_node = std::make_shared<ov::intel_cpu::ScaledDotProductAttentionWithKVCache>(args, config);
        new_node->set_friendly_name(old_node->get_friendly_name());
        copy_runtime_info(old_node, new_node);
        ov::replace_node(old_node, {new_node->output(0)});
        if (assign_cvt_k_node)
            assign_cvt_k_node->set_arguments({new_node->output(1)});
        else
            assign_k_node->set_arguments({new_node->output(1)});

        if (assign_cvt_v_node)
            assign_cvt_v_node->set_arguments({new_node->output(2)});
        else
            assign_v_node->set_arguments({new_node->output(2)});

        return true;
    };

    auto m = std::make_shared<ov::pass::pattern::Matcher>(sdp, matcher_name);
    this->register_matcher(m, callback);
}

}  // namespace intel_cpu
}  // namespace ov<|MERGE_RESOLUTION|>--- conflicted
+++ resolved
@@ -60,13 +60,8 @@
         auto reshape_kv = wrap_type<opset6::Reshape>({kv, any_input()});
         auto unsqueeze_kv = makePattern<opset1::Unsqueeze>({kv, any_input()});
 
-<<<<<<< HEAD
-        auto check_one = [] (Output<Node> output) -> bool {
+        auto check_one = [](Output<Node> output) -> bool {
             auto node = ov::as_type_ptr<opset1::Constant>(output.get_node_shared_ptr());
-=======
-        auto check_one = [](Output<Node> output) -> bool {
-            auto node = std::dynamic_pointer_cast<opset1::Constant>(output.get_node_shared_ptr());
->>>>>>> 45bf77b8
             const auto& bcst_arg = node->cast_vector<float>();
             return std::all_of(bcst_arg.begin(), bcst_arg.end(), [](float i) {
                 return i == 1.0f;
