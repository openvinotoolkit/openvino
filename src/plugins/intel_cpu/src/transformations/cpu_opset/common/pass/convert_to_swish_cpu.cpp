// Copyright (C) 2018-2024 Intel Corporation
// SPDX-License-Identifier: Apache-2.0
//

#include "convert_to_swish_cpu.hpp"

#include "itt.hpp"
#include "openvino/core/rt_info.hpp"
#include "openvino/opsets/opset4.hpp"
#include "openvino/pass/pattern/op/wrap_type.hpp"
#include "transformations/cpu_opset/common/op/swish_cpu.hpp"

ov::intel_cpu::ConvertToSwishCPU::ConvertToSwishCPU() {
    MATCHER_SCOPE(ConvertToSwishCPU);
    auto swish = ov::pass::pattern::wrap_type<ov::opset4::Swish>();

    ov::matcher_pass_callback callback = [](ov::pass::pattern::Matcher& m) {
<<<<<<< HEAD
        auto swish = ov::as_type_ptr<ov::opset4::Swish> (m.get_match_root());
=======
        auto swish = std::dynamic_pointer_cast<ov::opset4::Swish>(m.get_match_root());
>>>>>>> 45bf77b8
        if (!swish) {
            return false;
        }
        float beta_value = 1.0;
        if (swish->input_values().size() == 2) {
            auto beta = ov::as_type_ptr<ov::opset4::Constant>(swish->get_input_node_shared_ptr(1));

            if (!beta || ov::shape_size(swish->get_input_shape(1)) != 1) {
                return false;
            }
            beta_value = beta->cast_vector<float>()[0];
        }

        auto swish_cpu = std::make_shared<ov::intel_cpu::SwishNode>(swish->input(0).get_source_output(), beta_value);
        swish_cpu->set_friendly_name(swish->get_friendly_name());
        ov::copy_runtime_info(swish, swish_cpu);
        ov::replace_node(swish, swish_cpu);
        return true;
    };

    auto m = std::make_shared<ov::pass::pattern::Matcher>(swish, matcher_name);
    this->register_matcher(m, callback);
}<|MERGE_RESOLUTION|>--- conflicted
+++ resolved
@@ -15,11 +15,7 @@
     auto swish = ov::pass::pattern::wrap_type<ov::opset4::Swish>();
 
     ov::matcher_pass_callback callback = [](ov::pass::pattern::Matcher& m) {
-<<<<<<< HEAD
-        auto swish = ov::as_type_ptr<ov::opset4::Swish> (m.get_match_root());
-=======
-        auto swish = std::dynamic_pointer_cast<ov::opset4::Swish>(m.get_match_root());
->>>>>>> 45bf77b8
+        auto swish = ov::as_type_ptr<ov::opset4::Swish>(m.get_match_root());
         if (!swish) {
             return false;
         }
