// Copyright (C) 2020-2023 Intel Corporation
// SPDX-License-Identifier: Apache-2.0

#include "decompose_integer_divide.hpp"

#include "openvino/core/rt_info.hpp"
#include "openvino/opsets/opset1.hpp"

namespace ov {
namespace intel_cpu {

DecomposeIntegerDivide::DecomposeIntegerDivide() {
<<<<<<< HEAD
    register_matcher(std::make_shared<ov::pass::pattern::Matcher>(ov::pass::pattern::wrap_type<ov::opset1::Divide>(), "DecomposeIntegerDivide"),
         [](ov::pass::pattern::Matcher& m) {
             auto divide = ov::as_type_ptr<ov::opset1::Divide>(m.get_match_root());
             if (!divide) {
                 return false;
             }
             if (!divide->get_element_type().is_integral_number()) {
                 return false;
             }
=======
    register_matcher(std::make_shared<ov::pass::pattern::Matcher>(ov::pass::pattern::wrap_type<ov::opset1::Divide>(),
                                                                  "DecomposeIntegerDivide"),
                     [](ov::pass::pattern::Matcher& m) {
                         auto divide = std::dynamic_pointer_cast<ov::opset1::Divide>(m.get_match_root());
                         if (!divide) {
                             return false;
                         }
                         if (!divide->get_element_type().is_integral_number()) {
                             return false;
                         }
>>>>>>> 45bf77b8

                         auto new_divide =
                             std::make_shared<ov::opset1::Divide>(divide->input_value(0), divide->input_value(1));
                         auto new_floor = std::make_shared<ov::opset1::Floor>(new_divide);
                         new_floor->set_friendly_name(divide->get_friendly_name());
                         ov::copy_runtime_info(divide, new_floor);
                         ov::replace_node(divide, new_floor);
                         return true;
                     });
}

}  // namespace intel_cpu
}  // namespace ov<|MERGE_RESOLUTION|>--- conflicted
+++ resolved
@@ -10,28 +10,16 @@
 namespace intel_cpu {
 
 DecomposeIntegerDivide::DecomposeIntegerDivide() {
-<<<<<<< HEAD
-    register_matcher(std::make_shared<ov::pass::pattern::Matcher>(ov::pass::pattern::wrap_type<ov::opset1::Divide>(), "DecomposeIntegerDivide"),
-         [](ov::pass::pattern::Matcher& m) {
-             auto divide = ov::as_type_ptr<ov::opset1::Divide>(m.get_match_root());
-             if (!divide) {
-                 return false;
-             }
-             if (!divide->get_element_type().is_integral_number()) {
-                 return false;
-             }
-=======
     register_matcher(std::make_shared<ov::pass::pattern::Matcher>(ov::pass::pattern::wrap_type<ov::opset1::Divide>(),
                                                                   "DecomposeIntegerDivide"),
                      [](ov::pass::pattern::Matcher& m) {
-                         auto divide = std::dynamic_pointer_cast<ov::opset1::Divide>(m.get_match_root());
+                         auto divide = ov::as_type_ptr<ov::opset1::Divide>(m.get_match_root());
                          if (!divide) {
                              return false;
                          }
                          if (!divide->get_element_type().is_integral_number()) {
                              return false;
                          }
->>>>>>> 45bf77b8
 
                          auto new_divide =
                              std::make_shared<ov::opset1::Divide>(divide->input_value(0), divide->input_value(1));
