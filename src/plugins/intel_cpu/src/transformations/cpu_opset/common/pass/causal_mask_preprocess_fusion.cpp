--- conflicted
+++ resolved
@@ -124,8 +124,8 @@
     auto Gather_41642 =
         makePattern<ov::opset8::Gather>({ShapeOf_49034, {1}, 0}, {{"batch_dims", 0}});  //  tensor_array<i32[1]>
     auto alternative_concat = makePattern<ov::opset8::Concat>({{0}, {0}, {0}, Gather_41642}, {{"axis", 0}});
-    auto ScatterUpdate_93502 =
-        makePattern<ov::opset3::ScatterUpdate>({{0, 0, 0, 0}, {3}, Gather_41642, {0}}) | alternative_concat;  //  tensor_array<i32[4]>
+    auto ScatterUpdate_93502 = makePattern<ov::opset3::ScatterUpdate>({{0, 0, 0, 0}, {3}, Gather_41642, {0}}) |
+                               alternative_concat;  //  tensor_array<i32[4]>
     auto SliceAssign_201_Slice = makePattern<ov::opset8::Slice>({SliceAssign_201_Reshape, {0}, Gather_41642, {1}, {3}});
     auto SliceAssign_201_StridedSlice = GenStridedSlice(SliceAssign_201_Reshape,
                                                         {0, 0, 0, 0},
@@ -186,19 +186,13 @@
         makePattern<ov::opset1::Reshape>({SliceAssign_201_ScatterNDUpdate, {-1, 1, max_seq_len, max_seq_len}},
                                          {{"special_zero", true}});  //  tensor_array<f32[?,1,8192,8192]>
     auto alternative_concat_1 = makePattern<ov::opset8::Concat>({{0}, {0}, {0}, Gather_41642}, {{"axis", 0}});
-    auto ScatterUpdate_93554 =
-<<<<<<< HEAD
-        makePattern<ov::opset3::ScatterUpdate>({{0, 0, 0, 0}, {3}, kvLen, {0}}) | alternative_concat_1;  //  tensor_array<i32[4]>
-    auto slice_StridedSlice_14 = GenStridedSlice(SliceAssign_201_Reshape_3, {0, 0, 0, 0},
-                                                 ScatterUpdate_93554, {1, 1, 1, 1}, 3); //  tensor_array<f32[?,1,8192,..8192]>
-=======
-        makePattern<ov::opset3::ScatterUpdate>({{0, 0, 0, 0}, {3}, kvLen, {0}});  //  tensor_array<i32[4]>
+    auto ScatterUpdate_93554 = makePattern<ov::opset3::ScatterUpdate>({{0, 0, 0, 0}, {3}, kvLen, {0}}) |
+                               alternative_concat_1;  //  tensor_array<i32[4]>
     auto slice_StridedSlice_14 = GenStridedSlice(SliceAssign_201_Reshape_3,
                                                  {0, 0, 0, 0},
                                                  ScatterUpdate_93554,
                                                  {1, 1, 1, 1},
                                                  3);  //  tensor_array<f32[?,1,8192,..8192]>
->>>>>>> f93d051f
     auto slice_Slice_14 = makePattern<ov::opset8::Slice>({SliceAssign_201_Reshape_3, {0}, kvLen, {1}, {3}});
     auto index_Gather = makePattern<ov::opset8::Gather>({slice_Slice_14 | slice_StridedSlice_14, cache_positions, 2},
                                                         {{"batch_dims", 0}},
