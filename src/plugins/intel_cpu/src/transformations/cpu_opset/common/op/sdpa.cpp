--- conflicted
+++ resolved
@@ -45,16 +45,6 @@
                                           q_ps[i].get_length() % past_kv_ps[i].get_length() == 0,
                                           "shape not compatiable at index ",
                                           i);
-<<<<<<< HEAD
-                } else if (i == length_index) {
-                    continue;
-                } else {
-                    NODE_VALIDATION_CHECK(this,
-                                          q_ps[i].compatible(past_kv_ps[i]),
-                                          "shape not compatiable at index ",
-                                          i);
-                }
-=======
                 }
             } else if (i == length_index) {
                 continue;
@@ -63,7 +53,6 @@
                                         q_ps[i].compatible(past_kv_ps[i]),
                                         "shape not compatiable at index ",
                                         i);
->>>>>>> bd9eae61
             }
         }
         past_kv_ps[length_index] += q_ps[length_index];
