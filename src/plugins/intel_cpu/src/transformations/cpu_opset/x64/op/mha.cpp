--- conflicted
+++ resolved
@@ -22,15 +22,9 @@
       m_output_type(output_type),
       mul_scales(std::move(mul_scales)),
       is_mul_first(is_mul_first),
-<<<<<<< HEAD
-      fq0_output_type(ov::element::undefined),
-      fq1_output_type(ov::element::undefined),
-      fq2_output_type(ov::element::undefined) {
-=======
       fq0_output_type(ov::element::dynamic),
       fq1_output_type(ov::element::dynamic),
       fq2_output_type(ov::element::dynamic) {
->>>>>>> c70fb31e
     validate_and_infer_types();
 }
 
